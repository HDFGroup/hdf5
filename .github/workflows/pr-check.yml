--- conflicted
+++ resolved
@@ -20,11 +20,7 @@
     strategy:
 #      fail-fast: false
       matrix:
-<<<<<<< HEAD
-        name: ["Windows Latest MSVC", "Ubuntu Latest GCC", "Ubuntu Debug GCC", "macOS Latest Clang", "Ubuntu Autotools GCC", "-Werror Ubuntu Debug Autotools GCC", "Windows TS MSVC", "Ubuntu TS GCC", "TS Debug GCC", "macOS TS Clang", "TS Autotools GCC"]
-=======
-        name: ["Windows Latest MSVC", "Ubuntu Latest GCC", "Ubuntu Debug GCC", "macOS Latest Clang", "Ubuntu Autotools GCC", "Ubuntu Debug Autotools GCC", "Windows TS MSVC", "Ubuntu TS GCC", "TS Debug GCC", "macOS TS Clang", "TS Autotools GCC"]
->>>>>>> 55283321
+        name: ["Windows Latest MSVC", "Ubuntu Latest GCC", "Ubuntu Debug GCC", "macOS Latest Clang", "Ubuntu Autotools GCC", "Ubuntu Debug Autotools GCC", "-Werror Ubuntu Debug Autotools GCC", "Windows TS MSVC", "Ubuntu TS GCC", "TS Debug GCC", "macOS TS Clang", "TS Autotools GCC"]
         include:
           - name: "Windows Latest MSVC"
             artifact: "Windows-MSVC.tar.xz"
@@ -82,8 +78,6 @@
             artifact: "LinuxA.tar.xz"
             os: ubuntu-latest
             build_type: "production"
-<<<<<<< HEAD
-=======
             cpp: enable
             fortran: enable
             java: enable
@@ -92,11 +86,11 @@
             parallel: disable
             toolchain: ""
             generator: "autogen"
+            flags: ""
           - name: "Ubuntu Debug Autotools GCC"
             artifact: "LinuxA.tar.xz"
             os: ubuntu-latest
             build_type: "debug"
->>>>>>> 55283321
             cpp: enable
             fortran: enable
             java: enable
@@ -185,10 +179,7 @@
             parallel: disable
             toolchain: ""
             generator: "autogen"
-<<<<<<< HEAD
-            flags: ""
-=======
->>>>>>> 55283321
+            flags: ""
 
     name: ${{ matrix.name }}
     # The type of runner that the job will run on
@@ -230,11 +221,7 @@
         sh ./autogen.sh
         mkdir "${{ runner.workspace }}/build"
         cd "${{ runner.workspace }}/build"
-<<<<<<< HEAD
         ${{ matrix.flags }} $GITHUB_WORKSPACE/configure --enable-build-mode=${{ matrix.build_type }} --enable-shared --${{ matrix.ts }}-threadsafe --${{ matrix.hl }}-hl --${{ matrix.parallel }}-parallel --${{ matrix.cpp }}-cxx --${{ matrix.fortran }}-fortran --${{ matrix.java }}-java
-=======
-        $GITHUB_WORKSPACE/configure --enable-build-mode=${{ matrix.build_type }} --enable-shared --${{ matrix.ts }}-threadsafe --${{ matrix.hl }}-hl --${{ matrix.parallel }}-parallel --${{ matrix.cpp }}-cxx --${{ matrix.fortran }}-fortran --${{ matrix.java }}-java
->>>>>>> 55283321
       shell: bash
       env:
         CC:   gcc-11
