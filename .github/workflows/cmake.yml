--- conflicted
+++ resolved
@@ -74,14 +74,13 @@
         with:
             build_mode: "Release"
 
-<<<<<<< HEAD
     call-release-cmake-cygwin:
         name: "CMake Cygwin Workflows"
         uses: ./.github/workflows/cygwin-cmake.yml
-=======
+
     call-release-cmake-aocc:
         name: "CMake nvhpc Workflows"
         uses: ./.github/workflows/aocc-ompi-cmake.yml
->>>>>>> 40cb71d4
+
         with:
             build_mode: "Release"