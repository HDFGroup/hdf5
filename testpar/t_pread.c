--- conflicted
+++ resolved
@@ -159,11 +159,7 @@
     /* setup data to write */
     if (pass) {
         if ((data_slice = (float *)malloc(COUNT * sizeof(float))) == NULL) {
-<<<<<<< HEAD
-            pass         = FALSE;
-=======
-            pass         = false;
->>>>>>> 07347cc5
+            pass         = false;
             failure_mssg = "malloc of data_slice failed.\n";
         }
     }
@@ -533,11 +529,7 @@
     /* allocate space for the data_slice array */
     if (pass) {
         if ((data_slice = (float *)malloc(COUNT * sizeof(float))) == NULL) {
-<<<<<<< HEAD
-            pass         = FALSE;
-=======
-            pass         = false;
->>>>>>> 07347cc5
+            pass         = false;
             failure_mssg = "malloc of data_slice failed.\n";
         }
     }
@@ -711,11 +703,7 @@
         };
 
         if ((data_slice = (float *)malloc((size_t)dset_size * filetype_size)) == NULL) {
-<<<<<<< HEAD
-            pass         = FALSE;
-=======
-            pass         = false;
->>>>>>> 07347cc5
+            pass         = false;
             failure_mssg = "malloc of data_slice failed.\n";
         }
 
@@ -874,11 +862,7 @@
          */
 
         if ((data_slice = (float *)malloc((size_t)(dset_size * 2) * filetype_size)) == NULL) {
-<<<<<<< HEAD
-            pass         = FALSE;
-=======
-            pass         = false;
->>>>>>> 07347cc5
+            pass         = false;
             failure_mssg = "malloc of data_slice failed.\n";
         }
 
