/* * * * * * * * * * * * * * * * * * * * * * * * * * * * * * * * * * * * * * *
 * Copyright by The HDF Group.                                               *
 * Copyright by the Board of Trustees of the University of Illinois.         *
 * All rights reserved.                                                      *
 *                                                                           *
 * This file is part of HDF5.  The full HDF5 copyright notice, including     *
 * terms governing use, modification, and redistribution, is contained in    *
 * the COPYING file, which can be found at the root of the source code       *
 * distribution tree, or in https://support.hdfgroup.org/ftp/HDF5/releases.  *
 * If you do not have access to either file, you may request a copy from     *
 * help@hdfgroup.org.                                                        *
 * * * * * * * * * * * * * * * * * * * * * * * * * * * * * * * * * * * * * * */

/*
 * Parallel tests for file operations
 */

#include "testphdf5.h"

#include "H5CXprivate.h" /* API Contexts                         */
#include "H5Iprivate.h"
#include "H5PBprivate.h"

/*
 * This file needs to access private information from the H5F package.
 */
#define H5AC_FRIEND /*suppress error about including H5ACpkg      */
#include "H5ACpkg.h"
#define H5C_FRIEND /*suppress error about including H5Cpkg      */
#include "H5Cpkg.h"
#define H5F_FRIEND /*suppress error about including H5Fpkg      */
#define H5F_TESTING
#include "H5Fpkg.h"
#define H5MF_FRIEND /*suppress error about including H5MFpkg      */
#include "H5MFpkg.h"

#define NUM_DSETS 5

int mpi_size, mpi_rank;

static int create_file(const char *filename, hid_t fcpl, hid_t fapl, int metadata_write_strategy);
static int open_file(const char *filename, hid_t fapl, int metadata_write_strategy, hsize_t page_size,
                     size_t page_buffer_size);

/*
 * test file access by communicator besides COMM_WORLD.
 * Split COMM_WORLD into two, one (even_comm) contains the original
 * processes of even ranks.  The other (odd_comm) contains the original
 * processes of odd ranks.  Processes in even_comm creates a file, then
 * cloose it, using even_comm.  Processes in old_comm just do a barrier
 * using odd_comm.  Then they all do a barrier using COMM_WORLD.
 * If the file creation and cloose does not do correct collective action
 * according to the communicator argument, the processes will freeze up
 * sooner or later due to barrier mixed up.
 */
void
test_split_comm_access(void)
{
    MPI_Comm    comm;
    MPI_Info    info = MPI_INFO_NULL;
    int         is_old, mrc;
    int         newrank, newprocs;
    hid_t       fid;     /* file IDs */
    hid_t       acc_tpl; /* File access properties */
    herr_t      ret;     /* generic return value */
    const char *filename;

    filename = (const char *)GetTestParameters();
    if (VERBOSE_MED)
        HDprintf("Split Communicator access test on file %s\n", filename);

    /* set up MPI parameters */
    MPI_Comm_size(MPI_COMM_WORLD, &mpi_size);
    MPI_Comm_rank(MPI_COMM_WORLD, &mpi_rank);
    is_old = mpi_rank % 2;
    mrc    = MPI_Comm_split(MPI_COMM_WORLD, is_old, mpi_rank, &comm);
    VRFY((mrc == MPI_SUCCESS), "");
    MPI_Comm_size(comm, &newprocs);
    MPI_Comm_rank(comm, &newrank);

    if (is_old) {
        /* odd-rank processes */
        mrc = MPI_Barrier(comm);
        VRFY((mrc == MPI_SUCCESS), "");
    }
    else {
        /* even-rank processes */
        int sub_mpi_rank; /* rank in the sub-comm */
        MPI_Comm_rank(comm, &sub_mpi_rank);

        /* setup file access template */
        acc_tpl = create_faccess_plist(comm, info, facc_type);
        VRFY((acc_tpl >= 0), "");

        /* create the file collectively */
        fid = H5Fcreate(filename, H5F_ACC_TRUNC, H5P_DEFAULT, acc_tpl);
        VRFY((fid >= 0), "H5Fcreate succeeded");

        /* Release file-access template */
        ret = H5Pclose(acc_tpl);
        VRFY((ret >= 0), "");

        /* close the file */
        ret = H5Fclose(fid);
        VRFY((ret >= 0), "");

        /* delete the test file */
        if (sub_mpi_rank == 0) {
            mrc = MPI_File_delete((char *)filename, info);
            /*VRFY((mrc==MPI_SUCCESS), ""); */
        }
    }
    mrc = MPI_Comm_free(&comm);
    VRFY((mrc == MPI_SUCCESS), "MPI_Comm_free succeeded");
    mrc = MPI_Barrier(MPI_COMM_WORLD);
    VRFY((mrc == MPI_SUCCESS), "final MPI_Barrier succeeded");
}

void
test_page_buffer_access(void)
{
    hid_t       file_id = -1; /* File ID */
    hid_t       fcpl, fapl;
    size_t      page_count = 0;
    int         i, num_elements = 200;
    haddr_t     raw_addr, meta_addr;
    int *       data;
    H5F_t *     f = NULL;
    herr_t      ret; /* generic return value */
    const char *filename;
    hbool_t     api_ctx_pushed = FALSE; /* Whether API context pushed */

    MPI_Comm_rank(MPI_COMM_WORLD, &mpi_rank);
    MPI_Comm_size(MPI_COMM_WORLD, &mpi_size);

    filename = (const char *)GetTestParameters();

    if (VERBOSE_MED)
        HDprintf("Page Buffer Usage in Parallel %s\n", filename);

    fapl = create_faccess_plist(MPI_COMM_WORLD, MPI_INFO_NULL, facc_type);
    VRFY((fapl >= 0), "create_faccess_plist succeeded");
    fcpl = H5Pcreate(H5P_FILE_CREATE);
    VRFY((fcpl >= 0), "");

    ret = H5Pset_file_space_strategy(fcpl, H5F_FSPACE_STRATEGY_PAGE, 1, (hsize_t)0);
    VRFY((ret == 0), "");
    ret = H5Pset_file_space_page_size(fcpl, sizeof(int) * 128);
    VRFY((ret == 0), "");
    ret = H5Pset_page_buffer_size(fapl, sizeof(int) * 100000, 0, 0);
    VRFY((ret == 0), "");

    /* This should fail because collective metadata writes are not supported with page buffering */
    H5E_BEGIN_TRY { file_id = H5Fcreate(filename, H5F_ACC_TRUNC, fcpl, fapl); }
    H5E_END_TRY;
    VRFY((file_id < 0), "H5Fcreate failed");

    /* disable collective metadata writes for page buffering to work */
    ret = H5Pset_coll_metadata_write(fapl, FALSE);
    VRFY((ret >= 0), "");

    ret = create_file(filename, fcpl, fapl, H5AC_METADATA_WRITE_STRATEGY__DISTRIBUTED);
    VRFY((ret == 0), "");
    ret = open_file(filename, fapl, H5AC_METADATA_WRITE_STRATEGY__DISTRIBUTED, sizeof(int) * 100,
                    sizeof(int) * 100000);
    VRFY((ret == 0), "");

    ret = create_file(filename, fcpl, fapl, H5AC_METADATA_WRITE_STRATEGY__PROCESS_0_ONLY);
    VRFY((ret == 0), "");
    ret = open_file(filename, fapl, H5AC_METADATA_WRITE_STRATEGY__PROCESS_0_ONLY, sizeof(int) * 100,
                    sizeof(int) * 100000);
    VRFY((ret == 0), "");

    ret = H5Pset_file_space_page_size(fcpl, sizeof(int) * 100);
    VRFY((ret == 0), "");

    data = (int *)HDmalloc(sizeof(int) * (size_t)num_elements);

    /* intialize all the elements to have a value of -1 */
    for (i = 0; i < num_elements; i++)
        data[i] = -1;
    if (MAINPROCESS) {
        hid_t fapl_self = H5I_INVALID_HID;
        fapl_self       = create_faccess_plist(MPI_COMM_SELF, MPI_INFO_NULL, facc_type);

        ret = H5Pset_page_buffer_size(fapl_self, sizeof(int) * 1000, 0, 0);
        VRFY((ret == 0), "");
        /* collective metadata writes do not work with page buffering */
        ret = H5Pset_coll_metadata_write(fapl_self, FALSE);
        VRFY((ret >= 0), "");

        file_id = H5Fcreate(filename, H5F_ACC_TRUNC, fcpl, fapl_self);
        VRFY((file_id >= 0), "");

        /* Push API context */
        ret = H5CX_push();
        VRFY((ret == 0), "H5CX_push()");
        api_ctx_pushed = TRUE;

        /* Get a pointer to the internal file object */
        f = (H5F_t *)H5I_object(file_id);

        VRFY((f->shared->page_buf != NULL), "Page Buffer created with 1 process");

        /* allocate space for 200 raw elements */
        raw_addr = H5MF_alloc(f, H5FD_MEM_DRAW, sizeof(int) * (size_t)num_elements);
        VRFY((raw_addr != HADDR_UNDEF), "");

        /* allocate space for 200 metadata elements */
        meta_addr = H5MF_alloc(f, H5FD_MEM_SUPER, sizeof(int) * (size_t)num_elements);
        VRFY((meta_addr != HADDR_UNDEF), "");

        page_count = 0;

        ret = H5F_block_write(f, H5FD_MEM_SUPER, meta_addr, sizeof(int) * (size_t)num_elements, data);
        VRFY((ret == 0), "");
        ret = H5F_block_write(f, H5FD_MEM_SUPER, meta_addr, sizeof(int) * (size_t)num_elements, data);
        ret = H5F_block_write(f, H5FD_MEM_DRAW, raw_addr, sizeof(int) * (size_t)num_elements, data);
        VRFY((ret == 0), "");

        VRFY((H5SL_count(f->shared->page_buf->slist_ptr) == page_count), "Wrong number of pages in PB");

        /* update the first 50 elements */
        for (i = 0; i < 50; i++)
            data[i] = i;
        ret = H5F_block_write(f, H5FD_MEM_DRAW, raw_addr, sizeof(int) * 50, data);
        H5Eprint2(H5E_DEFAULT, stderr);
        VRFY((ret == 0), "");
        ret = H5F_block_write(f, H5FD_MEM_SUPER, meta_addr, sizeof(int) * 50, data);
        VRFY((ret == 0), "");
        page_count += 2;
        VRFY((H5SL_count(f->shared->page_buf->slist_ptr) == page_count), "Wrong number of pages in PB");

        /* update the second 50 elements */
        for (i = 0; i < 50; i++)
            data[i] = i + 50;
        ret = H5F_block_write(f, H5FD_MEM_DRAW, raw_addr + (sizeof(int) * 50), sizeof(int) * 50, data);
        VRFY((ret == 0), "");
        ret = H5F_block_write(f, H5FD_MEM_SUPER, meta_addr + (sizeof(int) * 50), sizeof(int) * 50, data);
        VRFY((ret == 0), "");
        VRFY((H5SL_count(f->shared->page_buf->slist_ptr) == page_count), "Wrong number of pages in PB");

        /* update 100 - 200 */
        for (i = 0; i < 100; i++)
            data[i] = i + 100;
        ret = H5F_block_write(f, H5FD_MEM_DRAW, raw_addr + (sizeof(int) * 100), sizeof(int) * 100, data);
        VRFY((ret == 0), "");
        ret = H5F_block_write(f, H5FD_MEM_SUPER, meta_addr + (sizeof(int) * 100), sizeof(int) * 100, data);
        VRFY((ret == 0), "");
        VRFY((H5SL_count(f->shared->page_buf->slist_ptr) == page_count), "Wrong number of pages in PB");

        ret = H5PB_flush(f->shared);
        VRFY((ret == 0), "");

        /* read elements 0 - 200 */
        ret = H5F_block_read(f, H5FD_MEM_DRAW, raw_addr, sizeof(int) * 200, data);
        VRFY((ret == 0), "");
        VRFY((H5SL_count(f->shared->page_buf->slist_ptr) == page_count), "Wrong number of pages in PB");
        for (i = 0; i < 200; i++)
            VRFY((data[i] == i), "Read different values than written");
        ret = H5F_block_read(f, H5FD_MEM_SUPER, meta_addr, sizeof(int) * 200, data);
        VRFY((ret == 0), "");
        VRFY((H5SL_count(f->shared->page_buf->slist_ptr) == page_count), "Wrong number of pages in PB");
        for (i = 0; i < 200; i++)
            VRFY((data[i] == i), "Read different values than written");

        /* read elements 0 - 50 */
        ret = H5F_block_read(f, H5FD_MEM_DRAW, raw_addr, sizeof(int) * 50, data);
        VRFY((ret == 0), "");
        VRFY((H5SL_count(f->shared->page_buf->slist_ptr) == page_count), "Wrong number of pages in PB");
        for (i = 0; i < 50; i++)
            VRFY((data[i] == i), "Read different values than written");
        ret = H5F_block_read(f, H5FD_MEM_SUPER, meta_addr, sizeof(int) * 50, data);
        VRFY((ret == 0), "");
        VRFY((H5SL_count(f->shared->page_buf->slist_ptr) == page_count), "Wrong number of pages in PB");
        for (i = 0; i < 50; i++)
            VRFY((data[i] == i), "Read different values than written");

        /* close the file */
        ret = H5Fclose(file_id);
        VRFY((ret >= 0), "H5Fclose succeeded");
        ret = H5Pclose(fapl_self);
        VRFY((ret >= 0), "H5Pclose succeeded");

        /* Pop API context */
<<<<<<< HEAD
        if(api_ctx_pushed) { ret = H5CX_pop(FALSE); VRFY((ret == 0), "H5CX_pop()"); api_ctx_pushed = FALSE; }
=======
        if (api_ctx_pushed) {
            ret = H5CX_pop();
            VRFY((ret == 0), "H5CX_pop()");
            api_ctx_pushed = FALSE;
        }
>>>>>>> 1a6fba94
    }

    MPI_Barrier(MPI_COMM_WORLD);

    if (mpi_size > 1) {
        ret = H5Pset_page_buffer_size(fapl, sizeof(int) * 1000, 0, 0);
        VRFY((ret == 0), "");
        /* collective metadata writes do not work with page buffering */
        ret = H5Pset_coll_metadata_write(fapl, FALSE);
        VRFY((ret >= 0), "");

        file_id = H5Fcreate(filename, H5F_ACC_TRUNC, fcpl, fapl);
        VRFY((file_id >= 0), "");

        /* Push API context */
        ret = H5CX_push();
        VRFY((ret == 0), "H5CX_push()");
        api_ctx_pushed = TRUE;

        /* Get a pointer to the internal file object */
        f = (H5F_t *)H5I_object(file_id);

        VRFY((f->shared->page_buf != NULL), "Page Buffer created with 1 process");

        /* allocate space for 200 raw elements */
        raw_addr = H5MF_alloc(f, H5FD_MEM_DRAW, sizeof(int) * (size_t)num_elements);
        VRFY((raw_addr != HADDR_UNDEF), "");
        /* allocate space for 200 metadata elements */
        meta_addr = H5MF_alloc(f, H5FD_MEM_SUPER, sizeof(int) * (size_t)num_elements);
        VRFY((meta_addr != HADDR_UNDEF), "");

        page_count = 0;

        ret = H5F_block_write(f, H5FD_MEM_SUPER, meta_addr, sizeof(int) * (size_t)num_elements, data);
        VRFY((ret == 0), "");
        ret = H5F_block_write(f, H5FD_MEM_DRAW, raw_addr, sizeof(int) * (size_t)num_elements, data);
        VRFY((ret == 0), "");

        VRFY((H5SL_count(f->shared->page_buf->slist_ptr) == page_count), "Wrong number of pages in PB");

        /* update the first 50 elements */
        for (i = 0; i < 50; i++)
            data[i] = i;
        ret = H5F_block_write(f, H5FD_MEM_DRAW, raw_addr, sizeof(int) * 50, data);
        VRFY((ret == 0), "");
        ret = H5F_block_write(f, H5FD_MEM_SUPER, meta_addr, sizeof(int) * 50, data);
        VRFY((ret == 0), "");
        VRFY((H5SL_count(f->shared->page_buf->slist_ptr) == page_count), "Wrong number of pages in PB");

        /* update the second 50 elements */
        for (i = 0; i < 50; i++)
            data[i] = i + 50;
        ret = H5F_block_write(f, H5FD_MEM_DRAW, raw_addr + (sizeof(int) * 50), sizeof(int) * 50, data);
        VRFY((ret == 0), "");
        ret = H5F_block_write(f, H5FD_MEM_SUPER, meta_addr + (sizeof(int) * 50), sizeof(int) * 50, data);
        VRFY((ret == 0), "");
        VRFY((H5SL_count(f->shared->page_buf->slist_ptr) == page_count), "Wrong number of pages in PB");

        /* update 100 - 200 */
        for (i = 0; i < 100; i++)
            data[i] = i + 100;
        ret = H5F_block_write(f, H5FD_MEM_DRAW, raw_addr + (sizeof(int) * 100), sizeof(int) * 100, data);
        VRFY((ret == 0), "");
        ret = H5F_block_write(f, H5FD_MEM_SUPER, meta_addr + (sizeof(int) * 100), sizeof(int) * 100, data);
        VRFY((ret == 0), "");
        VRFY((H5SL_count(f->shared->page_buf->slist_ptr) == page_count), "Wrong number of pages in PB");

        ret = H5Fflush(file_id, H5F_SCOPE_GLOBAL);
        VRFY((ret == 0), "");

        /* read elements 0 - 200 */
        ret = H5F_block_read(f, H5FD_MEM_DRAW, raw_addr, sizeof(int) * 200, data);
        VRFY((ret == 0), "");
        VRFY((H5SL_count(f->shared->page_buf->slist_ptr) == page_count), "Wrong number of pages in PB");
        for (i = 0; i < 200; i++)
            VRFY((data[i] == i), "Read different values than written");
        ret = H5F_block_read(f, H5FD_MEM_SUPER, meta_addr, sizeof(int) * 200, data);
        VRFY((ret == 0), "");
        VRFY((H5SL_count(f->shared->page_buf->slist_ptr) == page_count), "Wrong number of pages in PB");
        for (i = 0; i < 200; i++)
            VRFY((data[i] == i), "Read different values than written");

        /* read elements 0 - 50 */
        ret = H5F_block_read(f, H5FD_MEM_DRAW, raw_addr, sizeof(int) * 50, data);
        VRFY((ret == 0), "");
        VRFY((H5SL_count(f->shared->page_buf->slist_ptr) == page_count), "Wrong number of pages in PB");
        for (i = 0; i < 50; i++)
            VRFY((data[i] == i), "Read different values than written");
        ret = H5F_block_read(f, H5FD_MEM_SUPER, meta_addr, sizeof(int) * 50, data);
        VRFY((ret == 0), "");
        page_count += 1;
        VRFY((H5SL_count(f->shared->page_buf->slist_ptr) == page_count), "Wrong number of pages in PB");
        for (i = 0; i < 50; i++)
            VRFY((data[i] == i), "Read different values than written");

        MPI_Barrier(MPI_COMM_WORLD);
        /* reset the first 50 elements to -1*/
        for (i = 0; i < 50; i++)
            data[i] = -1;
        ret = H5F_block_write(f, H5FD_MEM_DRAW, raw_addr, sizeof(int) * 50, data);
        VRFY((ret == 0), "");
        VRFY((H5SL_count(f->shared->page_buf->slist_ptr) == page_count), "Wrong number of pages in PB");
        ret = H5F_block_write(f, H5FD_MEM_SUPER, meta_addr, sizeof(int) * 50, data);
        VRFY((ret == 0), "");
        VRFY((H5SL_count(f->shared->page_buf->slist_ptr) == page_count), "Wrong number of pages in PB");

        /* read elements 0 - 50 */
        ret = H5F_block_read(f, H5FD_MEM_DRAW, raw_addr, sizeof(int) * 50, data);
        VRFY((ret == 0), "");
        VRFY((H5SL_count(f->shared->page_buf->slist_ptr) == page_count), "Wrong number of pages in PB");
        for (i = 0; i < 50; i++)
            VRFY((data[i] == -1), "Read different values than written");
        ret = H5F_block_read(f, H5FD_MEM_SUPER, meta_addr, sizeof(int) * 50, data);
        VRFY((ret == 0), "");
        VRFY((H5SL_count(f->shared->page_buf->slist_ptr) == page_count), "Wrong number of pages in PB");
        for (i = 0; i < 50; i++)
            VRFY((data[i] == -1), "Read different values than written");

        /* close the file */
        ret = H5Fclose(file_id);
        VRFY((ret >= 0), "H5Fclose succeeded");
    }

    ret = H5Pclose(fapl);
    VRFY((ret >= 0), "H5Pclose succeeded");
    ret = H5Pclose(fcpl);
    VRFY((ret >= 0), "H5Pclose succeeded");

    /* Pop API context */
<<<<<<< HEAD
    if(api_ctx_pushed) { ret = H5CX_pop(FALSE); VRFY((ret == 0), "H5CX_pop()"); api_ctx_pushed = FALSE; }
=======
    if (api_ctx_pushed) {
        ret = H5CX_pop();
        VRFY((ret == 0), "H5CX_pop()");
        api_ctx_pushed = FALSE;
    }
>>>>>>> 1a6fba94

    HDfree(data);
    data = NULL;
    MPI_Barrier(MPI_COMM_WORLD);
}

static int
create_file(const char *filename, hid_t fcpl, hid_t fapl, int metadata_write_strategy)
{
    hid_t               file_id, dset_id, grp_id;
    hid_t               sid, mem_dataspace;
    hsize_t             start[RANK];
    hsize_t             count[RANK];
    hsize_t             stride[RANK];
    hsize_t             block[RANK];
    DATATYPE *          data_array = NULL;
    hsize_t             dims[RANK], i;
    hsize_t             num_elements;
    int                 k;
    char                dset_name[20];
    H5F_t *             f         = NULL;
    H5C_t *             cache_ptr = NULL;
    H5AC_cache_config_t config;
    hbool_t             api_ctx_pushed = FALSE; /* Whether API context pushed */
    herr_t              ret;

    file_id = H5Fcreate(filename, H5F_ACC_TRUNC, fcpl, fapl);
    VRFY((file_id >= 0), "");

    ret = H5Fflush(file_id, H5F_SCOPE_GLOBAL);
    VRFY((ret == 0), "");

    /* Push API context */
    ret = H5CX_push();
    VRFY((ret == 0), "H5CX_push()");
    api_ctx_pushed = TRUE;

    f = (H5F_t *)H5I_object(file_id);
    VRFY((f != NULL), "");

    cache_ptr = f->shared->cache;
    VRFY((cache_ptr->magic == H5C__H5C_T_MAGIC), "");

    cache_ptr->ignore_tags = TRUE;
    H5C_stats__reset(cache_ptr);
    config.version = H5AC__CURR_CACHE_CONFIG_VERSION;

    ret = H5AC_get_cache_auto_resize_config(cache_ptr, &config);
    VRFY((ret == 0), "");

    config.metadata_write_strategy = metadata_write_strategy;

    ret = H5AC_set_cache_auto_resize_config(cache_ptr, &config);
    VRFY((ret == 0), "");

    grp_id = H5Gcreate2(file_id, "GROUP", H5P_DEFAULT, H5P_DEFAULT, H5P_DEFAULT);
    VRFY((grp_id >= 0), "");

    dims[0] = (hsize_t)(ROW_FACTOR * mpi_size);
    dims[1] = (hsize_t)(COL_FACTOR * mpi_size);
    sid     = H5Screate_simple(RANK, dims, NULL);
    VRFY((sid >= 0), "H5Screate_simple succeeded");

    /* Each process takes a slabs of rows. */
    block[0]  = dims[0] / (hsize_t)mpi_size;
    block[1]  = dims[1];
    stride[0] = block[0];
    stride[1] = block[1];
    count[0]  = 1;
    count[1]  = 1;
    start[0]  = (hsize_t)mpi_rank * block[0];
    start[1]  = 0;

    num_elements = block[0] * block[1];
    /* allocate memory for data buffer */
    data_array = (DATATYPE *)HDmalloc(num_elements * sizeof(DATATYPE));
    VRFY((data_array != NULL), "data_array HDmalloc succeeded");
    /* put some trivial data in the data_array */
    for (i = 0; i < num_elements; i++)
        data_array[i] = mpi_rank + 1;

    ret = H5Sselect_hyperslab(sid, H5S_SELECT_SET, start, stride, count, block);
    VRFY((ret >= 0), "H5Sset_hyperslab succeeded");

    /* create a memory dataspace independently */
    mem_dataspace = H5Screate_simple(1, &num_elements, NULL);
    VRFY((mem_dataspace >= 0), "");

    for (k = 0; k < NUM_DSETS; k++) {
        HDsprintf(dset_name, "D1dset%d", k);
        dset_id = H5Dcreate2(grp_id, dset_name, H5T_NATIVE_INT, sid, H5P_DEFAULT, H5P_DEFAULT, H5P_DEFAULT);
        VRFY((dset_id >= 0), "");
        ret = H5Dclose(dset_id);
        VRFY((ret == 0), "");

        HDsprintf(dset_name, "D2dset%d", k);
        dset_id = H5Dcreate2(grp_id, dset_name, H5T_NATIVE_INT, sid, H5P_DEFAULT, H5P_DEFAULT, H5P_DEFAULT);
        VRFY((dset_id >= 0), "");
        ret = H5Dclose(dset_id);
        VRFY((ret == 0), "");

        HDsprintf(dset_name, "D3dset%d", k);
        dset_id = H5Dcreate2(grp_id, dset_name, H5T_NATIVE_INT, sid, H5P_DEFAULT, H5P_DEFAULT, H5P_DEFAULT);
        VRFY((dset_id >= 0), "");
        ret = H5Dclose(dset_id);
        VRFY((ret == 0), "");

        HDsprintf(dset_name, "dset%d", k);
        dset_id = H5Dcreate2(grp_id, dset_name, H5T_NATIVE_INT, sid, H5P_DEFAULT, H5P_DEFAULT, H5P_DEFAULT);
        VRFY((dset_id >= 0), "");

        ret = H5Dwrite(dset_id, H5T_NATIVE_INT, mem_dataspace, sid, H5P_DEFAULT, data_array);
        VRFY((ret == 0), "");

        ret = H5Dclose(dset_id);
        VRFY((ret == 0), "");

        HDmemset(data_array, 0, num_elements * sizeof(DATATYPE));
        dset_id = H5Dopen2(grp_id, dset_name, H5P_DEFAULT);
        VRFY((dset_id >= 0), "");

        ret = H5Dread(dset_id, H5T_NATIVE_INT, mem_dataspace, sid, H5P_DEFAULT, data_array);
        VRFY((ret == 0), "");

        ret = H5Dclose(dset_id);
        VRFY((ret == 0), "");

        for (i = 0; i < num_elements; i++)
            VRFY((data_array[i] == mpi_rank + 1), "Dataset Verify failed");

        HDsprintf(dset_name, "D1dset%d", k);
        ret = H5Ldelete(grp_id, dset_name, H5P_DEFAULT);
        VRFY((ret == 0), "");
        HDsprintf(dset_name, "D2dset%d", k);
        ret = H5Ldelete(grp_id, dset_name, H5P_DEFAULT);
        VRFY((ret == 0), "");
        HDsprintf(dset_name, "D3dset%d", k);
        ret = H5Ldelete(grp_id, dset_name, H5P_DEFAULT);
        VRFY((ret == 0), "");
    }

    ret = H5Gclose(grp_id);
    VRFY((ret == 0), "");
    ret = H5Fclose(file_id);
    VRFY((ret == 0), "");
    ret = H5Sclose(sid);
    VRFY((ret == 0), "");
    ret = H5Sclose(mem_dataspace);
    VRFY((ret == 0), "");

    /* Pop API context */
<<<<<<< HEAD
    if(api_ctx_pushed) { ret = H5CX_pop(FALSE); VRFY((ret == 0), "H5CX_pop()"); api_ctx_pushed = FALSE; }
=======
    if (api_ctx_pushed) {
        ret = H5CX_pop();
        VRFY((ret == 0), "H5CX_pop()");
        api_ctx_pushed = FALSE;
    }
>>>>>>> 1a6fba94

    MPI_Barrier(MPI_COMM_WORLD);
    HDfree(data_array);
    return 0;
} /* create_file */

static int
open_file(const char *filename, hid_t fapl, int metadata_write_strategy, hsize_t page_size,
          size_t page_buffer_size)
{
    hid_t               file_id, dset_id, grp_id, grp_id2;
    hid_t               sid, mem_dataspace;
    DATATYPE *          data_array = NULL;
    hsize_t             dims[RANK];
    hsize_t             start[RANK];
    hsize_t             count[RANK];
    hsize_t             stride[RANK];
    hsize_t             block[RANK];
    int                 i, k, ndims;
    hsize_t             num_elements;
    char                dset_name[20];
    H5F_t *             f         = NULL;
    H5C_t *             cache_ptr = NULL;
    H5AC_cache_config_t config;
    hbool_t             api_ctx_pushed = FALSE; /* Whether API context pushed */
    herr_t              ret;

    config.version = H5AC__CURR_CACHE_CONFIG_VERSION;
    ret            = H5Pget_mdc_config(fapl, &config);
    VRFY((ret == 0), "");

    config.metadata_write_strategy = metadata_write_strategy;

    ret = H5Pget_mdc_config(fapl, &config);
    VRFY((ret == 0), "");

    file_id = H5Fopen(filename, H5F_ACC_RDWR, fapl);
    H5Eprint2(H5E_DEFAULT, stderr);
    VRFY((file_id >= 0), "");

    /* Push API context */
    ret = H5CX_push();
    VRFY((ret == 0), "H5CX_push()");
    api_ctx_pushed = TRUE;

    ret = H5Fflush(file_id, H5F_SCOPE_GLOBAL);
    VRFY((ret == 0), "");

    f = (H5F_t *)H5I_object(file_id);
    VRFY((f != NULL), "");

    cache_ptr = f->shared->cache;
    VRFY((cache_ptr->magic == H5C__H5C_T_MAGIC), "");

    MPI_Barrier(MPI_COMM_WORLD);

    VRFY((f->shared->page_buf != NULL), "");
    VRFY((f->shared->page_buf->page_size == page_size), "");
    VRFY((f->shared->page_buf->max_size == page_buffer_size), "");

    grp_id = H5Gopen2(file_id, "GROUP", H5P_DEFAULT);
    VRFY((grp_id >= 0), "");

    dims[0] = (hsize_t)(ROW_FACTOR * mpi_size);
    dims[1] = (hsize_t)(COL_FACTOR * mpi_size);

    /* Each process takes a slabs of rows. */
    block[0]  = dims[0] / (hsize_t)mpi_size;
    block[1]  = dims[1];
    stride[0] = block[0];
    stride[1] = block[1];
    count[0]  = 1;
    count[1]  = 1;
    start[0]  = (hsize_t)mpi_rank * block[0];
    start[1]  = 0;

    num_elements = block[0] * block[1];
    /* allocate memory for data buffer */
    data_array = (DATATYPE *)HDmalloc(num_elements * sizeof(DATATYPE));
    VRFY((data_array != NULL), "data_array HDmalloc succeeded");

    /* create a memory dataspace independently */
    mem_dataspace = H5Screate_simple(1, &num_elements, NULL);
    VRFY((mem_dataspace >= 0), "");

    for (k = 0; k < NUM_DSETS; k++) {
        HDsprintf(dset_name, "dset%d", k);
        dset_id = H5Dopen2(grp_id, dset_name, H5P_DEFAULT);
        VRFY((dset_id >= 0), "");

        sid = H5Dget_space(dset_id);
        VRFY((dset_id >= 0), "H5Dget_space succeeded");

        ndims = H5Sget_simple_extent_dims(sid, dims, NULL);
        VRFY((ndims == 2), "H5Sget_simple_extent_dims succeeded");
        VRFY(dims[0] == (hsize_t)(ROW_FACTOR * mpi_size), "Wrong dataset dimensions");
        VRFY(dims[1] == (hsize_t)(COL_FACTOR * mpi_size), "Wrong dataset dimensions");

        ret = H5Sselect_hyperslab(sid, H5S_SELECT_SET, start, stride, count, block);
        VRFY((ret >= 0), "H5Sset_hyperslab succeeded");

        ret = H5Dread(dset_id, H5T_NATIVE_INT, mem_dataspace, sid, H5P_DEFAULT, data_array);
        VRFY((ret >= 0), "");

        ret = H5Dclose(dset_id);
        VRFY((ret >= 0), "");
        ret = H5Sclose(sid);
        VRFY((ret == 0), "");

        for (i = 0; i < (int)num_elements; i++)
            VRFY((data_array[i] == mpi_rank + 1), "Dataset Verify failed");
    }

    grp_id2 = H5Gcreate2(file_id, "GROUP/GROUP2", H5P_DEFAULT, H5P_DEFAULT, H5P_DEFAULT);
    VRFY((grp_id2 >= 0), "");
    ret = H5Gclose(grp_id2);
    VRFY((ret == 0), "");

    ret = H5Fflush(file_id, H5F_SCOPE_GLOBAL);
    VRFY((ret == 0), "");

    MPI_Barrier(MPI_COMM_WORLD);
    /* flush invalidate each ring, starting from the outermost ring and
     * working inward.
     */
    for (i = 0; i < H5C__HASH_TABLE_LEN; i++) {
        H5C_cache_entry_t *entry_ptr = NULL;

        entry_ptr = cache_ptr->index[i];

        while (entry_ptr != NULL) {
            HDassert(entry_ptr->magic == H5C__H5C_CACHE_ENTRY_T_MAGIC);
            HDassert(entry_ptr->is_dirty == FALSE);

            if (!entry_ptr->is_pinned && !entry_ptr->is_protected) {
                ret = H5AC_expunge_entry(f, entry_ptr->type, entry_ptr->addr, 0);
                VRFY((ret == 0), "");
            }

            entry_ptr = entry_ptr->ht_next;
        }
    }
    MPI_Barrier(MPI_COMM_WORLD);

    grp_id2 = H5Gopen2(file_id, "GROUP/GROUP2", H5P_DEFAULT);
    H5Eprint2(H5E_DEFAULT, stderr);
    VRFY((grp_id2 >= 0), "");
    ret = H5Gclose(grp_id2);
    H5Eprint2(H5E_DEFAULT, stderr);
    VRFY((ret == 0), "");

    ret = H5Gclose(grp_id);
    VRFY((ret == 0), "");
    ret = H5Fclose(file_id);
    VRFY((ret == 0), "");
    ret = H5Sclose(mem_dataspace);
    VRFY((ret == 0), "");

    /* Pop API context */
<<<<<<< HEAD
    if(api_ctx_pushed) { ret = H5CX_pop(FALSE); VRFY((ret == 0), "H5CX_pop()"); api_ctx_pushed = FALSE; }
=======
    if (api_ctx_pushed) {
        ret = H5CX_pop();
        VRFY((ret == 0), "H5CX_pop()");
        api_ctx_pushed = FALSE;
    }
>>>>>>> 1a6fba94

    HDfree(data_array);

    return nerrors;
}

/*
 * NOTE:  See HDFFV-10894 and add tests later to verify MPI-specific properties in the
 *        incoming fapl that could conflict with the existing values in H5F_shared_t on
 *        multiple opens of the same file.
 */
void
test_file_properties(void)
{
    hid_t       fid          = H5I_INVALID_HID; /* HDF5 file ID */
    hid_t       fapl_id      = H5I_INVALID_HID; /* File access plist */
    hid_t       fapl_copy_id = H5I_INVALID_HID; /* File access plist */
    hbool_t     is_coll;
    htri_t      are_equal;
    const char *filename;
    MPI_Comm    comm     = MPI_COMM_WORLD;
    MPI_Info    info     = MPI_INFO_NULL;
    MPI_Comm    comm_out = MPI_COMM_NULL;
    MPI_Info    info_out = MPI_INFO_NULL;
    herr_t      ret;     /* Generic return value */
    int         mpi_ret; /* MPI return value */
    int         cmp;     /* Compare value */

    filename = (const char *)GetTestParameters();

    /* set up MPI parameters */
    mpi_ret = MPI_Comm_size(MPI_COMM_WORLD, &mpi_size);
    VRFY((mpi_ret >= 0), "MPI_Comm_size succeeded");
    mpi_ret = MPI_Comm_rank(MPI_COMM_WORLD, &mpi_rank);
    VRFY((mpi_ret >= 0), "MPI_Comm_rank succeeded");
    mpi_ret = MPI_Info_create(&info);
    VRFY((mpi_ret >= 0), "MPI_Info_create succeeded");
    mpi_ret = MPI_Info_set(info, "hdf_info_prop1", "xyz");
    VRFY((mpi_ret == MPI_SUCCESS), "MPI_Info_set");

    /* setup file access plist */
    fapl_id = H5Pcreate(H5P_FILE_ACCESS);
    VRFY((fapl_id != H5I_INVALID_HID), "H5Pcreate");
    ret = H5Pset_fapl_mpio(fapl_id, comm, info);
    VRFY((ret >= 0), "H5Pset_fapl_mpio");

    /* Check getting and setting MPI properties
     * (for use in VOL connectors, not the MPI-I/O VFD)
     */
    ret = H5Pset_mpi_params(fapl_id, comm, info);
    VRFY((ret >= 0), "H5Pset_mpi_params succeeded");
    ret = H5Pget_mpi_params(fapl_id, &comm_out, &info_out);
    VRFY((ret >= 0), "H5Pget_mpi_params succeeded");

    /* Check the communicator */
    VRFY((comm != comm_out), "Communicators should not be bitwise identical");
    cmp     = MPI_UNEQUAL;
    mpi_ret = MPI_Comm_compare(comm, comm_out, &cmp);
    VRFY((ret >= 0), "MPI_Comm_compare succeeded");
    VRFY((cmp == MPI_CONGRUENT), "Communicators should be congruent via MPI_Comm_compare");

    /* Check the info object */
    VRFY((info != info_out), "Info objects should not be bitwise identical");

    /* Free the obtained comm and info object */
    mpi_ret = MPI_Comm_free(&comm_out);
    VRFY((mpi_ret >= 0), "MPI_Comm_free succeeded");
    mpi_ret = MPI_Info_free(&info_out);
    VRFY((mpi_ret >= 0), "MPI_Info_free succeeded");

    /* Copy the fapl and ensure it's equal to the original */
    fapl_copy_id = H5Pcopy(fapl_id);
    VRFY((fapl_copy_id != H5I_INVALID_HID), "H5Pcopy");
    are_equal = H5Pequal(fapl_id, fapl_copy_id);
    VRFY((TRUE == are_equal), "H5Pequal");

    /* Add a property to the copy and ensure it's different now */
    mpi_ret = MPI_Info_set(info, "hdf_info_prop2", "abc");
    VRFY((mpi_ret == MPI_SUCCESS), "MPI_Info_set");
    ret = H5Pset_mpi_params(fapl_copy_id, comm, info);
    VRFY((ret >= 0), "H5Pset_mpi_params succeeded");
    are_equal = H5Pequal(fapl_id, fapl_copy_id);
    VRFY((FALSE == are_equal), "H5Pequal");

    /* Add a property with the same key but a different value to the original
     * and ensure they are still different.
     */
    mpi_ret = MPI_Info_set(info, "hdf_info_prop2", "ijk");
    VRFY((mpi_ret == MPI_SUCCESS), "MPI_Info_set");
    ret = H5Pset_mpi_params(fapl_id, comm, info);
    VRFY((ret >= 0), "H5Pset_mpi_params succeeded");
    are_equal = H5Pequal(fapl_id, fapl_copy_id);
    VRFY((FALSE == are_equal), "H5Pequal");

    /* Set the second property in the original to the same
     * value as the copy and ensure they are the same now.
     */
    mpi_ret = MPI_Info_set(info, "hdf_info_prop2", "abc");
    VRFY((mpi_ret == MPI_SUCCESS), "MPI_Info_set");
    ret = H5Pset_mpi_params(fapl_id, comm, info);
    VRFY((ret >= 0), "H5Pset_mpi_params succeeded");
    are_equal = H5Pequal(fapl_id, fapl_copy_id);
    VRFY((TRUE == are_equal), "H5Pequal");

    /* create the file */
    fid = H5Fcreate(filename, H5F_ACC_TRUNC, H5P_DEFAULT, fapl_id);
    VRFY((fid != H5I_INVALID_HID), "H5Fcreate succeeded");

    /* verify settings for file access properties */

    /* Collective metadata writes */
    ret = H5Pget_coll_metadata_write(fapl_id, &is_coll);
    VRFY((ret >= 0), "H5Pget_coll_metadata_write succeeded");
    VRFY((is_coll == FALSE), "Incorrect property setting for coll metadata writes");

    /* Collective metadata read API calling requirement */
    ret = H5Pget_all_coll_metadata_ops(fapl_id, &is_coll);
    VRFY((ret >= 0), "H5Pget_all_coll_metadata_ops succeeded");
    VRFY((is_coll == FALSE), "Incorrect property setting for coll metadata API calls requirement");

    ret = H5Fclose(fid);
    VRFY((ret >= 0), "H5Fclose succeeded");

    /* Open the file with the MPI-IO driver */
    ret = H5Pset_fapl_mpio(fapl_id, comm, info);
    VRFY((ret >= 0), "H5Pset_fapl_mpio failed");
    fid = H5Fopen(filename, H5F_ACC_RDWR, fapl_id);
    VRFY((fid != H5I_INVALID_HID), "H5Fcreate succeeded");

    /* verify settings for file access properties */

    /* Collective metadata writes */
    ret = H5Pget_coll_metadata_write(fapl_id, &is_coll);
    VRFY((ret >= 0), "H5Pget_coll_metadata_write succeeded");
    VRFY((is_coll == FALSE), "Incorrect property setting for coll metadata writes");

    /* Collective metadata read API calling requirement */
    ret = H5Pget_all_coll_metadata_ops(fapl_id, &is_coll);
    VRFY((ret >= 0), "H5Pget_all_coll_metadata_ops succeeded");
    VRFY((is_coll == FALSE), "Incorrect property setting for coll metadata API calls requirement");

    ret = H5Fclose(fid);
    VRFY((ret >= 0), "H5Fclose succeeded");

    /* Open the file with the MPI-IO driver w/ collective settings */
    ret = H5Pset_fapl_mpio(fapl_id, comm, info);
    VRFY((ret >= 0), "H5Pset_fapl_mpio failed");
    /* Collective metadata writes */
    ret = H5Pset_coll_metadata_write(fapl_id, TRUE);
    VRFY((ret >= 0), "H5Pget_coll_metadata_write succeeded");
    /* Collective metadata read API calling requirement */
    ret = H5Pset_all_coll_metadata_ops(fapl_id, TRUE);
    VRFY((ret >= 0), "H5Pget_all_coll_metadata_ops succeeded");
    fid = H5Fopen(filename, H5F_ACC_RDWR, fapl_id);
    VRFY((fid != H5I_INVALID_HID), "H5Fcreate succeeded");

    /* verify settings for file access properties */

    /* Collective metadata writes */
    ret = H5Pget_coll_metadata_write(fapl_id, &is_coll);
    VRFY((ret >= 0), "H5Pget_coll_metadata_write succeeded");
    VRFY((is_coll == TRUE), "Incorrect property setting for coll metadata writes");

    /* Collective metadata read API calling requirement */
    ret = H5Pget_all_coll_metadata_ops(fapl_id, &is_coll);
    VRFY((ret >= 0), "H5Pget_all_coll_metadata_ops succeeded");
    VRFY((is_coll == TRUE), "Incorrect property setting for coll metadata API calls requirement");

    /* close fapl and retrieve it from file */
    ret = H5Pclose(fapl_id);
    VRFY((ret >= 0), "H5Pclose succeeded");
    fapl_id = H5I_INVALID_HID;

    fapl_id = H5Fget_access_plist(fid);
    VRFY((fapl_id != H5I_INVALID_HID), "H5P_FILE_ACCESS");

    /* verify settings for file access properties */

    /* Collective metadata writes */
    ret = H5Pget_coll_metadata_write(fapl_id, &is_coll);
    VRFY((ret >= 0), "H5Pget_coll_metadata_write succeeded");
    VRFY((is_coll == TRUE), "Incorrect property setting for coll metadata writes");

    /* Collective metadata read API calling requirement */
    ret = H5Pget_all_coll_metadata_ops(fapl_id, &is_coll);
    VRFY((ret >= 0), "H5Pget_all_coll_metadata_ops succeeded");
    VRFY((is_coll == TRUE), "Incorrect property setting for coll metadata API calls requirement");

    /* close file */
    ret = H5Fclose(fid);
    VRFY((ret >= 0), "H5Fclose succeeded");

    /* Release file-access plist */
    ret = H5Pclose(fapl_id);
    VRFY((ret >= 0), "H5Pclose succeeded");
    ret = H5Pclose(fapl_copy_id);
    VRFY((ret >= 0), "H5Pclose succeeded");

    /* Free the MPI info object */
    mpi_ret = MPI_Info_free(&info);
    VRFY((mpi_ret >= 0), "MPI_Info_free succeeded");

} /* end test_file_properties() */<|MERGE_RESOLUTION|>--- conflicted
+++ resolved
@@ -283,15 +283,11 @@
         VRFY((ret >= 0), "H5Pclose succeeded");
 
         /* Pop API context */
-<<<<<<< HEAD
-        if(api_ctx_pushed) { ret = H5CX_pop(FALSE); VRFY((ret == 0), "H5CX_pop()"); api_ctx_pushed = FALSE; }
-=======
         if (api_ctx_pushed) {
-            ret = H5CX_pop();
+            ret = H5CX_pop(FALSE);
             VRFY((ret == 0), "H5CX_pop()");
             api_ctx_pushed = FALSE;
         }
->>>>>>> 1a6fba94
     }
 
     MPI_Barrier(MPI_COMM_WORLD);
@@ -421,15 +417,11 @@
     VRFY((ret >= 0), "H5Pclose succeeded");
 
     /* Pop API context */
-<<<<<<< HEAD
-    if(api_ctx_pushed) { ret = H5CX_pop(FALSE); VRFY((ret == 0), "H5CX_pop()"); api_ctx_pushed = FALSE; }
-=======
     if (api_ctx_pushed) {
-        ret = H5CX_pop();
+        ret = H5CX_pop(FALSE);
         VRFY((ret == 0), "H5CX_pop()");
         api_ctx_pushed = FALSE;
     }
->>>>>>> 1a6fba94
 
     HDfree(data);
     data = NULL;
@@ -581,15 +573,11 @@
     VRFY((ret == 0), "");
 
     /* Pop API context */
-<<<<<<< HEAD
-    if(api_ctx_pushed) { ret = H5CX_pop(FALSE); VRFY((ret == 0), "H5CX_pop()"); api_ctx_pushed = FALSE; }
-=======
     if (api_ctx_pushed) {
-        ret = H5CX_pop();
+        ret = H5CX_pop(FALSE);
         VRFY((ret == 0), "H5CX_pop()");
         api_ctx_pushed = FALSE;
     }
->>>>>>> 1a6fba94
 
     MPI_Barrier(MPI_COMM_WORLD);
     HDfree(data_array);
@@ -749,15 +737,11 @@
     VRFY((ret == 0), "");
 
     /* Pop API context */
-<<<<<<< HEAD
-    if(api_ctx_pushed) { ret = H5CX_pop(FALSE); VRFY((ret == 0), "H5CX_pop()"); api_ctx_pushed = FALSE; }
-=======
     if (api_ctx_pushed) {
-        ret = H5CX_pop();
+        ret = H5CX_pop(FALSE);
         VRFY((ret == 0), "H5CX_pop()");
         api_ctx_pushed = FALSE;
     }
->>>>>>> 1a6fba94
 
     HDfree(data_array);
 
