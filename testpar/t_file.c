/* * * * * * * * * * * * * * * * * * * * * * * * * * * * * * * * * * * * * * *
 * Copyright by The HDF Group.                                               *
 * All rights reserved.                                                      *
 *                                                                           *
 * This file is part of HDF5.  The full HDF5 copyright notice, including     *
 * terms governing use, modification, and redistribution, is contained in    *
 * the COPYING file, which can be found at the root of the source code       *
 * distribution tree, or in https://www.hdfgroup.org/licenses.               *
 * If you do not have access to either file, you may request a copy from     *
 * help@hdfgroup.org.                                                        *
 * * * * * * * * * * * * * * * * * * * * * * * * * * * * * * * * * * * * * * */

/*
 * Parallel tests for file operations
 */

#include "testphdf5.h"

#include "H5CXprivate.h" /* API Contexts                         */
#include "H5Iprivate.h"
#include "H5PBprivate.h"

/*
 * This file needs to access private information from the H5F package.
 */
#define H5AC_FRIEND /*suppress error about including H5ACpkg      */
#include "H5ACpkg.h"
#define H5C_FRIEND /*suppress error about including H5Cpkg      */
#include "H5Cpkg.h"
#define H5F_FRIEND /*suppress error about including H5Fpkg      */
#define H5F_TESTING
#include "H5Fpkg.h"
#define H5MF_FRIEND /*suppress error about including H5MFpkg      */
#include "H5MFpkg.h"

#define NUM_DSETS 5

int mpi_size, mpi_rank;

static int create_file(const char *filename, hid_t fcpl, hid_t fapl, int metadata_write_strategy);
static int open_file(const char *filename, hid_t fapl, int metadata_write_strategy, hsize_t page_size,
                     size_t page_buffer_size);

/*
 * test file access by communicator besides COMM_WORLD.
 * Split COMM_WORLD into two, one (even_comm) contains the original
 * processes of even ranks.  The other (odd_comm) contains the original
 * processes of odd ranks.  Processes in even_comm creates a file, then
 * cloose it, using even_comm.  Processes in old_comm just do a barrier
 * using odd_comm.  Then they all do a barrier using COMM_WORLD.
 * If the file creation and cloose does not do correct collective action
 * according to the communicator argument, the processes will freeze up
 * sooner or later due to barrier mixed up.
 */
void
test_split_comm_access(void)
{
    MPI_Comm    comm;
    MPI_Info    info = MPI_INFO_NULL;
    int         is_old, mrc;
    int         newrank, newprocs;
    hid_t       fid;     /* file IDs */
    hid_t       acc_tpl; /* File access properties */
    herr_t      ret;     /* generic return value */
    const char *filename;

    filename = (const char *)GetTestParameters();
    if (VERBOSE_MED)
        printf("Split Communicator access test on file %s\n", filename);

    /* set up MPI parameters */
    MPI_Comm_size(MPI_COMM_WORLD, &mpi_size);
    MPI_Comm_rank(MPI_COMM_WORLD, &mpi_rank);
    is_old = mpi_rank % 2;
    mrc    = MPI_Comm_split(MPI_COMM_WORLD, is_old, mpi_rank, &comm);
    VRFY((mrc == MPI_SUCCESS), "");
    MPI_Comm_size(comm, &newprocs);
    MPI_Comm_rank(comm, &newrank);

    if (is_old) {
        /* odd-rank processes */
        mrc = MPI_Barrier(comm);
        VRFY((mrc == MPI_SUCCESS), "");
    }
    else {
        /* even-rank processes */
        int sub_mpi_rank; /* rank in the sub-comm */
        MPI_Comm_rank(comm, &sub_mpi_rank);

        /* setup file access template */
        acc_tpl = create_faccess_plist(comm, info, facc_type);
        VRFY((acc_tpl >= 0), "");

        /* create the file collectively */
        fid = H5Fcreate(filename, H5F_ACC_TRUNC, H5P_DEFAULT, acc_tpl);
        VRFY((fid >= 0), "H5Fcreate succeeded");

        /* close the file */
        ret = H5Fclose(fid);
        VRFY((ret >= 0), "");

        /* delete the test file */
        H5E_BEGIN_TRY
        {
            ret = H5Fdelete(filename, acc_tpl);
        }
        H5E_END_TRY
        VRFY((ret >= 0), "H5Fdelete succeeded");

        /* Release file-access template */
        ret = H5Pclose(acc_tpl);
        VRFY((ret >= 0), "");
    }
    mrc = MPI_Comm_free(&comm);
    VRFY((mrc == MPI_SUCCESS), "MPI_Comm_free succeeded");
    mrc = MPI_Barrier(MPI_COMM_WORLD);
    VRFY((mrc == MPI_SUCCESS), "final MPI_Barrier succeeded");
}

void
test_page_buffer_access(void)
{
    hid_t       file_id = H5I_INVALID_HID; /* File ID */
    hid_t       fcpl, fapl;
    size_t      page_count = 0;
    int         i, num_elements = 200;
    haddr_t     raw_addr, meta_addr;
    int        *data;
    H5F_t      *f = NULL;
    herr_t      ret; /* generic return value */
    const char *filename;
    bool        api_ctx_pushed = false; /* Whether API context pushed */

    MPI_Comm_rank(MPI_COMM_WORLD, &mpi_rank);
    MPI_Comm_size(MPI_COMM_WORLD, &mpi_size);

    filename = (const char *)GetTestParameters();

    if (VERBOSE_MED)
        printf("Page Buffer Usage in Parallel %s\n", filename);

    fapl = create_faccess_plist(MPI_COMM_WORLD, MPI_INFO_NULL, facc_type);
    VRFY((fapl >= 0), "create_faccess_plist succeeded");
    fcpl = H5Pcreate(H5P_FILE_CREATE);
    VRFY((fcpl >= 0), "");

    ret = H5Pset_file_space_strategy(fcpl, H5F_FSPACE_STRATEGY_PAGE, 1, (hsize_t)0);
    VRFY((ret == 0), "");
    ret = H5Pset_file_space_page_size(fcpl, sizeof(int) * 128);
    VRFY((ret == 0), "");
    ret = H5Pset_page_buffer_size(fapl, sizeof(int) * 100000, 0, 0);
    VRFY((ret == 0), "");

    /* This should fail because collective metadata writes are not supported with page buffering */
    H5E_BEGIN_TRY
    {
        file_id = H5Fcreate(filename, H5F_ACC_TRUNC, fcpl, fapl);
    }
    H5E_END_TRY
    VRFY((file_id < 0), "H5Fcreate failed");

    /* disable collective metadata writes for page buffering to work */
    ret = H5Pset_coll_metadata_write(fapl, false);
    VRFY((ret >= 0), "");

    ret = create_file(filename, fcpl, fapl, H5AC_METADATA_WRITE_STRATEGY__DISTRIBUTED);
    VRFY((ret == 0), "");
    ret = open_file(filename, fapl, H5AC_METADATA_WRITE_STRATEGY__DISTRIBUTED, sizeof(int) * 100,
                    sizeof(int) * 100000);
    VRFY((ret == 0), "");

    ret = create_file(filename, fcpl, fapl, H5AC_METADATA_WRITE_STRATEGY__PROCESS_0_ONLY);
    VRFY((ret == 0), "");
    ret = open_file(filename, fapl, H5AC_METADATA_WRITE_STRATEGY__PROCESS_0_ONLY, sizeof(int) * 100,
                    sizeof(int) * 100000);
    VRFY((ret == 0), "");

    ret = H5Pset_file_space_page_size(fcpl, sizeof(int) * 100);
    VRFY((ret == 0), "");

    data = (int *)malloc(sizeof(int) * (size_t)num_elements);

    /* initialize all the elements to have a value of -1 */
    for (i = 0; i < num_elements; i++)
        data[i] = -1;
    if (MAINPROCESS) {
        hid_t fapl_self = H5I_INVALID_HID;
        fapl_self       = create_faccess_plist(MPI_COMM_SELF, MPI_INFO_NULL, facc_type);

        ret = H5Pset_page_buffer_size(fapl_self, sizeof(int) * 1000, 0, 0);
        VRFY((ret == 0), "");
        /* collective metadata writes do not work with page buffering */
        ret = H5Pset_coll_metadata_write(fapl_self, false);
        VRFY((ret >= 0), "");

        file_id = H5Fcreate(filename, H5F_ACC_TRUNC, fcpl, fapl_self);
        VRFY((file_id >= 0), "");

        /* Push API context */
        ret = H5CX_push();
        VRFY((ret == 0), "H5CX_push()");
        api_ctx_pushed = true;

        /* Get a pointer to the internal file object */
        f = (H5F_t *)H5I_object(file_id);

        VRFY((f->shared->page_buf != NULL), "Page Buffer created with 1 process");

        /* allocate space for 200 raw elements */
        raw_addr = H5MF_alloc(f, H5FD_MEM_DRAW, sizeof(int) * (size_t)num_elements);
        VRFY((raw_addr != HADDR_UNDEF), "");

        /* allocate space for 200 metadata elements */
        meta_addr = H5MF_alloc(f, H5FD_MEM_SUPER, sizeof(int) * (size_t)num_elements);
        VRFY((meta_addr != HADDR_UNDEF), "");

        page_count = 0;

        ret = H5F_block_write(f, H5FD_MEM_SUPER, meta_addr, sizeof(int) * (size_t)num_elements, data);
        VRFY((ret == 0), "");
        ret = H5F_block_write(f, H5FD_MEM_SUPER, meta_addr, sizeof(int) * (size_t)num_elements, data);
        ret = H5F_block_write(f, H5FD_MEM_DRAW, raw_addr, sizeof(int) * (size_t)num_elements, data);
        VRFY((ret == 0), "");

        VRFY((H5SL_count(f->shared->page_buf->slist_ptr) == page_count), "Wrong number of pages in PB");

        /* update the first 50 elements */
        for (i = 0; i < 50; i++)
            data[i] = i;
        ret = H5F_block_write(f, H5FD_MEM_DRAW, raw_addr, sizeof(int) * 50, data);
        H5Eprint2(H5E_DEFAULT, stderr);
        VRFY((ret == 0), "");
        ret = H5F_block_write(f, H5FD_MEM_SUPER, meta_addr, sizeof(int) * 50, data);
        VRFY((ret == 0), "");
        page_count += 2;
        VRFY((H5SL_count(f->shared->page_buf->slist_ptr) == page_count), "Wrong number of pages in PB");

        /* update the second 50 elements */
        for (i = 0; i < 50; i++)
            data[i] = i + 50;
        ret = H5F_block_write(f, H5FD_MEM_DRAW, raw_addr + (sizeof(int) * 50), sizeof(int) * 50, data);
        VRFY((ret == 0), "");
        ret = H5F_block_write(f, H5FD_MEM_SUPER, meta_addr + (sizeof(int) * 50), sizeof(int) * 50, data);
        VRFY((ret == 0), "");
        VRFY((H5SL_count(f->shared->page_buf->slist_ptr) == page_count), "Wrong number of pages in PB");

        /* update 100 - 200 */
        for (i = 0; i < 100; i++)
            data[i] = i + 100;
        ret = H5F_block_write(f, H5FD_MEM_DRAW, raw_addr + (sizeof(int) * 100), sizeof(int) * 100, data);
        VRFY((ret == 0), "");
        ret = H5F_block_write(f, H5FD_MEM_SUPER, meta_addr + (sizeof(int) * 100), sizeof(int) * 100, data);
        VRFY((ret == 0), "");
        VRFY((H5SL_count(f->shared->page_buf->slist_ptr) == page_count), "Wrong number of pages in PB");

        ret = H5PB_flush(f->shared);
        VRFY((ret == 0), "");

        /* read elements 0 - 200 */
        ret = H5F_block_read(f, H5FD_MEM_DRAW, raw_addr, sizeof(int) * 200, data);
        VRFY((ret == 0), "");
        VRFY((H5SL_count(f->shared->page_buf->slist_ptr) == page_count), "Wrong number of pages in PB");
        for (i = 0; i < 200; i++)
            VRFY((data[i] == i), "Read different values than written");
        ret = H5F_block_read(f, H5FD_MEM_SUPER, meta_addr, sizeof(int) * 200, data);
        VRFY((ret == 0), "");
        VRFY((H5SL_count(f->shared->page_buf->slist_ptr) == page_count), "Wrong number of pages in PB");
        for (i = 0; i < 200; i++)
            VRFY((data[i] == i), "Read different values than written");

        /* read elements 0 - 50 */
        ret = H5F_block_read(f, H5FD_MEM_DRAW, raw_addr, sizeof(int) * 50, data);
        VRFY((ret == 0), "");
        VRFY((H5SL_count(f->shared->page_buf->slist_ptr) == page_count), "Wrong number of pages in PB");
        for (i = 0; i < 50; i++)
            VRFY((data[i] == i), "Read different values than written");
        ret = H5F_block_read(f, H5FD_MEM_SUPER, meta_addr, sizeof(int) * 50, data);
        VRFY((ret == 0), "");
        VRFY((H5SL_count(f->shared->page_buf->slist_ptr) == page_count), "Wrong number of pages in PB");
        for (i = 0; i < 50; i++)
            VRFY((data[i] == i), "Read different values than written");

        /* close the file */
        ret = H5Fclose(file_id);
        VRFY((ret >= 0), "H5Fclose succeeded");
        ret = H5Pclose(fapl_self);
        VRFY((ret >= 0), "H5Pclose succeeded");

        /* Pop API context */
        if (api_ctx_pushed) {
            ret = H5CX_pop(false);
            VRFY((ret == 0), "H5CX_pop()");
            api_ctx_pushed = false;
        }
    }

    MPI_Barrier(MPI_COMM_WORLD);

    if (mpi_size > 1) {
        ret = H5Pset_page_buffer_size(fapl, sizeof(int) * 1000, 0, 0);
        VRFY((ret == 0), "");
        /* collective metadata writes do not work with page buffering */
        ret = H5Pset_coll_metadata_write(fapl, false);
        VRFY((ret >= 0), "");

        file_id = H5Fcreate(filename, H5F_ACC_TRUNC, fcpl, fapl);
        VRFY((file_id >= 0), "");

        /* Push API context */
        ret = H5CX_push();
        VRFY((ret == 0), "H5CX_push()");
        api_ctx_pushed = true;

        /* Get a pointer to the internal file object */
        f = (H5F_t *)H5I_object(file_id);

        VRFY((f->shared->page_buf != NULL), "Page Buffer created with 1 process");

        /* allocate space for 200 raw elements */
        raw_addr = H5MF_alloc(f, H5FD_MEM_DRAW, sizeof(int) * (size_t)num_elements);
        VRFY((raw_addr != HADDR_UNDEF), "");
        /* allocate space for 200 metadata elements */
        meta_addr = H5MF_alloc(f, H5FD_MEM_SUPER, sizeof(int) * (size_t)num_elements);
        VRFY((meta_addr != HADDR_UNDEF), "");

        page_count = 0;

        ret = H5F_block_write(f, H5FD_MEM_SUPER, meta_addr, sizeof(int) * (size_t)num_elements, data);
        VRFY((ret == 0), "");
        ret = H5F_block_write(f, H5FD_MEM_DRAW, raw_addr, sizeof(int) * (size_t)num_elements, data);
        VRFY((ret == 0), "");

        VRFY((H5SL_count(f->shared->page_buf->slist_ptr) == page_count), "Wrong number of pages in PB");

        /* update the first 50 elements */
        for (i = 0; i < 50; i++)
            data[i] = i;
        ret = H5F_block_write(f, H5FD_MEM_DRAW, raw_addr, sizeof(int) * 50, data);
        VRFY((ret == 0), "");
        ret = H5F_block_write(f, H5FD_MEM_SUPER, meta_addr, sizeof(int) * 50, data);
        VRFY((ret == 0), "");
        VRFY((H5SL_count(f->shared->page_buf->slist_ptr) == page_count), "Wrong number of pages in PB");

        /* update the second 50 elements */
        for (i = 0; i < 50; i++)
            data[i] = i + 50;
        ret = H5F_block_write(f, H5FD_MEM_DRAW, raw_addr + (sizeof(int) * 50), sizeof(int) * 50, data);
        VRFY((ret == 0), "");
        ret = H5F_block_write(f, H5FD_MEM_SUPER, meta_addr + (sizeof(int) * 50), sizeof(int) * 50, data);
        VRFY((ret == 0), "");
        VRFY((H5SL_count(f->shared->page_buf->slist_ptr) == page_count), "Wrong number of pages in PB");

        /* update 100 - 200 */
        for (i = 0; i < 100; i++)
            data[i] = i + 100;
        ret = H5F_block_write(f, H5FD_MEM_DRAW, raw_addr + (sizeof(int) * 100), sizeof(int) * 100, data);
        VRFY((ret == 0), "");
        ret = H5F_block_write(f, H5FD_MEM_SUPER, meta_addr + (sizeof(int) * 100), sizeof(int) * 100, data);
        VRFY((ret == 0), "");
        VRFY((H5SL_count(f->shared->page_buf->slist_ptr) == page_count), "Wrong number of pages in PB");

        ret = H5Fflush(file_id, H5F_SCOPE_GLOBAL);
        VRFY((ret == 0), "");

        /* read elements 0 - 200 */
        ret = H5F_block_read(f, H5FD_MEM_DRAW, raw_addr, sizeof(int) * 200, data);
        VRFY((ret == 0), "");
        VRFY((H5SL_count(f->shared->page_buf->slist_ptr) == page_count), "Wrong number of pages in PB");
        for (i = 0; i < 200; i++)
            VRFY((data[i] == i), "Read different values than written");
        ret = H5F_block_read(f, H5FD_MEM_SUPER, meta_addr, sizeof(int) * 200, data);
        VRFY((ret == 0), "");
        VRFY((H5SL_count(f->shared->page_buf->slist_ptr) == page_count), "Wrong number of pages in PB");
        for (i = 0; i < 200; i++)
            VRFY((data[i] == i), "Read different values than written");

        /* read elements 0 - 50 */
        ret = H5F_block_read(f, H5FD_MEM_DRAW, raw_addr, sizeof(int) * 50, data);
        VRFY((ret == 0), "");
        VRFY((H5SL_count(f->shared->page_buf->slist_ptr) == page_count), "Wrong number of pages in PB");
        for (i = 0; i < 50; i++)
            VRFY((data[i] == i), "Read different values than written");
        ret = H5F_block_read(f, H5FD_MEM_SUPER, meta_addr, sizeof(int) * 50, data);
        VRFY((ret == 0), "");
        page_count += 1;
        VRFY((H5SL_count(f->shared->page_buf->slist_ptr) == page_count), "Wrong number of pages in PB");
        for (i = 0; i < 50; i++)
            VRFY((data[i] == i), "Read different values than written");

        MPI_Barrier(MPI_COMM_WORLD);
        /* reset the first 50 elements to -1*/
        for (i = 0; i < 50; i++)
            data[i] = -1;
        ret = H5F_block_write(f, H5FD_MEM_DRAW, raw_addr, sizeof(int) * 50, data);
        VRFY((ret == 0), "");
        VRFY((H5SL_count(f->shared->page_buf->slist_ptr) == page_count), "Wrong number of pages in PB");
        ret = H5F_block_write(f, H5FD_MEM_SUPER, meta_addr, sizeof(int) * 50, data);
        VRFY((ret == 0), "");
        VRFY((H5SL_count(f->shared->page_buf->slist_ptr) == page_count), "Wrong number of pages in PB");

        /* read elements 0 - 50 */
        ret = H5F_block_read(f, H5FD_MEM_DRAW, raw_addr, sizeof(int) * 50, data);
        VRFY((ret == 0), "");
        VRFY((H5SL_count(f->shared->page_buf->slist_ptr) == page_count), "Wrong number of pages in PB");
        for (i = 0; i < 50; i++)
            VRFY((data[i] == -1), "Read different values than written");
        ret = H5F_block_read(f, H5FD_MEM_SUPER, meta_addr, sizeof(int) * 50, data);
        VRFY((ret == 0), "");
        VRFY((H5SL_count(f->shared->page_buf->slist_ptr) == page_count), "Wrong number of pages in PB");
        for (i = 0; i < 50; i++)
            VRFY((data[i] == -1), "Read different values than written");

        /* close the file */
        ret = H5Fclose(file_id);
        VRFY((ret >= 0), "H5Fclose succeeded");
    }

    ret = H5Pclose(fapl);
    VRFY((ret >= 0), "H5Pclose succeeded");
    ret = H5Pclose(fcpl);
    VRFY((ret >= 0), "H5Pclose succeeded");

    /* Pop API context */
    if (api_ctx_pushed) {
        ret = H5CX_pop(false);
        VRFY((ret == 0), "H5CX_pop()");
        api_ctx_pushed = false;
    }

    free(data);
    data = NULL;
    MPI_Barrier(MPI_COMM_WORLD);
}

static int
create_file(const char *filename, hid_t fcpl, hid_t fapl, int metadata_write_strategy)
{
    hid_t               file_id, dset_id, grp_id;
    hid_t               sid, mem_dataspace;
    hsize_t             start[RANK];
    hsize_t             count[RANK];
    hsize_t             stride[RANK];
    hsize_t             block[RANK];
    DATATYPE           *data_array = NULL;
    hsize_t             dims[RANK], i;
    hsize_t             num_elements;
    int                 k;
    char                dset_name[20];
    H5F_t              *f         = NULL;
    H5C_t              *cache_ptr = NULL;
    H5AC_cache_config_t config;
    bool                api_ctx_pushed = false; /* Whether API context pushed */
    herr_t              ret;

    file_id = H5Fcreate(filename, H5F_ACC_TRUNC, fcpl, fapl);
    VRFY((file_id >= 0), "");

    ret = H5Fflush(file_id, H5F_SCOPE_GLOBAL);
    VRFY((ret == 0), "");

    /* Push API context */
    ret = H5CX_push();
    VRFY((ret == 0), "H5CX_push()");
    api_ctx_pushed = true;

    f = (H5F_t *)H5I_object(file_id);
    VRFY((f != NULL), "");

    cache_ptr = f->shared->cache;

    cache_ptr->ignore_tags = true;
    H5C_stats__reset(cache_ptr);
    config.version = H5AC__CURR_CACHE_CONFIG_VERSION;

    ret = H5AC_get_cache_auto_resize_config(cache_ptr, &config);
    VRFY((ret == 0), "");

    config.metadata_write_strategy = metadata_write_strategy;

    ret = H5AC_set_cache_auto_resize_config(cache_ptr, &config);
    VRFY((ret == 0), "");

    grp_id = H5Gcreate2(file_id, "GROUP", H5P_DEFAULT, H5P_DEFAULT, H5P_DEFAULT);
    VRFY((grp_id >= 0), "");

    dims[0] = (hsize_t)(ROW_FACTOR * mpi_size);
    dims[1] = (hsize_t)(COL_FACTOR * mpi_size);
    sid     = H5Screate_simple(RANK, dims, NULL);
    VRFY((sid >= 0), "H5Screate_simple succeeded");

    /* Each process takes a slabs of rows. */
    block[0]  = dims[0] / (hsize_t)mpi_size;
    block[1]  = dims[1];
    stride[0] = block[0];
    stride[1] = block[1];
    count[0]  = 1;
    count[1]  = 1;
    start[0]  = (hsize_t)mpi_rank * block[0];
    start[1]  = 0;

    num_elements = block[0] * block[1];
    /* allocate memory for data buffer */
    data_array = (DATATYPE *)malloc(num_elements * sizeof(DATATYPE));
    VRFY((data_array != NULL), "data_array malloc succeeded");
    /* put some trivial data in the data_array */
    for (i = 0; i < num_elements; i++)
        data_array[i] = mpi_rank + 1;

    ret = H5Sselect_hyperslab(sid, H5S_SELECT_SET, start, stride, count, block);
    VRFY((ret >= 0), "H5Sset_hyperslab succeeded");

    /* create a memory dataspace independently */
    mem_dataspace = H5Screate_simple(1, &num_elements, NULL);
    VRFY((mem_dataspace >= 0), "");

    for (k = 0; k < NUM_DSETS; k++) {
        snprintf(dset_name, sizeof(dset_name), "D1dset%d", k);
        dset_id = H5Dcreate2(grp_id, dset_name, H5T_NATIVE_INT, sid, H5P_DEFAULT, H5P_DEFAULT, H5P_DEFAULT);
        VRFY((dset_id >= 0), "");
        ret = H5Dclose(dset_id);
        VRFY((ret == 0), "");

        snprintf(dset_name, sizeof(dset_name), "D2dset%d", k);
        dset_id = H5Dcreate2(grp_id, dset_name, H5T_NATIVE_INT, sid, H5P_DEFAULT, H5P_DEFAULT, H5P_DEFAULT);
        VRFY((dset_id >= 0), "");
        ret = H5Dclose(dset_id);
        VRFY((ret == 0), "");

        snprintf(dset_name, sizeof(dset_name), "D3dset%d", k);
        dset_id = H5Dcreate2(grp_id, dset_name, H5T_NATIVE_INT, sid, H5P_DEFAULT, H5P_DEFAULT, H5P_DEFAULT);
        VRFY((dset_id >= 0), "");
        ret = H5Dclose(dset_id);
        VRFY((ret == 0), "");

        snprintf(dset_name, sizeof(dset_name), "dset%d", k);
        dset_id = H5Dcreate2(grp_id, dset_name, H5T_NATIVE_INT, sid, H5P_DEFAULT, H5P_DEFAULT, H5P_DEFAULT);
        VRFY((dset_id >= 0), "");

        ret = H5Dwrite(dset_id, H5T_NATIVE_INT, mem_dataspace, sid, H5P_DEFAULT, data_array);
        VRFY((ret == 0), "");

        ret = H5Dclose(dset_id);
        VRFY((ret == 0), "");

        memset(data_array, 0, num_elements * sizeof(DATATYPE));
        dset_id = H5Dopen2(grp_id, dset_name, H5P_DEFAULT);
        VRFY((dset_id >= 0), "");

        ret = H5Dread(dset_id, H5T_NATIVE_INT, mem_dataspace, sid, H5P_DEFAULT, data_array);
        VRFY((ret == 0), "");

        ret = H5Dclose(dset_id);
        VRFY((ret == 0), "");

        for (i = 0; i < num_elements; i++)
            VRFY((data_array[i] == mpi_rank + 1), "Dataset Verify failed");

        snprintf(dset_name, sizeof(dset_name), "D1dset%d", k);
        ret = H5Ldelete(grp_id, dset_name, H5P_DEFAULT);
        VRFY((ret == 0), "");
        snprintf(dset_name, sizeof(dset_name), "D2dset%d", k);
        ret = H5Ldelete(grp_id, dset_name, H5P_DEFAULT);
        VRFY((ret == 0), "");
        snprintf(dset_name, sizeof(dset_name), "D3dset%d", k);
        ret = H5Ldelete(grp_id, dset_name, H5P_DEFAULT);
        VRFY((ret == 0), "");
    }

    ret = H5Gclose(grp_id);
    VRFY((ret == 0), "");
    ret = H5Fclose(file_id);
    VRFY((ret == 0), "");
    ret = H5Sclose(sid);
    VRFY((ret == 0), "");
    ret = H5Sclose(mem_dataspace);
    VRFY((ret == 0), "");

    /* Pop API context */
    if (api_ctx_pushed) {
        ret = H5CX_pop(false);
        VRFY((ret == 0), "H5CX_pop()");
        api_ctx_pushed = false;
    }

    MPI_Barrier(MPI_COMM_WORLD);
    free(data_array);
    return 0;
} /* create_file */

static int
open_file(const char *filename, hid_t fapl, int metadata_write_strategy, hsize_t page_size,
          size_t page_buffer_size)
{
    hid_t               file_id, dset_id, grp_id, grp_id2;
    hid_t               sid, mem_dataspace;
    DATATYPE           *data_array = NULL;
    hsize_t             dims[RANK];
    hsize_t             start[RANK];
    hsize_t             count[RANK];
    hsize_t             stride[RANK];
    hsize_t             block[RANK];
    int                 i, k, ndims;
    hsize_t             num_elements;
    char                dset_name[20];
    H5F_t              *f         = NULL;
    H5C_t              *cache_ptr = NULL;
    H5AC_cache_config_t config;
    bool                api_ctx_pushed = false; /* Whether API context pushed */
    herr_t              ret;

    config.version = H5AC__CURR_CACHE_CONFIG_VERSION;
    ret            = H5Pget_mdc_config(fapl, &config);
    VRFY((ret == 0), "");

    config.metadata_write_strategy = metadata_write_strategy;

    ret = H5Pget_mdc_config(fapl, &config);
    VRFY((ret == 0), "");

    file_id = H5Fopen(filename, H5F_ACC_RDWR, fapl);
    H5Eprint2(H5E_DEFAULT, stderr);
    VRFY((file_id >= 0), "");

    /* Push API context */
    ret = H5CX_push();
    VRFY((ret == 0), "H5CX_push()");
    api_ctx_pushed = true;

    ret = H5Fflush(file_id, H5F_SCOPE_GLOBAL);
    VRFY((ret == 0), "");

    f = (H5F_t *)H5I_object(file_id);
    VRFY((f != NULL), "");

    cache_ptr = f->shared->cache;

    MPI_Barrier(MPI_COMM_WORLD);

    VRFY((f->shared->page_buf != NULL), "");
    VRFY((f->shared->page_buf->page_size == page_size), "");
    VRFY((f->shared->page_buf->max_size == page_buffer_size), "");

    grp_id = H5Gopen2(file_id, "GROUP", H5P_DEFAULT);
    VRFY((grp_id >= 0), "");

    dims[0] = (hsize_t)(ROW_FACTOR * mpi_size);
    dims[1] = (hsize_t)(COL_FACTOR * mpi_size);

    /* Each process takes a slabs of rows. */
    block[0]  = dims[0] / (hsize_t)mpi_size;
    block[1]  = dims[1];
    stride[0] = block[0];
    stride[1] = block[1];
    count[0]  = 1;
    count[1]  = 1;
    start[0]  = (hsize_t)mpi_rank * block[0];
    start[1]  = 0;

    num_elements = block[0] * block[1];
    /* allocate memory for data buffer */
    data_array = (DATATYPE *)malloc(num_elements * sizeof(DATATYPE));
    VRFY((data_array != NULL), "data_array malloc succeeded");

    /* create a memory dataspace independently */
    mem_dataspace = H5Screate_simple(1, &num_elements, NULL);
    VRFY((mem_dataspace >= 0), "");

    for (k = 0; k < NUM_DSETS; k++) {
        snprintf(dset_name, sizeof(dset_name), "dset%d", k);
        dset_id = H5Dopen2(grp_id, dset_name, H5P_DEFAULT);
        VRFY((dset_id >= 0), "");

        sid = H5Dget_space(dset_id);
        VRFY((dset_id >= 0), "H5Dget_space succeeded");

        ndims = H5Sget_simple_extent_dims(sid, dims, NULL);
        VRFY((ndims == 2), "H5Sget_simple_extent_dims succeeded");
        VRFY(dims[0] == (hsize_t)(ROW_FACTOR * mpi_size), "Wrong dataset dimensions");
        VRFY(dims[1] == (hsize_t)(COL_FACTOR * mpi_size), "Wrong dataset dimensions");

        ret = H5Sselect_hyperslab(sid, H5S_SELECT_SET, start, stride, count, block);
        VRFY((ret >= 0), "H5Sset_hyperslab succeeded");

        ret = H5Dread(dset_id, H5T_NATIVE_INT, mem_dataspace, sid, H5P_DEFAULT, data_array);
        VRFY((ret >= 0), "");

        ret = H5Dclose(dset_id);
        VRFY((ret >= 0), "");
        ret = H5Sclose(sid);
        VRFY((ret == 0), "");

        for (i = 0; i < (int)num_elements; i++)
            VRFY((data_array[i] == mpi_rank + 1), "Dataset Verify failed");
    }

    grp_id2 = H5Gcreate2(file_id, "GROUP/GROUP2", H5P_DEFAULT, H5P_DEFAULT, H5P_DEFAULT);
    VRFY((grp_id2 >= 0), "");
    ret = H5Gclose(grp_id2);
    VRFY((ret == 0), "");

    ret = H5Fflush(file_id, H5F_SCOPE_GLOBAL);
    VRFY((ret == 0), "");

    MPI_Barrier(MPI_COMM_WORLD);
    /* flush invalidate each ring, starting from the outermost ring and
     * working inward.
     */
    for (i = 0; i < H5C__HASH_TABLE_LEN; i++) {
        H5C_cache_entry_t *entry_ptr = NULL;

        entry_ptr = cache_ptr->index[i];

        while (entry_ptr != NULL) {
            assert(entry_ptr->is_dirty == false);

            if (!entry_ptr->is_pinned && !entry_ptr->is_protected) {
                ret = H5AC_expunge_entry(f, entry_ptr->type, entry_ptr->addr, 0);
                VRFY((ret == 0), "");
            }

            entry_ptr = entry_ptr->ht_next;
        }
    }
    MPI_Barrier(MPI_COMM_WORLD);

    grp_id2 = H5Gopen2(file_id, "GROUP/GROUP2", H5P_DEFAULT);
    H5Eprint2(H5E_DEFAULT, stderr);
    VRFY((grp_id2 >= 0), "");
    ret = H5Gclose(grp_id2);
    H5Eprint2(H5E_DEFAULT, stderr);
    VRFY((ret == 0), "");

    ret = H5Gclose(grp_id);
    VRFY((ret == 0), "");
    ret = H5Fclose(file_id);
    VRFY((ret == 0), "");
    ret = H5Sclose(mem_dataspace);
    VRFY((ret == 0), "");

    /* Pop API context */
    if (api_ctx_pushed) {
        ret = H5CX_pop(false);
        VRFY((ret == 0), "H5CX_pop()");
        api_ctx_pushed = false;
    }

    free(data_array);

    return nerrors;
}

/*
 * NOTE:  See HDFFV-10894 and add tests later to verify MPI-specific properties in the
 *        incoming fapl that could conflict with the existing values in H5F_shared_t on
 *        multiple opens of the same file.
 */
void
test_file_properties(void)
{
    hid_t       fid          = H5I_INVALID_HID; /* HDF5 file ID */
    hid_t       fapl_id      = H5I_INVALID_HID; /* File access plist */
    hid_t       fapl_copy_id = H5I_INVALID_HID; /* File access plist */
    bool        is_coll;
    htri_t      are_equal;
    const char *filename;
    MPI_Comm    comm     = MPI_COMM_WORLD;
    MPI_Info    info     = MPI_INFO_NULL;
    MPI_Comm    comm_out = MPI_COMM_NULL;
    MPI_Info    info_out = MPI_INFO_NULL;
    herr_t      ret;     /* Generic return value */
    int         mpi_ret; /* MPI return value */
    int         cmp;     /* Compare value */

    filename = (const char *)GetTestParameters();

    /* set up MPI parameters */
    mpi_ret = MPI_Comm_size(MPI_COMM_WORLD, &mpi_size);
    VRFY((mpi_ret >= 0), "MPI_Comm_size succeeded");
    mpi_ret = MPI_Comm_rank(MPI_COMM_WORLD, &mpi_rank);
    VRFY((mpi_ret >= 0), "MPI_Comm_rank succeeded");
    mpi_ret = MPI_Info_create(&info);
    VRFY((mpi_ret >= 0), "MPI_Info_create succeeded");
    mpi_ret = MPI_Info_set(info, "hdf_info_prop1", "xyz");
    VRFY((mpi_ret == MPI_SUCCESS), "MPI_Info_set succeeded");

    /* setup file access plist */
    fapl_id = H5Pcreate(H5P_FILE_ACCESS);
    VRFY((fapl_id != H5I_INVALID_HID), "H5Pcreate");
    ret = H5Pset_fapl_mpio(fapl_id, comm, info);
    VRFY((ret >= 0), "H5Pset_fapl_mpio");

    /* Check getting and setting MPI properties
     * (for use in VOL connectors, not the MPI-I/O VFD)
     */
    ret = H5Pset_mpi_params(fapl_id, comm, info);
    VRFY((ret >= 0), "H5Pset_mpi_params succeeded");
    ret = H5Pget_mpi_params(fapl_id, &comm_out, &info_out);
    VRFY((ret >= 0), "H5Pget_mpi_params succeeded");

    /* Check the communicator */
    VRFY((comm != comm_out), "Communicators should not be bitwise identical");
    cmp     = MPI_UNEQUAL;
    mpi_ret = MPI_Comm_compare(comm, comm_out, &cmp);
    VRFY((ret >= 0), "MPI_Comm_compare succeeded");
    VRFY((cmp == MPI_CONGRUENT), "Communicators should be congruent via MPI_Comm_compare");

    /* Check the info object */
    VRFY((info != info_out), "Info objects should not be bitwise identical");

    /* Free the obtained comm and info object */
    mpi_ret = MPI_Comm_free(&comm_out);
    VRFY((mpi_ret >= 0), "MPI_Comm_free succeeded");
    mpi_ret = MPI_Info_free(&info_out);
    VRFY((mpi_ret >= 0), "MPI_Info_free succeeded");

    /* Copy the fapl and ensure it's equal to the original */
    fapl_copy_id = H5Pcopy(fapl_id);
    VRFY((fapl_copy_id != H5I_INVALID_HID), "H5Pcopy");
    are_equal = H5Pequal(fapl_id, fapl_copy_id);
    VRFY((true == are_equal), "H5Pequal");

    /* Add a property to the copy and ensure it's different now */
    mpi_ret = MPI_Info_set(info, "hdf_info_prop2", "abc");
    VRFY((mpi_ret == MPI_SUCCESS), "MPI_Info_set");
    ret = H5Pset_mpi_params(fapl_copy_id, comm, info);
    VRFY((ret >= 0), "H5Pset_mpi_params succeeded");
    are_equal = H5Pequal(fapl_id, fapl_copy_id);
    VRFY((false == are_equal), "H5Pequal");

    /* Add a property with the same key but a different value to the original
     * and ensure they are still different.
     */
    mpi_ret = MPI_Info_set(info, "hdf_info_prop2", "ijk");
    VRFY((mpi_ret == MPI_SUCCESS), "MPI_Info_set");
    ret = H5Pset_mpi_params(fapl_id, comm, info);
    VRFY((ret >= 0), "H5Pset_mpi_params succeeded");
    are_equal = H5Pequal(fapl_id, fapl_copy_id);
    VRFY((false == are_equal), "H5Pequal");

    /* Set the second property in the original to the same
     * value as the copy and ensure they are the same now.
     */
    mpi_ret = MPI_Info_set(info, "hdf_info_prop2", "abc");
    VRFY((mpi_ret == MPI_SUCCESS), "MPI_Info_set");
    ret = H5Pset_mpi_params(fapl_id, comm, info);
    VRFY((ret >= 0), "H5Pset_mpi_params succeeded");
    are_equal = H5Pequal(fapl_id, fapl_copy_id);
    VRFY((true == are_equal), "H5Pequal");

    /* create the file */
    fid = H5Fcreate(filename, H5F_ACC_TRUNC, H5P_DEFAULT, fapl_id);
    VRFY((fid != H5I_INVALID_HID), "H5Fcreate succeeded");

    /* verify settings for file access properties */

    /* Collective metadata writes */
    ret = H5Pget_coll_metadata_write(fapl_id, &is_coll);
    VRFY((ret >= 0), "H5Pget_coll_metadata_write succeeded");
    VRFY((is_coll == false), "Incorrect property setting for coll metadata writes");

    /* Collective metadata read API calling requirement */
    ret = H5Pget_all_coll_metadata_ops(fapl_id, &is_coll);
    VRFY((ret >= 0), "H5Pget_all_coll_metadata_ops succeeded");
    VRFY((is_coll == false), "Incorrect property setting for coll metadata API calls requirement");

    ret = H5Fclose(fid);
    VRFY((ret >= 0), "H5Fclose succeeded");

    /* Open the file with the MPI-IO driver */
    ret = H5Pset_fapl_mpio(fapl_id, comm, info);
    VRFY((ret >= 0), "H5Pset_fapl_mpio failed");
    fid = H5Fopen(filename, H5F_ACC_RDWR, fapl_id);
    VRFY((fid != H5I_INVALID_HID), "H5Fopen succeeded");

    /* verify settings for file access properties */

    /* Collective metadata writes */
    ret = H5Pget_coll_metadata_write(fapl_id, &is_coll);
    VRFY((ret >= 0), "H5Pget_coll_metadata_write succeeded");
    VRFY((is_coll == false), "Incorrect property setting for coll metadata writes");

    /* Collective metadata read API calling requirement */
    ret = H5Pget_all_coll_metadata_ops(fapl_id, &is_coll);
    VRFY((ret >= 0), "H5Pget_all_coll_metadata_ops succeeded");
    VRFY((is_coll == false), "Incorrect property setting for coll metadata API calls requirement");

    ret = H5Fclose(fid);
    VRFY((ret >= 0), "H5Fclose succeeded");

    /* Open the file with the MPI-IO driver w/ collective settings */
    ret = H5Pset_fapl_mpio(fapl_id, comm, info);
    VRFY((ret >= 0), "H5Pset_fapl_mpio failed");
    /* Collective metadata writes */
    ret = H5Pset_coll_metadata_write(fapl_id, true);
    VRFY((ret >= 0), "H5Pget_coll_metadata_write succeeded");
    /* Collective metadata read API calling requirement */
    ret = H5Pset_all_coll_metadata_ops(fapl_id, true);
    VRFY((ret >= 0), "H5Pget_all_coll_metadata_ops succeeded");
    fid = H5Fopen(filename, H5F_ACC_RDWR, fapl_id);
    VRFY((fid != H5I_INVALID_HID), "H5Fopen succeeded");

    /* verify settings for file access properties */

    /* Collective metadata writes */
    ret = H5Pget_coll_metadata_write(fapl_id, &is_coll);
    VRFY((ret >= 0), "H5Pget_coll_metadata_write succeeded");
    VRFY((is_coll == true), "Incorrect property setting for coll metadata writes");

    /* Collective metadata read API calling requirement */
    ret = H5Pget_all_coll_metadata_ops(fapl_id, &is_coll);
    VRFY((ret >= 0), "H5Pget_all_coll_metadata_ops succeeded");
    VRFY((is_coll == true), "Incorrect property setting for coll metadata API calls requirement");

    /* close fapl and retrieve it from file */
    ret = H5Pclose(fapl_id);
    VRFY((ret >= 0), "H5Pclose succeeded");
    fapl_id = H5I_INVALID_HID;

    fapl_id = H5Fget_access_plist(fid);
    VRFY((fapl_id != H5I_INVALID_HID), "H5P_FILE_ACCESS");

    /* verify settings for file access properties */

    /* Collective metadata writes */
    ret = H5Pget_coll_metadata_write(fapl_id, &is_coll);
    VRFY((ret >= 0), "H5Pget_coll_metadata_write succeeded");
    VRFY((is_coll == true), "Incorrect property setting for coll metadata writes");

    /* Collective metadata read API calling requirement */
    ret = H5Pget_all_coll_metadata_ops(fapl_id, &is_coll);
    VRFY((ret >= 0), "H5Pget_all_coll_metadata_ops succeeded");
    VRFY((is_coll == true), "Incorrect property setting for coll metadata API calls requirement");

    /* close file */
    ret = H5Fclose(fid);
    VRFY((ret >= 0), "H5Fclose succeeded");

    /* Release file-access plist */
    ret = H5Pclose(fapl_id);
    VRFY((ret >= 0), "H5Pclose succeeded");
    ret = H5Pclose(fapl_copy_id);
    VRFY((ret >= 0), "H5Pclose succeeded");

    /* Free the MPI info object */
    mpi_ret = MPI_Info_free(&info);
    VRFY((mpi_ret >= 0), "MPI_Info_free succeeded");

} /* end test_file_properties() */

void
test_delete(void)
{
    hid_t       fid           = H5I_INVALID_HID; /* HDF5 file ID */
    hid_t       fapl_id       = H5I_INVALID_HID; /* File access plist */
    const char *filename      = NULL;
    MPI_Comm    comm          = MPI_COMM_WORLD;
    MPI_Info    info          = MPI_INFO_NULL;
    htri_t      is_accessible = FAIL; /* Whether a file is accessible */
    herr_t      ret;                  /* Generic return value */

    filename = (const char *)GetTestParameters();

    /* set up MPI parameters */
    MPI_Comm_size(MPI_COMM_WORLD, &mpi_size);
    MPI_Comm_rank(MPI_COMM_WORLD, &mpi_rank);

    /* setup file access plist */
    fapl_id = H5Pcreate(H5P_FILE_ACCESS);
    VRFY((fapl_id != H5I_INVALID_HID), "H5Pcreate");
    ret = H5Pset_fapl_mpio(fapl_id, comm, info);
    VRFY((SUCCEED == ret), "H5Pset_fapl_mpio");

    /* create the file */
    fid = H5Fcreate(filename, H5F_ACC_TRUNC, H5P_DEFAULT, fapl_id);
    VRFY((fid != H5I_INVALID_HID), "H5Fcreate");

    /* close the file */
    ret = H5Fclose(fid);
    VRFY((SUCCEED == ret), "H5Fclose");

    /* Verify that the file is an HDF5 file */
    is_accessible = H5Fis_accessible(filename, fapl_id);
    VRFY((true == is_accessible), "H5Fis_accessible");

    /* Delete the file */
    ret = H5Fdelete(filename, fapl_id);
    VRFY((SUCCEED == ret), "H5Fdelete");

    /*
     * Work around a Cray MPICH bug that causes
     * H5Fis_accessible to re-create the just-deleted
     * file as a 0-byte file with strange Unix
     * permissions, causing the routine to return
     * false here instead of FAIL.
     */
    H5Pset_fapl_mpio(fapl_id, comm, info);

    /* Verify that the file is NO LONGER an HDF5 file */
    /* This should fail since there is no file */
    H5E_BEGIN_TRY
    {
        is_accessible = H5Fis_accessible(filename, fapl_id);
    }
    H5E_END_TRY
    VRFY((FAIL == is_accessible), "H5Fis_accessible failed as expected");

    /* Release file-access plist */
    ret = H5Pclose(fapl_id);
    VRFY((SUCCEED == ret), "H5Pclose");

} /* end test_delete() */

/*
 * Tests for an assertion failure during file close that used
 * to occur when the library fails to create a file in parallel
 * due to an invalid library version bounds setting
 */
void
test_invalid_libver_bounds_file_close_assert(void)
{
    const char *filename = NULL;
    MPI_Comm    comm     = MPI_COMM_WORLD;
    MPI_Info    info     = MPI_INFO_NULL;
    herr_t      ret;
    hid_t       fid     = H5I_INVALID_HID;
    hid_t       fapl_id = H5I_INVALID_HID;
    hid_t       fcpl_id = H5I_INVALID_HID;

    filename = (const char *)GetTestParameters();

    /* set up MPI parameters */
    MPI_Comm_size(MPI_COMM_WORLD, &mpi_size);
    MPI_Comm_rank(MPI_COMM_WORLD, &mpi_rank);

    /* setup file access plist */
    fapl_id = H5Pcreate(H5P_FILE_ACCESS);
    VRFY((fapl_id != H5I_INVALID_HID), "H5Pcreate");
    ret = H5Pset_fapl_mpio(fapl_id, comm, info);
    VRFY((SUCCEED == ret), "H5Pset_fapl_mpio");
    ret = H5Pset_libver_bounds(fapl_id, H5F_LIBVER_EARLIEST, H5F_LIBVER_V18);
    VRFY((SUCCEED == ret), "H5Pset_libver_bounds");

    /* setup file creation plist */
    fcpl_id = H5Pcreate(H5P_FILE_CREATE);
    VRFY((fcpl_id != H5I_INVALID_HID), "H5Pcreate");

    ret = H5Pset_file_space_strategy(fcpl_id, H5F_FSPACE_STRATEGY_PAGE, true, 1);
    VRFY((SUCCEED == ret), "H5Pset_file_space_strategy");

    /* create the file */
    H5E_BEGIN_TRY
    {
        fid = H5Fcreate(filename, H5F_ACC_TRUNC, fcpl_id, fapl_id);
    }
    H5E_END_TRY
    VRFY((fid == H5I_INVALID_HID), "H5Fcreate");

    ret = H5Pclose(fapl_id);
    VRFY((SUCCEED == ret), "H5Pclose");
    ret = H5Pclose(fcpl_id);
    VRFY((SUCCEED == ret), "H5Pclose");
}

/*
<<<<<<< HEAD
 * Verify that MPI I/O hints are preserved after closing the file access property list
 * as described in issue #3025
 * This is a test program from the user.
 */
void
test_fapl_preserve_hints(void)
{
    hid_t       fid     = H5I_INVALID_HID; /* HDF5 file ID */
    hid_t       fapl_id = H5I_INVALID_HID; /* File access plist */
    const char *filename;
    MPI_Info    info      = MPI_INFO_NULL;
    MPI_Info    info_used = MPI_INFO_NULL;
    herr_t      ret;     /* Generic return value */
    int         mpi_ret; /* MPI return value */
=======
 * Tests that H5Pevict_on_close properly succeeds in serial/one rank and fails when
 * called by multiple ranks.
 */
void
test_evict_on_close_parallel_unsupp(void)
{
    const char *filename = NULL;
    MPI_Comm    comm     = MPI_COMM_WORLD;
    MPI_Info    info     = MPI_INFO_NULL;
    hid_t       fid      = H5I_INVALID_HID;
    hid_t       fapl_id  = H5I_INVALID_HID;
    herr_t      ret;
>>>>>>> ea1714b3

    filename = (const char *)GetTestParameters();

    /* set up MPI parameters */
<<<<<<< HEAD
    mpi_ret = MPI_Info_create(&info);
    VRFY((mpi_ret >= 0), "MPI_Info_create succeeded");

    mpi_ret = MPI_Info_set(info, "hdf_info_fapl", "true");
    VRFY((mpi_ret == MPI_SUCCESS), "MPI_Info_set succeeded");

    fapl_id = H5Pcreate(H5P_FILE_ACCESS);
    VRFY((fapl_id != H5I_INVALID_HID), "H5Pcreate");

    ret = H5Pset_fapl_mpio(fapl_id, MPI_COMM_WORLD, info);
    VRFY((ret >= 0), "H5Pset_fapl_mpio");

    fid = H5Fcreate(filename, H5F_ACC_TRUNC, H5P_DEFAULT, fapl_id);
    VRFY((fid != H5I_INVALID_HID), "H5Fcreate succeeded");

    ret = H5Pclose(fapl_id);
    VRFY((ret >= 0), "H5Pclose succeeded");

    fapl_id = H5Fget_access_plist(fid);
    VRFY((fapl_id != H5I_INVALID_HID), "H5Fget_access_plist succeeded");

    ret = H5Pget_fapl_mpio(fapl_id, NULL, &info_used);
    VRFY((ret >= 0), "H5Pget_fapl_mpio succeeded");

    VRFY((info_used != MPI_INFO_NULL), "H5Pget_fapl_mpio");

    ret = H5Pclose(fapl_id);
    VRFY((ret >= 0), "H5Pclose succeeded");

    ret = H5Fclose(fid);
    VRFY((ret >= 0), "H5Fclose succeeded");

    /* Free the MPI info object */
    mpi_ret = MPI_Info_free(&info);
    VRFY((mpi_ret >= 0), "MPI_Info_free succeeded");

    mpi_ret = MPI_Info_free(&info_used);
    VRFY((mpi_ret >= 0), "MPI_Info_free succeeded");

} /* end test_fapl_preserve_hints() */
=======
    MPI_Comm_size(MPI_COMM_WORLD, &mpi_size);
    MPI_Comm_rank(MPI_COMM_WORLD, &mpi_rank);

    /* setup file access plist */
    fapl_id = H5Pcreate(H5P_FILE_ACCESS);
    VRFY((fapl_id != H5I_INVALID_HID), "H5Pcreate");
    ret = H5Pset_libver_bounds(fapl_id, H5F_LIBVER_EARLIEST, H5F_LIBVER_V18);
    VRFY((SUCCEED == ret), "H5Pset_libver_bounds");

    ret = H5Pset_evict_on_close(fapl_id, true);
    VRFY((SUCCEED == ret), "H5Pset_evict_on_close");

    /* test on 1 rank */
    ret = H5Pset_fapl_mpio(fapl_id, MPI_COMM_SELF, info);
    VRFY((SUCCEED == ret), "H5Pset_fapl_mpio");

    if (mpi_rank == 0) {
        fid = H5Fcreate(filename, H5F_ACC_TRUNC, H5P_DEFAULT, fapl_id);
        VRFY((SUCCEED == ret), "H5Fcreate");
        ret = H5Fclose(fid);
        VRFY((SUCCEED == ret), "H5Fclose");
    }

    VRFY((MPI_SUCCESS == MPI_Barrier(MPI_COMM_WORLD)), "MPI_Barrier");

    /* test on multiple ranks if we have them */
    if (mpi_size > 1) {
        ret = H5Pset_fapl_mpio(fapl_id, comm, info);
        VRFY((SUCCEED == ret), "H5Pset_fapl_mpio");

        H5E_BEGIN_TRY
        {
            fid = H5Fcreate(filename, H5F_ACC_TRUNC, H5P_DEFAULT, fapl_id);
        }
        H5E_END_TRY
        VRFY((fid == H5I_INVALID_HID), "H5Fcreate");
    }

    ret = H5Pclose(fapl_id);
    VRFY((SUCCEED == ret), "H5Pclose");
}
>>>>>>> ea1714b3
<|MERGE_RESOLUTION|>--- conflicted
+++ resolved
@@ -1062,7 +1062,65 @@
 }
 
 /*
-<<<<<<< HEAD
+ * Tests that H5Pevict_on_close properly succeeds in serial/one rank and fails when
+ * called by multiple ranks.
+ */
+void
+test_evict_on_close_parallel_unsupp(void)
+{
+    const char *filename = NULL;
+    MPI_Comm    comm     = MPI_COMM_WORLD;
+    MPI_Info    info     = MPI_INFO_NULL;
+    hid_t       fid      = H5I_INVALID_HID;
+    hid_t       fapl_id  = H5I_INVALID_HID;
+    herr_t      ret;
+
+    filename = (const char *)GetTestParameters();
+
+    /* set up MPI parameters */
+    MPI_Comm_size(MPI_COMM_WORLD, &mpi_size);
+    MPI_Comm_rank(MPI_COMM_WORLD, &mpi_rank);
+
+    /* setup file access plist */
+    fapl_id = H5Pcreate(H5P_FILE_ACCESS);
+    VRFY((fapl_id != H5I_INVALID_HID), "H5Pcreate");
+    ret = H5Pset_libver_bounds(fapl_id, H5F_LIBVER_EARLIEST, H5F_LIBVER_V18);
+    VRFY((SUCCEED == ret), "H5Pset_libver_bounds");
+
+    ret = H5Pset_evict_on_close(fapl_id, true);
+    VRFY((SUCCEED == ret), "H5Pset_evict_on_close");
+
+    /* test on 1 rank */
+    ret = H5Pset_fapl_mpio(fapl_id, MPI_COMM_SELF, info);
+    VRFY((SUCCEED == ret), "H5Pset_fapl_mpio");
+
+    if (mpi_rank == 0) {
+        fid = H5Fcreate(filename, H5F_ACC_TRUNC, H5P_DEFAULT, fapl_id);
+        VRFY((SUCCEED == ret), "H5Fcreate");
+        ret = H5Fclose(fid);
+        VRFY((SUCCEED == ret), "H5Fclose");
+    }
+
+    VRFY((MPI_SUCCESS == MPI_Barrier(MPI_COMM_WORLD)), "MPI_Barrier");
+
+    /* test on multiple ranks if we have them */
+    if (mpi_size > 1) {
+        ret = H5Pset_fapl_mpio(fapl_id, comm, info);
+        VRFY((SUCCEED == ret), "H5Pset_fapl_mpio");
+
+        H5E_BEGIN_TRY
+        {
+            fid = H5Fcreate(filename, H5F_ACC_TRUNC, H5P_DEFAULT, fapl_id);
+        }
+        H5E_END_TRY
+        VRFY((fid == H5I_INVALID_HID), "H5Fcreate");
+    }
+
+    ret = H5Pclose(fapl_id);
+    VRFY((SUCCEED == ret), "H5Pclose");
+}
+
+/*
  * Verify that MPI I/O hints are preserved after closing the file access property list
  * as described in issue #3025
  * This is a test program from the user.
@@ -1077,25 +1135,10 @@
     MPI_Info    info_used = MPI_INFO_NULL;
     herr_t      ret;     /* Generic return value */
     int         mpi_ret; /* MPI return value */
-=======
- * Tests that H5Pevict_on_close properly succeeds in serial/one rank and fails when
- * called by multiple ranks.
- */
-void
-test_evict_on_close_parallel_unsupp(void)
-{
-    const char *filename = NULL;
-    MPI_Comm    comm     = MPI_COMM_WORLD;
-    MPI_Info    info     = MPI_INFO_NULL;
-    hid_t       fid      = H5I_INVALID_HID;
-    hid_t       fapl_id  = H5I_INVALID_HID;
-    herr_t      ret;
->>>>>>> ea1714b3
 
     filename = (const char *)GetTestParameters();
 
     /* set up MPI parameters */
-<<<<<<< HEAD
     mpi_ret = MPI_Info_create(&info);
     VRFY((mpi_ret >= 0), "MPI_Info_create succeeded");
 
@@ -1135,47 +1178,4 @@
     mpi_ret = MPI_Info_free(&info_used);
     VRFY((mpi_ret >= 0), "MPI_Info_free succeeded");
 
-} /* end test_fapl_preserve_hints() */
-=======
-    MPI_Comm_size(MPI_COMM_WORLD, &mpi_size);
-    MPI_Comm_rank(MPI_COMM_WORLD, &mpi_rank);
-
-    /* setup file access plist */
-    fapl_id = H5Pcreate(H5P_FILE_ACCESS);
-    VRFY((fapl_id != H5I_INVALID_HID), "H5Pcreate");
-    ret = H5Pset_libver_bounds(fapl_id, H5F_LIBVER_EARLIEST, H5F_LIBVER_V18);
-    VRFY((SUCCEED == ret), "H5Pset_libver_bounds");
-
-    ret = H5Pset_evict_on_close(fapl_id, true);
-    VRFY((SUCCEED == ret), "H5Pset_evict_on_close");
-
-    /* test on 1 rank */
-    ret = H5Pset_fapl_mpio(fapl_id, MPI_COMM_SELF, info);
-    VRFY((SUCCEED == ret), "H5Pset_fapl_mpio");
-
-    if (mpi_rank == 0) {
-        fid = H5Fcreate(filename, H5F_ACC_TRUNC, H5P_DEFAULT, fapl_id);
-        VRFY((SUCCEED == ret), "H5Fcreate");
-        ret = H5Fclose(fid);
-        VRFY((SUCCEED == ret), "H5Fclose");
-    }
-
-    VRFY((MPI_SUCCESS == MPI_Barrier(MPI_COMM_WORLD)), "MPI_Barrier");
-
-    /* test on multiple ranks if we have them */
-    if (mpi_size > 1) {
-        ret = H5Pset_fapl_mpio(fapl_id, comm, info);
-        VRFY((SUCCEED == ret), "H5Pset_fapl_mpio");
-
-        H5E_BEGIN_TRY
-        {
-            fid = H5Fcreate(filename, H5F_ACC_TRUNC, H5P_DEFAULT, fapl_id);
-        }
-        H5E_END_TRY
-        VRFY((fid == H5I_INVALID_HID), "H5Fcreate");
-    }
-
-    ret = H5Pclose(fapl_id);
-    VRFY((SUCCEED == ret), "H5Pclose");
-}
->>>>>>> ea1714b3
+} /* end test_fapl_preserve_hints() */