--- conflicted
+++ resolved
@@ -366,11 +366,9 @@
     AddTest("invlibverassert", test_invalid_libver_bounds_file_close_assert, NULL,
             "Invalid libver bounds assertion failure", PARATESTFILE);
 
-<<<<<<< HEAD
+    AddTest("evictparassert", test_evict_on_close_parallel_unsupp, NULL, "Evict on close in parallel failure",
+            PARATESTFILE);
     AddTest("fapl_preserve", test_fapl_preserve_hints, NULL, "preserve MPI I/O hints after fapl closed",
-=======
-    AddTest("evictparassert", test_evict_on_close_parallel_unsupp, NULL, "Evict on close in parallel failure",
->>>>>>> ea1714b3
             PARATESTFILE);
 
     AddTest("idsetw", dataset_writeInd, NULL, "dataset independent write", PARATESTFILE);
