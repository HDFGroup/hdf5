--- conflicted
+++ resolved
@@ -234,17 +234,11 @@
                 nerrors++;
                 return (1);
             }
-<<<<<<< HEAD
-        printf("Test filenames are:\n");
-        for (i = 0; i < n; i++)
-            printf("    %s\n", filenames[i]);
-=======
         if (mpi_rank == 0) {
             printf("Test filenames are:\n");
             for (i = 0; i < n; i++)
                 printf("    %s\n", filenames[i]);
         }
->>>>>>> 07347cc5
     }
 
     return (0);
@@ -273,15 +267,9 @@
         /* set Parallel access with communicator */
         ret = H5Pset_fapl_mpio(ret_pl, comm, info);
         VRFY((ret >= 0), "H5Pset_fapl_mpio succeeded");
-<<<<<<< HEAD
-        ret = H5Pset_all_coll_metadata_ops(ret_pl, TRUE);
-        VRFY((ret >= 0), "H5Pset_all_coll_metadata_ops succeeded");
-        ret = H5Pset_coll_metadata_write(ret_pl, TRUE);
-=======
         ret = H5Pset_all_coll_metadata_ops(ret_pl, true);
         VRFY((ret >= 0), "H5Pset_all_coll_metadata_ops succeeded");
         ret = H5Pset_coll_metadata_write(ret_pl, true);
->>>>>>> 07347cc5
         VRFY((ret >= 0), "H5Pset_coll_metadata_write succeeded");
         return (ret_pl);
     }
