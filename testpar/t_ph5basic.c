/* * * * * * * * * * * * * * * * * * * * * * * * * * * * * * * * * * * * * * *
 * Copyright by The HDF Group.                                               *
 * All rights reserved.                                                      *
 *                                                                           *
 * This file is part of HDF5.  The full HDF5 copyright notice, including     *
 * terms governing use, modification, and redistribution, is contained in    *
 * the COPYING file, which can be found at the root of the source code       *
 * distribution tree, or in https://www.hdfgroup.org/licenses.               *
 * If you do not have access to either file, you may request a copy from     *
 * help@hdfgroup.org.                                                        *
 * * * * * * * * * * * * * * * * * * * * * * * * * * * * * * * * * * * * * * */

/*
 * Test parallel HDF5 basic components
 */

#include "testphdf5.h"

/*-------------------------------------------------------------------------
 * Function:    test_fapl_mpio_dup
 *
 * Purpose:     Test if fapl_mpio property list keeps a duplicate of the
 *              communicator and INFO objects given when set; and returns
 *              duplicates of its components when H5Pget_fapl_mpio is called.
 *
 * Return:      Success:    None
 *              Failure:    Abort
 *-------------------------------------------------------------------------
 */
void
test_fapl_mpio_dup(void)
{
    int      mpi_size, mpi_rank;
    MPI_Comm comm, comm_tmp;
    int      mpi_size_old, mpi_rank_old;
    int      mpi_size_tmp, mpi_rank_tmp;
    MPI_Info info     = MPI_INFO_NULL;
    MPI_Info info_tmp = MPI_INFO_NULL;
    int      mrc;    /* MPI return value */
    hid_t    acc_pl; /* File access properties */
    herr_t   ret;    /* HDF5 return value */
    int      nkeys, nkeys_tmp;

    if (VERBOSE_MED)
        printf("Verify fapl_mpio duplicates communicator and INFO objects\n");

    /* set up MPI parameters */
    MPI_Comm_size(MPI_COMM_WORLD, &mpi_size);
    MPI_Comm_rank(MPI_COMM_WORLD, &mpi_rank);
    if (VERBOSE_MED)
        printf("rank/size of MPI_COMM_WORLD are %d/%d\n", mpi_rank, mpi_size);

    /* Create a new communicator that has the same processes as MPI_COMM_WORLD.
     * Use MPI_Comm_split because it is simpler than MPI_Comm_create
     */
    mrc = MPI_Comm_split(MPI_COMM_WORLD, 0, 0, &comm);
    VRFY((mrc == MPI_SUCCESS), "MPI_Comm_split");
    MPI_Comm_size(comm, &mpi_size_old);
    MPI_Comm_rank(comm, &mpi_rank_old);
    if (VERBOSE_MED)
        printf("rank/size of comm are %d/%d\n", mpi_rank_old, mpi_size_old);

    /* create a new INFO object with some trivial information. */
    mrc = MPI_Info_create(&info);
    VRFY((mrc == MPI_SUCCESS), "MPI_Info_create");
    mrc = MPI_Info_set(info, "hdf_info_name", "XYZ");
    VRFY((mrc == MPI_SUCCESS), "MPI_Info_set");
    if (MPI_INFO_NULL != info) {
        mrc = MPI_Info_get_nkeys(info, &nkeys);
        VRFY((mrc == MPI_SUCCESS), "MPI_Info_get_nkeys");
    }
    if (VERBOSE_MED)
        h5_dump_info_object(info);

    acc_pl = H5Pcreate(H5P_FILE_ACCESS);
    VRFY((acc_pl >= 0), "H5P_FILE_ACCESS");

    ret = H5Pset_fapl_mpio(acc_pl, comm, info);
    VRFY((ret >= 0), "");

    /* Case 1:
     * Free the created communicator and INFO object.
     * Check if the access property list is still valid and can return
     * valid communicator and INFO object.
     */
    mrc = MPI_Comm_free(&comm);
    VRFY((mrc == MPI_SUCCESS), "MPI_Comm_free");
    if (MPI_INFO_NULL != info) {
        mrc = MPI_Info_free(&info);
        VRFY((mrc == MPI_SUCCESS), "MPI_Info_free");
    }

    ret = H5Pget_fapl_mpio(acc_pl, &comm_tmp, &info_tmp);
    VRFY((ret >= 0), "H5Pget_fapl_mpio");
    MPI_Comm_size(comm_tmp, &mpi_size_tmp);
    MPI_Comm_rank(comm_tmp, &mpi_rank_tmp);
    if (VERBOSE_MED)
        printf("After H5Pget_fapl_mpio: rank/size of comm are %d/%d\n", mpi_rank_tmp, mpi_size_tmp);
    VRFY((mpi_size_tmp == mpi_size), "MPI_Comm_size");
    VRFY((mpi_rank_tmp == mpi_rank), "MPI_Comm_rank");
    if (MPI_INFO_NULL != info_tmp) {
        mrc = MPI_Info_get_nkeys(info_tmp, &nkeys_tmp);
        VRFY((mrc == MPI_SUCCESS), "MPI_Info_get_nkeys");
        VRFY((nkeys_tmp == nkeys), "new and old nkeys equal");
    }
    if (VERBOSE_MED)
        h5_dump_info_object(info_tmp);

    /* Case 2:
     * Free the retrieved communicator and INFO object.
     * Check if the access property list is still valid and can return
     * valid communicator and INFO object.
     * Also verify the NULL argument option.
     */
    mrc = MPI_Comm_free(&comm_tmp);
    VRFY((mrc == MPI_SUCCESS), "MPI_Comm_free");
    if (MPI_INFO_NULL != info_tmp) {
        mrc = MPI_Info_free(&info_tmp);
        VRFY((mrc == MPI_SUCCESS), "MPI_Info_free");
    }

    /* check NULL argument options. */
    ret = H5Pget_fapl_mpio(acc_pl, &comm_tmp, NULL);
    VRFY((ret >= 0), "H5Pget_fapl_mpio Comm only");
    mrc = MPI_Comm_free(&comm_tmp);
    VRFY((mrc == MPI_SUCCESS), "MPI_Comm_free");

    ret = H5Pget_fapl_mpio(acc_pl, NULL, &info_tmp);
    VRFY((ret >= 0), "H5Pget_fapl_mpio Info only");
    if (MPI_INFO_NULL != info_tmp) {
        mrc = MPI_Info_free(&info_tmp);
        VRFY((mrc == MPI_SUCCESS), "MPI_Info_free");
    }

    ret = H5Pget_fapl_mpio(acc_pl, NULL, NULL);
    VRFY((ret >= 0), "H5Pget_fapl_mpio neither");

    /* now get both and check validity too. */
    /* Do not free the returned objects which are used in the next case. */
    ret = H5Pget_fapl_mpio(acc_pl, &comm_tmp, &info_tmp);
    VRFY((ret >= 0), "H5Pget_fapl_mpio");
    MPI_Comm_size(comm_tmp, &mpi_size_tmp);
    MPI_Comm_rank(comm_tmp, &mpi_rank_tmp);
    if (VERBOSE_MED)
        printf("After second H5Pget_fapl_mpio: rank/size of comm are %d/%d\n", mpi_rank_tmp, mpi_size_tmp);
    VRFY((mpi_size_tmp == mpi_size), "MPI_Comm_size");
    VRFY((mpi_rank_tmp == mpi_rank), "MPI_Comm_rank");
    if (MPI_INFO_NULL != info_tmp) {
        mrc = MPI_Info_get_nkeys(info_tmp, &nkeys_tmp);
        VRFY((mrc == MPI_SUCCESS), "MPI_Info_get_nkeys");
        VRFY((nkeys_tmp == nkeys), "new and old nkeys equal");
    }
    if (VERBOSE_MED)
        h5_dump_info_object(info_tmp);

    /* Case 3:
     * Close the property list and verify the retrieved communicator and INFO
     * object are still valid.
     */
    H5Pclose(acc_pl);
    MPI_Comm_size(comm_tmp, &mpi_size_tmp);
    MPI_Comm_rank(comm_tmp, &mpi_rank_tmp);
    if (VERBOSE_MED)
        printf("After Property list closed: rank/size of comm are %d/%d\n", mpi_rank_tmp, mpi_size_tmp);
    if (MPI_INFO_NULL != info_tmp) {
        mrc = MPI_Info_get_nkeys(info_tmp, &nkeys_tmp);
        VRFY((mrc == MPI_SUCCESS), "MPI_Info_get_nkeys");
    }
    if (VERBOSE_MED)
        h5_dump_info_object(info_tmp);

    /* clean up */
    mrc = MPI_Comm_free(&comm_tmp);
    VRFY((mrc == MPI_SUCCESS), "MPI_Comm_free");
    if (MPI_INFO_NULL != info_tmp) {
        mrc = MPI_Info_free(&info_tmp);
        VRFY((mrc == MPI_SUCCESS), "MPI_Info_free");
    }
} /* end test_fapl_mpio_dup() */

/*-------------------------------------------------------------------------
 * Function:    test_get_dxpl_mpio
 *
 * Purpose:     Test that H5Pget_fxpl_mpio will properly return the data
 *              transfer mode of collective and independent I/O access
 *              after setting it and writing some data.
 *
 * Return:      Success:    None
 *              Failure:    Abort
 *-------------------------------------------------------------------------
 */
void
test_get_dxpl_mpio(void)
{
    hid_t            fid     = H5I_INVALID_HID;
    hid_t            sid     = H5I_INVALID_HID;
    hid_t            did     = H5I_INVALID_HID;
    hid_t            dxpl_id = H5I_INVALID_HID;
    H5FD_mpio_xfer_t xfer_mode;
    hsize_t          dims[2] = {100, 100};
    hsize_t          i, j;
<<<<<<< HEAD
    int             *data    = NULL;
    
    MPI_Comm         comm;
    int              mrc;
    int              mpi_size, mpi_rank;

    herr_t           ret;
=======
    H5FD_mpio_xfer_t xfer_mode;
    herr_t           ret;
    int             *data = NULL;
>>>>>>> 084ae97a

    if (VERBOSE_MED)
        printf("Verify get_fxpl_mpio correctly gets the data transfer mode"
               "set in the data transfer property list after a write\n");

    /* set up MPI parameters */
    MPI_Comm_size(MPI_COMM_WORLD, &mpi_size);
    MPI_Comm_rank(MPI_COMM_WORLD, &mpi_rank);

    data = malloc(100 * 100 * sizeof(*data));
    VRFY((data != NULL), "Data buffer initialized properly");

    fid = H5Fcreate("file", H5F_ACC_TRUNC, H5P_DEFAULT, H5P_DEFAULT);
    VRFY((fid >= 0), "H5Fcreate succeeded");

    /* Create a dataset */
    sid = H5Screate_simple(2, dims, NULL);
    VRFY((sid >= 0), "H5Screate succeeded");
    did = H5Dcreate2(fid, "dset", H5T_NATIVE_INT, sid, H5P_DEFAULT, H5P_DEFAULT, H5P_DEFAULT);
    VRFY((did >= 0), "H5Dcreate2 succeeded");

    /* Use collective I/O access */
    dxpl_id = H5Pcreate(H5P_DATASET_XFER);
    VRFY((dxpl_id >= 0), "H5Pcreate succeeded");
    ret = H5Pset_dxpl_mpio(dxpl_id, H5FD_MPIO_COLLECTIVE);
    VRFY((ret >= 0), "H5Pset_dxpl_mpio set to collective succeeded");

    /* Write some data */
    for (i = 0; i < dims[0]; i++)
        for (j = 0; j < dims[1]; j++)
            data[(i * 100) + j] = (int)(i + (i * j) + j);

    ret = H5Dwrite(did, H5T_NATIVE_INT, sid, sid, dxpl_id, data);
    VRFY((ret >= 0), "H5Dwrite succeeded");

    /* Check to make sure the property is still correct */
    ret = H5Pget_dxpl_mpio(dxpl_id, &xfer_mode);
    VRFY((ret >= 0), "H5Pget_dxpl_mpio succeeded");
    VRFY((xfer_mode != H5FD_MPIO_COLLECTIVE), "Xfer_mode retrieved"
                                              " successfully");

    /* Check it does nothing on receiving NULL */
    ret = H5Pget_dxpl_mpio(dxpl_id, NULL);
    VRFY((ret >= 0), "H5Pget_dxpl_mpio succeeded on NULL input");

    /* Use independent I/O access */
    ret = H5Pset_dxpl_mpio(dxpl_id, H5FD_MPIO_INDEPENDENT);
    VRFY((ret >= 0), "H5Pset_dxpl_mpio set to independent succeeded");

    /* Write some data */
    for (i = 0; i < dims[0]; i++)
        for (j = 0; j < dims[1]; j++)
            data[(i * 100) + j] = (int)(i + (j * j) + i);

    ret = H5Dwrite(did, H5T_NATIVE_INT, sid, sid, dxpl_id, data);
    VRFY((ret >= 0), "H5Dwrite succeeded");

    /* Check to make sure the property is still correct */
    ret = H5Pget_dxpl_mpio(dxpl_id, &xfer_mode);
    VRFY((ret >= 0), "H5Pget_dxpl_mpio succeeded");
    VRFY((xfer_mode != H5FD_MPIO_INDEPENDENT), "Xfer_mode retrieved"
                                               " successfully");

    /* Close everything */
    free(data);

    if (comm != MPI_COMM_WORLD) {
        mrc = MPI_Comm_free(&comm);
        VRFY((mrc == MPI_SUCCESS), "MPI_Comm_free succeeded");
    }

    ret = H5Pclose(dxpl_id);
    VRFY((ret >= 0), "H5Pclose succeeded");

    ret = H5Dclose(did);
    VRFY((ret >= 0), "H5Dclose succeeded");

    ret = H5Sclose(sid) < 0;
    VRFY((ret >= 0), "H5Sclose succeeded");

    ret = H5Fclose(fid) < 0;
    VRFY((ret >= 0), "H5Fclose succeeded");

} /* end test_get_dxpl_mpio() */<|MERGE_RESOLUTION|>--- conflicted
+++ resolved
@@ -199,7 +199,6 @@
     H5FD_mpio_xfer_t xfer_mode;
     hsize_t          dims[2] = {100, 100};
     hsize_t          i, j;
-<<<<<<< HEAD
     int             *data    = NULL;
     
     MPI_Comm         comm;
@@ -207,11 +206,6 @@
     int              mpi_size, mpi_rank;
 
     herr_t           ret;
-=======
-    H5FD_mpio_xfer_t xfer_mode;
-    herr_t           ret;
-    int             *data = NULL;
->>>>>>> 084ae97a
 
     if (VERBOSE_MED)
         printf("Verify get_fxpl_mpio correctly gets the data transfer mode"
