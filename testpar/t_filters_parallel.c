--- conflicted
+++ resolved
@@ -9797,34 +9797,13 @@
 
     open_datasets(group_id, FILL_TIME_NEVER_TEST_DATASET_NAME, num_dsets, test_mode, dset_ids);
 
-<<<<<<< HEAD
-    /* Allocate buffer for reading entire dataset */
-    read_buf_size = dataset_dims[0] * dataset_dims[1] * sizeof(C_DATATYPE);
-
-    for (size_t dset_idx = 0; dset_idx < num_dsets; dset_idx++) {
-        read_bufs[dset_idx] = calloc(1, read_buf_size);
-        VRFY((NULL != read_bufs[dset_idx]), "calloc succeeded");
-    }
-
-    fill_buf = calloc(1, read_buf_size);
-    VRFY((NULL != fill_buf), "calloc succeeded");
-
-    /* Read entire dataset and verify that the fill value isn't returned */
-    read_datasets(num_dsets, dset_ids, HDF5_DATATYPE_NAME, H5S_ALL, H5S_ALL, dcpl_id, dxpl_id, read_bufs,
-                  test_mode, true, true, true);
-
-    for (size_t i = 0; i < read_buf_size / sizeof(C_DATATYPE); i++)
-        fill_buf[i] = FILL_TIME_NEVER_TEST_FILL_VAL;
-
-=======
->>>>>>> 97a6efbf
     /*
      * Read entire dataset just to try to verify bad behavior doesn't
      * occur. Don't attempt to verify the contents of the read buffer(s)
      * yet, because there's no guarantee as to what may have been
      * read from the dataset.
      */
-    read_datasets(num_dsets, dset_ids, HDF5_DATATYPE_NAME, H5S_ALL, H5S_ALL, dxpl_id, read_bufs, test_mode);
+    read_datasets(num_dsets, dset_ids, HDF5_DATATYPE_NAME, H5S_ALL, H5S_ALL, dcpl_id, dxpl_id, read_bufs, test_mode, true, true, true);
 
     /*
      * Write to part of the first chunk in the dataset with
