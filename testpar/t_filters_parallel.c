--- conflicted
+++ resolved
@@ -255,14 +255,9 @@
     start[1]  = 0;
 
     if (VERBOSE_MED) {
-<<<<<<< HEAD
-        HDprintf("Process %d is writing with count[ %llu, %llu ], stride[ %llu, %llu ], start[ %llu, %llu ], "
-                 "block size[ %llu, %llu ]\n",
-=======
         HDprintf("Process %d is writing with count[ %" PRIuHSIZE ", %" PRIuHSIZE " ], stride[ %" PRIuHSIZE
                  ", %" PRIuHSIZE " ], start[ %" PRIuHSIZE ", %" PRIuHSIZE " ], block size[ %" PRIuHSIZE
                  ", %" PRIuHSIZE " ]\n",
->>>>>>> 18bbd3f0
                  mpi_rank, count[0], count[1], stride[0], stride[1], start[0], start[1], block[0], block[1]);
         HDfflush(stdout);
     }
@@ -424,14 +419,9 @@
     start[1]  = 0;
 
     if (VERBOSE_MED) {
-<<<<<<< HEAD
-        HDprintf("Process %d is writing with count[ %llu, %llu ], stride[ %llu, %llu ], start[ %llu, %llu ], "
-                 "block size[ %llu, %llu ]\n",
-=======
         HDprintf("Process %d is writing with count[ %" PRIuHSIZE ", %" PRIuHSIZE " ], stride[ %" PRIuHSIZE
                  ", %" PRIuHSIZE " ], start[ %" PRIuHSIZE ", %" PRIuHSIZE " ], block size[ %" PRIuHSIZE
                  ", %" PRIuHSIZE " ]\n",
->>>>>>> 18bbd3f0
                  mpi_rank, count[0], count[1], stride[0], stride[1], start[0], start[1], block[0], block[1]);
         HDfflush(stdout);
     }
@@ -590,14 +580,9 @@
     start[1]  = 0;
 
     if (VERBOSE_MED) {
-<<<<<<< HEAD
-        HDprintf("Process %d is writing with count[ %llu, %llu ], stride[ %llu, %llu ], start[ %llu, %llu ], "
-                 "block size[ %llu, %llu ]\n",
-=======
         HDprintf("Process %d is writing with count[ %" PRIuHSIZE ", %" PRIuHSIZE " ], stride[ %" PRIuHSIZE
                  ", %" PRIuHSIZE " ], start[ %" PRIuHSIZE ", %" PRIuHSIZE " ], block size[ %" PRIuHSIZE
                  ", %" PRIuHSIZE " ]\n",
->>>>>>> 18bbd3f0
                  mpi_rank, count[0], count[1], stride[0], stride[1], start[0], start[1], block[0], block[1]);
         HDfflush(stdout);
     }
@@ -764,14 +749,9 @@
     start[1]  = 0;
 
     if (VERBOSE_MED) {
-<<<<<<< HEAD
-        HDprintf("Process %d is writing with count[ %llu, %llu ], stride[ %llu, %llu ], start[ %llu, %llu ], "
-                 "block size[ %llu, %llu ]\n",
-=======
         HDprintf("Process %d is writing with count[ %" PRIuHSIZE ", %" PRIuHSIZE " ], stride[ %" PRIuHSIZE
                  ", %" PRIuHSIZE " ], start[ %" PRIuHSIZE ", %" PRIuHSIZE " ], block size[ %" PRIuHSIZE
                  ", %" PRIuHSIZE " ]\n",
->>>>>>> 18bbd3f0
                  mpi_rank, count[0], count[1], stride[0], stride[1], start[0], start[1], block[0], block[1]);
         HDfflush(stdout);
     }
@@ -1226,14 +1206,9 @@
     start[1]  = 0;
 
     if (VERBOSE_MED) {
-<<<<<<< HEAD
-        HDprintf("Process %d is writing with count[ %llu, %llu ], stride[ %llu, %llu ], start[ %llu, %llu ], "
-                 "block size[ %llu, %llu ]\n",
-=======
         HDprintf("Process %d is writing with count[ %" PRIuHSIZE ", %" PRIuHSIZE " ], stride[ %" PRIuHSIZE
                  ", %" PRIuHSIZE " ], start[ %" PRIuHSIZE ", %" PRIuHSIZE " ], block size[ %" PRIuHSIZE
                  ", %" PRIuHSIZE " ]\n",
->>>>>>> 18bbd3f0
                  mpi_rank, count[0], count[1], stride[0], stride[1], start[0], start[1], block[0], block[1]);
         HDfflush(stdout);
     }
@@ -1409,15 +1384,10 @@
     start[2]  = (hsize_t)mpi_rank;
 
     if (VERBOSE_MED) {
-<<<<<<< HEAD
-        HDprintf("Process %d is writing with count[ %llu, %llu, %llu ], stride[ %llu, %llu, %llu ], start[ "
-                 "%llu, %llu, %llu ], block size[ %llu, %llu, %llu ]\n",
-=======
         HDprintf("Process %d is writing with count[ %" PRIuHSIZE ", %" PRIuHSIZE ", %" PRIuHSIZE
                  " ], stride[ %" PRIuHSIZE ", %" PRIuHSIZE ", %" PRIuHSIZE " ], start[ %" PRIuHSIZE
                  ", %" PRIuHSIZE ", %" PRIuHSIZE " ], block size[ %" PRIuHSIZE ", %" PRIuHSIZE ", %" PRIuHSIZE
                  " ]\n",
->>>>>>> 18bbd3f0
                  mpi_rank, count[0], count[1], count[2], stride[0], stride[1], stride[2], start[0], start[1],
                  start[2], block[0], block[1], block[2]);
         HDfflush(stdout);
@@ -1584,15 +1554,10 @@
     start[2] = 0;
 
     if (VERBOSE_MED) {
-<<<<<<< HEAD
-        HDprintf("Process %d is writing with count[ %llu, %llu, %llu ], stride[ %llu, %llu, %llu ], start[ "
-                 "%llu, %llu, %llu ], block size[ %llu, %llu, %llu ]\n",
-=======
         HDprintf("Process %d is writing with count[ %" PRIuHSIZE ", %" PRIuHSIZE ", %" PRIuHSIZE
                  " ], stride[ %" PRIuHSIZE ", %" PRIuHSIZE ", %" PRIuHSIZE " ], start[ %" PRIuHSIZE
                  ", %" PRIuHSIZE ", %" PRIuHSIZE " ], block size[ %" PRIuHSIZE ", %" PRIuHSIZE ", %" PRIuHSIZE
                  " ]\n",
->>>>>>> 18bbd3f0
                  mpi_rank, count[0], count[1], count[2], stride[0], stride[1], stride[2], start[0], start[1],
                  start[2], block[0], block[1], block[2]);
         HDfflush(stdout);
@@ -1758,15 +1723,10 @@
     start[2]  = 0;
 
     if (VERBOSE_MED) {
-<<<<<<< HEAD
-        HDprintf("Process %d is writing with count[ %llu, %llu, %llu ], stride[ %llu, %llu, %llu ], start[ "
-                 "%llu, %llu, %llu ], block size[ %llu, %llu, %llu ]\n",
-=======
         HDprintf("Process %d is writing with count[ %" PRIuHSIZE ", %" PRIuHSIZE ", %" PRIuHSIZE
                  " ], stride[ %" PRIuHSIZE ", %" PRIuHSIZE ", %" PRIuHSIZE " ], start[ %" PRIuHSIZE
                  ", %" PRIuHSIZE ", %" PRIuHSIZE " ], block size[ %" PRIuHSIZE ", %" PRIuHSIZE ", %" PRIuHSIZE
                  " ]\n",
->>>>>>> 18bbd3f0
                  mpi_rank, count[0], count[1], count[2], stride[0], stride[1], stride[2], start[0], start[1],
                  start[2], block[0], block[1], block[2]);
         HDfflush(stdout);
@@ -1951,14 +1911,9 @@
     start[1]  = ((hsize_t)mpi_rank * WRITE_COMPOUND_FILTERED_CHUNKS_NO_CONVERSION_UNSHARED_CH_NCOLS);
 
     if (VERBOSE_MED) {
-<<<<<<< HEAD
-        HDprintf("Process %d is writing with count[ %llu, %llu ], stride[ %llu, %llu ], start[ %llu, %llu ], "
-                 "block size[ %llu, %llu ]\n",
-=======
         HDprintf("Process %d is writing with count[ %" PRIuHSIZE ", %" PRIuHSIZE " ], stride[ %" PRIuHSIZE
                  ", %" PRIuHSIZE " ], start[ %" PRIuHSIZE ", %" PRIuHSIZE " ], block size[ %" PRIuHSIZE
                  ", %" PRIuHSIZE " ]\n",
->>>>>>> 18bbd3f0
                  mpi_rank, count[0], count[1], stride[0], stride[1], start[0], start[1], block[0], block[1]);
         HDfflush(stdout);
     }
@@ -2137,14 +2092,9 @@
     start[1]  = 0;
 
     if (VERBOSE_MED) {
-<<<<<<< HEAD
-        HDprintf("Process %d is writing with count[ %llu, %llu ], stride[ %llu, %llu ], start[ %llu, %llu ], "
-                 "block size[ %llu, %llu ]\n",
-=======
         HDprintf("Process %d is writing with count[ %" PRIuHSIZE ", %" PRIuHSIZE " ], stride[ %" PRIuHSIZE
                  ", %" PRIuHSIZE " ], start[ %" PRIuHSIZE ", %" PRIuHSIZE " ], block size[ %" PRIuHSIZE
                  ", %" PRIuHSIZE " ]\n",
->>>>>>> 18bbd3f0
                  mpi_rank, count[0], count[1], stride[0], stride[1], start[0], start[1], block[0], block[1]);
         HDfflush(stdout);
     }
@@ -2342,14 +2292,9 @@
     start[1]  = ((hsize_t)mpi_rank * WRITE_COMPOUND_FILTERED_CHUNKS_TYPE_CONVERSION_UNSHARED_CH_NCOLS);
 
     if (VERBOSE_MED) {
-<<<<<<< HEAD
-        HDprintf("Process %d is writing with count[ %llu, %llu ], stride[ %llu, %llu ], start[ %llu, %llu ], "
-                 "block size[ %llu, %llu ]\n",
-=======
         HDprintf("Process %d is writing with count[ %" PRIuHSIZE ", %" PRIuHSIZE " ], stride[ %" PRIuHSIZE
                  ", %" PRIuHSIZE " ], start[ %" PRIuHSIZE ", %" PRIuHSIZE " ], block size[ %" PRIuHSIZE
                  ", %" PRIuHSIZE " ]\n",
->>>>>>> 18bbd3f0
                  mpi_rank, count[0], count[1], stride[0], stride[1], start[0], start[1], block[0], block[1]);
         HDfflush(stdout);
     }
@@ -2540,14 +2485,9 @@
     start[1]  = 0;
 
     if (VERBOSE_MED) {
-<<<<<<< HEAD
-        HDprintf("Process %d is writing with count[ %llu, %llu ], stride[ %llu, %llu ], start[ %llu, %llu ], "
-                 "block size[ %llu, %llu ]\n",
-=======
         HDprintf("Process %d is writing with count[ %" PRIuHSIZE ", %" PRIuHSIZE " ], stride[ %" PRIuHSIZE
                  ", %" PRIuHSIZE " ], start[ %" PRIuHSIZE ", %" PRIuHSIZE " ], block size[ %" PRIuHSIZE
                  ", %" PRIuHSIZE " ]\n",
->>>>>>> 18bbd3f0
                  mpi_rank, count[0], count[1], stride[0], stride[1], start[0], start[1], block[0], block[1]);
         HDfflush(stdout);
     }
@@ -2762,14 +2702,9 @@
     start[1]  = 0;
 
     if (VERBOSE_MED) {
-<<<<<<< HEAD
-        HDprintf("Process %d is reading with count[ %llu, %llu ], stride[ %llu, %llu ], start[ %llu, %llu ], "
-                 "block size[ %llu, %llu ]\n",
-=======
         HDprintf("Process %d is reading with count[ %" PRIuHSIZE ", %" PRIuHSIZE " ], stride[ %" PRIuHSIZE
                  ", %" PRIuHSIZE " ], start[ %" PRIuHSIZE ", %" PRIuHSIZE " ], block size[ %" PRIuHSIZE
                  ", %" PRIuHSIZE " ]\n",
->>>>>>> 18bbd3f0
                  mpi_rank, count[0], count[1], stride[0], stride[1], start[0], start[1], block[0], block[1]);
         HDfflush(stdout);
     }
@@ -2971,14 +2906,9 @@
     start[1]  = 0;
 
     if (VERBOSE_MED) {
-<<<<<<< HEAD
-        HDprintf("Process %d is reading with count[ %llu, %llu ], stride[ %llu, %llu ], start[ %llu, %llu ], "
-                 "block size[ %llu, %llu ]\n",
-=======
         HDprintf("Process %d is reading with count[ %" PRIuHSIZE ", %" PRIuHSIZE " ], stride[ %" PRIuHSIZE
                  ", %" PRIuHSIZE " ], start[ %" PRIuHSIZE ", %" PRIuHSIZE " ], block size[ %" PRIuHSIZE
                  ", %" PRIuHSIZE " ]\n",
->>>>>>> 18bbd3f0
                  mpi_rank, count[0], count[1], stride[0], stride[1], start[0], start[1], block[0], block[1]);
         HDfflush(stdout);
     }
@@ -3181,14 +3111,9 @@
     start[1]  = 0;
 
     if (VERBOSE_MED) {
-<<<<<<< HEAD
-        HDprintf("Process %d is reading with count[ %llu, %llu ], stride[ %llu, %llu ], start[ %llu, %llu ], "
-                 "block size[ %llu, %llu ]\n",
-=======
         HDprintf("Process %d is reading with count[ %" PRIuHSIZE ", %" PRIuHSIZE " ], stride[ %" PRIuHSIZE
                  ", %" PRIuHSIZE " ], start[ %" PRIuHSIZE ", %" PRIuHSIZE " ], block size[ %" PRIuHSIZE
                  ", %" PRIuHSIZE " ]\n",
->>>>>>> 18bbd3f0
                  mpi_rank, count[0], count[1], stride[0], stride[1], start[0], start[1], block[0], block[1]);
         HDfflush(stdout);
     }
@@ -3417,14 +3342,9 @@
     start[1]  = 0;
 
     if (VERBOSE_MED) {
-<<<<<<< HEAD
-        HDprintf("Process %d is reading with count[ %llu, %llu ], stride[ %llu, %llu ], start[ %llu, %llu ], "
-                 "block size[ %llu, %llu ]\n",
-=======
         HDprintf("Process %d is reading with count[ %" PRIuHSIZE ", %" PRIuHSIZE " ], stride[ %" PRIuHSIZE
                  ", %" PRIuHSIZE " ], start[ %" PRIuHSIZE ", %" PRIuHSIZE " ], block size[ %" PRIuHSIZE
                  ", %" PRIuHSIZE " ]\n",
->>>>>>> 18bbd3f0
                  mpi_rank, count[0], count[1], stride[0], stride[1], start[0], start[1], block[0], block[1]);
         HDfflush(stdout);
     }
@@ -4005,14 +3925,9 @@
     start[1]  = 0;
 
     if (VERBOSE_MED) {
-<<<<<<< HEAD
-        HDprintf("Process %d is reading with count[ %llu, %llu ], stride[ %llu, %llu ], start[ %llu, %llu ], "
-                 "block size[ %llu, %llu ]\n",
-=======
         HDprintf("Process %d is reading with count[ %" PRIuHSIZE ", %" PRIuHSIZE " ], stride[ %" PRIuHSIZE
                  ", %" PRIuHSIZE " ], start[ %" PRIuHSIZE ", %" PRIuHSIZE " ], block size[ %" PRIuHSIZE
                  ", %" PRIuHSIZE " ]\n",
->>>>>>> 18bbd3f0
                  mpi_rank, count[0], count[1], stride[0], stride[1], start[0], start[1], block[0], block[1]);
         HDfflush(stdout);
     }
@@ -4240,14 +4155,9 @@
     start[2]  = (hsize_t)mpi_rank;
 
     if (VERBOSE_MED) {
-<<<<<<< HEAD
-        HDprintf("Process %d is reading with count[ %llu, %llu ], stride[ %llu, %llu ], start[ %llu, %llu ], "
-                 "block size[ %llu, %llu ]\n",
-=======
         HDprintf("Process %d is reading with count[ %" PRIuHSIZE ", %" PRIuHSIZE " ], stride[ %" PRIuHSIZE
                  ", %" PRIuHSIZE " ], start[ %" PRIuHSIZE ", %" PRIuHSIZE " ], block size[ %" PRIuHSIZE
                  ", %" PRIuHSIZE " ]\n",
->>>>>>> 18bbd3f0
                  mpi_rank, count[0], count[1], stride[0], stride[1], start[0], start[1], block[0], block[1]);
         HDfflush(stdout);
     }
@@ -4462,14 +4372,9 @@
     start[2]  = 0;
 
     if (VERBOSE_MED) {
-<<<<<<< HEAD
-        HDprintf("Process %d is reading with count[ %llu, %llu ], stride[ %llu, %llu ], start[ %llu, %llu ], "
-                 "block size[ %llu, %llu ]\n",
-=======
         HDprintf("Process %d is reading with count[ %" PRIuHSIZE ", %" PRIuHSIZE " ], stride[ %" PRIuHSIZE
                  ", %" PRIuHSIZE " ], start[ %" PRIuHSIZE ", %" PRIuHSIZE " ], block size[ %" PRIuHSIZE
                  ", %" PRIuHSIZE " ]\n",
->>>>>>> 18bbd3f0
                  mpi_rank, count[0], count[1], stride[0], stride[1], start[0], start[1], block[0], block[1]);
         HDfflush(stdout);
     }
@@ -4691,14 +4596,9 @@
     start[2]  = 0;
 
     if (VERBOSE_MED) {
-<<<<<<< HEAD
-        HDprintf("Process %d is reading with count[ %llu, %llu ], stride[ %llu, %llu ], start[ %llu, %llu ], "
-                 "block size[ %llu, %llu ]\n",
-=======
         HDprintf("Process %d is reading with count[ %" PRIuHSIZE ", %" PRIuHSIZE " ], stride[ %" PRIuHSIZE
                  ", %" PRIuHSIZE " ], start[ %" PRIuHSIZE ", %" PRIuHSIZE " ], block size[ %" PRIuHSIZE
                  ", %" PRIuHSIZE " ]\n",
->>>>>>> 18bbd3f0
                  mpi_rank, count[0], count[1], stride[0], stride[1], start[0], start[1], block[0], block[1]);
         HDfflush(stdout);
     }
@@ -4930,14 +4830,9 @@
     start[1]  = ((hsize_t)mpi_rank * READ_COMPOUND_FILTERED_CHUNKS_NO_CONVERSION_UNSHARED_CH_NCOLS);
 
     if (VERBOSE_MED) {
-<<<<<<< HEAD
-        HDprintf("Process %d is reading with count[ %llu, %llu ], stride[ %llu, %llu ], start[ %llu, %llu ], "
-                 "block size[ %llu, %llu ]\n",
-=======
         HDprintf("Process %d is reading with count[ %" PRIuHSIZE ", %" PRIuHSIZE " ], stride[ %" PRIuHSIZE
                  ", %" PRIuHSIZE " ], start[ %" PRIuHSIZE ", %" PRIuHSIZE " ], block size[ %" PRIuHSIZE
                  ", %" PRIuHSIZE " ]\n",
->>>>>>> 18bbd3f0
                  mpi_rank, count[0], count[1], stride[0], stride[1], start[0], start[1], block[0], block[1]);
         HDfflush(stdout);
     }
@@ -5164,14 +5059,9 @@
     start[1]  = 0;
 
     if (VERBOSE_MED) {
-<<<<<<< HEAD
-        HDprintf("Process %d is reading with count[ %llu, %llu ], stride[ %llu, %llu ], start[ %llu, %llu ], "
-                 "block size[ %llu, %llu ]\n",
-=======
         HDprintf("Process %d is reading with count[ %" PRIuHSIZE ", %" PRIuHSIZE " ], stride[ %" PRIuHSIZE
                  ", %" PRIuHSIZE " ], start[ %" PRIuHSIZE ", %" PRIuHSIZE " ], block size[ %" PRIuHSIZE
                  ", %" PRIuHSIZE " ]\n",
->>>>>>> 18bbd3f0
                  mpi_rank, count[0], count[1], stride[0], stride[1], start[0], start[1], block[0], block[1]);
         HDfflush(stdout);
     }
@@ -5400,14 +5290,9 @@
     start[1]  = ((hsize_t)mpi_rank * READ_COMPOUND_FILTERED_CHUNKS_TYPE_CONVERSION_UNSHARED_CH_NCOLS);
 
     if (VERBOSE_MED) {
-<<<<<<< HEAD
-        HDprintf("Process %d is reading with count[ %llu, %llu ], stride[ %llu, %llu ], start[ %llu, %llu ], "
-                 "block size[ %llu, %llu ]\n",
-=======
         HDprintf("Process %d is reading with count[ %" PRIuHSIZE ", %" PRIuHSIZE " ], stride[ %" PRIuHSIZE
                  ", %" PRIuHSIZE " ], start[ %" PRIuHSIZE ", %" PRIuHSIZE " ], block size[ %" PRIuHSIZE
                  ", %" PRIuHSIZE " ]\n",
->>>>>>> 18bbd3f0
                  mpi_rank, count[0], count[1], stride[0], stride[1], start[0], start[1], block[0], block[1]);
         HDfflush(stdout);
     }
@@ -5643,14 +5528,9 @@
     start[1]  = 0;
 
     if (VERBOSE_MED) {
-<<<<<<< HEAD
-        HDprintf("Process %d is reading with count[ %llu, %llu ], stride[ %llu, %llu ], start[ %llu, %llu ], "
-                 "block size[ %llu, %llu ]\n",
-=======
         HDprintf("Process %d is reading with count[ %" PRIuHSIZE ", %" PRIuHSIZE " ], stride[ %" PRIuHSIZE
                  ", %" PRIuHSIZE " ], start[ %" PRIuHSIZE ", %" PRIuHSIZE " ], block size[ %" PRIuHSIZE
                  ", %" PRIuHSIZE " ]\n",
->>>>>>> 18bbd3f0
                  mpi_rank, count[0], count[1], stride[0], stride[1], start[0], start[1], block[0], block[1]);
         HDfflush(stdout);
     }
@@ -5950,15 +5830,10 @@
     offset[2] = 0;
 
     if (VERBOSE_MED) {
-<<<<<<< HEAD
-        HDprintf("Process %d is writing with count[ %llu, %llu, %llu ], stride[ %llu, %llu, %llu ], offset[ "
-                 "%llu, %llu, %llu ], block size[ %llu, %llu, %llu ]\n",
-=======
         HDprintf("Process %d is writing with count[ %" PRIuHSIZE ", %" PRIuHSIZE ", %" PRIuHSIZE
                  " ], stride[ %" PRIuHSIZE ", %" PRIuHSIZE ", %" PRIuHSIZE " ], offset[ %" PRIuHSIZE
                  ", %" PRIuHSIZE ", %" PRIuHSIZE " ], block size[ %" PRIuHSIZE ", %" PRIuHSIZE ", %" PRIuHSIZE
                  " ]\n",
->>>>>>> 18bbd3f0
                  mpi_rank, count[0], count[1], count[2], stride[0], stride[1], stride[2], offset[0],
                  offset[1], offset[2], block[0], block[1], block[2]);
         HDfflush(stdout);
@@ -6127,14 +6002,9 @@
     start[1]  = 0;
 
     if (VERBOSE_MED) {
-<<<<<<< HEAD
-        HDprintf("Process %d is writing with count[ %llu, %llu ], stride[ %llu, %llu ], start[ %llu, %llu ], "
-                 "block size[ %llu, %llu ]\n",
-=======
         HDprintf("Process %d is writing with count[ %" PRIuHSIZE ", %" PRIuHSIZE " ], stride[ %" PRIuHSIZE
                  ", %" PRIuHSIZE " ], start[ %" PRIuHSIZE ", %" PRIuHSIZE " ], block size[ %" PRIuHSIZE
                  ", %" PRIuHSIZE " ]\n",
->>>>>>> 18bbd3f0
                  mpi_rank, count[0], count[1], stride[0], stride[1], start[0], start[1], block[0], block[1]);
         HDfflush(stdout);
     }
