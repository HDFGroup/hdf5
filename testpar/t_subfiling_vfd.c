--- conflicted
+++ resolved
@@ -325,13 +325,8 @@
         config_filename = malloc(PATH_MAX);
         VRFY(config_filename, "malloc succeeded");
 
-<<<<<<< HEAD
-        HDsnprintf(config_filename, PATH_MAX, "%s/" H5FD_SUBFILING_CONFIG_FILENAME_TEMPLATE, config_dir,
-                   SUBF_FILENAME, (uint64_t)file_info.st_ino);
-=======
         snprintf(config_filename, PATH_MAX, "%s/" H5FD_SUBFILING_CONFIG_FILENAME_TEMPLATE, config_dir,
                  SUBF_FILENAME, (uint64_t)file_info.st_ino);
->>>>>>> 07347cc5
 
         config_file = fopen(config_filename, "r");
         VRFY(config_file, "fopen succeeded");
@@ -913,11 +908,7 @@
                         else
                             stride = 16;
 
-<<<<<<< HEAD
-                        HDsnprintf(sel_criteria, 128, "%d", stride);
-=======
                         snprintf(sel_criteria, 128, "%d", stride);
->>>>>>> 07347cc5
 
                         expected_num_subfiles = ((num_active_ranks - 1) / stride) + 1;
 
@@ -939,11 +930,7 @@
                         else
                             n_iocs = 16;
 
-<<<<<<< HEAD
-                        HDsnprintf(sel_criteria, 128, "%d", n_iocs);
-=======
                         snprintf(sel_criteria, 128, "%d", n_iocs);
->>>>>>> 07347cc5
 
                         expected_num_subfiles = n_iocs;
 
@@ -959,17 +946,10 @@
                 }
 
                 if (criteria_format_choice == 0) {
-<<<<<<< HEAD
-                    HDsnprintf(criteria_buf, 256, "%d:%s", strategy, sel_criteria);
-                }
-                else if (criteria_format_choice == 1) {
-                    HDsnprintf(criteria_buf, 256, "%s", sel_criteria);
-=======
                     snprintf(criteria_buf, 256, "%d:%s", strategy, sel_criteria);
                 }
                 else if (criteria_format_choice == 1) {
                     snprintf(criteria_buf, 256, "%s", sel_criteria);
->>>>>>> 07347cc5
                 }
 
                 VRFY(HDsetenv(H5FD_SUBFILING_IOC_SELECTION_CRITERIA, criteria_buf, 1) >= 0,
@@ -985,11 +965,7 @@
                     if (num_active_ranks < mpi_size)
                         file_comm = MPI_COMM_SELF;
 
-<<<<<<< HEAD
-                    fapl_id = create_subfiling_ioc_fapl(file_comm, info_g, TRUE, &cfg,
-=======
                     fapl_id = create_subfiling_ioc_fapl(file_comm, info_g, true, &cfg,
->>>>>>> 07347cc5
                                                         H5FD_IOC_DEFAULT_THREAD_POOL_SIZE);
                     VRFY((fapl_id >= 0), "FAPL creation succeeded");
 
@@ -1001,21 +977,12 @@
                      */
                     VRFY((HDstat(SUBF_FILENAME, &file_info) >= 0), "HDstat succeeded");
 
-<<<<<<< HEAD
-                    num_digits = (int)(HDlog10(expected_num_subfiles) + 1);
-
-                    /* Ensure all the subfiles are present */
-                    for (int i = 0; i < expected_num_subfiles; i++) {
-                        HDsnprintf(tmp_filename, PATH_MAX, H5FD_SUBFILING_FILENAME_TEMPLATE, SUBF_FILENAME,
-                                   (uint64_t)file_info.st_ino, num_digits, i + 1, expected_num_subfiles);
-=======
                     num_digits = (int)(log10(expected_num_subfiles) + 1);
 
                     /* Ensure all the subfiles are present */
                     for (int i = 0; i < expected_num_subfiles; i++) {
                         snprintf(tmp_filename, PATH_MAX, H5FD_SUBFILING_FILENAME_TEMPLATE, SUBF_FILENAME,
                                  (uint64_t)file_info.st_ino, num_digits, i + 1, expected_num_subfiles);
->>>>>>> 07347cc5
 
                         /* Ensure file exists */
                         subfile_ptr = fopen(tmp_filename, "r");
@@ -1024,15 +991,9 @@
                     }
 
                     /* Ensure no extra subfiles are present */
-<<<<<<< HEAD
-                    HDsnprintf(tmp_filename, PATH_MAX, H5FD_SUBFILING_FILENAME_TEMPLATE, SUBF_FILENAME,
-                               (uint64_t)file_info.st_ino, num_digits, expected_num_subfiles + 1,
-                               expected_num_subfiles);
-=======
                     snprintf(tmp_filename, PATH_MAX, H5FD_SUBFILING_FILENAME_TEMPLATE, SUBF_FILENAME,
                              (uint64_t)file_info.st_ino, num_digits, expected_num_subfiles + 1,
                              expected_num_subfiles);
->>>>>>> 07347cc5
 
                     /* Ensure file doesn't exist */
                     subfile_ptr = fopen(tmp_filename, "r");
@@ -1974,18 +1935,6 @@
             VRFY(tmp_filename, "malloc succeeded");
 
             /* Generate name for configuration file */
-<<<<<<< HEAD
-            HDsnprintf(tmp_filename, PATH_MAX, "%s/" H5FD_SUBFILING_CONFIG_FILENAME_TEMPLATE, config_dir,
-                       SUBF_FILENAME, file_inode);
-
-            args[0] = HDstrdup("env");
-            args[1] = HDstrdup("sh");
-            args[2] = HDstrdup("h5fuse.sh");
-            args[3] = HDstrdup("-q");
-            args[4] = HDstrdup("-f");
-            args[5] = tmp_filename;
-            args[6] = NULL;
-=======
             snprintf(tmp_filename, PATH_MAX, "%s/" H5FD_SUBFILING_CONFIG_FILENAME_TEMPLATE, config_dir,
                      SUBF_FILENAME, file_inode);
 
@@ -1995,7 +1944,6 @@
             args[3] = strdup("-f");
             args[4] = tmp_filename;
             args[5] = NULL;
->>>>>>> 07347cc5
 
             /* Call h5fuse script from MPI rank 0 */
             execvp("env", args);
@@ -2064,11 +2012,7 @@
     if (MAINPROCESS) {
         char *filename_buf;
         int   num_subfiles = num_iocs_g;
-<<<<<<< HEAD
-        int   num_digits   = (int)(HDlog10(num_subfiles) + 1);
-=======
         int   num_digits   = (int)(log10(num_subfiles) + 1);
->>>>>>> 07347cc5
 
         /* Delete the regular HDF5 file */
         H5Pset_fapl_sec2(fapl_id);
@@ -2083,13 +2027,8 @@
         VRFY(filename_buf, "malloc succeeded");
 
         /* Generate name for configuration file */
-<<<<<<< HEAD
-        HDsnprintf(filename_buf, PATH_MAX, "%s/" H5FD_SUBFILING_CONFIG_FILENAME_TEMPLATE, config_dir,
-                   SUBF_FILENAME, file_inode);
-=======
         snprintf(filename_buf, PATH_MAX, "%s/" H5FD_SUBFILING_CONFIG_FILENAME_TEMPLATE, config_dir,
                  SUBF_FILENAME, file_inode);
->>>>>>> 07347cc5
 
         /* Delete the configuration file */
         if (HDremove(filename_buf) < 0) {
@@ -2099,13 +2038,8 @@
 
         for (int i = 0; i < num_subfiles; i++) {
             /* Generate name for each subfile */
-<<<<<<< HEAD
-            HDsnprintf(filename_buf, PATH_MAX, H5FD_SUBFILING_FILENAME_TEMPLATE, SUBF_FILENAME, file_inode,
-                       num_digits, i + 1, num_subfiles);
-=======
             snprintf(filename_buf, PATH_MAX, H5FD_SUBFILING_FILENAME_TEMPLATE, SUBF_FILENAME, file_inode,
                      num_digits, i + 1, num_subfiles);
->>>>>>> 07347cc5
 
             /* Delete the subfile */
             if (HDremove(filename_buf) < 0) {
@@ -2137,21 +2071,13 @@
 {
     char *env_value;
 
-<<<<<<< HEAD
-    if (NULL != (env_value = HDgetenv(H5FD_SUBFILING_STRIPE_SIZE))) {
-=======
     if (NULL != (env_value = getenv(H5FD_SUBFILING_STRIPE_SIZE))) {
->>>>>>> 07347cc5
         stripe_size_g = strtoll(env_value, NULL, 0);
         if ((ERANGE == errno) || (stripe_size_g <= 0))
             stripe_size_g = -1;
     }
 
-<<<<<<< HEAD
-    if (NULL != (env_value = HDgetenv(H5FD_SUBFILING_IOC_PER_NODE))) {
-=======
     if (NULL != (env_value = getenv(H5FD_SUBFILING_IOC_PER_NODE))) {
->>>>>>> 07347cc5
         ioc_per_node_g = strtol(env_value, NULL, 0);
         if ((ERANGE == errno) || (ioc_per_node_g <= 0))
             ioc_per_node_g = -1;
@@ -2165,27 +2091,16 @@
             ioc_per_node_g = node_local_size;
     }
 
-<<<<<<< HEAD
-    if (NULL != (env_value = HDgetenv(H5FD_IOC_THREAD_POOL_SIZE))) {
-=======
     if (NULL != (env_value = getenv(H5FD_IOC_THREAD_POOL_SIZE))) {
->>>>>>> 07347cc5
         ioc_thread_pool_size_g = atoi(env_value);
         if (ioc_thread_pool_size_g <= 0)
             ioc_thread_pool_size_g = -1;
     }
 
-<<<<<<< HEAD
-    if (NULL != (env_value = HDgetenv(H5FD_SUBFILING_CONFIG_FILE_PREFIX))) {
-        assert(config_dir);
-
-        HDstrncpy(config_dir, env_value, PATH_MAX);
-=======
     if (NULL != (env_value = getenv(H5FD_SUBFILING_CONFIG_FILE_PREFIX))) {
         assert(config_dir);
 
         strncpy(config_dir, env_value, PATH_MAX);
->>>>>>> 07347cc5
 
         /* Just in case.. */
         config_dir[PATH_MAX - 1] = '\0';
@@ -2201,18 +2116,10 @@
 main(int argc, char **argv)
 {
     unsigned seed;
-<<<<<<< HEAD
-    hbool_t  must_unset_stripe_size_env      = FALSE;
-    hbool_t  must_unset_ioc_per_node_env     = FALSE;
-    hbool_t  must_unset_ioc_thread_count_env = FALSE;
-    hbool_t  must_unset_config_dir_env       = FALSE;
-    char    *env_value                       = NULL;
-=======
     bool     must_unset_stripe_size_env      = false;
     bool     must_unset_ioc_per_node_env     = false;
     bool     must_unset_ioc_thread_count_env = false;
     bool     must_unset_config_dir_env       = false;
->>>>>>> 07347cc5
     int      required                        = MPI_THREAD_MULTIPLE;
     int      provided                        = 0;
 
@@ -2348,11 +2255,7 @@
     }
 
     /* Initialize to current working directory for now */
-<<<<<<< HEAD
-    HDsnprintf(config_dir, PATH_MAX, ".");
-=======
     snprintf(config_dir, PATH_MAX, ".");
->>>>>>> 07347cc5
 
     /* Grab values from environment variables if set */
     parse_subfiling_env_vars();
@@ -2412,11 +2315,7 @@
             goto exit;
         }
 
-<<<<<<< HEAD
-        must_unset_stripe_size_env = TRUE;
-=======
         must_unset_stripe_size_env = true;
->>>>>>> 07347cc5
     }
     if (ioc_per_node_g < 0) {
         const char *ioc_per_node_str;
@@ -2433,11 +2332,7 @@
             goto exit;
         }
 
-<<<<<<< HEAD
-        must_unset_ioc_per_node_env = TRUE;
-=======
         must_unset_ioc_per_node_env = true;
->>>>>>> 07347cc5
     }
     if (ioc_thread_pool_size_g < 0) {
         if (HDsetenv(H5FD_IOC_THREAD_POOL_SIZE, "2", 1) < 0) {
@@ -2447,17 +2342,10 @@
             goto exit;
         }
 
-<<<<<<< HEAD
-        must_unset_ioc_thread_count_env = TRUE;
-    }
-
-    if (!(env_value = HDgetenv(H5FD_SUBFILING_CONFIG_FILE_PREFIX))) {
-=======
         must_unset_ioc_thread_count_env = true;
     }
 
     if (NULL == getenv(H5FD_SUBFILING_CONFIG_FILE_PREFIX)) {
->>>>>>> 07347cc5
         int rand_value = 0;
 
         if (MAINPROCESS)
@@ -2507,11 +2395,7 @@
             }
         }
 
-<<<<<<< HEAD
-        must_unset_config_dir_env = TRUE;
-=======
         must_unset_config_dir_env = true;
->>>>>>> 07347cc5
     }
 
     /* Grab values from environment variables */
