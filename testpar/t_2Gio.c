--- conflicted
+++ resolved
@@ -4659,13 +4659,8 @@
 
     HDmemset(filenames, 0, sizeof(filenames));
     for (int i = 0; i < NFILENAME; i++) {
-<<<<<<< HEAD
         if (NULL == (filenames[i] = malloc(PATH_MAX))) {
-            HDprintf("couldn't allocate filename array\n");
-=======
-        if (NULL == (filenames[i] = HDmalloc(PATH_MAX))) {
             printf("couldn't allocate filename array\n");
->>>>>>> d87efd3a
             MPI_Abort(MPI_COMM_WORLD, -1);
         }
     }
