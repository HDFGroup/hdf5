--- conflicted
+++ resolved
@@ -3728,21 +3728,12 @@
 
     /* Test values */
     memset(message, 0, sizeof(message));
-<<<<<<< HEAD
-    HDsnprintf(message, sizeof(message),
-               "Local cause of Broken Collective I/O has the correct value for %s.\n", test_name);
-    VRFY((no_collective_cause_local_write == no_collective_cause_local_expected), message);
-    memset(message, 0, sizeof(message));
-    HDsnprintf(message, sizeof(message),
-               "Global cause of Broken Collective I/O has the correct value for %s.\n", test_name);
-=======
     snprintf(message, sizeof(message), "Local cause of Broken Collective I/O has the correct value for %s.\n",
              test_name);
     VRFY((no_collective_cause_local_write == no_collective_cause_local_expected), message);
     memset(message, 0, sizeof(message));
     snprintf(message, sizeof(message),
              "Global cause of Broken Collective I/O has the correct value for %s.\n", test_name);
->>>>>>> 07347cc5
     VRFY((no_collective_cause_global_write == no_collective_cause_global_expected), message);
 
     /* Release some resources */
