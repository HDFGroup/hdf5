--- conflicted
+++ resolved
@@ -6853,33 +6853,19 @@
         goto finish;
     }
 
-<<<<<<< HEAD
     if (NULL == (data = malloc(NUM_DATA_ENTRIES * sizeof(*data)))) {
-        HDprintf("    Couldn't allocate data array.  Exiting.\n");
-        MPI_Abort(MPI_COMM_WORLD, -1);
-    }
-    if (NULL == (data_index = malloc(NUM_DATA_ENTRIES * sizeof(*data_index)))) {
-        HDprintf("    Couldn't allocate data index array.  Exiting.\n");
-=======
-    if (NULL == (data = HDmalloc(NUM_DATA_ENTRIES * sizeof(*data)))) {
         printf("    Couldn't allocate data array.  Exiting.\n");
         MPI_Abort(MPI_COMM_WORLD, -1);
     }
-    if (NULL == (data_index = HDmalloc(NUM_DATA_ENTRIES * sizeof(*data_index)))) {
+    if (NULL == (data_index = malloc(NUM_DATA_ENTRIES * sizeof(*data_index)))) {
         printf("    Couldn't allocate data index array.  Exiting.\n");
->>>>>>> d87efd3a
         MPI_Abort(MPI_COMM_WORLD, -1);
     }
 
     HDmemset(filenames, 0, sizeof(filenames));
     for (int i = 0; i < NFILENAME; i++) {
-<<<<<<< HEAD
         if (NULL == (filenames[i] = malloc(PATH_MAX))) {
-            HDprintf("couldn't allocate filename array\n");
-=======
-        if (NULL == (filenames[i] = HDmalloc(PATH_MAX))) {
             printf("couldn't allocate filename array\n");
->>>>>>> d87efd3a
             MPI_Abort(MPI_COMM_WORLD, -1);
         }
     }
