--- conflicted
+++ resolved
@@ -145,11 +145,7 @@
                         (unsigned long)(hs_offset[1] + j));
                 fprintf(stderr, "    At original: %d\n", (int)points[i * size[1] + (size_t)hs_offset[1] + j]);
                 fprintf(stderr, "    At returned: %d\n", (int)check[i * hs_size[1] + j]);
-<<<<<<< HEAD
-                VRFY(FALSE, "");
-=======
                 VRFY(false, "");
->>>>>>> 07347cc5
             }
         }
     }
