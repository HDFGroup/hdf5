/* * * * * * * * * * * * * * * * * * * * * * * * * * * * * * * * * * * * * * *
 * Copyright by The HDF Group.                                               *
 * All rights reserved.                                                      *
 *                                                                           *
 * This file is part of HDF5.  The full HDF5 copyright notice, including     *
 * terms governing use, modification, and redistribution, is contained in    *
 * the COPYING file, which can be found at the root of the source code       *
 * distribution tree, or in https://www.hdfgroup.org/licenses.               *
 * If you do not have access to either file, you may request a copy from     *
 * help@hdfgroup.org.                                                        *
 * * * * * * * * * * * * * * * * * * * * * * * * * * * * * * * * * * * * * * */

/* Programmer:  John Mainzer
 *
 *              This file is a catchall for parallel VFD tests.
 */

#include <libgen.h>

#include "testphdf5.h"

#ifdef H5_HAVE_SUBFILING_VFD
#include "H5FDsubfiling.h"
#include "H5FDioc.h"
#endif

/* Must be a power of 2.  Reducing it below 1024 may cause problems */
#define INTS_PER_RANK 1024

/* global variable declarations: */

static MPI_Comm comm = MPI_COMM_WORLD;
static MPI_Info info = MPI_INFO_NULL;

hbool_t     pass               = TRUE; /* set to FALSE on error */
hbool_t     disp_failure_mssgs = TRUE; /* global force display of failure messages */
const char *failure_mssg       = NULL;

const char *FILENAMES[] = {"mpio_vfd_test_file_0",      /*0*/
                           "mpio_vfd_test_file_1",      /*1*/
                           "mpio_vfd_test_file_2",      /*2*/
                           "mpio_vfd_test_file_3",      /*3*/
                           "mpio_vfd_test_file_4",      /*4*/
                           "mpio_vfd_test_file_5",      /*5*/
                           "mpio_vfd_test_file_6",      /*6*/
                           "subfiling_vfd_test_file_0", /*7*/
                           "subfiling_vfd_test_file_1", /*8*/
                           "subfiling_vfd_test_file_2", /*9*/
                           "subfiling_vfd_test_file_3", /*10*/
                           "subfiling_vfd_test_file_4", /*11*/
                           "subfiling_vfd_test_file_5", /*12*/
                           "subfiling_vfd_test_file_6", /*13*/
                           NULL};

/* File Test Images
 *
 * Pointers to dynamically allocated buffers of size
 * INTS_PER_RANK * sizeof(int32_t) * mpi_size().  These
 * buffers are used to put the test file in a known
 * state, and to test if the test file contains the
 * expected data.
 */

int32_t *increasing_fi_buf = NULL;
int32_t *decreasing_fi_buf = NULL;
int32_t *negative_fi_buf   = NULL;
int32_t *zero_fi_buf       = NULL;
int32_t *read_fi_buf       = NULL;

/* local utility function declarations */

static unsigned alloc_and_init_file_images(int mpi_size);
static void     free_file_images(void);
static void setup_vfd_test_file(int file_name_id, char *file_name, int mpi_size, H5FD_mpio_xfer_t xfer_mode,
                                H5FD_mpio_collective_opt_t coll_opt_mode, const char *vfd_name, haddr_t eoa,
                                H5FD_t **lf_ptr, hid_t *fapl_id_ptr, hid_t *dxpl_id_ptr);
static void takedown_vfd_test_file(int mpi_rank, char *filename, H5FD_t **lf_ptr, hid_t *fapl_id_ptr,
                                   hid_t *dxpl_id_ptr);

/* test functions */
static unsigned vector_read_test_1(int file_name_id, int mpi_rank, int mpi_size, H5FD_mpio_xfer_t xfer_mode,
                                   H5FD_mpio_collective_opt_t coll_opt_mode, const char *vfd_name);
static unsigned vector_read_test_2(int file_name_id, int mpi_rank, int mpi_size, H5FD_mpio_xfer_t xfer_mode,
                                   H5FD_mpio_collective_opt_t coll_opt_mode, const char *vfd_name);
static unsigned vector_read_test_3(int file_name_id, int mpi_rank, int mpi_size, H5FD_mpio_xfer_t xfer_mode,
                                   H5FD_mpio_collective_opt_t coll_opt_mode, const char *vfd_name);
static unsigned vector_read_test_4(int file_name_id, int mpi_rank, int mpi_size, H5FD_mpio_xfer_t xfer_mode,
                                   H5FD_mpio_collective_opt_t coll_opt_mode, const char *vfd_name);
static unsigned vector_read_test_5(int file_name_id, int mpi_rank, int mpi_size, H5FD_mpio_xfer_t xfer_mode,
                                   H5FD_mpio_collective_opt_t coll_opt_mode, const char *vfd_name);

static unsigned vector_write_test_1(int file_name_id, int mpi_rank, int mpi_size, H5FD_mpio_xfer_t xfer_mode,
                                    H5FD_mpio_collective_opt_t coll_opt_mode, const char *vfd_name);
static unsigned vector_write_test_2(int file_name_id, int mpi_rank, int mpi_size, H5FD_mpio_xfer_t xfer_mode,
                                    H5FD_mpio_collective_opt_t coll_opt_mode, const char *vfd_name);
static unsigned vector_write_test_3(int file_name_id, int mpi_rank, int mpi_size, H5FD_mpio_xfer_t xfer_mode,
                                    H5FD_mpio_collective_opt_t coll_opt_mode, const char *vfd_name);
static unsigned vector_write_test_4(int file_name_id, int mpi_rank, int mpi_size, H5FD_mpio_xfer_t xfer_mode,
                                    H5FD_mpio_collective_opt_t coll_opt_mode, const char *vfd_name);
static unsigned vector_write_test_5(int file_name_id, int mpi_rank, int mpi_size, H5FD_mpio_xfer_t xfer_mode,
                                    H5FD_mpio_collective_opt_t coll_opt_mode, const char *vfd_name);
static unsigned vector_write_test_6(int file_name_id, int mpi_rank, int mpi_size, H5FD_mpio_xfer_t xfer_mode,
                                    H5FD_mpio_collective_opt_t coll_opt_mode, const char *vfd_name);
static unsigned vector_write_test_7(int file_name_id, int mpi_rank, int mpi_size, H5FD_mpio_xfer_t xfer_mode,
                                    H5FD_mpio_collective_opt_t coll_opt_mode, const char *vfd_name);

/****************************************************************************/
/***************************** Utility Functions ****************************/
/****************************************************************************/

/*-------------------------------------------------------------------------
 * Function:    alloc_and_init_file_images
 *
 * Purpose:     Allocate and initialize the global buffers used to construct,
 *              load and verify test file contents.
 *
 * Return:      void
 *
 * Programmer:  John Mainzer
 *              3/25/26
 *
 * Modifications:
 *
 *        None.
 *
 *-------------------------------------------------------------------------
 */

static unsigned
alloc_and_init_file_images(int mpi_size)
{
    const char *fcn_name = "alloc_and_init_file_images()";
    int         cp       = 0;
    int         buf_len;
    size_t      buf_size;
    int         i;
    hbool_t     show_progress = FALSE;

    pass = TRUE;

    if (show_progress)
        HDfprintf(stdout, "%s: cp = %d, pass = %d.\n", fcn_name, cp++, pass);

    /* allocate the file image buffers */
    if (pass) {

        buf_len  = INTS_PER_RANK * mpi_size;
        buf_size = sizeof(int32_t) * (size_t)INTS_PER_RANK * (size_t)mpi_size;

        increasing_fi_buf = (int32_t *)HDmalloc(buf_size);
        decreasing_fi_buf = (int32_t *)HDmalloc(buf_size);
        negative_fi_buf   = (int32_t *)HDmalloc(buf_size);
        zero_fi_buf       = (int32_t *)HDmalloc(buf_size);
        read_fi_buf       = (int32_t *)HDmalloc(buf_size);

        if ((!increasing_fi_buf) || (!decreasing_fi_buf) || (!negative_fi_buf) || (!zero_fi_buf) ||
            (!read_fi_buf)) {

            pass         = FALSE;
            failure_mssg = "Can't allocate one or more file image buffers.";
        }
    }

    if (show_progress)
        HDfprintf(stdout, "%s: cp = %d, pass = %d.\n", fcn_name, cp++, pass);

    /* initialize the file image buffers */
    if (pass) {

        for (i = 0; i < buf_len; i++) {

            increasing_fi_buf[i] = i;
            decreasing_fi_buf[i] = buf_len - i;
            negative_fi_buf[i]   = -i;
            zero_fi_buf[i]       = 0;
            read_fi_buf[i]       = 0;
        }
    }

    if (show_progress)
        HDfprintf(stdout, "%s: cp = %d, pass = %d.\n", fcn_name, cp++, pass);

    /* discard file image buffers if there was an error */
    if (!pass) {

        free_file_images();
    }

    return !pass;

} /* alloc_and_init_file_images() */

/*-------------------------------------------------------------------------
 * Function:    free_file_images
 *
 * Purpose:     Deallocate any glogal file image buffers that exist, and
 *              set their associated pointers to NULL.
 *
 * Return:      void
 *
 * Programmer:  John Mainzer
 *              1/25/17
 *
 * Modifications:
 *
 *        None.
 *
 *-------------------------------------------------------------------------
 */

static void
free_file_images(void)
{
    if (increasing_fi_buf) {

        HDfree(increasing_fi_buf);
        increasing_fi_buf = NULL;
    }

    if (decreasing_fi_buf) {

        HDfree(decreasing_fi_buf);
        decreasing_fi_buf = NULL;
    }

    if (negative_fi_buf) {

        HDfree(negative_fi_buf);
        negative_fi_buf = NULL;
    }

    if (zero_fi_buf) {

        HDfree(zero_fi_buf);
        zero_fi_buf = NULL;
    }

    if (read_fi_buf) {

        HDfree(read_fi_buf);
        read_fi_buf = NULL;
    }

    return;

} /* free_file_images() */

/*-------------------------------------------------------------------------
 * Function:    setup_vfd_test_file
 *
 * Purpose:     Create / open the specified test file with the specified
 *              VFD, and set the EOA to the specified value.
 *
 *              Setup the dxpl for subsequent I/O via the target VFD.
 *
 *              Return a pointer to the instance of H5FD_t created on
 *              file open in *lf_ptr, and the FAPL and DXPL ids in
 *              *fapl_id_ptr and *dxpl_id_ptr.  Similarly, copy the
 *              "fixed" file name into file_name on exit.
 *
 * Return:      void
 *
 * Programmer:  John Mainzer
 *              3/25/26
 *
 * Modifications:
 *
 *              Updated for subfiling VFD                  9/29/30
 *
 *-------------------------------------------------------------------------
 */

static void
setup_vfd_test_file(int file_name_id, char *file_name, int mpi_size, H5FD_mpio_xfer_t xfer_mode,
                    H5FD_mpio_collective_opt_t coll_opt_mode, const char *vfd_name, haddr_t eoa,
                    H5FD_t **lf_ptr, hid_t *fapl_id_ptr, hid_t *dxpl_id_ptr)
{
    const char *fcn_name = "setup_vfd_test_file()";
    char        filename[512];
    int         cp            = 0;
    hbool_t     show_progress = FALSE;
    hid_t       fapl_id       = -1;   /* file access property list ID */
    hid_t       dxpl_id       = -1;   /* data access property list ID */
    unsigned    flags         = 0;    /* file open flags              */
    H5FD_t *    lf            = NULL; /* VFD struct ptr               */

    HDassert(vfd_name);
    HDassert(lf_ptr);
    HDassert(fapl_id_ptr);
    HDassert(dxpl_id_ptr);

    if (show_progress)
        HDfprintf(stdout, "%s: cp = %d, pass = %d.\n", fcn_name, cp++, pass);

    /* setup the file name -- do this now, since setting up the ioc faple requires it.  This will probably
     * change */
    if (pass) {

        if (h5_fixname(FILENAMES[file_name_id], H5P_DEFAULT, filename, sizeof(filename)) == NULL) {

            pass         = FALSE;
            failure_mssg = "h5_fixname() failed.\n";
        }
    }

    if (show_progress)
        HDfprintf(stdout, "%s: cp = %d, pass = %d.\n", fcn_name, cp++, pass);

    /* setupf fapl for target VFD */
    if (pass) {

        if ((fapl_id = H5Pcreate(H5P_FILE_ACCESS)) < 0) {

            pass         = FALSE;
            failure_mssg = "Can't create fapl.";
        }
    }

    if (pass) {

        if (strcmp(vfd_name, "mpio") == 0) {

            if (H5Pset_fapl_mpio(fapl_id, comm, info) < 0) {

                pass         = FALSE;
                failure_mssg = "Can't set mpio fapl.";
            }
        }
#ifdef H5_HAVE_SUBFILING_VFD
        else if (strcmp(vfd_name, H5FD_SUBFILING_NAME) == 0) {

            hid_t                   ioc_fapl;
            H5FD_ioc_config_t       ioc_config     = {/* magic         = */ H5FD_IOC_FAPL_MAGIC,
                                            /* version       = */ H5FD_CURR_IOC_FAPL_VERSION,
                                            /* stripe_count  = */ 0, /* will over write */
                                            /* stripe_depth  = */ (INTS_PER_RANK / 2),
                                            /* ioc_selection = */ SELECT_IOC_ONE_PER_NODE,
                                            /* ioc_fapl_id   = */ H5P_DEFAULT, /* will over write? */
                                            /* context_id    = */ 0,           /* will overwrite */
                                            /* file_dir      = */ "",          /* will overwrite */
                                            /* file_path     = */ "",          /* will overwrite */
                                            /* thread_pool_count = */ H5FD_IOC_THREAD_POOL_SIZE};
            H5FD_subfiling_config_t subfiling_conf = {
                /* magic         = */ H5FD_IOC_FAPL_MAGIC,
                /* version       = */ H5FD_CURR_IOC_FAPL_VERSION,
                /* stripe_count  = */ 0, /* will over write */
                /* stripe_depth  = */ (INTS_PER_RANK / 2),
                /* ioc_selection = */ SELECT_IOC_ONE_PER_NODE,
                /* ioc_fapl_id   = */ H5P_DEFAULT, /* will over write? */
                /* context_id    = */ 0,           /* will overwrite */
                /* file_dir      = */ "",          /* will overwrite */
                /* file_path     = */ "",          /* will overwrite */
                /* require_ioc   = */ TRUE};

            if ((pass) && ((ioc_fapl = H5Pcreate(H5P_FILE_ACCESS)) < 0)) {

                pass         = FALSE;
                failure_mssg = "Can't create ioc fapl.";
            }

#if 1 /* JRM */ /* this is temporary -- rework for programmatic control later */
            memset(&ioc_config, 0, sizeof(ioc_config));
            memset(&subfiling_conf, 0, sizeof(subfiling_conf));

            /* Get subfiling VFD defaults */
            if ((pass) && (H5Pget_fapl_subfiling(fapl_id, &subfiling_conf) == FAIL)) {

                pass         = FALSE;
                failure_mssg = "Can't get sub-filing VFD defaults.";
            }

            if ((pass) && (subfiling_conf.require_ioc)) {

                /* Get IOC VFD defaults */
                if ((pass) && ((H5Pget_fapl_ioc(ioc_fapl, &ioc_config) == FAIL))) {

                    pass         = FALSE;
                    failure_mssg = "Can't get IOC VFD defaults.";
                }

                /* Now we can set the IOC fapl. */
                if ((pass) && ((H5Pset_fapl_ioc(ioc_fapl, &ioc_config) == FAIL))) {

                    pass         = FALSE;
                    failure_mssg = "Can't set IOC fapl.";
                }
            }
            else {

                if ((pass) && ((H5Pset_fapl_sec2(ioc_fapl) == FAIL))) {

                    pass         = FALSE;
                    failure_mssg = "Can't set sec2 fapl.";
                }
            }

            /* Assign the IOC fapl as the underlying VPD */
            subfiling_conf.ioc_fapl_id = ioc_fapl;

            if (pass) { /* setup the paths in the subfiling fapl. */

                HDassert(strlen(filename) < sizeof(subfiling_conf.file_dir));
                strcpy(subfiling_conf.file_dir, dirname(filename));
                strcpy(subfiling_conf.file_path, basename(filename));
#if 0  /* JRM */
                HDfprintf(stdout, "\nfilename = \"%s\"\nfile_dir = \"%s\"\nfile_path = \"%s\"\n",
                          filename, subfiling_conf.file_dir, subfiling_conf.file_path);
#endif /* JRM */
            }

            /* Now we can set the SUBFILING fapl before returning. */
            if ((pass) && (H5Pset_fapl_subfiling(fapl_id, &subfiling_conf) == FAIL)) {

                pass         = FALSE;
                failure_mssg = "Can't set subfiling fapl.";
            }

#endif /* JRM */

            /* set the MPI communicator and info in the FAPL */
            if (H5Pset_mpi_params(fapl_id, comm, info) < 0) {

                pass         = FALSE;
                failure_mssg = "Can't set MPI communicator and info in subfiling fapl.";
            }

            /* set the MPI communicator and info in the FAPL */
            if (H5Pset_mpi_params(ioc_fapl, comm, info) < 0) {

                pass         = FALSE;
                failure_mssg = "Can't set MPI communicator and info in IOC fapl.";
            }
        }
#endif
        else {
            pass         = FALSE;
            failure_mssg = "un-supported VFD";
        }
    }

    if (show_progress)
        HDfprintf(stdout, "%s: cp = %d, pass = %d.\n", fcn_name, cp++, pass);

    /* setup the file name */
    if (pass) {

        if (h5_fixname(FILENAMES[file_name_id], H5P_DEFAULT, filename, sizeof(filename)) == NULL) {

            pass         = FALSE;
            failure_mssg = "h5_fixname() failed.\n";
        }
    }

    if (show_progress)
        HDfprintf(stdout, "%s: cp = %d, pass = %d.\n", fcn_name, cp++, pass);

    /* Open the VFD test file with the specified VFD.  */

    if (pass) {

        flags = H5F_ACC_RDWR | H5F_ACC_CREAT | H5F_ACC_TRUNC;

        if (NULL == (lf = H5FDopen(filename, flags, fapl_id, HADDR_UNDEF))) {

            pass         = FALSE;
            failure_mssg = "H5FDopen() failed.\n";
        }
    }

    if (show_progress)
        HDfprintf(stdout, "%s: cp = %d, pass = %d.\n", fcn_name, cp++, pass);

    /* set eoa as specified */

    if (pass) {

        eoa = (haddr_t)mpi_size * (haddr_t)INTS_PER_RANK * (haddr_t)(sizeof(int32_t));

        if (H5FDset_eoa(lf, H5FD_MEM_DEFAULT, eoa) < 0) {

            pass         = FALSE;
            failure_mssg = "H5FDset_eoa() failed.\n";
        }
    }

    if (show_progress)
        HDfprintf(stdout, "%s: cp = %d, pass = %d.\n", fcn_name, cp++, pass);

    if (pass) { /* setup dxpl */

        dxpl_id = H5Pcreate(H5P_DATASET_XFER);

        if (dxpl_id < 0) {

            pass         = FALSE;
            failure_mssg = "H5Pcreate(H5P_DATASET_XFER) failed.";
        }
    }

    if (show_progress)
        HDfprintf(stdout, "%s: cp = %d, pass = %d.\n", fcn_name, cp++, pass);

    if (pass) {

        if (H5Pset_dxpl_mpio(dxpl_id, xfer_mode) < 0) {

            pass         = FALSE;
            failure_mssg = "H5Pset_dxpl_mpio() failed.";
        }
    }

    if (show_progress)
        HDfprintf(stdout, "%s: cp = %d, pass = %d.\n", fcn_name, cp++, pass);

    if (pass) {

        if (H5Pset_dxpl_mpio_collective_opt(dxpl_id, coll_opt_mode) < 0) {

            pass         = FALSE;
            failure_mssg = "H5Pset_dxpl_mpio() failed.";
        }
    }

    if (pass) { /* setup pointers with return values */

        strncpy(file_name, filename, 512);
        *lf_ptr      = lf;
        *fapl_id_ptr = fapl_id;
        *dxpl_id_ptr = dxpl_id;
    }
    else { /* tidy up from failure as possible  */

        if (lf)
            H5FDclose(lf);

        if (fapl_id != -1)
            H5Pclose(fapl_id);

        if (dxpl_id != -1)
            H5Pclose(dxpl_id);
    }

    return;

} /* setup_vfd_test_file() */

/*-------------------------------------------------------------------------
 * Function:    takedown_vfd_test_file
 *
 * Purpose:     Close and delete the specified test file.  Close the
 *              FAPL & DXPL.
 *
 * Return:      void
 *
 * Programmer:  John Mainzer
 *              3/25/26
 *
 * Modifications:
 *
 *        None.
 *
 *-------------------------------------------------------------------------
 */

static void
takedown_vfd_test_file(int mpi_rank, char *filename, H5FD_t **lf_ptr, hid_t *fapl_id_ptr, hid_t *dxpl_id_ptr)
{
    const char *fcn_name      = "takedown_vfd_test_file()";
    int         cp            = 0;
    hbool_t     show_progress = FALSE;

    HDassert(lf_ptr);
    HDassert(fapl_id_ptr);
    HDassert(dxpl_id_ptr);

    if (show_progress)
        HDfprintf(stdout, "%s: cp = %d, pass = %d.\n", fcn_name, cp++, pass);

    /* Close the test file if it is open, regardless of the value of pass.
     * This should let the test program shut down more cleanly.
     */

    if (*lf_ptr) {

        if (H5FDclose(*lf_ptr) < 0) {

            pass         = FALSE;
            failure_mssg = "H5FDclose() failed.\n";
        }
    }

    if (show_progress)
        HDfprintf(stdout, "%s: cp = %d, pass = %d.\n", fcn_name, cp++, pass);

    /* 6) On rank 0, delete the test file.
     */

    if (pass) {

        /* wait for everyone to close the file */
        MPI_Barrier(comm);

        if ((mpi_rank == 0) && (HDremove(filename) < 0)) {

            pass         = FALSE;
            failure_mssg = "HDremove() failed.\n";
        }

        /* wait for the file delete to complete */
        MPI_Barrier(comm);
    }

    if (show_progress)
        HDfprintf(stdout, "%s: cp = %d, pass = %d.\n", fcn_name, cp++, pass);

    /* Close the fapl */
    if (H5Pclose(*fapl_id_ptr) < 0) {

        pass         = FALSE;
        failure_mssg = "can't close fapl.\n";
    }

    if (show_progress)
        HDfprintf(stdout, "%s: cp = %d, pass = %d.\n", fcn_name, cp++, pass);

    /* Close the dxpl */
    if (H5Pclose(*dxpl_id_ptr) < 0) {

        pass         = FALSE;
        failure_mssg = "can't close dxpl.\n";
    }

    if (show_progress)
        HDfprintf(stdout, "%s: cp = %d, pass = %d.\n", fcn_name, cp++, pass);

    return;

} /* takedown_vfd_test_file() */

/****************************************************************************/
/******************************* Test Functions *****************************/
/****************************************************************************/

/*-------------------------------------------------------------------------
 * Function:    vector_read_test_1()
 *
 * Purpose:     Simple vector read test:
 *
 *              1) Open the test file with the specified VFD, set the eoa,
 *                 and setup the DXPL.
 *
 *              2) Using rank zero, write the entire increasing_fi_buf to
 *                 the file.
 *
 *              3) Barrier
 *
 *              4) On each rank, zero the read buffer, and then read
 *                 INTS_PER_RANK * sizeof(int32) bytes from the file
 *                 starting at offset mpi_rank * INTS_PER_RANK *
 *                 sizeof(int32_t) in both the file and read_fi_buf.
 *                 Do this with a vector read containing a single
 *                 element.
 *
 *                 Verify that read_fi_buf contains zeros for all
 *                 indices less than mpi_rank * INTS_PER_RANK, or
 *                 greater than or equal to (mpi_rank + 1) * INTS_PER_RANK.
 *                 For all other indices, read_fi_buf should equal
 *                 increasing_fi_buf.
 *
 *              5) Barrier
 *
 *              6) Close the test file.
 *
 *              7) On rank 0, delete the test file.
 *
 * Return:      FALSE on success, TRUE if any errors are detected.
 *
 * Programmer:  John Mainzer
 *              3/26/21
 *
 * Modifications:
 *
 *        None.
 *
 *-------------------------------------------------------------------------
 */

static unsigned
vector_read_test_1(int file_name_id, int mpi_rank, int mpi_size, H5FD_mpio_xfer_t xfer_mode,
                   H5FD_mpio_collective_opt_t coll_opt_mode, const char *vfd_name)
{
    const char *fcn_name = "vector_read_test_1()";
    char        test_title[120];
    char        filename[512];
    haddr_t     eoa;
    hbool_t     show_progress = FALSE;
    hid_t       fapl_id       = -1;   /* file access property list ID */
    hid_t       dxpl_id       = -1;   /* data access property list ID */
    H5FD_t *    lf            = NULL; /* VFD struct ptr               */
    int         cp            = 0;
    int         i;
    uint32_t    count;
    H5FD_mem_t  types[1];
    haddr_t     addrs[1];
    size_t      sizes[1];
    void *      bufs[1];

    pass = TRUE;

    if (mpi_rank == 0) {

        if (xfer_mode == H5FD_MPIO_INDEPENDENT) {

            sprintf(test_title, "parallel vector read test 1 -- %s / independent", vfd_name);
        }
        else if (coll_opt_mode == H5FD_MPIO_INDIVIDUAL_IO) {

            sprintf(test_title, "parallel vector read test 1 -- %s / col op / ind I/O", vfd_name);
        }
        else {

            HDassert(coll_opt_mode == H5FD_MPIO_COLLECTIVE_IO);

            sprintf(test_title, "parallel vector read test 1 -- %s / col op / col I/O", vfd_name);
        }

        TESTING(test_title);
    }

    show_progress = ((show_progress) && (mpi_rank == 0));

    if (show_progress)
        HDfprintf(stdout, "\n%s: cp = %d, pass = %d.\n", fcn_name, cp++, pass);

    /* 1) Open the test file with the specified VFD, set the eoa, and setup the dxpl */
    if (pass) {

        eoa = (haddr_t)mpi_size * (haddr_t)INTS_PER_RANK * (haddr_t)(sizeof(int32_t));

        setup_vfd_test_file(file_name_id, filename, mpi_size, xfer_mode, coll_opt_mode, vfd_name, eoa, &lf,
                            &fapl_id, &dxpl_id);
    }

    if (show_progress)
        HDfprintf(stdout, "%s: cp = %d, pass = %d.\n", fcn_name, cp++, pass);

    /* 2) Using rank zero, write the entire increasing_fi_buf to
     *    the file.
     */
    if (pass) {

        size_t image_size = (size_t)mpi_size * (size_t)INTS_PER_RANK * sizeof(int32_t);

        if (mpi_rank == 0) {

            if (H5FDwrite(lf, H5FD_MEM_DRAW, H5P_DEFAULT, (haddr_t)0, image_size, (void *)increasing_fi_buf) <
                0) {

                pass         = FALSE;
                failure_mssg = "H5FDwrite() on rank 0 failed.\n";
            }
        }
    }

    /* 3) Barrier */

    if (pass) {

        MPI_Barrier(comm);
    }

    if (show_progress)
        HDfprintf(stdout, "%s: cp = %d, pass = %d.\n", fcn_name, cp++, pass);

    /* 4) On each rank, zero the read buffer, and then read
     *    INTS_PER_RANK * sizeof(int32) bytes from the file
     *    starting at offset mpi_rank * INTS_PER_RANK *
     *    sizeof(int32_t) in both the file and read_fi_buf.
     *    Do this with a vector read containing a single
     *    element.
     *
     *    Verify that read_fi_buf contains zeros for all
     *    indices less than mpi_rank * INTS_PER_RANK, or
     *    greater than or equal to (mpi_rank + 1) * INTS_PER_RANK.
     *    For all other indices, read_fi_buf should equal
     *    increasing_fi_buf.
     */
    if (pass) {

        for (i = 0; i < mpi_size * INTS_PER_RANK; i++) {

            read_fi_buf[i] = 0;
        }

        count    = 1;
        types[0] = H5FD_MEM_DRAW;
        addrs[0] = (haddr_t)mpi_rank * (haddr_t)INTS_PER_RANK * (haddr_t)(sizeof(int32_t));
        sizes[0] = (size_t)INTS_PER_RANK * sizeof(int32_t);
        bufs[0]  = (void *)(&(read_fi_buf[mpi_rank * INTS_PER_RANK]));

        if (H5FDread_vector(lf, dxpl_id, count, types, addrs, sizes, bufs) < 0) {

            pass         = FALSE;
            failure_mssg = "H5FDread_vector() failed.\n";
        }

        for (i = 0; i < mpi_size * INTS_PER_RANK; i++) {

            if ((i < mpi_rank * INTS_PER_RANK) || (i >= (mpi_rank + 1) * INTS_PER_RANK)) {

                if (read_fi_buf[i] != 0) {

                    pass         = FALSE;
                    failure_mssg = "Unexpected value in read_fi_buf (1).\n";
                    break;
                }
            }
            else {

                if (read_fi_buf[i] != increasing_fi_buf[i]) {

                    pass         = FALSE;
                    failure_mssg = "Unexpected value in read_fi_buf (2).\n";
                    break;
                }
            }
        }
    }

    if (show_progress)
        HDfprintf(stdout, "%s: cp = %d, pass = %d.\n", fcn_name, cp++, pass);

    /* 5) Barrier */

    if (pass) {

        MPI_Barrier(comm);
    }

    if (show_progress)
        HDfprintf(stdout, "%s: cp = %d, pass = %d.\n", fcn_name, cp++, pass);

    /* 6) Close the test file and delete it (on rank 0 only).
     *    Close FAPL and DXPL.
     */
    takedown_vfd_test_file(mpi_rank, filename, &lf, &fapl_id, &dxpl_id);

    if (show_progress)
        HDfprintf(stdout, "%s: cp = %d, pass = %d.\n", fcn_name, cp++, pass);

    /* report results */
    if (mpi_rank == 0) {

        if (pass) {

            PASSED();
        }
        else {

            H5_FAILED();

            if ((disp_failure_mssgs) || (show_progress)) {
                HDfprintf(stdout, "%s: failure_mssg = \"%s\"\n", fcn_name, failure_mssg);
            }
        }
    }

    return (!pass);

} /* vector_read_test_1() */

/*-------------------------------------------------------------------------
 * Function:    vector_read_test_2()
 *
 * Purpose:     Simple vector read test with only half of ranks
 *              participating in each vector read.
 *
 *               1) Open the test file with the specified VFD, set the eoa,
 *                  and setup the DXPL.
 *
 *               2) Using rank zero, write the entire decreasing_fi_buf to
 *                  the file.
 *
 *               3) Barrier
 *
 *               4) On each rank, zero the read buffer.
 *
 *               5) On even ranks, read INTS_PER_RANK * sizeof(int32)
 *                  bytes from the file starting at offset mpi_rank *
 *                  INTS_PER_RANK * sizeof(int32_t) in both the file and
 *                  read_fi_buf.  Do this with a vector read containing
 *                  a single element.
 *
 *                  Odd ranks perform an empty read.
 *
 *               6) Barrier.
 *
 *               7) On odd ranks, read INTS_PER_RANK * sizeof(int32)
 *                  bytes from the file starting at offset mpi_rank *
 *                  INTS_PER_RANK * sizeof(int32_t) in both the file and
 *                  read_fi_buf.  Do this with a vector read containing
 *                  a single element.
 *
 *                  Even ranks perform an empty read.
 *
 *               8) Verify that read_fi_buf contains zeros for all
 *                  indices less than mpi_rank * INTS_PER_RANK, or
 *                  greater than or equal to (mpi_rank + 1) * INTS_PER_RANK.
 *                  For all other indices, read_fi_buf should equal
 *                  decreasing_fi_buf.
 *
 *               9) Barrier
 *
 *              10) Close the test file.
 *
 *              11) On rank 0, delete the test file.
 *
 * Return:      FALSE on success, TRUE if any errors are detected.
 *
 * Programmer:  John Mainzer
 *              3/26/21
 *
 * Modifications:
 *
 *        None.
 *
 *-------------------------------------------------------------------------
 */

static unsigned
vector_read_test_2(int file_name_id, int mpi_rank, int mpi_size, H5FD_mpio_xfer_t xfer_mode,
                   H5FD_mpio_collective_opt_t coll_opt_mode, const char *vfd_name)
{
    const char *fcn_name = "vector_read_test_2()";
    char        test_title[120];
    char        filename[512];
    haddr_t     eoa;
    hbool_t     show_progress = FALSE;
    hid_t       fapl_id       = -1;   /* file access property list ID */
    hid_t       dxpl_id       = -1;   /* data access property list ID */
    H5FD_t *    lf            = NULL; /* VFD struct ptr               */
    int         cp            = 0;
    int         i;
    uint32_t    count;
    H5FD_mem_t  types[1];
    haddr_t     addrs[1];
    size_t      sizes[1];
    void *      bufs[1];

    pass = TRUE;

    if (mpi_rank == 0) {

        if (xfer_mode == H5FD_MPIO_INDEPENDENT) {

            sprintf(test_title, "parallel vector read test 2 -- %s / independent", vfd_name);
        }
        else if (coll_opt_mode == H5FD_MPIO_INDIVIDUAL_IO) {

            sprintf(test_title, "parallel vector read test 2 -- %s / col op / ind I/O", vfd_name);
        }
        else {

            HDassert(coll_opt_mode == H5FD_MPIO_COLLECTIVE_IO);

            sprintf(test_title, "parallel vector read test 2 -- %s / col op / col I/O", vfd_name);
        }

        TESTING(test_title);
    }

    show_progress = ((show_progress) && (mpi_rank == 0));

    if (show_progress)
        HDfprintf(stdout, "\n%s: cp = %d, pass = %d.\n", fcn_name, cp++, pass);

    /* 1) Open the test file with the specified VFD, set the eoa, and setup the dxpl */
    if (pass) {

        eoa = (haddr_t)mpi_size * (haddr_t)INTS_PER_RANK * (haddr_t)(sizeof(int32_t));

        setup_vfd_test_file(file_name_id, filename, mpi_size, xfer_mode, coll_opt_mode, vfd_name, eoa, &lf,
                            &fapl_id, &dxpl_id);
    }

    if (show_progress)
        HDfprintf(stdout, "%s: cp = %d, pass = %d.\n", fcn_name, cp++, pass);

    /* 2) Using rank zero, write the entire decreasing_fi_buf to
     *    the file.
     */
    if (pass) {

        size_t image_size = (size_t)mpi_size * (size_t)INTS_PER_RANK * sizeof(int32_t);

        if (mpi_rank == 0) {

            if (H5FDwrite(lf, H5FD_MEM_DRAW, H5P_DEFAULT, (haddr_t)0, image_size, (void *)decreasing_fi_buf) <
                0) {

                pass         = FALSE;
                failure_mssg = "H5FDwrite() on rank 0 failed.\n";
            }
        }
    }

    /* 3) Barrier */

    if (pass) {

        MPI_Barrier(comm);
    }

    if (show_progress)
        HDfprintf(stdout, "%s: cp = %d, pass = %d.\n", fcn_name, cp++, pass);

    /* 4) On each rank, zero the read buffer. */
    if (pass) {

        for (i = 0; i < mpi_size * INTS_PER_RANK; i++) {

            read_fi_buf[i] = 0;
        }
    }

    if (show_progress)
        HDfprintf(stdout, "%s: cp = %d, pass = %d.\n", fcn_name, cp++, pass);

    /* 5) On even ranks, read INTS_PER_RANK * sizeof(int32)
     *    bytes from the file starting at offset mpi_rank *
     *    INTS_PER_RANK * sizeof(int32_t) in both the file and
     *    read_fi_buf.  Do this with a vector read containing
     *    a single element.
     *
     *    Odd ranks perform an empty read.
     */
    if (pass) {

        if (mpi_rank % 2 == 0) {

            count    = 1;
            types[0] = H5FD_MEM_DRAW;
            addrs[0] = (haddr_t)mpi_rank * (haddr_t)INTS_PER_RANK * (haddr_t)(sizeof(int32_t));
            sizes[0] = (size_t)INTS_PER_RANK * sizeof(int32_t);
            bufs[0]  = (void *)(&(read_fi_buf[mpi_rank * INTS_PER_RANK]));
        }
        else {

            count = 0;
        }

        if (H5FDread_vector(lf, dxpl_id, count, types, addrs, sizes, bufs) < 0) {

            pass         = FALSE;
            failure_mssg = "H5FDread_vector() failed.\n";
        }
    }

    if (show_progress)
        HDfprintf(stdout, "%s: cp = %d, pass = %d.\n", fcn_name, cp++, pass);

    /* 6) Barrier */

    if (pass) {

        MPI_Barrier(comm);
    }

    if (show_progress)
        HDfprintf(stdout, "%s: cp = %d, pass = %d.\n", fcn_name, cp++, pass);

    /* 7) On odd ranks, read INTS_PER_RANK * sizeof(int32)
     *    bytes from the file starting at offset mpi_rank *
     *    INTS_PER_RANK * sizeof(int32_t) in both the file and
     *    read_fi_buf.  Do this with a vector read containing
     *    a single element.
     *
     *    Even ranks perform an empty read.
     */
    if (pass) {

        if (mpi_rank % 2 == 1) {

            count    = 1;
            types[0] = H5FD_MEM_DRAW;
            addrs[0] = (haddr_t)mpi_rank * (haddr_t)INTS_PER_RANK * (haddr_t)(sizeof(int32_t));
            sizes[0] = (size_t)INTS_PER_RANK * sizeof(int32_t);
            bufs[0]  = (void *)(&(read_fi_buf[mpi_rank * INTS_PER_RANK]));
        }
        else {

            count = 0;
        }

        if (H5FDread_vector(lf, dxpl_id, count, types, addrs, sizes, bufs) < 0) {

            pass         = FALSE;
            failure_mssg = "H5FDread_vector() failed.\n";
        }
    }

    if (show_progress)
        HDfprintf(stdout, "%s: cp = %d, pass = %d.\n", fcn_name, cp++, pass);

    /* 8) Verify that read_fi_buf contains zeros for all
     *    indices less than mpi_rank * INTS_PER_RANK, or
     *    greater than or equal to (mpi_rank + 1) * INTS_PER_RANK.
     *    For all other indices, read_fi_buf should equal
     *    decreasing_fi_buf.
     */

    if (pass) {

        for (i = 0; i < mpi_size * INTS_PER_RANK; i++) {

            if ((i < mpi_rank * INTS_PER_RANK) || (i >= (mpi_rank + 1) * INTS_PER_RANK)) {

                if (read_fi_buf[i] != 0) {

                    pass         = FALSE;
                    failure_mssg = "Unexpected value in read_fi_buf (1).\n";
                    break;
                }
            }
            else {

                if (read_fi_buf[i] != decreasing_fi_buf[i]) {

                    pass         = FALSE;
                    failure_mssg = "Unexpected value in read_fi_buf (2).\n";
                    break;
                }
            }
        }
    }

    if (show_progress)
        HDfprintf(stdout, "%s: cp = %d, pass = %d.\n", fcn_name, cp++, pass);

    /* 9) Barrier */

    if (pass) {

        MPI_Barrier(comm);
    }

    if (show_progress)
        HDfprintf(stdout, "%s: cp = %d, pass = %d.\n", fcn_name, cp++, pass);

    /* 10) Close the test file and delete it (on rank 0 only).
     *     Close FAPL and DXPL.
     */
    takedown_vfd_test_file(mpi_rank, filename, &lf, &fapl_id, &dxpl_id);
    if (show_progress)
        HDfprintf(stdout, "%s: cp = %d, pass = %d.\n", fcn_name, cp++, pass);

    /* report results */
    if (mpi_rank == 0) {

        if (pass) {

            PASSED();
        }
        else {

            H5_FAILED();

            if ((disp_failure_mssgs) || (show_progress)) {
                HDfprintf(stdout, "%s: failure_mssg = \"%s\"\n", fcn_name, failure_mssg);
            }
        }
    }

    return (!pass);

} /* vector_read_test_2() */

/*-------------------------------------------------------------------------
 * Function:    vector_read_test_3()
 *
 * Purpose:     Verify that vector read works with multiple entries in
 *              the vector in each read, and that read buffers need not
 *              be in increasing (memory) address order.
 *
 *               1) Open the test file with the specified VFD, set the eoa,
 *                  and setup the DXPL.
 *
 *               2) Using rank zero, write the entire negative_fi_buf to
 *                  the file.
 *
 *               3) Barrier
 *
 *               4) On each rank, zero the four read buffers.
 *
 *               5) On each rank, do a vector read from the file, with
 *                  each rank's vector having four elements, with each
 *                  element reading INTS_PER_RANK / 4 * sizeof(int32)
 *                  bytes, and the reads starting at address:
 *
 *                      (mpi_rank * INTS_PER_RANK) * sizeof(int32_t)
 *
 *                      (mpi_rank * INTS_PER_RANK + INTS_PER_RANK / 4) *
 *                          sizeof(int32_t)
 *
 *                      (mpi_rank * INTS_PER_RANK + INTS_PER_RANK / 2) *
 *                          sizeof(int32_t)
 *
 *                      (mpi_rank * INTS_PER_RANK + 3 * INTS_PER_RANK / 2) *
 *                          sizeof(int32_t)
 *
 *                  On even ranks, the targets of the reads should be
 *                  buf_0, buf_1, buf_2, and buf_3 respectively.
 *
 *                  On odd ranks, the targets of the reads should be
 *                  buf_3, buf_2, buf_1, and buf_0 respectively.
 *
 *                  This has the effect of ensuring that on at least
 *                  some ranks, the read buffers are not in increasing
 *                  address order.
 *
 *               6) Verify that buf_0, buf_1, buf_2, and buf_3 contain
 *                  the expected data.  Note that this will be different
 *                  on even vs. odd ranks.
 *
 *               7) Barrier.
 *
 *               8) Close the test file.
 *
 *               9) On rank 0, delete the test file.
 *
 * Return:      FALSE on success, TRUE if any errors are detected.
 *
 * Programmer:  John Mainzer
 *              3/26/21
 *
 * Modifications:
 *
 *        None.
 *
 *-------------------------------------------------------------------------
 */

static unsigned
vector_read_test_3(int file_name_id, int mpi_rank, int mpi_size, H5FD_mpio_xfer_t xfer_mode,
                   H5FD_mpio_collective_opt_t coll_opt_mode, const char *vfd_name)
{
    const char *fcn_name = "vector_read_test_3()";
    char        test_title[120];
    char        filename[512];
    int32_t     buf_0[(INTS_PER_RANK / 4) + 1];
    int32_t     buf_1[(INTS_PER_RANK / 4) + 1];
    int32_t     buf_2[(INTS_PER_RANK / 4) + 1];
    int32_t     buf_3[(INTS_PER_RANK / 4) + 1];
    haddr_t     eoa;
    hbool_t     show_progress = FALSE;
    hid_t       fapl_id       = -1;   /* file access property list ID */
    hid_t       dxpl_id       = -1;   /* data access property list ID */
    H5FD_t *    lf            = NULL; /* VFD struct ptr               */
    int         cp            = 0;
    int         i;
    uint32_t    count;
    H5FD_mem_t  types[4];
    haddr_t     addrs[4];
    size_t      sizes[4];
    void *      bufs[4];

    pass = TRUE;

    if (mpi_rank == 0) {

        if (xfer_mode == H5FD_MPIO_INDEPENDENT) {

            sprintf(test_title, "parallel vector read test 3 -- %s / independent", vfd_name);
        }
        else if (coll_opt_mode == H5FD_MPIO_INDIVIDUAL_IO) {

            sprintf(test_title, "parallel vector read test 3 -- %s / col op / ind I/O", vfd_name);
        }
        else {

            HDassert(coll_opt_mode == H5FD_MPIO_COLLECTIVE_IO);

            sprintf(test_title, "parallel vector read test 3 -- %s / col op / col I/O", vfd_name);
        }

        TESTING(test_title);
    }

    show_progress = ((show_progress) && (mpi_rank == 0));

    if (show_progress)
        HDfprintf(stdout, "\n%s: cp = %d, pass = %d.\n", fcn_name, cp++, pass);

    /* 1) Open the test file with the specified VFD, set the eoa, and setup the dxpl */
    if (pass) {

        eoa = (haddr_t)mpi_size * (haddr_t)INTS_PER_RANK * (haddr_t)(sizeof(int32_t));

        setup_vfd_test_file(file_name_id, filename, mpi_size, xfer_mode, coll_opt_mode, vfd_name, eoa, &lf,
                            &fapl_id, &dxpl_id);
    }

    if (show_progress)
        HDfprintf(stdout, "%s: cp = %d, pass = %d.\n", fcn_name, cp++, pass);

    /* 2) Using rank zero, write the entire negative_fi_buf to
     *    the file.
     */
    if (pass) {

        size_t image_size = (size_t)mpi_size * (size_t)INTS_PER_RANK * sizeof(int32_t);

        if (mpi_rank == 0) {

            if (H5FDwrite(lf, H5FD_MEM_DRAW, H5P_DEFAULT, (haddr_t)0, image_size, (void *)negative_fi_buf) <
                0) {

                pass         = FALSE;
                failure_mssg = "H5FDwrite() on rank 0 failed.\n";
            }
        }
    }

    /* 3) Barrier */

    if (pass) {

        MPI_Barrier(comm);
    }

    if (show_progress)
        HDfprintf(stdout, "%s: cp = %d, pass = %d.\n", fcn_name, cp++, pass);

    /* 4) On each rank, zero the four read buffers. */
    if (pass) {

        for (i = 0; i <= INTS_PER_RANK / 4; i++) {

            buf_0[i] = 0;
            buf_1[i] = 0;
            buf_2[i] = 0;
            buf_3[i] = 0;
        }
    }

    if (show_progress)
        HDfprintf(stdout, "%s: cp = %d, pass = %d.\n", fcn_name, cp++, pass);

    /* 5) On each rank, do a vector read from the file, with
     *    each rank's vector having four elements, with each
     *    element reading INTS_PER_RANK / 4 * sizeof(int32)
     *    bytes, and the reads starting at address:
     *
     *        (mpi_rank * INTS_PER_RANK) * sizeof(int32_t)
     *
     *        (mpi_rank * INTS_PER_RANK + INTS_PER_RANK / 4) *
     *            sizeof(int32_t)
     *
     *        (mpi_rank * INTS_PER_RANK + INTS_PER_RANK / 2) *
     *            sizeof(int32_t)
     *
     *        (mpi_rank * INTS_PER_RANK + 3 * INTS_PER_RANK / 2) *
     *            sizeof(int32_t)
     *
     *    On even ranks, the targets of the reads should be
     *    buf_0, buf_1, buf_2, and buf_3 respectively.
     *
     *    On odd ranks, the targets of the reads should be
     *    buf_3, buf_2, buf_1, and buf_0 respectively.
     *
     *    This has the effect of ensuring that on at least
     *    some ranks, the read buffers are not in increasing
     *    address order.
     */
    if (pass) {

        haddr_t base_addr = (haddr_t)mpi_rank * (haddr_t)INTS_PER_RANK * (haddr_t)(sizeof(int32_t));

        count = 4;

        types[0] = H5FD_MEM_DRAW;
        addrs[0] = base_addr;
        sizes[0] = (size_t)(INTS_PER_RANK / 4) * sizeof(int32_t);

        types[1] = H5FD_MEM_DRAW;
        addrs[1] = base_addr + ((haddr_t)(INTS_PER_RANK / 4) * (haddr_t)(sizeof(int32_t)));
        sizes[1] = (size_t)(INTS_PER_RANK / 4) * sizeof(int32_t);

        types[2] = H5FD_MEM_DRAW;
        addrs[2] = base_addr + ((haddr_t)(INTS_PER_RANK / 2) * (haddr_t)(sizeof(int32_t)));
        sizes[2] = (size_t)(INTS_PER_RANK / 4) * sizeof(int32_t);

        types[3] = H5FD_MEM_DRAW;
        addrs[3] = base_addr + ((haddr_t)(3 * INTS_PER_RANK / 4) * (haddr_t)(sizeof(int32_t)));
        sizes[3] = (size_t)INTS_PER_RANK / 4 * sizeof(int32_t);

        if (mpi_rank % 2 == 0) {

            bufs[0] = (void *)(&(buf_0[0]));
            bufs[1] = (void *)(buf_1);
            bufs[2] = (void *)(buf_2);
            bufs[3] = (void *)(buf_3);
        }
        else {

            bufs[0] = (void *)(&(buf_3[0]));
            bufs[1] = (void *)(buf_2);
            bufs[2] = (void *)(buf_1);
            bufs[3] = (void *)(buf_0);
        }

        if (H5FDread_vector(lf, dxpl_id, count, types, addrs, sizes, bufs) < 0) {

            pass         = FALSE;
            failure_mssg = "H5FDread_vector() failed.\n";
        }
    }

    if (show_progress)
        HDfprintf(stdout, "%s: cp = %d, pass = %d.\n", fcn_name, cp++, pass);

    /* 6) Verify that buf_0, buf_1, buf_2, and buf_3 contain
     *    the expected data.  Note that this will be different
     *    on even vs. odd ranks.
     */
    if (pass) {

        int base_index = mpi_rank * INTS_PER_RANK;

        for (i = 0; ((pass) && (i < INTS_PER_RANK / 4)); i++) {

            if (((mpi_rank % 2 == 0) && (buf_0[i] != negative_fi_buf[base_index + i])) ||
                ((mpi_rank % 2 == 1) && (buf_3[i] != negative_fi_buf[base_index + i]))) {

                pass         = FALSE;
                failure_mssg = "Unexpected value in buf (1).\n";
            }
        }

        base_index += INTS_PER_RANK / 4;

        for (i = 0; ((pass) && (i < INTS_PER_RANK / 4)); i++) {

            if (((mpi_rank % 2 == 0) && (buf_1[i] != negative_fi_buf[base_index + i])) ||
                ((mpi_rank % 2 == 1) && (buf_2[i] != negative_fi_buf[base_index + i]))) {

                pass         = FALSE;
                failure_mssg = "Unexpected value in buf (2).\n";
            }
        }

        base_index += INTS_PER_RANK / 4;

        for (i = 0; ((pass) && (i < INTS_PER_RANK / 4)); i++) {

            if (((mpi_rank % 2 == 0) && (buf_2[i] != negative_fi_buf[base_index + i])) ||
                ((mpi_rank % 2 == 1) && (buf_1[i] != negative_fi_buf[base_index + i]))) {

                pass         = FALSE;
                failure_mssg = "Unexpected value in buf (3).\n";
            }
        }

        base_index += INTS_PER_RANK / 4;

        for (i = 0; ((pass) && (i < INTS_PER_RANK / 4)); i++) {

            if (((mpi_rank % 2 == 0) && (buf_3[i] != negative_fi_buf[base_index + i])) ||
                ((mpi_rank % 2 == 1) && (buf_0[i] != negative_fi_buf[base_index + i]))) {

                pass         = FALSE;
                failure_mssg = "Unexpected value in buf (4).\n";
            }
        }
    }

    if (show_progress)
        HDfprintf(stdout, "%s: cp = %d, pass = %d.\n", fcn_name, cp++, pass);

    /* 7) Barrier */

    if (pass) {

        MPI_Barrier(comm);
    }

    if (show_progress)
        HDfprintf(stdout, "%s: cp = %d, pass = %d.\n", fcn_name, cp++, pass);

    /* 8) Close the test file and delete it (on rank 0 only).
     *    Close FAPL and DXPL.
     */
    takedown_vfd_test_file(mpi_rank, filename, &lf, &fapl_id, &dxpl_id);

    if (show_progress)
        HDfprintf(stdout, "%s: cp = %d, pass = %d.\n", fcn_name, cp++, pass);

    /* report results */
    if (mpi_rank == 0) {

        if (pass) {

            PASSED();
        }
        else {

            H5_FAILED();

            if ((disp_failure_mssgs) || (show_progress)) {
                HDfprintf(stdout, "%s: failure_mssg = \"%s\"\n", fcn_name, failure_mssg);
            }
        }
    }

    return (!pass);

} /* vector_read_test_3() */

/*-------------------------------------------------------------------------
 * Function:    vector_read_test_4()
 *
 * Purpose:     Test vector I/O reads with vectors of different lengths
 *              and entry sizes across the ranks.  Vectors are not, in
 *              general, sorted in increasing address order.  Further,
 *              reads are not, in general, contiguous.
 *
 *               1) Open the test file with the specified VFD, set the eoa.
 *                  and setup the DXPL.
 *
 *               2) Using rank zero, write the entire increasing_fi_buf to
 *                  the file.
 *
 *               3) Barrier
 *
 *               4) Set all cells of read_fi_buf to zero.
 *
 *               5) For each rank, define base_index equal to:
 *
 *                      mpi_rank * INTS_PER_RANK
 *
 *                  and define base_addr equal to
 *
 *                      base_index * sizeof(int32_t).
 *
 *                  Setup a vector read between base_addr and
 *                  base_addr + INTS_PER_RANK * sizeof(int32_t) - 1
 *                  as follows:
 *
 *                  if ( rank % 4 == 0 ) construct a vector that reads:
 *
 *                       INTS_PER_RANK / 4 * sizeof(int32_t) bytes
 *                       starting at base_addr + INTS_PER_RANK / 2 *
 *                       sizeof(int32_t),
 *
 *                       INTS_PER_RANK / 8 * sizeof(int32_t) bytes
 *                       starting at base_addr + INTS_PER_RANK / 4 *
 *                       sizeof(int32_t), and
 *
 *                       INTS_PER_RANK / 16 * sizeof(int32_t) butes
 *                       starting at base_addr + INTS_PER_RANK / 16 *
 *                       sizeof(int32_t)
 *
 *                   to the equivalent locations in read_fi_buf
 *
 *                  if ( rank % 4 == 1 ) construct a vector that reads:
 *
 *                       ((INTS_PER_RANK / 2) - 2) * sizeof(int32_t)
 *                       bytes starting at base_addr + sizeof(int32_t), and
 *
 *                       ((INTS_PER_RANK / 2) - 2) * sizeof(int32_t) bytes
 *                       starting at base_addr + (INTS_PER_RANK / 2 + 1) *
 *                       sizeof(int32_t).
 *
 *                   to the equivalent locations in read_fi_buf
 *
 *                  if ( rank % 4 == 2 ) construct a vector that reads:
 *
 *                       sizeof(int32_t) bytes starting at base_index +
 *                       (INTS_PER_RANK / 2) * sizeof int32_t.
 *
 *                   to the equivalent locations in read_fi_buf
 *
 *                 if ( rank % 4 == 3 ) construct and read the empty vector
 *
 *               6) On each rank, verify that read_fi_buf contains the
 *                  the expected values -- that is the matching values from
 *                  increasing_fi_buf where ever there was a read, and zero
 *                  otherwise.
 *
 *               7) Barrier.
 *
 *               8) Close the test file.
 *
 *               9) On rank 0, delete the test file.
 *
 * Return:      FALSE on success, TRUE if any errors are detected.
 *
 * Programmer:  John Mainzer
 *              3/26/21
 *
 * Modifications:
 *
 *        None.
 *
 *-------------------------------------------------------------------------
 */

static unsigned
vector_read_test_4(int file_name_id, int mpi_rank, int mpi_size, H5FD_mpio_xfer_t xfer_mode,
                   H5FD_mpio_collective_opt_t coll_opt_mode, const char *vfd_name)
{
    const char *fcn_name = "vector_read_test_4()";
    char        test_title[120];
    char        filename[512];
    haddr_t     eoa;
    haddr_t     base_addr;
    hbool_t     show_progress = FALSE;
    hid_t       fapl_id       = -1;   /* file access property list ID */
    hid_t       dxpl_id       = -1;   /* data access property list ID */
    H5FD_t *    lf            = NULL; /* VFD struct ptr               */
    int         cp            = 0;
    int         i;
    int         j;
    int         k;
    int         base_index;
    uint32_t    count = 0;
    H5FD_mem_t  types[4];
    haddr_t     addrs[4];
    size_t      sizes[4];
    void *      bufs[4];

    pass = TRUE;

    if (mpi_rank == 0) {

        if (xfer_mode == H5FD_MPIO_INDEPENDENT) {

            sprintf(test_title, "parallel vector read test 4 -- %s / independent", vfd_name);
        }
        else if (coll_opt_mode == H5FD_MPIO_INDIVIDUAL_IO) {

            sprintf(test_title, "parallel vector read test 4 -- %s / col op / ind I/O", vfd_name);
        }
        else {

            HDassert(coll_opt_mode == H5FD_MPIO_COLLECTIVE_IO);

            sprintf(test_title, "parallel vector read test 4 -- %s / col op / col I/O", vfd_name);
        }

        TESTING(test_title);
    }

    show_progress = ((show_progress) && (mpi_rank == 0));

    if (show_progress)
        HDfprintf(stdout, "\n%s: cp = %d, pass = %d.\n", fcn_name, cp++, pass);

    /* 1) Open the test file with the specified VFD, set the eoa, and setup the dxpl */
    if (pass) {

        eoa = (haddr_t)mpi_size * (haddr_t)INTS_PER_RANK * (haddr_t)(sizeof(int32_t));

        setup_vfd_test_file(file_name_id, filename, mpi_size, xfer_mode, coll_opt_mode, vfd_name, eoa, &lf,
                            &fapl_id, &dxpl_id);
    }

    if (show_progress)
        HDfprintf(stdout, "%s: cp = %d, pass = %d.\n", fcn_name, cp++, pass);

    /* 2) Using rank zero, write the entire negative_fi_buf to
     *    the file.
     */
    if (pass) {

        size_t image_size = (size_t)mpi_size * (size_t)INTS_PER_RANK * sizeof(int32_t);

        if (mpi_rank == 0) {

            if (H5FDwrite(lf, H5FD_MEM_DRAW, H5P_DEFAULT, (haddr_t)0, image_size, (void *)increasing_fi_buf) <
                0) {

                pass         = FALSE;
                failure_mssg = "H5FDwrite() on rank 0 failed.\n";
            }
        }
    }

    /* 3) Barrier */

    if (pass) {

        MPI_Barrier(comm);
    }

    if (show_progress)
        HDfprintf(stdout, "%s: cp = %d, pass = %d.\n", fcn_name, cp++, pass);

    /* 4) Set all cells of read_fi_buf to zero. */
    if (pass) {

        for (i = 0; i < mpi_size * INTS_PER_RANK; i++) {

            read_fi_buf[i] = 0;
        }
    }

    if (show_progress)
        HDfprintf(stdout, "%s: cp = %d, pass = %d.\n", fcn_name, cp++, pass);

    /* 5) For each rank, define base_index equal to:
     *
     *        mpi_rank * INTS_PER_RANK
     *
     *    and define base_addr equal to
     *
     *        base_index * sizeof(int32_t).
     *
     *    Setup a vector read between base_addr and
     *    base_addr + INTS_PER_RANK * sizeof(int32_t) - 1
     *    as follows:
     */
    if (pass) {

        base_index = mpi_rank * INTS_PER_RANK;
        base_addr  = (haddr_t)base_index * (haddr_t)sizeof(int32_t);

        if ((mpi_rank % 4) == 0) {

            /* if ( rank % 4 == 0 ) construct a vector that reads:
             *
             *      INTS_PER_RANK / 4 * sizeof(int32_t) bytes
             *      starting at base_addr + INTS_PER_RANK / 2 *
             *      sizeof(int32_t),
             *
             *      INTS_PER_RANK / 8 * sizeof(int32_t) bytes
             *      starting at base_addr + INTS_PER_RANK / 4 *
             *      sizeof(int32_t), and
             *
             *      INTS_PER_RANK / 16 * sizeof(int32_t) butes
             *      starting at base_addr + INTS_PER_RANK / 16 *
             *      sizeof(int32_t)
             *
             *  to the equivalent locations in read_fi_buf
             */

            count = 3;

            types[0] = H5FD_MEM_DRAW;
            addrs[0] = base_addr + (haddr_t)((size_t)(INTS_PER_RANK / 2) * sizeof(int32_t));
            sizes[0] = (size_t)(INTS_PER_RANK / 4) * sizeof(int32_t);
            bufs[0]  = (void *)(&(read_fi_buf[base_index + (INTS_PER_RANK / 2)]));

            types[1] = H5FD_MEM_DRAW;
            addrs[1] = base_addr + (haddr_t)((size_t)(INTS_PER_RANK / 4) * sizeof(int32_t));
            sizes[1] = (size_t)(INTS_PER_RANK / 8) * sizeof(int32_t);
            bufs[1]  = (void *)(&(read_fi_buf[base_index + (INTS_PER_RANK / 4)]));

            types[2] = H5FD_MEM_DRAW;
            addrs[2] = base_addr + (haddr_t)((size_t)(INTS_PER_RANK / 16) * sizeof(int32_t));
            sizes[2] = (size_t)(INTS_PER_RANK / 16) * sizeof(int32_t);
            bufs[2]  = (void *)(&(read_fi_buf[base_index + (INTS_PER_RANK / 16)]));
        }
        else if ((mpi_rank % 4) == 1) {

            /* if ( rank % 4 == 1 ) construct a vector that reads:
             *
             *      ((INTS_PER_RANK / 2) - 2) * sizeof(int32_t)
             *      bytes starting at base_addr + sizeof(int32_t), and
             *
             *      ((INTS_PER_RANK / 2) - 2) * sizeof(int32_t) bytes
             *      starting at base_addr + (INTS_PER_RANK / 2 + 1) *
             *      sizeof(int32_t).
             *
             *  to the equivalent locations in read_fi_buf
             */
            count = 2;

            types[0] = H5FD_MEM_DRAW;
            addrs[0] = base_addr + (haddr_t)(sizeof(int32_t));
            sizes[0] = (size_t)((INTS_PER_RANK / 2) - 2) * sizeof(int32_t);
            bufs[0]  = (void *)(&(read_fi_buf[base_index + 1]));

            types[1] = H5FD_MEM_DRAW;
            addrs[1] = base_addr + (haddr_t)((size_t)((INTS_PER_RANK / 2) + 1) * sizeof(int32_t));
            sizes[1] = (size_t)((INTS_PER_RANK / 2) - 2) * sizeof(int32_t);
            bufs[1]  = (void *)(&(read_fi_buf[base_index + (INTS_PER_RANK / 2) + 1]));
        }
        else if ((mpi_rank % 4) == 2) {

            /* if ( rank % 4 == 2 ) construct a vector that reads:
             *
             *      sizeof(int32_t) bytes starting at base_index +
             *      (INTS_PER_RANK / 2) * sizeof int32_t.
             *
             *  to the equivalent locations in read_fi_buf
             */
            count = 1;

            types[0] = H5FD_MEM_DRAW;
            addrs[0] = base_addr + (haddr_t)((size_t)(INTS_PER_RANK / 2) * sizeof(int32_t));
            sizes[0] = sizeof(int32_t);
            bufs[0]  = (void *)(&(read_fi_buf[base_index + (INTS_PER_RANK / 2)]));
        }
        else if ((mpi_rank % 4) == 3) {

            /* if ( rank % 4 == 3 ) construct and read the empty vector */

            count = 0;
        }

        if (H5FDread_vector(lf, dxpl_id, count, types, addrs, sizes, bufs) < 0) {

            pass         = FALSE;
            failure_mssg = "H5FDread_vector() failed (1).\n";
        }
    }

    /* 6) On each rank, verify that read_fi_buf contains the
     *    the expected values -- that is the matching values from
     *    increasing_fi_buf where ever there was a read, and zero
     *    otherwise.
     */
    if (pass) {

        for (i = 0; ((pass) && (i < mpi_size)); i++) {

            base_index = i * INTS_PER_RANK;
#if 1
            for (j = base_index; j < base_index + INTS_PER_RANK; j++) {

                k = j - base_index;
#else
            for (k = 0; k < INTS_PER_RANK; k++) {

                j = k + base_index;
#endif

                if (i == mpi_rank) {

                    switch (i % 4) {

                        case 0:
                            if (((INTS_PER_RANK / 2) <= k) && (k < (3 * (INTS_PER_RANK / 4)))) {

                                if (read_fi_buf[j] != increasing_fi_buf[j]) {

                                    pass         = FALSE;
                                    failure_mssg = "unexpected data read from file (1.1)";
                                    HDfprintf(stdout, "\nread_fi_buf[%d] = %d, increasing_fi_buf[%d] = %d\n",
                                              j, read_fi_buf[j], j, increasing_fi_buf[j]);
                                }
                            }
                            else if (((INTS_PER_RANK / 4) <= k) && (k < (3 * (INTS_PER_RANK / 8)))) {

                                if (read_fi_buf[j] != increasing_fi_buf[j]) {

                                    pass         = FALSE;
                                    failure_mssg = "unexpected data read from file (1.2)";
                                }
                            }
                            else if (((INTS_PER_RANK / 16) <= k) && (k < (INTS_PER_RANK / 8))) {

                                if (read_fi_buf[j] != increasing_fi_buf[j]) {

                                    pass         = FALSE;
                                    failure_mssg = "unexpected data read from file (1.3)";
                                }
                            }
                            else {

                                if (read_fi_buf[j] != 0) {

                                    pass         = FALSE;
                                    failure_mssg = "unexpected data read from file (1.4)";
                                }
                            }
                            break;

                        case 1:
                            if ((1 <= k) && (k <= ((INTS_PER_RANK / 2) - 2))) {

                                if (read_fi_buf[j] != increasing_fi_buf[j]) {

                                    pass         = FALSE;
                                    failure_mssg = "unexpected data read from file (2.1)";
                                }
                            }
                            else if ((((INTS_PER_RANK / 2) + 1) <= k) && (k <= (INTS_PER_RANK - 2))) {

                                if (read_fi_buf[j] != increasing_fi_buf[j]) {

                                    pass         = FALSE;
                                    failure_mssg = "unexpected data read from file (2.2)";
                                }
                            }
                            else {

                                if (read_fi_buf[j] != 0) {

                                    pass         = FALSE;
                                    failure_mssg = "unexpected data read from file (2.3)";
                                }
                            }
                            break;

                        case 2:
                            if (k == INTS_PER_RANK / 2) {

                                if (read_fi_buf[j] != increasing_fi_buf[j]) {

                                    pass         = FALSE;
                                    failure_mssg = "unexpected data read from file (3.1)";
                                }
                            }
                            else {

                                if (read_fi_buf[j] != 0) {

                                    pass         = FALSE;
                                    failure_mssg = "unexpected data read from file (3.2)";
                                }
                            }
                            break;

                        case 3:
                            if (read_fi_buf[j] != 0) {

                                pass         = FALSE;
                                failure_mssg = "unexpected data read from file (4)";
                            }
                            break;

                        default:
                            HDassert(FALSE); /* should be un-reachable */
                            break;
                    }
                }
                else if (read_fi_buf[j] != 0) {

                    pass         = FALSE;
                    failure_mssg = "unexpected data read from file (5)";
                }
            } /* end for loop */
        }     /* end for loop */
    }         /* end if */

    if (show_progress)
        HDfprintf(stdout, "%s: cp = %d, pass = %d.\n", fcn_name, cp++, pass);

    /* 7) Barrier */

    if (pass) {

        MPI_Barrier(comm);
    }

    if (show_progress)
        HDfprintf(stdout, "%s: cp = %d, pass = %d.\n", fcn_name, cp++, pass);

    /* 8) Close the test file and delete it (on rank 0 only).
     *    Close FAPL and DXPL.
     */
    takedown_vfd_test_file(mpi_rank, filename, &lf, &fapl_id, &dxpl_id);

    if (show_progress)
        HDfprintf(stdout, "%s: cp = %d, pass = %d.\n", fcn_name, cp++, pass);

    /* report results */
    if (mpi_rank == 0) {

        if (pass) {

            PASSED();
        }
        else {

            H5_FAILED();

            if ((disp_failure_mssgs) || (show_progress)) {
                HDfprintf(stdout, "%s: failure_mssg = \"%s\"\n", fcn_name, failure_mssg);
            }
        }
    }

    return (!pass);

} /* vector_read_test_4() */

/*-------------------------------------------------------------------------
 * Function:    vector_read_test_5()
 *
 * Purpose:     Test correct management of the sizes[] array optimization,
 *              where, if sizes[i] == 0, we use sizes[i - 1] as the value
 *              of size[j], for j >= i.
 *
 *               1) Open the test file with the specified VFD, set the eoa.
 *                  and setup the DXPL.
 *
 *               2) Using rank zero, write the entire increasing_fi_buf to
 *                  the file.
 *
 *               3) Barrier
 *
 *               4) Set all cells of read_fi_buf to zero.
 *
 *               5) For each rank, define base_index equal to:
 *
 *                      mpi_rank * INTS_PER_RANK
 *
 *                  and define base_addr equal to
 *
 *                      base_index * sizeof(int32_t).
 *
 *                  Setup a vector read between base_addr and
 *                  base_addr + INTS_PER_RANK * sizeof(int32_t) - 1
 *                  that reads every 16th integer located in that
 *                  that range starting at base_addr.  Use a sizes[]
 *                  array of length 2, with sizes[0] set to sizeof(int32_t),
 *                  and sizes[1] = 0.
 *
 *                  Read the integers into the corresponding locations in
 *                  read_fi_buf.
 *
 *               6) On each rank, verify that read_fi_buf contains the
 *                  the expected values -- that is the matching values from
 *                  increasing_fi_buf where ever there was a read, and zero
 *                  otherwise.
 *
 *               7) Barrier.
 *
 *               8) Close the test file.
 *
 *               9) On rank 0, delete the test file.
 *
 * Return:      FALSE on success, TRUE if any errors are detected.
 *
 * Programmer:  John Mainzer
 *              3/26/21
 *
 * Modifications:
 *
 *        None.
 *
 *-------------------------------------------------------------------------
 */

static unsigned
vector_read_test_5(int file_name_id, int mpi_rank, int mpi_size, H5FD_mpio_xfer_t xfer_mode,
                   H5FD_mpio_collective_opt_t coll_opt_mode, const char *vfd_name)
{
    const char *fcn_name = "vector_read_test_5()";
    char        test_title[120];
    char        filename[512];
    haddr_t     eoa;
    haddr_t     base_addr;
    hbool_t     show_progress = FALSE;
    hid_t       fapl_id       = -1;   /* file access property list ID */
    hid_t       dxpl_id       = -1;   /* data access property list ID */
    H5FD_t *    lf            = NULL; /* VFD struct ptr               */
    int         cp            = 0;
    int         i;
    int         j;
    int         base_index;
    uint32_t    count = 0;
    H5FD_mem_t  types[(INTS_PER_RANK / 16) + 1];
    haddr_t     addrs[(INTS_PER_RANK / 16) + 1];
    size_t      sizes[2];
    void *      bufs[(INTS_PER_RANK / 16) + 1];

    pass = TRUE;

    if (mpi_rank == 0) {

        if (xfer_mode == H5FD_MPIO_INDEPENDENT) {

            sprintf(test_title, "parallel vector read test 5 -- %s / independent", vfd_name);
        }
        else if (coll_opt_mode == H5FD_MPIO_INDIVIDUAL_IO) {

            sprintf(test_title, "parallel vector read test 5 -- %s / col op / ind I/O", vfd_name);
        }
        else {

            HDassert(coll_opt_mode == H5FD_MPIO_COLLECTIVE_IO);

            sprintf(test_title, "parallel vector read test 5 -- %s / col op / col I/O", vfd_name);
        }

        TESTING(test_title);
    }

    show_progress = ((show_progress) && (mpi_rank == 0));

    if (show_progress)
        HDfprintf(stdout, "\n%s: cp = %d, pass = %d.\n", fcn_name, cp++, pass);

    /* 1) Open the test file with the specified VFD, set the eoa, and setup the dxpl */
    if (pass) {

        eoa = (haddr_t)mpi_size * (haddr_t)INTS_PER_RANK * (haddr_t)(sizeof(int32_t));

        setup_vfd_test_file(file_name_id, filename, mpi_size, xfer_mode, coll_opt_mode, vfd_name, eoa, &lf,
                            &fapl_id, &dxpl_id);
    }

    if (show_progress)
        HDfprintf(stdout, "%s: cp = %d, pass = %d.\n", fcn_name, cp++, pass);

    /* 2) Using rank zero, write the entire negative_fi_buf to
     *    the file.
     */
    if (pass) {

        size_t image_size = (size_t)mpi_size * (size_t)INTS_PER_RANK * sizeof(int32_t);

        if (mpi_rank == 0) {

            if (H5FDwrite(lf, H5FD_MEM_DRAW, H5P_DEFAULT, (haddr_t)0, image_size, (void *)increasing_fi_buf) <
                0) {

                pass         = FALSE;
                failure_mssg = "H5FDwrite() on rank 0 failed.\n";
            }
        }
    }

    /* 3) Barrier */

    if (pass) {

        MPI_Barrier(comm);
    }

    if (show_progress)
        HDfprintf(stdout, "%s: cp = %d, pass = %d.\n", fcn_name, cp++, pass);

    /* 4) Set all cells of read_fi_buf to zero. */
    if (pass) {

        for (i = 0; i < mpi_size * INTS_PER_RANK; i++) {

            read_fi_buf[i] = 0;
        }
    }

    if (show_progress)
        HDfprintf(stdout, "%s: cp = %d, pass = %d.\n", fcn_name, cp++, pass);

    /* 5) For each rank, define base_index equal to:
     *
     *        mpi_rank * INTS_PER_RANK
     *
     *    and define base_addr equal to
     *
     *        base_index * sizeof(int32_t).
     *
     *    Setup a vector read between base_addr and
     *    base_addr + INTS_PER_RANK * sizeof(int32_t) - 1
     *    that reads every 16th integer located in that
     *    that range starting at base_addr.  Use a sizes[]
     *    array of length 2, with sizes[0] set to sizeof(int32_t),
     *    and sizes[1] = 0.
     *
     *    Read the integers into the corresponding locations in
     *    read_fi_buf.
     */
    if (pass) {

        base_index = (mpi_rank * INTS_PER_RANK);
        base_addr  = (haddr_t)base_index * (haddr_t)sizeof(int32_t);

        count    = INTS_PER_RANK / 16;
        sizes[0] = sizeof(int32_t);
        sizes[1] = 0;

        for (i = 0; i < INTS_PER_RANK / 16; i++) {

            types[i] = H5FD_MEM_DRAW;
            addrs[i] = base_addr + ((haddr_t)(16 * i) * (haddr_t)sizeof(int32_t));
            bufs[i]  = (void *)(&(read_fi_buf[base_index + (i * 16)]));
        }

        if (H5FDread_vector(lf, dxpl_id, count, types, addrs, sizes, bufs) < 0) {

            pass         = FALSE;
            failure_mssg = "H5FDread_vector() failed (1).\n";
        }
    }

    if (show_progress)
        HDfprintf(stdout, "%s: cp = %d, pass = %d.\n", fcn_name, cp++, pass);

    /* 6) On each rank, verify that read_fi_buf contains the
     *    the expected values -- that is the matching values from
     *    increasing_fi_buf where ever there was a read, and zero
     *    otherwise.
     */
    if (pass) {

        for (i = 0; ((pass) && (i < mpi_size)); i++) {

            base_index = i * INTS_PER_RANK;

            for (j = base_index; j < base_index + INTS_PER_RANK; j++) {

                if ((i == mpi_rank) && (j % 16 == 0)) {

                    if (read_fi_buf[j] != increasing_fi_buf[j]) {

                        pass         = FALSE;
                        failure_mssg = "unexpected data read from file (1)";
                    }
                }
                else if (read_fi_buf[j] != 0) {

                    pass         = FALSE;
                    failure_mssg = "unexpected data read from file (2)";
                }
            } /* end for loop */
        }     /* end for loop */
    }         /* end if */

    if (show_progress)
        HDfprintf(stdout, "%s: cp = %d, pass = %d.\n", fcn_name, cp++, pass);

    /* 7) Barrier */

    if (pass) {

        MPI_Barrier(comm);
    }

    if (show_progress)
        HDfprintf(stdout, "%s: cp = %d, pass = %d.\n", fcn_name, cp++, pass);

    /* 8) Close the test file and delete it (on rank 0 only).
     *    Close FAPL and DXPL.
     */
    takedown_vfd_test_file(mpi_rank, filename, &lf, &fapl_id, &dxpl_id);

    if (show_progress)
        HDfprintf(stdout, "%s: cp = %d, pass = %d.\n", fcn_name, cp++, pass);

    /* report results */
    if (mpi_rank == 0) {

        if (pass) {

            PASSED();
        }
        else {

            H5_FAILED();
            if ((disp_failure_mssgs) || (show_progress)) {
                HDfprintf(stdout, "%s: failure_mssg = \"%s\"\n", fcn_name, failure_mssg);
            }
        }
    }

    return (!pass);

} /* vector_read_test_5() */

/*-------------------------------------------------------------------------
 * Function:    vector_write_test_1()
 *
 * Purpose:     Simple vector write test:
 *
 *              1) Open the test file with the specified VFD, set the eoa,
 *                 and setup the DXPL.
 *
 *              2) Write the entire increasing_fi_buf to the file, with
 *                 exactly one buffer per vector per rank.  Use either
 *                 independent or collective I/O as specified.
 *
 *              3) Barrier
 *
 *              4) On each rank, read the entire file into the read_fi_buf,
 *                 and compare against increasing_fi_buf.  Report failure
 *                 if any differences are detected.
 *
 *              5) Close the test file.
 *
 *              6) On rank 0, delete the test file.
 *
 * Return:      FALSE on success, TRUE if any errors are detected.
 *
 * Programmer:  John Mainzer
 *              3/26/21
 *
 * Modifications:
 *
 *        None.
 *
 *-------------------------------------------------------------------------
 */

static unsigned
vector_write_test_1(int file_name_id, int mpi_rank, int mpi_size, H5FD_mpio_xfer_t xfer_mode,
                    H5FD_mpio_collective_opt_t coll_opt_mode, const char *vfd_name)
{
    const char *fcn_name = "vector_write_test_1()";
    char        test_title[120];
    char        filename[512];
    haddr_t     eoa;
    hbool_t     show_progress = FALSE;
    hid_t       fapl_id       = -1;   /* file access property list ID */
    hid_t       dxpl_id       = -1;   /* data access property list ID */
    H5FD_t *    lf            = NULL; /* VFD struct ptr               */
    int         cp            = 0;
    int         i;
    uint32_t    count;
    H5FD_mem_t  types[1];
    haddr_t     addrs[1];
    size_t      sizes[1];
    const void *bufs[1];

    pass = TRUE;

    if (mpi_rank == 0) {

        if (xfer_mode == H5FD_MPIO_INDEPENDENT) {

            sprintf(test_title, "parallel vector write test 1 -- %s / independent", vfd_name);
        }
        else if (coll_opt_mode == H5FD_MPIO_INDIVIDUAL_IO) {

            sprintf(test_title, "parallel vector write test 1 -- %s / col op / ind I/O", vfd_name);
        }
        else {

            HDassert(coll_opt_mode == H5FD_MPIO_COLLECTIVE_IO);

            sprintf(test_title, "parallel vector write test 1 -- %s / col op / col I/O", vfd_name);
        }

        TESTING(test_title);
    }

    show_progress = ((show_progress) && (mpi_rank == 0));

    if (show_progress)
        HDfprintf(stdout, "\n%s: cp = %d, pass = %d.\n", fcn_name, cp++, pass);

    /* 1) Open the test file with the specified VFD, set the eoa, and setup the dxpl */
    if (pass) {

        eoa = (haddr_t)mpi_size * (haddr_t)INTS_PER_RANK * (haddr_t)(sizeof(int32_t));

        setup_vfd_test_file(file_name_id, filename, mpi_size, xfer_mode, coll_opt_mode, vfd_name, eoa, &lf,
                            &fapl_id, &dxpl_id);
    }

    if (show_progress)
        HDfprintf(stdout, "%s: cp = %d, pass = %d.\n", fcn_name, cp++, pass);

    /* 2) Write the entire increasing_fi_buf to the file, with
     *    exactly one buffer per vector per rank.  Use either
     *    independent or collective I/O as specified.
     */

    if (pass) {

        count    = 1;
        types[0] = H5FD_MEM_DRAW;
        addrs[0] = (haddr_t)mpi_rank * (haddr_t)INTS_PER_RANK * (haddr_t)(sizeof(int32_t));
        sizes[0] = (size_t)INTS_PER_RANK * sizeof(int32_t);
        bufs[0]  = (const void *)(&(increasing_fi_buf[mpi_rank * INTS_PER_RANK]));

        if (H5FDwrite_vector(lf, dxpl_id, count, types, addrs, sizes, bufs) < 0) {

            pass         = FALSE;
            failure_mssg = "H5FDwrite_vector() failed.\n";
        }
    }

    if (show_progress)
        HDfprintf(stdout, "%s: cp = %d, pass = %d.\n", fcn_name, cp++, pass);

    /* 3) Barrier
     */

    if (pass) {

        MPI_Barrier(comm);
    }

    if (show_progress)
        HDfprintf(stdout, "%s: cp = %d, pass = %d.\n", fcn_name, cp++, pass);

    /* 4) On each rank, read the entire file into the read_fi_buf,
     *    and compare against increasing_fi_buf.  Report failure
     *    if any differences are detected.
     */

    if (pass) {

        size_t image_size = (size_t)mpi_size * (size_t)INTS_PER_RANK * sizeof(int32_t);

        if (H5FDread(lf, H5FD_MEM_DRAW, H5P_DEFAULT, (haddr_t)0, image_size, (void *)read_fi_buf) < 0) {

            pass         = FALSE;
            failure_mssg = "H5FDread() failed.\n";
        }

        for (i = 0; i < mpi_size * INTS_PER_RANK; i++) {

            if (read_fi_buf[i] != increasing_fi_buf[i]) {

                pass         = FALSE;
                failure_mssg = "unexpected data read from file";
                break;
            }
        }
    }

    if (show_progress)
        HDfprintf(stdout, "%s: cp = %d, pass = %d.\n", fcn_name, cp++, pass);

    /* 5) Close the test file and delete it (on rank 0 only).
     *    Close FAPL and DXPL.
     */
    takedown_vfd_test_file(mpi_rank, filename, &lf, &fapl_id, &dxpl_id);

    if (show_progress)
        HDfprintf(stdout, "%s: cp = %d, pass = %d.\n", fcn_name, cp++, pass);

    /* report results */
    if (mpi_rank == 0) {

        if (pass) {

            PASSED();
        }
        else {

            H5_FAILED();

            if ((disp_failure_mssgs) || (show_progress)) {
                HDfprintf(stdout, "%s: failure_mssg = \"%s\"\n", fcn_name, failure_mssg);
            }
        }
    }

    return (!pass);

} /* vector_write_test_1() */

/*-------------------------------------------------------------------------
 * Function:    vector_write_test_2()
 *
 * Purpose:     Test vector I/O writes in which only some ranks participate.
 *              Depending on the collective parameter, these writes will
 *              be either collective or independent.
 *
 *              1) Open the test file with the specified VFD, and set
 *                 the eoa.
 *
 *              2) Write the odd blocks of the increasing_fi_buf to the file,
 *                 with the odd ranks writing the odd blocks, and the even
 *                 ranks writing an empty vector.
 *
 *                 Here, a "block" of the increasing_fi_buf is a sequence
 *                 of integers in increasing_fi_buf of length INTS_PER_RANK,
 *                 and with start index a multiple of INTS_PER_RANK.
 *
 *              3) Write the even blocks of the negative_fi_buf to the file,
 *                 with the even ranks writing the even blocks, and the odd
 *                 ranks writing an empty vector.
 *
 *              4) Barrier
 *
 *              4) On each rank, read the entire file into the read_fi_buf,
 *                 and compare against increasing_fi_buf and negative_fi_buf
 *                 as appropriate.  Report failure if any differences are
 *                 detected.
 *
 *              5) Close the test file.  On rank 0, delete the test file.
 *
 * Return:      FALSE on success, TRUE if any errors are detected.
 *
 * Programmer:  John Mainzer
 *              3/28/21
 *
 * Modifications:
 *
 *        None.
 *
 *-------------------------------------------------------------------------
 */

static unsigned
vector_write_test_2(int file_name_id, int mpi_rank, int mpi_size, H5FD_mpio_xfer_t xfer_mode,
                    H5FD_mpio_collective_opt_t coll_opt_mode, const char *vfd_name)
{
    const char *fcn_name = "vector_write_test_2()";
    char        test_title[120];
    char        filename[512];
    haddr_t     eoa;
    hbool_t     show_progress = FALSE;
    hid_t       fapl_id       = -1;   /* file access property list ID */
    hid_t       dxpl_id       = -1;   /* data access property list ID */
    H5FD_t *    lf            = NULL; /* VFD struct ptr               */
    int         cp            = 0;
    int         i;
    int         j;
    uint32_t    count;
    H5FD_mem_t  types[1];
    haddr_t     addrs[1];
    size_t      sizes[1];
    const void *bufs[1];

    pass = TRUE;

    if (mpi_rank == 0) {

        if (xfer_mode == H5FD_MPIO_INDEPENDENT) {

            sprintf(test_title, "parallel vector write test 2 -- %s / independent", vfd_name);
        }
        else if (coll_opt_mode == H5FD_MPIO_INDIVIDUAL_IO) {

            sprintf(test_title, "parallel vector write test 2 -- %s / col op / ind I/O", vfd_name);
        }
        else {

            HDassert(coll_opt_mode == H5FD_MPIO_COLLECTIVE_IO);

            sprintf(test_title, "parallel vector write test 2 -- %s / col op / col I/O", vfd_name);
        }

        TESTING(test_title);
    }

    show_progress = ((show_progress) && (mpi_rank == 0));

    if (show_progress)
        HDfprintf(stdout, "\n%s: cp = %d, pass = %d.\n", fcn_name, cp++, pass);

    /* 1) Open the test file with the specified VFD, set the eoa, and setup the dxpl */
    if (pass) {

        eoa = (haddr_t)mpi_size * (haddr_t)INTS_PER_RANK * (haddr_t)(sizeof(int32_t));

        setup_vfd_test_file(file_name_id, filename, mpi_size, xfer_mode, coll_opt_mode, vfd_name, eoa, &lf,
                            &fapl_id, &dxpl_id);
    }

    if (show_progress)
        HDfprintf(stdout, "%s: cp = %d, pass = %d.\n", fcn_name, cp++, pass);

    /* 2) Write the odd blocks of the increasing_fi_buf to the file,
     *    with the odd ranks writing the odd blocks, and the even
     *    ranks writing an empty vector.
     *
     *    Here, a "block" of the increasing_fi_buf is a sequence
     *    of integers in increasing_fi_buf of length INTS_PER_RANK,
     *    and with start index a multiple of INTS_PER_RANK.
     */
    if (pass) {

        if (mpi_rank % 2 == 1) { /* odd ranks */

            count    = 1;
            types[0] = H5FD_MEM_DRAW;
            addrs[0] = (haddr_t)mpi_rank * (haddr_t)INTS_PER_RANK * (haddr_t)(sizeof(int32_t));
            sizes[0] = (size_t)INTS_PER_RANK * sizeof(int32_t);
            bufs[0]  = (const void *)(&(increasing_fi_buf[mpi_rank * INTS_PER_RANK]));

            if (H5FDwrite_vector(lf, dxpl_id, count, types, addrs, sizes, bufs) < 0) {

                pass         = FALSE;
                failure_mssg = "H5FDwrite_vector() failed (1).\n";
            }
        }
        else { /* even ranks */

            if (H5FDwrite_vector(lf, dxpl_id, 0, NULL, NULL, NULL, NULL) < 0) {

                pass         = FALSE;
                failure_mssg = "H5FDwrite_vector() failed (2).\n";
            }
        }
    }

    if (show_progress)
        HDfprintf(stdout, "%s: cp = %d, pass = %d.\n", fcn_name, cp++, pass);

    /* 3) Write the even blocks of the negative_fi_buf to the file,
     *    with the even ranks writing the even blocks, and the odd
     *    ranks writing an empty vector.
     */
    if (pass) {

        if (mpi_rank % 2 == 1) { /* odd ranks */

            if (H5FDwrite_vector(lf, dxpl_id, 0, NULL, NULL, NULL, NULL) < 0) {

                pass         = FALSE;
                failure_mssg = "H5FDwrite_vector() failed (3).\n";
            }
        }
        else { /* even ranks */

            count    = 1;
            types[0] = H5FD_MEM_DRAW;
            addrs[0] = (haddr_t)mpi_rank * (haddr_t)INTS_PER_RANK * (haddr_t)(sizeof(int32_t));
            sizes[0] = (size_t)INTS_PER_RANK * sizeof(int32_t);
            bufs[0]  = (const void *)(&(negative_fi_buf[mpi_rank * INTS_PER_RANK]));

            if (H5FDwrite_vector(lf, dxpl_id, count, types, addrs, sizes, bufs) < 0) {

                pass         = FALSE;
                failure_mssg = "H5FDwrite_vector() failed (4).\n";
            }
        }
    }

    if (show_progress)
        HDfprintf(stdout, "%s: cp = %d, pass = %d.\n", fcn_name, cp++, pass);

    /* 4) Barrier
     */

    if (pass) {

        MPI_Barrier(comm);
    }

    if (show_progress)
        HDfprintf(stdout, "%s: cp = %d, pass = %d.\n", fcn_name, cp++, pass);

    /* 5) On each rank, read the entire file into the read_fi_buf,
     *    and compare against increasing_fi_buf.  Report failure
     *    if any differences are detected.
     */

    if (pass) {

        size_t image_size = (size_t)mpi_size * (size_t)INTS_PER_RANK * sizeof(int32_t);

        if (H5FDread(lf, H5FD_MEM_DRAW, H5P_DEFAULT, (haddr_t)0, image_size, (void *)read_fi_buf) < 0) {

            pass         = FALSE;
            failure_mssg = "H5FDread() failed.\n";
        }

        for (i = 0; ((pass) && (i < mpi_size)); i++) {

            if (i % 2 == 1) { /* odd block */

                for (j = i * INTS_PER_RANK; ((pass) && (j < (i + 1) * INTS_PER_RANK)); j++) {

                    if (read_fi_buf[j] != increasing_fi_buf[j]) {

                        pass         = FALSE;
                        failure_mssg = "unexpected data read from file";
                        break;
                    }
                }
            }
            else { /* even block */

                for (j = i * INTS_PER_RANK; ((pass) && (j < (i + 1) * INTS_PER_RANK)); j++) {

                    if (read_fi_buf[j] != negative_fi_buf[j]) {

                        pass         = FALSE;
                        failure_mssg = "unexpected data read from file";
                        break;
                    }
                }
            }
        }
    }

    if (show_progress)
        HDfprintf(stdout, "%s: cp = %d, pass = %d.\n", fcn_name, cp++, pass);

    /* 6) Close the test file and delete it (on rank 0 only).
     *    Close FAPL and DXPL.
     */
    takedown_vfd_test_file(mpi_rank, filename, &lf, &fapl_id, &dxpl_id);

    if (show_progress)
        HDfprintf(stdout, "%s: cp = %d, pass = %d.\n", fcn_name, cp++, pass);

    /* report results */
    if (mpi_rank == 0) {

        if (pass) {

            PASSED();
        }
        else {

            H5_FAILED();

            if ((disp_failure_mssgs) || (show_progress)) {
                HDfprintf(stdout, "%s: failure_mssg = \"%s\"\n", fcn_name, failure_mssg);
            }
        }
    }

    return (!pass);

} /* vector_write_test_2() */

/*-------------------------------------------------------------------------
 * Function:    vector_write_test_3()
 *
 * Purpose:     Test vector I/O writes with vectors of multiple entries.
 *              For now, keep the vectors sorted in increasing address
 *              order.
 *
 *              1) Open the test file with the specified VFD, and set
 *                 the eoa.
 *
 *              2) For each rank, construct a vector with base address
 *                 (mpi_rank * INTS_PER_RANK) and writing all bytes from
 *                 that address to ((mpi_rank + 1) * INTS_PER_RANK) - 1.
 *                 Draw equal parts from increasing_fi_buf,
 *                 decreasing_fi_buf, negative_fi_buf, and zero_fi_buf.
 *
 *                 Write to file.
 *
 *              3) Barrier
 *
 *              4) On each rank, read the entire file into the read_fi_buf,
 *                 and compare against increasing_fi_buf,
 *                 decreasing_fi_buf, negative_fi_buf, and zero_fi_buf as
 *                 appropriate.  Report failure if any differences are
 *                 detected.
 *
 *              5) Close the test file.  On rank 0, delete the test file.
 *
 * Return:      FALSE on success, TRUE if any errors are detected.
 *
 * Programmer:  John Mainzer
 *              3/31/21
 *
 * Modifications:
 *
 *        None.
 *
 *-------------------------------------------------------------------------
 */

static unsigned
vector_write_test_3(int file_name_id, int mpi_rank, int mpi_size, H5FD_mpio_xfer_t xfer_mode,
                    H5FD_mpio_collective_opt_t coll_opt_mode, const char *vfd_name)
{
    const char *fcn_name = "vector_write_test_3()";
    char        test_title[120];
    char        filename[512];
    haddr_t     base_addr;
    int         base_index;
    int         ints_per_write;
    size_t      bytes_per_write;
    haddr_t     eoa;
    hbool_t     show_progress = FALSE;
    hid_t       fapl_id       = -1;   /* file access property list ID */
    hid_t       dxpl_id       = -1;   /* data access property list ID */
    H5FD_t *    lf            = NULL; /* VFD struct ptr               */
    int         cp            = 0;
    int         i;
    int         j;
    uint32_t    count;
    H5FD_mem_t  types[4];
    haddr_t     addrs[4];
    size_t      sizes[4];
    const void *bufs[4];

    pass = TRUE;

    if (mpi_rank == 0) {

        if (xfer_mode == H5FD_MPIO_INDEPENDENT) {

            sprintf(test_title, "parallel vector write test 3 -- %s / independent", vfd_name);
        }
        else if (coll_opt_mode == H5FD_MPIO_INDIVIDUAL_IO) {

            sprintf(test_title, "parallel vector write test 3 -- %s / col op / ind I/O", vfd_name);
        }
        else {

            HDassert(coll_opt_mode == H5FD_MPIO_COLLECTIVE_IO);

            sprintf(test_title, "parallel vector write test 3 -- %s / col op / col I/O", vfd_name);
        }

        TESTING(test_title);
    }

    show_progress = ((show_progress) && (mpi_rank == 0));

    if (show_progress)
        HDfprintf(stdout, "\n%s: cp = %d, pass = %d.\n", fcn_name, cp++, pass);

    /* 1) Open the test file with the specified VFD, set the eoa, and setup the dxpl */
    if (pass) {

        eoa = (haddr_t)mpi_size * (haddr_t)INTS_PER_RANK * (haddr_t)(sizeof(int32_t));

        setup_vfd_test_file(file_name_id, filename, mpi_size, xfer_mode, coll_opt_mode, vfd_name, eoa, &lf,
                            &fapl_id, &dxpl_id);
    }

    if (show_progress)
        HDfprintf(stdout, "%s: cp = %d, pass = %d.\n", fcn_name, cp++, pass);

    /* 2) For each rank, construct a vector with base address
     *    (mpi_rank * INTS_PER_RANK) and writing all bytes from
     *    that address to ((mpi_rank + 1) * INTS_PER_RANK) - 1.
     *    Draw equal parts from increasing_fi_buf,
     *    decreasing_fi_buf, negative_fi_buf, and zero_fi_buf.
     *
     *    Write to file.
     */
    if (pass) {

        count = 4;

        base_addr       = (haddr_t)mpi_rank * (haddr_t)INTS_PER_RANK * (haddr_t)(sizeof(int32_t));
        ints_per_write  = INTS_PER_RANK / 4;
        bytes_per_write = (size_t)(ints_per_write) * sizeof(int32_t);

        types[0] = H5FD_MEM_DRAW;
        addrs[0] = base_addr;
        sizes[0] = bytes_per_write;
        bufs[0]  = (const void *)(&(increasing_fi_buf[mpi_rank * INTS_PER_RANK]));

        types[1] = H5FD_MEM_DRAW;
        addrs[1] = addrs[0] + (haddr_t)(bytes_per_write);
        sizes[1] = bytes_per_write;
        bufs[1]  = (const void *)(&(decreasing_fi_buf[(mpi_rank * INTS_PER_RANK) + (INTS_PER_RANK / 4)]));

        types[2] = H5FD_MEM_DRAW;
        addrs[2] = addrs[1] + (haddr_t)(bytes_per_write);
        sizes[2] = bytes_per_write;
        bufs[2]  = (const void *)(&(negative_fi_buf[(mpi_rank * INTS_PER_RANK) + (INTS_PER_RANK / 2)]));

        types[3] = H5FD_MEM_DRAW;
        addrs[3] = addrs[2] + (haddr_t)(bytes_per_write);
        sizes[3] = bytes_per_write;
        bufs[3]  = (const void *)(&(zero_fi_buf[(mpi_rank * INTS_PER_RANK) + (3 * (INTS_PER_RANK / 4))]));

#if 0  /* JRM */
        HDfprintf(stdout, "addrs = { %lld, %lld, %lld, %lld}\n", 
                  (long long)addrs[0], (long long)addrs[1], (long long)addrs[2], (long long)addrs[3]);
        HDfprintf(stdout, "sizes = { %lld, %lld, %lld, %lld}\n", 
                  (long long)sizes[0], (long long)sizes[1], (long long)sizes[2], (long long)sizes[3]);
        HDfprintf(stdout, "bufs = { 0x%llx, 0x%llx, 0x%llx, 0x%llx}\n", 
                  (unsigned long long)bufs[0], (unsigned long long)bufs[1], 
                  (unsigned long long)bufs[2], (unsigned long long)bufs[3]);
#endif /* JRM */

        if (H5FDwrite_vector(lf, dxpl_id, count, types, addrs, sizes, bufs) < 0) {

            pass         = FALSE;
            failure_mssg = "H5FDwrite_vector() failed (1).\n";
        }
    }

    if (show_progress)
        HDfprintf(stdout, "%s: cp = %d, pass = %d.\n", fcn_name, cp++, pass);

    /* 3) Barrier
     */

    if (pass) {

        MPI_Barrier(comm);
    }

    if (show_progress)
        HDfprintf(stdout, "%s: cp = %d, pass = %d.\n", fcn_name, cp++, pass);

    /* 4) On each rank, read the entire file into the read_fi_buf,
     *    and compare against increasing_fi_buf,
     *    decreasing_fi_buf, negative_fi_buf, and zero_fi_buf as
     *    appropriate.  Report failure if any differences are
     *    detected.
     */

    if (pass) {

        size_t image_size = (size_t)mpi_size * (size_t)INTS_PER_RANK * sizeof(int32_t);

        if (H5FDread(lf, H5FD_MEM_DRAW, H5P_DEFAULT, (haddr_t)0, image_size, (void *)read_fi_buf) < 0) {

            pass         = FALSE;
            failure_mssg = "H5FDread() failed.\n";
        }

        for (i = 0; ((pass) && (i < mpi_size)); i++) {

            base_index = i * INTS_PER_RANK;

            for (j = base_index; j < base_index + (INTS_PER_RANK / 4); j++) {

                if (read_fi_buf[j] != increasing_fi_buf[j]) {

                    pass         = FALSE;
                    failure_mssg = "unexpected data read from file (1)";
                    break;
                }
            }

            base_index += (INTS_PER_RANK / 4);

            for (j = base_index; j < base_index + (INTS_PER_RANK / 4); j++) {

                if (read_fi_buf[j] != decreasing_fi_buf[j]) {

                    pass         = FALSE;
                    failure_mssg = "unexpected data read from file (2)";
                    break;
                }
            }

            base_index += (INTS_PER_RANK / 4);

            for (j = base_index; j < base_index + (INTS_PER_RANK / 4); j++) {

                if (read_fi_buf[j] != negative_fi_buf[j]) {

                    pass         = FALSE;
                    failure_mssg = "unexpected data read from file (3)";
                    break;
                }
            }

            base_index += (INTS_PER_RANK / 4);

            for (j = base_index; j < base_index + (INTS_PER_RANK / 4); j++) {

                if (read_fi_buf[j] != zero_fi_buf[j]) {

                    pass         = FALSE;
                    failure_mssg = "unexpected data read from file (3)";
                    break;
                }
            }
        }
    }

    if (show_progress)
        HDfprintf(stdout, "%s: cp = %d, pass = %d.\n", fcn_name, cp++, pass);

    /* 5) Close the test file and delete it (on rank 0 only).
     *    Close FAPL and DXPL.
     */
    takedown_vfd_test_file(mpi_rank, filename, &lf, &fapl_id, &dxpl_id);

    if (show_progress)
        HDfprintf(stdout, "%s: cp = %d, pass = %d.\n", fcn_name, cp++, pass);

    /* report results */
    if (mpi_rank == 0) {

        if (pass) {

            PASSED();
        }
        else {

            H5_FAILED();

            if ((disp_failure_mssgs) || (show_progress)) {
                HDfprintf(stdout, "%s: failure_mssg = \"%s\"\n", fcn_name, failure_mssg);
            }
        }
    }

    return (!pass);

} /* vector_write_test_3() */

/*-------------------------------------------------------------------------
 * Function:    vector_write_test_4()
 *
 * Purpose:     Test vector I/O writes with vectors of multiple entries.
 *              For now, keep the vectors sorted in increasing address
 *              order.
 *
 *              This test differs from vector_write_test_3() in the order
 *              in which the file image buffers appear in the vector
 *              write.  This guarantees that at least one of these
 *              tests will present buffers with non-increasing addresses
 *              in RAM.
 *
 *              1) Open the test file with the specified VFD, and set
 *                 the eoa.
 *
 *              2) For each rank, construct a vector with base address
 *                 (mpi_rank * INTS_PER_RANK) and writing all bytes from
 *                 that address to ((mpi_rank + 1) * INTS_PER_RANK) - 1.
 *                 Draw equal parts from zero_fi_buf, negative_fi_buf,
 *                 decreasing_fi_buf, and increasing_fi_buf.
 *
 *                 Write to file.
 *
 *              3) Barrier
 *
 *              4) On each rank, read the entire file into the read_fi_buf,
 *                 and compare against zero_fi_buf, negative_fi_buf,
 *                 decreasing_fi_buf, and  increasing_fi_buf as
 *                 appropriate.  Report failure if any differences are
 *                 detected.
 *
 *              5) Close the test file.  On rank 0, delete the test file.
 *
 * Return:      FALSE on success, TRUE if any errors are detected.
 *
 * Programmer:  John Mainzer
 *              3/31/21
 *
 * Modifications:
 *
 *        None.
 *
 *-------------------------------------------------------------------------
 */

static unsigned
vector_write_test_4(int file_name_id, int mpi_rank, int mpi_size, H5FD_mpio_xfer_t xfer_mode,
                    H5FD_mpio_collective_opt_t coll_opt_mode, const char *vfd_name)
{
    const char *fcn_name = "vector_write_test_4()";
    char        test_title[120];
    char        filename[512];
    haddr_t     base_addr;
    int         base_index;
    int         ints_per_write;
    size_t      bytes_per_write;
    haddr_t     eoa;
    hbool_t     show_progress = FALSE;
    hid_t       fapl_id       = -1;   /* file access property list ID */
    hid_t       dxpl_id       = -1;   /* data access property list ID */
    H5FD_t *    lf            = NULL; /* VFD struct ptr               */
    int         cp            = 0;
    int         i;
    int         j;
    uint32_t    count;
    H5FD_mem_t  types[4];
    haddr_t     addrs[4];
    size_t      sizes[4];
    const void *bufs[4];

    pass = TRUE;

    if (mpi_rank == 0) {

        if (xfer_mode == H5FD_MPIO_INDEPENDENT) {

            sprintf(test_title, "parallel vector write test 4 -- %s / independent", vfd_name);
        }
        else if (coll_opt_mode == H5FD_MPIO_INDIVIDUAL_IO) {

            sprintf(test_title, "parallel vector write test 4 -- %s / col op / ind I/O", vfd_name);
        }
        else {

            HDassert(coll_opt_mode == H5FD_MPIO_COLLECTIVE_IO);

            sprintf(test_title, "parallel vector write test 4 -- %s / col op / col I/O", vfd_name);
        }

        TESTING(test_title);
    }

    show_progress = ((show_progress) && (mpi_rank == 0));

    if (show_progress)
        HDfprintf(stdout, "\n%s: cp = %d, pass = %d.\n", fcn_name, cp++, pass);

    /* 1) Open the test file with the specified VFD, set the eoa, and setup the dxpl */
    if (pass) {

        eoa = (haddr_t)mpi_size * (haddr_t)INTS_PER_RANK * (haddr_t)(sizeof(int32_t));

        setup_vfd_test_file(file_name_id, filename, mpi_size, xfer_mode, coll_opt_mode, vfd_name, eoa, &lf,
                            &fapl_id, &dxpl_id);
    }

    if (show_progress)
        HDfprintf(stdout, "%s: cp = %d, pass = %d.\n", fcn_name, cp++, pass);

    /* 2) For each rank, construct a vector with base address
     *    (mpi_rank * INTS_PER_RANK) and writing all bytes from
     *    that address to ((mpi_rank + 1) * INTS_PER_RANK) - 1.
     *    Draw equal parts from increasing_fi_buf,
     *    decreasing_fi_buf, negative_fi_buf, and zero_fi_buf.
     *
     *    Write to file.
     */
    if (pass) {

        count = 4;

        base_addr       = (haddr_t)mpi_rank * (haddr_t)INTS_PER_RANK * (haddr_t)(sizeof(int32_t));
        ints_per_write  = INTS_PER_RANK / 4;
        bytes_per_write = (size_t)(ints_per_write) * sizeof(int32_t);

        types[0] = H5FD_MEM_DRAW;
        addrs[0] = base_addr;
        sizes[0] = bytes_per_write;
        bufs[0]  = (const void *)(&(zero_fi_buf[mpi_rank * INTS_PER_RANK]));

        types[1] = H5FD_MEM_DRAW;
        addrs[1] = addrs[0] + (haddr_t)(bytes_per_write);
        sizes[1] = bytes_per_write;
        bufs[1]  = (const void *)(&(negative_fi_buf[(mpi_rank * INTS_PER_RANK) + (INTS_PER_RANK / 4)]));

        types[2] = H5FD_MEM_DRAW;
        addrs[2] = addrs[1] + (haddr_t)(bytes_per_write);
        sizes[2] = bytes_per_write;
        bufs[2]  = (const void *)(&(decreasing_fi_buf[(mpi_rank * INTS_PER_RANK) + (INTS_PER_RANK / 2)]));

        types[3] = H5FD_MEM_DRAW;
        addrs[3] = addrs[2] + (haddr_t)(bytes_per_write);
        sizes[3] = bytes_per_write;
        bufs[3] =
            (const void *)(&(increasing_fi_buf[(mpi_rank * INTS_PER_RANK) + (3 * (INTS_PER_RANK / 4))]));

#if 0  /* JRM */
        HDfprintf(stdout, "addrs = { %lld, %lld, %lld, %lld}\n", 
                  (long long)addrs[0], (long long)addrs[1], (long long)addrs[2], (long long)addrs[3]);
        HDfprintf(stdout, "sizes = { %lld, %lld, %lld, %lld}\n", 
                  (long long)sizes[0], (long long)sizes[1], (long long)sizes[2], (long long)sizes[3]);
        HDfprintf(stdout, "bufs = { 0x%llx, 0x%llx, 0x%llx, 0x%llx}\n", 
                  (unsigned long long)bufs[0], (unsigned long long)bufs[1], 
                  (unsigned long long)bufs[2], (unsigned long long)bufs[3]);
#endif /* JRM */

        if (H5FDwrite_vector(lf, dxpl_id, count, types, addrs, sizes, bufs) < 0) {

            pass         = FALSE;
            failure_mssg = "H5FDwrite_vector() failed (1).\n";
        }
    }

    if (show_progress)
        HDfprintf(stdout, "%s: cp = %d, pass = %d.\n", fcn_name, cp++, pass);

    /* 3) Barrier
     */

    if (pass) {

        MPI_Barrier(comm);
    }

    if (show_progress)
        HDfprintf(stdout, "%s: cp = %d, pass = %d.\n", fcn_name, cp++, pass);

    /* 4) On each rank, read the entire file into the read_fi_buf,
     *    and compare against increasing_fi_buf,
     *    decreasing_fi_buf, negative_fi_buf, and zero_fi_buf as
     *    appropriate.  Report failure if any differences are
     *    detected.
     */

    if (pass) {

        size_t image_size = (size_t)mpi_size * (size_t)INTS_PER_RANK * sizeof(int32_t);

        if (H5FDread(lf, H5FD_MEM_DRAW, H5P_DEFAULT, (haddr_t)0, image_size, (void *)read_fi_buf) < 0) {

            pass         = FALSE;
            failure_mssg = "H5FDread() failed.\n";
        }

        for (i = 0; ((pass) && (i < mpi_size)); i++) {

            base_index = i * INTS_PER_RANK;

            for (j = base_index; j < base_index + (INTS_PER_RANK / 4); j++) {

                if (read_fi_buf[j] != zero_fi_buf[j]) {

                    pass         = FALSE;
                    failure_mssg = "unexpected data read from file (1)";
                    break;
                }
            }

            base_index += (INTS_PER_RANK / 4);

            for (j = base_index; j < base_index + (INTS_PER_RANK / 4); j++) {

                if (read_fi_buf[j] != negative_fi_buf[j]) {

                    pass         = FALSE;
                    failure_mssg = "unexpected data read from file (2)";
                    break;
                }
            }

            base_index += (INTS_PER_RANK / 4);

            for (j = base_index; j < base_index + (INTS_PER_RANK / 4); j++) {

                if (read_fi_buf[j] != decreasing_fi_buf[j]) {

                    pass         = FALSE;
                    failure_mssg = "unexpected data read from file (3)";
                    break;
                }
            }

            base_index += (INTS_PER_RANK / 4);

            for (j = base_index; j < base_index + (INTS_PER_RANK / 4); j++) {

                if (read_fi_buf[j] != increasing_fi_buf[j]) {

                    pass         = FALSE;
                    failure_mssg = "unexpected data read from file (3)";
                    break;
                }
            }
        }
    }

    if (show_progress)
        HDfprintf(stdout, "%s: cp = %d, pass = %d.\n", fcn_name, cp++, pass);

    /* 5) Close the test file and delete it (on rank 0 only).
     *    Close FAPL and DXPL.
     */
    takedown_vfd_test_file(mpi_rank, filename, &lf, &fapl_id, &dxpl_id);

    if (show_progress)
        HDfprintf(stdout, "%s: cp = %d, pass = %d.\n", fcn_name, cp++, pass);

    /* report results */
    if (mpi_rank == 0) {

        if (pass) {

            PASSED();
        }
        else {

            H5_FAILED();

            if ((disp_failure_mssgs) || (show_progress)) {
                HDfprintf(stdout, "%s: failure_mssg = \"%s\"\n", fcn_name, failure_mssg);
            }
        }
    }

    return (!pass);

} /* vector_write_test_4() */

/*-------------------------------------------------------------------------
 * Function:    vector_write_test_5()
 *
 * Purpose:     Test vector I/O writes with vectors of different lengths
 *              and entry sizes across the ranks.  Vectors are not, in
 *              general, sorted in increasing address order.  Further,
 *              writes are not, in general, contiguous.
 *
 *              1) Open the test file with the specified VFD, and set
 *                 the eoa.
 *
 *              2) Set the test file in a known state by writing zeros
 *                 to all bytes in the test file.  Since we have already
 *                 tested this, do this via a vector write of zero_fi_buf.
 *
 *              3) Barrier
 *
 *              4) For each rank, define base_index equal to:
 *
 *                     mpi_rank * INTS_PER_RANK
 *
 *                 and define base_addr equal to
 *
 *                     base_index * sizeof(int32_t).
 *
 *                 Setup a vector write between base_addr and
 *                 base_addr + INTS_PER_RANK * sizeof(int32_t) - 1
 *                 as follows:
 *
 *                 if ( rank % 4 == 0 ) construct a vector that writes:
 *
 *                       negative_fi_buf starting at base_index +
 *                       INTS_PER_RANK / 2 and running for INTS_PER_RANK / 4
 *                       entries,
 *
 *                       decreasing_fi_buf starting at base_index +
 *                       INTS_PER_RANK / 4 and running for INTS_PER_RANK / 8
 *                       entries, and
 *
 *                       increasing_fi_buf starting at base_index +
 *                       INTS_PER_RANK / 16 and running for INTS_PER_RANK / 16
 *                       entries
 *
 *                   to the equivalent locations in the file.
 *
 *                 if ( rank % 4 == 1 ) construct a vector that writes:
 *
 *                       increasing_fi_buf starting at base_index + 1 and
 *                       running for (INTS_PER_RANK / 2) - 2 entries, and
 *
 *                       decreasing_fi_buf startomg at base_index +
 *                       INTS_PER_RANK / 2 + 1 and running for (INTS_PER_RANK / 2)
 *                       - 2 entries
 *
 *                 if ( rank % 4 == 2 ) construct a vector that writes:
 *
 *                       negative_fi_buf starting at base_index +
 *                       INTS_PER_RANK / 2 and running for one entry.
 *
 *                 if ( rank % 4 == 3 ) construct and write the empty vector
 *
 *              5) Barrier
 *
 *              6) On each rank, read the entire file into the read_fi_buf,
 *                 and compare against zero_fi_buf, negative_fi_buf,
 *                 decreasing_fi_buf, and  increasing_fi_buf as
 *                 appropriate.  Report failure if any differences are
 *                 detected.
 *
 *              7) Close the test file.  On rank 0, delete the test file.
 *
 * Return:      FALSE on success, TRUE if any errors are detected.
 *
 * Programmer:  John Mainzer
 *              3/31/21
 *
 * Modifications:
 *
 *        None.
 *
 *-------------------------------------------------------------------------
 */

static unsigned
vector_write_test_5(int file_name_id, int mpi_rank, int mpi_size, H5FD_mpio_xfer_t xfer_mode,
                    H5FD_mpio_collective_opt_t coll_opt_mode, const char *vfd_name)
{
    const char *fcn_name = "vector_write_test_5()";
    char        test_title[120];
    char        filename[512];
    haddr_t     base_addr;
    int         base_index;
    haddr_t     eoa;
    hbool_t     show_progress = FALSE;
    hid_t       fapl_id       = -1;   /* file access property list ID */
    hid_t       dxpl_id       = -1;   /* data access property list ID */
    H5FD_t *    lf            = NULL; /* VFD struct ptr               */
    int         cp            = 0;
    int         i;
    int         j;
    int         k;
    uint32_t    count;
    H5FD_mem_t  types[4];
    haddr_t     addrs[4];
    size_t      sizes[4];
    const void *bufs[4];

    pass = TRUE;

    if (mpi_rank == 0) {

        if (xfer_mode == H5FD_MPIO_INDEPENDENT) {

            sprintf(test_title, "parallel vector write test 5 -- %s / independent", vfd_name);
        }
        else if (coll_opt_mode == H5FD_MPIO_INDIVIDUAL_IO) {

            sprintf(test_title, "parallel vector write test 5 -- %s / col op / ind I/O", vfd_name);
        }
        else {

            HDassert(coll_opt_mode == H5FD_MPIO_COLLECTIVE_IO);

            sprintf(test_title, "parallel vector write test 5 -- %s / col op / col I/O", vfd_name);
        }

        TESTING(test_title);
    }

    show_progress = ((show_progress) && (mpi_rank == 0));

    if (show_progress)
        HDfprintf(stdout, "\n%s: cp = %d, pass = %d.\n", fcn_name, cp++, pass);

    /* 1) Open the test file with the specified VFD, set the eoa, and setup the dxpl */
    if (pass) {

        eoa = (haddr_t)mpi_size * (haddr_t)INTS_PER_RANK * (haddr_t)(sizeof(int32_t));

        setup_vfd_test_file(file_name_id, filename, mpi_size, xfer_mode, coll_opt_mode, vfd_name, eoa, &lf,
                            &fapl_id, &dxpl_id);
    }

    if (show_progress)
        HDfprintf(stdout, "%s: cp = %d, pass = %d.\n", fcn_name, cp++, pass);

    /* 2) Set the test file in a known state by writing zeros
     *    to all bytes in the test file.  Since we have already
     *    tested this, do this via a vector write of zero_fi_buf.
     */
    if (pass) {

        count    = 1;
        types[0] = H5FD_MEM_DRAW;
        addrs[0] = (haddr_t)mpi_rank * (haddr_t)INTS_PER_RANK * (haddr_t)(sizeof(int32_t));
        sizes[0] = (size_t)INTS_PER_RANK * sizeof(int32_t);
        bufs[0]  = (const void *)(&(zero_fi_buf[mpi_rank * INTS_PER_RANK]));

        if (H5FDwrite_vector(lf, dxpl_id, count, types, addrs, sizes, bufs) < 0) {

            pass         = FALSE;
            failure_mssg = "H5FDwrite_vector() failed.\n";
        }
    }

    if (show_progress)
        HDfprintf(stdout, "%s: cp = %d, pass = %d.\n", fcn_name, cp++, pass);

    /* 3) Barrier
     */

    if (pass) {

        MPI_Barrier(comm);
    }

    if (show_progress)
        HDfprintf(stdout, "%s: cp = %d, pass = %d.\n", fcn_name, cp++, pass);

    /* 4) For each rank, define base_index equal to:
     *
     *        mpi_rank * INTS_PER_RANK
     *
     *    and define base_addr equal to
     *
     *        base_index * sizeof(int32_t).
     *
     *    Setup a vector write between base_addr and
     *    base_addr + INTS_PER_RANK * sizeof(int32_t) - 1
     *    as follows:
     */
    if (pass) {

        base_index = mpi_rank * INTS_PER_RANK;
        base_addr  = (haddr_t)((size_t)base_index * sizeof(int32_t));

        if ((mpi_rank % 4) == 0) {

            /* if ( rank % 4 == 0 ) construct a vector that writes:
             *
             *     negative_fi_buf starting at base_index +
             *     INTS_PER_RANK / 2 and running for INTS_PER_RANK / 4
             *     entries,
             *
             *     decreasing_fi_buf starting at base_index +
             *     INTS_PER_RANK / 4 and running for INTS_PER_RANK / 8
             *     entries, and
             *
             *     increasing_fi_buf starting at base_index +
             *     INTS_PER_RANK / 16 and running for INTS_PER_RANK / 16
             *     entries
             *
             *  to the equivalent locations in the file.
             */
            count = 3;

            types[0] = H5FD_MEM_DRAW;
            addrs[0] = base_addr + (haddr_t)((size_t)(INTS_PER_RANK / 2) * sizeof(int32_t));
            sizes[0] = (size_t)(INTS_PER_RANK / 4) * sizeof(int32_t);
            bufs[0]  = (const void *)(&(negative_fi_buf[base_index + (INTS_PER_RANK / 2)]));

            types[1] = H5FD_MEM_DRAW;
            addrs[1] = base_addr + (haddr_t)((size_t)(INTS_PER_RANK / 4) * sizeof(int32_t));
            sizes[1] = (size_t)(INTS_PER_RANK / 8) * sizeof(int32_t);
            bufs[1]  = (const void *)(&(decreasing_fi_buf[base_index + (INTS_PER_RANK / 4)]));

            types[2] = H5FD_MEM_DRAW;
            addrs[2] = base_addr + (haddr_t)((size_t)(INTS_PER_RANK / 16) * sizeof(int32_t));
            sizes[2] = (size_t)(INTS_PER_RANK / 16) * sizeof(int32_t);
            bufs[2]  = (const void *)(&(increasing_fi_buf[base_index + (INTS_PER_RANK / 16)]));
        }
        else if ((mpi_rank % 4) == 1) {

            /* if ( rank % 4 == 1 ) construct a vector that writes:
             *
             *     increasing_fi_buf starting at base_index + 1 and
             *     running for (INTS_PER_RANK / 2) - 2 entries, and
             *
             *     decreasing_fi_buf startomg at base_addr +
             *     INTS_PER_RANK / 2 + 1 and running for (INTS_PER_RANK / 2)
             *     - 2 entries
             *
             *  to the equivalent locations in the file.
             */
            count = 2;

            types[0] = H5FD_MEM_DRAW;
            addrs[0] = base_addr + (haddr_t)(sizeof(int32_t));
            sizes[0] = (size_t)((INTS_PER_RANK / 2) - 2) * sizeof(int32_t);
            bufs[0]  = (const void *)(&(increasing_fi_buf[base_index + 1]));

            types[1] = H5FD_MEM_DRAW;
            addrs[1] = base_addr + (haddr_t)((size_t)((INTS_PER_RANK / 2) + 1) * sizeof(int32_t));
            sizes[1] = (size_t)((INTS_PER_RANK / 2) - 2) * sizeof(int32_t);
            bufs[1]  = (const void *)(&(decreasing_fi_buf[base_index + (INTS_PER_RANK / 2) + 1]));
        }
        else if ((mpi_rank % 4) == 2) {

            /* if ( rank % 4 == 2 ) construct a vector that writes:
             *
             *     negative_fi_buf starting at base_index +
             *     INTS_PER_RANK / 2 and running for one entry.
             *
             *  to the equivalent location in the file.
             */
            count = 1;

            types[0] = H5FD_MEM_DRAW;
            addrs[0] = base_addr + (haddr_t)((size_t)(INTS_PER_RANK / 2) * sizeof(int32_t));
            sizes[0] = sizeof(int32_t);
            bufs[0]  = (const void *)(&(negative_fi_buf[base_index + (INTS_PER_RANK / 2)]));
        }
        else if ((mpi_rank % 4) == 3) {

            /* if ( rank % 4 == 3 ) construct and write the empty vector */

            count = 0;
        }

        if (H5FDwrite_vector(lf, dxpl_id, count, types, addrs, sizes, bufs) < 0) {

            pass         = FALSE;
            failure_mssg = "H5FDwrite_vector() failed (1).\n";
        }
    }

    if (show_progress)
        HDfprintf(stdout, "%s: cp = %d, pass = %d.\n", fcn_name, cp++, pass);

    /* 5) Barrier */

    if (pass) {

        MPI_Barrier(comm);
    }

    if (show_progress)
        HDfprintf(stdout, "%s: cp = %d, pass = %d.\n", fcn_name, cp++, pass);

    /* 6) On each rank, read the entire file into the read_fi_buf,
     *    and compare against increasing_fi_buf,
     *    decreasing_fi_buf, negative_fi_buf, and zero_fi_buf as
     *    appropriate.  Report failure if any differences are
     *    detected.
     */

    if (pass) {

        size_t image_size = (size_t)mpi_size * (size_t)INTS_PER_RANK * sizeof(int32_t);

        if (H5FDread(lf, H5FD_MEM_DRAW, H5P_DEFAULT, (haddr_t)0, image_size, (void *)read_fi_buf) < 0) {

            pass         = FALSE;
            failure_mssg = "H5FDread() failed.\n";
        }

        for (i = 0; ((pass) && (i < mpi_size)); i++) {

            base_index = i * INTS_PER_RANK;

            for (j = base_index; j < base_index + INTS_PER_RANK; j++) {

                k = j - base_index;

                switch (i % 4) {

                    case 0:
                        if (((INTS_PER_RANK / 2) <= k) && (k < (3 * (INTS_PER_RANK / 4)))) {

                            if (read_fi_buf[j] != negative_fi_buf[j]) {

                                pass         = FALSE;
                                failure_mssg = "unexpected data read from file (1.1)";
#if 1 /* JRM */
                                HDprintf("\nread_fi_buf[%d] = %d, %d expected.\n", j, read_fi_buf[j],
                                         negative_fi_buf[j]);
#endif /* JRM */
                            }
                        }
                        else if (((INTS_PER_RANK / 4) <= k) && (k < (3 * (INTS_PER_RANK / 8)))) {

                            if (read_fi_buf[j] != decreasing_fi_buf[j]) {

                                pass         = FALSE;
                                failure_mssg = "unexpected data read from file (1.2)";
#if 1 /* JRM */
                                HDprintf("\nread_fi_buf[%d] = %d, %d expected.\n", j, read_fi_buf[j],
                                         decreasing_fi_buf[j]);
#endif /* JRM */
                            }
                        }
                        else if (((INTS_PER_RANK / 16) <= k) && (k < (INTS_PER_RANK / 8))) {

                            if (read_fi_buf[j] != increasing_fi_buf[j]) {

                                pass         = FALSE;
                                failure_mssg = "unexpected data read from file (1.3)";
#if 1 /* JRM */
                                HDprintf("\nread_fi_buf[%d] = %d, %d expected.\n", j, read_fi_buf[j],
                                         increasing_fi_buf[j]);
#endif /* JRM */
                            }
                        }
                        else {

                            if (read_fi_buf[j] != 0) {

                                pass         = FALSE;
                                failure_mssg = "unexpected data read from file (1.4)";
                            }
                        }
                        break;

                    case 1:
                        if ((1 <= k) && (k <= ((INTS_PER_RANK / 2) - 2))) {

                            if (read_fi_buf[j] != increasing_fi_buf[j]) {

                                pass         = FALSE;
                                failure_mssg = "unexpected data read from file (2.1)";
#if 1 /* JRM */
                                HDprintf("\nread_fi_buf[%d] = %d, %d expected.\n", j, read_fi_buf[j],
                                         increasing_fi_buf[j]);
#endif /* JRM */
                            }
                        }
                        else if ((((INTS_PER_RANK / 2) + 1) <= k) && (k <= (INTS_PER_RANK - 2))) {

                            if (read_fi_buf[j] != decreasing_fi_buf[j]) {

                                pass         = FALSE;
                                failure_mssg = "unexpected data read from file (2.2)";
#if 1 /* JRM */
                                HDprintf("\nread_fi_buf[%d] = %d, %d expected.\n", j, read_fi_buf[j],
                                         decreasing_fi_buf[j]);
#endif /* JRM */
                            }
                        }
                        else {

                            if (read_fi_buf[j] != 0) {

                                pass         = FALSE;
                                failure_mssg = "unexpected data read from file (2.3)";
                            }
                        }
                        break;

                    case 2:
                        if (k == INTS_PER_RANK / 2) {

                            if (read_fi_buf[j] != negative_fi_buf[j]) {

                                pass         = FALSE;
                                failure_mssg = "unexpected data read from file (3.1)";
#if 1 /* JRM */
                                HDprintf("\nread_fi_buf[%d] = %d, %d expected.\n", j, read_fi_buf[j],
                                         negative_fi_buf[j]);
#endif /* JRM */
                            }
                        }
                        else {

                            if (read_fi_buf[j] != 0) {

                                pass         = FALSE;
                                failure_mssg = "unexpected data read from file (3.2)";
                            }
                        }
                        break;

                    case 3:
                        if (read_fi_buf[j] != 0) {

                            pass         = FALSE;
                            failure_mssg = "unexpected data read from file (4)";
                        }
                        break;

                    default:
                        HDassert(FALSE); /* should be un-reachable */
                        break;
                }
            }
        }
    }

    if (show_progress)
        HDfprintf(stdout, "%s: cp = %d, pass = %d.\n", fcn_name, cp++, pass);

    /* 7) Close the test file and delete it (on rank 0 only).
     *    Close FAPL and DXPL.
     */
    takedown_vfd_test_file(mpi_rank, filename, &lf, &fapl_id, &dxpl_id);

    if (show_progress)
        HDfprintf(stdout, "%s: cp = %d, pass = %d.\n", fcn_name, cp++, pass);

    /* report results */
    if (mpi_rank == 0) {

        if (pass) {

            PASSED();
        }
        else {

            H5_FAILED();

            if ((disp_failure_mssgs) || (show_progress)) {
                HDfprintf(stdout, "%s: failure_mssg = \"%s\"\n", fcn_name, failure_mssg);
            }
        }
    }

    return (!pass);

} /* vector_write_test_5() */

/*-------------------------------------------------------------------------
 * Function:    vector_write_test_6()
 *
 * Purpose:     Test correct management of the sizes[] array optimization,
 *              where, if sizes[i] == 0, we use sizes[i - 1] as the value
 *              of size[j], for j >= i.
 *
 *               1) Open the test file with the specified VFD, set the eoa.
 *                  and setup the DXPL.
 *
 *               2) Using rank zero, write the entire zero_fi_buf to
 *                  the file.
 *
 *               3) Barrier
 *
 *               4) For each rank, define base_index equal to:
 *
 *                      mpi_rank * INTS_PER_RANK
 *
 *                  and define base_addr equal to
 *
 *                      base_index * sizeof(int32_t).
 *
 *                  Setup a vector write from increasing_fi_buf between
 *                  base_addr and base_addr + INTS_PER_RANK *
 *                  sizeof(int32_t) - 1 that writes every 16th integer
 *                  located in that range starting at base_addr.
 *                  Use a sizes[] array of length 2, with sizes[0] set
 *                  to sizeof(int32_t), and sizes[1] = 0.
 *
 *                  Write the integers into the corresponding locations in
 *                  the file.
 *
 *               5) Barrier
 *
 *               6) On each rank, read the entire file into the read_fi_buf,
 *                  and compare against zero_fi_buf, and increasing_fi_buf
 *                  as appropriate.  Report failure if any differences are
 *                  detected.
 *
 *               7) Barrier.
 *
 *               8) Close the test file.
 *
 *               9) On rank 0, delete the test file.
 *
 * Return:      FALSE on success, TRUE if any errors are detected.
 *
 * Programmer:  John Mainzer
 *              3/26/21
 *
 * Modifications:
 *
 *        None.
 *
 *-------------------------------------------------------------------------
 */

static unsigned
vector_write_test_6(int file_name_id, int mpi_rank, int mpi_size, H5FD_mpio_xfer_t xfer_mode,
                    H5FD_mpio_collective_opt_t coll_opt_mode, const char *vfd_name)
{
    const char *fcn_name = "vector_write_test_6()";
    char        test_title[120];
    char        filename[512];
    haddr_t     eoa;
    haddr_t     base_addr;
    hbool_t     show_progress = FALSE;
    hid_t       fapl_id       = -1;   /* file access property list ID */
    hid_t       dxpl_id       = -1;   /* data access property list ID */
    H5FD_t *    lf            = NULL; /* VFD struct ptr               */
    int         cp            = 0;
    int         i;
    int         base_index;
    uint32_t    count = 0;
    H5FD_mem_t  types[(INTS_PER_RANK / 16) + 1];
    haddr_t     addrs[(INTS_PER_RANK / 16) + 1];
    size_t      sizes[2];
    const void *bufs[(INTS_PER_RANK / 16) + 1];

    pass = TRUE;

    if (mpi_rank == 0) {

        if (xfer_mode == H5FD_MPIO_INDEPENDENT) {

            sprintf(test_title, "parallel vector write test 6 -- %s / independent", vfd_name);
        }
        else if (coll_opt_mode == H5FD_MPIO_INDIVIDUAL_IO) {

            sprintf(test_title, "parallel vector write test 6 -- %s / col op / ind I/O", vfd_name);
        }
        else {

            HDassert(coll_opt_mode == H5FD_MPIO_COLLECTIVE_IO);

            sprintf(test_title, "parallel vector write test 6 -- %s / col op / col I/O", vfd_name);
        }

        TESTING(test_title);
    }

    show_progress = ((show_progress) && (mpi_rank == 0));

    if (show_progress)
        HDfprintf(stdout, "\n%s: cp = %d, pass = %d.\n", fcn_name, cp++, pass);

    /* 1) Open the test file with the specified VFD, set the eoa, and setup the dxpl */
    if (pass) {

        eoa = (haddr_t)mpi_size * (haddr_t)INTS_PER_RANK * (haddr_t)(sizeof(int32_t));

        setup_vfd_test_file(file_name_id, filename, mpi_size, xfer_mode, coll_opt_mode, vfd_name, eoa, &lf,
                            &fapl_id, &dxpl_id);
    }

    if (show_progress)
        HDfprintf(stdout, "%s: cp = %d, pass = %d.\n", fcn_name, cp++, pass);

    /* 2) Using rank zero, write the entire negative_fi_buf to
     *    the file.
     */
    if (pass) {

        size_t image_size = (size_t)mpi_size * (size_t)INTS_PER_RANK * sizeof(int32_t);

        if (mpi_rank == 0) {

            if (H5FDwrite(lf, H5FD_MEM_DRAW, H5P_DEFAULT, (haddr_t)0, image_size, (void *)zero_fi_buf) < 0) {

                pass         = FALSE;
                failure_mssg = "H5FDwrite() on rank 0 failed.\n";
            }
        }
    }

    /* 3) Barrier */

    if (pass) {

        MPI_Barrier(comm);
    }

    if (show_progress)
        HDfprintf(stdout, "%s: cp = %d, pass = %d.\n", fcn_name, cp++, pass);

    /* 4) For each rank, define base_index equal to:
     *
     *        mpi_rank * INTS_PER_RANK
     *
     *    and define base_addr equal to
     *
     *        base_index * sizeof(int32_t).
     *
     *    Setup a vector write from increasing_fi_buf between
     *    base_addr and base_addr + INTS_PER_RANK *
     *    sizeof(int32_t) - 1 that writes every 16th integer
     *    located in that range starting at base_addr.
     *    Use a sizes[] array of length 2, with sizes[0] set
     *    to sizeof(int32_t), and sizes[1] = 0.
     *
     *    Write the integers into the corresponding locations in
     *    the file.
     */
    if (pass) {

        base_index = (mpi_rank * INTS_PER_RANK);
        base_addr  = (haddr_t)base_index * (haddr_t)sizeof(int32_t);

        count    = INTS_PER_RANK / 16;
        sizes[0] = sizeof(int32_t);
        sizes[1] = 0;

        for (i = 0; i < INTS_PER_RANK / 16; i++) {

            types[i] = H5FD_MEM_DRAW;
            addrs[i] = base_addr + ((haddr_t)(16 * i) * (haddr_t)sizeof(int32_t));
            bufs[i]  = (const void *)(&(increasing_fi_buf[base_index + (i * 16)]));
        }

        if (H5FDwrite_vector(lf, dxpl_id, count, types, addrs, sizes, bufs) < 0) {

            pass         = FALSE;
            failure_mssg = "H5FDwrite_vector() failed (1).\n";
        }
    }

    if (show_progress)
        HDfprintf(stdout, "%s: cp = %d, pass = %d.\n", fcn_name, cp++, pass);

    /* 5) Barrier */

    if (pass) {

        MPI_Barrier(comm);
    }

    if (show_progress)
        HDfprintf(stdout, "%s: cp = %d, pass = %d.\n", fcn_name, cp++, pass);

    /* 6) On each rank, read the entire file into the read_fi_buf,
     *    and compare against zero_fi_buf, and increasing_fi_buf
     *    as appropriate.  Report failure if any differences are
     *    detected.
     */
    if (pass) {

        size_t image_size = (size_t)mpi_size * (size_t)INTS_PER_RANK * sizeof(int32_t);

        if (H5FDread(lf, H5FD_MEM_DRAW, H5P_DEFAULT, (haddr_t)0, image_size, (void *)read_fi_buf) < 0) {

            pass         = FALSE;
            failure_mssg = "H5FDread() failed.\n";
        }

        for (i = 0; ((pass) && (i < mpi_size * INTS_PER_RANK)); i++) {

            if (i % 16 == 0) {

                if (read_fi_buf[i] != increasing_fi_buf[i]) {

                    pass         = FALSE;
                    failure_mssg = "unexpected data read from file (1)";
                }
            }
            else if (read_fi_buf[i] != zero_fi_buf[i]) {

                pass         = FALSE;
                failure_mssg = "unexpected data read from file (2)";
            }
        }
    } /* end if */

    if (show_progress)
        HDfprintf(stdout, "%s: cp = %d, pass = %d.\n", fcn_name, cp++, pass);

    /* 7) Barrier */

    if (pass) {

        MPI_Barrier(comm);
    }

    if (show_progress)
        HDfprintf(stdout, "%s: cp = %d, pass = %d.\n", fcn_name, cp++, pass);

    /* 8) Close the test file and delete it (on rank 0 only).
     *    Close FAPL and DXPL.
     */
    takedown_vfd_test_file(mpi_rank, filename, &lf, &fapl_id, &dxpl_id);

    if (show_progress)
        HDfprintf(stdout, "%s: cp = %d, pass = %d.\n", fcn_name, cp++, pass);

    /* report results */
    if (mpi_rank == 0) {

        if (pass) {

            PASSED();
        }
        else {

            H5_FAILED();

            if ((disp_failure_mssgs) || (show_progress)) {
                HDfprintf(stdout, "%s: failure_mssg = \"%s\"\n", fcn_name, failure_mssg);
            }
        }
    }

    return (!pass);

} /* vector_write_test_6() */

/*-------------------------------------------------------------------------
 * Function:    vector_write_test_7()
 *
 * Purpose:     Test vector I/O with larger vectors -- 8 elements in each
 *              vector for now.
 *
 *              1) Open the test file with the specified VFD, and set
 *                 the eoa.
 *
 *              2) Set the test file in a known state by writing zeros
 *                 to all bytes in the test file.  Since we have already
 *                 tested this, do this via a vector write of zero_fi_buf.
 *
 *              3) Barrier
 *
 *              4) For each rank, define base_index equal to:
 *
 *                     mpi_rank * INTS_PER_RANK
 *
 *                 and define base_addr equal to
 *
 *                     base_index * sizeof(int32_t).
 *
 *                 Setup a vector of length 8, with each element of
 *                 length INTS_PER_RANK / 16, and base address
 *                 base_addr + i * (INTS_PER_RANK / 8), where i is
 *                 the index of the entry (starting at zero).  Draw
 *                 written data from the equivalent locations in
 *                 increasing_fi_buf.
 *
 *                 Write the vector.
 *
 *              5) Barrier
 *
 *              6) On each rank, read the entire file into the read_fi_buf,
 *                 and compare against zero_fi_buf, and increasing_fi_buf as
 *                 appropriate.  Report failure if any differences are
 *                 detected.
 *
 *              7) Close the test file.  On rank 0, delete the test file.
 *
 * Return:      FALSE on success, TRUE if any errors are detected.
 *
 * Programmer:  John Mainzer
 *              10/10/21
 *
 * Modifications:
 *
 *        None.
 *
 *-------------------------------------------------------------------------
 */

static unsigned
vector_write_test_7(int file_name_id, int mpi_rank, int mpi_size, H5FD_mpio_xfer_t xfer_mode,
                    H5FD_mpio_collective_opt_t coll_opt_mode, const char *vfd_name)
{
    const char *fcn_name = "vector_write_test_7()";
    char        test_title[120];
    char        filename[512];
    haddr_t     base_addr;
    haddr_t     addr_increment;
    int         base_index;
    haddr_t     eoa;
    hbool_t     show_progress = FALSE;
    hid_t       fapl_id       = -1;   /* file access property list ID */
    hid_t       dxpl_id       = -1;   /* data access property list ID */
    H5FD_t *    lf            = NULL; /* VFD struct ptr               */
    int         cp            = 0;
    int         i;
    int         j;
    int         k;
    uint32_t    count;
    H5FD_mem_t  types[8];
    haddr_t     addrs[8];
    size_t      sizes[8];
    const void *bufs[8];

    pass = TRUE;

    if (mpi_rank == 0) {

        if (xfer_mode == H5FD_MPIO_INDEPENDENT) {

            sprintf(test_title, "parallel vector write test 7 -- %s / independent", vfd_name);
        }
        else if (coll_opt_mode == H5FD_MPIO_INDIVIDUAL_IO) {

            sprintf(test_title, "parallel vector write test 7 -- %s / col op / ind I/O", vfd_name);
        }
        else {

            HDassert(coll_opt_mode == H5FD_MPIO_COLLECTIVE_IO);

            sprintf(test_title, "parallel vector write test 7 -- %s / col op / col I/O", vfd_name);
        }

        TESTING(test_title);
    }

    show_progress = ((show_progress) && (mpi_rank == 0));

    if (show_progress)
        HDfprintf(stdout, "\n%s: cp = %d, pass = %d.\n", fcn_name, cp++, pass);

    /* 1) Open the test file with the specified VFD, set the eoa, and setup the dxpl */
    if (pass) {

        eoa = (haddr_t)mpi_size * (haddr_t)INTS_PER_RANK * (haddr_t)(sizeof(int32_t));

        setup_vfd_test_file(file_name_id, filename, mpi_size, xfer_mode, coll_opt_mode, vfd_name, eoa, &lf,
                            &fapl_id, &dxpl_id);
    }

    if (show_progress)
        HDfprintf(stdout, "%s: cp = %d, pass = %d.\n", fcn_name, cp++, pass);

    /* 2) Set the test file in a known state by writing zeros
     *    to all bytes in the test file.  Since we have already
     *    tested this, do this via a vector write of zero_fi_buf.
     */
    if (pass) {

        count    = 1;
        types[0] = H5FD_MEM_DRAW;
        addrs[0] = (haddr_t)mpi_rank * (haddr_t)INTS_PER_RANK * (haddr_t)(sizeof(int32_t));
        sizes[0] = (size_t)INTS_PER_RANK * sizeof(int32_t);
        bufs[0]  = (void *)(&(zero_fi_buf[mpi_rank * INTS_PER_RANK]));

        if (H5FDwrite_vector(lf, dxpl_id, count, types, addrs, sizes, bufs) < 0) {

            pass         = FALSE;
            failure_mssg = "H5FDwrite_vector() failed.\n";
        }
    }

    if (show_progress)
        HDfprintf(stdout, "%s: cp = %d, pass = %d.\n", fcn_name, cp++, pass);

    /* 3) Barrier
     */

    if (pass) {

        MPI_Barrier(comm);
    }

    if (show_progress)
        HDfprintf(stdout, "%s: cp = %d, pass = %d.\n", fcn_name, cp++, pass);

    if (pass) {

        base_index     = mpi_rank * INTS_PER_RANK;
        base_addr      = (haddr_t)((size_t)base_index * sizeof(int32_t));
        addr_increment = (haddr_t)((INTS_PER_RANK / 8) * sizeof(int32_t));

        count = 8;

        for (i = 0; i < (int)count; i++) {

            types[i] = H5FD_MEM_DRAW;
            addrs[i] = base_addr + ((haddr_t)(i)*addr_increment);
            sizes[i] = (size_t)(INTS_PER_RANK / 16) * sizeof(int32_t);
            bufs[i]  = (void *)(&(increasing_fi_buf[base_index + (i * (INTS_PER_RANK / 8))]));
        }

        if (H5FDwrite_vector(lf, dxpl_id, count, types, addrs, sizes, bufs) < 0) {

            pass         = FALSE;
            failure_mssg = "H5FDwrite_vector() failed (1).\n";
        }
    }

    if (show_progress)
        HDfprintf(stdout, "%s: cp = %d, pass = %d.\n", fcn_name, cp++, pass);

    /* 5) Barrier */

    if (pass) {

        MPI_Barrier(comm);
    }

    if (show_progress)
        HDfprintf(stdout, "%s: cp = %d, pass = %d.\n", fcn_name, cp++, pass);

    /* 6) On each rank, read the entire file into the read_fi_buf,
     *    and compare against increasing_fi_buf, and zero_fi_buf as
     *    appropriate.  Report failure if any differences are
     *    detected.
     */

    if (pass) {

        size_t image_size = (size_t)mpi_size * (size_t)INTS_PER_RANK * sizeof(int32_t);

        if (H5FDread(lf, H5FD_MEM_DRAW, H5P_DEFAULT, (haddr_t)0, image_size, (void *)read_fi_buf) < 0) {

            pass         = FALSE;
            failure_mssg = "H5FDread() failed.\n";
        }

        for (i = 0; ((pass) && (i < mpi_size)); i++) {

            base_index = i * INTS_PER_RANK;

            for (j = base_index; j < base_index + INTS_PER_RANK; j++) {

                k = j - base_index;

                if ((k % (INTS_PER_RANK / 8)) < (INTS_PER_RANK / 16)) {

                    if (read_fi_buf[j] != increasing_fi_buf[j]) {

                        pass         = FALSE;
                        failure_mssg = "unexpected data read from file (1)";
#if 1 /* JRM */
                        HDprintf("\nread_fi_buf[%d] = %d, %d expected.\n", j, read_fi_buf[j],
                                 increasing_fi_buf[j]);
#endif /* JRM */
                    }
                }
                else {

                    if (read_fi_buf[j] != 0) {

                        pass         = FALSE;
                        failure_mssg = "unexpected data read from file (2)";
#if 1 /* JRM */
                        HDprintf("\nread_fi_buf[%d] = %d, 0 expected.\n", j, read_fi_buf[j]);
#endif /* JRM */
                    }
                }
            }
        }
    }

    if (show_progress)
        HDfprintf(stdout, "%s: cp = %d, pass = %d.\n", fcn_name, cp++, pass);

    /* 7) Close the test file and delete it (on rank 0 only).
     *    Close FAPL and DXPL.
     */
    takedown_vfd_test_file(mpi_rank, filename, &lf, &fapl_id, &dxpl_id);

    if (show_progress)
        HDfprintf(stdout, "%s: cp = %d, pass = %d.\n", fcn_name, cp++, pass);

    /* report results */
    if (mpi_rank == 0) {

        if (pass) {

            PASSED();
        }
        else {

            H5_FAILED();

            if ((disp_failure_mssgs) || (show_progress)) {
                HDfprintf(stdout, "%s: failure_mssg = \"%s\"\n", fcn_name, failure_mssg);
            }
        }
    }

    return (!pass);

} /* vector_write_test_7() */

/*-------------------------------------------------------------------------
 * Function:    main
 *
 * Purpose:     Run parallel VFD tests.
 *
 * Return:      Success: 0
 *
 *              Failure: 1
 *
 * Programmer:  John Mainzer
 *              3/2621/
 *
 * Modifications:
 *
 *-------------------------------------------------------------------------
 */

int
main(int argc, char **argv)
{
<<<<<<< HEAD
    unsigned nerrs    = 0;
    int      required = MPI_THREAD_MULTIPLE;
    int      provided = 0;
=======
    unsigned nerrs = 0;
>>>>>>> a124f02f
    int      mpi_size;
    int      mpi_rank;

#ifdef H5_HAVE_SUBFILING_VFD
    if (MPI_SUCCESS != MPI_Init_thread(&argc, &argv, required, &provided)) {
        HDprintf("    MPI doesn't support MPI_Init_thread with MPI_THREAD_MULTIPLE. Exiting\n");
        goto finish;
    }

    if (provided != required) {
        HDprintf("    MPI doesn't support MPI_Init_thread with MPI_THREAD_MULTIPLE. Exiting\n");
        goto finish;
    }
#else
    if (MPI_SUCCESS != MPI_Init(&argc, &argv)) {
        HDprintf("    MPI_Init failed. Exiting\n");
        goto finish;
    }
#endif

    MPI_Comm_size(comm, &mpi_size);
    MPI_Comm_rank(comm, &mpi_rank);

    /* Attempt to turn off atexit post processing so that in case errors
     * occur during the test and the process is aborted, it will not hang
     * in the atexit post processing.  If it does, it may try to make MPI
     * calls which may not work.
     */
    if (H5dont_atexit() < 0)
        HDprintf("%d:Failed to turn off atexit processing. Continue.\n", mpi_rank);

    H5open();

    if (mpi_rank == 0) {
        HDprintf("=========================================\n");
        HDprintf("Parallel virtual file driver (VFD) tests\n");
        HDprintf("        mpi_size     = %d\n", mpi_size);
        HDprintf("=========================================\n");
    }

    if (mpi_size < 2) {
        if (mpi_rank == 0)
            HDprintf("    Need at least 2 processes.  Exiting.\n");
        goto finish;
    }

    alloc_and_init_file_images(mpi_size);

    if (!pass) {

        HDprintf("\nAllocation and initialize of file image buffers failed.  Test aborted.\n");
    }

    MPI_Barrier(comm);

    if (mpi_rank == 0) {

        HDprintf("\n\n --- TESTING MPIO VFD --- \n\n");
    }

    nerrs +=
        vector_read_test_1(0, mpi_rank, mpi_size, H5FD_MPIO_INDEPENDENT, H5FD_MPIO_INDIVIDUAL_IO, "mpio");
    nerrs += vector_read_test_1(0, mpi_rank, mpi_size, H5FD_MPIO_COLLECTIVE, H5FD_MPIO_INDIVIDUAL_IO, "mpio");
    nerrs += vector_read_test_1(0, mpi_rank, mpi_size, H5FD_MPIO_COLLECTIVE, H5FD_MPIO_COLLECTIVE_IO, "mpio");

    nerrs +=
        vector_read_test_2(1, mpi_rank, mpi_size, H5FD_MPIO_INDEPENDENT, H5FD_MPIO_INDIVIDUAL_IO, "mpio");
    nerrs += vector_read_test_2(1, mpi_rank, mpi_size, H5FD_MPIO_COLLECTIVE, H5FD_MPIO_INDIVIDUAL_IO, "mpio");
    nerrs += vector_read_test_2(1, mpi_rank, mpi_size, H5FD_MPIO_COLLECTIVE, H5FD_MPIO_COLLECTIVE_IO, "mpio");

    nerrs +=
        vector_read_test_3(2, mpi_rank, mpi_size, H5FD_MPIO_INDEPENDENT, H5FD_MPIO_INDIVIDUAL_IO, "mpio");
    nerrs += vector_read_test_3(2, mpi_rank, mpi_size, H5FD_MPIO_COLLECTIVE, H5FD_MPIO_INDIVIDUAL_IO, "mpio");
    nerrs += vector_read_test_3(2, mpi_rank, mpi_size, H5FD_MPIO_COLLECTIVE, H5FD_MPIO_COLLECTIVE_IO, "mpio");

    nerrs +=
        vector_read_test_4(3, mpi_rank, mpi_size, H5FD_MPIO_INDEPENDENT, H5FD_MPIO_INDIVIDUAL_IO, "mpio");
    nerrs += vector_read_test_4(3, mpi_rank, mpi_size, H5FD_MPIO_COLLECTIVE, H5FD_MPIO_INDIVIDUAL_IO, "mpio");
    nerrs += vector_read_test_4(3, mpi_rank, mpi_size, H5FD_MPIO_COLLECTIVE, H5FD_MPIO_COLLECTIVE_IO, "mpio");

    nerrs +=
        vector_read_test_5(4, mpi_rank, mpi_size, H5FD_MPIO_INDEPENDENT, H5FD_MPIO_INDIVIDUAL_IO, "mpio");
    nerrs += vector_read_test_5(4, mpi_rank, mpi_size, H5FD_MPIO_COLLECTIVE, H5FD_MPIO_INDIVIDUAL_IO, "mpio");
    nerrs += vector_read_test_5(4, mpi_rank, mpi_size, H5FD_MPIO_COLLECTIVE, H5FD_MPIO_COLLECTIVE_IO, "mpio");

    nerrs +=
        vector_write_test_1(0, mpi_rank, mpi_size, H5FD_MPIO_INDEPENDENT, H5FD_MPIO_INDIVIDUAL_IO, "mpio");
    nerrs +=
        vector_write_test_1(0, mpi_rank, mpi_size, H5FD_MPIO_COLLECTIVE, H5FD_MPIO_INDIVIDUAL_IO, "mpio");
    nerrs +=
        vector_write_test_1(0, mpi_rank, mpi_size, H5FD_MPIO_COLLECTIVE, H5FD_MPIO_COLLECTIVE_IO, "mpio");

    nerrs +=
        vector_write_test_2(1, mpi_rank, mpi_size, H5FD_MPIO_INDEPENDENT, H5FD_MPIO_INDIVIDUAL_IO, "mpio");
    nerrs +=
        vector_write_test_2(1, mpi_rank, mpi_size, H5FD_MPIO_COLLECTIVE, H5FD_MPIO_INDIVIDUAL_IO, "mpio");
    nerrs +=
        vector_write_test_2(1, mpi_rank, mpi_size, H5FD_MPIO_COLLECTIVE, H5FD_MPIO_COLLECTIVE_IO, "mpio");

    nerrs +=
        vector_write_test_3(2, mpi_rank, mpi_size, H5FD_MPIO_INDEPENDENT, H5FD_MPIO_INDIVIDUAL_IO, "mpio");
    nerrs +=
        vector_write_test_3(2, mpi_rank, mpi_size, H5FD_MPIO_COLLECTIVE, H5FD_MPIO_INDIVIDUAL_IO, "mpio");
    nerrs +=
        vector_write_test_3(2, mpi_rank, mpi_size, H5FD_MPIO_COLLECTIVE, H5FD_MPIO_COLLECTIVE_IO, "mpio");

    nerrs +=
        vector_write_test_4(3, mpi_rank, mpi_size, H5FD_MPIO_INDEPENDENT, H5FD_MPIO_INDIVIDUAL_IO, "mpio");
    nerrs +=
        vector_write_test_4(3, mpi_rank, mpi_size, H5FD_MPIO_COLLECTIVE, H5FD_MPIO_INDIVIDUAL_IO, "mpio");
    nerrs +=
        vector_write_test_4(3, mpi_rank, mpi_size, H5FD_MPIO_COLLECTIVE, H5FD_MPIO_COLLECTIVE_IO, "mpio");

    nerrs +=
        vector_write_test_5(4, mpi_rank, mpi_size, H5FD_MPIO_INDEPENDENT, H5FD_MPIO_INDIVIDUAL_IO, "mpio");
    nerrs +=
        vector_write_test_5(4, mpi_rank, mpi_size, H5FD_MPIO_COLLECTIVE, H5FD_MPIO_INDIVIDUAL_IO, "mpio");
    nerrs +=
        vector_write_test_5(4, mpi_rank, mpi_size, H5FD_MPIO_COLLECTIVE, H5FD_MPIO_COLLECTIVE_IO, "mpio");

    nerrs +=
        vector_write_test_6(5, mpi_rank, mpi_size, H5FD_MPIO_INDEPENDENT, H5FD_MPIO_INDIVIDUAL_IO, "mpio");
    nerrs +=
        vector_write_test_6(5, mpi_rank, mpi_size, H5FD_MPIO_COLLECTIVE, H5FD_MPIO_INDIVIDUAL_IO, "mpio");
    nerrs +=
        vector_write_test_6(5, mpi_rank, mpi_size, H5FD_MPIO_COLLECTIVE, H5FD_MPIO_COLLECTIVE_IO, "mpio");

    nerrs +=
        vector_write_test_7(6, mpi_rank, mpi_size, H5FD_MPIO_INDEPENDENT, H5FD_MPIO_INDIVIDUAL_IO, "mpio");
    nerrs +=
        vector_write_test_7(6, mpi_rank, mpi_size, H5FD_MPIO_COLLECTIVE, H5FD_MPIO_INDIVIDUAL_IO, "mpio");
    nerrs +=
        vector_write_test_7(6, mpi_rank, mpi_size, H5FD_MPIO_COLLECTIVE, H5FD_MPIO_COLLECTIVE_IO, "mpio");

    MPI_Barrier(comm);

#ifdef H5_HAVE_SUBFILING_VFD
    if (mpi_rank == 0) {

        HDprintf("\n\n --- TESTING SUBFILING VFD --- \n\n");
    }

    nerrs += vector_read_test_1(7, mpi_rank, mpi_size, H5FD_MPIO_INDEPENDENT, H5FD_MPIO_INDIVIDUAL_IO,
                                H5FD_SUBFILING_NAME);
    nerrs += vector_read_test_1(7, mpi_rank, mpi_size, H5FD_MPIO_COLLECTIVE, H5FD_MPIO_INDIVIDUAL_IO,
                                H5FD_SUBFILING_NAME);
    nerrs += vector_read_test_1(7, mpi_rank, mpi_size, H5FD_MPIO_COLLECTIVE, H5FD_MPIO_COLLECTIVE_IO,
                                H5FD_SUBFILING_NAME);

    nerrs += vector_read_test_2(8, mpi_rank, mpi_size, H5FD_MPIO_INDEPENDENT, H5FD_MPIO_INDIVIDUAL_IO,
                                H5FD_SUBFILING_NAME);
    nerrs += vector_read_test_2(8, mpi_rank, mpi_size, H5FD_MPIO_COLLECTIVE, H5FD_MPIO_INDIVIDUAL_IO,
                                H5FD_SUBFILING_NAME);
    nerrs += vector_read_test_2(8, mpi_rank, mpi_size, H5FD_MPIO_COLLECTIVE, H5FD_MPIO_COLLECTIVE_IO,
                                H5FD_SUBFILING_NAME);

    nerrs += vector_read_test_3(9, mpi_rank, mpi_size, H5FD_MPIO_INDEPENDENT, H5FD_MPIO_INDIVIDUAL_IO,
                                H5FD_SUBFILING_NAME);
    nerrs += vector_read_test_3(9, mpi_rank, mpi_size, H5FD_MPIO_COLLECTIVE, H5FD_MPIO_INDIVIDUAL_IO,
                                H5FD_SUBFILING_NAME);
    nerrs += vector_read_test_3(9, mpi_rank, mpi_size, H5FD_MPIO_COLLECTIVE, H5FD_MPIO_COLLECTIVE_IO,
                                H5FD_SUBFILING_NAME);

    nerrs += vector_read_test_4(10, mpi_rank, mpi_size, H5FD_MPIO_INDEPENDENT, H5FD_MPIO_INDIVIDUAL_IO,
                                H5FD_SUBFILING_NAME);
    nerrs += vector_read_test_4(10, mpi_rank, mpi_size, H5FD_MPIO_COLLECTIVE, H5FD_MPIO_INDIVIDUAL_IO,
                                H5FD_SUBFILING_NAME);
    nerrs += vector_read_test_4(10, mpi_rank, mpi_size, H5FD_MPIO_COLLECTIVE, H5FD_MPIO_COLLECTIVE_IO,
                                H5FD_SUBFILING_NAME);

    nerrs += vector_read_test_5(11, mpi_rank, mpi_size, H5FD_MPIO_INDEPENDENT, H5FD_MPIO_INDIVIDUAL_IO,
                                H5FD_SUBFILING_NAME);
    nerrs += vector_read_test_5(11, mpi_rank, mpi_size, H5FD_MPIO_COLLECTIVE, H5FD_MPIO_INDIVIDUAL_IO,
                                H5FD_SUBFILING_NAME);
    nerrs += vector_read_test_5(11, mpi_rank, mpi_size, H5FD_MPIO_COLLECTIVE, H5FD_MPIO_COLLECTIVE_IO,
                                H5FD_SUBFILING_NAME);

    nerrs += vector_write_test_1(7, mpi_rank, mpi_size, H5FD_MPIO_INDEPENDENT, H5FD_MPIO_INDIVIDUAL_IO,
                                 H5FD_SUBFILING_NAME);
    nerrs += vector_write_test_1(7, mpi_rank, mpi_size, H5FD_MPIO_COLLECTIVE, H5FD_MPIO_INDIVIDUAL_IO,
                                 H5FD_SUBFILING_NAME);
    nerrs += vector_write_test_1(7, mpi_rank, mpi_size, H5FD_MPIO_COLLECTIVE, H5FD_MPIO_COLLECTIVE_IO,
                                 H5FD_SUBFILING_NAME);

    nerrs += vector_write_test_2(8, mpi_rank, mpi_size, H5FD_MPIO_INDEPENDENT, H5FD_MPIO_INDIVIDUAL_IO,
                                 H5FD_SUBFILING_NAME);
    nerrs += vector_write_test_2(8, mpi_rank, mpi_size, H5FD_MPIO_COLLECTIVE, H5FD_MPIO_INDIVIDUAL_IO,
                                 H5FD_SUBFILING_NAME);
    nerrs += vector_write_test_2(8, mpi_rank, mpi_size, H5FD_MPIO_COLLECTIVE, H5FD_MPIO_COLLECTIVE_IO,
                                 H5FD_SUBFILING_NAME);

    nerrs += vector_write_test_3(9, mpi_rank, mpi_size, H5FD_MPIO_INDEPENDENT, H5FD_MPIO_INDIVIDUAL_IO,
                                 H5FD_SUBFILING_NAME);
    nerrs += vector_write_test_3(9, mpi_rank, mpi_size, H5FD_MPIO_COLLECTIVE, H5FD_MPIO_INDIVIDUAL_IO,
                                 H5FD_SUBFILING_NAME);
    nerrs += vector_write_test_3(9, mpi_rank, mpi_size, H5FD_MPIO_COLLECTIVE, H5FD_MPIO_COLLECTIVE_IO,
                                 H5FD_SUBFILING_NAME);

    nerrs += vector_write_test_4(10, mpi_rank, mpi_size, H5FD_MPIO_INDEPENDENT, H5FD_MPIO_INDIVIDUAL_IO,
                                 H5FD_SUBFILING_NAME);
    nerrs += vector_write_test_4(10, mpi_rank, mpi_size, H5FD_MPIO_COLLECTIVE, H5FD_MPIO_INDIVIDUAL_IO,
                                 H5FD_SUBFILING_NAME);
    nerrs += vector_write_test_4(10, mpi_rank, mpi_size, H5FD_MPIO_COLLECTIVE, H5FD_MPIO_COLLECTIVE_IO,
                                 H5FD_SUBFILING_NAME);

    nerrs += vector_write_test_5(11, mpi_rank, mpi_size, H5FD_MPIO_INDEPENDENT, H5FD_MPIO_INDIVIDUAL_IO,
                                 H5FD_SUBFILING_NAME);
    nerrs += vector_write_test_5(11, mpi_rank, mpi_size, H5FD_MPIO_COLLECTIVE, H5FD_MPIO_INDIVIDUAL_IO,
                                 H5FD_SUBFILING_NAME);
    nerrs += vector_write_test_5(11, mpi_rank, mpi_size, H5FD_MPIO_COLLECTIVE, H5FD_MPIO_COLLECTIVE_IO,
                                 H5FD_SUBFILING_NAME);

    nerrs += vector_write_test_6(12, mpi_rank, mpi_size, H5FD_MPIO_INDEPENDENT, H5FD_MPIO_INDIVIDUAL_IO,
                                 H5FD_SUBFILING_NAME);
    nerrs += vector_write_test_6(12, mpi_rank, mpi_size, H5FD_MPIO_COLLECTIVE, H5FD_MPIO_INDIVIDUAL_IO,
                                 H5FD_SUBFILING_NAME);
    nerrs += vector_write_test_6(12, mpi_rank, mpi_size, H5FD_MPIO_COLLECTIVE, H5FD_MPIO_COLLECTIVE_IO,
                                 H5FD_SUBFILING_NAME);

    nerrs += vector_write_test_7(13, mpi_rank, mpi_size, H5FD_MPIO_INDEPENDENT, H5FD_MPIO_INDIVIDUAL_IO,
                                 H5FD_SUBFILING_NAME);
    nerrs += vector_write_test_7(13, mpi_rank, mpi_size, H5FD_MPIO_COLLECTIVE, H5FD_MPIO_INDIVIDUAL_IO,
                                 H5FD_SUBFILING_NAME);
    nerrs += vector_write_test_7(13, mpi_rank, mpi_size, H5FD_MPIO_COLLECTIVE, H5FD_MPIO_COLLECTIVE_IO,
                                 H5FD_SUBFILING_NAME);
#endif

finish:
    /* make sure all processes are finished before final report, cleanup
     * and exit.
     */
    MPI_Barrier(comm);

    if (mpi_rank == 0) { /* only process 0 reports */
        HDprintf("===================================\n");
        if (nerrs > 0)
            HDprintf("***vfd tests detected %d failures***\n", nerrs);
        else
            HDprintf("vfd tests finished with no failures\n");
        HDprintf("===================================\n");
    }

    /* discard the file image buffers */
    free_file_images();

    /* close HDF5 library */
    H5close();

    /* MPI_Finalize must be called AFTER H5close which may use MPI calls */
    MPI_Finalize();

    /* cannot just return (nerrs) because exit code is limited to 1byte */
    return (nerrs > 0);

} /* main() */<|MERGE_RESOLUTION|>--- conflicted
+++ resolved
@@ -4301,13 +4301,11 @@
 int
 main(int argc, char **argv)
 {
-<<<<<<< HEAD
-    unsigned nerrs    = 0;
+    unsigned nerrs = 0;
+#ifdef H5_HAVE_SUBFILING_VFD
     int      required = MPI_THREAD_MULTIPLE;
     int      provided = 0;
-=======
-    unsigned nerrs = 0;
->>>>>>> a124f02f
+#endif
     int      mpi_size;
     int      mpi_rank;
 
