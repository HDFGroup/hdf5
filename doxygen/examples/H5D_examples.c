/* -*- c-file-style: "stroustrup" -*- */

#include "hdf5.h"

#include <stdio.h>
#include <stdlib.h>

int
main(void)
{
    int ret_val = EXIT_SUCCESS;

    //! <!-- [create] -->
    {
        __label__ fail_lcpl, fail_dset, fail_file;
        hid_t file, lcpl, fspace, dset;

        unsigned mode        = H5F_ACC_TRUNC;
        char     file_name[] = "d1.h5";
        // link names can be arbitrary Unicode strings
        char dset_name[] = "σύνολο/δεδομένων";

        if ((file = H5Fcreate(file_name, mode, H5P_DEFAULT, H5P_DEFAULT)) == H5I_INVALID_HID) {
            ret_val = EXIT_FAILURE;
            goto fail_file;
        }
        if ((lcpl = H5Pcreate(H5P_LINK_CREATE)) == H5I_INVALID_HID) {
            ret_val = EXIT_FAILURE;
            goto fail_lcpl;
        }
        // use UTF-8 encoding for link names
        if (H5Pset_char_encoding(lcpl, H5T_CSET_UTF8) < 0) {
            ret_val = EXIT_FAILURE;
            goto fail_fspace;
        }
        // create intermediate groups as needed
        if (H5Pset_create_intermediate_group(lcpl, 1) < 0) {
            ret_val = EXIT_FAILURE;
            goto fail_fspace;
        }
        // create a 1D dataspace
        if ((fspace = H5Screate_simple(1, (hsize_t[]){10}, NULL)) == H5I_INVALID_HID) {
            ret_val = EXIT_FAILURE;
            goto fail_fspace;
        }
        // create a 32-bit integer dataset
        if ((dset = H5Dcreate2(file, dset_name, H5T_STD_I32LE, fspace, lcpl, H5P_DEFAULT, H5P_DEFAULT)) ==
            H5I_INVALID_HID) {
            ret_val = EXIT_FAILURE;
            goto fail_dset;
        }

        H5Dclose(dset);
fail_dset:
        H5Sclose(fspace);
fail_fspace:
        H5Pclose(lcpl);
fail_lcpl:
        H5Fclose(file);
fail_file:;
    }
    //! <!-- [create] -->

    //! <!-- [read] -->
    {
        __label__ fail_dset, fail_file;
        hid_t file, dset;

        unsigned mode        = H5F_ACC_RDONLY;
        char     file_name[] = "d1.h5";
        // assume a priori knowledge of dataset name and size
<<<<<<< HEAD
        char dset_name[]     = "σύνολο/δεδομένων";
=======
        char dset_name[] = "σύνολο/δεδομένων";
>>>>>>> cbd87a8f
        int  elts[10];

        if ((file = H5Fopen(file_name, mode, H5P_DEFAULT)) == H5I_INVALID_HID) {
            ret_val = EXIT_FAILURE;
            goto fail_file;
        }
        if ((dset = H5Dopen2(file, dset_name, H5P_DEFAULT)) == H5I_INVALID_HID) {
            ret_val = EXIT_FAILURE;
            goto fail_dset;
        }
        // read all dataset elements
        if (H5Dread(dset, H5T_NATIVE_INT, H5S_ALL, H5S_ALL, H5P_DEFAULT, elts) < 0)
            ret_val = EXIT_FAILURE;

        // do something w/ the dataset elements

        H5Dclose(dset);
fail_dset:
        H5Fclose(file);
fail_file:;
    }
    //! <!-- [read] -->

    //! <!-- [update] -->
    {
        __label__ fail_update, fail_fspace, fail_dset, fail_file;
        hid_t file, dset, fspace;

        unsigned mode           = H5F_ACC_RDWR;
        char     file_name[]    = "d1.h5";
        char     dset_name[]    = "σύνολο/δεδομένων";
        int      new_elts[6][2] = {{-1, 1}, {-2, 2}, {-3, 3}, {-4, 4}, {-5, 5}, {-6, 6}};

        if ((file = H5Fopen(file_name, mode, H5P_DEFAULT)) == H5I_INVALID_HID) {
            ret_val = EXIT_FAILURE;
            goto fail_file;
        }
        if ((dset = H5Dopen2(file, dset_name, H5P_DEFAULT)) == H5I_INVALID_HID) {
            ret_val = EXIT_FAILURE;
            goto fail_dset;
        }
        // get the dataset's dataspace
        if ((fspace = H5Dget_space(dset)) == H5I_INVALID_HID) {
            ret_val = EXIT_FAILURE;
            goto fail_fspace;
        }
        // select the first 5 elements in odd positions
        if (H5Sselect_hyperslab(fspace, H5S_SELECT_SET, (hsize_t[]){1}, (hsize_t[]){2}, (hsize_t[]){5},
                                NULL) < 0) {
            ret_val = EXIT_FAILURE;
            goto fail_update;
        }

        // (implicitly) select and write the first 5 elements of the second column of NEW_ELTS
        if (H5Dwrite(dset, H5T_NATIVE_INT, H5S_ALL, fspace, H5P_DEFAULT, new_elts) < 0)
            ret_val = EXIT_FAILURE;

fail_update:
        H5Sclose(fspace);
fail_fspace:
        H5Dclose(dset);
fail_dset:
        H5Fclose(file);
fail_file:;
    }
    //! <!-- [update] -->

    //! <!-- [delete] -->
    {
        __label__ fail_delete, fail_file;
        hid_t file;

        unsigned mode         = H5F_ACC_RDWR;
        char     file_name[]  = "d1.h5";
        char     group_name[] = "σύνολο";
        char     dset_name[]  = "σύνολο/δεδομένων";

        if ((file = H5Fopen(file_name, mode, H5P_DEFAULT)) == H5I_INVALID_HID) {
            ret_val = EXIT_FAILURE;
            goto fail_file;
        }
        // delete (unlink) the dataset
        if (H5Ldelete(file, dset_name, H5P_DEFAULT) < 0) {
            ret_val = EXIT_FAILURE;
            goto fail_delete;
        }
        // the previous call deletes (unlinks) only the dataset
        if (H5Ldelete(file, group_name, H5P_DEFAULT) < 0) {
            ret_val = EXIT_FAILURE;
            goto fail_delete;
        }

fail_delete:
        H5Fclose(file);
fail_file:;
    }

    //! <!-- [delete] -->

    return ret_val;
}<|MERGE_RESOLUTION|>--- conflicted
+++ resolved
@@ -69,11 +69,7 @@
         unsigned mode        = H5F_ACC_RDONLY;
         char     file_name[] = "d1.h5";
         // assume a priori knowledge of dataset name and size
-<<<<<<< HEAD
-        char dset_name[]     = "σύνολο/δεδομένων";
-=======
         char dset_name[] = "σύνολο/δεδομένων";
->>>>>>> cbd87a8f
         int  elts[10];
 
         if ((file = H5Fopen(file_name, mode, H5P_DEFAULT)) == H5I_INVALID_HID) {
