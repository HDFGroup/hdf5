/** \page About About

\section about_history History

The implementation of this documentation set is based on the fantastic work of the
<a href="https://eigen.tuxfamily.org/index.php?title=Main_Page">Eigen project</a>.
Please refer to their <a href="https://gitlab.com/libeigen/eigen">GitLab repository</a>
and the online version of their
<a href="http://eigen.tuxfamily.org/dox/">Doxygen-based documentation</a>.
Not only does Eigen set a standard as a piece of software, but also as an example
of <em>documentation done right</em>.

\section about_documentation Documentation about Documentation

In this section, we describe common documentation maintenance tasks.

\subsection plain_html Including Plain HTML Pages

The most common use case for this is the inclusion of older documentation.
New documentation should, whenever possible, be created using Doxygen markdown!

Use Doxygen's <a href="https://www.doxygen.nl/manual/commands.html#cmdhtmlinclude"><code>htmlinclude</code></a>
special command to include existing plain HTML pages.

An example from this documentation set can be seen
<a href="https://github.com/HDFGroup/hdf5/blob/develop/doxygen/dox/FileFormatSpec.dox">here</a>.

\subsection new_rm_entry Creating a New Reference Manual Entry

Please refer to the \ref RMT for guidance on how to create a new reference manual entry.

\subsubsection new_example Adding and Referencing API Examples

For each HDF5 module, such as \Code{H5F}, there is an examples source file called
\Code{H5*_examples.c}. For example, the \Code{H5F} API examples are located in
<a href="https://github.com/HDFGroup/hdf5/blob/develop/doxygen/examples/H5F_examples.c">
<code>H5F_examples.c</code></a>. Examples are code blocks marked as Doxygen
<a href="https://www.doxygen.nl/manual/commands.html#cmdsnippet">snippets</a>.
For example, the source code for the H5Fcreate() API sample is located between
the
\verbatim
//! <!-- [create] -->
...
//! <!-- [create] -->
\endverbatim
comments in
<a href="https://github.com/HDFGroup/hdf5/blob/develop/doxygen/examples/H5F_examples.c">
<code>H5F_examples.c</code></a>.

Add a new API example by adding a new code block enclosed between matching
snippet tags. The name of the tag is usually the function name stripped of
the module prefix.

The inclusion of such a block of code can then be triggered via Doxygen's
<a href="https://www.doxygen.nl/manual/commands.html#cmdsnippet"><code>snippet</code></a>
special command. For example, the following markup
\verbatim
* \snippet H5F_examples.c create
\endverbatim
yields
\snippet H5F_examples.c create

\subsubsection api_macro Adding an API Macro

API macros are handled by the <code>api_vers_2, api_vers_3, api_vers_4</code>
custom commands. The numbers indicate the number of potential API function
mappings. For example, H5Acreate() has two potential mappings, H5Acreate1() and
H5Acreate2(). To trigger the creation of a reference manual entry for H5Acreate()
use the following markup:
\verbatim
\api_vers_2{H5Acreate,H5Acreate1,H5Acreate2}
\endverbatim
This yields:

\api_vers_2{H5Acreate,H5Acreate1,H5Acreate2}

\subsection custom_commands Creating Custom Commands

See Doxygen's <a href="https://www.doxygen.nl/manual/custcmd.html">Custom Commands documentation</a>
as a general reference.

All custom commands for this project are located in the
<a href="https://github.com/HDFGroup/hdf5/blob/develop/doxygen/aliases"><tt>aliases</tt></a>
file in the <a href="https://github.com/HDFGroup/hdf5/tree/develop/doxygen"><tt>doxygen</tt></a>
subdirectory of the <a href="https://github.com/HDFGroup/hdf5">main HDF5 repo</a>.

The custom commands are grouped in sections. Find a suitable section for your command or
ask for help if unsure!

\subsection new_rfc Adding a New RFC or Referencing an Existing RFC

For ease of reference, we define custom commands for each RFC in the <tt>RFCs</tt> section
of the
<a href="https://github.com/HDFGroup/hdf5/blob/develop/doxygen/aliases"><tt>aliases</tt></a>
file. For example the custom command \Code{ref_rfc20141210} can be used to insert a
reference to "RFC: Virtual Object Layer". In other words, the markup
\verbatim
\ref_rfc20141210
\endverbatim
yields a clickable link:

\ref_rfc20141210

To add a new RFC, add a custom command for the RFC to the
<a href="https://github.com/HDFGroup/hdf5/blob/develop/doxygen/aliases"><tt>aliases</tt></a>
file. The naming convention for the custom command is \Code{ref_rfcYYYYMMDD},
where \Code{YYYYMMDD} is the ID of the RFC. The URL is composed of the prefix
\verbatim
https://docs.hdfgroup.org/hdf5/rfc/
\endverbatim
and the name of your RFC file, typically, a PDF file, i.e., the full URL would
be
\verbatim
https://docs.hdfgroup.org/hdf5/rfc/my_great_rfc_name.pdf
\endverbatim

\subsection hosting How Do Updates and Changes Get Published?

Currently, the files underlying this documentation website are stored in an
bucket on AWS S3. The top-level bucket is <pre>s3://docs.hdfgroup.org/hdf5/</pre>
There are folders for the <tt>development</tt> branch and all supported release
version.

Talk to your friendly IT-team if you need write access, or you need someone to
push an updated version for you!
<<<<<<< HEAD

\todo Make the publication a GitHub action!
=======
>>>>>>> 2127e4f3

*/<|MERGE_RESOLUTION|>--- conflicted
+++ resolved
@@ -123,10 +123,5 @@
 
 Talk to your friendly IT-team if you need write access, or you need someone to
 push an updated version for you!
-<<<<<<< HEAD
-
-\todo Make the publication a GitHub action!
-=======
->>>>>>> 2127e4f3
 
 */