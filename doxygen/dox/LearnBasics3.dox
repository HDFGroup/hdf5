/** @page LBPropsList Property Lists Basics
Navigate back: \ref index "Main" / \ref GettingStarted / \ref LearnBasics
<hr>

\section secLBPList What is a Property (or Property List)?
In HDF5, a property or property list is a characteristic or feature associated with an HDF5 object.
There are default properties which handle the most common needs. These default properties are
specified by passing in #H5P_DEFAULT for the Property List parameter of a function. Default properties
can be modified by use of the \ref H5P interface and function parameters.

The \ref H5P API allows a user to take advantage of the more powerful features in HDF5. It typically
supports unusual cases when creating or accessing HDF5 objects. There is a programming model for
working with Property Lists in HDF5 (see below).

For examples of modifying a property list, see these tutorial topics:
\li \see \ref LBDsetLayout
\li \see \ref LBExtDset
\li \see \ref LBComDset

There are many Property Lists associated with creating and accessing objects in HDF5. See the
\ref H5P Interface documentation in the HDF5 \ref RM for a list of the different
properties associated with HDF5 interfaces.

In summary:
\li Properties are features of HDF5 objects, that can be changed by use of the Property List API and function parameters.
\li Property lists provide a mechanism for adding functionality to HDF5 calls without increasing the number of arguments used for a given call.
\li The Property List API supports unusual cases when creating and accessing HDF5 objects.

\section secLBPListProg Programming Model
Default properties are specified by simply passing in #H5P_DEFAULT (C) / H5P_DEFAULT_F (F90) for
the property list parameter in those functions for which properties can be changed.

The programming model for changing a property list is as follows:
\li Create a copy or "instance" of the desired pre-defined property type, using the #H5Pcreate call. This
will return a property list identifier. Please see the \ref RM entry for #H5Pcreate, for a comprehensive
list of the property types.
\li With the property list identifier, modify the property, using the \ref H5P APIs.
\li Modify the object feature, by passing the property list identifier into the corresponding HDF5 object function.
\li Close the property list when done, using #H5Pclose.

<hr>
Previous Chapter \ref LBDatatypes - Next Chapter \ref LBDsetLayout

Navigate back: \ref index "Main" / \ref GettingStarted / \ref LearnBasics

@page LBDsetLayout Dataset Storage Layout
Navigate back: \ref index "Main" / \ref GettingStarted / \ref LearnBasics
<hr>

\section secLBDsetLayoutDesc Description of a Dataset

\section secLBDsetLayout Dataset Storage Layout
The storage information, or storage layout, defines how the raw data values in the dataset are
physically stored on disk. There are three ways that a dataset can be stored:
\li contiguous
\li chunked
\li compact

See the #H5Pset_layout/#H5Pget_layout APIs for details.

\subsection subsecLBDsetLayoutCont Contiguous
If the storage layout is contiguous, then the raw data values will be stored physically adjacent
to each other in the HDF5 file (in one contiguous block). This is the default layout for a dataset.
In other words, if you do not explicitly change the storage layout for the dataset, then it will
be stored contiguously.
<table>
<tr>
<td>
\image html tutr-locons.png
</td>
</tr>
</table>

\subsection subsecLBDsetLayoutChunk Chunked
With a chunked storage layout the data is stored in equal-sized blocks or chunks of
a pre-defined size. The HDF5 library always writes and reads the entire chunk:
<table>
<tr>
<td>
\image html tutr-lochk.png
</td>
</tr>
</table>

Each chunk is stored as a separate contiguous block in the HDF5 file. There is a chunk index
which keeps track of the chunks associated with a dataset:
<table>
<tr>
<td>
\image html tutr-lochks.png
</td>
</tr>
</table>


\subsubsection susubsecLBDsetLayoutChunkWhy Why Chunking ?
Chunking is required for enabling compression and other filters, as well as for creating extendible
or unlimited dimension datasets.

It is also commonly used when subsetting very large datasets. Using the chunking layout can
greatly improve performance when subsetting large datasets, because only the chunks required
will need to be accessed. However, it is easy to use chunking without considering the consequences
of the chunk size, which can lead to strikingly poor performance.

Note that a chunk always has the same rank as the dataset and the chunk's dimensions do not need
to be factors of the dataset dimensions.

Writing or reading a chunked dataset is transparent to the application. You would use the same
set of operations that you would use for a contiguous dataset. For example:
\code
   H5Dopen (...);
   H5Sselect_hyperslab (...);
   H5Dread (...);
\endcode

\subsubsection susubsecLBDsetLayoutChunkProb Problems Using Chunking
Issues that can cause performance problems with chunking include:
\li Chunks are too small.
If a very small chunk size is specified for a dataset it can cause the dataset to be excessively
large and it can result in degraded performance when accessing the dataset. The smaller the chunk
size the more chunks that HDF5 has to keep track of, and the more time it will take to search for a chunk.
\li Chunks are too large.
An entire chunk has to be read and uncompressed before performing an operation. There can be a
performance penalty for reading a small subset, if the chunk size is substantially larger than
the subset. Also, a dataset may be larger than expected if there are chunks that only contain a
small amount of data.
\li A chunk does not fit in the Chunk Cache.
Every chunked dataset has a chunk cache associated with it that has a default size of 1 MB. The
purpose of the chunk cache is to improve performance by keeping chunks that are accessed frequently
in memory so that they do not have to be accessed from disk. If a chunk is too large to fit in the
chunk cache, it can significantly degrade performance. However, the size of the chunk cache can be
increased by calling #H5Pset_chunk_cache.

It is a good idea to:
\li Avoid very small chunk sizes, and be aware of the 1 MB chunk cache size default.
\li Test the data with different chunk sizes to determine the optimal chunk size to use.
\li Consider the chunk size in terms of the most common access patterns that will be used once the dataset has been created.

\subsection subsecLBDsetLayoutCom Compact
A compact dataset is one in which the raw data is stored in the object header of the dataset.
This layout is for very small datasets that can easily fit in the object header.

The compact layout can improve storage and access performance for files that have many very tiny
datasets. With one I/O access both the header and data values can be read. The compact layout reduces
the size of a file, as the data is stored with the header which will always be allocated for a dataset.
However, the object header is 64 KB in size, so this layout can only be used for very small datasets.

\section secLBDsetLayoutProg Programming Model to Modify the Storage Layout
To modify the storage layout, the following steps must be done:
\li Create a Dataset Creation Property list. (See #H5Pcreate)
\li Modify the property list.
To use chunked storage layout, call: #H5Pset_chunk
To use the compact storage layout, call: #H5Pset_layout
\li Create a dataset with the modified property list. (See #H5Dcreate)
\li Close the property list. (See #H5Pclose)
For example code, see the \ref HDF5Examples page.
Specifically look at the \ref ExAPI.
There are examples for different languages.

The C example to create a chunked dataset is:
<a href="https://\SRCURL/HDF5Examples/C/H5D/h5ex_d_chunk.c">h5ex_d_chunk.c</a>
The C example to create a compact dataset is:
<a href="https://\SRCURL/HDF5Examples/C/H5D/h5ex_d_compact.c">h5ex_d_compact.c</a>

\section secLBDsetLayoutChange Changing the Layout after Dataset Creation
The dataset layout is a Dataset Creation Property List. This means that once the dataset has been
created the dataset layout cannot be changed. The h5repack utility can be used to write a file
to a new with a new layout.

\section secLBDsetLayoutSource Sources of Information
<a href="https://\DOCURL/chunking_in_hdf5.html">Chunking in HDF5</a>
(See the documentation on <a href="https://\DOCURL/advanced_topics_list.html">Advanced Topics in HDF5</a>)
\see \ref sec_plist in the HDF5 \ref UG.

<hr>
Previous Chapter \ref LBPropsList - Next Chapter \ref LBExtDset

Navigate back: \ref index "Main" / \ref GettingStarted / \ref LearnBasics


@page LBExtDset Extendible Datasets
Navigate back: \ref index "Main" / \ref GettingStarted / \ref LearnBasics
<hr>

\section secLBExtDsetCreate Creating an Extendible Dataset
An extendible dataset is one whose dimensions can grow. HDF5 allows you to define a dataset to have
certain initial dimensions, then to later increase the size of any of the initial dimensions.

HDF5 requires you to use chunking to define extendible datasets. This makes it possible to extend
datasets efficiently without having to excessively reorganize storage. (To use chunking efficiently,
be sure to see the advanced topic, <a href="https://\DOCURL/chunking_in_hdf5.html">Chunking in HDF5</a>.)

The following operations are required in order to extend a dataset:
\li Declare the dataspace of the dataset to have unlimited dimensions for all dimensions that might eventually be extended.
\li Set dataset creation properties to enable chunking.
\li Create the dataset.
\li Extend the size of the dataset.

\section secLBExtDsetProg Programming Example

\subsection subsecLBExtDsetProgDesc Description
See \ref LBExamples for the examples used in the \ref LearnBasics tutorial.

The example shows how to create a 3 x 3 extendible dataset, write to that dataset, extend the dataset
to 10x3, and write to the dataset again.

For details on compiling an HDF5 application:
[ \ref LBCompiling ]

\subsection subsecLBExtDsetProgRem Remarks
\li An unlimited dimension dataspace is specified with the #H5Screate_simple call, by passing in
#H5S_UNLIMITED as an element of the maxdims array.
\li The #H5Pcreate call creates a new property as an instance of a property list class. For creating
an extendible array dataset, pass in #H5P_DATASET_CREATE for the property list class.
\li The #H5Pset_chunk call modifies a Dataset Creation Property List instance to store a chunked
layout dataset and sets the size of the chunks used.
\li To extend an unlimited dimension dataset use the #H5Dset_extent call. Please be aware that
after this call, the dataset's dataspace must be refreshed with #H5Dget_space before more data can be accessed.
\li The #H5Pget_chunk call retrieves the size of chunks for the raw data of a chunked layout dataset.
\li Once there is no longer a need for a Property List instance, it should be closed with the #H5Pclose call.

<hr>
Previous Chapter \ref LBDsetLayout - Next Chapter \ref LBComDset

Navigate back: \ref index "Main" / \ref GettingStarted / \ref LearnBasics

@page LBComDset Compressed Datasets
Navigate back: \ref index "Main" / \ref GettingStarted / \ref LearnBasics
<hr>

\section secLBComDsetCreate Creating a Compressed Dataset
HDF5 requires you to use chunking to create a compressed dataset. (To use chunking efficiently,
be sure to see the advanced topic, <a href="https://\DOCURL/chunking_in_hdf5.html">Chunking in HDF5</a>.)

The following operations are required in order to create a compressed dataset:
\li Create a dataset creation property list.
\li Modify the dataset creation property list instance to enable chunking and to enable compression.
\li Create the dataset.
\li Close the dataset creation property list and dataset.

For more information on compression, see the FAQ question on <a href="https://\DOCURL/Using+Compression+in+HDF5">Using Compression in HDF5</a>.

\section secLBComDsetProg Programming Example

\subsection subsecLBComDsetProgDesc Description
See \ref LBExamples for the examples used in the \ref LearnBasics tutorial.

The example creates a chunked and ZLIB compressed dataset. It also includes comments for what needs
to be done to create an SZIP compressed dataset. The example then reopens the dataset, prints the
filter information, and reads the dataset.

For details on compiling an HDF5 application:
[ \ref LBCompiling ]

\subsection subsecLBComDsetProgRem Remarks
\li The #H5Pset_chunk call modifies a Dataset Creation Property List instance to store a chunked layout
dataset and sets the size of the chunks used.
\li The #H5Pset_deflate call modifies the Dataset Creation Property List instance to use ZLIB or DEFLATE
compression. The #H5Pset_szip call modifies it to use SZIP compression. There are different compression
parameters required for each compression method.
\li SZIP compression can only be used with atomic datatypes that are integer, float, or char. It cannot be
applied to compound, array, variable-length, enumerations, or other user-defined datatypes. The call
to #H5Dcreate will fail if attempting to create an SZIP compressed dataset with a non-allowed datatype.
The conflict can only be detected when the property list is used.

<hr>
Previous Chapter \ref LBExtDset - Next Chapter \ref LBContents

Navigate back: \ref index "Main" / \ref GettingStarted / \ref LearnBasics

@page LBContents Discovering the Contents of an HDF5 File
Navigate back: \ref index "Main" / \ref GettingStarted / \ref LearnBasics
<hr>

\section secLBContents Discovering what is in an HDF5 file
HDFView and h5dump are standalone tools which cannot be called within an application, and using
#H5Dopen and #H5Dread require that you know the name of the HDF5 dataset. How would an application
that has no prior knowledge of an HDF5 file be able to determine or discover the contents of it,
much like HDFView and h5dump?

The answer is that there are ways to discover the contents of an HDF5 file, by using the
\ref H5G, \ref H5L and \ref H5O APIs:
\li The \ref H5G interface (covered earlier) consists of routines for working with groups. A group is
a structure that can be used to organize zero or more HDF5 objects, not unlike a Unix directory.
\li The \ref H5L interface consists of link routines. A link is a path between groups. The \ref H5L interface
allows objects to be accessed by use of these links.
\li The \ref H5O interface consists of routines for working with objects. Datasets, groups, and committed
datatypes are all objects in HDF5.

Interface routines that simplify the process:
\li #H5Literate traverses the links in a specified group, in the order of the specified index, using a
user-defined callback routine. (A callback function is one that will be called when a certain condition
is met, at a certain point in the future.)
\li #H5Ovisit / #H5Lvisit recursively visit all objects/links accessible from a specified object/group.


\section secLBContentsProg Programming Example

\subsection subsecLBContentsProgUsing Using H5Literate, H5Lvisit and H5Ovisit
For example code, see the \ref HDF5Examples page.
Specifically look at the \ref ExAPI.
There are examples for different languages, where examples of using #H5Literate and #H5Ovisit/#H5Lvisit are included.

The h5ex_g_traverse example traverses a file using H5Literate:
\li C: <a href="https://\SRCURL/HDF5Examples/C/H5G/h5ex_g_traverse.c">h5ex_g_traverse.c</a>
\li F90: <a href="https://\SRCURL/HDF5Examples/FORTRAN/H5G/h5ex_g_traverse.F90">h5ex_g_traverse_F03.f90</a>

The h5ex_g_visit example traverses a file using H5Ovisit and H5Lvisit:
\li C: <a href="https://\SRCURL/HDF5Examples/C/H5G/h5ex_g_visit.c">h5ex_g_visit.c</a>
\li F90:  <a href="https://\SRCURL/HDF5Examples/FORTRAN/H5G/h5ex_g_visit.F90">h5ex_g_visit_F03.f90</a>

<hr>
Previous Chapter \ref LBComDset - Next Chapter \ref LBQuiz

Navigate back: \ref index "Main" / \ref GettingStarted / \ref LearnBasics

@page LBQuiz Learning the basics QUIZ
Navigate back: \ref index "Main" / \ref GettingStarted / \ref LearnBasics
<hr>

\ref LBFileOrg
<ol>
<li>Name and describe the two primary objects that can be stored in an HDF5 file.
</li>
<li>What is an attribute?
</li>
<li>Give the path name for an object called <code style="background-color:whitesmoke;">harry</code> that is a member of a group called <code style="background-color:whitesmoke;">dick</code>, which, in turn, is a member of the root group.
</li>
</ol>

\ref LBAPI
<ol>
<li>Describe the purpose of each of the following HDF5 APIs:
\code
       H5A, H5D, H5E, H5F, H5G, H5T, H5Z 
\endcode
</li>
</ol>

\ref LBFileCreate
<ol>
<li>What two HDF5 routines must be called to create an HDF5 file?
</li>
<li>What include file must be included in any file that uses the HDF5 library?
</li>
<li>An HDF5 file is never completely empty because as soon as it is created, it automatically contains a certain primary object. What is that object?
</li>
</ol>

\ref LBDsetCreate
<ol>
<li>Name and describe two major datatype categories.
</li>
<li>List the HDF5 atomic datatypes. Give an example of a predefined datatype. How would you create a string dataset?
</li>
<li>What does the dataspace describe? What are the major characteristics of the simple dataspace?
</li>
<li>What information needs to be passed to the #H5Dcreate function, i.e., what information is needed to describe a dataset at creation time?
</li>
</ol>


\ref LBDsetRW
<ol>
<li>What are six pieces of information which need to be specified for reading and writing a dataset?
</li>
<li>Why are both the memory dataspace and file dataspace needed for read/write operations, while only the memory datatype is required?
</li>
<li>In Figure 6.1, what does this line mean?
\code
DATASPACE { SIMPLE (4 , 6 ) / ( 4 , 6 ) }
\endcode
</li>
</ol>


\ref LBAttrCreate
<ol>
<li>What is an attribute?
</li>
<li>Can partial I/O operations be performed on attributes?
</li>
</ol>


\ref LBGrpCreate
<ol>
<li>What are the two primary objects that can be included in a group?
</li>
</ol>


\ref LBGrpCreateNames
<ol>
<li>Group names can be specified in two ways. What are these two types of group names?
</li>
<li>You have a dataset named <code style="background-color:whitesmoke;">moo</code> in the group <code style="background-color:whitesmoke;">boo</code>, which is in the group <code style="background-color:whitesmoke;">foo</code>, which, in turn,
is in the <code style="background-color:whitesmoke;">root</code> group. How would you specify an absolute name to access this dataset?
</li>
</ol>


\ref LBGrpDset
<ol>
<li>Describe a way to access the dataset moo described in the previous section
(question 2) using a relative name. Describe a way to access the same dataset using an absolute name.
</li>
</ol>

<hr>
Previous Chapter \ref LBContents - Next Chapter \ref LBQuizAnswers

Navigate back: \ref index "Main" / \ref GettingStarted / \ref LearnBasics

@page LBQuizAnswers Learning the basics QUIZ with Answers
Navigate back: \ref index "Main" / \ref GettingStarted / \ref LearnBasics
<hr>

\ref LBFileOrg
<ol>
<li>Name and describe the two primary objects that can be stored in an HDF5 file.
<table>
<tr>
<th><strong>Answer</strong>
</th>
<td>Group: A grouping structure containing zero or more HDF5 objects, together with supporting metadata.<br />
Dataset: A multidimensional array of data elements, together with supporting metadata.
</td>
</tr>
</table>
</li>
<li>What is an attribute?
<table>
<tr>
<th><strong>Answer</strong>
</th>
<td>An HDF5 attribute is a user-defined HDF5 structure that provides extra information about an HDF5 object.
</td>
</tr>
</table>
</li>
<li>Give the path name for an object called <code style="background-color:whitesmoke;">harry</code> that is a member of a group called <code style="background-color:whitesmoke;">dick</code>, which, in turn, is a member of the root group.
<table>
<tr>
<th><strong>Answer</strong>
</th>
<td>/dick/harry
</td>
</tr>
</table>
</li>
</ol>

\ref LBAPI
<ol>
<li>Describe the purpose of each of the following HDF5 APIs:
\code
       H5A, H5D, H5E, H5F, H5G, H5T, H5Z 
\endcode
<table>
<tr>
<th><strong>Answer</strong>
</th>
<td>H5A: Attribute access and manipulation routines
<br />
H5D: Dataset access and manipulation routines
<br />
H5E: Error handling routines H5F: File access routines
<br />
H5G: Routines for creating and operating on groups
<br />
H5T: Routines for creating and manipulating the datatypes of dataset elements
<br />
H5Z: Data compression routines
</td>
</tr>
</table>
</li>
</ol>

\ref LBFileCreate
<ol>
<li>What two HDF5 routines must be called to create an HDF5 file?
<table>
<tr>
<th><strong>Answer</strong>
</th>
<td>#H5Fcreate and #H5Fclose.
</td>
</tr>
</table>
</li>
<li>What include file must be included in any file that uses the HDF5 library?
<table>
<tr>
<th><strong>Answer</strong>
</th>
<td>hdf5.h must be included because it contains definitions and declarations used by the library.
</td>
</tr>
</table>
</li>
<li>An HDF5 file is never completely empty because as soon as it is created, it automatically contains a certain primary object. What is that object?
<table>
<tr>
<th><strong>Answer</strong>
</th>
<td>The root group.
</td>
</tr>
</table>
</li>
</ol>

\ref LBDsetCreate
<ol>
<li>Name and describe two major datatype categories.
<table>
<tr>
<th><strong>Answer</strong>
</th>
<td>Atomic datatype: An atomic datatype cannot be decomposed into smaller units at the API level.
<br />
Compound datatype: A compound datatype is a collection of atomic and compound datatypes, or small arrays of such types.
</td>
</tr>
</table>
</li>
<li>List the HDF5 atomic datatypes. Give an example of a predefined datatype. How would you create a string dataset?
<table>
<tr>
<th><strong>Answer</strong>
</th>
<td>There are six HDF5 atomic datatypes: integer, floating point, date and time, character string, bit field, and opaque.
<br />
Examples of predefined datatypes include the following:<br />
\li #H5T_IEEE_F32LE - 4-byte little-endian, IEEE floating point
\li #H5T_NATIVE_INT - native integer

You would create a string dataset with the #H5T_C_S1 datatype, and set the size of the string with the #H5Tset_size call.
</td>
</tr>
</table>
</li>
<li>What does the dataspace describe? What are the major characteristics of the simple dataspace?
<table>
<tr>
<th><strong>Answer</strong>
</th>
<td>The dataspace describes the dimensionality of the dataset. A simple dataspace is characterized by its rank and dimension sizes.
</td>
</tr>
</table>
</li>
<li>What information needs to be passed to the #H5Dcreate function, i.e., what information is needed to describe a dataset at creation time?
<table>
<tr>
<th><strong>Answer</strong>
</th>
<td>The dataset location, name, dataspace, datatype, and dataset creation property list.
</td>
</tr>
</table>
</li>
</ol>


\ref LBDsetRW
<ol>
<li>What are six pieces of information which need to be specified for reading and writing a dataset?
<table>
<tr>
<th><strong>Answer</strong>
</th>
<td>The dataset identifier, the dataset's datatype and dataspace in memory, the dataspace in the file,
the dataset transfer property list, and a data buffer.
</td>
</tr>
</table>
</li>
<li>Why are both the memory dataspace and file dataspace needed for read/write operations, while only the memory datatype is required?
<table>
<tr>
<th><strong>Answer</strong>
</th>
<td>A dataset's file datatype is not required for a read/write operation because the file datatype is specified
when the dataset is created and cannot be changed. Both file and memory dataspaces are required for dataset
subsetting and for performing partial I/O operations.
</td>
</tr>
</table>
</li>
<li>In Figure 6.1, what does this line mean?
\code
DATASPACE { SIMPLE (4 , 6 ) / ( 4 , 6 ) }
\endcode
<table>
<tr>
<th><strong>Answer</strong>
</th>
<td>It means that the dataset dset has a simple dataspace with the current dimensions (4,6) and the maximum size of the dimensions (4,6).
</td>
</tr>
</table>
</li>
</ol>


\ref LBAttrCreate
<ol>
<li>What is an attribute?
<table>
<tr>
<th><strong>Answer</strong>
</th>
<td>An attribute is a dataset attached to an object. It describes the nature and/or the intended usage of the object.
</td>
</tr>
</table>
</li>
<li>Can partial I/O operations be performed on attributes?
<table>
<tr>
<th><strong>Answer</strong>
</th>
<td>No.
</td>
</tr>
</table>
</li>
</ol>


\ref LBGrpCreate
<ol>
<li>What are the two primary objects that can be included in a group?
<table>
<tr>
<th><strong>Answer</strong>
</th>
<td>A group and a dataset.
</td>
</tr>
</table>
</li>
</ol>


\ref LBGrpCreateNames
<ol>
<li>Group names can be specified in two ways. What are these two types of group names?
<table>
<tr>
<th><strong>Answer</strong>
</th>
<td>Relative and absolute.
</td>
</tr>
</table>
</li>
<li>You have a dataset named <code style="background-color:whitesmoke;">moo</code> in the group <code style="background-color:whitesmoke;">boo</code>, which is in the group <code style="background-color:whitesmoke;">foo</code>, which, in turn,
is in the <code style="background-color:whitesmoke;">root</code> group. How would you specify an absolute name to access this dataset?
<table>
<tr>
<th><strong>Answer</strong>
</th>
<td>/foo/boo/moo
</td>
</tr>
</table>
</li>
</ol>


\ref LBGrpDset
<ol>
<li>Describe a way to access the dataset moo described in the previous section
(question 2) using a relative name. Describe a way to access the same dataset using an absolute name.
<table>
<tr>
<th><strong>Answer</strong>
</th>
<td>Access the group /foo and get the group ID. Access the group boo using the group ID obtained in Step 1.
Access the dataset moo using the group ID obtained in Step 2.
\code
gid = H5Gopen (file_id, "/foo", 0); /* absolute path */ 
gid1 = H5Gopen (gid, "boo", 0); /* relative path */ 
did = H5Dopen (gid1, "moo"); /* relative path */ 
\endcode
Access the group /foo and get the group ID. Access the dataset boo/moo with the group ID just obtained.
\code
gid = H5Gopen (file_id, "/foo", 0); /* absolute path */ 
did = H5Dopen (gid, "boo/moo"); /* relative path */ 
\endcode
Access the dataset with an absolute path.
\code
did = H5Dopen (file_id, "/foo/boo/moo"); /* absolute path */
\endcode
</td>
</tr>
</table>
</li>
</ol>

<hr>
Previous Chapter \ref LBQuiz - Next Chapter \ref LBCompiling

Navigate back: \ref index "Main" / \ref GettingStarted / \ref LearnBasics

/** @page LBCompiling Compiling HDF5 Applications
Navigate back: \ref index "Main" / \ref GettingStarted / \ref LearnBasics
<hr>

\section secLBCompiling Tools and Instructions on Compiling
Compiling applications to use the HDF5 Library can be as simple as executing:
\code
h5cc -o myprog myprog.c
\endcode

As an application's file base evolves, there are better solutions using autotools and makefiles or
CMake and CMakeLists.txt files. Many tutorials and references can be found with a simple search.

This tutorial section will discuss the use of compile scripts on Linux.
See the \ref secLBCompilingVS section for compiling with Visual Studio.

\section secLBCompilingLinux Compile Scripts
When the library is built, the following compile scripts are included:
\li h5cc:  compile script for HDF5 C programs
\li h5fc:  compile script for HDF5 F90 programs
\li h5c++: compile script for HDF5 C++ programs

These scripts are easily used to compile single file applications, such as those included in the tutorial.
<table>
<tr>
<th><strong>Warning</strong>
</th>
<td>The h5cc/h5fc/h5c++ compile scripts are included when building with configure. Versions of
these compile scripts have also been added to CMake for Linux ONLY. The CMake versions rely on pkgconfig files.
</td>
</tr>
</table>

<h4>Examples of Using the Unix Compile Scripts:</h4>
Following are examples of compiling and running an application with the Unix compile scripts:
\code
   h5fc myprog.f90
   ./a.out

   h5cc -o myprog myprog.c
   ./myprog 
\endcode

To see how the libraries linked in with a compile script were configured and built, use the
-showconfig option. For example, if using h5cc type:
\code
   h5cc -showconfig
\endcode

<h4>Detailed Description of Unix Compile Scripts:</h4>
The h5cc, h5c++, and h5fc compile scripts come with the HDF5 binary distributions (include files,
libraries, and utilities) for the platforms we support. The h5c++ and h5fc utilities are ONLY present
if the library was built with C++ and Fortran.

<h4>USING_HDF5_CMake.txt:</h4>
\verbinclude USING_HDF5_CMake.txt

\section secLBCompilingVS Using Visual Studio

   1. If you are building on 64-bit Windows, find the "Platform" dropdown
      and select "x64". Also select the correct Configuration (Debug, Release, RelWithDebInfo, etc)

   2. Set up path for external headers

      The HDF5 install path settings will need to be in the project property sheets per project.
      Go to "Project" and select "Properties", find "Configuration Properties",
      and then "C/C++".

      2.1 Add the header path to the "Additional Include Directories" setting. Under "C/C++"
          find "General" and select "Additional Include Directories". Select "Edit" from the dropdown
          and add the HDF5 install/include path to the list.
          (Ex: "C:\Program Files\HDF_Group\HDF5\1.10.9\include")

      2.2 Building applications with the dynamic/shared hdf5 libraries requires
          that the "H5_BUILT_AS_DYNAMIC_LIB" compile definition be used. Under "C/C++"
          find "Preprocessor" and select "Preprocessor Definitions". Select "Edit" from the dropdown
          and add "H5_BUILT_AS_DYNAMIC_LIB" to the list.

   3. Set up path for external libraries

      The HDF5 install path/lib settings will need to be in the project property sheets per project.
      Go to "Project" and select "Properties", find "Configuration Properties",
      and then "Linker".

      3.1 Add the libraries to the "Additional Dependencies" setting. Under "Linker"
          find "Input" and select "Additional Dependencies". Select "Edit" from the dropdown
          and add the required HDF5 install/lib path to the list.
          (Ex: "C:\Program Files\HDF_Group\HDF5\1.10.9\lib\hdf5.lib")

      3.2 For static builds, the external libraries should be added.
          For example, to compile a C++ application, enter:
          libhdf5_cpp.lib libhdf5.lib libz.lib libszaec.lib libaec.lib

\section secLBCompilingLibs HDF5 Libraries
Following are the libraries included with HDF5. Whether you are using the Unix compile scripts or
Makefiles, or are compiling on Windows, these libraries are or may need to be specified. The order
they are specified is important on Linux:

<table>
<caption>HDF5 Static Libraries</caption>
<tr>
<th>Library</th>
<th>Linux Name</th>
<th>Mac Name</th>
<th>Windows Name</th>
</tr>
<tr>
<td>
\code
HDF5 High Level C++ APIs 
HDF5 C++ Library  
HDF5 High Level Fortran APIs
HDF5 Fortran Library
HDF5 High Level C APIs
HDF5 C Library
\endcode
</td>
<td>
\code
libhdf5_hl_cpp.a
libhdf5_cpp.a
libhdf5_hl_fortran.a
libhdf5_fortran.a
libhdf5_hl.a
libhdf5.a
\endcode
</td>
<td>
\code
libhdf5_hl_cpp.a
libhdf5_cpp.a
libhdf5_hl_fortran.a
libhdf5_fortran.a
libhdf5_hl.a
libhdf5.a
\endcode
</td>
<td>
<em>Windows</em>
\code
libhdf5_hl_cpp.lib
libhdf5_cpp.lib
libhdf5_hl_fortran.lib
libhdf5_fortran.lib
libhdf5_hl.lib
libhdf5.lib
\endcode
</tr>
</table>

<table>
<caption>HDF5 Shared Libraries</caption>
<tr>
<th>Library</th>
<th>Linux Name</th>
<th>Mac Name</th>
<th>Windows Name</th>
</tr>
<tr>
<td>
\code
HDF5 High Level C++ APIs 
HDF5 C++ Library  
HDF5 High Level Fortran APIs
HDF5 Fortran Library
HDF5 High Level C APIs
HDF5 C Library
\endcode
</td>
<td>
\code
libhdf5_hl_cpp.so
libhdf5_cpp.so
libhdf5_hl_fortran.so
libhdf5_fortran.so
libhdf5_hl.so
libhdf5.so
\endcode
</td>
<td>
\code
libhdf5_hl_cpp.dylib
libhdf5_cpp.dylib
libhdf5_hl_fortran.dylib
libhdf5_fortran.dylib
libhdf5_hl.dylib
libhdf5.dylib
\endcode
</td>
<td>
\code
hdf5_hl_cpp.lib
hdf5_cpp.lib
hdf5_hl_fortran.lib
hdf5_fortran.lib
hdf5_hl.lib
hdf5.lib
\endcode
</tr>
</table>

<table>
<caption>External Libraries</caption>
<tr>
<th>Library</th>
<th>Linux Name</th>
<th>Mac Name</th>
<th>Windows Name</th>
</tr>
<tr>
<td>
\code
SZIP Compression Library
SZIP Compression Library
ZLIB or DEFLATE Compression Library
\endcode
</td>
<td>
\code
libszaec.a
libaec.a
libz.a
\endcode
</td>
<td>
\code
libszaec.a
libaec.a
libz.a
\endcode
</td>
<td>
\code
libszaec.lib
libaec.lib
libz.lib
\endcode
</td>
</tr>
</table>

The pre-compiled binaries, in particular, are built (if at all possible) with these libraries as well as with
SZIP and ZLIB. If using shared libraries you may need to add the path to the library to LD_LIBRARY_PATH on Linux
or on WINDOWS you may need to add the path to the bin folder to PATH.

\section secLBCompilingCMake Compiling an Application with CMake

\subsection subsecLBCompilingCMakeScripts CMake Scripts for Building Applications
Simple scripts are provided for building applications with different languages and options.
See <a href="https://\DOCURL/CMake+Scripts+for+Building+Applications">CMake Scripts for Building Applications</a>.

For a more complete script (and to help resolve issues) see the script provided with the HDF5 Examples project.

\subsection subsecLBCompilingCMakeExamples HDF5 Examples
The installed HDF5 can be verified by compiling the HDF5 Examples project, included with the CMake built HDF5 binaries
in the share folder or you can go to the <a href="https://\SRCURL/HDF5Examples">HDF5 Examples</a> in the HDF5 github repository.

Go into the share directory and follow the instructions in USING_CMake_examples.txt to build the examples.

In general, users must first set the HDF5_ROOT environment variable to the installed location of the CMake
configuration files for HDF5. For example, on Windows the following path might be set:

\code
   HDF5_ROOT=C:/Program Files/HDF_Group/HDF5/1.N.N
\endcode

\subsection subsecLBCompilingCMakeTroubless Troubleshooting CMake
<h4>How do you use find_package with HDF5?</h4>
To use find_package you will first need to make sure that HDF5_ROOT is set correctly. For setting this
environment variable see the Preconditions in the USING_HDF5_CMake.txt file in the share directory.

See the CMakeLists.txt file provided with these examples for how to use find_package with HDF5.

Please note that the find_package invocation changed to require "shared" or "static":
\code
      FIND_PACKAGE(HDF5 COMPONENTS C HL NO_MODULE REQUIRED shared)
      FIND_PACKAGE(HDF5 COMPONENTS C HL NO_MODULE REQUIRED static)  
\endcode

Previously, the find_package invocation was: 
\code
      FIND_PACKAGE(HDF5 COMPONENTS C HL NO_MODULE REQUIRED)
\endcode

<h4>My platform/compiler is not included. Can I still use the configuration files?</h4>
Yes, you can but you will have to edit the HDF5_Examples.cmake file and update the variable:
\code
   CTEST_CMAKE_GENERATOR  
\endcode

The generators for your platform can be seen by typing:
\code
   cmake --help
\endcode

<h4>What do I do if the build fails?</h4>
I received an error during the build and the application binary is not in the
build directory as I expected. How do I determine what the problem is?

If the error is not clear, then the first thing you may want to do is replace the -V (Dash Uppercase Vee)
option for ctest in the build script to -VV (Dash Uppercase Vee Uppercase Vee). Then remove the build
directory and re-run the build script. The output should be more verbose.

If the error is still not clear, then check the log files. You will find those in the build directory.
For example, on Unix the log files will be in:
\code
   build/Testing/Temporary/  
\endcode
There are log files for the configure, test, and build. 

<hr>
Previous Chapter \ref LBQuizAnswers - Next Chapter \ref LBTraining
<<<<<<< HEAD

Navigate back: \ref index "Main" / \ref GettingStarted / \ref LearnBasics

@page LBTraining Training Videos

=======

>>>>>>> 6203a445
Navigate back: \ref index "Main" / \ref GettingStarted / \ref LearnBasics

<<<<<<< HEAD
<a href="https://\DOCURL/Training+Videos">Training Videos</a>
=======
*/

/ref LBTraining
>>>>>>> 6203a445

<hr>
Navigate back: \ref index "Main" / \ref GettingStarted / \ref LearnBasics

*/<|MERGE_RESOLUTION|>--- conflicted
+++ resolved
@@ -1019,24 +1019,14 @@
 
 <hr>
 Previous Chapter \ref LBQuizAnswers - Next Chapter \ref LBTraining
-<<<<<<< HEAD
 
 Navigate back: \ref index "Main" / \ref GettingStarted / \ref LearnBasics
 
 @page LBTraining Training Videos
 
-=======
-
->>>>>>> 6203a445
-Navigate back: \ref index "Main" / \ref GettingStarted / \ref LearnBasics
-
-<<<<<<< HEAD
+Navigate back: \ref index "Main" / \ref GettingStarted / \ref LearnBasics
+
 <a href="https://\DOCURL/Training+Videos">Training Videos</a>
-=======
-*/
-
-/ref LBTraining
->>>>>>> 6203a445
 
 <hr>
 Navigate back: \ref index "Main" / \ref GettingStarted / \ref LearnBasics
