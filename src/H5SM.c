--- conflicted
+++ resolved
@@ -351,22 +351,14 @@
     } /* end if */
     else
         /* No shared messages of any type */
-<<<<<<< HEAD
-        HGOTO_DONE(FALSE);
-=======
         HGOTO_DONE(false);
->>>>>>> 07347cc5
 
     /* Search the indexes until we find one that matches this flag or we've
      * searched them all.
      */
     for (u = 0; u < table->num_indexes; u++)
         if (table->indexes[u].mesg_types & type_flag)
-<<<<<<< HEAD
-            HGOTO_DONE(TRUE);
-=======
             HGOTO_DONE(true);
->>>>>>> 07347cc5
 
 done:
     /* Release the master SOHM table */
@@ -748,11 +740,7 @@
      * still using!)
      */
     num_messages = header->num_messages; /* preserve this across the index deletion */
-<<<<<<< HEAD
-    if (H5SM__delete_index(f, header, FALSE) < 0)
-=======
     if (H5SM__delete_index(f, header, false) < 0)
->>>>>>> 07347cc5
         HGOTO_ERROR(H5E_SOHM, H5E_CANTDELETE, FAIL, "can't free list index");
 
     /* Set/restore header info */
@@ -889,22 +877,13 @@
     /* Check whether this message ought to be shared or not */
     /* If sharing is disabled in this file, don't share the message */
     if (!H5_addr_defined(H5F_SOHM_ADDR(f)))
-<<<<<<< HEAD
-        HGOTO_DONE(FALSE);
-=======
         HGOTO_DONE(false);
->>>>>>> 07347cc5
 
     /* Type-specific check */
     if ((ret_value = H5O_msg_can_share(type_id, mesg)) < 0)
         HGOTO_ERROR(H5E_SOHM, H5E_BADTYPE, FAIL, "can_share callback returned error");
-<<<<<<< HEAD
-    if (ret_value == FALSE)
-        HGOTO_DONE(FALSE);
-=======
     if (ret_value == false)
         HGOTO_DONE(false);
->>>>>>> 07347cc5
 
     /* At this point, the message passes the "trivial" checks and is worth
      *  further checks.
@@ -943,13 +922,8 @@
     /* "trivial" sharing checks */
     if ((tri_ret = H5SM__can_share_common(f, type_id, mesg)) < 0)
         HGOTO_ERROR(H5E_SOHM, H5E_BADTYPE, FAIL, "'trivial' sharing checks returned error");
-<<<<<<< HEAD
-    if (tri_ret == FALSE)
-        HGOTO_DONE(FALSE);
-=======
     if (tri_ret == false)
         HGOTO_DONE(false);
->>>>>>> 07347cc5
 
     /* Look up the master SOHM table */
     /* (use incoming master SOHM table if possible) */
@@ -971,16 +945,6 @@
      */
     if ((index_num = H5SM__get_index(my_table, type_id)) < 0) {
         H5E_clear_stack(NULL); /*ignore error*/
-<<<<<<< HEAD
-        HGOTO_DONE(FALSE);
-    } /* end if */
-
-    /* If the message isn't big enough, don't bother sharing it */
-    if (0 == (mesg_size = H5O_msg_raw_size(f, type_id, TRUE, mesg)))
-        HGOTO_ERROR(H5E_SOHM, H5E_BADMESG, FAIL, "unable to get OH message size");
-    if (mesg_size < my_table->indexes[index_num].min_mesg_size)
-        HGOTO_DONE(FALSE);
-=======
         HGOTO_DONE(false);
     } /* end if */
 
@@ -989,7 +953,6 @@
         HGOTO_ERROR(H5E_SOHM, H5E_BADMESG, FAIL, "unable to get OH message size");
     if (mesg_size < my_table->indexes[index_num].min_mesg_size)
         HGOTO_DONE(false);
->>>>>>> 07347cc5
 
     /* At this point, the message will be shared, set the index number if requested. */
     if (sohm_index_num)
@@ -1092,19 +1055,11 @@
 
     /* "trivial" sharing checks */
     if (mesg_flags && (*mesg_flags & H5O_MSG_FLAG_DONTSHARE))
-<<<<<<< HEAD
-        HGOTO_DONE(FALSE);
-    if ((tri_ret = H5SM__can_share_common(f, type_id, mesg)) < 0)
-        HGOTO_ERROR(H5E_SOHM, H5E_BADTYPE, FAIL, "'trivial' sharing checks returned error");
-    if (tri_ret == FALSE)
-        HGOTO_DONE(FALSE);
-=======
         HGOTO_DONE(false);
     if ((tri_ret = H5SM__can_share_common(f, type_id, mesg)) < 0)
         HGOTO_ERROR(H5E_SOHM, H5E_BADTYPE, FAIL, "'trivial' sharing checks returned error");
     if (tri_ret == false)
         HGOTO_DONE(false);
->>>>>>> 07347cc5
 
     /* Set up user data for callback */
     cache_udata.f = f;
@@ -1117,13 +1072,8 @@
     /* "complex" sharing checks */
     if ((tri_ret = H5SM_can_share(f, table, &index_num, type_id, mesg)) < 0)
         HGOTO_ERROR(H5E_SOHM, H5E_BADTYPE, FAIL, "'complex' sharing checks returned error");
-<<<<<<< HEAD
-    if (tri_ret == FALSE)
-        HGOTO_DONE(FALSE);
-=======
     if (tri_ret == false)
         HGOTO_DONE(false);
->>>>>>> 07347cc5
 
     /* At this point, the message will be shared. */
 
@@ -1154,11 +1104,7 @@
     }     /* end if */
 
 done:
-<<<<<<< HEAD
-    assert((ret_value != TRUE) || ((H5O_shared_t *)mesg)->type == H5O_SHARE_TYPE_HERE ||
-=======
     assert((ret_value != true) || ((H5O_shared_t *)mesg)->type == H5O_SHARE_TYPE_HERE ||
->>>>>>> 07347cc5
            ((H5O_shared_t *)mesg)->type == H5O_SHARE_TYPE_SOHM);
 #ifndef NDEBUG
     /* If we previously deferred this operation, make sure the saved message
@@ -1285,19 +1231,11 @@
     assert(cache_flags_ptr);
 
     /* Encode the message to be written */
-<<<<<<< HEAD
-    if ((buf_size = H5O_msg_raw_size(f, type_id, TRUE, mesg)) == 0)
-        HGOTO_ERROR(H5E_SOHM, H5E_BADSIZE, FAIL, "can't find message size");
-    if (NULL == (encoding_buf = H5MM_malloc(buf_size)))
-        HGOTO_ERROR(H5E_SOHM, H5E_NOSPACE, FAIL, "can't allocate buffer for encoding");
-    if (H5O_msg_encode(f, type_id, TRUE, (unsigned char *)encoding_buf, mesg) < 0)
-=======
     if ((buf_size = H5O_msg_raw_size(f, type_id, true, mesg)) == 0)
         HGOTO_ERROR(H5E_SOHM, H5E_BADSIZE, FAIL, "can't find message size");
     if (NULL == (encoding_buf = H5MM_malloc(buf_size)))
         HGOTO_ERROR(H5E_SOHM, H5E_NOSPACE, FAIL, "can't allocate buffer for encoding");
     if (H5O_msg_encode(f, type_id, true, (unsigned char *)encoding_buf, mesg) < 0)
->>>>>>> 07347cc5
         HGOTO_ERROR(H5E_SOHM, H5E_CANTENCODE, FAIL, "can't encode message to be shared");
 
     /* Open the fractal heap for this index */
@@ -1919,11 +1857,7 @@
             fheap = NULL;
 
             /* Delete the index and its heap */
-<<<<<<< HEAD
-            if (H5SM__delete_index(f, header, TRUE) < 0)
-=======
             if (H5SM__delete_index(f, header, true) < 0)
->>>>>>> 07347cc5
                 HGOTO_ERROR(H5E_SOHM, H5E_CANTDELETE, FAIL, "can't delete empty index");
         } /* end if */
         else if (header->index_type == H5SM_BTREE && header->num_messages < header->btree_min) {
@@ -2405,11 +2339,7 @@
                 HGOTO_ERROR(H5E_SOHM, H5E_CANTLOAD, FAIL, "unable to open object header");
 
             /* Load the object header from the cache */
-<<<<<<< HEAD
-            if (NULL == (oh = H5O_protect(&oloc, H5AC__READ_ONLY_FLAG, FALSE)))
-=======
             if (NULL == (oh = H5O_protect(&oloc, H5AC__READ_ONLY_FLAG, false)))
->>>>>>> 07347cc5
                 HGOTO_ERROR(H5E_SOHM, H5E_CANTPROTECT, FAIL, "unable to load object header");
         } /* end if */
         else
