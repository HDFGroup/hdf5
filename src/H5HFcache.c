--- conflicted
+++ resolved
@@ -764,11 +764,7 @@
         UINT32ENCODE(image, hdr->pline_root_direct_filter_mask);
 
         /* Encode I/O filter information */
-<<<<<<< HEAD
-        if (H5O_msg_encode(hdr->f, H5O_PLINE_ID, FALSE, image, &(hdr->pline)) < 0)
-=======
         if (H5O_msg_encode(hdr->f, H5O_PLINE_ID, false, image, &(hdr->pline)) < 0)
->>>>>>> 07347cc5
             HGOTO_ERROR(H5E_HEAP, H5E_CANTENCODE, FAIL, "can't encode I/O pipeline filters");
         image += hdr->filter_len;
     } /* end if */
@@ -2164,15 +2160,9 @@
             if (hdr_changed)
                 if (H5HF__hdr_dirty(hdr) < 0)
                     HGOTO_ERROR(H5E_HEAP, H5E_CANTDIRTY, FAIL, "can't mark heap header as dirty");
-<<<<<<< HEAD
-        }                                /* end if */
-        else {                           /* the direct block's parent is an indirect block */
-            hbool_t par_changed = FALSE; /* Whether the parent's infochanged */
-=======
         }                             /* end if */
         else {                        /* the direct block's parent is an indirect block */
             bool par_changed = false; /* Whether the parent's infochanged */
->>>>>>> 07347cc5
 
             /* Sanity check */
             assert(par_iblock);
@@ -2768,11 +2758,7 @@
 
                     H5_END_TAG
 
-<<<<<<< HEAD
-                    unprotect_root_iblock = TRUE;
-=======
                     unprotect_root_iblock = true;
->>>>>>> 07347cc5
                     assert(iblock == root_iblock);
                 } /* end if */
             }     /* end else */
@@ -2939,11 +2925,7 @@
     assert(iblock_status);
     assert(fd_clean);
     assert(*fd_clean);
-<<<<<<< HEAD
-    assert(clean); /* note that *clean need not be TRUE */
-=======
     assert(clean); /* note that *clean need not be true */
->>>>>>> 07347cc5
 
     if ((*fd_clean) && H5HF__cache_verify_iblocks_dblocks_clean(f, fd_parent_addr, iblock, fd_clean, clean,
                                                                 &has_dblocks) < 0)
@@ -3072,13 +3054,8 @@
 
         dblock_addr = iblock->ents[i].addr;
         if (H5_addr_defined(dblock_addr)) {
-<<<<<<< HEAD
-            hbool_t in_cache;
-            hbool_t type_ok;
-=======
             bool in_cache;
             bool type_ok;
->>>>>>> 07347cc5
 
             if (H5AC_verify_entry_type(f, dblock_addr, &H5AC_FHEAP_DBLOCK[0], &in_cache, &type_ok) < 0)
                 HGOTO_ERROR(H5E_HEAP, H5E_CANTGET, FAIL, "can't check dblock type");
