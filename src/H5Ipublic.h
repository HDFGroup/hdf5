/* * * * * * * * * * * * * * * * * * * * * * * * * * * * * * * * * * * * * * *
 * Copyright by The HDF Group.                                               *
 * Copyright by the Board of Trustees of the University of Illinois.         *
 * All rights reserved.                                                      *
 *                                                                           *
 * This file is part of HDF5.  The full HDF5 copyright notice, including     *
 * terms governing use, modification, and redistribution, is contained in    *
 * the COPYING file, which can be found at the root of the source code       *
 * distribution tree, or in https://www.hdfgroup.org/licenses.               *
 * If you do not have access to either file, you may request a copy from     *
 * help@hdfgroup.org.                                                        *
 * * * * * * * * * * * * * * * * * * * * * * * * * * * * * * * * * * * * * * */

/*
 * This file contains function prototypes for each exported function in
 * the H5I module.
 */
#ifndef H5Ipublic_H
#define H5Ipublic_H

/* Public headers needed by this file */
#include "H5public.h"

/**
 * Library type values.
 * \internal Library type values.  Start with `1' instead of `0' because it
 *           makes the tracing output look better when hid_t values are large
 *           numbers. Change the TYPE_BITS in H5I.c if the MAXID gets larger
 *           than 32 (an assertion will fail otherwise).
 *
 *           When adding types here, add a section to the 'misc19' test in
 *           test/tmisc.c to verify that the H5I{inc|dec|get}_ref() routines
 *           work correctly with it. \endinternal
 */
//! <!-- [H5I_type_t_snip] -->
typedef enum H5I_type_t {
<<<<<<< HEAD
    H5I_UNINIT = (-2),  /* uninitialized type                           */
    H5I_BADID  = (-1),  /* invalid Type                                 */
    H5I_FILE   = 1,     /* type ID for File objects                     */
    H5I_GROUP,          /* type ID for Group objects                    */
    H5I_DATATYPE,       /* type ID for Datatype objects                 */
    H5I_DATASPACE,      /* type ID for Dataspace objects                */
    H5I_DATASET,        /* type ID for Dataset objects                  */
    H5I_MAP,            /* type ID for Map objects                      */
    H5I_ATTR,           /* type ID for Attribute objects                */
    H5I_VFL,            /* type ID for virtual file layer               */
    H5I_VOL,            /* type ID for virtual object layer             */
    H5I_GENPROP_CLS,    /* type ID for generic property list classes    */
    H5I_GENPROP_LST,    /* type ID for generic property lists           */
    H5I_ERROR_CLASS,    /* type ID for error classes                    */
    H5I_ERROR_MSG,      /* type ID for error messages                   */
    H5I_ERROR_STACK,    /* type ID for error stacks                     */
    H5I_SPACE_SEL_ITER, /* type ID for dataspace selection iterator     */
    H5I_NTYPES          /* number of library types, MUST BE LAST!       */
=======
    H5I_UNINIT = (-2),  /**< uninitialized type                        */
    H5I_BADID  = (-1),  /**< invalid Type                              */
    H5I_FILE   = 1,     /**< type ID for File objects                  */
    H5I_GROUP,          /**< type ID for Group objects                 */
    H5I_DATATYPE,       /**< type ID for Datatype objects              */
    H5I_DATASPACE,      /**< type ID for Dataspace objects             */
    H5I_DATASET,        /**< type ID for Dataset objects               */
    H5I_MAP,            /**< type ID for Map objects                   */
    H5I_ATTR,           /**< type ID for Attribute objects             */
    H5I_VFL,            /**< type ID for virtual file layer            */
    H5I_VOL,            /**< type ID for virtual object layer          */
    H5I_GENPROP_CLS,    /**< type ID for generic property list classes */
    H5I_GENPROP_LST,    /**< type ID for generic property lists        */
    H5I_ERROR_CLASS,    /**< type ID for error classes                 */
    H5I_ERROR_MSG,      /**< type ID for error messages                */
    H5I_ERROR_STACK,    /**< type ID for error stacks                  */
    H5I_SPACE_SEL_ITER, /**< type ID for dataspace selection iterator  */
    H5I_NTYPES          /**< number of library types, MUST BE LAST!    */
>>>>>>> 18bbd3f0
} H5I_type_t;
//! <!-- [H5I_type_t_snip] -->

/**
 * Type of IDs to return to users
 */
typedef int64_t hid_t;
<<<<<<< HEAD
#define H5_SIZEOF_HID_T H5_SIZEOF_INT64_T

/* An invalid object ID. This is also negative for error return. */
#define H5I_INVALID_HID (-1)
=======

#define PRIdHID PRId64
#define PRIxHID PRIx64
#define PRIXHID PRIX64
#define PRIoHID PRIo64
>>>>>>> 18bbd3f0

/**
 * The size of identifiers
 */
#define H5_SIZEOF_HID_T H5_SIZEOF_INT64_T

/**
 * An invalid object ID. This is also negative for error return.
 */
#define H5I_INVALID_HID (-1)

/**
 * A function for freeing objects. This function will be called with an object
 * ID type number and a pointer to the object. The function should free the
 * object and return non-negative to indicate that the object
 * can be removed from the ID type. If the function returns negative
 * (failure) then the object will remain in the ID type.
 */
typedef herr_t (*H5I_free_t)(void *);

/**
 * The type of a function to compare objects & keys
 */
//! <!-- [H5I_search_func_t_snip] -->
typedef int (*H5I_search_func_t)(void *obj, hid_t id, void *key);
//! <!-- [H5I_search_func_t_snip] -->

/**
 * The type of H5Iiterate() callback functions
 */
//! <!-- [H5I_iterate_func_t_snip] -->
typedef herr_t (*H5I_iterate_func_t)(hid_t id, void *udata);
//! <!-- [H5I_iterate_func_t_snip] -->

#ifdef __cplusplus
extern "C" {
#endif

/* Public API functions */

<<<<<<< HEAD
H5_DLL hid_t      H5Iregister(H5I_type_t type, const void *object);
H5_DLL void *     H5Iobject_verify(hid_t id, H5I_type_t id_type);
H5_DLL void *     H5Iremove_verify(hid_t id, H5I_type_t id_type);
H5_DLL H5I_type_t H5Iget_type(hid_t id);
H5_DLL hid_t      H5Iget_file_id(hid_t id);
H5_DLL ssize_t    H5Iget_name(hid_t id, char *name /*out*/, size_t size);
H5_DLL int        H5Iinc_ref(hid_t id);
H5_DLL int        H5Idec_ref(hid_t id);
H5_DLL int        H5Iget_ref(hid_t id);
H5_DLL H5I_type_t H5Iregister_type(size_t hash_size, unsigned reserved, H5I_free_t free_func);
H5_DLL herr_t     H5Iclear_type(H5I_type_t type, hbool_t force);
H5_DLL herr_t     H5Idestroy_type(H5I_type_t type);
H5_DLL int        H5Iinc_type_ref(H5I_type_t type);
H5_DLL int        H5Idec_type_ref(H5I_type_t type);
H5_DLL int        H5Iget_type_ref(H5I_type_t type);
H5_DLL void *     H5Isearch(H5I_type_t type, H5I_search_func_t func, void *key);
H5_DLL herr_t     H5Iiterate(H5I_type_t type, H5I_iterate_func_t op, void *op_data);
H5_DLL herr_t     H5Inmembers(H5I_type_t type, hsize_t *num_members);
H5_DLL htri_t     H5Itype_exists(H5I_type_t type);
H5_DLL htri_t     H5Iis_valid(hid_t id);
=======
/**
 * \ingroup H5I
 *
 * \brief Registers an object under a type and returns an ID for it
 *
 * \param[in] type The identifier of the type of the new ID
 * \param[in] object Pointer to object for which a new ID is created
 *
 * \return \hid_t{object}
 *
 * \details H5Iregister() creates and returns a new ID for an object.
 *
 * \details The \p type parameter is the identifier for the ID type to which
 *          this new ID will belong. This identifier must have been created by
 *          a call to H5Iregister_type().
 *
 * \details The \p object parameter is a pointer to the memory which the new ID
 *          will be a reference to. This pointer will be stored by the library
 *          and returned via a call to H5Iobject_verify().
 *
 */
H5_DLL hid_t H5Iregister(H5I_type_t type, const void *object);
/**
 * \ingroup H5I
 *
 * \brief Returns the object referenced by an ID
 *
 * \param[in] id ID to be dereferenced
 * \param[in] type The identifier type

 *
 * \return Pointer to the object referenced by \p id on success, NULL on failure.
 *
 * \details H5Iobject_verify() returns a pointer to the memory referenced by id
 *          after verifying that \p id is of type \p type. This function is
 *          analogous to dereferencing a pointer in C with type checking.
 *
 * \note H5Iobject_verify() does not change the ID it is called on in any way
 *       (as opposed to H5Iremove_verify(), which removes the ID from its
 *       type’s hash table).
 *
 * \see H5Iregister()
 *
 */
H5_DLL void *H5Iobject_verify(hid_t id, H5I_type_t type);
/**
 * \ingroup H5I
 *
 * \brief Removes an ID from its type
 *
 * \param[in] id The ID to be removed from its type
 * \param[in] type The identifier type

 *
 * \return Returns a pointer to the memory referred to by \p id on success,
 *         NULL on failure.
 *
 * \details H5Iremove_verify() first ensures that \p id belongs to \p type.
 *          If so, it removes \p id from its type and returns the pointer
 *          to the memory it referred to. This pointer is the same pointer that
 *          was placed in storage by H5Iregister(). If id does not belong to
 *          \p type, then NULL is returned.
 *
 *          The \p id parameter is the ID which is to be removed from its type.
 *
 *          The \p type parameter is the identifier for the ID type which \p id
 *          is supposed to belong to. This identifier must have been created by
 *          a call to H5Iregister_type().
 *
 * \note This function does NOT deallocate the memory that \p id refers to.
 *       The pointer returned by H5Iregister() must be deallocated by the user
 *       to avoid memory leaks.
 *
 */
H5_DLL void *H5Iremove_verify(hid_t id, H5I_type_t type);
/**
 * \ingroup H5I
 *
 * \brief Retrieves the type of an object
 *
 * \obj_id{id}
 *
 * \return Returns the object type if successful; otherwise #H5I_BADID.
 *
 * \details H5Iget_type() retrieves the type of the object identified by
 *          \p id.
 *
 *          Valid types returned by the function are:
 *          \id_types
 *
 *          If no valid type can be determined or the identifier submitted is
 *          invalid, the function returns #H5I_BADID.
 *
 *          This function is of particular use in determining the type of
 *          object closing function (H5Dclose(), H5Gclose(), etc.) to call
 *          after a call to H5Rdereference().
 *
 * \note Note that this function returns only the type of object that \p id
 *       would identify if it were valid; it does not determine whether \p id
 *       is valid identifier. Validity can be determined with a call to
 *       H5Iis_valid().
 *
 */
H5_DLL H5I_type_t H5Iget_type(hid_t id);
/**
 * \ingroup H5I
 *
 * \brief Retrieves an identifier for the file containing the specified object
 *
 * \obj_id{id}
 *
 * \return \hid_t{file}
 *
 * \details H5Iget_file_id() returns the identifier of the file associated with
 *          the object referenced by \p id.
 *
 * \note Note that the HDF5 library permits an application to close a file
 *       while objects within the file remain open. If the file containing the
 *       object \p id is still open, H5Iget_file_id() will retrieve the
 *       existing file identifier. If there is no existing file identifier for
 *       the file, i.e., the file has been closed, H5Iget_file_id() will reopen
 *       the file and return a new file identifier. In either case, the file
 *       identifier must eventually be released using H5Fclose().
 *
 * \since 1.6.3
 *
 */
H5_DLL hid_t H5Iget_file_id(hid_t id);
/**
 * \ingroup H5I
 *
 * \brief Retrieves a name of an object based on the object identifier
 *
 * \obj_id{id}
 * \param[out] name A buffer for thename associated with the identifier
 * \param[in] size The size of the \p name buffer; usually the size of
 *                 the name in bytes plus 1 for a NULL terminator
 *
 * \return ssize_t
 *
 * \details H5Iget_name() retrieves a name for the object identified by \p id.
 *
 * \details Up to size characters of the name are returned in \p name;
 *          additional characters, if any, are not returned to the user
 *          application.
 *
 *          If the length of the name, which determines the required value of
 *          \p size, is unknown, a preliminary H5Iget_name() call can be made.
 *          The return value of this call will be the size in bytes of the
 *          object name. That value, plus 1 for a NULL terminator, is then
 *          assigned to size for a second H5Iget_name() call, which will
 *          retrieve the actual name.
 *
 *          If the object identified by \p id is an attribute, as determined
 *          via H5Iget_type(), H5Iget_name() retrieves the name of the object
 *          to which that attribute is attached. To retrieve the name of the
 *          attribute itself, use H5Aget_name().
 *
 *          If there is no name associated with the object identifier or if the
 *          name is NULL, H5Iget_name() returns 0 (zero).
 *
 * \note Note that an object in an HDF5 file may have multiple paths if there
 *       are multiple links pointing to it. This function may return any one of
 *       these paths. When possible, H5Iget_name() returns the path with which
 *       the object was opened.
 *
 * \since 1.6.0
 *
 */
H5_DLL ssize_t H5Iget_name(hid_t id, char *name /*out*/, size_t size);
/**
 * \ingroup H5I
 *
 * \brief Increments the reference count for an object
 *
 * \obj_id{id}
 *
 * \return Returns a non-negative reference count of the object ID after
 *         incrementing it if successful; otherwise a negative value is
 *         returned.
 *
 * \details H5Iinc_ref() increments the reference count of the object
 *          identified by \p id.
 *
 *          The reference count for an object ID is attached to the information
 *          about an object in memory and has no relation to the number of
 *          links to an object on disk.
 *
 *          The reference count for a newly created object will be 1. Reference
 *          counts for objects may be explicitly modified with this function or
 *          with H5Idec_ref(). When an object ID's reference count reaches
 *          zero, the object will be closed. Calling an object ID's \c close
 *          function decrements the reference count for the ID which normally
 *          closes the object, but if the reference count for the ID has been
 *          incremented with this function, the object will only be closed when
 *          the reference count reaches zero with further calls to H5Idec_ref()
 *          or the object ID's \c close function.
 *
 *          If the object ID was created by a collective parallel call (such as
 *          H5Dcreate(), H5Gopen(), etc.), the reference count should be
 *          modified by all the processes which have copies of the ID.
 *          Generally this means that group, dataset, attribute, file and named
 *          datatype IDs should be modified by all the processes and that all
 *          other types of IDs are safe to modify by individual processes.
 *
 *          This function is of particular value when an application is
 *          maintaining multiple copies of an object ID. The object ID can be
 *          incremented when a copy is made. Each copy of the ID can then be
 *          safely closed or decremented and the HDF5 object will be closed
 *          when the reference count for that that object drops to zero.
 *
 * \since 1.6.2
 *
 */
H5_DLL int H5Iinc_ref(hid_t id);
/**
 * \ingroup H5I
 *
 * \brief Decrements the reference count for an object
 *
 * \obj_id{id}
 *
 * \return Returns a non-negative reference count of the object ID after
 *         decrementing it, if successful; otherwise a negative value is
 *         returned.
 *
 * \details H5Idec_ref() decrements the reference count of the object
 *          identified by \p id.
 *
 *          The reference count for an object ID is attached to the information
 *          about an object in memory and has no relation to the number of
 *          links to an object on disk.
 *
 *          The reference count for a newly created object will be 1. Reference
 *          counts for objects may be explicitly modified with this function or
 *          with H5Iinc_ref(). When an object identifier’s reference count
 *          reaches zero, the object will be closed. Calling an object
 *          identifier’s \c close function decrements the reference count for
 *          the identifier which normally closes the object, but if the
 *          reference count for the identifier has been incremented with
 *          H5Iinc_ref(), the object will only be closed when the reference
 *          count reaches zero with further calls to this function or the
 *          object identifier’s \c close function.
 *
 *          If the object ID was created by a collective parallel call (such as
 *          H5Dcreate(), H5Gopen(), etc.), the reference count should be
 *          modified by all the processes which have copies of the ID.
 *          Generally this means that group, dataset, attribute, file and named
 *          datatype IDs should be modified by all the processes and that all
 *          other types of IDs are safe to modify by individual processes.
 *
 *          This function is of particular value when an application is
 *          maintaining multiple copies of an object ID. The object ID can be
 *          incremented when a copy is made. Each copy of the ID can then be
 *          safely closed or decremented and the HDF5 object will be closed
 *          when the reference count for that that object drops to zero.
 *
 * \since 1.6.2
 *
 */
H5_DLL int H5Idec_ref(hid_t id);
/**
 * \ingroup H5I
 *
 * \brief Retrieves the reference count for an object
 *
 * \obj_id{id}
 *
 * \return Returns a non-negative current reference count of the object
 *         identifier if successful; otherwise a negative value is returned.
 *
 * \details H5Iget_ref() retrieves the reference count of the object identified
 *          by \p id.
 *
 *          The reference count for an object identifier is attached to the
 *          information about an object in memory and has no relation to the
 *          number of links to an object on disk.
 *
 *          The function H5Iis_valid() is used to determine whether a specific
 *          object identifier is valid.
 *
 * \since 1.6.2
 *
 */
H5_DLL int H5Iget_ref(hid_t id);
/**
 * \ingroup H5I
 *
 * \brief Creates and returns a new ID type
 *
 * \param[in] hash_size Minimum hash table size (in entries) used to store IDs
 *                      for the new type
 * \param[in] reserved Number of reserved IDs for the new type
 * \param[in] free_func Function used to deallocate space for a single ID
 *
 * \return Returns the type identifier on success, negative on failure.
 *
 * \details H5Iregister_type() allocates space for a new ID type and returns an
 *          identifier for it.
 *
 *          The \p hash_size parameter indicates the minimum size of the hash
 *          table used to store IDs in the new type.
 *
 *          The \p reserved parameter indicates the number of IDs in this new
 *          type to be reserved. Reserved IDs are valid IDs which are not
 *          associated with any storage within the library.
 *
 *          The \p free_func parameter is a function pointer to a function
 *          which returns an herr_t and accepts a \c void*. The purpose of this
 *          function is to deallocate memory for a single ID. It will be called
 *          by H5Iclear_type() and H5Idestroy_type() on each ID. This function
 *          is NOT called by H5Iremove_verify(). The \c void* will be the same
 *          pointer which was passed in to the H5Iregister() function. The \p
 *          free_func function should return 0 on success and -1 on failure.
 *
 */
H5_DLL H5I_type_t H5Iregister_type(size_t hash_size, unsigned reserved, H5I_free_t free_func);
/**
 * \ingroup H5I
 *
 * \brief Deletes all identifiers of the given type
 *
 * \param[in] type Identifier of identifier type which is to be cleared of identifiers
 * \param[in] force Whether or not to force deletion of all identifiers
 *
 * \return \herr_t
 *
 * \details H5Iclear_type() deletes all identifiers of the type identified by
 *          the argument \p type.
 *
 *          The identifier type's free function is first called on all of these
 *          identifiers to free their memory, then they are removed from the
 *          type.
 *
 *          If the \p force flag is set to false, only those identifiers whose
 *          reference counts are equal to 1 will be deleted, and all other
 *          identifiers will be entirely unchanged. If the force flag is true,
 *          all identifiers of this type will be deleted.
 *
 */
H5_DLL herr_t H5Iclear_type(H5I_type_t type, hbool_t force);
/**
 * \ingroup H5I
 *
 * \brief Removes an identifier type and all identifiers within that type
 *
 * \param[in] type Identifier of identifier type which is to be destroyed
 *
 * \return \herr_t
 *
 * \details H5Idestroy_type deletes an entire identifier type \p type. All
 *          identifiers of this type are destroyed and no new identifiers of
 *          this type can be registered.
 *
 *          The type’s free function is called on all of the identifiers which
 *          are deleted by this function, freeing their memory. In addition,
 *          all memory used by this type’s hash table is freed.
 *
 *          Since the H5I_type_t values of destroyed identifier types are
 *          reused when new types are registered, it is a good idea to set the
 *          variable holding the value of the destroyed type to #H5I_UNINIT.
 *
 */
H5_DLL herr_t H5Idestroy_type(H5I_type_t type);
/**
 * \ingroup H5I
 *
 * \brief Increments the reference count on an ID type
 *
 * \param[in] type The identifier of the type whose reference count is to be incremented
 *
 * \return Returns the current reference count on success, negative on failure.
 *
 * \details H5Iinc_type_ref() increments the reference count on an ID type. The
 *          reference count is used by the library to indicate when an ID type
 *          can be destroyed.
 *
 *          The type parameter is the identifier for the ID type whose
 *          reference count is to be incremented. This identifier must have
 *          been created by a call to H5Iregister_type().
 *
 */
H5_DLL int H5Iinc_type_ref(H5I_type_t type);
/**
 * \ingroup H5I
 *
 * \brief Decrements the reference count on an identifier type
 *
 * \param[in] type The identifier of the type whose reference count is to be decremented
 *
 * \return Returns the current reference count on success, negative on failure.
 *
 * \details H5Idec_type_ref() decrements the reference count on an identifier
 *          type. The reference count is used by the library to indicate when
 *          an identifier type can be destroyed. If the reference count reaches
 *          zero, this function will destroy it.
 *
 *          The type parameter is the identifier for the identifier type whose
 *          reference count is to be decremented. This identifier must have
 *          been created by a call to H5Iregister_type().
 *
 */
H5_DLL int H5Idec_type_ref(H5I_type_t type);
/**
 * \ingroup H5I
 *
 * \brief Retrieves the reference count on an ID type
 *
 * \param[in] type The identifier of the type whose reference count is to be retieved
 *
 * \return Returns the current reference count on success, negative on failure.
 *
 * \details H5Iget_type_ref() retrieves the reference count on an ID type. The
 *          reference count is used by the library to indicate when an ID type
 *          can be destroyed.
 *
 *          The type parameter is the identifier for the ID type whose
 *          reference count is to be retrieved. This identifier must have been
 *          created by a call to H5Iregister_type().
 *
 */
H5_DLL int H5Iget_type_ref(H5I_type_t type);
/**
 * \ingroup H5I
 *
 * \brief Finds the memory referred to by an ID within the given ID type such
 *        that some criterion is satisfied
 *
 * \param[in] type The identifier of the type to be searched
 * \param[in] func The function defining the search criteria
 * \param[in] key A key for the search function
 *
 * \return Returns a pointer to the object which satisfies the search function
 *         on success, NULL on failure.
 *
 * \details H5Isearch() searches through a given ID type to find an object that
 *          satisfies the criteria defined by \p func. If such an object is
 *          found, the pointer to the memory containing this object is
 *          returned. Otherwise, NULL is returned. To do this, \p func is
 *          called on every member of type \p type. The first member to satisfy
 *          \p func is returned.
 *
 *          The \p type parameter is the identifier for the ID type which is to
 *          be searched. This identifier must have been created by a call to
 *          H5Iregister_type().
 *
 *          The parameter \p func is a function pointer to a function which
 *          takes three parameters. The first parameter is a \c void* and will
 *          be a pointer to the object to be tested. This is the same object
 *          that was placed in storage using H5Iregister(). The second
 *          parameter is a hid_t and is the ID of the object to be tested. The
 *          last parameter is a \c void*. This is the \p key parameter and can
 *          be used however the user finds helpful, or it can be ignored if it
 *          is not needed. \p func returns 0 if the object it is testing does
 *          not pass its criteria. A non-zero value should be returned if the
 *          object does pass its criteria. H5I_search_func_t is defined in
 *          H5Ipublic.h and is shown below.
 *          \snippet this H5I_search_func_t_snip
 *          The \p key parameter will be passed to the search function as a
 *          parameter. It can be used to further define the search at run-time.
 *
 */
H5_DLL void *H5Isearch(H5I_type_t type, H5I_search_func_t func, void *key);
/**
 * \ingroup H5I
 *
 * \brief Calls a callback for each member of the identifier type specified
 *
 * \param[in] type The identifier type
 * \param[in] op The callback function
 * \param[in,out] op_data The data for the callback function
 *
 * \return The last value returned by \p op
 *
 * \details H5Iiterate() calls the callback function \p op for each member of
 *          the identifier type \p type. The callback function type for \p op,
 *          H5I_iterate_func_t, is defined in H5Ipublic.h as:
 *          \snippet this H5I_iterate_func_t_snip
 *          \p op takes as parameters the identifier and a pass through of
 *          \p op_data, and returns an herr_t.
 *
 *          A positive return from op will cause the iteration to stop and
 *          H5Iiterate() will return the value returned by \p op. A negative
 *          return from \p op will cause the iteration to stop and H5Iiterate()
 *          will return failure. A zero return from \p op will allow iteration
 *          to continue, as long as there are other identifiers remaining in
 *          type.
 *
 * \since 1.12.0
 *
 */
H5_DLL herr_t H5Iiterate(H5I_type_t type, H5I_iterate_func_t op, void *op_data);
/**
 * \ingroup H5I
 *
 * \brief Returns the number of identifiers in a given identifier type
 *
 * \param[in] type The identifier type
 * \param[out] num_members Number of identifiers of the specified identifier type
 *
 * \return \herr_t
 *
 * \details H5Inmembers() returns the number of identifiers of the identifier
 *          type specified in \p type.
 *
 *          The number of identifiers is returned in \p num_members. If no
 *          identifiers of this type have been registered, the type does not
 *          exist, or it has been destroyed, \p num_members is returned with
 *          the value 0.
 *
 */
H5_DLL herr_t H5Inmembers(H5I_type_t type, hsize_t *num_members);
/**
 * \ingroup H5I
 *
 * \brief Determines whether an identifier type is registered
 *
 * \param[in] type Identifier type
 *
 * \return \htri_t
 *
 * \details H5Itype_exists() determines whether the given identifier type,
 *          \p type, is registered with the library.
 *
 * \since 1.8.0
 *
 */
H5_DLL htri_t H5Itype_exists(H5I_type_t type);
/**
 * \ingroup H5I
 *
 * \brief Determines whether an identifier is valid
 *
 * \obj_id{id}
 *
 * \return \htri_t
 *
 * \details H5Iis_valid() determines whether the identifier \p id is valid.
 *
 * \details Valid identifiers are those that have been obtained by an
 *          application and can still be used to access the original target.
 *          Examples of invalid identifiers include:
 *          \li Out of range values: negative, for example
 *          \li Previously-valid identifiers that have been released:
 *              for example, a dataset identifier for which the dataset has
 *              been closed
 *
 *          H5Iis_valid() can be used with any type of identifier: object
 *          identifier, property list identifier, attribute identifier, error
 *          message identifier, etc. When necessary, a call to H5Iget_type()
 *          can determine the type of the object that \p id identifies.
 *
 * \since 1.8.3
 *
 */
H5_DLL htri_t H5Iis_valid(hid_t id);
>>>>>>> 18bbd3f0

#ifdef __cplusplus
}
#endif
<<<<<<< HEAD
#endif /* _H5Ipublic_H */
=======
#endif /* H5Ipublic_H */
>>>>>>> 18bbd3f0
<|MERGE_RESOLUTION|>--- conflicted
+++ resolved
@@ -34,26 +34,6 @@
  */
 //! <!-- [H5I_type_t_snip] -->
 typedef enum H5I_type_t {
-<<<<<<< HEAD
-    H5I_UNINIT = (-2),  /* uninitialized type                           */
-    H5I_BADID  = (-1),  /* invalid Type                                 */
-    H5I_FILE   = 1,     /* type ID for File objects                     */
-    H5I_GROUP,          /* type ID for Group objects                    */
-    H5I_DATATYPE,       /* type ID for Datatype objects                 */
-    H5I_DATASPACE,      /* type ID for Dataspace objects                */
-    H5I_DATASET,        /* type ID for Dataset objects                  */
-    H5I_MAP,            /* type ID for Map objects                      */
-    H5I_ATTR,           /* type ID for Attribute objects                */
-    H5I_VFL,            /* type ID for virtual file layer               */
-    H5I_VOL,            /* type ID for virtual object layer             */
-    H5I_GENPROP_CLS,    /* type ID for generic property list classes    */
-    H5I_GENPROP_LST,    /* type ID for generic property lists           */
-    H5I_ERROR_CLASS,    /* type ID for error classes                    */
-    H5I_ERROR_MSG,      /* type ID for error messages                   */
-    H5I_ERROR_STACK,    /* type ID for error stacks                     */
-    H5I_SPACE_SEL_ITER, /* type ID for dataspace selection iterator     */
-    H5I_NTYPES          /* number of library types, MUST BE LAST!       */
-=======
     H5I_UNINIT = (-2),  /**< uninitialized type                        */
     H5I_BADID  = (-1),  /**< invalid Type                              */
     H5I_FILE   = 1,     /**< type ID for File objects                  */
@@ -72,7 +52,6 @@
     H5I_ERROR_STACK,    /**< type ID for error stacks                  */
     H5I_SPACE_SEL_ITER, /**< type ID for dataspace selection iterator  */
     H5I_NTYPES          /**< number of library types, MUST BE LAST!    */
->>>>>>> 18bbd3f0
 } H5I_type_t;
 //! <!-- [H5I_type_t_snip] -->
 
@@ -80,18 +59,11 @@
  * Type of IDs to return to users
  */
 typedef int64_t hid_t;
-<<<<<<< HEAD
-#define H5_SIZEOF_HID_T H5_SIZEOF_INT64_T
-
-/* An invalid object ID. This is also negative for error return. */
-#define H5I_INVALID_HID (-1)
-=======
 
 #define PRIdHID PRId64
 #define PRIxHID PRIx64
 #define PRIXHID PRIX64
 #define PRIoHID PRIo64
->>>>>>> 18bbd3f0
 
 /**
  * The size of identifiers
@@ -132,28 +104,6 @@
 
 /* Public API functions */
 
-<<<<<<< HEAD
-H5_DLL hid_t      H5Iregister(H5I_type_t type, const void *object);
-H5_DLL void *     H5Iobject_verify(hid_t id, H5I_type_t id_type);
-H5_DLL void *     H5Iremove_verify(hid_t id, H5I_type_t id_type);
-H5_DLL H5I_type_t H5Iget_type(hid_t id);
-H5_DLL hid_t      H5Iget_file_id(hid_t id);
-H5_DLL ssize_t    H5Iget_name(hid_t id, char *name /*out*/, size_t size);
-H5_DLL int        H5Iinc_ref(hid_t id);
-H5_DLL int        H5Idec_ref(hid_t id);
-H5_DLL int        H5Iget_ref(hid_t id);
-H5_DLL H5I_type_t H5Iregister_type(size_t hash_size, unsigned reserved, H5I_free_t free_func);
-H5_DLL herr_t     H5Iclear_type(H5I_type_t type, hbool_t force);
-H5_DLL herr_t     H5Idestroy_type(H5I_type_t type);
-H5_DLL int        H5Iinc_type_ref(H5I_type_t type);
-H5_DLL int        H5Idec_type_ref(H5I_type_t type);
-H5_DLL int        H5Iget_type_ref(H5I_type_t type);
-H5_DLL void *     H5Isearch(H5I_type_t type, H5I_search_func_t func, void *key);
-H5_DLL herr_t     H5Iiterate(H5I_type_t type, H5I_iterate_func_t op, void *op_data);
-H5_DLL herr_t     H5Inmembers(H5I_type_t type, hsize_t *num_members);
-H5_DLL htri_t     H5Itype_exists(H5I_type_t type);
-H5_DLL htri_t     H5Iis_valid(hid_t id);
-=======
 /**
  * \ingroup H5I
  *
@@ -710,13 +660,8 @@
  *
  */
 H5_DLL htri_t H5Iis_valid(hid_t id);
->>>>>>> 18bbd3f0
 
 #ifdef __cplusplus
 }
 #endif
-<<<<<<< HEAD
-#endif /* _H5Ipublic_H */
-=======
-#endif /* H5Ipublic_H */
->>>>>>> 18bbd3f0
+#endif /* H5Ipublic_H */