--- conflicted
+++ resolved
@@ -436,11 +436,7 @@
      * don't bother to copy it, just increment the reference count
      */
     if (!vl_type && creating && dcpl_id == H5P_DATASET_CREATE_DEFAULT) {
-<<<<<<< HEAD
-        if (H5I_inc_ref(dcpl_id, FALSE) < 0)
-=======
         if (H5I_inc_ref(dcpl_id, false) < 0)
->>>>>>> 07347cc5
             HGOTO_ERROR(H5E_DATASET, H5E_CANTINC, NULL, "can't increment default DCPL ID");
         new_dset->dcpl_id = dcpl_id;
     } /* end if */
@@ -453,11 +449,7 @@
     } /* end else */
 
     if (!vl_type && creating && dapl_id == H5P_DATASET_ACCESS_DEFAULT) {
-<<<<<<< HEAD
-        if (H5I_inc_ref(dapl_id, FALSE) < 0)
-=======
         if (H5I_inc_ref(dapl_id, false) < 0)
->>>>>>> 07347cc5
             HGOTO_ERROR(H5E_DATASET, H5E_CANTINC, NULL, "can't increment default DAPL ID");
         new_dset->dapl_id = dapl_id;
     } /* end if */
@@ -542,20 +534,12 @@
             HGOTO_ERROR(H5E_DATASET, H5E_CANTSET, FAIL, "can't set version of datatype");
 
         /* Get a datatype ID for the dataset's datatype */
-<<<<<<< HEAD
-        if ((dset->shared->type_id = H5I_register(H5I_DATATYPE, dset->shared->type, FALSE)) < 0)
-=======
         if ((dset->shared->type_id = H5I_register(H5I_DATATYPE, dset->shared->type, false)) < 0)
->>>>>>> 07347cc5
             HGOTO_ERROR(H5E_DATASET, H5E_CANTREGISTER, FAIL, "unable to register type");
     } /* end if */
     /* Not a custom datatype, just use it directly */
     else {
-<<<<<<< HEAD
-        if (H5I_inc_ref(type_id, FALSE) < 0)
-=======
         if (H5I_inc_ref(type_id, false) < 0)
->>>>>>> 07347cc5
             HGOTO_ERROR(H5E_DATASET, H5E_CANTINC, FAIL, "Can't increment datatype ID");
 
         /* Use existing datatype */
@@ -630,11 +614,7 @@
     assert(space);
 
     /* Copy dataspace for dataset */
-<<<<<<< HEAD
-    if (NULL == (dset->shared->space = H5S_copy(space, FALSE, TRUE)))
-=======
     if (NULL == (dset->shared->space = H5S_copy(space, false, true)))
->>>>>>> 07347cc5
         HGOTO_ERROR(H5E_DATASET, H5E_CANTCOPY, FAIL, "can't copy dataspace");
 
     /* Cache the dataset's dataspace info */
@@ -646,11 +626,7 @@
         HGOTO_ERROR(H5E_DATASET, H5E_CANTSET, FAIL, "can't set latest version of datatype");
 
     /* Set the dataset's dataspace to 'all' selection */
-<<<<<<< HEAD
-    if (H5S_select_all(dset->shared->space, TRUE) < 0)
-=======
     if (H5S_select_all(dset->shared->space, true) < 0)
->>>>>>> 07347cc5
         HGOTO_ERROR(H5E_DATASET, H5E_CANTSET, FAIL, "unable to set all selection");
 
 done:
@@ -689,11 +665,7 @@
 
 done:
     if (FAIL == ret_value)
-<<<<<<< HEAD
-        *minimize = FALSE;
-=======
         *minimize = false;
->>>>>>> 07347cc5
     FUNC_LEAVE_NOAPI(ret_value)
 } /* H5D__use_minimized_dset_headers */
 
@@ -1043,11 +1015,7 @@
      *  header and doesn't use a separate message -QAK)
      */
     if (!use_at_least_v18)
-<<<<<<< HEAD
-        if (H5O_touch_oh(file, oh, TRUE) < 0)
-=======
         if (H5O_touch_oh(file, oh, true) < 0)
->>>>>>> 07347cc5
             HGOTO_ERROR(H5E_DATASET, H5E_CANTINIT, FAIL, "unable to update modification time message");
 
 done:
@@ -1134,11 +1102,7 @@
 
             if (NULL == (*file_prefix = (char *)H5MM_malloc(file_prefix_len)))
                 HGOTO_ERROR(H5E_RESOURCE, H5E_NOSPACE, FAIL, "unable to allocate buffer");
-<<<<<<< HEAD
-            HDsnprintf(*file_prefix, file_prefix_len, "%s%s", filepath, prefix + HDstrlen("${ORIGIN}"));
-=======
             snprintf(*file_prefix, file_prefix_len, "%s%s", filepath, prefix + strlen("${ORIGIN}"));
->>>>>>> 07347cc5
         } /* end if */
         else {
             if (NULL == (*file_prefix = (char *)H5MM_strdup(prefix)))
@@ -1197,11 +1161,7 @@
     type = H5T_get_actual_type(dt);
 
     /* Check if the datatype is "sensible" for use in a dataset */
-<<<<<<< HEAD
-    if (H5T_is_sensible(type) != TRUE)
-=======
     if (H5T_is_sensible(type) != true)
->>>>>>> 07347cc5
         HGOTO_ERROR(H5E_ARGS, H5E_BADTYPE, NULL, "datatype is not sensible");
 
     /* Check if the datatype is/contains a VL-type */
@@ -1222,11 +1182,7 @@
     H5G_loc_reset(&dset_loc);
 
     /* Initialize the shared dataset space */
-<<<<<<< HEAD
-    if (NULL == (new_dset->shared = H5D__new(dcpl_id, dapl_id, TRUE, has_vl_type)))
-=======
     if (NULL == (new_dset->shared = H5D__new(dcpl_id, dapl_id, true, has_vl_type)))
->>>>>>> 07347cc5
         HGOTO_ERROR(H5E_RESOURCE, H5E_NOSPACE, NULL, "memory allocation failed");
 
     /* Copy & initialize datatype for dataset */
@@ -1269,21 +1225,6 @@
         pline = &new_dset->shared->dcpl_cache.pline;
         if (H5P_get(dc_plist, H5O_CRT_PIPELINE_NAME, pline) < 0)
             HGOTO_ERROR(H5E_DATASET, H5E_CANTGET, NULL, "can't retrieve pipeline filter");
-<<<<<<< HEAD
-        pline_copied = TRUE;
-        layout       = &new_dset->shared->layout;
-        if (H5P_get(dc_plist, H5D_CRT_LAYOUT_NAME, layout) < 0)
-            HGOTO_ERROR(H5E_DATASET, H5E_CANTGET, NULL, "can't retrieve layout");
-        layout_copied = TRUE;
-        fill          = &new_dset->shared->dcpl_cache.fill;
-        if (H5P_get(dc_plist, H5D_CRT_FILL_VALUE_NAME, fill) < 0)
-            HGOTO_ERROR(H5E_DATASET, H5E_CANTGET, NULL, "can't retrieve fill value info");
-        fill_copied = TRUE;
-        efl         = &new_dset->shared->dcpl_cache.efl;
-        if (H5P_get(dc_plist, H5D_CRT_EXT_FILE_LIST_NAME, efl) < 0)
-            HGOTO_ERROR(H5E_DATASET, H5E_CANTGET, NULL, "can't retrieve external file list");
-        efl_copied = TRUE;
-=======
         pline_copied = true;
         layout       = &new_dset->shared->layout;
         if (H5P_get(dc_plist, H5D_CRT_LAYOUT_NAME, layout) < 0)
@@ -1297,7 +1238,6 @@
         if (H5P_get(dc_plist, H5D_CRT_EXT_FILE_LIST_NAME, efl) < 0)
             HGOTO_ERROR(H5E_DATASET, H5E_CANTGET, NULL, "can't retrieve external file list");
         efl_copied = true;
->>>>>>> 07347cc5
 
         if (false == ignore_filters) {
             /* Check that chunked layout is used if filters are enabled */
@@ -1377,11 +1317,7 @@
     /* Add the dataset to the list of opened objects in the file */
     if (H5FO_top_incr(new_dset->oloc.file, new_dset->oloc.addr) < 0)
         HGOTO_ERROR(H5E_DATASET, H5E_CANTINC, NULL, "can't incr object ref. count");
-<<<<<<< HEAD
-    if (H5FO_insert(new_dset->oloc.file, new_dset->oloc.addr, new_dset->shared, TRUE) < 0)
-=======
     if (H5FO_insert(new_dset->oloc.file, new_dset->oloc.addr, new_dset->shared, true) < 0)
->>>>>>> 07347cc5
         HGOTO_ERROR(H5E_DATASET, H5E_CANTINSERT, NULL, "can't insert dataset into list of open objects");
     new_dset->shared->fo_count = 1;
 
@@ -1480,11 +1416,7 @@
     /* Find the dataset object */
     if (H5G_loc_find(loc, name, &dset_loc) < 0)
         HGOTO_ERROR(H5E_DATASET, H5E_NOTFOUND, NULL, "not found");
-<<<<<<< HEAD
-    loc_found = TRUE;
-=======
     loc_found = true;
->>>>>>> 07347cc5
 
     /* Check that the object found is the correct type */
     if (H5O_obj_type(&oloc, &obj_type) < 0)
@@ -1562,11 +1494,7 @@
             HGOTO_ERROR(H5E_DATASET, H5E_NOTFOUND, NULL, "not found");
 
         /* Add the dataset to the list of opened objects in the file */
-<<<<<<< HEAD
-        if (H5FO_insert(dataset->oloc.file, dataset->oloc.addr, dataset->shared, FALSE) < 0)
-=======
         if (H5FO_insert(dataset->oloc.file, dataset->oloc.addr, dataset->shared, false) < 0)
->>>>>>> 07347cc5
             HGOTO_ERROR(H5E_DATASET, H5E_CANTINSERT, NULL, "can't insert dataset into list of open objects");
 
         /* Increment object count for the object in the top file */
@@ -1740,13 +1668,8 @@
     H5O_fill_t     *fill_prop;                 /* Pointer to dataset's fill value info */
     unsigned        alloc_time_state;          /* Allocation time state */
     htri_t          msg_exists;                /* Whether a particular type of message exists */
-<<<<<<< HEAD
-    hbool_t         layout_init       = FALSE; /* Flag to indicate that chunk information was initialized */
-    hbool_t         must_init_storage = FALSE;
-=======
     bool            layout_init       = false; /* Flag to indicate that chunk information was initialized */
     bool            must_init_storage = false;
->>>>>>> 07347cc5
     herr_t          ret_value         = SUCCEED; /* Return value */
 
     FUNC_ENTER_PACKAGE_TAG(dataset->oloc.addr)
@@ -1754,13 +1677,8 @@
     /* check args */
     assert(dataset);
 
-<<<<<<< HEAD
-    /* (Set the 'vl_type' parameter to FALSE since it doesn't matter from here) */
-    if (NULL == (dataset->shared = H5D__new(H5P_DATASET_CREATE_DEFAULT, dapl_id, FALSE, FALSE)))
-=======
     /* (Set the 'vl_type' parameter to false since it doesn't matter from here) */
     if (NULL == (dataset->shared = H5D__new(H5P_DATASET_CREATE_DEFAULT, dapl_id, false, false)))
->>>>>>> 07347cc5
         HGOTO_ERROR(H5E_RESOURCE, H5E_NOSPACE, FAIL, "memory allocation failed");
 
     /* Open the dataset object */
@@ -1782,11 +1700,7 @@
         HGOTO_ERROR(H5E_DATASET, H5E_CANTCOPY, FAIL, "can't cache dataspace info");
 
     /* Get a datatype ID for the dataset's datatype */
-<<<<<<< HEAD
-    if ((dataset->shared->type_id = H5I_register(H5I_DATATYPE, dataset->shared->type, FALSE)) < 0)
-=======
     if ((dataset->shared->type_id = H5I_register(H5I_DATATYPE, dataset->shared->type, false)) < 0)
->>>>>>> 07347cc5
         HGOTO_ERROR(H5E_DATASET, H5E_CANTREGISTER, FAIL, "unable to register type");
 
     /* Get dataset creation property list object */
@@ -1799,34 +1713,6 @@
 
     /* Indicate that the layout information was initialized */
     layout_init = true;
-
-    /*
-     * Now that we've read the dataset's datatype, dataspace and
-     * layout information, perform a quick check for compact datasets
-     * to ensure that the size of the internal buffer that was
-     * allocated for the dataset's raw data matches the size of
-     * the data. A corrupted file can cause a mismatch between the
-     * two, which might result in buffer overflows during future
-     * I/O to the dataset.
-     */
-    if (H5D_COMPACT == dataset->shared->layout.type) {
-        hssize_t dset_nelemts   = 0;
-        size_t   dset_type_size = H5T_GET_SIZE(dataset->shared->type);
-        size_t   dset_data_size = 0;
-
-        assert(H5D_COMPACT == dataset->shared->layout.storage.type);
-
-        if ((dset_nelemts = H5S_GET_EXTENT_NPOINTS(dataset->shared->space)) < 0)
-            HGOTO_ERROR(H5E_DATASET, H5E_CANTGET, FAIL,
-                        "can't get number of elements in dataset's dataspace");
-
-        dset_data_size = (size_t)dset_nelemts * dset_type_size;
-
-        if (dataset->shared->layout.storage.u.compact.size != dset_data_size)
-            HGOTO_ERROR(H5E_DATASET, H5E_BADVALUE, FAIL,
-                        "bad value from dataset header - size of compact dataset's data buffer doesn't match "
-                        "size of dataset data");
-    }
 
     /*
      * Now that we've read the dataset's datatype, dataspace and
@@ -1943,11 +1829,7 @@
                                               (H5F_HAS_FEATURE(dataset->oloc.file, H5FD_FEAT_HAS_MPI) &&
                                                dataset->shared->dcpl_cache.pline.nused == 0));
 
-<<<<<<< HEAD
-    if (must_init_storage && (H5D__alloc_storage(dataset, H5D_ALLOC_OPEN, FALSE, NULL) < 0))
-=======
     if (must_init_storage && (H5D__alloc_storage(dataset, H5D_ALLOC_OPEN, false, NULL) < 0))
->>>>>>> 07347cc5
         HGOTO_ERROR(H5E_DATASET, H5E_CANTINIT, FAIL, "unable to initialize file storage");
 
 done:
@@ -2139,11 +2021,7 @@
         if (!file_closed && H5F_SHARED(dataset->oloc.file) && H5F_EVICT_ON_CLOSE(dataset->oloc.file)) {
             if (H5AC_flush_tagged_metadata(dataset->oloc.file, dataset->oloc.addr) < 0)
                 HDONE_ERROR(H5E_CACHE, H5E_CANTFLUSH, FAIL, "unable to flush tagged metadata");
-<<<<<<< HEAD
-            if (H5AC_evict_tagged_metadata(dataset->oloc.file, dataset->oloc.addr, FALSE) < 0)
-=======
             if (H5AC_evict_tagged_metadata(dataset->oloc.file, dataset->oloc.addr, false) < 0)
->>>>>>> 07347cc5
                 HDONE_ERROR(H5E_CACHE, H5E_CANTFLUSH, FAIL, "unable to evict tagged metadata");
         } /* end if */
 
@@ -2441,11 +2319,7 @@
                                         "unable to allocate memory for compact dataset");
                         if (!full_overwrite)
                             memset(layout->storage.u.compact.buf, 0, layout->storage.u.compact.size);
-<<<<<<< HEAD
-                        layout->storage.u.compact.dirty = TRUE;
-=======
                         layout->storage.u.compact.dirty = true;
->>>>>>> 07347cc5
 
                         /* Indicate that we should initialize storage space */
                         must_init_space = true;
@@ -2831,11 +2705,7 @@
     vlen_bufsize.dset = dset;
 
     /* Get a copy of the dataset's dataspace */
-<<<<<<< HEAD
-    if (NULL == (fspace = H5S_copy(dset->shared->space, FALSE, TRUE)))
-=======
     if (NULL == (fspace = H5S_copy(dset->shared->space, false, true)))
->>>>>>> 07347cc5
         HGOTO_ERROR(H5E_DATASET, H5E_CANTCOPY, FAIL, "unable to get dataspace");
     vlen_bufsize.fspace = fspace;
 
@@ -2991,11 +2861,7 @@
     /* Create a scalar for the memory dataspace */
     if (NULL == (mspace = H5S_create(H5S_SCALAR)))
         HGOTO_ERROR(H5E_DATASET, H5E_CANTCREATE, FAIL, "can't create dataspace");
-<<<<<<< HEAD
-    if ((vlen_bufsize.mspace_id = H5I_register(H5I_DATASPACE, mspace, TRUE)) < 0)
-=======
     if ((vlen_bufsize.mspace_id = H5I_register(H5I_DATASPACE, mspace, true)) < 0)
->>>>>>> 07347cc5
         HGOTO_ERROR(H5E_DATASET, H5E_CANTREGISTER, FAIL, "unable to register dataspace ID");
 
     /* Grab the temporary buffers required */
@@ -3008,11 +2874,7 @@
     /* Set the VL allocation callbacks on a DXPL */
     if (NULL == (dxpl = (H5P_genplist_t *)H5I_object(H5P_DATASET_XFER_DEFAULT)))
         HGOTO_ERROR(H5E_DATASET, H5E_CANTGET, FAIL, "can't get default DXPL");
-<<<<<<< HEAD
-    if ((vlen_bufsize.dxpl_id = H5P_copy_plist(dxpl, TRUE)) < 0)
-=======
     if ((vlen_bufsize.dxpl_id = H5P_copy_plist(dxpl, true)) < 0)
->>>>>>> 07347cc5
         HGOTO_ERROR(H5E_DATASET, H5E_CANTCOPY, FAIL, "can't copy property list");
     if (NULL == (dxpl = (H5P_genplist_t *)H5I_object(vlen_bufsize.dxpl_id)))
         HGOTO_ERROR(H5E_DATASET, H5E_CANTGET, FAIL, "can't get copied DXPL");
@@ -3266,11 +3128,7 @@
 
         /* Allocate space for the new parts of the dataset, if appropriate */
         if (expand && dset->shared->dcpl_cache.fill.alloc_time == H5D_ALLOC_TIME_EARLY)
-<<<<<<< HEAD
-            if (H5D__alloc_storage(dset, H5D_ALLOC_EXTEND, FALSE, curr_dims) < 0)
-=======
             if (H5D__alloc_storage(dset, H5D_ALLOC_EXTEND, false, curr_dims) < 0)
->>>>>>> 07347cc5
                 HGOTO_ERROR(H5E_DATASET, H5E_CANTINIT, FAIL, "unable to extend dataset storage");
 
         /*-------------------------------------------------------------------------
@@ -3470,11 +3328,7 @@
                 (new_idx_info.storage->ops->init)(&new_idx_info, dataset->shared->space, dataset->oloc.addr) <
                     0)
                 HGOTO_ERROR(H5E_DATASET, H5E_CANTINIT, FAIL, "can't initialize indexing information");
-<<<<<<< HEAD
-            init_new_index = TRUE;
-=======
             init_new_index = true;
->>>>>>> 07347cc5
 
             /* If the current chunk index exists */
             if (H5_addr_defined(idx_info.storage->idx_addr)) {
@@ -3491,11 +3345,7 @@
             } /* end if */
 
             /* Delete the old "current" layout message */
-<<<<<<< HEAD
-            if (H5O_msg_remove(&dataset->oloc, H5O_LAYOUT_ID, H5O_ALL, FALSE) < 0)
-=======
             if (H5O_msg_remove(&dataset->oloc, H5O_LAYOUT_ID, H5O_ALL, false) < 0)
->>>>>>> 07347cc5
                 HGOTO_ERROR(H5E_SYM, H5E_CANTDELETE, FAIL, "unable to delete layout message");
 
             delete_old_layout = true;
@@ -3539,11 +3389,7 @@
     if (ret_value < 0 && dataset->shared->layout.type == H5D_CHUNKED) {
         /* Remove new layout message */
         if (add_new_layout)
-<<<<<<< HEAD
-            if (H5O_msg_remove(&dataset->oloc, H5O_LAYOUT_ID, H5O_ALL, FALSE) < 0)
-=======
             if (H5O_msg_remove(&dataset->oloc, H5O_LAYOUT_ID, H5O_ALL, false) < 0)
->>>>>>> 07347cc5
                 HDONE_ERROR(H5E_SYM, H5E_CANTDELETE, FAIL, "unable to delete layout message");
 
         /* Add back old layout message */
@@ -3689,11 +3535,7 @@
     assert(f);
 
     /* Iterate over all the open datasets */
-<<<<<<< HEAD
-    if (H5I_iterate(H5I_DATASET, H5D__flush_all_cb, f, FALSE) < 0)
-=======
     if (H5I_iterate(H5I_DATASET, H5D__flush_all_cb, f, false) < 0)
->>>>>>> 07347cc5
         HGOTO_ERROR(H5E_DATASET, H5E_BADITER, FAIL, "unable to flush cached dataset info");
 
 done:
@@ -3729,11 +3571,7 @@
         HGOTO_ERROR(H5E_DATASET, H5E_BADTYPE, FAIL, "can't get property list");
 
     /* Copy the creation property list */
-<<<<<<< HEAD
-    if ((new_dcpl_id = H5P_copy_plist(dcpl_plist, TRUE)) < 0)
-=======
     if ((new_dcpl_id = H5P_copy_plist(dcpl_plist, true)) < 0)
->>>>>>> 07347cc5
         HGOTO_ERROR(H5E_DATASET, H5E_CANTGET, FAIL, "unable to copy the creation property list");
     if (NULL == (new_plist = (H5P_genplist_t *)H5I_object(new_dcpl_id)))
         HGOTO_ERROR(H5E_DATASET, H5E_BADTYPE, FAIL, "can't get property list");
@@ -3816,11 +3654,7 @@
             dst_id = H5I_register(H5I_DATATYPE, H5T_copy(copied_fill.type, H5T_COPY_TRANSIENT), false);
             if (dst_id < 0)
                 HGOTO_ERROR(H5E_DATATYPE, H5E_CANTINIT, FAIL, "unable to copy/register datatype");
-<<<<<<< HEAD
-            src_id = H5I_register(H5I_DATATYPE, H5T_copy(dset->shared->type, H5T_COPY_ALL), FALSE);
-=======
             src_id = H5I_register(H5I_DATATYPE, H5T_copy(dset->shared->type, H5T_COPY_ALL), false);
->>>>>>> 07347cc5
             if (src_id < 0) {
                 H5I_dec_ref(dst_id);
                 HGOTO_ERROR(H5E_DATASET, H5E_CANTINIT, FAIL, "unable to copy/register datatype");
@@ -3919,11 +3753,7 @@
     /* Make a copy of the dataset's dataset access property list */
     if (NULL == (old_plist = (H5P_genplist_t *)H5I_object(dset->shared->dapl_id)))
         HGOTO_ERROR(H5E_DATASET, H5E_BADTYPE, FAIL, "can't get property list");
-<<<<<<< HEAD
-    if ((new_dapl_id = H5P_copy_plist(old_plist, TRUE)) < 0)
-=======
     if ((new_dapl_id = H5P_copy_plist(old_plist, true)) < 0)
->>>>>>> 07347cc5
         HGOTO_ERROR(H5E_PLIST, H5E_CANTINIT, FAIL, "can't copy dataset access property list");
     if (NULL == (new_plist = (H5P_genplist_t *)H5I_object(new_dapl_id)))
         HGOTO_ERROR(H5E_ARGS, H5E_BADTYPE, FAIL, "not a property list");
@@ -4039,19 +3869,11 @@
             HGOTO_ERROR(H5E_DATASET, H5E_CANTINIT, FAIL, "unable to update virtual dataset extent");
 
     /* Read the dataspace message and return a dataspace object */
-<<<<<<< HEAD
-    if (NULL == (space = H5S_copy(dset->shared->space, FALSE, TRUE)))
-        HGOTO_ERROR(H5E_DATASET, H5E_CANTINIT, FAIL, "unable to get dataspace");
-
-    /* Create an ID */
-    if ((ret_value = H5I_register(H5I_DATASPACE, space, TRUE)) < 0)
-=======
     if (NULL == (space = H5S_copy(dset->shared->space, false, true)))
         HGOTO_ERROR(H5E_DATASET, H5E_CANTINIT, FAIL, "unable to get dataspace");
 
     /* Create an ID */
     if ((ret_value = H5I_register(H5I_DATASPACE, space, true)) < 0)
->>>>>>> 07347cc5
         HGOTO_ERROR(H5E_ID, H5E_CANTREGISTER, FAIL, "unable to register dataspace");
 
 done:
@@ -4094,11 +3916,7 @@
         HGOTO_ERROR(H5E_DATATYPE, H5E_CANTINIT, FAIL, "invalid datatype location");
 
     /* Lock copied type */
-<<<<<<< HEAD
-    if (H5T_lock(dt, FALSE) < 0)
-=======
     if (H5T_lock(dt, false) < 0)
->>>>>>> 07347cc5
         HGOTO_ERROR(H5E_DATASET, H5E_CANTINIT, FAIL, "unable to lock transient datatype");
 
     /* Create an ID */
@@ -4107,17 +3925,10 @@
          * two-level IDs, where the VOL object is a copy of the
          * returned datatype.
          */
-<<<<<<< HEAD
-        if ((ret_value = H5VL_wrap_register(H5I_DATATYPE, dt, TRUE)) < 0)
-            HGOTO_ERROR(H5E_ID, H5E_CANTREGISTER, FAIL, "unable to register datatype");
-    } /* end if */
-    else if ((ret_value = H5I_register(H5I_DATATYPE, dt, TRUE)) < 0)
-=======
         if ((ret_value = H5VL_wrap_register(H5I_DATATYPE, dt, true)) < 0)
             HGOTO_ERROR(H5E_ID, H5E_CANTREGISTER, FAIL, "unable to register datatype");
     } /* end if */
     else if ((ret_value = H5I_register(H5I_DATATYPE, dt, true)) < 0)
->>>>>>> 07347cc5
         HGOTO_ERROR(H5E_ID, H5E_CANTREGISTER, FAIL, "unable to register datatype");
 
 done:
@@ -4154,11 +3965,7 @@
         /* Hold open the source datasets' files */
         if (H5D__virtual_hold_source_dset_files(dset, &head) < 0)
             HGOTO_ERROR(H5E_DATASET, H5E_CANTINC, FAIL, "unable to hold VDS source files open");
-<<<<<<< HEAD
-        virt_dsets_held = TRUE;
-=======
         virt_dsets_held = true;
->>>>>>> 07347cc5
 
         /* Refresh source datasets for virtual dataset */
         if (H5D__virtual_refresh_source_dsets(dset) < 0)
