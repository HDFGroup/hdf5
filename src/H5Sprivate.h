--- conflicted
+++ resolved
@@ -306,8 +306,4 @@
                                   hbool_t do_permute, hsize_t **permute_map, hbool_t *is_permuted);
 #endif /* H5_HAVE_PARALLEL */
 
-<<<<<<< HEAD
-#endif /* _H5Sprivate_H */
-=======
-#endif /* H5Sprivate_H */
->>>>>>> 18bbd3f0
+#endif /* H5Sprivate_H */