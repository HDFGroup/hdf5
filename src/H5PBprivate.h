/* * * * * * * * * * * * * * * * * * * * * * * * * * * * * * * * * * * * * * *
 * Copyright by The HDF Group.                                               *
 * Copyright by the Board of Trustees of the University of Illinois.         *
 * All rights reserved.                                                      *
 *                                                                           *
 * This file is part of HDF5.  The full HDF5 copyright notice, including     *
 * terms governing use, modification, and redistribution, is contained in    *
 * the COPYING file, which can be found at the root of the source code       *
 * distribution tree, or in https://www.hdfgroup.org/licenses.               *
 * If you do not have access to either file, you may request a copy from     *
 * help@hdfgroup.org.                                                        *
 * * * * * * * * * * * * * * * * * * * * * * * * * * * * * * * * * * * * * * */

/*-------------------------------------------------------------------------
 *
 * Created:		H5PBprivate.h
 *			June 2014
 *			Mohamad Chaarawi
 *
 *-------------------------------------------------------------------------
 */

#ifndef H5PBprivate_H
#define H5PBprivate_H

/* Include package's public header */
#ifdef NOT_YET
#include "H5PBpublic.h"
#endif /* NOT_YET */

/* Private headers needed by this header */
#include "H5private.h"   /* Generic Functions			*/
#include "H5Fprivate.h"  /* File access				*/
#include "H5FLprivate.h" /* Free Lists                           */
#include "H5SLprivate.h" /* Skip List				*/

/**************************/
/* Library Private Macros */
/**************************/

/****************************/
/* Library Private Typedefs */
/****************************/

/* Forward declaration for a page buffer entry */
struct H5PB_entry_t;

/* Typedef for the main structure for the page buffer */
typedef struct H5PB_t {
    size_t   max_size;       /* The total page buffer size */
    size_t   page_size;      /* Size of a single page */
    unsigned min_meta_perc;  /* Minimum ratio of metadata entries required before evicting meta entries */
    unsigned min_raw_perc;   /* Minimum ratio of raw data entries required before evicting raw entries */
    unsigned meta_count;     /* Number of entries for metadata */
    unsigned raw_count;      /* Number of entries for raw data */
    unsigned min_meta_count; /* Minimum # of entries for metadata */
    unsigned min_raw_count;  /* Minimum # of entries for raw data */

    H5SL_t *slist_ptr;    /* Skip list with all the active page entries */
    H5SL_t *mf_slist_ptr; /* Skip list containing newly allocated page entries inserted from the MF layer */

    size_t               LRU_list_len; /* Number of entries in the LRU (identical to slist_ptr count) */
    struct H5PB_entry_t *LRU_head_ptr; /* Head pointer of the LRU */
    struct H5PB_entry_t *LRU_tail_ptr; /* Tail pointer of the LRU */

    H5FL_fac_head_t *page_fac; /* Factory for allocating pages */

    /* Statistics */
    unsigned accesses[2];
    unsigned hits[2];
    unsigned misses[2];
    unsigned evictions[2];
    unsigned bypasses[2];
} H5PB_t;

/*****************************/
/* Library-private Variables */
/*****************************/

/***************************************/
/* Library-private Function Prototypes */
/***************************************/

/* General routines */
H5_DLL herr_t H5PB_create(H5F_shared_t *f_sh, size_t page_buffer_size, unsigned page_buf_min_meta_perc,
                          unsigned page_buf_min_raw_perc);
H5_DLL herr_t H5PB_flush(H5F_shared_t *f_sh);
H5_DLL herr_t H5PB_dest(H5F_shared_t *f_sh);
H5_DLL herr_t H5PB_add_new_page(H5F_shared_t *f_sh, H5FD_mem_t type, haddr_t page_addr);
H5_DLL herr_t H5PB_update_entry(H5PB_t *page_buf, haddr_t addr, size_t size, const void *buf);
H5_DLL herr_t H5PB_remove_entry(const H5F_shared_t *f_sh, haddr_t addr);
H5_DLL herr_t H5PB_read(H5F_shared_t *f_sh, H5FD_mem_t type, haddr_t addr, size_t size, void *buf /*out*/);
H5_DLL herr_t H5PB_write(H5F_shared_t *f_sh, H5FD_mem_t type, haddr_t addr, size_t size, const void *buf);
<<<<<<< HEAD
H5_DLL htri_t H5PB_enabled(H5F_shared_t *f_sh, H5FD_mem_t type);
=======
H5_DLL herr_t H5PB_enabled(H5F_shared_t *f_sh, H5FD_mem_t type, hbool_t *enabled);
>>>>>>> 80f9af14

/* Statistics routines */
H5_DLL herr_t H5PB_reset_stats(H5PB_t *page_buf);
H5_DLL herr_t H5PB_get_stats(const H5PB_t *page_buf, unsigned accesses[2], unsigned hits[2],
                             unsigned misses[2], unsigned evictions[2], unsigned bypasses[2]);
H5_DLL herr_t H5PB_print_stats(const H5PB_t *page_buf);

#endif /* H5PBprivate_H */<|MERGE_RESOLUTION|>--- conflicted
+++ resolved
@@ -91,11 +91,7 @@
 H5_DLL herr_t H5PB_remove_entry(const H5F_shared_t *f_sh, haddr_t addr);
 H5_DLL herr_t H5PB_read(H5F_shared_t *f_sh, H5FD_mem_t type, haddr_t addr, size_t size, void *buf /*out*/);
 H5_DLL herr_t H5PB_write(H5F_shared_t *f_sh, H5FD_mem_t type, haddr_t addr, size_t size, const void *buf);
-<<<<<<< HEAD
-H5_DLL htri_t H5PB_enabled(H5F_shared_t *f_sh, H5FD_mem_t type);
-=======
 H5_DLL herr_t H5PB_enabled(H5F_shared_t *f_sh, H5FD_mem_t type, hbool_t *enabled);
->>>>>>> 80f9af14
 
 /* Statistics routines */
 H5_DLL herr_t H5PB_reset_stats(H5PB_t *page_buf);
