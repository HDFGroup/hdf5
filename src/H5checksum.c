/* * * * * * * * * * * * * * * * * * * * * * * * * * * * * * * * * * * * * * *
 * Copyright by The HDF Group.                                               *
 * Copyright by the Board of Trustees of the University of Illinois.         *
 * All rights reserved.                                                      *
 *                                                                           *
 * This file is part of HDF5.  The full HDF5 copyright notice, including     *
 * terms governing use, modification, and redistribution, is contained in    *
 * the COPYING file, which can be found at the root of the source code       *
 * distribution tree, or in https://www.hdfgroup.org/licenses.               *
 * If you do not have access to either file, you may request a copy from     *
 * help@hdfgroup.org.                                                        *
 * * * * * * * * * * * * * * * * * * * * * * * * * * * * * * * * * * * * * * */

/*-------------------------------------------------------------------------
 *
 * Created:		H5checksum.c
 *			Aug 21 2006
 *			Quincey Koziol
 *
 * Purpose:		Internal code for computing fletcher32 checksums
 *
 *-------------------------------------------------------------------------
 */

/****************/
/* Module Setup */
/****************/
<<<<<<< HEAD
=======
#include "H5module.h" /* This source code file is part of the H5 module */
>>>>>>> 18bbd3f0

/***********/
/* Headers */
/***********/
#include "H5private.h" /* Generic Functions			*/

/****************/
/* Local Macros */
/****************/

/* Polynomial quotient */
/* (same as the IEEE 802.3 (Ethernet) quotient) */
#define H5_CRC_QUOTIENT 0x04C11DB7

/******************/
/* Local Typedefs */
/******************/

/********************/
/* Package Typedefs */
/********************/

/********************/
/* Local Prototypes */
/********************/

/*********************/
/* Package Variables */
/*********************/

/*****************************/
/* Library Private Variables */
/*****************************/

/*******************/
/* Local Variables */
/*******************/

/* Table of CRCs of all 8-bit messages. */
static uint32_t H5_crc_table[256];

/* Flag: has the table been computed? */
static hbool_t H5_crc_table_computed = FALSE;

/*-------------------------------------------------------------------------
 * Function:	H5_checksum_fletcher32
 *
 * Purpose:	This routine provides a generic, fast checksum algorithm for
 *              use in the library.
 *
 * Note:        See the Wikipedia page for Fletcher's checksum:
 *                  http://en.wikipedia.org/wiki/Fletcher%27s_checksum
 *              for more details, etc.
 *
 * Note #2:     Per the information in RFC 3309:
 *                      (http://tools.ietf.org/html/rfc3309)
 *              Fletcher's checksum is not reliable for small buffers.
 *
 * Note #3:     The algorithm below differs from that given in the Wikipedia
 *              page by copying the data into 'sum1' in a more portable way
 *              and also by initializing 'sum1' and 'sum2' to 0 instead of
 *              0xffff (for backward compatibility reasons with earlier
 *              HDF5 fletcher32 I/O filter routine, mostly).
 *
 * Return:	32-bit fletcher checksum of input buffer (can't fail)
 *
 * Programmer:	Quincey Koziol
 *              Monday, August 21, 2006
 *
 *-------------------------------------------------------------------------
 */
uint32_t
H5_checksum_fletcher32(const void *_data, size_t _len)
{
    const uint8_t *data = (const uint8_t *)_data; /* Pointer to the data to be summed */
    size_t         len  = _len / 2;               /* Length in 16-bit words */
    uint32_t       sum1 = 0, sum2 = 0;

    FUNC_ENTER_NOAPI_NOINIT_NOERR

    /* Sanity check */
    HDassert(_data);
    HDassert(_len > 0);

    /* Compute checksum for pairs of bytes */
    /* (the magic "360" value is is the largest number of sums that can be
     *  performed without numeric overflow)
     */
    while (len) {
        size_t tlen = len > 360 ? 360 : len;
        len -= tlen;
        do {
            sum1 += (uint32_t)(((uint16_t)data[0]) << 8) | ((uint16_t)data[1]);
            data += 2;
            sum2 += sum1;
        } while (--tlen);
        sum1 = (sum1 & 0xffff) + (sum1 >> 16);
        sum2 = (sum2 & 0xffff) + (sum2 >> 16);
    }

    /* Check for odd # of bytes */
    if (_len % 2) {
        sum1 += (uint32_t)(((uint16_t)*data) << 8);
        sum2 += sum1;
        sum1 = (sum1 & 0xffff) + (sum1 >> 16);
        sum2 = (sum2 & 0xffff) + (sum2 >> 16);
    } /* end if */

    /* Second reduction step to reduce sums to 16 bits */
    sum1 = (sum1 & 0xffff) + (sum1 >> 16);
    sum2 = (sum2 & 0xffff) + (sum2 >> 16);

    FUNC_LEAVE_NOAPI((sum2 << 16) | sum1)
} /* end H5_checksum_fletcher32() */

/*-------------------------------------------------------------------------
 * Function:	H5__checksum_crc_make_table
 *
 * Purpose:	Compute the CRC table for the CRC checksum algorithm
 *
 * Return:	none
 *
 * Programmer:	Quincey Koziol
 *              Tuesday, September  5, 2006
 *
 *-------------------------------------------------------------------------
 */
static void
H5__checksum_crc_make_table(void)
{
    uint32_t c;    /* Checksum for each byte value */
    unsigned n, k; /* Local index variables */

    FUNC_ENTER_STATIC_NOERR

    /* Compute the checksum for each possible byte value */
    for (n = 0; n < 256; n++) {
        c = (uint32_t)n;
        for (k = 0; k < 8; k++)
            if (c & 1)
                c = H5_CRC_QUOTIENT ^ (c >> 1);
            else
                c = c >> 1;
        H5_crc_table[n] = c;
    }
    H5_crc_table_computed = TRUE;

    FUNC_LEAVE_NOAPI_VOID
} /* end H5__checksum_crc_make_table() */

/*-------------------------------------------------------------------------
 * Function:	H5__checksum_crc_update
 *
 * Purpose:	Update a running CRC with the bytes buf[0..len-1]--the CRC
 *              should be initialized to all 1's, and the transmitted value
 *              is the 1's complement of the final running CRC (see the
 *              H5_checksum_crc() routine below)).
 *
 * Return:	32-bit CRC checksum of input buffer (can't fail)
 *
 * Programmer:	Quincey Koziol
 *              Tuesday, September  5, 2006
 *
 *-------------------------------------------------------------------------
 */
static uint32_t
H5__checksum_crc_update(uint32_t crc, const uint8_t *buf, size_t len)
{
    size_t n; /* Local index variable */

    FUNC_ENTER_STATIC_NOERR

    /* Initialize the CRC table if necessary */
    if (!H5_crc_table_computed)
<<<<<<< HEAD
        H5_checksum_crc_make_table();
=======
        H5__checksum_crc_make_table();
>>>>>>> 18bbd3f0

    /* Update the CRC with the results from this buffer */
    for (n = 0; n < len; n++)
        crc = H5_crc_table[(crc ^ buf[n]) & 0xff] ^ (crc >> 8);

    FUNC_LEAVE_NOAPI(crc)
} /* end H5__checksum_crc_update() */

/*-------------------------------------------------------------------------
 * Function:	H5_checksum_crc
 *
 * Purpose:	This routine provides a generic checksum algorithm for
 *              use in the library.
 *
 * Note:        This algorithm was based on the implementation described
 *              in the document describing the PNG image format:
 *                  http://www.w3.org/TR/PNG/#D-CRCAppendix
 *
 * Return:	32-bit CRC checksum of input buffer (can't fail)
 *
 * Programmer:	Quincey Koziol
 *              Tuesday, September  5, 2006
 *
 *-------------------------------------------------------------------------
 */
uint32_t
H5_checksum_crc(const void *_data, size_t len)
{
    FUNC_ENTER_NOAPI_NOINIT_NOERR

    /* Sanity check */
    HDassert(_data);
    HDassert(len > 0);

    FUNC_LEAVE_NOAPI(H5__checksum_crc_update((uint32_t)0xffffffffL, (const uint8_t *)_data, len) ^
                     0xffffffffL)
} /* end H5_checksum_crc() */

/*
-------------------------------------------------------------------------------
H5_lookup3_mix -- mix 3 32-bit values reversibly.

This is reversible, so any information in (a,b,c) before mix() is
still in (a,b,c) after mix().

If four pairs of (a,b,c) inputs are run through mix(), or through
mix() in reverse, there are at least 32 bits of the output that
are sometimes the same for one pair and different for another pair.
This was tested for:
* pairs that differed by one bit, by two bits, in any combination
  of top bits of (a,b,c), or in any combination of bottom bits of
  (a,b,c).
* "differ" is defined as +, -, ^, or ~^.  For + and -, I transformed
  the output delta to a Gray code (a^(a>>1)) so a string of 1's (as
  is commonly produced by subtraction) look like a single 1-bit
  difference.
* the base values were pseudorandom, all zero but one bit set, or
  all zero plus a counter that starts at zero.

Some k values for my "a-=c; a^=rot(c,k); c+=b;" arrangement that
satisfy this are
    4  6  8 16 19  4
    9 15  3 18 27 15
   14  9  3  7 17  3
Well, "9 15 3 18 27 15" didn't quite get 32 bits diffing
for "differ" defined as + with a one-bit base and a two-bit delta.  I
used http://burtleburtle.net/bob/hash/avalanche.html to choose
the operations, constants, and arrangements of the variables.

This does not achieve avalanche.  There are input bits of (a,b,c)
that fail to affect some output bits of (a,b,c), especially of a.  The
most thoroughly mixed value is c, but it doesn't really even achieve
avalanche in c.

This allows some parallelism.  Read-after-writes are good at doubling
the number of bits affected, so the goal of mixing pulls in the opposite
direction as the goal of parallelism.  I did what I could.  Rotates
seem to cost as much as shifts on every machine I could lay my hands
on, and rotates are much kinder to the top and bottom bits, so I used
rotates.
-------------------------------------------------------------------------------
*/
#define H5_lookup3_rot(x, k) (((x) << (k)) ^ ((x) >> (32 - (k))))
#define H5_lookup3_mix(a, b, c)                                                                              \
    {                                                                                                        \
        a -= c;                                                                                              \
        a ^= H5_lookup3_rot(c, 4);                                                                           \
        c += b;                                                                                              \
        b -= a;                                                                                              \
        b ^= H5_lookup3_rot(a, 6);                                                                           \
        a += c;                                                                                              \
        c -= b;                                                                                              \
        c ^= H5_lookup3_rot(b, 8);                                                                           \
        b += a;                                                                                              \
        a -= c;                                                                                              \
        a ^= H5_lookup3_rot(c, 16);                                                                          \
        c += b;                                                                                              \
        b -= a;                                                                                              \
        b ^= H5_lookup3_rot(a, 19);                                                                          \
        a += c;                                                                                              \
        c -= b;                                                                                              \
        c ^= H5_lookup3_rot(b, 4);                                                                           \
        b += a;                                                                                              \
    }

/*
-------------------------------------------------------------------------------
H5_lookup3_final -- final mixing of 3 32-bit values (a,b,c) into c

Pairs of (a,b,c) values differing in only a few bits will usually
produce values of c that look totally different.  This was tested for
* pairs that differed by one bit, by two bits, in any combination
  of top bits of (a,b,c), or in any combination of bottom bits of
  (a,b,c).
* "differ" is defined as +, -, ^, or ~^.  For + and -, I transformed
  the output delta to a Gray code (a^(a>>1)) so a string of 1's (as
  is commonly produced by subtraction) look like a single 1-bit
  difference.
* the base values were pseudorandom, all zero but one bit set, or
  all zero plus a counter that starts at zero.

These constants passed:
 14 11 25 16 4 14 24
 12 14 25 16 4 14 24
and these came close:
  4  8 15 26 3 22 24
 10  8 15 26 3 22 24
 11  8 15 26 3 22 24
-------------------------------------------------------------------------------
*/
#define H5_lookup3_final(a, b, c)                                                                            \
    {                                                                                                        \
        c ^= b;                                                                                              \
        c -= H5_lookup3_rot(b, 14);                                                                          \
        a ^= c;                                                                                              \
        a -= H5_lookup3_rot(c, 11);                                                                          \
        b ^= a;                                                                                              \
        b -= H5_lookup3_rot(a, 25);                                                                          \
        c ^= b;                                                                                              \
        c -= H5_lookup3_rot(b, 16);                                                                          \
        a ^= c;                                                                                              \
        a -= H5_lookup3_rot(c, 4);                                                                           \
        b ^= a;                                                                                              \
        b -= H5_lookup3_rot(a, 14);                                                                          \
        c ^= b;                                                                                              \
        c -= H5_lookup3_rot(b, 24);                                                                          \
    }

/*
-------------------------------------------------------------------------------
H5_checksum_lookup3() -- hash a variable-length key into a 32-bit value
  k       : the key (the unaligned variable-length array of bytes)
  length  : the length of the key, counting by bytes
  initval : can be any 4-byte value
Returns a 32-bit value.  Every bit of the key affects every bit of
the return value.  Two keys differing by one or two bits will have
totally different hash values.

The best hash table sizes are powers of 2.  There is no need to do
mod a prime (mod is sooo slow!).  If you need less than 32 bits,
use a bitmask.  For example, if you need only 10 bits, do
  h = (h & hashmask(10));
In which case, the hash table should have hashsize(10) elements.

If you are hashing n strings (uint8_t **)k, do it like this:
  for (i=0, h=0; i<n; ++i) h = H5_checksum_lookup( k[i], len[i], h);

By Bob Jenkins, 2006.  bob_jenkins@burtleburtle.net.  You may use this
code any way you wish, private, educational, or commercial.  It's free.

Use for hash table lookup, or anything where one collision in 2^^32 is
acceptable.  Do NOT use for cryptographic purposes.
-------------------------------------------------------------------------------
*/

uint32_t
H5_checksum_lookup3(const void *key, size_t length, uint32_t initval)
{
    const uint8_t *k = (const uint8_t *)key;
<<<<<<< HEAD
    uint32_t       a, b, c; /* internal state */
=======
    uint32_t       a, b, c = 0; /* internal state */
>>>>>>> 18bbd3f0

    FUNC_ENTER_NOAPI_NOINIT_NOERR

    /* Sanity check */
    HDassert(key);
    HDassert(length > 0);

    /* Set up the internal state */
    a = b = c = 0xdeadbeef + ((uint32_t)length) + initval;

    /*--------------- all but the last block: affect some 32 bits of (a,b,c) */
    while (length > 12) {
        a += k[0];
        a += ((uint32_t)k[1]) << 8;
        a += ((uint32_t)k[2]) << 16;
        a += ((uint32_t)k[3]) << 24;
        b += k[4];
        b += ((uint32_t)k[5]) << 8;
        b += ((uint32_t)k[6]) << 16;
        b += ((uint32_t)k[7]) << 24;
        c += k[8];
        c += ((uint32_t)k[9]) << 8;
        c += ((uint32_t)k[10]) << 16;
        c += ((uint32_t)k[11]) << 24;
        H5_lookup3_mix(a, b, c);
        length -= 12;
        k += 12;
    }

    /*-------------------------------- last block: affect all 32 bits of (c) */
    switch (length) /* all the case statements fall through */
    {
        case 12:
            c += ((uint32_t)k[11]) << 24;
<<<<<<< HEAD
            H5_ATTR_FALLTHROUGH
        case 11:
            c += ((uint32_t)k[10]) << 16;
            H5_ATTR_FALLTHROUGH
        case 10:
            c += ((uint32_t)k[9]) << 8;
            H5_ATTR_FALLTHROUGH
        case 9:
            c += k[8];
            H5_ATTR_FALLTHROUGH
        case 8:
            b += ((uint32_t)k[7]) << 24;
            H5_ATTR_FALLTHROUGH
        case 7:
            b += ((uint32_t)k[6]) << 16;
            H5_ATTR_FALLTHROUGH
        case 6:
            b += ((uint32_t)k[5]) << 8;
            H5_ATTR_FALLTHROUGH
        case 5:
            b += k[4];
            H5_ATTR_FALLTHROUGH
        case 4:
            a += ((uint32_t)k[3]) << 24;
            H5_ATTR_FALLTHROUGH
        case 3:
            a += ((uint32_t)k[2]) << 16;
            H5_ATTR_FALLTHROUGH
        case 2:
            a += ((uint32_t)k[1]) << 8;
=======
            /* FALLTHROUGH */
            H5_ATTR_FALLTHROUGH
        case 11:
            c += ((uint32_t)k[10]) << 16;
            /* FALLTHROUGH */
            H5_ATTR_FALLTHROUGH
        case 10:
            c += ((uint32_t)k[9]) << 8;
            /* FALLTHROUGH */
            H5_ATTR_FALLTHROUGH
        case 9:
            c += k[8];
            /* FALLTHROUGH */
            H5_ATTR_FALLTHROUGH
        case 8:
            b += ((uint32_t)k[7]) << 24;
            /* FALLTHROUGH */
            H5_ATTR_FALLTHROUGH
        case 7:
            b += ((uint32_t)k[6]) << 16;
            /* FALLTHROUGH */
            H5_ATTR_FALLTHROUGH
        case 6:
            b += ((uint32_t)k[5]) << 8;
            /* FALLTHROUGH */
            H5_ATTR_FALLTHROUGH
        case 5:
            b += k[4];
            /* FALLTHROUGH */
            H5_ATTR_FALLTHROUGH
        case 4:
            a += ((uint32_t)k[3]) << 24;
            /* FALLTHROUGH */
            H5_ATTR_FALLTHROUGH
        case 3:
            a += ((uint32_t)k[2]) << 16;
            /* FALLTHROUGH */
            H5_ATTR_FALLTHROUGH
        case 2:
            a += ((uint32_t)k[1]) << 8;
            /* FALLTHROUGH */
>>>>>>> 18bbd3f0
            H5_ATTR_FALLTHROUGH
        case 1:
            a += k[0];
            break;
        case 0:
            goto done;
        default:
            HDassert(0 && "This Should never be executed!");
    }

    H5_lookup3_final(a, b, c);

done:
    FUNC_LEAVE_NOAPI(c)
} /* end H5_checksum_lookup3() */

/*-------------------------------------------------------------------------
 * Function:	H5_checksum_metadata
 *
 * Purpose:	Provide a more abstract routine for checksumming metadata
 *              in a file, where the policy of which algorithm to choose
 *              is centralized.
 *
 * Return:	checksum of input buffer (can't fail)
 *
 * Programmer:	Quincey Koziol
 *              Tuesday, August 22, 2006
 *
 *-------------------------------------------------------------------------
 */
uint32_t
H5_checksum_metadata(const void *data, size_t len, uint32_t initval)
{
    FUNC_ENTER_NOAPI_NOINIT_NOERR

    /* Sanity check */
    HDassert(data);
    HDassert(len > 0);

    /* Choose the appropriate checksum routine */
    /* (use Bob Jenkin's "lookup3" algorithm for all buffer sizes) */
    FUNC_LEAVE_NOAPI(H5_checksum_lookup3(data, len, initval))
} /* end H5_checksum_metadata() */

/*-------------------------------------------------------------------------
 * Function:	H5_hash_string
 *
 * Purpose:	Provide a simple & fast routine for hashing strings
 *
 * Note:        This algorithm is the 'djb2' algorithm described on this page:
 *              http://www.cse.yorku.ca/~oz/hash.html
 *
 * Return:	hash of input string (can't fail)
 *
 * Programmer:	Quincey Koziol
 *              Tuesday, December 11, 2007
 *
 *-------------------------------------------------------------------------
 */
uint32_t
H5_hash_string(const char *str)
{
    uint32_t hash = 5381;
    int      c;

    FUNC_ENTER_NOAPI_NOINIT_NOERR

    /* Sanity check */
    HDassert(str);

    while ((c = *str++))
        hash = ((hash << 5) + hash) + (uint32_t)c; /* hash * 33 + c */

    FUNC_LEAVE_NOAPI(hash)
} /* end H5_hash_string() */<|MERGE_RESOLUTION|>--- conflicted
+++ resolved
@@ -25,10 +25,7 @@
 /****************/
 /* Module Setup */
 /****************/
-<<<<<<< HEAD
-=======
 #include "H5module.h" /* This source code file is part of the H5 module */
->>>>>>> 18bbd3f0
 
 /***********/
 /* Headers */
@@ -203,11 +200,7 @@
 
     /* Initialize the CRC table if necessary */
     if (!H5_crc_table_computed)
-<<<<<<< HEAD
-        H5_checksum_crc_make_table();
-=======
         H5__checksum_crc_make_table();
->>>>>>> 18bbd3f0
 
     /* Update the CRC with the results from this buffer */
     for (n = 0; n < len; n++)
@@ -387,11 +380,7 @@
 H5_checksum_lookup3(const void *key, size_t length, uint32_t initval)
 {
     const uint8_t *k = (const uint8_t *)key;
-<<<<<<< HEAD
-    uint32_t       a, b, c; /* internal state */
-=======
     uint32_t       a, b, c = 0; /* internal state */
->>>>>>> 18bbd3f0
 
     FUNC_ENTER_NOAPI_NOINIT_NOERR
 
@@ -426,80 +415,47 @@
     {
         case 12:
             c += ((uint32_t)k[11]) << 24;
-<<<<<<< HEAD
+            /* FALLTHROUGH */
             H5_ATTR_FALLTHROUGH
         case 11:
             c += ((uint32_t)k[10]) << 16;
+            /* FALLTHROUGH */
             H5_ATTR_FALLTHROUGH
         case 10:
             c += ((uint32_t)k[9]) << 8;
+            /* FALLTHROUGH */
             H5_ATTR_FALLTHROUGH
         case 9:
             c += k[8];
+            /* FALLTHROUGH */
             H5_ATTR_FALLTHROUGH
         case 8:
             b += ((uint32_t)k[7]) << 24;
+            /* FALLTHROUGH */
             H5_ATTR_FALLTHROUGH
         case 7:
             b += ((uint32_t)k[6]) << 16;
+            /* FALLTHROUGH */
             H5_ATTR_FALLTHROUGH
         case 6:
             b += ((uint32_t)k[5]) << 8;
+            /* FALLTHROUGH */
             H5_ATTR_FALLTHROUGH
         case 5:
             b += k[4];
+            /* FALLTHROUGH */
             H5_ATTR_FALLTHROUGH
         case 4:
             a += ((uint32_t)k[3]) << 24;
+            /* FALLTHROUGH */
             H5_ATTR_FALLTHROUGH
         case 3:
             a += ((uint32_t)k[2]) << 16;
+            /* FALLTHROUGH */
             H5_ATTR_FALLTHROUGH
         case 2:
             a += ((uint32_t)k[1]) << 8;
-=======
-            /* FALLTHROUGH */
-            H5_ATTR_FALLTHROUGH
-        case 11:
-            c += ((uint32_t)k[10]) << 16;
-            /* FALLTHROUGH */
-            H5_ATTR_FALLTHROUGH
-        case 10:
-            c += ((uint32_t)k[9]) << 8;
-            /* FALLTHROUGH */
-            H5_ATTR_FALLTHROUGH
-        case 9:
-            c += k[8];
-            /* FALLTHROUGH */
-            H5_ATTR_FALLTHROUGH
-        case 8:
-            b += ((uint32_t)k[7]) << 24;
-            /* FALLTHROUGH */
-            H5_ATTR_FALLTHROUGH
-        case 7:
-            b += ((uint32_t)k[6]) << 16;
-            /* FALLTHROUGH */
-            H5_ATTR_FALLTHROUGH
-        case 6:
-            b += ((uint32_t)k[5]) << 8;
-            /* FALLTHROUGH */
-            H5_ATTR_FALLTHROUGH
-        case 5:
-            b += k[4];
-            /* FALLTHROUGH */
-            H5_ATTR_FALLTHROUGH
-        case 4:
-            a += ((uint32_t)k[3]) << 24;
-            /* FALLTHROUGH */
-            H5_ATTR_FALLTHROUGH
-        case 3:
-            a += ((uint32_t)k[2]) << 16;
-            /* FALLTHROUGH */
-            H5_ATTR_FALLTHROUGH
-        case 2:
-            a += ((uint32_t)k[1]) << 8;
-            /* FALLTHROUGH */
->>>>>>> 18bbd3f0
+            /* FALLTHROUGH */
             H5_ATTR_FALLTHROUGH
         case 1:
             a += k[0];
