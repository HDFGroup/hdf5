/* * * * * * * * * * * * * * * * * * * * * * * * * * * * * * * * * * * * * * *
 * Copyright by The HDF Group.                                               *
 * All rights reserved.                                                      *
 *                                                                           *
 * This file is part of HDF5.  The full HDF5 copyright notice, including     *
 * terms governing use, modification, and redistribution, is contained in    *
 * the COPYING file, which can be found at the root of the source code       *
 * distribution tree, or in https://www.hdfgroup.org/licenses.               *
 * If you do not have access to either file, you may request a copy from     *
 * help@hdfgroup.org.                                                        *
 * * * * * * * * * * * * * * * * * * * * * * * * * * * * * * * * * * * * * * */

/*
 * Onion Virtual File Driver (VFD)
 *
 * Purpose:     Code for the archival and revision indexes
 */

/* This source code file is part of the H5FD driver module */
#include "H5FDdrvr_module.h"

#include "H5private.h"      /* Generic Functions                        */
#include "H5Eprivate.h"     /* Error handling                           */
#include "H5FDprivate.h"    /* File drivers                             */
#include "H5FDonion.h"      /* Onion file driver                        */
#include "H5FDonion_priv.h" /* Onion file driver internals              */
#include "H5MMprivate.h"    /* Memory management                        */

/* 2^n for uint64_t types -- H5_EXP2 unsafe past 32 bits */
#define U64_EXP2(n) ((uint64_t)1 << (n))

static int    H5FD__onion_archival_index_list_sort_cmp(const void *, const void *);
static herr_t H5FD__onion_revision_index_resize(H5FD_onion_revision_index_t *rix);

/*-----------------------------------------------------------------------------
 * Read and decode the revision_record information from `raw_file` at
 * `addr` .. `addr + size` (taken from history), and store the decoded
 * information in the structure at `r_out`.
 *-----------------------------------------------------------------------------
 */
herr_t
H5FD__onion_ingest_revision_record(H5FD_onion_revision_record_t *r_out, H5FD_t *raw_file,
                                   const H5FD_onion_history_t *history, uint64_t revision_num)
{
    unsigned char *buf       = NULL;
    herr_t         ret_value = SUCCEED;
    uint64_t       n         = 0;
    uint64_t       high      = 0;
    uint64_t       low       = 0;
    uint64_t       range     = 0;
    uint32_t       sum       = 0;
    haddr_t        addr      = 0;
    size_t         size      = 0;

    FUNC_ENTER_PACKAGE

    assert(r_out);
    assert(raw_file);
    assert(history);
    assert(history->record_locs);
    assert(history->n_revisions > 0);

    high  = history->n_revisions - 1;
    range = high;
    addr  = history->record_locs[high].phys_addr;
    size  = history->record_locs[high].record_size;

    /* Initialize r_out
     *
     * TODO: This function should completely initialize r_out. Relying on
     *       other code to some of the work while we just paste over parts
     *       of the struct here is completely bananas.
     */
    r_out->comment             = H5MM_xfree(r_out->comment);
    r_out->archival_index.list = H5MM_xfree(r_out->archival_index.list);

    if (H5FD_get_eof(raw_file, H5FD_MEM_DRAW) < (addr + size))
        HGOTO_ERROR(H5E_ARGS, H5E_BADVALUE, FAIL, "at least one record extends beyond EOF");

    /* recovery-open may have EOA below revision record */
    if ((H5FD_get_eoa(raw_file, H5FD_MEM_DRAW) < (addr + size)) &&
        (H5FD_set_eoa(raw_file, H5FD_MEM_DRAW, (addr + size)) < 0)) {
        HGOTO_ERROR(H5E_VFL, H5E_CANTSET, FAIL, "can't modify EOA");
    }

    /* Perform binary search on records to find target revision by ID.
     * As IDs are added sequentially, they are guaranteed to be sorted.
     */
    while (range > 0) {
        n    = (range / 2) + low;
        addr = history->record_locs[n].phys_addr;
        size = history->record_locs[n].record_size;

        if (NULL == (buf = H5MM_malloc(sizeof(char) * size)))
            HGOTO_ERROR(H5E_VFL, H5E_CANTALLOC, FAIL, "can't allocate buffer space");

        if (H5FD_read(raw_file, H5FD_MEM_DRAW, addr, size, buf) < 0)
            HGOTO_ERROR(H5E_VFL, H5E_READERROR, FAIL, "can't read revision record from file");

        if (H5FD__onion_revision_record_decode(buf, r_out) != size)
            HGOTO_ERROR(H5E_VFL, H5E_CANTDECODE, FAIL, "can't decode revision record (initial)");

        sum = H5_checksum_fletcher32(buf, size - 4);
        if (r_out->checksum != sum)
            HGOTO_ERROR(H5E_VFL, H5E_BADVALUE, FAIL, "checksum mismatch between buffer and stored");

        if (revision_num == r_out->revision_num)
            break;

        H5MM_xfree(buf);
        buf = NULL;

        r_out->archival_index.n_entries = 0;
        r_out->comment_size             = 0;

        if (r_out->revision_num < revision_num)
            low = (n == high) ? high : n + 1;
        else
            high = (n == low) ? low : n - 1;
        range = high - low;
    } /* end while 'non-leaf' binary search */

    if (range == 0) {
        n    = low;
        addr = history->record_locs[n].phys_addr;
        size = history->record_locs[n].record_size;

        if (NULL == (buf = H5MM_malloc(sizeof(char) * size)))
            HGOTO_ERROR(H5E_VFL, H5E_CANTALLOC, FAIL, "can't allocate buffer space");

        if (H5FD_read(raw_file, H5FD_MEM_DRAW, addr, size, buf) < 0)
            HGOTO_ERROR(H5E_VFL, H5E_READERROR, FAIL, "can't read revision record from file");

        if (H5FD__onion_revision_record_decode(buf, r_out) != size)
            HGOTO_ERROR(H5E_VFL, H5E_CANTDECODE, FAIL, "can't decode revision record (initial)");

        sum = H5_checksum_fletcher32(buf, size - 4);
        if (r_out->checksum != sum)
            HGOTO_ERROR(H5E_VFL, H5E_BADVALUE, FAIL, "checksum mismatch between buffer and stored");

        if (revision_num != r_out->revision_num)
            HGOTO_ERROR(H5E_ARGS, H5E_BADRANGE, FAIL,
                        "could not find target revision!"); /* TODO: corrupted? */
    } /* end if revision ID at 'leaf' in binary search */

    if (r_out->comment_size > 0)
        if (NULL == (r_out->comment = H5MM_malloc(sizeof(char) * r_out->comment_size)))
            HGOTO_ERROR(H5E_VFL, H5E_CANTALLOC, FAIL, "can't allocate comment space");

    if (r_out->archival_index.n_entries > 0)
        if (NULL == (r_out->archival_index.list =
                         H5MM_calloc(r_out->archival_index.n_entries * sizeof(H5FD_onion_index_entry_t))))
            HGOTO_ERROR(H5E_VFL, H5E_CANTALLOC, FAIL, "can't allocate index entry list");

    if (H5FD__onion_revision_record_decode(buf, r_out) != size)
        HGOTO_ERROR(H5E_VFL, H5E_CANTDECODE, FAIL, "can't decode revision record (final)");

done:
    H5MM_xfree(buf);
    if (ret_value == FAIL) {
        H5MM_xfree(r_out->comment);
        H5MM_xfree(r_out->archival_index.list);
    }

    FUNC_LEAVE_NOAPI(ret_value)
} /* end H5FD__onion_ingest_revision_record() */

/*-----------------------------------------------------------------------------
 * Function:    H5FD__onion_archival_index_is_valid
 *
 * Purpose:     Determine whether an archival index structure is valid.
 *
 *              + Verify page size (power of two).
 *              + Verify list exists.
 *              + Verify list contents:
 *                + Sorted by increasing logical address (no duplicates)
 *                + Logical addresses are multiples of page size.
 *
 * Return:      true/false
 *-----------------------------------------------------------------------------
 */
bool
H5FD__onion_archival_index_is_valid(const H5FD_onion_archival_index_t *aix)
{
    bool ret_value = true;

    FUNC_ENTER_PACKAGE_NOERR

    assert(aix);

    if (H5FD_ONION_ARCHIVAL_INDEX_VERSION_CURR != aix->version)
<<<<<<< HEAD
        HGOTO_DONE(FALSE);
    if (NULL == aix->list)
        HGOTO_DONE(FALSE);
=======
        HGOTO_DONE(false);
    if (NULL == aix->list)
        HGOTO_DONE(false);
>>>>>>> 07347cc5

    /* Ensure list is sorted on logical_page field */
    if (aix->n_entries > 1)
        for (uint64_t i = 1; i < aix->n_entries - 1; i++)
            if (aix->list[i + 1].logical_page <= aix->list[i].logical_page)
<<<<<<< HEAD
                HGOTO_DONE(FALSE);
=======
                HGOTO_DONE(false);
>>>>>>> 07347cc5

done:
    FUNC_LEAVE_NOAPI(ret_value)
} /* end H5FD__onion_archival_index_is_valid() */

/*-----------------------------------------------------------------------------
 * Function:    H5FD__onion_archival_index_find
 *
 * Purpose:     Retrieve the archival index entry by logical page ID.
 *
 *              The archival index pointer must point to a valid index entry.
 *              The entry out pointer-pointer cannot be null.
 *
 * Return:      Success: Positive value (1) -- entry found.
 *                       Entry out pointer-pointer is set to point to entry.
 *              Failure: Zero (0) -- entry not found.
 *                       Entry out pointer-pointer is unmodified.
 *-----------------------------------------------------------------------------
 */
int
H5FD__onion_archival_index_find(const H5FD_onion_archival_index_t *aix, uint64_t logical_page,
                                const H5FD_onion_index_entry_t **entry_out)
{
    uint64_t                  low       = 0;
    uint64_t                  high      = 0;
    uint64_t                  n         = 0;
    uint64_t                  range     = 0;
    H5FD_onion_index_entry_t *x         = NULL;
    int                       ret_value = 0;

    FUNC_ENTER_PACKAGE_NOERR

    assert(aix);
    assert(H5FD_ONION_ARCHIVAL_INDEX_VERSION_CURR == aix->version);
    assert(entry_out);
    if (aix->n_entries != 0)
        assert(aix->list);

    high  = aix->n_entries - 1;
    range = high;

    /* Trivial cases */
    if (aix->n_entries == 0 || logical_page > aix->list[high].logical_page ||
        logical_page < aix->list[0].logical_page)
        HGOTO_DONE(0);

    /*
     * Binary search on sorted list
     */

    /* Winnow down to first of found or one element */
    while (range > 0) {
        assert(high < aix->n_entries);
        n = low + (range / 2);
        x = &(aix->list[n]);
        if (x->logical_page == logical_page) {
            *entry_out = x; /* element found at fence */
            ret_value  = 1;
            goto done;
        }
        else if (x->logical_page < logical_page) {
            low = (n == high) ? high : n + 1;
        }
        else {
            high = (n == low) ? low : n - 1;
        }
        range = high - low;
    }

    assert(high == low); /* one element */

    /* n == low/high check because we may have tested it already above */
    if ((n != low || n != high) && (aix->list[low].logical_page == logical_page)) {
        *entry_out = &aix->list[low];
        ret_value  = 1;
    }

done:
    FUNC_LEAVE_NOAPI(ret_value)
} /* end H5FD__onion_archival_index_find() */

/*-----------------------------------------------------------------------------
 * Function:    H5FD__onion_revision_index_destroy
 *
 * Purpose:     Release all resources of a revision index.
 *
 * Return:      SUCCEED/FAIL
 *-----------------------------------------------------------------------------
 */
herr_t
H5FD__onion_revision_index_destroy(H5FD_onion_revision_index_t *rix)
{
    herr_t ret_value = SUCCEED;

    FUNC_ENTER_PACKAGE_NOERR

    assert(rix);
    assert(H5FD_ONION_REVISION_INDEX_VERSION_CURR == rix->version);

    for (size_t i = 0; 0 < rix->_hash_table_n_keys_populated && i < rix->_hash_table_size; i++) {
        H5FD_onion_revision_index_hash_chain_node_t *next = NULL;
        H5FD_onion_revision_index_hash_chain_node_t *node = rix->_hash_table[i];

        if (node != NULL)
            rix->_hash_table_n_keys_populated -= 1;

        while (node != NULL) {
            assert(H5FD_ONION_REVISION_INDEX_HASH_CHAIN_NODE_VERSION_CURR == node->version);

            next = node->next;
            H5MM_xfree(node);
            node = next;
        }
    }
    H5MM_xfree(rix->_hash_table);
    H5MM_xfree(rix);

    FUNC_LEAVE_NOAPI(ret_value)
} /* end H5FD__onion_revision_index_destroy() */

/*-----------------------------------------------------------------------------
 * Function:    H5FD__onion_revision_index_init
 *
 * Purpose:     Initialize a revision index structure with a default starting
 *              size. A new structure is allocated and populated with initial
 *              values.
 *
 * Return:      Success:    Pointer to newly-allocated structure
 *              Failure:    NULL
 *-----------------------------------------------------------------------------
 */
H5FD_onion_revision_index_t *
H5FD__onion_revision_index_init(uint32_t page_size)
{
    uint64_t                     table_size = U64_EXP2(H5FD_ONION_REVISION_INDEX_STARTING_SIZE_LOG2);
    H5FD_onion_revision_index_t *rix        = NULL;
    H5FD_onion_revision_index_t *ret_value  = NULL;

    FUNC_ENTER_PACKAGE

    assert(0 != page_size);
    assert(POWER_OF_TWO(page_size));

    if (NULL == (rix = H5MM_calloc(sizeof(H5FD_onion_revision_index_t))))
        HGOTO_ERROR(H5E_VFL, H5E_CANTALLOC, NULL, "cannot allocate index");

    if (NULL ==
        (rix->_hash_table = H5MM_calloc(table_size * sizeof(H5FD_onion_revision_index_hash_chain_node_t *))))
        HGOTO_ERROR(H5E_VFL, H5E_CANTALLOC, NULL, "cannot allocate hash table");

    rix->version   = H5FD_ONION_REVISION_INDEX_VERSION_CURR;
    rix->n_entries = 0;
    /* Compute and store log2(page_size) */
    for (rix->page_size_log2 = 0; (((uint32_t)1 << rix->page_size_log2) & page_size) == 0;
         rix->page_size_log2++)
        ;
    rix->_hash_table_size             = table_size;
    rix->_hash_table_size_log2        = H5FD_ONION_REVISION_INDEX_STARTING_SIZE_LOG2;
    rix->_hash_table_n_keys_populated = 0;

    ret_value = rix;

done:
    if (NULL == ret_value)
        H5MM_xfree(rix);

    FUNC_LEAVE_NOAPI(ret_value)
} /* end H5FD__onion_revision_index_init() */

/*-----------------------------------------------------------------------------
 * Function:    H5FD__onion_revision_index_resize()
 *
 * Purpose:     Replace the hash table in the revision index.
 *
 *              Doubles the available number of keys, re-hashes table contents,
 *              and updates relevant components in the index structure.
 *
 *              Fails if unable to allocate space for larger hash table.
 *
 * Return:      SUCCEED/FAIL
 *-----------------------------------------------------------------------------
 */
static herr_t
H5FD__onion_revision_index_resize(H5FD_onion_revision_index_t *rix)
{
    H5FD_onion_revision_index_hash_chain_node_t **new_table = NULL;

    uint64_t new_size_log2        = rix->_hash_table_size_log2 + 1;
    uint64_t new_size             = U64_EXP2(new_size_log2);
    uint64_t new_n_keys_populated = 0;
    herr_t   ret_value            = SUCCEED;

    FUNC_ENTER_PACKAGE

    assert(rix);
    assert(H5FD_ONION_REVISION_INDEX_VERSION_CURR == rix->version);
    assert(rix->_hash_table);

    if (NULL == (new_table = H5MM_calloc(new_size * sizeof(H5FD_onion_revision_index_hash_chain_node_t *))))
        HGOTO_ERROR(H5E_VFL, H5E_CANTALLOC, FAIL, "cannot allocate new hash table");

    for (uint64_t i = 0; i < rix->_hash_table_size; i++) {
        while (rix->_hash_table[i] != NULL) {
            H5FD_onion_revision_index_hash_chain_node_t *node = NULL;
            uint64_t                                     key  = 0;

            /* Pop entry off of bucket stack and re-hash */
            node                = rix->_hash_table[i];
            rix->_hash_table[i] = node->next;
            node->next          = NULL;
            key                 = node->entry_data.logical_page & (new_size - 1);

            if (NULL == new_table[key]) {
                new_table[key] = node;
                new_n_keys_populated++;
            }
            else {
                node->next   = new_table[i];
                new_table[i] = node;
            }
        }
    }

    H5MM_xfree(rix->_hash_table);
    rix->_hash_table_size             = new_size;
    rix->_hash_table_size_log2        = new_size_log2;
    rix->_hash_table_n_keys_populated = new_n_keys_populated;
    rix->_hash_table                  = new_table;

done:
    FUNC_LEAVE_NOAPI(ret_value)
} /* end H5FD__onion_revision_index_resize() */

/*-----------------------------------------------------------------------------
 * Function:    H5FD__onion_revision_index_insert()
 *
 * Purpose:     Add an entry to the revision index, or update an existing
 *              entry. Must be used to update entries as well as add --
 *              checksum value will change.
 *
 *              Entry data is copied into separate memory region; user pointer
 *              can be safley re-used or discarded after operation.
 *
 * Return:      SUCCEED/FAIL
 *-----------------------------------------------------------------------------
 */
herr_t
H5FD__onion_revision_index_insert(H5FD_onion_revision_index_t *rix, const H5FD_onion_index_entry_t *entry)
{
    uint64_t                                      key         = 0;
    H5FD_onion_revision_index_hash_chain_node_t  *node        = NULL;
    H5FD_onion_revision_index_hash_chain_node_t **append_dest = NULL;
    herr_t                                        ret_value   = SUCCEED;

    FUNC_ENTER_PACKAGE

    assert(rix);
    assert(H5FD_ONION_REVISION_INDEX_VERSION_CURR == rix->version);
    assert(entry);

    /* Resize and re-hash table if necessary */
    if (rix->n_entries >= (rix->_hash_table_size * 2) ||
        rix->_hash_table_n_keys_populated >= (rix->_hash_table_size / 2)) {
        if (H5FD__onion_revision_index_resize(rix) < 0)
            HGOTO_ERROR(H5E_VFL, H5E_NONE_MINOR, FAIL, "unable to resize and hash table");
    }

    key = entry->logical_page & (rix->_hash_table_size - 1);
    assert(key < rix->_hash_table_size);

    if (NULL == rix->_hash_table[key]) {
        /* Key maps to empty bucket */

        append_dest = &rix->_hash_table[key];
        rix->_hash_table_n_keys_populated++;
    }
    else {
        /* Key maps to populated bucket */

        for (node = rix->_hash_table[key]; node != NULL; node = node->next) {
            append_dest = &node->next; /* look for bucket tail */
            if (entry->logical_page == node->entry_data.logical_page) {
                if (entry->phys_addr != node->entry_data.phys_addr) {
                    HGOTO_ERROR(H5E_ARGS, H5E_BADVALUE, FAIL, "physical address mismatch");
                }
<<<<<<< HEAD
                memcpy(&node->entry_data, entry, sizeof(H5FD_onion_index_entry_t));
=======
                H5MM_memcpy(&node->entry_data, entry, sizeof(H5FD_onion_index_entry_t));
>>>>>>> 07347cc5
                append_dest = NULL; /* Node updated, do not append */
                break;
            }
        }
    }

    /* Add new entry to bucket chain */
    if (append_dest != NULL) {
        if (NULL == (node = H5MM_malloc(sizeof(H5FD_onion_revision_index_hash_chain_node_t))))
            HGOTO_ERROR(H5E_VFL, H5E_CANTALLOC, FAIL, "cannot allocate new ash chain node");
        node->version = H5FD_ONION_REVISION_INDEX_HASH_CHAIN_NODE_VERSION_CURR;
        node->next    = NULL;
<<<<<<< HEAD
        memcpy(&node->entry_data, entry, sizeof(H5FD_onion_index_entry_t));
=======
        H5MM_memcpy(&node->entry_data, entry, sizeof(H5FD_onion_index_entry_t));
>>>>>>> 07347cc5
        *append_dest = node;
        rix->n_entries++;
    }

done:
    FUNC_LEAVE_NOAPI(ret_value)
} /* end H5FD__onion_revision_index_insert() */

/*-----------------------------------------------------------------------------
 * Function:    H5FD__onion_revision_index_find()
 *
 *
 * Purpose:     Get pointer to revision index entry with the given page number,
 *              if it exists in the index.
 *
 * Return:      Success: Positive value (1) -- entry found.
 *                       Entry out pointer-pointer is set to point to entry.
 *              Failure: Zero (0) -- entry not found.
 *                       Entry out pointer-pointer is unmodified.
 *-----------------------------------------------------------------------------
 */
int
H5FD__onion_revision_index_find(const H5FD_onion_revision_index_t *rix, uint64_t logical_page,
                                const H5FD_onion_index_entry_t **entry_out)
{
    uint64_t key       = 0;
    int      ret_value = 0;

    FUNC_ENTER_PACKAGE_NOERR

    assert(rix);
    assert(H5FD_ONION_REVISION_INDEX_VERSION_CURR == rix->version);
    assert(rix->_hash_table);
    assert(entry_out);

    key = logical_page & (rix->_hash_table_size - 1);
    assert(key < rix->_hash_table_size);

    if (rix->_hash_table[key] != NULL) {
        H5FD_onion_revision_index_hash_chain_node_t *node = NULL;

        for (node = rix->_hash_table[key]; node != NULL; node = node->next) {
            if (logical_page == node->entry_data.logical_page) {
                *entry_out = &node->entry_data;
                ret_value  = 1;
                break;
            }
        }
    }

    FUNC_LEAVE_NOAPI(ret_value)
} /* end H5FD__onion_revision_index_find() */

/*-----------------------------------------------------------------------------
 * Function:    H5FD__onion_revision_record_decode
 *
 * Purpose:     Attempt to read a buffer and store it as a revision record
 *              structure.
 *
 *              Implementation must correspond with
 *              H5FD__onion_revision_record_encode().
 *
 *              MUST BE CALLED TWICE:
 *              On the first call, n_entries and comment_size in the
 *              destination structure must all all be zero, and their
 *              respective variable-length components (index_entry_list,
 *              comment) must all be NULL.
 *
 *              If the buffer is well-formed, the destination structure is
 *              tentatively populated with fixed-size values, and the number of
 *              bytes read are returned.
 *
 *              Prior to the second call, the user must allocate space for the
 *              variable-length components, in accordance with the associated
 *              indicators (array of index-entry structures for
 *              index_entry_list, of size n_entries; character arrays for
 *              comment, allocated with the *_size number of bytes -- space
 *              for NULL-terminator is included in _size).
 *
 *              Then the decode operation is called a second time, and all
 *              components will be populated (and again number of bytes read is
 *              returned).
 *
 * Return:      Success:    Number of bytes read from buffer
 *              Failure:    0
 *-----------------------------------------------------------------------------
 */
size_t H5_ATTR_NO_OPTIMIZE
H5FD__onion_revision_record_decode(unsigned char *buf, H5FD_onion_revision_record_t *record)
{
    uint32_t       ui32         = 0;
    uint32_t       page_size    = 0;
    uint32_t       sum          = 0;
    uint64_t       ui64         = 0;
    uint64_t       n_entries    = 0;
    uint32_t       comment_size = 0;
    uint8_t       *ui8p         = NULL;
    unsigned char *ptr          = NULL;
    size_t         ret_value    = 0;

    FUNC_ENTER_PACKAGE

    assert(buf != NULL);
    assert(record != NULL);
    assert(H5FD_ONION_REVISION_RECORD_VERSION_CURR == record->version);
    assert(H5FD_ONION_ARCHIVAL_INDEX_VERSION_CURR == record->archival_index.version);

<<<<<<< HEAD
    if (HDstrncmp((const char *)buf, H5FD_ONION_REVISION_RECORD_SIGNATURE, 4))
=======
    if (strncmp((const char *)buf, H5FD_ONION_REVISION_RECORD_SIGNATURE, 4))
>>>>>>> 07347cc5
        HGOTO_ERROR(H5E_ARGS, H5E_BADVALUE, 0, "invalid signature");

    if (H5FD_ONION_REVISION_RECORD_VERSION_CURR != buf[4])
        HGOTO_ERROR(H5E_ARGS, H5E_BADVALUE, 0, "invalid record version");

    ptr = buf + 8;

<<<<<<< HEAD
    memcpy(&ui64, ptr, 8);
=======
    H5MM_memcpy(&ui64, ptr, 8);
>>>>>>> 07347cc5
    ui8p = (uint8_t *)&ui64;
    UINT64DECODE(ui8p, record->revision_num);
    ptr += 8;

<<<<<<< HEAD
    memcpy(&ui64, ptr, 8);
=======
    H5MM_memcpy(&ui64, ptr, 8);
>>>>>>> 07347cc5
    ui8p = (uint8_t *)&ui64;
    UINT64DECODE(ui8p, record->parent_revision_num);
    ptr += 8;

<<<<<<< HEAD
    memcpy(record->time_of_creation, ptr, 16);
    ptr += 16;

    memcpy(&ui64, ptr, 8);
=======
    H5MM_memcpy(record->time_of_creation, ptr, 16);
    ptr += 16;

    H5MM_memcpy(&ui64, ptr, 8);
>>>>>>> 07347cc5
    ui8p = (uint8_t *)&ui64;
    UINT64DECODE(ui8p, record->logical_eof);
    ptr += 8;

<<<<<<< HEAD
    memcpy(&ui32, ptr, 4);
=======
    H5MM_memcpy(&ui32, ptr, 4);
>>>>>>> 07347cc5
    ui8p = (uint8_t *)&ui32;
    UINT32DECODE(ui8p, page_size);
    ptr += 4;

    if (page_size == 0)
        HGOTO_ERROR(H5E_ARGS, H5E_BADVALUE, 0, "page size is zero");
    if (!POWER_OF_TWO(page_size))
        HGOTO_ERROR(H5E_ARGS, H5E_BADVALUE, 0, "page size not power of two");

    for (record->archival_index.page_size_log2 = 0;
         (((uint32_t)1 << record->archival_index.page_size_log2) & page_size) == 0;
         record->archival_index.page_size_log2++)
        ;

<<<<<<< HEAD
    memcpy(&ui64, ptr, 8);
=======
    H5MM_memcpy(&ui64, ptr, 8);
>>>>>>> 07347cc5
    ui8p = (uint8_t *)&ui64;
    UINT64DECODE(ui8p, n_entries);
    ptr += 8;

<<<<<<< HEAD
    memcpy(&ui32, ptr, 4);
=======
    H5MM_memcpy(&ui32, ptr, 4);
>>>>>>> 07347cc5
    ui8p = (uint8_t *)&ui32;
    UINT32DECODE(ui8p, comment_size);
    ptr += 4;

    if (record->archival_index.n_entries == 0) {
        record->archival_index.n_entries = n_entries;
        ptr += H5FD_ONION_ENCODED_SIZE_INDEX_ENTRY * n_entries;
    }
    else if (n_entries != record->archival_index.n_entries) {
        HGOTO_ERROR(H5E_ARGS, H5E_BADVALUE, 0, "n_entries in archival index does not match decoded");
    }
    else {
        H5FD_onion_index_entry_t *entry = NULL;

        if (record->archival_index.list == NULL)
            HGOTO_ERROR(H5E_ARGS, H5E_BADVALUE, 0, "no archival index entry list");

        for (size_t i = 0; i < n_entries; i++) {
            entry = &record->archival_index.list[i];

<<<<<<< HEAD
            memcpy(&ui64, ptr, 8);
=======
            H5MM_memcpy(&ui64, ptr, 8);
>>>>>>> 07347cc5
            ui8p = (uint8_t *)&ui64;
            UINT64DECODE(ui8p, entry->logical_page);
            ptr += 8;

            /* logical_page actually encoded as address; check and convert */
            if (entry->logical_page & (page_size - 1))
                HGOTO_ERROR(H5E_ARGS, H5E_BADVALUE, 0, "logical address does not align with page size");

            entry->logical_page = entry->logical_page >> record->archival_index.page_size_log2;

<<<<<<< HEAD
            memcpy(&ui64, ptr, 8);
=======
            H5MM_memcpy(&ui64, ptr, 8);
>>>>>>> 07347cc5
            ui8p = (uint8_t *)&ui64;
            UINT64DECODE(ui8p, entry->phys_addr);
            ptr += 8;

<<<<<<< HEAD
            memcpy(&ui32, ptr, 4);
=======
            H5MM_memcpy(&ui32, ptr, 4);
>>>>>>> 07347cc5
            ui8p = (uint8_t *)&ui32;
            UINT32DECODE(ui8p, sum);
            ptr += 4;

            ui32 = H5_checksum_fletcher32((ptr - 20), 16);
            if (ui32 != sum)
                HGOTO_ERROR(H5E_ARGS, H5E_BADVALUE, 0, "index entry checksum mismatch");
        }
    }

    if (record->comment_size == 0) {
        if (record->comment != NULL)
            HGOTO_ERROR(H5E_ARGS, H5E_BADVALUE, 0, "comment pointer prematurely allocated");
        record->comment_size = comment_size;
    }
    else {
        if (record->comment == NULL)
            HGOTO_ERROR(H5E_ARGS, H5E_BADVALUE, 0, "no comment pointer");
<<<<<<< HEAD
        memcpy(record->comment, ptr, comment_size);
=======
        H5MM_memcpy(record->comment, ptr, comment_size);
>>>>>>> 07347cc5
    }
    ptr += comment_size;

    sum = H5_checksum_fletcher32(buf, (size_t)(ptr - buf));

<<<<<<< HEAD
    memcpy(&ui32, ptr, 4);
=======
    H5MM_memcpy(&ui32, ptr, 4);
>>>>>>> 07347cc5
    ui8p = (uint8_t *)&ui32;
    UINT32DECODE(ui8p, record->checksum);
    ptr += 4;

    if (sum != record->checksum)
        HGOTO_ERROR(H5E_ARGS, H5E_BADVALUE, 0, "checksum mismatch");

    ret_value = (size_t)(ptr - buf);

done:
    FUNC_LEAVE_NOAPI(ret_value)
} /* end H5FD__onion_revision_record_decode() */

/*-----------------------------------------------------------------------------
 * Function:    H5FD__onion_revision_record_encode
 *
 * Purpose:     Write revision-record structure to the given buffer.
 *              All multi-byte elements are stored in little-endian word order.
 *
 *              Implementation must correspond with
 *              H5FD__onion_revision_record_decode().
 *
 *              The destination buffer must be sufficiently large to hold the
 *              encoded contents.
 *              (Hint: `sizeof(revision-record-struct) + comment-size +
 *              sizeof(index-entry-struct) * n_entries)`
 *              guarantees ample/excess space.)
 *
 * Return:      Number of bytes written to buffer.
 *              The checksum of the generated buffer contents (excluding the
 *              checksum itself) is stored in the pointer `checksum`).
 *-----------------------------------------------------------------------------
 */
size_t
H5FD__onion_revision_record_encode(H5FD_onion_revision_record_t *record, unsigned char *buf,
                                   uint32_t *checksum)
{
    unsigned char *ptr       = buf;                       /* original pointer */
    uint32_t       vers_u32  = (uint32_t)record->version; /* pad out unused bytes */
    uint32_t       page_size = 0;

    FUNC_ENTER_PACKAGE_NOERR

    assert(checksum != NULL);
    assert(buf != NULL);
    assert(record != NULL);
    assert(vers_u32 < 0x100);
    assert(H5FD_ONION_REVISION_RECORD_VERSION_CURR == record->version);
    assert(H5FD_ONION_ARCHIVAL_INDEX_VERSION_CURR == record->archival_index.version);

    page_size = (uint32_t)(1 << record->archival_index.page_size_log2);

<<<<<<< HEAD
    memcpy(ptr, H5FD_ONION_REVISION_RECORD_SIGNATURE, 4);
=======
    H5MM_memcpy(ptr, H5FD_ONION_REVISION_RECORD_SIGNATURE, 4);
>>>>>>> 07347cc5
    ptr += 4;
    UINT32ENCODE(ptr, vers_u32);
    UINT64ENCODE(ptr, record->revision_num);
    UINT64ENCODE(ptr, record->parent_revision_num);
<<<<<<< HEAD
    memcpy(ptr, record->time_of_creation, 16);
=======
    H5MM_memcpy(ptr, record->time_of_creation, 16);
>>>>>>> 07347cc5
    ptr += 16;
    UINT64ENCODE(ptr, record->logical_eof);
    UINT32ENCODE(ptr, page_size);
    UINT64ENCODE(ptr, record->archival_index.n_entries);
    UINT32ENCODE(ptr, record->comment_size);

    if (record->archival_index.n_entries > 0) {
        uint64_t page_size_log2 = record->archival_index.page_size_log2;

        assert(record->archival_index.list != NULL);
        for (uint64_t i = 0; i < record->archival_index.n_entries; i++) {
            uint32_t                  sum       = 0;
            H5FD_onion_index_entry_t *entry     = NULL;
            uint64_t                  logi_addr = 0;

            entry     = &record->archival_index.list[i];
            logi_addr = entry->logical_page << page_size_log2;

            UINT64ENCODE(ptr, logi_addr);
            UINT64ENCODE(ptr, entry->phys_addr);
            sum = H5_checksum_fletcher32((ptr - 16), 16);
            UINT32ENCODE(ptr, sum);
        }
    }

    if (record->comment_size > 0) {
        assert(record->comment != NULL && *record->comment != '\0');
<<<<<<< HEAD
        memcpy(ptr, record->comment, record->comment_size);
=======
        H5MM_memcpy(ptr, record->comment, record->comment_size);
>>>>>>> 07347cc5
        ptr += record->comment_size;
    }

    *checksum = H5_checksum_fletcher32(buf, (size_t)(ptr - buf));
    UINT32ENCODE(ptr, *checksum);

    FUNC_LEAVE_NOAPI((size_t)(ptr - buf))
} /* end H5FD__onion_revision_record_encode() */

/*-----------------------------------------------------------------------------
 * Callback for comparisons in sorting archival index entries by logical_page.
 *-----------------------------------------------------------------------------
 */
static int
H5FD__onion_archival_index_list_sort_cmp(const void *_a, const void *_b)
{
    const H5FD_onion_index_entry_t *a = (const H5FD_onion_index_entry_t *)_a;
    const H5FD_onion_index_entry_t *b = (const H5FD_onion_index_entry_t *)_b;

    if (a->logical_page < b->logical_page)
        return -1;
    else if (a->logical_page > b->logical_page)
        return 1;
    return 0;
} /* end H5FD__onion_archival_index_list_sort_cmp() */

/*-----------------------------------------------------------------------------
 * Function:    H5FD__onion_merge_revision_index_into_archival_index
 *
 * Purpose:     Merge index entries from revision index into archival index.
 *
 *              If successful, the archival index is expanded 'behind the
 *              scenes' and new entries from the revision index are inserted.
 *              The archival index remains sorted in ascending order of logical
 *              address.
 *
 *              The conversion to archival index changes logical pages in
 *              revision index entries to their logical addresses in-file.
 *
 * Return:      SUCCEED/FAIL
 *-----------------------------------------------------------------------------
 */
herr_t
H5FD__onion_merge_revision_index_into_archival_index(const H5FD_onion_revision_index_t *rix,
                                                     H5FD_onion_archival_index_t       *aix)
{
    uint64_t                    n_kept    = 0;
    H5FD_onion_index_entry_t   *kept_list = NULL;
    H5FD_onion_archival_index_t new_aix   = {
        H5FD_ONION_ARCHIVAL_INDEX_VERSION_CURR, 0, /* page_size_log2 tbd */
        0,                                         /* n_entries */
        NULL,                                      /* list pointer (allocated later) */
    };
    herr_t ret_value = SUCCEED;

    FUNC_ENTER_PACKAGE

    assert(rix);
    assert(aix);
    assert(H5FD_ONION_REVISION_INDEX_VERSION_CURR == rix->version);
    assert(H5FD_ONION_ARCHIVAL_INDEX_VERSION_CURR == aix->version);
    assert(aix->page_size_log2 == rix->page_size_log2);

    /* If the revision index is empty there is nothing to archive */
    if (rix->n_entries == 0)
        goto done;

    /* Add all revision index entries to new archival list */
    new_aix.page_size_log2 = aix->page_size_log2;

    if (NULL == (new_aix.list = H5MM_calloc(rix->n_entries * sizeof(H5FD_onion_index_entry_t))))
        HGOTO_ERROR(H5E_VFL, H5E_CANTALLOC, FAIL, "unable to allocate new archival index list");

    for (uint64_t i = 0; i < rix->_hash_table_size; i++) {
        const H5FD_onion_revision_index_hash_chain_node_t *node = NULL;

        for (node = rix->_hash_table[i]; node != NULL; node = node->next) {
<<<<<<< HEAD
            memcpy(&new_aix.list[new_aix.n_entries], &node->entry_data, sizeof(H5FD_onion_index_entry_t));
=======
            H5MM_memcpy(&new_aix.list[new_aix.n_entries], &node->entry_data,
                        sizeof(H5FD_onion_index_entry_t));
>>>>>>> 07347cc5
            new_aix.n_entries++;
        }
    }

    /* Sort the new archival list */
    qsort(new_aix.list, new_aix.n_entries, sizeof(H5FD_onion_index_entry_t),
          H5FD__onion_archival_index_list_sort_cmp);

    /* Add the old archival index entries to a 'kept' list containing the
     * old archival list entries that are not also included in the revision
     * list.
     *
     * Note that kept_list will be NULL if there are no entries in the passed-in
     * archival list.
     */
    if (aix->n_entries > 0)
        if (NULL == (kept_list = H5MM_calloc(aix->n_entries * sizeof(H5FD_onion_index_entry_t))))
            HGOTO_ERROR(H5E_VFL, H5E_CANTALLOC, FAIL, "unable to allocate larger archival index list");

    for (uint64_t i = 0; i < aix->n_entries; i++) {
        const H5FD_onion_index_entry_t *entry = NULL;

        /* Add only if page not already added from revision index */
        if (H5FD__onion_archival_index_find(&new_aix, aix->list[i].logical_page, &entry) == 0) {
<<<<<<< HEAD
            memcpy(&kept_list[n_kept], &aix->list[i], sizeof(H5FD_onion_index_entry_t));
=======
            H5MM_memcpy(&kept_list[n_kept], &aix->list[i], sizeof(H5FD_onion_index_entry_t));
>>>>>>> 07347cc5
            n_kept++;
        }
    }

    /* Destroy the old archival list and replace with a list big enough to hold
     * the revision list entries and the kept list entries
     */
    H5MM_xfree(aix->list);
    if (NULL == (aix->list = H5MM_calloc((new_aix.n_entries + n_kept) * sizeof(H5FD_onion_index_entry_t))))
        HGOTO_ERROR(H5E_VFL, H5E_CANTALLOC, FAIL, "unable to allocate exact-size archival index list");

    /* Copy (new) revision list entries to replacement list */
<<<<<<< HEAD
    memcpy(aix->list, new_aix.list, sizeof(H5FD_onion_index_entry_t) * new_aix.n_entries);
=======
    H5MM_memcpy(aix->list, new_aix.list, sizeof(H5FD_onion_index_entry_t) * new_aix.n_entries);
>>>>>>> 07347cc5
    aix->n_entries = new_aix.n_entries;

    /* Copy (old) kept archival list entries to replacement list */
    if (n_kept > 0) {
<<<<<<< HEAD
        memcpy(&aix->list[aix->n_entries], kept_list, sizeof(H5FD_onion_index_entry_t) * n_kept);
=======
        H5MM_memcpy(&aix->list[aix->n_entries], kept_list, sizeof(H5FD_onion_index_entry_t) * n_kept);
>>>>>>> 07347cc5
        aix->n_entries += n_kept;
    }

    /* Sort this list */
    qsort(aix->list, aix->n_entries, sizeof(H5FD_onion_index_entry_t),
          H5FD__onion_archival_index_list_sort_cmp);

done:
    /* Free the temporary lists */
    H5MM_xfree(kept_list);
    H5MM_xfree(new_aix.list);

    FUNC_LEAVE_NOAPI(ret_value)
} /* end H5FD__onion_merge_revision_index_into_archival_index() */<|MERGE_RESOLUTION|>--- conflicted
+++ resolved
@@ -189,25 +189,15 @@
     assert(aix);
 
     if (H5FD_ONION_ARCHIVAL_INDEX_VERSION_CURR != aix->version)
-<<<<<<< HEAD
-        HGOTO_DONE(FALSE);
-    if (NULL == aix->list)
-        HGOTO_DONE(FALSE);
-=======
         HGOTO_DONE(false);
     if (NULL == aix->list)
         HGOTO_DONE(false);
->>>>>>> 07347cc5
 
     /* Ensure list is sorted on logical_page field */
     if (aix->n_entries > 1)
         for (uint64_t i = 1; i < aix->n_entries - 1; i++)
             if (aix->list[i + 1].logical_page <= aix->list[i].logical_page)
-<<<<<<< HEAD
-                HGOTO_DONE(FALSE);
-=======
                 HGOTO_DONE(false);
->>>>>>> 07347cc5
 
 done:
     FUNC_LEAVE_NOAPI(ret_value)
@@ -493,11 +483,7 @@
                 if (entry->phys_addr != node->entry_data.phys_addr) {
                     HGOTO_ERROR(H5E_ARGS, H5E_BADVALUE, FAIL, "physical address mismatch");
                 }
-<<<<<<< HEAD
-                memcpy(&node->entry_data, entry, sizeof(H5FD_onion_index_entry_t));
-=======
                 H5MM_memcpy(&node->entry_data, entry, sizeof(H5FD_onion_index_entry_t));
->>>>>>> 07347cc5
                 append_dest = NULL; /* Node updated, do not append */
                 break;
             }
@@ -510,11 +496,7 @@
             HGOTO_ERROR(H5E_VFL, H5E_CANTALLOC, FAIL, "cannot allocate new ash chain node");
         node->version = H5FD_ONION_REVISION_INDEX_HASH_CHAIN_NODE_VERSION_CURR;
         node->next    = NULL;
-<<<<<<< HEAD
-        memcpy(&node->entry_data, entry, sizeof(H5FD_onion_index_entry_t));
-=======
         H5MM_memcpy(&node->entry_data, entry, sizeof(H5FD_onion_index_entry_t));
->>>>>>> 07347cc5
         *append_dest = node;
         rix->n_entries++;
     }
@@ -622,11 +604,7 @@
     assert(H5FD_ONION_REVISION_RECORD_VERSION_CURR == record->version);
     assert(H5FD_ONION_ARCHIVAL_INDEX_VERSION_CURR == record->archival_index.version);
 
-<<<<<<< HEAD
-    if (HDstrncmp((const char *)buf, H5FD_ONION_REVISION_RECORD_SIGNATURE, 4))
-=======
     if (strncmp((const char *)buf, H5FD_ONION_REVISION_RECORD_SIGNATURE, 4))
->>>>>>> 07347cc5
         HGOTO_ERROR(H5E_ARGS, H5E_BADVALUE, 0, "invalid signature");
 
     if (H5FD_ONION_REVISION_RECORD_VERSION_CURR != buf[4])
@@ -634,44 +612,25 @@
 
     ptr = buf + 8;
 
-<<<<<<< HEAD
-    memcpy(&ui64, ptr, 8);
-=======
     H5MM_memcpy(&ui64, ptr, 8);
->>>>>>> 07347cc5
     ui8p = (uint8_t *)&ui64;
     UINT64DECODE(ui8p, record->revision_num);
     ptr += 8;
 
-<<<<<<< HEAD
-    memcpy(&ui64, ptr, 8);
-=======
     H5MM_memcpy(&ui64, ptr, 8);
->>>>>>> 07347cc5
     ui8p = (uint8_t *)&ui64;
     UINT64DECODE(ui8p, record->parent_revision_num);
     ptr += 8;
 
-<<<<<<< HEAD
-    memcpy(record->time_of_creation, ptr, 16);
-    ptr += 16;
-
-    memcpy(&ui64, ptr, 8);
-=======
     H5MM_memcpy(record->time_of_creation, ptr, 16);
     ptr += 16;
 
     H5MM_memcpy(&ui64, ptr, 8);
->>>>>>> 07347cc5
     ui8p = (uint8_t *)&ui64;
     UINT64DECODE(ui8p, record->logical_eof);
     ptr += 8;
 
-<<<<<<< HEAD
-    memcpy(&ui32, ptr, 4);
-=======
     H5MM_memcpy(&ui32, ptr, 4);
->>>>>>> 07347cc5
     ui8p = (uint8_t *)&ui32;
     UINT32DECODE(ui8p, page_size);
     ptr += 4;
@@ -686,20 +645,12 @@
          record->archival_index.page_size_log2++)
         ;
 
-<<<<<<< HEAD
-    memcpy(&ui64, ptr, 8);
-=======
     H5MM_memcpy(&ui64, ptr, 8);
->>>>>>> 07347cc5
     ui8p = (uint8_t *)&ui64;
     UINT64DECODE(ui8p, n_entries);
     ptr += 8;
 
-<<<<<<< HEAD
-    memcpy(&ui32, ptr, 4);
-=======
     H5MM_memcpy(&ui32, ptr, 4);
->>>>>>> 07347cc5
     ui8p = (uint8_t *)&ui32;
     UINT32DECODE(ui8p, comment_size);
     ptr += 4;
@@ -720,11 +671,7 @@
         for (size_t i = 0; i < n_entries; i++) {
             entry = &record->archival_index.list[i];
 
-<<<<<<< HEAD
-            memcpy(&ui64, ptr, 8);
-=======
             H5MM_memcpy(&ui64, ptr, 8);
->>>>>>> 07347cc5
             ui8p = (uint8_t *)&ui64;
             UINT64DECODE(ui8p, entry->logical_page);
             ptr += 8;
@@ -735,20 +682,12 @@
 
             entry->logical_page = entry->logical_page >> record->archival_index.page_size_log2;
 
-<<<<<<< HEAD
-            memcpy(&ui64, ptr, 8);
-=======
             H5MM_memcpy(&ui64, ptr, 8);
->>>>>>> 07347cc5
             ui8p = (uint8_t *)&ui64;
             UINT64DECODE(ui8p, entry->phys_addr);
             ptr += 8;
 
-<<<<<<< HEAD
-            memcpy(&ui32, ptr, 4);
-=======
             H5MM_memcpy(&ui32, ptr, 4);
->>>>>>> 07347cc5
             ui8p = (uint8_t *)&ui32;
             UINT32DECODE(ui8p, sum);
             ptr += 4;
@@ -767,21 +706,13 @@
     else {
         if (record->comment == NULL)
             HGOTO_ERROR(H5E_ARGS, H5E_BADVALUE, 0, "no comment pointer");
-<<<<<<< HEAD
-        memcpy(record->comment, ptr, comment_size);
-=======
         H5MM_memcpy(record->comment, ptr, comment_size);
->>>>>>> 07347cc5
     }
     ptr += comment_size;
 
     sum = H5_checksum_fletcher32(buf, (size_t)(ptr - buf));
 
-<<<<<<< HEAD
-    memcpy(&ui32, ptr, 4);
-=======
     H5MM_memcpy(&ui32, ptr, 4);
->>>>>>> 07347cc5
     ui8p = (uint8_t *)&ui32;
     UINT32DECODE(ui8p, record->checksum);
     ptr += 4;
@@ -834,20 +765,12 @@
 
     page_size = (uint32_t)(1 << record->archival_index.page_size_log2);
 
-<<<<<<< HEAD
-    memcpy(ptr, H5FD_ONION_REVISION_RECORD_SIGNATURE, 4);
-=======
     H5MM_memcpy(ptr, H5FD_ONION_REVISION_RECORD_SIGNATURE, 4);
->>>>>>> 07347cc5
     ptr += 4;
     UINT32ENCODE(ptr, vers_u32);
     UINT64ENCODE(ptr, record->revision_num);
     UINT64ENCODE(ptr, record->parent_revision_num);
-<<<<<<< HEAD
-    memcpy(ptr, record->time_of_creation, 16);
-=======
     H5MM_memcpy(ptr, record->time_of_creation, 16);
->>>>>>> 07347cc5
     ptr += 16;
     UINT64ENCODE(ptr, record->logical_eof);
     UINT32ENCODE(ptr, page_size);
@@ -875,11 +798,7 @@
 
     if (record->comment_size > 0) {
         assert(record->comment != NULL && *record->comment != '\0');
-<<<<<<< HEAD
-        memcpy(ptr, record->comment, record->comment_size);
-=======
         H5MM_memcpy(ptr, record->comment, record->comment_size);
->>>>>>> 07347cc5
         ptr += record->comment_size;
     }
 
@@ -957,12 +876,8 @@
         const H5FD_onion_revision_index_hash_chain_node_t *node = NULL;
 
         for (node = rix->_hash_table[i]; node != NULL; node = node->next) {
-<<<<<<< HEAD
-            memcpy(&new_aix.list[new_aix.n_entries], &node->entry_data, sizeof(H5FD_onion_index_entry_t));
-=======
             H5MM_memcpy(&new_aix.list[new_aix.n_entries], &node->entry_data,
                         sizeof(H5FD_onion_index_entry_t));
->>>>>>> 07347cc5
             new_aix.n_entries++;
         }
     }
@@ -987,11 +902,7 @@
 
         /* Add only if page not already added from revision index */
         if (H5FD__onion_archival_index_find(&new_aix, aix->list[i].logical_page, &entry) == 0) {
-<<<<<<< HEAD
-            memcpy(&kept_list[n_kept], &aix->list[i], sizeof(H5FD_onion_index_entry_t));
-=======
             H5MM_memcpy(&kept_list[n_kept], &aix->list[i], sizeof(H5FD_onion_index_entry_t));
->>>>>>> 07347cc5
             n_kept++;
         }
     }
@@ -1004,20 +915,12 @@
         HGOTO_ERROR(H5E_VFL, H5E_CANTALLOC, FAIL, "unable to allocate exact-size archival index list");
 
     /* Copy (new) revision list entries to replacement list */
-<<<<<<< HEAD
-    memcpy(aix->list, new_aix.list, sizeof(H5FD_onion_index_entry_t) * new_aix.n_entries);
-=======
     H5MM_memcpy(aix->list, new_aix.list, sizeof(H5FD_onion_index_entry_t) * new_aix.n_entries);
->>>>>>> 07347cc5
     aix->n_entries = new_aix.n_entries;
 
     /* Copy (old) kept archival list entries to replacement list */
     if (n_kept > 0) {
-<<<<<<< HEAD
-        memcpy(&aix->list[aix->n_entries], kept_list, sizeof(H5FD_onion_index_entry_t) * n_kept);
-=======
         H5MM_memcpy(&aix->list[aix->n_entries], kept_list, sizeof(H5FD_onion_index_entry_t) * n_kept);
->>>>>>> 07347cc5
         aix->n_entries += n_kept;
     }
 
