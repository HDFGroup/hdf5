/* * * * * * * * * * * * * * * * * * * * * * * * * * * * * * * * * * * * * * *
 * Copyright by The HDF Group.                                               *
 * Copyright by the Board of Trustees of the University of Illinois.         *
 * All rights reserved.                                                      *
 *                                                                           *
 * This file is part of HDF5.  The full HDF5 copyright notice, including     *
 * terms governing use, modification, and redistribution, is contained in    *
 * the COPYING file, which can be found at the root of the source code       *
 * distribution tree, or in https://support.hdfgroup.org/ftp/HDF5/releases.  *
 * If you do not have access to either file, you may request a copy from     *
 * help@hdfgroup.org.                                                        *
 * * * * * * * * * * * * * * * * * * * * * * * * * * * * * * * * * * * * * * */

/****************/
/* Module Setup */
/****************/

#include "H5Fmodule.h"          /* This source code file is part of the H5F module */


/***********/
/* Headers */
/***********/
#include "H5private.h"          /* Generic Functions                        */
#include "H5Aprivate.h"         /* Attributes                               */
#include "H5ACprivate.h"        /* Metadata cache                           */
#include "H5CXprivate.h"        /* API Contexts                             */
#include "H5Dprivate.h"         /* Datasets                                 */
#include "H5Eprivate.h"         /* Error handling                           */
#include "H5Fpkg.h"             /* File access                              */
#include "H5FDprivate.h"        /* File drivers                             */
#include "H5Gprivate.h"         /* Groups                                   */
#include "H5Iprivate.h"         /* IDs                                      */
#include "H5Lprivate.h"         /* Links                                    */
#include "H5MFprivate.h"        /* File memory management                   */
#include "H5MMprivate.h"        /* Memory management                        */
#include "H5Pprivate.h"         /* Property lists                           */
#include "H5SMprivate.h"        /* Shared Object Header Messages            */
#include "H5Tprivate.h"         /* Datatypes                                */
#include "H5VLprivate.h"        /* VOL drivers                              */
#include "H5VLnative_private.h" /* Native VOL driver                        */


/****************/
/* Local Macros */
/****************/

/******************/
/* Local Typedefs */
/******************/

/* Struct only used by functions H5F__get_objects and H5F__get_objects_cb */
typedef struct H5F_olist_t {
    H5I_type_t obj_type;        /* Type of object to look for */
    hid_t      *obj_id_list;    /* Pointer to the list of open IDs to return */
    size_t     *obj_id_count;   /* Number of open IDs */
    struct {
        hbool_t local;          /* Set flag for "local" file searches */
        union {
            H5F_file_t *shared; /* Pointer to shared file to look inside */
            const H5F_t *file;  /* Pointer to file to look inside */
        } ptr;
    } file_info;
    size_t     list_index;      /* Current index in open ID array */
    size_t     max_nobjs;       /* Maximum # of IDs to put into array */
} H5F_olist_t;


/********************/
/* Package Typedefs */
/********************/


/********************/
/* Local Prototypes */
/********************/

static herr_t H5F__get_objects(const H5F_t *f, unsigned types, size_t max_index, hid_t *obj_id_list, hbool_t app_ref, size_t *obj_id_count_ptr);
static int H5F__get_objects_cb(void *obj_ptr, hid_t obj_id, void *key);
static herr_t H5F__build_name(const char *prefix, const char *file_name, char **full_name/*out*/);
static char *H5F__getenv_prefix_name(char **env_prefix/*in,out*/);
static herr_t H5F__build_actual_name(const H5F_t *f, const H5P_genplist_t *fapl, const char *name, char ** /*out*/ actual_name);
static herr_t H5F__flush_phase1(H5F_t *f);
static herr_t H5F__flush_phase2(H5F_t *f, hbool_t closing);


/*********************/
/* Package Variables */
/*********************/


/*****************************/
/* Library Private Variables */
/*****************************/


/*******************/
/* Local Variables */
/*******************/

/* Declare a free list to manage the H5F_t struct */
H5FL_DEFINE(H5F_t);

/* Declare a free list to manage the H5F_file_t struct */
H5FL_DEFINE(H5F_file_t);



/*-------------------------------------------------------------------------
 * Function:    H5F_get_access_plist
 *
 * Purpose:     Returns a copy of the file access property list of the
 *              specified file.
 *
 *              NOTE: Make sure that, if you are going to overwrite
 *              information in the copied property list that was
 *              previously opened and assigned to the property list, then
 *              you must close it before overwriting the values.
 *
 * Return:      Success:    Object ID for a copy of the file access
 *                          property list.
 *              Failure:    H5I_INVALID_HID
 *-------------------------------------------------------------------------
 */
hid_t
H5F_get_access_plist(H5F_t *f, hbool_t app_ref)
{
    H5P_genplist_t *new_plist;              /* New property list */
    H5P_genplist_t *old_plist;              /* Old property list */
    H5FD_driver_prop_t driver_prop;         /* Property for driver ID & info */
    hbool_t driver_prop_copied = FALSE;     /* Whether the driver property has been set up */
    unsigned   efc_size = 0;
    hid_t      ret_value = H5I_INVALID_HID; /* Return value */

    FUNC_ENTER_NOAPI(H5I_INVALID_HID)

    /* Check args */
    HDassert(f);

    /* Make a copy of the default file access property list */
    if(NULL == (old_plist = (H5P_genplist_t *)H5I_object(H5P_LST_FILE_ACCESS_ID_g)))
        HGOTO_ERROR(H5E_ARGS, H5E_BADTYPE, H5I_INVALID_HID, "not a property list")
    if((ret_value = H5P_copy_plist(old_plist, app_ref)) < 0)
        HGOTO_ERROR(H5E_PLIST, H5E_CANTINIT, H5I_INVALID_HID, "can't copy file access property list")
    if(NULL == (new_plist = (H5P_genplist_t *)H5I_object(ret_value)))
        HGOTO_ERROR(H5E_ARGS, H5E_BADTYPE, H5I_INVALID_HID, "not a property list")

    /* Copy properties of the file access property list */
    if(H5P_set(new_plist, H5F_ACS_META_CACHE_INIT_CONFIG_NAME, &(f->shared->mdc_initCacheCfg)) < 0)
        HGOTO_ERROR(H5E_PLIST, H5E_CANTSET, H5I_INVALID_HID, "can't set initial metadata cache resize config.")
    if(H5P_set(new_plist, H5F_ACS_DATA_CACHE_NUM_SLOTS_NAME, &(f->shared->rdcc_nslots)) < 0)
        HGOTO_ERROR(H5E_PLIST, H5E_CANTSET, H5I_INVALID_HID, "can't set data cache number of slots")
    if(H5P_set(new_plist, H5F_ACS_DATA_CACHE_BYTE_SIZE_NAME, &(f->shared->rdcc_nbytes)) < 0)
        HGOTO_ERROR(H5E_PLIST, H5E_CANTSET, H5I_INVALID_HID, "can't set data cache byte size")
    if(H5P_set(new_plist, H5F_ACS_PREEMPT_READ_CHUNKS_NAME, &(f->shared->rdcc_w0)) < 0)
        HGOTO_ERROR(H5E_PLIST, H5E_CANTSET, H5I_INVALID_HID, "can't set preempt read chunks")
    if(H5P_set(new_plist, H5F_ACS_ALIGN_THRHD_NAME, &(f->shared->threshold)) < 0)
        HGOTO_ERROR(H5E_PLIST, H5E_CANTSET, H5I_INVALID_HID, "can't set alignment threshold")
    if(H5P_set(new_plist, H5F_ACS_ALIGN_NAME, &(f->shared->alignment)) < 0)
        HGOTO_ERROR(H5E_PLIST, H5E_CANTSET, H5I_INVALID_HID, "can't set alignment")
    if(H5P_set(new_plist, H5F_ACS_GARBG_COLCT_REF_NAME, &(f->shared->gc_ref)) < 0)
        HGOTO_ERROR(H5E_PLIST, H5E_CANTSET, H5I_INVALID_HID, "can't set garbage collect reference")
    if(H5P_set(new_plist, H5F_ACS_META_BLOCK_SIZE_NAME, &(f->shared->meta_aggr.alloc_size)) < 0)
        HGOTO_ERROR(H5E_PLIST, H5E_CANTSET, H5I_INVALID_HID, "can't set metadata cache size")
    if(H5P_set(new_plist, H5F_ACS_SIEVE_BUF_SIZE_NAME, &(f->shared->sieve_buf_size)) < 0)
        HGOTO_ERROR(H5E_PLIST, H5E_CANTSET, H5I_INVALID_HID, "can't sieve buffer size")
    if(H5P_set(new_plist, H5F_ACS_SDATA_BLOCK_SIZE_NAME, &(f->shared->sdata_aggr.alloc_size)) < 0)
        HGOTO_ERROR(H5E_PLIST, H5E_CANTSET, H5I_INVALID_HID, "can't set 'small data' cache size")
    if(H5P_set(new_plist, H5F_ACS_LIBVER_LOW_BOUND_NAME, &f->shared->low_bound) < 0)
        HGOTO_ERROR(H5E_PLIST, H5E_CANTSET, H5I_INVALID_HID, "can't set 'low' bound for library format versions")
    if(H5P_set(new_plist, H5F_ACS_LIBVER_HIGH_BOUND_NAME, &f->shared->high_bound) < 0)
        HGOTO_ERROR(H5E_PLIST, H5E_CANTSET, H5I_INVALID_HID, "can't set 'high' bound for library format versions")
    if(H5P_set(new_plist, H5F_ACS_METADATA_READ_ATTEMPTS_NAME, &(f->shared->read_attempts)) < 0)
        HGOTO_ERROR(H5E_PLIST, H5E_CANTSET, H5I_INVALID_HID, "can't set 'read attempts ' flag")
    if(H5P_set(new_plist, H5F_ACS_OBJECT_FLUSH_CB_NAME, &(f->shared->object_flush)) < 0)
        HGOTO_ERROR(H5E_PLIST, H5E_CANTSET, H5I_INVALID_HID, "can't set object flush callback")

    if(f->shared->efc)
        efc_size = H5F__efc_max_nfiles(f->shared->efc);
    if(H5P_set(new_plist, H5F_ACS_EFC_SIZE_NAME, &efc_size) < 0)
        HGOTO_ERROR(H5E_PLIST, H5E_CANTGET, H5I_INVALID_HID, "can't set elink file cache size")
    if(f->shared->page_buf != NULL) {
        if(H5P_set(new_plist, H5F_ACS_PAGE_BUFFER_SIZE_NAME, &(f->shared->page_buf->max_size)) < 0)
            HGOTO_ERROR(H5E_PLIST, H5E_CANTGET, H5I_INVALID_HID, "can't set page buffer size")
        if(H5P_set(new_plist, H5F_ACS_PAGE_BUFFER_MIN_META_PERC_NAME, &(f->shared->page_buf->min_meta_perc)) < 0)
            HGOTO_ERROR(H5E_PLIST, H5E_CANTGET, H5I_INVALID_HID, "can't set minimum metadata fraction of page buffer")
        if(H5P_set(new_plist, H5F_ACS_PAGE_BUFFER_MIN_RAW_PERC_NAME, &(f->shared->page_buf->min_raw_perc)) < 0)
            HGOTO_ERROR(H5E_PLIST, H5E_CANTGET, H5I_INVALID_HID, "can't set minimum raw data fraction of page buffer")
    } /* end if */
#ifdef H5_HAVE_PARALLEL
    if(H5P_set(new_plist, H5_COLL_MD_READ_FLAG_NAME, &(f->coll_md_read)) < 0)
        HGOTO_ERROR(H5E_PLIST, H5E_CANTGET, H5I_INVALID_HID, "can't set collective metadata read flag")
    if(H5P_set(new_plist, H5F_ACS_COLL_MD_WRITE_FLAG_NAME, &(f->coll_md_write)) < 0)
        HGOTO_ERROR(H5E_PLIST, H5E_CANTGET, H5I_INVALID_HID, "can't set collective metadata read flag")
#endif /* H5_HAVE_PARALLEL */
    if(H5P_set(new_plist, H5F_ACS_META_CACHE_INIT_IMAGE_CONFIG_NAME, &(f->shared->mdc_initCacheImageCfg)) < 0)
        HGOTO_ERROR(H5E_PLIST, H5E_CANTSET, H5I_INVALID_HID, "can't set initial metadata cache resize config.")

    /* Add H5P_set for SWMR deltat value from internal file struct */
    if(H5P_set(new_plist, H5F_ACS_SWMR_DELTAT_NAME, &(f->shared->swmr_deltat)) < 0)
        HGOTO_ERROR(H5E_PLIST, H5E_CANTSET, FAIL, "can't set SWMR deltat.")

    /* Prepare the driver property */
    driver_prop.driver_id = f->shared->lf->driver_id;
    driver_prop.driver_info = H5FD_fapl_get(f->shared->lf);
    driver_prop_copied = TRUE;

    /* Set the driver property */
    if(H5P_set(new_plist, H5F_ACS_FILE_DRV_NAME, &driver_prop) < 0)
        HGOTO_ERROR(H5E_PLIST, H5E_CANTSET, H5I_INVALID_HID, "can't set file driver ID & info")

    /* Set the file close degree appropriately */
    if(f->shared->fc_degree == H5F_CLOSE_DEFAULT && H5P_set(new_plist, H5F_ACS_CLOSE_DEGREE_NAME, &(f->shared->lf->cls->fc_degree)) < 0)
        HGOTO_ERROR(H5E_PLIST, H5E_CANTSET, H5I_INVALID_HID, "can't set file close degree")
    else if(f->shared->fc_degree != H5F_CLOSE_DEFAULT && H5P_set(new_plist, H5F_ACS_CLOSE_DEGREE_NAME, &(f->shared->fc_degree)) < 0)
        HGOTO_ERROR(H5E_PLIST, H5E_CANTSET, H5I_INVALID_HID, "can't set file close degree")

done:
    /* Release the copy of the driver info, if it was set up */
    if(driver_prop_copied && H5FD_fapl_close(driver_prop.driver_id, driver_prop.driver_info) < 0)
        HDONE_ERROR(H5E_FILE, H5E_CANTCLOSEOBJ, H5I_INVALID_HID, "can't close copy of driver info")

    FUNC_LEAVE_NOAPI(ret_value)
} /* end H5F_get_access_plist() */


/*-------------------------------------------------------------------------
 * Function: H5F_get_obj_count
 *
 * Purpose:  Private function return the number of opened object IDs
 *           (files, datasets, groups, datatypes) in the same file.
 *
 * Return:      SUCCEED on success, FAIL on failure.
 *-------------------------------------------------------------------------
 */
herr_t
H5F_get_obj_count(const H5F_t *f, unsigned types, hbool_t app_ref, size_t *obj_id_count_ptr)
{
    herr_t   ret_value = SUCCEED;

    FUNC_ENTER_NOAPI(FAIL)

    /* Sanity check */
    HDassert(obj_id_count_ptr);

    /* Perform the query */
    if((ret_value = H5F__get_objects(f, types, 0, NULL, app_ref, obj_id_count_ptr)) < 0)
        HGOTO_ERROR(H5E_FILE, H5E_BADITER, FAIL, "H5F__get_objects failed")

done:
    FUNC_LEAVE_NOAPI(ret_value)
} /* end H5F_get_obj_count() */


/*-------------------------------------------------------------------------
 * Function:    H5F_get_obj_ids
 *
 * Purpose:     Private function to return a list of opened object IDs.
 *
 * Return:      Non-negative on success; can't fail.
 *-------------------------------------------------------------------------
 */
herr_t
H5F_get_obj_ids(const H5F_t *f, unsigned types, size_t max_objs, hid_t *oid_list, hbool_t app_ref, size_t *obj_id_count_ptr)
{
    herr_t ret_value = SUCCEED;              /* Return value */

    FUNC_ENTER_NOAPI(FAIL)

    /* Sanity check */
    HDassert(obj_id_count_ptr);

    /* Perform the query */
    if((ret_value = H5F__get_objects(f, types, max_objs, oid_list, app_ref, obj_id_count_ptr)) < 0)
        HGOTO_ERROR(H5E_FILE, H5E_BADITER, FAIL, "H5F__get_objects failed")

done:
    FUNC_LEAVE_NOAPI(ret_value)
} /* end H5F_get_obj_ids() */


/*---------------------------------------------------------------------------
 * Function:    H5F__get_objects
 *
 * Purpose:     This function is called by H5F_get_obj_count or
 *              H5F_get_obj_ids to get number of object IDs and/or a
 *              list of opened object IDs (in return value).
 *
<<<<<<< HEAD
 * Return:   Non-negative on success; Can't fail.
 *
 * Programmer:  Raymond Lu
 *              Wednesday, Dec 5, 2001
=======
 * Return:      SUCCEED/FAIL
>>>>>>> 2f605eaa
 *---------------------------------------------------------------------------
 */
static herr_t
H5F__get_objects(const H5F_t *f, unsigned types, size_t max_nobjs, hid_t *obj_id_list, hbool_t app_ref, size_t *obj_id_count_ptr)
{
    size_t obj_id_count = 0;    /* Number of open IDs */
    H5F_olist_t olist;          /* Structure to hold search results */
    herr_t ret_value = SUCCEED; /* Return value */

    FUNC_ENTER_STATIC

    /* Sanity check */
    HDassert(obj_id_count_ptr);

    /* Set up search information */
    olist.obj_id_list  = (max_nobjs==0 ? NULL : obj_id_list);
    olist.obj_id_count = &obj_id_count;
    olist.list_index   = 0;
    olist.max_nobjs    = max_nobjs;

    /* Determine if we are searching for local or global objects */
    if(types & H5F_OBJ_LOCAL) {
        olist.file_info.local = TRUE;
        olist.file_info.ptr.file = f;
    }
    else {
        olist.file_info.local = FALSE;
        olist.file_info.ptr.shared = f ? f->shared : NULL;
    }

    /* Iterate through file IDs to count the number, and put their
     * IDs on the object list.  */
    if(types & H5F_OBJ_FILE) {
        olist.obj_type = H5I_FILE;
        if(H5I_iterate(H5I_FILE, H5F__get_objects_cb, &olist, app_ref) < 0)
            HGOTO_ERROR(H5E_FILE, H5E_BADITER, FAIL, "iteration failed(1)")
    }

    /* If the caller just wants to count the number of objects (OLIST.MAX_NOBJS is zero),
     * or the caller wants to get the list of IDs and the list isn't full,
     * search through dataset IDs to count number of datasets, and put their
     * IDs on the object list */
    if(!olist.max_nobjs || (olist.max_nobjs && olist.list_index<olist.max_nobjs)) {
        if(types & H5F_OBJ_DATASET) {
            olist.obj_type = H5I_DATASET;
            if(H5I_iterate(H5I_DATASET, H5F__get_objects_cb, &olist, app_ref) < 0)
                HGOTO_ERROR(H5E_FILE, H5E_BADITER, FAIL, "iteration failed(2)")
        }
    }

    /* If the caller just wants to count the number of objects (OLIST.MAX_NOBJS is zero),
     * or the caller wants to get the list of IDs and the list isn't full,
     * search through group IDs to count number of groups, and put their
     * IDs on the object list */
    if(!olist.max_nobjs || (olist.max_nobjs && olist.list_index<olist.max_nobjs)) {
        if(types & H5F_OBJ_GROUP) {
            olist.obj_type = H5I_GROUP;
            if(H5I_iterate(H5I_GROUP, H5F__get_objects_cb, &olist, app_ref) < 0)
                HGOTO_ERROR(H5E_FILE, H5E_BADITER, FAIL, "iteration failed(3)")
        }
    }

    /* If the caller just wants to count the number of objects (OLIST.MAX_NOBJS is zero),
     * or the caller wants to get the list of IDs and the list isn't full,
     * search through datatype IDs to count number of named datatypes, and put their
     * IDs on the object list */
    if(!olist.max_nobjs || (olist.max_nobjs && olist.list_index<olist.max_nobjs)) {
        if(types & H5F_OBJ_DATATYPE) {
            olist.obj_type = H5I_DATATYPE;
            if(H5I_iterate(H5I_DATATYPE, H5F__get_objects_cb, &olist, app_ref) < 0)
                HGOTO_ERROR(H5E_FILE, H5E_BADITER, FAIL, "iteration failed(4)")
        }
    }

    /* If the caller just wants to count the number of objects (OLIST.MAX_NOBJS is zero),
     * or the caller wants to get the list of IDs and the list isn't full,
     * search through attribute IDs to count number of attributes, and put their
     * IDs on the object list */
    if(!olist.max_nobjs || (olist.max_nobjs && olist.list_index<olist.max_nobjs)) {
        if(types & H5F_OBJ_ATTR) {
            olist.obj_type = H5I_ATTR;
            if(H5I_iterate(H5I_ATTR, H5F__get_objects_cb, &olist, app_ref) < 0)
                HGOTO_ERROR(H5E_FILE, H5E_BADITER, FAIL, "iteration failed(5)")
        }
    }

    /* Set the number of objects currently open */
    *obj_id_count_ptr = obj_id_count;

done:
    FUNC_LEAVE_NOAPI(ret_value)
} /* end H5F__get_objects() */


/*-------------------------------------------------------------------------
 * Function:    H5F__get_objects_cb
 *
 * Purpose:     H5F__get_objects' callback function.  It verifies if an
 *              object is in the file, and either count it or put its ID
 *              on the list.
 *
<<<<<<< HEAD
 * Return:   H5_ITER_STOP if the array of object IDs is filled up.
 *           H5_ITER_CONT otherwise.
 *
 * Programmer:  Raymond Lu
 *              Wednesday, Dec 5, 2001
=======
 * Return:      H5_ITER_STOP if the array of object IDs is filled up.
 *              H5_ITER_CONT otherwise.
>>>>>>> 2f605eaa
 *-------------------------------------------------------------------------
 */
static int
H5F__get_objects_cb(void *obj_ptr, hid_t obj_id, void *key)
{
    H5F_olist_t *olist = (H5F_olist_t *)key;    /* Alias for search info */
    hbool_t     add_obj = FALSE;
    int         ret_value = H5_ITER_CONT;    /* Return value */

    FUNC_ENTER_STATIC

    HDassert(obj_ptr);
    HDassert(olist);

    /* Count file IDs */
    if(olist->obj_type == H5I_FILE) {
        if((olist->file_info.local &&
                    (!olist->file_info.ptr.file ||
                        (olist->file_info.ptr.file && (H5F_t*)obj_ptr == olist->file_info.ptr.file))) ||
                (!olist->file_info.local &&
                    (!olist->file_info.ptr.shared ||
                        (olist->file_info.ptr.shared && ((H5F_t*)obj_ptr)->shared == olist->file_info.ptr.shared)))) {
            add_obj = TRUE;
        }
    }
    else { /* Either count opened object IDs or put the IDs on the list */
        H5O_loc_t *oloc;        /* Group entry info for object */

        switch(olist->obj_type) {
            case H5I_ATTR:
                oloc = H5A_oloc((H5A_t *)obj_ptr);
                break;

            case H5I_GROUP:
                oloc = H5G_oloc((H5G_t *)obj_ptr);
                break;

            case H5I_DATASET:
                oloc = H5D_oloc((H5D_t *)obj_ptr);
                break;

            case H5I_DATATYPE:
                if(H5T_is_named((H5T_t*)obj_ptr)==TRUE)
                    oloc = H5T_oloc((H5T_t*)obj_ptr);
                else
                    oloc = NULL;
                break;

            case H5I_UNINIT:
            case H5I_BADID:
            case H5I_FILE:
            case H5I_DATASPACE:
            case H5I_REFERENCE:
            case H5I_VFL:
            case H5I_VOL:
            case H5I_GENPROP_CLS:
            case H5I_GENPROP_LST:
            case H5I_ERROR_CLASS:
            case H5I_ERROR_MSG:
            case H5I_ERROR_STACK:
            case H5I_NTYPES:
            default:
                HGOTO_ERROR(H5E_ARGS, H5E_BADTYPE, H5_ITER_ERROR, "unknown or invalid data object")
        } /* end switch */

        if((olist->file_info.local &&
                    ((!olist->file_info.ptr.file && olist->obj_type == H5I_DATATYPE && H5T_is_immutable((H5T_t *)obj_ptr) == FALSE) ||
                        (!olist->file_info.ptr.file && olist->obj_type != H5I_DATATYPE) ||
                            (oloc && oloc->file == olist->file_info.ptr.file))) ||
                (!olist->file_info.local &&
                    ((!olist->file_info.ptr.shared && olist->obj_type == H5I_DATATYPE && H5T_is_immutable((H5T_t *)obj_ptr) == FALSE) ||
                        (!olist->file_info.ptr.shared && olist->obj_type != H5I_DATATYPE) ||
                            (oloc && oloc->file && oloc->file->shared == olist->file_info.ptr.shared)))) {
            add_obj = TRUE;
        }
    } /* end else */

    if(add_obj) {
        /* Add the object's ID to the ID list, if appropriate */
        if(olist->obj_id_list) {
            olist->obj_id_list[olist->list_index] = obj_id;
            olist->list_index++;
        }

        /* Increment the number of open objects */
        if(olist->obj_id_count)
            (*olist->obj_id_count)++;

        /* Check if we've filled up the array.  Return H5_ITER_STOP only if
         * we have filled up the array. Otherwise return H5_ITER_CONT(RET_VALUE is
         * preset to H5_ITER_CONT) because H5I_iterate needs the return value of
         * H5_ITER_CONT to continue the iteration.
         */
        if(olist->max_nobjs > 0 && olist->list_index >= olist->max_nobjs)
            HGOTO_DONE(H5_ITER_STOP)  /* Indicate that the iterator should stop */
    }

done:
    FUNC_LEAVE_NOAPI(ret_value)
} /* end H5F__get_objects_cb() */


/*--------------------------------------------------------------------------
 * Function:    H5F__build_name
 *
 * Purpose:     Prepend PREFIX to FILE_NAME and store in FULL_NAME
 *
 * Return:      SUCCEED/FAIL
 *--------------------------------------------------------------------------*/
static herr_t
H5F__build_name(const char *prefix, const char *file_name, char **full_name/*out*/)
{
    size_t      prefix_len;             /* length of prefix */
    size_t      fname_len;              /* Length of external link file name */
    herr_t      ret_value = SUCCEED;    /* Return value */

    FUNC_ENTER_STATIC

    prefix_len = HDstrlen(prefix);
    fname_len = HDstrlen(file_name);

    /* Allocate a buffer to hold the filename + prefix + possibly the delimiter + terminating null byte */
    if(NULL == (*full_name = (char *)H5MM_malloc(prefix_len + fname_len + 2)))
        HGOTO_ERROR(H5E_FILE, H5E_CANTALLOC, FAIL, "unable to allocate filename buffer")

    /* Compose the full file name */
    HDsnprintf(*full_name, (prefix_len + fname_len + 2), "%s%s%s", prefix,
        ((prefix_len == 0 || H5_CHECK_DELIMITER(prefix[prefix_len - 1])) ? "" : H5_DIR_SEPS), file_name);

done:
    FUNC_LEAVE_NOAPI(ret_value)
} /* H5F__build_name() */


/*--------------------------------------------------------------------------
 * Function:    H5F__getenv_prefix_name
 *
 * Purpose:     Get the first pathname in the list of pathnames stored in env_prefix,
 *              which is separated by the environment delimiter.
 *              env_prefix is modified to point to the remaining pathnames
 *              in the list.
 *
 * Return:      A pointer to a pathname (can't fail but can return NULL)
--------------------------------------------------------------------------*/
static char *
H5F__getenv_prefix_name(char **env_prefix/*in,out*/)
{
    char *strret;               /* Pointer to next separator */
    char *ret_value = NULL;     /* Return value */

    FUNC_ENTER_STATIC_NOERR

    /* Set return value now */
    ret_value = *env_prefix;

    /* Advance to next component, if possible */
    strret = HDstrchr(*env_prefix, H5_COLON_SEPC);
    if(strret == NULL)
        *env_prefix = NULL;
    else {
        /* Advance to next component */
        *env_prefix = strret + 1;

        /* Terminate current component (pointed to by ret_value) */
        *strret = '\0';
    } /* end else */

    FUNC_LEAVE_NOAPI(ret_value)
} /* end H5F__getenv_prefix_name() */


/*-------------------------------------------------------------------------
 * Function:    H5F_prefix_open_file
 *
 * Purpose:     Attempts to open a dataset file.
 *
 * Return:      Pointer to an opened file on success / NULL on failure
 *-------------------------------------------------------------------------
 */
H5F_t *
H5F_prefix_open_file(H5F_t *primary_file, H5F_prefix_open_t prefix_type,
    const char *prop_prefix, const char *file_name, unsigned file_intent,
    hid_t fapl_id)
{
    H5F_t       *src_file = NULL;       /* Source file */
    char        *full_name = NULL;      /* File name with prefix */
    char        *actual_file_name = NULL; /* File's actual name */
    char        *temp_file_name = NULL; /* Temporary pointer to file name */
    size_t      temp_file_name_len;     /* Length of temporary file name */
    H5F_t       *ret_value = NULL;      /* Return value  */

    FUNC_ENTER_NOAPI_NOINIT

    /* Simplify intent flags for open calls */
    file_intent &= (H5F_ACC_RDWR | H5F_ACC_SWMR_WRITE | H5F_ACC_SWMR_READ);

    /* Copy the file name to use */
    if(NULL == (temp_file_name = H5MM_strdup(file_name)))
        HGOTO_ERROR(H5E_RESOURCE, H5E_NOSPACE, NULL, "memory allocation failed")
    temp_file_name_len = HDstrlen(temp_file_name);

    /* Target file_name is an absolute pathname: see RM for detailed description */
    if(H5_CHECK_ABSOLUTE(file_name) || H5_CHECK_ABS_PATH(file_name)) {
        /* Try opening file */
       src_file = H5F__efc_open(primary_file, file_name, file_intent, H5P_FILE_CREATE_DEFAULT, fapl_id);

        /* Adjust temporary file name if file not opened */
        if(NULL == src_file) {
            char *ptr;

            /* Reset the error stack */
            H5E_clear_stack(NULL);

            /* Get last component of file_name */
            H5_GET_LAST_DELIMITER(file_name, ptr)
            HDassert(ptr);

            /* Increment past delimiter */
            ptr++;

            /* Copy into the temp. file name */
            HDstrncpy(temp_file_name, ptr, temp_file_name_len);
            temp_file_name[temp_file_name_len - 1] = '\0';
        } /* end if */
    } /* end if */
    else if(H5_CHECK_ABS_DRIVE(file_name)) {
        /* Try opening file */
        src_file = H5F__efc_open(primary_file, file_name, file_intent, H5P_FILE_CREATE_DEFAULT, fapl_id);

        /* Adjust temporary file name if file not opened */
        if(NULL == src_file) {
            /* Reset the error stack */
            H5E_clear_stack(NULL);

            /* Strip "<drive-letter>:" */
            HDstrncpy(temp_file_name, &file_name[2], temp_file_name_len);
            temp_file_name[temp_file_name_len - 1] = '\0';
        } /* end if */
    } /* end if */

    /* Try searching from paths set in the environment variable */
    if(src_file == NULL) {
        char *env_prefix;

        /* Get the appropriate environment variable */
        if(H5F_PREFIX_VDS == prefix_type)
            env_prefix = HDgetenv("HDF5_VDS_PREFIX");
        else if(H5F_PREFIX_ELINK == prefix_type)
            env_prefix = HDgetenv("HDF5_EXT_PREFIX");
        else
            HGOTO_ERROR(H5E_FILE, H5E_BADTYPE, NULL, "prefix type is not sensible")

        /* If environment variable is defined, iterate through prefixes it defines */
        if(NULL != env_prefix) {
            char *tmp_env_prefix, *saved_env;

            /* Make a copy of the environment variable string */
            if(NULL == (saved_env = tmp_env_prefix = H5MM_strdup(env_prefix)))
                HGOTO_ERROR(H5E_RESOURCE, H5E_NOSPACE, NULL, "memory allocation failed")

            /* Loop over prefixes in environment variable */
            while((tmp_env_prefix) && (*tmp_env_prefix)) {
                char *out_prefix_name;

                out_prefix_name = H5F__getenv_prefix_name(&tmp_env_prefix/*in,out*/);
                if(out_prefix_name && (*out_prefix_name)) {
                    if(H5F__build_name(out_prefix_name, temp_file_name, &full_name/*out*/) < 0) {
                        saved_env = (char *)H5MM_xfree(saved_env);
                        HGOTO_ERROR(H5E_FILE, H5E_CANTGET, NULL, "can't prepend prefix to filename")
                    } /* end if */

                    /* Try opening file */
                    src_file = H5F__efc_open(primary_file, full_name, file_intent, H5P_FILE_CREATE_DEFAULT, fapl_id);

                    /* Release copy of file name */
                    full_name = (char *)H5MM_xfree(full_name);

                    /* Check for file not opened */
                    if(NULL == src_file)
                        /* Reset the error stack */
                        H5E_clear_stack(NULL);
                    /* Leave if file was opened */
                    else
                        break;
                    H5E_clear_stack(NULL);
                } /* end if */
            } /* end while */

            saved_env = (char *)H5MM_xfree(saved_env);
        } /* end if */
    } /* end if */

    /* Try searching from property list */
    if(src_file == NULL && prop_prefix) {
        /* Construct name to open */
        if(H5F__build_name(prop_prefix, temp_file_name, &full_name/*out*/) < 0)
            HGOTO_ERROR(H5E_FILE, H5E_CANTGET, NULL, "can't prepend prefix to filename")

        /* Try opening file */
        src_file = H5F__efc_open(primary_file, full_name, file_intent, H5P_FILE_CREATE_DEFAULT, fapl_id);

        /* Release name */
        full_name = (char *)H5MM_xfree(full_name);

        /* Check for file not opened */
        if(NULL == src_file)
            /* Reset the error stack */
            H5E_clear_stack(NULL);
    } /* end if */

    /* Try searching from main file's "extpath": see description in H5F_open() & H5_build_extpath() */
    if(src_file == NULL) {
        char *dspath;

        if(NULL != (dspath = H5F_EXTPATH(primary_file))) {
            /* Construct name to open */
            if(H5F__build_name(dspath, temp_file_name, &full_name/*out*/) < 0)
                HGOTO_ERROR(H5E_FILE, H5E_CANTGET, NULL, "can't prepend prefix to filename")

            /* Try opening file */
            src_file = H5F__efc_open(primary_file, full_name, file_intent, H5P_FILE_CREATE_DEFAULT, fapl_id);

            /* Release name */
            full_name = (char *)H5MM_xfree(full_name);

            /* Check for file not opened */
            if(NULL == src_file)
                /* Reset the error stack */
                H5E_clear_stack(NULL);
        } /* end if */
    } /* end if */

    /* Try the relative file_name stored in temp_file_name */
    if(src_file == NULL) {
        /* Try opening file */
        src_file = H5F__efc_open(primary_file, temp_file_name, file_intent, H5P_FILE_CREATE_DEFAULT, fapl_id);

        /* Check for file not opened */
        if(NULL == src_file)
            /* Reset the error stack */
            H5E_clear_stack(NULL);
    } /* end if */

    /* try the 'resolved' name for the virtual file */
    if(src_file == NULL) {
        char *ptr = NULL;

        /* Copy resolved file name */
        if(NULL == (actual_file_name = H5MM_strdup(H5F_ACTUAL_NAME(primary_file))))
            HGOTO_ERROR(H5E_FILE, H5E_CANTALLOC, NULL, "can't duplicate resolved file name string")

        /* get last component of file_name */
        H5_GET_LAST_DELIMITER(actual_file_name, ptr)
        if(!ptr)
            HGOTO_ERROR(H5E_FILE, H5E_CANTOPENFILE, NULL, "unable to open file, file name = '%s', temp_file_name = '%s'", file_name, temp_file_name)

        /* Truncate filename portion from actual file name path */
        *ptr = '\0';

        /* Build new file name for the external file */
        if(H5F__build_name(actual_file_name, temp_file_name, &full_name/*out*/) < 0)
            HGOTO_ERROR(H5E_FILE, H5E_CANTGET, NULL, "can't prepend prefix to filename")
        actual_file_name = (char *)H5MM_xfree(actual_file_name);

        /* Try opening with the resolved name */
        src_file = H5F__efc_open(primary_file, full_name, file_intent, H5P_FILE_CREATE_DEFAULT, fapl_id);

        /* Release name */
        full_name = (char *)H5MM_xfree(full_name);

        /* Check for file not opened */
        if(NULL == src_file)
            /* Reset the error stack */
            H5E_clear_stack(NULL);
    } /* end if */

    /* Success */
    ret_value = src_file;

done:
    if((NULL == ret_value) && src_file)
        if(H5F_efc_close(primary_file, src_file) < 0)
            HDONE_ERROR(H5E_FILE, H5E_CANTCLOSEFILE, NULL, "can't close source file")
    if(full_name)
        full_name = (char *)H5MM_xfree(full_name);
    if(temp_file_name)
        temp_file_name = (char *)H5MM_xfree(temp_file_name);
    if(actual_file_name)
        actual_file_name = (char *)H5MM_xfree(actual_file_name);

    FUNC_LEAVE_NOAPI(ret_value)
} /* H5F_prefix_open_file() */


/*-------------------------------------------------------------------------
 * Function:    H5F__is_hdf5
 *
 * Purpose:     Check the file signature to detect an HDF5 file.
 *
<<<<<<< HEAD
 * Bugs:     This function is not robust: it only uses the default file
 *           driver when attempting to open the file when in fact it
 *           should use all known file drivers.
 *
 * Return:   Success:    TRUE/FALSE
 *           Failure:    Negative
=======
 * Return:      TRUE/FALSE/FAIL
>>>>>>> 2f605eaa
 *-------------------------------------------------------------------------
 */
htri_t
H5F__is_hdf5(const char *name, hid_t fapl_id)
{
    H5FD_t         *file = NULL;            /* Low-level file struct                    */
    haddr_t         sig_addr;               /* Addess of hdf5 file signature            */
    htri_t          ret_value = FAIL;       /* Return value                             */

    FUNC_ENTER_PACKAGE

    /* Open the file */
    /* NOTE:    This now uses the fapl_id that was passed in, so H5Fis_accessible()
     *          should work with arbitrary VFDs, unlike H5Fis_hdf5().
     */
    if(NULL == (file = H5FD_open(name, H5F_ACC_RDONLY, fapl_id, HADDR_UNDEF)))
        HGOTO_ERROR(H5E_IO, H5E_CANTINIT, FAIL, "unable to open file")

    /* The file is an hdf5 file if the hdf5 file signature can be found */
    if(H5FD_locate_signature(file, &sig_addr) < 0)
        HGOTO_ERROR(H5E_FILE, H5E_NOTHDF5, FAIL, "unable to locate file signature")
    ret_value = (HADDR_UNDEF != sig_addr);

done:
    /* Close the file */
    if(file)
        if(H5FD_close(file) < 0 && TRUE == ret_value)
            HDONE_ERROR(H5E_IO, H5E_CANTCLOSEFILE, FAIL, "unable to close file")

    FUNC_LEAVE_NOAPI(ret_value)
} /* end H5F__is_hdf5() */


/*-------------------------------------------------------------------------
 * Function:    H5F__new
 *
 * Purpose:     Creates a new file object and initializes it. The
 *              H5Fopen and H5Fcreate functions then fill in various fields.
 *              If SHARED is a non-null pointer then the shared info
 *              to which it points has the reference count incremented.
 *              Otherwise a new, empty shared info struct is created and
 *              initialized with the specified file access property list.
 *
 * Return:      Success:    Pointer to a new file struct
 *
 *              Failure:    NULL
 *
 *-------------------------------------------------------------------------
 */
H5F_t *
H5F__new(H5F_file_t *shared, unsigned flags, hid_t fcpl_id, hid_t fapl_id, H5FD_t *lf)
{
    H5F_t       *f          = NULL;
    H5F_t       *ret_value  = NULL;

    FUNC_ENTER_PACKAGE

    if(NULL == (f = H5FL_CALLOC(H5F_t)))
        HGOTO_ERROR(H5E_FILE, H5E_NOSPACE, NULL, "can't allocate top file structure")
    f->id_exists = FALSE;

    if(shared) {
        HDassert(lf == NULL);
        f->shared = shared;
    }
    else {
        H5P_genplist_t *plist;          /* Property list */
        unsigned efc_size;              /* External file cache size */
        size_t u;                       /* Local index variable */

        HDassert(lf != NULL);
        if(NULL == (f->shared = H5FL_CALLOC(H5F_file_t)))
            HGOTO_ERROR(H5E_FILE, H5E_NOSPACE, NULL, "can't allocate shared file structure")

        f->shared->flags = flags;
        f->shared->sohm_addr = HADDR_UNDEF;
        f->shared->sohm_vers = HDF5_SHAREDHEADER_VERSION;
        f->shared->accum.loc = HADDR_UNDEF;
        f->shared->lf = lf;

        /* Initialization for handling file space */
        for(u = 0; u < NELMTS(f->shared->fs_addr); u++) {
            f->shared->fs_state[u] = H5F_FS_STATE_CLOSED;
            f->shared->fs_addr[u] = HADDR_UNDEF;
            f->shared->fs_man[u] = NULL;
        }
        f->shared->first_alloc_dealloc = FALSE;
        f->shared->eoa_pre_fsm_fsalloc = HADDR_UNDEF;
        f->shared->eoa_post_fsm_fsalloc = HADDR_UNDEF;
        f->shared->eoa_post_mdci_fsalloc = HADDR_UNDEF;

        /* Initialization for handling file space (for paged aggregation) */
        f->shared->pgend_meta_thres = H5F_FILE_SPACE_PGEND_META_THRES;

        /* intialize point of no return */
        f->shared->point_of_no_return = FALSE;

        /* Copy the file creation and file access property lists into the
         * new file handle. We do this early because some values might need
         * to change as the file is being opened.
         */
        if(NULL == (plist = (H5P_genplist_t *)H5I_object(fcpl_id)))
            HGOTO_ERROR(H5E_ARGS, H5E_BADTYPE, NULL, "not property list")
        f->shared->fcpl_id = H5P_copy_plist(plist, FALSE);

        /* Get the FCPL values to cache */
        if(H5P_get(plist, H5F_CRT_ADDR_BYTE_NUM_NAME, &f->shared->sizeof_addr) < 0)
            HGOTO_ERROR(H5E_PLIST, H5E_CANTGET, NULL, "can't get byte number for address")
        if(H5P_get(plist, H5F_CRT_OBJ_BYTE_NUM_NAME, &f->shared->sizeof_size) < 0)
            HGOTO_ERROR(H5E_PLIST, H5E_CANTGET, NULL, "can't get byte number for object size")
        if(H5P_get(plist, H5F_CRT_SHMSG_NINDEXES_NAME, &f->shared->sohm_nindexes) < 0)
            HGOTO_ERROR(H5E_PLIST, H5E_CANTGET, NULL, "can't get number of SOHM indexes")
        HDassert(f->shared->sohm_nindexes < 255);
        if(H5P_get(plist, H5F_CRT_FILE_SPACE_STRATEGY_NAME, &f->shared->fs_strategy) < 0)
            HGOTO_ERROR(H5E_PLIST, H5E_CANTGET, NULL, "can't get file space strategy")
        if(H5P_get(plist, H5F_CRT_FREE_SPACE_PERSIST_NAME, &f->shared->fs_persist) < 0)
            HGOTO_ERROR(H5E_PLIST, H5E_CANTGET, NULL, "can't get file space persisting status")
        if(H5P_get(plist, H5F_CRT_FREE_SPACE_THRESHOLD_NAME, &f->shared->fs_threshold) < 0)
            HGOTO_ERROR(H5E_PLIST, H5E_CANTGET, NULL, "can't get free-space section threshold")
        if(H5P_get(plist, H5F_CRT_FILE_SPACE_PAGE_SIZE_NAME, &f->shared->fs_page_size) < 0)
            HGOTO_ERROR(H5E_PLIST, H5E_CANTGET, NULL, "can't get file space page size")
        HDassert(f->shared->fs_page_size >= H5F_FILE_SPACE_PAGE_SIZE_MIN);

        /* Temporary for multi/split drivers: fail file creation
         * when persisting free-space or using paged aggregation strategy.
         */
        if(H5F_HAS_FEATURE(f, H5FD_FEAT_PAGED_AGGR))
            if(f->shared->fs_strategy == H5F_FSPACE_STRATEGY_PAGE || f->shared->fs_persist)
                HGOTO_ERROR(H5E_PLIST, H5E_CANTGET, NULL, "can't open with this strategy or persistent fs")

        /* Get the FAPL values to cache */
        if(NULL == (plist = (H5P_genplist_t *)H5I_object(fapl_id)))
            HGOTO_ERROR(H5E_ARGS, H5E_BADTYPE, NULL, "not file access property list")
        if(H5P_get(plist, H5F_ACS_META_CACHE_INIT_CONFIG_NAME, &(f->shared->mdc_initCacheCfg)) < 0)
            HGOTO_ERROR(H5E_PLIST, H5E_CANTGET, NULL, "can't get initial metadata cache resize config")
        if(H5P_get(plist, H5F_ACS_DATA_CACHE_NUM_SLOTS_NAME, &(f->shared->rdcc_nslots)) < 0)
            HGOTO_ERROR(H5E_PLIST, H5E_CANTGET, NULL, "can't get data cache number of slots")
        if(H5P_get(plist, H5F_ACS_DATA_CACHE_BYTE_SIZE_NAME, &(f->shared->rdcc_nbytes)) < 0)
            HGOTO_ERROR(H5E_PLIST, H5E_CANTGET, NULL, "can't get data cache byte size")
        if(H5P_get(plist, H5F_ACS_PREEMPT_READ_CHUNKS_NAME, &(f->shared->rdcc_w0)) < 0)
            HGOTO_ERROR(H5E_PLIST, H5E_CANTGET, NULL, "can't get preempt read chunk")
        if(H5P_get(plist, H5F_ACS_ALIGN_THRHD_NAME, &(f->shared->threshold)) < 0)
            HGOTO_ERROR(H5E_PLIST, H5E_CANTGET, NULL, "can't get alignment threshold")
        if(H5P_get(plist, H5F_ACS_ALIGN_NAME, &(f->shared->alignment)) < 0)
            HGOTO_ERROR(H5E_PLIST, H5E_CANTGET, NULL, "can't get alignment")
        if(H5P_get(plist, H5F_ACS_GARBG_COLCT_REF_NAME,&(f->shared->gc_ref)) < 0)
            HGOTO_ERROR(H5E_PLIST, H5E_CANTGET, NULL, "can't get garbage collect reference")
        if(H5P_get(plist, H5F_ACS_SIEVE_BUF_SIZE_NAME, &(f->shared->sieve_buf_size)) < 0)
            HGOTO_ERROR(H5E_PLIST, H5E_CANTGET, NULL, "can't get sieve buffer size")
        if(H5P_get(plist, H5F_ACS_LIBVER_LOW_BOUND_NAME, &(f->shared->low_bound)) < 0)
            HGOTO_ERROR(H5E_PLIST, H5E_CANTGET, NULL, "can't get 'low' bound for library format versions")
        if(H5P_get(plist, H5F_ACS_LIBVER_HIGH_BOUND_NAME, &(f->shared->high_bound)) < 0)
            HGOTO_ERROR(H5E_PLIST, H5E_CANTGET, NULL, "can't get 'high' bound for library format versions")
        if(H5P_get(plist, H5F_ACS_USE_MDC_LOGGING_NAME, &(f->shared->use_mdc_logging)) < 0)
            HGOTO_ERROR(H5E_PLIST, H5E_CANTGET, NULL, "can't get 'use mdc logging' flag")
        if(H5P_get(plist, H5F_ACS_START_MDC_LOG_ON_ACCESS_NAME, &(f->shared->start_mdc_log_on_access)) < 0)
            HGOTO_ERROR(H5E_PLIST, H5E_CANTGET, NULL, "can't get 'start mdc log on access' flag")
        if(H5P_get(plist, H5F_ACS_META_BLOCK_SIZE_NAME, &(f->shared->meta_aggr.alloc_size)) < 0)
            HGOTO_ERROR(H5E_PLIST, H5E_CANTGET, NULL, "can't get metadata cache size")
        f->shared->meta_aggr.feature_flag = H5FD_FEAT_AGGREGATE_METADATA;
        if(H5P_get(plist, H5F_ACS_SDATA_BLOCK_SIZE_NAME, &(f->shared->sdata_aggr.alloc_size)) < 0)
            HGOTO_ERROR(H5E_PLIST, H5E_CANTGET, NULL, "can't get 'small data' cache size")
        f->shared->sdata_aggr.feature_flag = H5FD_FEAT_AGGREGATE_SMALLDATA;
        if(H5P_get(plist, H5F_ACS_EFC_SIZE_NAME, &efc_size) < 0)
            HGOTO_ERROR(H5E_PLIST, H5E_CANTGET, NULL, "can't get elink file cache size")
        if(efc_size > 0)
            if(NULL == (f->shared->efc = H5F__efc_create(efc_size)))
                HGOTO_ERROR(H5E_FILE, H5E_CANTINIT, NULL, "can't create external file cache")
#ifdef H5_HAVE_PARALLEL
        if(H5P_get(plist, H5_COLL_MD_READ_FLAG_NAME, &(f->coll_md_read)) < 0)
            HGOTO_ERROR(H5E_PLIST, H5E_CANTGET, NULL, "can't get collective metadata read flag")
        if(H5P_get(plist, H5F_ACS_COLL_MD_WRITE_FLAG_NAME, &(f->coll_md_write)) < 0)
            HGOTO_ERROR(H5E_PLIST, H5E_CANTGET, NULL, "can't get collective metadata write flag")
#endif /* H5_HAVE_PARALLEL */
        if(H5P_get(plist, H5F_ACS_META_CACHE_INIT_IMAGE_CONFIG_NAME, &(f->shared->mdc_initCacheImageCfg)) < 0)
            HGOTO_ERROR(H5E_PLIST, H5E_CANTGET, NULL, "can't get initial metadata cache resize config")

        /* Get SWMR delta t property */
        if(H5P_get(plist, H5F_ACS_SWMR_DELTAT_NAME, &(f->shared->swmr_deltat)) < 0)
            HGOTO_ERROR(H5E_PLIST, H5E_CANTGET, NULL, "can't get SWMR delta t value")

        /* Get the VFD values to cache */
        f->shared->maxaddr = H5FD_get_maxaddr(lf);
        if(!H5F_addr_defined(f->shared->maxaddr))
            HGOTO_ERROR(H5E_FILE, H5E_BADVALUE, NULL, "bad maximum address from VFD")
        if(H5FD_get_feature_flags(lf, &f->shared->feature_flags) < 0)
            HGOTO_ERROR(H5E_FILE, H5E_CANTGET, NULL, "can't get feature flags from VFD")

        /* Require the SWMR feature flag if SWMR I/O is desired */
        if(!H5F_HAS_FEATURE(f, H5FD_FEAT_SUPPORTS_SWMR_IO) && (H5F_INTENT(f) & (H5F_ACC_SWMR_WRITE | H5F_ACC_SWMR_READ)))
            HGOTO_ERROR(H5E_FILE, H5E_BADVALUE, NULL, "must use a SWMR-compatible VFD when SWMR is specified")

        if(H5FD_get_fs_type_map(lf, f->shared->fs_type_map) < 0)
            HGOTO_ERROR(H5E_FILE, H5E_CANTGET, NULL, "can't get free space type mapping from VFD")
        if(H5MF_init_merge_flags(f) < 0)
            HGOTO_ERROR(H5E_FILE, H5E_CANTINIT, NULL, "problem initializing free space merge flags")
        f->shared->tmp_addr = f->shared->maxaddr;
        f->shared->shadow_addr = f->shared->maxaddr / 2;
        /* Disable temp. space allocation for parallel I/O (for now) */
        /* (When we've arranged to have the relocated metadata addresses (and
         *      sizes) broadcast during the "end of epoch" metadata operations,
         *      this can be enabled - QAK)
         */
        /* (This should be disabled when the metadata journaling branch is
         *      merged into the trunk and journaling is enabled, at least until
         *      we make it work. - QAK)
         */
        f->shared->use_tmp_space = !H5F_HAS_FEATURE(f, H5FD_FEAT_HAS_MPI);

        /* Retrieve the # of read attempts here so that sohm in superblock will get the correct # of attempts */
        if(H5P_get(plist, H5F_ACS_METADATA_READ_ATTEMPTS_NAME, &f->shared->read_attempts) < 0)
            HGOTO_ERROR(H5E_PLIST, H5E_CANTGET, NULL, "can't get the # of read attempts")

        /* When opening file with SWMR access, the # of read attempts is H5F_SWMR_METADATA_READ_ATTEMPTS if not set */
        /* When opening file without SWMR access, the # of read attempts is always H5F_METADATA_READ_ATTEMPTS (set or not set) */
        if(H5F_INTENT(f) & (H5F_ACC_SWMR_READ | H5F_ACC_SWMR_WRITE)) {
            /* If no value for read attempts has been set, use the default */
            if(!f->shared->read_attempts)
                f->shared->read_attempts = H5F_SWMR_METADATA_READ_ATTEMPTS;

            /* Turn off accumulator with SWMR */
            f->shared->feature_flags &= ~(unsigned)H5FD_FEAT_ACCUMULATE_METADATA;
            if(H5FD_set_feature_flags(f->shared->lf, f->shared->feature_flags) < 0)
                 HGOTO_ERROR(H5E_FILE, H5E_CANTSET, NULL, "can't set feature_flags in VFD")
        }
        else {
            /* If no value for read attempts has been set, use the default */
            if(!f->shared->read_attempts)
                f->shared->read_attempts = H5F_METADATA_READ_ATTEMPTS;
        }

        /* Determine the # of bins for metdata read retries */
        if(H5F_set_retries(f) < 0)
            HGOTO_ERROR(H5E_FILE, H5E_CANTINIT, NULL, "can't set retries and retries_nbins")

        /* Get the metadata cache log location (if we're logging) */
        {
            char *mdc_log_location = NULL;      /* location of metadata cache log location */

            if(H5P_get(plist, H5F_ACS_MDC_LOG_LOCATION_NAME, &mdc_log_location) < 0)
                HGOTO_ERROR(H5E_PLIST, H5E_CANTGET, NULL, "can't get mdc log location")
            if(mdc_log_location != NULL) {
                size_t len = HDstrlen(mdc_log_location);
                if(NULL == (f->shared->mdc_log_location = (char *)H5MM_calloc((len + 1) * sizeof(char))))
                    HGOTO_ERROR(H5E_RESOURCE, H5E_CANTALLOC, NULL, "can't allocate memory for mdc log file name")
                HDstrncpy(f->shared->mdc_log_location, mdc_log_location, len);
            }
            else
                f->shared->mdc_log_location = NULL;
        } /* end block */

        /* Get object flush callback information */
        if(H5P_get(plist, H5F_ACS_OBJECT_FLUSH_CB_NAME, &(f->shared->object_flush)) < 0)
            HGOTO_ERROR(H5E_FILE, H5E_CANTGET, NULL, "can't get object flush cb info")

        /* Create a metadata cache with the specified number of elements.
         * The cache might be created with a different number of elements and
         * the access property list should be updated to reflect that.
         */
        if(H5AC_create(f, &(f->shared->mdc_initCacheCfg), &(f->shared->mdc_initCacheImageCfg)) < 0)
            HGOTO_ERROR(H5E_FILE, H5E_CANTINIT, NULL, "unable to create metadata cache")

        /* Create the file's "open object" information */
        if(H5FO_create(f) < 0)
            HGOTO_ERROR(H5E_FILE, H5E_CANTINIT, NULL, "unable to create open object data structure")

        /* Add new "shared" struct to list of open files */
        if(H5F__sfile_add(f->shared) < 0)
            HGOTO_ERROR(H5E_FILE, H5E_CANTINIT, NULL, "unable to append to list of open files")
    } /* end else */

    f->shared->nrefs++;

    /* Create the file's "top open object" information */
    if(H5FO_top_create(f) < 0)
        HGOTO_ERROR(H5E_FILE, H5E_CANTINIT, NULL, "unable to create open object data structure")

    /* Set return value */
    ret_value = f;

done:
    if(!ret_value && f) {
        if(!shared) {
            /* Attempt to clean up some of the shared file structures */
            if(f->shared->efc)
                if(H5F__efc_destroy(f->shared->efc) < 0)
                    HDONE_ERROR(H5E_FILE, H5E_CANTRELEASE, NULL, "can't destroy external file cache")
            if(f->shared->fcpl_id > 0)
                if(H5I_dec_ref(f->shared->fcpl_id) < 0)
                    HDONE_ERROR(H5E_FILE, H5E_CANTDEC, NULL, "can't close property list")

            f->shared = H5FL_FREE(H5F_file_t, f->shared);
        }
        f = H5FL_FREE(H5F_t, f);
    }

    FUNC_LEAVE_NOAPI(ret_value)
} /* end H5F__new() */


/*-------------------------------------------------------------------------
 * Function:    H5F__dest
 *
 * Purpose:     Destroys a file structure.  This function flushes the cache
 *              but doesn't do any other cleanup other than freeing memory
 *              for the file struct.  The shared info for the file is freed
 *              only when its reference count reaches zero.
 *
<<<<<<< HEAD
 * Return:   Non-negative on success/Negative on failure
 *
 * Programmer:	Robb Matzke
 *		matzke@llnl.gov
 *		Jul 18 1997
=======
 * Return:      SUCCEED/FAIL
>>>>>>> 2f605eaa
 *-------------------------------------------------------------------------
 */
herr_t
H5F__dest(H5F_t *f, hbool_t flush)
{
    herr_t       ret_value = SUCCEED;         /* Return value */

    FUNC_ENTER_PACKAGE

    /* Sanity check */
    HDassert(f);
    HDassert(f->shared);

    if(1 == f->shared->nrefs) {
        int actype;                         /* metadata cache type (enum value) */

        /* FULLSWMR, delete delta t value at file close time */
        if(H5F_INTENT(f) & H5F_ACC_SWMR_WRITE)
            if(f->shared->swmr_deltat != 0 && H5F_addr_defined(f->shared->sblock->ext_addr) )
                if(H5F__super_ext_remove_msg(f, H5O_SWMR_DELTAT_ID) < 0)
                    HDONE_ERROR(H5E_FILE, H5E_CANTREMOVE, FAIL, "can't remove SWMR delta t value")

        /* Flush at this point since the file will be closed (phase 1).
         * Only try to flush the file if it was opened with write access, and if
         * the caller requested a flush.
         */
        if((H5F_ACC_RDWR & H5F_INTENT(f)) && flush)
            if(H5F__flush_phase1(f) < 0)
                /* Push error, but keep going*/
                HDONE_ERROR(H5E_FILE, H5E_CANTFLUSH, FAIL, "unable to flush cached data (phase 1)")

        /* Notify the metadata cache that the file is about to be closed.
         * This allows the cache to set up for creating a metadata cache
         * image if this has been requested.
         */
        if(H5AC_prep_for_file_close(f) < 0)
            /* Push error, but keep going */
            HDONE_ERROR(H5E_FILE, H5E_CANTFLUSH, FAIL, "metadata cache prep for close failed")

        /* Flush at this point since the file will be closed (phase 2).
         * Only try to flush the file if it was opened with write access, and if
         * the caller requested a flush.
         */
        if((H5F_ACC_RDWR & H5F_INTENT(f)) && flush)
            if(H5F__flush_phase2(f, TRUE) < 0)
                /* Push error, but keep going */
                HDONE_ERROR(H5E_FILE, H5E_CANTFLUSH, FAIL, "unable to flush cached data (phase 2)")

        /* With the shutdown modifications, the contents of the metadata cache
         * should be clean at this point, with the possible exception of the
         * the superblock and superblock extension.
         *
         * Verify this.
         */
        HDassert(H5AC_cache_is_clean(f, H5AC_RING_MDFSM));

        /* Release the external file cache */
        if(f->shared->efc) {
            if(H5F__efc_destroy(f->shared->efc) < 0)
                /* Push error, but keep going*/
                HDONE_ERROR(H5E_FILE, H5E_CANTRELEASE, FAIL, "can't destroy external file cache")
            f->shared->efc = NULL;
        } /* end if */

        /* With the shutdown modifications, the contents of the metadata cache
         * should be clean at this point, with the possible exception of the
         * the superblock and superblock extension.
         *
         * Verify this.
         */
        HDassert(H5AC_cache_is_clean(f, H5AC_RING_MDFSM));

        /* Release objects that depend on the superblock being initialized */
        if(f->shared->sblock) {
            /* Shutdown file free space manager(s) */
            /* (We should release the free space information now (before
             *      truncating the file and before the metadata cache is shut
             *      down) since the free space manager is holding some data
             *      structures in memory and also because releasing free space
             *      can shrink the file's 'eoa' value)
             *
             * Update 11/1/16:
             *
             *      With recent library shutdown modifications, the free space
             *      managers should be settled and written to file at this point
             *      (assuming they are persistent).  In this case, closing the
             *      free space managers should have no effect on EOA.
             *
             *                                          -- JRM
             */
            if(H5F_ACC_RDWR & H5F_INTENT(f)) {
                if(H5MF_close(f) < 0)
                    /* Push error, but keep going*/
                    HDONE_ERROR(H5E_FILE, H5E_CANTRELEASE, FAIL, "can't release file free space info")

                /* at this point, only the superblock and superblock
                 * extension should be dirty.
                 */
                HDassert(H5AC_cache_is_clean(f, H5AC_RING_MDFSM));

                /* Flush the file again (if requested), as shutting down the
                 * free space manager may dirty some data structures again.
                 */
                if(flush) {
                    /* Clear status_flags */
                    f->shared->sblock->status_flags &= (uint8_t)(~H5F_SUPER_WRITE_ACCESS);
                    f->shared->sblock->status_flags &= (uint8_t)(~H5F_SUPER_SWMR_WRITE_ACCESS);

                    /* Mark EOA info dirty in cache, so change will get encoded */
                    if(H5F_eoa_dirty(f) < 0)
                        /* Push error, but keep going*/
                        HDONE_ERROR(H5E_FILE, H5E_CANTMARKDIRTY, FAIL, "unable to mark superblock as dirty")

                    /* Release any space allocated to space aggregators,
                     * so that the eoa value corresponds to the end of the
                     * space written to in the file.
                     *
                     * At most, this should change the superblock or the
                     * superblock extension messages.
                     */
                    if(H5MF_free_aggrs(f) < 0)
                        /* Push error, but keep going*/
                        HDONE_ERROR(H5E_FILE, H5E_CANTRELEASE, FAIL, "can't release file space")

                    /* Truncate the file to the current allocated size */
                    if(H5FD_truncate(f->shared->lf, TRUE) < 0)
                        /* Push error, but keep going*/
                        HDONE_ERROR(H5E_FILE, H5E_WRITEERROR, FAIL, "low level truncate failed")

                    /* at this point, only the superblock and superblock
                     * extension should be dirty.
                     */
                    HDassert(H5AC_cache_is_clean(f, H5AC_RING_MDFSM));
                } /* end if */
            } /* end if */

            /* if it exists, unpin the driver information block cache entry,
             * since we're about to destroy the cache
             */
            if(f->shared->drvinfo)
                if(H5AC_unpin_entry(f->shared->drvinfo) < 0)
                    /* Push error, but keep going*/
                    HDONE_ERROR(H5E_FSPACE, H5E_CANTUNPIN, FAIL, "unable to unpin drvinfo")

            /* Unpin the superblock, since we're about to destroy the cache */
            if(H5AC_unpin_entry(f->shared->sblock) < 0)
                /* Push error, but keep going*/
                HDONE_ERROR(H5E_FSPACE, H5E_CANTUNPIN, FAIL, "unable to unpin superblock")
            f->shared->sblock = NULL;
        } /* end if */

        /* with the possible exception of the superblock and superblock
         * extension, the metadata cache should be clean at this point.
         *
         * Verify this.
         */
        HDassert(H5AC_cache_is_clean(f, H5AC_RING_MDFSM));

        /* Remove shared file struct from list of open files */
        if(H5F__sfile_remove(f->shared) < 0)
            /* Push error, but keep going*/
            HDONE_ERROR(H5E_FILE, H5E_CANTRELEASE, FAIL, "problems closing file")

        /* Shutdown the metadata cache */
        /* (Flushes any remaining dirty entries, which should only be the
         *      superblock and / or driver info at this point)
         */
        if(H5AC_dest(f))
            /* Push error, but keep going*/
            HDONE_ERROR(H5E_FILE, H5E_CANTRELEASE, FAIL, "problems closing file")

        /* Shutdown the page buffer cache */
        if(H5PB_dest(f) < 0)
            /* Push error, but keep going*/
            HDONE_ERROR(H5E_FILE, H5E_CANTRELEASE, FAIL, "problems closing page buffer cache")

        /* Clean up the metadata cache log location string */
        if(f->shared->mdc_log_location)
            f->shared->mdc_log_location = (char *)H5MM_xfree(f->shared->mdc_log_location);

        /*
         * Do not close the root group since we didn't count it, but free
         * the memory associated with it.
         */
        if(f->shared->root_grp) {
            /* Free the root group */
            if(H5G_root_free(f->shared->root_grp) < 0)
                /* Push error, but keep going*/
                HDONE_ERROR(H5E_FILE, H5E_CANTRELEASE, FAIL, "problems closing file")
            f->shared->root_grp = NULL;
        } /* end if */

        /* Destroy other components of the file */
        if(H5F__accum_reset(f, TRUE) < 0)
            /* Push error, but keep going*/
            HDONE_ERROR(H5E_FILE, H5E_CANTRELEASE, FAIL, "problems closing file")
        if(H5FO_dest(f) < 0)
            /* Push error, but keep going*/
            HDONE_ERROR(H5E_FILE, H5E_CANTRELEASE, FAIL, "problems closing file")
        f->shared->cwfs = (struct H5HG_heap_t **)H5MM_xfree(f->shared->cwfs);
        if(H5G_node_close(f) < 0)
            /* Push error, but keep going*/
            HDONE_ERROR(H5E_FILE, H5E_CANTRELEASE, FAIL, "problems closing file")

        /* Destroy file creation properties */
        if(H5I_GENPROP_LST != H5I_get_type(f->shared->fcpl_id))
            /* Push error, but keep going*/
            HDONE_ERROR(H5E_FILE, H5E_BADTYPE, FAIL, "not a property list")
        if(H5I_dec_ref(f->shared->fcpl_id) < 0)
            /* Push error, but keep going*/
            HDONE_ERROR(H5E_FILE, H5E_CANTDEC, FAIL, "can't close property list")

        /* Close the file */
        if(H5FD_close(f->shared->lf) < 0)
            /* Push error, but keep going*/
            HDONE_ERROR(H5E_FILE, H5E_CANTCLOSEFILE, FAIL, "unable to close file")

        /* Free mount table */
        f->shared->mtab.child = (H5F_mount_t *)H5MM_xfree(f->shared->mtab.child);
        f->shared->mtab.nalloc = 0;

        /* Clean up the metadata retries array */
        for(actype = 0; actype < (int)H5AC_NTYPES; actype++)
            if(f->shared->retries[actype])
                f->shared->retries[actype] = (uint32_t *)H5MM_xfree(f->shared->retries[actype]);

        /* Destroy shared file struct */
        f->shared = (H5F_file_t *)H5FL_FREE(H5F_file_t, f->shared);

    }
    else if(f->shared->nrefs > 0) {
        /*
         * There are other references to the shared part of the file.
         * Only decrement the reference count.
         */
        --f->shared->nrefs;
    }

    /* Free the non-shared part of the file */
    f->open_name = (char *)H5MM_xfree(f->open_name);
    f->actual_name = (char *)H5MM_xfree(f->actual_name);
    f->extpath = (char *)H5MM_xfree(f->extpath);
    if(H5FO_top_dest(f) < 0)
        HDONE_ERROR(H5E_FILE, H5E_CANTINIT, FAIL, "problems closing file")
    f->shared = NULL;
    f = H5FL_FREE(H5F_t, f);

    FUNC_LEAVE_NOAPI(ret_value)
} /* end H5F__dest() */


/*-------------------------------------------------------------------------
<<<<<<< HEAD
 * Function:    H5F__create
 *
 * Purpose:     Internal routine to create a file.
 *
 * Note:        This routine is needed so that there's a non-API routine for
 *              creating files that can set up VOL / SWMR info
 *              (which need a DXPL).
 *
 * Return:      Success:    Non-NULL, pointer to new file object.
 *              Failure:    NULL
 *
 * Programmer:    Quincey Koziol
 *        December 13, 2017
 *
 *-------------------------------------------------------------------------
 */
H5F_t *
H5F__create(const char *filename, unsigned flags, hid_t fcpl_id, hid_t fapl_id)
{
    H5F_t       *ret_value = NULL;      /* Return value */

    FUNC_ENTER_PACKAGE

    /* Sanity check */
    HDassert(filename);

    /* Create a new file or truncate an existing file. */
    if(NULL == (ret_value = H5F_open(filename, flags, fcpl_id, fapl_id)))
        HGOTO_ERROR(H5E_FILE, H5E_CANTOPENFILE, NULL, "unable to open file")

done:
    FUNC_LEAVE_NOAPI(ret_value)
} /* end H5F__create() */


/*-------------------------------------------------------------------------
 * Function:    H5F__open
 *
 * Purpose:     Internal routine to open a file.
 *
 * Note:        This routine is needed so that there's a non-API routine for
 *              opening files that can set up VOL / SWMR info
 *              (which need a DXPL).
 *
 * Return:      Success:    Non-NULL, pointer to new file object.
 *              Failure:    NULL
 *
 * Programmer:    Quincey Koziol
 *        December 13, 2017
 *
 *-------------------------------------------------------------------------
 */
H5F_t *
H5F__open(const char *filename, unsigned flags, hid_t fcpl_id, hid_t fapl_id)
{
    H5F_t       *ret_value = NULL;      /* Return value */

    FUNC_ENTER_PACKAGE

    /* Sanity check */
    HDassert(filename);

    /* Open the file */
    if(NULL == (ret_value = H5F_open(filename, flags, fcpl_id, fapl_id)))
        HGOTO_ERROR(H5E_FILE, H5E_CANTOPENFILE, NULL, "unable to open file")

done:
    FUNC_LEAVE_NOAPI(ret_value)
} /* end H5F__open() */


/*-------------------------------------------------------------------------
=======
>>>>>>> 2f605eaa
 * Function:    H5F_open
 *
 * Purpose:    Opens (or creates) a file.  This function understands the
 *        following flags which are similar in nature to the Posix
 *        open(2) flags.
 *
 *        H5F_ACC_RDWR:    Open with read/write access. If the file is
 *                currently open for read-only access then it
 *                will be reopened. Absence of this flag
 *                implies read-only access.
 *
 *        H5F_ACC_CREAT:    Create a new file if it doesn't exist yet.
 *                The permissions are 0666 bit-wise AND with
 *                the current umask.  H5F_ACC_WRITE must also
 *                be specified.
 *
 *        H5F_ACC_EXCL:    This flag causes H5F_open() to fail if the
 *                file already exists.
 *
 *        H5F_ACC_TRUNC:    The file is truncated and a new HDF5 superblock
 *                is written.  This operation will fail if the
 *                file is already open.
 *
 *        Unlinking the file name from the group directed graph while
 *        the file is opened causes the file to continue to exist but
 *        one will not be able to upgrade the file from read-only
 *        access to read-write access by reopening it. Disk resources
 *        for the file are released when all handles to the file are
 *        closed. NOTE: This paragraph probably only applies to Unix;
 *        deleting the file name in other OS's has undefined results.
 *
 *        The CREATE_PARMS argument is optional.    A null pointer will
 *        cause the default file creation parameters to be used.
 *
 *        The ACCESS_PARMS argument is optional.  A null pointer will
 *        cause the default file access parameters to be used.
 *
 * The following two tables show results of file opens for single and concurrent access:
 *
 * SINGLE PROCESS ACCESS                        CONCURRENT ACCESS
 *
 *             #1st open#                                   #1st open#
 *             -- SR SR -- -- SR SR --                      -- SR SR -- -- SR SR --
 *             -- -- SW SW SW SW -- --                      -- -- SW SW SW SW -- --
 *              W  W  W  W  R  R  R  R                       W  W  W  W  R  R  R  R
 * #2nd open#                                   #2nd open#
 *            --------------------------                   --------------------------
 *   -- --  W | s  x  x  s  x  x  f  f |          -- --  W | f  x  x  f  x  x  f  f |
 *   SR --  W | x  x  x  x  x  x  x  x |          SR --  W | x  x  x  x  x  x  x  x |
 *   SR SW  W | x  x  x  x  x  x  x  x |          SR SW  W | x  x  x  x  x  x  x  x |
 *   -- SW  W | f  x  x  s  x  x  f  f |          -- SW  W | f  x  x  f  x  x  f  f |
 *   -- SW  R | x  x  x  x  x  x  x  x |          -- SW  R | x  x  x  x  x  x  x  x |
 *   SR SW  R | x  x  x  x  x  x  x  x |          SR SW  R | x  x  x  x  x  x  x  x |
 *   SR --  R | s  x  x  s  x  x  s  f |          SR --  R | f  x  x  s  x  x  s  s |
 *   -- --  R | s  x  x  s  x  x  s  s |          -- --  R | f  x  x  f  x  x  s  s |
 *            --------------------------                   --------------------------
 *
 *      Notations:
 *        W:  H5F_ACC_RDWR
 *        R:  H5F_ACC_RDONLY
 *        SW: H5F_ACC_SWMR_WRITE
 *        SR: H5F_ACC_SWMR_READ
 *
 *        x: the first open or second open itself fails due to invalid flags combination
 *        f: the open fails with flags combination from both the first and second opens
 *        s: the open succeeds with flags combination from both the first and second opens
 *
 *
 * Return:    Success:    A new file pointer.
 *        Failure:    NULL
 *-------------------------------------------------------------------------
 */
H5F_t *
H5F_open(const char *name, unsigned flags, hid_t fcpl_id, hid_t fapl_id)
{
    H5F_t              *file = NULL;        /*the success return value      */
    H5F_file_t         *shared = NULL;      /*shared part of `file'         */
    H5FD_t             *lf = NULL;          /*file driver part of `shared'  */
    unsigned            tent_flags;         /*tentative flags               */
    H5FD_class_t       *drvr;               /*file driver class info        */
    H5P_genplist_t     *a_plist;            /*file access property list     */
    H5F_close_degree_t  fc_degree;          /*file close degree             */
    size_t              page_buf_size;
    unsigned            page_buf_min_meta_perc;
    unsigned            page_buf_min_raw_perc;
    hbool_t             set_flag = FALSE;   /*set the status_flags in the superblock */
    hbool_t             clear = FALSE;      /*clear the status_flags         */
    hbool_t             evict_on_close;     /* evict on close value from plist  */
    char               *lock_env_var = NULL;/*env var pointer               */
    hbool_t             use_file_locking;   /*read from env var             */
    hbool_t             ci_load = FALSE;    /* whether MDC ci load requested */
    hbool_t             ci_write = FALSE;   /* whether MDC CI write requested */
    H5F_t              *ret_value = NULL;   /*actual return value           */

    FUNC_ENTER_NOAPI(NULL)

    /*
     * If the driver has a `cmp' method then the driver is capable of
     * determining when two file handles refer to the same file and the
     * library can insure that when the application opens a file twice
     * that the two handles coordinate their operations appropriately.
     * Otherwise it is the application's responsibility to never open the
     * same file more than once at a time.
     */
    if(NULL == (drvr = H5FD_get_class(fapl_id)))
        HGOTO_ERROR(H5E_FILE, H5E_CANTGET, NULL, "unable to retrieve VFL class")

    /* Check the environment variable that determines if we care
     * about file locking. File locking should be used unless explicitly
     * disabled.
     */
    lock_env_var = HDgetenv("HDF5_USE_FILE_LOCKING");
    if(lock_env_var && !HDstrcmp(lock_env_var, "FALSE"))
        use_file_locking = FALSE;
    else
        use_file_locking = TRUE;

    /*
     * Opening a file is a two step process. First we try to open the
     * file in a way which doesn't affect its state (like not truncating
     * or creating it) so we can compare it with files that are already
     * open. If that fails then we try again with the full set of flags
     * (only if they're different than the original failed attempt).
     * However, if the file driver can't distinquish between files then
     * there's no reason to open the file tentatively because it's the
     * application's responsibility to prevent this situation (there's no
     * way for us to detect it here anyway).
     */
    if(drvr->cmp)
        tent_flags = flags & ~(H5F_ACC_CREAT|H5F_ACC_TRUNC|H5F_ACC_EXCL);
    else
        tent_flags = flags;

    if(NULL == (lf = H5FD_open(name, tent_flags, fapl_id, HADDR_UNDEF))) {
        if(tent_flags == flags)
            HGOTO_ERROR(H5E_FILE, H5E_CANTOPENFILE, NULL, "unable to open file: name = '%s', tent_flags = %x", name, tent_flags)
        H5E_clear_stack(NULL);
        tent_flags = flags;
        if(NULL == (lf = H5FD_open(name, tent_flags, fapl_id, HADDR_UNDEF)))
            HGOTO_ERROR(H5E_FILE, H5E_CANTOPENFILE, NULL, "unable to open file: name = '%s', tent_flags = %x", name, tent_flags)
    } /* end if */

    /* Is the file already open? */
    if((shared = H5F__sfile_search(lf)) != NULL) {
        /*
         * The file is already open, so use that one instead of the one we
         * just opened. We only one one H5FD_t* per file so one doesn't
         * confuse the other.  But fail if this request was to truncate the
         * file (since we can't do that while the file is open), or if the
         * request was to create a non-existent file (since the file already
         * exists), or if the new request adds write access (since the
         * readers don't expect the file to change under them), or if the
         * SWMR write/read access flags don't agree.
         */
        if(H5FD_close(lf) < 0)
            HGOTO_ERROR(H5E_FILE, H5E_CANTOPENFILE, NULL, "unable to close low-level file info")
        if(flags & H5F_ACC_TRUNC)
            HGOTO_ERROR(H5E_FILE, H5E_CANTOPENFILE, NULL, "unable to truncate a file which is already open")
        if(flags & H5F_ACC_EXCL)
            HGOTO_ERROR(H5E_FILE, H5E_CANTOPENFILE, NULL, "file exists")
        if((flags & H5F_ACC_RDWR) && 0 == (shared->flags & H5F_ACC_RDWR))
            HGOTO_ERROR(H5E_FILE, H5E_CANTOPENFILE, NULL, "file is already open for read-only")

        if((flags & H5F_ACC_SWMR_WRITE) && 0 == (shared->flags & H5F_ACC_SWMR_WRITE))
            HGOTO_ERROR(H5E_FILE, H5E_CANTOPENFILE, NULL, "SWMR write access flag not the same for file that is already open")
        if((flags & H5F_ACC_SWMR_READ) && !((shared->flags & H5F_ACC_SWMR_WRITE) || (shared->flags & H5F_ACC_SWMR_READ) || (shared->flags & H5F_ACC_RDWR)))
            HGOTO_ERROR(H5E_FILE, H5E_CANTOPENFILE, NULL, "SWMR read access flag not the same for file that is already open")

        /* Allocate new "high-level" file struct */
        if((file = H5F__new(shared, flags, fcpl_id, fapl_id, NULL)) == NULL)
            HGOTO_ERROR(H5E_FILE, H5E_CANTOPENFILE, NULL, "unable to create new file object")
    } /* end if */
    else {
        /* Check if tentative open was good enough */
        if(flags != tent_flags) {
            /*
             * This file is not yet open by the library and the flags we used to
             * open it are different than the desired flags. Close the tentative
             * file and open it for real.
             */
            if(H5FD_close(lf) < 0)
                HGOTO_ERROR(H5E_FILE, H5E_CANTOPENFILE, NULL, "unable to close low-level file info")

            if(NULL == (lf = H5FD_open(name, flags, fapl_id, HADDR_UNDEF)))
                HGOTO_ERROR(H5E_FILE, H5E_CANTOPENFILE, NULL, "unable to open file")
        } /* end if */

        /* Place an advisory lock on the file */
        if(use_file_locking)
            if(H5FD_lock(lf, (hbool_t)((flags & H5F_ACC_RDWR) ? TRUE : FALSE)) < 0) {
                /* Locking failed - Closing will remove the lock */
                if(H5FD_close(lf) < 0)
                    HDONE_ERROR(H5E_FILE, H5E_CANTOPENFILE, NULL, "unable to close low-level file info")
                HGOTO_ERROR(H5E_FILE, H5E_CANTOPENFILE, NULL, "unable to lock the file")
            } /* end if */

        /* Create the 'top' file structure */
        if(NULL == (file = H5F__new(NULL, flags, fcpl_id, fapl_id, lf))) {
            /* If this is the only time the file has been opened and the struct
             * returned is NULL, H5FD_close() will never be called via H5F_dest()
             * so we have to close lf here before heading to the error handling.
             */
            if(H5FD_close(lf) < 0)
                HDONE_ERROR(H5E_FILE, H5E_CANTOPENFILE, NULL, "unable to close low-level file info")
            HGOTO_ERROR(H5E_FILE, H5E_CANTOPENFILE, NULL, "unable to initialize file structure")
        } /* end if */

        /* Need to set status_flags in the superblock if the driver has a 'lock' method */
        if(drvr->lock)
            set_flag = TRUE;
    } /* end else */

    /* Check to see if both SWMR and cache image are requested.  Fail if so */
    if(H5C_cache_image_status(file, &ci_load, &ci_write) < 0)
        HGOTO_ERROR(H5E_FILE, H5E_CANTGET, NULL, "can't get MDC cache image status")
    if((ci_load || ci_write) && (flags & (H5F_ACC_SWMR_READ | H5F_ACC_SWMR_WRITE)))
        HGOTO_ERROR(H5E_FILE, H5E_UNSUPPORTED, NULL, "can't have both SWMR and cache image")

    /* Retain the name the file was opened with */
    file->open_name = H5MM_xstrdup(name);

    /* Short cuts */
    shared = file->shared;
    lf = shared->lf;

    /* Get the file access property list, for future queries */
    if(NULL == (a_plist = (H5P_genplist_t *)H5I_object(fapl_id)))
        HGOTO_ERROR(H5E_ARGS, H5E_BADTYPE, NULL, "not file access property list")

    /* Check if page buffering is enabled */
    if(H5P_get(a_plist, H5F_ACS_PAGE_BUFFER_SIZE_NAME, &page_buf_size) < 0)
        HGOTO_ERROR(H5E_FILE, H5E_CANTGET, NULL, "can't get page buffer size")
    if(page_buf_size) {
#ifdef H5_HAVE_PARALLEL
        /* Collective metadata writes are not supported with page buffering */
        if(file->coll_md_write)
            HGOTO_ERROR(H5E_FILE, H5E_CANTOPENFILE, NULL, "collective metadata writes are not supported with page buffering")

        /* Temporary: fail file create when page buffering feature is enabled for parallel */
        HGOTO_ERROR(H5E_FILE, H5E_CANTOPENFILE, NULL, "page buffering is disabled for parallel")
#endif /* H5_HAVE_PARALLEL */
        /* Query for other page buffer cache properties */
        if(H5P_get(a_plist, H5F_ACS_PAGE_BUFFER_MIN_META_PERC_NAME, &page_buf_min_meta_perc) < 0)
            HGOTO_ERROR(H5E_FILE, H5E_CANTGET, NULL, "can't get minimum metadata fraction of page buffer")
        if(H5P_get(a_plist, H5F_ACS_PAGE_BUFFER_MIN_RAW_PERC_NAME, &page_buf_min_raw_perc) < 0)
            HGOTO_ERROR(H5E_FILE, H5E_CANTGET, NULL, "can't get minimum raw data fraction of page buffer")
    } /* end if */

    /*
     * Read or write the file superblock, depending on whether the file is
     * empty or not.
     */
    if(0 == (MAX(H5FD_get_eof(lf, H5FD_MEM_SUPER), H5FD_get_eoa(lf, H5FD_MEM_SUPER))) && (flags & H5F_ACC_RDWR)) {
        /*
         * We've just opened a fresh new file (or truncated one). We need
         * to create & write the superblock.
         */

        /* Create the page buffer before initializing the superblock */
        if(page_buf_size)
            if(H5PB_create(file, page_buf_size, page_buf_min_meta_perc, page_buf_min_raw_perc) < 0)
                HGOTO_ERROR(H5E_FILE, H5E_CANTINIT, NULL, "unable to create page buffer")

        /* Initialize information about the superblock and allocate space for it */
        /* (Writes superblock extension messages, if there are any) */
        if(H5F__super_init(file) < 0)
            HGOTO_ERROR(H5E_FILE, H5E_CANTINIT, NULL, "unable to allocate file superblock")

        /* Create and open the root group */
        /* (This must be after the space for the superblock is allocated in
         *      the file, since the superblock must be at offset 0)
         */
        if(H5G_mkroot(file, TRUE) < 0)
            HGOTO_ERROR(H5E_FILE, H5E_CANTINIT, NULL, "unable to create/open root group")
    } /* end if */
    else if(1 == shared->nrefs) {
        /* Read the superblock if it hasn't been read before. */
        if(H5F__super_read(file, a_plist, TRUE) < 0)
            HGOTO_ERROR(H5E_FILE, H5E_READERROR, NULL, "unable to read superblock")

        /* Create the page buffer before initializing the superblock */
        if(page_buf_size)
            if(H5PB_create(file, page_buf_size, page_buf_min_meta_perc, page_buf_min_raw_perc) < 0)
                HGOTO_ERROR(H5E_FILE, H5E_CANTINIT, NULL, "unable to create page buffer")

        /* Open the root group */
        if(H5G_mkroot(file, FALSE) < 0)
            HGOTO_ERROR(H5E_FILE, H5E_CANTOPENFILE, NULL, "unable to read root group")
    } /* end if */

    /*
     * Decide the file close degree.  If it's the first time to open the
     * file, set the degree to access property list value; if it's the
     * second time or later, verify the access property list value matches
     * the degree in shared file structure.
     */
    if(H5P_get(a_plist, H5F_ACS_CLOSE_DEGREE_NAME, &fc_degree) < 0)
        HGOTO_ERROR(H5E_PLIST, H5E_CANTGET, NULL, "can't get file close degree")

    /* This is a private property to clear the status_flags in the super block */
    /* Use by h5clear and a routine in test/flush2.c to clear the test file's status_flags */
    if(H5P_exist_plist(a_plist, H5F_ACS_CLEAR_STATUS_FLAGS_NAME) > 0) {
        if(H5P_get(a_plist, H5F_ACS_CLEAR_STATUS_FLAGS_NAME, &clear) < 0)
            HGOTO_ERROR(H5E_PLIST, H5E_CANTGET, NULL, "can't get clearance for status_flags")
        else if(clear)
            file->shared->sblock->status_flags = 0;
    } /* end if */

    if(shared->nrefs == 1) {
        if(fc_degree == H5F_CLOSE_DEFAULT)
            shared->fc_degree = lf->cls->fc_degree;
        else
            shared->fc_degree = fc_degree;
    } /* end if */
    else if(shared->nrefs > 1) {
        if(fc_degree == H5F_CLOSE_DEFAULT && shared->fc_degree != lf->cls->fc_degree)
            HGOTO_ERROR(H5E_FILE, H5E_CANTINIT, NULL, "file close degree doesn't match")
        if(fc_degree != H5F_CLOSE_DEFAULT && fc_degree != shared->fc_degree)
            HGOTO_ERROR(H5E_FILE, H5E_CANTINIT, NULL, "file close degree doesn't match")
    } /* end if */

    /* Record the evict-on-close MDC behavior.  If it's the first time opening
     * the file, set it to access property list value; if it's the second time
     * or later, verify that the access property list value matches the value
     * in shared file structure.
     */
    if(H5P_get(a_plist, H5F_ACS_EVICT_ON_CLOSE_FLAG_NAME, &evict_on_close) < 0)
        HGOTO_ERROR(H5E_PLIST, H5E_CANTGET, NULL, "can't get evict on close value")
    if(shared->nrefs == 1)
        shared->evict_on_close = evict_on_close;
    else if(shared->nrefs > 1) {
        if(shared->evict_on_close != evict_on_close)
            HGOTO_ERROR(H5E_FILE, H5E_BADVALUE, NULL, "file evict-on-close value doesn't match")
    } /* end if */

    /* Formulate the absolute path for later search of target file for external links */
    if(H5_build_extpath(name, &file->extpath) < 0)
        HGOTO_ERROR(H5E_FILE, H5E_CANTINIT, NULL, "unable to build extpath")

    /* Formulate the actual file name, after following symlinks, etc. */
    if(H5F__build_actual_name(file, a_plist, name, &file->actual_name) < 0)
        HGOTO_ERROR(H5E_FILE, H5E_CANTINIT, NULL, "unable to build actual name")

    if(set_flag) {
        if(H5F_INTENT(file) & H5F_ACC_RDWR) { /* Set and check consistency of status_flags */
            /* Skip check of status_flags for file with < superblock version 3 */
            if(file->shared->sblock->super_vers >= HDF5_SUPERBLOCK_VERSION_3) {

                if(file->shared->sblock->status_flags & H5F_SUPER_WRITE_ACCESS ||
                        file->shared->sblock->status_flags & H5F_SUPER_SWMR_WRITE_ACCESS)
                    HGOTO_ERROR(H5E_FILE, H5E_CANTOPENFILE, NULL, "file is already open for write/SWMR write (may use <h5clear file> to clear file consistency flags)")
            } /* version 3 superblock */

            file->shared->sblock->status_flags |= H5F_SUPER_WRITE_ACCESS;
            if(H5F_INTENT(file) & H5F_ACC_SWMR_WRITE) {
                file->shared->sblock->status_flags |= H5F_SUPER_SWMR_WRITE_ACCESS;

                /* Check for non-default SWMR delta t, and if so, write out the SWMR delta t message */
                if(file->shared->swmr_deltat != 0)
                    if(H5F__super_ext_write_msg(file, H5O_SWMR_DELTAT_ID, &file->shared->swmr_deltat, TRUE, H5O_MSG_FLAG_FAIL_IF_UNKNOWN_ALWAYS) < 0)
                        HGOTO_ERROR(H5E_FILE, H5E_WRITEERROR, NULL, "error in writing deltat message to superblock extension")
            } /* end if */

            /* Flush the superblock & superblock extension */
            if(H5F_super_dirty(file) < 0)
                HGOTO_ERROR(H5E_FILE, H5E_CANTMARKDIRTY, NULL, "unable to mark superblock as dirty")
            if(H5F_flush_tagged_metadata(file, H5AC__SUPERBLOCK_TAG) < 0)
                HGOTO_ERROR(H5E_FILE, H5E_CANTFLUSH, NULL, "unable to flush superblock")
            if(H5F_flush_tagged_metadata(file, file->shared->sblock->ext_addr) < 0)
                HGOTO_ERROR(H5E_FILE, H5E_CANTFLUSH, NULL, "unable to flush superblock extension")

            /* Remove the file lock for SWMR_WRITE */
            if(use_file_locking && (H5F_INTENT(file) & H5F_ACC_SWMR_WRITE)) {
                if(H5FD_unlock(file->shared->lf) < 0)
                    HGOTO_ERROR(H5E_FILE, H5E_CANTOPENFILE, NULL, "unable to unlock the file")
            } /* end if */
        } /* end if */
        else { /* H5F_ACC_RDONLY: check consistency of status_flags */
            /* Skip check of status_flags for file with < superblock version 3 */
            if(file->shared->sblock->super_vers >= HDF5_SUPERBLOCK_VERSION_3) {
                if(H5F_INTENT(file) & H5F_ACC_SWMR_READ) {
                    if((file->shared->sblock->status_flags & H5F_SUPER_WRITE_ACCESS &&
                            !(file->shared->sblock->status_flags & H5F_SUPER_SWMR_WRITE_ACCESS))
                            ||
                            (!(file->shared->sblock->status_flags & H5F_SUPER_WRITE_ACCESS) &&
                            file->shared->sblock->status_flags & H5F_SUPER_SWMR_WRITE_ACCESS))
                        HGOTO_ERROR(H5E_FILE, H5E_CANTOPENFILE, NULL, "file is not already open for SWMR writing")
                } /* end if */
                else if((file->shared->sblock->status_flags & H5F_SUPER_WRITE_ACCESS) ||
                        (file->shared->sblock->status_flags & H5F_SUPER_SWMR_WRITE_ACCESS))
                    HGOTO_ERROR(H5E_FILE, H5E_CANTOPENFILE, NULL, "file is already open for write (may use <h5clear file> to clear file consistency flags)")
            } /* version 3 superblock */
        } /* end else */
    } /* end if set_flag */

    /* Success */
    ret_value = file;

done:
    if((NULL == ret_value) && file)
        if(H5F__dest(file, FALSE) < 0)
            HDONE_ERROR(H5E_FILE, H5E_CANTCLOSEFILE, NULL, "problems closing file")

    FUNC_LEAVE_NOAPI(ret_value)
} /* end H5F_open() */


/*-------------------------------------------------------------------------
 * Function:    H5F_flush_phase1
 *
 * Purpose:     First phase of flushing cached data.
 *
 * Return:      SUCCEED/FAIL
 *
<<<<<<< HEAD
 * Return:   Non-negative on success/Negative on failure
 *
 * Programmer:	Quincey Koziol
 *		koziol@lbl.gov
 *		Jan  1 2017
=======
>>>>>>> 2f605eaa
 *-------------------------------------------------------------------------
 */
static herr_t
H5F__flush_phase1(H5F_t *f)
{
    herr_t   ret_value = SUCCEED;       /* Return value */

    FUNC_ENTER_STATIC

    /* Sanity check arguments */
    HDassert(f);

    /* Flush any cached dataset storage raw data */
    if(H5D_flush_all(f) < 0)
        /* Push error, but keep going*/
        HDONE_ERROR(H5E_CACHE, H5E_CANTFLUSH, FAIL, "unable to flush dataset cache")

    /* Release any space allocated to space aggregators, so that the eoa value
     *  corresponds to the end of the space written to in the file.
     */
    /* (needs to happen before cache flush, with superblock write, since the
     *  'eoa' value is written in superblock -QAK)
     */
    if(H5MF_free_aggrs(f) < 0)
        /* Push error, but keep going*/
        HDONE_ERROR(H5E_FILE, H5E_CANTRELEASE, FAIL, "can't release file space")

    FUNC_LEAVE_NOAPI(ret_value)
} /* end H5F__flush_phase1() */


/*-------------------------------------------------------------------------
 * Function:    H5F__flush_phase2
 *
 * Purpose:     Second phase of flushing cached data.
 *
 * Return:      SUCCEED/FAIL
 *
<<<<<<< HEAD
 * Return:   Non-negative on success/Negative on failure
 *
 * Programmer:	Quincey Koziol
 *		koziol@lbl.gov
 *		Jan  1 2017
=======
>>>>>>> 2f605eaa
 *-------------------------------------------------------------------------
 */
static herr_t
H5F__flush_phase2(H5F_t *f, hbool_t closing)
{
    herr_t   ret_value = SUCCEED;       /* Return value */

    FUNC_ENTER_STATIC

    /* Sanity check arguments */
    HDassert(f);

    /* Flush the entire metadata cache */
    if(H5AC_flush(f) < 0)
        /* Push error, but keep going*/
        HDONE_ERROR(H5E_CACHE, H5E_CANTFLUSH, FAIL, "unable to flush metadata cache")

#ifdef H5_HAVE_PARALLEL
    if(H5F_HAS_FEATURE(f, H5FD_FEAT_HAS_MPI)) {
        /* Since we just returned from a call to H5AC_flush(), we just
         * passed through a barrier.  Hence we can skip the barrier on
         * entry to the mpio file driver truncate call below, and the first
         * barrier in the following call to flush the cache again.
         */
        H5CX_set_mpi_file_flushing(TRUE);
    }
#endif /* H5_HAVE_PARALLEL */

    /* Truncate the file to the current allocated size */
    if(H5FD_truncate(f->shared->lf, closing) < 0)
        /* Push error, but keep going*/
        HDONE_ERROR(H5E_FILE, H5E_WRITEERROR, FAIL, "low level truncate failed")

    /* Flush the entire metadata cache again since the EOA could have changed in the truncate call. */
    if(H5AC_flush(f) < 0)
        /* Push error, but keep going*/
        HDONE_ERROR(H5E_CACHE, H5E_CANTFLUSH, FAIL, "unable to flush metadata cache")

#ifdef H5_HAVE_PARALLEL
    if(H5F_HAS_FEATURE(f, H5FD_FEAT_HAS_MPI))
        /* Reset the "flushing the file" flag */
        H5CX_set_mpi_file_flushing(FALSE);
#endif /* H5_HAVE_PARALLEL */

    /* Flush out the metadata accumulator */
    if(H5F__accum_flush(f) < 0)
        /* Push error, but keep going*/
        HDONE_ERROR(H5E_IO, H5E_CANTFLUSH, FAIL, "unable to flush metadata accumulator")

    /* Flush the page buffer */
    if(H5PB_flush(f) < 0)
        /* Push error, but keep going*/
        HDONE_ERROR(H5E_IO, H5E_CANTFLUSH, FAIL, "page buffer flush failed")

    /* Flush file buffers to disk. */
    if(H5FD_flush(f->shared->lf, closing) < 0)
        /* Push error, but keep going*/
        HDONE_ERROR(H5E_IO, H5E_CANTFLUSH, FAIL, "low level flush failed")

    FUNC_LEAVE_NOAPI(ret_value)
} /* end H5F__flush_phase2() */


/*-------------------------------------------------------------------------
 * Function:    H5F__flush
 *
 * Purpose:     Flushes cached data.
 *
 * Return:      SUCCEED/FAIL
 *
<<<<<<< HEAD
 * Return:   SUCCEED/FAIL
 *
 * Programmer:	Robb Matzke
 *		matzke@llnl.gov
 *		Aug 29 1997
=======
>>>>>>> 2f605eaa
 *-------------------------------------------------------------------------
 */
herr_t
H5F__flush(H5F_t *f)
{
    herr_t   ret_value = SUCCEED;       /* Return value */

    FUNC_ENTER_PACKAGE

    /* Sanity check arguments */
    HDassert(f);

    /* First phase of flushing data */
    if(H5F__flush_phase1(f) < 0)
        /* Push error, but keep going*/
        HDONE_ERROR(H5E_CACHE, H5E_CANTFLUSH, FAIL, "unable to flush file data")

    /* Second phase of flushing data */
    if(H5F__flush_phase2(f, FALSE) < 0)
        /* Push error, but keep going*/
        HDONE_ERROR(H5E_CACHE, H5E_CANTFLUSH, FAIL, "unable to flush file data")

    FUNC_LEAVE_NOAPI(ret_value)
<<<<<<< HEAD
} /* end H5F__flush_real() */


/*-------------------------------------------------------------------------
 * Function:    H5F__flush
 *
 * Purpose:     Internal routine to flush a file.
 *
 * Note:        This routine is needed so that there's a non-API routine for
 *              flushing files that can set up VOL / SWMR info
 *              (which need a DXPL).
 *
 * Return:      Non-negative on success / Negative on failure
 *
 * Programmer:    Quincey Koziol
 *        December 13, 2017
 *
 *-------------------------------------------------------------------------
 */
herr_t
H5F__flush(H5F_t *f, H5F_scope_t scope)
{
    herr_t      ret_value = SUCCEED;    /* Return value */

    FUNC_ENTER_PACKAGE

    /* Sanity check */
    HDassert(f);
    HDassert(f->shared);

    /* Flush other files, depending on scope */
    if(H5F_SCOPE_GLOBAL == scope) {
        /* Call the flush routine for mounted file hierarchies */
        if(H5F_flush_mounts(f) < 0)
            HGOTO_ERROR(H5E_FILE, H5E_CANTFLUSH, FAIL, "unable to flush mounted file hierarchy")
    } /* end if */
    else
        /* Call the flush routine, for this file */
        if(H5F__flush_real(f) < 0)
            HGOTO_ERROR(H5E_FILE, H5E_CANTFLUSH, FAIL, "unable to flush file's cached information")

done:
    FUNC_LEAVE_NOAPI(ret_value)
=======
>>>>>>> 2f605eaa
} /* end H5F__flush() */


/*-------------------------------------------------------------------------
 * Function:    H5F__close
 *
 * Purpose:     Closes a file or causes the close operation to be pended.
 *              This function is called two ways: from the API it gets called
 *              by H5Fclose->H5I_dec_ref->H5F__close when H5I_dec_ref()
 *              decrements the file ID reference count to zero.  The file ID
 *              is removed from the H5I_FILE group by H5I_dec_ref() just
 *              before H5F__close() is called. If there are open object
 *              headers then the close is pended by moving the file to the
 *              H5I_FILE_CLOSING ID group (the f->closing contains the ID
 *              assigned to file).
 *
 *              This function is also called directly from H5O_close() when
 *              the last object header is closed for the file and the file
 *              has a pending close.
 *
 * Return:      SUCCEED/FAIL
 *
 *-------------------------------------------------------------------------
 */
herr_t
H5F__close(H5F_t *f)
{
    herr_t      ret_value = SUCCEED;    /* Return value */

    FUNC_ENTER_PACKAGE
<<<<<<< HEAD

    /* Flush file if this is the last reference to this id and we have write
     * intent, unless it will be flushed by the "shared" file being closed.
     * This is only necessary to replicate previous behaviour, and could be
     * disabled by an option/property to improve performance.
     */
    if(NULL == (f = (H5F_t *)H5I_object(file_id)))
        HGOTO_ERROR(H5E_FILE, H5E_BADTYPE, FAIL, "invalid file identifier")

    if((f->shared->nrefs > 1) && (H5F_INTENT(f) & H5F_ACC_RDWR)) {
        int nref;       /* Number of references to file ID */

        if((nref = H5I_get_ref(file_id, FALSE)) < 0)
            HGOTO_ERROR(H5E_FILE, H5E_CANTGET, FAIL, "can't get ID ref count")
        if(nref == 1)
            if(H5F__flush_real(f) < 0)
                HGOTO_ERROR(H5E_FILE, H5E_CANTFLUSH, FAIL, "unable to flush cache")
    } /* end if */

    /* Decrement reference count on file ID */
    /* (When it reaches zero the file will be closed) */
    if(H5I_dec_app_ref(file_id) < 0)
        HGOTO_ERROR(H5E_FILE, H5E_CANTDEC, FAIL, "decrementing file ID failed")

done:
    FUNC_LEAVE_NOAPI(ret_value)
} /* end H5F__close() */


/*-------------------------------------------------------------------------
 * Function:    H5F__close_cb
 *
 * Purpose:    Closes a file or causes the close operation to be pended.
 *        This function is called from the API and gets called
 *        by H5Fclose->H5I_dec_ref->H5F__close_cb when H5I_dec_ref()
 *        decrements the file ID reference count to zero.  The file ID
 *        is removed from the H5I_FILE group by H5I_dec_ref() just
 *        before H5F__close_cb() is called. If there are open object
 *        headers then the close is pended by moving the file to the
 *        H5I_FILE_CLOSING ID group (the f->closing contains the ID
 *        assigned to file).
 *
 * Return:    Non-negative on success/Negative on failure
 *
 *-------------------------------------------------------------------------
 */
herr_t
H5F__close_cb(H5F_t *f)
{
    herr_t ret_value = SUCCEED;                 /* Return value */

    FUNC_ENTER_PACKAGE
=======
>>>>>>> 2f605eaa

    /* Sanity check */
    HDassert(f);

    /* Perform checks for "semi" file close degree here, since closing the
     * file is not allowed if there are objects still open.
     */
    if(f->shared->fc_degree == H5F_CLOSE_SEMI) {
        unsigned nopen_files = 0;       /* Number of open files in file/mount hierarchy */
        unsigned nopen_objs = 0;        /* Number of open objects in file/mount hierarchy */

        /* Get the number of open objects and open files on this file/mount hierarchy */
        if(H5F__mount_count_ids(f, &nopen_files, &nopen_objs) < 0)
            HGOTO_ERROR(H5E_SYM, H5E_MOUNT, FAIL, "problem checking mount hierarchy")

        /* If there are no other file IDs open on this file/mount hier., but
         * there are still open objects, issue an error and bail out now,
         * without decrementing the file ID's reference count and triggering
         * a "real" attempt at closing the file.
         */
        if(nopen_files == 1 && nopen_objs > 0)
            HGOTO_ERROR(H5E_FILE, H5E_CANTCLOSEFILE, FAIL, "can't close file, there are objects still open")
    }

    /* Reset the file ID for this file */
    f->id_exists = FALSE;

    /* Attempt to close the file/mount hierarchy */
    if(H5F_try_close(f, NULL) < 0)
        HGOTO_ERROR(H5E_FILE, H5E_CANTCLOSEFILE, FAIL, "can't close file")

done:
    FUNC_LEAVE_NOAPI(ret_value)
<<<<<<< HEAD
} /* end H5F__close_cb() */
=======
} /* end H5F__close() */
>>>>>>> 2f605eaa


/*-------------------------------------------------------------------------
 * Function:    H5F_try_close
 *
 * Purpose:     Attempts to close a file due to one of several actions:
 *              - The reference count on the file ID dropped to zero
 *              - The last open object was closed in the file
 *              - The file was unmounted
 *
 * Return:      SUCCEED/FAIL
 *
 *-------------------------------------------------------------------------
 */
herr_t
H5F_try_close(H5F_t *f, hbool_t *was_closed /*out*/)
{
    unsigned            nopen_files = 0;        /* Number of open files in file/mount hierarchy */
    unsigned            nopen_objs = 0;         /* Number of open objects in file/mount hierarchy */
    herr_t              ret_value = SUCCEED;    /* Return value */

    FUNC_ENTER_NOAPI_NOINIT

    /* Sanity check */
    HDassert(f);
    HDassert(f->shared);

    /* Set the was_closed flag to the default value.
     * This flag lets downstream code know if the file struct is
     * still accessible and/or likely to contain useful data.
     * It's needed by the evict-on-close code. Clients can ignore
     * this value by passing in NULL.
     */
    if(was_closed)
        *was_closed = FALSE;

    /* Check if this file is already in the process of closing */
    if(f->closing) {
        if(was_closed)
            *was_closed = TRUE;
        HGOTO_DONE(SUCCEED)
    }

    /* Get the number of open objects and open files on this file/mount hierarchy */
    if(H5F__mount_count_ids(f, &nopen_files, &nopen_objs) < 0)
        HGOTO_ERROR(H5E_SYM, H5E_MOUNT, FAIL, "problem checking mount hierarchy")

    /*
     * Close file according to close degree:
     *
     *  H5F_CLOSE_WEAK:    if there are still objects open, wait until
     *            they are all closed.
     *  H5F_CLOSE_SEMI:    if there are still objects open, return fail;
     *            otherwise, close file.
     *  H5F_CLOSE_STRONG:    if there are still objects open, close them
     *            first, then close file.
     */
    switch(f->shared->fc_degree) {
        case H5F_CLOSE_WEAK:
            /*
             * If file or object IDS are still open then delay deletion of
             * resources until they have all been closed.  Flush all
             * caches and update the object header anyway so that failing to
             * close all objects isn't a major problem.
             */
            if((nopen_files + nopen_objs) > 0)
                HGOTO_DONE(SUCCEED)
            break;

        case H5F_CLOSE_SEMI:
            /* Can leave safely if file IDs are still open on this file */
            if(nopen_files > 0)
                HGOTO_DONE(SUCCEED)

            /* Sanity check: If close degree if "semi" and we have gotten this
             * far and there are objects left open, bail out now.
             */
            HDassert(nopen_files == 0 && nopen_objs == 0);

            /* If we've gotten this far (ie. there are no open objects in the file), fall through to flush & close */
            break;

        case H5F_CLOSE_STRONG:
            /* If there are other open files in the hierarchy, we can leave now */
            if(nopen_files > 0)
                HGOTO_DONE(SUCCEED)

            /* If we've gotten this far (ie. there are no open file IDs in the file/mount hierarchy), fall through to flush & close */
            break;

        case H5F_CLOSE_DEFAULT:
        default:
            HGOTO_ERROR(H5E_FILE, H5E_CANTCLOSEFILE, FAIL, "can't close file, unknown file close degree")
    } /* end switch */

    /* Mark this file as closing (prevents re-entering file shutdown code below) */
    f->closing = TRUE;

    /* If the file close degree is "strong", close all the open objects in this file */
    if(f->shared->fc_degree == H5F_CLOSE_STRONG) {
        HDassert(nopen_files ==  0);

        /* Forced close of all opened objects in this file */
        if(f->nopen_objs > 0) {
            size_t obj_count;       /* # of open objects */
            hid_t objs[128];        /* Array of objects to close */
            herr_t result;          /* Local result from obj ID query */
            size_t u;               /* Local index variable */

            /* Get the list of IDs of open dataset, group, & attribute objects */
            while((result = H5F_get_obj_ids(f, H5F_OBJ_LOCAL | H5F_OBJ_DATASET | H5F_OBJ_GROUP | H5F_OBJ_ATTR, (int)(sizeof(objs) / sizeof(objs[0])), objs, FALSE, &obj_count)) <= 0
                    && obj_count != 0 ) {

                /* Try to close all the open objects in this file */
                for(u = 0; u < obj_count; u++)
                    if(H5I_dec_ref(objs[u]) < 0)
                        HGOTO_ERROR(H5E_ATOM, H5E_CLOSEERROR, FAIL, "can't close object")
            }
            if(result < 0)
                HGOTO_ERROR(H5E_FILE, H5E_BADITER, FAIL, "H5F_get_obj_ids failed(1)")

            /* Get the list of IDs of open named datatype objects */
            /* (Do this separately from the dataset & attribute IDs, because
             * they could be using one of the named datatypes and then the
             * open named datatype ID will get closed twice)
             */
            while((result = H5F_get_obj_ids(f, H5F_OBJ_LOCAL | H5F_OBJ_DATATYPE, (int)(sizeof(objs) / sizeof(objs[0])), objs, FALSE, &obj_count)) <= 0
                    && obj_count != 0) {

                /* Try to close all the open objects in this file */
                for(u = 0; u < obj_count; u++)
                    if(H5I_dec_ref(objs[u]) < 0)
                        HGOTO_ERROR(H5E_ATOM, H5E_CLOSEERROR, FAIL, "can't close object")
            }
            if(result < 0)
                HGOTO_ERROR(H5E_INTERNAL, H5E_BADITER, FAIL, "H5F_get_obj_ids failed(2)")
        } /* end if */
    } /* end if */

    /* Check if this is a child file in a mounting hierarchy & proceed up the
     * hierarchy if so.
     */
    if(f->parent)
        if(H5F_try_close(f->parent, NULL) < 0)
            HGOTO_ERROR(H5E_FILE, H5E_CANTCLOSEFILE, FAIL, "can't close parent file")

    /* Unmount and close each child before closing the current file. */
    if(H5F__close_mounts(f) < 0)
        HGOTO_ERROR(H5E_FILE, H5E_CANTCLOSEFILE, FAIL, "can't unmount child files")

    /* If there is more than one reference to the shared file struct and the
     * file has an external file cache, we should see if it can be closed.  This
     * can happen if a cycle is formed with external file caches.
     */
    if(f->shared->efc && (f->shared->nrefs > 1))
        if(H5F__efc_try_close(f) < 0)
            HGOTO_ERROR(H5E_FILE, H5E_CANTRELEASE, FAIL, "can't attempt to close EFC")

    /* Delay flush until the shared file struct is closed, in H5F__dest.  If the
     * application called H5Fclose, it would have been flushed in that function
     * (unless it will have been flushed in H5F_dest anyways).
     */

    /* Destroy the H5F_t struct and decrement the reference count for the
     * shared H5F_file_t struct. If the reference count for the H5F_file_t
     * struct reaches zero then destroy it also.
     */
    if(H5F__dest(f, TRUE) < 0)
        HGOTO_ERROR(H5E_FILE, H5E_CANTCLOSEFILE, FAIL, "problems closing file")

    /* Since we closed the file, this should be set to TRUE */
    if(was_closed)
        *was_closed = TRUE;
done:
    FUNC_LEAVE_NOAPI(ret_value)
} /* end H5F_try_close() */


/*-------------------------------------------------------------------------
 * Function:    H5F__reopen
 *
 * Purpose:     Reopen a file.  The new file handle which is returned points
 *		        to the same file as the specified file handle.  Both handles
 *		        share caches and other information.  The only difference
 *		        between the handles is that the new handle is not mounted
 *		        anywhere and no files are mounted on it.
 *
 * Return:      Success:    A pointer to a file struct
 *
 *              Failure:    NULL
 *
 *-------------------------------------------------------------------------
 */
H5F_t *
H5F__reopen(H5F_t *f)
{
    H5F_t       *ret_value = NULL;

    FUNC_ENTER_PACKAGE

    /* Get a new "top level" file struct, sharing the same "low level" file struct */
    if(NULL == (ret_value = H5F__new(f->shared, 0, H5P_FILE_CREATE_DEFAULT, H5P_FILE_ACCESS_DEFAULT, NULL)))
        HGOTO_ERROR(H5E_FILE, H5E_CANTINIT, NULL, "unable to reopen file")

    /* Duplicate old file's names */
    ret_value->open_name    = H5MM_xstrdup(f->open_name);
    ret_value->actual_name  = H5MM_xstrdup(f->actual_name);
    ret_value->extpath      = H5MM_xstrdup(f->extpath);

done:
    FUNC_LEAVE_NOAPI(ret_value)
} /* end H5F__reopen() */


/*-------------------------------------------------------------------------
 * Function:    H5F_get_id
 *
 * Purpose:     Get the file ID, incrementing it, or "resurrecting" it as
 *              appropriate.
 *
 * Return:      Success:    An ID for a file
 *
 *              Failure:    H5I_INVALID_HID
 *
<<<<<<< HEAD
 * Return:   Non-negative on success/Negative on failure
 *
 * Programmer:	Raymond Lu
 *		Oct 29, 2003
=======
>>>>>>> 2f605eaa
 *-------------------------------------------------------------------------
 */
hid_t
H5F_get_id(H5F_t *file, hbool_t app_ref)
{
    hid_t ret_value = H5I_INVALID_HID;  /* Return value */

    FUNC_ENTER_NOAPI_NOINIT

    HDassert(file);

    if(H5I_find_id(file, H5I_FILE, &ret_value) < 0 || H5I_INVALID_HID == ret_value) {
        /* resurrect the ID - Register an ID with the native driver */
        if((ret_value = H5VL_native_register(H5I_FILE, file, app_ref)) < 0)
            HGOTO_ERROR(H5E_ATOM, H5E_CANTREGISTER, H5I_INVALID_HID, "unable to register group")
        file->id_exists = TRUE;
    }
    else {
        /* Increment reference count on existing ID */
        if(H5I_inc_ref(ret_value, app_ref) < 0)
            HGOTO_ERROR(H5E_ATOM, H5E_CANTSET, H5I_INVALID_HID, "incrementing file ID failed")
    }

done:
    FUNC_LEAVE_NOAPI(ret_value)
} /* end H5F_get_id() */


/*-------------------------------------------------------------------------
 * Function:    H5F_incr_nopen_objs
 *
 * Purpose:     Increment the number of open objects for a file.
 *
<<<<<<< HEAD
 * Return:   Success:    The number of open objects, after the increment
 *           Failure:    (can't happen)
 *
 * Programmer:	Quincey Koziol
 *		koziol@hdfgroup.org
 *		Mar  6 2007
=======
 * Return:      Success:    The number of open objects, after the increment
 *              Failure:    (can't happen)
>>>>>>> 2f605eaa
 *-------------------------------------------------------------------------
 */
unsigned
H5F_incr_nopen_objs(H5F_t *f)
{
    /* Use FUNC_ENTER_NOAPI_NOINIT_NOERR here to avoid performance issues */
    FUNC_ENTER_NOAPI_NOINIT_NOERR

    HDassert(f);

    FUNC_LEAVE_NOAPI(++f->nopen_objs)
} /* end H5F_incr_nopen_objs() */


/*-------------------------------------------------------------------------
 * Function:    H5F_decr_nopen_objs
 *
 * Purpose:     Decrement the number of open objects for a file.
 *
<<<<<<< HEAD
 * Return:   Success:    The number of open objects, after the decrement
 *           Failure:    (can't happen)
 *
 * Programmer:	Quincey Koziol
 *		koziol@hdfgroup.org
 *		Mar  6 2007
=======
 * Return:      Success:    The number of open objects, after the decrement
 *              Failure:    (can't happen)
>>>>>>> 2f605eaa
 *-------------------------------------------------------------------------
 */
unsigned
H5F_decr_nopen_objs(H5F_t *f)
{
    /* Use FUNC_ENTER_NOAPI_NOINIT_NOERR here to avoid performance issues */
    FUNC_ENTER_NOAPI_NOINIT_NOERR

    HDassert(f);

    FUNC_LEAVE_NOAPI(--f->nopen_objs)
} /* end H5F_decr_nopen_objs() */


/*-------------------------------------------------------------------------
 * Function:    H5F__build_actual_name
 *
 * Purpose:     Retrieve the name of a file, after following symlinks, etc.
 *
 * Note:        Currently only working for "POSIX I/O compatible" VFDs
 *
 * Return:      SUCCEED/FAIL
 *-------------------------------------------------------------------------
 */
static herr_t
H5F__build_actual_name(const H5F_t *f, const H5P_genplist_t *fapl, const char *name,
    char **actual_name/*out*/)
{
    hid_t       new_fapl_id = H5I_INVALID_HID;       /* ID for duplicated FAPL */
#ifdef H5_HAVE_SYMLINK
    /* This has to be declared here to avoid unfreed resources on errors */
    char *realname = NULL;              /* Fully resolved path name of file */
#endif /* H5_HAVE_SYMLINK */
    herr_t      ret_value = SUCCEED;    /* Return value */

    FUNC_ENTER_STATIC

    /* Sanity check */
    HDassert(f);
    HDassert(fapl);
    HDassert(name);
    HDassert(actual_name);

    /* Clear actual name pointer to begin with */
    *actual_name = NULL;

/* Assume that if the OS can't create symlinks, that we don't need to worry
 *      about resolving them either. -QAK
 */
#ifdef H5_HAVE_SYMLINK
    /* Check for POSIX I/O compatible file handle */
    if(H5F_HAS_FEATURE(f, H5FD_FEAT_POSIX_COMPAT_HANDLE)) {
        h5_stat_t lst;   /* Stat info from lstat() call */

        /* Call lstat() on the file's name */
        if(HDlstat(name, &lst) < 0)
            HGOTO_ERROR(H5E_FILE, H5E_CANTGET, FAIL, "can't retrieve stat info for file")

        /* Check for symbolic link */
        if(S_IFLNK == (lst.st_mode & S_IFMT)) {
            H5P_genplist_t *new_fapl;   /* Duplicated FAPL */
            int *fd;                    /* POSIX I/O file descriptor */
            h5_stat_t st;               /* Stat info from stat() call */
            h5_stat_t fst;              /* Stat info from fstat() call */
            hbool_t want_posix_fd;      /* Flag for retrieving file descriptor from VFD */

            /* Allocate realname buffer */
            if(NULL == (realname = (char *)H5MM_calloc((size_t)PATH_MAX * sizeof(char))))
                HGOTO_ERROR(H5E_RESOURCE, H5E_NOSPACE, FAIL, "memory allocation failed")

            /* Perform a sanity check that the file or link wasn't switched
             * between when we opened it and when we called lstat().  This is
             * according to the security best practices for lstat() documented
             * here: https://www.securecoding.cert.org/confluence/display/seccode/POS35-C.+Avoid+race+conditions+while+checking+for+the+existence+of+a+symbolic+link
             */

            /* Copy the FAPL object to modify */
            if((new_fapl_id = H5P_copy_plist(fapl, FALSE)) < 0)
                HGOTO_ERROR(H5E_FILE, H5E_CANTCOPY, FAIL, "unable to copy file access property list")
            if(NULL == (new_fapl = (H5P_genplist_t *)H5I_object(new_fapl_id)))
                HGOTO_ERROR(H5E_FILE, H5E_CANTCREATE, FAIL, "can't get property list")

            /* Set the character encoding on the new property list */
            want_posix_fd = TRUE;
            if(H5P_set(new_fapl, H5F_ACS_WANT_POSIX_FD_NAME, &want_posix_fd) < 0)
                HGOTO_ERROR(H5E_PLIST, H5E_CANTSET, FAIL, "can't set character encoding")

            /* Retrieve the file handle */
            if(H5F_get_vfd_handle(f, new_fapl_id, (void **)&fd) < 0)
                HGOTO_ERROR(H5E_FILE, H5E_CANTGET, FAIL, "can't retrieve POSIX file descriptor")

            /* Stat the filename we're resolving */
            if(HDstat(name, &st) < 0)
                HSYS_GOTO_ERROR(H5E_FILE, H5E_BADFILE, FAIL, "unable to stat file")

            /* Stat the file we opened */
            if(HDfstat(*fd, &fst) < 0)
                HSYS_GOTO_ERROR(H5E_FILE, H5E_BADFILE, FAIL, "unable to fstat file")

            /* Verify that the files are really the same */
            if(st.st_mode != fst.st_mode || st.st_ino != fst.st_ino || st.st_dev != fst.st_dev)
                HGOTO_ERROR(H5E_FILE, H5E_BADVALUE, FAIL, "files' st_ino or st_dev fields changed!")

            /* Get the resolved path for the file name */
            if(NULL == HDrealpath(name, realname))
                HGOTO_ERROR(H5E_FILE, H5E_CANTGET, FAIL, "can't retrieve real path for file")

            /* Duplicate the resolved path for the file name */
            if(NULL == (*actual_name = (char *)H5MM_strdup(realname)))
                HGOTO_ERROR(H5E_FILE, H5E_CANTALLOC, FAIL, "can't duplicate real path")
        } /* end if */
    } /* end if */
#endif /* H5_HAVE_SYMLINK */

    /* Check if we've resolved the file's name */
    if(NULL == *actual_name) {
        /* Just duplicate the name used to open the file */
        if(NULL == (*actual_name = (char *)H5MM_strdup(name)))
            HGOTO_ERROR(H5E_FILE, H5E_CANTALLOC, FAIL, "can't duplicate open name")
    } /* end else */

done:
    /* Close the property list */
    if(new_fapl_id > 0)
        if(H5I_dec_app_ref(new_fapl_id) < 0)
            HDONE_ERROR(H5E_FILE, H5E_CANTCLOSEOBJ, FAIL, "can't close duplicated FAPL")
#ifdef H5_HAVE_SYMLINK
    if(realname)
        realname = (char *)H5MM_xfree(realname);
#endif /* H5_HAVE_SYMLINK */

    FUNC_LEAVE_NOAPI(ret_value)
} /* H5F__build_actual_name() */


/*-------------------------------------------------------------------------
 * Function:    H5F_addr_encode_len
 *
 * Purpose:     Encodes an address into the buffer pointed to by *PP and
 *              then increments the pointer to the first byte after the
 *              address.  An undefined value is stored as all 1's.
 *
<<<<<<< HEAD
 * Return:   void
 *
 * Programmer:	Robb Matzke
 *		Friday, November  7, 1997
=======
 * Return:      void
>>>>>>> 2f605eaa
 *-------------------------------------------------------------------------
 */
void
H5F_addr_encode_len(size_t addr_len, uint8_t **pp/*in,out*/, haddr_t addr)
{
    unsigned    u;              /* Local index variable */

    /* Use FUNC_ENTER_NOAPI_NOINIT_NOERR here to avoid performance issues */
    FUNC_ENTER_NOAPI_NOINIT_NOERR

    HDassert(addr_len);
    HDassert(pp && *pp);

    if(H5F_addr_defined(addr)) {
        for(u = 0; u < addr_len; u++) {
            *(*pp)++ = (uint8_t)(addr & 0xff);
            addr >>= 8;
        } /* end for */
        HDassert("overflow" && 0 == addr);
    } /* end if */
    else {
        for(u = 0; u < addr_len; u++)
            *(*pp)++ = 0xff;
    } /* end else */

    FUNC_LEAVE_NOAPI_VOID
} /* end H5F_addr_encode_len() */


/*-------------------------------------------------------------------------
 * Function:    H5F_addr_encode
 *
 * Purpose:     Encodes an address into the buffer pointed to by *PP and
 *              then increments the pointer to the first byte after the
 *              address.  An undefined value is stored as all 1's.
 *
<<<<<<< HEAD
 * Return:   void
 *
 * Programmer:	Robb Matzke
 *		Friday, November  7, 1997
=======
 * Return:      void
>>>>>>> 2f605eaa
 *-------------------------------------------------------------------------
 */
void
H5F_addr_encode(const H5F_t *f, uint8_t **pp/*in,out*/, haddr_t addr)
{
    /* Use FUNC_ENTER_NOAPI_NOINIT_NOERR here to avoid performance issues */
    FUNC_ENTER_NOAPI_NOINIT_NOERR

    HDassert(f);

    H5F_addr_encode_len(H5F_SIZEOF_ADDR(f), pp, addr);

    FUNC_LEAVE_NOAPI_VOID
} /* end H5F_addr_encode() */


/*-------------------------------------------------------------------------
 * Function:    H5F_addr_decode_len
 *
 * Purpose:     Decodes an address from the buffer pointed to by *PP and
 *              updates the pointer to point to the next byte after the
 *              address.
 *
 *              If the value read is all 1's then the address is returned
 *              with an undefined value.
 *
<<<<<<< HEAD
 * Return:   void
 *
 * Programmer:	Robb Matzke
 *		Friday, November  7, 1997
=======
 * Return:      void
>>>>>>> 2f605eaa
 *-------------------------------------------------------------------------
 */
void
H5F_addr_decode_len(size_t addr_len, const uint8_t **pp/*in,out*/, haddr_t *addr_p/*out*/)
{
    hbool_t        all_zero = TRUE;    /* True if address was all zeroes */
    unsigned       u;                  /* Local index variable */

    /* Use FUNC_ENTER_NOAPI_NOINIT_NOERR here to avoid performance issues */
    FUNC_ENTER_NOAPI_NOINIT_NOERR

    HDassert(addr_len);
    HDassert(pp && *pp);
    HDassert(addr_p);

    /* Reset value in destination */
    *addr_p = 0;

    /* Decode bytes from address */
    for(u = 0; u < addr_len; u++) {
        uint8_t        c;          /* Local decoded byte */

        /* Get decoded byte (and advance pointer) */
        c = *(*pp)++;

        /* Check for non-undefined address byte value */
        if(c != 0xff)
            all_zero = FALSE;

        if(u < sizeof(*addr_p)) {
            haddr_t        tmp = c;    /* Local copy of address, for casting */

            /* Shift decoded byte to correct position */
            tmp <<= (u * 8);    /*use tmp to get casting right */

            /* Merge into already decoded bytes */
            *addr_p |= tmp;
        } /* end if */
        else
            if(!all_zero)
                HDassert(0 == **pp);    /*overflow */
    } /* end for */

    /* If 'all_zero' is still TRUE, the address was entirely composed of '0xff'
     *  bytes, which is the encoded form of 'HADDR_UNDEF', so set the destination
     *  to that value */
    if(all_zero)
        *addr_p = HADDR_UNDEF;

    FUNC_LEAVE_NOAPI_VOID
} /* end H5F_addr_decode_len() */


/*-------------------------------------------------------------------------
 * Function:    H5F_addr_decode
 *
 * Purpose:     Decodes an address from the buffer pointed to by *PP and
 *              updates the pointer to point to the next byte after the
 *              address.
 *
 *              If the value read is all 1's then the address is returned
 *              with an undefined value.
 *
<<<<<<< HEAD
 * Return:   void
 *
 * Programmer:	Robb Matzke
 *		Friday, November  7, 1997
=======
 * Return:      void
>>>>>>> 2f605eaa
 *-------------------------------------------------------------------------
 */
void
H5F_addr_decode(const H5F_t *f, const uint8_t **pp/*in,out*/, haddr_t *addr_p/*out*/)
{
    /* Use FUNC_ENTER_NOAPI_NOINIT_NOERR here to avoid performance issues */
    FUNC_ENTER_NOAPI_NOINIT_NOERR

    HDassert(f);

    H5F_addr_decode_len(H5F_SIZEOF_ADDR(f), pp, addr_p);

    FUNC_LEAVE_NOAPI_VOID
} /* end H5F_addr_decode() */


/*-------------------------------------------------------------------------
 * Function:    H5F_set_grp_btree_shared
 *
 * Purpose:     Set the grp_btree_shared field with a valid ref-count pointer.
 *
 * Return:      SUCCEED/FAIL
 *-------------------------------------------------------------------------
 */
herr_t
H5F_set_grp_btree_shared(H5F_t *f, H5UC_t *rc)
{
    /* Use FUNC_ENTER_NOAPI_NOINIT_NOERR here to avoid performance issues */
    FUNC_ENTER_NOAPI_NOINIT_NOERR

    /* Sanity check */
    HDassert(f);
    HDassert(f->shared);
    HDassert(rc);

    f->shared->grp_btree_shared = rc;

    FUNC_LEAVE_NOAPI(SUCCEED)
} /* H5F_set_grp_btree_shared() */


/*-------------------------------------------------------------------------
 * Function:    H5F_set_sohm_addr
 *
 * Purpose:     Set the sohm_addr field with a new value.
 *
 * Return:      SUCCEED/FAIL
 *-------------------------------------------------------------------------
 */
herr_t
H5F_set_sohm_addr(H5F_t *f, haddr_t addr)
{
    /* Use FUNC_ENTER_NOAPI_NOINIT_NOERR here to avoid performance issues */
    FUNC_ENTER_NOAPI_NOINIT_NOERR

    /* Sanity check */
    HDassert(f);
    HDassert(f->shared);

    f->shared->sohm_addr = addr;

    FUNC_LEAVE_NOAPI(SUCCEED)
} /* H5F_set_sohm_addr() */


/*-------------------------------------------------------------------------
 * Function:    H5F_set_sohm_vers
 *
 * Purpose:     Set the sohm_vers field with a new value.
 *
 * Return:      SUCCEED/FAIL
 *-------------------------------------------------------------------------
 */
herr_t
H5F_set_sohm_vers(H5F_t *f, unsigned vers)
{
    /* Use FUNC_ENTER_NOAPI_NOINIT_NOERR here to avoid performance issues */
    FUNC_ENTER_NOAPI_NOINIT_NOERR

    /* Sanity check */
    HDassert(f);
    HDassert(f->shared);

    f->shared->sohm_vers = vers;

    FUNC_LEAVE_NOAPI(SUCCEED)
} /* H5F_set_sohm_vers() */


/*-------------------------------------------------------------------------
 * Function:    H5F_set_sohm_nindexes
 *
 * Purpose:     Set the sohm_nindexes field with a new value.
 *
 * Return:      SUCCEED/FAIL
 *-------------------------------------------------------------------------
 */
herr_t
H5F_set_sohm_nindexes(H5F_t *f, unsigned nindexes)
{
    /* Use FUNC_ENTER_NOAPI_NOINIT_NOERR here to avoid performance issues */
    FUNC_ENTER_NOAPI_NOINIT_NOERR

    /* Sanity check */
    HDassert(f);
    HDassert(f->shared);

    f->shared->sohm_nindexes = nindexes;

    FUNC_LEAVE_NOAPI(SUCCEED)
} /* H5F_set_sohm_nindexes() */


/*-------------------------------------------------------------------------
 * Function:    H5F_set_store_msg_crt_idx
 *
 * Purpose:     Set the store_msg_crt_idx field with a new value.
 *
 * Return:      SUCCEED/FAIL
 *-------------------------------------------------------------------------
 */
herr_t
H5F_set_store_msg_crt_idx(H5F_t *f, hbool_t flag)
{
    /* Use FUNC_ENTER_NOAPI_NOINIT_NOERR here to avoid performance issues */
    FUNC_ENTER_NOAPI_NOINIT_NOERR

    /* Sanity check */
    HDassert(f);
    HDassert(f->shared);

    f->shared->store_msg_crt_idx = flag;

    FUNC_LEAVE_NOAPI(SUCCEED)
} /* H5F_set_store_msg_crt_idx() */


/*-------------------------------------------------------------------------
 * Function:    H5F__set_libver_bounds()
 *
 * Purpose:     Set the file's low and high bound to the input parameters
 *              'low' and 'high' respectively.
 *              This is done only if the existing setting is different
 *              from the inputs.
 *
 * Return:      SUCCEED/FAIL
 *
 * Programmer:  Vailin Choi; December 2017
 *
 *-------------------------------------------------------------------------
 */
herr_t
H5F__set_libver_bounds(H5F_t *f, H5F_libver_t low, H5F_libver_t high)
{
    herr_t     ret_value = SUCCEED;     /* Return value */

    FUNC_ENTER_PACKAGE

    /* Sanity checks */
    HDassert(f);
    HDassert(f->shared);

    /* Set the bounds only if the existing setting is different from the inputs */
    if(f->shared->low_bound != low || f->shared->high_bound != high) {
        /* Call the flush routine, for this file */
        /* Note: This is done in case the binary format for representing a
         *      metadata entry class changes when the file format low / high
         *      bounds are changed and an unwritten entry of that class is
         *      sitting in the metadata cache.
         *
         *      If that happens, it's possible that the entry's size could
         *      become larger, potentially corrupting the file (if the larger
         *      entry is fully written, overwriting data outside its allocated
         *      space), or corrupting the entry (if the entry is truncated to
         *      fit into the allocated space).
         *
         *      Although I'm not aware of any metadata with this behavior
         *      currently, it would be very difficult to guard against and / or
         *      detect, but if we flush everything here, the format version
         *      for metadata entries in the cache will be finalized and these
         *      sorts of problems can be avoided.
         *
         *      QAK - April, 2018
         */
        if(H5F__flush(f) < 0)
            HGOTO_ERROR(H5E_FILE, H5E_CANTFLUSH, FAIL, "unable to flush file's cached information")

        /* Set the new bounds */
        f->shared->low_bound = low;
        f->shared->high_bound = high;
    }

done:
    FUNC_LEAVE_NOAPI(ret_value)
<<<<<<< HEAD
} /* H5F_set_libver_bounds() */


/*-------------------------------------------------------------------------
 * Function:    H5F__get_freespace
 *
 * Purpose:     Private version of H5Fget_freespace
 *
 * Note:        This routine is needed so that there's a non-API routine
 *              that can set up VOL / SWMR info (which need a DXPL).
 *
 * Return:      Success:        SUCCEED
 *              Failure:        FAIL
 *-------------------------------------------------------------------------
 */
herr_t
H5F__get_freespace(H5F_t *f, hsize_t *tot_space)
{
    herr_t     ret_value = SUCCEED;     /* Return value */

    FUNC_ENTER_PACKAGE

    /* Sanity check */
    HDassert(f);
    HDassert(f->shared);

    /* Go get the actual amount of free space in the file */
    if(H5MF_get_freespace(f, tot_space, NULL) < 0)
        HGOTO_ERROR(H5E_FILE, H5E_CANTGET, FAIL, "unable to check free space for file")

done:
    FUNC_LEAVE_NOAPI(ret_value)
} /* H5F__get_freespace() */
=======
} /* H5F__set_libver_bounds() */
>>>>>>> 2f605eaa


/*-------------------------------------------------------------------------
 * Function:    H5F__get_file_image
 *
 * Purpose:     Private version of H5Fget_file_image
 *
 * Return:      Success:        Bytes copied / number of bytes needed.
 *              Failure:        -1
 *-------------------------------------------------------------------------
 */
ssize_t
H5F__get_file_image(H5F_t *file, void *buf_ptr, size_t buf_len)
{
    H5FD_t     *fd_ptr;                 /* file driver */
    haddr_t     eoa;                    /* End of file address */
    ssize_t     ret_value = -1;         /* Return value */

    FUNC_ENTER_PACKAGE

    /* Check args */
    if(!file || !file->shared || !file->shared->lf)
        HGOTO_ERROR(H5E_FILE, H5E_BADVALUE, (-1), "file_id yields invalid file pointer")
    fd_ptr = file->shared->lf;
    if(!fd_ptr->cls)
        HGOTO_ERROR(H5E_FILE, H5E_BADVALUE, (-1), "fd_ptr yields invalid class pointer")

    /* the address space used by the split and multi file drivers is not
     * a good fit for this call.  Since the plan is to depreciate these
     * drivers anyway, don't bother to do a "force fit".
     *
     * The following clause tests for the multi file driver, and fails
     * if the supplied file has the multi file driver as its top level
     * file driver.  However, this test will not work if there is some
     * other file driver sitting on top of the multi file driver.
     *
     * I'm not sure if this is possible at present, but in all likelyhood,
     * it will become possible in the future.  On the other hand, we may
     * remove the split/multi file drivers before then.
     *
     * I am leaving this solution in for now, but we should review it,
     * and improve the solution if necessary.
     *
     *                                          JRM -- 11/11/22
     */
    if(HDstrcmp(fd_ptr->cls->name, "multi") == 0)
        HGOTO_ERROR(H5E_ARGS, H5E_BADVALUE, (-1), "Not supported for multi file driver.")

    /* While the family file driver is conceptually fully compatible
     * with the get file image operation, it sets a file driver message
     * in the super block that prevents the image being opened with any
     * driver other than the family file driver.  Needless to say, this
     * rather defeats the purpose of the get file image operation.
     *
     * While this problem is quire solvable, the required time and
     * resources are lacking at present.  Hence, for now, we don't
     * allow the get file image operation to be perfomed on files
     * opened with the family file driver.
     *
     * Observe that the following test only looks at the top level
     * driver, and fails if there is some other driver sitting on to
     * of the family file driver.
     *
     * I don't think this can happen at present, but that may change
     * in the future.
     *                                   JRM -- 12/21/11
     */
    if(HDstrcmp(fd_ptr->cls->name, "family") == 0)
        HGOTO_ERROR(H5E_FILE, H5E_BADVALUE, (-1), "Not supported for family file driver.")

    /* Go get the actual file size */
    if(HADDR_UNDEF == (eoa = H5FD_get_eoa(file->shared->lf, H5FD_MEM_DEFAULT)))
        HGOTO_ERROR(H5E_FILE, H5E_CANTGET, (-1), "unable to get file size")

    /* set ret_value = to eoa -- will overwrite this if appropriate */
    ret_value = (ssize_t)eoa;

    /* test to see if a buffer was provided -- if not, we are done */
    if(buf_ptr != NULL) {
        size_t    space_needed;        /* size of file image */
        hsize_t tmp;
        size_t tmp_size;

        /* Check for buffer too small */
        if((haddr_t)buf_len < eoa)
            HGOTO_ERROR(H5E_FILE, H5E_BADVALUE, (-1), "supplied buffer too small")

        space_needed = (size_t)eoa;

        /* read in the file image */
        /* (Note compensation for base address addition in internal routine) */
        if(H5FD_read(fd_ptr, H5FD_MEM_DEFAULT, 0, space_needed, buf_ptr) < 0)
            HGOTO_ERROR(H5E_FILE, H5E_READERROR, (-1), "file image read request failed")

        /* Offset to "status_flags" in the superblock */
        tmp = H5F_SUPER_STATUS_FLAGS_OFF(file->shared->sblock->super_vers);
        /* Size of "status_flags" depends on the superblock version */
        tmp_size = H5F_SUPER_STATUS_FLAGS_SIZE(file->shared->sblock->super_vers);

        /* Clear "status_flags" */
        HDmemset((uint8_t *)(buf_ptr) + tmp, 0, tmp_size);

    } /* end if */

done:
    FUNC_LEAVE_NOAPI(ret_value)
} /* H5F__get_file_image() */


/*-------------------------------------------------------------------------
 * Function:    H5F__get_info
 *
 * Purpose:     Private version of H5Fget_info
 *
 * Return:      Success:        SUCCEED
 *              Failure:        FAIL
 *-------------------------------------------------------------------------
 */
herr_t
H5F__get_info(H5F_t *f, H5F_info2_t *finfo)
{
    herr_t ret_value = SUCCEED;  /* Return value */

    FUNC_ENTER_PACKAGE

    /* Sanity check */
    HDassert(f);
    HDassert(f->shared);
    HDassert(finfo);

    /* Reset file info struct */
    HDmemset(finfo, 0, sizeof(*finfo));

    /* Get the size of the superblock and any superblock extensions */
    if(H5F__super_size(f, &finfo->super.super_size, &finfo->super.super_ext_size) < 0)
        HGOTO_ERROR(H5E_FILE, H5E_CANTGET, FAIL, "unable to retrieve superblock sizes")

    /* Get the size of any persistent free space */
    if(H5MF_get_freespace(f, &finfo->free.tot_space, &finfo->free.meta_size) < 0)
        HGOTO_ERROR(H5E_FILE, H5E_CANTGET, FAIL, "unable to retrieve free space information")

    /* Check for SOHM info */
    if(H5F_addr_defined(f->shared->sohm_addr))
        if(H5SM_ih_size(f, &finfo->sohm.hdr_size, &finfo->sohm.msgs_info) < 0)
            HGOTO_ERROR(H5E_FILE, H5E_CANTGET, FAIL, "unable to retrieve SOHM index & heap storage info")

    /* Set version # fields */
    finfo->super.version = f->shared->sblock->super_vers;
    finfo->sohm.version = f->shared->sohm_vers;
    finfo->free.version = HDF5_FREESPACE_VERSION;

done:
    FUNC_LEAVE_NOAPI(ret_value)
} /* H5F__get_info() */


/*-------------------------------------------------------------------------
 * Function:    H5F_track_metadata_read_retries
 *
 * Purpose:     To track the # of a "retries" (log10) for a metadata item.
 *              This routine should be used only when:
 *              "retries" > 0
 *              f->shared->read_attempts > 1 (does not have retry when 1)
 *              f->shared->retries_nbins > 0 (calculated based on f->shared->read_attempts)
 *
 * Return:      SUCCEED/FAIL
 *-------------------------------------------------------------------------
 */
herr_t
H5F_track_metadata_read_retries(H5F_t *f, unsigned actype, unsigned retries)
{
    unsigned log_ind;            /* Index to the array of retries based on log10 of retries */
    double tmp;                  /* Temporary value, to keep compiler quiet */
    herr_t ret_value = SUCCEED;  /* Return value */

    FUNC_ENTER_NOAPI(FAIL)

    /* Sanity check */
    HDassert(f);
    HDassert(f->shared->read_attempts > 1);
    HDassert(f->shared->retries_nbins > 0);
    HDassert(retries > 0);
    HDassert(retries < f->shared->read_attempts);
    HDassert(actype < H5AC_NTYPES);

    /* Allocate memory for retries */
    if(NULL == f->shared->retries[actype])
        if(NULL == (f->shared->retries[actype] = (uint32_t *)H5MM_calloc((size_t)f->shared->retries_nbins * sizeof(uint32_t))))
            HGOTO_ERROR(H5E_RESOURCE, H5E_NOSPACE, FAIL, "memory allocation failed")

    /* Index to retries based on log10 */
    tmp = HDlog10((double)retries);
    log_ind = (unsigned)tmp;
    HDassert(log_ind < f->shared->retries_nbins);

    /* Increment the # of the "retries" */
    f->shared->retries[actype][log_ind]++;

done:
    FUNC_LEAVE_NOAPI(ret_value)
} /* H5F_track_metadata_read_retries() */


/*-------------------------------------------------------------------------
 * Function:    H5F_set_retries
 *
 * Purpose:     To initialize data structures for read retries:
 *              --zero out "retries"
 *              --set up "retries_nbins" based on read_attempts
 *
<<<<<<< HEAD
 * Return:   Success:        SUCCEED
 *           Failure:        FAIL
 *
 * Programmer:  Vailin Choi; November 2013
=======
 * Return:      SUCCEED/FAIL
>>>>>>> 2f605eaa
 *-------------------------------------------------------------------------
 */
herr_t
H5F_set_retries(H5F_t *f)
{
    double tmp;                /* Temporary variable */

    /* Use FUNC_ENTER_NOAPI_NOINIT_NOERR here to avoid performance issues */
    FUNC_ENTER_NOAPI_NOINIT_NOERR

    /* Sanity check */
    HDassert(f);

    /* Initialize the tracking for metadata read retries */
    HDmemset(f->shared->retries, 0, sizeof(f->shared->retries));

    /* Initialize the # of bins for retries */
    f->shared->retries_nbins = 0;
    if(f->shared->read_attempts > 1) {
        tmp = HDlog10((double)(f->shared->read_attempts - 1));
        f->shared->retries_nbins = (unsigned)tmp + 1;
    }

    FUNC_LEAVE_NOAPI(SUCCEED)
} /* H5F_set_retries() */


/*-------------------------------------------------------------------------
<<<<<<< HEAD
 * Function:    H5F__get_free_sections
 *
 * Purpose:     Private version of H5Fget_free_sections
 *
 * Note:        This routine is needed so that there's a non-API routine
 *              that can set up VOL / SWMR info (which need a DXPL).
 *
 * Return:      Success:        non-negative, the total # of free space sections
 *              Failure:        negative
 *-------------------------------------------------------------------------
 */
ssize_t
H5F__get_free_sections(H5F_t *f, H5FD_mem_t type, size_t nsects,
    H5F_sect_info_t *sect_info)
{
    ssize_t     ret_value = -1;         /* Return value */

    FUNC_ENTER_PACKAGE

    /* Sanity check */
    HDassert(f);
    HDassert(f->shared);

    /* Go get the actual amount of free space in the file */
    if((ret_value = H5MF_get_free_sections(f, type, nsects, sect_info)) < 0)
        HGOTO_ERROR(H5E_FILE, H5E_CANTGET, FAIL, "unable to get free space sections for file")

done:
    FUNC_LEAVE_NOAPI(ret_value)
} /* H5F__get_free_sections() */


/*-------------------------------------------------------------------------
=======
>>>>>>> 2f605eaa
 * Function:    H5F_object_flush_cb
 *
 * Purpose:     To invoke the callback function for object flush that is set
 *              in the file's access property list.
 *
 * Return:      Success:        SUCCEED
 *              Failure:        FAIL
 *-------------------------------------------------------------------------
 */
herr_t
H5F_object_flush_cb(H5F_t *f, hid_t obj_id)
{
    herr_t ret_value = SUCCEED;         /* Return value */

    FUNC_ENTER_NOAPI(FAIL)

    /* Sanity check */
    HDassert(f);
    HDassert(f->shared);

    /* Invoke object flush callback if there is one */
    if(f->shared->object_flush.func && f->shared->object_flush.func(obj_id, f->shared->object_flush.udata) < 0)
        HGOTO_ERROR(H5E_DATASET, H5E_CANTINIT, FAIL, "object flush callback returns error")

done:
    FUNC_LEAVE_NOAPI(ret_value)
} /* H5F_object_flush_cb() */


/*-------------------------------------------------------------------------
 * Function: H5F__set_base_addr
 *
 * Purpose:  Quick and dirty routine to set the file's 'base_addr' value
 *
 * Return:   Non-negative on success/Negative on failure
 *
 * Programmer:	Quincey Koziol <koziol@hdfgroup.org>
 *		July 19, 2013
 *-------------------------------------------------------------------------
 */
herr_t
H5F__set_base_addr(const H5F_t *f, haddr_t addr)
{
    herr_t ret_value = SUCCEED;         /* Return value */

    FUNC_ENTER_PACKAGE

    HDassert(f);
    HDassert(f->shared);

    /* Dispatch to driver */
    if(H5FD_set_base_addr(f->shared->lf, addr) < 0)
        HGOTO_ERROR(H5E_FILE, H5E_CANTSET, FAIL, "driver set_base_addr request failed")

done:
    FUNC_LEAVE_NOAPI(ret_value)
} /* end H5F__set_base_addr() */


/*-------------------------------------------------------------------------
 * Function: H5F__set_eoa
 *
 * Purpose:  Quick and dirty routine to set the file's 'eoa' value
 *
 * Return:   Non-negative on success/Negative on failure
 *
 * Programmer:	Quincey Koziol <koziol@hdfgroup.org>
 *		July 19, 2013
 *-------------------------------------------------------------------------
 */
herr_t
H5F__set_eoa(const H5F_t *f, H5F_mem_t type, haddr_t addr)
{
    herr_t ret_value = SUCCEED;         /* Return value */

    FUNC_ENTER_PACKAGE

    HDassert(f);
    HDassert(f->shared);

    /* Dispatch to driver */
    if(H5FD_set_eoa(f->shared->lf, type, addr) < 0)
        HGOTO_ERROR(H5E_FILE, H5E_CANTSET, FAIL, "driver set_eoa request failed")

done:
    FUNC_LEAVE_NOAPI(ret_value)
} /* end H5F__set_eoa() */


/*-------------------------------------------------------------------------
 * Function: H5F__set_paged_aggr
 *
 * Purpose:  Quick and dirty routine to set the file's paged_aggr mode
 *
 * Return:   Non-negative on success/Negative on failure
 *-------------------------------------------------------------------------
 */
herr_t
H5F__set_paged_aggr(const H5F_t *f, hbool_t paged)
{
    herr_t ret_value = SUCCEED;         /* Return value */

    FUNC_ENTER_PACKAGE

    /* Sanity check */
    HDassert(f);
    HDassert(f->shared);

    /* Dispatch to driver */
    if(H5FD_set_paged_aggr(f->shared->lf, paged) < 0)
        HGOTO_ERROR(H5E_FILE, H5E_CANTSET, FAIL, "driver set paged aggr mode failed")

done:
    FUNC_LEAVE_NOAPI(ret_value)
} /* end H5F__set_paged_aggr() */


/*-------------------------------------------------------------------------
 * Function:    H5F__get_max_eof_eoa
 *
 * Purpose:     Determine the maximum of (EOA, EOF) for the file
 *
 * Return:      SUCCEED/FAIL
 *-------------------------------------------------------------------------
 */
herr_t
H5F__get_max_eof_eoa(const H5F_t *f, haddr_t *max_eof_eoa)
{
    haddr_t eof;                /* Relative address for EOF */
    haddr_t eoa;                /* Relative address for EOA */
    haddr_t tmp_max;
    herr_t ret_value = SUCCEED; /* Return value */

    FUNC_ENTER_PACKAGE

    /* Sanity checks */
    HDassert(f);
    HDassert(f->shared);

    /* Get the relative EOA and EOF */
    eoa = H5FD_get_eoa(f->shared->lf, H5FD_MEM_DEFAULT);
    eof = H5FD_get_eof(f->shared->lf, H5FD_MEM_DEFAULT);

    /* Determine the maximum */
    tmp_max = MAX(eof, eoa);
    if(HADDR_UNDEF == tmp_max)
        HGOTO_ERROR(H5E_FILE, H5E_CANTGET, FAIL, "file get eof/eoa requests failed")

    *max_eof_eoa = tmp_max;

done:
    FUNC_LEAVE_NOAPI(ret_value)
} /* end H5F__get_max_eof_eoa() */

#ifdef H5_HAVE_PARALLEL

/*-------------------------------------------------------------------------
 * Function:    H5F_set_coll_md_read
 *
 * Purpose:     Set the coll_md_read field with a new value.
 *
 * Return:      SUCCEED/FAIL
 *-------------------------------------------------------------------------
 */
void
H5F_set_coll_md_read(H5F_t *f, H5P_coll_md_read_flag_t cmr)
{
    /* Use FUNC_ENTER_NOAPI_NOINIT_NOERR here to avoid performance issues */
    FUNC_ENTER_NOAPI_NOINIT_NOERR

    /* Sanity check */
    HDassert(f);

    f->coll_md_read = cmr;

    FUNC_LEAVE_NOAPI_VOID
} /* H5F_set_coll_md_read() */
#endif /* H5_HAVE_PARALLEL */


/*-------------------------------------------------------------------------
 * Function:    H5F_get_metadata_read_retry_info
 *
 * Purpose:     Private function to retrieve the collection of read retries
 *              for metadata items with checksum.
 *
 * Return:      SUCCEED/FAIL
 *
 *-------------------------------------------------------------------------
 */
herr_t
H5F_get_metadata_read_retry_info(H5F_t *file, H5F_retry_info_t *info)
{
    unsigned     i, j;            /* Local index variable */
    size_t       tot_size;        /* Size of each retries[i] */
    herr_t       ret_value = SUCCEED;       /* Return value */

    FUNC_ENTER_NOAPI(FAIL)

    /* Check args */
    HDassert(file);
    HDassert(info);

    /* Copy the # of bins for "retries" array */
    info->nbins = file->shared->retries_nbins;

    /* Initialize the array of "retries" */
    HDmemset(info->retries, 0, sizeof(info->retries));

    /* Return if there are no bins -- no retries */
    if(!info->nbins)
        HGOTO_DONE(SUCCEED);

    /* Calculate size for each retries[i] */
    tot_size = info->nbins * sizeof(uint32_t);

    /* Map and copy information to info's retries for metadata items with tracking for read retries */
    j = 0;
    for(i = 0; i < H5AC_NTYPES; i++) {
        switch (i) {
            case H5AC_OHDR_ID:
            case H5AC_OHDR_CHK_ID:
            case H5AC_BT2_HDR_ID:
            case H5AC_BT2_INT_ID:
            case H5AC_BT2_LEAF_ID:
            case H5AC_FHEAP_HDR_ID:
            case H5AC_FHEAP_DBLOCK_ID:
            case H5AC_FHEAP_IBLOCK_ID:
            case H5AC_FSPACE_HDR_ID:
            case H5AC_FSPACE_SINFO_ID:
            case H5AC_SOHM_TABLE_ID:
            case H5AC_SOHM_LIST_ID:
            case H5AC_EARRAY_HDR_ID:
            case H5AC_EARRAY_IBLOCK_ID:
            case H5AC_EARRAY_SBLOCK_ID:
            case H5AC_EARRAY_DBLOCK_ID:
            case H5AC_EARRAY_DBLK_PAGE_ID:
            case H5AC_FARRAY_HDR_ID:
            case H5AC_FARRAY_DBLOCK_ID:
            case H5AC_FARRAY_DBLK_PAGE_ID:
            case H5AC_SUPERBLOCK_ID:
                HDassert(j < H5F_NUM_METADATA_READ_RETRY_TYPES);
                if(file->shared->retries[i] != NULL) {
                    /* Allocate memory for retries[i]
                     *
                     * This memory should be released by the user with
                     * the H5free_memory() call.
                     */
                    if(NULL == (info->retries[j] = (uint32_t *)H5MM_malloc(tot_size)))
                        HGOTO_ERROR(H5E_RESOURCE, H5E_NOSPACE, FAIL, "memory allocation failed")

                    /* Copy the information */
                    HDmemcpy(info->retries[j], file->shared->retries[i], tot_size);
                }

                /* Increment location in info->retries[] array */
                j++;
                break;

            default:
                break;
        }
    }

done:
    FUNC_LEAVE_NOAPI(ret_value)
} /* end H5F_get_metadata_read_retry_info() */


/*-------------------------------------------------------------------------
 * Function:    H5F__start_swmr_write
 *
 * Purpose:     Private version of H5Fstart_swmr_write
 *
 *              1) Refresh opened objects: part 1
 *              2) Flush & reset accumulator
 *              3) Mark the file in SWMR writing mode
 *              4) Set metadata read attempts and retries info
 *              5) Disable accumulator
 *              6) Evict all cache entries except the superblock
 *              7) Refresh opened objects (part 2)
 *              8) Unlock the file
 *
 *              Pre-conditions:
 *
 *              1) The file being opened has v3 superblock
 *              2) The file is opened with H5F_ACC_RDWR
 *              3) The file is not already marked for SWMR writing
 *              4) Current implementaion for opened objects:
 *                  --only allow datasets and groups without attributes
 *                  --disallow named datatype with/without attributes
 *                  --disallow opened attributes attached to objects
 *
 * NOTE:        Currently, only opened groups and datasets are allowed
 *              when enabling SWMR via H5Fstart_swmr_write().
 *              Will later implement a different approach--
 *              set up flush dependency/proxy even for file opened without
 *              SWMR to resolve issues with opened objects.
 *
 * Return:      SUCCEED/FAIL
 *
 *-------------------------------------------------------------------------
 */
herr_t
H5F__start_swmr_write(H5F_t *f)
{
    hbool_t ci_load = FALSE;        /* whether MDC ci load requested */
    hbool_t ci_write = FALSE;       /* whether MDC CI write requested */
    size_t grp_dset_count = 0;      /* # of open objects: groups & datasets */
    size_t nt_attr_count = 0;       /* # of opened named datatypes  + opened attributes */
    hid_t *obj_ids = NULL;          /* List of ids */
    H5G_loc_t *obj_glocs = NULL;    /* Group location of the object */
    H5O_loc_t *obj_olocs = NULL;    /* Object location */
    H5G_name_t *obj_paths = NULL;   /* Group hierarchy path */
    size_t u;                       /* Local index variable */
    hbool_t setup = FALSE;          /* Boolean flag to indicate whether SWMR setting is enabled */
    H5VL_t *vol_driver = NULL;      /* VOL driver for the file */
    herr_t ret_value = SUCCEED;     /* Return value */

    FUNC_ENTER_PACKAGE

    /* Sanity check */
    HDassert(f);
    HDassert(f->shared);

    /* Should have write permission */
    if((H5F_INTENT(f) & H5F_ACC_RDWR) == 0)
        HGOTO_ERROR(H5E_FILE, H5E_BADVALUE, FAIL, "no write intent on file")

    /* Check superblock version */
    if(f->shared->sblock->super_vers < HDF5_SUPERBLOCK_VERSION_3)
        HGOTO_ERROR(H5E_FILE, H5E_BADVALUE, FAIL, "file superblock version - should be at least 3")

    /* Check for correct file format version */
    if((f->shared->low_bound != H5F_LIBVER_V110) || (f->shared->high_bound != H5F_LIBVER_V110))
        HGOTO_ERROR(H5E_FILE, H5E_BADVALUE, FAIL, "file format version does not support SWMR - needs to be 1.10 or greater")

    /* Should not be marked for SWMR writing mode already */
    if(f->shared->sblock->status_flags & H5F_SUPER_SWMR_WRITE_ACCESS)
        HGOTO_ERROR(H5E_FILE, H5E_BADVALUE, FAIL, "file already in SWMR writing mode")

    /* Check to see if cache image is enabled.  Fail if so */
    if(H5C_cache_image_status(f, &ci_load, &ci_write) < 0)
        HGOTO_ERROR(H5E_FILE, H5E_CANTGET, FAIL, "can't get MDC cache image status")
    if(ci_load || ci_write )
        HGOTO_ERROR(H5E_FILE, H5E_UNSUPPORTED, FAIL, "can't have both SWMR and MDC cache image")

    /* Write SWMR delta-t message */
    if(f->shared->swmr_deltat != 0)
        if(H5F__super_ext_write_msg(f, H5O_SWMR_DELTAT_ID, &f->shared->swmr_deltat, TRUE, H5O_MSG_FLAG_FAIL_IF_UNKNOWN_ALWAYS) < 0)
            HGOTO_ERROR(H5E_FILE, H5E_WRITEERROR, FAIL, "error in writing deltat message to superblock extension")

    /* Flush the superblock extension */
    if(H5F_flush_tagged_metadata(f, f->shared->sblock->ext_addr) < 0)
        HGOTO_ERROR(H5E_FILE, H5E_CANTFLUSH, FAIL, "unable to flush superblock extension")

    /* Flush data buffers */
    if(H5F__flush(f) < 0)
        HGOTO_ERROR(H5E_FILE, H5E_CANTFLUSH, FAIL, "unable to flush file's cached information")

    /* Get the # of opened named datatypes and attributes */
    if(H5F_get_obj_count(f, H5F_OBJ_DATATYPE|H5F_OBJ_ATTR, FALSE, &nt_attr_count) < 0)
        HGOTO_ERROR(H5E_FILE, H5E_BADITER, FAIL, "H5F_get_obj_count failed")
    if(nt_attr_count)
        HGOTO_ERROR(H5E_FILE, H5E_BADVALUE, FAIL, "named datatypes and/or attributes opened in the file")

    /* Get the # of opened datasets and groups */
    if(H5F_get_obj_count(f, H5F_OBJ_GROUP|H5F_OBJ_DATASET, FALSE, &grp_dset_count) < 0)
        HGOTO_ERROR(H5E_FILE, H5E_BADITER, FAIL, "H5F_get_obj_count failed")

    if(grp_dset_count) {
        /* Allocate space for group and object locations */
        if((obj_ids = (hid_t *) H5MM_malloc(grp_dset_count * sizeof(hid_t))) == NULL)
            HGOTO_ERROR(H5E_FILE, H5E_NOSPACE, FAIL, "can't allocate buffer for hid_t")
        if((obj_glocs = (H5G_loc_t *) H5MM_malloc(grp_dset_count * sizeof(H5G_loc_t))) == NULL)
            HGOTO_ERROR(H5E_FILE, H5E_NOSPACE, FAIL, "can't allocate buffer for H5G_loc_t")
        if((obj_olocs = (H5O_loc_t *) H5MM_malloc(grp_dset_count * sizeof(H5O_loc_t))) == NULL)
            HGOTO_ERROR(H5E_FILE, H5E_NOSPACE, FAIL, "can't allocate buffer for H5O_loc_t")
        if((obj_paths = (H5G_name_t *) H5MM_malloc(grp_dset_count * sizeof(H5G_name_t))) == NULL)
            HGOTO_ERROR(H5E_FILE, H5E_NOSPACE, FAIL, "can't allocate buffer for H5G_name_t")

        /* Get the list of opened object ids (groups & datasets) */
        if(H5F_get_obj_ids(f, H5F_OBJ_GROUP|H5F_OBJ_DATASET, grp_dset_count, obj_ids, FALSE, &grp_dset_count) < 0)
            HGOTO_ERROR(H5E_FILE, H5E_CANTGET, FAIL, "H5F_get_obj_ids failed")

        /* Save the VOL driver for the refresh step */
        if(grp_dset_count > 0) {
            H5VL_object_t *vol_obj = NULL;

            if(NULL == (vol_obj = H5VL_vol_object(obj_ids[0])))
                HGOTO_ERROR(H5E_ARGS, H5E_BADTYPE, FAIL, "invalid object identifier")

            vol_driver = vol_obj->driver;
        }

        /* Refresh opened objects (groups, datasets) in the file */
        for(u = 0; u < grp_dset_count; u++) {
            H5O_loc_t *oloc;            /* object location */
            H5G_loc_t tmp_loc;

            /* Set up the id's group location */
            obj_glocs[u].oloc = &obj_olocs[u];
            obj_glocs[u].path = &obj_paths[u];
            H5G_loc_reset(&obj_glocs[u]);

            /* get the id's object location */
            if((oloc = H5O_get_loc(obj_ids[u])) == NULL)
                HGOTO_ERROR(H5E_ARGS, H5E_BADTYPE, FAIL, "not an object")

            /* Make deep local copy of object's location information */
            H5G_loc(obj_ids[u], &tmp_loc);
            H5G_loc_copy(&obj_glocs[u], &tmp_loc, H5_COPY_DEEP);

            /* Close the object */
            if(H5I_dec_ref(obj_ids[u]) < 0)
                HGOTO_ERROR(H5E_ATOM, H5E_CANTCLOSEOBJ, FAIL, "decrementing object ID failed")
        } /* end for */
    } /* end if */

    /* Flush and reset the accumulator */
    if(H5F__accum_reset(f, TRUE) < 0)
        HGOTO_ERROR(H5E_IO, H5E_CANTRESET, FAIL, "can't reset accumulator")

    /* Turn on SWMR write in shared file open flags */
    f->shared->flags |= H5F_ACC_SWMR_WRITE;

    /* Mark the file in SWMR writing mode */
    f->shared->sblock->status_flags |= H5F_SUPER_SWMR_WRITE_ACCESS;

    /* Set up metadata read attempts */
    f->shared->read_attempts = H5F_SWMR_METADATA_READ_ATTEMPTS;

    /* Initialize "retries" and "retries_nbins" */
    if(H5F_set_retries(f) < 0)
        HGOTO_ERROR(H5E_FILE, H5E_CANTINIT, FAIL, "can't set retries and retries_nbins")

    /* Turn off usage of accumulator */
    f->shared->feature_flags &= ~(unsigned)H5FD_FEAT_ACCUMULATE_METADATA;
    if(H5FD_set_feature_flags(f->shared->lf, f->shared->feature_flags) < 0)
        HGOTO_ERROR(H5E_FILE, H5E_CANTSET, FAIL, "can't set feature_flags in VFD")

    setup = TRUE;

    /* Mark superblock as dirty */
    if(H5F_super_dirty(f) < 0)
        HGOTO_ERROR(H5E_FILE, H5E_CANTMARKDIRTY, FAIL, "unable to mark superblock as dirty")

    /* Flush the superblock */
    if(H5F_flush_tagged_metadata(f, H5AC__SUPERBLOCK_TAG) < 0)
        HGOTO_ERROR(H5E_FILE, H5E_CANTFLUSH, FAIL, "unable to flush superblock")

    /* Evict all flushed entries in the cache except the pinned superblock */
    if(H5F__evict_cache_entries(f) < 0)
        HGOTO_ERROR(H5E_FILE, H5E_CANTFLUSH, FAIL, "unable to evict file's cached information")

    /* Refresh (reopen) the objects (groups & datasets) in the file */
    for(u = 0; u < grp_dset_count; u++) {
        if(H5O_refresh_metadata_reopen(obj_ids[u], &obj_glocs[u], vol_driver, TRUE) < 0)
            HGOTO_ERROR(H5E_ATOM, H5E_CLOSEERROR, FAIL, "can't refresh-close object")
    }

    /* Unlock the file */
    if(H5FD_unlock(f->shared->lf) < 0)
        HGOTO_ERROR(H5E_FILE, H5E_CANTOPENFILE, FAIL, "unable to unlock the file")

done:
    if(ret_value < 0 && setup) {

        /* Re-enable accumulator */
        f->shared->feature_flags |= (unsigned)H5FD_FEAT_ACCUMULATE_METADATA;
        if(H5FD_set_feature_flags(f->shared->lf, f->shared->feature_flags) < 0)
            HDONE_ERROR(H5E_FILE, H5E_CANTSET, FAIL, "can't set feature_flags in VFD")

        /* Reset the # of read attempts */
        f->shared->read_attempts = H5F_METADATA_READ_ATTEMPTS;
        if(H5F_set_retries(f) < 0)
            HDONE_ERROR(H5E_FILE, H5E_CANTINIT, FAIL, "can't set retries and retries_nbins")

        /* Un-set H5F_ACC_SWMR_WRITE in shared open flags */
        f->shared->flags &= ~H5F_ACC_SWMR_WRITE;

        /* Unmark the file: not in SWMR writing mode */
        f->shared->sblock->status_flags &= (uint8_t)(~H5F_SUPER_SWMR_WRITE_ACCESS);

        /* Mark superblock as dirty */
        if(H5F_super_dirty(f) < 0)
            HDONE_ERROR(H5E_FILE, H5E_CANTMARKDIRTY, FAIL, "unable to mark superblock as dirty")

        /* Flush the superblock */
        if(H5F_flush_tagged_metadata(f, H5AC__SUPERBLOCK_TAG) < 0)
            HDONE_ERROR(H5E_FILE, H5E_CANTFLUSH, FAIL, "unable to flush superblock")
    } /* end if */

    /* Free memory */
    if(obj_ids)
        H5MM_xfree(obj_ids);
    if(obj_glocs)
        H5MM_xfree(obj_glocs);
    if(obj_olocs)
        H5MM_xfree(obj_olocs);
    if(obj_paths)
        H5MM_xfree(obj_paths);

    FUNC_LEAVE_NOAPI(ret_value)
<<<<<<< HEAD
} /* H5F__start_swmr_write() */
=======
} /* end H5F__start_swmr_write() */
>>>>>>> 2f605eaa


/*-------------------------------------------------------------------------
 * Function:    H5F__format_convert
 *
 * Purpose:     Private version of H5Fformat_convert
 *
 * Return:      Success:        SUCCEED
 *              Failure:        FAIL
 *-------------------------------------------------------------------------
 */
herr_t
H5F__format_convert(H5F_t *f)
{
    hbool_t mark_dirty = FALSE;        /* Whether to mark the file's superblock dirty */
    herr_t ret_value = SUCCEED;         /* Return value */

    FUNC_ENTER_PACKAGE

    /* Sanity check */
    HDassert(f);
    HDassert(f->shared);

    /* Check if the superblock should be downgraded */
    if(f->shared->sblock->super_vers > HDF5_SUPERBLOCK_VERSION_V18_LATEST) {
        f->shared->sblock->super_vers = HDF5_SUPERBLOCK_VERSION_V18_LATEST;
        mark_dirty = TRUE;
    }

    /* Check for persistent freespace manager, which needs to be downgraded */
    if(!(f->shared->fs_strategy == H5F_FILE_SPACE_STRATEGY_DEF &&
        f->shared->fs_persist == H5F_FREE_SPACE_PERSIST_DEF &&
        f->shared->fs_threshold == H5F_FREE_SPACE_THRESHOLD_DEF &&
        f->shared->fs_page_size == H5F_FILE_SPACE_PAGE_SIZE_DEF)) {

        /* Check to remove free-space manager info message from superblock extension */
        if(H5F_addr_defined(f->shared->sblock->ext_addr))
            if(H5F__super_ext_remove_msg(f, H5O_FSINFO_ID) < 0)
                HGOTO_ERROR(H5E_FILE, H5E_CANTRELEASE, FAIL, "error in removing message from superblock extension")

        /* Close freespace manager */
        if(H5MF_try_close(f) < 0)
            HGOTO_ERROR(H5E_FILE, H5E_CANTRELEASE, FAIL, "unable to free free-space address")

        /* Set non-persistent freespace manager */
        f->shared->fs_strategy = H5F_FILE_SPACE_STRATEGY_DEF;
        f->shared->fs_persist = H5F_FREE_SPACE_PERSIST_DEF;
        f->shared->fs_threshold = H5F_FREE_SPACE_THRESHOLD_DEF;
        f->shared->fs_page_size = H5F_FILE_SPACE_PAGE_SIZE_DEF;

        /* Indicate that the superblock should be marked dirty */
        mark_dirty = TRUE;
    } /* end if */

    /* Check if we should mark the superblock dirty */
    if(mark_dirty)
        /* Mark superblock as dirty */
        if(H5F_super_dirty(f) < 0)
            HGOTO_ERROR(H5E_FILE, H5E_CANTMARKDIRTY, FAIL, "unable to mark superblock as dirty")

done:
    FUNC_LEAVE_NOAPI(ret_value)
} /* H5F__format_convert() */
<|MERGE_RESOLUTION|>--- conflicted
+++ resolved
@@ -290,14 +290,10 @@
  *              H5F_get_obj_ids to get number of object IDs and/or a
  *              list of opened object IDs (in return value).
  *
-<<<<<<< HEAD
- * Return:   Non-negative on success; Can't fail.
+ * Return:      SUCCEED/FAIL
  *
  * Programmer:  Raymond Lu
  *              Wednesday, Dec 5, 2001
-=======
- * Return:      SUCCEED/FAIL
->>>>>>> 2f605eaa
  *---------------------------------------------------------------------------
  */
 static herr_t
@@ -400,16 +396,11 @@
  *              object is in the file, and either count it or put its ID
  *              on the list.
  *
-<<<<<<< HEAD
- * Return:   H5_ITER_STOP if the array of object IDs is filled up.
- *           H5_ITER_CONT otherwise.
+ * Return:      H5_ITER_STOP if the array of object IDs is filled up.
+ *              H5_ITER_CONT otherwise.
  *
  * Programmer:  Raymond Lu
  *              Wednesday, Dec 5, 2001
-=======
- * Return:      H5_ITER_STOP if the array of object IDs is filled up.
- *              H5_ITER_CONT otherwise.
->>>>>>> 2f605eaa
  *-------------------------------------------------------------------------
  */
 static int
@@ -813,16 +804,7 @@
  *
  * Purpose:     Check the file signature to detect an HDF5 file.
  *
-<<<<<<< HEAD
- * Bugs:     This function is not robust: it only uses the default file
- *           driver when attempting to open the file when in fact it
- *           should use all known file drivers.
- *
- * Return:   Success:    TRUE/FALSE
- *           Failure:    Negative
-=======
  * Return:      TRUE/FALSE/FAIL
->>>>>>> 2f605eaa
  *-------------------------------------------------------------------------
  */
 htri_t
@@ -1133,15 +1115,11 @@
  *              for the file struct.  The shared info for the file is freed
  *              only when its reference count reaches zero.
  *
-<<<<<<< HEAD
- * Return:   Non-negative on success/Negative on failure
+ * Return:      SUCCEED/FAIL
  *
  * Programmer:	Robb Matzke
  *		matzke@llnl.gov
  *		Jul 18 1997
-=======
- * Return:      SUCCEED/FAIL
->>>>>>> 2f605eaa
  *-------------------------------------------------------------------------
  */
 herr_t
@@ -1395,83 +1373,6 @@
  
 /*-------------------------------------------------------------------------
-<<<<<<< HEAD
- * Function:    H5F__create
- *
- * Purpose:     Internal routine to create a file.
- *
- * Note:        This routine is needed so that there's a non-API routine for
- *              creating files that can set up VOL / SWMR info
- *              (which need a DXPL).
- *
- * Return:      Success:    Non-NULL, pointer to new file object.
- *              Failure:    NULL
- *
- * Programmer:    Quincey Koziol
- *        December 13, 2017
- *
- *-------------------------------------------------------------------------
- */
-H5F_t *
-H5F__create(const char *filename, unsigned flags, hid_t fcpl_id, hid_t fapl_id)
-{
-    H5F_t       *ret_value = NULL;      /* Return value */
-
-    FUNC_ENTER_PACKAGE
-
-    /* Sanity check */
-    HDassert(filename);
-
-    /* Create a new file or truncate an existing file. */
-    if(NULL == (ret_value = H5F_open(filename, flags, fcpl_id, fapl_id)))
-        HGOTO_ERROR(H5E_FILE, H5E_CANTOPENFILE, NULL, "unable to open file")
-
-done:
-    FUNC_LEAVE_NOAPI(ret_value)
-} /* end H5F__create() */
-
--
-/*-------------------------------------------------------------------------
- * Function:    H5F__open
- *
- * Purpose:     Internal routine to open a file.
- *
- * Note:        This routine is needed so that there's a non-API routine for
- *              opening files that can set up VOL / SWMR info
- *              (which need a DXPL).
- *
- * Return:      Success:    Non-NULL, pointer to new file object.
- *              Failure:    NULL
- *
- * Programmer:    Quincey Koziol
- *        December 13, 2017
- *
- *-------------------------------------------------------------------------
- */
-H5F_t *
-H5F__open(const char *filename, unsigned flags, hid_t fcpl_id, hid_t fapl_id)
-{
-    H5F_t       *ret_value = NULL;      /* Return value */
-
-    FUNC_ENTER_PACKAGE
-
-    /* Sanity check */
-    HDassert(filename);
-
-    /* Open the file */
-    if(NULL == (ret_value = H5F_open(filename, flags, fcpl_id, fapl_id)))
-        HGOTO_ERROR(H5E_FILE, H5E_CANTOPENFILE, NULL, "unable to open file")
-
-done:
-    FUNC_LEAVE_NOAPI(ret_value)
-} /* end H5F__open() */
-
--
-/*-------------------------------------------------------------------------
-=======
->>>>>>> 2f605eaa
  * Function:    H5F_open
  *
  * Purpose:    Opens (or creates) a file.  This function understands the
@@ -1887,14 +1788,9 @@
  *
  * Return:      SUCCEED/FAIL
  *
-<<<<<<< HEAD
- * Return:   Non-negative on success/Negative on failure
- *
  * Programmer:	Quincey Koziol
  *		koziol@lbl.gov
  *		Jan  1 2017
-=======
->>>>>>> 2f605eaa
  *-------------------------------------------------------------------------
  */
 static herr_t
@@ -1934,14 +1830,9 @@
  *
  * Return:      SUCCEED/FAIL
  *
-<<<<<<< HEAD
- * Return:   Non-negative on success/Negative on failure
- *
  * Programmer:	Quincey Koziol
  *		koziol@lbl.gov
  *		Jan  1 2017
-=======
->>>>>>> 2f605eaa
  *-------------------------------------------------------------------------
  */
 static herr_t
@@ -2011,16 +1902,11 @@
  *
  * Purpose:     Flushes cached data.
  *
- * Return:      SUCCEED/FAIL
- *
-<<<<<<< HEAD
  * Return:   SUCCEED/FAIL
  *
  * Programmer:	Robb Matzke
  *		matzke@llnl.gov
  *		Aug 29 1997
-=======
->>>>>>> 2f605eaa
  *-------------------------------------------------------------------------
  */
 herr_t
@@ -2044,53 +1930,6 @@
         HDONE_ERROR(H5E_CACHE, H5E_CANTFLUSH, FAIL, "unable to flush file data")
 
     FUNC_LEAVE_NOAPI(ret_value)
-<<<<<<< HEAD
-} /* end H5F__flush_real() */
-
--
-/*-------------------------------------------------------------------------
- * Function:    H5F__flush
- *
- * Purpose:     Internal routine to flush a file.
- *
- * Note:        This routine is needed so that there's a non-API routine for
- *              flushing files that can set up VOL / SWMR info
- *              (which need a DXPL).
- *
- * Return:      Non-negative on success / Negative on failure
- *
- * Programmer:    Quincey Koziol
- *        December 13, 2017
- *
- *-------------------------------------------------------------------------
- */
-herr_t
-H5F__flush(H5F_t *f, H5F_scope_t scope)
-{
-    herr_t      ret_value = SUCCEED;    /* Return value */
-
-    FUNC_ENTER_PACKAGE
-
-    /* Sanity check */
-    HDassert(f);
-    HDassert(f->shared);
-
-    /* Flush other files, depending on scope */
-    if(H5F_SCOPE_GLOBAL == scope) {
-        /* Call the flush routine for mounted file hierarchies */
-        if(H5F_flush_mounts(f) < 0)
-            HGOTO_ERROR(H5E_FILE, H5E_CANTFLUSH, FAIL, "unable to flush mounted file hierarchy")
-    } /* end if */
-    else
-        /* Call the flush routine, for this file */
-        if(H5F__flush_real(f) < 0)
-            HGOTO_ERROR(H5E_FILE, H5E_CANTFLUSH, FAIL, "unable to flush file's cached information")
-
-done:
-    FUNC_LEAVE_NOAPI(ret_value)
-=======
->>>>>>> 2f605eaa
 } /* end H5F__flush() */
 
 @@ -2122,62 +1961,6 @@
     herr_t      ret_value = SUCCEED;    /* Return value */
 
     FUNC_ENTER_PACKAGE
-<<<<<<< HEAD
-
-    /* Flush file if this is the last reference to this id and we have write
-     * intent, unless it will be flushed by the "shared" file being closed.
-     * This is only necessary to replicate previous behaviour, and could be
-     * disabled by an option/property to improve performance.
-     */
-    if(NULL == (f = (H5F_t *)H5I_object(file_id)))
-        HGOTO_ERROR(H5E_FILE, H5E_BADTYPE, FAIL, "invalid file identifier")
-
-    if((f->shared->nrefs > 1) && (H5F_INTENT(f) & H5F_ACC_RDWR)) {
-        int nref;       /* Number of references to file ID */
-
-        if((nref = H5I_get_ref(file_id, FALSE)) < 0)
-            HGOTO_ERROR(H5E_FILE, H5E_CANTGET, FAIL, "can't get ID ref count")
-        if(nref == 1)
-            if(H5F__flush_real(f) < 0)
-                HGOTO_ERROR(H5E_FILE, H5E_CANTFLUSH, FAIL, "unable to flush cache")
-    } /* end if */
-
-    /* Decrement reference count on file ID */
-    /* (When it reaches zero the file will be closed) */
-    if(H5I_dec_app_ref(file_id) < 0)
-        HGOTO_ERROR(H5E_FILE, H5E_CANTDEC, FAIL, "decrementing file ID failed")
-
-done:
-    FUNC_LEAVE_NOAPI(ret_value)
-} /* end H5F__close() */
-
--
-/*-------------------------------------------------------------------------
- * Function:    H5F__close_cb
- *
- * Purpose:    Closes a file or causes the close operation to be pended.
- *        This function is called from the API and gets called
- *        by H5Fclose->H5I_dec_ref->H5F__close_cb when H5I_dec_ref()
- *        decrements the file ID reference count to zero.  The file ID
- *        is removed from the H5I_FILE group by H5I_dec_ref() just
- *        before H5F__close_cb() is called. If there are open object
- *        headers then the close is pended by moving the file to the
- *        H5I_FILE_CLOSING ID group (the f->closing contains the ID
- *        assigned to file).
- *
- * Return:    Non-negative on success/Negative on failure
- *
- *-------------------------------------------------------------------------
- */
-herr_t
-H5F__close_cb(H5F_t *f)
-{
-    herr_t ret_value = SUCCEED;                 /* Return value */
-
-    FUNC_ENTER_PACKAGE
-=======
->>>>>>> 2f605eaa
 
     /* Sanity check */
     HDassert(f);
@@ -2211,11 +1994,7 @@
 
 done:
     FUNC_LEAVE_NOAPI(ret_value)
-<<<<<<< HEAD
-} /* end H5F__close_cb() */
-=======
 } /* end H5F__close() */
->>>>>>> 2f605eaa
 
  
@@ -2439,16 +2218,10 @@
  *              appropriate.
  *
  * Return:      Success:    An ID for a file
- *
  *              Failure:    H5I_INVALID_HID
- *
-<<<<<<< HEAD
- * Return:   Non-negative on success/Negative on failure
  *
  * Programmer:	Raymond Lu
  *		Oct 29, 2003
-=======
->>>>>>> 2f605eaa
  *-------------------------------------------------------------------------
  */
 hid_t
@@ -2483,17 +2256,12 @@
  *
  * Purpose:     Increment the number of open objects for a file.
  *
-<<<<<<< HEAD
- * Return:   Success:    The number of open objects, after the increment
- *           Failure:    (can't happen)
+ * Return:      Success:    The number of open objects, after the increment
+ *              Failure:    (can't happen)
  *
  * Programmer:	Quincey Koziol
  *		koziol@hdfgroup.org
  *		Mar  6 2007
-=======
- * Return:      Success:    The number of open objects, after the increment
- *              Failure:    (can't happen)
->>>>>>> 2f605eaa
  *-------------------------------------------------------------------------
  */
 unsigned
@@ -2514,17 +2282,12 @@
  *
  * Purpose:     Decrement the number of open objects for a file.
  *
-<<<<<<< HEAD
- * Return:   Success:    The number of open objects, after the decrement
- *           Failure:    (can't happen)
+ * Return:      Success:    The number of open objects, after the decrement
+ *              Failure:    (can't happen)
  *
  * Programmer:	Quincey Koziol
  *		koziol@hdfgroup.org
  *		Mar  6 2007
-=======
- * Return:      Success:    The number of open objects, after the decrement
- *              Failure:    (can't happen)
->>>>>>> 2f605eaa
  *-------------------------------------------------------------------------
  */
 unsigned
@@ -2669,14 +2432,10 @@
  *              then increments the pointer to the first byte after the
  *              address.  An undefined value is stored as all 1's.
  *
-<<<<<<< HEAD
- * Return:   void
+ * Return:      void
  *
  * Programmer:	Robb Matzke
  *		Friday, November  7, 1997
-=======
- * Return:      void
->>>>>>> 2f605eaa
  *-------------------------------------------------------------------------
  */
 void
@@ -2714,14 +2473,10 @@
  *              then increments the pointer to the first byte after the
  *              address.  An undefined value is stored as all 1's.
  *
-<<<<<<< HEAD
- * Return:   void
+ * Return:      void
  *
  * Programmer:	Robb Matzke
  *		Friday, November  7, 1997
-=======
- * Return:      void
->>>>>>> 2f605eaa
  *-------------------------------------------------------------------------
  */
 void
@@ -2749,14 +2504,10 @@
  *              If the value read is all 1's then the address is returned
  *              with an undefined value.
  *
-<<<<<<< HEAD
- * Return:   void
+ * Return:      void
  *
  * Programmer:	Robb Matzke
  *		Friday, November  7, 1997
-=======
- * Return:      void
->>>>>>> 2f605eaa
  *-------------------------------------------------------------------------
  */
 void
@@ -2821,14 +2572,10 @@
  *              If the value read is all 1's then the address is returned
  *              with an undefined value.
  *
-<<<<<<< HEAD
- * Return:   void
+ * Return:      void
  *
  * Programmer:	Robb Matzke
  *		Friday, November  7, 1997
-=======
- * Return:      void
->>>>>>> 2f605eaa
  *-------------------------------------------------------------------------
  */
 void
@@ -3029,44 +2776,7 @@
 
 done:
     FUNC_LEAVE_NOAPI(ret_value)
-<<<<<<< HEAD
-} /* H5F_set_libver_bounds() */
-
--
-/*-------------------------------------------------------------------------
- * Function:    H5F__get_freespace
- *
- * Purpose:     Private version of H5Fget_freespace
- *
- * Note:        This routine is needed so that there's a non-API routine
- *              that can set up VOL / SWMR info (which need a DXPL).
- *
- * Return:      Success:        SUCCEED
- *              Failure:        FAIL
- *-------------------------------------------------------------------------
- */
-herr_t
-H5F__get_freespace(H5F_t *f, hsize_t *tot_space)
-{
-    herr_t     ret_value = SUCCEED;     /* Return value */
-
-    FUNC_ENTER_PACKAGE
-
-    /* Sanity check */
-    HDassert(f);
-    HDassert(f->shared);
-
-    /* Go get the actual amount of free space in the file */
-    if(H5MF_get_freespace(f, tot_space, NULL) < 0)
-        HGOTO_ERROR(H5E_FILE, H5E_CANTGET, FAIL, "unable to check free space for file")
-
-done:
-    FUNC_LEAVE_NOAPI(ret_value)
-} /* H5F__get_freespace() */
-=======
 } /* H5F__set_libver_bounds() */
->>>>>>> 2f605eaa
 
  
@@ -3281,14 +2991,9 @@
  *              --zero out "retries"
  *              --set up "retries_nbins" based on read_attempts
  *
-<<<<<<< HEAD
- * Return:   Success:        SUCCEED
- *           Failure:        FAIL
+ * Return:      SUCCEED/FAIL
  *
  * Programmer:  Vailin Choi; November 2013
-=======
- * Return:      SUCCEED/FAIL
->>>>>>> 2f605eaa
  *-------------------------------------------------------------------------
  */
 herr_t
@@ -3318,43 +3023,6 @@
  
 /*-------------------------------------------------------------------------
-<<<<<<< HEAD
- * Function:    H5F__get_free_sections
- *
- * Purpose:     Private version of H5Fget_free_sections
- *
- * Note:        This routine is needed so that there's a non-API routine
- *              that can set up VOL / SWMR info (which need a DXPL).
- *
- * Return:      Success:        non-negative, the total # of free space sections
- *              Failure:        negative
- *-------------------------------------------------------------------------
- */
-ssize_t
-H5F__get_free_sections(H5F_t *f, H5FD_mem_t type, size_t nsects,
-    H5F_sect_info_t *sect_info)
-{
-    ssize_t     ret_value = -1;         /* Return value */
-
-    FUNC_ENTER_PACKAGE
-
-    /* Sanity check */
-    HDassert(f);
-    HDassert(f->shared);
-
-    /* Go get the actual amount of free space in the file */
-    if((ret_value = H5MF_get_free_sections(f, type, nsects, sect_info)) < 0)
-        HGOTO_ERROR(H5E_FILE, H5E_CANTGET, FAIL, "unable to get free space sections for file")
-
-done:
-    FUNC_LEAVE_NOAPI(ret_value)
-} /* H5F__get_free_sections() */
-
--
-/*-------------------------------------------------------------------------
-=======
->>>>>>> 2f605eaa
  * Function:    H5F_object_flush_cb
  *
  * Purpose:     To invoke the callback function for object flush that is set
@@ -3866,11 +3534,7 @@
         H5MM_xfree(obj_paths);
 
     FUNC_LEAVE_NOAPI(ret_value)
-<<<<<<< HEAD
-} /* H5F__start_swmr_write() */
-=======
 } /* end H5F__start_swmr_write() */
->>>>>>> 2f605eaa
 
  
