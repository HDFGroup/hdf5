/* * * * * * * * * * * * * * * * * * * * * * * * * * * * * * * * * * * * * * *
 * Copyright by The HDF Group.                                               *
 * Copyright by the Board of Trustees of the University of Illinois.         *
 * All rights reserved.                                                      *
 *                                                                           *
 * This file is part of HDF5.  The full HDF5 copyright notice, including     *
 * terms governing use, modification, and redistribution, is contained in    *
 * the COPYING file, which can be found at the root of the source code       *
 * distribution tree, or in https://www.hdfgroup.org/licenses.               *
 * If you do not have access to either file, you may request a copy from     *
 * help@hdfgroup.org.                                                        *
 * * * * * * * * * * * * * * * * * * * * * * * * * * * * * * * * * * * * * * */

/*-------------------------------------------------------------------------
 *
 * Created:     H5HLcache.c
 *              Feb  5 2008
 *              Quincey Koziol
 *
 * Purpose:     Implement local heap metadata cache methods.
 *
 *-------------------------------------------------------------------------
 */

/****************/
/* Module Setup */
/****************/

#include "H5HLmodule.h" /* This source code file is part of the H5HL module */

/***********/
/* Headers */
/***********/
#include "H5private.h"   /* Generic Functions            */
#include "H5Eprivate.h"  /* Error handling               */
#include "H5HLpkg.h"     /* Local Heaps                  */
#include "H5MFprivate.h" /* File memory management       */
#include "H5MMprivate.h" /* Memory management			*/
#include "H5WBprivate.h" /* Wrapped Buffers              */

/****************/
/* Local Macros */
/****************/

#define H5HL_VERSION 0 /* Local heap collection version    */

/* Set the local heap size to speculatively read in
 *      (needs to be more than the local heap prefix size to work at all and
 *      should be larger than the default local heap size to save the
 *      extra I/O operations)
 */
#define H5HL_SPEC_READ_SIZE 512

/******************/
/* Local Typedefs */
/******************/

/********************/
/* Package Typedefs */
/********************/

/********************/
/* Local Prototypes */
/********************/

/* Metadata cache callbacks */
/* Local heap prefix */
static herr_t H5HL__cache_prefix_get_initial_load_size(void *udata, size_t *image_len);
static herr_t H5HL__cache_prefix_get_final_load_size(const void *_image, size_t image_len, void *udata,
                                                     size_t *actual_len);
static void  *H5HL__cache_prefix_deserialize(const void *image, size_t len, void *udata, hbool_t *dirty);
static herr_t H5HL__cache_prefix_image_len(const void *thing, size_t *image_len);
static herr_t H5HL__cache_prefix_serialize(const H5F_t *f, void *image, size_t len, void *thing);
static herr_t H5HL__cache_prefix_free_icr(void *thing);

/* Local heap data block */
static herr_t H5HL__cache_datablock_get_initial_load_size(void *udata, size_t *image_len);
static void  *H5HL__cache_datablock_deserialize(const void *image, size_t len, void *udata, hbool_t *dirty);
static herr_t H5HL__cache_datablock_image_len(const void *thing, size_t *image_len);
static herr_t H5HL__cache_datablock_serialize(const H5F_t *f, void *image, size_t len, void *thing);
static herr_t H5HL__cache_datablock_notify(H5C_notify_action_t action, void *_thing);
static herr_t H5HL__cache_datablock_free_icr(void *thing);

/* Header deserialization */
static herr_t H5HL__hdr_deserialize(H5HL_t *heap, const uint8_t *image, H5HL_cache_prfx_ud_t *udata);

/* Free list de/serialization */
static herr_t H5HL__fl_deserialize(H5HL_t *heap);
static void   H5HL__fl_serialize(const H5HL_t *heap);

/*********************/
/* Package Variables */
/*********************/

/* H5HL inherits cache-like properties from H5AC */
const H5AC_class_t H5AC_LHEAP_PRFX[1] = {{
    H5AC_LHEAP_PRFX_ID,                       /* Metadata client ID */
    "local heap prefix",                      /* Metadata client name (for debugging) */
    H5FD_MEM_LHEAP,                           /* File space memory type for client */
    H5AC__CLASS_SPECULATIVE_LOAD_FLAG,        /* Client class behavior flags */
    H5HL__cache_prefix_get_initial_load_size, /* 'get_initial_load_size' callback */
    H5HL__cache_prefix_get_final_load_size,   /* 'get_final_load_size' callback */
    NULL,                                     /* 'verify_chksum' callback */
    H5HL__cache_prefix_deserialize,           /* 'deserialize' callback */
    H5HL__cache_prefix_image_len,             /* 'image_len' callback */
    NULL,                                     /* 'pre_serialize' callback */
    H5HL__cache_prefix_serialize,             /* 'serialize' callback */
    NULL,                                     /* 'notify' callback */
    H5HL__cache_prefix_free_icr,              /* 'free_icr' callback */
    NULL,                                     /* 'fsf_size' callback */
}};

const H5AC_class_t H5AC_LHEAP_DBLK[1] = {{
    H5AC_LHEAP_DBLK_ID,                          /* Metadata client ID */
    "local heap datablock",                      /* Metadata client name (for debugging) */
    H5FD_MEM_LHEAP,                              /* File space memory type for client */
    H5AC__CLASS_NO_FLAGS_SET,                    /* Client class behavior flags */
    H5HL__cache_datablock_get_initial_load_size, /* 'get_initial_load_size' callback */
    NULL,                                        /* 'get_final_load_size' callback */
    NULL,                                        /* 'verify_chksum' callback */
    H5HL__cache_datablock_deserialize,           /* 'deserialize' callback */
    H5HL__cache_datablock_image_len,             /* 'image_len' callback */
    NULL,                                        /* 'pre_serialize' callback */
    H5HL__cache_datablock_serialize,             /* 'serialize' callback */
    H5HL__cache_datablock_notify,                /* 'notify' callback */
    H5HL__cache_datablock_free_icr,              /* 'free_icr' callback */
    NULL,                                        /* 'fsf_size' callback */
}};

/*****************************/
/* Library Private Variables */
/*****************************/

/*******************/
/* Local Variables */
/*******************/

/*-------------------------------------------------------------------------
 * Function:    H5HL__hdr_deserialize()
 *
 * Purpose:	Decode a local heap's header
 *
 * Return:      Success:        SUCCEED
 *              Failure:        FAIL
 *
 * Programmer:  Quincey Koziol
 *              December 15, 2016
 *
 *-------------------------------------------------------------------------
 */
static herr_t
H5HL__hdr_deserialize(H5HL_t *heap, const uint8_t *image, H5HL_cache_prfx_ud_t *udata)
{
    herr_t ret_value = SUCCEED; /* Return value */

    FUNC_ENTER_PACKAGE

    /* Sanity checks */
    HDassert(heap);
    HDassert(image);
    HDassert(udata);

    /* Check magic number */
    if (HDmemcmp(image, H5HL_MAGIC, (size_t)H5_SIZEOF_MAGIC) != 0)
        HGOTO_ERROR(H5E_HEAP, H5E_BADVALUE, FAIL, "bad local heap signature")
    image += H5_SIZEOF_MAGIC;

    /* Version */
    if (H5HL_VERSION != *image++)
        HGOTO_ERROR(H5E_HEAP, H5E_VERSION, FAIL, "wrong version number in local heap")

    /* Reserved */
    image += 3;

    /* Store the prefix's address & length */
    heap->prfx_addr = udata->prfx_addr;
    heap->prfx_size = udata->sizeof_prfx;

    /* Heap data size */
    H5F_DECODE_LENGTH_LEN(image, heap->dblk_size, udata->sizeof_size);

    /* Free list head */
    H5F_DECODE_LENGTH_LEN(image, heap->free_block, udata->sizeof_size);
    if (heap->free_block != H5HL_FREE_NULL && heap->free_block >= heap->dblk_size)
        HGOTO_ERROR(H5E_HEAP, H5E_BADVALUE, FAIL, "bad heap free list")

    /* Heap data address */
    H5F_addr_decode_len(udata->sizeof_addr, &image, &(heap->dblk_addr));

done:
    FUNC_LEAVE_NOAPI(ret_value)
} /* end H5HL__hdr_deserialize() */

/*-------------------------------------------------------------------------
 * Function:    H5HL__fl_deserialize
 *
 * Purpose:     Deserialize the free list for a heap data block
 *
 * Return:      SUCCEED/FAIL
 *
 * Programmer:  Quincey Koziol
 *              Oct 12 2008
 *
 *-------------------------------------------------------------------------
 */
static herr_t
H5HL__fl_deserialize(H5HL_t *heap)
{
    H5HL_free_t *fl = NULL, *tail = NULL; /* Heap free block nodes */
    hsize_t      free_block;              /* Offset of free block */
    herr_t       ret_value = SUCCEED;     /* Return value */

    FUNC_ENTER_PACKAGE

    /* check arguments */
    HDassert(heap);
    HDassert(!heap->freelist);

    /* Build free list */
    free_block = heap->free_block;
    while (H5HL_FREE_NULL != free_block) {
        const uint8_t *image; /* Pointer into image buffer */

        /* Sanity check */
        if (free_block >= heap->dblk_size)
            HGOTO_ERROR(H5E_HEAP, H5E_BADRANGE, FAIL, "bad heap free list")

        /* Allocate & initialize free list node */
        if (NULL == (fl = H5FL_MALLOC(H5HL_free_t)))
            HGOTO_ERROR(H5E_HEAP, H5E_CANTALLOC, FAIL, "memory allocation failed")
        fl->offset = (size_t)free_block;
        fl->prev   = tail;
        fl->next   = NULL;

        /* Decode offset of next free block */
        image = heap->dblk_image + free_block;
        H5F_DECODE_LENGTH_LEN(image, free_block, heap->sizeof_size);
        if (0 == free_block)
            HGOTO_ERROR(H5E_HEAP, H5E_BADVALUE, FAIL, "free block size is zero?")

        /* Decode length of this free block */
        H5F_DECODE_LENGTH_LEN(image, fl->size, heap->sizeof_size);
        if ((fl->offset + fl->size) > heap->dblk_size)
            HGOTO_ERROR(H5E_HEAP, H5E_BADRANGE, FAIL, "bad heap free list")

        /* Append node onto list */
        if (tail)
            tail->next = fl;
        else
            heap->freelist = fl;
        tail = fl;
        fl   = NULL;
    }

done:
    if (ret_value < 0)
        if (fl)
            /* H5FL_FREE always returns NULL so we can't check for errors */
            fl = H5FL_FREE(H5HL_free_t, fl);

    FUNC_LEAVE_NOAPI(ret_value)
} /* end H5HL__fl_deserialize() */

/*-------------------------------------------------------------------------
 * Function:    H5HL__fl_serialize
 *
 * Purpose:     Serialize the free list for a heap data block
 *
 * Return:      Nothing (void)
 *
 * Programmer:  Quincey Koziol
 *              Oct 12 2008
 *
 *-------------------------------------------------------------------------
 */
static void
H5HL__fl_serialize(const H5HL_t *heap)
{
    H5HL_free_t *fl; /* Pointer to heap free list node */

    FUNC_ENTER_PACKAGE_NOERR

    /* check arguments */
    HDassert(heap);

    /* Serialize the free list into the heap data's image */
    for (fl = heap->freelist; fl; fl = fl->next) {
        uint8_t *image; /* Pointer into raw data buffer */

        HDassert(fl->offset == H5HL_ALIGN(fl->offset));
        image = heap->dblk_image + fl->offset;

        if (fl->next)
            H5F_ENCODE_LENGTH_LEN(image, fl->next->offset, heap->sizeof_size)
        else
            H5F_ENCODE_LENGTH_LEN(image, H5HL_FREE_NULL, heap->sizeof_size)

        H5F_ENCODE_LENGTH_LEN(image, fl->size, heap->sizeof_size)
    }

    FUNC_LEAVE_NOAPI_VOID

} /* end H5HL__fl_serialize() */

/*-------------------------------------------------------------------------
 * Function:    H5HL__cache_prefix_get_initial_load_size()
 *
 * Purpose:	Return the initial size of the buffer the metadata cache should
 *		load from file and pass to the deserialize routine.
 *
 * Return:      Success:        SUCCEED
 *              Failure:        FAIL
 *
 * Programmer:  John Mainzer
 *              6/21/14
 *
 *-------------------------------------------------------------------------
 */
static herr_t
H5HL__cache_prefix_get_initial_load_size(void H5_ATTR_UNUSED *_udata, size_t *image_len)
{
    FUNC_ENTER_PACKAGE_NOERR

    /* Sanity check */
    HDassert(image_len);

    /* Set the image length size */
    *image_len = H5HL_SPEC_READ_SIZE;

    FUNC_LEAVE_NOAPI(SUCCEED)
} /* end H5HL__cache_prefix_get_initial_load_size() */

/*-------------------------------------------------------------------------
 * Function:    H5HL__cache_prefix_get_final_load_size()
 *
 * Purpose:	Return the final size of the buffer the metadata cache should
 *		load from file and pass to the deserialize routine.
 *
 * Return:      Success:        SUCCEED
 *              Failure:        FAIL
 *
 * Programmer:  Quincey Koziol
 *              November 18, 2016
 *
 *-------------------------------------------------------------------------
 */
static herr_t
H5HL__cache_prefix_get_final_load_size(const void *_image, size_t H5_ATTR_NDEBUG_UNUSED image_len,
                                       void *_udata, size_t *actual_len)
{
    const uint8_t        *image = (const uint8_t *)_image;        /* Pointer into raw data buffer */
    H5HL_cache_prfx_ud_t *udata = (H5HL_cache_prfx_ud_t *)_udata; /* User data for callback */
    H5HL_t                heap;                                   /* Local heap */
    herr_t                ret_value = SUCCEED;                    /* Return value */

    FUNC_ENTER_PACKAGE

    /* Sanity checks */
    HDassert(image);
    HDassert(udata);
    HDassert(actual_len);
    HDassert(*actual_len == image_len);

    HDmemset(&heap, 0, sizeof(H5HL_t));

    /* Deserialize the heap's header */
    if (H5HL__hdr_deserialize(&heap, (const uint8_t *)image, udata) < 0)
        HGOTO_ERROR(H5E_HEAP, H5E_CANTDECODE, FAIL, "can't decode local heap header")

    /* Set the final size for the cache image */
    *actual_len = heap.prfx_size;

    /* Check if heap block exists */
    if (heap.dblk_size)
        /* Check if heap data block is contiguous with header */
        if (H5F_addr_eq((heap.prfx_addr + heap.prfx_size), heap.dblk_addr))
            /* Note that the heap should be a single object in the cache */
            *actual_len += heap.dblk_size;

done:
    FUNC_LEAVE_NOAPI(ret_value)
} /* end H5HL__cache_prefix_get_final_load_size() */

/*-------------------------------------------------------------------------
 * Function:    H5HL__cache_prefix_deserialize
 *
 * Purpose:	Given a buffer containing the on disk image of the local
 *		heap prefix, deserialize it, load its contents into a newly allocated
 *		instance of H5HL_prfx_t, and return a pointer to the new instance.
 *
 * Return:      Success:        Pointer to in core representation
 *              Failure:        NULL
 *
 * Programmer:  John Mainzer
 *              6/21/14
 *
 *-------------------------------------------------------------------------
 */
static void *
H5HL__cache_prefix_deserialize(const void *_image, size_t H5_ATTR_NDEBUG_UNUSED len, void *_udata,
                               hbool_t H5_ATTR_UNUSED *dirty)
{
    H5HL_t               *heap      = NULL;                           /* Local heap */
    H5HL_prfx_t          *prfx      = NULL;                           /* Heap prefix deserialized */
    const uint8_t        *image     = (const uint8_t *)_image;        /* Pointer into decoding buffer */
    H5HL_cache_prfx_ud_t *udata     = (H5HL_cache_prfx_ud_t *)_udata; /* User data for callback */
    void                 *ret_value = NULL;                           /* Return value */

    FUNC_ENTER_PACKAGE

    /* Check arguments */
    HDassert(image);
    HDassert(len > 0);
    HDassert(udata);
    HDassert(udata->sizeof_size > 0);
    HDassert(udata->sizeof_addr > 0);
    HDassert(udata->sizeof_prfx > 0);
    HDassert(H5F_addr_defined(udata->prfx_addr));
    HDassert(dirty);

    /* Allocate space in memory for the heap */
    if (NULL == (heap = H5HL__new(udata->sizeof_size, udata->sizeof_addr, udata->sizeof_prfx)))
        HGOTO_ERROR(H5E_HEAP, H5E_CANTALLOC, NULL, "can't allocate local heap structure");

    /* Deserialize the heap's header */
    if (H5HL__hdr_deserialize(heap, (const uint8_t *)image, udata) < 0)
        HGOTO_ERROR(H5E_HEAP, H5E_CANTDECODE, NULL, "can't decode local heap header")

    /* Allocate the heap prefix */
    if (NULL == (prfx = H5HL__prfx_new(heap)))
        HGOTO_ERROR(H5E_HEAP, H5E_CANTALLOC, NULL, "can't allocate local heap prefix");

    /* Check if heap block exists */
    if (heap->dblk_size) {
        /* Check if heap data block is contiguous with header */
        if (H5F_addr_eq((heap->prfx_addr + heap->prfx_size), heap->dblk_addr)) {
            /* Note that the heap should be a single object in the cache */
            heap->single_cache_obj = TRUE;

            /* Allocate space for the heap data image */
            if (NULL == (heap->dblk_image = H5FL_BLK_MALLOC(lheap_chunk, heap->dblk_size)))
                HGOTO_ERROR(H5E_HEAP, H5E_CANTALLOC, NULL, "memory allocation failed")

            /* Set image to the start of the data block.  This is necessary
             * because there may be a gap between the used portion of the
             * prefix and the data block due to alignment constraints. */
            image = ((const uint8_t *)_image) + heap->prfx_size;

            /* Copy the heap data from the speculative read buffer */
            H5MM_memcpy(heap->dblk_image, image, heap->dblk_size);

            /* Build free list */
            if (H5HL__fl_deserialize(heap) < 0)
                HGOTO_ERROR(H5E_HEAP, H5E_CANTINIT, NULL, "can't initialize free list")
        }
        else
            /* Note that the heap should _NOT_ be a single
             * object in the cache
             */
            heap->single_cache_obj = FALSE;
    }

    /* Set return value */
    ret_value = prfx;

done:
    /* Release the [possibly partially initialized] local heap on errors */
    if (!ret_value) {
        if (prfx) {
            if (FAIL == H5HL__prfx_dest(prfx))
                HDONE_ERROR(H5E_HEAP, H5E_CANTRELEASE, NULL, "unable to destroy local heap prefix");
        }
        else {
            if (heap && FAIL == H5HL__dest(heap))
                HDONE_ERROR(H5E_HEAP, H5E_CANTRELEASE, NULL, "unable to destroy local heap");
        }
    }

    FUNC_LEAVE_NOAPI(ret_value)
} /* end H5HL__cache_prefix_deserialize() */

/*-------------------------------------------------------------------------
 * Function:    H5HL__cache_prefix_image_len
 *
 * Purpose:	Return the on disk image size of a local heap prefix to the
 *		metadata cache via the image_len.
 *
 * Return:      Success:        SUCCEED
 *              Failure:        FAIL
 *
 * Programmer:  John Mainzer
 *              6/21/14
 *
 *-------------------------------------------------------------------------
 */
static herr_t
H5HL__cache_prefix_image_len(const void *_thing, size_t *image_len)
{
    const H5HL_prfx_t *prfx = (const H5HL_prfx_t *)_thing; /* Pointer to local heap prefix to query */

    FUNC_ENTER_PACKAGE_NOERR

    /* Check arguments */
    HDassert(prfx);
    HDassert(prfx->cache_info.magic == H5C__H5C_CACHE_ENTRY_T_MAGIC);
    HDassert(prfx->cache_info.type == H5AC_LHEAP_PRFX);
    HDassert(image_len);

    /* Set the prefix's size */
    *image_len = prfx->heap->prfx_size;

    /* If the heap is stored as a single object, add in the
     * data block size also
     */
    if (prfx->heap->single_cache_obj)
        *image_len += prfx->heap->dblk_size;

    FUNC_LEAVE_NOAPI(SUCCEED)
} /* end H5HL__cache_prefix_image_len() */

/*-------------------------------------------------------------------------
 * Function:    H5HL__cache_prefix_serialize
 *
 * Purpose:	Given a pointer to an instance of H5HL_prfx_t and an
 *		appropriately sized buffer, serialize the contents of the
 *		instance for writing to disk, and copy the serialized data
 *		into the buffer.
 *
 * Return:      Success:        SUCCEED
 *              Failure:        FAIL
 *
 * Programmer:  John Mainzer
 *              7/21/14
 *
 *-------------------------------------------------------------------------
 */
static herr_t
H5HL__cache_prefix_serialize(const H5_ATTR_NDEBUG_UNUSED H5F_t *f, void *_image,
                             size_t H5_ATTR_NDEBUG_UNUSED len, void *_thing)
{
    H5HL_prfx_t *prfx = (H5HL_prfx_t *)_thing; /* Pointer to local heap prefix to query */
<<<<<<< HEAD
    H5HL_t *     heap;                         /* Pointer to the local heap */
    uint8_t *    image = (uint8_t *)_image;    /* Pointer into image buffer */
=======
    H5HL_t      *heap;                         /* Pointer to the local heap */
    uint8_t     *image = (uint8_t *)_image;    /* Pointer into image buffer */
    size_t       buf_size;                     /* expected size of the image buffer */
>>>>>>> ae414872

    FUNC_ENTER_PACKAGE_NOERR

    /* Check arguments */
    HDassert(f);
    HDassert(image);
    HDassert(prfx);
    HDassert(prfx->cache_info.magic == H5C__H5C_CACHE_ENTRY_T_MAGIC);
    HDassert(prfx->cache_info.type == H5AC_LHEAP_PRFX);
    HDassert(H5F_addr_eq(prfx->cache_info.addr, prfx->heap->prfx_addr));
    HDassert(prfx->heap);

    /* Get the pointer to the heap */
    heap = prfx->heap;
    HDassert(heap);

#ifndef NDEBUG
    /* Compute the buffer size */
    size_t buf_size = heap->prfx_size; /* expected size of the image buffer */
    if (heap->single_cache_obj)
        buf_size += heap->dblk_size;
    HDassert(len == buf_size);
#endif

    /* Update the free block value from the free list */
    heap->free_block = heap->freelist ? heap->freelist->offset : H5HL_FREE_NULL;

    /* Serialize the heap prefix */
    H5MM_memcpy(image, H5HL_MAGIC, (size_t)H5_SIZEOF_MAGIC);
    image += H5_SIZEOF_MAGIC;
    *image++ = H5HL_VERSION;
    *image++ = 0; /*reserved*/
    *image++ = 0; /*reserved*/
    *image++ = 0; /*reserved*/
    H5F_ENCODE_LENGTH_LEN(image, heap->dblk_size, heap->sizeof_size);
    H5F_ENCODE_LENGTH_LEN(image, heap->free_block, heap->sizeof_size);
    H5F_addr_encode_len(heap->sizeof_addr, &image, heap->dblk_addr);

    /* Check if the local heap is a single object in cache */
    if (heap->single_cache_obj) {
        if ((size_t)(image - (uint8_t *)_image) < heap->prfx_size) {
            size_t gap; /* Size of gap between prefix and data block */

            /* Set image to the start of the data block.  This is necessary
             * because there may be a gap between the used portion of
             * the prefix and the data block due to alignment constraints.
             */
            gap = heap->prfx_size - (size_t)(image - (uint8_t *)_image);
            HDmemset(image, 0, gap);
            image += gap;
        }

        /* Serialize the free list into the heap data's image */
        H5HL__fl_serialize(heap);

        /* Copy the heap data block into the cache image */
        H5MM_memcpy(image, heap->dblk_image, heap->dblk_size);

        /* Sanity check */
        HDassert((size_t)(image - (uint8_t *)_image) + heap->dblk_size == len);
    }
    else {
        /* Sanity check */
        HDassert((size_t)(image - (uint8_t *)_image) <= len);

        /* Clear rest of local heap */
        HDmemset(image, 0, len - (size_t)(image - (uint8_t *)_image));
    }

    FUNC_LEAVE_NOAPI(SUCCEED)
} /* end H5HL__cache_prefix_serialize() */

/*-------------------------------------------------------------------------
 * Function:    H5HL__cache_prefix_free_icr
 *
 * Purpose:	Free the supplied in core representation of a local heap
 *		prefix.
 *
 *		Note that this function handles the partially initialize prefix
 *		from a failed speculative load attempt.  See comments below for
 *		details.
 *
 * Note:	The metadata cache sets the object's cache_info.magic to
 *		H5C__H5C_CACHE_ENTRY_T_BAD_MAGIC before calling a free_icr
 *		callback (checked in assert).
 *
 * Return:      Success:        SUCCEED
 *              Failure:        FAIL
 *
 * Programmer:  John Mainzer
 *              6/21/14
 *
 *-------------------------------------------------------------------------
 */
static herr_t
H5HL__cache_prefix_free_icr(void *_thing)
{
    H5HL_prfx_t *prfx      = (H5HL_prfx_t *)_thing; /* Pointer to local heap prefix to query */
    herr_t       ret_value = SUCCEED;               /* Return value */

    FUNC_ENTER_PACKAGE

    /* Check arguments */
    HDassert(prfx);
    HDassert(prfx->cache_info.magic == H5C__H5C_CACHE_ENTRY_T_BAD_MAGIC);
    HDassert(prfx->cache_info.type == H5AC_LHEAP_PRFX);
    HDassert(H5F_addr_eq(prfx->cache_info.addr, prfx->heap->prfx_addr));

    /* Destroy local heap prefix */
    if (H5HL__prfx_dest(prfx) < 0)
        HGOTO_ERROR(H5E_HEAP, H5E_CANTRELEASE, FAIL, "can't destroy local heap prefix")

done:
    FUNC_LEAVE_NOAPI(ret_value)
} /* end H5HL__cache_prefix_free_icr() */

/*-------------------------------------------------------------------------
 * Function:    H5HL__cache_datablock_get_initial_load_size()
 *
 * Purpose:	Tell the metadata cache how large a buffer to read from
 *		file when loading a datablock.  In this case, we simply lookup
 *		the correct value in the user data, and return it in *image_len.
 *
 * Return:      Success:        SUCCEED
 *              Failure:        FAIL
 *
 * Programmer:  John Mainzer
 *              6/21/14
 *
 *-------------------------------------------------------------------------
 */
static herr_t
H5HL__cache_datablock_get_initial_load_size(void *_udata, size_t *image_len)
{
    H5HL_t *heap = (H5HL_t *)_udata; /* User data for callback */

    FUNC_ENTER_PACKAGE_NOERR

    /* Check arguments */
    HDassert(heap);
    HDassert(heap->dblk_size > 0);
    HDassert(image_len);

    /* Set the image length size */
    *image_len = heap->dblk_size;

    FUNC_LEAVE_NOAPI(SUCCEED)
} /* end H5HL__cache_datablock_get_initial_load_size() */

/*-------------------------------------------------------------------------
 * Function:    H5HL__cache_datablock_deserialize
 *
 * Purpose:	Given a buffer containing the on disk image of a local
 *		heap data block, deserialize it, load its contents into a newly allocated
 *		instance of H5HL_dblk_t, and return a pointer to the new instance.
 *
 * Return:      Success:        Pointer to in core representation
 *              Failure:        NULL
 *
 * Programmer:  John Mainzer
 *              6/21/14
 *
 *-------------------------------------------------------------------------
 */
static void *
H5HL__cache_datablock_deserialize(const void *image, size_t len, void *_udata, hbool_t H5_ATTR_UNUSED *dirty)
{
    H5HL_dblk_t *dblk      = NULL;             /* Local heap data block deserialized */
    H5HL_t      *heap      = (H5HL_t *)_udata; /* User data for callback */
    void        *ret_value = NULL;             /* Return value */

    FUNC_ENTER_PACKAGE

    /* Check arguments */
    HDassert(image);
    HDassert(len > 0);
    HDassert(heap);
    HDassert(heap->dblk_size == len);
    HDassert(!heap->single_cache_obj);
    HDassert(NULL == heap->dblk);
    HDassert(dirty);

    /* Allocate space in memory for the heap data block */
    if (NULL == (dblk = H5HL__dblk_new(heap)))
        HGOTO_ERROR(H5E_HEAP, H5E_CANTALLOC, NULL, "memory allocation failed");

    /* Check for heap still retaining image */
    if (NULL == heap->dblk_image) {
        /* Allocate space for the heap data image */
        if (NULL == (heap->dblk_image = H5FL_BLK_MALLOC(lheap_chunk, heap->dblk_size)))
            HGOTO_ERROR(H5E_HEAP, H5E_CANTALLOC, NULL, "can't allocate data block image buffer");

        /* copy the datablock from the read buffer */
        H5MM_memcpy(heap->dblk_image, image, len);

        /* Build free list */
        if (FAIL == H5HL__fl_deserialize(heap))
            HGOTO_ERROR(H5E_HEAP, H5E_CANTINIT, NULL, "can't initialize free list");
    }

    /* Set return value */
    ret_value = dblk;

done:
    /* Release the [possibly partially initialized] local heap on errors */
    if (!ret_value && dblk)
        if (FAIL == H5HL__dblk_dest(dblk))
            HDONE_ERROR(H5E_HEAP, H5E_CANTRELEASE, NULL, "unable to destroy local heap data block");

    FUNC_LEAVE_NOAPI(ret_value)
} /* end H5HL__cache_datablock_deserialize() */

/*-------------------------------------------------------------------------
 * Function:    H5HL__cache_datablock_image_len
 *
 * Purpose:	Return the size of the on disk image of the datablock.
 *
 * Return:      Success:        SUCCEED
 *              Failure:        FAIL
 *
 * Programmer:  John Mainzer
 *              6/21/14
 *
 *-------------------------------------------------------------------------
 */
static herr_t
H5HL__cache_datablock_image_len(const void *_thing, size_t *image_len)
{
    const H5HL_dblk_t *dblk = (const H5HL_dblk_t *)_thing; /* Pointer to the local heap data block */

    FUNC_ENTER_PACKAGE_NOERR

    /* Check arguments */
    HDassert(dblk);
    HDassert(dblk->cache_info.magic == H5C__H5C_CACHE_ENTRY_T_MAGIC);
    HDassert(dblk->cache_info.type == H5AC_LHEAP_DBLK);
    HDassert(dblk->heap);
    HDassert(dblk->heap->dblk_size > 0);
    HDassert(image_len);

    *image_len = dblk->heap->dblk_size;

    FUNC_LEAVE_NOAPI(SUCCEED)
} /* end H5HL__cache_datablock_image_len() */

/*-------------------------------------------------------------------------
 * Function:    H5HL__cache_datablock_serialize
 *
 * Purpose:	Serialize the supplied datablock, and copy the serialized
 *		image into the supplied image buffer.
 *
 * Return:      Success:        SUCCEED
 *              Failure:        FAIL
 *
 * Programmer:  John Mainzer
 *              6/21/14
 *
 *-------------------------------------------------------------------------
 */
static herr_t
H5HL__cache_datablock_serialize(const H5F_t H5_ATTR_NDEBUG_UNUSED *f, void *image,
                                size_t H5_ATTR_NDEBUG_UNUSED len, void *_thing)
{
    H5HL_t      *heap;                         /* Pointer to the local heap */
    H5HL_dblk_t *dblk = (H5HL_dblk_t *)_thing; /* Pointer to the local heap data block */

    FUNC_ENTER_PACKAGE_NOERR

    /* Check arguments */
    HDassert(f);
    HDassert(image);
    HDassert(dblk);
    HDassert(dblk->cache_info.magic == H5C__H5C_CACHE_ENTRY_T_MAGIC);
    HDassert(dblk->cache_info.type == H5AC_LHEAP_DBLK);
    HDassert(dblk->heap);
    heap = dblk->heap;
    HDassert(heap->dblk_size == len);
    HDassert(!heap->single_cache_obj);

    /* Update the free block value from the free list */
    heap->free_block = heap->freelist ? heap->freelist->offset : H5HL_FREE_NULL;

    /* Serialize the free list into the heap data's image */
    H5HL__fl_serialize(heap);

    /* Copy the heap's data block into the cache's image */
    H5MM_memcpy(image, heap->dblk_image, heap->dblk_size);

    FUNC_LEAVE_NOAPI(SUCCEED)
} /* end H5HL__cache_datablock_serialize() */

/*-------------------------------------------------------------------------
 * Function:	H5HL__cache_datablock_notify
 *
 * Purpose:	This function is used to create and destroy pinned
 *		relationships between datablocks and their prefix parent.
 *
 * Return:	Success:	SUCCEED
 *		Failure:	FAIL
 *
 * Programmer:	Quincey Koziol
 *		November 19, 2016
 *
 *-------------------------------------------------------------------------
 */
static herr_t
H5HL__cache_datablock_notify(H5C_notify_action_t action, void *_thing)
{
    H5HL_dblk_t *dblk      = (H5HL_dblk_t *)_thing; /* Pointer to the local heap data block */
    herr_t       ret_value = SUCCEED;               /* Return value */

    FUNC_ENTER_PACKAGE

    /* Sanity check */
    HDassert(dblk);

    switch (action) {
        case H5AC_NOTIFY_ACTION_AFTER_INSERT:
            /* do nothing */
            break;

        case H5AC_NOTIFY_ACTION_AFTER_LOAD:
            /* Sanity checks */
            HDassert(dblk->heap);
            HDassert(dblk->heap->prfx);

            /* Pin the heap's prefix */
            if (FAIL == H5AC_pin_protected_entry(dblk->heap->prfx))
                HGOTO_ERROR(H5E_HEAP, H5E_CANTPIN, FAIL, "unable to pin local heap prefix")
            break;

        case H5AC_NOTIFY_ACTION_AFTER_FLUSH:
        case H5AC_NOTIFY_ACTION_ENTRY_DIRTIED:
        case H5AC_NOTIFY_ACTION_ENTRY_CLEANED:
        case H5AC_NOTIFY_ACTION_CHILD_DIRTIED:
        case H5AC_NOTIFY_ACTION_CHILD_CLEANED:
        case H5AC_NOTIFY_ACTION_CHILD_UNSERIALIZED:
        case H5AC_NOTIFY_ACTION_CHILD_SERIALIZED:
            /* do nothing */
            break;

        case H5AC_NOTIFY_ACTION_BEFORE_EVICT:
            /* Sanity checks */
            HDassert(dblk->heap);
            HDassert(dblk->heap->prfx);

            /* Unpin the local heap prefix */
            if (FAIL == H5AC_unpin_entry(dblk->heap->prfx))
                HGOTO_ERROR(H5E_HEAP, H5E_CANTUNPIN, FAIL, "unable to unpin local heap prefix")
            break;

        default:
            HGOTO_ERROR(H5E_ARGS, H5E_BADVALUE, FAIL, "unknown action from metadata cache")
            break;
    }

done:
    FUNC_LEAVE_NOAPI(ret_value)
} /* end H5HL__cache_datablock_notify() */

/*-------------------------------------------------------------------------
 * Function:    H5HL__cache_datablock_free_icr
 *
 * Purpose:	Free the in memory representation of the supplied local heap data block.
 *
 * Note:	The metadata cache sets the object's cache_info.magic to
 *		H5C__H5C_CACHE_ENTRY_T_BAD_MAGIC before calling a free_icr
 *		callback (checked in assert).
 *
 * Return:      Success:        SUCCEED
 *              Failure:        FAIL
 *
 * Programmer:  John Mainzer
 *              6/21/14
 *
 *-------------------------------------------------------------------------
 */
static herr_t
H5HL__cache_datablock_free_icr(void *_thing)
{
    H5HL_dblk_t *dblk      = (H5HL_dblk_t *)_thing; /* Pointer to the local heap data block */
    herr_t       ret_value = SUCCEED;               /* Return value */

    FUNC_ENTER_PACKAGE

    /* Check arguments */
    HDassert(dblk);
    HDassert(dblk->cache_info.magic == H5C__H5C_CACHE_ENTRY_T_BAD_MAGIC);
    HDassert(dblk->cache_info.type == H5AC_LHEAP_DBLK);

    /* Destroy the data block */
    if (H5HL__dblk_dest(dblk) < 0)
        HGOTO_ERROR(H5E_HEAP, H5E_CANTFREE, FAIL, "unable to destroy local heap data block")

done:
    FUNC_LEAVE_NOAPI(ret_value)
} /* end H5HL__cache_datablock_free_icr() */<|MERGE_RESOLUTION|>--- conflicted
+++ resolved
@@ -539,14 +539,8 @@
                              size_t H5_ATTR_NDEBUG_UNUSED len, void *_thing)
 {
     H5HL_prfx_t *prfx = (H5HL_prfx_t *)_thing; /* Pointer to local heap prefix to query */
-<<<<<<< HEAD
-    H5HL_t *     heap;                         /* Pointer to the local heap */
-    uint8_t *    image = (uint8_t *)_image;    /* Pointer into image buffer */
-=======
     H5HL_t      *heap;                         /* Pointer to the local heap */
     uint8_t     *image = (uint8_t *)_image;    /* Pointer into image buffer */
-    size_t       buf_size;                     /* expected size of the image buffer */
->>>>>>> ae414872
 
     FUNC_ENTER_PACKAGE_NOERR
 
