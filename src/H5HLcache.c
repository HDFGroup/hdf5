/* * * * * * * * * * * * * * * * * * * * * * * * * * * * * * * * * * * * * * *
 * Copyright by The HDF Group.                                               *
 * All rights reserved.                                                      *
 *                                                                           *
 * This file is part of HDF5.  The full HDF5 copyright notice, including     *
 * terms governing use, modification, and redistribution, is contained in    *
 * the COPYING file, which can be found at the root of the source code       *
 * distribution tree, or in https://www.hdfgroup.org/licenses.               *
 * If you do not have access to either file, you may request a copy from     *
 * help@hdfgroup.org.                                                        *
 * * * * * * * * * * * * * * * * * * * * * * * * * * * * * * * * * * * * * * */

/*-------------------------------------------------------------------------
 *
 * Created:     H5HLcache.c
 *
 * Purpose:     Implement local heap metadata cache methods
 *
 *-------------------------------------------------------------------------
 */

/****************/
/* Module Setup */
/****************/

#include "H5HLmodule.h" /* This source code file is part of the H5HL module */

/***********/
/* Headers */
/***********/
#include "H5private.h"   /* Generic Functions                        */
#include "H5ACprivate.h" /* Metadata Cache                           */
#include "H5Cprivate.h"  /* Cache                                    */
#include "H5Eprivate.h"  /* Error Handling                           */
#include "H5Fprivate.h"  /* Files                                    */
#include "H5FLprivate.h" /* Free Lists                               */
#include "H5HLpkg.h"     /* Local Heaps                              */
#include "H5MMprivate.h" /* Memory Management                        */

/****************/
/* Local Macros */
/****************/

#define H5HL_VERSION 0 /* Local heap collection version    */

/* Set the local heap size to speculatively read in
 *      (needs to be more than the local heap prefix size to work at all and
 *      should be larger than the default local heap size to save the
 *      extra I/O operations)
 */
#define H5HL_SPEC_READ_SIZE 512

/******************/
/* Local Typedefs */
/******************/

/********************/
/* Package Typedefs */
/********************/

/********************/
/* Local Prototypes */
/********************/

/* Metadata cache callbacks */
/* Local heap prefix */
static herr_t H5HL__cache_prefix_get_initial_load_size(void *udata, size_t *image_len);
static herr_t H5HL__cache_prefix_get_final_load_size(const void *_image, size_t image_len, void *udata,
                                                     size_t *actual_len);
static void  *H5HL__cache_prefix_deserialize(const void *image, size_t len, void *udata, bool *dirty);
static herr_t H5HL__cache_prefix_image_len(const void *thing, size_t *image_len);
static herr_t H5HL__cache_prefix_serialize(const H5F_t *f, void *image, size_t len, void *thing);
static herr_t H5HL__cache_prefix_free_icr(void *thing);

/* Local heap data block */
static herr_t H5HL__cache_datablock_get_initial_load_size(void *udata, size_t *image_len);
static void  *H5HL__cache_datablock_deserialize(const void *image, size_t len, void *udata, bool *dirty);
static herr_t H5HL__cache_datablock_image_len(const void *thing, size_t *image_len);
static herr_t H5HL__cache_datablock_serialize(const H5F_t *f, void *image, size_t len, void *thing);
static herr_t H5HL__cache_datablock_notify(H5C_notify_action_t action, void *_thing);
static herr_t H5HL__cache_datablock_free_icr(void *thing);

/* Header deserialization */
static herr_t H5HL__hdr_deserialize(H5HL_t *heap, const uint8_t *image, size_t len,
                                    H5HL_cache_prfx_ud_t *udata);

/* Free list de/serialization */
static herr_t H5HL__fl_deserialize(H5HL_t *heap);
static void   H5HL__fl_serialize(const H5HL_t *heap);

/*********************/
/* Package Variables */
/*********************/

/* H5HL inherits cache-like properties from H5AC */
const H5AC_class_t H5AC_LHEAP_PRFX[1] = {{
    H5AC_LHEAP_PRFX_ID,                       /* Metadata client ID */
    "local heap prefix",                      /* Metadata client name (for debugging) */
    H5FD_MEM_LHEAP,                           /* File space memory type for client */
    H5AC__CLASS_SPECULATIVE_LOAD_FLAG,        /* Client class behavior flags */
    H5HL__cache_prefix_get_initial_load_size, /* 'get_initial_load_size' callback */
    H5HL__cache_prefix_get_final_load_size,   /* 'get_final_load_size' callback */
    NULL,                                     /* 'verify_chksum' callback */
    H5HL__cache_prefix_deserialize,           /* 'deserialize' callback */
    H5HL__cache_prefix_image_len,             /* 'image_len' callback */
    NULL,                                     /* 'pre_serialize' callback */
    H5HL__cache_prefix_serialize,             /* 'serialize' callback */
    NULL,                                     /* 'notify' callback */
    H5HL__cache_prefix_free_icr,              /* 'free_icr' callback */
    NULL,                                     /* 'fsf_size' callback */
}};

const H5AC_class_t H5AC_LHEAP_DBLK[1] = {{
    H5AC_LHEAP_DBLK_ID,                          /* Metadata client ID */
    "local heap datablock",                      /* Metadata client name (for debugging) */
    H5FD_MEM_LHEAP,                              /* File space memory type for client */
    H5AC__CLASS_NO_FLAGS_SET,                    /* Client class behavior flags */
    H5HL__cache_datablock_get_initial_load_size, /* 'get_initial_load_size' callback */
    NULL,                                        /* 'get_final_load_size' callback */
    NULL,                                        /* 'verify_chksum' callback */
    H5HL__cache_datablock_deserialize,           /* 'deserialize' callback */
    H5HL__cache_datablock_image_len,             /* 'image_len' callback */
    NULL,                                        /* 'pre_serialize' callback */
    H5HL__cache_datablock_serialize,             /* 'serialize' callback */
    H5HL__cache_datablock_notify,                /* 'notify' callback */
    H5HL__cache_datablock_free_icr,              /* 'free_icr' callback */
    NULL,                                        /* 'fsf_size' callback */
}};

/*****************************/
/* Library Private Variables */
/*****************************/

/*******************/
/* Local Variables */
/*******************/

/*-------------------------------------------------------------------------
 * Function:    H5HL__hdr_deserialize()
 *
 * Purpose:     Decode a local heap's header
 *
 * Return:      SUCCEED/FAIL
 *-------------------------------------------------------------------------
 */
static herr_t
H5HL__hdr_deserialize(H5HL_t *heap, const uint8_t *image, size_t len, H5HL_cache_prfx_ud_t *udata)
{
    const uint8_t *p_end     = image + len - 1; /* End of image buffer */
    herr_t         ret_value = SUCCEED;

    FUNC_ENTER_PACKAGE

    assert(heap);
    assert(image);
    assert(udata);

    /* Magic number */
    if (H5_IS_BUFFER_OVERFLOW(image, H5_SIZEOF_MAGIC, p_end))
        HGOTO_ERROR(H5E_HEAP, H5E_OVERFLOW, FAIL, "ran off end of input buffer while decoding");
    if (memcmp(image, H5HL_MAGIC, (size_t)H5_SIZEOF_MAGIC) != 0)
        HGOTO_ERROR(H5E_HEAP, H5E_BADVALUE, FAIL, "bad local heap signature");
    image += H5_SIZEOF_MAGIC;

    /* Version */
    if (H5_IS_BUFFER_OVERFLOW(image, 1, p_end))
        HGOTO_ERROR(H5E_HEAP, H5E_OVERFLOW, FAIL, "ran off end of input buffer while decoding");
    if (H5HL_VERSION != *image++)
        HGOTO_ERROR(H5E_HEAP, H5E_VERSION, FAIL, "wrong version number in local heap");

    /* Reserved */
    if (H5_IS_BUFFER_OVERFLOW(image, 3, p_end))
        HGOTO_ERROR(H5E_HEAP, H5E_OVERFLOW, FAIL, "ran off end of input buffer while decoding");
    image += 3;

    /* Store the prefix's address & length */
    heap->prfx_addr = udata->prfx_addr;
    heap->prfx_size = udata->sizeof_prfx;

    /* Heap data size */
    if (H5_IS_BUFFER_OVERFLOW(image, udata->sizeof_size, p_end))
        HGOTO_ERROR(H5E_HEAP, H5E_OVERFLOW, FAIL, "ran off end of input buffer while decoding");
    H5_DECODE_LENGTH_LEN(image, heap->dblk_size, udata->sizeof_size);

    /* Free list head */
    if (H5_IS_BUFFER_OVERFLOW(image, udata->sizeof_size, p_end))
        HGOTO_ERROR(H5E_HEAP, H5E_OVERFLOW, FAIL, "ran off end of input buffer while decoding");
    H5_DECODE_LENGTH_LEN(image, heap->free_block, udata->sizeof_size);
    if (heap->free_block != H5HL_FREE_NULL && heap->free_block >= heap->dblk_size)
        HGOTO_ERROR(H5E_HEAP, H5E_BADVALUE, FAIL, "bad heap free list");

    /* Heap data address */
    if (H5_IS_BUFFER_OVERFLOW(image, udata->sizeof_addr, p_end))
        HGOTO_ERROR(H5E_HEAP, H5E_OVERFLOW, FAIL, "ran off end of input buffer while decoding");
    H5F_addr_decode_len(udata->sizeof_addr, &image, &(heap->dblk_addr));

    /* Check that the datablock address is valid (might not be true
     * in a corrupt file)
     */
    if (!H5_addr_defined(heap->dblk_addr))
        HGOTO_ERROR(H5E_HEAP, H5E_BADVALUE, FAIL, "bad datablock address");

done:
    FUNC_LEAVE_NOAPI(ret_value)
} /* end H5HL__hdr_deserialize() */

/*-------------------------------------------------------------------------
 * Function:    H5HL__fl_deserialize
 *
 * Purpose:     Deserialize the free list for a heap data block
 *
 * Return:      SUCCEED/FAIL
 *
 *-------------------------------------------------------------------------
 */
static herr_t
H5HL__fl_deserialize(H5HL_t *heap)
{
    H5HL_free_t *fl = NULL, *tail = NULL; /* Heap free block nodes */
    hsize_t      free_block;              /* Offset of free block */
    herr_t       ret_value = SUCCEED;     /* Return value */

    FUNC_ENTER_PACKAGE

    /* check arguments */
    assert(heap);
    assert(!heap->freelist);

    /* Build free list */
    free_block = heap->free_block;
    while (H5HL_FREE_NULL != free_block) {
        const uint8_t *image; /* Pointer into image buffer */

        /* Sanity check */
        if (free_block >= heap->dblk_size)
            HGOTO_ERROR(H5E_HEAP, H5E_BADRANGE, FAIL, "bad heap free list");

        /* Allocate & initialize free list node */
        if (NULL == (fl = H5FL_MALLOC(H5HL_free_t)))
            HGOTO_ERROR(H5E_HEAP, H5E_CANTALLOC, FAIL, "memory allocation failed");
        fl->offset = (size_t)free_block;
        fl->prev   = tail;
        fl->next   = NULL;

        /* Decode offset of next free block */
        image = heap->dblk_image + free_block;
        H5_DECODE_LENGTH_LEN(image, free_block, heap->sizeof_size);
        if (0 == free_block)
            HGOTO_ERROR(H5E_HEAP, H5E_BADVALUE, FAIL, "free block size is zero?");

        /* Decode length of this free block */
        H5_DECODE_LENGTH_LEN(image, fl->size, heap->sizeof_size);
        if ((fl->offset + fl->size) > heap->dblk_size)
            HGOTO_ERROR(H5E_HEAP, H5E_BADRANGE, FAIL, "bad heap free list");

        /* Append node onto list */
        if (tail)
            tail->next = fl;
        else
            heap->freelist = fl;
        tail = fl;
        fl   = NULL;
    }

done:
    if (ret_value < 0)
        if (fl)
            /* H5FL_FREE always returns NULL so we can't check for errors */
            fl = H5FL_FREE(H5HL_free_t, fl);

    FUNC_LEAVE_NOAPI(ret_value)
} /* end H5HL__fl_deserialize() */

/*-------------------------------------------------------------------------
 * Function:    H5HL__fl_serialize
 *
 * Purpose:     Serialize the free list for a heap data block
 *
 * Return:      Nothing (void)
 *
 *-------------------------------------------------------------------------
 */
static void
H5HL__fl_serialize(const H5HL_t *heap)
{
    H5HL_free_t *fl; /* Pointer to heap free list node */

    FUNC_ENTER_PACKAGE_NOERR

    /* check arguments */
    assert(heap);

    /* Serialize the free list into the heap data's image */
    for (fl = heap->freelist; fl; fl = fl->next) {
        uint8_t *image; /* Pointer into raw data buffer */

        assert(fl->offset == H5HL_ALIGN(fl->offset));
        image = heap->dblk_image + fl->offset;

        if (fl->next)
            H5_ENCODE_LENGTH_LEN(image, fl->next->offset, heap->sizeof_size);
        else
            H5_ENCODE_LENGTH_LEN(image, H5HL_FREE_NULL, heap->sizeof_size);

        H5_ENCODE_LENGTH_LEN(image, fl->size, heap->sizeof_size);
    }

    FUNC_LEAVE_NOAPI_VOID

} /* end H5HL__fl_serialize() */

/*-------------------------------------------------------------------------
 * Function:    H5HL__cache_prefix_get_initial_load_size()
 *
 * Purpose:	Return the initial size of the buffer the metadata cache should
 *		load from file and pass to the deserialize routine.
 *
 * Return:      Success:        SUCCEED
 *              Failure:        FAIL
 *
 *-------------------------------------------------------------------------
 */
static herr_t
H5HL__cache_prefix_get_initial_load_size(void H5_ATTR_UNUSED *_udata, size_t *image_len)
{
    FUNC_ENTER_PACKAGE_NOERR

    /* Sanity check */
    assert(image_len);

    /* Set the image length size */
    *image_len = H5HL_SPEC_READ_SIZE;

    FUNC_LEAVE_NOAPI(SUCCEED)
} /* end H5HL__cache_prefix_get_initial_load_size() */

/*-------------------------------------------------------------------------
 * Function:    H5HL__cache_prefix_get_final_load_size()
 *
 * Purpose:	Return the final size of the buffer the metadata cache should
 *		load from file and pass to the deserialize routine.
 *
 * Return:      Success:        SUCCEED
 *              Failure:        FAIL
 *
 *-------------------------------------------------------------------------
 */
static herr_t
H5HL__cache_prefix_get_final_load_size(const void *_image, size_t image_len, void *_udata, size_t *actual_len)
{
    const uint8_t        *image = (const uint8_t *)_image;        /* Pointer into raw data buffer */
    H5HL_cache_prfx_ud_t *udata = (H5HL_cache_prfx_ud_t *)_udata; /* User data for callback */
    H5HL_t                heap;                                   /* Local heap */
    herr_t                ret_value = SUCCEED;                    /* Return value */

    FUNC_ENTER_PACKAGE

    /* Sanity checks */
    assert(image);
    assert(udata);
    assert(actual_len);
    assert(*actual_len == image_len);

    memset(&heap, 0, sizeof(H5HL_t));

    /* Deserialize the heap's header */
    if (H5HL__hdr_deserialize(&heap, (const uint8_t *)image, image_len, udata) < 0)
        HGOTO_ERROR(H5E_HEAP, H5E_CANTDECODE, FAIL, "can't decode local heap header");

    /* Set the final size for the cache image */
    *actual_len = heap.prfx_size;

    /* Check if heap block exists */
    if (heap.dblk_size)
        /* Check if heap data block is contiguous with header */
        if (H5_addr_eq((heap.prfx_addr + heap.prfx_size), heap.dblk_addr))
            /* Note that the heap should be a single object in the cache */
            *actual_len += heap.dblk_size;

done:
    FUNC_LEAVE_NOAPI(ret_value)
} /* end H5HL__cache_prefix_get_final_load_size() */

/*-------------------------------------------------------------------------
 * Function:    H5HL__cache_prefix_deserialize
 *
 * Purpose:     Given a buffer containing the on disk image of the local
 *              heap prefix, deserialize it, load its contents into a newly
 *              allocated instance of H5HL_prfx_t, and return a pointer to
 *              the new instance.
 *
 * Return:      Success:    Pointer to in core representation
 *              Failure:    NULL
 *-------------------------------------------------------------------------
 */
static void *
<<<<<<< HEAD
H5HL__cache_prefix_deserialize(const void *_image, size_t len, void *_udata, hbool_t H5_ATTR_UNUSED *dirty)
=======
H5HL__cache_prefix_deserialize(const void *_image, size_t len, void *_udata, bool H5_ATTR_UNUSED *dirty)
>>>>>>> 07347cc5
{
    H5HL_t               *heap      = NULL;                           /* Local heap */
    H5HL_prfx_t          *prfx      = NULL;                           /* Heap prefix deserialized */
    const uint8_t        *image     = (const uint8_t *)_image;        /* Pointer into decoding buffer */
    const uint8_t        *p_end     = image + len - 1;                /* End of image buffer */
    H5HL_cache_prfx_ud_t *udata     = (H5HL_cache_prfx_ud_t *)_udata; /* User data for callback */
    void                 *ret_value = NULL;                           /* Return value */

    FUNC_ENTER_PACKAGE

    /* Check arguments */
    assert(image);
    assert(len > 0);
    assert(udata);
    assert(udata->sizeof_size > 0);
    assert(udata->sizeof_addr > 0);
    assert(udata->sizeof_prfx > 0);
    assert(H5_addr_defined(udata->prfx_addr));
    assert(dirty);

    /* Allocate space in memory for the heap */
    if (NULL == (heap = H5HL__new(udata->sizeof_size, udata->sizeof_addr, udata->sizeof_prfx)))
        HGOTO_ERROR(H5E_HEAP, H5E_CANTALLOC, NULL, "can't allocate local heap structure");

    /* Deserialize the heap's header */
    if (H5HL__hdr_deserialize(heap, (const uint8_t *)image, len, udata) < 0)
        HGOTO_ERROR(H5E_HEAP, H5E_CANTDECODE, NULL, "can't decode local heap header");

    /* Allocate the heap prefix */
    if (NULL == (prfx = H5HL__prfx_new(heap)))
        HGOTO_ERROR(H5E_HEAP, H5E_CANTALLOC, NULL, "can't allocate local heap prefix");

    /* Check if heap block exists */
    if (heap->dblk_size) {
        /* Check if heap data block is contiguous with header */
        if (H5_addr_eq((heap->prfx_addr + heap->prfx_size), heap->dblk_addr)) {
            /* Note that the heap should be a single object in the cache */
            heap->single_cache_obj = true;

            /* Allocate space for the heap data image */
            if (NULL == (heap->dblk_image = H5FL_BLK_MALLOC(lheap_chunk, heap->dblk_size)))
                HGOTO_ERROR(H5E_HEAP, H5E_CANTALLOC, NULL, "memory allocation failed");

            /* Set image to the start of the data block.  This is necessary
             * because there may be a gap between the used portion of the
             * prefix and the data block due to alignment constraints. */
            image = ((const uint8_t *)_image) + heap->prfx_size;

            /* Copy the heap data from the speculative read buffer */
            if (H5_IS_BUFFER_OVERFLOW(image, heap->dblk_size, p_end))
                HGOTO_ERROR(H5E_HEAP, H5E_OVERFLOW, NULL, "ran off end of input buffer while decoding");
            H5MM_memcpy(heap->dblk_image, image, heap->dblk_size);

            /* Build free list */
            if (H5HL__fl_deserialize(heap) < 0)
                HGOTO_ERROR(H5E_HEAP, H5E_CANTINIT, NULL, "can't initialize free list");
        }
        else
            /* Note that the heap should _NOT_ be a single
             * object in the cache
             */
            heap->single_cache_obj = false;
    }

    /* Set return value */
    ret_value = prfx;

done:
    /* Release the [possibly partially initialized] local heap on errors */
    if (!ret_value) {
        if (prfx) {
            if (FAIL == H5HL__prfx_dest(prfx))
                HDONE_ERROR(H5E_HEAP, H5E_CANTRELEASE, NULL, "unable to destroy local heap prefix");
        }
        else {
            if (heap && FAIL == H5HL__dest(heap))
                HDONE_ERROR(H5E_HEAP, H5E_CANTRELEASE, NULL, "unable to destroy local heap");
        }
    }

    FUNC_LEAVE_NOAPI(ret_value)
} /* end H5HL__cache_prefix_deserialize() */

/*-------------------------------------------------------------------------
 * Function:    H5HL__cache_prefix_image_len
 *
 * Purpose:	Return the on disk image size of a local heap prefix to the
 *		metadata cache via the image_len.
 *
 * Return:      Success:        SUCCEED
 *              Failure:        FAIL
 *
 *-------------------------------------------------------------------------
 */
static herr_t
H5HL__cache_prefix_image_len(const void *_thing, size_t *image_len)
{
    const H5HL_prfx_t *prfx = (const H5HL_prfx_t *)_thing; /* Pointer to local heap prefix to query */

    FUNC_ENTER_PACKAGE_NOERR

    /* Check arguments */
    assert(prfx);
    assert(prfx->cache_info.type == H5AC_LHEAP_PRFX);
    assert(image_len);

    /* Set the prefix's size */
    *image_len = prfx->heap->prfx_size;

    /* If the heap is stored as a single object, add in the
     * data block size also
     */
    if (prfx->heap->single_cache_obj)
        *image_len += prfx->heap->dblk_size;

    FUNC_LEAVE_NOAPI(SUCCEED)
} /* end H5HL__cache_prefix_image_len() */

/*-------------------------------------------------------------------------
 * Function:    H5HL__cache_prefix_serialize
 *
 * Purpose:	Given a pointer to an instance of H5HL_prfx_t and an
 *		appropriately sized buffer, serialize the contents of the
 *		instance for writing to disk, and copy the serialized data
 *		into the buffer.
 *
 * Return:      Success:        SUCCEED
 *              Failure:        FAIL
 *
 *-------------------------------------------------------------------------
 */
static herr_t
H5HL__cache_prefix_serialize(const H5_ATTR_NDEBUG_UNUSED H5F_t *f, void *_image,
                             size_t H5_ATTR_NDEBUG_UNUSED len, void *_thing)
{
    H5HL_prfx_t *prfx = (H5HL_prfx_t *)_thing; /* Pointer to local heap prefix to query */
    H5HL_t      *heap;                         /* Pointer to the local heap */
    uint8_t     *image = (uint8_t *)_image;    /* Pointer into image buffer */

    FUNC_ENTER_PACKAGE_NOERR

    /* Check arguments */
    assert(f);
    assert(image);
    assert(prfx);
    assert(prfx->cache_info.type == H5AC_LHEAP_PRFX);
    assert(H5_addr_eq(prfx->cache_info.addr, prfx->heap->prfx_addr));
    assert(prfx->heap);

    /* Get the pointer to the heap */
    heap = prfx->heap;
    assert(heap);

#ifndef NDEBUG
    /* Compute the buffer size */
    size_t buf_size = heap->prfx_size; /* expected size of the image buffer */
    if (heap->single_cache_obj)
        buf_size += heap->dblk_size;
    assert(len == buf_size);
#endif

    /* Update the free block value from the free list */
    heap->free_block = heap->freelist ? heap->freelist->offset : H5HL_FREE_NULL;

    /* Serialize the heap prefix */
    H5MM_memcpy(image, H5HL_MAGIC, (size_t)H5_SIZEOF_MAGIC);
    image += H5_SIZEOF_MAGIC;
    *image++ = H5HL_VERSION;
    *image++ = 0; /*reserved*/
    *image++ = 0; /*reserved*/
    *image++ = 0; /*reserved*/
    H5_ENCODE_LENGTH_LEN(image, heap->dblk_size, heap->sizeof_size);
    H5_ENCODE_LENGTH_LEN(image, heap->free_block, heap->sizeof_size);
    H5F_addr_encode_len(heap->sizeof_addr, &image, heap->dblk_addr);

    /* Check if the local heap is a single object in cache */
    if (heap->single_cache_obj) {
        if ((size_t)(image - (uint8_t *)_image) < heap->prfx_size) {
            size_t gap; /* Size of gap between prefix and data block */

            /* Set image to the start of the data block.  This is necessary
             * because there may be a gap between the used portion of
             * the prefix and the data block due to alignment constraints.
             */
            gap = heap->prfx_size - (size_t)(image - (uint8_t *)_image);
            memset(image, 0, gap);
            image += gap;
        }

        /* Serialize the free list into the heap data's image */
        H5HL__fl_serialize(heap);

        /* Copy the heap data block into the cache image */
        H5MM_memcpy(image, heap->dblk_image, heap->dblk_size);

        /* Sanity check */
        assert((size_t)(image - (uint8_t *)_image) + heap->dblk_size == len);
    }
    else {
        /* Sanity check */
        assert((size_t)(image - (uint8_t *)_image) <= len);

        /* Clear rest of local heap */
        memset(image, 0, len - (size_t)(image - (uint8_t *)_image));
    }

    FUNC_LEAVE_NOAPI(SUCCEED)
} /* end H5HL__cache_prefix_serialize() */

/*-------------------------------------------------------------------------
 * Function:    H5HL__cache_prefix_free_icr
 *
 * Purpose:	Free the supplied in core representation of a local heap
 *		prefix.
 *
 *		Note that this function handles the partially initialize prefix
 *		from a failed speculative load attempt.  See comments below for
 *		details.
 *
 * Return:      Success:        SUCCEED
 *              Failure:        FAIL
 *
 *-------------------------------------------------------------------------
 */
static herr_t
H5HL__cache_prefix_free_icr(void *_thing)
{
    H5HL_prfx_t *prfx      = (H5HL_prfx_t *)_thing; /* Pointer to local heap prefix to query */
    herr_t       ret_value = SUCCEED;               /* Return value */

    FUNC_ENTER_PACKAGE

    /* Check arguments */
    assert(prfx);
    assert(prfx->cache_info.type == H5AC_LHEAP_PRFX);
    assert(H5_addr_eq(prfx->cache_info.addr, prfx->heap->prfx_addr));

    /* Destroy local heap prefix */
    if (H5HL__prfx_dest(prfx) < 0)
        HGOTO_ERROR(H5E_HEAP, H5E_CANTRELEASE, FAIL, "can't destroy local heap prefix");

done:
    FUNC_LEAVE_NOAPI(ret_value)
} /* end H5HL__cache_prefix_free_icr() */

/*-------------------------------------------------------------------------
 * Function:    H5HL__cache_datablock_get_initial_load_size()
 *
 * Purpose:	Tell the metadata cache how large a buffer to read from
 *		file when loading a datablock.  In this case, we simply lookup
 *		the correct value in the user data, and return it in *image_len.
 *
 * Return:      Success:        SUCCEED
 *              Failure:        FAIL
 *
 *-------------------------------------------------------------------------
 */
static herr_t
H5HL__cache_datablock_get_initial_load_size(void *_udata, size_t *image_len)
{
    H5HL_t *heap = (H5HL_t *)_udata; /* User data for callback */

    FUNC_ENTER_PACKAGE_NOERR

    /* Check arguments */
    assert(heap);
    assert(heap->dblk_size > 0);
    assert(image_len);

    /* Set the image length size */
    *image_len = heap->dblk_size;

    FUNC_LEAVE_NOAPI(SUCCEED)
} /* end H5HL__cache_datablock_get_initial_load_size() */

/*-------------------------------------------------------------------------
 * Function:    H5HL__cache_datablock_deserialize
 *
 * Purpose:	Given a buffer containing the on disk image of a local
 *		heap data block, deserialize it, load its contents into a newly allocated
 *		instance of H5HL_dblk_t, and return a pointer to the new instance.
 *
 * Return:      Success:        Pointer to in core representation
 *              Failure:        NULL
 *
 *-------------------------------------------------------------------------
 */
static void *
H5HL__cache_datablock_deserialize(const void *image, size_t len, void *_udata, bool H5_ATTR_UNUSED *dirty)
{
    H5HL_dblk_t *dblk      = NULL;             /* Local heap data block deserialized */
    H5HL_t      *heap      = (H5HL_t *)_udata; /* User data for callback */
    void        *ret_value = NULL;             /* Return value */

    FUNC_ENTER_PACKAGE

    /* Check arguments */
    assert(image);
    assert(len > 0);
    assert(heap);
    assert(heap->dblk_size == len);
    assert(!heap->single_cache_obj);
    assert(NULL == heap->dblk);
    assert(dirty);

    /* Allocate space in memory for the heap data block */
    if (NULL == (dblk = H5HL__dblk_new(heap)))
        HGOTO_ERROR(H5E_HEAP, H5E_CANTALLOC, NULL, "memory allocation failed");

    /* Check for heap still retaining image */
    if (NULL == heap->dblk_image) {
        /* Allocate space for the heap data image */
        if (NULL == (heap->dblk_image = H5FL_BLK_MALLOC(lheap_chunk, heap->dblk_size)))
            HGOTO_ERROR(H5E_HEAP, H5E_CANTALLOC, NULL, "can't allocate data block image buffer");

        /* copy the datablock from the read buffer */
        H5MM_memcpy(heap->dblk_image, image, len);

        /* Build free list */
        if (FAIL == H5HL__fl_deserialize(heap))
            HGOTO_ERROR(H5E_HEAP, H5E_CANTINIT, NULL, "can't initialize free list");
    }

    /* Set return value */
    ret_value = dblk;

done:
    /* Release the [possibly partially initialized] local heap on errors */
    if (!ret_value && dblk)
        if (FAIL == H5HL__dblk_dest(dblk))
            HDONE_ERROR(H5E_HEAP, H5E_CANTRELEASE, NULL, "unable to destroy local heap data block");

    FUNC_LEAVE_NOAPI(ret_value)
} /* end H5HL__cache_datablock_deserialize() */

/*-------------------------------------------------------------------------
 * Function:    H5HL__cache_datablock_image_len
 *
 * Purpose:	Return the size of the on disk image of the datablock.
 *
 * Return:      Success:        SUCCEED
 *              Failure:        FAIL
 *
 *-------------------------------------------------------------------------
 */
static herr_t
H5HL__cache_datablock_image_len(const void *_thing, size_t *image_len)
{
    const H5HL_dblk_t *dblk = (const H5HL_dblk_t *)_thing; /* Pointer to the local heap data block */

    FUNC_ENTER_PACKAGE_NOERR

    /* Check arguments */
    assert(dblk);
    assert(dblk->cache_info.type == H5AC_LHEAP_DBLK);
    assert(dblk->heap);
    assert(dblk->heap->dblk_size > 0);
    assert(image_len);

    *image_len = dblk->heap->dblk_size;

    FUNC_LEAVE_NOAPI(SUCCEED)
} /* end H5HL__cache_datablock_image_len() */

/*-------------------------------------------------------------------------
 * Function:    H5HL__cache_datablock_serialize
 *
 * Purpose:	Serialize the supplied datablock, and copy the serialized
 *		image into the supplied image buffer.
 *
 * Return:      Success:        SUCCEED
 *              Failure:        FAIL
 *
 *-------------------------------------------------------------------------
 */
static herr_t
H5HL__cache_datablock_serialize(const H5F_t H5_ATTR_NDEBUG_UNUSED *f, void *image,
                                size_t H5_ATTR_NDEBUG_UNUSED len, void *_thing)
{
    H5HL_t      *heap;                         /* Pointer to the local heap */
    H5HL_dblk_t *dblk = (H5HL_dblk_t *)_thing; /* Pointer to the local heap data block */

    FUNC_ENTER_PACKAGE_NOERR

    /* Check arguments */
    assert(f);
    assert(image);
    assert(dblk);
    assert(dblk->cache_info.type == H5AC_LHEAP_DBLK);
    assert(dblk->heap);
    heap = dblk->heap;
    assert(heap->dblk_size == len);
    assert(!heap->single_cache_obj);

    /* Update the free block value from the free list */
    heap->free_block = heap->freelist ? heap->freelist->offset : H5HL_FREE_NULL;

    /* Serialize the free list into the heap data's image */
    H5HL__fl_serialize(heap);

    /* Copy the heap's data block into the cache's image */
    H5MM_memcpy(image, heap->dblk_image, heap->dblk_size);

    FUNC_LEAVE_NOAPI(SUCCEED)
} /* end H5HL__cache_datablock_serialize() */

/*-------------------------------------------------------------------------
 * Function:	H5HL__cache_datablock_notify
 *
 * Purpose:	This function is used to create and destroy pinned
 *		relationships between datablocks and their prefix parent.
 *
 * Return:	Success:	SUCCEED
 *		Failure:	FAIL
 *
 *-------------------------------------------------------------------------
 */
static herr_t
H5HL__cache_datablock_notify(H5C_notify_action_t action, void *_thing)
{
    H5HL_dblk_t *dblk      = (H5HL_dblk_t *)_thing; /* Pointer to the local heap data block */
    herr_t       ret_value = SUCCEED;               /* Return value */

    FUNC_ENTER_PACKAGE

    /* Sanity check */
    assert(dblk);

    switch (action) {
        case H5AC_NOTIFY_ACTION_AFTER_INSERT:
            /* do nothing */
            break;

        case H5AC_NOTIFY_ACTION_AFTER_LOAD:
            /* Sanity checks */
            assert(dblk->heap);
            assert(dblk->heap->prfx);

            /* Pin the heap's prefix */
            if (FAIL == H5AC_pin_protected_entry(dblk->heap->prfx))
                HGOTO_ERROR(H5E_HEAP, H5E_CANTPIN, FAIL, "unable to pin local heap prefix");
            break;

        case H5AC_NOTIFY_ACTION_AFTER_FLUSH:
        case H5AC_NOTIFY_ACTION_ENTRY_DIRTIED:
        case H5AC_NOTIFY_ACTION_ENTRY_CLEANED:
        case H5AC_NOTIFY_ACTION_CHILD_DIRTIED:
        case H5AC_NOTIFY_ACTION_CHILD_CLEANED:
        case H5AC_NOTIFY_ACTION_CHILD_UNSERIALIZED:
        case H5AC_NOTIFY_ACTION_CHILD_SERIALIZED:
            /* do nothing */
            break;

        case H5AC_NOTIFY_ACTION_BEFORE_EVICT:
            /* Sanity checks */
            assert(dblk->heap);
            assert(dblk->heap->prfx);

            /* Unpin the local heap prefix */
            if (FAIL == H5AC_unpin_entry(dblk->heap->prfx))
                HGOTO_ERROR(H5E_HEAP, H5E_CANTUNPIN, FAIL, "unable to unpin local heap prefix");
            break;

        default:
            HGOTO_ERROR(H5E_ARGS, H5E_BADVALUE, FAIL, "unknown action from metadata cache");
            break;
    }

done:
    FUNC_LEAVE_NOAPI(ret_value)
} /* end H5HL__cache_datablock_notify() */

/*-------------------------------------------------------------------------
 * Function:    H5HL__cache_datablock_free_icr
 *
 * Purpose:	Free the in memory representation of the supplied local heap data block.
 *
 * Return:      Success:        SUCCEED
 *              Failure:        FAIL
 *
 *-------------------------------------------------------------------------
 */
static herr_t
H5HL__cache_datablock_free_icr(void *_thing)
{
    H5HL_dblk_t *dblk      = (H5HL_dblk_t *)_thing; /* Pointer to the local heap data block */
    herr_t       ret_value = SUCCEED;               /* Return value */

    FUNC_ENTER_PACKAGE

    /* Check arguments */
    assert(dblk);
    assert(dblk->cache_info.type == H5AC_LHEAP_DBLK);

    /* Destroy the data block */
    if (H5HL__dblk_dest(dblk) < 0)
        HGOTO_ERROR(H5E_HEAP, H5E_CANTFREE, FAIL, "unable to destroy local heap data block");

done:
    FUNC_LEAVE_NOAPI(ret_value)
} /* end H5HL__cache_datablock_free_icr() */<|MERGE_RESOLUTION|>--- conflicted
+++ resolved
@@ -394,11 +394,7 @@
  *-------------------------------------------------------------------------
  */
 static void *
-<<<<<<< HEAD
-H5HL__cache_prefix_deserialize(const void *_image, size_t len, void *_udata, hbool_t H5_ATTR_UNUSED *dirty)
-=======
 H5HL__cache_prefix_deserialize(const void *_image, size_t len, void *_udata, bool H5_ATTR_UNUSED *dirty)
->>>>>>> 07347cc5
 {
     H5HL_t               *heap      = NULL;                           /* Local heap */
     H5HL_prfx_t          *prfx      = NULL;                           /* Heap prefix deserialized */
