/* * * * * * * * * * * * * * * * * * * * * * * * * * * * * * * * * * * * * * *
 * Copyright by The HDF Group.                                               *
 * Copyright by the Board of Trustees of the University of Illinois.         *
 * All rights reserved.                                                      *
 *                                                                           *
 * This file is part of HDF5.  The full HDF5 copyright notice, including     *
 * terms governing use, modification, and redistribution, is contained in    *
 * the COPYING file, which can be found at the root of the source code       *
 * distribution tree, or in https://www.hdfgroup.org/licenses.               *
 * If you do not have access to either file, you may request a copy from     *
 * help@hdfgroup.org.                                                        *
 * * * * * * * * * * * * * * * * * * * * * * * * * * * * * * * * * * * * * * */

/*
 * Programmer:  Raymond Lu
 *              August 5, 2002
 *
 * Purpose:     Compact dataset I/O functions.  These routines are similar
 *              H5D_contig_* and H5D_chunk_*.
 */

/****************/
/* Module Setup */
/****************/

#include "H5Dmodule.h" /* This source code file is part of the H5D module */

/***********/
/* Headers */
/***********/
#include "H5private.h"   /* Generic Functions			*/
#include "H5Dpkg.h"      /* Dataset functions			*/
#include "H5Eprivate.h"  /* Error handling		  	*/
#include "H5Fprivate.h"  /* Files				*/
#include "H5FDprivate.h" /* File drivers				*/
#include "H5FLprivate.h" /* Free Lists                           */
#include "H5Iprivate.h"  /* IDs			  		*/
#include "H5MMprivate.h" /* Memory management			*/
#include "H5Oprivate.h"  /* Object headers		  	*/
#include "H5VMprivate.h" /* Vector and array functions		*/

/****************/
/* Local Macros */
/****************/

/******************/
/* Local Typedefs */
/******************/

/* Callback info for I/O operation when file driver
 * wishes to do its own memory management
 */
typedef struct H5D_compact_iovv_memmanage_ud_t {
    H5F_shared_t *f_sh;   /* Shared file for dataset */
    void *        dstbuf; /* Pointer to buffer to be read into/written into */
    const void *  srcbuf; /* Pointer to buffer to be read from/written from */
} H5D_compact_iovv_memmanage_ud_t;

/********************/
/* Local Prototypes */
/********************/

/* Layout operation callbacks */
static herr_t  H5D__compact_construct(H5F_t *f, H5D_t *dset);
static hbool_t H5D__compact_is_space_alloc(const H5O_storage_t *storage);
static herr_t  H5D__compact_io_init(H5D_io_info_t *io_info, const H5D_type_info_t *type_info, hsize_t nelmts,
                                    const H5S_t *file_space, const H5S_t *mem_space, H5D_chunk_map_t *cm);
<<<<<<< HEAD
=======
static herr_t  H5D__compact_iovv_memmanage_cb(hsize_t dst_off, hsize_t src_off, size_t len, void *_udata);
>>>>>>> 2a5d2a27
static ssize_t H5D__compact_readvv(const H5D_io_info_t *io_info, size_t dset_max_nseq, size_t *dset_curr_seq,
                                   size_t dset_size_arr[], hsize_t dset_offset_arr[], size_t mem_max_nseq,
                                   size_t *mem_curr_seq, size_t mem_size_arr[], hsize_t mem_offset_arr[]);
static ssize_t H5D__compact_writevv(const H5D_io_info_t *io_info, size_t dset_max_nseq, size_t *dset_curr_seq,
                                    size_t dset_size_arr[], hsize_t dset_offset_arr[], size_t mem_max_nseq,
                                    size_t *mem_curr_seq, size_t mem_size_arr[], hsize_t mem_offset_arr[]);
static herr_t  H5D__compact_flush(H5D_t *dset);
static herr_t  H5D__compact_dest(H5D_t *dset);

/*********************/
/* Package Variables */
/*********************/

/* Compact storage layout I/O ops */
const H5D_layout_ops_t H5D_LOPS_COMPACT[1] = {
    {H5D__compact_construct, NULL, H5D__compact_is_space_alloc, NULL, H5D__compact_io_init, H5D__contig_read,
     H5D__contig_write,
#ifdef H5_HAVE_PARALLEL
     NULL, NULL,
#endif /* H5_HAVE_PARALLEL */
     H5D__compact_readvv, H5D__compact_writevv, H5D__compact_flush, NULL, H5D__compact_dest}};

/*******************/
/* Local Variables */
/*******************/

/* Declare extern the free list to manage blocks of type conversion data */
H5FL_BLK_EXTERN(type_conv);

/*-------------------------------------------------------------------------
 * Function:	H5D__compact_fill
 *
 * Purpose:	Write fill values to a compactly stored dataset.
 *
 * Return:	Non-negative on success/Negative on failure
 *
 * Programmer:	Quincey Koziol
 *		May 6, 2007
 *
 *-------------------------------------------------------------------------
 */
herr_t
H5D__compact_fill(const H5D_t *dset)
{
    H5D_fill_buf_info_t fb_info;                /* Dataset's fill buffer info */
    hbool_t             fb_info_init = FALSE;   /* Whether the fill value buffer has been initialized */
    herr_t              ret_value    = SUCCEED; /* Return value */

    FUNC_ENTER_PACKAGE

    /* Check args */
    HDassert(dset && H5D_COMPACT == dset->shared->layout.type);
    HDassert(dset->shared->layout.storage.u.compact.buf);
    HDassert(dset->shared->type);
    HDassert(dset->shared->space);

    /* Initialize the fill value buffer */
    /* (use the compact dataset storage buffer as the fill value buffer) */
    if (H5D__fill_init(&fb_info, dset->shared->layout.storage.u.compact.buf, NULL, NULL, NULL, NULL,
                       &dset->shared->dcpl_cache.fill, dset->shared->type, dset->shared->type_id, (size_t)0,
                       dset->shared->layout.storage.u.compact.size) < 0)
        HGOTO_ERROR(H5E_DATASET, H5E_CANTINIT, FAIL, "can't initialize fill buffer info")
    fb_info_init = TRUE;

    /* Check for VL datatype & non-default fill value */
    if (fb_info.has_vlen_fill_type)
        /* Fill the buffer with VL datatype fill values */
        if (H5D__fill_refill_vl(&fb_info, fb_info.elmts_per_buf) < 0)
            HGOTO_ERROR(H5E_DATASET, H5E_CANTCONVERT, FAIL, "can't refill fill value buffer")

done:
    /* Release the fill buffer info, if it's been initialized */
    if (fb_info_init && H5D__fill_term(&fb_info) < 0)
        HDONE_ERROR(H5E_DATASET, H5E_CANTFREE, FAIL, "Can't release fill buffer info")

    FUNC_LEAVE_NOAPI(ret_value)
} /* end H5D__compact_fill() */

/*-------------------------------------------------------------------------
 * Function:	H5D__compact_construct
 *
 * Purpose:	Constructs new compact layout information for dataset
 *
 * Return:	Non-negative on success/Negative on failure
 *
 * Programmer:	Quincey Koziol
 *              Thursday, May 22, 2008
 *
 *-------------------------------------------------------------------------
 */
static herr_t
H5D__compact_construct(H5F_t *f, H5D_t *dset)
{
    hssize_t stmp_size;           /* Temporary holder for raw data size */
    hsize_t  tmp_size;            /* Temporary holder for raw data size */
    hsize_t  max_comp_data_size;  /* Max. allowed size of compact data */
    unsigned u;                   /* Local index variable */
    herr_t   ret_value = SUCCEED; /* Return value */

    FUNC_ENTER_STATIC

    /* Sanity checks */
    HDassert(f);
    HDassert(dset);

    /* Check for invalid dataset dimensions */
    for (u = 0; u < dset->shared->ndims; u++)
        if (dset->shared->max_dims[u] > dset->shared->curr_dims[u])
            HGOTO_ERROR(H5E_DATASET, H5E_UNSUPPORTED, FAIL, "extendible compact dataset not allowed")

    /*
     * Compact dataset is stored in dataset object header message of
     * layout.
     */
    stmp_size = H5S_GET_EXTENT_NPOINTS(dset->shared->space);
    HDassert(stmp_size >= 0);
    tmp_size = H5T_get_size(dset->shared->type);
    HDassert(tmp_size > 0);
    tmp_size = tmp_size * (hsize_t)stmp_size;
    H5_CHECKED_ASSIGN(dset->shared->layout.storage.u.compact.size, size_t, tmp_size, hssize_t);

    /* Verify data size is smaller than maximum header message size
     * (64KB) minus other layout message fields.
     */
    max_comp_data_size = H5O_MESG_MAX_SIZE - H5D__layout_meta_size(f, &(dset->shared->layout), FALSE);
    if (dset->shared->layout.storage.u.compact.size > max_comp_data_size)
        HGOTO_ERROR(H5E_DATASET, H5E_CANTINIT, FAIL,
                    "compact dataset size is bigger than header message maximum size")

done:
    FUNC_LEAVE_NOAPI(ret_value)
} /* end H5D__compact_construct() */

/*-------------------------------------------------------------------------
 * Function:	H5D__compact_is_space_alloc
 *
 * Purpose:	Query if space is allocated for layout
 *
 * Return:	Non-negative on success/Negative on failure
 *
 * Programmer:	Quincey Koziol
 *              Thursday, January 15, 2009
 *
 *-------------------------------------------------------------------------
 */
static hbool_t
H5D__compact_is_space_alloc(const H5O_storage_t H5_ATTR_UNUSED *storage)
{
    FUNC_ENTER_STATIC_NOERR

    /* Sanity checks */
    HDassert(storage);

    /* Compact storage is currently always allocated */
    FUNC_LEAVE_NOAPI(TRUE)
} /* end H5D__compact_is_space_alloc() */

/*-------------------------------------------------------------------------
 * Function:	H5D__compact_io_init
 *
 * Purpose:	Performs initialization before any sort of I/O on the raw data
 *
 * Return:	Non-negative on success/Negative on failure
 *
 * Programmer:	Quincey Koziol
 *              Thursday, March 20, 2008
 *
 *-------------------------------------------------------------------------
 */
static herr_t
H5D__compact_io_init(H5D_io_info_t *io_info, const H5D_type_info_t H5_ATTR_UNUSED *type_info,
                     hsize_t H5_ATTR_UNUSED nelmts, const H5S_t H5_ATTR_UNUSED *file_space,
                     const H5S_t H5_ATTR_UNUSED *mem_space, H5D_chunk_map_t H5_ATTR_UNUSED *cm)
{
    FUNC_ENTER_STATIC_NOERR

    io_info->store->compact.buf   = io_info->dset->shared->layout.storage.u.compact.buf;
    io_info->store->compact.dirty = &io_info->dset->shared->layout.storage.u.compact.dirty;

    FUNC_LEAVE_NOAPI(SUCCEED)
} /* end H5D__compact_io_init() */

/*-------------------------------------------------------------------------
 * Function:    H5D__compact_iovv_memmanage_cb
 *
 * Purpose:     Callback operator for H5D__compact_readvv()/_writevv() to
 *              send a memory copy request to the underlying file driver.
 *
 * Return:      Non-negative on success/Negative on failure
 *
 *-------------------------------------------------------------------------
 */
static herr_t
H5D__compact_iovv_memmanage_cb(hsize_t dst_off, hsize_t src_off, size_t len, void *_udata)
{
    H5D_compact_iovv_memmanage_ud_t *udata = (H5D_compact_iovv_memmanage_ud_t *)_udata;
    H5FD_ctl_memcpy_args_t           op_args;
    uint64_t                         op_flags;
    H5FD_t *                         file_handle = NULL;
    herr_t                           ret_value   = SUCCEED;

    FUNC_ENTER_STATIC

    /* Retrieve pointer to file driver structure for ctl call */
    if (H5F_shared_get_file_driver(udata->f_sh, &file_handle) < 0)
        HGOTO_ERROR(H5E_IO, H5E_CANTGET, FAIL, "can't get file handle")

    /* Setup operation flags and arguments */
    op_flags = H5FD_CTL__ROUTE_TO_TERMINAL_VFD_FLAG | H5FD_CTL__FAIL_IF_UNKNOWN_FLAG;

    op_args.dstbuf  = udata->dstbuf;
    op_args.dst_off = dst_off;
    op_args.srcbuf  = udata->srcbuf;
    op_args.src_off = src_off;
    op_args.len     = len;

    /* Make request to file driver */
    if (H5FD_ctl(file_handle, H5FD_CTL__MEM_COPY, op_flags, &op_args, NULL) < 0)
        HGOTO_ERROR(H5E_IO, H5E_FCNTL, FAIL, "VFD memcpy request failed")

done:
    FUNC_LEAVE_NOAPI(ret_value)
} /* end H5D__compact_iovv_memmanage_cb() */

/*-------------------------------------------------------------------------
 * Function:    H5D__compact_readvv
 *
 * Purpose:     Reads some data vectors from a dataset into a buffer.
 *              The data is in compact dataset.  The address is relative
 *              to the beginning address of the dataset.  The offsets and
 *              sequence lengths are in bytes.
 *
 * Return:      Non-negative on success/Negative on failure
 *
 * Programmer:  Quincey Koziol
 *              May 7, 2003
 *
 * Notes:
 *              Offsets in the sequences must be monotonically increasing
 *
 *-------------------------------------------------------------------------
 */
static ssize_t
H5D__compact_readvv(const H5D_io_info_t *io_info, size_t dset_max_nseq, size_t *dset_curr_seq,
                    size_t dset_size_arr[], hsize_t dset_offset_arr[], size_t mem_max_nseq,
                    size_t *mem_curr_seq, size_t mem_size_arr[], hsize_t mem_offset_arr[])
{
    ssize_t ret_value = -1; /* Return value */

    FUNC_ENTER_STATIC

    HDassert(io_info);

    /* Check if file driver wishes to do its own memory management */
    if (H5F_SHARED_HAS_FEATURE(io_info->f_sh, H5FD_FEAT_MEMMANAGE)) {
        H5D_compact_iovv_memmanage_ud_t udata;

        /* Set up udata for memory copy operation */
        udata.f_sh   = io_info->f_sh;
        udata.dstbuf = io_info->u.rbuf;
        udata.srcbuf = io_info->store->compact.buf;

        /* Request that file driver does the memory copy */
        if ((ret_value = H5VM_opvv(mem_max_nseq, mem_curr_seq, mem_size_arr, mem_offset_arr, dset_max_nseq,
                                   dset_curr_seq, dset_size_arr, dset_offset_arr,
                                   H5D__compact_iovv_memmanage_cb, &udata)) < 0)
            HGOTO_ERROR(H5E_IO, H5E_WRITEERROR, FAIL, "vectorized memcpy failed")
    }
    else {
        /* Use the vectorized memory copy routine to do actual work */
        if ((ret_value = H5VM_memcpyvv(io_info->u.rbuf, mem_max_nseq, mem_curr_seq, mem_size_arr,
                                       mem_offset_arr, io_info->store->compact.buf, dset_max_nseq,
                                       dset_curr_seq, dset_size_arr, dset_offset_arr)) < 0)
            HGOTO_ERROR(H5E_IO, H5E_WRITEERROR, FAIL, "vectorized memcpy failed")
    }

done:
    FUNC_LEAVE_NOAPI(ret_value)
} /* end H5D__compact_readvv() */

/*-------------------------------------------------------------------------
 * Function:    H5D__compact_writevv
 *
 * Purpose:     Writes some data vectors from a dataset into a buffer.
 *              The data is in compact dataset.  The address is relative
 *              to the beginning address for the file.  The offsets and
 *              sequence lengths are in bytes.  This function only copies
 *              data into the buffer in the LAYOUT struct and mark it
 *              as DIRTY.  Later in H5D_close, the data is copied into
 *              header message in memory.
 *
 * Return:      Non-negative on success/Negative on failure
 *
 * Programmer:  Quincey Koziol
 *              May 2, 2003
 *
 * Notes:
 *              Offsets in the sequences must be monotonically increasing
 *
 *-------------------------------------------------------------------------
 */
static ssize_t
H5D__compact_writevv(const H5D_io_info_t *io_info, size_t dset_max_nseq, size_t *dset_curr_seq,
                     size_t dset_size_arr[], hsize_t dset_offset_arr[], size_t mem_max_nseq,
                     size_t *mem_curr_seq, size_t mem_size_arr[], hsize_t mem_offset_arr[])
{
    ssize_t ret_value = -1; /* Return value */

    FUNC_ENTER_STATIC

    HDassert(io_info);

    /* Check if file driver wishes to do its own memory management */
    if (H5F_SHARED_HAS_FEATURE(io_info->f_sh, H5FD_FEAT_MEMMANAGE)) {
        H5D_compact_iovv_memmanage_ud_t udata;

        /* Set up udata for memory copy operation */
        udata.f_sh   = io_info->f_sh;
        udata.dstbuf = io_info->store->compact.buf;
        udata.srcbuf = io_info->u.wbuf;

        /* Request that file driver does the memory copy */
        if ((ret_value = H5VM_opvv(dset_max_nseq, dset_curr_seq, dset_size_arr, dset_offset_arr, mem_max_nseq,
                                   mem_curr_seq, mem_size_arr, mem_offset_arr, H5D__compact_iovv_memmanage_cb,
                                   &udata)) < 0)
            HGOTO_ERROR(H5E_IO, H5E_WRITEERROR, FAIL, "vectorized memcpy failed")
    }
    else {
        /* Use the vectorized memory copy routine to do actual work */
        if ((ret_value = H5VM_memcpyvv(io_info->store->compact.buf, dset_max_nseq, dset_curr_seq,
                                       dset_size_arr, dset_offset_arr, io_info->u.wbuf, mem_max_nseq,
                                       mem_curr_seq, mem_size_arr, mem_offset_arr)) < 0)
            HGOTO_ERROR(H5E_IO, H5E_WRITEERROR, FAIL, "vectorized memcpy failed")
    }

    /* Mark the compact dataset's buffer as dirty */
    *io_info->store->compact.dirty = TRUE;

done:
    FUNC_LEAVE_NOAPI(ret_value)
} /* end H5D__compact_writevv() */

/*-------------------------------------------------------------------------
 * Function:	H5D__compact_flush
 *
 * Purpose:	Writes dirty compact data to object header
 *
 * Return:	Non-negative on success/Negative on failure
 *
 * Programmer:	Quincey Koziol
 *              Monday, July 27, 2009
 *
 *-------------------------------------------------------------------------
 */
static herr_t
H5D__compact_flush(H5D_t *dset)
{
    herr_t ret_value = SUCCEED; /* Return value */

    FUNC_ENTER_STATIC

    /* Sanity check */
    HDassert(dset);

    /* Check if the buffered compact information is dirty */
    if (dset->shared->layout.storage.u.compact.dirty) {
        dset->shared->layout.storage.u.compact.dirty = FALSE;
        if (H5O_msg_write(&(dset->oloc), H5O_LAYOUT_ID, 0, H5O_UPDATE_TIME, &(dset->shared->layout)) < 0) {
            dset->shared->layout.storage.u.compact.dirty = TRUE;
            HGOTO_ERROR(H5E_FILE, H5E_CANTINIT, FAIL, "unable to update layout message")
        }
    } /* end if */

done:
    FUNC_LEAVE_NOAPI(ret_value)
} /* end H5D__compact_flush() */

/*-------------------------------------------------------------------------
 * Function:	H5D__compact_dest
 *
 * Purpose:	Free the compact buffer
 *
 * Return:	Non-negative on success/Negative on failure
 *
 * Programmer:	Quincey Koziol
 *              Thursday, Sept 3, 2015
 *
 *-------------------------------------------------------------------------
 */
static herr_t
H5D__compact_dest(H5D_t *dset)
{
    FUNC_ENTER_STATIC_NOERR

    /* Sanity check */
    HDassert(dset);

    /* Free the buffer for the raw data for compact datasets */
    dset->shared->layout.storage.u.compact.buf = H5MM_xfree(dset->shared->layout.storage.u.compact.buf);

    FUNC_LEAVE_NOAPI(SUCCEED)
} /* end H5D__compact_dest() */

/*-------------------------------------------------------------------------
 * Function:    H5D__compact_copy
 *
 * Purpose:     Copy compact storage raw data from SRC file to DST file.
 *
 * Return:      Non-negative on success, negative on failure.
 *
 * Programmer:  Peter Cao
 *              December 11, 2005
 *
 *-------------------------------------------------------------------------
 */
herr_t
H5D__compact_copy(H5F_t *f_src, H5O_storage_compact_t *_storage_src, H5F_t *f_dst,
                  H5O_storage_compact_t *storage_dst, H5T_t *dt_src, H5O_copy_t *cpy_info)
{
    hid_t         tid_src     = -1;   /* Datatype ID for source datatype */
    hid_t         tid_dst     = -1;   /* Datatype ID for destination datatype */
    hid_t         tid_mem     = -1;   /* Datatype ID for memory datatype */
    void *        buf         = NULL; /* Buffer for copying data */
    void *        bkg         = NULL; /* Temporary buffer for copying data */
    void *        reclaim_buf = NULL; /* Buffer for reclaiming data */
    hid_t         buf_sid     = -1;   /* ID for buffer dataspace */
    H5D_shared_t *shared_fo =
        (H5D_shared_t *)cpy_info->shared_fo;           /* Pointer to the shared struct for dataset object */
    H5O_storage_compact_t *storage_src = _storage_src; /* Pointer to storage_src */
    herr_t                 ret_value   = SUCCEED;      /* Return value */

    FUNC_ENTER_PACKAGE

    /* Check args */
    HDassert(f_src);
    HDassert(storage_src);
    HDassert(f_dst);
    HDassert(storage_dst);
    HDassert(storage_dst->buf);
    HDassert(dt_src);

    /* If the dataset is open in the file, point to "layout" in the shared struct */
    if (shared_fo != NULL)
        storage_src = &(shared_fo->layout.storage.u.compact);

    /* Create datatype ID for src datatype, so it gets freed */
    if ((tid_src = H5I_register(H5I_DATATYPE, dt_src, FALSE)) < 0)
        HGOTO_ERROR(H5E_DATASET, H5E_CANTREGISTER, FAIL, "unable to register source file datatype")

    /* If there's a VLEN source datatype, do type conversion information */
    if (H5T_detect_class(dt_src, H5T_VLEN, FALSE) > 0) {
        H5T_path_t *tpath_src_mem, *tpath_mem_dst; /* Datatype conversion paths */
        H5T_t *     dt_dst;                        /* Destination datatype */
        H5T_t *     dt_mem;                        /* Memory datatype */
        H5S_t *     buf_space;                     /* Dataspace describing buffer */
        size_t      buf_size;                      /* Size of copy buffer */
        size_t      nelmts;                        /* Number of elements in buffer */
        size_t      src_dt_size;                   /* Source datatype size */
        size_t      tmp_dt_size;                   /* Temporary datatype size */
        size_t      max_dt_size;                   /* Max atatype size */
        hsize_t     buf_dim;                       /* Dimension for buffer */

        /* create a memory copy of the variable-length datatype */
        if (NULL == (dt_mem = H5T_copy(dt_src, H5T_COPY_TRANSIENT)))
            HGOTO_ERROR(H5E_DATATYPE, H5E_CANTINIT, FAIL, "unable to copy")
        if ((tid_mem = H5I_register(H5I_DATATYPE, dt_mem, FALSE)) < 0) {
            (void)H5T_close_real(dt_mem);
            HGOTO_ERROR(H5E_DATATYPE, H5E_CANTREGISTER, FAIL, "unable to register memory datatype")
        } /* end if */

        /* create variable-length datatype at the destinaton file */
        if (NULL == (dt_dst = H5T_copy(dt_src, H5T_COPY_TRANSIENT)))
            HGOTO_ERROR(H5E_DATATYPE, H5E_CANTINIT, FAIL, "unable to copy")
        if (H5T_set_loc(dt_dst, H5F_VOL_OBJ(f_dst), H5T_LOC_DISK) < 0) {
            (void)H5T_close_real(dt_dst);
            HGOTO_ERROR(H5E_DATATYPE, H5E_CANTINIT, FAIL, "cannot mark datatype on disk")
        } /* end if */
        if ((tid_dst = H5I_register(H5I_DATATYPE, dt_dst, FALSE)) < 0) {
            (void)H5T_close_real(dt_dst);
            HGOTO_ERROR(H5E_DATATYPE, H5E_CANTREGISTER, FAIL, "unable to register destination file datatype")
        } /* end if */

        /* Set up the conversion functions */
        if (NULL == (tpath_src_mem = H5T_path_find(dt_src, dt_mem)))
            HGOTO_ERROR(H5E_DATASET, H5E_CANTINIT, FAIL, "unable to convert between src and mem datatypes")
        if (NULL == (tpath_mem_dst = H5T_path_find(dt_mem, dt_dst)))
            HGOTO_ERROR(H5E_DATASET, H5E_CANTINIT, FAIL, "unable to convert between mem and dst datatypes")

        /* Determine largest datatype size */
        if (0 == (src_dt_size = H5T_get_size(dt_src)))
            HGOTO_ERROR(H5E_DATATYPE, H5E_CANTINIT, FAIL, "unable to determine datatype size")
        if (0 == (tmp_dt_size = H5T_get_size(dt_mem)))
            HGOTO_ERROR(H5E_DATATYPE, H5E_CANTINIT, FAIL, "unable to determine datatype size")
        max_dt_size = MAX(src_dt_size, tmp_dt_size);
        if (0 == (tmp_dt_size = H5T_get_size(dt_dst)))
            HGOTO_ERROR(H5E_DATATYPE, H5E_CANTINIT, FAIL, "unable to determine datatype size")
        max_dt_size = MAX(max_dt_size, tmp_dt_size);

        /* Set number of whole elements that fit in buffer */
        if (0 == (nelmts = storage_src->size / src_dt_size))
            HGOTO_ERROR(H5E_DATATYPE, H5E_CANTINIT, FAIL, "element size too large")

        /* Set up number of bytes to copy, and initial buffer size */
        buf_size = nelmts * max_dt_size;

        /* Create dataspace for number of elements in buffer */
        buf_dim = nelmts;

        /* Create the space and set the initial extent */
        if (NULL == (buf_space = H5S_create_simple((unsigned)1, &buf_dim, NULL)))
            HGOTO_ERROR(H5E_DATASPACE, H5E_CANTCREATE, FAIL, "can't create simple dataspace")

        /* Register */
        if ((buf_sid = H5I_register(H5I_DATASPACE, buf_space, FALSE)) < 0) {
            H5S_close(buf_space);
            HGOTO_ERROR(H5E_ID, H5E_CANTREGISTER, FAIL, "unable to register dataspace ID")
        } /* end if */

        /* Allocate memory for recclaim buf */
        if (NULL == (reclaim_buf = H5FL_BLK_MALLOC(type_conv, buf_size)))
            HGOTO_ERROR(H5E_RESOURCE, H5E_NOSPACE, FAIL, "memory allocation failed")

        /* Allocate memory for copying the chunk */
        if (NULL == (buf = H5FL_BLK_MALLOC(type_conv, buf_size)))
            HGOTO_ERROR(H5E_RESOURCE, H5E_NOSPACE, FAIL, "memory allocation failed")

        H5MM_memcpy(buf, storage_src->buf, storage_src->size);

        /* allocate temporary bkg buff for data conversion */
        if (NULL == (bkg = H5FL_BLK_MALLOC(type_conv, buf_size)))
            HGOTO_ERROR(H5E_RESOURCE, H5E_NOSPACE, FAIL, "memory allocation failed")

        /* Convert from source file to memory */
        if (H5T_convert(tpath_src_mem, tid_src, tid_mem, nelmts, (size_t)0, (size_t)0, buf, bkg) < 0)
            HGOTO_ERROR(H5E_DATATYPE, H5E_CANTINIT, FAIL, "datatype conversion failed")

        /* Copy into another buffer, to reclaim memory later */
        H5MM_memcpy(reclaim_buf, buf, buf_size);

        /* Set background buffer to all zeros */
        HDmemset(bkg, 0, buf_size);

        /* Convert from memory to destination file */
        if (H5T_convert(tpath_mem_dst, tid_mem, tid_dst, nelmts, (size_t)0, (size_t)0, buf, bkg) < 0)
            HGOTO_ERROR(H5E_DATATYPE, H5E_CANTINIT, FAIL, "datatype conversion failed")

        H5MM_memcpy(storage_dst->buf, buf, storage_dst->size);

        if (H5T_reclaim(tid_mem, buf_space, reclaim_buf) < 0)
            HGOTO_ERROR(H5E_DATASET, H5E_BADITER, FAIL, "unable to reclaim variable-length data")
    } /* end if */
    else if (H5T_get_class(dt_src, FALSE) == H5T_REFERENCE) {
        if (f_src != f_dst) {
            /* Check for expanding references */
            if (cpy_info->expand_ref) {
                /* Copy objects referenced in source buffer to destination file and set destination elements
                 */
                if (H5O_copy_expand_ref(f_src, tid_src, dt_src, storage_src->buf, storage_src->size, f_dst,
                                        storage_dst->buf, cpy_info) < 0)
                    HGOTO_ERROR(H5E_DATASET, H5E_CANTCOPY, FAIL, "unable to copy reference attribute")
            } /* end if */
            else
                /* Reset value to zero */
                HDmemset(storage_dst->buf, 0, storage_src->size);
        } /* end if */
        else
            /* Type conversion not necessary */
            H5MM_memcpy(storage_dst->buf, storage_src->buf, storage_src->size);
    } /* end if */
    else
        /* Type conversion not necessary */
        H5MM_memcpy(storage_dst->buf, storage_src->buf, storage_src->size);

    /* Mark destination buffer as dirty */
    storage_dst->dirty = TRUE;

done:
    if (buf_sid > 0 && H5I_dec_ref(buf_sid) < 0)
        HDONE_ERROR(H5E_DATASET, H5E_CANTFREE, FAIL, "can't decrement temporary dataspace ID")
    if (tid_src > 0 && H5I_dec_ref(tid_src) < 0)
        HDONE_ERROR(H5E_DATASET, H5E_CANTFREE, FAIL, "Can't decrement temporary datatype ID")
    if (tid_dst > 0 && H5I_dec_ref(tid_dst) < 0)
        HDONE_ERROR(H5E_DATASET, H5E_CANTFREE, FAIL, "Can't decrement temporary datatype ID")
    if (tid_mem > 0 && H5I_dec_ref(tid_mem) < 0)
        HDONE_ERROR(H5E_DATASET, H5E_CANTFREE, FAIL, "Can't decrement temporary datatype ID")
    if (buf)
        buf = H5FL_BLK_FREE(type_conv, buf);
    if (reclaim_buf)
        reclaim_buf = H5FL_BLK_FREE(type_conv, reclaim_buf);
    if (bkg)
        bkg = H5FL_BLK_FREE(type_conv, bkg);

    FUNC_LEAVE_NOAPI(ret_value)
} /* end H5D__compact_copy() */<|MERGE_RESOLUTION|>--- conflicted
+++ resolved
@@ -65,10 +65,7 @@
 static hbool_t H5D__compact_is_space_alloc(const H5O_storage_t *storage);
 static herr_t  H5D__compact_io_init(H5D_io_info_t *io_info, const H5D_type_info_t *type_info, hsize_t nelmts,
                                     const H5S_t *file_space, const H5S_t *mem_space, H5D_chunk_map_t *cm);
-<<<<<<< HEAD
-=======
 static herr_t  H5D__compact_iovv_memmanage_cb(hsize_t dst_off, hsize_t src_off, size_t len, void *_udata);
->>>>>>> 2a5d2a27
 static ssize_t H5D__compact_readvv(const H5D_io_info_t *io_info, size_t dset_max_nseq, size_t *dset_curr_seq,
                                    size_t dset_size_arr[], hsize_t dset_offset_arr[], size_t mem_max_nseq,
                                    size_t *mem_curr_seq, size_t mem_size_arr[], hsize_t mem_offset_arr[]);
