/* * * * * * * * * * * * * * * * * * * * * * * * * * * * * * * * * * * * * * *
 * Copyright by The HDF Group.                                               *
 * Copyright by the Board of Trustees of the University of Illinois.         *
 * All rights reserved.                                                      *
 *                                                                           *
 * This file is part of HDF5.  The full HDF5 copyright notice, including     *
 * terms governing use, modification, and redistribution, is contained in    *
 * the COPYING file, which can be found at the root of the source code       *
 * distribution tree, or in https://www.hdfgroup.org/licenses.               *
 * If you do not have access to either file, you may request a copy from     *
 * help@hdfgroup.org.                                                        *
 * * * * * * * * * * * * * * * * * * * * * * * * * * * * * * * * * * * * * * */

/*
 * Programmer:    Quincey Koziol
 *        Monday, April 14, 2003
 *
 * Purpose:    This file contains declarations which are visible only within
 *        the H5D package.  Source files outside the H5D package should
 *        include H5Dprivate.h instead.
 */
#if !(defined H5D_FRIEND || defined H5D_MODULE)
#error "Do not include this file outside the H5D package!"
#endif

#ifndef H5Dpkg_H
#define H5Dpkg_H

/* Get package's private header */
#include "H5Dprivate.h"

/* Other private headers needed by this file */
#include "H5ACprivate.h" /* Metadata cache            */
#include "H5B2private.h" /* v2 B-trees                */
#include "H5Fprivate.h"  /* File access               */
#include "H5FLprivate.h" /* Free Lists                */
#include "H5Gprivate.h"  /* Groups                    */
#include "H5SLprivate.h" /* Skip lists                */
#include "H5Tprivate.h"  /* Datatypes                 */

/**************************/
/* Package Private Macros */
/**************************/

/* Set the minimum object header size to create objects with */
#define H5D_MINHDR_SIZE 256
#if 0
/* [Simple] Macro to construct a H5D_io_info_t from it's components */
#define H5D_BUILD_IO_INFO_WRT(io_info, ds, str, buf)                                                         \
    (io_info)->dset    = ds;                                                                                 \
    (io_info)->f_sh    = H5F_SHARED((ds)->oloc.file);                                                        \
    (io_info)->store   = str;                                                                                \
    (io_info)->op_type = H5D_IO_OP_WRITE;                                                                    \
    (io_info)->u.wbuf  = buf
#define H5D_BUILD_IO_INFO_RD(io_info, ds, str, buf)                                                          \
    (io_info)->dset    = ds;                                                                                 \
    (io_info)->f_sh    = H5F_SHARED((ds)->oloc.file);                                                        \
    (io_info)->store   = str;                                                                                \
    (io_info)->op_type = H5D_IO_OP_READ;                                                                     \
    (io_info)->u.rbuf  = buf
#endif

/* Flags for marking aspects of a dataset dirty */
#define H5D_MARK_SPACE  0x01
#define H5D_MARK_LAYOUT 0x02

/* Default creation parameters for chunk index data structures */
/* See H5O_layout_chunk_t */

/* Fixed array creation values */
#define H5D_FARRAY_CREATE_PARAM_SIZE         1  /* Size of the creation parameters in bytes */
#define H5D_FARRAY_MAX_DBLK_PAGE_NELMTS_BITS 10 /* i.e. 1024 elements per data block page */

/* Extensible array creation values */
#define H5D_EARRAY_CREATE_PARAM_SIZE           5  /* Size of the creation parameters in bytes */
#define H5D_EARRAY_MAX_NELMTS_BITS             32 /* i.e. 4 giga-elements */
#define H5D_EARRAY_IDX_BLK_ELMTS               4
#define H5D_EARRAY_SUP_BLK_MIN_DATA_PTRS       4
#define H5D_EARRAY_DATA_BLK_MIN_ELMTS          16
#define H5D_EARRAY_MAX_DBLOCK_PAGE_NELMTS_BITS 10 /* i.e. 1024 elements per data block page */

/* v2 B-tree creation values for raw meta_size */
#define H5D_BT2_CREATE_PARAM_SIZE 6 /* Size of the creation parameters in bytes */
#define H5D_BT2_NODE_SIZE         2048
#define H5D_BT2_SPLIT_PERC        100
#define H5D_BT2_MERGE_PERC        40

/****************************/
/* Package Private Typedefs */
/****************************/

/* Typedef for datatype information for raw data I/O operation */
typedef struct H5D_type_info_t {
    /* Initial values */
    const H5T_t *mem_type;    /* Pointer to memory datatype */
    const H5T_t *dset_type;   /* Pointer to dataset datatype */
    H5T_path_t  *tpath;       /* Datatype conversion path */
    hid_t        src_type_id; /* Source datatype ID */
    hid_t        dst_type_id; /* Destination datatype ID */

    /* Computed/derived values */
    size_t                   src_type_size;  /* Size of source type */
    size_t                   dst_type_size;  /* Size of destination type */
    size_t                   max_type_size;  /* Size of largest source/destination type */
    hbool_t                  is_conv_noop;   /* Whether the type conversion is a NOOP */
    hbool_t                  is_xform_noop;  /* Whether the data transform is a NOOP */
    const H5T_subset_info_t *cmpd_subset;    /* Info related to the compound subset conversion functions */
    H5T_bkg_t                need_bkg;       /* Type of background buf needed */
    size_t                   request_nelmts; /* Requested strip mine */
    uint8_t                 *tconv_buf;      /* Datatype conv buffer */
    hbool_t                  tconv_buf_allocated; /* Whether the type conversion buffer was allocated */
    uint8_t                 *bkg_buf;             /* Background buffer */
    hbool_t                  bkg_buf_allocated;   /* Whether the background buffer was allocated */
} H5D_type_info_t;

/* Forward declaration of structs used below */
struct H5D_io_info_t;
struct H5D_dset_info_t;
typedef struct H5D_shared_t H5D_shared_t;

/* Function pointers for I/O on particular types of dataset layouts */
typedef herr_t (*H5D_layout_construct_func_t)(H5F_t *f, H5D_t *dset);
typedef herr_t (*H5D_layout_init_func_t)(H5F_t *f, const H5D_t *dset, hid_t dapl_id);
typedef hbool_t (*H5D_layout_is_space_alloc_func_t)(const H5O_storage_t *storage);
typedef hbool_t (*H5D_layout_is_data_cached_func_t)(const H5D_shared_t *shared_dset);
typedef herr_t (*H5D_layout_io_init_func_t)(struct H5D_io_info_t *io_info, const H5D_type_info_t *type_info,
                                            hsize_t nelmts, H5S_t *file_space, H5S_t *mem_space,
                                            struct H5D_dset_info_t *dinfo);
typedef herr_t (*H5D_layout_read_func_t)(struct H5D_io_info_t *io_info, const H5D_type_info_t *type_info,
                                         hsize_t nelmts, H5S_t *file_space, H5S_t *mem_space,
                                         struct H5D_dset_info_t *dinfo);
typedef herr_t (*H5D_layout_write_func_t)(struct H5D_io_info_t *io_info, const H5D_type_info_t *type_info,
                                          hsize_t nelmts, H5S_t *file_space, H5S_t *mem_space,
                                          struct H5D_dset_info_t *dinfo);
typedef herr_t (*H5D_layout_read_md_func_t)(const size_t count, struct H5D_io_info_t *io_info);
typedef herr_t (*H5D_layout_write_md_func_t)(const size_t count, struct H5D_io_info_t *io_info);
typedef ssize_t (*H5D_layout_readvv_func_t)(const struct H5D_io_info_t *io_info, size_t dset_max_nseq,
                                            size_t *dset_curr_seq, size_t dset_len_arr[],
                                            hsize_t dset_offset_arr[], size_t mem_max_nseq,
                                            size_t *mem_curr_seq, size_t mem_len_arr[],
                                            hsize_t mem_offset_arr[]);
typedef ssize_t (*H5D_layout_writevv_func_t)(const struct H5D_io_info_t *io_info, size_t dset_max_nseq,
                                             size_t *dset_curr_seq, size_t dset_len_arr[],
                                             hsize_t dset_offset_arr[], size_t mem_max_nseq,
                                             size_t *mem_curr_seq, size_t mem_len_arr[],
                                             hsize_t mem_offset_arr[]);
typedef herr_t (*H5D_layout_flush_func_t)(H5D_t *dataset);
typedef herr_t (*H5D_layout_io_term_func_t)(struct H5D_io_info_t *io_info, struct H5D_dset_info_t *di);
typedef herr_t (*H5D_layout_dest_func_t)(H5D_t *dataset);

/* Typedef for grouping layout I/O routines */
typedef struct H5D_layout_ops_t {
    H5D_layout_construct_func_t      construct;      /* Layout constructor for new datasets */
    H5D_layout_init_func_t           init;           /* Layout initializer for dataset */
    H5D_layout_is_space_alloc_func_t is_space_alloc; /* Query routine to determine if storage is allocated */
    H5D_layout_is_data_cached_func_t
        is_data_cached; /* Query routine to determine if any raw data is cached.  If routine is not present
                           then the layout type never caches raw data. */
    H5D_layout_io_init_func_t io_init;   /* I/O initialization routine */
    H5D_layout_read_func_t    ser_read;  /* High-level I/O routine for reading data in serial */
    H5D_layout_write_func_t   ser_write; /* High-level I/O routine for writing data in serial */
#ifdef H5_HAVE_PARALLEL
    H5D_layout_read_md_func_t  par_read;  /* High-level I/O routine for reading data in parallel */
    H5D_layout_write_md_func_t par_write; /* High-level I/O routine for writing data in parallel */
#endif                                    /* H5_HAVE_PARALLEL */
    H5D_layout_readvv_func_t  readvv;     /* Low-level I/O routine for reading data */
    H5D_layout_writevv_func_t writevv;    /* Low-level I/O routine for writing data */
    H5D_layout_flush_func_t   flush;      /* Low-level I/O routine for flushing raw data */
    H5D_layout_io_term_func_t io_term;    /* I/O shutdown routine for multi-dset */
    H5D_layout_dest_func_t    dest;       /* Destroy layout info */
} H5D_layout_ops_t;

/* Function pointers for either multiple or single block I/O access */
typedef herr_t (*H5D_io_single_read_func_t)(const struct H5D_io_info_t *io_info,
                                            const H5D_type_info_t *type_info, hsize_t nelmts,
                                            H5S_t *file_space, H5S_t *mem_space);
typedef herr_t (*H5D_io_single_write_func_t)(const struct H5D_io_info_t *io_info,
                                             const H5D_type_info_t *type_info, hsize_t nelmts,
                                             H5S_t *file_space, H5S_t *mem_space);

typedef herr_t (*H5D_io_single_read_md_func_t)(const struct H5D_io_info_t *io_info, hsize_t nelmts,
                                               H5S_t *file_space, H5S_t *mem_space);
typedef herr_t (*H5D_io_single_write_md_func_t)(const struct H5D_io_info_t *io_info, hsize_t nelmts,
                                                H5S_t *file_space, H5S_t *mem_space);

/* Typedef for raw data I/O framework info */
typedef struct H5D_io_ops_t {
    H5D_layout_read_func_t        multi_read;     /* High-level I/O routine for reading data */
    H5D_layout_write_func_t       multi_write;    /* High-level I/O routine for writing data */
    H5D_io_single_read_func_t     single_read;    /* I/O routine for reading single block */
    H5D_io_single_write_func_t    single_write;   /* I/O routine for writing single block */
    H5D_layout_read_md_func_t     multi_read_md;  /* High-level I/O routine for reading data for multi-dset */
    H5D_layout_write_md_func_t    multi_write_md; /* High-level I/O routine for writing data for multi-dset */
    H5D_io_single_read_md_func_t  single_read_md; /* I/O routine for reading single block for multi-dset */
    H5D_io_single_write_md_func_t single_write_md; /* I/O routine for writing single block for multi-dset */
} H5D_io_ops_t;

/* Typedefs for dataset storage information */
typedef struct {
    haddr_t dset_addr; /* Address of dataset in file */
    hsize_t dset_size; /* Total size of dataset in file */
} H5D_contig_storage_t;

typedef struct {
    hsize_t *scaled; /* Scaled coordinates for a chunk */
} H5D_chunk_storage_t;

typedef struct {
    void    *buf;   /* Buffer for compact dataset */
    hbool_t *dirty; /* Pointer to dirty flag to mark */
} H5D_compact_storage_t;

typedef union H5D_storage_t {
    H5D_contig_storage_t  contig;  /* Contiguous information for dataset */
    H5D_chunk_storage_t   chunk;   /* Chunk information for dataset */
    H5D_compact_storage_t compact; /* Compact information for dataset */
    H5O_efl_t             efl;     /* External file list information for dataset */
} H5D_storage_t;

/* Typedef for raw data I/O operation info */
typedef enum H5D_io_op_type_t {
    H5D_IO_OP_READ, /* Read operation */
    H5D_IO_OP_WRITE /* Write operation */
} H5D_io_op_type_t;

/* piece info for multiple dsets. */
typedef struct H5D_piece_info_t {
    haddr_t  faddr;                    /* file addr. key of skip list */
    hsize_t  index;                    /* "Index" of chunk in dataset */
    uint32_t piece_points;             /* Number of elements selected in piece */
    hsize_t  scaled[H5O_LAYOUT_NDIMS]; /* Scaled coordinates of chunk (in file dataset's dataspace) */
    H5S_t *  fspace;                   /* Dataspace describing chunk & selection in it */
    unsigned fspace_shared; /* Indicate that the file space for a chunk is shared and shouldn't be freed */
    H5S_t *  mspace;        /* Dataspace describing selection in memory corresponding to this chunk */
    unsigned mspace_shared; /* Indicate that the memory space for a chunk is shared and shouldn't be freed */
    struct H5D_dset_info_t *dset_info; /* Pointer to dset_info */
} H5D_piece_info_t;

/* dset info for multiple dsets */
typedef struct H5D_dset_info_t {
    H5D_t *                 dset;       /* Pointer to dataset being operated on */
    H5D_storage_t *         store;      /* Dataset storage info */
    H5D_layout_ops_t        layout_ops; /* Dataset layout I/O operation function pointers */
    H5_flexible_const_ptr_t buf;        /* Buffer pointer */

    H5O_layout_t *layout; /* Dataset layout information*/
    hsize_t       nelmts; /* Number of elements selected in file & memory dataspaces */

    H5S_t *      file_space;               /* Pointer to the file dataspace */
    H5S_sel_type fsel_type;                /* Selection type in file */
    unsigned     f_ndims;                  /* Number of dimensions for file dataspace */
    hsize_t      f_dims[H5O_LAYOUT_NDIMS]; /* File dataspace dimensions */

    H5S_t *        mem_space;   /* Pointer to the memory dataspace */
    H5S_t *        mchunk_tmpl; /* Dataspace template for new memory chunks */
    H5S_sel_iter_t mem_iter;    /* Iterator for elements in memory selection */
    unsigned       m_ndims;     /* Number of dimensions for memory dataspace */
    H5S_sel_type   msel_type;   /* Selection type in memory */

    H5SL_t *dset_sel_pieces; /* Skiplist of selected pieces in this dataset, indexed by index */

    H5S_t *           single_space; /* Dataspace for single chunk */
    H5D_piece_info_t *single_piece_info;
    hbool_t           use_single; /* Whether I/O is on a single element */

    hsize_t           last_index;      /* Index of last chunk operated on */
    H5D_piece_info_t *last_piece_info; /* Pointer to last piece's info */

    hsize_t chunk_dim[H5O_LAYOUT_NDIMS]; /* Size of chunk in each dimension */

    hid_t           mem_type_id; /* memory datatype ID */
    H5D_type_info_t type_info;
    hbool_t         type_info_init;
} H5D_dset_info_t;

typedef struct H5D_io_info_t {
    /* QAK: Delete the f_sh field when oloc has a shared file pointer? */
    H5F_shared_t *f_sh; /* Pointer to shared file struct that dataset is within */
#ifdef H5_HAVE_PARALLEL
<<<<<<< HEAD
    MPI_Comm comm;                  /* MPI communicator for file */
    hbool_t  using_mpi_vfd;         /* Whether the file is using an MPI-based VFD */
#endif                              /* H5_HAVE_PARALLEL */
    H5D_io_ops_t            io_ops; /* I/O operation function pointers */
    H5D_io_op_type_t        op_type;
    const H5D_t *           dset;          /* Pointer to dataset being operated on */
    H5D_dset_info_t *       dsets_info;    /* dsets info where I/O is done to/from */
    H5SL_t *                sel_pieces;    /* Skip list containing information for each piece selected */
    haddr_t                 store_faddr;   /* lowest file addr for read/write */
    H5_flexible_const_ptr_t base_maddr;    /* starting mem address */
    hbool_t                 is_mdset;      /* Is this a multi datasets I/O? */
    hbool_t                 use_select_io; /* Whether to use selection I/O */
=======
    MPI_Comm comm;               /* MPI communicator for file */
    hbool_t  using_mpi_vfd;      /* Whether the file is using an MPI-based VFD */
#endif                           /* H5_HAVE_PARALLEL */
    H5D_storage_t   *store;      /* Dataset storage info */
    H5D_layout_ops_t layout_ops; /* Dataset layout I/O operation function pointers */
    H5D_io_ops_t     io_ops;     /* I/O operation function pointers */
    H5D_io_op_type_t op_type;
    hbool_t          use_select_io; /* Whether to use selection I/O */
    union {
        void       *rbuf; /* Pointer to buffer for read */
        const void *wbuf; /* Pointer to buffer to write */
    } u;
>>>>>>> ae414872
} H5D_io_info_t;

/* Created to pass both at once for callback func */
typedef struct H5D_io_info_wrap_t {
    H5D_io_info_t *  io_info;
    H5D_dset_info_t *dinfo;
} H5D_io_info_wrap_t;

/******************/
/* Chunk typedefs */
/******************/

/* Typedef for chunked dataset index operation info */
typedef struct H5D_chk_idx_info_t {
    H5F_t               *f;       /* File pointer for operation */
    const H5O_pline_t   *pline;   /* I/O pipeline info */
    H5O_layout_chunk_t  *layout;  /* Chunk layout description */
    H5O_storage_chunk_t *storage; /* Chunk storage description */
} H5D_chk_idx_info_t;

/*
 * "Generic" chunk record.  Each chunk is keyed by the minimum logical
 * N-dimensional coordinates and the datatype size of the chunk.
 * The fastest-varying dimension is assumed to reference individual bytes of
 * the array, so a 100-element 1-D array of 4-byte integers would really be a
 * 2-D array with the slow varying dimension of size 100 and the fast varying
 * dimension of size 4 (the storage dimensionality has very little to do with
 * the real dimensionality).
 *
 * The chunk's file address, filter mask and size on disk are not key values.
 */
typedef struct H5D_chunk_rec_t {
    hsize_t  scaled[H5O_LAYOUT_NDIMS]; /* Logical offset to start */
    uint32_t nbytes;                   /* Size of stored data */
    uint32_t filter_mask;              /* Excluded filters */
    haddr_t  chunk_addr;               /* Address of chunk in file */
} H5D_chunk_rec_t;

/*
 * Common data exchange structure for indexed storage nodes.  This structure is
 * passed through the indexing layer to the methods for the objects
 * to which the index points.
 */
typedef struct H5D_chunk_common_ud_t {
    const H5O_layout_chunk_t  *layout;  /* Chunk layout description */
    const H5O_storage_chunk_t *storage; /* Chunk storage description */
    const hsize_t             *scaled;  /* Scaled coordinates for a chunk */
} H5D_chunk_common_ud_t;

/* B-tree callback info for various operations */
typedef struct H5D_chunk_ud_t {
    /* Downward */
    H5D_chunk_common_ud_t common; /* Common info for B-tree user data (must be first) */

    /* Upward */
    unsigned    idx_hint;         /* Index of chunk in cache, if present */
    H5F_block_t chunk_block;      /* Offset/length of chunk in file */
    unsigned    filter_mask;      /* Excluded filters */
    hbool_t     new_unfilt_chunk; /* Whether the chunk just became unfiltered */
    hsize_t     chunk_idx;        /* Chunk index for EA, FA indexing */
} H5D_chunk_ud_t;

/* Typedef for "generic" chunk callbacks */
typedef int (*H5D_chunk_cb_func_t)(const H5D_chunk_rec_t *chunk_rec, void *udata);

/* Typedefs for chunk operations */
typedef herr_t (*H5D_chunk_init_func_t)(const H5D_chk_idx_info_t *idx_info, const H5S_t *space,
                                        haddr_t dset_ohdr_addr);
typedef herr_t (*H5D_chunk_create_func_t)(const H5D_chk_idx_info_t *idx_info);
typedef hbool_t (*H5D_chunk_is_space_alloc_func_t)(const H5O_storage_chunk_t *storage);
typedef herr_t (*H5D_chunk_insert_func_t)(const H5D_chk_idx_info_t *idx_info, H5D_chunk_ud_t *udata,
                                          const H5D_t *dset);
typedef herr_t (*H5D_chunk_get_addr_func_t)(const H5D_chk_idx_info_t *idx_info, H5D_chunk_ud_t *udata);
typedef herr_t (*H5D_chunk_resize_func_t)(H5O_layout_chunk_t *layout);
typedef int (*H5D_chunk_iterate_func_t)(const H5D_chk_idx_info_t *idx_info, H5D_chunk_cb_func_t chunk_cb,
                                        void *chunk_udata);
typedef herr_t (*H5D_chunk_remove_func_t)(const H5D_chk_idx_info_t *idx_info, H5D_chunk_common_ud_t *udata);
typedef herr_t (*H5D_chunk_delete_func_t)(const H5D_chk_idx_info_t *idx_info);
typedef herr_t (*H5D_chunk_copy_setup_func_t)(const H5D_chk_idx_info_t *idx_info_src,
                                              const H5D_chk_idx_info_t *idx_info_dst);
typedef herr_t (*H5D_chunk_copy_shutdown_func_t)(H5O_storage_chunk_t *storage_src,
                                                 H5O_storage_chunk_t *storage_dst);
typedef herr_t (*H5D_chunk_size_func_t)(const H5D_chk_idx_info_t *idx_info, hsize_t *idx_size);
typedef herr_t (*H5D_chunk_reset_func_t)(H5O_storage_chunk_t *storage, hbool_t reset_addr);
typedef herr_t (*H5D_chunk_dump_func_t)(const H5O_storage_chunk_t *storage, FILE *stream);
typedef herr_t (*H5D_chunk_dest_func_t)(const H5D_chk_idx_info_t *idx_info);

/* Typedef for grouping chunk I/O routines */
typedef struct H5D_chunk_ops_t {
    hbool_t                 can_swim; /* Flag to indicate that the index supports SWMR access */
    H5D_chunk_init_func_t   init;     /* Routine to initialize indexing information in memory */
    H5D_chunk_create_func_t create;   /* Routine to create chunk index */
    H5D_chunk_is_space_alloc_func_t
                                is_space_alloc; /* Query routine to determine if storage/index is allocated */
    H5D_chunk_insert_func_t     insert;         /* Routine to insert a chunk into an index */
    H5D_chunk_get_addr_func_t   get_addr;       /* Routine to retrieve address of chunk in file */
    H5D_chunk_resize_func_t     resize;     /* Routine to update chunk index info after resizing dataset */
    H5D_chunk_iterate_func_t    iterate;    /* Routine to iterate over chunks */
    H5D_chunk_remove_func_t     remove;     /* Routine to remove a chunk from an index */
    H5D_chunk_delete_func_t     idx_delete; /* Routine to delete index & all chunks from file*/
    H5D_chunk_copy_setup_func_t copy_setup; /* Routine to perform any necessary setup for copying chunks */
    H5D_chunk_copy_shutdown_func_t
                           copy_shutdown; /* Routine to perform any necessary shutdown for copying chunks */
    H5D_chunk_size_func_t  size;          /* Routine to get size of indexing information */
    H5D_chunk_reset_func_t reset;         /* Routine to reset indexing information */
    H5D_chunk_dump_func_t  dump;          /* Routine to dump indexing information */
    H5D_chunk_dest_func_t  dest;          /* Routine to destroy indexing information in memory */
} H5D_chunk_ops_t;

<<<<<<< HEAD
=======
/* Structure holding information about a chunk's selection for mapping */
typedef struct H5D_chunk_info_t {
    hsize_t  index;                    /* "Index" of chunk in dataset */
    uint32_t chunk_points;             /* Number of elements selected in chunk */
    hsize_t  scaled[H5O_LAYOUT_NDIMS]; /* Scaled coordinates of chunk (in file dataset's dataspace) */
    H5S_t   *fspace;                   /* Dataspace describing chunk & selection in it */
    hbool_t  fspace_shared; /* Indicate that the file space for a chunk is shared and shouldn't be freed */
    H5S_t   *mspace;        /* Dataspace describing selection in memory corresponding to this chunk */
    hbool_t  mspace_shared; /* Indicate that the memory space for a chunk is shared and shouldn't be freed */
} H5D_chunk_info_t;

/* Main structure holding the mapping between file chunks and memory */
typedef struct H5D_chunk_map_t {
    H5O_layout_t *layout; /* Dataset layout information*/
    hsize_t       nelmts; /* Number of elements selected in file & memory dataspaces */

    H5S_t   *file_space; /* Pointer to the file dataspace */
    unsigned f_ndims;    /* Number of dimensions for file dataspace */

    H5S_t         *mem_space;   /* Pointer to the memory dataspace */
    H5S_t         *mchunk_tmpl; /* Dataspace template for new memory chunks */
    H5S_sel_iter_t mem_iter;    /* Iterator for elements in memory selection */
    unsigned       m_ndims;     /* Number of dimensions for memory dataspace */
    H5S_sel_type   msel_type;   /* Selection type in memory */
    H5S_sel_type   fsel_type;   /* Selection type in file */

    H5SL_t *sel_chunks; /* Skip list containing information for each chunk selected */

    H5S_t            *single_space;      /* Dataspace for single chunk */
    H5D_chunk_info_t *single_chunk_info; /* Pointer to single chunk's info */
    hbool_t           use_single;        /* Whether I/O is on a single element */

    hsize_t           last_index;      /* Index of last chunk operated on */
    H5D_chunk_info_t *last_chunk_info; /* Pointer to last chunk's info */

    hsize_t chunk_dim[H5O_LAYOUT_NDIMS]; /* Size of chunk in each dimension */

#ifdef H5_HAVE_PARALLEL
    H5D_chunk_info_t **select_chunk; /* Store the information about whether this chunk is selected or not */
#endif                               /* H5_HAVE_PARALLEL */
} H5D_chunk_map_t;

>>>>>>> ae414872
/* Cached information about a particular chunk */
typedef struct H5D_chunk_cached_t {
    hbool_t  valid;                    /*whether cache info is valid*/
    hsize_t  scaled[H5O_LAYOUT_NDIMS]; /*scaled offset of chunk*/
    haddr_t  addr;                     /*file address of chunk */
    uint32_t nbytes;                   /*size of stored data */
    hsize_t  chunk_idx;                /*index of chunk in dataset */
    unsigned filter_mask;              /*excluded filters */
} H5D_chunk_cached_t;

/****************************/
/* Virtual dataset typedefs */
/****************************/

/* List of files held open during refresh operations */
typedef struct H5D_virtual_held_file_t {
    H5F_t                          *file; /* Pointer to file held open */
    struct H5D_virtual_held_file_t *next; /* Pointer to next node in list */
} H5D_virtual_held_file_t;

/* The raw data chunk cache */
struct H5D_rdcc_ent_t; /* Forward declaration of struct used below */
typedef struct H5D_rdcc_t {
    struct {
        unsigned ninits;   /* Number of chunk creations        */
        unsigned nhits;    /* Number of cache hits            */
        unsigned nmisses;  /* Number of cache misses        */
        unsigned nflushes; /* Number of cache flushes        */
    } stats;
    size_t                 nbytes_max; /* Maximum cached raw data in bytes    */
    size_t                 nslots;     /* Number of chunk slots allocated    */
    double                 w0;         /* Chunk preemption policy          */
    struct H5D_rdcc_ent_t *head;       /* Head of doubly linked list        */
    struct H5D_rdcc_ent_t *tail;       /* Tail of doubly linked list        */
    struct H5D_rdcc_ent_t
        *tmp_head; /* Head of temporary doubly linked list.  Chunks on this list are not in the hash table
                      (slot).  The head entry is a sentinel (does not refer to an actual chunk). */
    size_t                  nbytes_used;       /* Current cached raw data in bytes */
    int                     nused;             /* Number of chunk slots in use        */
    H5D_chunk_cached_t      last;              /* Cached copy of last chunk information */
    struct H5D_rdcc_ent_t **slot;              /* Chunk slots, each points to a chunk*/
<<<<<<< HEAD
    H5SL_t *                sel_chunks;        /* Skip list containing information for each chunk selected */
    H5S_t *                 single_space;      /* Dataspace for single element I/O on chunks */
    H5D_piece_info_t *      single_piece_info; /* Pointer to single piece's info */
=======
    H5SL_t                 *sel_chunks;        /* Skip list containing information for each chunk selected */
    H5S_t                  *single_space;      /* Dataspace for single element I/O on chunks */
    H5D_chunk_info_t       *single_chunk_info; /* Pointer to single chunk's info */
>>>>>>> ae414872

    /* Cached information about scaled dataspace dimensions */
    hsize_t  scaled_dims[H5S_MAX_RANK];        /* The scaled dim sizes */
    hsize_t  scaled_power2up[H5S_MAX_RANK];    /* The scaled dim sizes, rounded up to next power of 2 */
    unsigned scaled_encode_bits[H5S_MAX_RANK]; /* The number of bits needed to encode the scaled dim sizes */
} H5D_rdcc_t;

/* The raw data contiguous data cache */
typedef struct H5D_rdcdc_t {
    unsigned char *sieve_buf;      /* Buffer to hold data sieve buffer */
    haddr_t        sieve_loc;      /* File location (offset) of the data sieve buffer */
    size_t         sieve_size;     /* Size of the data sieve buffer used (in bytes) */
    size_t         sieve_buf_size; /* Size of the data sieve buffer allocated (in bytes) */
    hbool_t        sieve_dirty;    /* Flag to indicate that the data sieve buffer is dirty */
} H5D_rdcdc_t;

/*
 * A dataset is made of two layers, an H5D_t struct that is unique to
 * each instance of an opened dataset, and a shared struct that is only
 * created once for a given dataset.  Thus, if a dataset is opened twice,
 * there will be two IDs and two H5D_t structs, both sharing one H5D_shared_t.
 */
struct H5D_shared_t {
    size_t           fo_count;        /* Reference count */
    hbool_t          closing;         /* Flag to indicate dataset is closing */
    hid_t            type_id;         /* ID for dataset's datatype    */
    H5T_t           *type;            /* Datatype for this dataset     */
    H5S_t           *space;           /* Dataspace of this dataset    */
    hid_t            dcpl_id;         /* Dataset creation property id */
    hid_t            dapl_id;         /* Dataset access property id */
    H5D_dcpl_cache_t dcpl_cache;      /* Cached DCPL values */
    H5O_layout_t     layout;          /* Data layout                  */
    hbool_t          checked_filters; /* TRUE if dataset passes can_apply check */

    /* Cached dataspace info */
    unsigned ndims;                       /* The dataset's dataspace rank */
    hsize_t  curr_dims[H5S_MAX_RANK];     /* The curr. size of dataset dimensions */
    hsize_t  curr_power2up[H5S_MAX_RANK]; /* The curr. dim sizes, rounded up to next power of 2 */
    hsize_t  max_dims[H5S_MAX_RANK];      /* The max. size of dataset dimensions */

    /* Buffered/cached information for types of raw data storage*/
    struct {
        H5D_rdcdc_t contig;    /* Information about contiguous data */
                               /* (Note that the "contig" cache
                                * information can be used by a chunked
                                * dataset in certain circumstances)
                                */
        H5D_rdcc_t chunk;      /* Information about chunked data */
        H5SL_t *   sel_pieces; /* Skip list containing information for each piece selected */
    } cache;

    H5D_append_flush_t append_flush;   /* Append flush property information */
    char              *extfile_prefix; /* expanded external file prefix */
    char              *vds_prefix;     /* expanded vds prefix */
};

struct H5D_t {
    H5O_loc_t     oloc;   /* Object header location       */
    H5G_name_t    path;   /* Group hierarchy path         */
    H5D_shared_t *shared; /* cached information from file */
};

/* Enumerated type for allocating dataset's storage */
typedef enum {
    H5D_ALLOC_CREATE, /* Dataset is being created */
    H5D_ALLOC_OPEN,   /* Dataset is being opened */
    H5D_ALLOC_EXTEND, /* Dataset's dataspace is being extended */
    H5D_ALLOC_WRITE   /* Dataset is being extended */
} H5D_time_alloc_t;

/* Typedef for dataset creation operation */
typedef struct {
    hid_t        type_id; /* Datatype for dataset */
    const H5S_t *space;   /* Dataspace for dataset */
    hid_t        dcpl_id; /* Dataset creation property list */
    hid_t        dapl_id; /* Dataset access property list */
} H5D_obj_create_t;

/* Typedef for filling a buffer with a fill value */
typedef struct H5D_fill_buf_info_t {
    H5MM_allocate_t fill_alloc_func; /* Routine to call for allocating fill buffer */
    void           *fill_alloc_info; /* Extra info for allocation routine */
    H5MM_free_t     fill_free_func;  /* Routine to call for freeing fill buffer */
    void           *fill_free_info;  /* Extra info for free routine */
    H5T_path_t
        *fill_to_mem_tpath; /* Datatype conversion path for converting the fill value to the memory buffer */
    H5T_path_t *mem_to_dset_tpath; /* Datatype conversion path for converting the memory buffer to the dataset
                                      elements */
    const H5O_fill_t *fill;        /* Pointer to fill value */
    void             *fill_buf;    /* Fill buffer */
    size_t            fill_buf_size;                 /* Size of fill buffer */
    hbool_t           use_caller_fill_buf;           /* Whether the caller provided the fill buffer */
    void             *bkg_buf;                       /* Background conversion buffer */
    size_t            bkg_buf_size;                  /* Size of background buffer */
    H5T_t            *mem_type;                      /* Pointer to memory datatype */
    const H5T_t      *file_type;                     /* Pointer to file datatype */
    hid_t             mem_tid;                       /* ID for memory version of disk datatype */
    hid_t             file_tid;                      /* ID for disk datatype */
    size_t            mem_elmt_size, file_elmt_size; /* Size of element in memory and on disk */
    size_t            max_elmt_size;                 /* Max. size of memory or file datatype */
    size_t            elmts_per_buf;                 /* # of elements that fit into a buffer */
    hbool_t has_vlen_fill_type; /* Whether the datatype for the fill value has a variable-length component */
} H5D_fill_buf_info_t;

/*****************************/
/* Package Private Variables */
/*****************************/

/* Storage layout class I/O operations */
H5_DLLVAR const H5D_layout_ops_t H5D_LOPS_CONTIG[1];
H5_DLLVAR const H5D_layout_ops_t H5D_LOPS_EFL[1];
H5_DLLVAR const H5D_layout_ops_t H5D_LOPS_COMPACT[1];
H5_DLLVAR const H5D_layout_ops_t H5D_LOPS_CHUNK[1];
H5_DLLVAR const H5D_layout_ops_t H5D_LOPS_VIRTUAL[1];

/* Chunked layout operations */
H5_DLLVAR const H5D_chunk_ops_t H5D_COPS_BTREE[1];
H5_DLLVAR const H5D_chunk_ops_t H5D_COPS_NONE[1];
H5_DLLVAR const H5D_chunk_ops_t H5D_COPS_SINGLE[1];
H5_DLLVAR const H5D_chunk_ops_t H5D_COPS_EARRAY[1];
H5_DLLVAR const H5D_chunk_ops_t H5D_COPS_FARRAY[1];
H5_DLLVAR const H5D_chunk_ops_t H5D_COPS_BT2[1];

/* The v2 B-tree class for indexing chunked datasets with >1 unlimited dimensions */
H5_DLLVAR const H5B2_class_t H5D_BT2[1];
H5_DLLVAR const H5B2_class_t H5D_BT2_FILT[1];

/*  Array of versions for Layout */
H5_DLLVAR const unsigned H5O_layout_ver_bounds[H5F_LIBVER_NBOUNDS];

/* Declare extern the free list for H5D_dset_info_t */
H5FL_EXTERN(H5D_dset_info_t);

/******************************/
/* Package Private Prototypes */
/******************************/

H5_DLL H5D_t  *H5D__create(H5F_t *file, hid_t type_id, const H5S_t *space, hid_t dcpl_id, hid_t dapl_id);
H5_DLL H5D_t  *H5D__create_named(const H5G_loc_t *loc, const char *name, hid_t type_id, const H5S_t *space,
                                 hid_t lcpl_id, hid_t dcpl_id, hid_t dapl_id);
H5_DLL H5D_t  *H5D__open_name(const H5G_loc_t *loc, const char *name, hid_t dapl_id);
H5_DLL hid_t   H5D__get_space(const H5D_t *dset);
H5_DLL hid_t   H5D__get_type(const H5D_t *dset);
H5_DLL herr_t  H5D__get_space_status(const H5D_t *dset, H5D_space_status_t *allocation);
H5_DLL herr_t  H5D__alloc_storage(const H5D_io_info_t *io_info, H5D_time_alloc_t time_alloc,
                                  hbool_t full_overwrite, hsize_t old_dim[]);
H5_DLL herr_t  H5D__get_storage_size(const H5D_t *dset, hsize_t *storage_size);
H5_DLL herr_t  H5D__get_chunk_storage_size(H5D_t *dset, const hsize_t *offset, hsize_t *storage_size);
H5_DLL herr_t  H5D__chunk_index_empty(const H5D_t *dset, hbool_t *empty);
H5_DLL herr_t  H5D__get_num_chunks(const H5D_t *dset, const H5S_t *space, hsize_t *nchunks);
H5_DLL herr_t  H5D__get_chunk_info(const H5D_t *dset, const H5S_t *space, hsize_t chk_idx, hsize_t *coord,
                                   unsigned *filter_mask, haddr_t *offset, hsize_t *size);
H5_DLL herr_t  H5D__get_chunk_info_by_coord(const H5D_t *dset, const hsize_t *coord, unsigned *filter_mask,
                                            haddr_t *addr, hsize_t *size);
H5_DLL herr_t  H5D__chunk_iter(H5D_t *dset, H5D_chunk_iter_op_t cb, void *op_data);
H5_DLL haddr_t H5D__get_offset(const H5D_t *dset);
H5_DLL herr_t  H5D__vlen_get_buf_size(H5D_t *dset, hid_t type_id, hid_t space_id, hsize_t *size);
H5_DLL herr_t  H5D__vlen_get_buf_size_gen(H5VL_object_t *vol_obj, hid_t type_id, hid_t space_id,
                                          hsize_t *size);
H5_DLL herr_t  H5D__set_extent(H5D_t *dataset, const hsize_t *size);
H5_DLL herr_t  H5D__flush_sieve_buf(H5D_t *dataset);
H5_DLL herr_t  H5D__flush_real(H5D_t *dataset);
H5_DLL herr_t  H5D__flush(H5D_t *dset, hid_t dset_id);
H5_DLL herr_t  H5D__mark(const H5D_t *dataset, unsigned flags);
H5_DLL herr_t  H5D__refresh(H5D_t *dataset, hid_t dset_id);

/* To convert a dataset's chunk indexing type to v1 B-tree */
H5_DLL herr_t H5D__format_convert(H5D_t *dataset);

/* Internal I/O routines */
H5_DLL herr_t H5D__read(size_t count, H5D_dset_info_t *dset_info, hbool_t is_mdset);
H5_DLL herr_t H5D__write(size_t count, H5D_dset_info_t *dset_info, hbool_t is_mdset);

/* Functions that perform direct serial I/O operations */
H5_DLL herr_t H5D__select_read(const H5D_io_info_t *io_info, const H5D_type_info_t *type_info, hsize_t nelmts,
                               H5S_t *file_space, H5S_t *mem_space);
H5_DLL herr_t H5D__select_write(const H5D_io_info_t *io_info, const H5D_type_info_t *type_info,
                                hsize_t nelmts, H5S_t *file_space, H5S_t *mem_space);

/* Functions that perform direct copying between memory buffers */
H5_DLL herr_t H5D_select_io_mem(void *dst_buf, H5S_t *dst_space, const void *src_buf, H5S_t *src_space,
                                size_t elmt_size, size_t nelmts);

/* Functions that perform scatter-gather serial I/O operations */
H5_DLL herr_t H5D__scatter_mem(const void *_tscat_buf, H5S_sel_iter_t *iter, size_t nelmts, void *_buf);
H5_DLL size_t H5D__gather_mem(const void *_buf, H5S_sel_iter_t *iter, size_t nelmts,
                              void *_tgath_buf /*out*/);
H5_DLL herr_t H5D__scatgath_read(const H5D_io_info_t *io_info, const H5D_type_info_t *type_info,
                                 hsize_t nelmts, H5S_t *file_space, H5S_t *mem_space);
H5_DLL herr_t H5D__scatgath_write(const H5D_io_info_t *io_info, const H5D_type_info_t *type_info,
                                  hsize_t nelmts, H5S_t *file_space, H5S_t *mem_space);

/* Functions that operate on dataset's layout information */
H5_DLL herr_t H5D__layout_set_io_ops(const H5D_t *dataset);
H5_DLL size_t H5D__layout_meta_size(const H5F_t *f, const H5O_layout_t *layout, hbool_t include_compact_data);
H5_DLL herr_t H5D__layout_set_version(H5F_t *f, H5O_layout_t *layout);
H5_DLL herr_t H5D__layout_set_latest_indexing(H5O_layout_t *layout, const H5S_t *space,
                                              const H5D_dcpl_cache_t *dcpl_cache);
H5_DLL herr_t H5D__layout_oh_create(H5F_t *file, H5O_t *oh, H5D_t *dset, hid_t dapl_id);
H5_DLL herr_t H5D__layout_oh_read(H5D_t *dset, hid_t dapl_id, H5P_genplist_t *plist);
H5_DLL herr_t H5D__layout_oh_write(const H5D_t *dataset, H5O_t *oh, unsigned update_flags);

/* Functions that operate on contiguous storage */
H5_DLL herr_t  H5D__contig_alloc(H5F_t *f, H5O_storage_contig_t *storage);
H5_DLL hbool_t H5D__contig_is_space_alloc(const H5O_storage_t *storage);
H5_DLL hbool_t H5D__contig_is_data_cached(const H5D_shared_t *shared_dset);
H5_DLL herr_t  H5D__contig_fill(const H5D_io_info_t *io_info);
H5_DLL herr_t  H5D__contig_read(H5D_io_info_t *io_info, const H5D_type_info_t *type_info, hsize_t nelmts,
                                H5S_t *file_space, H5S_t *mem_space, H5D_dset_info_t *dinfo);
H5_DLL herr_t  H5D__contig_write(H5D_io_info_t *io_info, const H5D_type_info_t *type_info, hsize_t nelmts,
                                 H5S_t *file_space, H5S_t *mem_space, H5D_dset_info_t *dinfo);
H5_DLL herr_t  H5D__contig_copy(H5F_t *f_src, const H5O_storage_contig_t *storage_src, H5F_t *f_dst,
                                H5O_storage_contig_t *storage_dst, H5T_t *src_dtype, H5O_copy_t *cpy_info);
H5_DLL herr_t  H5D__contig_delete(H5F_t *f, const H5O_storage_t *store);

/* Functions that operate on chunked dataset storage */
H5_DLL htri_t  H5D__chunk_cacheable(const H5D_io_info_t *io_info, H5D_dset_info_t *dset_info, haddr_t caddr,
                                    hbool_t write_op);
H5_DLL herr_t  H5D__chunk_create(const H5D_t *dset /*in,out*/);
H5_DLL herr_t  H5D__chunk_set_info(const H5D_t *dset);
H5_DLL hbool_t H5D__chunk_is_space_alloc(const H5O_storage_t *storage);
H5_DLL hbool_t H5D__chunk_is_data_cached(const H5D_shared_t *shared_dset);
H5_DLL herr_t  H5D__chunk_lookup(const H5D_t *dset, const hsize_t *scaled, H5D_chunk_ud_t *udata);
H5_DLL herr_t  H5D__chunk_allocated(const H5D_t *dset, hsize_t *nbytes);
H5_DLL herr_t  H5D__chunk_allocate(const H5D_io_info_t *io_info, hbool_t full_overwrite,
                                   const hsize_t old_dim[]);
H5_DLL herr_t  H5D__chunk_file_alloc(const H5D_chk_idx_info_t *idx_info, const H5F_block_t *old_chunk,
                                     H5F_block_t *new_chunk, hbool_t *need_insert, const hsize_t *scaled);
H5_DLL void   *H5D__chunk_mem_alloc(size_t size, void *pline);
H5_DLL void    H5D__chunk_mem_free(void *chk, void *pline);
H5_DLL void   *H5D__chunk_mem_xfree(void *chk, const void *pline);
H5_DLL void   *H5D__chunk_mem_realloc(void *chk, size_t size, const H5O_pline_t *pline);
H5_DLL herr_t  H5D__chunk_update_old_edge_chunks(H5D_t *dset, hsize_t old_dim[]);
H5_DLL hbool_t H5D__chunk_is_partial_edge_chunk(unsigned dset_ndims, const uint32_t *chunk_dims,
                                                const hsize_t *chunk_scaled, const hsize_t *dset_dims);
H5_DLL herr_t  H5D__chunk_prune_by_extent(H5D_t *dset, const hsize_t *old_dim);
H5_DLL herr_t  H5D__chunk_set_sizes(H5D_t *dset);
#ifdef H5_HAVE_PARALLEL
H5_DLL herr_t H5D__chunk_addrmap(const H5D_io_info_t *io_info, haddr_t chunk_addr[]);
#endif /* H5_HAVE_PARALLEL */
H5_DLL herr_t H5D__chunk_update_cache(H5D_t *dset);
H5_DLL herr_t H5D__chunk_copy(H5F_t *f_src, H5O_storage_chunk_t *storage_src, H5O_layout_chunk_t *layout_src,
                              H5F_t *f_dst, H5O_storage_chunk_t *storage_dst,
                              const H5S_extent_t *ds_extent_src, const H5T_t *dt_src,
                              const H5O_pline_t *pline_src, H5O_copy_t *cpy_info);
H5_DLL herr_t H5D__chunk_bh_info(const H5O_loc_t *loc, H5O_t *oh, H5O_layout_t *layout, hsize_t *btree_size);
H5_DLL herr_t H5D__chunk_dump_index(H5D_t *dset, FILE *stream);
H5_DLL herr_t H5D__chunk_delete(H5F_t *f, H5O_t *oh, H5O_storage_t *store);
H5_DLL herr_t H5D__chunk_get_offset_copy(const H5D_t *dset, const hsize_t *offset, hsize_t *offset_copy);
H5_DLL herr_t H5D__chunk_direct_write(const H5D_t *dset, uint32_t filters, hsize_t *offset,
                                      uint32_t data_size, const void *buf);
H5_DLL herr_t H5D__chunk_direct_read(const H5D_t *dset, hsize_t *offset, uint32_t *filters, void *buf);
#ifdef H5D_CHUNK_DEBUG
H5_DLL herr_t H5D__chunk_stats(const H5D_t *dset, hbool_t headers);
#endif /* H5D_CHUNK_DEBUG */

/* format convert */
H5_DLL herr_t H5D__chunk_format_convert(H5D_t *dset, H5D_chk_idx_info_t *idx_info,
                                        H5D_chk_idx_info_t *new_idx_info);

/* Functions that operate on compact dataset storage */
H5_DLL herr_t H5D__compact_fill(const H5D_t *dset);
H5_DLL herr_t H5D__compact_copy(H5F_t *f_src, H5O_storage_compact_t *storage_src, H5F_t *f_dst,
                                H5O_storage_compact_t *storage_dst, H5T_t *src_dtype, H5O_copy_t *cpy_info);

/* Functions that operate on virtual dataset storage */
H5_DLL herr_t  H5D__virtual_store_layout(H5F_t *f, H5O_layout_t *layout);
H5_DLL herr_t  H5D__virtual_copy_layout(H5O_layout_t *layout);
H5_DLL herr_t  H5D__virtual_set_extent_unlim(const H5D_t *dset);
H5_DLL herr_t  H5D__virtual_reset_layout(H5O_layout_t *layout);
H5_DLL herr_t  H5D__virtual_delete(H5F_t *f, H5O_storage_t *storage);
H5_DLL herr_t  H5D__virtual_copy(H5F_t *f_src, H5O_layout_t *layout_dst);
H5_DLL herr_t  H5D__virtual_init(H5F_t *f, const H5D_t *dset, hid_t dapl_id);
H5_DLL hbool_t H5D__virtual_is_space_alloc(const H5O_storage_t *storage);
H5_DLL herr_t  H5D__virtual_hold_source_dset_files(const H5D_t *dset, H5D_virtual_held_file_t **head);
H5_DLL herr_t  H5D__virtual_refresh_source_dsets(H5D_t *dset);
H5_DLL herr_t  H5D__virtual_release_source_dset_files(H5D_virtual_held_file_t *head);

/* Functions that operate on EFL (External File List)*/
H5_DLL hbool_t H5D__efl_is_space_alloc(const H5O_storage_t *storage);
H5_DLL herr_t  H5D__efl_bh_info(H5F_t *f, H5O_efl_t *efl, hsize_t *heap_size);

/* Functions that perform fill value operations on datasets */
H5_DLL herr_t H5D__fill(const void *fill, const H5T_t *fill_type, void *buf, const H5T_t *buf_type,
                        H5S_t *space);
H5_DLL herr_t H5D__fill_init(H5D_fill_buf_info_t *fb_info, void *caller_fill_buf, H5MM_allocate_t alloc_func,
                             void *alloc_info, H5MM_free_t free_func, void *free_info, const H5O_fill_t *fill,
                             const H5T_t *dset_type, hid_t dset_type_id, size_t nelmts, size_t min_buf_size);
H5_DLL herr_t H5D__fill_refill_vl(H5D_fill_buf_info_t *fb_info, size_t nelmts);
H5_DLL herr_t H5D__fill_term(H5D_fill_buf_info_t *fb_info);

#ifdef H5_HAVE_PARALLEL

#ifdef H5D_DEBUG
#ifndef H5Dmpio_DEBUG
#define H5Dmpio_DEBUG
#endif /*H5Dmpio_DEBUG*/
#endif /*H5D_DEBUG*/
/* MPI-IO function to read multi-dsets (Chunk, Contig), it will select either
 * regular or irregular read */
H5_DLL herr_t H5D__mpio_select_read(const H5D_io_info_t *io_info, hsize_t nelmts, H5S_t *file_space,
                                    H5S_t *mem_space);

/* MPI-IO function to write multi-dsets (Chunk, Contig), it will select either
 * regular or irregular write */
H5_DLL herr_t H5D__mpio_select_write(const H5D_io_info_t *io_info, hsize_t nelmts, H5S_t *file_space,
                                     H5S_t *mem_space);

/* MPI-IO functions to handle collective IO for multiple dsets (CONTIG, CHUNK) */
H5_DLL herr_t H5D__collective_read(const size_t count, H5D_io_info_t *io_info);
H5_DLL herr_t H5D__collective_write(const size_t count, H5D_io_info_t *io_info);

/* MPI-IO function to check if a direct I/O transfer is possible between
 * memory and the file */
H5_DLL htri_t H5D__mpio_opt_possible(const size_t count, H5D_io_info_t *io_info);
H5_DLL herr_t H5D__mpio_get_no_coll_cause_strings(char *local_cause, size_t local_cause_len,
                                                  char *global_cause, size_t global_cause_len);

#endif /* H5_HAVE_PARALLEL */

/* for both CHUNK and CONTIG dset skiplist free (sel_pieces) for layout_ops.io_term. */
H5_DLL herr_t H5D__piece_io_term(H5D_io_info_t *io_info, H5D_dset_info_t *di);

/* Testing functions */
#ifdef H5D_TESTING
H5_DLL herr_t H5D__layout_version_test(hid_t did, unsigned *version);
H5_DLL herr_t H5D__layout_contig_size_test(hid_t did, hsize_t *size);
H5_DLL herr_t H5D__layout_compact_dirty_test(hid_t did, hbool_t *dirty);
H5_DLL herr_t H5D__layout_idx_type_test(hid_t did, H5D_chunk_index_t *idx_type);
H5_DLL herr_t H5D__layout_type_test(hid_t did, H5D_layout_t *layout_type);
H5_DLL herr_t H5D__current_cache_size_test(hid_t did, size_t *nbytes_used, int *nused);
#endif /* H5D_TESTING */

#endif /*H5Dpkg_H*/<|MERGE_RESOLUTION|>--- conflicted
+++ resolved
@@ -229,37 +229,37 @@
     hsize_t  index;                    /* "Index" of chunk in dataset */
     uint32_t piece_points;             /* Number of elements selected in piece */
     hsize_t  scaled[H5O_LAYOUT_NDIMS]; /* Scaled coordinates of chunk (in file dataset's dataspace) */
-    H5S_t *  fspace;                   /* Dataspace describing chunk & selection in it */
+    H5S_t   *fspace;                   /* Dataspace describing chunk & selection in it */
     unsigned fspace_shared; /* Indicate that the file space for a chunk is shared and shouldn't be freed */
-    H5S_t *  mspace;        /* Dataspace describing selection in memory corresponding to this chunk */
+    H5S_t   *mspace;        /* Dataspace describing selection in memory corresponding to this chunk */
     unsigned mspace_shared; /* Indicate that the memory space for a chunk is shared and shouldn't be freed */
     struct H5D_dset_info_t *dset_info; /* Pointer to dset_info */
 } H5D_piece_info_t;
 
 /* dset info for multiple dsets */
 typedef struct H5D_dset_info_t {
-    H5D_t *                 dset;       /* Pointer to dataset being operated on */
-    H5D_storage_t *         store;      /* Dataset storage info */
+    H5D_t                  *dset;       /* Pointer to dataset being operated on */
+    H5D_storage_t          *store;      /* Dataset storage info */
     H5D_layout_ops_t        layout_ops; /* Dataset layout I/O operation function pointers */
     H5_flexible_const_ptr_t buf;        /* Buffer pointer */
 
     H5O_layout_t *layout; /* Dataset layout information*/
     hsize_t       nelmts; /* Number of elements selected in file & memory dataspaces */
 
-    H5S_t *      file_space;               /* Pointer to the file dataspace */
+    H5S_t       *file_space;               /* Pointer to the file dataspace */
     H5S_sel_type fsel_type;                /* Selection type in file */
     unsigned     f_ndims;                  /* Number of dimensions for file dataspace */
     hsize_t      f_dims[H5O_LAYOUT_NDIMS]; /* File dataspace dimensions */
 
-    H5S_t *        mem_space;   /* Pointer to the memory dataspace */
-    H5S_t *        mchunk_tmpl; /* Dataspace template for new memory chunks */
+    H5S_t         *mem_space;   /* Pointer to the memory dataspace */
+    H5S_t         *mchunk_tmpl; /* Dataspace template for new memory chunks */
     H5S_sel_iter_t mem_iter;    /* Iterator for elements in memory selection */
     unsigned       m_ndims;     /* Number of dimensions for memory dataspace */
     H5S_sel_type   msel_type;   /* Selection type in memory */
 
     H5SL_t *dset_sel_pieces; /* Skiplist of selected pieces in this dataset, indexed by index */
 
-    H5S_t *           single_space; /* Dataspace for single chunk */
+    H5S_t            *single_space; /* Dataspace for single chunk */
     H5D_piece_info_t *single_piece_info;
     hbool_t           use_single; /* Whether I/O is on a single element */
 
@@ -277,38 +277,23 @@
     /* QAK: Delete the f_sh field when oloc has a shared file pointer? */
     H5F_shared_t *f_sh; /* Pointer to shared file struct that dataset is within */
 #ifdef H5_HAVE_PARALLEL
-<<<<<<< HEAD
     MPI_Comm comm;                  /* MPI communicator for file */
     hbool_t  using_mpi_vfd;         /* Whether the file is using an MPI-based VFD */
 #endif                              /* H5_HAVE_PARALLEL */
     H5D_io_ops_t            io_ops; /* I/O operation function pointers */
     H5D_io_op_type_t        op_type;
-    const H5D_t *           dset;          /* Pointer to dataset being operated on */
-    H5D_dset_info_t *       dsets_info;    /* dsets info where I/O is done to/from */
-    H5SL_t *                sel_pieces;    /* Skip list containing information for each piece selected */
+    const H5D_t            *dset;          /* Pointer to dataset being operated on */
+    H5D_dset_info_t        *dsets_info;    /* dsets info where I/O is done to/from */
+    H5SL_t                 *sel_pieces;    /* Skip list containing information for each piece selected */
     haddr_t                 store_faddr;   /* lowest file addr for read/write */
     H5_flexible_const_ptr_t base_maddr;    /* starting mem address */
     hbool_t                 is_mdset;      /* Is this a multi datasets I/O? */
     hbool_t                 use_select_io; /* Whether to use selection I/O */
-=======
-    MPI_Comm comm;               /* MPI communicator for file */
-    hbool_t  using_mpi_vfd;      /* Whether the file is using an MPI-based VFD */
-#endif                           /* H5_HAVE_PARALLEL */
-    H5D_storage_t   *store;      /* Dataset storage info */
-    H5D_layout_ops_t layout_ops; /* Dataset layout I/O operation function pointers */
-    H5D_io_ops_t     io_ops;     /* I/O operation function pointers */
-    H5D_io_op_type_t op_type;
-    hbool_t          use_select_io; /* Whether to use selection I/O */
-    union {
-        void       *rbuf; /* Pointer to buffer for read */
-        const void *wbuf; /* Pointer to buffer to write */
-    } u;
->>>>>>> ae414872
 } H5D_io_info_t;
 
 /* Created to pass both at once for callback func */
 typedef struct H5D_io_info_wrap_t {
-    H5D_io_info_t *  io_info;
+    H5D_io_info_t   *io_info;
     H5D_dset_info_t *dinfo;
 } H5D_io_info_wrap_t;
 
@@ -413,51 +398,6 @@
     H5D_chunk_dest_func_t  dest;          /* Routine to destroy indexing information in memory */
 } H5D_chunk_ops_t;
 
-<<<<<<< HEAD
-=======
-/* Structure holding information about a chunk's selection for mapping */
-typedef struct H5D_chunk_info_t {
-    hsize_t  index;                    /* "Index" of chunk in dataset */
-    uint32_t chunk_points;             /* Number of elements selected in chunk */
-    hsize_t  scaled[H5O_LAYOUT_NDIMS]; /* Scaled coordinates of chunk (in file dataset's dataspace) */
-    H5S_t   *fspace;                   /* Dataspace describing chunk & selection in it */
-    hbool_t  fspace_shared; /* Indicate that the file space for a chunk is shared and shouldn't be freed */
-    H5S_t   *mspace;        /* Dataspace describing selection in memory corresponding to this chunk */
-    hbool_t  mspace_shared; /* Indicate that the memory space for a chunk is shared and shouldn't be freed */
-} H5D_chunk_info_t;
-
-/* Main structure holding the mapping between file chunks and memory */
-typedef struct H5D_chunk_map_t {
-    H5O_layout_t *layout; /* Dataset layout information*/
-    hsize_t       nelmts; /* Number of elements selected in file & memory dataspaces */
-
-    H5S_t   *file_space; /* Pointer to the file dataspace */
-    unsigned f_ndims;    /* Number of dimensions for file dataspace */
-
-    H5S_t         *mem_space;   /* Pointer to the memory dataspace */
-    H5S_t         *mchunk_tmpl; /* Dataspace template for new memory chunks */
-    H5S_sel_iter_t mem_iter;    /* Iterator for elements in memory selection */
-    unsigned       m_ndims;     /* Number of dimensions for memory dataspace */
-    H5S_sel_type   msel_type;   /* Selection type in memory */
-    H5S_sel_type   fsel_type;   /* Selection type in file */
-
-    H5SL_t *sel_chunks; /* Skip list containing information for each chunk selected */
-
-    H5S_t            *single_space;      /* Dataspace for single chunk */
-    H5D_chunk_info_t *single_chunk_info; /* Pointer to single chunk's info */
-    hbool_t           use_single;        /* Whether I/O is on a single element */
-
-    hsize_t           last_index;      /* Index of last chunk operated on */
-    H5D_chunk_info_t *last_chunk_info; /* Pointer to last chunk's info */
-
-    hsize_t chunk_dim[H5O_LAYOUT_NDIMS]; /* Size of chunk in each dimension */
-
-#ifdef H5_HAVE_PARALLEL
-    H5D_chunk_info_t **select_chunk; /* Store the information about whether this chunk is selected or not */
-#endif                               /* H5_HAVE_PARALLEL */
-} H5D_chunk_map_t;
-
->>>>>>> ae414872
 /* Cached information about a particular chunk */
 typedef struct H5D_chunk_cached_t {
     hbool_t  valid;                    /*whether cache info is valid*/
@@ -499,15 +439,9 @@
     int                     nused;             /* Number of chunk slots in use        */
     H5D_chunk_cached_t      last;              /* Cached copy of last chunk information */
     struct H5D_rdcc_ent_t **slot;              /* Chunk slots, each points to a chunk*/
-<<<<<<< HEAD
-    H5SL_t *                sel_chunks;        /* Skip list containing information for each chunk selected */
-    H5S_t *                 single_space;      /* Dataspace for single element I/O on chunks */
-    H5D_piece_info_t *      single_piece_info; /* Pointer to single piece's info */
-=======
     H5SL_t                 *sel_chunks;        /* Skip list containing information for each chunk selected */
     H5S_t                  *single_space;      /* Dataspace for single element I/O on chunks */
-    H5D_chunk_info_t       *single_chunk_info; /* Pointer to single chunk's info */
->>>>>>> ae414872
+    H5D_piece_info_t       *single_piece_info; /* Pointer to single piece's info */
 
     /* Cached information about scaled dataspace dimensions */
     hsize_t  scaled_dims[H5S_MAX_RANK];        /* The scaled dim sizes */
@@ -556,7 +490,7 @@
                                 * dataset in certain circumstances)
                                 */
         H5D_rdcc_t chunk;      /* Information about chunked data */
-        H5SL_t *   sel_pieces; /* Skip list containing information for each piece selected */
+        H5SL_t    *sel_pieces; /* Skip list containing information for each piece selected */
     } cache;
 
     H5D_append_flush_t append_flush;   /* Append flush property information */
