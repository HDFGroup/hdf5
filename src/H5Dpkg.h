/* * * * * * * * * * * * * * * * * * * * * * * * * * * * * * * * * * * * * * *
 * Copyright by The HDF Group.                                               *
 * All rights reserved.                                                      *
 *                                                                           *
 * This file is part of HDF5.  The full HDF5 copyright notice, including     *
 * terms governing use, modification, and redistribution, is contained in    *
 * the COPYING file, which can be found at the root of the source code       *
 * distribution tree, or in https://www.hdfgroup.org/licenses.               *
 * If you do not have access to either file, you may request a copy from     *
 * help@hdfgroup.org.                                                        *
 * * * * * * * * * * * * * * * * * * * * * * * * * * * * * * * * * * * * * * */

/*
 * Purpose: This file contains declarations which are visible only within
 *          the H5D package.  Source files outside the H5D package should
 *          include H5Dprivate.h instead.
 */
#if !(defined H5D_FRIEND || defined H5D_MODULE)
#error "Do not include this file outside the H5D package!"
#endif

#ifndef H5Dpkg_H
#define H5Dpkg_H

/* Get package's private header */
#include "H5Dprivate.h"

/* Other private headers needed by this file */
#include "H5ACprivate.h" /* Metadata cache            */
#include "H5B2private.h" /* v2 B-trees                */
#include "H5Fprivate.h"  /* File access               */
#include "H5FLprivate.h" /* Free Lists                */
#include "H5Gprivate.h"  /* Groups                    */
#include "H5SLprivate.h" /* Skip lists                */
#include "H5Tprivate.h"  /* Datatypes                 */

/**************************/
/* Package Private Macros */
/**************************/

/* Set the minimum object header size to create objects with */
#define H5D_MINHDR_SIZE 256

/* Flags for marking aspects of a dataset dirty */
#define H5D_MARK_SPACE  0x01
#define H5D_MARK_LAYOUT 0x02

/* Default creation parameters for chunk index data structures */
/* See H5O_layout_chunk_t */

/* Fixed array creation values */
#define H5D_FARRAY_CREATE_PARAM_SIZE         1  /* Size of the creation parameters in bytes */
#define H5D_FARRAY_MAX_DBLK_PAGE_NELMTS_BITS 10 /* i.e. 1024 elements per data block page */

/* Extensible array creation values */
#define H5D_EARRAY_CREATE_PARAM_SIZE           5  /* Size of the creation parameters in bytes */
#define H5D_EARRAY_MAX_NELMTS_BITS             32 /* i.e. 4 giga-elements */
#define H5D_EARRAY_IDX_BLK_ELMTS               4
#define H5D_EARRAY_SUP_BLK_MIN_DATA_PTRS       4
#define H5D_EARRAY_DATA_BLK_MIN_ELMTS          16
#define H5D_EARRAY_MAX_DBLOCK_PAGE_NELMTS_BITS 10 /* i.e. 1024 elements per data block page */

/* v2 B-tree creation values for raw meta_size */
#define H5D_BT2_CREATE_PARAM_SIZE 6 /* Size of the creation parameters in bytes */
#define H5D_BT2_NODE_SIZE         2048
#define H5D_BT2_SPLIT_PERC        100
#define H5D_BT2_MERGE_PERC        40

/* Macro to determine if the layout I/O callback should perform I/O */
#define H5D_LAYOUT_CB_PERFORM_IO(IO_INFO)                                                                    \
    (((IO_INFO)->use_select_io == H5D_SELECTION_IO_MODE_OFF) ||                                              \
     ((IO_INFO)->count == 1 && (IO_INFO)->max_tconv_type_size == 0))

/* Macro to check if in-place type conversion will be used for a piece and add it to the global type
 * conversion size if it won't be used */
#define H5D_INIT_PIECE_TCONV(IO_INFO, DINFO, PIECE_INFO)                                                     \
    {                                                                                                        \
        /* Check for potential in-place conversion */                                                        \
        if ((IO_INFO)->may_use_in_place_tconv) {                                                             \
            size_t mem_type_size  = ((IO_INFO)->op_type == H5D_IO_OP_READ)                                   \
                                        ? (DINFO)->type_info.dst_type_size                                   \
                                        : (DINFO)->type_info.src_type_size;                                  \
            size_t file_type_size = ((IO_INFO)->op_type == H5D_IO_OP_READ)                                   \
                                        ? (DINFO)->type_info.src_type_size                                   \
                                        : (DINFO)->type_info.dst_type_size;                                  \
                                                                                                             \
            /* Make sure the memory type is not smaller than the file type, otherwise the memory buffer      \
             * won't be big enough to serve as the type conversion buffer */                                 \
            if (mem_type_size >= file_type_size) {                                                           \
<<<<<<< HEAD
                hbool_t is_contig;                                                                           \
=======
                bool    is_contig;                                                                           \
>>>>>>> 07347cc5
                hsize_t sel_off;                                                                             \
                                                                                                             \
                /* Check if the space is contiguous */                                                       \
                if (H5S_select_contig_block((PIECE_INFO)->mspace, &is_contig, &sel_off, NULL) < 0)           \
                    HGOTO_ERROR(H5E_DATASET, H5E_CANTINIT, FAIL, "can't check if dataspace is contiguous");  \
                                                                                                             \
                /* If the first sequence includes all the elements selected in this piece, it it contiguous  \
                 */                                                                                          \
                if (is_contig) {                                                                             \
                    H5_CHECK_OVERFLOW(sel_off, hsize_t, size_t);                                             \
<<<<<<< HEAD
                    (PIECE_INFO)->in_place_tconv = TRUE;                                                     \
=======
                    (PIECE_INFO)->in_place_tconv = true;                                                     \
>>>>>>> 07347cc5
                    (PIECE_INFO)->buf_off        = (size_t)sel_off * mem_type_size;                          \
                }                                                                                            \
            }                                                                                                \
        }                                                                                                    \
                                                                                                             \
        /* If we're not using in-place type conversion, add this piece to global type conversion buffer      \
         * size.  This will only be used if we must allocate a type conversion buffer for the entire I/O. */ \
        if (!(PIECE_INFO)->in_place_tconv)                                                                   \
            (IO_INFO)->tconv_buf_size += (PIECE_INFO)->piece_points * MAX((DINFO)->type_info.src_type_size,  \
                                                                          (DINFO)->type_info.dst_type_size); \
    }

/****************************/
/* Package Private Typedefs */
/****************************/

/* Typedef for datatype information for raw data I/O operation */
typedef struct H5D_type_info_t {
    /* Initial values */
    const H5T_t *mem_type;    /* Pointer to memory datatype */
    const H5T_t *dset_type;   /* Pointer to dataset datatype */
    H5T_path_t  *tpath;       /* Datatype conversion path */
    hid_t        src_type_id; /* Source datatype ID */
    hid_t        dst_type_id; /* Destination datatype ID */

    /* Computed/derived values */
    size_t                   src_type_size;  /* Size of source type */
    size_t                   dst_type_size;  /* Size of destination type */
<<<<<<< HEAD
    hbool_t                  is_conv_noop;   /* Whether the type conversion is a NOOP */
    hbool_t                  is_xform_noop;  /* Whether the data transform is a NOOP */
=======
    bool                     is_conv_noop;   /* Whether the type conversion is a NOOP */
    bool                     is_xform_noop;  /* Whether the data transform is a NOOP */
>>>>>>> 07347cc5
    const H5T_subset_info_t *cmpd_subset;    /* Info related to the compound subset conversion functions */
    H5T_bkg_t                need_bkg;       /* Type of background buf needed */
    size_t                   request_nelmts; /* Requested strip mine */
} H5D_type_info_t;

/* Forward declaration of structs used below */
struct H5D_io_info_t;
struct H5D_dset_io_info_t;
typedef struct H5D_shared_t H5D_shared_t;

/* Function pointers for I/O on particular types of dataset layouts */
typedef herr_t (*H5D_layout_construct_func_t)(H5F_t *f, H5D_t *dset);
typedef herr_t (*H5D_layout_init_func_t)(H5F_t *f, const H5D_t *dset, hid_t dapl_id);
typedef bool (*H5D_layout_is_space_alloc_func_t)(const H5O_storage_t *storage);
typedef bool (*H5D_layout_is_data_cached_func_t)(const H5D_shared_t *shared_dset);
typedef herr_t (*H5D_layout_io_init_func_t)(struct H5D_io_info_t *io_info, struct H5D_dset_io_info_t *dinfo);
typedef herr_t (*H5D_layout_mdio_init_func_t)(struct H5D_io_info_t      *io_info,
                                              struct H5D_dset_io_info_t *dinfo);
typedef herr_t (*H5D_layout_read_func_t)(struct H5D_io_info_t *io_info, struct H5D_dset_io_info_t *dinfo);
typedef herr_t (*H5D_layout_write_func_t)(struct H5D_io_info_t *io_info, struct H5D_dset_io_info_t *dinfo);
typedef herr_t (*H5D_layout_read_md_func_t)(struct H5D_io_info_t *io_info);
typedef herr_t (*H5D_layout_write_md_func_t)(struct H5D_io_info_t *io_info);
typedef ssize_t (*H5D_layout_readvv_func_t)(const struct H5D_io_info_t      *io_info,
                                            const struct H5D_dset_io_info_t *dset_info, size_t dset_max_nseq,
                                            size_t *dset_curr_seq, size_t dset_len_arr[],
                                            hsize_t dset_offset_arr[], size_t mem_max_nseq,
                                            size_t *mem_curr_seq, size_t mem_len_arr[],
                                            hsize_t mem_offset_arr[]);
typedef ssize_t (*H5D_layout_writevv_func_t)(const struct H5D_io_info_t      *io_info,
                                             const struct H5D_dset_io_info_t *dset_info, size_t dset_max_nseq,
                                             size_t *dset_curr_seq, size_t dset_len_arr[],
                                             hsize_t dset_offset_arr[], size_t mem_max_nseq,
                                             size_t *mem_curr_seq, size_t mem_len_arr[],
                                             hsize_t mem_offset_arr[]);
typedef herr_t (*H5D_layout_flush_func_t)(H5D_t *dataset);
typedef herr_t (*H5D_layout_io_term_func_t)(struct H5D_io_info_t *io_info, struct H5D_dset_io_info_t *di);
typedef herr_t (*H5D_layout_dest_func_t)(H5D_t *dataset);

/* Typedef for grouping layout I/O routines */
typedef struct H5D_layout_ops_t {
    H5D_layout_construct_func_t      construct;      /* Layout constructor for new datasets */
    H5D_layout_init_func_t           init;           /* Layout initializer for dataset */
    H5D_layout_is_space_alloc_func_t is_space_alloc; /* Query routine to determine if storage is allocated */
    H5D_layout_is_data_cached_func_t
        is_data_cached; /* Query routine to determine if any raw data is cached.  If routine is not present
                           then the layout type never caches raw data. */
    H5D_layout_io_init_func_t   io_init;   /* I/O initialization routine */
    H5D_layout_mdio_init_func_t mdio_init; /* Multi Dataset I/O initialization routine - called after all
                                              datasets have done io_init and sel_pieces has been allocated */
    H5D_layout_read_func_t    ser_read;    /* High-level I/O routine for reading data in serial */
    H5D_layout_write_func_t   ser_write;   /* High-level I/O routine for writing data in serial */
    H5D_layout_readvv_func_t  readvv;      /* Low-level I/O routine for reading data */
    H5D_layout_writevv_func_t writevv;     /* Low-level I/O routine for writing data */
    H5D_layout_flush_func_t   flush;       /* Low-level I/O routine for flushing raw data */
    H5D_layout_io_term_func_t io_term;     /* I/O shutdown routine for multi-dset */
    H5D_layout_dest_func_t    dest;        /* Destroy layout info */
} H5D_layout_ops_t;

/* Function pointers for either multiple or single block I/O access */
typedef herr_t (*H5D_io_single_read_func_t)(const struct H5D_io_info_t      *io_info,
                                            const struct H5D_dset_io_info_t *dset_info);
typedef herr_t (*H5D_io_single_write_func_t)(const struct H5D_io_info_t      *io_info,
                                             const struct H5D_dset_io_info_t *dset_info);

typedef herr_t (*H5D_io_single_read_md_func_t)(const struct H5D_io_info_t *io_info, hsize_t nelmts,
                                               H5S_t *file_space, H5S_t *mem_space);
typedef herr_t (*H5D_io_single_write_md_func_t)(const struct H5D_io_info_t *io_info, hsize_t nelmts,
                                                H5S_t *file_space, H5S_t *mem_space);

/* Typedef for raw data I/O framework info */
typedef struct H5D_io_ops_t {
    H5D_layout_read_func_t     multi_read;   /* High-level I/O routine for reading data */
    H5D_layout_write_func_t    multi_write;  /* High-level I/O routine for writing data */
    H5D_io_single_read_func_t  single_read;  /* I/O routine for reading single block */
    H5D_io_single_write_func_t single_write; /* I/O routine for writing single block */
} H5D_io_ops_t;

/* Typedef for raw data I/O framework info (multi-dataset I/O) */
typedef struct H5D_md_io_ops_t {
    H5D_layout_read_md_func_t     multi_read_md;  /* High-level I/O routine for reading data for multi-dset */
    H5D_layout_write_md_func_t    multi_write_md; /* High-level I/O routine for writing data for multi-dset */
    H5D_io_single_read_md_func_t  single_read_md; /* I/O routine for reading single block for multi-dset */
    H5D_io_single_write_md_func_t single_write_md; /* I/O routine for writing single block for multi-dset */
} H5D_md_io_ops_t;

/* Typedefs for dataset storage information */
typedef struct {
    haddr_t dset_addr; /* Address of dataset in file */
    hsize_t dset_size; /* Total size of dataset in file */
} H5D_contig_storage_t;

typedef struct {
    hsize_t *scaled; /* Scaled coordinates for a chunk */
} H5D_chunk_storage_t;

typedef struct {
    void *buf;   /* Buffer for compact dataset */
    bool *dirty; /* Pointer to dirty flag to mark */
} H5D_compact_storage_t;

typedef union H5D_storage_t {
    H5D_contig_storage_t  contig;  /* Contiguous information for dataset */
    H5D_chunk_storage_t   chunk;   /* Chunk information for dataset */
    H5D_compact_storage_t compact; /* Compact information for dataset */
    H5O_efl_t             efl;     /* External file list information for dataset */
} H5D_storage_t;

/* Typedef for raw data I/O operation info */
typedef enum H5D_io_op_type_t {
    H5D_IO_OP_READ, /* Read operation */
    H5D_IO_OP_WRITE /* Write operation */
} H5D_io_op_type_t;

/* Piece info for a data chunk/block during I/O */
typedef struct H5D_piece_info_t {
    haddr_t  faddr;                    /* File address */
    hsize_t  index;                    /* "Index" of chunk in dataset */
    hsize_t  piece_points;             /* Number of elements selected in piece */
    hsize_t  scaled[H5O_LAYOUT_NDIMS]; /* Scaled coordinates of chunk (in file dataset's dataspace) */
    H5S_t   *fspace;                   /* Dataspace describing chunk & selection in it */
    unsigned fspace_shared;  /* Indicate that the file space for a chunk is shared and shouldn't be freed */
    H5S_t   *mspace;         /* Dataspace describing selection in memory corresponding to this chunk */
    unsigned mspace_shared;  /* Indicate that the memory space for a chunk is shared and shouldn't be freed */
<<<<<<< HEAD
    hbool_t  in_place_tconv; /* Whether to perform type conversion in-place */
=======
    bool     in_place_tconv; /* Whether to perform type conversion in-place */
>>>>>>> 07347cc5
    size_t   buf_off;        /* Buffer offset for in-place type conversion */
    struct H5D_dset_io_info_t *dset_info; /* Pointer to dset_info */
} H5D_piece_info_t;

/* I/O info for a single dataset */
typedef struct H5D_dset_io_info_t {
    H5D_t                  *dset;       /* Pointer to dataset being operated on */
    H5D_storage_t          *store;      /* Dataset storage info */
    H5D_layout_ops_t        layout_ops; /* Dataset layout I/O operation function pointers */
    H5_flexible_const_ptr_t buf;        /* Buffer pointer */

    H5D_io_ops_t io_ops; /* I/O operations for this dataset */

    H5O_layout_t *layout; /* Dataset layout information*/
    hsize_t       nelmts; /* Number of elements selected in file & memory dataspaces */

    H5S_t *file_space; /* Pointer to the file dataspace */
    H5S_t *mem_space;  /* Pointer to the memory dataspace */

    union {
        struct H5D_chunk_map_t *chunk_map;         /* Chunk specific I/O info */
        H5D_piece_info_t       *contig_piece_info; /* Piece info for contiguous dataset */
    } layout_io_info;

    hid_t           mem_type_id; /* memory datatype ID */
    H5D_type_info_t type_info;
    bool            skip_io; /* Whether to skip I/O for this dataset */
} H5D_dset_io_info_t;

/* I/O info for entire I/O operation */
typedef struct H5D_io_info_t {
    /* QAK: Delete the f_sh field when oloc has a shared file pointer? */
    H5F_shared_t *f_sh; /* Pointer to shared file struct that dataset is within */
#ifdef H5_HAVE_PARALLEL
    MPI_Comm comm;                     /* MPI communicator for file */
    bool     using_mpi_vfd;            /* Whether the file is using an MPI-based VFD */
#endif                                 /* H5_HAVE_PARALLEL */
    H5D_md_io_ops_t         md_io_ops; /* Multi dataset I/O operation function pointers */
    H5D_io_op_type_t        op_type;
    size_t                  count;               /* Number of datasets in I/O request */
    H5D_dset_io_info_t     *dsets_info;          /* dsets info where I/O is done to/from */
    size_t                  piece_count;         /* Number of pieces in I/O request */
    size_t                  pieces_added;        /* Number of pieces added so far to arrays */
    H5D_piece_info_t      **sel_pieces;          /* Array of info struct for all pieces in I/O */
    H5S_t                 **mem_spaces;          /* Array of chunk memory spaces */
    H5S_t                 **file_spaces;         /* Array of chunk file spaces */
    haddr_t                *addrs;               /* Array of chunk addresses */
    size_t                 *element_sizes;       /* Array of element sizes */
    void                  **rbufs;               /* Array of read buffers */
    const void            **wbufs;               /* Array of write buffers */
    haddr_t                 store_faddr;         /* lowest file addr for read/write */
    H5_flexible_const_ptr_t base_maddr;          /* starting mem address */
    H5D_selection_io_mode_t use_select_io;       /* Whether to use selection I/O */
    uint8_t                *tconv_buf;           /* Datatype conv buffer */
<<<<<<< HEAD
    hbool_t                 tconv_buf_allocated; /* Whether the type conversion buffer was allocated */
    size_t                  tconv_buf_size;      /* Size of type conversion buffer */
    uint8_t                *bkg_buf;             /* Background buffer */
    hbool_t                 bkg_buf_allocated;   /* Whether the background buffer was allocated */
    size_t                  bkg_buf_size;        /* Size of background buffer */
    size_t max_tconv_type_size; /* Largest of all source and destination type sizes involved in type
                                   conversion */
    hbool_t
        must_fill_bkg; /* Whether any datasets need a background buffer filled with destination contents */
    hbool_t may_use_in_place_tconv; /* Whether datasets in this I/O could potentially use in-place type
=======
    bool                    tconv_buf_allocated; /* Whether the type conversion buffer was allocated */
    size_t                  tconv_buf_size;      /* Size of type conversion buffer */
    uint8_t                *bkg_buf;             /* Background buffer */
    bool                    bkg_buf_allocated;   /* Whether the background buffer was allocated */
    size_t                  bkg_buf_size;        /* Size of background buffer */
    size_t max_tconv_type_size; /* Largest of all source and destination type sizes involved in type
                                   conversion */
    bool must_fill_bkg; /* Whether any datasets need a background buffer filled with destination contents */
    bool may_use_in_place_tconv; /* Whether datasets in this I/O could potentially use in-place type
>>>>>>> 07347cc5
                                       conversion if the type sizes are compatible with it */
#ifdef H5_HAVE_PARALLEL
    H5D_mpio_actual_io_mode_t actual_io_mode; /* Actual type of collective or independent I/O */
#endif                                        /* H5_HAVE_PARALLEL */
    unsigned no_selection_io_cause;           /* "No selection I/O cause" flags */
} H5D_io_info_t;

/* Created to pass both at once for callback func */
typedef struct H5D_io_info_wrap_t {
    H5D_io_info_t      *io_info;
    H5D_dset_io_info_t *dinfo;
} H5D_io_info_wrap_t;

/******************/
/* Chunk typedefs */
/******************/

/* Typedef for chunked dataset index operation info */
typedef struct H5D_chk_idx_info_t {
    H5F_t               *f;       /* File pointer for operation */
    const H5O_pline_t   *pline;   /* I/O pipeline info */
    H5O_layout_chunk_t  *layout;  /* Chunk layout description */
    H5O_storage_chunk_t *storage; /* Chunk storage description */
} H5D_chk_idx_info_t;

/*
 * "Generic" chunk record.  Each chunk is keyed by the minimum logical
 * N-dimensional coordinates and the datatype size of the chunk.
 * The fastest-varying dimension is assumed to reference individual bytes of
 * the array, so a 100-element 1-D array of 4-byte integers would really be a
 * 2-D array with the slow varying dimension of size 100 and the fast varying
 * dimension of size 4 (the storage dimensionality has very little to do with
 * the real dimensionality).
 *
 * The chunk's file address, filter mask and size on disk are not key values.
 */
typedef struct H5D_chunk_rec_t {
    hsize_t  scaled[H5O_LAYOUT_NDIMS]; /* Logical offset to start */
    uint32_t nbytes;                   /* Size of stored data */
    uint32_t filter_mask;              /* Excluded filters */
    haddr_t  chunk_addr;               /* Address of chunk in file */
} H5D_chunk_rec_t;

/*
 * Common data exchange structure for indexed storage nodes.  This structure is
 * passed through the indexing layer to the methods for the objects
 * to which the index points.
 */
typedef struct H5D_chunk_common_ud_t {
    const H5O_layout_chunk_t  *layout;  /* Chunk layout description */
    const H5O_storage_chunk_t *storage; /* Chunk storage description */
    const hsize_t             *scaled;  /* Scaled coordinates for a chunk */
} H5D_chunk_common_ud_t;

/* B-tree callback info for various operations */
typedef struct H5D_chunk_ud_t {
    /* Downward */
    H5D_chunk_common_ud_t common; /* Common info for B-tree user data (must be first) */

    /* Upward */
    unsigned    idx_hint;         /* Index of chunk in cache, if present */
    H5F_block_t chunk_block;      /* Offset/length of chunk in file */
    unsigned    filter_mask;      /* Excluded filters */
    bool        new_unfilt_chunk; /* Whether the chunk just became unfiltered */
    hsize_t     chunk_idx;        /* Chunk index for EA, FA indexing */
} H5D_chunk_ud_t;

/* Typedef for "generic" chunk callbacks */
typedef int (*H5D_chunk_cb_func_t)(const H5D_chunk_rec_t *chunk_rec, void *udata);

/* Typedefs for chunk operations */
typedef herr_t (*H5D_chunk_init_func_t)(const H5D_chk_idx_info_t *idx_info, const H5S_t *space,
                                        haddr_t dset_ohdr_addr);
typedef herr_t (*H5D_chunk_create_func_t)(const H5D_chk_idx_info_t *idx_info);
typedef bool (*H5D_chunk_is_space_alloc_func_t)(const H5O_storage_chunk_t *storage);
typedef herr_t (*H5D_chunk_insert_func_t)(const H5D_chk_idx_info_t *idx_info, H5D_chunk_ud_t *udata,
                                          const H5D_t *dset);
typedef herr_t (*H5D_chunk_get_addr_func_t)(const H5D_chk_idx_info_t *idx_info, H5D_chunk_ud_t *udata);
typedef herr_t (*H5D_chunk_resize_func_t)(H5O_layout_chunk_t *layout);
typedef int (*H5D_chunk_iterate_func_t)(const H5D_chk_idx_info_t *idx_info, H5D_chunk_cb_func_t chunk_cb,
                                        void *chunk_udata);
typedef herr_t (*H5D_chunk_remove_func_t)(const H5D_chk_idx_info_t *idx_info, H5D_chunk_common_ud_t *udata);
typedef herr_t (*H5D_chunk_delete_func_t)(const H5D_chk_idx_info_t *idx_info);
typedef herr_t (*H5D_chunk_copy_setup_func_t)(const H5D_chk_idx_info_t *idx_info_src,
                                              const H5D_chk_idx_info_t *idx_info_dst);
typedef herr_t (*H5D_chunk_copy_shutdown_func_t)(H5O_storage_chunk_t *storage_src,
                                                 H5O_storage_chunk_t *storage_dst);
typedef herr_t (*H5D_chunk_size_func_t)(const H5D_chk_idx_info_t *idx_info, hsize_t *idx_size);
typedef herr_t (*H5D_chunk_reset_func_t)(H5O_storage_chunk_t *storage, bool reset_addr);
typedef herr_t (*H5D_chunk_dump_func_t)(const H5O_storage_chunk_t *storage, FILE *stream);
typedef herr_t (*H5D_chunk_dest_func_t)(const H5D_chk_idx_info_t *idx_info);

/* Typedef for grouping chunk I/O routines */
typedef struct H5D_chunk_ops_t {
    bool                    can_swim; /* Flag to indicate that the index supports SWMR access */
    H5D_chunk_init_func_t   init;     /* Routine to initialize indexing information in memory */
    H5D_chunk_create_func_t create;   /* Routine to create chunk index */
    H5D_chunk_is_space_alloc_func_t
                                is_space_alloc; /* Query routine to determine if storage/index is allocated */
    H5D_chunk_insert_func_t     insert;         /* Routine to insert a chunk into an index */
    H5D_chunk_get_addr_func_t   get_addr;       /* Routine to retrieve address of chunk in file */
    H5D_chunk_resize_func_t     resize;     /* Routine to update chunk index info after resizing dataset */
    H5D_chunk_iterate_func_t    iterate;    /* Routine to iterate over chunks */
    H5D_chunk_remove_func_t     remove;     /* Routine to remove a chunk from an index */
    H5D_chunk_delete_func_t     idx_delete; /* Routine to delete index & all chunks from file*/
    H5D_chunk_copy_setup_func_t copy_setup; /* Routine to perform any necessary setup for copying chunks */
    H5D_chunk_copy_shutdown_func_t
                           copy_shutdown; /* Routine to perform any necessary shutdown for copying chunks */
    H5D_chunk_size_func_t  size;          /* Routine to get size of indexing information */
    H5D_chunk_reset_func_t reset;         /* Routine to reset indexing information */
    H5D_chunk_dump_func_t  dump;          /* Routine to dump indexing information */
    H5D_chunk_dest_func_t  dest;          /* Routine to destroy indexing information in memory */
} H5D_chunk_ops_t;

/* Main structure holding the mapping between file chunks and memory */
typedef struct H5D_chunk_map_t {
    unsigned f_ndims; /* Number of dimensions for file dataspace */

    H5S_t         *mchunk_tmpl; /* Dataspace template for new memory chunks */
    H5S_sel_iter_t mem_iter;    /* Iterator for elements in memory selection */
    unsigned       m_ndims;     /* Number of dimensions for memory dataspace */
    H5S_sel_type   msel_type;   /* Selection type in memory */
    H5S_sel_type   fsel_type;   /* Selection type in file */

    H5SL_t *dset_sel_pieces; /* Skip list containing information for each chunk selected */

    H5S_t            *single_space;      /* Dataspace for single chunk */
    H5D_piece_info_t *single_piece_info; /* Pointer to single chunk's info */
    bool              use_single;        /* Whether I/O is on a single element */

    hsize_t           last_index;      /* Index of last chunk operated on */
    H5D_piece_info_t *last_piece_info; /* Pointer to last chunk's info */

    hsize_t chunk_dim[H5O_LAYOUT_NDIMS]; /* Size of chunk in each dimension */
} H5D_chunk_map_t;

/* Cached information about a particular chunk */
typedef struct H5D_chunk_cached_t {
    bool     valid;                    /*whether cache info is valid*/
    hsize_t  scaled[H5O_LAYOUT_NDIMS]; /*scaled offset of chunk*/
    haddr_t  addr;                     /*file address of chunk */
    uint32_t nbytes;                   /*size of stored data */
    hsize_t  chunk_idx;                /*index of chunk in dataset */
    unsigned filter_mask;              /*excluded filters */
} H5D_chunk_cached_t;

/****************************/
/* Virtual dataset typedefs */
/****************************/

/* List of files held open during refresh operations */
typedef struct H5D_virtual_held_file_t {
    H5F_t                          *file; /* Pointer to file held open */
    struct H5D_virtual_held_file_t *next; /* Pointer to next node in list */
} H5D_virtual_held_file_t;

/* The raw data chunk cache */
struct H5D_rdcc_ent_t; /* Forward declaration of struct used below */
typedef struct H5D_rdcc_t {
    struct {
        unsigned ninits;   /* Number of chunk creations        */
        unsigned nhits;    /* Number of cache hits            */
        unsigned nmisses;  /* Number of cache misses        */
        unsigned nflushes; /* Number of cache flushes        */
    } stats;
    size_t                 nbytes_max; /* Maximum cached raw data in bytes    */
    size_t                 nslots;     /* Number of chunk slots allocated    */
    double                 w0;         /* Chunk preemption policy          */
    struct H5D_rdcc_ent_t *head;       /* Head of doubly linked list        */
    struct H5D_rdcc_ent_t *tail;       /* Tail of doubly linked list        */
    struct H5D_rdcc_ent_t
        *tmp_head; /* Head of temporary doubly linked list.  Chunks on this list are not in the hash table
                      (slot).  The head entry is a sentinel (does not refer to an actual chunk). */
    size_t                  nbytes_used;       /* Current cached raw data in bytes */
    int                     nused;             /* Number of chunk slots in use        */
    H5D_chunk_cached_t      last;              /* Cached copy of last chunk information */
    struct H5D_rdcc_ent_t **slot;              /* Chunk slots, each points to a chunk*/
    H5SL_t                 *sel_chunks;        /* Skip list containing information for each chunk selected */
    H5S_t                  *single_space;      /* Dataspace for single element I/O on chunks */
    H5D_piece_info_t       *single_piece_info; /* Pointer to single piece's info */

    /* Cached information about scaled dataspace dimensions */
    hsize_t  scaled_dims[H5S_MAX_RANK];        /* The scaled dim sizes */
    hsize_t  scaled_power2up[H5S_MAX_RANK];    /* The scaled dim sizes, rounded up to next power of 2 */
    unsigned scaled_encode_bits[H5S_MAX_RANK]; /* The number of bits needed to encode the scaled dim sizes */
} H5D_rdcc_t;

/* The raw data contiguous data cache */
typedef struct H5D_rdcdc_t {
    unsigned char *sieve_buf;      /* Buffer to hold data sieve buffer */
    haddr_t        sieve_loc;      /* File location (offset) of the data sieve buffer */
    size_t         sieve_size;     /* Size of the data sieve buffer used (in bytes) */
    size_t         sieve_buf_size; /* Size of the data sieve buffer allocated (in bytes) */
    bool           sieve_dirty;    /* Flag to indicate that the data sieve buffer is dirty */
} H5D_rdcdc_t;

/*
 * A dataset is made of two layers, an H5D_t struct that is unique to
 * each instance of an opened dataset, and a shared struct that is only
 * created once for a given dataset.  Thus, if a dataset is opened twice,
 * there will be two IDs and two H5D_t structs, both sharing one H5D_shared_t.
 */
struct H5D_shared_t {
    size_t           fo_count;        /* Reference count */
    bool             closing;         /* Flag to indicate dataset is closing */
    hid_t            type_id;         /* ID for dataset's datatype    */
    H5T_t           *type;            /* Datatype for this dataset     */
    H5S_t           *space;           /* Dataspace of this dataset    */
    hid_t            dcpl_id;         /* Dataset creation property id */
    hid_t            dapl_id;         /* Dataset access property id */
    H5D_dcpl_cache_t dcpl_cache;      /* Cached DCPL values */
    H5O_layout_t     layout;          /* Data layout                  */
    bool             checked_filters; /* true if dataset passes can_apply check */

    /* Cached dataspace info */
    unsigned ndims;                       /* The dataset's dataspace rank */
    hsize_t  curr_dims[H5S_MAX_RANK];     /* The curr. size of dataset dimensions */
    hsize_t  curr_power2up[H5S_MAX_RANK]; /* The curr. dim sizes, rounded up to next power of 2 */
    hsize_t  max_dims[H5S_MAX_RANK];      /* The max. size of dataset dimensions */

    /* Buffered/cached information for types of raw data storage*/
    struct {
        H5D_rdcdc_t contig; /* Information about contiguous data */
                            /* (Note that the "contig" cache
                             * information can be used by a chunked
                             * dataset in certain circumstances)
                             */
        H5D_rdcc_t chunk;   /* Information about chunked data */
    } cache;

    H5D_append_flush_t append_flush;   /* Append flush property information */
    char              *extfile_prefix; /* expanded external file prefix */
    char              *vds_prefix;     /* expanded vds prefix */
};

struct H5D_t {
    H5O_loc_t     oloc;   /* Object header location       */
    H5G_name_t    path;   /* Group hierarchy path         */
    H5D_shared_t *shared; /* cached information from file */
};

/* Enumerated type for allocating dataset's storage */
typedef enum {
    H5D_ALLOC_CREATE, /* Dataset is being created */
    H5D_ALLOC_OPEN,   /* Dataset is being opened */
    H5D_ALLOC_EXTEND, /* Dataset's dataspace is being extended */
    H5D_ALLOC_WRITE   /* Dataset is being extended */
} H5D_time_alloc_t;

/* Typedef for dataset creation operation */
typedef struct {
    hid_t        type_id; /* Datatype for dataset */
    const H5S_t *space;   /* Dataspace for dataset */
    hid_t        dcpl_id; /* Dataset creation property list */
    hid_t        dapl_id; /* Dataset access property list */
} H5D_obj_create_t;

/* Typedef for filling a buffer with a fill value */
typedef struct H5D_fill_buf_info_t {
    H5MM_allocate_t fill_alloc_func; /* Routine to call for allocating fill buffer */
    void           *fill_alloc_info; /* Extra info for allocation routine */
    H5MM_free_t     fill_free_func;  /* Routine to call for freeing fill buffer */
    void           *fill_free_info;  /* Extra info for free routine */
    H5T_path_t
        *fill_to_mem_tpath; /* Datatype conversion path for converting the fill value to the memory buffer */
    H5T_path_t *mem_to_dset_tpath; /* Datatype conversion path for converting the memory buffer to the dataset
                                      elements */
    const H5O_fill_t *fill;        /* Pointer to fill value */
    void             *fill_buf;    /* Fill buffer */
    size_t            fill_buf_size;                 /* Size of fill buffer */
    bool              use_caller_fill_buf;           /* Whether the caller provided the fill buffer */
    void             *bkg_buf;                       /* Background conversion buffer */
    size_t            bkg_buf_size;                  /* Size of background buffer */
    H5T_t            *mem_type;                      /* Pointer to memory datatype */
    const H5T_t      *file_type;                     /* Pointer to file datatype */
    hid_t             mem_tid;                       /* ID for memory version of disk datatype */
    hid_t             file_tid;                      /* ID for disk datatype */
    size_t            mem_elmt_size, file_elmt_size; /* Size of element in memory and on disk */
    size_t            max_elmt_size;                 /* Max. size of memory or file datatype */
    size_t            elmts_per_buf;                 /* # of elements that fit into a buffer */
    bool has_vlen_fill_type; /* Whether the datatype for the fill value has a variable-length component */
} H5D_fill_buf_info_t;

/*****************************/
/* Package Private Variables */
/*****************************/

/* Storage layout class I/O operations */
H5_DLLVAR const H5D_layout_ops_t H5D_LOPS_CONTIG[1];
H5_DLLVAR const H5D_layout_ops_t H5D_LOPS_EFL[1];
H5_DLLVAR const H5D_layout_ops_t H5D_LOPS_COMPACT[1];
H5_DLLVAR const H5D_layout_ops_t H5D_LOPS_CHUNK[1];
H5_DLLVAR const H5D_layout_ops_t H5D_LOPS_VIRTUAL[1];

/* Chunked layout operations */
H5_DLLVAR const H5D_chunk_ops_t H5D_COPS_BTREE[1];
H5_DLLVAR const H5D_chunk_ops_t H5D_COPS_NONE[1];
H5_DLLVAR const H5D_chunk_ops_t H5D_COPS_SINGLE[1];
H5_DLLVAR const H5D_chunk_ops_t H5D_COPS_EARRAY[1];
H5_DLLVAR const H5D_chunk_ops_t H5D_COPS_FARRAY[1];
H5_DLLVAR const H5D_chunk_ops_t H5D_COPS_BT2[1];

/* The v2 B-tree class for indexing chunked datasets with >1 unlimited dimensions */
H5_DLLVAR const H5B2_class_t H5D_BT2[1];
H5_DLLVAR const H5B2_class_t H5D_BT2_FILT[1];

/*  Array of versions for Layout */
H5_DLLVAR const unsigned H5O_layout_ver_bounds[H5F_LIBVER_NBOUNDS];

/******************************/
/* Package Private Prototypes */
/******************************/

H5_DLL H5D_t  *H5D__create(H5F_t *file, hid_t type_id, const H5S_t *space, hid_t dcpl_id, hid_t dapl_id);
H5_DLL H5D_t  *H5D__create_named(const H5G_loc_t *loc, const char *name, hid_t type_id, const H5S_t *space,
                                 hid_t lcpl_id, hid_t dcpl_id, hid_t dapl_id);
H5_DLL H5D_t  *H5D__open_name(const H5G_loc_t *loc, const char *name, hid_t dapl_id);
H5_DLL hid_t   H5D__get_space(const H5D_t *dset);
H5_DLL hid_t   H5D__get_type(const H5D_t *dset);
H5_DLL herr_t  H5D__get_space_status(const H5D_t *dset, H5D_space_status_t *allocation);
H5_DLL herr_t  H5D__alloc_storage(H5D_t *dset, H5D_time_alloc_t time_alloc, bool full_overwrite,
                                  hsize_t old_dim[]);
H5_DLL herr_t  H5D__get_storage_size(const H5D_t *dset, hsize_t *storage_size);
H5_DLL herr_t  H5D__get_chunk_storage_size(H5D_t *dset, const hsize_t *offset, hsize_t *storage_size);
H5_DLL herr_t  H5D__chunk_index_empty(const H5D_t *dset, bool *empty);
H5_DLL herr_t  H5D__get_num_chunks(const H5D_t *dset, const H5S_t *space, hsize_t *nchunks);
H5_DLL herr_t  H5D__get_chunk_info(const H5D_t *dset, const H5S_t *space, hsize_t chk_idx, hsize_t *coord,
                                   unsigned *filter_mask, haddr_t *offset, hsize_t *size);
H5_DLL herr_t  H5D__get_chunk_info_by_coord(const H5D_t *dset, const hsize_t *coord, unsigned *filter_mask,
                                            haddr_t *addr, hsize_t *size);
H5_DLL herr_t  H5D__chunk_iter(H5D_t *dset, H5D_chunk_iter_op_t cb, void *op_data);
H5_DLL haddr_t H5D__get_offset(const H5D_t *dset);
H5_DLL herr_t  H5D__vlen_get_buf_size(H5D_t *dset, hid_t type_id, hid_t space_id, hsize_t *size);
H5_DLL herr_t  H5D__vlen_get_buf_size_gen(H5VL_object_t *vol_obj, hid_t type_id, hid_t space_id,
                                          hsize_t *size);
H5_DLL herr_t  H5D__set_extent(H5D_t *dataset, const hsize_t *size);
H5_DLL herr_t  H5D__flush_sieve_buf(H5D_t *dataset);
H5_DLL herr_t  H5D__flush_real(H5D_t *dataset);
H5_DLL herr_t  H5D__flush(H5D_t *dset, hid_t dset_id);
H5_DLL herr_t  H5D__mark(const H5D_t *dataset, unsigned flags);
H5_DLL herr_t  H5D__refresh(H5D_t *dataset, hid_t dset_id);

/* To convert a dataset's chunk indexing type to v1 B-tree */
H5_DLL herr_t H5D__format_convert(H5D_t *dataset);

/* Internal I/O routines */
H5_DLL herr_t H5D__read(size_t count, H5D_dset_io_info_t *dset_info);
H5_DLL herr_t H5D__write(size_t count, H5D_dset_io_info_t *dset_info);

/* Functions that perform direct serial I/O operations */
H5_DLL herr_t H5D__select_read(const H5D_io_info_t *io_info, const H5D_dset_io_info_t *dset_info);
H5_DLL herr_t H5D__select_write(const H5D_io_info_t *io_info, const H5D_dset_io_info_t *dset_info);

/* Functions that perform direct copying between memory buffers */
H5_DLL herr_t H5D_select_io_mem(void *dst_buf, H5S_t *dst_space, const void *src_buf, H5S_t *src_space,
                                size_t elmt_size, size_t nelmts);

/* Functions that perform scatter-gather I/O operations */
H5_DLL herr_t H5D__scatter_mem(const void *_tscat_buf, H5S_sel_iter_t *iter, size_t nelmts, void *_buf);
H5_DLL size_t H5D__gather_mem(const void *_buf, H5S_sel_iter_t *iter, size_t nelmts,
                              void *_tgath_buf /*out*/);
H5_DLL herr_t H5D__scatgath_read(const H5D_io_info_t *io_info, const H5D_dset_io_info_t *dset_info);
H5_DLL herr_t H5D__scatgath_write(const H5D_io_info_t *io_info, const H5D_dset_io_info_t *dset_info);
H5_DLL herr_t H5D__scatgath_read_select(H5D_io_info_t *io_info);
H5_DLL herr_t H5D__scatgath_write_select(H5D_io_info_t *io_info);

/* Functions that operate on dataset's layout information */
H5_DLL herr_t H5D__layout_set_io_ops(const H5D_t *dataset);
H5_DLL size_t H5D__layout_meta_size(const H5F_t *f, const H5O_layout_t *layout, bool include_compact_data);
H5_DLL herr_t H5D__layout_set_version(H5F_t *f, H5O_layout_t *layout);
H5_DLL herr_t H5D__layout_set_latest_indexing(H5O_layout_t *layout, const H5S_t *space,
                                              const H5D_dcpl_cache_t *dcpl_cache);
H5_DLL herr_t H5D__layout_oh_create(H5F_t *file, H5O_t *oh, H5D_t *dset, hid_t dapl_id);
H5_DLL herr_t H5D__layout_oh_read(H5D_t *dset, hid_t dapl_id, H5P_genplist_t *plist);
H5_DLL herr_t H5D__layout_oh_write(const H5D_t *dataset, H5O_t *oh, unsigned update_flags);

/* Functions that operate on contiguous storage */
H5_DLL herr_t H5D__contig_alloc(H5F_t *f, H5O_storage_contig_t *storage);
H5_DLL bool   H5D__contig_is_space_alloc(const H5O_storage_t *storage);
H5_DLL bool   H5D__contig_is_data_cached(const H5D_shared_t *shared_dset);
H5_DLL herr_t H5D__contig_fill(H5D_t *dset);
H5_DLL herr_t H5D__contig_read(H5D_io_info_t *io_info, H5D_dset_io_info_t *dinfo);
H5_DLL herr_t H5D__contig_write(H5D_io_info_t *io_info, H5D_dset_io_info_t *dinfo);
H5_DLL herr_t H5D__contig_copy(H5F_t *f_src, const H5O_storage_contig_t *storage_src, H5F_t *f_dst,
                               H5O_storage_contig_t *storage_dst, H5T_t *src_dtype, H5O_copy_t *cpy_info);
H5_DLL herr_t H5D__contig_delete(H5F_t *f, const H5O_storage_t *store);

/* Functions that operate on chunked dataset storage */
H5_DLL htri_t H5D__chunk_cacheable(const H5D_io_info_t *io_info, H5D_dset_io_info_t *dset_info, haddr_t caddr,
                                   bool write_op);
H5_DLL herr_t H5D__chunk_create(const H5D_t *dset /*in,out*/);
H5_DLL herr_t H5D__chunk_set_info(const H5D_t *dset);
H5_DLL bool   H5D__chunk_is_space_alloc(const H5O_storage_t *storage);
H5_DLL bool   H5D__chunk_is_data_cached(const H5D_shared_t *shared_dset);
H5_DLL herr_t H5D__chunk_lookup(const H5D_t *dset, const hsize_t *scaled, H5D_chunk_ud_t *udata);
H5_DLL herr_t H5D__chunk_allocated(const H5D_t *dset, hsize_t *nbytes);
H5_DLL herr_t H5D__chunk_allocate(const H5D_t *dset, bool full_overwrite, const hsize_t old_dim[]);
H5_DLL herr_t H5D__chunk_file_alloc(const H5D_chk_idx_info_t *idx_info, const H5F_block_t *old_chunk,
                                    H5F_block_t *new_chunk, bool *need_insert, const hsize_t *scaled);
H5_DLL void  *H5D__chunk_mem_alloc(size_t size, void *pline);
H5_DLL void   H5D__chunk_mem_free(void *chk, void *pline);
H5_DLL void  *H5D__chunk_mem_xfree(void *chk, const void *pline);
H5_DLL void  *H5D__chunk_mem_realloc(void *chk, size_t size, const H5O_pline_t *pline);
H5_DLL herr_t H5D__chunk_update_old_edge_chunks(H5D_t *dset, hsize_t old_dim[]);
H5_DLL bool   H5D__chunk_is_partial_edge_chunk(unsigned dset_ndims, const uint32_t *chunk_dims,
                                               const hsize_t *chunk_scaled, const hsize_t *dset_dims);
H5_DLL herr_t H5D__chunk_prune_by_extent(H5D_t *dset, const hsize_t *old_dim);
H5_DLL herr_t H5D__chunk_set_sizes(H5D_t *dset);
#ifdef H5_HAVE_PARALLEL
H5_DLL herr_t H5D__chunk_addrmap(const H5D_t *dset, haddr_t chunk_addr[]);
#endif /* H5_HAVE_PARALLEL */
H5_DLL herr_t H5D__chunk_update_cache(H5D_t *dset);
H5_DLL herr_t H5D__chunk_copy(H5F_t *f_src, H5O_storage_chunk_t *storage_src, H5O_layout_chunk_t *layout_src,
                              H5F_t *f_dst, H5O_storage_chunk_t *storage_dst,
                              const H5S_extent_t *ds_extent_src, const H5T_t *dt_src,
                              const H5O_pline_t *pline_src, H5O_copy_t *cpy_info);
H5_DLL herr_t H5D__chunk_bh_info(const H5O_loc_t *loc, H5O_t *oh, H5O_layout_t *layout, hsize_t *btree_size);
H5_DLL herr_t H5D__chunk_dump_index(H5D_t *dset, FILE *stream);
H5_DLL herr_t H5D__chunk_delete(H5F_t *f, H5O_t *oh, H5O_storage_t *store);
H5_DLL herr_t H5D__chunk_get_offset_copy(const H5D_t *dset, const hsize_t *offset, hsize_t *offset_copy);
H5_DLL herr_t H5D__chunk_direct_write(H5D_t *dset, uint32_t filters, hsize_t *offset, uint32_t data_size,
                                      const void *buf);
H5_DLL herr_t H5D__chunk_direct_read(const H5D_t *dset, hsize_t *offset, uint32_t *filters, void *buf);
#ifdef H5D_CHUNK_DEBUG
H5_DLL herr_t H5D__chunk_stats(const H5D_t *dset, bool headers);
#endif /* H5D_CHUNK_DEBUG */

/* format convert */
H5_DLL herr_t H5D__chunk_format_convert(H5D_t *dset, H5D_chk_idx_info_t *idx_info,
                                        H5D_chk_idx_info_t *new_idx_info);

/* Functions that operate on compact dataset storage */
H5_DLL herr_t H5D__compact_fill(const H5D_t *dset);
H5_DLL herr_t H5D__compact_copy(H5F_t *f_src, H5O_storage_compact_t *storage_src, H5F_t *f_dst,
                                H5O_storage_compact_t *storage_dst, H5T_t *src_dtype, H5O_copy_t *cpy_info);

/* Functions that operate on virtual dataset storage */
H5_DLL herr_t H5D__virtual_store_layout(H5F_t *f, H5O_layout_t *layout);
H5_DLL herr_t H5D__virtual_copy_layout(H5O_layout_t *layout);
H5_DLL herr_t H5D__virtual_set_extent_unlim(const H5D_t *dset);
H5_DLL herr_t H5D__virtual_reset_layout(H5O_layout_t *layout);
H5_DLL herr_t H5D__virtual_delete(H5F_t *f, H5O_storage_t *storage);
H5_DLL herr_t H5D__virtual_copy(H5F_t *f_src, H5O_layout_t *layout_dst);
H5_DLL herr_t H5D__virtual_init(H5F_t *f, const H5D_t *dset, hid_t dapl_id);
H5_DLL bool   H5D__virtual_is_space_alloc(const H5O_storage_t *storage);
H5_DLL herr_t H5D__virtual_hold_source_dset_files(const H5D_t *dset, H5D_virtual_held_file_t **head);
H5_DLL herr_t H5D__virtual_refresh_source_dsets(H5D_t *dset);
H5_DLL herr_t H5D__virtual_release_source_dset_files(H5D_virtual_held_file_t *head);

/* Functions that operate on EFL (External File List)*/
H5_DLL bool   H5D__efl_is_space_alloc(const H5O_storage_t *storage);
H5_DLL herr_t H5D__efl_bh_info(H5F_t *f, H5O_efl_t *efl, hsize_t *heap_size);

/* Functions that perform fill value operations on datasets */
H5_DLL herr_t H5D__fill(const void *fill, const H5T_t *fill_type, void *buf, const H5T_t *buf_type,
                        H5S_t *space);
H5_DLL herr_t H5D__fill_init(H5D_fill_buf_info_t *fb_info, void *caller_fill_buf, H5MM_allocate_t alloc_func,
                             void *alloc_info, H5MM_free_t free_func, void *free_info, const H5O_fill_t *fill,
                             const H5T_t *dset_type, hid_t dset_type_id, size_t nelmts, size_t min_buf_size);
H5_DLL herr_t H5D__fill_refill_vl(H5D_fill_buf_info_t *fb_info, size_t nelmts);
H5_DLL herr_t H5D__fill_term(H5D_fill_buf_info_t *fb_info);

#ifdef H5_HAVE_PARALLEL

#ifdef H5D_DEBUG
#ifndef H5Dmpio_DEBUG
#define H5Dmpio_DEBUG
#endif /*H5Dmpio_DEBUG*/
#endif /*H5D_DEBUG*/
/* MPI-IO function to read multi-dsets (Chunk, Contig), it will select either
 * regular or irregular read */
H5_DLL herr_t H5D__mpio_select_read(const H5D_io_info_t *io_info, hsize_t nelmts, H5S_t *file_space,
                                    H5S_t *mem_space);

/* MPI-IO function to write multi-dsets (Chunk, Contig), it will select either
 * regular or irregular write */
H5_DLL herr_t H5D__mpio_select_write(const H5D_io_info_t *io_info, hsize_t nelmts, H5S_t *file_space,
                                     H5S_t *mem_space);

/* MPI-IO functions to handle collective IO for multiple dsets (CONTIG, CHUNK) */
H5_DLL herr_t H5D__collective_read(H5D_io_info_t *io_info);
H5_DLL herr_t H5D__collective_write(H5D_io_info_t *io_info);

/* MPI-IO function to check if a direct I/O transfer is possible between
 * memory and the file */
H5_DLL htri_t H5D__mpio_opt_possible(H5D_io_info_t *io_info);
H5_DLL herr_t H5D__mpio_get_no_coll_cause_strings(char *local_cause, size_t local_cause_len,
                                                  char *global_cause, size_t global_cause_len);

#endif /* H5_HAVE_PARALLEL */

/* Free a piece (chunk or contiguous dataset data block) info struct */
H5_DLL herr_t H5D__free_piece_info(void *item, void *key, void *opdata);

/* Testing functions */
#ifdef H5D_TESTING
H5_DLL herr_t H5D__layout_version_test(hid_t did, unsigned *version);
H5_DLL herr_t H5D__layout_contig_size_test(hid_t did, hsize_t *size);
H5_DLL herr_t H5D__layout_compact_dirty_test(hid_t did, bool *dirty);
H5_DLL herr_t H5D__layout_idx_type_test(hid_t did, H5D_chunk_index_t *idx_type);
H5_DLL herr_t H5D__layout_type_test(hid_t did, H5D_layout_t *layout_type);
H5_DLL herr_t H5D__current_cache_size_test(hid_t did, size_t *nbytes_used, int *nused);
#endif /* H5D_TESTING */

#endif /*H5Dpkg_H*/<|MERGE_RESOLUTION|>--- conflicted
+++ resolved
@@ -87,11 +87,7 @@
             /* Make sure the memory type is not smaller than the file type, otherwise the memory buffer      \
              * won't be big enough to serve as the type conversion buffer */                                 \
             if (mem_type_size >= file_type_size) {                                                           \
-<<<<<<< HEAD
-                hbool_t is_contig;                                                                           \
-=======
                 bool    is_contig;                                                                           \
->>>>>>> 07347cc5
                 hsize_t sel_off;                                                                             \
                                                                                                              \
                 /* Check if the space is contiguous */                                                       \
@@ -102,11 +98,7 @@
                  */                                                                                          \
                 if (is_contig) {                                                                             \
                     H5_CHECK_OVERFLOW(sel_off, hsize_t, size_t);                                             \
-<<<<<<< HEAD
-                    (PIECE_INFO)->in_place_tconv = TRUE;                                                     \
-=======
                     (PIECE_INFO)->in_place_tconv = true;                                                     \
->>>>>>> 07347cc5
                     (PIECE_INFO)->buf_off        = (size_t)sel_off * mem_type_size;                          \
                 }                                                                                            \
             }                                                                                                \
@@ -135,13 +127,8 @@
     /* Computed/derived values */
     size_t                   src_type_size;  /* Size of source type */
     size_t                   dst_type_size;  /* Size of destination type */
-<<<<<<< HEAD
-    hbool_t                  is_conv_noop;   /* Whether the type conversion is a NOOP */
-    hbool_t                  is_xform_noop;  /* Whether the data transform is a NOOP */
-=======
     bool                     is_conv_noop;   /* Whether the type conversion is a NOOP */
     bool                     is_xform_noop;  /* Whether the data transform is a NOOP */
->>>>>>> 07347cc5
     const H5T_subset_info_t *cmpd_subset;    /* Info related to the compound subset conversion functions */
     H5T_bkg_t                need_bkg;       /* Type of background buf needed */
     size_t                   request_nelmts; /* Requested strip mine */
@@ -265,11 +252,7 @@
     unsigned fspace_shared;  /* Indicate that the file space for a chunk is shared and shouldn't be freed */
     H5S_t   *mspace;         /* Dataspace describing selection in memory corresponding to this chunk */
     unsigned mspace_shared;  /* Indicate that the memory space for a chunk is shared and shouldn't be freed */
-<<<<<<< HEAD
-    hbool_t  in_place_tconv; /* Whether to perform type conversion in-place */
-=======
     bool     in_place_tconv; /* Whether to perform type conversion in-place */
->>>>>>> 07347cc5
     size_t   buf_off;        /* Buffer offset for in-place type conversion */
     struct H5D_dset_io_info_t *dset_info; /* Pointer to dset_info */
 } H5D_piece_info_t;
@@ -324,18 +307,6 @@
     H5_flexible_const_ptr_t base_maddr;          /* starting mem address */
     H5D_selection_io_mode_t use_select_io;       /* Whether to use selection I/O */
     uint8_t                *tconv_buf;           /* Datatype conv buffer */
-<<<<<<< HEAD
-    hbool_t                 tconv_buf_allocated; /* Whether the type conversion buffer was allocated */
-    size_t                  tconv_buf_size;      /* Size of type conversion buffer */
-    uint8_t                *bkg_buf;             /* Background buffer */
-    hbool_t                 bkg_buf_allocated;   /* Whether the background buffer was allocated */
-    size_t                  bkg_buf_size;        /* Size of background buffer */
-    size_t max_tconv_type_size; /* Largest of all source and destination type sizes involved in type
-                                   conversion */
-    hbool_t
-        must_fill_bkg; /* Whether any datasets need a background buffer filled with destination contents */
-    hbool_t may_use_in_place_tconv; /* Whether datasets in this I/O could potentially use in-place type
-=======
     bool                    tconv_buf_allocated; /* Whether the type conversion buffer was allocated */
     size_t                  tconv_buf_size;      /* Size of type conversion buffer */
     uint8_t                *bkg_buf;             /* Background buffer */
@@ -345,7 +316,6 @@
                                    conversion */
     bool must_fill_bkg; /* Whether any datasets need a background buffer filled with destination contents */
     bool may_use_in_place_tconv; /* Whether datasets in this I/O could potentially use in-place type
->>>>>>> 07347cc5
                                        conversion if the type sizes are compatible with it */
 #ifdef H5_HAVE_PARALLEL
     H5D_mpio_actual_io_mode_t actual_io_mode; /* Actual type of collective or independent I/O */
