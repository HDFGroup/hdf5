--- conflicted
+++ resolved
@@ -70,9 +70,6 @@
 static herr_t H5B2__test_decode(const uint8_t *raw, void *nrecord, void *ctx);
 static herr_t H5B2__test_debug(FILE *stream, int indent, int fwidth,
     const void *record, const void *_udata);
-<<<<<<< HEAD
-static void *H5B2__test_crt_dbg_context(H5F_t *f, hid_t dxpl_id, haddr_t addr);
-=======
 
 /* v2 B-tree driver callbacks for 'test2' B-trees */
 static herr_t H5B2__test2_store(void *nrecord, const void *udata);
@@ -81,7 +78,6 @@
 static herr_t H5B2__test2_decode(const uint8_t *raw, void *nrecord, void *ctx);
 static herr_t H5B2__test2_debug(FILE *stream, int indent, int fwidth,
     const void *record, const void *_udata);
->>>>>>> 8cd0b0af
 
 
 /*********************/
