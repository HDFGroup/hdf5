--- conflicted
+++ resolved
@@ -305,11 +305,7 @@
 
     HDassert(record);
 
-<<<<<<< HEAD
-    HDfprintf(stream, "%*s%-*s %Hu\n", indent, "", fwidth, "Record:", *(const hsize_t *)record);
-=======
     HDfprintf(stream, "%*s%-*s %" PRIuHSIZE "\n", indent, "", fwidth, "Record:", *(const hsize_t *)record);
->>>>>>> 18bbd3f0
 
     FUNC_LEAVE_NOAPI(SUCCEED)
 } /* H5B2__test_debug() */
@@ -439,11 +435,7 @@
 
     HDassert(record);
 
-<<<<<<< HEAD
-    HDfprintf(stream, "%*s%-*s (%Hu, %Hu)\n", indent, "", fwidth,
-=======
     HDfprintf(stream, "%*s%-*s (%" PRIuHSIZE ", %" PRIuHSIZE ")\n", indent, "", fwidth,
->>>>>>> 18bbd3f0
               "Record:", ((const H5B2_test_rec_t *)record)->key, ((const H5B2_test_rec_t *)record)->val);
 
     FUNC_LEAVE_NOAPI(SUCCEED)
