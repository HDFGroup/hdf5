--- conflicted
+++ resolved
@@ -30,11 +30,7 @@
 /***********/
 /* Headers */
 /***********/
-<<<<<<< HEAD
-#include "H5private.h" /* Generic Functions			*/
-=======
 #include "H5private.h" /* Generic Functions            */
->>>>>>> 18bbd3f0
 
 /****************/
 /* Local Macros */
@@ -96,11 +92,7 @@
     for (u = 0; u < buf_size; u += 16) {
         uint8_t c;
 
-<<<<<<< HEAD
-        HDfprintf(stream, "%*s %8d: ", indent, "", u + buf_offset);
-=======
         HDfprintf(stream, "%*s %8zu: ", indent, "", u + buf_offset);
->>>>>>> 18bbd3f0
 
         /* Print the hex values */
         for (v = 0; v < 16; v++) {
@@ -114,10 +106,7 @@
             }     /* end if */
             else
                 HDfprintf(stream, "   ");
-<<<<<<< HEAD
-=======
 
->>>>>>> 18bbd3f0
             if (7 == v)
                 HDfputc(' ', stream);
         } /* end for */
@@ -130,20 +119,14 @@
                     HDfputc(' ', stream);
                 else {
                     c = buf[buf_offset + u + v];
-<<<<<<< HEAD
-=======
 
->>>>>>> 18bbd3f0
                     if (HDisprint(c))
                         HDfputc(c, stream);
                     else
                         HDfputc('.', stream);
                 } /* end else */
             }     /* end if */
-<<<<<<< HEAD
-=======
 
->>>>>>> 18bbd3f0
             if (7 == v)
                 HDfputc(' ', stream);
         } /* end for */
