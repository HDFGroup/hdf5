--- conflicted
+++ resolved
@@ -28,13 +28,8 @@
 /*****************/
 
 /* Macros used to "unset" chunk cache configuration parameters */
-<<<<<<< HEAD
-#define H5D_CHUNK_CACHE_NSLOTS_DEFAULT SIZE_MAX
-#define H5D_CHUNK_CACHE_NBYTES_DEFAULT SIZE_MAX
-=======
 #define H5D_CHUNK_CACHE_NSLOTS_DEFAULT ((size_t)-1)
 #define H5D_CHUNK_CACHE_NBYTES_DEFAULT ((size_t)-1)
->>>>>>> 1bfaf3b6
 #define H5D_CHUNK_CACHE_W0_DEFAULT     (-1.0)
 
 /* Bit flags for the H5Pset_chunk_opts() and H5Pget_chunk_opts() */
