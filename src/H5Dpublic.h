--- conflicted
+++ resolved
@@ -1762,21 +1762,12 @@
  *
  * \return \herr_t
  *
-<<<<<<< HEAD
  * \details H5Dwrite_struct_chunk() writes a structured chunk specified by its 
  *          logical offset \p offset to dataset \p dset_id. The HDF5 library assembles 
  *          the structured chunk according to the information provided in the 
  *          \p chunk_info parameter and using data pointed by \p buf. 
  *          \p buf is an array of pointers to the buffers containing data for each 
  *          section of the structured chunk. 
-=======
- \ \details H5Dwrite_struct_chunk() writes a structured chunk specified by its
- *          logical offset \p offset to dataset \p dset_id. The HDF5 library assembles
- *          the structured chunk according to the information provided in the
- *          \p chunk_info parameter and using data pointed by \p buf.
- *          \p buf is an array of pointers to the buffers containing data for each
- *          section of the structured chunk.
->>>>>>> 5e58f08c
  *
  *          Initially, this function will support only sparse chunks of the
  *          fixed-size data. Such chunks have only two sections: one for the
