--- conflicted
+++ resolved
@@ -152,11 +152,7 @@
  *
  * \param[in,out] elem Pointer to the memory buffer containing the current dataset
  *                     element
-<<<<<<< HEAD
- * \param[in] type_id Datatype identifier of the elements stored in \pelem
-=======
  * \param[in] type_id Datatype identifier of the elements stored in \p elem
->>>>>>> b410d953
  * \param[in] ndim Number of dimensions for the \p point array
  * \param[in] point Array containing the location of the element within
  *                  the original dataspace
