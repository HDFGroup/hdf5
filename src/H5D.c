/* * * * * * * * * * * * * * * * * * * * * * * * * * * * * * * * * * * * * * *
 * Copyright by The HDF Group.                                               *
 * Copyright by the Board of Trustees of the University of Illinois.         *
 * All rights reserved.                                                      *
 *                                                                           *
 * This file is part of HDF5.  The full HDF5 copyright notice, including     *
 * terms governing use, modification, and redistribution, is contained in    *
 * the COPYING file, which can be found at the root of the source code       *
 * distribution tree, or in https://support.hdfgroup.org/ftp/HDF5/releases.  *
 * If you do not have access to either file, you may request a copy from     *
 * help@hdfgroup.org.                                                        *
 * * * * * * * * * * * * * * * * * * * * * * * * * * * * * * * * * * * * * * */

/****************/
/* Module Setup */
/****************/

#include "H5Dmodule.h" /* This source code file is part of the H5D module */

/***********/
/* Headers */
/***********/
#include "H5private.h"   /* Generic Functions                        */
#include "H5CXprivate.h" /* API Contexts                             */
#include "H5Dpkg.h"      /* Datasets                                 */
#include "H5Eprivate.h"  /* Error handling                           */
#include "H5ESprivate.h" /* Event Sets                               */
#include "H5FLprivate.h" /* Free lists                               */
#include "H5Iprivate.h"  /* IDs                                      */
#include "H5VLprivate.h" /* Virtual Object Layer                     */

#include "H5VLnative_private.h" /* Native VOL connector                     */

/****************/
/* Local Macros */
/****************/

/******************/
/* Local Typedefs */
/******************/

/********************/
/* Local Prototypes */
/********************/

/* Helper routines for sync/async API calls */
static hid_t  H5D__create_api_common(hid_t loc_id, const char *name, hid_t type_id, hid_t space_id,
                                     hid_t lcpl_id, hid_t dcpl_id, hid_t dapl_id, void **token_ptr,
                                     H5VL_object_t **_vol_obj_ptr);
static hid_t  H5D__open_api_common(hid_t loc_id, const char *name, hid_t dapl_id, void **token_ptr,
                                   H5VL_object_t **_vol_obj_ptr);
static hid_t  H5D__get_space_api_common(hid_t dset_id, void **token_ptr, H5VL_object_t **_vol_obj_ptr);
static herr_t H5D__read_api_common(hid_t dset_id, hid_t mem_type_id, hid_t mem_space_id, hid_t file_space_id,
                                   hid_t dxpl_id, void *buf, void **token_ptr, H5VL_object_t **_vol_obj_ptr);
static herr_t H5D__write_api_common(hid_t dset_id, hid_t mem_type_id, hid_t mem_space_id, hid_t file_space_id,
                                    hid_t dxpl_id, const void *buf, void **token_ptr,
                                    H5VL_object_t **_vol_obj_ptr);
static herr_t H5D__set_extent_api_common(hid_t dset_id, const hsize_t size[], void **token_ptr,
                                         H5VL_object_t **_vol_obj_ptr);

/*********************/
/* Package Variables */
/*********************/

/* Package initialization variable */
hbool_t H5_PKG_INIT_VAR = FALSE;

/*****************************/
/* Library Private Variables */
/*****************************/

/* Declare extern free list to manage the H5S_sel_iter_t struct */
H5FL_EXTERN(H5S_sel_iter_t);

/* Declare extern the free list to manage blocks of type conversion data */
H5FL_BLK_EXTERN(type_conv);

/*******************/
/* Local Variables */
/*******************/

/*-------------------------------------------------------------------------
 * Function:    H5D__create_api_common
 *
 * Purpose:     This is the common function for creating HDF5 datasets.
 *
 * Return:      Success:    A dataset ID
 *              Failure:    H5I_INVALID_HID
 *
 *-------------------------------------------------------------------------
 */
static hid_t
H5D__create_api_common(hid_t loc_id, const char *name, hid_t type_id, hid_t space_id, hid_t lcpl_id,
                       hid_t dcpl_id, hid_t dapl_id, void **token_ptr, H5VL_object_t **_vol_obj_ptr)
{
    void *          dset        = NULL; /* New dataset's info */
    H5VL_object_t * tmp_vol_obj = NULL; /* Object for loc_id */
    H5VL_object_t **vol_obj_ptr =
        (_vol_obj_ptr ? _vol_obj_ptr : &tmp_vol_obj); /* Ptr to object ptr for loc_id */
    H5VL_loc_params_t loc_params;                     /* Location parameters for object access */
    hid_t             ret_value = H5I_INVALID_HID;    /* Return value */

    FUNC_ENTER_STATIC

    /* Check arguments */
    if (!name)
        HGOTO_ERROR(H5E_ARGS, H5E_BADVALUE, H5I_INVALID_HID, "name parameter cannot be NULL")
    if (!*name)
        HGOTO_ERROR(H5E_ARGS, H5E_BADVALUE, H5I_INVALID_HID, "name parameter cannot be an empty string")

    /* Set up object access arguments */
    if (H5VL_setup_acc_args(loc_id, H5P_CLS_DACC, TRUE, &dapl_id, vol_obj_ptr, &loc_params) < 0)
        HGOTO_ERROR(H5E_DATASET, H5E_CANTSET, H5I_INVALID_HID, "can't set object access arguments")

    /* Get link creation property list */
    if (H5P_DEFAULT == lcpl_id)
        lcpl_id = H5P_LINK_CREATE_DEFAULT;
    else if (TRUE != H5P_isa_class(lcpl_id, H5P_LINK_CREATE))
        HGOTO_ERROR(H5E_ARGS, H5E_BADTYPE, H5I_INVALID_HID, "lcpl_id is not a link creation property list")

    /* Get dataset creation property list */
    if (H5P_DEFAULT == dcpl_id)
        dcpl_id = H5P_DATASET_CREATE_DEFAULT;
    else if (TRUE != H5P_isa_class(dcpl_id, H5P_DATASET_CREATE))
        HGOTO_ERROR(H5E_ARGS, H5E_BADTYPE, H5I_INVALID_HID,
                    "dcpl_id is not a dataset create property list ID")

    /* Set the DCPL for the API context */
    H5CX_set_dcpl(dcpl_id);

    /* Set the LCPL for the API context */
    H5CX_set_lcpl(lcpl_id);

    /* Create the dataset */
    if (NULL == (dset = H5VL_dataset_create(*vol_obj_ptr, &loc_params, name, lcpl_id, type_id, space_id,
                                            dcpl_id, dapl_id, H5P_DATASET_XFER_DEFAULT, token_ptr)))
        HGOTO_ERROR(H5E_DATASET, H5E_CANTCREATE, H5I_INVALID_HID, "unable to create dataset")

    /* Get an ID for the dataset */
    if ((ret_value = H5VL_register(H5I_DATASET, dset, (*vol_obj_ptr)->connector, TRUE)) < 0)
        HGOTO_ERROR(H5E_DATASET, H5E_CANTREGISTER, H5I_INVALID_HID, "unable to register dataset")

done:
    if (H5I_INVALID_HID == ret_value)
        if (dset && H5VL_dataset_close(*vol_obj_ptr, H5P_DATASET_XFER_DEFAULT, H5_REQUEST_NULL) < 0)
            HDONE_ERROR(H5E_DATASET, H5E_CLOSEERROR, H5I_INVALID_HID, "unable to release dataset")

    FUNC_LEAVE_NOAPI(ret_value)
} /* end H5D__create_api_common() */

/*-------------------------------------------------------------------------
 * Function:    H5Dcreate2
 *
 * Purpose:     Creates a new dataset named NAME at LOC_ID, opens the
 *              dataset for access, and associates with that dataset constant
 *              and initial persistent properties including the type of each
 *              datapoint as stored in the file (TYPE_ID), the size of the
 *              dataset (SPACE_ID), and other initial miscellaneous
 *              properties (DCPL_ID).
 *
 *              All arguments are copied into the dataset, so the caller is
 *              allowed to derive new types, dataspaces, and creation
 *              parameters from the old ones and reuse them in calls to
 *              create other datasets.
 *
 * Return:      Success:    The object ID of the new dataset. At this
 *                          point, the dataset is ready to receive its
 *                          raw data. Attempting to read raw data from
 *                          the dataset will probably return the fill
 *                          value. The dataset should be closed when the
 *                          caller is no longer interested in it.
 *
 *              Failure:    H5I_INVALID_HID
 *
 *-------------------------------------------------------------------------
 */
hid_t
H5Dcreate2(hid_t loc_id, const char *name, hid_t type_id, hid_t space_id, hid_t lcpl_id, hid_t dcpl_id,
           hid_t dapl_id)
{
    hid_t ret_value; /* Return value */

    FUNC_ENTER_API(H5I_INVALID_HID)
    H5TRACE7("i", "i*siiiii", loc_id, name, type_id, space_id, lcpl_id, dcpl_id, dapl_id);

    /* Create the dataset synchronously */
    if ((ret_value = H5D__create_api_common(loc_id, name, type_id, space_id, lcpl_id, dcpl_id, dapl_id, NULL,
                                            NULL)) < 0)
        HGOTO_ERROR(H5E_DATASET, H5E_CANTCREATE, H5I_INVALID_HID, "unable to synchronously create dataset")

done:
    FUNC_LEAVE_API(ret_value)
} /* end H5Dcreate2() */

/*-------------------------------------------------------------------------
 * Function:    H5Dcreate_async
 *
 * Purpose:     Asynchronous version of H5Dcreate
 *
 * Return:      Success:    A dataset ID
 *              Failure:    H5I_INVALID_HID
 *
 *-------------------------------------------------------------------------
 */
hid_t
H5Dcreate_async(const char *app_file, const char *app_func, unsigned app_line, hid_t loc_id, const char *name,
                hid_t type_id, hid_t space_id, hid_t lcpl_id, hid_t dcpl_id, hid_t dapl_id, hid_t es_id)
{
    H5VL_object_t *vol_obj   = NULL;            /* Object for loc_id */
    void *         token     = NULL;            /* Request token for async operation        */
    void **        token_ptr = H5_REQUEST_NULL; /* Pointer to request token for async operation        */
    hid_t          ret_value;                   /* Return value */

    FUNC_ENTER_API(H5I_INVALID_HID)
    H5TRACE11("i", "*s*sIui*siiiiii", app_file, app_func, app_line, loc_id, name, type_id, space_id, lcpl_id,
              dcpl_id, dapl_id, es_id);

    /* Set up request token pointer for asynchronous operation */
    if (H5ES_NONE != es_id)
        token_ptr = &token; /* Point at token for VOL connector to set up */

    /* Create the dataset asynchronously */
    if ((ret_value = H5D__create_api_common(loc_id, name, type_id, space_id, lcpl_id, dcpl_id, dapl_id,
                                            token_ptr, &vol_obj)) < 0)
        HGOTO_ERROR(H5E_DATASET, H5E_CANTCREATE, H5I_INVALID_HID, "unable to asynchronously create dataset")

    /* If a token was created, add the token to the event set */
    if (NULL != token)
        if (H5ES_insert(es_id, vol_obj->connector, token,
                        H5ARG_TRACE11(FUNC, "*s*sIui*siiiiii", app_file, app_func, app_line, loc_id, name, type_id, space_id, lcpl_id, dcpl_id, dapl_id, es_id)) < 0) {
            if (H5I_dec_app_ref_always_close(ret_value) < 0)
                HDONE_ERROR(H5E_DATASET, H5E_CANTDEC, H5I_INVALID_HID, "can't decrement count on dataset ID")
            HGOTO_ERROR(H5E_DATASET, H5E_CANTINSERT, H5I_INVALID_HID, "can't insert token into event set")
        } /* end if */

done:
    FUNC_LEAVE_API(ret_value)
} /* end H5Dcreate_async() */

/*-------------------------------------------------------------------------
 * Function:    H5Dcreate_anon
 *
 * Purpose:     Creates a new dataset named NAME at LOC_ID, opens the
 *              dataset for access, and associates with that dataset constant
 *              and initial persistent properties including the type of each
 *              datapoint as stored in the file (TYPE_ID), the size of the
 *              dataset (SPACE_ID), and other initial miscellaneous
 *              properties (DCPL_ID).
 *
 *              All arguments are copied into the dataset, so the caller is
 *              allowed to derive new types, dataspaces, and creation
 *              parameters from the old ones and reuse them in calls to
 *              create other datasets.
 *
 *              The resulting ID should be linked into the file with
 *              H5Olink or it will be deleted when closed.
 *
 * Return:      Success:    The object ID of the new dataset. At this
 *                          point, the dataset is ready to receive its
 *                          raw data. Attempting to read raw data from
 *                          the dataset will probably return the fill
 *                          value. The dataset should be linked into
 *                          the group hierarchy before being closed or
 *                          it will be deleted. The dataset should be
 *                          closed when the caller is no longer interested
 *                          in it.
 *
 *              Failure:    H5I_INVALID_HID
 *
 *-------------------------------------------------------------------------
 */
hid_t
H5Dcreate_anon(hid_t loc_id, hid_t type_id, hid_t space_id, hid_t dcpl_id, hid_t dapl_id)
{
    void *            dset    = NULL;              /* dset object from VOL connector */
    H5VL_object_t *   vol_obj = NULL;              /* Object for loc_id */
    H5VL_loc_params_t loc_params;                  /* Location parameters for object access */
    hid_t             ret_value = H5I_INVALID_HID; /* Return value */

    FUNC_ENTER_API(H5I_INVALID_HID)
    H5TRACE5("i", "iiiii", loc_id, type_id, space_id, dcpl_id, dapl_id);

    /* Check arguments */
    if (H5P_DEFAULT == dcpl_id)
        dcpl_id = H5P_DATASET_CREATE_DEFAULT;
    else if (TRUE != H5P_isa_class(dcpl_id, H5P_DATASET_CREATE))
        HGOTO_ERROR(H5E_ARGS, H5E_BADTYPE, H5I_INVALID_HID, "not dataset create property list ID")

    /* Set the DCPL for the API context */
    H5CX_set_dcpl(dcpl_id);

    /* Verify access property list and set up collective metadata if appropriate */
    if (H5CX_set_apl(&dapl_id, H5P_CLS_DACC, loc_id, TRUE) < 0)
        HGOTO_ERROR(H5E_DATASET, H5E_CANTSET, H5I_INVALID_HID, "can't set access property list info")

    /* get the location object */
    if (NULL == (vol_obj = (H5VL_object_t *)H5I_object(loc_id)))
        HGOTO_ERROR(H5E_ARGS, H5E_BADTYPE, H5I_INVALID_HID, "invalid location identifier")

    /* Set location parameters */
    loc_params.type     = H5VL_OBJECT_BY_SELF;
    loc_params.obj_type = H5I_get_type(loc_id);

    /* Create the dataset */
    if (NULL ==
        (dset = H5VL_dataset_create(vol_obj, &loc_params, NULL, H5P_LINK_CREATE_DEFAULT, type_id, space_id,
                                    dcpl_id, dapl_id, H5P_DATASET_XFER_DEFAULT, H5_REQUEST_NULL)))
        HGOTO_ERROR(H5E_DATASET, H5E_CANTINIT, H5I_INVALID_HID, "unable to create dataset")

    /* Get an ID for the dataset */
    if ((ret_value = H5VL_register(H5I_DATASET, dset, vol_obj->connector, TRUE)) < 0)
        HGOTO_ERROR(H5E_DATASET, H5E_CANTREGISTER, H5I_INVALID_HID, "unable to register dataset")

done:
    /* Cleanup on failure */
    if (H5I_INVALID_HID == ret_value)
        if (dset && H5VL_dataset_close(vol_obj, H5P_DATASET_XFER_DEFAULT, H5_REQUEST_NULL) < 0)
            HDONE_ERROR(H5E_DATASET, H5E_CLOSEERROR, H5I_INVALID_HID, "unable to release dataset")

    FUNC_LEAVE_API(ret_value)
} /* end H5Dcreate_anon() */

/*-------------------------------------------------------------------------
 * Function:    H5D__open_api_common
 *
 * Purpose:     This is the common function for opening a dataset
 *
 * Return:      Success:    Object ID of the dataset
 *              Failure:    H5I_INVALID_HID
 *
 *-------------------------------------------------------------------------
 */
static hid_t
H5D__open_api_common(hid_t loc_id, const char *name, hid_t dapl_id, void **token_ptr,
                     H5VL_object_t **_vol_obj_ptr)
{
    void *          dset        = NULL; /* dset object from VOL connector */
    H5VL_object_t * tmp_vol_obj = NULL; /* Object for loc_id */
    H5VL_object_t **vol_obj_ptr =
        (_vol_obj_ptr ? _vol_obj_ptr : &tmp_vol_obj); /* Ptr to object ptr for loc_id */
    H5VL_loc_params_t loc_params;                     /* Location parameters for object access */
    hid_t             ret_value = H5I_INVALID_HID;    /* Return value */

    FUNC_ENTER_STATIC

    /* Check args */
    if (!name)
        HGOTO_ERROR(H5E_ARGS, H5E_BADVALUE, H5I_INVALID_HID, "name parameter cannot be NULL")
    if (!*name)
        HGOTO_ERROR(H5E_ARGS, H5E_BADVALUE, H5I_INVALID_HID, "name parameter cannot be an empty string")

    /* Set up object access arguments */
    if (H5VL_setup_acc_args(loc_id, H5P_CLS_DACC, FALSE, &dapl_id, vol_obj_ptr, &loc_params) < 0)
        HGOTO_ERROR(H5E_DATASET, H5E_CANTSET, H5I_INVALID_HID, "can't set object access arguments")

    /* Open the dataset */
    if (NULL == (dset = H5VL_dataset_open(*vol_obj_ptr, &loc_params, name, dapl_id, H5P_DATASET_XFER_DEFAULT,
                                          token_ptr)))
        HGOTO_ERROR(H5E_DATASET, H5E_CANTOPENOBJ, H5I_INVALID_HID, "unable to open dataset")

    /* Register an atom for the dataset */
    if ((ret_value = H5VL_register(H5I_DATASET, dset, (*vol_obj_ptr)->connector, TRUE)) < 0)
        HGOTO_ERROR(H5E_DATASET, H5E_CANTREGISTER, H5I_INVALID_HID, "can't register dataset ID")

done:
    if (H5I_INVALID_HID == ret_value)
        if (dset && H5VL_dataset_close(*vol_obj_ptr, H5P_DATASET_XFER_DEFAULT, H5_REQUEST_NULL) < 0)
            HDONE_ERROR(H5E_DATASET, H5E_CLOSEERROR, H5I_INVALID_HID, "unable to release dataset")

    FUNC_LEAVE_NOAPI(ret_value)
} /* H5D__open_api_common() */

/*-------------------------------------------------------------------------
 * Function:    H5Dopen2
 *
 * Purpose:     Finds a dataset named NAME at LOC_ID, opens it, and returns
 *              its ID. The dataset should be close when the caller is no
 *              longer interested in it.
 *
 *              Takes a dataset access property list
 *
 * Return:      Success:    Object ID of the dataset
 *
 *              Failure:    H5I_INVALID_HID
 *
 *-------------------------------------------------------------------------
 */
hid_t
H5Dopen2(hid_t loc_id, const char *name, hid_t dapl_id)
{
    hid_t ret_value = H5I_INVALID_HID; /* Return value */

    FUNC_ENTER_API(H5I_INVALID_HID)
    H5TRACE3("i", "i*si", loc_id, name, dapl_id);

    /* Open the dataset synchronously */
    if ((ret_value = H5D__open_api_common(loc_id, name, dapl_id, NULL, NULL)) < 0)
        HGOTO_ERROR(H5E_DATASET, H5E_CANTOPENOBJ, H5I_INVALID_HID, "unable to synchronously open dataset")

done:
    FUNC_LEAVE_API(ret_value)
} /* end H5Dopen2() */

/*-------------------------------------------------------------------------
 * Function:    H5Dopen_async
 *
 * Purpose:     Asynchronous version of H5Dopen2
 *
 * Return:      Success:    A group ID
 *              Failure:    H5I_INVALID_HID
 *
 *-------------------------------------------------------------------------
 */
hid_t
H5Dopen_async(const char *app_file, const char *app_func, unsigned app_line, hid_t loc_id, const char *name,
              hid_t dapl_id, hid_t es_id)
{
    H5VL_object_t *vol_obj   = NULL;            /* Object for loc_id */
    void *         token     = NULL;            /* Request token for async operation        */
    void **        token_ptr = H5_REQUEST_NULL; /* Pointer to request token for async operation        */
    hid_t          ret_value;                   /* Return value */

    FUNC_ENTER_API(H5I_INVALID_HID)
    H5TRACE7("i", "*s*sIui*sii", app_file, app_func, app_line, loc_id, name, dapl_id, es_id);

    /* Set up request token pointer for asynchronous operation */
    if (H5ES_NONE != es_id)
        token_ptr = &token; /* Point at token for VOL connector to set up */

    /* Open the dataset asynchronously */
    if ((ret_value = H5D__open_api_common(loc_id, name, dapl_id, token_ptr, &vol_obj)) < 0)
        HGOTO_ERROR(H5E_DATASET, H5E_CANTOPENOBJ, H5I_INVALID_HID, "unable to asynchronously open dataset")

    /* If a token was created, add the token to the event set */
    if (NULL != token)
        if (H5ES_insert(es_id, vol_obj->connector, token,
                        H5ARG_TRACE7(FUNC, "*s*sIui*sii", app_file, app_func, app_line, loc_id, name, dapl_id, es_id)) < 0) {
            if (H5I_dec_app_ref_always_close(ret_value) < 0)
                HDONE_ERROR(H5E_DATASET, H5E_CANTDEC, H5I_INVALID_HID, "can't decrement count on dataset ID")
            HGOTO_ERROR(H5E_DATASET, H5E_CANTINSERT, H5I_INVALID_HID, "can't insert token into event set")
        } /* end if */

done:
    FUNC_LEAVE_API(ret_value)
} /* end H5Dopen_async() */

/*-------------------------------------------------------------------------
 * Function:    H5Dclose
 *
 * Purpose:     Closes access to a dataset and releases resources used by
 *              it. It is illegal to subsequently use that same dataset
 *              ID in calls to other dataset functions.
 *
 * Return:      Non-negative on success/Negative on failure
 *
 *-------------------------------------------------------------------------
 */
herr_t
H5Dclose(hid_t dset_id)
{
    herr_t ret_value = SUCCEED; /* Return value                     */

    FUNC_ENTER_API(FAIL)
    H5TRACE1("e", "i", dset_id);

    /* Check args */
    if (H5I_DATASET != H5I_get_type(dset_id))
        HGOTO_ERROR(H5E_ARGS, H5E_BADTYPE, FAIL, "not a dataset ID")

    /* Decrement the counter on the dataset.  It will be freed if the count
     * reaches zero.
     */
    if (H5I_dec_app_ref_always_close(dset_id) < 0)
        HGOTO_ERROR(H5E_DATASET, H5E_CANTDEC, FAIL, "can't decrement count on dataset ID")

done:
    FUNC_LEAVE_API(ret_value)
} /* end H5Dclose() */

/*-------------------------------------------------------------------------
 * Function:    H5Dclose_async
 *
 * Purpose:     Asynchronous version of H5Dclose
 *
 * Return:      Non-negative on success/Negative on failure
 *
 *-------------------------------------------------------------------------
 */
herr_t
H5Dclose_async(const char *app_file, const char *app_func, unsigned app_line, hid_t dset_id, hid_t es_id)
{
    void *         token     = NULL;            /* Request token for async operation        */
    void **        token_ptr = H5_REQUEST_NULL; /* Pointer to request token for async operation        */
    H5VL_object_t *vol_obj   = NULL;            /* VOL object of dset_id */
    H5VL_t *       connector = NULL;            /* VOL connector */
    herr_t         ret_value = SUCCEED;         /* Return value */

    FUNC_ENTER_API(FAIL)
    H5TRACE5("e", "*s*sIuii", app_file, app_func, app_line, dset_id, es_id);

    /* Check args */
    if (H5I_DATASET != H5I_get_type(dset_id))
        HGOTO_ERROR(H5E_ARGS, H5E_BADTYPE, FAIL, "not a dataset ID")

    /* Get dataset object's connector */
    if (NULL == (vol_obj = H5VL_vol_object(dset_id)))
        HGOTO_ERROR(H5E_DATASET, H5E_CANTGET, FAIL, "can't get VOL object for dataset")

    /* Prepare for possible asynchronous operation */
    if (H5ES_NONE != es_id) {
        /* Increase connector's refcount, so it doesn't get closed if closing
         * the dataset closes the file */
        connector = vol_obj->connector;
        H5VL_conn_inc_rc(connector);

        /* Point at token for operation to set up */
        token_ptr = &token;
    } /* end if */

    /* Decrement the counter on the dataset.  It will be freed if the count
     * reaches zero.
     */
    if (H5I_dec_app_ref_always_close_async(dset_id, token_ptr) < 0)
        HGOTO_ERROR(H5E_DATASET, H5E_CANTDEC, FAIL, "can't decrement count on dataset ID")

    /* If a token was created, add the token to the event set */
    if (NULL != token)
        if (H5ES_insert(es_id, vol_obj->connector, token,
                        H5ARG_TRACE5(FUNC, "*s*sIuii", app_file, app_func, app_line, dset_id, es_id)) < 0)
            HGOTO_ERROR(H5E_DATASET, H5E_CANTINSERT, FAIL, "can't insert token into event set")

done:
    if (connector && H5VL_conn_dec_rc(connector) < 0)
        HDONE_ERROR(H5E_DATASET, H5E_CANTDEC, FAIL, "can't decrement ref count on connector")

    FUNC_LEAVE_API(ret_value)
} /* end H5Dclose_async() */

/*-------------------------------------------------------------------------
 * Function:    H5D__get_space_api_common
 *
 * Purpose:     This is the common function for getting a dataset's dataspace
 *
 * Return:      Success:    ID for a copy of the dataspace.
 *              Failure:    H5I_INVALID_HID
 *
 *-------------------------------------------------------------------------
 */
static hid_t
H5D__get_space_api_common(hid_t dset_id, void **token_ptr, H5VL_object_t **_vol_obj_ptr)
{
    H5VL_object_t * tmp_vol_obj = NULL; /* Object for loc_id */
    H5VL_object_t **vol_obj_ptr =
        (_vol_obj_ptr ? _vol_obj_ptr : &tmp_vol_obj); /* Ptr to object ptr for loc_id */
    hid_t ret_value = H5I_INVALID_HID;                /* Return value         */

    FUNC_ENTER_STATIC

    /* Check args */
    if (NULL == (*vol_obj_ptr = (H5VL_object_t *)H5I_object_verify(dset_id, H5I_DATASET)))
        HGOTO_ERROR(H5E_ARGS, H5E_BADTYPE, H5I_INVALID_HID, "invalid dataset identifier")

    /* Get the dataspace */
    if (H5VL_dataset_get(*vol_obj_ptr, H5VL_DATASET_GET_SPACE, H5P_DATASET_XFER_DEFAULT, token_ptr,
                         &ret_value) < 0)
        HGOTO_ERROR(H5E_DATASET, H5E_CANTGET, H5I_INVALID_HID, "unable to get dataspace")

done:
    FUNC_LEAVE_NOAPI(ret_value)
} /* H5D__get_space_api_common() */

/*-------------------------------------------------------------------------
 * Function:    H5Dget_space
 *
 * Purpose:     Returns a copy of the file dataspace for a dataset.
 *
 * Return:      Success:    ID for a copy of the dataspace.  The data
 *                          space should be released by calling
 *                          H5Sclose().
 *
 *              Failure:    H5I_INVALID_HID
 *
 *-------------------------------------------------------------------------
 */
hid_t
H5Dget_space(hid_t dset_id)
{
    hid_t ret_value = H5I_INVALID_HID; /* Return value         */

    FUNC_ENTER_API(H5I_INVALID_HID)
    H5TRACE1("i", "i", dset_id);

    /* Get the dataset's dataspace synchronously */
    if ((ret_value = H5D__get_space_api_common(dset_id, NULL, NULL)) < 0)
        HGOTO_ERROR(H5E_DATASET, H5E_CANTGET, H5I_INVALID_HID, "unable to synchronously get dataspace")

done:
    FUNC_LEAVE_API(ret_value)
} /* end H5Dget_space() */

/*-------------------------------------------------------------------------
 * Function:    H5Dget_space_async
 *
 * Purpose:     Asynchronous version of H5Dget_space
 *
 * Return:      Success:    ID for a copy of the dataspace.  The data
 *                          space should be released by calling
 *                          H5Sclose().
 *
 *              Failure:    H5I_INVALID_HID
 *
 *-------------------------------------------------------------------------
 */
hid_t
H5Dget_space_async(const char *app_file, const char *app_func, unsigned app_line, hid_t dset_id, hid_t es_id)
{
    H5VL_object_t *vol_obj   = NULL;            /* Object for loc_id */
    void *         token     = NULL;            /* Request token for async operation        */
    void **        token_ptr = H5_REQUEST_NULL; /* Pointer to request token for async operation        */
    hid_t          ret_value;                   /* Return value */

    FUNC_ENTER_API(H5I_INVALID_HID)
    H5TRACE5("i", "*s*sIuii", app_file, app_func, app_line, dset_id, es_id);

    /* Set up request token pointer for asynchronous operation */
    if (H5ES_NONE != es_id)
        token_ptr = &token; /* Point at token for VOL connector to set up */

    /* Get the dataset's dataspace asynchronously */
    if ((ret_value = H5D__get_space_api_common(dset_id, token_ptr, &vol_obj)) < 0)
        HGOTO_ERROR(H5E_DATASET, H5E_CANTGET, H5I_INVALID_HID, "unable to asynchronously get dataspace")

    /* If a token was created, add the token to the event set */
    if (NULL != token)
        if (H5ES_insert(es_id, vol_obj->connector, token,
                        H5ARG_TRACE5(FUNC, "*s*sIuii", app_file, app_func, app_line, dset_id, es_id)) < 0) {
            if (H5I_dec_app_ref(ret_value) < 0)
                HDONE_ERROR(H5E_DATASET, H5E_CANTDEC, H5I_INVALID_HID,
                            "can't decrement count on dataspace ID")
            HGOTO_ERROR(H5E_DATASET, H5E_CANTINSERT, H5I_INVALID_HID, "can't insert token into event set")
        } /* end if */

done:
    FUNC_LEAVE_API(ret_value)
} /* end H5Dget_space_async() */

/*-------------------------------------------------------------------------
 * Function:    H5Dget_space_status
 *
 * Purpose:     Returns the status of dataspace allocation.
 *
 * Return:      Non-negative on success/Negative on failure
 *
 *-------------------------------------------------------------------------
 */
herr_t
H5Dget_space_status(hid_t dset_id, H5D_space_status_t *allocation /*out*/)
{
    H5VL_object_t *vol_obj   = NULL;    /* Dataset structure    */
    herr_t         ret_value = SUCCEED; /* Return value         */

    FUNC_ENTER_API(FAIL)
    H5TRACE2("e", "ix", dset_id, allocation);

    /* Check args */
    if (NULL == (vol_obj = (H5VL_object_t *)H5I_object_verify(dset_id, H5I_DATASET)))
        HGOTO_ERROR(H5E_ARGS, H5E_BADTYPE, FAIL, "invalid dataset identifier")

    /* Get dataspace status */
    if ((ret_value = H5VL_dataset_get(vol_obj, H5VL_DATASET_GET_SPACE_STATUS, H5P_DATASET_XFER_DEFAULT,
                                      H5_REQUEST_NULL, allocation)) < 0)
        HGOTO_ERROR(H5E_DATASET, H5E_CANTGET, FAIL, "unable to get space status")

done:
    FUNC_LEAVE_API(ret_value)
} /* H5Dget_space_status() */

/*-------------------------------------------------------------------------
 * Function:    H5Dget_type
 *
 * Purpose:     Returns a copy of the file datatype for a dataset.
 *
 * Return:      Success:    ID for a copy of the datatype. The data
 *                          type should be released by calling
 *                          H5Tclose().
 *
 *              Failure:    H5I_INVALID_HID
 *
 *-------------------------------------------------------------------------
 */
hid_t
H5Dget_type(hid_t dset_id)
{
    H5VL_object_t *vol_obj;                     /* Dataset structure    */
    hid_t          ret_value = H5I_INVALID_HID; /* Return value         */

    FUNC_ENTER_API(H5I_INVALID_HID)
    H5TRACE1("i", "i", dset_id);

    /* Check args */
    if (NULL == (vol_obj = (H5VL_object_t *)H5I_object_verify(dset_id, H5I_DATASET)))
        HGOTO_ERROR(H5E_ARGS, H5E_BADTYPE, H5I_INVALID_HID, "invalid dataset identifier")

    /* Get the datatype */
    if (H5VL_dataset_get(vol_obj, H5VL_DATASET_GET_TYPE, H5P_DATASET_XFER_DEFAULT, H5_REQUEST_NULL,
                         &ret_value) < 0)
        HGOTO_ERROR(H5E_DATASET, H5E_CANTGET, H5I_INVALID_HID, "unable to get datatype")

done:
    FUNC_LEAVE_API(ret_value)
} /* end H5Dget_type() */

/*-------------------------------------------------------------------------
 * Function:    H5Dget_create_plist
 *
 * Purpose:     Returns a copy of the dataset creation property list.
 *
 * Return:      Success:    ID for a copy of the dataset creation
 *                          property list.  The template should be
 *                          released by calling H5P_close().
 *
 *              Failure:    H5I_INVALID_HID
 *
 * Programmer:  Robb Matzke
 *              Tuesday, February  3, 1998
 *
 *-------------------------------------------------------------------------
 */
hid_t
H5Dget_create_plist(hid_t dset_id)
{
    H5VL_object_t *vol_obj;                     /* Dataset structure    */
    hid_t          ret_value = H5I_INVALID_HID; /* Return value         */

    FUNC_ENTER_API(H5I_INVALID_HID)
    H5TRACE1("i", "i", dset_id);

    /* Check args */
    if (NULL == (vol_obj = (H5VL_object_t *)H5I_object_verify(dset_id, H5I_DATASET)))
        HGOTO_ERROR(H5E_ARGS, H5E_BADTYPE, H5I_INVALID_HID, "invalid dataset identifier")

    /* Get the dataset creation property list */
    if (H5VL_dataset_get(vol_obj, H5VL_DATASET_GET_DCPL, H5P_DATASET_XFER_DEFAULT, H5_REQUEST_NULL,
                         &ret_value) < 0)
        HGOTO_ERROR(H5E_DATASET, H5E_CANTGET, H5I_INVALID_HID, "unable to get dataset creation properties")

done:
    FUNC_LEAVE_API(ret_value)
} /* end H5Dget_create_plist() */

/*-------------------------------------------------------------------------
 * Function:    H5Dget_access_plist
 *
 * Purpose:     Returns a copy of the dataset access property list.
 *
 * Description: H5Dget_access_plist returns the dataset access property
 *              list identifier of the specified dataset.
 *
 *              The chunk cache parameters in the returned property lists will be
 *              those used by the dataset.  If the properties in the file access
 *              property list were used to determine the dataset’s chunk cache
 *              configuration, then those properties will be present in the
 *              returned dataset access property list.  If the dataset does not
 *              use a chunked layout, then the chunk cache properties will be set
 *              to the default.  The chunk cache properties in the returned list
 *              are considered to be “set”, and any use of this list will override
 *              the corresponding properties in the file’s file access property
 *              list.
 *
 *              All link access properties in the returned list will be set to the
 *              default values.
 *
 * Return:      Success:    ID for a copy of the dataset access
 *                          property list.  The template should be
 *                          released by calling H5Pclose().
 *
 *              Failure:    H5I_INVALID_HID
 *
 * Programmer:  Neil Fortner
 *              Wednesday, October 29, 2008
 *
 *-------------------------------------------------------------------------
 */
hid_t
H5Dget_access_plist(hid_t dset_id)
{
    H5VL_object_t *vol_obj;                     /* Dataset structure    */
    hid_t          ret_value = H5I_INVALID_HID; /* Return value         */

    FUNC_ENTER_API(H5I_INVALID_HID)
    H5TRACE1("i", "i", dset_id);

    /* Check args */
    if (NULL == (vol_obj = (H5VL_object_t *)H5I_object_verify(dset_id, H5I_DATASET)))
        HGOTO_ERROR(H5E_ARGS, H5E_BADTYPE, H5I_INVALID_HID, "invalid dataset identifier")

    /* Get the dataset access property list */
    if (H5VL_dataset_get(vol_obj, H5VL_DATASET_GET_DAPL, H5P_DATASET_XFER_DEFAULT, H5_REQUEST_NULL,
                         &ret_value) < 0)
        HGOTO_ERROR(H5E_DATASET, H5E_CANTGET, H5I_INVALID_HID, "unable to get dataset access properties")

done:
    FUNC_LEAVE_API(ret_value)
} /* end H5Dget_access_plist() */

/*-------------------------------------------------------------------------
 * Function:    H5Dget_storage_size
 *
 * Purpose:     Returns the amount of storage that is required for the
 *              dataset. For chunked datasets this is the number of allocated
 *              chunks times the chunk size.
 *
 * Return:      Success:    The amount of storage space allocated for the
 *                          dataset, not counting meta data. The return
 *                          value may be zero if no data has been stored.
 *
 *              Failure:    Zero
 *
 *-------------------------------------------------------------------------
 */
hsize_t
H5Dget_storage_size(hid_t dset_id)
{
    H5VL_object_t *vol_obj;       /* Dataset for this operation   */
    hsize_t        ret_value = 0; /* Return value                 */

    FUNC_ENTER_API(0)
    H5TRACE1("h", "i", dset_id);

    /* Check args */
    if (NULL == (vol_obj = (H5VL_object_t *)H5I_object_verify(dset_id, H5I_DATASET)))
        HGOTO_ERROR(H5E_ARGS, H5E_BADTYPE, 0, "invalid dataset identifier")

    /* Get the storage size */
    if (H5VL_dataset_get(vol_obj, H5VL_DATASET_GET_STORAGE_SIZE, H5P_DATASET_XFER_DEFAULT, H5_REQUEST_NULL,
                         &ret_value) < 0)
        HGOTO_ERROR(H5E_DATASET, H5E_CANTGET, 0, "unable to get storage size")

done:
    FUNC_LEAVE_API(ret_value)
} /* end H5Dget_storage_size() */

/*-------------------------------------------------------------------------
 * Function:    H5Dget_offset
 *
 * Purpose:     Returns the address of dataset in file.
 *
 * Return:      Success:    The address of dataset
 *
 *              Failure:    HADDR_UNDEF (can also be a valid return value!)
 *
 *-------------------------------------------------------------------------
 */
haddr_t
H5Dget_offset(hid_t dset_id)
{
    H5VL_object_t *vol_obj;                 /* Dataset for this operation   */
    haddr_t        ret_value = HADDR_UNDEF; /* Return value                 */

    FUNC_ENTER_API(HADDR_UNDEF)
    H5TRACE1("a", "i", dset_id);

    /* Check args */
    if (NULL == (vol_obj = (H5VL_object_t *)H5I_object_verify(dset_id, H5I_DATASET)))
        HGOTO_ERROR(H5E_ARGS, H5E_BADTYPE, HADDR_UNDEF, "invalid dataset identifier")

    /* Get the offset */
    if (H5VL_dataset_optional(vol_obj, H5VL_NATIVE_DATASET_GET_OFFSET, H5P_DATASET_XFER_DEFAULT,
                              H5_REQUEST_NULL, &ret_value) < 0)
        HGOTO_ERROR(H5E_DATASET, H5E_CANTGET, HADDR_UNDEF, "unable to get offset")

done:
    FUNC_LEAVE_API(ret_value)
} /* end H5Dget_offset() */

/*-------------------------------------------------------------------------
 * Function:    H5D__read_api_common
 *
 * Purpose:     Common helper routine for sync/async dataset read operations.
 *
 * Return:      SUCCEED/FAIL
 *
 *-------------------------------------------------------------------------
 */
static herr_t
H5D__read_api_common(hid_t dset_id, hid_t mem_type_id, hid_t mem_space_id, hid_t file_space_id, hid_t dxpl_id,
                     void *buf, void **token_ptr, H5VL_object_t **_vol_obj_ptr)
{
    H5VL_object_t * tmp_vol_obj = NULL; /* Object for loc_id */
    H5VL_object_t **vol_obj_ptr =
        (_vol_obj_ptr ? _vol_obj_ptr : &tmp_vol_obj); /* Ptr to object ptr for loc_id */
    herr_t ret_value = SUCCEED;                       /* Return value */

    FUNC_ENTER_STATIC

    /* Check arguments */
    if (mem_space_id < 0)
        HGOTO_ERROR(H5E_ARGS, H5E_BADVALUE, FAIL, "invalid memory dataspace ID")
    if (file_space_id < 0)
        HGOTO_ERROR(H5E_ARGS, H5E_BADVALUE, FAIL, "invalid file dataspace ID")

    /* Get dataset pointer */
    if (NULL == (*vol_obj_ptr = (H5VL_object_t *)H5I_object_verify(dset_id, H5I_DATASET)))
        HGOTO_ERROR(H5E_ARGS, H5E_BADTYPE, FAIL, "dset_id is not a dataset ID")

    /* Get the default dataset transfer property list if the user didn't provide one */
    if (H5P_DEFAULT == dxpl_id)
        dxpl_id = H5P_DATASET_XFER_DEFAULT;
    else if (TRUE != H5P_isa_class(dxpl_id, H5P_DATASET_XFER))
        HGOTO_ERROR(H5E_ARGS, H5E_BADTYPE, FAIL, "not xfer parms")

    /* Read the data */
    if (H5VL_dataset_read(*vol_obj_ptr, mem_type_id, mem_space_id, file_space_id, dxpl_id, buf, token_ptr) <
        0)
        HGOTO_ERROR(H5E_DATASET, H5E_READERROR, FAIL, "can't read data")

done:
    FUNC_LEAVE_NOAPI(ret_value)
} /* end H5D__read_api_common() */

/*-------------------------------------------------------------------------
 * Function:    H5Dread
 *
 * Purpose:     Reads (part of) a DSET from the file into application
 *              memory BUF. The part of the dataset to read is defined with
 *              MEM_SPACE_ID and FILE_SPACE_ID. The data points are
 *              converted from their file type to the MEM_TYPE_ID specified.
 *              Additional miscellaneous data transfer properties can be
 *              passed to this function with the PLIST_ID argument.
 *
 *              The FILE_SPACE_ID can be the constant H5S_ALL which indicates
 *              that the entire file dataspace is to be referenced.
 *
 *              The MEM_SPACE_ID can be the constant H5S_ALL in which case
 *              the memory dataspace is the same as the file dataspace
 *              defined when the dataset was created.
 *
 *              The number of elements in the memory dataspace must match
 *              the number of elements in the file dataspace.
 *
 *              The PLIST_ID can be the constant H5P_DEFAULT in which
 *              case the default data transfer properties are used.
 *
 * Return:      Non-negative on success/Negative on failure
 *
 * Programmer:  Robb Matzke
 *              Thursday, December 4, 1997
 *
 *-------------------------------------------------------------------------
 */
herr_t
H5Dread(hid_t dset_id, hid_t mem_type_id, hid_t mem_space_id, hid_t file_space_id, hid_t dxpl_id,
        void *buf /*out*/)
{
    herr_t ret_value = SUCCEED; /* Return value */

    FUNC_ENTER_API(FAIL)
    H5TRACE6("e", "iiiiix", dset_id, mem_type_id, mem_space_id, file_space_id, dxpl_id, buf);

    /* Read the data */
    if (H5D__read_api_common(dset_id, mem_type_id, mem_space_id, file_space_id, dxpl_id, buf, NULL, NULL) < 0)
        HGOTO_ERROR(H5E_DATASET, H5E_READERROR, FAIL, "can't synchronously read data")

done:
    FUNC_LEAVE_API(ret_value)
} /* end H5Dread() */

/*-------------------------------------------------------------------------
 * Function:    H5Dread_async
 *
 * Purpose:     Asynchronously read dataset elements.
 *
 * Return:      SUCCEED/FAIL
 *
 * Programmer:  Houjun Tang
 *              Oct 15, 2019
 *
 *-------------------------------------------------------------------------
 */
herr_t
H5Dread_async(const char *app_file, const char *app_func, unsigned app_line, hid_t dset_id, hid_t mem_type_id,
              hid_t mem_space_id, hid_t file_space_id, hid_t dxpl_id, void *buf /*out*/, hid_t es_id)
{
    H5VL_object_t *vol_obj   = NULL;            /* Dataset VOL object */
    void *         token     = NULL;            /* Request token for async operation        */
    void **        token_ptr = H5_REQUEST_NULL; /* Pointer to request token for async operation        */
    herr_t         ret_value = SUCCEED;         /* Return value */

    FUNC_ENTER_API(FAIL)
    H5TRACE10("e", "*s*sIuiiiiixi", app_file, app_func, app_line, dset_id, mem_type_id, mem_space_id,
              file_space_id, dxpl_id, buf, es_id);

    /* Set up request token pointer for asynchronous operation */
    if (H5ES_NONE != es_id)
        token_ptr = &token; /* Point at token for VOL connector to set up */

    /* Read the data */
    if (H5D__read_api_common(dset_id, mem_type_id, mem_space_id, file_space_id, dxpl_id, buf, token_ptr,
                             &vol_obj) < 0)
        HGOTO_ERROR(H5E_DATASET, H5E_READERROR, FAIL, "can't asynchronously read data")

    /* If a token was created, add the token to the event set */
    if (NULL != token)
        if (H5ES_insert(es_id, vol_obj->connector, token,
                        H5ARG_TRACE10(FUNC, "*s*sIuiiiiixi", app_file, app_func, app_line, dset_id, mem_type_id, mem_space_id, file_space_id, dxpl_id, buf, es_id)) < 0)
            HGOTO_ERROR(H5E_DATASET, H5E_CANTINSERT, FAIL, "can't insert token into event set")

done:
    FUNC_LEAVE_API(ret_value)
} /* end H5Dread_async() */

/*-------------------------------------------------------------------------
 * Function:    H5Dread_chunk
 *
 * Purpose:     Reads an entire chunk from the file directly.
 *
 * Return:      Non-negative on success/Negative on failure
 *
 * Programmer:  Matthew Strong (GE Healthcare)
 *              14 February 2016
 *
 *---------------------------------------------------------------------------
 */
herr_t
H5Dread_chunk(hid_t dset_id, hid_t dxpl_id, const hsize_t *offset, uint32_t *filters, void *buf /*out*/)
{
    H5VL_object_t *vol_obj   = NULL;
    herr_t         ret_value = SUCCEED; /* Return value */

    FUNC_ENTER_API(FAIL)
    H5TRACE5("e", "ii*h*Iux", dset_id, dxpl_id, offset, filters, buf);

    /* Check arguments */
    if (NULL == (vol_obj = (H5VL_object_t *)H5I_object_verify(dset_id, H5I_DATASET)))
        HGOTO_ERROR(H5E_ARGS, H5E_BADTYPE, FAIL, "dset_id is not a dataset ID")
    if (!buf)
        HGOTO_ERROR(H5E_ARGS, H5E_BADVALUE, FAIL, "buf cannot be NULL")
    if (!offset)
        HGOTO_ERROR(H5E_ARGS, H5E_BADVALUE, FAIL, "offset cannot be NULL")
    if (!filters)
        HGOTO_ERROR(H5E_ARGS, H5E_BADVALUE, FAIL, "filters cannot be NULL")

    /* Get the default dataset transfer property list if the user didn't provide one */
    if (H5P_DEFAULT == dxpl_id)
        dxpl_id = H5P_DATASET_XFER_DEFAULT;
    else if (TRUE != H5P_isa_class(dxpl_id, H5P_DATASET_XFER))
        HGOTO_ERROR(H5E_ARGS, H5E_BADTYPE, FAIL, "dxpl_id is not a dataset transfer property list ID")

    /* Read the raw chunk */
    if (H5VL_dataset_optional(vol_obj, H5VL_NATIVE_DATASET_CHUNK_READ, dxpl_id, H5_REQUEST_NULL, offset,
                              filters, buf) < 0)
        HGOTO_ERROR(H5E_DATASET, H5E_READERROR, FAIL, "can't read unprocessed chunk data")

done:
    FUNC_LEAVE_API(ret_value)
} /* end H5Dread_chunk() */

/*-------------------------------------------------------------------------
 * Function:    H5D__write_api_common
 *
 * Purpose:     Common helper routine for sync/async dataset write operations.
 *
 * Return:      SUCCEED/FAIL
 *
 *-------------------------------------------------------------------------
 */
static herr_t
H5D__write_api_common(hid_t dset_id, hid_t mem_type_id, hid_t mem_space_id, hid_t file_space_id,
                      hid_t dxpl_id, const void *buf, void **token_ptr, H5VL_object_t **_vol_obj_ptr)
{
    H5VL_object_t * tmp_vol_obj = NULL; /* Object for loc_id */
    H5VL_object_t **vol_obj_ptr =
        (_vol_obj_ptr ? _vol_obj_ptr : &tmp_vol_obj); /* Ptr to object ptr for loc_id */
    herr_t ret_value = SUCCEED;                       /* Return value */

    FUNC_ENTER_STATIC

    /* Check arguments */
    if (mem_space_id < 0)
        HGOTO_ERROR(H5E_ARGS, H5E_BADVALUE, FAIL, "invalid memory dataspace ID")
    if (file_space_id < 0)
        HGOTO_ERROR(H5E_ARGS, H5E_BADVALUE, FAIL, "invalid file dataspace ID")

    /* Get dataset pointer */
    if (NULL == (*vol_obj_ptr = (H5VL_object_t *)H5I_object_verify(dset_id, H5I_DATASET)))
        HGOTO_ERROR(H5E_ARGS, H5E_BADTYPE, FAIL, "dset_id is not a dataset ID")

    /* Get the default dataset transfer property list if the user didn't provide one */
    if (H5P_DEFAULT == dxpl_id)
        dxpl_id = H5P_DATASET_XFER_DEFAULT;
    else if (TRUE != H5P_isa_class(dxpl_id, H5P_DATASET_XFER))
        HGOTO_ERROR(H5E_ARGS, H5E_BADTYPE, FAIL, "not xfer parms")

    /* Write the data */
    if (H5VL_dataset_write(*vol_obj_ptr, mem_type_id, mem_space_id, file_space_id, dxpl_id, buf, token_ptr) <
        0)
        HGOTO_ERROR(H5E_DATASET, H5E_WRITEERROR, FAIL, "can't write data")

done:
    FUNC_LEAVE_NOAPI(ret_value)
} /* end H5D__write_api_common() */

/*-------------------------------------------------------------------------
 * Function:    H5Dwrite
 *
 * Purpose:     Writes (part of) a DSET from application memory BUF to the
 *              file. The part of the dataset to write is defined with the
 *              MEM_SPACE_ID and FILE_SPACE_ID arguments. The data points
 *              are converted from their current type (MEM_TYPE_ID) to their
 *              file datatype. Additional miscellaneous data transfer
 *              properties can be passed to this function with the
 *              PLIST_ID argument.
 *
 *              The FILE_SPACE_ID can be the constant H5S_ALL which indicates
 *              that the entire file dataspace is to be referenced.
 *
 *              The MEM_SPACE_ID can be the constant H5S_ALL in which case
 *              the memory dataspace is the same as the file dataspace
 *              defined when the dataset was created.
 *
 *              The number of elements in the memory dataspace must match
 *              the number of elements in the file dataspace.
 *
 *              The PLIST_ID can be the constant H5P_DEFAULT in which
 *              case the default data transfer properties are used.
 *
 * Return:      Non-negative on success/Negative on failure
 *
 * Programmer:  Robb Matzke
 *              Thursday, December 4, 1997
 *
 *-------------------------------------------------------------------------
 */
herr_t
H5Dwrite(hid_t dset_id, hid_t mem_type_id, hid_t mem_space_id, hid_t file_space_id, hid_t dxpl_id,
         const void *buf)
{
    herr_t ret_value = SUCCEED; /* Return value */

    FUNC_ENTER_API(FAIL)
    H5TRACE6("e", "iiiii*x", dset_id, mem_type_id, mem_space_id, file_space_id, dxpl_id, buf);

    /* Write the data */
    if (H5D__write_api_common(dset_id, mem_type_id, mem_space_id, file_space_id, dxpl_id, buf, NULL, NULL) <
        0)
        HGOTO_ERROR(H5E_DATASET, H5E_WRITEERROR, FAIL, "can't synchronously write data")

done:
    FUNC_LEAVE_API(ret_value)
} /* end H5Dwrite() */

/*-------------------------------------------------------------------------
 * Function:    H5Dwrite_async
 *
 * Purpose:     For asynchronous VOL with request token
 *
 * Return:      SUCCEED/FAIL
 *
 * Programmer:  Houjun Tang
 *              Oct 15, 2019
 *
 *-------------------------------------------------------------------------
 */
herr_t
H5Dwrite_async(const char *app_file, const char *app_func, unsigned app_line, hid_t dset_id,
               hid_t mem_type_id, hid_t mem_space_id, hid_t file_space_id, hid_t dxpl_id, const void *buf,
               hid_t es_id)
{
    H5VL_object_t *vol_obj   = NULL;            /* Dataset VOL object */
    void *         token     = NULL;            /* Request token for async operation        */
    void **        token_ptr = H5_REQUEST_NULL; /* Pointer to request token for async operation        */
    herr_t         ret_value = SUCCEED;         /* Return value */

    FUNC_ENTER_API(FAIL)
    H5TRACE10("e", "*s*sIuiiiii*xi", app_file, app_func, app_line, dset_id, mem_type_id, mem_space_id,
              file_space_id, dxpl_id, buf, es_id);

    /* Set up request token pointer for asynchronous operation */
    if (H5ES_NONE != es_id)
        token_ptr = &token; /* Point at token for VOL connector to set up */

    /* Write the data */
    if (H5D__write_api_common(dset_id, mem_type_id, mem_space_id, file_space_id, dxpl_id, buf, token_ptr,
                              &vol_obj) < 0)
        HGOTO_ERROR(H5E_DATASET, H5E_WRITEERROR, FAIL, "can't asynchronously write data")

    /* If a token was created, add the token to the event set */
    if (NULL != token)
        if (H5ES_insert(es_id, vol_obj->connector, token,
                        H5ARG_TRACE10(FUNC, "*s*sIuiiiii*xi", app_file, app_func, app_line, dset_id, mem_type_id, mem_space_id, file_space_id, dxpl_id, buf, es_id)) < 0)
            HGOTO_ERROR(H5E_DATASET, H5E_CANTINSERT, FAIL, "can't insert token into event set")

done:
    FUNC_LEAVE_API(ret_value)
} /* end H5Dwrite_async() */

/*-------------------------------------------------------------------------
 * Function:    H5Dwrite_chunk
 *
 * Purpose:     Writes an entire chunk to the file directly.
 *
 * Return:      Non-negative on success/Negative on failure
 *
 * Programmer:	Raymond Lu
 *		        30 July 2012
 *
 *-------------------------------------------------------------------------
 */
herr_t
H5Dwrite_chunk(hid_t dset_id, hid_t dxpl_id, uint32_t filters, const hsize_t *offset, size_t data_size,
               const void *buf)
{
    H5VL_object_t *vol_obj = NULL;
    uint32_t       data_size_32;        /* Chunk data size (limited to 32-bits currently) */
    herr_t         ret_value = SUCCEED; /* Return value */

    FUNC_ENTER_API(FAIL)
    H5TRACE6("e", "iiIu*hz*x", dset_id, dxpl_id, filters, offset, data_size, buf);

    /* Check arguments */
    if (NULL == (vol_obj = (H5VL_object_t *)H5I_object_verify(dset_id, H5I_DATASET)))
        HGOTO_ERROR(H5E_ARGS, H5E_BADTYPE, FAIL, "invalid dataset ID")
    if (!buf)
        HGOTO_ERROR(H5E_ARGS, H5E_BADVALUE, FAIL, "buf cannot be NULL")
    if (!offset)
        HGOTO_ERROR(H5E_ARGS, H5E_BADVALUE, FAIL, "offset cannot be NULL")
    if (0 == data_size)
        HGOTO_ERROR(H5E_ARGS, H5E_BADVALUE, FAIL, "data_size cannot be zero")

    /* Make sure data size is less than 4 GiB */
    data_size_32 = (uint32_t)data_size;
    if (data_size != (size_t)data_size_32)
        HGOTO_ERROR(H5E_ARGS, H5E_BADVALUE, FAIL, "invalid data_size - chunks cannot be > 4 GiB")

    /* Get the default dataset transfer property list if the user didn't provide one */
    if (H5P_DEFAULT == dxpl_id)
        dxpl_id = H5P_DATASET_XFER_DEFAULT;
    else if (TRUE != H5P_isa_class(dxpl_id, H5P_DATASET_XFER))
        HGOTO_ERROR(H5E_ARGS, H5E_BADTYPE, FAIL, "dxpl_id is not a dataset transfer property list ID")

    /* Write chunk */
    if (H5VL_dataset_optional(vol_obj, H5VL_NATIVE_DATASET_CHUNK_WRITE, dxpl_id, H5_REQUEST_NULL, filters,
                              offset, data_size_32, buf) < 0)
        HGOTO_ERROR(H5E_DATASET, H5E_WRITEERROR, FAIL, "can't write unprocessed chunk data")

done:
    FUNC_LEAVE_API(ret_value)
} /* end H5Dwrite_chunk() */

/*-------------------------------------------------------------------------
 * Function:    H5Dscatter
 *
 * Purpose:     Scatters data provided by the callback op to the
 *              destination buffer dst_buf, where the dimensions of
 *              dst_buf and the selection to be scattered to are specified
 *              by the dataspace dst_space_id.  The type of the data to be
 *              scattered is specified by type_id.
 *
 * Return:      Non-negative on success/Negative on failure
 *
 * Programmer:  Neil Fortner
 *              14 Jan 2013
 *
 *-------------------------------------------------------------------------
 */
herr_t
H5Dscatter(H5D_scatter_func_t op, void *op_data, hid_t type_id, hid_t dst_space_id, void *dst_buf /*out*/)
{
    H5T_t *         type;                     /* Datatype */
    H5S_t *         dst_space;                /* Dataspace */
    H5S_sel_iter_t *iter           = NULL;    /* Selection iteration info*/
    hbool_t         iter_init      = FALSE;   /* Selection iteration info has been initialized */
    const void *    src_buf        = NULL;    /* Source (contiguous) data buffer */
    size_t          src_buf_nbytes = 0;       /* Size of src_buf */
    size_t          type_size;                /* Datatype element size */
    hssize_t        nelmts;                   /* Number of remaining elements in selection */
    size_t          nelmts_scatter = 0;       /* Number of elements to scatter to dst_buf */
    herr_t          ret_value      = SUCCEED; /* Return value */

    FUNC_ENTER_API(FAIL)
    H5TRACE5("e", "DS*xiix", op, op_data, type_id, dst_space_id, dst_buf);

    /* Check args */
    if (op == NULL)
        HGOTO_ERROR(H5E_ARGS, H5E_BADVALUE, FAIL, "invalid callback function pointer")
    if (NULL == (type = (H5T_t *)H5I_object_verify(type_id, H5I_DATATYPE)))
        HGOTO_ERROR(H5E_ARGS, H5E_BADTYPE, FAIL, "not a datatype")
    if (NULL == (dst_space = (H5S_t *)H5I_object_verify(dst_space_id, H5I_DATASPACE)))
        HGOTO_ERROR(H5E_ARGS, H5E_BADTYPE, FAIL, "not a dataspace")
    if (dst_buf == NULL)
        HGOTO_ERROR(H5E_ARGS, H5E_BADVALUE, FAIL, "no destination buffer provided")

    /* Get datatype element size */
    if (0 == (type_size = H5T_GET_SIZE(type)))
        HGOTO_ERROR(H5E_DATASET, H5E_CANTGET, FAIL, "can't get datatype size")

    /* Get number of elements in dataspace */
    if ((nelmts = (hssize_t)H5S_GET_SELECT_NPOINTS(dst_space)) < 0)
        HGOTO_ERROR(H5E_DATASET, H5E_CANTCOUNT, FAIL, "unable to get number of elements in selection")

    /* Allocate the selection iterator */
    if (NULL == (iter = H5FL_MALLOC(H5S_sel_iter_t)))
        HGOTO_ERROR(H5E_DATASET, H5E_CANTALLOC, FAIL, "can't allocate selection iterator")

    /* Initialize selection iterator */
    if (H5S_select_iter_init(iter, dst_space, type_size, 0) < 0)
        HGOTO_ERROR(H5E_DATASET, H5E_CANTINIT, FAIL, "unable to initialize selection iterator information")
    iter_init = TRUE;

    /* Loop until all data has been scattered */
    while (nelmts > 0) {
        /* Make callback to retrieve data */
        if (op(&src_buf, &src_buf_nbytes, op_data) < 0)
            HGOTO_ERROR(H5E_DATASET, H5E_CALLBACK, FAIL, "callback operator returned failure")

        /* Calculate number of elements */
        nelmts_scatter = src_buf_nbytes / type_size;

        /* Check callback results */
        if (!src_buf)
            HGOTO_ERROR(H5E_ARGS, H5E_BADVALUE, FAIL, "callback did not return a buffer")
        if (src_buf_nbytes == 0)
            HGOTO_ERROR(H5E_ARGS, H5E_BADVALUE, FAIL, "callback returned a buffer size of 0")
        if (src_buf_nbytes % type_size)
            HGOTO_ERROR(H5E_ARGS, H5E_BADVALUE, FAIL, "buffer size is not a multiple of datatype size")
        if (nelmts_scatter > (size_t)nelmts)
            HGOTO_ERROR(H5E_ARGS, H5E_BADVALUE, FAIL, "callback returned more elements than in selection")

        /* Scatter data */
        if (H5D__scatter_mem(src_buf, iter, nelmts_scatter, dst_buf) < 0)
            HGOTO_ERROR(H5E_DATASET, H5E_CANTCOPY, FAIL, "scatter failed")

        nelmts -= (hssize_t)nelmts_scatter;
    } /* end while */

done:
    /* Release selection iterator */
    if (iter_init && H5S_SELECT_ITER_RELEASE(iter) < 0)
        HDONE_ERROR(H5E_DATASET, H5E_CANTFREE, FAIL, "Can't release selection iterator")
    if (iter)
        iter = H5FL_FREE(H5S_sel_iter_t, iter);

    FUNC_LEAVE_API(ret_value)
} /* H5Dscatter() */

/*-------------------------------------------------------------------------
 * Function:    H5Dgather
 *
 * Purpose:     Gathers data provided from the source buffer src_buf to
 *              contiguous buffer dst_buf, then calls the callback op.
 *              The dimensions of src_buf and the selection to be gathered
 *              are specified by the dataspace src_space_id.  The type of
 *              the data to be gathered is specified by type_id.
 *
 * Return:      Non-negative on success/Negative on failure
 *
 * Programmer:  Neil Fortner
 *              16 Jan 2013
 *
 *-------------------------------------------------------------------------
 */
herr_t
H5Dgather(hid_t src_space_id, const void *src_buf, hid_t type_id, size_t dst_buf_size, void *dst_buf /*out*/,
          H5D_gather_func_t op, void *op_data)
{
    H5T_t *         type;                /* Datatype */
    H5S_t *         src_space;           /* Dataspace */
    H5S_sel_iter_t *iter      = NULL;    /* Selection iteration info*/
    hbool_t         iter_init = FALSE;   /* Selection iteration info has been initialized */
    size_t          type_size;           /* Datatype element size */
    hssize_t        nelmts;              /* Number of remaining elements in selection */
    size_t          dst_buf_nelmts;      /* Number of elements that can fit in dst_buf */
    size_t          nelmts_gathered;     /* Number of elements gathered from src_buf */
    herr_t          ret_value = SUCCEED; /* Return value */

    FUNC_ENTER_API(FAIL)
    H5TRACE7("e", "i*xizxDg*x", src_space_id, src_buf, type_id, dst_buf_size, dst_buf, op, op_data);

    /* Check args */
    if (NULL == (src_space = (H5S_t *)H5I_object_verify(src_space_id, H5I_DATASPACE)))
        HGOTO_ERROR(H5E_ARGS, H5E_BADTYPE, FAIL, "not a dataspace")
    if (src_buf == NULL)
        HGOTO_ERROR(H5E_ARGS, H5E_BADVALUE, FAIL, "no source buffer provided")
    if (NULL == (type = (H5T_t *)H5I_object_verify(type_id, H5I_DATATYPE)))
        HGOTO_ERROR(H5E_ARGS, H5E_BADTYPE, FAIL, "not a datatype")
    if (dst_buf_size == 0)
        HGOTO_ERROR(H5E_ARGS, H5E_BADVALUE, FAIL, "destination buffer size is 0")
    if (dst_buf == NULL)
        HGOTO_ERROR(H5E_ARGS, H5E_BADVALUE, FAIL, "no destination buffer provided")

    /* Get datatype element size */
    if (0 == (type_size = H5T_GET_SIZE(type)))
        HGOTO_ERROR(H5E_DATASET, H5E_CANTGET, FAIL, "can't get datatype size")

    /* Get number of elements in dst_buf_size */
    dst_buf_nelmts = dst_buf_size / type_size;
    if (dst_buf_nelmts == 0)
        HGOTO_ERROR(H5E_ARGS, H5E_BADVALUE, FAIL,
                    "destination buffer is not large enough to hold one element")

    /* Get number of elements in dataspace */
    if ((nelmts = (hssize_t)H5S_GET_SELECT_NPOINTS(src_space)) < 0)
        HGOTO_ERROR(H5E_DATASET, H5E_CANTCOUNT, FAIL, "unable to get number of elements in selection")

    /* If dst_buf is not large enough to hold all the elements, make sure there
     * is a callback */
    if (((size_t)nelmts > dst_buf_nelmts) && (op == NULL))
        HGOTO_ERROR(H5E_ARGS, H5E_BADVALUE, FAIL, "no callback supplied and destination buffer too small")

    /* Allocate the selection iterator */
    if (NULL == (iter = H5FL_MALLOC(H5S_sel_iter_t)))
        HGOTO_ERROR(H5E_DATASET, H5E_CANTALLOC, FAIL, "can't allocate selection iterator")

    /* Initialize selection iterator */
    if (H5S_select_iter_init(iter, src_space, type_size, 0) < 0)
        HGOTO_ERROR(H5E_DATASET, H5E_CANTINIT, FAIL, "unable to initialize selection iterator information")
    iter_init = TRUE;

    /* Loop until all data has been scattered */
    while (nelmts > 0) {
        /* Gather data */
        if (0 ==
            (nelmts_gathered = H5D__gather_mem(src_buf, iter, MIN(dst_buf_nelmts, (size_t)nelmts), dst_buf)))
            HGOTO_ERROR(H5E_IO, H5E_CANTCOPY, FAIL, "gather failed")
        HDassert(nelmts_gathered == MIN(dst_buf_nelmts, (size_t)nelmts));

        /* Make callback to process dst_buf */
        if (op && op(dst_buf, nelmts_gathered * type_size, op_data) < 0)
            HGOTO_ERROR(H5E_DATASET, H5E_CALLBACK, FAIL, "callback operator returned failure")

        nelmts -= (hssize_t)nelmts_gathered;
        HDassert(op || (nelmts == 0));
    } /* end while */

done:
    /* Release selection iterator */
    if (iter_init && H5S_SELECT_ITER_RELEASE(iter) < 0)
        HDONE_ERROR(H5E_DATASET, H5E_CANTFREE, FAIL, "Can't release selection iterator")
    if (iter)
        iter = H5FL_FREE(H5S_sel_iter_t, iter);

    FUNC_LEAVE_API(ret_value)
} /* H5Dgather() */

/*--------------------------------------------------------------------------
 NAME
    H5Dfill
 PURPOSE
    Fill a selection in memory with a value
 USAGE
    herr_t H5Dfill(fill, fill_type, space, buf, buf_type)
        const void *fill;       IN: Pointer to fill value to use
        hid_t fill_type_id;     IN: Datatype of the fill value
        void *buf;              IN/OUT: Memory buffer to fill selection within
        hid_t buf_type_id;      IN: Datatype of the elements in buffer
        hid_t space_id;         IN: Dataspace describing memory buffer &
                                    containing selection to use.
 RETURNS
    Non-negative on success/Negative on failure.
 DESCRIPTION
    Use the selection in the dataspace to fill elements in a memory buffer.
 GLOBAL VARIABLES
 COMMENTS, BUGS, ASSUMPTIONS
    If "fill" parameter is NULL, use all zeros as fill value
 EXAMPLES
 REVISION LOG
--------------------------------------------------------------------------*/
herr_t
H5Dfill(const void *fill, hid_t fill_type_id, void *buf, hid_t buf_type_id, hid_t space_id)
{
    H5S_t *space;               /* Dataspace */
    H5T_t *fill_type;           /* Fill-value datatype */
    H5T_t *buf_type;            /* Buffer datatype */
    herr_t ret_value = SUCCEED; /* Return value */

    FUNC_ENTER_API(FAIL)
    H5TRACE5("e", "*xi*xii", fill, fill_type_id, buf, buf_type_id, space_id);

    /* Check args */
    if (buf == NULL)
        HGOTO_ERROR(H5E_ARGS, H5E_BADVALUE, FAIL, "invalid buffer")
    if (NULL == (space = (H5S_t *)H5I_object_verify(space_id, H5I_DATASPACE)))
        HGOTO_ERROR(H5E_ARGS, H5E_BADTYPE, 0, "not a dataspace")
    if (NULL == (fill_type = (H5T_t *)H5I_object_verify(fill_type_id, H5I_DATATYPE)))
        HGOTO_ERROR(H5E_ARGS, H5E_BADTYPE, 0, "not a datatype")
    if (NULL == (buf_type = (H5T_t *)H5I_object_verify(buf_type_id, H5I_DATATYPE)))
        HGOTO_ERROR(H5E_ARGS, H5E_BADTYPE, 0, "not a datatype")

    /* Fill the selection in the memory buffer */
    if (H5D__fill(fill, fill_type, buf, buf_type, space) < 0)
        HGOTO_ERROR(H5E_DATASET, H5E_CANTENCODE, FAIL, "filling selection failed")

done:
    FUNC_LEAVE_API(ret_value)
} /* H5Dfill() */

/*-------------------------------------------------------------------------
 * Function:    H5Diterate
 *
 * Purpose: This routine iterates over all the elements selected in a memory
 *      buffer.  The callback function is called once for each element selected
 *      in the dataspace.  The selection in the dataspace is modified so
 *      that any elements already iterated over are removed from the selection
 *      if the iteration is interrupted (by the H5D_operator_t function
 *      returning non-zero) in the "middle" of the iteration and may be
 *      re-started by the user where it left off.
 *
 *      NOTE: Until "subtracting" elements from a selection is implemented,
 *          the selection is not modified.
 *
 * Parameters:
 *      void *buf;          IN/OUT: Pointer to the buffer in memory containing
 *                              the elements to iterate over.
 *      hid_t type_id;      IN: Datatype ID for the elements stored in BUF.
 *      hid_t space_id;     IN: Dataspace ID for BUF, also contains the
 *                              selection to iterate over.
 *      H5D_operator_t op; IN: Function pointer to the routine to be
 *                              called for each element in BUF iterated over.
 *      void *operator_data;    IN/OUT: Pointer to any user-defined data
 *                              associated with the operation.
 *
 * Operation information:
 *      H5D_operator_t is defined as:
 *          typedef herr_t (*H5D_operator_t)(void *elem, hid_t type_id,
 *              unsigned ndim, const hsize_t *point, void *operator_data);
 *
 *      H5D_operator_t parameters:
 *          void *elem;         IN/OUT: Pointer to the element in memory containing
 *                                  the current point.
 *          hid_t type_id;      IN: Datatype ID for the elements stored in ELEM.
 *          unsigned ndim;       IN: Number of dimensions for POINT array
 *          const hsize_t *point; IN: Array containing the location of the element
 *                                  within the original dataspace.
 *          void *operator_data;    IN/OUT: Pointer to any user-defined data
 *                                  associated with the operation.
 *
 *      The return values from an operator are:
 *          Zero causes the iterator to continue, returning zero when all
 *              elements have been processed.
 *          Positive causes the iterator to immediately return that positive
 *              value, indicating short-circuit success.  The iterator can be
 *              restarted at the next element.
 *          Negative causes the iterator to immediately return that value,
 *              indicating failure. The iterator can be restarted at the next
 *              element.
 *
 * Return:  Returns the return value of the last operator if it was non-zero,
 *          or zero if all elements were processed. Otherwise returns a
 *          negative value.
 *
 * Programmer:  Quincey Koziol
 *              Friday, June 11, 1999
 *
 *-------------------------------------------------------------------------
 */
herr_t
H5Diterate(void *buf, hid_t type_id, hid_t space_id, H5D_operator_t op, void *operator_data)
{
    H5T_t *           type;      /* Datatype */
    H5S_t *           space;     /* Dataspace for iteration */
    H5S_sel_iter_op_t dset_op;   /* Operator for iteration */
    herr_t            ret_value; /* Return value */

    FUNC_ENTER_API(FAIL)
    H5TRACE5("e", "*xiiDO*x", buf, type_id, space_id, op, operator_data);

    /* Check args */
    if (NULL == op)
        HGOTO_ERROR(H5E_ARGS, H5E_BADVALUE, FAIL, "invalid operator")
    if (NULL == buf)
        HGOTO_ERROR(H5E_ARGS, H5E_BADVALUE, FAIL, "invalid buffer")
    if (H5I_DATATYPE != H5I_get_type(type_id))
        HGOTO_ERROR(H5E_ARGS, H5E_BADTYPE, FAIL, "invalid datatype")
    if (NULL == (type = (H5T_t *)H5I_object_verify(type_id, H5I_DATATYPE)))
        HGOTO_ERROR(H5E_ARGS, H5E_BADTYPE, FAIL, "not an valid base datatype")
    if (NULL == (space = (H5S_t *)H5I_object_verify(space_id, H5I_DATASPACE)))
        HGOTO_ERROR(H5E_ARGS, H5E_BADTYPE, FAIL, "invalid dataspace")
    if (!(H5S_has_extent(space)))
        HGOTO_ERROR(H5E_ARGS, H5E_BADVALUE, FAIL, "dataspace does not have extent set")

    dset_op.op_type          = H5S_SEL_ITER_OP_APP;
    dset_op.u.app_op.op      = op;
    dset_op.u.app_op.type_id = type_id;

    ret_value = H5S_select_iterate(buf, type, space, &dset_op, operator_data);

done:
    FUNC_LEAVE_API(ret_value)
} /* end H5Diterate() */

/*-------------------------------------------------------------------------
 * Function:    H5Dvlen_get_buf_size
 *
 * Purpose: This routine checks the number of bytes required to store the VL
 *      data from the dataset, using the space_id for the selection in the
 *      dataset on disk and the type_id for the memory representation of the
 *      VL data, in memory.  The *size value is modified according to how many
 *      bytes are required to store the VL data in memory.
 *
 * Return:  Non-negative on success, negative on failure
 *
 * Programmer:  Quincey Koziol
 *              Wednesday, August 11, 1999
 *
 *-------------------------------------------------------------------------
 */
herr_t
H5Dvlen_get_buf_size(hid_t dataset_id, hid_t type_id, hid_t space_id, hsize_t *size /*out*/)
{
    H5VL_object_t *vol_obj;   /* Dataset for this operation */
    uint64_t       supported; /* Whether 'get vlen buf size' operation is supported by VOL connector */
    herr_t         ret_value = SUCCEED; /* Return value */

    FUNC_ENTER_API(FAIL)
    H5TRACE4("e", "iiix", dataset_id, type_id, space_id, size);

    /* Check args */
    if (NULL == (vol_obj = (H5VL_object_t *)H5I_object(dataset_id)))
        HGOTO_ERROR(H5E_ARGS, H5E_BADTYPE, FAIL, "invalid dataset identifier")
    if (H5I_DATATYPE != H5I_get_type(type_id))
        HGOTO_ERROR(H5E_ARGS, H5E_BADTYPE, FAIL, "invalid datatype identifier")
    if (H5I_DATASPACE != H5I_get_type(space_id))
        HGOTO_ERROR(H5E_ARGS, H5E_BADTYPE, FAIL, "invalid dataspace identifier")
    if (size == NULL)
        HGOTO_ERROR(H5E_ARGS, H5E_BADVALUE, FAIL, "invalid 'size' pointer")

    /* Check if the 'get_vlen_buf_size' callback is supported */
    supported = 0;
<<<<<<< HEAD
    if (H5VL_introspect_opt_query(vol_obj, H5VL_SUBCLS_DATASET, H5VL_NATIVE_DATASET_GET_VLEN_BUF_SIZE,
                                  &supported) < 0)
        HGOTO_ERROR(H5E_DATASET, H5E_CANTGET, H5I_INVALID_HID,
                    "can't check for 'get vlen buf size' operation")
=======
    if (H5VL_introspect_opt_query(vol_obj, H5VL_SUBCLS_DATASET, H5VL_NATIVE_DATASET_GET_VLEN_BUF_SIZE, &supported) < 0)
        HGOTO_ERROR(H5E_DATASET, H5E_CANTGET, FAIL, "can't check for 'get vlen buf size' operation")
>>>>>>> 04c8e833
    if (supported & H5VL_OPT_QUERY_SUPPORTED) {
        /* Make the 'get_vlen_buf_size' callback */
        if (H5VL_dataset_optional(vol_obj, H5VL_NATIVE_DATASET_GET_VLEN_BUF_SIZE, H5P_DATASET_XFER_DEFAULT,
                                  H5_REQUEST_NULL, type_id, space_id, size) < 0)
            HGOTO_ERROR(H5E_DATASET, H5E_CANTGET, FAIL, "unable to get vlen buf size")
    } /* end if */
    else {
        /* Perform a generic operation that will work with all VOL connectors */
        if (H5D__vlen_get_buf_size_gen(vol_obj, type_id, space_id, size) < 0)
            HGOTO_ERROR(H5E_DATASET, H5E_CANTGET, FAIL, "unable to get vlen buf size")
    } /* end else */

done:
    FUNC_LEAVE_API(ret_value)
} /* end H5Dvlen_get_buf_size() */

/*-------------------------------------------------------------------------
 * Function:    H5D__set_extent_api_common
 *
 * Purpose:     This is the common function for changing a dataset's dimensions
 *
 * Return:	    Non-negative on success, negative on failure
 *
 *-------------------------------------------------------------------------
 */
static herr_t
H5D__set_extent_api_common(hid_t dset_id, const hsize_t size[], void **token_ptr,
                           H5VL_object_t **_vol_obj_ptr)
{
    H5VL_object_t * tmp_vol_obj = NULL; /* Object for loc_id */
    H5VL_object_t **vol_obj_ptr =
        (_vol_obj_ptr ? _vol_obj_ptr : &tmp_vol_obj); /* Ptr to object ptr for loc_id */
    herr_t ret_value = SUCCEED;                       /* Return value                 */

    FUNC_ENTER_STATIC

    /* Check args */
    if (NULL == (*vol_obj_ptr = (H5VL_object_t *)H5I_object_verify(dset_id, H5I_DATASET)))
        HGOTO_ERROR(H5E_ARGS, H5E_BADTYPE, H5I_INVALID_HID, "invalid dataset identifier")
    if (!size)
        HGOTO_ERROR(H5E_ARGS, H5E_BADVALUE, FAIL, "size array cannot be NULL")

    /* Set up collective metadata if appropriate */
    if (H5CX_set_loc(dset_id) < 0)
        HGOTO_ERROR(H5E_DATASET, H5E_CANTSET, FAIL, "can't set collective metadata read info")

    /* Set the extent */
    if ((ret_value = H5VL_dataset_specific(*vol_obj_ptr, H5VL_DATASET_SET_EXTENT, H5P_DATASET_XFER_DEFAULT,
                                           token_ptr, size)) < 0)
        HGOTO_ERROR(H5E_DATASET, H5E_CANTSET, FAIL, "unable to set dataset extent")

done:
    FUNC_LEAVE_NOAPI(ret_value)
} /* H5D__set_extent_api_common() */

/*-------------------------------------------------------------------------
 * Function:    H5Dset_extent
 *
 * Purpose:     Modifies the dimensions of a dataset.
 *              Can change to a smaller dimension.
 *
 * Return:	    Non-negative on success, negative on failure
 *
 *-------------------------------------------------------------------------
 */
herr_t
H5Dset_extent(hid_t dset_id, const hsize_t size[])
{
    herr_t ret_value = SUCCEED; /* Return value                 */

    FUNC_ENTER_API(FAIL)
    H5TRACE2("e", "i*h", dset_id, size);

    /* Change a datset's dimenions synchronously */
    if ((ret_value = H5D__set_extent_api_common(dset_id, size, NULL, NULL)) < 0)
        HGOTO_ERROR(H5E_DATASET, H5E_CANTSET, FAIL, "unable to synchronously change a dataset's dimensions")

done:
    FUNC_LEAVE_API(ret_value)
} /* end H5Dset_extent() */

/*-------------------------------------------------------------------------
 * Function:    H5Dset_extent_async
 *
 * Purpose:     Asynchronous version of H5Dset_extent
 *
 * Return:	    Non-negative on success, negative on failure
 *
 *-------------------------------------------------------------------------
 */
herr_t
H5Dset_extent_async(const char *app_file, const char *app_func, unsigned app_line, hid_t dset_id,
                    const hsize_t size[], hid_t es_id)
{
    H5VL_object_t *vol_obj   = NULL;            /* Object for loc_id */
    void *         token     = NULL;            /* Request token for async operation        */
    void **        token_ptr = H5_REQUEST_NULL; /* Pointer to request token for async operation        */
    herr_t         ret_value = SUCCEED;         /* Return value */

    FUNC_ENTER_API(FAIL)
    H5TRACE6("e", "*s*sIui*hi", app_file, app_func, app_line, dset_id, size, es_id);

    /* Set up request token pointer for asynchronous operation */
    if (H5ES_NONE != es_id)
        token_ptr = &token; /* Point at token for VOL connector to set up */

    /* Change a datset's dimenions asynchronously */
    if (H5D__set_extent_api_common(dset_id, size, token_ptr, &vol_obj) < 0)
        HGOTO_ERROR(H5E_DATASET, H5E_CANTSET, FAIL, "unable to asynchronously change a dataset's dimensions")

    /* If a token was created, add the token to the event set */
    if (NULL != token)
        if (H5ES_insert(
                es_id, vol_obj->connector, token,
                H5ARG_TRACE6(FUNC, "*s*sIui*hi", app_file, app_func, app_line, dset_id, size, es_id)) < 0)
            HGOTO_ERROR(H5E_DATASET, H5E_CANTINSERT, FAIL, "can't insert token into event set")

done:
    FUNC_LEAVE_API(ret_value)
} /* H5Dset_extent_async() */

/*-------------------------------------------------------------------------
 * Function:    H5Dflush
 *
 * Purpose:     Flushes all buffers associated with a dataset.
 *
 * Return:      Non-negative on success, negative on failure
 *
 *-------------------------------------------------------------------------
 */
herr_t
H5Dflush(hid_t dset_id)
{
    H5VL_object_t *vol_obj;             /* Dataset for this operation   */
    herr_t         ret_value = SUCCEED; /* Return value                 */

    FUNC_ENTER_API(FAIL)
    H5TRACE1("e", "i", dset_id);

    /* Check args */
    if (NULL == (vol_obj = (H5VL_object_t *)H5I_object_verify(dset_id, H5I_DATASET)))
        HGOTO_ERROR(H5E_ARGS, H5E_BADTYPE, FAIL, "dset_id parameter is not a valid dataset identifier")

    /* Set up collective metadata if appropriate */
    if (H5CX_set_loc(dset_id) < 0)
        HGOTO_ERROR(H5E_DATASET, H5E_CANTSET, FAIL, "can't set collective metadata read info")

    /* Flush dataset information cached in memory
     * XXX: Note that we need to pass the ID to the VOL since the H5F_flush_cb_t
     *      callback needs it and that's in the public API.
     */
    if ((ret_value = H5VL_dataset_specific(vol_obj, H5VL_DATASET_FLUSH, H5P_DATASET_XFER_DEFAULT,
                                           H5_REQUEST_NULL, dset_id)) < 0)
        HGOTO_ERROR(H5E_DATASET, H5E_CANTFLUSH, FAIL, "unable to flush dataset")

done:
    FUNC_LEAVE_API(ret_value)
} /* H5Dflush */

/*-------------------------------------------------------------------------
 * Function:    H5Drefresh
 *
 * Purpose:     Refreshes all buffers associated with a dataset.
 *
 * Return:      Non-negative on success, negative on failure
 *
 *-------------------------------------------------------------------------
 */
herr_t
H5Drefresh(hid_t dset_id)
{
    H5VL_object_t *vol_obj;             /* Dataset for this operation   */
    herr_t         ret_value = SUCCEED; /* Return value                 */

    FUNC_ENTER_API(FAIL)
    H5TRACE1("e", "i", dset_id);

    /* Check args */
    if (NULL == (vol_obj = (H5VL_object_t *)H5I_object_verify(dset_id, H5I_DATASET)))
        HGOTO_ERROR(H5E_ARGS, H5E_BADTYPE, FAIL, "dset_id parameter is not a valid dataset identifier")

    /* Set up collective metadata if appropriate */
    if (H5CX_set_loc(dset_id) < 0)
        HGOTO_ERROR(H5E_DATASET, H5E_CANTSET, FAIL, "can't set collective metadata read info")

    /* Refresh the dataset object */
    if ((ret_value = H5VL_dataset_specific(vol_obj, H5VL_DATASET_REFRESH, H5P_DATASET_XFER_DEFAULT,
                                           H5_REQUEST_NULL, dset_id)) < 0)
        HGOTO_ERROR(H5E_DATASET, H5E_CANTLOAD, FAIL, "unable to refresh dataset")

done:
    FUNC_LEAVE_API(ret_value)
} /* end H5Drefresh() */

/*-------------------------------------------------------------------------
 * Function:    H5Dformat_convert (Internal)
 *
 * Purpose:     For chunked:
 *                  Convert the chunk indexing type to version 1 B-tree if not
 *              For compact/contiguous:
 *                  Downgrade layout version to 3 if greater than 3
 *              For virtual:
 *                  No conversion
 *
 * Return:      Non-negative on success, negative on failure
 *
 * Programmer:  Vailin Choi
 *              Feb 2015
 *
 *-------------------------------------------------------------------------
 */
herr_t
H5Dformat_convert(hid_t dset_id)
{
    H5VL_object_t *vol_obj;             /* Dataset for this operation   */
    herr_t         ret_value = SUCCEED; /* Return value                 */

    FUNC_ENTER_API(FAIL)
    H5TRACE1("e", "i", dset_id);

    /* Check args */
    if (NULL == (vol_obj = (H5VL_object_t *)H5I_object_verify(dset_id, H5I_DATASET)))
        HGOTO_ERROR(H5E_ARGS, H5E_BADTYPE, FAIL, "dset_id parameter is not a valid dataset identifier")

    /* Set up collective metadata if appropriate */
    if (H5CX_set_loc(dset_id) < 0)
        HGOTO_ERROR(H5E_DATASET, H5E_CANTSET, FAIL, "can't set collective metadata read info")

    /* Convert the dataset */
    if (H5VL_dataset_optional(vol_obj, H5VL_NATIVE_DATASET_FORMAT_CONVERT, H5P_DATASET_XFER_DEFAULT,
                              H5_REQUEST_NULL) < 0)
        HGOTO_ERROR(H5E_DATASET, H5E_INTERNAL, FAIL, "can't convert dataset format")

done:
    FUNC_LEAVE_API(ret_value)
} /* H5Dformat_convert */

/*-------------------------------------------------------------------------
 * Function:    H5Dget_chunk_index_type (Internal)
 *
 * Purpose:     Retrieve a dataset's chunk indexing type
 *
 * Return:      Non-negative on success, negative on failure
 *
 * Programmer:  Vailin Choi
 *              Feb 2015
 *
 *-------------------------------------------------------------------------
 */
herr_t
H5Dget_chunk_index_type(hid_t dset_id, H5D_chunk_index_t *idx_type /*out*/)
{
    H5VL_object_t *vol_obj;             /* Dataset for this operation   */
    herr_t         ret_value = SUCCEED; /* Return value                 */

    FUNC_ENTER_API(FAIL)
    H5TRACE2("e", "ix", dset_id, idx_type);

    /* Check args */
    if (NULL == (vol_obj = (H5VL_object_t *)H5I_object_verify(dset_id, H5I_DATASET)))
        HGOTO_ERROR(H5E_ARGS, H5E_BADTYPE, FAIL, "dset_id parameter is not a valid dataset identifier")
    if (NULL == idx_type)
        HGOTO_ERROR(H5E_ARGS, H5E_BADVALUE, FAIL, "idx_type parameter cannot be NULL")

    /* Get the chunk indexing type */
    if (H5VL_dataset_optional(vol_obj, H5VL_NATIVE_DATASET_GET_CHUNK_INDEX_TYPE, H5P_DATASET_XFER_DEFAULT,
                              H5_REQUEST_NULL, idx_type) < 0)
        HGOTO_ERROR(H5E_DATASET, H5E_CANTGET, FAIL, "can't get chunk index type")

done:
    FUNC_LEAVE_API(ret_value)
} /* H5Dget_chunk_index_type() */

/*-------------------------------------------------------------------------
 * Function:    H5Dget_chunk_storage_size
 *
 * Purpose:     Returns the size of an allocated chunk.
 *
 *              Intended for use with the H5D(O)read_chunk API call so
 *              the caller can construct an appropriate buffer.
 *
 * Return:	Non-negative on success, negative on failure
 *
 * Programmer:  Matthew Strong (GE Healthcare)
 *              20 October 2016
 *
 *-------------------------------------------------------------------------
 */
herr_t
H5Dget_chunk_storage_size(hid_t dset_id, const hsize_t *offset, hsize_t *chunk_nbytes /*out*/)
{
    H5VL_object_t *vol_obj;             /* Dataset for this operation   */
    herr_t         ret_value = SUCCEED; /* Return value                 */

    FUNC_ENTER_API(FAIL)
    H5TRACE3("e", "i*hx", dset_id, offset, chunk_nbytes);

    /* Check arguments */
    if (NULL == (vol_obj = (H5VL_object_t *)H5I_object_verify(dset_id, H5I_DATASET)))
        HGOTO_ERROR(H5E_ARGS, H5E_BADTYPE, FAIL, "dset_id parameter is not a valid dataset identifier")
    if (NULL == offset)
        HGOTO_ERROR(H5E_ARGS, H5E_BADVALUE, FAIL, "offset parameter cannot be NULL")
    if (NULL == chunk_nbytes)
        HGOTO_ERROR(H5E_ARGS, H5E_BADVALUE, FAIL, "chunk_nbytes parameter cannot be NULL")

    /* Get the dataset creation property list */
    if (H5VL_dataset_optional(vol_obj, H5VL_NATIVE_DATASET_GET_CHUNK_STORAGE_SIZE, H5P_DATASET_XFER_DEFAULT,
                              H5_REQUEST_NULL, offset, chunk_nbytes) < 0)
        HGOTO_ERROR(H5E_DATASET, H5E_CANTGET, FAIL, "can't get storage size of chunk")

done:
    FUNC_LEAVE_API(ret_value);
} /* H5Dget_chunk_storage_size() */

/*-------------------------------------------------------------------------
 * Function:    H5Dget_num_chunks
 *
 * Purpose:     Retrieves the number of chunks that have non-empty intersection
 *              with a specified selection.
 *
 * Note:        Currently, this function only gets the number of all written
 *              chunks, regardless the dataspace.
 *
 * Parameters:
 *              hid_t dset_id;      IN: Chunked dataset ID
 *              hid_t fspace_id;    IN: File dataspace ID
 *              hsize_t *nchunks;   OUT: Number of non-empty chunks
 *
 * Return:      Non-negative on success, negative on failure
 *
 * Programmer:  Binh-Minh Ribler
 *              May 2019 (HDFFV-10677)
 *
 *-------------------------------------------------------------------------
 */
herr_t
H5Dget_num_chunks(hid_t dset_id, hid_t fspace_id, hsize_t *nchunks /*out*/)
{
    H5VL_object_t *vol_obj   = NULL; /* Dataset for this operation */
    herr_t         ret_value = SUCCEED;

    FUNC_ENTER_API(FAIL)
    H5TRACE3("e", "iix", dset_id, fspace_id, nchunks);

    /* Check arguments */
    if (NULL == (vol_obj = (H5VL_object_t *)H5I_object_verify(dset_id, H5I_DATASET)))
        HGOTO_ERROR(H5E_ARGS, H5E_BADTYPE, FAIL, "invalid dataset identifier")
    if (NULL == nchunks)
        HGOTO_ERROR(H5E_ARGS, H5E_BADVALUE, FAIL, "invalid argument (null)")

    /* Get the number of written chunks */
    if (H5VL_dataset_optional(vol_obj, H5VL_NATIVE_DATASET_GET_NUM_CHUNKS, H5P_DATASET_XFER_DEFAULT,
                              H5_REQUEST_NULL, fspace_id, nchunks) < 0)
        HGOTO_ERROR(H5E_DATASET, H5E_CANTGET, FAIL, "Can't get number of chunks")

done:
    FUNC_LEAVE_API(ret_value);
} /* H5Dget_num_chunks() */

/*-------------------------------------------------------------------------
 * Function:    H5Dget_chunk_info
 *
 * Purpose:     Retrieves information about a chunk specified by its index.
 *
 * Parameters:
 *              hid_t dset_id;          IN: Chunked dataset ID
 *              hid_t fspace_id;        IN: File dataspace ID
 *              hsize_t index;          IN: Index of written chunk
 *              hsize_t *offset         OUT: Logical position of the chunk’s
 *                                           first element in the dataspace
 *              unsigned *filter_mask   OUT: Mask for identifying the filters in use
 *              haddr_t *addr           OUT: Address of the chunk
 *              hsize_t *size           OUT: Size of the chunk
 *
 * Return:      Non-negative on success, negative on failure
 *
 * Programmer:  Binh-Minh Ribler
 *              May 2019 (HDFFV-10677)
 *
 *-------------------------------------------------------------------------
 */
herr_t
H5Dget_chunk_info(hid_t dset_id, hid_t fspace_id, hsize_t chk_index, hsize_t *offset /*out*/,
                  unsigned *filter_mask /*out*/, haddr_t *addr /*out*/, hsize_t *size /*out*/)
{
    H5VL_object_t *vol_obj   = NULL; /* Dataset for this operation */
    hsize_t        nchunks   = 0;
    herr_t         ret_value = SUCCEED;

    FUNC_ENTER_API(FAIL)
    H5TRACE7("e", "iihxxxx", dset_id, fspace_id, chk_index, offset, filter_mask, addr, size);

    /* Check arguments */
    if (NULL == offset && NULL == filter_mask && NULL == addr && NULL == size)
        HGOTO_ERROR(H5E_ARGS, H5E_BADVALUE, FAIL,
                    "invalid arguments, must have at least one non-null output argument")
    if (NULL == (vol_obj = (H5VL_object_t *)H5I_object_verify(dset_id, H5I_DATASET)))
        HGOTO_ERROR(H5E_ARGS, H5E_BADTYPE, FAIL, "invalid dataset identifier")

    /* Get the number of written chunks to check range */
    if (H5VL_dataset_optional(vol_obj, H5VL_NATIVE_DATASET_GET_NUM_CHUNKS, H5P_DATASET_XFER_DEFAULT,
                              H5_REQUEST_NULL, fspace_id, &nchunks) < 0)
        HGOTO_ERROR(H5E_DATASET, H5E_CANTGET, FAIL, "Can't get number of chunks")

    /* Check range for chunk index */
    if (chk_index >= nchunks)
        HGOTO_ERROR(H5E_DATASET, H5E_BADRANGE, FAIL, "chunk index is out of range")

    /* Call private function to get the chunk info given the chunk's index */
    if (H5VL_dataset_optional(vol_obj, H5VL_NATIVE_DATASET_GET_CHUNK_INFO_BY_IDX, H5P_DATASET_XFER_DEFAULT,
                              H5_REQUEST_NULL, fspace_id, chk_index, offset, filter_mask, addr, size) < 0)
        HGOTO_ERROR(H5E_DATASET, H5E_CANTGET, FAIL, "Can't get chunk info by index")

done:
    FUNC_LEAVE_API(ret_value);
} /* H5Dget_chunk_info() */

/*-------------------------------------------------------------------------
 * Function:    H5Dget_chunk_info_by_coord
 *
 * Purpose:     Retrieves information about a chunk specified by its logical
 *              coordinates.
 *
 * Parameters:
 *              hid_t dset_id;          IN: Chunked dataset ID
 *              hsize_t *offset         IN: Logical position of the chunk’s
 *                                           first element in the dataspace
 *              unsigned *filter_mask   OUT: Mask for identifying the filters in use
 *              haddr_t *addr           OUT: Address of the chunk
 *              hsize_t *size           OUT: Size of the chunk
 *
 * Return:      Non-negative on success, negative on failure
 *
 * Programmer:  Binh-Minh Ribler
 *              May 2019 (HDFFV-10677)
 *
 *-------------------------------------------------------------------------
 */
herr_t
H5Dget_chunk_info_by_coord(hid_t dset_id, const hsize_t *offset, unsigned *filter_mask /*out*/,
                           haddr_t *addr /*out*/, hsize_t *size /*out*/)
{
    H5VL_object_t *vol_obj   = NULL; /* Dataset for this operation */
    herr_t         ret_value = SUCCEED;

    FUNC_ENTER_API(FAIL)
    H5TRACE5("e", "i*hxxx", dset_id, offset, filter_mask, addr, size);

    /* Check arguments */
    if (NULL == (vol_obj = (H5VL_object_t *)H5I_object_verify(dset_id, H5I_DATASET)))
        HGOTO_ERROR(H5E_ARGS, H5E_BADTYPE, FAIL, "invalid dataset identifier")
    if (NULL == filter_mask && NULL == addr && NULL == size)
        HGOTO_ERROR(H5E_ARGS, H5E_BADVALUE, FAIL,
                    "invalid arguments, must have at least one non-null output argument")
    if (NULL == offset)
        HGOTO_ERROR(H5E_ARGS, H5E_BADVALUE, FAIL, "invalid argument (null)")

    /* Call private function to get the chunk info given the chunk's index */
    if (H5VL_dataset_optional(vol_obj, H5VL_NATIVE_DATASET_GET_CHUNK_INFO_BY_COORD, H5P_DATASET_XFER_DEFAULT,
                              H5_REQUEST_NULL, offset, filter_mask, addr, size) < 0)
        HGOTO_ERROR(H5E_DATASET, H5E_CANTGET, FAIL, "Can't get chunk info by its logical coordinates")

done:
    FUNC_LEAVE_API(ret_value)
} /* end H5Dget_chunk_info_by_coord() */<|MERGE_RESOLUTION|>--- conflicted
+++ resolved
@@ -1626,15 +1626,8 @@
 
     /* Check if the 'get_vlen_buf_size' callback is supported */
     supported = 0;
-<<<<<<< HEAD
-    if (H5VL_introspect_opt_query(vol_obj, H5VL_SUBCLS_DATASET, H5VL_NATIVE_DATASET_GET_VLEN_BUF_SIZE,
-                                  &supported) < 0)
-        HGOTO_ERROR(H5E_DATASET, H5E_CANTGET, H5I_INVALID_HID,
-                    "can't check for 'get vlen buf size' operation")
-=======
     if (H5VL_introspect_opt_query(vol_obj, H5VL_SUBCLS_DATASET, H5VL_NATIVE_DATASET_GET_VLEN_BUF_SIZE, &supported) < 0)
         HGOTO_ERROR(H5E_DATASET, H5E_CANTGET, FAIL, "can't check for 'get vlen buf size' operation")
->>>>>>> 04c8e833
     if (supported & H5VL_OPT_QUERY_SUPPORTED) {
         /* Make the 'get_vlen_buf_size' callback */
         if (H5VL_dataset_optional(vol_obj, H5VL_NATIVE_DATASET_GET_VLEN_BUF_SIZE, H5P_DATASET_XFER_DEFAULT,
