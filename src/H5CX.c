--- conflicted
+++ resolved
@@ -852,13 +852,8 @@
     FUNC_ENTER_NOAPI_NOINIT_NOERR
 
     /* Allocate & clear API context node, without using library API routines */
-<<<<<<< HEAD
     cnode = (H5CX_node_t *)calloc(1, sizeof(H5CX_node_t));
-    HDassert(cnode);
-=======
-    cnode = (H5CX_node_t *)HDcalloc(1, sizeof(H5CX_node_t));
     assert(cnode);
->>>>>>> 7a44581a
 
     /* Set context info */
     H5CX__push_common(cnode);
