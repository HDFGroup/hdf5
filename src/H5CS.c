/* * * * * * * * * * * * * * * * * * * * * * * * * * * * * * * * * * * * * * *
 * Copyright by The HDF Group.                                               *
 * Copyright by the Board of Trustees of the University of Illinois.         *
 * All rights reserved.                                                      *
 *                                                                           *
 * This file is part of HDF5.  The full HDF5 copyright notice, including     *
 * terms governing use, modification, and redistribution, is contained in    *
 * the COPYING file, which can be found at the root of the source code       *
 * distribution tree, or in https://www.hdfgroup.org/licenses.               *
 * If you do not have access to either file, you may request a copy from     *
 * help@hdfgroup.org.                                                        *
 * * * * * * * * * * * * * * * * * * * * * * * * * * * * * * * * * * * * * * */

/*
 * Purpose:	Provides internal function tracing in the form of a stack.
 *		The FUNC_ENTER() macro adds the function name to the function
 *              stack whenever a function is entered.
 *		As the functions return with FUNC_LEAVE,
 *		entries are removed from the stack.
 *
 *		A function stack has a fixed maximum size.  If this size is
 *		exceeded then the stack will be truncated and only the
 *		first called functions will have entries on the stack. This is
 *		expected to be a rare condition.
 *
 */

#include "H5private.h"   /* Generic Functions			*/
#include "H5CSprivate.h" /* Function stack			*/
#include "H5Eprivate.h"  /* Error handling		  	*/

#ifdef H5_HAVE_CODESTACK

#define H5CS_MIN_NSLOTS 16 /* Minimum number of records in an function stack	*/

/* A function stack */
typedef struct H5CS_t {
    unsigned     nused;  /* Number of records currently used in stack */
    unsigned     nalloc; /* Number of records current allocated for stack */
    const char **rec;    /* Array of function records */
} H5CS_t;

#ifdef H5_HAVE_THREADSAFE
/*
 * The per-thread function stack. pthread_once() initializes a special
 * key that will be used by all threads to create a stack specific to
 * each thread individually. The association of stacks to threads will
 * be handled by the pthread library.
 *
 * In order for this macro to work, H5CS_get_my_stack() must be preceeded
 * by "H5CS_t *fstack =".
 */
static H5CS_t *H5CS__get_stack(void);
#define H5CS_get_my_stack() H5CS__get_stack()
#else /* H5_HAVE_THREADSAFE */
/*
 * The function stack.  Eventually we'll have some sort of global table so each
 * thread has it's own stack.  The stacks will be created on demand when the
 * thread first calls H5CS_push().  */
H5CS_t H5CS_stack_g[1];
#define H5CS_get_my_stack() (H5CS_stack_g + 0)
#endif /* H5_HAVE_THREADSAFE */

#ifdef H5_HAVE_THREADSAFE
/*-------------------------------------------------------------------------
 * Function:	H5CS__get_stack
 *
 * Purpose:	Support function for H5CS_get_my_stack() to initialize and
 *              acquire per-thread function stack.
 *
 * Return:	Success:	function stack (H5CS_t *)
 *
 *		Failure:	NULL
 *
 * Programmer:	Quincey Koziol
 *              February 6, 2003
 *
 *-------------------------------------------------------------------------
 */
static H5CS_t *
H5CS__get_stack(void)
{
    H5CS_t *fstack;

    FUNC_ENTER_STATIC_NOERR_NOFS

    fstack = H5TS_get_thread_local_value(H5TS_funcstk_key_g);
    if (!fstack) {
        /* No associated value with current thread - create one */
#ifdef H5_HAVE_WIN_THREADS
        fstack = (H5CS_t *)LocalAlloc(
            LPTR, sizeof(H5CS_t)); /* Win32 has to use LocalAlloc to match the LocalFree in DllMain */
#else
        fstack = (H5CS_t *)HDmalloc(
            sizeof(H5CS_t)); /* Don't use H5MM_malloc() here, it causes infinite recursion */
#endif /* H5_HAVE_WIN_THREADS */
        HDassert(fstack);

        /* Set the thread-specific info */
        fstack->nused  = 0;
        fstack->nalloc = 0;
        fstack->rec    = NULL;

        /* (It's not necessary to release this in this API, it is
         *      released by the "key destructor" set up in the H5TS
         *      routines.  See calls to pthread_key_create() in H5TS.c -QAK)
         */
        H5TS_set_thread_local_value(H5TS_funcstk_key_g, (void *)fstack);
    } /* end if */

    FUNC_LEAVE_NOAPI_NOFS(fstack)
} /* end H5CS__get_stack() */
#endif /* H5_HAVE_THREADSAFE */

/*-------------------------------------------------------------------------
 * Function:	H5CS_print_stack
 *
 * Purpose:	Prints a function stack.
 *
 * Return:	Non-negative on success/Negative on failure
 *
 * Programmer:	Quincey Koziol
 *              Thursday, February 6, 2003
 *
 *-------------------------------------------------------------------------
 */
herr_t
H5CS_print_stack(const H5CS_t *fstack, FILE *stream)
{
    const int indent = 2; /* Indention level */
    int       i;          /* Local index ariable */

    /* Don't push this function on the function stack... :-) */
    FUNC_ENTER_NOAPI_NOERR_NOFS

    /* Sanity check */
    HDassert(fstack);

    /* Default to outputting information to stderr */
    if (!stream)
        stream = stderr;

    HDfprintf(stream, "HDF5-DIAG: Function stack from %s ", H5_lib_vers_info_g);
    /* try show the process or thread id in multiple processes cases*/
<<<<<<< HEAD
#ifdef H5_HAVE_THREADSAFE
    HDfprintf(stream, "thread %lu.", HDpthread_self_ulong());
#else  /* H5_HAVE_THREADSAFE */
    HDfprintf(stream, "thread 0.");
#endif /* H5_HAVE_THREADSAFE */
=======
    HDfprintf(stream, "thread %" PRIu64 ".", H5TS_thread_id());
>>>>>>> 18bbd3f0
    if (fstack && fstack->nused > 0)
        HDfprintf(stream, "  Back trace follows.");
    HDfputc('\n', stream);

    for (i = fstack->nused - 1; i >= 0; --i)
        HDfprintf(stream, "%*s#%03d: Routine: %s\n", indent, "", i, fstack->rec[i]);

    FUNC_LEAVE_NOAPI_NOFS(SUCCEED)
} /* end H5CS_print_stack() */

/*-------------------------------------------------------------------------
 * Function:	H5CS_push
 *
 * Purpose:	Pushes a new record onto function stack for the current
 *		thread.
 *
 * Return:	Non-negative on success/Negative on failure
 *
 * Programmer:	Quincey Koziol
 *		Thursday, February 6, 2003
 *
 *-------------------------------------------------------------------------
 */
herr_t
H5CS_push(const char *func_name)
{
    H5CS_t *fstack = H5CS_get_my_stack(); /* Current function stack for library */

    /* Don't push this function on the function stack... :-) */
    FUNC_ENTER_NOAPI_NOERR_NOFS

    /* Sanity check */
    HDassert(fstack);
    HDassert(fstack->nused <= fstack->nalloc);
    HDassert(func_name);

    /* Check if we need to expand the stack of records */
    if (fstack->nused == fstack->nalloc) {
        size_t na = MAX((fstack->nalloc * 2), H5CS_MIN_NSLOTS);

        /* Don't use H5MM_realloc here */
        const char **x = (const char **)HDrealloc(fstack->rec, na * sizeof(const char *));

        /* (Avoid returning an error from this routine, currently -QAK) */
        HDassert(x);
        fstack->rec    = x;
        fstack->nalloc = na;
    } /* end if */

    /* Push the function name */
    fstack->rec[fstack->nused] = func_name;
    fstack->nused++;

    FUNC_LEAVE_NOAPI_NOFS(SUCCEED)
} /* end H5CS_push() */

/*-------------------------------------------------------------------------
 * Function:	H5CS_pop
 *
 * Purpose:	Pops a record off function stack for the current thread.
 *
 * Return:	Non-negative on success/Negative on failure
 *
 * Programmer:	Quincey Koziol
 *		Thursday, February 6, 2003
 *
 *-------------------------------------------------------------------------
 */
herr_t
H5CS_pop(void)
{
    H5CS_t *fstack = H5CS_get_my_stack();

    /* Don't push this function on the function stack... :-) */
    FUNC_ENTER_NOAPI_NOERR_NOFS

    /* Sanity check */
    HDassert(fstack);
    HDassert(fstack->nused > 0);

    /* Pop the function. */
    fstack->nused--;

    FUNC_LEAVE_NOAPI_NOFS(SUCCEED);
} /* end H5CS_pop() */

/*-------------------------------------------------------------------------
 * Function:	H5CS_copy_stack
 *
 * Purpose:	Makes a copy of the current stack
 *
 * Return:	Non-negative on success/Negative on failure
 *
 * Programmer:	Quincey Koziol
 *		Tuesday, August 9, 2005
 *
 *-------------------------------------------------------------------------
 */
H5CS_t *
H5CS_copy_stack(void)
{
    H5CS_t * old_stack = H5CS_get_my_stack(); /* Existing function stack for library */
    H5CS_t * new_stack;                       /* New function stack, for copy */
    unsigned u;                               /* Local index variable */
    H5CS_t * ret_value = NULL;                /* Return value */

    /* Don't push this function on the function stack... :-) */
    FUNC_ENTER_NOAPI_NOFS

    /* Sanity check */
    HDassert(old_stack);

    /* Allocate a new stack */
    /* (Don't use library allocate code, since this code stack supports it) */
    if (NULL == (new_stack = HDcalloc(1, sizeof(H5CS_t))))
        HGOTO_ERROR(H5E_RESOURCE, H5E_CANTALLOC, NULL, "can't allocate function stack")
    if (NULL == (new_stack->rec = HDcalloc(old_stack->nused, sizeof(const char *))))
        HGOTO_ERROR(H5E_RESOURCE, H5E_CANTALLOC, NULL, "can't allocate function stack records")

    /* Copy old stack to new one, duplicating the strings */
    for (u = 0; u < old_stack->nused; u++)
        new_stack->rec[u] = HDstrdup(old_stack->rec[u]);
    new_stack->nused = new_stack->nalloc = old_stack->nused;

    /* Set the return value */
    ret_value = new_stack;

done:
    FUNC_LEAVE_NOAPI_NOFS(ret_value)
} /* end H5CS_copy_stack() */

/*-------------------------------------------------------------------------
 * Function:	H5CS_close_stack
 *
 * Purpose:	Closes and frees a copy of a stack
 *
 * Return:	Non-negative on success/Negative on failure
 *
 * Programmer:	Quincey Koziol
 *		Tuesday, August 9, 2005
 *
 *-------------------------------------------------------------------------
 */
herr_t
H5CS_close_stack(H5CS_t *stack)
{
    unsigned u; /* Local index variable */

    /* Don't push this function on the function stack... :-) */
    FUNC_ENTER_NOAPI_NOERR_NOFS

    /* Sanity check */
    HDassert(stack);

    /* Free stack */
    for (u = 0; u < stack->nused; u++) {
        if (stack->rec[u])
            HDfree((void *)stack->rec[u]);
        stack->rec[u] = NULL;
    } /* end for */
    if (stack->rec) {
        HDfree(stack->rec);
        stack->rec = NULL;
    } /* end if */
    if (stack)
        HDfree(stack);

    FUNC_LEAVE_NOAPI_NOFS(SUCCEED)
} /* end H5CS_close_stack() */

#endif /* H5_HAVE_CODESTACK */<|MERGE_RESOLUTION|>--- conflicted
+++ resolved
@@ -142,15 +142,7 @@
 
     HDfprintf(stream, "HDF5-DIAG: Function stack from %s ", H5_lib_vers_info_g);
     /* try show the process or thread id in multiple processes cases*/
-<<<<<<< HEAD
-#ifdef H5_HAVE_THREADSAFE
-    HDfprintf(stream, "thread %lu.", HDpthread_self_ulong());
-#else  /* H5_HAVE_THREADSAFE */
-    HDfprintf(stream, "thread 0.");
-#endif /* H5_HAVE_THREADSAFE */
-=======
     HDfprintf(stream, "thread %" PRIu64 ".", H5TS_thread_id());
->>>>>>> 18bbd3f0
     if (fstack && fstack->nused > 0)
         HDfprintf(stream, "  Back trace follows.");
     HDfputc('\n', stream);
