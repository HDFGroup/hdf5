/* * * * * * * * * * * * * * * * * * * * * * * * * * * * * * * * * * * * * * *
 * Copyright by The HDF Group.                                               *
 * All rights reserved.                                                      *
 *                                                                           *
 * This file is part of HDF5.  The full HDF5 copyright notice, including     *
 * terms governing use, modification, and redistribution, is contained in    *
 * the COPYING file, which can be found at the root of the source code       *
 * distribution tree, or in https://www.hdfgroup.org/licenses.               *
 * If you do not have access to either file, you may request a copy from     *
 * help@hdfgroup.org.                                                        *
 * * * * * * * * * * * * * * * * * * * * * * * * * * * * * * * * * * * * * * */

/*-------------------------------------------------------------------------
 *
 * Created:     H5Clog.c
 *
 * Purpose:     Functions for metadata cache logging
 *
 *-------------------------------------------------------------------------
 */

/****************/
/* Module Setup */
/****************/
#include "H5Cmodule.h" /* This source code file is part of the H5C module */

/***********/
/* Headers */
/***********/
#include "H5private.h"  /* Generic Functions                        */
#define H5AC_FRIEND     /* Suppress error about including H5ACpkg */
#include "H5ACpkg.h"    /* Metadata cache                           */
#include "H5Cpkg.h"     /* Cache                                    */
#include "H5Clog.h"     /* Cache logging                            */
#include "H5Eprivate.h" /* Error handling                           */

/****************/
/* Local Macros */
/****************/

/******************/
/* Local Typedefs */
/******************/

/********************/
/* Package Typedefs */
/********************/

/********************/
/* Local Prototypes */
/********************/

/*********************/
/* Package Variables */
/*********************/

/*****************************/
/* Library Private Variables */
/*****************************/

/*******************/
/* Local Variables */
/*******************/

/*-------------------------------------------------------------------------
 * Function:    H5C_log_set_up
 *
 * Purpose:     Setup for metadata cache logging.
 *
 * Return:      SUCCEED/FAIL
 *
 *-------------------------------------------------------------------------
 */
herr_t
H5C_log_set_up(H5C_t *cache, const char log_location[], H5C_log_style_t style, bool start_immediately)
{
    int    mpi_rank  = -1;      /* -1 indicates serial (no MPI rank) */
    herr_t ret_value = SUCCEED; /* Return value */

    FUNC_ENTER_NOAPI(FAIL)

    /* Sanity checks */
    assert(cache);
    assert(log_location);

    /* Check logging flags */
    if (cache->log_info->enabled)
        HGOTO_ERROR(H5E_CACHE, H5E_LOGGING, FAIL, "logging already set up");

        /* Get the rank when MPI is in use. Logging clients will usually
         * use that to create per-process logs.
         */
#ifdef H5_HAVE_PARALLEL
    if (NULL != cache->aux_ptr)
        mpi_rank = ((H5AC_aux_t *)(cache->aux_ptr))->mpi_rank;
#endif /*H5_HAVE_PARALLEL*/

    /* Set up logging */
    if (H5C_LOG_STYLE_JSON == style) {
        if (H5C__log_json_set_up(cache->log_info, log_location, mpi_rank) < 0)
            HGOTO_ERROR(H5E_CACHE, H5E_LOGGING, FAIL, "unable to set up json logging");
    }
    else if (H5C_LOG_STYLE_TRACE == style) {
        if (H5C__log_trace_set_up(cache->log_info, log_location, mpi_rank) < 0)
            HGOTO_ERROR(H5E_CACHE, H5E_LOGGING, FAIL, "unable to set up trace logging");
    }
    else
        HGOTO_ERROR(H5E_CACHE, H5E_LOGGING, FAIL, "unknown logging style");

    /* Set logging flags */
    cache->log_info->enabled = true;

    /* Start logging if requested */
    if (start_immediately)
        if (H5C_start_logging(cache) < 0)
            HGOTO_ERROR(H5E_CACHE, H5E_LOGGING, FAIL, "unable to start logging");

done:

    FUNC_LEAVE_NOAPI(ret_value)
} /* H5C_log_set_up() */

/*-------------------------------------------------------------------------
 * Function:    H5C_log_tear_down
 *
 * Purpose:     Tear-down for metadata cache logging.
 *
 * Return:      SUCCEED/FAIL
 *
 *-------------------------------------------------------------------------
 */
herr_t
H5C_log_tear_down(H5C_t *cache)
{
    herr_t ret_value = SUCCEED; /* Return value */

    FUNC_ENTER_NOAPI(FAIL)

    /* Sanity checks */
    assert(cache);

    /* Check logging flags */
<<<<<<< HEAD
    if (FALSE == cache->log_info->enabled)
=======
    if (false == cache->log_info->enabled)
>>>>>>> 07347cc5
        HGOTO_ERROR(H5E_CACHE, H5E_LOGGING, FAIL, "logging not enabled");

    /* Stop logging if that's going on */
    if (cache->log_info->logging)
        if (H5C_stop_logging(cache) < 0)
            HGOTO_ERROR(H5E_CACHE, H5E_LOGGING, FAIL, "unable to stop logging");

    /* Tear down logging */
    if (cache->log_info->cls->tear_down_logging)
        if (cache->log_info->cls->tear_down_logging(cache->log_info) < 0)
            HGOTO_ERROR(H5E_CACHE, H5E_LOGGING, FAIL, "log-specific tear down call failed");

    /* Unset logging flags */
    cache->log_info->enabled = false;

done:
    FUNC_LEAVE_NOAPI(ret_value)
} /* H5C_log_tear_down() */

/*-------------------------------------------------------------------------
 * Function:    H5C_start_logging
 *
 * Purpose:     Start logging metadata cache operations.
 *
 * Return:      SUCCEED/FAIL
 *
 *-------------------------------------------------------------------------
 */
herr_t
H5C_start_logging(H5C_t *cache)
{
    herr_t ret_value = SUCCEED; /* Return value */

    FUNC_ENTER_NOAPI(FAIL)

    /* Sanity checks */
    assert(cache);

    /* Check logging flags */
<<<<<<< HEAD
    if (FALSE == cache->log_info->enabled)
=======
    if (false == cache->log_info->enabled)
>>>>>>> 07347cc5
        HGOTO_ERROR(H5E_CACHE, H5E_LOGGING, FAIL, "logging not enabled");

    /* Start logging */
    if (cache->log_info->cls->start_logging)
        if (cache->log_info->cls->start_logging(cache->log_info) < 0)
            HGOTO_ERROR(H5E_CACHE, H5E_LOGGING, FAIL, "log-specific start call failed");

    /* Set logging flags */
    cache->log_info->logging = true;

    /* Write a log message */
    if (cache->log_info->cls->write_start_log_msg)
        if (cache->log_info->cls->write_start_log_msg(cache->log_info->udata) < 0)
            HGOTO_ERROR(H5E_CACHE, H5E_LOGGING, FAIL, "log-specific write start call failed");

done:
    FUNC_LEAVE_NOAPI(ret_value)
} /* H5C_start_logging() */

/*-------------------------------------------------------------------------
 * Function:    H5C_stop_logging
 *
 * Purpose:     Stop logging metadata cache operations.
 *
 * Return:      SUCCEED/FAIL
 *
 *-------------------------------------------------------------------------
 */
herr_t
H5C_stop_logging(H5C_t *cache)
{
    herr_t ret_value = SUCCEED; /* Return value */

    FUNC_ENTER_NOAPI(FAIL)

    /* Sanity checks */
    assert(cache);

    /* Check logging flags */
<<<<<<< HEAD
    if (FALSE == cache->log_info->enabled)
        HGOTO_ERROR(H5E_CACHE, H5E_LOGGING, FAIL, "logging not enabled");
    if (FALSE == cache->log_info->logging)
=======
    if (false == cache->log_info->enabled)
        HGOTO_ERROR(H5E_CACHE, H5E_LOGGING, FAIL, "logging not enabled");
    if (false == cache->log_info->logging)
>>>>>>> 07347cc5
        HGOTO_ERROR(H5E_CACHE, H5E_LOGGING, FAIL, "logging not in progress");

    /* Write a log message */
    if (cache->log_info->cls->write_stop_log_msg)
        if (cache->log_info->cls->write_stop_log_msg(cache->log_info->udata) < 0)
            HGOTO_ERROR(H5E_CACHE, H5E_LOGGING, FAIL, "log-specific write stop call failed");

    /* Stop logging */
    if (cache->log_info->cls->stop_logging)
        if (cache->log_info->cls->stop_logging(cache->log_info) < 0)
            HGOTO_ERROR(H5E_CACHE, H5E_LOGGING, FAIL, "log-specific stop call failed");

    /* Set logging flags */
    cache->log_info->logging = false;

done:
    FUNC_LEAVE_NOAPI(ret_value)
} /* H5C_stop_logging() */

/*-------------------------------------------------------------------------
 * Function:    H5C_get_logging_status
 *
 * Purpose:     Determines if the cache is actively logging (via the OUT
 *              parameters).
 *
 * Return:      SUCCEED/FAIL
 *
 *-------------------------------------------------------------------------
 */
herr_t
H5C_get_logging_status(const H5C_t *cache, bool *is_enabled, bool *is_currently_logging)
{
    FUNC_ENTER_NOAPI_NOERR

    /* Sanity checks */
    assert(cache);
    assert(is_enabled);
    assert(is_currently_logging);

    /* Get logging flags */
    *is_enabled           = cache->log_info->enabled;
    *is_currently_logging = cache->log_info->logging;

    FUNC_LEAVE_NOAPI(SUCCEED)
} /* H5C_get_logging_status() */

/*-------------------------------------------------------------------------
 * Function:    H5C_log_write_create_cache_msg
 *
 * Purpose:     Write a log message for cache creation.
 *
 * Return:      SUCCEED/FAIL
 *
 *-------------------------------------------------------------------------
 */
herr_t
H5C_log_write_create_cache_msg(H5C_t *cache, herr_t fxn_ret_value)
{
    herr_t ret_value = SUCCEED; /* Return value */

    FUNC_ENTER_NOAPI(FAIL)

    /* Sanity checks */
    assert(cache);

    /* Write a log message */
    if (cache->log_info->cls->write_create_cache_log_msg)
        if (cache->log_info->cls->write_create_cache_log_msg(cache->log_info->udata, fxn_ret_value) < 0)
            HGOTO_ERROR(H5E_CACHE, H5E_LOGGING, FAIL, "log-specific write create cache call failed");

done:
    FUNC_LEAVE_NOAPI(ret_value)
} /* H5C_log_write_create_cache_msg() */

/*-------------------------------------------------------------------------
 * Function:    H5C_log_write_destroy_cache_msg
 *
 * Purpose:     Write a log message for cache destruction.
 *
 * NOTE:        This can't print out the H5AC call return value, since we
 *              won't know that until the cache is destroyed and at that
 *              point we no longer have pointers to the logging information.
 *
 * Return:      SUCCEED/FAIL
 *
 *-------------------------------------------------------------------------
 */
herr_t
H5C_log_write_destroy_cache_msg(H5C_t *cache)
{
    herr_t ret_value = SUCCEED; /* Return value */

    FUNC_ENTER_NOAPI(FAIL)

    /* Sanity checks */
    assert(cache);

    /* Write a log message */
    if (cache->log_info->cls->write_destroy_cache_log_msg)
        if (cache->log_info->cls->write_destroy_cache_log_msg(cache->log_info->udata) < 0)
            HGOTO_ERROR(H5E_CACHE, H5E_LOGGING, FAIL, "log-specific write destroy cache call failed");

done:
    FUNC_LEAVE_NOAPI(ret_value)
} /* H5C_log_write_destroy_cache_msg() */

/*-------------------------------------------------------------------------
 * Function:    H5C_log_write_evict_cache_msg
 *
 * Purpose:     Write a log message for eviction of cache entries.
 *
 * Return:      SUCCEED/FAIL
 *
 *-------------------------------------------------------------------------
 */
herr_t
H5C_log_write_evict_cache_msg(H5C_t *cache, herr_t fxn_ret_value)
{
    herr_t ret_value = SUCCEED;

    FUNC_ENTER_NOAPI(FAIL)

    /* Sanity checks */
    assert(cache);

    /* Write a log message */
    if (cache->log_info->cls->write_evict_cache_log_msg)
        if (cache->log_info->cls->write_evict_cache_log_msg(cache->log_info->udata, fxn_ret_value) < 0)
            HGOTO_ERROR(H5E_CACHE, H5E_LOGGING, FAIL, "log-specific write evict cache call failed");

done:
    FUNC_LEAVE_NOAPI(ret_value)
} /* H5C_log_write_evict_cache_msg() */

/*-------------------------------------------------------------------------
 * Function:    H5C_log_write_expunge_entry_msg
 *
 * Purpose:     Write a log message for expunge of cache entries.
 *
 * Return:      SUCCEED/FAIL
 *
 *-------------------------------------------------------------------------
 */
herr_t
H5C_log_write_expunge_entry_msg(H5C_t *cache, haddr_t address, int type_id, herr_t fxn_ret_value)
{
    herr_t ret_value = SUCCEED;

    FUNC_ENTER_NOAPI(FAIL)

    /* Sanity checks */
    assert(cache);

    /* Write a log message */
    if (cache->log_info->cls->write_expunge_entry_log_msg)
        if (cache->log_info->cls->write_expunge_entry_log_msg(cache->log_info->udata, address, type_id,
                                                              fxn_ret_value) < 0)
            HGOTO_ERROR(H5E_CACHE, H5E_LOGGING, FAIL, "log-specific write expunge entry call failed");

done:
    FUNC_LEAVE_NOAPI(ret_value)
} /* H5C_log_write_expunge_entry_msg() */

/*-------------------------------------------------------------------------
 * Function:    H5C_log_write_flush_cache_msg
 *
 * Purpose:     Write a log message for cache flushes.
 *
 * Return:      SUCCEED/FAIL
 *
 *-------------------------------------------------------------------------
 */
herr_t
H5C_log_write_flush_cache_msg(H5C_t *cache, herr_t fxn_ret_value)
{
    herr_t ret_value = SUCCEED;

    FUNC_ENTER_NOAPI(FAIL)

    /* Sanity checks */
    assert(cache);

    /* Write a log message */
    if (cache->log_info->cls->write_flush_cache_log_msg)
        if (cache->log_info->cls->write_flush_cache_log_msg(cache->log_info->udata, fxn_ret_value) < 0)
            HGOTO_ERROR(H5E_CACHE, H5E_LOGGING, FAIL, "log-specific flush cache call failed");

done:
    FUNC_LEAVE_NOAPI(ret_value)
} /* H5C_log_write_flush_cache_msg() */

/*-------------------------------------------------------------------------
 * Function:    H5C_log_write_insert_entry_msg
 *
 * Purpose:     Write a log message for insertion of cache entries.
 *
 * Return:      SUCCEED/FAIL
 *
 *-------------------------------------------------------------------------
 */
herr_t
H5C_log_write_insert_entry_msg(H5C_t *cache, haddr_t address, int type_id, unsigned flags, size_t size,
                               herr_t fxn_ret_value)
{
    herr_t ret_value = SUCCEED;

    FUNC_ENTER_NOAPI(FAIL)

    /* Sanity checks */
    assert(cache);

    /* Write a log message */
    if (cache->log_info->cls->write_insert_entry_log_msg)
        if (cache->log_info->cls->write_insert_entry_log_msg(cache->log_info->udata, address, type_id, flags,
                                                             size, fxn_ret_value) < 0)
            HGOTO_ERROR(H5E_CACHE, H5E_LOGGING, FAIL, "log-specific insert entry call failed");

done:
    FUNC_LEAVE_NOAPI(ret_value)
} /* H5C_log_write_insert_entry_msg() */

/*-------------------------------------------------------------------------
 * Function:    H5C_log_write_mark_entry_dirty_msg
 *
 * Purpose:     Write a log message for marking cache entries as dirty.
 *
 * Return:      SUCCEED/FAIL
 *
 *-------------------------------------------------------------------------
 */
herr_t
H5C_log_write_mark_entry_dirty_msg(H5C_t *cache, const H5C_cache_entry_t *entry, herr_t fxn_ret_value)
{
    herr_t ret_value = SUCCEED;

    FUNC_ENTER_NOAPI(FAIL)

    /* Sanity checks */
    assert(cache);

    /* Write a log message */
    assert(entry);
    if (cache->log_info->cls->write_mark_entry_dirty_log_msg)
        if (cache->log_info->cls->write_mark_entry_dirty_log_msg(cache->log_info->udata, entry,
                                                                 fxn_ret_value) < 0)
            HGOTO_ERROR(H5E_CACHE, H5E_LOGGING, FAIL, "log-specific mark dirty entry call failed");

done:
    FUNC_LEAVE_NOAPI(ret_value)
} /* H5C_log_write_mark_entry_dirty_msg() */

/*-------------------------------------------------------------------------
 * Function:    H5C_log_write_mark_entry_clean_msg
 *
 * Purpose:     Write a log message for marking cache entries as clean.
 *
 * Return:      SUCCEED/FAIL
 *
 *-------------------------------------------------------------------------
 */
herr_t
H5C_log_write_mark_entry_clean_msg(H5C_t *cache, const H5C_cache_entry_t *entry, herr_t fxn_ret_value)
{
    herr_t ret_value = SUCCEED; /* Return value */

    FUNC_ENTER_NOAPI(FAIL)

    /* Sanity checks */
    assert(cache);

    /* Write a log message */
    assert(entry);
    if (cache->log_info->cls->write_mark_entry_clean_log_msg)
        if (cache->log_info->cls->write_mark_entry_clean_log_msg(cache->log_info->udata, entry,
                                                                 fxn_ret_value) < 0)
            HGOTO_ERROR(H5E_CACHE, H5E_LOGGING, FAIL, "log-specific mark clean entry call failed");

done:
    FUNC_LEAVE_NOAPI(ret_value)
} /* H5C_log_write_mark_entry_clean_msg() */

/*-------------------------------------------------------------------------
 * Function:    H5C_log_write_mark_unserialized_entry_msg
 *
 * Purpose:     Write a log message for marking cache entries as unserialized.
 *
 * Return:      SUCCEED/FAIL
 *
 *-------------------------------------------------------------------------
 */
herr_t
H5C_log_write_mark_unserialized_entry_msg(H5C_t *cache, const H5C_cache_entry_t *entry, herr_t fxn_ret_value)
{
    herr_t ret_value = SUCCEED;

    FUNC_ENTER_NOAPI(FAIL)

    /* Sanity checks */
    assert(cache);

    /* Write a log message */
    assert(entry);
    if (cache->log_info->cls->write_mark_unserialized_entry_log_msg)
        if (cache->log_info->cls->write_mark_unserialized_entry_log_msg(cache->log_info->udata, entry,
                                                                        fxn_ret_value) < 0)
            HGOTO_ERROR(H5E_CACHE, H5E_LOGGING, FAIL, "log-specific mark unserialized entry call failed");

done:
    FUNC_LEAVE_NOAPI(ret_value)
} /* H5C_log_write_mark_unserialized_entry_msg() */

/*-------------------------------------------------------------------------
 * Function:    H5C_log_write_mark_serialized_entry_msg
 *
 * Purpose:     Write a log message for marking cache entries as serialize.
 *
 * Return:      SUCCEED/FAIL
 *
 *-------------------------------------------------------------------------
 */
herr_t
H5C_log_write_mark_serialized_entry_msg(H5C_t *cache, const H5C_cache_entry_t *entry, herr_t fxn_ret_value)
{
    herr_t ret_value = SUCCEED; /* Return value */

    FUNC_ENTER_NOAPI(FAIL)

    /* Sanity checks */
    assert(cache);

    /* Write a log message */
    assert(entry);
    if (cache->log_info->cls->write_mark_serialized_entry_log_msg)
        if (cache->log_info->cls->write_mark_serialized_entry_log_msg(cache->log_info->udata, entry,
                                                                      fxn_ret_value) < 0)
            HGOTO_ERROR(H5E_CACHE, H5E_LOGGING, FAIL, "log-specific mark serialized entry call failed");

done:
    FUNC_LEAVE_NOAPI(ret_value)
} /* H5C_log_write_mark_serialized_entry_msg() */

/*-------------------------------------------------------------------------
 * Function:    H5C_log_write_move_entry_msg
 *
 * Purpose:     Write a log message for moving a cache entry.
 *
 * Return:      SUCCEED/FAIL
 *
 *-------------------------------------------------------------------------
 */
herr_t
H5C_log_write_move_entry_msg(H5C_t *cache, haddr_t old_addr, haddr_t new_addr, int type_id,
                             herr_t fxn_ret_value)
{
    herr_t ret_value = SUCCEED;

    FUNC_ENTER_NOAPI(FAIL)

    /* Sanity checks */
    assert(cache);

    /* Write a log message */
    if (cache->log_info->cls->write_move_entry_log_msg)
        if (cache->log_info->cls->write_move_entry_log_msg(cache->log_info->udata, old_addr, new_addr,
                                                           type_id, fxn_ret_value) < 0)
            HGOTO_ERROR(H5E_CACHE, H5E_LOGGING, FAIL, "log-specific move entry call failed");

done:
    FUNC_LEAVE_NOAPI(ret_value)
} /* H5C_log_write_move_entry_msg() */

/*-------------------------------------------------------------------------
 * Function:    H5C_log_write_pin_entry_msg
 *
 * Purpose:     Write a log message for pinning a cache entry.
 *
 * Return:      SUCCEED/FAIL
 *
 *-------------------------------------------------------------------------
 */
herr_t
H5C_log_write_pin_entry_msg(H5C_t *cache, const H5C_cache_entry_t *entry, herr_t fxn_ret_value)
{
    herr_t ret_value = SUCCEED;

    FUNC_ENTER_NOAPI(FAIL)

    /* Sanity checks */
    assert(cache);

    /* Write a log message */
    assert(entry);
    if (cache->log_info->cls->write_pin_entry_log_msg)
        if (cache->log_info->cls->write_pin_entry_log_msg(cache->log_info->udata, entry, fxn_ret_value) < 0)
            HGOTO_ERROR(H5E_CACHE, H5E_LOGGING, FAIL, "log-specific pin entry call failed");

done:
    FUNC_LEAVE_NOAPI(ret_value)
} /* H5C_log_write_pin_entry_msg() */

/*-------------------------------------------------------------------------
 * Function:    H5C_log_write_create_fd_msg
 *
 * Purpose:     Write a log message for creating a flush dependency between
 *              two cache entries.
 *
 * Return:      SUCCEED/FAIL
 *
 *-------------------------------------------------------------------------
 */
herr_t
H5C_log_write_create_fd_msg(H5C_t *cache, const H5C_cache_entry_t *parent, const H5C_cache_entry_t *child,
                            herr_t fxn_ret_value)
{
    herr_t ret_value = SUCCEED;

    FUNC_ENTER_NOAPI(FAIL)

    /* Sanity checks */
    assert(cache);

    /* Write a log message */
    assert(parent);
    assert(child);
    if (cache->log_info->cls->write_create_fd_log_msg)
        if (cache->log_info->cls->write_create_fd_log_msg(cache->log_info->udata, parent, child,
                                                          fxn_ret_value) < 0)
            HGOTO_ERROR(H5E_CACHE, H5E_LOGGING, FAIL, "log-specific create fd call failed");

done:
    FUNC_LEAVE_NOAPI(ret_value)
} /* H5C_log_write_create_fd_msg() */

/*-------------------------------------------------------------------------
 * Function:    H5C_log_write_protect_entry_msg
 *
 * Purpose:     Write a log message for protecting a cache entry.
 *
 * Return:      SUCCEED/FAIL
 *
 *-------------------------------------------------------------------------
 */
herr_t
H5C_log_write_protect_entry_msg(H5C_t *cache, const H5C_cache_entry_t *entry, int type_id, unsigned flags,
                                herr_t fxn_ret_value)
{
    herr_t ret_value = SUCCEED;

    FUNC_ENTER_NOAPI(FAIL)

    /* Sanity checks */
    assert(cache);

    /* Write a log message */
    assert(entry);
    if (cache->log_info->cls->write_protect_entry_log_msg)
        if (cache->log_info->cls->write_protect_entry_log_msg(cache->log_info->udata, entry, type_id, flags,
                                                              fxn_ret_value) < 0)
            HGOTO_ERROR(H5E_CACHE, H5E_LOGGING, FAIL, "log-specific protect entry call failed");

done:
    FUNC_LEAVE_NOAPI(ret_value)
} /* H5C_log_write_protect_entry_msg() */

/*-------------------------------------------------------------------------
 * Function:    H5C_log_write_resize_entry_msg
 *
 * Purpose:     Write a log message for resizing a cache entry.
 *
 * Return:      SUCCEED/FAIL
 *
 *-------------------------------------------------------------------------
 */
herr_t
H5C_log_write_resize_entry_msg(H5C_t *cache, const H5C_cache_entry_t *entry, size_t new_size,
                               herr_t fxn_ret_value)
{
    herr_t ret_value = SUCCEED;

    FUNC_ENTER_NOAPI(FAIL)

    /* Sanity checks */
    assert(cache);

    /* Write a log message */
    assert(entry);
    if (cache->log_info->cls->write_resize_entry_log_msg)
        if (cache->log_info->cls->write_resize_entry_log_msg(cache->log_info->udata, entry, new_size,
                                                             fxn_ret_value) < 0)
            HGOTO_ERROR(H5E_CACHE, H5E_LOGGING, FAIL, "log-specific resize entry call failed");

done:
    FUNC_LEAVE_NOAPI(ret_value)
} /* H5C_log_write_resize_entry_msg() */

/*-------------------------------------------------------------------------
 * Function:    H5C_log_write_unpin_entry_msg
 *
 * Purpose:     Write a log message for unpinning a cache entry.
 *
 * Return:      SUCCEED/FAIL
 *
 *-------------------------------------------------------------------------
 */
herr_t
H5C_log_write_unpin_entry_msg(H5C_t *cache, const H5C_cache_entry_t *entry, herr_t fxn_ret_value)
{
    herr_t ret_value = SUCCEED;

    FUNC_ENTER_NOAPI(FAIL)

    /* Sanity checks */
    assert(cache);

    /* Write a log message */
    assert(entry);
    if (cache->log_info->cls->write_unpin_entry_log_msg)
        if (cache->log_info->cls->write_unpin_entry_log_msg(cache->log_info->udata, entry, fxn_ret_value) < 0)
            HGOTO_ERROR(H5E_CACHE, H5E_LOGGING, FAIL, "log-specific unpin entry call failed");

done:
    FUNC_LEAVE_NOAPI(ret_value)
} /* H5C_log_write_unpin_entry_msg() */

/*-------------------------------------------------------------------------
 * Function:    H5C_log_write_destroy_fd_msg
 *
 * Purpose:     Write a log message for destroying a flush dependency
 *              between two cache entries.
 *
 * Return:      SUCCEED/FAIL
 *
 *-------------------------------------------------------------------------
 */
herr_t
H5C_log_write_destroy_fd_msg(H5C_t *cache, const H5C_cache_entry_t *parent, const H5C_cache_entry_t *child,
                             herr_t fxn_ret_value)
{
    herr_t ret_value = SUCCEED;

    FUNC_ENTER_NOAPI(FAIL)

    /* Sanity checks */
    assert(cache);

    /* Write a log message */
    assert(parent);
    assert(child);
    if (cache->log_info->cls->write_destroy_fd_log_msg)
        if (cache->log_info->cls->write_destroy_fd_log_msg(cache->log_info->udata, parent, child,
                                                           fxn_ret_value) < 0)
            HGOTO_ERROR(H5E_CACHE, H5E_LOGGING, FAIL, "log-specific destroy fd call failed");

done:
    FUNC_LEAVE_NOAPI(ret_value)
} /* H5C_log_write_destroy_fd_msg() */

/*-------------------------------------------------------------------------
 * Function:    H5C_log_write_unprotect_entry_msg
 *
 * Purpose:     Write a log message for unprotecting a cache entry.
 *
 * Return:      SUCCEED/FAIL
 *
 *-------------------------------------------------------------------------
 */
herr_t
H5C_log_write_unprotect_entry_msg(H5C_t *cache, haddr_t address, int type_id, unsigned flags,
                                  herr_t fxn_ret_value)
{
    herr_t ret_value = SUCCEED;

    FUNC_ENTER_NOAPI(FAIL)

    /* Sanity checks */
    assert(cache);

    /* Write a log message */
    if (cache->log_info->cls->write_unprotect_entry_log_msg)
        if (cache->log_info->cls->write_unprotect_entry_log_msg(cache->log_info->udata, address, type_id,
                                                                flags, fxn_ret_value) < 0)
            HGOTO_ERROR(H5E_CACHE, H5E_LOGGING, FAIL, "log-specific unprotect entry call failed");

done:
    FUNC_LEAVE_NOAPI(ret_value)
} /* H5C_log_write_unprotect_entry_msg() */

/*-------------------------------------------------------------------------
 * Function:    H5C_log_write_set_cache_config_msg
 *
 * Purpose:     Write a log message for setting the cache configuration.
 *
 * Return:      SUCCEED/FAIL
 *
 *-------------------------------------------------------------------------
 */
herr_t
H5C_log_write_set_cache_config_msg(H5C_t *cache, const H5AC_cache_config_t *config, herr_t fxn_ret_value)
{
    herr_t ret_value = SUCCEED;

    FUNC_ENTER_NOAPI(FAIL)

    /* Sanity checks */
    assert(cache);

    /* Write a log message */
    assert(config);
    if (cache->log_info->cls->write_set_cache_config_log_msg)
        if (cache->log_info->cls->write_set_cache_config_log_msg(cache->log_info->udata, config,
                                                                 fxn_ret_value) < 0)
            HGOTO_ERROR(H5E_CACHE, H5E_LOGGING, FAIL, "log-specific set cache config call failed");

done:
    FUNC_LEAVE_NOAPI(ret_value)
} /* H5C_log_write_set_cache_config_msg() */

/*-------------------------------------------------------------------------
 * Function:    H5C_log_write_remove_entry_msg
 *
 * Purpose:     Write a log message for removing a cache entry.
 *
 * Return:      SUCCEED/FAIL
 *
 *-------------------------------------------------------------------------
 */
herr_t
H5C_log_write_remove_entry_msg(H5C_t *cache, const H5C_cache_entry_t *entry, herr_t fxn_ret_value)
{
    herr_t ret_value = SUCCEED;

    FUNC_ENTER_NOAPI(FAIL)

    /* Sanity checks */
    assert(cache);

    /* Write a log message */
    assert(entry);
    if (cache->log_info->cls->write_remove_entry_log_msg)
        if (cache->log_info->cls->write_remove_entry_log_msg(cache->log_info->udata, entry, fxn_ret_value) <
            0)
            HGOTO_ERROR(H5E_CACHE, H5E_LOGGING, FAIL, "log-specific remove entry call failed");

done:
    FUNC_LEAVE_NOAPI(ret_value)
} /* H5C_log_write_remove_entry_msg() */<|MERGE_RESOLUTION|>--- conflicted
+++ resolved
@@ -140,11 +140,7 @@
     assert(cache);
 
     /* Check logging flags */
-<<<<<<< HEAD
-    if (FALSE == cache->log_info->enabled)
-=======
     if (false == cache->log_info->enabled)
->>>>>>> 07347cc5
         HGOTO_ERROR(H5E_CACHE, H5E_LOGGING, FAIL, "logging not enabled");
 
     /* Stop logging if that's going on */
@@ -184,11 +180,7 @@
     assert(cache);
 
     /* Check logging flags */
-<<<<<<< HEAD
-    if (FALSE == cache->log_info->enabled)
-=======
     if (false == cache->log_info->enabled)
->>>>>>> 07347cc5
         HGOTO_ERROR(H5E_CACHE, H5E_LOGGING, FAIL, "logging not enabled");
 
     /* Start logging */
@@ -228,15 +220,9 @@
     assert(cache);
 
     /* Check logging flags */
-<<<<<<< HEAD
-    if (FALSE == cache->log_info->enabled)
-        HGOTO_ERROR(H5E_CACHE, H5E_LOGGING, FAIL, "logging not enabled");
-    if (FALSE == cache->log_info->logging)
-=======
     if (false == cache->log_info->enabled)
         HGOTO_ERROR(H5E_CACHE, H5E_LOGGING, FAIL, "logging not enabled");
     if (false == cache->log_info->logging)
->>>>>>> 07347cc5
         HGOTO_ERROR(H5E_CACHE, H5E_LOGGING, FAIL, "logging not in progress");
 
     /* Write a log message */
