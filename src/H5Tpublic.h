/* * * * * * * * * * * * * * * * * * * * * * * * * * * * * * * * * * * * * * *
 * Copyright by The HDF Group.                                               *
 * Copyright by the Board of Trustees of the University of Illinois.         *
 * All rights reserved.                                                      *
 *                                                                           *
 * This file is part of HDF5.  The full HDF5 copyright notice, including     *
 * terms governing use, modification, and redistribution, is contained in    *
 * the COPYING file, which can be found at the root of the source code       *
 * distribution tree, or in https://www.hdfgroup.org/licenses.               *
 * If you do not have access to either file, you may request a copy from     *
 * help@hdfgroup.org.                                                        *
 * * * * * * * * * * * * * * * * * * * * * * * * * * * * * * * * * * * * * * */

/*
 * This file contains public declarations for the H5T module.
 */
#ifndef H5Tpublic_H
#define H5Tpublic_H

/* Public headers needed by this file */
#include "H5public.h"
#include "H5Ipublic.h"

#define HOFFSET(S, M) (offsetof(S, M))

/**
 * These are the various classes of datatypes
 * internal If this goes over 16 types (0-15), the file format will need to
 *          change.
 */
//! <!-- [H5T_class_t_snip] -->
typedef enum H5T_class_t {
    H5T_NO_CLASS  = -1, /**< error                                   */
    H5T_INTEGER   = 0,  /**< integer types                           */
    H5T_FLOAT     = 1,  /**< floating-point types                    */
    H5T_TIME      = 2,  /**< date and time types                     */
    H5T_STRING    = 3,  /**< character string types                  */
    H5T_BITFIELD  = 4,  /**< bit field types                         */
    H5T_OPAQUE    = 5,  /**< opaque types                            */
    H5T_COMPOUND  = 6,  /**< compound types                          */
    H5T_REFERENCE = 7,  /**< reference types                         */
    H5T_ENUM      = 8,  /**< enumeration types                       */
    H5T_VLEN      = 9,  /**< variable-Length types                   */
    H5T_ARRAY     = 10, /**< array types                             */

    H5T_NCLASSES /**< sentinel: this must be last             */
} H5T_class_t;
//! <!-- [H5T_class_t_snip] -->

/**
 * Byte orders
 */
//! <!-- [H5T_order_t_snip] -->
typedef enum H5T_order_t {
    H5T_ORDER_ERROR = -1, /**< error                                   */
    H5T_ORDER_LE    = 0,  /**< little endian                           */
    H5T_ORDER_BE    = 1,  /**< bit endian                              */
    H5T_ORDER_VAX   = 2,  /**< VAX mixed endian                        */
    H5T_ORDER_MIXED = 3,  /**< Compound type with mixed member orders  */
    H5T_ORDER_NONE  = 4   /**< no particular order (strings, bits,..)  */
    /*H5T_ORDER_NONE must be last */
} H5T_order_t;
//! <!-- [H5T_order_t_snip] -->

/**
 * Types of integer sign schemes
 */
//! <!-- [H5T_sign_t_snip] -->
typedef enum H5T_sign_t {
    H5T_SGN_ERROR = -1, /**< error                                   */
    H5T_SGN_NONE  = 0,  /**< this is an unsigned type                */
    H5T_SGN_2     = 1,  /**< two's complement                        */

    H5T_NSGN = 2 /** sentinel: this must be last!             */
} H5T_sign_t;
//! <!-- [H5T_sign_t_snip] -->

/**
 * Floating-point normalization schemes
 */
//! <!-- [H5T_norm_t_snip] -->
typedef enum H5T_norm_t {
    H5T_NORM_ERROR   = -1, /**< error                                   */
    H5T_NORM_IMPLIED = 0,  /**< msb of mantissa isn't stored, always 1  */
    H5T_NORM_MSBSET  = 1,  /**< msb of mantissa is always 1             */
    H5T_NORM_NONE    = 2   /**< not normalized                          */
    /*H5T_NORM_NONE must be last */
} H5T_norm_t;
//! <!-- [H5T_norm_t_snip] -->

/**
 * Character set to use for text strings.
 * \internal Do not change these values since they appear in HDF5 files!
 */
typedef enum H5T_cset_t {
    H5T_CSET_ERROR       = -1, /**< error                           */
    H5T_CSET_ASCII       = 0,  /**< US ASCII                        */
    H5T_CSET_UTF8        = 1,  /**< UTF-8 Unicode encoding		     */
    H5T_CSET_RESERVED_2  = 2,  /**< reserved for later use		     */
    H5T_CSET_RESERVED_3  = 3,  /**< reserved for later use		     */
    H5T_CSET_RESERVED_4  = 4,  /**< reserved for later use		     */
    H5T_CSET_RESERVED_5  = 5,  /**< reserved for later use		     */
    H5T_CSET_RESERVED_6  = 6,  /**< reserved for later use		     */
    H5T_CSET_RESERVED_7  = 7,  /**< reserved for later use		     */
    H5T_CSET_RESERVED_8  = 8,  /**< reserved for later use		     */
    H5T_CSET_RESERVED_9  = 9,  /**< reserved for later use		     */
    H5T_CSET_RESERVED_10 = 10, /**< reserved for later use		     */
    H5T_CSET_RESERVED_11 = 11, /**< reserved for later use		     */
    H5T_CSET_RESERVED_12 = 12, /**< reserved for later use		     */
    H5T_CSET_RESERVED_13 = 13, /**< reserved for later use		     */
    H5T_CSET_RESERVED_14 = 14, /**< reserved for later use		     */
    H5T_CSET_RESERVED_15 = 15  /**< reserved for later use		     */
} H5T_cset_t;
#define H5T_NCSET H5T_CSET_RESERVED_2 /*Number of character sets actually defined  */

/**
 * Type of padding to use in character strings.
 * \internal  Do not change these values since they appear in HDF5 files!
 */
typedef enum H5T_str_t {
    H5T_STR_ERROR       = -1, /**< error                           */
    H5T_STR_NULLTERM    = 0,  /**< null terminate like in C        */
    H5T_STR_NULLPAD     = 1,  /**< pad with nulls                  */
    H5T_STR_SPACEPAD    = 2,  /**< pad with spaces like in Fortran */
    H5T_STR_RESERVED_3  = 3,  /**< reserved for later use		     */
    H5T_STR_RESERVED_4  = 4,  /**< reserved for later use		     */
    H5T_STR_RESERVED_5  = 5,  /**< reserved for later use		     */
    H5T_STR_RESERVED_6  = 6,  /**< reserved for later use		     */
    H5T_STR_RESERVED_7  = 7,  /**< reserved for later use		     */
    H5T_STR_RESERVED_8  = 8,  /**< reserved for later use		     */
    H5T_STR_RESERVED_9  = 9,  /**< reserved for later use		     */
    H5T_STR_RESERVED_10 = 10, /**< reserved for later use		     */
    H5T_STR_RESERVED_11 = 11, /**< reserved for later use		     */
    H5T_STR_RESERVED_12 = 12, /**< reserved for later use		     */
    H5T_STR_RESERVED_13 = 13, /**< reserved for later use		     */
    H5T_STR_RESERVED_14 = 14, /**< reserved for later use		     */
    H5T_STR_RESERVED_15 = 15  /**< reserved for later use		     */
} H5T_str_t;
#define H5T_NSTR H5T_STR_RESERVED_3 /*num H5T_str_t types actually defined	     */

/**
 * Type of padding to use in other atomic types
 */
//! <!-- [H5T_pad_t_snip] -->
typedef enum H5T_pad_t {
    H5T_PAD_ERROR      = -1, /**< error                           */
    H5T_PAD_ZERO       = 0,  /**< always set to zero              */
    H5T_PAD_ONE        = 1,  /**< always set to one               */
    H5T_PAD_BACKGROUND = 2,  /**< set to background value         */

    H5T_NPAD = 3 /**< sentinal: THIS MUST BE LAST     */
} H5T_pad_t;
//! <!-- [H5T_pad_t_snip] -->

/**
 * Commands sent to conversion functions
 */
typedef enum H5T_cmd_t {
    H5T_CONV_INIT = 0, /**< query and/or initialize private data	     */
    H5T_CONV_CONV = 1, /**< convert data from source to dest datatype */
    H5T_CONV_FREE = 2  /**< function is being removed from path	     */
} H5T_cmd_t;

/**
 * How is the `bkg' buffer used by the conversion function?
 */
typedef enum H5T_bkg_t {
    H5T_BKG_NO   = 0, /**< background buffer is not needed, send NULL */
    H5T_BKG_TEMP = 1, /**< bkg buffer used as temp storage only       */
    H5T_BKG_YES  = 2  /**< init bkg buf with data before conversion   */
} H5T_bkg_t;

/**
 * Type conversion client data
 */
//! <!-- [H5T_cdata_t_snip] -->
typedef struct H5T_cdata_t {
    H5T_cmd_t command;  /**< what should the conversion function do?    */
    H5T_bkg_t need_bkg; /**< is the background buffer needed?	     */
    hbool_t   recalc;   /**< recalculate private data		     */
    void *    priv;     /**< private data				     */
} H5T_cdata_t;
//! <!-- [H5T_cdata_t_snip] -->

/**
 * Conversion function persistence
 */
typedef enum H5T_pers_t {
    H5T_PERS_DONTCARE = -1, /**< wild card				     */
    H5T_PERS_HARD     = 0,  /**< hard conversion function		     */
    H5T_PERS_SOFT     = 1   /**< soft conversion function		     */
} H5T_pers_t;

/**
 * The order to retrieve atomic native datatype
 */
//! <!-- [H5T_direction_t_snip] -->
typedef enum H5T_direction_t {
    H5T_DIR_DEFAULT = 0, /**< default direction is inscendent        */
    H5T_DIR_ASCEND  = 1, /**< in inscendent order                    */
    H5T_DIR_DESCEND = 2  /**< in descendent order                    */
} H5T_direction_t;
//! <!-- [H5T_direction_t_snip] -->

/**
 * The exception type passed into the conversion callback function
 */
typedef enum H5T_conv_except_t {
    H5T_CONV_EXCEPT_RANGE_HI = 0,
    /**< Source value is greater than destination's range */
    H5T_CONV_EXCEPT_RANGE_LOW = 1,
    /**< Source value is less than destination's range */
    H5T_CONV_EXCEPT_PRECISION = 2,
    /**< Source value loses precision in destination */
    H5T_CONV_EXCEPT_TRUNCATE = 3,
    /**< Source value is truncated in destination */
    H5T_CONV_EXCEPT_PINF = 4,
    /**< Source value is positive infinity */
    H5T_CONV_EXCEPT_NINF = 5,
    /**< Source value is negative infinity */
    H5T_CONV_EXCEPT_NAN = 6
    /**< Source value is \c NaN (not a number, including \c QNaN and \c SNaN) */
} H5T_conv_except_t;

/**
 * The return value from conversion callback function H5T_conv_except_func_t()
 */
typedef enum H5T_conv_ret_t {
    H5T_CONV_ABORT     = -1, /**< abort conversion                           */
    H5T_CONV_UNHANDLED = 0,  /**< callback function failed to handle the exception      */
    H5T_CONV_HANDLED   = 1   /**< callback function handled the exception successfully  */
} H5T_conv_ret_t;

/**
 * Variable Length Datatype struct in memory (This is only used for VL
 * sequences, not VL strings, which are stored in char *'s)
 */
typedef struct {
    size_t len; /**< Length of VL data (in base type units) */
    void * p;   /**< Pointer to VL data */
} hvl_t;

/* Variable Length String information */
/**
 * Indicate that a string is variable length (null-terminated in C, instead of
 * fixed length)
 */
<<<<<<< HEAD
#define H5T_VARIABLE SIZE_MAX
=======
#define H5T_VARIABLE ((size_t)-1)
>>>>>>> 1bfaf3b6

/* Opaque information */
/**
 * Maximum length of an opaque tag
 * \internal This could be raised without too much difficulty
 */
#define H5T_OPAQUE_TAG_MAX 256

#ifdef __cplusplus
extern "C" {
#endif

/**
 * All datatype conversion functions are...
 */
//! <!-- [H5T_conv_t_snip] -->
typedef herr_t (*H5T_conv_t)(hid_t src_id, hid_t dst_id, H5T_cdata_t *cdata, size_t nelmts, size_t buf_stride,
                             size_t bkg_stride, void *buf, void *bkg, hid_t dset_xfer_plist);
//! <!-- [H5T_conv_t_snip] -->

//! <!-- [H5T_conv_except_func_t_snip] -->
/**
 * \brief Exception handler.
 *
 * \param[in] except_type The kind of exception that occurred
 * \param[in] src_id Source datatype identifier
 * \param[in] dst_id Destination datatype identifier
 * \param[in] src_buf Source data buffer
 * \param[in,out] dst_buf Destination data buffer
 * \param[in,out] user_data Callback context
 * \returns Valid callback function return values are #H5T_CONV_ABORT,
 *          #H5T_CONV_UNHANDLED and #H5T_CONV_HANDLED.
 *
 * \details If an exception like overflow happenes during conversion, this
 *          function is called if it's registered through H5Pset_type_conv_cb().
 *
 */
typedef H5T_conv_ret_t (*H5T_conv_except_func_t)(H5T_conv_except_t except_type, hid_t src_id, hid_t dst_id,
                                                 void *src_buf, void *dst_buf, void *user_data);
//! <!-- [H5T_conv_except_func_t_snip] -->

/* When this header is included from a private header, don't make calls to H5open() */
#undef H5OPEN
#ifndef H5private_H
#define H5OPEN H5open(),
#else /* H5private_H */
#define H5OPEN
#endif /* H5private_H */

/*
 * The IEEE floating point types in various byte orders.
 */
/**
 * \ingroup PDTIEEE
 * 32-bit big-endian IEEE floating-point numbers
 */
#define H5T_IEEE_F32BE (H5OPEN H5T_IEEE_F32BE_g)
/**
 * \ingroup PDTIEEE
 * 32-bit little-endian IEEE floating-point numbers
 */
#define H5T_IEEE_F32LE (H5OPEN H5T_IEEE_F32LE_g)
/**
 * \ingroup PDTIEEE
 * 64-bit big-endian IEEE floating-point numbers
 */
#define H5T_IEEE_F64BE (H5OPEN H5T_IEEE_F64BE_g)
/**
 * \ingroup PDTIEEE
 * 64-bit little-endian IEEE floating-point numbers
 */
#define H5T_IEEE_F64LE (H5OPEN H5T_IEEE_F64LE_g)
H5_DLLVAR hid_t H5T_IEEE_F32BE_g;
H5_DLLVAR hid_t H5T_IEEE_F32LE_g;
H5_DLLVAR hid_t H5T_IEEE_F64BE_g;
H5_DLLVAR hid_t H5T_IEEE_F64LE_g;

/*
 * These are "standard" types.  For instance, signed (2's complement) and
 * unsigned integers of various sizes and byte orders.
 */
/**
 * \ingroup PDTSTD
 * 8-bit big-endian signed integers
 */
#define H5T_STD_I8BE (H5OPEN H5T_STD_I8BE_g)
/**
 * \ingroup PDTSTD
 * 8-bit little-endian signed integers
 */
#define H5T_STD_I8LE (H5OPEN H5T_STD_I8LE_g)
/**
 * \ingroup PDTSTD
 * 16-bit big-endian signed integers
 */
#define H5T_STD_I16BE (H5OPEN H5T_STD_I16BE_g)
/**
 * \ingroup PDTSTD
 * 16-bit little-endian signed integers
 */
#define H5T_STD_I16LE (H5OPEN H5T_STD_I16LE_g)
/**
 * \ingroup PDTSTD
 * 32-bit big-endian signed integers
 */
#define H5T_STD_I32BE (H5OPEN H5T_STD_I32BE_g)
/**
 * \ingroup PDTSTD
 * 32-bit little-endian signed integers
 */
#define H5T_STD_I32LE (H5OPEN H5T_STD_I32LE_g)
/**
 * \ingroup PDTSTD
 * 64-bit big-endian signed integers
 */
#define H5T_STD_I64BE (H5OPEN H5T_STD_I64BE_g)
/**
 * \ingroup PDTSTD
 * 64-bit little-endian signed integers
 */
#define H5T_STD_I64LE (H5OPEN H5T_STD_I64LE_g)
/**
 * \ingroup PDTSTD
 * 8-bit big-endian unsigned integers
 */
#define H5T_STD_U8BE (H5OPEN H5T_STD_U8BE_g)
/**
 * \ingroup PDTSTD
 * 8-bit little-endian unsigned integers
 */
#define H5T_STD_U8LE (H5OPEN H5T_STD_U8LE_g)
/**
 * \ingroup PDTSTD
 * 16-bit big-endian unsigned integers
 */
#define H5T_STD_U16BE (H5OPEN H5T_STD_U16BE_g)
/**
 * \ingroup PDTSTD
 * 16-bit little-endian unsigned integers
 */
#define H5T_STD_U16LE (H5OPEN H5T_STD_U16LE_g)
/**
 * \ingroup PDTSTD
 * 32-bit big-endian unsigned integers
 */
#define H5T_STD_U32BE (H5OPEN H5T_STD_U32BE_g)
/**
 * \ingroup PDTSTD
 * 32-bit little-endian unsigned integers
 */
#define H5T_STD_U32LE (H5OPEN H5T_STD_U32LE_g)
/**
 * \ingroup PDTSTD
 * 64-bit big-endian unsigned integers
 */
#define H5T_STD_U64BE (H5OPEN H5T_STD_U64BE_g)
/**
 * \ingroup PDTSTD
 * 64-bit little-endian unsigned integers
 */
#define H5T_STD_U64LE (H5OPEN H5T_STD_U64LE_g)
/**
 * \ingroup PDTSTD
 * 8-bit big-endian bitfield
 */
#define H5T_STD_B8BE (H5OPEN H5T_STD_B8BE_g)
/**
 * \ingroup PDTSTD
 * 8-bit little-endian bitfield
 */
#define H5T_STD_B8LE (H5OPEN H5T_STD_B8LE_g)
/**
 * \ingroup PDTSTD
 * 16-bit big-endian bitfield
 */
#define H5T_STD_B16BE (H5OPEN H5T_STD_B16BE_g)
/**
 * \ingroup PDTSTD
 * 16-bit little-endian bitfield
 */
#define H5T_STD_B16LE (H5OPEN H5T_STD_B16LE_g)
/**
 * \ingroup PDTSTD
 * 32-bit big-endian bitfield
 */
#define H5T_STD_B32BE (H5OPEN H5T_STD_B32BE_g)
/**
 * \ingroup PDTSTD
 * 32-bit little-endian bitfield
 */
#define H5T_STD_B32LE (H5OPEN H5T_STD_B32LE_g)
/**
 * \ingroup PDTSTD
 * 64-bit big-endian bitfield
 */
#define H5T_STD_B64BE (H5OPEN H5T_STD_B64BE_g)
/**
 * \ingroup PDTSTD
 * 64-bit little-endian bitfield
 */
#define H5T_STD_B64LE (H5OPEN H5T_STD_B64LE_g)
/**
 * \ingroup PDTSTD
 * Object reference
 */
#define H5T_STD_REF_OBJ (H5OPEN H5T_STD_REF_OBJ_g)
/**
 * \ingroup PDTSTD
 * Dataset region reference
 */
#define H5T_STD_REF_DSETREG (H5OPEN H5T_STD_REF_DSETREG_g)
H5_DLLVAR hid_t H5T_STD_I8BE_g;
H5_DLLVAR hid_t H5T_STD_I8LE_g;
H5_DLLVAR hid_t H5T_STD_I16BE_g;
H5_DLLVAR hid_t H5T_STD_I16LE_g;
H5_DLLVAR hid_t H5T_STD_I32BE_g;
H5_DLLVAR hid_t H5T_STD_I32LE_g;
H5_DLLVAR hid_t H5T_STD_I64BE_g;
H5_DLLVAR hid_t H5T_STD_I64LE_g;
H5_DLLVAR hid_t H5T_STD_U8BE_g;
H5_DLLVAR hid_t H5T_STD_U8LE_g;
H5_DLLVAR hid_t H5T_STD_U16BE_g;
H5_DLLVAR hid_t H5T_STD_U16LE_g;
H5_DLLVAR hid_t H5T_STD_U32BE_g;
H5_DLLVAR hid_t H5T_STD_U32LE_g;
H5_DLLVAR hid_t H5T_STD_U64BE_g;
H5_DLLVAR hid_t H5T_STD_U64LE_g;
H5_DLLVAR hid_t H5T_STD_B8BE_g;
H5_DLLVAR hid_t H5T_STD_B8LE_g;
H5_DLLVAR hid_t H5T_STD_B16BE_g;
H5_DLLVAR hid_t H5T_STD_B16LE_g;
H5_DLLVAR hid_t H5T_STD_B32BE_g;
H5_DLLVAR hid_t H5T_STD_B32LE_g;
H5_DLLVAR hid_t H5T_STD_B64BE_g;
H5_DLLVAR hid_t H5T_STD_B64LE_g;
H5_DLLVAR hid_t H5T_STD_REF_OBJ_g;
H5_DLLVAR hid_t H5T_STD_REF_DSETREG_g;

/*
 * Types which are particular to Unix.
 */
/**
 * \ingroup PDTUNIX
 */
#define H5T_UNIX_D32BE (H5OPEN H5T_UNIX_D32BE_g)
/**
 * \ingroup PDTUNIX
 */
#define H5T_UNIX_D32LE (H5OPEN H5T_UNIX_D32LE_g)
/**
 * \ingroup PDTUNIX
 */
#define H5T_UNIX_D64BE (H5OPEN H5T_UNIX_D64BE_g)
/**
 * \ingroup PDTUNIX
 */
#define H5T_UNIX_D64LE (H5OPEN H5T_UNIX_D64LE_g)
H5_DLLVAR hid_t H5T_UNIX_D32BE_g;
H5_DLLVAR hid_t H5T_UNIX_D32LE_g;
H5_DLLVAR hid_t H5T_UNIX_D64BE_g;
H5_DLLVAR hid_t H5T_UNIX_D64LE_g;

/*
 * Types particular to the C language.  String types use `bytes' instead
 * of `bits' as their size.
 */
/**
 * \ingroup PDTS
 * String datatype in C (size defined in bytes rather than in bits)
 */
#define H5T_C_S1 (H5OPEN H5T_C_S1_g)
H5_DLLVAR hid_t H5T_C_S1_g;

/*
 * Types particular to Fortran.
 */
/**
 * \ingroup PDTS
 * String datatype in Fortran (as defined for the HDF5 C library)
 */
#define H5T_FORTRAN_S1 (H5OPEN H5T_FORTRAN_S1_g)
H5_DLLVAR hid_t H5T_FORTRAN_S1_g;

/*
 * These types are for Intel CPU's.  They are little endian with IEEE
 * floating point.
 */
/**
 * \ingroup PDTX86
 * 8-bit little-endian signed (2's complement) integers for Intel CPUs
 */
#define H5T_INTEL_I8 H5T_STD_I8LE
/**
 * \ingroup PDTX86
 * 16-bit little-endian signed (2's complement) integers for Intel CPUs
 */
#define H5T_INTEL_I16 H5T_STD_I16LE
/**
 * \ingroup PDTX86
 * 32-bit little-endian signed (2's complement) integers for Intel CPUs
 */
#define H5T_INTEL_I32 H5T_STD_I32LE
/**
 * \ingroup PDTX86
 * 64-bit little-endian signed (2's complement) integers for Intel CPUs
 */
#define H5T_INTEL_I64 H5T_STD_I64LE
/**
 * \ingroup PDTX86
 * 8-bit little-endian unsigned integers for Intel CPUs
 */
#define H5T_INTEL_U8 H5T_STD_U8LE
/**
 * \ingroup PDTX86
 * 16-bit little-endian unsigned integers for Intel CPUs
 */
#define H5T_INTEL_U16 H5T_STD_U16LE
/**
 * \ingroup PDTX86
 * 32-bit little-endian unsigned integers for Intel CPUs
 */
#define H5T_INTEL_U32 H5T_STD_U32LE
/**
 * \ingroup PDTX86
 * 64-bit little-endian unsigned integers for Intel CPUs
 */
#define H5T_INTEL_U64 H5T_STD_U64LE
/**
 * \ingroup PDTX86
 * 8-bit little-endian bitfield for Intel CPUs
 */
#define H5T_INTEL_B8 H5T_STD_B8LE
/**
 * \ingroup PDTX86
 * 16-bit little-endian bitfield for Intel CPUs
 */
#define H5T_INTEL_B16 H5T_STD_B16LE
/**
 * \ingroup PDTX86
 * 32-bit little-endian bitfield for Intel CPUs
 */
#define H5T_INTEL_B32 H5T_STD_B32LE
/**
 * \ingroup PDTX86
 * 64-bit little-endian bitfield for Intel CPUs
 */
#define H5T_INTEL_B64 H5T_STD_B64LE
/**
 * \ingroup PDTX86
 * 32-bit little-endian IEEE floating-point numbers for Intel CPUs
 */
#define H5T_INTEL_F32 H5T_IEEE_F32LE
/**
 * \ingroup PDTX86
 * 64-bit little-endian IEEE floating-point numbers for Intel CPUs
 */
#define H5T_INTEL_F64 H5T_IEEE_F64LE

/*
 * These types are for DEC Alpha CPU's.  They are little endian with IEEE
 * floating point.
 */
/**
 * \ingroup PDTALPHA
 * 8-bit little-endian signed (2's complement) integers for DEC Alpha CPUs
 */
#define H5T_ALPHA_I8 H5T_STD_I8LE
/**
 * \ingroup PDTALPHA
 * 16-bit little-endian signed (2's complement) integers for DEC Alpha CPUs
 */
#define H5T_ALPHA_I16 H5T_STD_I16LE
/**
 * \ingroup PDTALPHA
 * 32-bit little-endian signed (2's complement) integers for DEC Alpha CPUs
 */
#define H5T_ALPHA_I32 H5T_STD_I32LE
/**
 * \ingroup PDTALPHA
 * 64-bit little-endian signed (2's complement) integers for DEC Alpha CPUs
 */
#define H5T_ALPHA_I64 H5T_STD_I64LE
/**
 * \ingroup PDTALPHA
 * 8-bit little-endian unsigned integers for DEC Alpha CPUs
 */
#define H5T_ALPHA_U8 H5T_STD_U8LE
/**
 * \ingroup PDTALPHA
 * 16-bit little-endian unsigned integers for DEC Alpha CPUs
 */
#define H5T_ALPHA_U16 H5T_STD_U16LE
/**
 * \ingroup PDTALPHA
 * 32-bit little-endian unsigned integers for DEC Alpha CPUs
 */
#define H5T_ALPHA_U32 H5T_STD_U32LE
/**
 * \ingroup PDTALPHA
 * 64-bit little-endian unsigned integers for DEC Alpha CPUs
 */
#define H5T_ALPHA_U64 H5T_STD_U64LE
/**
 * \ingroup PDTALPHA
 * 8-bit little-endian bitfield for DEC Alpha CPUs
 */
#define H5T_ALPHA_B8 H5T_STD_B8LE
/**
 * \ingroup PDTALPHA
 * 16-bit little-endian bitfield for DEC Alpha CPUs
 */
#define H5T_ALPHA_B16 H5T_STD_B16LE
/**
 * \ingroup PDTALPHA
 * 32-bit little-endian bitfield for DEC Alpha CPUs
 */
#define H5T_ALPHA_B32 H5T_STD_B32LE
/**
 * \ingroup PDTALPHA
 * 64-bit little-endian bitfield for DEC Alpha CPUs
 */
#define H5T_ALPHA_B64 H5T_STD_B64LE
/**
 * \ingroup PDTALPHA
 * 32-bit little-endian IEEE floating-point numbers for DEC Alpha CPUs
 */
#define H5T_ALPHA_F32 H5T_IEEE_F32LE
/**
 * \ingroup PDTALPHA
 * 64-bit little-endian IEEE floating-point numbers for DEC Alpha CPUs
 */
#define H5T_ALPHA_F64 H5T_IEEE_F64LE

/*
 * These types are for MIPS cpu's commonly used in SGI systems. They are big
 * endian with IEEE floating point.
 */
/**
 * \ingroup PDTMIPS
 * 8-bit big-endian signed (2's complement) integers for SGI MIPS CPUs
 */
#define H5T_MIPS_I8 H5T_STD_I8BE
/**
 * \ingroup PDTMIPS
 * 16-bit big-endian signed (2's complement) integers for SGI MIPS CPUs
 */
#define H5T_MIPS_I16 H5T_STD_I16BE
/**
 * \ingroup PDTMIPS
 * 32-bit big-endian signed (2's complement) integers for SGI MIPS CPUs
 */
#define H5T_MIPS_I32 H5T_STD_I32BE
/**
 * \ingroup PDTMIPS
 * 64-bit big-endian signed (2's complement) integers for SGI MIPS CPUs
 */
#define H5T_MIPS_I64 H5T_STD_I64BE
/**
 * \ingroup PDTMIPS
 * 8-bit big-endian unsigned integers for SGI MIPS CPUs
 */
#define H5T_MIPS_U8 H5T_STD_U8BE
/**
 * \ingroup PDTMIPS
 * 16-bit big-endian unsigned integers for SGI MIPS CPUs
 */
#define H5T_MIPS_U16 H5T_STD_U16BE
/**
 * \ingroup PDTMIPS
 * 32-bit big-endian unsigned integers for SGI MIPS CPUs
 */
#define H5T_MIPS_U32 H5T_STD_U32BE
/**
 * \ingroup PDTMIPS
 * 64-bit big-endian unsigned integers for SGI MIPS CPUs
 */
#define H5T_MIPS_U64 H5T_STD_U64BE
/**
 * \ingroup PDTMIPS
 * 8-bit big-endian bitfield for SGI MIPS CPUs
 */
#define H5T_MIPS_B8 H5T_STD_B8BE
/**
 * \ingroup PDTMIPS
 * 16-bit big-endian bitfield for SGI MIPS CPUs
 */
#define H5T_MIPS_B16 H5T_STD_B16BE
/**
 * \ingroup PDTMIPS
 * 32-bit big-endian bitfield for SGI MIPS CPUs
 */
#define H5T_MIPS_B32 H5T_STD_B32BE
/**
 * \ingroup PDTMIPS
 * 64-bit big-endian bitfield for SGI MIPS CPUs
 */
#define H5T_MIPS_B64 H5T_STD_B64BE
/**
 * \ingroup PDTMIPS
 * 32-bit big-endian IEEE floating-point numbers for MIPS CPUs
 */
#define H5T_MIPS_F32 H5T_IEEE_F32BE
/**
 * \ingroup PDTMIPS
 * 64-bit big-endian IEEE floating-point numbers for MIPS CPUs
 */
#define H5T_MIPS_F64 H5T_IEEE_F64BE

/*
 * The VAX floating point types (i.e. in VAX byte order)
 */
/**
 * \ingroup PDTALPHA
 * 32-bit VAX byte order floating-point numbers for OpenVMS on DEC Alpha CPUs
 */
#define H5T_VAX_F32 (H5OPEN H5T_VAX_F32_g)
/**
 * \ingroup PDTALPHA
 * 64-bit VAX byte order floating-point numbers for OpenVMS on DEC Alpha CPUs
 */
#define H5T_VAX_F64 (H5OPEN H5T_VAX_F64_g)
H5_DLLVAR hid_t H5T_VAX_F32_g;
H5_DLLVAR hid_t H5T_VAX_F64_g;

/*
 * The predefined native types. These are the types detected by H5detect and
 * they violate the naming scheme a little.  Instead of a class name,
 * precision and byte order as the last component, they have a C-like type
 * name.  If the type begins with `U' then it is the unsigned version of the
 * integer type; other integer types are signed.  The type LLONG corresponds
 * to C's `long long' and LDOUBLE is `long double' (these types might be the
 * same as `LONG' and `DOUBLE' respectively).
 */
/**
 * \ingroup PDTNAT
 * C-style \c char
 */
#define H5T_NATIVE_CHAR (CHAR_MIN ? H5T_NATIVE_SCHAR : H5T_NATIVE_UCHAR)
/**
 * \ingroup PDTNAT
 * C-style \Code{signed char}
 */
#define H5T_NATIVE_SCHAR (H5OPEN H5T_NATIVE_SCHAR_g)
/**
 * \ingroup PDTNAT
 * C-style \Code{unsigned char}
 */
#define H5T_NATIVE_UCHAR (H5OPEN H5T_NATIVE_UCHAR_g)
/**
 * \ingroup PDTNAT
 * C-style \Code{short}
 */
#define H5T_NATIVE_SHORT (H5OPEN H5T_NATIVE_SHORT_g)
/**
 * \ingroup PDTNAT
 * C-style \Code{unsigned short}
 */
#define H5T_NATIVE_USHORT (H5OPEN H5T_NATIVE_USHORT_g)
/**
 * \ingroup PDTNAT
 * C-style \Code{int}
 */
#define H5T_NATIVE_INT (H5OPEN H5T_NATIVE_INT_g)
/**
 * \ingroup PDTNAT
 * C-style \Code{unsigned int}
 */
#define H5T_NATIVE_UINT (H5OPEN H5T_NATIVE_UINT_g)
/**
 * \ingroup PDTNAT
 * C-style \Code{long}
 */
#define H5T_NATIVE_LONG (H5OPEN H5T_NATIVE_LONG_g)
/**
 * \ingroup PDTNAT
 * C-style \Code{unsigned long}
 */
#define H5T_NATIVE_ULONG (H5OPEN H5T_NATIVE_ULONG_g)
/**
 * \ingroup PDTNAT
 * C-style \Code{long long}
 */
#define H5T_NATIVE_LLONG (H5OPEN H5T_NATIVE_LLONG_g)
/**
 * \ingroup PDTNAT
 * C-style \Code{unsigned long long}
 */
#define H5T_NATIVE_ULLONG (H5OPEN H5T_NATIVE_ULLONG_g)
/**
 * \ingroup PDTNAT
 * C-style \Code{float}
 */
#define H5T_NATIVE_FLOAT (H5OPEN H5T_NATIVE_FLOAT_g)
/**
 * \ingroup PDTNAT
 * C-style \Code{double}
 */
#define H5T_NATIVE_DOUBLE (H5OPEN H5T_NATIVE_DOUBLE_g)
#if H5_SIZEOF_LONG_DOUBLE != 0
/**
 * \ingroup PDTNAT
 * C-style \Code{long double}
 */
#define H5T_NATIVE_LDOUBLE (H5OPEN H5T_NATIVE_LDOUBLE_g)
#endif
/**
 * \ingroup PDTNAT
 * HDF5 8-bit bitfield based on native types
 */
#define H5T_NATIVE_B8 (H5OPEN H5T_NATIVE_B8_g)
/**
 * \ingroup PDTNAT
 * HDF5 16-bit bitfield based on native types
 */
#define H5T_NATIVE_B16 (H5OPEN H5T_NATIVE_B16_g)
/**
 * \ingroup PDTNAT
 * HDF5 32-bit bitfield based on native types
 */
#define H5T_NATIVE_B32 (H5OPEN H5T_NATIVE_B32_g)
/**
 * \ingroup PDTNAT
 * HDF5 64-bit bitfield based on native types
 */
#define H5T_NATIVE_B64 (H5OPEN H5T_NATIVE_B64_g)
/**
 * \ingroup PDTNAT
 * HDF5 opaque unit based on native types
 */
#define H5T_NATIVE_OPAQUE (H5OPEN H5T_NATIVE_OPAQUE_g)
/**
 * \ingroup PDTNAT
 * HDF5 address type based on native types
 */
#define H5T_NATIVE_HADDR (H5OPEN H5T_NATIVE_HADDR_g)
/**
 * \ingroup PDTNAT
 * HDF5 size type based on native types
 */
#define H5T_NATIVE_HSIZE (H5OPEN H5T_NATIVE_HSIZE_g)
/**
 * \ingroup PDTNAT
 * HDF5 signed size type based on native types
 */
#define H5T_NATIVE_HSSIZE (H5OPEN H5T_NATIVE_HSSIZE_g)
/**
 * \ingroup PDTNAT
 * HDF5 error code type based on native types
 */
#define H5T_NATIVE_HERR (H5OPEN H5T_NATIVE_HERR_g)
/**
 * \ingroup PDTNAT
 * HDF5 Boolean type based on native types
 */
#define H5T_NATIVE_HBOOL (H5OPEN H5T_NATIVE_HBOOL_g)
H5_DLLVAR hid_t H5T_NATIVE_SCHAR_g;
H5_DLLVAR hid_t H5T_NATIVE_UCHAR_g;
H5_DLLVAR hid_t H5T_NATIVE_SHORT_g;
H5_DLLVAR hid_t H5T_NATIVE_USHORT_g;
H5_DLLVAR hid_t H5T_NATIVE_INT_g;
H5_DLLVAR hid_t H5T_NATIVE_UINT_g;
H5_DLLVAR hid_t H5T_NATIVE_LONG_g;
H5_DLLVAR hid_t H5T_NATIVE_ULONG_g;
H5_DLLVAR hid_t H5T_NATIVE_LLONG_g;
H5_DLLVAR hid_t H5T_NATIVE_ULLONG_g;
H5_DLLVAR hid_t H5T_NATIVE_FLOAT_g;
H5_DLLVAR hid_t H5T_NATIVE_DOUBLE_g;
#if H5_SIZEOF_LONG_DOUBLE != 0
H5_DLLVAR hid_t H5T_NATIVE_LDOUBLE_g;
#endif
H5_DLLVAR hid_t H5T_NATIVE_B8_g;
H5_DLLVAR hid_t H5T_NATIVE_B16_g;
H5_DLLVAR hid_t H5T_NATIVE_B32_g;
H5_DLLVAR hid_t H5T_NATIVE_B64_g;
H5_DLLVAR hid_t H5T_NATIVE_OPAQUE_g;
H5_DLLVAR hid_t H5T_NATIVE_HADDR_g;
H5_DLLVAR hid_t H5T_NATIVE_HSIZE_g;
H5_DLLVAR hid_t H5T_NATIVE_HSSIZE_g;
H5_DLLVAR hid_t H5T_NATIVE_HERR_g;
H5_DLLVAR hid_t H5T_NATIVE_HBOOL_g;

/* C9x integer types */
/**
 * \ingroup PDTC9x
 */
#define H5T_NATIVE_INT8 (H5OPEN H5T_NATIVE_INT8_g)
/**
 * \ingroup PDTC9x
 */
#define H5T_NATIVE_UINT8 (H5OPEN H5T_NATIVE_UINT8_g)
/**
 * \ingroup PDTC9x
 */
#define H5T_NATIVE_INT_LEAST8 (H5OPEN H5T_NATIVE_INT_LEAST8_g)
/**
 * \ingroup PDTC9x
 */
#define H5T_NATIVE_UINT_LEAST8 (H5OPEN H5T_NATIVE_UINT_LEAST8_g)
/**
 * \ingroup PDTC9x
 */
#define H5T_NATIVE_INT_FAST8 (H5OPEN H5T_NATIVE_INT_FAST8_g)
/**
 * \ingroup PDTC9x
 */
#define H5T_NATIVE_UINT_FAST8 (H5OPEN H5T_NATIVE_UINT_FAST8_g)
H5_DLLVAR hid_t H5T_NATIVE_INT8_g;
H5_DLLVAR hid_t H5T_NATIVE_UINT8_g;
H5_DLLVAR hid_t H5T_NATIVE_INT_LEAST8_g;
H5_DLLVAR hid_t H5T_NATIVE_UINT_LEAST8_g;
H5_DLLVAR hid_t H5T_NATIVE_INT_FAST8_g;
H5_DLLVAR hid_t H5T_NATIVE_UINT_FAST8_g;

/**
 * \ingroup PDTC9x
 */
#define H5T_NATIVE_INT16 (H5OPEN H5T_NATIVE_INT16_g)
/**
 * \ingroup PDTC9x
 */
#define H5T_NATIVE_UINT16 (H5OPEN H5T_NATIVE_UINT16_g)
/**
 * \ingroup PDTC9x
 */
#define H5T_NATIVE_INT_LEAST16 (H5OPEN H5T_NATIVE_INT_LEAST16_g)
/**
 * \ingroup PDTC9x
 */
#define H5T_NATIVE_UINT_LEAST16 (H5OPEN H5T_NATIVE_UINT_LEAST16_g)
/**
 * \ingroup PDTC9x
 */
#define H5T_NATIVE_INT_FAST16 (H5OPEN H5T_NATIVE_INT_FAST16_g)
/**
 * \ingroup PDTC9x
 */
#define H5T_NATIVE_UINT_FAST16 (H5OPEN H5T_NATIVE_UINT_FAST16_g)
H5_DLLVAR hid_t H5T_NATIVE_INT16_g;
H5_DLLVAR hid_t H5T_NATIVE_UINT16_g;
H5_DLLVAR hid_t H5T_NATIVE_INT_LEAST16_g;
H5_DLLVAR hid_t H5T_NATIVE_UINT_LEAST16_g;
H5_DLLVAR hid_t H5T_NATIVE_INT_FAST16_g;
H5_DLLVAR hid_t H5T_NATIVE_UINT_FAST16_g;

/**
 * \ingroup PDTC9x
 */
#define H5T_NATIVE_INT32 (H5OPEN H5T_NATIVE_INT32_g)
/**
 * \ingroup PDTC9x
 */
#define H5T_NATIVE_UINT32 (H5OPEN H5T_NATIVE_UINT32_g)
/**
 * \ingroup PDTC9x
 */
#define H5T_NATIVE_INT_LEAST32 (H5OPEN H5T_NATIVE_INT_LEAST32_g)
/**
 * \ingroup PDTC9x
 */
#define H5T_NATIVE_UINT_LEAST32 (H5OPEN H5T_NATIVE_UINT_LEAST32_g)
/**
 * \ingroup PDTC9x
 */
#define H5T_NATIVE_INT_FAST32 (H5OPEN H5T_NATIVE_INT_FAST32_g)
/**
 * \ingroup PDTC9x
 */
#define H5T_NATIVE_UINT_FAST32 (H5OPEN H5T_NATIVE_UINT_FAST32_g)
H5_DLLVAR hid_t H5T_NATIVE_INT32_g;
H5_DLLVAR hid_t H5T_NATIVE_UINT32_g;
H5_DLLVAR hid_t H5T_NATIVE_INT_LEAST32_g;
H5_DLLVAR hid_t H5T_NATIVE_UINT_LEAST32_g;
H5_DLLVAR hid_t H5T_NATIVE_INT_FAST32_g;
H5_DLLVAR hid_t H5T_NATIVE_UINT_FAST32_g;

/**
 * \ingroup PDTC9x
 */
#define H5T_NATIVE_INT64 (H5OPEN H5T_NATIVE_INT64_g)
/**
 * \ingroup PDTC9x
 */
#define H5T_NATIVE_UINT64 (H5OPEN H5T_NATIVE_UINT64_g)
/**
 * \ingroup PDTC9x
 */
#define H5T_NATIVE_INT_LEAST64 (H5OPEN H5T_NATIVE_INT_LEAST64_g)
/**
 * \ingroup PDTC9x
 */
#define H5T_NATIVE_UINT_LEAST64 (H5OPEN H5T_NATIVE_UINT_LEAST64_g)
/**
 * \ingroup PDTC9x
 */
#define H5T_NATIVE_INT_FAST64 (H5OPEN H5T_NATIVE_INT_FAST64_g)
/**
 * \ingroup PDTC9x
 */
#define H5T_NATIVE_UINT_FAST64 (H5OPEN H5T_NATIVE_UINT_FAST64_g)
H5_DLLVAR hid_t H5T_NATIVE_INT64_g;
H5_DLLVAR hid_t H5T_NATIVE_UINT64_g;
H5_DLLVAR hid_t H5T_NATIVE_INT_LEAST64_g;
H5_DLLVAR hid_t H5T_NATIVE_UINT_LEAST64_g;
H5_DLLVAR hid_t H5T_NATIVE_INT_FAST64_g;
H5_DLLVAR hid_t H5T_NATIVE_UINT_FAST64_g;

/* Operations defined on all datatypes */
/**
 * \ingroup H5T
 *
 * \brief Creates a new datatype.
 *
 * \param[in] type Class of datatype to create
 * \param[in] size  Size, in bytes, of the datatype being created
 *
 * \return \hid_t{datatype}
 *
 * \details H5Tcreate() creates a new datatype of the specified class with the
 *          specified number of bytes. This function is used only with the
 *          following datatype classes:
 *          - #H5T_COMPOUND
 *          - #H5T_OPAQUE
 *          - #H5T_ENUM
 *          - #H5T_STRING
 *
 *          Other datatypes, including integer and floating-point datatypes,
 *          are typically created by using H5Tcopy() to copy and modify a
 *          predefined datatype.
 *
 *          When creating a variable-length string datatype, \p size must
 *          be #H5T_VARIABLE; see \ref_vlen_strings.
 *
 *          When creating a fixed-length string datatype, \p size will
 *          be the length of the string in bytes. The length of the
 *          string in characters will depend on i the encoding used; see
 *          H5Pset_char_encoding().
 *
 *          ENUMs created with this function have a signed native integer
 *          base datatype.  Use H5Tenum_create() if a different integer base
 *          datatype is required.
 *
 *          The datatype identifier returned from this function should be
 *          released with H5Tclose or resource leaks will result.
 *
 * \see H5Tclose()
 *
 * \since 1.2.0
 *
 */
H5_DLL hid_t H5Tcreate(H5T_class_t type, size_t size);
/**
 * \ingroup H5T
 *
 * \brief Copies an existing datatype.
 *
 * \type_id
 *
 * \return \hid_t{datatype}
 *
 * \details H5Tcopy() makes a copy of an existing datatype. The returned type
 *          is always transient and unlocked.
 *
 *          The \p type_id argument can be either a datatype identifier,
 *          a predefined datatype (defined in H5Tpublic.h), or a dataset
 *          identifier.  If \p type_id is a dataset identifier, this function
 *          returns a transient, modifiable datatype which is a copy of the
 *          dataset's datatype.
 *
 *          The returned datatype identifier should be released with H5Tclose()
 *          to prevent resource leak.
 *
 */
H5_DLL hid_t H5Tcopy(hid_t type_id);
/**
 * \ingroup H5T
 *
 * \brief Releases a datatype
 *
 * \type_id
 *
 * \return \herr_t
 *
 * \details H5Tclose() releases the datatype \p dtype_id. Further access
 *          through this datatype identifier is illegal. Failure to release
 *          a datatype with this call will result in resource leaks.
 *
 */
H5_DLL herr_t H5Tclose(hid_t type_id);
/**
 * \ingroup H5T
 *
 * \brief Determines whether two datatype identifiers refer to the same datatype
 *
 * \type_id{type1_id}
 * \type_id{type2_id}
 *
 * \return \htri_t
 *
 * \details H5Tequal() determines whether two datatype identifiers refer to
 *          the same datatype.
 *
 * \since 1.6 or earlier
 *
 */
H5_DLL htri_t H5Tequal(hid_t type1_id, hid_t type2_id);
/**
 * \ingroup H5T
 *
 * \brief Locks a datatype
 *
 * \type_id
 *
 * \return \herr_t
 *
 * \details H5Tlock() locks the datatype specified by the dtype_id identifier,
 *          making it read-only and non-destructible. This is normally done by
 *          the library for predefined datatypes so the application does not
 *          inadvertently change or delete a predefined type. Once a datatype
 *          is locked it can never be unlocked.
 *
 */
H5_DLL herr_t H5Tlock(hid_t type_id);
/**
 * \ingroup H5T
 *
 * \brief Commits a transient datatype, linking it into the file and creating
 *        a new committed datatype
 *
 * \fg_loc_id
 * \param[in] name Name given to committed datatype
 * \type_id Identifier of datatype to be committed and, upon function’s
 *          return, identifier for the committed datatype
 * \lcpl_id
 * \tcpl_id
 * \tapl_id
 *
 * \return \herr_t
 *
 * \details H5Tcommit2() saves a transient datatype as an immutable committed
 *          datatype in a file. The datatype specified by \p dtype_id is
 *          committed to the file with the name name at the location specified
 *          by \p loc_id and with the datatype creation and access property
 *          lists \p tcpl_id and \p tapl_id, respectively.
 *
 *          \p loc_id may be a file identifier, or a group identifier within
 *          that file. \p name may be either an absolute path in the file or
 *          a relative path from \p loc_id naming the newly-commited datatype.
 *
 *          The link creation property list, \p lcpl_id, governs creation of
 *          the link(s) by which the new committed datatype is accessed and
 *          the creation of any intermediate groups that may be missing.
 *
 *          Once commited, this datatype may be used to define the datatype
 *          of any other dataset or attribute in the file.
 *
 *          This function will not accept a datatype that cannot actually hold
 *          information. This currently includes compound datatypes with no
 *          fields and enumerated datatypes with no members.
 *
 *          Committed datatypes are sometimes referred to as named datatypes.
 *
 * \version 1.8.7 Function modified in this release to reject datatypes that
 *          will not accomodate actual data, such as a compound datatype
 *          with no fields or an enumerated datatype with no members.
 *
 * \since 1.8.0
 *
 */
H5_DLL herr_t H5Tcommit2(hid_t loc_id, const char *name, hid_t type_id, hid_t lcpl_id, hid_t tcpl_id,
                         hid_t tapl_id);
/**
 * --------------------------------------------------------------------------
 * \ingroup H5T
 *
 * \brief Opens a committed (named) datatype
 *
 * \fgdta_loc_id
 * \param[in] name Name of the datatype to open
 * \tapl_id
 *
 * \return \hid_t{datatype}
 *
 * \details H5Topen2() opens a committed datatype at the location specified
 *          by \p loc_id and returns an identifier for the datatype. \p
 *          loc_id is either a file or group identifier. The identifier should
 *          eventually be closed by calling H5Tclose()  to release resources.
 *
 *          The committed datatype is opened with the datatype access property
 *          list tapl_id.
 *
 * \since 1.8.0
 *
 */
H5_DLL hid_t H5Topen2(hid_t loc_id, const char *name, hid_t tapl_id);
/**
 * \ingroup H5T
 *
 * \brief Commits a transient datatype to a file, creating a new named
 *        datatype, but does not link it into the file structure
 *
 * \fg_loc_id
 * \type_id
 * \tcpl_id
 * \tapl_id
 *
 * \return \herr_t
 *
 * \details H5Tcommit_anon() commits a transient datatype (not immutable)
 *          to a file, turning it into a named datatype with the specified
 *          creation and property lists. With default property lists,
 *          #H5P_DEFAULT, H5Tcommit_anon() provides similar functionality to
 *          that of H5Tcommit(), with the differences described below.
 *
 *          #H5P_DEFAULT can be passed in for the datatype creation property
 *          list identifier, \p tcpl_id.  The datatype access property list
 *          identifier, \p tapl_id, is provided for future functionality and
 *          is not used at this time. This parameter should always be passed
 *          as the value #H5P_DEFAULT.
 *
 *          Note that H5Tcommit_anon() does not link this newly-committed
 *          datatype into the file. After the H5Tcommit_anon() call, the
 *          datatype identifier \p type_id must be linked into the HDF5 file
 *          structure with H5Olink() or it will be deleted from the file when
 *          the file is closed.
 *
 *          The differences between this function and H5Tcommit() are as follows:
 *          \li H5Tcommit_anon() explicitly includes property lists,
 *              which provides for greater control of the creation process
 *              and of the properties of the new named datatype. H5Tcommit()
 *              always uses default properties.
 *          \li H5Tcommit_anon() neither provides the new named datatype’s
 *              name nor links it into the HDF5 file structure; those actions
 *              must be performed separately through a call to H5Olink(),
 *              which offers greater control over linking.
 *
 *          This function will not accept a datatype that cannot actually
 *          hold data. This currently includes compound datatypes with no
 *          fields and enumerated datatypes with no members.
 *
 * \version 1.8.7 Function modified in this release to reject datatypes that
 *                will not accomodate actual data, such as a compound datatype
 *                with no fields or an enumerated datatype with no members.
 *
 * \since 1.2.0
 *
 */
H5_DLL herr_t H5Tcommit_anon(hid_t loc_id, hid_t type_id, hid_t tcpl_id, hid_t tapl_id);
/**
 * \ingroup H5T
 *
 * \brief Returns a copy of a datatype's creation property list
 *
 * \type_id
 *
 * \return \hid_t{datatype creation property list}
 *
 * \details H5Tget_create_plist() returns a property list identifier
 *          for the datatype creation property list associated with the datatype
 *          specified by \p type_id.
 *
 *          The creation property list identifier should be released with
 *          H5Pclose() to prevent memory leaks.
 *
 * \since 1.8.0
 *
 */
H5_DLL hid_t H5Tget_create_plist(hid_t type_id);
/**
 * \ingroup H5T
 *
 * \brief Determines whether a datatype is a committed type or a transient type
 *
 * \type_id
 *
 * \return \htri_t
 *
 * \details H5Tcommitted() queries a type to determine whether the type
 *          specified by the \p dtype_id identifier is a committed (formerly
 *          known as a \Emph{named}) type or a transient type. If this function returns
 *          a positive value, then the type is committed (that is, it has been
 *          committed, perhaps by some other application). Datasets which
 *          return committed datatypes with H5Dget_type() are able to share
 *          the datatype with other datasets in the same file.
 *
 * \version 1.8.0 Fortran API was added
 *
 * \since 1.6 or earlier
 *
 */
H5_DLL htri_t H5Tcommitted(hid_t type_id);
/**
 * \ingroup H5T
 *
 * \brief Encodes a datatype object description into a binary buffer
 *
 * \param[in] obj_id Identifier of the object to be encoded
 * \param[in,out] buf Buffer for the object to be encoded into.
 * \param[in,out] nalloc IN: The size of the allocated buffer
 *                       OUT: The size of the buffer needed
 *
 * \return \herr_t
 *
 * \details H5Tencode() Given datatype identifier, H5Tencode() converts a
 *          datatype description into binary form in a buffer. Using this
 *          binary form in the buffer, a datatype object can be reconstructed
 *          using H5Tdecode() to return a new object handle (\ref hid_t) for
 *          this datatype.
 *
 *          If the provided buffer is NULL, only the size of buffer needed is
 *          returned through \p nalloc.
 *
 *          A preliminary H5Tencode() call can be made to find out the size
 *          of the buffer needed. This value is returned as \p nalloc. That
 *          value can then be assigned to \p nalloc for a second H5Tencode()
 *          call, which will retrieve the actual encoded object.
 *
 *          If the library finds that \p nalloc is not big enough for the
 *          object, it simply returns the size of the buffer needed through
 *          \p nalloc without encoding the provided buffer.
 *
 * \since 1.2.0
 *
 */
H5_DLL herr_t H5Tencode(hid_t obj_id, void *buf, size_t *nalloc);
/**
 * \ingroup H5T
 *
 * \brief Decodes a binary object description of datatype and return a new
 *        object handle
 *
 * \param[in] buf Buffer for the datatype object to be decoded
 *
 * \return \hid_t{datatype}
 *
 * \details H5Tdecode() Given an object description of datatype in binary in a
 *          buffer, H5Tdecode() reconstructs the HDF5 datatype object and
 *          returns a new object handle for it. The binary description of
 *          the object is encoded by H5Tencode(). User is responsible for
 *          passing in the right buffer.
 *
 *          The datatype identifier returned by this function can be released
 *          with H5Tclose() when the identifier is no longer needed so that
 *          resource leaks will not develop.
 *
 */
H5_DLL hid_t H5Tdecode(const void *buf);
/**
 * \ingroup H5T
 *
 * \brief Flushes all buffers associated with a committed datatype to disk
 *
 * \type_id
 *
 * \return \herr_t
 *
 * \details H5Tflush() causes all buffers associated with a committed datatype
 *          \p type_id to be immediately flushed to disk without removing the
 *          data from the cache.
 *
 *          HDF5 does not possess full control over buffering.  H5Tflush()
 *          flushes the internal HDF5 buffers and then asks the operating
 *          system (the OS) to flush the system buffers for the open
 *          files. After that, the OS is responsible for ensuring that the
 *          data is actually flushed to disk.
 *
 * \return \herr_t
 *
 * \since 1.10.0  C function introduced with this release.
 *
 * \see     H5Dflush()
 *          H5Drefresh()
 *          H5Tflush()
 *          H5Grefresh()
 *          H5Oflush()
 *          H5Orefresh()
 *          H5Tflush()
 *          H5Trefresh()
 *          H5Fstart_swmr_write()
 *          H5Pget_append_flush()
 *          H5Pget_object_flush_cb()
 *          H5Pset_append_flush()
 *          H5Pset_object_flush_cb()
 *
 */
H5_DLL herr_t H5Tflush(hid_t type_id);
/**
 * \ingroup H5T
 *
 * \brief Refreshes all buffers associated with a committed datatype
 *
 * \type_id
 *
 * \return \herr_t
 *
 * \details H5Trefresh() causes all buffers associated with a committed
 *          datatype to be cleared and immediately re-loaded with updated
 *          contents from disk.
 *
 *          This function essentially closes the datatype, evicts all
 *          metadata associated with it from the cache, and then re-opens the
 *          datatype. The reopened datatype is automatically re-registered
 *          with the same identifier.
 *
 * \since 1.2.0
 *
 */
H5_DLL herr_t H5Trefresh(hid_t type_id);

/* Operations defined on compound datatypes */
/**
 * \ingroup COMPOUND
 *
 * \brief Adds a new member to a compound datatype.
 *
 * \type_id{parent_id}
 * \param[in] name      Name of the field to insert
 * \param[in] offset    Offset in memory structure of the field to insert
 * \param[in] member_id  Datatype identifier of the field to insert
 *
 * \return \herr_t
 *
 * \details H5Tinsert() adds another member to the compound datatype, specified
 *          \p type_id.
 *
 *          The new member has a \p name which must be unique within the
 *          compound datatype. The \p offset argument defines the start of the
 *          member in an instance of the compound datatype, and \p member_id
 *          is the datatype identifier of the new member.
 *
 *          \note Members of a compound datatype do not have to be atomic
 *          datatypes; a compound datatype can have a member which is a
 *          compound datatype.
 *
 * \since 1.2.0
 *
 */
H5_DLL herr_t H5Tinsert(hid_t parent_id, const char *name, size_t offset, hid_t member_id);
/**
 * \ingroup COMPOUND
 *
 * \brief Recursively removes padding from within a compound datatype
 *
 * \type_id
 *
 * \return \herr_t
 *
 * \details H5Tpack() recursively removes padding from within a compound
 *          datatype to make it more efficient (space-wise) to store that data.
 *
 * \since 1.2.0
 *
 */
H5_DLL herr_t H5Tpack(hid_t type_id);

/* Operations defined on enumeration datatypes */
/**
 * \ingroup ENUM
 *
 * \brief Creates a new enumeration datatype
 *
 * \param[in] base_id Datatype identifier for the base datatype.  Must be an
 *            integer datatype
 *
 * \return \hid_t{enumeration datatype}
 *
 * \details H5Tenum_create() creates a new enumeration datatype based on the
 *          specified base datatype, dtype_id, which must be an integer datatype.
 *
 *          If a particular architecture datatype is required, a little endian
 *          or big endian datatype for example, use a native datatype as the
 *          base datatype and use H5Tconvert()  on values as they are read
 *          from or written to a dataset.
 *
 * \since 1.2.0
 *
 */
H5_DLL hid_t H5Tenum_create(hid_t base_id);
/**
 * \ingroup ENUM
 *
 * \brief Inserts a new enumeration datatype member
 *
 * \type_id{type}
 * \param[in] name  Name of the new member
 * \param[in] value Pointer to the value of the new member
 *
 * \return \herr_t
 *
 * \details H5Tenum_insert() inserts a new enumeration datatype member into an
 *          enumeration datatype.
 *
 *          \p type_id is the datatype identifier for the enumeration datatype,
 *          \p name is the name of the new member, and \p value points to the
 *           value of the new member.
 *
 *          \p name and \p value must both be unique within \p dtype_id.
 *
 *          \p value points to data which must be of the integer base datatype
 *          used when the enumeration datatype was created. If a particular
 *          architecture datatype is required, a little endian or big endian
 *          datatype for example, use a native datatype as the base datatype
 *          and use H5Tconvert() on values as they are read from or written
 *          to a dataset.
 *
 * \since 1.2.0
 *
 */
H5_DLL herr_t H5Tenum_insert(hid_t type, const char *name, const void *value);
/**
 * \ingroup ENUM
 *
 * \brief Returns the symbol name corresponding to a specified member of an
 *        enumeration datatype
 *
 * \type_id{type}
 * \param[in] value Value of the enumeration datatype
 * \param[out] name Buffer for output of the symbol name
 * \param[in] size Anticipated size of the symbol name, in bytes
 *
 * \return Returns a non-negative value if successful. Otherwise returns a
 *         negative value
 *
 * \details H5Tenum_nameof() finds the symbol name that corresponds to the
 *          specified \p value of the enumeration datatype \p type.
 *
 *          At most \p size characters of the symbol \p name are copied into
 *          the \p name buffer. If the entire symbol name and null terminator
 *          do not fit in the name buffer, then as many characters as possible
 *          are copied (not null terminated) and the function fails.
 *
 * \since 1.2.0
 *
 */
H5_DLL herr_t H5Tenum_nameof(hid_t type, const void *value, char *name /*out*/, size_t size);
/**
 * \ingroup ENUM
 *
 * \brief Returns the value corresponding to a specified member of an
 *        enumeration datatype
 *
 * \type_id{type}
 * \param[in] name Symbol name of the enumeration datatype
 * \param[out] value Buffer for the value of the enumeration datatype
 *
 * \return \herr_t
 *
 * \details H5Tenum_valueof() finds the value that corresponds to the
 *          specified name of the enumeration datatype \p dtype_id.
 *
 *          Values returned in \p value will be of the enumerated type’s
 *          base type, that is, the datatype used by H5Tenum_create() when
 *          the enumerated type was created.
 *
 *          The \p value buffer must be at least large enough to hold a value
 *          of that base type. If the size is unknown, you can determine it
 *          with H5Tget_size().
 *
 * \since 1.2.0
 *
 */
H5_DLL herr_t H5Tenum_valueof(hid_t type, const char *name, void *value /*out*/);

/* Operations defined on variable-length datatypes */
/**
 * \ingroup VLEN
 *
 * \brief Creates a new variable-length array datatype
 *
 * \type_id{base_id}, the element type of the datatype to create
 *
 * \return \hid_t{variable-length datatype}
 *
 * \details H5Tvlen_create() creates a new one-dimensional array datatype of
 *          variable-length (VL) with the base datatype \p base_id.
 *
 *          This one-dimensional array often represents a data sequence of the
 *          base datatype, such as characters for character sequences or vertex
 *          coordinates for polygon lists. The base type specified for the VL
 *          datatype can be any HDF5 datatype, including another VL datatype, a
 *          compound datatype, or an atomic datatype.
 *
 *          When necessary, use H5Tget_super() to determine the base type of
 *          the VL datatype.
 *
 *          The datatype identifier returned from this function should be
 *          released with H5Tclose() or resource leaks will result. Under
 *          certain circumstances, H5Dvlen_reclaim() must also be used.
 *
 * \attention H5Tvlen_create() cannot be used to create a variable-length
 *            string datatype. H5Tvlen_create() called with a string or
 *            character base type creates a variable-length sequence of strings
 *            (a variable-length, 1-dimensional array), with each element of
 *            the array being of the string or character base type.\n
 *            To create a variable-length string datatype, see \ref_vlen_strings.
 *
 */
H5_DLL hid_t H5Tvlen_create(hid_t base_id);

/* Operations defined on array datatypes */
/**
 * \ingroup ARRAY
 *
 * \brief Creates an array datatype object
 *
 * \param[in] base_id Datatype identifier for the array base datatype
 * \param[in] ndims Rank of the array
 * \param[in] dim Size of each array dimension
 *
 * \return \hid_t{array datatype}
 *
 * \details H5Tarray_create2() creates a new array datatype object.\n\n
 *          \p base_id is the datatype of every element of the array, i.e.,
 *          of the number at each position in the array.
 *
 *          \p ndims is the number of dimensions and the size of each dimension
 *          is specified in the array \p dim. The value of \p rank is
 *          currently limited to #H5S_MAX_RANK and must be greater than 0
 *          (zero). All dimension sizes specified in \p dim must be greater
 *          than 0 (zero).
 *
 * \since 1.8.0
 *
 */
H5_DLL hid_t H5Tarray_create2(hid_t base_id, unsigned ndims, const hsize_t dim[/* ndims */]);
/**
 * \ingroup ARRAY
 *
 * \brief Returns the rank of an array datatype
 *
 * \type_id
 *
 * \return Returns the rank of the array if successful; otherwise returns a
 *         negative value.
 *
 * \details H5Tget_array_ndims() returns the rank, i.e., the number of
 *          dimensions, of an array datatype object.
 *
 * \since 1.2.0
 *
 */
H5_DLL int H5Tget_array_ndims(hid_t type_id);
/**
 * \ingroup ARRAY
 *
 * \brief Retrieves sizes of array dimensions
 *
 * \type_id
 * \param[out] dims Sizes of array dimensions
 *
 * \return Returns the non-negative number of dimensions of the array type
 *         if successful; otherwise returns a negative value.
 *
 * \details H5Tget_array_dims2() returns the sizes of the dimensions of the
 *          specified array datatype object in the array \p dims.
 *
 * \since 1.2.0
 *
 */
H5_DLL int H5Tget_array_dims2(hid_t type_id, hsize_t dims[]);

/* Operations defined on opaque datatypes */
/**
 * \ingroup OPAQUE
 *
 * \brief Tags an opaque datatype
 *
 * \type_id{type} of an opaque datatype
 * \param[in] tag Descriptive ASCII string with which the opaque datatype is
 *                to be tagged
 *
 * \return \herr_t
 *
 * \details H5Tset_tag() tags an opaque datatype \p type with a descriptive
 *          ASCII identifier, \p tag.
 *
 *          \p tag is intended to provide a concise description; the maximum
 *          size is hard-coded in the HDF5 library as 256 bytes
 *          (#H5T_OPAQUE_TAG_MAX).
 *
 * \version 1.6.5 The #H5T_OPAQUE_TAG_MAX macro constant, specifying the
 *                maximum size of an opaque datatype tag, was added in
 *                H5Tpublic.h.
 *
 */
H5_DLL herr_t H5Tset_tag(hid_t type, const char *tag);
/**
 * \ingroup OPAQUE
 *
 * \brief Gets the tag associated with an opaque datatype
 *
 * \type_id{type} of an opaque datatype
 *
 * \return Returns a pointer to an allocated string if successful; otherwise
 *         returns NULL.
 *
 * \details H5Tget_tag() returns the tag associated with the opaque datatype
 *         \p type.
 *
 * \attention The tag is returned via a pointer to an allocated string, which
 *            the caller must free.
 *
 */
H5_DLL char *H5Tget_tag(hid_t type);

/* Querying property values */
/**
 * \ingroup H5T
 *
 * \brief Returns the base datatype from which a datatype is derived
 *
 * \type_id{type}
 *
 * \return \hid_t{datatype}
 *
 * \details H5Tget_super() returns the base datatype from which the datatype
 *          \p type_id is derived.  In the case of an enumeration type, the
 *          return value is an integer type.
 *
 *          The datatype identifier returned by this function must be released
 *          with H5Tclose()  when the identifier is no longer needed so that
 *          resource leaks will not develop.
 *
 */
H5_DLL hid_t H5Tget_super(hid_t type);
/**
 * \ingroup H5T
 *
 * \brief Returns a datatype class
 *
 * \type_id
 *
 * \return Returns the datatype class if successful; otherwise #H5T_NO_CLASS.
 *
 * \details H5Tget_class() returns the class of the datatype \p type_id.
 *          Valid class identifiers, as defined in H5Tpublic.h, are:
 *          \snippet this H5T_class_t_snip
 *
 * \note The library returns #H5T_STRING for both fixed-length and
 *       variable-length strings.
 *
 * \note Unsupported datatype: The time datatype class, #H5T_TIME,
 *       is not supported. If #H5T_TIME is used, the resulting data will
 *       be readable and modifiable only on the originating computing
 *       platform; it will not be portable to other platforms.
 *
 */
H5_DLL H5T_class_t H5Tget_class(hid_t type_id);
/**
 * \ingroup H5T
 *
 * \brief Determines whether a datatype contains any datatypes of the given
 *        datatype class
 *
 * \type_id
 * \param[in] cls Datatype class
 *
 * \return \htri_t
 *
 * \details H5Tdetect_class() determines whether the datatype specified in
 *          \p type_id contains any datatypes of the datatype class specified
 *          in \p dtype_class.
 *
 *          This function is useful primarily in recursively examining all the
 *          fields and/or base types of compound, array, and variable-length
 *          datatypes.
 *
 *          Valid class identifiers, as defined in H5Tpublic.h, are:
 *          \snippet this H5T_class_t_snip
 *
 * \since 1.6.0
 *
 */
H5_DLL htri_t H5Tdetect_class(hid_t type_id, H5T_class_t cls);
/**
 * \ingroup H5T
 *
 * \brief Returns the size of a datatype
 *
 * \type_id
 *
 * \return Returns the size of the datatype in bytes if successful; otherwise,
 *         returns 0.
 *
 * \details H5Tget_size() returns the size of a datatype in bytes.
 *          \li For atomic datatypes, array datatypes, compound datatypes, and
 *          other datatypes of a constant size, the returned value is the
 *          size of the actual datatype in bytes.
 *          \li For variable-length string datatypes the returned value is
 *          the size of the pointer to the actual string, or \c sizeof(\c
 *          char \c *). This function does not return the size of actual
 *          variable-length string data.
 *          \li For variable-length sequence datatypes (see H5Tvlen_create()),
 *          the returned value is the size of the \p hvl_t struct, or \c
 *          sizeof(\p hvl_t). The \p hvl_t struct contains a pointer to the
 *          actual data and a size value.  This function does not return the
 *          size of actual variable-length sequence data.
 *
 * \see H5Tset_size()
 *
 * \since 1.2.0
 */
H5_DLL size_t H5Tget_size(hid_t type_id);
/**
 * \ingroup ATOM
 *
 * \brief Returns the byte order of an atomic datatype
 *
 * \type_id
 *
 * \return Returns a byte order constant if successful; otherwise returns
 *         #H5T_ORDER_ERROR (-1)
 *
 * \details H5Tget_order() returns the byte order of an atomic datatype.
 *          Possible return values are:
 *          \snippet this H5T_order_t_snip
 *          Members of a compound datatype need not have the same byte
 *          order. If members of a compound datatype have more than one of
 *          little endian, big endian, or VAX byte order, H5Tget_order() will
 *          return #H5T_ORDER_MIXED for the compound datatype. A byte order of
 *          #H5T_ORDER_NONE will, however, be ignored; for example, if one or
 *          more members of a compound datatype have byte order #H5T_ORDER_NONE
 *          but all other members have byte order #H5T_ORDER_LE,  H5Tget_order()
 *          will return #H5T_ORDER_LE for the compound datatype.
 *
 * \since 1.2.0
 *
 */
H5_DLL H5T_order_t H5Tget_order(hid_t type_id);
/**
 * \ingroup ATOM
 *
 * \brief Returns the precision of an atomic datatype
 *
 * \type_id
 *
 * \return Returns the number of significant bits if successful; otherwise 0
 *
 * \details H5Tget_precision() returns the precision of an atomic datatype
 *          (for example, integer or float) or a datatype whose base (parent)
 *          type is an atomic type (for example, array, enum and variable
 *          length). The precision is the number of significant bits which,
 *          unless padding is present, is 8 times larger than the value
 *          returned by H5Tget_size().
 *
 * \since 1.2.0
 *
 */
H5_DLL size_t H5Tget_precision(hid_t type_id);
/**
 * \ingroup ATOM
 *
 * \brief Retrieves the bit offset of the first significant bit
 *
 * \type_id
 *
 * \return Returns an offset value if successful; otherwise returns a
 *         negative value.
 *
 * \details H5Tget_offset() retrieves the bit offset of the first significant
 *          bit. The significant bits of an atomic datum can be offset from the
 *          beginning of the memory for that datum by an amount of padding. The
 *          'offset' property specifies the number of bits of padding that
 *          appear to the "right of" the value. That is, if we have a 32-bit
 *          datum with 16-bits of precision having the value 0x1122 then it
 *          will be laid out in memory as (from small byte address toward
 *          larger byte addresses):
 *          \code{.unparsed}
 *          0:  [ pad]  [0x11]  [0x22]  [ pad]
 *          1:  [ pad]  [0x22]  [0x11]  [ pad]
 *          2:  [0x11]  [ pad]  [ pad]  [0x22]
 *          3:  [0x22]  [ pad]  [ pad]  [0x11]
 *          \endcode
 *
 * \since 1.2.0
 *
 */
H5_DLL int H5Tget_offset(hid_t type_id);
/**
 * \ingroup ATOM
 *
 * \brief Retrieves the padding type of the least and most-significant bit padding
 *
 * \type_id
 * \param[out] lsb Buffer for the least-significant bit padding type
 * \param[out] msb Buffer for the most-significant bit padding type
 *
 * \return \herr_t
 *
 * \details H5Tget_pad() retrieves the padding type of the least and
 *          most-significant bit padding. Valid padding types are:
 *          \snippet this H5T_pad_t_snip
 *
 * \since 1.2.0
 *
 */
H5_DLL herr_t H5Tget_pad(hid_t type_id, H5T_pad_t *lsb /*out*/, H5T_pad_t *msb /*out*/);
/**
 * \ingroup ATOM
 *
 * \brief Retrieves the sign type for an integer type
 *
 * \type_id
 *
 * \return Returns a valid sign type if successful; otherwise #H5T_SGN_ERROR (-1)
 *
 * \details H5Tget_sign() retrieves the sign type for an integer type.
 *          Valid types are:
 *          \snippet this H5T_sign_t_snip
 *
 * \since 1.2.0
 *
 */
H5_DLL H5T_sign_t H5Tget_sign(hid_t type_id);
/**
 * \ingroup ATOM
 *
 * \brief Retrieves floating point datatype bit field information
 *
 * \type_id
 * \param[out] spos Pointer to location to return floating-point sign bit
 * \param[out] epos Pointer to location to return exponent bit-position
 * \param[out] esize Pointer to location to return size of exponent in bits
 * \param[out] mpos Pointer to location to return mantissa bit-position
 * \param[out] msize Pointer to location to return size of mantissa in bits
 *
 * \return \herr_t
 *
 * \details H5Tget_fields() retrieves information about the locations of
 *          the various bit fields of a floating point datatype. The field
 *          positions are bit positions in the significant region of the
 *          datatype. Bits are numbered with the least significant bit number
 *          zero. Any (or even all) of the arguments can be null pointers.
 *
 * \since 1.2.0
 *
 */
H5_DLL herr_t H5Tget_fields(hid_t type_id, size_t *spos /*out*/, size_t *epos /*out*/, size_t *esize /*out*/,
                            size_t *mpos /*out*/, size_t *msize /*out*/);
/**
 * \ingroup ATOM
 *
 * \brief Retrieves the exponent bias of a floating-point type
 *
 * \type_id
 *
 * \return Returns the bias if successful and 0, otherwise.
 *
 * \details H5Tget_ebias() retrieves the exponent bias of a floating-point type.
 *
 * \since 1.2.0
 *
 */
H5_DLL size_t H5Tget_ebias(hid_t type_id);
/**
 * --------------------------------------------------------------------------
 * \ingroup ATOM
 *
 * \brief Retrieves mantissa normalization of a floating-point datatype
 *
 * \type_id
 *
 * \return Returns a valid normalization type if successful; otherwise
 *         returns #H5T_NORM_ERROR (-1)
 *
 * \details H5Tget_norm() retrieves the mantissa normalization of a
 *          floating-point datatype. Valid normalization types are:
 *          \snippet this H5T_norm_t_snip
 *
 * \since 1.2.0
 *
 */
H5_DLL H5T_norm_t H5Tget_norm(hid_t type_id);
/**
 * \ingroup ATOM
 *
 * \brief Retrieves the internal padding type for unused bits in floating-point
 *        datatypes
 *
 * \type_id
 *
 * \return Returns a valid padding type if successful; otherwise returns
 *         #H5T_PAD_ERROR (-1).
 *
 * \details H5Tget_inpad() retrieves the internal padding type for unused
 *          bits in floating-point datatypes. Valid padding types are:
 *          \snippet this H5T_pad_t_snip
 *
 * \since 1.2.0
 *
 */
H5_DLL H5T_pad_t H5Tget_inpad(hid_t type_id);
/**
 * \ingroup ATOM
 *
 * \brief Retrieves the type of padding used for a string datatype
 *
 * \type_id
 *
 * \return Returns a valid string of the padding if successful; otherwise
 *         returns #H5T_STR_ERROR (-1)
 *
 * \details H5Tget_strpad() retrieves the type of padding used for a string
 *          datatype.
 *
 *          The string padding type is set with H5Tset_strpad().  Possible
 *          values returned are:
 * \str_pad_type
 *
 * \since 1.2.0
 *
 */
H5_DLL H5T_str_t H5Tget_strpad(hid_t type_id);
/**
 * \ingroup COMPOUND ENUM
 *
 * \brief Retrieves the number of elements in a compound or enumeration datatype
 *
 * \type_id
 *
 * \return Returns the number of elements if successful; otherwise returns a
 *         negative value.
 *
 * \details H5Tget_nmembers() retrieves the number of fields in a compound
 *          datatype or the number of members of an enumeration datatype.
 *
 * \since 1.2.0
 *
 */
H5_DLL int H5Tget_nmembers(hid_t type_id);
/**
 * \ingroup COMPOUND ENUM
 *
 * \brief Retrieves the name of a compound or enumeration datatype member
 *
 * \type_id
 * \param[in] membno Zero-based index of the field or element
 *
 * \return Returns a valid pointer to a string allocated with malloc() if
 *         successful; otherwise returns NULL.
 *
 * \details H5Tget_member_name() retrieves the name of a field of a compound
 *          datatype or an element of an enumeration datatype.
 *
 *          The index of the target field or element is specified in \p
 *          member_no. Compound datatype fields and enumeration datatype
 *          elements are stored in no particular order with index values of
 *          0 through N-1, where N is the value returned by H5Tget_nmembers().
 *
 *          The HDF5 library allocates a buffer to receive the name of
 *          the field. The caller must subsequently free the buffer with
 *          H5free_memory().
 *
 * \since 1.2.0
 *
 */
H5_DLL char *H5Tget_member_name(hid_t type_id, unsigned membno);
/**
 * \ingroup COMPOUND ENUM
 *
 * \brief Retrieves the index of a compound or enumeration datatype member
 *
 * \type_id
 * \param[in] name Name of the field or member
 *
 * \return \herr_t
 *
 * \details H5Tget_member_index() retrieves the index of a field of a compound
 *          datatype or an element of an enumeration datatype.
 *
 *          The name of the target field or element is specified by \p name.
 *
 *          Fields are stored in no particular order with index values of 0
 *          through N-1, where N is the value returned by H5Tget_nmembers() .
 *
 * \since 1.2.0
 *
 */
H5_DLL int H5Tget_member_index(hid_t type_id, const char *name);
/**
 * \ingroup COMPOUND
 *
 * \brief Retrieves the offset of a field of a compound datatype
 *
 * \type_id
 * \param[in] membno Zero-based index of the field or element
 *
 * \return Returns the byte offset of the field if successful; otherwise
 *         returns 0 (zero).
 *
 * \details H5Tget_member_offset() retrieves the byte offset of the beginning
 *          of a field within a compound datatype with respect to the beginning
 *          of the compound datatype datum.
 *
 *          Note that zero is a valid offset and that this function will fail
 *          only if a call to H5Tget_member_class() fails with the same arguments.
 *
 * \version 1.6.4 \p member_no parameter type changed to unsigned.
 *
 * \since 1.2.0
 *
 */
H5_DLL size_t H5Tget_member_offset(hid_t type_id, unsigned membno);
/**
 * \ingroup COMPOUND
 *
 * \brief Returns datatype class of compound datatype member
 *
 * \type_id
 * \param[in] membno Zero-based index of the field or element
 *
 * \return Returns the datatype class, a non-negative value, if successful;
 *         otherwise returns a negative value.
 *
 * \details Given a compound datatype, \p dtype_id, H5Tget_member_class()
 *          returns the datatype class of the member specified by \p member_no.
 *
 *          Valid class identifiers, as defined in H5Tpublic.h, are:
 *          \snippet this H5T_class_t_snip
 *
 * \since 1.2.0
 *
 */
H5_DLL H5T_class_t H5Tget_member_class(hid_t type_id, unsigned membno);
/**
 * \ingroup COMPOUND
 *
 * \brief Returns the datatype of the specified member
 *
 * \type_id
 * \param[in] membno Zero-based index of the field or element
 *
 * \return Returns the identifier of a copy of the datatype of the field if
 *         successful; otherwise returns a negative value.
 *
 * \details H5Tget_member_type() returns the datatype of the specified member.
 *          The caller should invoke H5Tclose() to release resources associated
 *          with the type.
 *
 * \version 1.6.4 \p membno parameter type changed to unsigned.
 *
 * \since 1.2.0
 *
 */
H5_DLL hid_t H5Tget_member_type(hid_t type_id, unsigned membno);
/**
 * \ingroup ENUM
 *
 * \brief Returns the value of an enumeration datatype member
 *
 * \type_id
 * \param[in] membno Number of the enumeration datatype member
 * \param[out] value Buffer for the value of the enumeration datatype member
 *
 * \return \herr_t
 *
 * \details H5Tget_member_value() returns the value of the enumeration datatype
 *          member \p member_no.
 *
 *          The member value is returned in a user-supplied buffer pointed to
 *          by \p value. Values returned in \p value will be of the enumerated
 *          type’s base type, that is, the datatype used by H5Tenum_create()
 *          when the enumerated type was created.
 *
 *          The value buffer must be at least large enough to hold a value
 *          of that base type. If the size is unknown, you can determine it
 *          with H5Tget_size().
 *
 * \since 1.2.0
 *
 */
H5_DLL herr_t H5Tget_member_value(hid_t type_id, unsigned membno, void *value /*out*/);
/**
 * \ingroup ATOM
 *
 * \brief Retrieves the character set type of a string datatype
 *
 * \type_id
 *
 * \return Returns a valid character set type if successful; otherwise
 *         #H5T_CSET_ERROR (-1).
 *
 * \details H5Tget_cset() retrieves the character set type of a string datatype.
 *          Valid character set types are:
 *          \csets
 *
 * \since 1.2.0
 *
 */
H5_DLL H5T_cset_t H5Tget_cset(hid_t type_id);
/**
 * \ingroup ATOM
 *
 * \brief Determines whether datatype is a variable-length string
 *
 * \type_id
 *
 * \return Returns:
 *         \li a positive value if the specified datatype is a variable-length
 *             string
 *         \li 0 if the specified datatype is not a variable-length string
 *         \li a negative value when the function fails
 *
 * \details H5Tis_variable_str() determines whether the datatype identified
 *          by \p dtype_id is a variable-length string.
 *
 *          This function can be used to distinguish between fixed and
 *          variable-length string datatypes.
 *
 * \since 1.6.0
 *
 */
H5_DLL htri_t H5Tis_variable_str(hid_t type_id);
/**
 * \ingroup H5T
 *
 * \brief Returns the native datatype identifier of a specified datatype
 *
 * \type_id
 * \param[in] direction Direction of search
 *
 * \return \hid_t{native datatype}
 *
 * \details H5Tget_native_type() returns the equivalent native datatype
 *          identifier for the datatype specified by \p type_id.
 *
 *          H5Tget_native_type() is designed primarily to facilitate use of
 *          the H5Dread() function, for which users otherwise must undertake a
 *          multi-step process to determine the native datatype of a dataset
 *          prior to reading it into memory. This function can be used for
 *          the following purposes:
 *
 *          \li To determine the native datatype of an atomic datatype
 *          \li To determine the base datatype of an array, enumerated, or
 *              variable-length datatype
 *          \li To determine the native atomic datatypes of the individual
 *              components of a compound datatype
 *
 *          For example, if \p type_id is a compound datatype, the returned
 *          datatype identifier will be for a similar compound datatype with
 *          each element converted to the corresponding native datatype;
 *          nested compound datatypes will be unwound. If \p type_id is an
 *          array, the returned datatype identifier will be for the native
 *          datatype of a single array element.
 *
 *          H5Tget_native_type() selects the first matching native datatype
 *          from the following list:
 *
 *          \li #H5T_NATIVE_CHAR
 *          \li #H5T_NATIVE_SHORT
 *          \li #H5T_NATIVE_INT
 *          \li #H5T_NATIVE_LONG
 *          \li #H5T_NATIVE_LLONG
 *
 *          \li #H5T_NATIVE_UCHAR
 *          \li #H5T_NATIVE_USHORT
 *          \li #H5T_NATIVE_UINT
 *          \li #H5T_NATIVE_ULONG
 *          \li #H5T_NATIVE_ULLONG
 *
 *          \li #H5T_NATIVE_FLOAT
 *          \li #H5T_NATIVE_DOUBLE
 *          \li #H5T_NATIVE_LDOUBLE
 *
 *          \li #H5T_NATIVE_B8
 *          \li #H5T_NATIVE_B16
 *          \li #H5T_NATIVE_B32
 *          \li #H5T_NATIVE_B64
 *
 *          The direction parameter indicates the order in which the library
 *          searches for a native datatype match. Valid values for direction
 *          are as follows:
 *          \snippet this H5T_direction_t_snip
 *
 *          H5Tget_native_type() is designed primarily for use with integer,
 *          floating point, and bitfield datatypes. String, time, opaque, and
 *          reference datatypes are returned as a copy of dtype_id. See above
 *          for compound, array, enumerated, and variable-length datatypes.
 *
 *          The identifier returned by H5Tget_native_type() should eventually
 *          be closed by calling H5Tclose() to release resources.
 *
 *          \note Please note that a datatype is actually an object
 *          identifier or handle returned from opening the datatype. It
 *          is not persistent and its value can be different from one HDF5
 *          session to the next.
 *
 *          \note H5Tequal() can be used to compare datatypes.
 *
 *          \note HDF5 High Level APIs that may also be of interest are: H5LTdtype_to_text()
 *                creates a text description of a datatype. H5LTtext_to_dtype() creates an
 *                HDF5 datatype given a text description.
 *
 * \since 1.6.0
 *
 */
H5_DLL hid_t H5Tget_native_type(hid_t type_id, H5T_direction_t direction);

/* Setting property values */
/**
 * \ingroup H5T
 *
 * \brief Sets size for a datatype.
 *
 * \type_id
 * \param[in] size New datatype size is bytes or #H5T_VARIABLE
 *
 * \return \herr_t
 *
 * \details H5Tset_size() sets the total size, \p size, in bytes, for a
 *          datatype.
 *
 *          \p size must have a positive value, unless it is passed in as
 *          #H5T_VARIABLE and the datatype is a string datatype.
 *
 *          \li Numeric datatypes: If the datatype is atomic and the size
 *          is decreased so that significant bits of the datatype extend
 *          beyond the edge of the new size, then the offset property of the
 *          datatype is decreased toward zero.  If the offset becomes zero
 *          and the significant bits of the datatype still hang over the edge
 *          of the new size, then the number of significant bits is decreased.
 *
 *          \li String or character datatypes: The size set for a string
 *          datatype should include space for the null-terminator character,
 *          otherwise it will not be stored on (or retrieved from)
 *          disk. Adjusting the size of a string automatically sets the
 *          precision to \p 8*size.
 *
 *          \li Variable-length string datatypes: If \p dtype_id is a
 *          variable-length string, size must normally be set to #H5T_VARIABLE.
 *          See \ref_vlen_strings.
 *
 *          \li Compound datatypes: This function may be used to increase or
 *          decrease the size of a compound datatype, but the function will
 *          fail if the new size is too small to accommodate all member fields.
 *
 *          \li Ineligible datatypes: This function cannot be used with
 *          enumerated datatypes (#H5T_ENUM), array datatypes (#H5T_ARRAY),
 *          variable-length array datatypes (#H5T_VLEN), or reference datatypes
 *          (#H5T_REFERENCE).
 *
 * \see H5Tget_size()
 *
 * \since 1.2.0
 *
 */
H5_DLL herr_t H5Tset_size(hid_t type_id, size_t size);
/**
 * \ingroup ATOM
 *
 * \brief Sets the byte order of a datatype
 *
 * \type_id
 * \param[in] order Byte order constant
 *
 * \return \herr_t
 *
 * \details H5Tset_order() sets the byte order of a datatype.\n
 *          Byte order can currently be set to any of the following:
 *          \snippet this H5T_order_t_snip
 *          #H5T_ORDER_MIXED (3) is a valid value for order only when
 *          returned by the function H5Tget_order(); it cannot be set with
 *          H5Tset_order().
 *
 *          #H5T_ORDER_NONE (4) is a valid value for order, but it has no
 *          effect. It is valid only for fixed-length strings and object and
 *          region references and specifies “no particular order.”
 *
 *          The byte order of a derived datatype is initially the same as
 *          that of the parent type, but can be changed with H5Tset_order().
 *
 *          This function cannot be used with a datatype after it has been
 *          committed.
 *
 * \note    Special considerations:
 *          \li ENUM datatypes: Byte order must be set before any member on
 *              an ENUM is defined.
 *          \li Compound datatypes: Byte order is set individually on each member
 *              of a compound datatype; members of a compound datatype need not
 *              have the same byte order.
 *          \li Opaque datatypes: Byte order can be set but has no effect.
 *
 * \since 1.2.0
 *
 */
H5_DLL herr_t H5Tset_order(hid_t type_id, H5T_order_t order);
/**
 * \ingroup ATOM
 *
 * \brief Sets the precision of an atomic datatype
 *
 * \type_id
 * \param[in] prec Number of bits of precision for datatype
 *
 * \return \herr_t
 *
 * \details H5Tset_precision() sets the precision of an atomic datatype. The
 *          precision is the number of significant bits which, unless
 *          padding is present, is 8 times larger than the value returned
 *          by H5Tget_size().
 *
 *          If the precision is increased then the offset is decreased and
 *          then the size is increased to insure that significant bits do not
 *          "hang over" the edge of the datatype.
 *
 *          Changing the precision of an #H5T_STRING automatically changes
 *          the size as well. The precision must be a multiple of 8.
 *
 *          When decreasing the precision of a floating point type, set the
 *          locations and sizes of the sign, mantissa, and exponent fields
 *          first.
 *
 * \since 1.2.0
 *
 */
H5_DLL herr_t H5Tset_precision(hid_t type_id, size_t prec);
/**
 * \ingroup ATOM
 *
 * \brief Sets the bit offset of the first significant bit
 *
 * \type_id
 * \param[in] offset Offset of first significant bit
 *
 * \return \herr_t
 *
 * \details H5Tset_offset() sets the bit offset of the first significant
 *          bit. The significant bits of an atomic datum can be offset from
 *          the beginning of the memory for that datum by an amount of
 *          padding. The offset property specifies the number of bits of
 *          padding that appear “to the right of” the value. That is,
 *          if we have a 32-bit datum with 16-bits of precision having the
 *          value 0x1122, then it will be laid out in memory as (from small
 *          byte address toward larger byte addresses):
 *          \code{.unparsed}
 *          0:  [ pad]  [0x11]  [0x22]  [ pad]
 *          1:  [ pad]  [0x22]  [0x11]  [ pad]
 *          2:  [0x11]  [ pad]  [ pad]  [0x22]
 *          3:  [0x22]  [ pad]  [ pad]  [0x11]
 *          \endcode
 *          If the offset is incremented then the total size is incremented
 *          also if necessary to prevent significant bits of the value from
 *          hanging over the edge of the datatype.
 *
 *          The offset of an #H5T_STRING cannot be set to anything but zero.
 *
 * \since 1.2.0
 *
 */
H5_DLL herr_t H5Tset_offset(hid_t type_id, size_t offset);
/**
 * \ingroup ATOM
 *
 * \brief Sets the least and most-significant bits padding types
 *
 * \type_id
 * \param[in] lsb Padding type for least-significant bits
 * \param[in] msb Padding type for most-significant bits
 *
 * \return \herr_t
 *
 * \details H5Tset_pad() sets the least and most-significant bits padding types.
 *          Available values are:
 * \padding_type
 *
 * \since 1.2.0
 *
 */
H5_DLL herr_t H5Tset_pad(hid_t type_id, H5T_pad_t lsb, H5T_pad_t msb);
/**
 * \ingroup ATOM
 *
 * \brief Sets the sign property for an integer type
 *
 * \type_id
 * \param[in] sign Sign type
 *
 * \return \herr_t
 *
 * \details H5Tset_sign() sets the sign property for an integer type:
 * \sign_prop
 *
 * \since 1.2.0
 *
 */
H5_DLL herr_t H5Tset_sign(hid_t type_id, H5T_sign_t sign);
/**
 * \ingroup ATOM
 *
 * \brief Sets locations and sizes of floating point bit fields
 *
 * \type_id
 * \param[in] spos Sign position, i.e., the bit offset of the floating-point
 *                 sign bit
 * \param[in] epos Exponent bit position
 * \param[in] esize Size of exponent in bits
 * \param[in] mpos Mantissa bit position
 * \param[in] msize Size of mantissa in bits
 *
 * \return \herr_t
 *
 * \details H5Tset_fields() sets the locations and sizes of the various
 *          floating-point bit fields. The field positions are bit positions
 *          in the significant region of the datatype. Bits are numbered with
 *          the least significant bit number zero.
 *
 *          Fields are not allowed to extend beyond the number of bits of
 *          precision, nor are they allowed to overlap with one another.
 *
 * \since 1.2.0
 *
 */
H5_DLL herr_t H5Tset_fields(hid_t type_id, size_t spos, size_t epos, size_t esize, size_t mpos, size_t msize);
/**
 * \ingroup ATOM
 *
 * \brief Sets the exponent bias of a floating-point type
 *
 * \type_id
 * \param[in] ebias Exponent bias value
 *
 * \return \herr_t
 *
 * \details H5Tset_ebias() sets the exponent bias of a floating-point type.
 *
 * \since 1.2.0
 *
 */
H5_DLL herr_t H5Tset_ebias(hid_t type_id, size_t ebias);
/**
 * \ingroup ATOM
 *
 * \brief Sets the mantissa normalization of a floating-point datatype
 *
 * \type_id
 * \param[in] norm Mantissa normalization type
 *
 * \return \herr_t
 *
 * \details H5Tset_norm() sets the mantissa normalization of a floating-point
 *          datatype. Valid normalization types are:
 *          \snippet this H5T_norm_t_snip
 *
 * \since 1.2.0
 *
 */
H5_DLL herr_t H5Tset_norm(hid_t type_id, H5T_norm_t norm);
/**
 * \ingroup ATOM
 *
 * \brief Fills unused internal floating-point bits
 *
 * \type_id
 * \param[in] pad Padding type
 *
 * \return \herr_t
 *
 * \details H5Tset_inpad() If any internal bits of a floating point-type are
 *          unused (that is, those significant bits which are not part of the
 *          sign, exponent, or mantissa), then H5Tset_inpad()  will be filled
 *          according to the value of the padding value property inpad. Valid
 *          padding types are:
 *          \snippet this H5T_pad_t_snip
 *
 * \since 1.2.0
 *
 */
H5_DLL herr_t H5Tset_inpad(hid_t type_id, H5T_pad_t pad);
/**
 * \ingroup ATOM
 *
 * \brief Sets character set to be used in a string or character datatype
 *
 * \type_id
 * \param[in] cset Character set type
 *
 * \return \herr_t
 *
 * \details H5Tset_cset() sets the character set to be used in a dataset with
 *          a string or character datatype.
 *
 *          Valid values for cset include the following:
 *          \csets
 *          For example, if the character set for the datatype \p type_id is set
 *          to #H5T_CSET_UTF8, string or character data of datatype dtype_id
 *          will be encoded using the UTF-8 Unicode character set.
 *
 *          ASCII and UTF-8 Unicode are the only currently supported character
 *          encodings. Extended ASCII encodings (for example, ISO 8859) are
 *          not supported. This encoding policy is not enforced by the HDF5
 *          library. Using encodings other than ASCII and UTF-8 can lead to
 *          compatibility and usability problems.
 *
 *          Note that H5Tset_cset()  sets the character set for a character or
 *          string datatype while H5Pset_char_encoding()  sets the character
 *          set used for an HDF5 link or attribute name.
 *
 * \since 1.2.0
 *
 */
H5_DLL herr_t H5Tset_cset(hid_t type_id, H5T_cset_t cset);
/**
 * \ingroup ATOM
 *
 * \brief Defines the type of padding used for character strings
 *
 * \type_id
 * \param[in] strpad String padding type
 *
 * \return \herr_t
 *
 * \details H5Tset_strpad() defines the type of padding used for a string
 *          datatype.
 *
 *          The method used to store character strings differs with the
 *          programming language.  C usually null terminates strings while
 *          Fortran left-justifies and space-pads strings.
 *
 *          Valid values of \p strpad are as follows:
 *          \str_pad_type
 *          When converting from a longer string to a shorter string, the
 *          behavior is as follows. If the shorter string is #H5T_STR_NULLPAD
 *          or #H5T_STR_SPACEPAD, then the string is simply truncated. If
 *          the short string is #H5T_STR_NULLTERM, it is truncated and a null
 *          terminator is appended.
 *
 *          When converting from a shorter string to a longer string, the
 *          longer string is padded on the end by appending nulls or spaces.
 *
 * \since 1.2.0
 *
 */
H5_DLL herr_t H5Tset_strpad(hid_t type_id, H5T_str_t strpad);

/* Type conversion database */
/**
 * \ingroup CONV
 *
 * \brief Registers a datatype conversion function
 *
 * \param[in] pers Conversion function type
 * \param[in] name Name displayed in diagnostic output
 * \type_id{src_id} of source datatype
 * \type_id{dst_id} of destination datatype
 * \param[in] func Function to convert between source and destination datatypes
 *
 * \return \herr_t
 *
 * \details H5Tregister() registers a hard or soft conversion function for a
 *          datatype conversion path. The parameter \p pers indicates whether a
 *          conversion function is hard (#H5T_PERS_HARD) or soft
 *          (#H5T_PERS_SOFT). User-defined functions employing compiler casting
 *          are designated as \Emph{hard}; other user-defined conversion
 *          functions registered with the HDF5 library (with H5Tregister() )
 *          are designated as \Emph{soft}. The HDF5 library also has its own
 *          hard and soft conversion functions.
 *
 *          A conversion path can have only one hard function. When type is
 *          #H5T_PERS_HARD, \p func replaces any previous hard function.
 *
 *          When type is #H5T_PERS_SOFT, H5Tregister() adds the function to the
 *          end of the master soft list and replaces the soft function in all
 *          applicable existing conversion paths. Soft functions are used when
 *          determining which conversion function is appropriate for this path.
 *
 *          The \p name is used only for debugging and should be a short
 *          identifier for the function.
 *
 *          The path is specified by the source and destination datatypes \p
 *          src_id and \p dst_id. For soft conversion functions, only the class
 *          of these types is important.
 *
 *          The type of the conversion function pointer is declared as:
 *          \snippet this H5T_conv_t_snip
 *
 *          The \ref H5T_cdata_t \c struct is declared as:
 *          \snippet this H5T_cdata_t_snip
 *
 * \since 1.6.3 The following change occurred in the \ref H5T_conv_t function:
 *              the \c nelmts parameter type changed to size_t.
 *
 */
H5_DLL herr_t H5Tregister(H5T_pers_t pers, const char *name, hid_t src_id, hid_t dst_id, H5T_conv_t func);
/**
 * \ingroup CONV
 *
 * \brief Removes a conversion function
 *
 * \param[in] pers Conversion function type
 * \param[in] name Name displayed in diagnostic output
 * \type_id{src_id} of source datatype
 * \type_id{dst_id} of destination datatype
 * \param[in] func Function to convert between source and destination datatypes
 *
 * \return \herr_t
 *
 * \details H5Tunregister() removes a conversion function matching criteria
 *          such as soft or hard conversion, source and destination types, and
 *          the conversion function.
 *
 *          If a user is trying to remove a conversion function he registered,
 *          all parameters can be used. If he is trying to remove a library’s
 *          default conversion function, there is no guarantee the \p name and
 *          \p func parameters will match the user’s chosen values. Passing in
 *          some values may cause this function to fail. A good practice is to
 *          pass in NULL as their values.
 *
 *          All parameters are optional. The missing parameters will be used to
 *          generalize the search criteria.
 *
 *          The conversion function pointer type declaration is described in
 *          H5Tregister().
 *
 * \version 1.6.3 The following change occurred in the \ref H5T_conv_t function:
 *                the \c nelmts parameter type changed to size_t.
 *
 */
H5_DLL herr_t H5Tunregister(H5T_pers_t pers, const char *name, hid_t src_id, hid_t dst_id, H5T_conv_t func);
/**
 * \ingroup CONV
 *
 * \brief Finds a conversion function
 *
 * \type_id{src_id} of source datatype
 * \type_id{dst_id} of destination datatype
 * \param[out] pcdata Pointer to type conversion data
 *
 * \return Returns a pointer to a suitable conversion function if successful.
 *         Otherwise returns NULL.
 *
 * \details H5Tfind() finds a conversion function that can handle a conversion
 *          from type \p src_id to type \p dst_id. The \p pcdata argument is a
 *          pointer to a pointer to type conversion data which was created and
 *          initialized by the soft type conversion function of this path when
 *          the conversion function was installed on the path.
 *
 */
H5_DLL H5T_conv_t H5Tfind(hid_t src_id, hid_t dst_id, H5T_cdata_t **pcdata);
/**
 * \ingroup CONV
 *
 * \brief Check whether the library’s default conversion is hard conversion
 *
 * \type_id{src_id} of source datatype
 * \type_id{dst_id} of destination datatype
 *
 * \return \htri_t
 *
 * \details H5Tcompiler_conv() determines whether the library’s conversion
 *          function from type \p src_id to type \p dst_id is a compiler (hard)
 *          conversion or not. A compiler conversion uses compiler’s casting; a
 *          library (soft) conversion uses the library’s own conversion
 *          function.
 *
 * \since 1.8.0
 *
 */
H5_DLL htri_t H5Tcompiler_conv(hid_t src_id, hid_t dst_id);
/**
 * --------------------------------------------------------------------------
 * \ingroup CONV
 *
 * \brief Converts data from one specified datatype to another
 *
 * \type_id{src_id} of source datatype
 * \type_id{dst_id} of destination datatype
 * \param[in] nelmts Size of array \p buf
 * \param[in,out] buf Array containing pre- and post-conversion values
 * \param[in] background Optional background buffer
 * \dxpl_id{plist_id}
 *
 * \return \herr_t
 *
 * \details H5Tconvert() converts \p nelmts elements from a source datatype,
 *          specified by \p src_id, to a destination datatype, \p dst_id. The
 *          source elements are packed in \p buf and on return the destination
 *          elements will be packed in \p buf. That is, the conversion is
 *          performed in place.
 *
 *          The optional background buffer is for use with compound datatypes.
 *          It is an array of \p nelmts values for the destination datatype
 *          which can then be merged with the converted values to recreate the
 *          compound datatype. For instance, background might be an array of
 *          structs with the \c a and \c b fields already initialized and the
 *          conversion of buf supplies the \c c and \c d field values.
 *
 *          The parameter \p plist_id contains the dataset transfer property list
 *          identifier which is passed to the conversion functions. As of
 *          Release 1.2, this parameter is only used to pass along the
 *          variable-length datatype custom allocation information.
 *
 * \note H5Tconvert() will not resize the buffer \p buf; it must be large
 *       enough to hold the larger of the input and output data.
 *
 * \version 1.6.3 \p nelmts parameter type changed to size_t.
 * \version 1.4.0 \p nelmts parameter type changed to hsize_t.
 *
 */
H5_DLL herr_t H5Tconvert(hid_t src_id, hid_t dst_id, size_t nelmts, void *buf, void *background,
                         hid_t plist_id);
/**
 * \ingroup VLEN
 *
 * \brief Reclaims the variable length (VL) datatype memory buffers
 *
 * \type_id
 * \space_id
 * \dxpl_id{plist_id} used to create the buffer
 * \param[in] buf Pointer to the buffer to be reclaimed
 *
 * \return \herr_t
 *
 * \details H5Treclaim() reclaims memory buffers created to store VL datatypes.
 *          It only frees the variable length data in the selection defined in
 *          the dataspace specified by \p space_id. The dataset transfer
 *          property list \p plist_id is required to find the correct
 *          allocation and/or free methods for the variable-length data in the
 *          buffer.
 *
 * \since 1.12.0
 *
 */
H5_DLL herr_t H5Treclaim(hid_t type_id, hid_t space_id, hid_t plist_id, void *buf);

/* Symbols defined for compatibility with previous versions of the HDF5 API.
 *
 * Use of these symbols is deprecated.
 */

#ifndef H5_NO_DEPRECATED_SYMBOLS

/* Macros */

/* Typedefs */

/* Function prototypes */
/**
 * \ingroup H5T
 *
 * \brief Commits a transient datatype to a file, creating a new named datatype
 *
 * \fg_loc_id
 * \param[in] name Name given to committed datatype
 * \param[in] type_id Identifier of datatype to be committed
 *
 * \return \herr_t
 *
 * \deprecated This function has been renamed from H5Tcommit() and is
 *             deprecated in favor of the macro #H5Tcommit or the function
 *             H5Tcommit2().
 *
 * \details H5Tcommit1() commits the transient datatype (not immutable) to
 *          a file, turning it into a named datatype.
 *
 *          The datatype \p dtype_id is committed as a named datatype at the
 *          location \p loc_id, which is either a file or group identifier,
 *          with the name \p name.
 *
 *          \p name can be a relative path based at \p loc_id or an absolute
 *          path from the root of the file. Use of this function requires
 *          that any intermediate groups specified in the path already exist.
 *
 *          As is the case for any object in a group, the length of the name
 *          of a named datatype is not limited.
 *
 *          See H5Tcommit_anon() for a discussion of the differences between
 *          H5Tcommit() and H5Tcommit_anon().
 *
 *          This function will not accept a datatype that cannot actually
 *          hold data. This currently includes compound datatypes with no
 *          fields and enumerated datatypes with no members.
 *
 * \version 1.8.7 Function modified in this release to reject datatypes that
 *          will not accommodate actual data, such as a compound datatype with
 *          no fields or an enumerated datatype with no members.
 * \version 1.8.0 C function H5Tcommit() renamed to H5Tcommit1() and deprecated
 *          in this release.
 * \since 1.2.0
 *
 */
H5_DLL herr_t H5Tcommit1(hid_t loc_id, const char *name, hid_t type_id);
/**
 * \ingroup H5T
 *
 * \brief Opens a named datatype
 *
 * \fg_loc_id
 * \param[in] name A datatype name, defined within the specified file or group
 *
 * \return \herr_t
 *
 * \deprecated This function has been renamed from H5Topen() and is
 *             deprecated in favor of the macro #H5Topen or the function
 *             H5Topen2().
 *
 * \details H5Topen1() opens a named datatype at the location specified by
 *          \p loc_id and returns an identifier for the datatype. \p loc_id
 *          can be either a file or group identifier. The identifier should
 *          eventually be closed by calling H5Tclose()  to release resources.
 *
 * \version 1.8.0 Function H5Topen() renamed to H5Topen1() and deprecated in
 *          this release.
 *
 * \since 1.2.0
 *
 */
H5_DLL hid_t H5Topen1(hid_t loc_id, const char *name);
/**
 * \ingroup ARRAY
 *
 * \brief Creates an array datatype object
 *
 * \param[in] base_id Datatype identifier for the array base datatype
 * \param[in] ndims Rank of the array
 * \param[in] dim Size of each array dimension
 * \param[in] perm Dimension permutation   (Currently not implemented.)
 *
 * \return \hid_t{array datatype}
 *
 * \deprecated This function has been renamed from H5Tarray_create() and is
 *             deprecated in favor of the macro #H5Tarray_create or the function
 *             H5Tarray_create2().
 *
 * \details H5Tarray_create1() creates a new array datatype object.\n\n
 *          \p base_id is the datatype of every element of the array, i.e.,
 *          of the number at each position in the array.
 *
 *          \p rank is the number of dimensions and the size of each dimension
 *          is specified in the array dims. The value of rank is currently
 *          limited to #H5S_MAX_RANK and must be greater than 0 (zero). All
 *          dimension sizes specified in dims must be greater than 0 (zero).
 *
 *          The array \p perm is designed to contain the dimension permutation,
 *          i.e. C versus FORTRAN array order.   (The parameter perm is
 *          currently unused and is not yet implemented.)
 *
 * \version 1.8.0 Function H5Tarray_create() renamed to H5Tarray_create1()
 *          and deprecated in this release.
 * \since 1.4.0
 *
 */
H5_DLL hid_t H5Tarray_create1(hid_t base_id, int ndims, const hsize_t dim[/* ndims */],
                              const int perm[/* ndims */]);
/**
 * \ingroup ARRAY
 *
 * \brief Retrieves sizes of array dimensions
 *
 * \type_id
 * \param[out] dims Sizes of array dimensions
 * \param[out] perm Dimension permutations (This parameter is not used.)
 *
 * \return Returns the non-negative number of dimensions of the array type
 *         if successful; otherwise, returns a negative value.
 *
 * \deprecated This function has been renamed from H5Tget_array_dims() and is
 *             deprecated in favor of the macro #H5Tget_array_dims or the
 *             function H5Tget_array_dims2().
 *
 * \details H5Tget_array_dims1() returns the sizes of the dimensions and
 *          the dimension permutations of the specified array datatype object.
 *
 *          The sizes of the dimensions are returned in the array \p dims.
 *
 * \version 1.8.0 Function H5Tarray_create() renamed to H5Tarray_create1()
 *          and deprecated in this release.
 * \since 1.2.0
 *
 */
H5_DLL int H5Tget_array_dims1(hid_t type_id, hsize_t dims[], int perm[]);

#endif /* H5_NO_DEPRECATED_SYMBOLS */

#ifdef __cplusplus
}
#endif
#endif /* H5Tpublic_H */<|MERGE_RESOLUTION|>--- conflicted
+++ resolved
@@ -245,11 +245,7 @@
  * Indicate that a string is variable length (null-terminated in C, instead of
  * fixed length)
  */
-<<<<<<< HEAD
-#define H5T_VARIABLE SIZE_MAX
-=======
 #define H5T_VARIABLE ((size_t)-1)
->>>>>>> 1bfaf3b6
 
 /* Opaque information */
 /**
