--- conflicted
+++ resolved
@@ -119,29 +119,13 @@
                                size_t data_size);
 H5_DLL herr_t H5R__decode_heap(H5F_t *f, const unsigned char *buf, size_t *nbytes, unsigned char **data_ptr,
                                size_t *data_size);
-<<<<<<< HEAD
-H5_DLL herr_t H5R__free_heap(H5F_t *f, const unsigned char *buf, size_t nbytes);
-
-H5_DLL herr_t H5R__decode_token_compat(H5VL_object_t *vol_obj, H5I_type_t type, H5R_type_t ref_type,
-                                       const unsigned char *buf, H5O_token_t *obj_token);
-=======
->>>>>>> 18bbd3f0
 
 H5_DLL herr_t H5R__encode_token_obj_compat(const H5O_token_t *obj_token, size_t token_size,
                                            unsigned char *buf, size_t *nalloc);
 H5_DLL herr_t H5R__decode_token_obj_compat(const unsigned char *buf, size_t *nbytes, H5O_token_t *obj_token,
                                            size_t token_size);
 
-<<<<<<< HEAD
-H5_DLL herr_t H5R__encode_token_region_compat(H5F_t *f, const H5O_token_t *obj_token, size_t token_size,
-                                              H5S_t *space, unsigned char *buf, size_t *nalloc);
 H5_DLL herr_t H5R__decode_token_region_compat(H5F_t *f, const unsigned char *buf, size_t *nbytes,
                                               H5O_token_t *obj_token, size_t token_size, H5S_t **space_ptr);
 
-#endif /* _H5Rpkg_H */
-=======
-H5_DLL herr_t H5R__decode_token_region_compat(H5F_t *f, const unsigned char *buf, size_t *nbytes,
-                                              H5O_token_t *obj_token, size_t token_size, H5S_t **space_ptr);
-
-#endif /* H5Rpkg_H */
->>>>>>> 18bbd3f0
+#endif /* H5Rpkg_H */