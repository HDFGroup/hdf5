/* * * * * * * * * * * * * * * * * * * * * * * * * * * * * * * * * * * * * * *
 * Copyright by The HDF Group.                                               *
 * Copyright by the Board of Trustees of the University of Illinois.         *
 * All rights reserved.                                                      *
 *                                                                           *
 * This file is part of HDF5.  The full HDF5 copyright notice, including     *
 * terms governing use, modification, and redistribution, is contained in    *
 * the COPYING file, which can be found at the root of the source code       *
 * distribution tree, or in https://www.hdfgroup.org/licenses.               *
 * If you do not have access to either file, you may request a copy from     *
 * help@hdfgroup.org.                                                        *
 * * * * * * * * * * * * * * * * * * * * * * * * * * * * * * * * * * * * * * */

/****************/
/* Module Setup */
/****************/
#include "H5module.h" /* This source code file is part of the H5 module */

/***********/
/* Headers */
/***********/
#include "H5private.h"   /* Generic Functions                        */
#include "H5ACprivate.h" /* Metadata cache                           */
#include "H5CXprivate.h" /* API Contexts                             */
#include "H5Dprivate.h"  /* Datasets                                 */
#include "H5Eprivate.h"  /* Error handling                           */
#include "H5FLprivate.h" /* Free lists                               */
#include "H5FSprivate.h" /* File free space                          */
#include "H5Lprivate.h"  /* Links                                    */
#include "H5MMprivate.h" /* Memory management                        */
#include "H5Pprivate.h"  /* Property lists                           */
#include "H5PLprivate.h" /* Plugins                                  */
#include "H5SLprivate.h" /* Skip lists                               */
#include "H5Tprivate.h"  /* Datatypes                                */

#include "H5FDsec2.h" /* for H5FD_sec2_init() */

/****************/
/* Local Macros */
/****************/

/******************/
/* Local Typedefs */
/******************/

/********************/
/* Package Typedefs */
/********************/

/* Node for list of 'atclose' routines to invoke at library shutdown */
typedef struct H5_atclose_node_t {
    H5_atclose_func_t         func; /* Function to invoke */
    void *                    ctx;  /* Context to pass to function */
    struct H5_atclose_node_t *next; /* Pointer to next node in list */
} H5_atclose_node_t;

/********************/
/* Local Prototypes */
/********************/
static void H5__debug_mask(const char *);
#ifdef H5_HAVE_PARALLEL
static int H5__mpi_delete_cb(MPI_Comm comm, int keyval, void *attr_val, int *flag);
#endif /*H5_HAVE_PARALLEL*/

/*********************/
/* Package Variables */
/*********************/

/*****************************/
/* Library Private Variables */
/*****************************/

/* Library incompatible release versions */
const unsigned VERS_RELEASE_EXCEPTIONS[]    = {0};
const unsigned VERS_RELEASE_EXCEPTIONS_SIZE = 0;

/* statically initialize block for pthread_once call used in initializing */
/* the first global mutex                                                 */
#ifdef H5_HAVE_THREADSAFE
H5_api_t H5_g;
#else
hbool_t H5_libinit_g = FALSE; /* Library hasn't been initialized */
hbool_t H5_libterm_g = FALSE; /* Library isn't being shutdown */
#endif

hbool_t H5_use_selection_io_g = FALSE;

#ifdef H5_HAVE_MPE
hbool_t H5_MPEinit_g = FALSE; /* MPE Library hasn't been initialized */
#endif

char           H5_lib_vers_info_g[] = H5_VERS_INFO;
static hbool_t H5_dont_atexit_g     = FALSE;
H5_debug_t     H5_debug_g; /* debugging info */

/*******************/
/* Local Variables */
/*******************/

/* Linked list of registered 'atclose' functions to invoke at library shutdown */
static H5_atclose_node_t *H5_atclose_head = NULL;

/* Declare a free list to manage the H5_atclose_node_t struct */
H5FL_DEFINE_STATIC(H5_atclose_node_t);

/*-------------------------------------------------------------------------
 * Function:    H5_default_vfd_init
 *
 * Purpose:     Initialize the default VFD.
 *
 * Return:      Success:        non-negative
 *              Failure:        negative
 *-------------------------------------------------------------------------
 */
static herr_t
H5_default_vfd_init(void)
{
    herr_t ret_value = SUCCEED;

    FUNC_ENTER_NOAPI(FAIL)
    /* Load the hid_t for the default VFD for the side effect
     * it has of initializing the default VFD.
     */
    if (H5FD_sec2_init() == H5I_INVALID_HID) {
        HGOTO_ERROR(H5E_FUNC, H5E_CANTINIT, FAIL, "unable to load default VFD ID")
    }
done:
    FUNC_LEAVE_NOAPI(ret_value)
}

/*--------------------------------------------------------------------------
 * NAME
 *   H5_init_library -- Initialize library-global information
 * USAGE
 *    herr_t H5_init_library()
 *
 * RETURNS
 *    Non-negative on success/Negative on failure
 *
 * DESCRIPTION
 *    Initializes any library-global data or routines.
 *
 *--------------------------------------------------------------------------
 */
herr_t
H5_init_library(void)
{
    size_t i;
    char * env_use_select_io = NULL;
    herr_t ret_value         = SUCCEED;

<<<<<<< HEAD
=======
    FUNC_ENTER_NOAPI(FAIL)

>>>>>>> 4c960f54
    /* Run the library initialization routine, if it hasn't already run */
    if (H5_INIT_GLOBAL || H5_TERM_GLOBAL)
        HGOTO_DONE(SUCCEED)

    /* Set the 'library initialized' flag as early as possible, to avoid
     * possible re-entrancy.
     */
    H5_INIT_GLOBAL = TRUE;

#ifdef H5_HAVE_PARALLEL
    {
        int mpi_initialized;
        int mpi_finalized;
        int mpi_code;

        MPI_Initialized(&mpi_initialized);
        MPI_Finalized(&mpi_finalized);

#ifdef H5_HAVE_MPE
        /* Initialize MPE instrumentation library. */
        if (!H5_MPEinit_g) {
            int mpe_code;
            if (mpi_initialized && !mpi_finalized) {
                mpe_code = MPE_Init_log();
                HDassert(mpe_code >= 0);
                H5_MPEinit_g = TRUE;
            }
        }
#endif /*H5_HAVE_MPE*/

        /* add an attribute on MPI_COMM_SELF to call H5_term_library
           when it is destroyed, i.e. on MPI_Finalize */
        if (mpi_initialized && !mpi_finalized) {
            int key_val;

            if (MPI_SUCCESS != (mpi_code = MPI_Comm_create_keyval(
                                    MPI_COMM_NULL_COPY_FN, (MPI_Comm_delete_attr_function *)H5__mpi_delete_cb,
                                    &key_val, NULL)))
                HMPI_GOTO_ERROR(FAIL, "MPI_Comm_create_keyval failed", mpi_code)

            if (MPI_SUCCESS != (mpi_code = MPI_Comm_set_attr(MPI_COMM_SELF, key_val, NULL)))
                HMPI_GOTO_ERROR(FAIL, "MPI_Comm_set_attr failed", mpi_code)

            if (MPI_SUCCESS != (mpi_code = MPI_Comm_free_keyval(&key_val)))
                HMPI_GOTO_ERROR(FAIL, "MPI_Comm_free_keyval failed", mpi_code)
        }
    }
#endif /*H5_HAVE_PARALLEL*/

    /*
     * Make sure the package information is updated.
     */
    HDmemset(&H5_debug_g, 0, sizeof H5_debug_g);
    H5_debug_g.pkg[H5_PKG_A].name  = "a";
    H5_debug_g.pkg[H5_PKG_AC].name = "ac";
    H5_debug_g.pkg[H5_PKG_B].name  = "b";
    H5_debug_g.pkg[H5_PKG_D].name  = "d";
    H5_debug_g.pkg[H5_PKG_E].name  = "e";
    H5_debug_g.pkg[H5_PKG_F].name  = "f";
    H5_debug_g.pkg[H5_PKG_G].name  = "g";
    H5_debug_g.pkg[H5_PKG_HG].name = "hg";
    H5_debug_g.pkg[H5_PKG_HL].name = "hl";
    H5_debug_g.pkg[H5_PKG_I].name  = "i";
    H5_debug_g.pkg[H5_PKG_M].name  = "m";
    H5_debug_g.pkg[H5_PKG_MF].name = "mf";
    H5_debug_g.pkg[H5_PKG_MM].name = "mm";
    H5_debug_g.pkg[H5_PKG_O].name  = "o";
    H5_debug_g.pkg[H5_PKG_P].name  = "p";
    H5_debug_g.pkg[H5_PKG_S].name  = "s";
    H5_debug_g.pkg[H5_PKG_T].name  = "t";
    H5_debug_g.pkg[H5_PKG_V].name  = "v";
    H5_debug_g.pkg[H5_PKG_VL].name = "vl";
    H5_debug_g.pkg[H5_PKG_Z].name  = "z";

    /*
     * Install atexit() library cleanup routines unless the H5dont_atexit()
     * has been called.  Once we add something to the atexit() list it stays
     * there permanently, so we set H5_dont_atexit_g after we add it to prevent
     * adding it again later if the library is cosed and reopened.
     */
    if (!H5_dont_atexit_g) {

#if defined(H5_HAVE_THREADSAFE) && defined(H5_HAVE_WIN_THREADS)
        /* Clean up Win32 thread resources. Pthreads automatically cleans up.
         * This must be entered before the library cleanup code so it's
         * executed in LIFO order (i.e., last).
         */
        (void)HDatexit(H5TS_win32_process_exit);
#endif /* H5_HAVE_THREADSAFE && H5_HAVE_WIN_THREADS */

        /* Normal library termination code */
        (void)HDatexit(H5_term_library);

        H5_dont_atexit_g = TRUE;
    } /* end if */

    /*
     * Initialize interfaces that might not be able to initialize themselves
     * soon enough.  The file & dataset interfaces must be initialized because
     * calling H5P_create() might require the file/dataset property classes to be
     * initialized.  The property interface must be initialized before the file
     * & dataset interfaces though, in order to provide them with the proper
     * property classes.
     * The link interface needs to be initialized so that link property lists
     * have their properties registered.
     * The FS module needs to be initialized as a result of the fix for HDFFV-10160:
     *   It might not be initialized during normal file open.
     *   When the application does not close the file, routines in the module might
     *   be called via H5_term_library() when shutting down the file.
     * The dataspace interface needs to be initialized so that future IDs for
     *   dataspaces work.
     */
    /* clang-format off */
    struct {
        herr_t (*func)(void);
        const char *descr;
    } initializer[] = {
        {H5E_init, "error"}
    ,   {H5VL_init_phase1, "VOL"}
    ,   {H5SL_init, "skip lists"}
    ,   {H5FD_init, "VFD"}
    ,   {H5_default_vfd_init, "default VFD"}
    ,   {H5P_init_phase1, "property list"}
    ,   {H5AC_init, "metadata caching"}
    ,   {H5L_init, "link"}
    ,   {H5S_init, "dataspace"}
    ,   {H5PL_init, "plugins"}
    /* Finish initializing interfaces that depend on the interfaces above */
    ,   {H5P_init_phase2, "property list"}
    ,   {H5VL_init_phase2, "VOL"}
    };

    for (i = 0; i < NELMTS(initializer); i++) {
        if (initializer[i].func() < 0) {
            HGOTO_ERROR(H5E_FUNC, H5E_CANTINIT, FAIL,
                "unable to initialize %s interface", initializer[i].descr)
        }
    }
    /* clang-format on */

    /* Check for HDF5_USE_SELECTION_IO env variable */
    env_use_select_io = HDgetenv("HDF5_USE_SELECTION_IO");
    if (NULL != env_use_select_io && HDstrcmp(env_use_select_io, "") && HDstrcmp(env_use_select_io, "0") &&
        HDstrcmp(env_use_select_io, "no") && HDstrcmp(env_use_select_io, "No") &&
        HDstrcmp(env_use_select_io, "NO") && HDstrcmp(env_use_select_io, "false") &&
        HDstrcmp(env_use_select_io, "False") && HDstrcmp(env_use_select_io, "FALSE"))
        H5_use_selection_io_g = TRUE;

    /* Debugging? */
    H5__debug_mask("-all");
    H5__debug_mask(HDgetenv("HDF5_DEBUG"));

done:
    FUNC_LEAVE_NOAPI(ret_value)
} /* end H5_init_library() */

/*-------------------------------------------------------------------------
 * Function:    H5_term_library
 *
 * Purpose:    Terminate interfaces in a well-defined order due to
 *        dependencies among the interfaces, then terminate
 *        library-specific data.
 *
 * Return:    void
 *
 *-------------------------------------------------------------------------
 */
void
H5_term_library(void)
{
    int         pending, ntries   = 0;
    char        loop[1024], *next = loop;
    size_t      i;
    size_t      nleft = sizeof(loop);
    int         nprinted;
    H5E_auto2_t func;

#ifdef H5_HAVE_THREADSAFE
    /* explicit locking of the API */
    H5_FIRST_THREAD_INIT
    H5_API_LOCK
#endif

    /* Don't do anything if the library is already closed */
    if (!(H5_INIT_GLOBAL))
        goto done;

    /* Indicate that the library is being shut down */
    H5_TERM_GLOBAL = TRUE;

    /* Push the API context without checking for errors */
    H5CX_push_special();

    /* Check if we should display error output */
    (void)H5Eget_auto2(H5E_DEFAULT, &func, NULL);

    /* Iterate over the list of 'atclose' callbacks that have been registered */
    if (H5_atclose_head) {
        H5_atclose_node_t *curr_atclose; /* Current 'atclose' node */

        /* Iterate over all 'atclose' nodes, making callbacks */
        curr_atclose = H5_atclose_head;
        while (curr_atclose) {
            H5_atclose_node_t *tmp_atclose; /* Temporary pointer to 'atclose' node */

            /* Invoke callback, providing context */
            (*curr_atclose->func)(curr_atclose->ctx);

            /* Advance to next node and free this one */
            tmp_atclose  = curr_atclose;
            curr_atclose = curr_atclose->next;
            H5FL_FREE(H5_atclose_node_t, tmp_atclose);
        } /* end while */

        /* Reset list head, in case library is re-initialized */
        H5_atclose_head = NULL;
    } /* end if */

    /* clang-format off */

    /*
     * Terminate each interface. The termination functions return a positive
     * value if they do something that might affect some other interface in a
     * way that would necessitate some cleanup work in the other interface.
     */

#define TERMINATOR(module, wait) {      \
      .func = H5##module##_term_package \
    , .name = #module                   \
    , .completed = false                \
    , .await_prior = wait               \
    }

    /*
     * Termination is ordered by the `terminator` table so the "higher" level
     * packages are shut down before "lower" level packages that they
     * rely on:
     */
    struct {
        int (*func)(void);       /* function to terminate the module; returns 0
                                  * on success, >0 if termination was not
                                  * completed and we should try to terminate
                                  * some dependent modules, first.
                                  */
        const char *name;        /* name of the module */
        hbool_t     completed;   /* true iff this terminator was already
                                  * completed
                                  */
        const hbool_t await_prior;  /* true iff all prior terminators in the
                                     * list must complete before this
                                     * terminator is attempted
                                     */
    } terminator[] = {
        /* Close the event sets first, so that all asynchronous operations
         * complete before anything else attempts to shut down.
         */
        TERMINATOR(ES, false)
        /* Do not attempt to close down package L until after event sets
         * have finished closing down.
         */
    ,   TERMINATOR(L, true)
        /* Close the "top" of various interfaces (IDs, etc) but don't shut
         * down the whole interface yet, so that the object header messages
         * get serialized correctly for entries in the metadata cache and the
         * symbol table entry in the superblock gets serialized correctly, etc.
         * all of which is performed in the 'F' shutdown.
         *
         * The tops of packages A, D, G, M, S, T do not need to wait for L
         * or previous packages to finish closing down.
         */
    ,   TERMINATOR(A_top, false)
    ,   TERMINATOR(D_top, false)
    ,   TERMINATOR(G_top, false)
    ,   TERMINATOR(M_top, false)
    ,   TERMINATOR(S_top, false)
    ,   TERMINATOR(T_top, false)
        /* Don't shut down the file code until objects in files are shut down */
    ,   TERMINATOR(F, true)
        /* Don't shut down the property list code until all objects that might
         * use property lists are shut down
         */
    ,   TERMINATOR(P, true)
        /* Wait to shut down the "bottom" of various interfaces until the
         * files are closed, so pieces of the file can be serialized
         * correctly.
         *
         * Shut down the "bottom" of the attribute, dataset, group,
         * reference, dataspace, and datatype interfaces, fully closing
         * out the interfaces now.
         */
    ,   TERMINATOR(A, true)
    ,   TERMINATOR(D, false)
    ,   TERMINATOR(G, false)
    ,   TERMINATOR(M, false)
    ,   TERMINATOR(S, false)
    ,   TERMINATOR(T, false)
        /* Wait to shut down low-level packages like AC until after
         * the preceding high-level packages have shut down.  This prevents
         * low-level objects from closing "out from underneath" their
         * reliant high-level objects.
         */
    ,   TERMINATOR(AC, true)
        /* Shut down the "pluggable" interfaces, before the plugin framework */
    ,   TERMINATOR(Z, false)
    ,   TERMINATOR(FD, false)
    ,   TERMINATOR(VL, false)
        /* Don't shut down the plugin code until all "pluggable" interfaces
         * (Z, FD, PL) are shut down
         */
    ,   TERMINATOR(PL, true)
        /* Shut down the following packages in strictly the order given
         * by the table.
         */
    ,   TERMINATOR(E, true)
    ,   TERMINATOR(I, true)
    ,   TERMINATOR(SL, true)
    ,   TERMINATOR(FL, true)
    ,   TERMINATOR(CX, true)
    };

    do {
        pending = 0;
        for (i = 0; i < NELMTS(terminator); i++) {
            if (terminator[i].completed)
                continue;
            if (pending != 0 && terminator[i].await_prior)
                break;
            if (terminator[i].func() == 0) {
                terminator[i].completed = true;
                continue;
            }

            /* log a package when its terminator needs to be retried */
            pending++;
            nprinted = HDsnprintf(next, nleft, "%s%s",
                (next != loop) ? "," : "", terminator[i].name);
            if (nprinted < 0)
                continue;
            if ((size_t)nprinted >= nleft)
                nprinted = HDsnprintf(next, nleft, "...");
            if (nprinted < 0 || (size_t)nprinted >= nleft)
                continue;
            nleft -= (size_t)nprinted;
            next += nprinted;
        }
    } while (pending && ntries++ < 100);

    /* clang-format on */

    if (pending) {
        /* Only display the error message if the user is interested in them. */
        if (func) {
            HDfprintf(stderr, "HDF5: infinite loop closing library\n");
            HDfprintf(stderr, "      %s\n", loop);
#ifndef NDEBUG
            HDabort();
#endif    /* NDEBUG */
        } /* end if */
    }     /* end if */

#ifdef H5_HAVE_MPE
    /* Close MPE instrumentation library.  May need to move this
     * down if any of the below code involves using the instrumentation code.
     */
    if (H5_MPEinit_g) {
        int mpi_initialized;
        int mpi_finalized;
        int mpe_code;

        MPI_Initialized(&mpi_initialized);
        MPI_Finalized(&mpi_finalized);

        if (mpi_initialized && !mpi_finalized) {
            mpe_code = MPE_Finish_log("h5log");
            HDassert(mpe_code >= 0);
        }                     /* end if */
        H5_MPEinit_g = FALSE; /* turn it off no matter what */
    }                         /* end if */
#endif

    /* Free open debugging streams */
    while (H5_debug_g.open_stream) {
        H5_debug_open_stream_t *tmp_open_stream;

        tmp_open_stream = H5_debug_g.open_stream;
        (void)HDfclose(H5_debug_g.open_stream->stream);
        H5_debug_g.open_stream = H5_debug_g.open_stream->next;
        (void)H5MM_free(tmp_open_stream);
    } /* end while */

#if defined H5_MEMORY_ALLOC_SANITY_CHECK
    /* Sanity check memory allocations */
    H5MM_final_sanity_check();
#endif /* H5_MEMORY_ALLOC_SANITY_CHECK */

    /* Reset flag indicating that the library is being shut down */
    H5_TERM_GLOBAL = FALSE;

    /* Mark library as closed */
    H5_INIT_GLOBAL = FALSE;

    /* Don't pop the API context (i.e. H5CX_pop), since it's been shut down already */

done:
#ifdef H5_HAVE_THREADSAFE
    H5_API_UNLOCK
#endif /* H5_HAVE_THREADSAFE */

    return;
} /* end H5_term_library() */

/*-------------------------------------------------------------------------
 * Function:    H5dont_atexit
 *
 * Purpose:    Indicates that the library is not to clean up after itself
 *        when the application exits by calling exit() or returning
 *        from main().  This function must be called before any other
 *        HDF5 function or constant is used or it will have no effect.
 *
 *        If this function is used then certain memory buffers will not
 *        be de-allocated nor will open files be flushed automatically.
 *        The application may still call H5close() explicitly to
 *        accomplish these things.
 *
 * Return:    Success:    non-negative
 *
 *        Failure:    negative if this function is called more than
 *                once or if it is called too late.
 *
 *-------------------------------------------------------------------------
 */
herr_t
H5dont_atexit(void)
{
    herr_t ret_value = SUCCEED; /* Return value */

    FUNC_ENTER_API_NOINIT_NOERR_NOFS
    H5TRACE0("e", "");

    if (H5_dont_atexit_g)
        ret_value = FAIL;
    else
        H5_dont_atexit_g = TRUE;

    FUNC_LEAVE_API_NOFS(ret_value)
} /* end H5dont_atexit() */

/*-------------------------------------------------------------------------
 * Function:    H5garbage_collect
 *
 * Purpose:    Walks through all the garbage collection routines for the
 *        library, which are supposed to free any unused memory they have
 *        allocated.
 *
 *      These should probably be registered dynamically in a linked list of
 *          functions to call, but there aren't that many right now, so we
 *          hard-wire them...
 *
 * Return:    Success:    non-negative
 *
 *        Failure:    negative
 *
 *-------------------------------------------------------------------------
 */
herr_t
H5garbage_collect(void)
{
    herr_t ret_value = SUCCEED;

    FUNC_ENTER_API(FAIL)
    H5TRACE0("e", "");

    /* Call the garbage collection routines in the library */
    if (H5FL_garbage_coll() < 0)
        HGOTO_ERROR(H5E_RESOURCE, H5E_CANTGC, FAIL, "can't garbage collect objects")

done:
    FUNC_LEAVE_API(ret_value)
} /* end H5garbage_collect() */

/*-------------------------------------------------------------------------
 * Function:    H5set_free_list_limits
 *
 * Purpose:    Sets limits on the different kinds of free lists.  Setting a value
 *      of -1 for a limit means no limit of that type.  These limits are global
 *      for the entire library.  Each "global" limit only applies to free lists
 *      of that type, so if an application sets a limit of 1 MB on each of the
 *      global lists, up to 3 MB of total storage might be allocated (1MB on
 *      each of regular, array and block type lists).
 *
 *      The settings for block free lists are duplicated to factory free lists.
 *      Factory free list limits cannot be set independently currently.
 *
 * Parameters:
 *  int reg_global_lim;  IN: The limit on all "regular" free list memory used
 *  int reg_list_lim;    IN: The limit on memory used in each "regular" free list
 *  int arr_global_lim;  IN: The limit on all "array" free list memory used
 *  int arr_list_lim;    IN: The limit on memory used in each "array" free list
 *  int blk_global_lim;  IN: The limit on all "block" free list memory used
 *  int blk_list_lim;    IN: The limit on memory used in each "block" free list
 *
 * Return:    Success:    non-negative
 *
 *        Failure:    negative
 *
 *-------------------------------------------------------------------------
 */
herr_t
H5set_free_list_limits(int reg_global_lim, int reg_list_lim, int arr_global_lim, int arr_list_lim,
                       int blk_global_lim, int blk_list_lim)
{
    herr_t ret_value = SUCCEED;

    FUNC_ENTER_API(FAIL)
    H5TRACE6("e", "IsIsIsIsIsIs", reg_global_lim, reg_list_lim, arr_global_lim, arr_list_lim, blk_global_lim,
             blk_list_lim);

    /* Call the free list function to actually set the limits */
    if (H5FL_set_free_list_limits(reg_global_lim, reg_list_lim, arr_global_lim, arr_list_lim, blk_global_lim,
                                  blk_list_lim, blk_global_lim, blk_list_lim) < 0)
        HGOTO_ERROR(H5E_RESOURCE, H5E_CANTSET, FAIL, "can't set garbage collection limits")

done:
    FUNC_LEAVE_API(ret_value)
} /* end H5set_free_list_limits() */

/*-------------------------------------------------------------------------
 * Function:    H5get_free_list_sizes
 *
 * Purpose:    Gets the current size of the different kinds of free lists that
 *    the library uses to manage memory.  The free list sizes can be set with
 *    H5set_free_list_limits and garbage collected with H5garbage_collect.
 *      These lists are global for the entire library.
 *
 * Parameters:
 *  size_t *reg_size;    OUT: The current size of all "regular" free list memory used
 *  size_t *arr_size;    OUT: The current size of all "array" free list memory used
 *  size_t *blk_size;    OUT: The current size of all "block" free list memory used
 *  size_t *fac_size;    OUT: The current size of all "factory" free list memory used
 *
 * Return:    Success:    non-negative
 *        Failure:    negative
 *
 * Programmer:  Quincey Koziol
 *              Friday, March 6, 2020
 *
 *-------------------------------------------------------------------------
 */
herr_t
H5get_free_list_sizes(size_t *reg_size /*out*/, size_t *arr_size /*out*/, size_t *blk_size /*out*/,
                      size_t *fac_size /*out*/)
{
    herr_t ret_value = SUCCEED; /* Return value */

    FUNC_ENTER_API(FAIL)
    H5TRACE4("e", "xxxx", reg_size, arr_size, blk_size, fac_size);

    /* Call the free list function to actually get the sizes */
    if (H5FL_get_free_list_sizes(reg_size, arr_size, blk_size, fac_size) < 0)
        HGOTO_ERROR(H5E_RESOURCE, H5E_CANTGET, FAIL, "can't get garbage collection sizes")

done:
    FUNC_LEAVE_API(ret_value)
} /* end H5get_free_list_sizes() */

/*-------------------------------------------------------------------------
 * Function:    H5get_alloc_stats
 *
 * Purpose:    Gets the memory allocation statistics for the library, if the
 *    --enable-memory-alloc-sanity-check option was given when building the
 *      library.  Applications can check whether this option was enabled by
 *    detecting if the 'H5_MEMORY_ALLOC_SANITY_CHECK' macro is defined.  This
 *    option is enabled by default for debug builds of the library and
 *    disabled by default for non-debug builds.  If the option is not enabled,
 *    all the values returned with be 0.  These statistics are global for the
 *    entire library, but don't include allocations from chunked dataset I/O
 *    filters or non-native VOL connectors.
 *
 * Parameters:
 *  H5_alloc_stats_t *stats;            OUT: Memory allocation statistics
 *
 * Return:    Success:    non-negative
 *        Failure:    negative
 *
 * Programmer:  Quincey Koziol
 *              Saturday, March 7, 2020
 *
 *-------------------------------------------------------------------------
 */
herr_t
H5get_alloc_stats(H5_alloc_stats_t *stats /*out*/)
{
    herr_t ret_value = SUCCEED; /* Return value */

    FUNC_ENTER_API(FAIL)
    H5TRACE1("e", "x", stats);

    /* Call the internal allocation stat routine to get the values */
    if (H5MM_get_alloc_stats(stats) < 0)
        HGOTO_ERROR(H5E_RESOURCE, H5E_CANTGET, FAIL, "can't get allocation stats")

done:
    FUNC_LEAVE_API(ret_value)
} /* end H5get_alloc_stats() */

/*-------------------------------------------------------------------------
 * Function:    H5__debug_mask
 *
 * Purpose:     Set runtime debugging flags according to the string S.  The
 *              string should contain file numbers and package names
 *              separated by other characters. A file number applies to all
 *              following package names up to the next file number. The
 *              initial file number is `2' (the standard error stream). Each
 *              package name can be preceded by a `+' or `-' to add or remove
 *              the package from the debugging list (`+' is the default). The
 *              special name `all' means all packages.
 *
 *              The name `trace' indicates that API tracing is to be turned
 *              on or off.
 *
 *              The name 'ttop' indicates that only top-level API calls
 *              should be shown. This also turns on tracing as if the
 *              'trace' word was shown.
 *
 * Return:      void
 *
 *-------------------------------------------------------------------------
 */
static void
H5__debug_mask(const char *s)
{
    FILE *  stream = stderr;
    char    pkg_name[32], *rest;
    size_t  i;
    hbool_t clear;

    while (s && *s) {

        if (HDisalpha(*s) || '-' == *s || '+' == *s) {

            /* Enable or Disable debugging? */
            if ('-' == *s) {
                clear = TRUE;
                s++;
            }
            else if ('+' == *s) {
                clear = FALSE;
                s++;
            }
            else {
                clear = FALSE;
            } /* end if */

            /* Get the name */
            for (i = 0; HDisalpha(*s); i++, s++)
                if (i < sizeof pkg_name)
                    pkg_name[i] = *s;
            pkg_name[MIN(sizeof(pkg_name) - 1, i)] = '\0';

            /* Trace, all, or one? */
            if (!HDstrcmp(pkg_name, "trace")) {
                H5_debug_g.trace = clear ? NULL : stream;
            }
            else if (!HDstrcmp(pkg_name, "ttop")) {
                H5_debug_g.trace = stream;
                H5_debug_g.ttop  = (hbool_t)!clear;
            }
            else if (!HDstrcmp(pkg_name, "ttimes")) {
                H5_debug_g.trace  = stream;
                H5_debug_g.ttimes = (hbool_t)!clear;
            }
            else if (!HDstrcmp(pkg_name, "all")) {
                for (i = 0; i < (size_t)H5_NPKGS; i++)
                    H5_debug_g.pkg[i].stream = clear ? NULL : stream;
            }
            else {
                for (i = 0; i < (size_t)H5_NPKGS; i++) {
                    if (!HDstrcmp(H5_debug_g.pkg[i].name, pkg_name)) {
                        H5_debug_g.pkg[i].stream = clear ? NULL : stream;
                        break;
                    } /* end if */
                }     /* end for */
                if (i >= (size_t)H5_NPKGS)
                    HDfprintf(stderr, "HDF5_DEBUG: ignored %s\n", pkg_name);
            } /* end if-else */
        }
        else if (HDisdigit(*s)) {
            int                     fd = (int)HDstrtol(s, &rest, 0);
            H5_debug_open_stream_t *open_stream;

            if ((stream = HDfdopen(fd, "w")) != NULL) {
                (void)HDsetvbuf(stream, NULL, _IOLBF, (size_t)0);

                if (NULL ==
                    (open_stream = (H5_debug_open_stream_t *)H5MM_malloc(sizeof(H5_debug_open_stream_t)))) {
                    (void)HDfclose(stream);
                    return;
                } /* end if */

                open_stream->stream    = stream;
                open_stream->next      = H5_debug_g.open_stream;
                H5_debug_g.open_stream = open_stream;
            } /* end if */

            s = rest;
        }
        else {
            s++;
        } /* end if-else */
    }     /* end while */
} /* end H5__debug_mask() */

#ifdef H5_HAVE_PARALLEL

/*-------------------------------------------------------------------------
 * Function:    H5__mpi_delete_cb
 *
 * Purpose:    Callback attribute on MPI_COMM_SELF to terminate the HDF5
 *              library when the communicator is destroyed, i.e. on MPI_Finalize.
 *
 * Return:    MPI_SUCCESS
 *
 *-------------------------------------------------------------------------
 */
static int
H5__mpi_delete_cb(MPI_Comm H5_ATTR_UNUSED comm, int H5_ATTR_UNUSED keyval, void H5_ATTR_UNUSED *attr_val,
                  int H5_ATTR_UNUSED *flag)
{
    H5_term_library();
    return MPI_SUCCESS;
}
#endif /*H5_HAVE_PARALLEL*/

/*-------------------------------------------------------------------------
 * Function:    H5get_libversion
 *
 * Purpose:    Returns the library version numbers through arguments. MAJNUM
 *        will be the major revision number of the library, MINNUM the
 *        minor revision number, and RELNUM the release revision number.
 *
 * Note:    When printing an HDF5 version number it should be printed as
 *
 *         printf("%u.%u.%u", maj, min, rel)        or
 *        printf("version %u.%u release %u", maj, min, rel)
 *
 * Return:    Non-negative on success/Negative on failure
 *
 *-------------------------------------------------------------------------
 */
herr_t
H5get_libversion(unsigned *majnum /*out*/, unsigned *minnum /*out*/, unsigned *relnum /*out*/)
{
    herr_t ret_value = SUCCEED;

    FUNC_ENTER_API(FAIL)
    H5TRACE3("e", "xxx", majnum, minnum, relnum);

    /* Set the version information */
    if (majnum)
        *majnum = H5_VERS_MAJOR;
    if (minnum)
        *minnum = H5_VERS_MINOR;
    if (relnum)
        *relnum = H5_VERS_RELEASE;

done:
    FUNC_LEAVE_API(ret_value)
} /* end H5get_libversion() */

/*-------------------------------------------------------------------------
 * Function:    H5check_version
 *
 * Purpose:    Verifies that the arguments match the version numbers
 *        compiled into the library.  This function is intended to be
 *        called from user to verify that the versions of header files
 *        compiled into the application match the version of the hdf5
 *        library.
 *        Within major.minor.release version, the expectation
 *        is that all release versions are compatible, exceptions to
 *        this rule must be added to the VERS_RELEASE_EXCEPTIONS list.
 *
 * Return:    Success:    SUCCEED
 *
 *        Failure:    abort()
 *
 *-------------------------------------------------------------------------
 */
#define VERSION_MISMATCH_WARNING                                                                             \
    "Warning! ***HDF5 library version mismatched error***\n"                                                 \
    "The HDF5 header files used to compile this application do not match\n"                                  \
    "the version used by the HDF5 library to which this application is linked.\n"                            \
    "Data corruption or segmentation faults may occur if the application continues.\n"                       \
    "This can happen when an application was compiled by one version of HDF5 but\n"                          \
    "linked with a different version of static or shared HDF5 library.\n"                                    \
    "You should recompile the application or check your shared library related\n"                            \
    "settings such as 'LD_LIBRARY_PATH'.\n"
#define RELEASE_MISMATCH_WARNING                                                                             \
    "Warning! ***HDF5 library release mismatched error***\n"                                                 \
    "The HDF5 header files used to compile this application are not compatible with\n"                       \
    "the version used by the HDF5 library to which this application is linked.\n"                            \
    "Data corruption or segmentation faults may occur if the application continues.\n"                       \
    "This can happen when an application was compiled by one version of HDF5 but\n"                          \
    "linked with an incompatible version of static or shared HDF5 library.\n"                                \
    "You should recompile the application or check your shared library related\n"                            \
    "settings such as 'LD_LIBRARY_PATH'.\n"

herr_t
H5check_version(unsigned majnum, unsigned minnum, unsigned relnum)
{
    char                lib_str[256];
    char                substr[]                 = H5_VERS_SUBRELEASE;
    static int          checked                  = 0; /* If we've already checked the version info */
    static unsigned int disable_version_check    = 0; /* Set if the version check should be disabled */
    static const char * version_mismatch_warning = VERSION_MISMATCH_WARNING;
    herr_t              ret_value                = SUCCEED; /* Return value */

    FUNC_ENTER_API_NOINIT_NOERR_NOFS
    H5TRACE3("e", "IuIuIu", majnum, minnum, relnum);

    /* Don't check again, if we already have */
    if (checked)
        HGOTO_DONE(SUCCEED)

    {
        const char *s; /* Environment string for disabling version check */

        /* Allow different versions of the header files and library? */
        s = HDgetenv("HDF5_DISABLE_VERSION_CHECK");

        if (s && HDisdigit(*s))
            disable_version_check = (unsigned int)HDstrtol(s, NULL, 0);
    }

    /* H5_VERS_MAJOR and H5_VERS_MINOR must match */
    /* Cast relnum to int to avoid warning for unsigned < 0 comparison
     * in first release versions */
    if (H5_VERS_MAJOR != majnum || H5_VERS_MINOR != minnum || H5_VERS_RELEASE > (int)relnum) {

        switch (disable_version_check) {
            case 0:
                HDfprintf(stderr, "%s%s", version_mismatch_warning,
                          "You can, at your own risk, disable this warning by setting the environment\n"
                          "variable 'HDF5_DISABLE_VERSION_CHECK' to a value of '1'.\n"
                          "Setting it to 2 or higher will suppress the warning messages totally.\n");
                /* Mention the versions we are referring to */
                HDfprintf(stderr, "Headers are %u.%u.%u, library is %u.%u.%u\n", majnum, minnum, relnum,
                          (unsigned)H5_VERS_MAJOR, (unsigned)H5_VERS_MINOR, (unsigned)H5_VERS_RELEASE);
                /* Show library settings if available */
                HDfprintf(stderr, "%s", H5libhdf5_settings);

                /* Bail out now. */
                HDfputs("Bye...\n", stderr);
                HDabort();
            case 1:
                /* continue with a warning */
                /* Note that the warning message is embedded in the format string.*/
                HDfprintf(stderr,
                          "%s'HDF5_DISABLE_VERSION_CHECK' "
                          "environment variable is set to %d, application will\n"
                          "continue at your own risk.\n",
                          version_mismatch_warning, disable_version_check);
                /* Mention the versions we are referring to */
                HDfprintf(stderr, "Headers are %u.%u.%u, library is %u.%u.%u\n", majnum, minnum, relnum,
                          (unsigned)H5_VERS_MAJOR, (unsigned)H5_VERS_MINOR, (unsigned)H5_VERS_RELEASE);
                /* Show library settings if available */
                HDfprintf(stderr, "%s", H5libhdf5_settings);
                break;
            default:
                /* 2 or higher: continue silently */
                break;
        } /* end switch */

    } /* end if (H5_VERS_MAJOR != majnum || H5_VERS_MINOR != minnum || H5_VERS_RELEASE > relnum) */

    /* H5_VERS_RELEASE should be compatible, we will only add checks for exceptions */
    if (H5_VERS_RELEASE != relnum) {
        for (unsigned i = 0; i < VERS_RELEASE_EXCEPTIONS_SIZE; i++) {
            /* Check for incompatible headers or incompatible library */
            if (VERS_RELEASE_EXCEPTIONS[i] == relnum || VERS_RELEASE_EXCEPTIONS[i] == H5_VERS_RELEASE) {
                switch (disable_version_check) {
                    case 0:
                        HDfprintf(
                            stderr, "%s%s", version_mismatch_warning,
                            "You can, at your own risk, disable this warning by setting the environment\n"
                            "variable 'HDF5_DISABLE_VERSION_CHECK' to a value of '1'.\n"
                            "Setting it to 2 or higher will suppress the warning messages totally.\n");
                        /* Mention the versions we are referring to */
                        HDfprintf(stderr, "Headers are %u.%u.%u, library is %u.%u.%u\n", majnum, minnum,
                                  relnum, (unsigned)H5_VERS_MAJOR, (unsigned)H5_VERS_MINOR,
                                  (unsigned)H5_VERS_RELEASE);

                        /* Bail out now. */
                        HDfputs("Bye...\n", stderr);
                        HDabort();
                    case 1:
                        /* continue with a warning */
                        /* Note that the warning message is embedded in the format string.*/
                        HDfprintf(stderr,
                                  "%s'HDF5_DISABLE_VERSION_CHECK' "
                                  "environment variable is set to %d, application will\n"
                                  "continue at your own risk.\n",
                                  version_mismatch_warning, disable_version_check);
                        /* Mention the versions we are referring to */
                        HDfprintf(stderr, "Headers are %u.%u.%u, library is %u.%u.%u\n", majnum, minnum,
                                  relnum, (unsigned)H5_VERS_MAJOR, (unsigned)H5_VERS_MINOR,
                                  (unsigned)H5_VERS_RELEASE);
                        break;
                    default:
                        /* 2 or higher: continue silently */
                        break;
                } /* end switch */

            } /* end if */

        } /* end for */

    } /* end if (H5_VERS_RELEASE != relnum) */

    /* Indicate that the version check has been performed */
    checked = 1;

    if (!disable_version_check) {
        /*
         * Verify if H5_VERS_INFO is consistent with the other version information.
         * Check only the first sizeof(lib_str) char.  Assume the information
         * will fit within this size or enough significance.
         */
        HDsnprintf(lib_str, sizeof(lib_str), "HDF5 library version: %d.%d.%d%s%s", H5_VERS_MAJOR,
                   H5_VERS_MINOR, H5_VERS_RELEASE, (*substr ? "-" : ""), substr);

        if (HDstrcmp(lib_str, H5_lib_vers_info_g) != 0) {
            HDfputs("Warning!  Library version information error.\n"
                    "The HDF5 library version information are not "
                    "consistent in its source code.\nThis is NOT a fatal error "
                    "but should be corrected.  Setting the environment\n"
                    "variable 'HDF5_DISABLE_VERSION_CHECK' to a value of 1 "
                    "will suppress\nthis warning.\n",
                    stderr);
            HDfprintf(stderr,
                      "Library version information are:\n"
                      "H5_VERS_MAJOR=%d, H5_VERS_MINOR=%d, H5_VERS_RELEASE=%d, "
                      "H5_VERS_SUBRELEASE=%s,\nH5_VERS_INFO=%s\n",
                      H5_VERS_MAJOR, H5_VERS_MINOR, H5_VERS_RELEASE, H5_VERS_SUBRELEASE, H5_VERS_INFO);
        } /* end if */
    }

done:
    FUNC_LEAVE_API_NOFS(ret_value)
} /* end H5check_version() */

/*-------------------------------------------------------------------------
 * Function:    H5open
 *
 * Purpose:     Initialize the library.  This is normally called
 *              automatically, but if you find that an HDF5 library function
 *              is failing inexplicably, then try calling this function
 *              first.
 *
 * Return:    Non-negative on success/Negative on failure
 *
 *-------------------------------------------------------------------------
 */
herr_t
H5open(void)
{
    herr_t ret_value = SUCCEED; /* Return value */

    FUNC_ENTER_API_NOPUSH(FAIL)
    /*NO TRACE*/

    /* all work is done by FUNC_ENTER() */

done:
    FUNC_LEAVE_API_NOPUSH(ret_value)
} /* end H5open() */

/*-------------------------------------------------------------------------
 * Function:    H5atclose
 *
 * Purpose:    Register a callback for the library to invoke when it's
 *        closing.  Callbacks are invoked in LIFO order.
 *
 * Return:    Non-negative on success/Negative on failure
 *
 *-------------------------------------------------------------------------
 */
herr_t
H5atclose(H5_atclose_func_t func, void *ctx)
{
    H5_atclose_node_t *new_atclose;         /* New 'atclose' node */
    herr_t             ret_value = SUCCEED; /* Return value */

    FUNC_ENTER_API(FAIL)
    H5TRACE2("e", "Hc*x", func, ctx);

    /* Check arguments */
    if (NULL == func)
        HGOTO_ERROR(H5E_ARGS, H5E_BADVALUE, FAIL, "NULL func pointer")

    /* Allocate space for the 'atclose' node */
    if (NULL == (new_atclose = H5FL_MALLOC(H5_atclose_node_t)))
        HGOTO_ERROR(H5E_RESOURCE, H5E_CANTALLOC, FAIL, "can't allocate 'atclose' node")

    /* Set up 'atclose' node */
    new_atclose->func = func;
    new_atclose->ctx  = ctx;

    /* Connector to linked-list of 'atclose' nodes */
    new_atclose->next = H5_atclose_head;
    H5_atclose_head   = new_atclose;

done:
    FUNC_LEAVE_API(ret_value)
} /* end H5atclose() */

/*-------------------------------------------------------------------------
 * Function:    H5close
 *
 * Purpose:    Terminate the library and release all resources.
 *
 * Return:    Non-negative on success/Negative on failure
 *
 *-------------------------------------------------------------------------
 */
herr_t
H5close(void)
{
    /*
     * Don't call normal FUNC_ENTER() since we don't want to initialize the
     * whole library just to release it all right away.  It is safe to call
     * this function for an uninitialized library.
     */
    FUNC_ENTER_API_NOINIT_NOERR_NOFS
    H5TRACE0("e", "");

    H5_term_library();

    FUNC_LEAVE_API_NOFS(SUCCEED)
} /* end H5close() */

/*-------------------------------------------------------------------------
 * Function:    H5allocate_memory
 *
 * Purpose:        Allocate a memory buffer with the semantics of malloc().
 *
 *              NOTE: This function is intended for use with filter
 *              plugins so that all allocation and free operations
 *              use the same memory allocator. It is not intended for
 *              use as a general memory allocator in applications.
 *
 * Parameters:
 *
 *      size:   The size of the buffer.
 *
 *      clear:  Whether or not to memset the buffer to 0.
 *
 * Return:
 *
 *      Success:    A pointer to the allocated buffer.
 *
 *      Failure:    NULL
 *
 *-------------------------------------------------------------------------
 */
void *
H5allocate_memory(size_t size, hbool_t clear)
{
    void *ret_value = NULL;

    FUNC_ENTER_API_NOINIT
    H5TRACE2("*x", "zb", size, clear);

    if (clear)
        ret_value = H5MM_calloc(size);
    else
        ret_value = H5MM_malloc(size);

    FUNC_LEAVE_API_NOINIT(ret_value)
} /* end H5allocate_memory() */

/*-------------------------------------------------------------------------
 * Function:    H5resize_memory
 *
 * Purpose:        Resize a memory buffer with the semantics of realloc().
 *
 *              NOTE: This function is intended for use with filter
 *              plugins so that all allocation and free operations
 *              use the same memory allocator. It is not intended for
 *              use as a general memory allocator in applications.
 *
 * Parameters:
 *
 *      mem:    The buffer to be resized.
 *
 *      size:   The size of the buffer.
 *
 * Return:
 *
 *      Success:    A pointer to the resized buffer.
 *
 *      Failure:    NULL (the input buffer will be unchanged)
 *
 *-------------------------------------------------------------------------
 */
void *
H5resize_memory(void *mem, size_t size)
{
    void *ret_value = NULL;

    FUNC_ENTER_API_NOINIT
    H5TRACE2("*x", "*xz", mem, size);

    ret_value = H5MM_realloc(mem, size);

    FUNC_LEAVE_API_NOINIT(ret_value)
} /* end H5resize_memory() */

/*-------------------------------------------------------------------------
 * Function:    H5free_memory
 *
 * Purpose:        Frees memory allocated by the library that it is the user's
 *              responsibility to free.  Ensures that the same library
 *              that was used to allocate the memory frees it.  Passing
 *              NULL pointers is allowed.
 *
 * Return:        SUCCEED/FAIL
 *
 *-------------------------------------------------------------------------
 */
herr_t
H5free_memory(void *mem)
{
    FUNC_ENTER_API_NOINIT
    H5TRACE1("e", "*x", mem);

    /* At this time, it is impossible for this to fail. */
    H5MM_xfree(mem);

    FUNC_LEAVE_API_NOINIT(SUCCEED)
} /* end H5free_memory() */

/*-------------------------------------------------------------------------
 * Function:    H5is_library_threadsafe
 *
 * Purpose:        Checks to see if the library was built with thread-safety
 *              enabled.
 *
 * Return:        SUCCEED/FAIL
 *
 *-------------------------------------------------------------------------
 */
herr_t
H5is_library_threadsafe(hbool_t *is_ts /*out*/)
{
    herr_t ret_value = SUCCEED; /* Return value */

    FUNC_ENTER_API_NOINIT
    H5TRACE1("e", "x", is_ts);

    if (is_ts) {
#ifdef H5_HAVE_THREADSAFE
        *is_ts = TRUE;
#else  /* H5_HAVE_THREADSAFE */
        *is_ts = FALSE;
#endif /* H5_HAVE_THREADSAFE */
    }
    else
        ret_value = FAIL;

    FUNC_LEAVE_API_NOINIT(ret_value)
} /* end H5is_library_threadsafe() */

/*-------------------------------------------------------------------------
 * Function:    H5is_library_terminating
 *
 * Purpose:    Checks to see if the library is shutting down.
 *
 * Note:    Useful for plugins to detect when the library is terminating.
 *        For example, a VOL connector could check if a "file close"
 *        callback was the result of the library shutdown process, or
 *        an API action from the application.
 *
 * Return:    SUCCEED/FAIL
 *
 *-------------------------------------------------------------------------
 */
herr_t
H5is_library_terminating(hbool_t *is_terminating /*out*/)
{
    herr_t ret_value = SUCCEED; /* Return value */

    FUNC_ENTER_API_NOINIT
    H5TRACE1("e", "x", is_terminating);

    HDassert(is_terminating);

    if (is_terminating)
        *is_terminating = H5_TERM_GLOBAL;
    else
        ret_value = FAIL;

    FUNC_LEAVE_API_NOINIT(ret_value)
} /* end H5is_library_terminating() */

#if defined(H5_HAVE_THREADSAFE) && defined(H5_BUILT_AS_DYNAMIC_LIB) && defined(H5_HAVE_WIN32_API) &&         \
    defined(H5_HAVE_WIN_THREADS)
/*-------------------------------------------------------------------------
 * Function:    DllMain
 *
 * Purpose:     Handles various conditions in the library on Windows.
 *
 *    NOTE:     The main purpose of this is for handling Win32 thread cleanup
 *              on thread/process detach.
 *
 *              Only enabled when the shared Windows library is built with
 *              thread safety enabled.
 *
 * Return:      TRUE on success, FALSE on failure
 *
 *-------------------------------------------------------------------------
 */
BOOL WINAPI
DllMain(_In_ HINSTANCE hinstDLL, _In_ DWORD fdwReason, _In_ LPVOID lpvReserved)
{
    /* Don't add our function enter/leave macros since this function will be
     * called before the library is initialized.
     *
     * NOTE: Do NOT call any CRT functions in DllMain!
     * This includes any functions that are called by from here!
     */

    BOOL fOkay = TRUE;

    switch (fdwReason) {
        case DLL_PROCESS_ATTACH:
            break;

        case DLL_PROCESS_DETACH:
            break;

        case DLL_THREAD_ATTACH:
#ifdef H5_HAVE_WIN_THREADS
            if (H5TS_win32_thread_enter() < 0)
                fOkay = FALSE;
#endif /* H5_HAVE_WIN_THREADS */
            break;

        case DLL_THREAD_DETACH:
#ifdef H5_HAVE_WIN_THREADS
            if (H5TS_win32_thread_exit() < 0)
                fOkay = FALSE;
#endif /* H5_HAVE_WIN_THREADS */
            break;

        default:
            /* Shouldn't get here */
            fOkay = FALSE;
            break;
    }

    return fOkay;
}
#endif /* H5_HAVE_WIN32_API && H5_BUILT_AS_DYNAMIC_LIB && H5_HAVE_WIN_THREADS && H5_HAVE_THREADSAFE*/<|MERGE_RESOLUTION|>--- conflicted
+++ resolved
@@ -149,11 +149,6 @@
     char * env_use_select_io = NULL;
     herr_t ret_value         = SUCCEED;
 
-<<<<<<< HEAD
-=======
-    FUNC_ENTER_NOAPI(FAIL)
-
->>>>>>> 4c960f54
     /* Run the library initialization routine, if it hasn't already run */
     if (H5_INIT_GLOBAL || H5_TERM_GLOBAL)
         HGOTO_DONE(SUCCEED)
