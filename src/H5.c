/* * * * * * * * * * * * * * * * * * * * * * * * * * * * * * * * * * * * * * *
 * Copyright by The HDF Group.                                               *
 * Copyright by the Board of Trustees of the University of Illinois.         *
 * All rights reserved.                                                      *
 *                                                                           *
 * This file is part of HDF5.  The full HDF5 copyright notice, including     *
 * terms governing use, modification, and redistribution, is contained in    *
 * the COPYING file, which can be found at the root of the source code       *
 * distribution tree, or in https://www.hdfgroup.org/licenses.               *
 * If you do not have access to either file, you may request a copy from     *
 * help@hdfgroup.org.                                                        *
 * * * * * * * * * * * * * * * * * * * * * * * * * * * * * * * * * * * * * * */

/****************/
/* Module Setup */
/****************/
#include "H5module.h" /* This source code file is part of the H5 module */

/***********/
/* Headers */
/***********/
#include "H5private.h"   /* Generic Functions                        */
#include "H5ACprivate.h" /* Metadata cache                           */
#include "H5CXprivate.h" /* API Contexts                             */
#include "H5Dprivate.h"  /* Datasets                                 */
#include "H5Eprivate.h"  /* Error handling                           */
#include "H5FLprivate.h" /* Free lists                               */
#include "H5FSprivate.h" /* File free space                          */
#include "H5Lprivate.h"  /* Links                                    */
#include "H5MMprivate.h" /* Memory management                        */
#include "H5Pprivate.h"  /* Property lists                           */
#include "H5SLprivate.h" /* Skip lists                               */
#include "H5Tprivate.h"  /* Datatypes                                */

/****************/
/* Local Macros */
/****************/

/******************/
/* Local Typedefs */
/******************/

/********************/
/* Package Typedefs */
/********************/

/* Node for list of 'atclose' routines to invoke at library shutdown */
typedef struct H5_atclose_node_t {
    H5_atclose_func_t         func; /* Function to invoke */
    void *                    ctx;  /* Context to pass to function */
    struct H5_atclose_node_t *next; /* Pointer to next node in list */
} H5_atclose_node_t;

/********************/
/* Local Prototypes */
/********************/
static void H5__debug_mask(const char *);
#ifdef H5_HAVE_PARALLEL
static int H5__mpi_delete_cb(MPI_Comm comm, int keyval, void *attr_val, int *flag);
#endif /*H5_HAVE_PARALLEL*/

/*********************/
/* Package Variables */
/*********************/

/* Package initialization variable */
hbool_t H5_PKG_INIT_VAR = FALSE;

/*****************************/
/* Library Private Variables */
/*****************************/

/* Library incompatible release versions */
const unsigned VERS_RELEASE_EXCEPTIONS[]    = {0};
const unsigned VERS_RELEASE_EXCEPTIONS_SIZE = 0;

/* statically initialize block for pthread_once call used in initializing */
/* the first global mutex                                                 */
#ifdef H5_HAVE_THREADSAFE
H5_api_t H5_g;
#else
hbool_t H5_libinit_g = FALSE; /* Library hasn't been initialized */
hbool_t H5_libterm_g = FALSE; /* Library isn't being shutdown */
#endif

#ifdef H5_HAVE_MPE
hbool_t H5_MPEinit_g = FALSE; /* MPE Library hasn't been initialized */
#endif

char           H5_lib_vers_info_g[] = H5_VERS_INFO;
static hbool_t H5_dont_atexit_g     = FALSE;
H5_debug_t     H5_debug_g; /* debugging info */

/*******************/
/* Local Variables */
/*******************/

/* Linked list of registered 'atclose' functions to invoke at library shutdown */
static H5_atclose_node_t *H5_atclose_head = NULL;

/* Declare a free list to manage the H5_atclose_node_t struct */
H5FL_DEFINE_STATIC(H5_atclose_node_t);

/*--------------------------------------------------------------------------
NAME
    H5__init_package -- Initialize interface-specific information
USAGE
    herr_t H5__init_package()
RETURNS
    Non-negative on success/Negative on failure
DESCRIPTION
    Initializes any interface-specific data or routines.
--------------------------------------------------------------------------*/
herr_t
H5__init_package(void)
{
    herr_t ret_value = SUCCEED; /* Return value */

    FUNC_ENTER_NOAPI_NOINIT

    /* Run the library initialization routine, if it hasn't already ran */
    if (!H5_INIT_GLOBAL && !H5_TERM_GLOBAL) {
        if (H5_init_library() < 0)
            HGOTO_ERROR(H5E_LIB, H5E_CANTINIT, FAIL, "unable to initialize library")
    } /* end if */

done:
    FUNC_LEAVE_NOAPI(ret_value)
} /* end H5__init_package() */

/*--------------------------------------------------------------------------
 * NAME
 *   H5_init_library -- Initialize library-global information
 * USAGE
 *    herr_t H5_init_library()
 *
 * RETURNS
 *    Non-negative on success/Negative on failure
 *
 * DESCRIPTION
 *    Initializes any library-global data or routines.
 *
 *--------------------------------------------------------------------------
 */
herr_t
H5_init_library(void)
{
    herr_t ret_value = SUCCEED;

    /* Set the 'library initialized' flag as early as possible, to avoid
     * possible re-entrancy.
     */
    H5_INIT_GLOBAL = TRUE;

    FUNC_ENTER_NOAPI(FAIL)

#ifdef H5_HAVE_PARALLEL
    {
        int mpi_initialized;
        int mpi_finalized;
        int mpi_code;

        MPI_Initialized(&mpi_initialized);
        MPI_Finalized(&mpi_finalized);

#ifdef H5_HAVE_MPE
        /* Initialize MPE instrumentation library. */
        if (!H5_MPEinit_g) {
            int mpe_code;
            if (mpi_initialized && !mpi_finalized) {
                mpe_code = MPE_Init_log();
                HDassert(mpe_code >= 0);
                H5_MPEinit_g = TRUE;
            }
        }
#endif /*H5_HAVE_MPE*/

        /* add an attribute on MPI_COMM_SELF to call H5_term_library
           when it is destroyed, i.e. on MPI_Finalize */
        if (mpi_initialized && !mpi_finalized) {
            int key_val;

            if (MPI_SUCCESS != (mpi_code = MPI_Comm_create_keyval(
                                    MPI_COMM_NULL_COPY_FN, (MPI_Comm_delete_attr_function *)H5__mpi_delete_cb,
                                    &key_val, NULL)))
                HMPI_GOTO_ERROR(FAIL, "MPI_Comm_create_keyval failed", mpi_code)

            if (MPI_SUCCESS != (mpi_code = MPI_Comm_set_attr(MPI_COMM_SELF, key_val, NULL)))
                HMPI_GOTO_ERROR(FAIL, "MPI_Comm_set_attr failed", mpi_code)

            if (MPI_SUCCESS != (mpi_code = MPI_Comm_free_keyval(&key_val)))
                HMPI_GOTO_ERROR(FAIL, "MPI_Comm_free_keyval failed", mpi_code)
        }
    }
#endif /*H5_HAVE_PARALLEL*/

    /*
     * Make sure the package information is updated.
     */
    HDmemset(&H5_debug_g, 0, sizeof H5_debug_g);
    H5_debug_g.pkg[H5_PKG_A].name  = "a";
    H5_debug_g.pkg[H5_PKG_AC].name = "ac";
    H5_debug_g.pkg[H5_PKG_B].name  = "b";
    H5_debug_g.pkg[H5_PKG_D].name  = "d";
    H5_debug_g.pkg[H5_PKG_E].name  = "e";
    H5_debug_g.pkg[H5_PKG_F].name  = "f";
    H5_debug_g.pkg[H5_PKG_G].name  = "g";
    H5_debug_g.pkg[H5_PKG_HG].name = "hg";
    H5_debug_g.pkg[H5_PKG_HL].name = "hl";
    H5_debug_g.pkg[H5_PKG_I].name  = "i";
    H5_debug_g.pkg[H5_PKG_M].name  = "m";
    H5_debug_g.pkg[H5_PKG_MF].name = "mf";
    H5_debug_g.pkg[H5_PKG_MM].name = "mm";
    H5_debug_g.pkg[H5_PKG_O].name  = "o";
    H5_debug_g.pkg[H5_PKG_P].name  = "p";
    H5_debug_g.pkg[H5_PKG_S].name  = "s";
    H5_debug_g.pkg[H5_PKG_T].name  = "t";
    H5_debug_g.pkg[H5_PKG_V].name  = "v";
    H5_debug_g.pkg[H5_PKG_VL].name = "vl";
    H5_debug_g.pkg[H5_PKG_Z].name  = "z";

    /*
     * Install atexit() library cleanup routines unless the H5dont_atexit()
     * has been called.  Once we add something to the atexit() list it stays
     * there permanently, so we set H5_dont_atexit_g after we add it to prevent
     * adding it again later if the library is cosed and reopened.
     */
    if (!H5_dont_atexit_g) {

#if defined(H5_HAVE_THREADSAFE) && defined(H5_HAVE_WIN_THREADS)
        /* Clean up Win32 thread resources. Pthreads automatically cleans up.
         * This must be entered before the library cleanup code so it's
         * executed in LIFO order (i.e., last).
         */
        (void)HDatexit(H5TS_win32_process_exit);
#endif /* H5_HAVE_THREADSAFE && H5_HAVE_WIN_THREADS */

        /* Normal library termination code */
        (void)HDatexit(H5_term_library);

        H5_dont_atexit_g = TRUE;
    } /* end if */

    /*
     * Initialize interfaces that might not be able to initialize themselves
     * soon enough.  The file & dataset interfaces must be initialized because
     * calling H5P_create() might require the file/dataset property classes to be
     * initialized.  The property interface must be initialized before the file
     * & dataset interfaces though, in order to provide them with the proper
     * property classes.
     * The link interface needs to be initialized so that link property lists
     * have their properties registered.
     * The FS module needs to be initialized as a result of the fix for HDFFV-10160:
     *   It might not be initialized during normal file open.
     *   When the application does not close the file, routines in the module might
     *   be called via H5_term_library() when shutting down the file.
     * The dataspace interface needs to be initialized so that future IDs for
     *   dataspaces work.
     */
    if (H5E_init() < 0)
        HGOTO_ERROR(H5E_FUNC, H5E_CANTINIT, FAIL, "unable to initialize error interface")
    if (H5VL_init_phase1() < 0)
        HGOTO_ERROR(H5E_FUNC, H5E_CANTINIT, FAIL, "unable to initialize vol interface")
    if (H5P_init() < 0)
        HGOTO_ERROR(H5E_FUNC, H5E_CANTINIT, FAIL, "unable to initialize property list interface")
    if (H5AC_init() < 0)
        HGOTO_ERROR(H5E_FUNC, H5E_CANTINIT, FAIL, "unable to initialize metadata caching interface")
    if (H5L_init() < 0)
        HGOTO_ERROR(H5E_FUNC, H5E_CANTINIT, FAIL, "unable to initialize link interface")
    if (H5FS_init() < 0)
        HGOTO_ERROR(H5E_FUNC, H5E_CANTINIT, FAIL, "unable to initialize FS interface")
    if (H5S_init() < 0)
        HGOTO_ERROR(H5E_FUNC, H5E_CANTINIT, FAIL, "unable to initialize dataspace interface")

    /* Finish initializing interfaces that depend on the interfaces above */
    if (H5VL_init_phase2() < 0)
        HGOTO_ERROR(H5E_FUNC, H5E_CANTINIT, FAIL, "unable to initialize vol interface")

    /* Debugging? */
    H5__debug_mask("-all");
    H5__debug_mask(HDgetenv("HDF5_DEBUG"));

done:
    FUNC_LEAVE_NOAPI(ret_value)
} /* end H5_init_library() */

/*-------------------------------------------------------------------------
 * Function:    H5_term_library
 *
 * Purpose:    Terminate interfaces in a well-defined order due to
 *        dependencies among the interfaces, then terminate
 *        library-specific data.
 *
 * Return:    void
 *
 *-------------------------------------------------------------------------
 */
void
H5_term_library(void)
{
    int         pending, ntries = 0, n;
    size_t      at = 0;
    char        loop[1024];
    H5E_auto2_t func;

#ifdef H5_HAVE_THREADSAFE
    /* explicit locking of the API */
    H5_FIRST_THREAD_INIT
    H5_API_LOCK
#endif

    /* Don't do anything if the library is already closed */
    if (!(H5_INIT_GLOBAL))
        goto done;

    /* Indicate that the library is being shut down */
    H5_TERM_GLOBAL = TRUE;

    /* Push the API context without checking for errors */
    H5CX_push_special();

    /* Check if we should display error output */
    (void)H5Eget_auto2(H5E_DEFAULT, &func, NULL);

    /* Iterate over the list of 'atclose' callbacks that have been registered */
    if (H5_atclose_head) {
        H5_atclose_node_t *curr_atclose; /* Current 'atclose' node */

        /* Iterate over all 'atclose' nodes, making callbacks */
        curr_atclose = H5_atclose_head;
        while (curr_atclose) {
            H5_atclose_node_t *tmp_atclose; /* Temporary pointer to 'atclose' node */

            /* Invoke callback, providing context */
            (*curr_atclose->func)(curr_atclose->ctx);

            /* Advance to next node and free this one */
            tmp_atclose  = curr_atclose;
            curr_atclose = curr_atclose->next;
            H5FL_FREE(H5_atclose_node_t, tmp_atclose);
        } /* end while */

        /* Reset list head, in case library is re-initialized */
        H5_atclose_head = NULL;
    } /* end if */

    /*
     * Terminate each interface. The termination functions return a positive
     * value if they do something that might affect some other interface in a
     * way that would necessitate some cleanup work in the other interface.
     */
#define DOWN(F)                                                                                              \
    (((n = H5##F##_term_package()) && (at + 8) < sizeof loop)                                                \
         ? (HDsprintf(loop + at, "%s%s", (at ? "," : ""), #F), at += HDstrlen(loop + at), n)                 \
         : ((n > 0 && (at + 5) < sizeof loop) ? (HDsprintf(loop + at, "..."), at += HDstrlen(loop + at), n)  \
                                              : n))

    do {
        pending = 0;

        /* Try to organize these so the "higher" level components get shut
         * down before "lower" level components that they might rely on. -QAK
         */

        /* Close the event sets first, so that all asynchronous operations
         *  complete before anything else attempts to shut down.
         */
        pending += DOWN(ES);

        /* Close down the user-facing interfaces, after the event sets */
        if (pending == 0) {
            /* Close the interfaces dependent on others */
            pending += DOWN(L);

            /* Close the "top" of various interfaces (IDs, etc) but don't shut
             *  down the whole interface yet, so that the object header messages
             *  get serialized correctly for entries in the metadata cache and the
             *  symbol table entry in the superblock gets serialized correctly, etc.
             *  all of which is performed in the 'F' shutdown.
             */
            pending += DOWN(A_top);
            pending += DOWN(D_top);
            pending += DOWN(G_top);
            pending += DOWN(M_top);
            pending += DOWN(R_top);
            pending += DOWN(S_top);
            pending += DOWN(T_top);
        } /* end if */

        /* Don't shut down the file code until objects in files are shut down */
        if (pending == 0)
            pending += DOWN(F);

        /* Don't shut down the property list code until all objects that might
         * use property lists are shut down */
        if (pending == 0)
            pending += DOWN(P);

        /* Wait to shut down the "bottom" of various interfaces until the
         *      files are closed, so pieces of the file can be serialized
         *      correctly.
         */
        if (pending == 0) {
            /* Shut down the "bottom" of the attribute, dataset, group,
             *  reference, dataspace, and datatype interfaces, fully closing
             *  out the interfaces now.
             */
            pending += DOWN(A);
            pending += DOWN(D);
            pending += DOWN(G);
            pending += DOWN(M);
            pending += DOWN(R);
            pending += DOWN(S);
            pending += DOWN(T);
        } /* end if */

        /* Don't shut down "low-level" components until "high-level" components
         * have successfully shut down.  This prevents property lists and IDs
         * from being closed "out from underneath" of the high-level objects
         * that depend on them. -QAK
         */
        if (pending == 0) {
            pending += DOWN(AC);
            /* Shut down the "pluggable" interfaces, before the plugin framework */
            pending += DOWN(Z);
            pending += DOWN(FD);
            pending += DOWN(VL);
            /* Don't shut down the plugin code until all "pluggable" interfaces (Z, FD, PL) are shut down */
            if (pending == 0)
                pending += DOWN(PL);
            /* Don't shut down the error code until other APIs which use it are shut down */
            if (pending == 0)
                pending += DOWN(E);
            /* Don't shut down the ID code until other APIs which use them are shut down */
            if (pending == 0)
                pending += DOWN(I);
            /* Don't shut down the skip list code until everything that uses it is down */
            if (pending == 0)
                pending += DOWN(SL);
            /* Don't shut down the free list code until everything that uses it is down */
            if (pending == 0)
                pending += DOWN(FL);
            /* Don't shut down the API context code until _everything_ else is down */
            if (pending == 0)
                pending += DOWN(CX);
        } /* end if */
    } while (pending && ntries++ < 100);

    if (pending) {
        /* Only display the error message if the user is interested in them. */
        if (func) {
            HDfprintf(stderr, "HDF5: infinite loop closing library\n");
            HDfprintf(stderr, "      %s\n", loop);
#ifndef NDEBUG
            HDabort();
#endif    /* NDEBUG */
        } /* end if */
    }     /* end if */

#ifdef H5_HAVE_MPE
    /* Close MPE instrumentation library.  May need to move this
     * down if any of the below code involves using the instrumentation code.
     */
    if (H5_MPEinit_g) {
        int mpi_initialized;
        int mpi_finalized;
        int mpe_code;

        MPI_Initialized(&mpi_initialized);
        MPI_Finalized(&mpi_finalized);

        if (mpi_initialized && !mpi_finalized) {
            mpe_code = MPE_Finish_log("h5log");
            HDassert(mpe_code >= 0);
        }                     /* end if */
        H5_MPEinit_g = FALSE; /* turn it off no matter what */
    }                         /* end if */
#endif

    /* Free open debugging streams */
    while (H5_debug_g.open_stream) {
        H5_debug_open_stream_t *tmp_open_stream;

        tmp_open_stream = H5_debug_g.open_stream;
        (void)HDfclose(H5_debug_g.open_stream->stream);
        H5_debug_g.open_stream = H5_debug_g.open_stream->next;
        (void)H5MM_free(tmp_open_stream);
    } /* end while */

#if defined H5_MEMORY_ALLOC_SANITY_CHECK
    /* Sanity check memory allocations */
    H5MM_final_sanity_check();
#endif /* H5_MEMORY_ALLOC_SANITY_CHECK */

    /* Reset flag indicating that the library is being shut down */
    H5_TERM_GLOBAL = FALSE;

    /* Mark library as closed */
    H5_INIT_GLOBAL = FALSE;

    /* Don't pop the API context (i.e. H5CX_pop), since it's been shut down already */

done:
#ifdef H5_HAVE_THREADSAFE
    H5_API_UNLOCK
#endif /* H5_HAVE_THREADSAFE */

    return;
} /* end H5_term_library() */

/*-------------------------------------------------------------------------
 * Function:    H5dont_atexit
 *
 * Purpose:    Indicates that the library is not to clean up after itself
 *        when the application exits by calling exit() or returning
 *        from main().  This function must be called before any other
 *        HDF5 function or constant is used or it will have no effect.
 *
 *        If this function is used then certain memory buffers will not
 *        be de-allocated nor will open files be flushed automatically.
 *        The application may still call H5close() explicitly to
 *        accomplish these things.
 *
 * Return:    Success:    non-negative
 *
 *        Failure:    negative if this function is called more than
 *                once or if it is called too late.
 *
 *-------------------------------------------------------------------------
 */
herr_t
H5dont_atexit(void)
{
    herr_t ret_value = SUCCEED; /* Return value */

    FUNC_ENTER_API_NOINIT_NOERR_NOFS
    H5TRACE0("e", "");

    if (H5_dont_atexit_g)
        ret_value = FAIL;
    else
        H5_dont_atexit_g = TRUE;

    FUNC_LEAVE_API_NOFS(ret_value)
} /* end H5dont_atexit() */

/*-------------------------------------------------------------------------
 * Function:    H5garbage_collect
 *
 * Purpose:    Walks through all the garbage collection routines for the
 *        library, which are supposed to free any unused memory they have
 *        allocated.
 *
 *      These should probably be registered dynamically in a linked list of
 *          functions to call, but there aren't that many right now, so we
 *          hard-wire them...
 *
 * Return:    Success:    non-negative
 *
 *        Failure:    negative
 *
 *-------------------------------------------------------------------------
 */
herr_t
H5garbage_collect(void)
{
    herr_t ret_value = SUCCEED;

    FUNC_ENTER_API(FAIL)
    H5TRACE0("e", "");

    /* Call the garbage collection routines in the library */
    if (H5FL_garbage_coll() < 0)
        HGOTO_ERROR(H5E_RESOURCE, H5E_CANTGC, FAIL, "can't garbage collect objects")

done:
    FUNC_LEAVE_API(ret_value)
} /* end H5garbage_collect() */

/*-------------------------------------------------------------------------
 * Function:    H5set_free_list_limits
 *
 * Purpose:    Sets limits on the different kinds of free lists.  Setting a value
 *      of -1 for a limit means no limit of that type.  These limits are global
 *      for the entire library.  Each "global" limit only applies to free lists
 *      of that type, so if an application sets a limit of 1 MB on each of the
 *      global lists, up to 3 MB of total storage might be allocated (1MB on
 *      each of regular, array and block type lists).
 *
 *      The settings for block free lists are duplicated to factory free lists.
 *      Factory free list limits cannot be set independently currently.
 *
 * Parameters:
 *  int reg_global_lim;  IN: The limit on all "regular" free list memory used
 *  int reg_list_lim;    IN: The limit on memory used in each "regular" free list
 *  int arr_global_lim;  IN: The limit on all "array" free list memory used
 *  int arr_list_lim;    IN: The limit on memory used in each "array" free list
 *  int blk_global_lim;  IN: The limit on all "block" free list memory used
 *  int blk_list_lim;    IN: The limit on memory used in each "block" free list
 *
 * Return:    Success:    non-negative
 *
 *        Failure:    negative
 *
 *-------------------------------------------------------------------------
 */
herr_t
H5set_free_list_limits(int reg_global_lim, int reg_list_lim, int arr_global_lim, int arr_list_lim,
                       int blk_global_lim, int blk_list_lim)
{
    herr_t ret_value = SUCCEED;

    FUNC_ENTER_API(FAIL)
    H5TRACE6("e", "IsIsIsIsIsIs", reg_global_lim, reg_list_lim, arr_global_lim, arr_list_lim, blk_global_lim,
             blk_list_lim);

    /* Call the free list function to actually set the limits */
    if (H5FL_set_free_list_limits(reg_global_lim, reg_list_lim, arr_global_lim, arr_list_lim, blk_global_lim,
                                  blk_list_lim, blk_global_lim, blk_list_lim) < 0)
        HGOTO_ERROR(H5E_RESOURCE, H5E_CANTSET, FAIL, "can't set garbage collection limits")

done:
    FUNC_LEAVE_API(ret_value)
} /* end H5set_free_list_limits() */

/*-------------------------------------------------------------------------
 * Function:    H5get_free_list_sizes
 *
 * Purpose:    Gets the current size of the different kinds of free lists that
 *    the library uses to manage memory.  The free list sizes can be set with
 *    H5set_free_list_limits and garbage collected with H5garbage_collect.
 *      These lists are global for the entire library.
 *
 * Parameters:
 *  size_t *reg_size;    OUT: The current size of all "regular" free list memory used
 *  size_t *arr_size;    OUT: The current size of all "array" free list memory used
 *  size_t *blk_size;    OUT: The current size of all "block" free list memory used
 *  size_t *fac_size;    OUT: The current size of all "factory" free list memory used
 *
 * Return:    Success:    non-negative
 *        Failure:    negative
 *
 * Programmer:  Quincey Koziol
 *              Friday, March 6, 2020
 *
 *-------------------------------------------------------------------------
 */
herr_t
H5get_free_list_sizes(size_t *reg_size /*out*/, size_t *arr_size /*out*/, size_t *blk_size /*out*/,
                      size_t *fac_size /*out*/)
{
    herr_t ret_value = SUCCEED; /* Return value */

    FUNC_ENTER_API(FAIL)
    H5TRACE4("e", "xxxx", reg_size, arr_size, blk_size, fac_size);

    /* Call the free list function to actually get the sizes */
    if (H5FL_get_free_list_sizes(reg_size, arr_size, blk_size, fac_size) < 0)
        HGOTO_ERROR(H5E_RESOURCE, H5E_CANTGET, FAIL, "can't get garbage collection sizes")

done:
    FUNC_LEAVE_API(ret_value)
} /* end H5get_free_list_sizes() */

/*-------------------------------------------------------------------------
 * Function:    H5get_alloc_stats
 *
 * Purpose:    Gets the memory allocation statistics for the library, if the
 *    --enable-memory-alloc-sanity-check option was given when building the
 *      library.  Applications can check whether this option was enabled by
 *    detecting if the 'H5_MEMORY_ALLOC_SANITY_CHECK' macro is defined.  This
 *    option is enabled by default for debug builds of the library and
 *    disabled by default for non-debug builds.  If the option is not enabled,
 *    all the values returned with be 0.  These statistics are global for the
 *    entire library, but don't include allocations from chunked dataset I/O
 *    filters or non-native VOL connectors.
 *
 * Parameters:
 *  H5_alloc_stats_t *stats;            OUT: Memory allocation statistics
 *
 * Return:    Success:    non-negative
 *        Failure:    negative
 *
 * Programmer:  Quincey Koziol
 *              Saturday, March 7, 2020
 *
 *-------------------------------------------------------------------------
 */
herr_t
H5get_alloc_stats(H5_alloc_stats_t *stats /*out*/)
{
    herr_t ret_value = SUCCEED; /* Return value */

    FUNC_ENTER_API(FAIL)
    H5TRACE1("e", "x", stats);

    /* Call the internal allocation stat routine to get the values */
    if (H5MM_get_alloc_stats(stats) < 0)
        HGOTO_ERROR(H5E_RESOURCE, H5E_CANTGET, FAIL, "can't get allocation stats")

done:
    FUNC_LEAVE_API(ret_value)
} /* end H5get_alloc_stats() */

/*-------------------------------------------------------------------------
 * Function:    H5__debug_mask
 *
 * Purpose:     Set runtime debugging flags according to the string S.  The
 *              string should contain file numbers and package names
 *              separated by other characters. A file number applies to all
 *              following package names up to the next file number. The
 *              initial file number is `2' (the standard error stream). Each
 *              package name can be preceded by a `+' or `-' to add or remove
 *              the package from the debugging list (`+' is the default). The
 *              special name `all' means all packages.
 *
 *              The name `trace' indicates that API tracing is to be turned
 *              on or off.
 *
 *              The name 'ttop' indicates that only top-level API calls
 *              should be shown. This also turns on tracing as if the
 *              'trace' word was shown.
 *
 * Return:      void
 *
 *-------------------------------------------------------------------------
 */
static void
H5__debug_mask(const char *s)
{
    FILE *  stream = stderr;
    char    pkg_name[32], *rest;
    size_t  i;
    hbool_t clear;

    while (s && *s) {

        if (HDisalpha(*s) || '-' == *s || '+' == *s) {

            /* Enable or Disable debugging? */
            if ('-' == *s) {
                clear = TRUE;
                s++;
            }
            else if ('+' == *s) {
                clear = FALSE;
                s++;
            }
            else {
                clear = FALSE;
            } /* end if */

            /* Get the name */
            for (i = 0; HDisalpha(*s); i++, s++)
                if (i < sizeof pkg_name)
                    pkg_name[i] = *s;
            pkg_name[MIN(sizeof(pkg_name) - 1, i)] = '\0';

            /* Trace, all, or one? */
            if (!HDstrcmp(pkg_name, "trace")) {
                H5_debug_g.trace = clear ? NULL : stream;
            }
            else if (!HDstrcmp(pkg_name, "ttop")) {
                H5_debug_g.trace = stream;
                H5_debug_g.ttop  = (hbool_t)!clear;
            }
            else if (!HDstrcmp(pkg_name, "ttimes")) {
                H5_debug_g.trace  = stream;
                H5_debug_g.ttimes = (hbool_t)!clear;
            }
            else if (!HDstrcmp(pkg_name, "all")) {
                for (i = 0; i < (size_t)H5_NPKGS; i++)
                    H5_debug_g.pkg[i].stream = clear ? NULL : stream;
            }
            else {
                for (i = 0; i < (size_t)H5_NPKGS; i++) {
                    if (!HDstrcmp(H5_debug_g.pkg[i].name, pkg_name)) {
                        H5_debug_g.pkg[i].stream = clear ? NULL : stream;
                        break;
                    } /* end if */
                }     /* end for */
                if (i >= (size_t)H5_NPKGS)
                    HDfprintf(stderr, "HDF5_DEBUG: ignored %s\n", pkg_name);
            } /* end if-else */
        }
        else if (HDisdigit(*s)) {
            int                     fd = (int)HDstrtol(s, &rest, 0);
            H5_debug_open_stream_t *open_stream;

            if ((stream = HDfdopen(fd, "w")) != NULL) {
                (void)HDsetvbuf(stream, NULL, _IOLBF, (size_t)0);

                if (NULL ==
                    (open_stream = (H5_debug_open_stream_t *)H5MM_malloc(sizeof(H5_debug_open_stream_t)))) {
                    (void)HDfclose(stream);
                    return;
                } /* end if */

                open_stream->stream    = stream;
                open_stream->next      = H5_debug_g.open_stream;
                H5_debug_g.open_stream = open_stream;
            } /* end if */

            s = rest;
        }
        else {
            s++;
        } /* end if-else */
    }     /* end while */
} /* end H5__debug_mask() */

#ifdef H5_HAVE_PARALLEL

/*-------------------------------------------------------------------------
 * Function:    H5__mpi_delete_cb
 *
 * Purpose:    Callback attribute on MPI_COMM_SELF to terminate the HDF5
 *              library when the communicator is destroyed, i.e. on MPI_Finalize.
 *
 * Return:    MPI_SUCCESS
 *
 *-------------------------------------------------------------------------
 */
static int
H5__mpi_delete_cb(MPI_Comm H5_ATTR_UNUSED comm, int H5_ATTR_UNUSED keyval, void H5_ATTR_UNUSED *attr_val,
                  int H5_ATTR_UNUSED *flag)
{
    H5_term_library();
    return MPI_SUCCESS;
}
#endif /*H5_HAVE_PARALLEL*/

/*-------------------------------------------------------------------------
 * Function:    H5get_libversion
 *
 * Purpose:    Returns the library version numbers through arguments. MAJNUM
 *        will be the major revision number of the library, MINNUM the
 *        minor revision number, and RELNUM the release revision number.
 *
 * Note:    When printing an HDF5 version number it should be printed as
 *
 *         printf("%u.%u.%u", maj, min, rel)        or
 *        printf("version %u.%u release %u", maj, min, rel)
 *
 * Return:    Non-negative on success/Negative on failure
 *
 *-------------------------------------------------------------------------
 */
herr_t
H5get_libversion(unsigned *majnum /*out*/, unsigned *minnum /*out*/, unsigned *relnum /*out*/)
{
    herr_t ret_value = SUCCEED;

    FUNC_ENTER_API(FAIL)
    H5TRACE3("e", "xxx", majnum, minnum, relnum);

    /* Set the version information */
    if (majnum)
        *majnum = H5_VERS_MAJOR;
    if (minnum)
        *minnum = H5_VERS_MINOR;
    if (relnum)
        *relnum = H5_VERS_RELEASE;

done:
    FUNC_LEAVE_API(ret_value)
} /* end H5get_libversion() */

/*-------------------------------------------------------------------------
 * Function:    H5check_version
 *
 * Purpose:    Verifies that the arguments match the version numbers
 *        compiled into the library.  This function is intended to be
 *        called from user to verify that the versions of header files
 *        compiled into the application match the version of the hdf5
 *        library.
 *        Within major.minor.release version, the expectation
 *        is that all release versions are compatible, exceptions to
 *        this rule must be added to the VERS_RELEASE_EXCEPTIONS list.
 *
 * Return:    Success:    SUCCEED
 *
 *        Failure:    abort()
 *
 *-------------------------------------------------------------------------
 */
#define VERSION_MISMATCH_WARNING                                                                             \
    "Warning! ***HDF5 library version mismatched error***\n"                                                 \
    "The HDF5 header files used to compile this application do not match\n"                                  \
    "the version used by the HDF5 library to which this application is linked.\n"                            \
    "Data corruption or segmentation faults may occur if the application continues.\n"                       \
    "This can happen when an application was compiled by one version of HDF5 but\n"                          \
    "linked with a different version of static or shared HDF5 library.\n"                                    \
    "You should recompile the application or check your shared library related\n"                            \
    "settings such as 'LD_LIBRARY_PATH'.\n"
#define RELEASE_MISMATCH_WARNING                                                                             \
    "Warning! ***HDF5 library release mismatched error***\n"                                                 \
    "The HDF5 header files used to compile this application are not compatible with\n"                       \
    "the version used by the HDF5 library to which this application is linked.\n"                            \
    "Data corruption or segmentation faults may occur if the application continues.\n"                       \
    "This can happen when an application was compiled by one version of HDF5 but\n"                          \
    "linked with an incompatible version of static or shared HDF5 library.\n"                                \
    "You should recompile the application or check your shared library related\n"                            \
    "settings such as 'LD_LIBRARY_PATH'.\n"

herr_t
H5check_version(unsigned majnum, unsigned minnum, unsigned relnum)
{
    char                lib_str[256];
    char                substr[]                 = H5_VERS_SUBRELEASE;
    static int          checked                  = 0; /* If we've already checked the version info */
    static unsigned int disable_version_check    = 0; /* Set if the version check should be disabled */
    static const char * version_mismatch_warning = VERSION_MISMATCH_WARNING;
    herr_t              ret_value                = SUCCEED; /* Return value */
    int                 releasenum               = relnum;  /* To avoid warning for unsigned < 0
                                                               comparison in first release versions */

    FUNC_ENTER_API_NOINIT_NOERR_NOFS
    H5TRACE3("e", "IuIuIu", majnum, minnum, relnum);

    /* Don't check again, if we already have */
    if (checked)
        HGOTO_DONE(SUCCEED)

    {
        const char *s; /* Environment string for disabling version check */

        /* Allow different versions of the header files and library? */
        s = HDgetenv("HDF5_DISABLE_VERSION_CHECK");

        if (s && HDisdigit(*s))
            disable_version_check = (unsigned int)HDstrtol(s, NULL, 0);
    }

    /* H5_VERS_MAJOR and H5_VERS_MINOR must match */
<<<<<<< HEAD
    /* Cast relnum to int to avoid warning for unsigned < 0 comparison
     * in first release versions */
    if (H5_VERS_MAJOR != majnum || H5_VERS_MINOR != minnum || H5_VERS_RELEASE > (int)relnum) {
=======
    if (H5_VERS_MAJOR != majnum || H5_VERS_MINOR != minnum || H5_VERS_RELEASE > releasenum) {
>>>>>>> 9fd356e2
        switch (disable_version_check) {
            case 0:
                HDfprintf(stderr, "%s%s", version_mismatch_warning,
                          "You can, at your own risk, disable this warning by setting the environment\n"
                          "variable 'HDF5_DISABLE_VERSION_CHECK' to a value of '1'.\n"
                          "Setting it to 2 or higher will suppress the warning messages totally.\n");
                /* Mention the versions we are referring to */
                HDfprintf(stderr, "Headers are %u.%u.%u, library is %u.%u.%u\n", majnum, minnum, relnum,
                          (unsigned)H5_VERS_MAJOR, (unsigned)H5_VERS_MINOR, (unsigned)H5_VERS_RELEASE);
                /* Show library settings if available */
                HDfprintf(stderr, "%s", H5libhdf5_settings);

                /* Bail out now. */
                HDfputs("Bye...\n", stderr);
                HDabort();
            case 1:
                /* continue with a warning */
                /* Note that the warning message is embedded in the format string.*/
                HDfprintf(stderr,
                          "%s'HDF5_DISABLE_VERSION_CHECK' "
                          "environment variable is set to %d, application will\n"
                          "continue at your own risk.\n",
                          version_mismatch_warning, disable_version_check);
                /* Mention the versions we are referring to */
                HDfprintf(stderr, "Headers are %u.%u.%u, library is %u.%u.%u\n", majnum, minnum, relnum,
                          (unsigned)H5_VERS_MAJOR, (unsigned)H5_VERS_MINOR, (unsigned)H5_VERS_RELEASE);
                /* Show library settings if available */
                HDfprintf(stderr, "%s", H5libhdf5_settings);
                break;
            default:
                /* 2 or higher: continue silently */
                break;
        } /* end switch */

    } /* end if (H5_VERS_MAJOR != majnum || H5_VERS_MINOR != minnum || H5_VERS_RELEASE > relnum) */

    /* H5_VERS_RELEASE should be compatible, we will only add checks for exceptions */
    if (H5_VERS_RELEASE != relnum) {
        for (unsigned i = 0; i < VERS_RELEASE_EXCEPTIONS_SIZE; i++) {
            /* Check for incompatible headers or incompatible library */
            if (VERS_RELEASE_EXCEPTIONS[i] == relnum || VERS_RELEASE_EXCEPTIONS[i] == H5_VERS_RELEASE) {
                switch (disable_version_check) {
                    case 0:
                        HDfprintf(
                            stderr, "%s%s", version_mismatch_warning,
                            "You can, at your own risk, disable this warning by setting the environment\n"
                            "variable 'HDF5_DISABLE_VERSION_CHECK' to a value of '1'.\n"
                            "Setting it to 2 or higher will suppress the warning messages totally.\n");
                        /* Mention the versions we are referring to */
                        HDfprintf(stderr, "Headers are %u.%u.%u, library is %u.%u.%u\n", majnum, minnum,
                                  relnum, (unsigned)H5_VERS_MAJOR, (unsigned)H5_VERS_MINOR,
                                  (unsigned)H5_VERS_RELEASE);

                        /* Bail out now. */
                        HDfputs("Bye...\n", stderr);
                        HDabort();
                    case 1:
                        /* continue with a warning */
                        /* Note that the warning message is embedded in the format string.*/
                        HDfprintf(stderr,
                                  "%s'HDF5_DISABLE_VERSION_CHECK' "
                                  "environment variable is set to %d, application will\n"
                                  "continue at your own risk.\n",
                                  version_mismatch_warning, disable_version_check);
                        /* Mention the versions we are referring to */
                        HDfprintf(stderr, "Headers are %u.%u.%u, library is %u.%u.%u\n", majnum, minnum,
                                  relnum, (unsigned)H5_VERS_MAJOR, (unsigned)H5_VERS_MINOR,
                                  (unsigned)H5_VERS_RELEASE);
                        break;
                    default:
                        /* 2 or higher: continue silently */
                        break;
                } /* end switch */

            } /* end if */

        } /* end for */

    } /* end if (H5_VERS_RELEASE != relnum) */

    /* Indicate that the version check has been performed */
    checked = 1;

    if (!disable_version_check) {
        /*
         * Verify if H5_VERS_INFO is consistent with the other version information.
         * Check only the first sizeof(lib_str) char.  Assume the information
         * will fit within this size or enough significance.
         */
        HDsnprintf(lib_str, sizeof(lib_str), "HDF5 library version: %d.%d.%d%s%s", H5_VERS_MAJOR,
                   H5_VERS_MINOR, H5_VERS_RELEASE, (*substr ? "-" : ""), substr);

        if (HDstrcmp(lib_str, H5_lib_vers_info_g) != 0) {
            HDfputs("Warning!  Library version information error.\n"
                    "The HDF5 library version information are not "
                    "consistent in its source code.\nThis is NOT a fatal error "
                    "but should be corrected.  Setting the environment\n"
                    "variable 'HDF5_DISABLE_VERSION_CHECK' to a value of 1 "
                    "will suppress\nthis warning.\n",
                    stderr);
            HDfprintf(stderr,
                      "Library version information are:\n"
                      "H5_VERS_MAJOR=%d, H5_VERS_MINOR=%d, H5_VERS_RELEASE=%d, "
                      "H5_VERS_SUBRELEASE=%s,\nH5_VERS_INFO=%s\n",
                      H5_VERS_MAJOR, H5_VERS_MINOR, H5_VERS_RELEASE, H5_VERS_SUBRELEASE, H5_VERS_INFO);
        } /* end if */
    }

done:
    FUNC_LEAVE_API_NOFS(ret_value)
} /* end H5check_version() */

/*-------------------------------------------------------------------------
 * Function:    H5open
 *
 * Purpose:     Initialize the library.  This is normally called
 *              automatically, but if you find that an HDF5 library function
 *              is failing inexplicably, then try calling this function
 *              first.
 *
 * Return:    Non-negative on success/Negative on failure
 *
 *-------------------------------------------------------------------------
 */
herr_t
H5open(void)
{
    herr_t ret_value = SUCCEED; /* Return value */

    FUNC_ENTER_API_NOPUSH(FAIL)
    /*NO TRACE*/

    /* all work is done by FUNC_ENTER() */

done:
    FUNC_LEAVE_API_NOPUSH(ret_value)
} /* end H5open() */

/*-------------------------------------------------------------------------
 * Function:    H5atclose
 *
 * Purpose:    Register a callback for the library to invoke when it's
 *        closing.  Callbacks are invoked in LIFO order.
 *
 * Return:    Non-negative on success/Negative on failure
 *
 *-------------------------------------------------------------------------
 */
herr_t
H5atclose(H5_atclose_func_t func, void *ctx)
{
    H5_atclose_node_t *new_atclose;         /* New 'atclose' node */
    herr_t             ret_value = SUCCEED; /* Return value */

    FUNC_ENTER_API(FAIL)
    H5TRACE2("e", "Hc*x", func, ctx);

    /* Check arguments */
    if (NULL == func)
        HGOTO_ERROR(H5E_ARGS, H5E_BADVALUE, FAIL, "NULL func pointer")

    /* Allocate space for the 'atclose' node */
    if (NULL == (new_atclose = H5FL_MALLOC(H5_atclose_node_t)))
        HGOTO_ERROR(H5E_RESOURCE, H5E_CANTALLOC, FAIL, "can't allocate 'atclose' node")

    /* Set up 'atclose' node */
    new_atclose->func = func;
    new_atclose->ctx  = ctx;

    /* Connector to linked-list of 'atclose' nodes */
    new_atclose->next = H5_atclose_head;
    H5_atclose_head   = new_atclose;

done:
    FUNC_LEAVE_API(ret_value)
} /* end H5atclose() */

/*-------------------------------------------------------------------------
 * Function:    H5close
 *
 * Purpose:    Terminate the library and release all resources.
 *
 * Return:    Non-negative on success/Negative on failure
 *
 *-------------------------------------------------------------------------
 */
herr_t
H5close(void)
{
    /*
     * Don't call normal FUNC_ENTER() since we don't want to initialize the
     * whole library just to release it all right away.  It is safe to call
     * this function for an uninitialized library.
     */
    FUNC_ENTER_API_NOINIT_NOERR_NOFS
    H5TRACE0("e", "");

    H5_term_library();

    FUNC_LEAVE_API_NOFS(SUCCEED)
} /* end H5close() */

/*-------------------------------------------------------------------------
 * Function:    H5allocate_memory
 *
 * Purpose:        Allocate a memory buffer with the semantics of malloc().
 *
 *              NOTE: This function is intended for use with filter
 *              plugins so that all allocation and free operations
 *              use the same memory allocator. It is not intended for
 *              use as a general memory allocator in applications.
 *
 * Parameters:
 *
 *      size:   The size of the buffer.
 *
 *      clear:  Whether or not to memset the buffer to 0.
 *
 * Return:
 *
 *      Success:    A pointer to the allocated buffer.
 *
 *      Failure:    NULL
 *
 *-------------------------------------------------------------------------
 */
void *
H5allocate_memory(size_t size, hbool_t clear)
{
    void *ret_value = NULL;

    FUNC_ENTER_API_NOINIT
    H5TRACE2("*x", "zb", size, clear);

    if (clear)
        ret_value = H5MM_calloc(size);
    else
        ret_value = H5MM_malloc(size);

    FUNC_LEAVE_API_NOINIT(ret_value)
} /* end H5allocate_memory() */

/*-------------------------------------------------------------------------
 * Function:    H5resize_memory
 *
 * Purpose:        Resize a memory buffer with the semantics of realloc().
 *
 *              NOTE: This function is intended for use with filter
 *              plugins so that all allocation and free operations
 *              use the same memory allocator. It is not intended for
 *              use as a general memory allocator in applications.
 *
 * Parameters:
 *
 *      mem:    The buffer to be resized.
 *
 *      size:   The size of the buffer.
 *
 * Return:
 *
 *      Success:    A pointer to the resized buffer.
 *
 *      Failure:    NULL (the input buffer will be unchanged)
 *
 *-------------------------------------------------------------------------
 */
void *
H5resize_memory(void *mem, size_t size)
{
    void *ret_value = NULL;

    FUNC_ENTER_API_NOINIT
    H5TRACE2("*x", "*xz", mem, size);

    ret_value = H5MM_realloc(mem, size);

    FUNC_LEAVE_API_NOINIT(ret_value)
} /* end H5resize_memory() */

/*-------------------------------------------------------------------------
 * Function:    H5free_memory
 *
 * Purpose:        Frees memory allocated by the library that it is the user's
 *              responsibility to free.  Ensures that the same library
 *              that was used to allocate the memory frees it.  Passing
 *              NULL pointers is allowed.
 *
 * Return:        SUCCEED/FAIL
 *
 *-------------------------------------------------------------------------
 */
herr_t
H5free_memory(void *mem)
{
    FUNC_ENTER_API_NOINIT
    H5TRACE1("e", "*x", mem);

    /* At this time, it is impossible for this to fail. */
    H5MM_xfree(mem);

    FUNC_LEAVE_API_NOINIT(SUCCEED)
} /* end H5free_memory() */

/*-------------------------------------------------------------------------
 * Function:    H5is_library_threadsafe
 *
 * Purpose:        Checks to see if the library was built with thread-safety
 *              enabled.
 *
 * Return:        SUCCEED/FAIL
 *
 *-------------------------------------------------------------------------
 */
herr_t
H5is_library_threadsafe(hbool_t *is_ts /*out*/)
{
    herr_t ret_value = SUCCEED; /* Return value */

    FUNC_ENTER_API_NOINIT
    H5TRACE1("e", "x", is_ts);

    if (is_ts) {
#ifdef H5_HAVE_THREADSAFE
        *is_ts = TRUE;
#else  /* H5_HAVE_THREADSAFE */
        *is_ts = FALSE;
#endif /* H5_HAVE_THREADSAFE */
    }
    else
        ret_value = FAIL;

    FUNC_LEAVE_API_NOINIT(ret_value)
} /* end H5is_library_threadsafe() */

/*-------------------------------------------------------------------------
 * Function:    H5is_library_terminating
 *
 * Purpose:    Checks to see if the library is shutting down.
 *
 * Note:    Useful for plugins to detect when the library is terminating.
 *        For example, a VOL connector could check if a "file close"
 *        callback was the result of the library shutdown process, or
 *        an API action from the application.
 *
 * Return:    SUCCEED/FAIL
 *
 *-------------------------------------------------------------------------
 */
herr_t
H5is_library_terminating(hbool_t *is_terminating /*out*/)
{
    herr_t ret_value = SUCCEED; /* Return value */

    FUNC_ENTER_API_NOINIT
    H5TRACE1("e", "x", is_terminating);

    HDassert(is_terminating);

    if (is_terminating)
        *is_terminating = H5_TERM_GLOBAL;
    else
        ret_value = FAIL;

    FUNC_LEAVE_API_NOINIT(ret_value)
} /* end H5is_library_terminating() */

#if defined(H5_HAVE_THREADSAFE) && defined(H5_BUILT_AS_DYNAMIC_LIB) && defined(H5_HAVE_WIN32_API) &&         \
    defined(H5_HAVE_WIN_THREADS)
/*-------------------------------------------------------------------------
 * Function:    DllMain
 *
 * Purpose:     Handles various conditions in the library on Windows.
 *
 *    NOTE:     The main purpose of this is for handling Win32 thread cleanup
 *              on thread/process detach.
 *
 *              Only enabled when the shared Windows library is built with
 *              thread safety enabled.
 *
 * Return:      TRUE on success, FALSE on failure
 *
 *-------------------------------------------------------------------------
 */
BOOL WINAPI
DllMain(_In_ HINSTANCE hinstDLL, _In_ DWORD fdwReason, _In_ LPVOID lpvReserved)
{
    /* Don't add our function enter/leave macros since this function will be
     * called before the library is initialized.
     *
     * NOTE: Do NOT call any CRT functions in DllMain!
     * This includes any functions that are called by from here!
     */

    BOOL fOkay = TRUE;

    switch (fdwReason) {
        case DLL_PROCESS_ATTACH:
            break;

        case DLL_PROCESS_DETACH:
            break;

        case DLL_THREAD_ATTACH:
#ifdef H5_HAVE_WIN_THREADS
            if (H5TS_win32_thread_enter() < 0)
                fOkay = FALSE;
#endif /* H5_HAVE_WIN_THREADS */
            break;

        case DLL_THREAD_DETACH:
#ifdef H5_HAVE_WIN_THREADS
            if (H5TS_win32_thread_exit() < 0)
                fOkay = FALSE;
#endif /* H5_HAVE_WIN_THREADS */
            break;

        default:
            /* Shouldn't get here */
            fOkay = FALSE;
            break;
    }

    return fOkay;
}
#endif /* H5_HAVE_WIN32_API && H5_BUILT_AS_DYNAMIC_LIB && H5_HAVE_WIN_THREADS && H5_HAVE_THREADSAFE*/<|MERGE_RESOLUTION|>--- conflicted
+++ resolved
@@ -912,8 +912,6 @@
     static unsigned int disable_version_check    = 0; /* Set if the version check should be disabled */
     static const char * version_mismatch_warning = VERSION_MISMATCH_WARNING;
     herr_t              ret_value                = SUCCEED; /* Return value */
-    int                 releasenum               = relnum;  /* To avoid warning for unsigned < 0
-                                                               comparison in first release versions */
 
     FUNC_ENTER_API_NOINIT_NOERR_NOFS
     H5TRACE3("e", "IuIuIu", majnum, minnum, relnum);
@@ -933,13 +931,10 @@
     }
 
     /* H5_VERS_MAJOR and H5_VERS_MINOR must match */
-<<<<<<< HEAD
     /* Cast relnum to int to avoid warning for unsigned < 0 comparison
      * in first release versions */
     if (H5_VERS_MAJOR != majnum || H5_VERS_MINOR != minnum || H5_VERS_RELEASE > (int)relnum) {
-=======
-    if (H5_VERS_MAJOR != majnum || H5_VERS_MINOR != minnum || H5_VERS_RELEASE > releasenum) {
->>>>>>> 9fd356e2
+
         switch (disable_version_check) {
             case 0:
                 HDfprintf(stderr, "%s%s", version_mismatch_warning,
