--- conflicted
+++ resolved
@@ -201,11 +201,7 @@
         HGOTO_ERROR(H5E_DATATYPE, H5E_CANTINIT, H5I_INVALID_HID, "unable to retrieve member type");
 
     /* Get an ID for the datatype */
-<<<<<<< HEAD
-    if ((ret_value = H5I_register(H5I_DATATYPE, memb_dt, TRUE)) < 0)
-=======
     if ((ret_value = H5I_register(H5I_DATATYPE, memb_dt, true)) < 0)
->>>>>>> 07347cc5
         HGOTO_ERROR(H5E_DATATYPE, H5E_CANTREGISTER, H5I_INVALID_HID, "unable register datatype ID");
 
 done:
@@ -373,11 +369,7 @@
 
     /* Check args */
     if (NULL == (dt = (H5T_t *)H5I_object_verify(type_id, H5I_DATATYPE)) ||
-<<<<<<< HEAD
-        H5T_detect_class(dt, H5T_COMPOUND, TRUE) <= 0)
-=======
         H5T_detect_class(dt, H5T_COMPOUND, true) <= 0)
->>>>>>> 07347cc5
         HGOTO_ERROR(H5E_ARGS, H5E_BADTYPE, FAIL, "not a compound datatype");
 
     /* Pack */
@@ -418,11 +410,7 @@
 
     /* Does NAME already exist in PARENT? */
     for (i = 0; i < parent->shared->u.compnd.nmembs; i++)
-<<<<<<< HEAD
-        if (!HDstrcmp(parent->shared->u.compnd.memb[i].name, name))
-=======
         if (!strcmp(parent->shared->u.compnd.memb[i].name, name))
->>>>>>> 07347cc5
             HGOTO_ERROR(H5E_DATATYPE, H5E_CANTINSERT, FAIL, "member name is not unique");
 
     /* Does the new member overlap any existing member ? */
@@ -507,11 +495,7 @@
 
     if (H5T_detect_class(dt, H5T_COMPOUND, false) > 0) {
         /* If datatype has been packed, skip packing it and indicate success */
-<<<<<<< HEAD
-        if (TRUE == H5T__is_packed(dt))
-=======
         if (true == H5T__is_packed(dt))
->>>>>>> 07347cc5
             HGOTO_DONE(SUCCEED);
 
         /* Check for packing unmodifiable datatype */
