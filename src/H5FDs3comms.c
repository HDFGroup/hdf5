/* * * * * * * * * * * * * * * * * * * * * * * * * * * * * * * * * * * * * * *
 * Copyright by The HDF Group.                                               *
 * All rights reserved.                                                      *
 *                                                                           *
 * This file is part of HDF5.  The full HDF5 copyright notice, including     *
 * terms governing use, modification, and redistribution, is contained in    *
 * the COPYING file, which can be found at the root of the source code       *
 * distribution tree, or in https://www.hdfgroup.org/licenses.               *
 * If you do not have access to either file, you may request a copy from     *
 * help@hdfgroup.org.                                                        *
 * * * * * * * * * * * * * * * * * * * * * * * * * * * * * * * * * * * * * * */

/*****************************************************************************
 * Read-Only S3 Virtual File Driver (VFD)
 *
 * Source for S3 Communications module
 *
 * ***NOT A FILE DRIVER***
 *
 * Provide functions and structures required for interfacing with Amazon
 * Simple Storage Service (S3).
 *
 * Provide S3 object access as if it were a local file.
 *
 * Connect to remote host, send and receive HTTP requests and responses
 * as part of the AWS REST API, authenticating requests as appropriate.
 *
 *****************************************************************************/

/****************/
/* Module Setup */
/****************/

/***********/
/* Headers */
/***********/

#include "H5private.h"   /* generic functions */
#include "H5Eprivate.h"  /* error handling    */
#include "H5MMprivate.h" /* memory management */
#include "H5FDs3comms.h" /* S3 Communications */
#include "H5FDros3.h"    /* ros3 file driver  */

/****************/
/* Local Macros */
/****************/

#ifdef H5_HAVE_ROS3_VFD

/* toggle debugging (enable with 1)
 */
#define S3COMMS_DEBUG 0

/* manipulate verbosity of CURL output
 * operates separately from S3COMMS_DEBUG
 *
 * 0 -> no explicit curl output
 * 1 -> on error, print failure info to stderr
 * 2 -> in addition to above, print information for all performs; sets all
 *      curl handles with CURLOPT_VERBOSE
 */
#define S3COMMS_CURL_VERBOSITY 0

/* size to allocate for "bytes=<first_byte>[-<last_byte>]" HTTP Range value
 */
#define S3COMMS_MAX_RANGE_STRING_SIZE 128

/******************/
/* Local Typedefs */
/******************/

/********************/
/* Local Structures */
/********************/

/* struct s3r_datastruct
 * Structure passed to curl write callback
 * pointer to data region and record of bytes written (offset)
 */
struct s3r_datastruct {
    unsigned long magic;
    char         *data;
    size_t        size;
};
#define S3COMMS_CALLBACK_DATASTRUCT_MAGIC 0x28c2b2ul

/********************/
/* Local Prototypes */
/********************/

size_t curlwritecallback(char *ptr, size_t size, size_t nmemb, void *userdata);

herr_t H5FD_s3comms_s3r_getsize(s3r_t *handle);

/*********************/
/* Package Variables */
/*********************/

/*****************************/
/* Library Private Variables */
/*****************************/

/*******************/
/* Local Variables */
/*******************/

/*************/
/* Functions */
/*************/

/*----------------------------------------------------------------------------
 *
 * Function: curlwritecallback()
 *
 * Purpose:
 *
 *     Function called by CURL to write received data.
 *
 *     Writes bytes to `userdata`.
 *
 *     Internally manages number of bytes processed.
 *
 * Return:
 *
 *     - Number of bytes processed.
 *         - Should equal number of bytes passed to callback.
 *         - Failure will result in curl error: CURLE_WRITE_ERROR.
 *
 *----------------------------------------------------------------------------
 */
size_t
curlwritecallback(char *ptr, size_t size, size_t nmemb, void *userdata)
{
    struct s3r_datastruct *sds     = (struct s3r_datastruct *)userdata;
    size_t                 product = (size * nmemb);
    size_t                 written = 0;

    if (sds->magic != S3COMMS_CALLBACK_DATASTRUCT_MAGIC)
        return written;

    if (size > 0) {
        H5MM_memcpy(&(sds->data[sds->size]), ptr, product);
        sds->size += product;
        written = product;
    }

    return written;
} /* end curlwritecallback() */

/*----------------------------------------------------------------------------
 *
 * Function: H5FD_s3comms_hrb_node_set()
 *
 * Purpose:
 *
 *     Create, insert, modify, and remove elements in a field node list.
 *
 *     `name` cannot be null; will return FAIL and list will be unaltered.
 *
 *     Entries are accessed via the lowercase representation of their name:
 *     "Host", "host", and "hOSt" would all access the same node,
 *     but name's case is relevant in HTTP request output.
 *
 *     List pointer `L` must always point to either of :
 *     - header node with lowest alphabetical order (by lowername)
 *     - NULL, if list is empty
 *
 *    Types of operations:
 *
 *    - CREATE
 *        - If `L` is NULL and `name` and `value` are not NULL,
 *          a new node is created at `L`, starting a list.
 *    - MODIFY
 *        - If a node is found with a matching lowercase name and `value`
 *          is not NULL, the existing name, value, and cat values are released
 *          and replaced with the new data.
 *        - No modifications are made to the list pointers.
 *    - REMOVE
 *        - If `value` is NULL, will attempt to remove node with matching
 *          lowercase name.
 *        - If no match found, returns FAIL and list is not modified.
 *        - When removing a node, all its resources is released.
 *        - If removing the last node in the list, list pointer is set to NULL.
 *    - INSERT
 *        - If no nodes exists with matching lowercase name and `value`
 *          is not NULL, a new node is created, inserted into list
 *          alphabetically by lowercase name.
 *
 * Return:
 *
 *     - SUCCESS: `SUCCEED`
 *         - List was successfully modified
 *     - FAILURE: `FAIL`
 *         - Unable to perform operation
 *             - Forbidden (attempting to remove absent node, e.g.)
 *             - Internal error
 *
 *----------------------------------------------------------------------------
 */
herr_t
H5FD_s3comms_hrb_node_set(hrb_node_t **L, const char *name, const char *value)
{
    size_t      i          = 0;
    char       *valuecpy   = NULL;
    char       *namecpy    = NULL;
    size_t      namelen    = 0;
    char       *lowername  = NULL;
    char       *nvcat      = NULL;
    hrb_node_t *node_ptr   = NULL;
    hrb_node_t *new_node   = NULL;
    bool        is_looking = true;
    herr_t      ret_value  = SUCCEED;

    FUNC_ENTER_NOAPI_NOINIT

#if S3COMMS_DEBUG
    fprintf(stdout, "called H5FD_s3comms_hrb_node_set.");
    printf("NAME: %s\n", name);
    printf("VALUE: %s\n", value);
    printf("LIST:\n->");
    for (node_ptr = (*L); node_ptr != NULL; node_ptr = node_ptr->next)
        fprintf(stdout, "{%s}\n->", node_ptr->cat);
    printf("(null)\n");
    fflush(stdout);
    node_ptr = NULL;
#endif

    if (name == NULL)
        HGOTO_ERROR(H5E_ARGS, H5E_BADVALUE, FAIL, "unable to operate on null name");
    namelen = strlen(name);

    /***********************
     * PREPARE ALL STRINGS *
     **********************/

    /* copy and lowercase name
     */
    lowername = (char *)H5MM_malloc(sizeof(char) * (namelen + 1));
    if (lowername == NULL)
        HGOTO_ERROR(H5E_RESOURCE, H5E_NOSPACE, FAIL, "cannot make space for lowercase name copy.");
    for (i = 0; i < namelen; i++)
        lowername[i] = (char)HDtolower((int)name[i]);
    lowername[namelen] = 0;

    /* If value supplied, copy name, value, and concatenated "name: value".
     * If NULL, we will be removing a node or doing nothing, so no need for
     * copies
     */
    if (value != NULL) {
        int    ret      = 0;
        size_t valuelen = strlen(value);
        size_t catlen   = namelen + valuelen + 2; /* +2 from ": " */
        size_t catwrite = catlen + 3;             /* 3 not 1 to quiet compiler warning */

        namecpy = (char *)H5MM_malloc(sizeof(char) * (namelen + 1));
        if (namecpy == NULL)
            HGOTO_ERROR(H5E_RESOURCE, H5E_NOSPACE, FAIL, "cannot make space for name copy.");
        H5MM_memcpy(namecpy, name, (namelen + 1));

        valuecpy = (char *)H5MM_malloc(sizeof(char) * (valuelen + 1));
        if (valuecpy == NULL)
            HGOTO_ERROR(H5E_RESOURCE, H5E_NOSPACE, FAIL, "cannot make space for value copy.");
        H5MM_memcpy(valuecpy, value, (valuelen + 1));

        nvcat = (char *)H5MM_malloc(sizeof(char) * catwrite);
        if (nvcat == NULL)
            HGOTO_ERROR(H5E_RESOURCE, H5E_NOSPACE, FAIL, "cannot make space for concatenated string.");
        ret = snprintf(nvcat, catwrite, "%s: %s", name, value);
        if (ret < 0 || (size_t)ret > catlen)
            HGOTO_ERROR(H5E_ARGS, H5E_BADVALUE, FAIL, "cannot concatenate `%s: %s", name, value);
<<<<<<< HEAD
        assert(catlen == HDstrlen(nvcat));
=======
        assert(catlen == strlen(nvcat));
>>>>>>> 07347cc5

        /* create new_node, should we need it
         */
        new_node = (hrb_node_t *)H5MM_malloc(sizeof(hrb_node_t));
        if (new_node == NULL)
            HGOTO_ERROR(H5E_RESOURCE, H5E_NOSPACE, FAIL, "cannot make space for new set.");

        new_node->magic     = S3COMMS_HRB_NODE_MAGIC;
        new_node->name      = NULL;
        new_node->value     = NULL;
        new_node->cat       = NULL;
        new_node->lowername = NULL;
        new_node->next      = NULL;
    }

    /***************
     * ACT ON LIST *
     ***************/

    if (*L == NULL) {
        if (value == NULL)
            HGOTO_ERROR(H5E_ARGS, H5E_BADVALUE, FAIL, "trying to remove node from empty list");
        else {
#if S3COMMS_DEBUG
            printf("CREATE NEW\n");
            fflush(stdout);
#endif
            /*******************
             * CREATE NEW LIST *
             *******************/

            new_node->cat       = nvcat;
            new_node->name      = namecpy;
            new_node->lowername = lowername;
            new_node->value     = valuecpy;

            *L = new_node;
            goto done; /* bypass further seeking */
        }
    }

    /* sanity-check pointer passed in
     */
    assert((*L) != NULL);
    assert((*L)->magic == S3COMMS_HRB_NODE_MAGIC);
    node_ptr = (*L);

    /* Check whether to modify/remove first node in list
     */
    if (strcmp(lowername, node_ptr->lowername) == 0) {

        is_looking = false;

        if (value == NULL) {
#if S3COMMS_DEBUG
            printf("REMOVE HEAD\n");
            fflush(stdout);
#endif
            /***************
             * REMOVE HEAD *
             ***************/

            *L = node_ptr->next;

#if S3COMMS_DEBUG
            printf("FREEING CAT (node)\n");
            fflush(stdout);
#endif
            H5MM_xfree(node_ptr->cat);
#if S3COMMS_DEBUG
            printf("FREEING LOWERNAME (node)\n");
            fflush(stdout);
#endif
            H5MM_xfree(node_ptr->lowername);
#if S3COMMS_DEBUG
            printf("FREEING NAME (node)\n");
            fflush(stdout);
#endif
            H5MM_xfree(node_ptr->name);
#if S3COMMS_DEBUG
            printf("FREEING VALUE (node)\n");
            fflush(stdout);
#endif
            H5MM_xfree(node_ptr->value);
#if S3COMMS_DEBUG
            printf("MAGIC OK? %s\n", (node_ptr->magic == S3COMMS_HRB_NODE_MAGIC) ? "YES" : "NO");
            fflush(stdout);
#endif
            assert(node_ptr->magic == S3COMMS_HRB_NODE_MAGIC);
            node_ptr->magic += 1ul;
#if S3COMMS_DEBUG
            printf("FREEING POINTER\n");
            fflush(stdout);
#endif
            H5MM_xfree(node_ptr);

#if S3COMMS_DEBUG
            printf("FREEING WORKING LOWERNAME\n");
            fflush(stdout);
#endif
            H5MM_xfree(lowername);
            lowername = NULL;
        }
        else {
#if S3COMMS_DEBUG
            printf("MODIFY HEAD\n");
            fflush(stdout);
#endif
            /***************
             * MODIFY HEAD *
             ***************/

            H5MM_xfree(node_ptr->cat);
            H5MM_xfree(node_ptr->name);
            H5MM_xfree(node_ptr->value);

            node_ptr->name  = namecpy;
            node_ptr->value = valuecpy;
            node_ptr->cat   = nvcat;

            H5MM_xfree(lowername);
            lowername = NULL;
            new_node->magic += 1ul;
            H5MM_xfree(new_node);
            new_node = NULL;
        }
    }
    else if (strcmp(lowername, node_ptr->lowername) < 0) {

        is_looking = false;

        if (value == NULL)
            HGOTO_ERROR(H5E_ARGS, H5E_BADVALUE, FAIL, "trying to remove a node 'before' head");
        else {
#if S3COMMS_DEBUG
            printf("PREPEND NEW HEAD\n");
            fflush(stdout);
#endif
            /*******************
             * INSERT NEW HEAD *
             *******************/

            new_node->name      = namecpy;
            new_node->value     = valuecpy;
            new_node->lowername = lowername;
            new_node->cat       = nvcat;
            new_node->next      = node_ptr;
            *L                  = new_node;
        }
    }

    /***************
     * SEARCH LIST *
     ***************/

    while (is_looking) {
        if (node_ptr->next == NULL) {

            is_looking = false;

            if (value == NULL)
                HGOTO_ERROR(H5E_ARGS, H5E_BADVALUE, FAIL, "trying to remove absent node");
            else {
#if S3COMMS_DEBUG
                printf("APPEND A NODE\n");
                fflush(stdout);
#endif
                /*******************
                 * APPEND NEW NODE *
                 *******************/

<<<<<<< HEAD
                assert(HDstrcmp(lowername, node_ptr->lowername) > 0);
=======
                assert(strcmp(lowername, node_ptr->lowername) > 0);
>>>>>>> 07347cc5
                new_node->name      = namecpy;
                new_node->value     = valuecpy;
                new_node->lowername = lowername;
                new_node->cat       = nvcat;
                node_ptr->next      = new_node;
            }
        }
        else if (strcmp(lowername, node_ptr->next->lowername) < 0) {

            is_looking = false;

            if (value == NULL)
                HGOTO_ERROR(H5E_ARGS, H5E_BADVALUE, FAIL, "trying to remove absent node");
            else {
#if S3COMMS_DEBUG
                printf("INSERT A NODE\n");
                fflush(stdout);
#endif
                /*******************
                 * INSERT NEW NODE *
                 *******************/

<<<<<<< HEAD
                assert(HDstrcmp(lowername, node_ptr->lowername) > 0);
=======
                assert(strcmp(lowername, node_ptr->lowername) > 0);
>>>>>>> 07347cc5
                new_node->name      = namecpy;
                new_node->value     = valuecpy;
                new_node->lowername = lowername;
                new_node->cat       = nvcat;
                new_node->next      = node_ptr->next;
                node_ptr->next      = new_node;
            }
        }
        else if (strcmp(lowername, node_ptr->next->lowername) == 0) {

            is_looking = false;

            if (value == NULL) {
                /*****************
                 * REMOVE A NODE *
                 *****************/

                hrb_node_t *tmp = node_ptr->next;
                node_ptr->next  = tmp->next;

#if S3COMMS_DEBUG
                printf("REMOVE A NODE\n");
                fflush(stdout);
#endif
                H5MM_xfree(tmp->cat);
                H5MM_xfree(tmp->lowername);
                H5MM_xfree(tmp->name);
                H5MM_xfree(tmp->value);

                assert(tmp->magic == S3COMMS_HRB_NODE_MAGIC);
                tmp->magic += 1ul;
                H5MM_xfree(tmp);

                H5MM_xfree(lowername);
                lowername = NULL;
            }
            else {
#if S3COMMS_DEBUG
                printf("MODIFY A NODE\n");
                fflush(stdout);
#endif
                /*****************
                 * MODIFY A NODE *
                 *****************/

                node_ptr = node_ptr->next;
                H5MM_xfree(node_ptr->name);
                H5MM_xfree(node_ptr->value);
                H5MM_xfree(node_ptr->cat);

                assert(new_node->magic == S3COMMS_HRB_NODE_MAGIC);
                new_node->magic += 1ul;
                H5MM_xfree(new_node);
                H5MM_xfree(lowername);
                new_node  = NULL;
                lowername = NULL;

                node_ptr->name  = namecpy;
                node_ptr->value = valuecpy;
                node_ptr->cat   = nvcat;
            }
        }
        else {
            /****************
             * KEEP LOOKING *
             ****************/

            node_ptr = node_ptr->next;
        }
    } /* end while is_looking */

done:
    if (ret_value == FAIL) {
        /* clean up */
        if (nvcat != NULL)
            H5MM_xfree(nvcat);
        if (namecpy != NULL)
            H5MM_xfree(namecpy);
        if (lowername != NULL)
            H5MM_xfree(lowername);
        if (valuecpy != NULL)
            H5MM_xfree(valuecpy);
        if (new_node != NULL) {
            assert(new_node->magic == S3COMMS_HRB_NODE_MAGIC);
            new_node->magic += 1ul;
            H5MM_xfree(new_node);
        }
    }

    FUNC_LEAVE_NOAPI(ret_value)
} /* end H5FD_s3comms_hrb_node_set() */

/*----------------------------------------------------------------------------
 *
 * Function: H5FD_s3comms_hrb_destroy()
 *
 * Purpose:
 *
 *    Destroy and free resources _directly_ associated with an HTTP Buffer.
 *
 *    Takes a pointer to pointer to the buffer structure.
 *    This allows for the pointer itself to be NULLed from within the call.
 *
 *    If buffer or buffer pointer is NULL, there is no effect.
 *
 *    Headers list at `first_header` is not touched.
 *
 *    - Programmer should reuse or destroy `first_header` pointer
 *      (hrb_node_t *) as suits their purposes.
 *    - Recommend fetching prior to destroy()
 *      e.g., `reuse_node = hrb_to_die->first_header; destroy(hrb_to_die);`
 *      or maintaining an external reference.
 *    - Destroy node/list separately as appropriate
 *    - Failure to account for this will result in a memory leak.
 *
 * Return:
 *
 *     - SUCCESS: `SUCCEED`
 *         - successfully released buffer resources
 *         - if `buf` is NULL or `*buf` is NULL, no effect
 *     - FAILURE: `FAIL`
 *         - `buf->magic != S3COMMS_HRB_MAGIC`
 *
 *----------------------------------------------------------------------------
 */
herr_t
H5FD_s3comms_hrb_destroy(hrb_t **_buf)
{
    hrb_t *buf       = NULL;
    herr_t ret_value = SUCCEED;

    FUNC_ENTER_NOAPI_NOINIT

#if S3COMMS_DEBUG
    fprintf(stdout, "called H5FD_s3comms_hrb_destroy.\n");
#endif

    if (_buf != NULL && *_buf != NULL) {
        buf = *_buf;
        if (buf->magic != S3COMMS_HRB_MAGIC)
            HGOTO_ERROR(H5E_ARGS, H5E_BADVALUE, FAIL, "pointer's magic does not match.");

        H5MM_xfree(buf->verb);
        H5MM_xfree(buf->version);
        H5MM_xfree(buf->resource);
        buf->magic += 1ul;
        H5MM_xfree(buf);
        *_buf = NULL;
    } /* end if `_buf` has some value */

done:
    FUNC_LEAVE_NOAPI(ret_value)
} /* end H5FD_s3comms_hrb_destroy() */

/*----------------------------------------------------------------------------
 *
 * Function: H5FD_s3comms_hrb_init_request()
 *
 * Purpose:
 *
 *     Create a new HTTP Request Buffer
 *
 *     All non-null arguments should be null-terminated strings.
 *
 *     If `verb` is NULL, defaults to "GET".
 *     If `http_version` is NULL, defaults to "HTTP/1.1".
 *
 *     `resource` cannot be NULL; should be string beginning with slash
 *     character ('/').
 *
 *     All strings are copied into the structure, making them safe from
 *     modification in source strings.
 *
 * Return:
 *
 *     - SUCCESS: pointer to new `hrb_t`
 *     - FAILURE: `NULL`
 *
 *----------------------------------------------------------------------------
 */
hrb_t *
H5FD_s3comms_hrb_init_request(const char *_verb, const char *_resource, const char *_http_version)
{
    hrb_t *request   = NULL;
    char  *res       = NULL;
    size_t reslen    = 0;
    hrb_t *ret_value = NULL;
    char  *verb      = NULL;
    size_t verblen   = 0;
    char  *vrsn      = NULL;
    size_t vrsnlen   = 0;

    FUNC_ENTER_NOAPI_NOINIT

#if S3COMMS_DEBUG
    fprintf(stdout, "called H5FD_s3comms_hrb_init_request.\n");
#endif

    if (_resource == NULL)
        HGOTO_ERROR(H5E_ARGS, H5E_BADVALUE, NULL, "resource string cannot be null.");

    /* populate valid NULLs with defaults */
    if (_verb == NULL)
        _verb = "GET";
    if (_http_version == NULL)
        _http_version = "HTTP/1.1";

    /* malloc space for and prepare structure */
    request = (hrb_t *)H5MM_malloc(sizeof(hrb_t));
    if (request == NULL)
        HGOTO_ERROR(H5E_ARGS, H5E_CANTALLOC, NULL, "no space for request structure");
    request->magic        = S3COMMS_HRB_MAGIC;
    request->body         = NULL;
    request->body_len     = 0;
    request->first_header = NULL;

    /* malloc and copy strings for the structure */
    reslen = strlen(_resource);

    if (_resource[0] == '/') {
        res = (char *)H5MM_malloc(sizeof(char) * (reslen + 1));
        if (res == NULL)
            HGOTO_ERROR(H5E_ARGS, H5E_CANTALLOC, NULL, "no space for resource string");
        H5MM_memcpy(res, _resource, (reslen + 1));
    }
    else {
        res = (char *)H5MM_malloc(sizeof(char) * (reslen + 2));
        if (res == NULL)
            HGOTO_ERROR(H5E_ARGS, H5E_CANTALLOC, NULL, "no space for resource string");
        *res = '/';
        H5MM_memcpy((&res[1]), _resource, (reslen + 1));
<<<<<<< HEAD
        assert((reslen + 1) == HDstrlen(res));
=======
        assert((reslen + 1) == strlen(res));
>>>>>>> 07347cc5
    } /* end if (else resource string not starting with '/') */

    verblen = strlen(_verb) + 1;
    verb    = (char *)H5MM_malloc(sizeof(char) * verblen);
    if (verb == NULL)
        HGOTO_ERROR(H5E_ARGS, H5E_BADVALUE, NULL, "no space for verb string");
    strncpy(verb, _verb, verblen);

    vrsnlen = strlen(_http_version) + 1;
    vrsn    = (char *)H5MM_malloc(sizeof(char) * vrsnlen);
    if (vrsn == NULL)
        HGOTO_ERROR(H5E_ARGS, H5E_BADVALUE, NULL, "no space for http-version string");
    strncpy(vrsn, _http_version, vrsnlen);

    /* place new copies into structure */
    request->resource = res;
    request->verb     = verb;
    request->version  = vrsn;

    ret_value = request;

done:
    /* if there is an error, clean up after ourselves */
    if (ret_value == NULL) {
        if (request != NULL)
            H5MM_xfree(request);
        if (vrsn != NULL)
            H5MM_xfree(vrsn);
        if (verb != NULL)
            H5MM_xfree(verb);
        if (res != NULL)
            H5MM_xfree(res);
    }

    FUNC_LEAVE_NOAPI(ret_value)
} /* end H5FD_s3comms_hrb_init_request() */

/****************************************************************************
 * S3R FUNCTIONS
 ****************************************************************************/

/*----------------------------------------------------------------------------
 *
 * Function: H5FD_s3comms_s3r_close()
 *
 * Purpose:
 *
 *     Close communications through given S3 Request Handle (`s3r_t`)
 *     and clean up associated resources.
 *
 * Return:
 *
 *     - SUCCESS: `SUCCEED`
 *     - FAILURE: `FAIL`
 *         - fails if handle is null or has invalid magic number
 *
 *
 *----------------------------------------------------------------------------
 */
herr_t
H5FD_s3comms_s3r_close(s3r_t *handle)
{
    herr_t ret_value = SUCCEED;

    FUNC_ENTER_NOAPI_NOINIT

#if S3COMMS_DEBUG
    fprintf(stdout, "called H5FD_s3comms_s3r_close.\n");
#endif

    if (handle == NULL)
        HGOTO_ERROR(H5E_ARGS, H5E_BADVALUE, FAIL, "handle cannot be null.");
    if (handle->magic != S3COMMS_S3R_MAGIC)
        HGOTO_ERROR(H5E_ARGS, H5E_BADVALUE, FAIL, "handle has invalid magic.");

    curl_easy_cleanup(handle->curlhandle);

    H5MM_xfree(handle->secret_id);
    H5MM_xfree(handle->region);
    H5MM_xfree(handle->signing_key);
    H5MM_xfree(handle->token);

    assert(handle->httpverb != NULL);
    H5MM_xfree(handle->httpverb);

    if (FAIL == H5FD_s3comms_free_purl(handle->purl))
        HGOTO_ERROR(H5E_ARGS, H5E_BADVALUE, FAIL, "unable to release parsed url structure");

    H5MM_xfree(handle);

done:
    FUNC_LEAVE_NOAPI(ret_value)
} /* H5FD_s3comms_s3r_close */

/*----------------------------------------------------------------------------
 *
 * Function: H5FD_s3comms_s3r_get_filesize()
 *
 * Purpose:
 *
 *     Retrieve the filesize of an open request handle.
 *
 *     Wrapper "getter" to hide implementation details.
 *
 *
 * Return:
 *
 *     - SUCCESS: size of file, in bytes, if handle is valid.
 *     - FAILURE: 0, if handle is NULL or undefined.
 *
 *----------------------------------------------------------------------------
 */
size_t
H5FD_s3comms_s3r_get_filesize(s3r_t *handle)
{
    size_t ret_value = 0;

    FUNC_ENTER_NOAPI_NOINIT_NOERR

    if (handle != NULL)
        ret_value = handle->filesize;

    FUNC_LEAVE_NOAPI(ret_value)
} /* H5FD_s3comms_s3r_get_filesize */

/*----------------------------------------------------------------------------
 *
 * Function: H5FD_s3comms_s3r_getsize()
 *
 * Purpose:
 *
 *    Get the number of bytes of handle's target resource.
 *
 *    Sets handle and curlhandle with to enact an HTTP HEAD request on file,
 *    and parses received headers to extract "Content-Length" from response
 *    headers, storing file size at `handle->filesize`.
 *
 *    Critical step in opening (initiating) an `s3r_t` handle.
 *
 *    Wraps `s3r_read()`.
 *    Sets curlhandle to write headers to a temporary buffer (using extant
 *    write callback) and provides no buffer for body.
 *
 *    Upon exit, unsets HTTP HEAD settings from curl handle, returning to
 *    initial state. In event of error, curl handle state is undefined and is
 *    not to be trusted.
 *
 * Return:
 *
 *     - SUCCESS: `SUCCEED`
 *     - FAILURE: `FAIL`
 *
 *----------------------------------------------------------------------------
 */
herr_t
H5FD_s3comms_s3r_getsize(s3r_t *handle)
{
    uintmax_t             content_length = 0;
    CURL                 *curlh          = NULL;
    char                 *end            = NULL;
    char                 *headerresponse = NULL;
    struct s3r_datastruct sds            = {S3COMMS_CALLBACK_DATASTRUCT_MAGIC, NULL, 0};
    char                 *start          = NULL;
    herr_t                ret_value      = SUCCEED;

    FUNC_ENTER_NOAPI_NOINIT

#if S3COMMS_DEBUG
    fprintf(stdout, "called H5FD_s3comms_s3r_getsize.\n");
#endif

    if (handle == NULL)
        HGOTO_ERROR(H5E_ARGS, H5E_BADVALUE, FAIL, "handle cannot be null.");
    if (handle->magic != S3COMMS_S3R_MAGIC)
        HGOTO_ERROR(H5E_ARGS, H5E_BADVALUE, FAIL, "handle has invalid magic.");
    if (handle->curlhandle == NULL)
        HGOTO_ERROR(H5E_ARGS, H5E_BADVALUE, FAIL, "handle has bad (null) curlhandle.");

    /********************
     * PREPARE FOR HEAD *
     ********************/

    curlh = handle->curlhandle;
    if (CURLE_OK != curl_easy_setopt(curlh, CURLOPT_NOBODY, 1L))
        HGOTO_ERROR(H5E_ARGS, H5E_BADVALUE, FAIL, "error while setting CURL option (CURLOPT_NOBODY).");

    if (CURLE_OK != curl_easy_setopt(curlh, CURLOPT_HEADERDATA, &sds))
        HGOTO_ERROR(H5E_ARGS, H5E_BADVALUE, FAIL, "error while setting CURL option (CURLOPT_HEADERDATA).");

    assert(handle->httpverb == NULL);
    handle->httpverb = (char *)H5MM_malloc(sizeof(char) * 16);
    if (handle->httpverb == NULL)
        HGOTO_ERROR(H5E_ARGS, H5E_CANTALLOC, FAIL, "unable to allocate space for S3 request HTTP verb");
    H5MM_memcpy(handle->httpverb, "HEAD", 5);

    headerresponse = (char *)H5MM_malloc(sizeof(char) * CURL_MAX_HTTP_HEADER);
    if (headerresponse == NULL)
        HGOTO_ERROR(H5E_ARGS, H5E_CANTALLOC, FAIL, "unable to allocate space for curl header response");
    sds.data = headerresponse;

    /*******************
     * PERFORM REQUEST *
     *******************/

    /* these parameters fetch the entire file,
     * but, with a NULL destination and NOBODY and HEADERDATA supplied above,
     * only http metadata will be sent by server and recorded by s3comms
     */
    if (FAIL == H5FD_s3comms_s3r_read(handle, 0, 0, NULL))
        HGOTO_ERROR(H5E_ARGS, H5E_BADVALUE, FAIL, "problem in reading during getsize.");

    if (sds.size > CURL_MAX_HTTP_HEADER)
        HGOTO_ERROR(H5E_ARGS, H5E_BADVALUE, FAIL, "HTTP metadata buffer overrun");
    else if (sds.size == 0)
        HGOTO_ERROR(H5E_ARGS, H5E_BADVALUE, FAIL, "No HTTP metadata");
#if S3COMMS_DEBUG
    else
        fprintf(stdout, "GETSIZE: OK\n");
#endif

    /******************
     * PARSE RESPONSE *
     ******************/

    start = HDstrcasestr(headerresponse, "\r\nContent-Length: ");
    if (start == NULL)
        HGOTO_ERROR(H5E_ARGS, H5E_BADVALUE, FAIL, "could not find \"Content-Length\" in response.");

    /* move "start" to beginning of value in line; find end of line */
    start = start + strlen("\r\nContent-Length: ");
    end   = strstr(start, "\r\n");
    if (end == NULL)
        HGOTO_ERROR(H5E_ARGS, H5E_BADVALUE, FAIL, "could not find end of content length line");

    /* place null terminator at end of numbers
     */
    *end = '\0';

    content_length = strtoumax((const char *)start, NULL, 0);
    if (UINTMAX_MAX > SIZE_MAX && content_length > SIZE_MAX)
        HGOTO_ERROR(H5E_ARGS, H5E_OVERFLOW, FAIL, "content_length overflows size_t");

    if (content_length == 0 || errno == ERANGE) /* errno set by strtoumax*/
        HGOTO_ERROR(H5E_ARGS, H5E_BADVALUE, FAIL,
                    "could not convert found \"Content-Length\" response (\"%s\")",
                    start); /* range is null-terminated, remember */

    handle->filesize = (size_t)content_length;

#if S3COMMS_DEBUG
    fprintf(stdout, "FILESIZE: %zu\n", handle->filesize);
#endif

    /**********************
     * UNDO HEAD SETTINGS *
     **********************/

    if (CURLE_OK != curl_easy_setopt(curlh, CURLOPT_NOBODY, NULL))
        HGOTO_ERROR(H5E_ARGS, H5E_BADVALUE, FAIL, "error while setting CURL option (CURLOPT_NOBODY).");

    if (CURLE_OK != curl_easy_setopt(curlh, CURLOPT_HEADERDATA, NULL))
        HGOTO_ERROR(H5E_ARGS, H5E_BADVALUE, FAIL, "error while setting CURL option (CURLOPT_HEADERDATA).");

done:
    H5MM_xfree(headerresponse);
    sds.magic += 1; /* set to bad magic */

    FUNC_LEAVE_NOAPI(ret_value)
} /* H5FD_s3comms_s3r_getsize */

/*----------------------------------------------------------------------------
 *
 * Function: H5FD_s3comms_s3r_open()
 *
 * Purpose:
 *
 *     Logically 'open' a file hosted on S3.
 *
 *     - create new Request Handle
 *     - copy supplied url
 *     - copy authentication info if supplied
 *     - create CURL handle
 *     - fetch size of file
 *         - connect with server and execute HEAD request
 *     - return request handle ready for reads
 *
 *     To use 'default' port to connect, `port` should be 0.
 *
 *     To prevent AWS4 authentication, pass null pointer to `region`, `id`,
 *     and `signing_key`.
 *
 *     Uses `H5FD_s3comms_parse_url()` to validate and parse url input.
 *
 * Return:
 *
 *     - SUCCESS: Pointer to new request handle.
 *     - FAILURE: NULL
 *         - occurs if:
 *             - authentication strings are inconsistent
 *             - must _all_ be null, or have at least `region` and `id`
 *             - url is NULL (no filename)
 *             - unable to parse url (malformed?)
 *             - error while performing `getsize()`
 *
 *----------------------------------------------------------------------------
 */
s3r_t *
H5FD_s3comms_s3r_open(const char *url, const char *region, const char *id, const unsigned char *signing_key,
                      const char *token)
{
    size_t        tmplen    = 0;
    CURL         *curlh     = NULL;
    s3r_t        *handle    = NULL;
    parsed_url_t *purl      = NULL;
    s3r_t        *ret_value = NULL;

    FUNC_ENTER_NOAPI_NOINIT

#if S3COMMS_DEBUG
    fprintf(stdout, "called H5FD_s3comms_s3r_open.\n");
#endif

    if (url == NULL || url[0] == '\0')
        HGOTO_ERROR(H5E_ARGS, H5E_BADVALUE, NULL, "url cannot be null.");

    if (FAIL == H5FD_s3comms_parse_url(url, &purl))
        /* probably a malformed url, but could be internal error */
        HGOTO_ERROR(H5E_ARGS, H5E_CANTCREATE, NULL, "unable to create parsed url structure");

    assert(purl != NULL); /* if above passes, this must be true */
    assert(purl->magic == S3COMMS_PARSED_URL_MAGIC);

    handle = (s3r_t *)H5MM_malloc(sizeof(s3r_t));
    if (handle == NULL)
        HGOTO_ERROR(H5E_ARGS, H5E_CANTALLOC, NULL, "could not malloc space for handle.");

    handle->magic       = S3COMMS_S3R_MAGIC;
    handle->purl        = purl;
    handle->filesize    = 0;
    handle->region      = NULL;
    handle->secret_id   = NULL;
    handle->signing_key = NULL;
    handle->token       = NULL;
    handle->httpverb    = NULL;

    /*************************************
     * RECORD AUTHENTICATION INFORMATION *
     *************************************/

    if ((region != NULL && *region != '\0') || (id != NULL && *id != '\0') || (signing_key != NULL) ||
        (token != NULL)) {

        /* if one exists, all three must exist */
        if (region == NULL || region[0] == '\0')
            HGOTO_ERROR(H5E_ARGS, H5E_BADVALUE, NULL, "region cannot be null.");
        if (id == NULL || id[0] == '\0')
            HGOTO_ERROR(H5E_ARGS, H5E_BADVALUE, NULL, "secret id cannot be null.");
        if (signing_key == NULL)
            HGOTO_ERROR(H5E_ARGS, H5E_BADVALUE, NULL, "signing key cannot be null.");
        if (token == NULL)
            HGOTO_ERROR(H5E_ARGS, H5E_BADVALUE, NULL, "token cannot be null.");

        /* copy strings */
        tmplen         = strlen(region) + 1;
        handle->region = (char *)H5MM_malloc(sizeof(char) * tmplen);
        if (handle->region == NULL)
            HGOTO_ERROR(H5E_ARGS, H5E_BADVALUE, NULL, "could not malloc space for handle region copy.");
        H5MM_memcpy(handle->region, region, tmplen);

        tmplen            = strlen(id) + 1;
        handle->secret_id = (char *)H5MM_malloc(sizeof(char) * tmplen);
        if (handle->secret_id == NULL)
            HGOTO_ERROR(H5E_ARGS, H5E_BADVALUE, NULL, "could not malloc space for handle ID copy.");
        H5MM_memcpy(handle->secret_id, id, tmplen);

        tmplen              = SHA256_DIGEST_LENGTH;
        handle->signing_key = (unsigned char *)H5MM_malloc(sizeof(unsigned char) * tmplen);
        if (handle->signing_key == NULL)
            HGOTO_ERROR(H5E_ARGS, H5E_BADVALUE, NULL, "could not malloc space for handle key copy.");
        H5MM_memcpy(handle->signing_key, signing_key, tmplen);

<<<<<<< HEAD
        tmplen        = HDstrlen(token) + 1;
=======
        tmplen        = strlen(token) + 1;
>>>>>>> 07347cc5
        handle->token = (char *)H5MM_malloc(sizeof(char) * tmplen);
        if (handle->token == NULL)
            HGOTO_ERROR(H5E_ARGS, H5E_BADVALUE, NULL, "could not malloc space for handle token copy.");
        H5MM_memcpy(handle->token, token, tmplen);
    } /* if authentication information provided */

    /************************
     * INITIATE CURL HANDLE *
     ************************/

    curlh = curl_easy_init();
    if (curlh == NULL)
        HGOTO_ERROR(H5E_ARGS, H5E_BADVALUE, NULL, "problem creating curl easy handle!");

    if (CURLE_OK != curl_easy_setopt(curlh, CURLOPT_HTTPGET, 1L))
        HGOTO_ERROR(H5E_ARGS, H5E_BADVALUE, NULL, "error while setting CURL option (CURLOPT_HTTPGET).");

    if (CURLE_OK != curl_easy_setopt(curlh, CURLOPT_HTTP_VERSION, CURL_HTTP_VERSION_1_1))
        HGOTO_ERROR(H5E_ARGS, H5E_BADVALUE, NULL, "error while setting CURL option (CURLOPT_HTTP_VERSION).");

    if (CURLE_OK != curl_easy_setopt(curlh, CURLOPT_FAILONERROR, 1L))
        HGOTO_ERROR(H5E_ARGS, H5E_BADVALUE, NULL, "error while setting CURL option (CURLOPT_FAILONERROR).");

    if (CURLE_OK != curl_easy_setopt(curlh, CURLOPT_WRITEFUNCTION, curlwritecallback))
        HGOTO_ERROR(H5E_ARGS, H5E_BADVALUE, NULL, "error while setting CURL option (CURLOPT_WRITEFUNCTION).");

    if (CURLE_OK != curl_easy_setopt(curlh, CURLOPT_URL, url))
        HGOTO_ERROR(H5E_ARGS, H5E_BADVALUE, NULL, "error while setting CURL option (CURLOPT_URL).");

#if S3COMMS_CURL_VERBOSITY > 1
    /* CURL will print (to stdout) information for each operation
     */
    curl_easy_setopt(curlh, CURLOPT_VERBOSE, 1L);
#endif

    handle->curlhandle = curlh;

    /*******************
     * OPEN CONNECTION *
     * * * * * * * * * *
     *  GET FILE SIZE  *
     *******************/

    if (FAIL == H5FD_s3comms_s3r_getsize(handle))
        HGOTO_ERROR(H5E_ARGS, H5E_BADVALUE, NULL, "problem in H5FD_s3comms_s3r_getsize.");

    /*********************
     * FINAL PREPARATION *
     *********************/

    assert(handle->httpverb != NULL);
    H5MM_memcpy(handle->httpverb, "GET", 4);

    ret_value = handle;

done:
    if (ret_value == NULL) {
        if (curlh != NULL)
            curl_easy_cleanup(curlh);
        if (FAIL == H5FD_s3comms_free_purl(purl))
            HDONE_ERROR(H5E_ARGS, H5E_BADVALUE, NULL, "unable to free parsed url structure");
        if (handle != NULL) {
            H5MM_xfree(handle->region);
            H5MM_xfree(handle->secret_id);
            H5MM_xfree(handle->signing_key);
            H5MM_xfree(handle->token);
            if (handle->httpverb != NULL)
                H5MM_xfree(handle->httpverb);
            H5MM_xfree(handle);
        }
    }

    FUNC_LEAVE_NOAPI(ret_value)
} /* H5FD_s3comms_s3r_open */

/*----------------------------------------------------------------------------
 *
 * Function: H5FD_s3comms_s3r_read()
 *
 * Purpose:
 *
 *     Read file pointed to by request handle, writing specified
 *     `offset` .. `offset + len` bytes to buffer `dest`.
 *
 *     If `len` is 0, reads entirety of file starting at `offset`.
 *     If `offset` and `len` are both 0, reads entire file.
 *
 *     If `offset` or `offset+len` is greater than the file size, read is
 *     aborted and returns `FAIL`.
 *
 *     Uses configured "curl easy handle" to perform request.
 *
 *     In event of error, buffer should remain unaltered.
 *
 *     If handle is set to authorize a request, creates a new (temporary)
 *     HTTP Request object (hrb_t) for generating requisite headers,
 *     which is then translated to a `curl slist` and set in the curl handle
 *     for the request.
 *
 *     `dest` _may_ be NULL, but no body data will be recorded.
 *
 *     - In general practice, NULL should never be passed in as `dest`.
 *     - NULL `dest` passed in by internal function `s3r_getsize()`, in
 *       conjunction with CURLOPT_NOBODY to preempt transmission of file data
 *       from server.
 *
 * Return:
 *
 *     - SUCCESS: `SUCCEED`
 *     - FAILURE: `FAIL`
 *
 *----------------------------------------------------------------------------
 */
herr_t
H5FD_s3comms_s3r_read(s3r_t *handle, haddr_t offset, size_t len, void *dest)
{
    CURL              *curlh         = NULL;
    CURLcode           p_status      = CURLE_OK;
    struct curl_slist *curlheaders   = NULL;
    hrb_node_t        *headers       = NULL;
    hrb_node_t        *node          = NULL;
    struct tm         *now           = NULL;
    char              *rangebytesstr = NULL;
    hrb_t             *request       = NULL;
    int                ret           = 0; /* working variable to check  */
<<<<<<< HEAD
                                          /* return value of HDsnprintf  */
=======
                                          /* return value of snprintf  */
>>>>>>> 07347cc5
    char                  *authorization  = NULL;
    char                  *buffer1        = NULL;
    char                  *signed_headers = NULL;
    struct s3r_datastruct *sds            = NULL;
    herr_t                 ret_value      = SUCCEED;

    FUNC_ENTER_NOAPI_NOINIT

#if S3COMMS_DEBUG
    fprintf(stdout, "called H5FD_s3comms_s3r_read.\n");
#endif

    /**************************************
     * ABSOLUTELY NECESSARY SANITY-CHECKS *
     **************************************/

    if (handle == NULL)
        HGOTO_ERROR(H5E_ARGS, H5E_BADVALUE, FAIL, "handle cannot be null.");
    if (handle->magic != S3COMMS_S3R_MAGIC)
        HGOTO_ERROR(H5E_ARGS, H5E_BADVALUE, FAIL, "handle has invalid magic.");
    if (handle->curlhandle == NULL)
        HGOTO_ERROR(H5E_ARGS, H5E_BADVALUE, FAIL, "handle has bad (null) curlhandle.");
    if (handle->purl == NULL)
        HGOTO_ERROR(H5E_ARGS, H5E_BADVALUE, FAIL, "handle has bad (null) url.");
    assert(handle->purl->magic == S3COMMS_PARSED_URL_MAGIC);
    if (offset > handle->filesize || (len + offset) > handle->filesize)
        HGOTO_ERROR(H5E_ARGS, H5E_BADVALUE, FAIL, "unable to read past EoF");

    curlh = handle->curlhandle;

    /*********************
     * PREPARE WRITEDATA *
     *********************/

    if (dest != NULL) {
        sds = (struct s3r_datastruct *)H5MM_malloc(sizeof(struct s3r_datastruct));
        if (sds == NULL)
            HGOTO_ERROR(H5E_ARGS, H5E_CANTALLOC, FAIL, "could not malloc destination datastructure.");

        sds->magic = S3COMMS_CALLBACK_DATASTRUCT_MAGIC;
        sds->data  = (char *)dest;
        sds->size  = 0;
        if (CURLE_OK != curl_easy_setopt(curlh, CURLOPT_WRITEDATA, sds))
            HGOTO_ERROR(H5E_ARGS, H5E_UNINITIALIZED, FAIL,
                        "error while setting CURL option (CURLOPT_WRITEDATA).");
    }

    /*********************
     * FORMAT HTTP RANGE *
     *********************/

    if (len > 0) {
        rangebytesstr = (char *)H5MM_malloc(sizeof(char) * (S3COMMS_MAX_RANGE_STRING_SIZE + 1));
        if (rangebytesstr == NULL)
            HGOTO_ERROR(H5E_ARGS, H5E_CANTALLOC, FAIL, "could not malloc range format string.");
        ret = snprintf(rangebytesstr, (S3COMMS_MAX_RANGE_STRING_SIZE), "bytes=%" PRIuHADDR "-%" PRIuHADDR,
                       offset, offset + len - 1);
        if (ret <= 0 || ret >= S3COMMS_MAX_RANGE_STRING_SIZE)
            HGOTO_ERROR(H5E_ARGS, H5E_BADVALUE, FAIL, "unable to format HTTP Range value");
    }
    else if (offset > 0) {
        rangebytesstr = (char *)H5MM_malloc(sizeof(char) * (S3COMMS_MAX_RANGE_STRING_SIZE + 1));
        if (rangebytesstr == NULL)
            HGOTO_ERROR(H5E_ARGS, H5E_CANTALLOC, FAIL, "could not malloc range format string.");
        ret = snprintf(rangebytesstr, (S3COMMS_MAX_RANGE_STRING_SIZE), "bytes=%" PRIuHADDR "-", offset);
        if (ret <= 0 || ret >= S3COMMS_MAX_RANGE_STRING_SIZE)
            HGOTO_ERROR(H5E_ARGS, H5E_BADVALUE, FAIL, "unable to format HTTP Range value");
    }

#if S3COMMS_DEBUG
    fprintf(stdout, "%s: Bytes %" PRIuHADDR " - %" PRIuHADDR ", Request Size: %zu\n", handle->httpverb,
            offset, offset + len - 1, len);
#endif

    /*******************
     * COMPILE REQUEST *
     *******************/

    if (handle->signing_key == NULL) {
        /* Do not authenticate.  */
        if (rangebytesstr != NULL) {
            /* Pass in range directly */
            char *bytesrange_ptr = NULL; /* pointer past "bytes=" portion */

<<<<<<< HEAD
            bytesrange_ptr = HDstrchr(rangebytesstr, '=');
=======
            bytesrange_ptr = strchr(rangebytesstr, '=');
>>>>>>> 07347cc5
            assert(bytesrange_ptr != NULL);
            bytesrange_ptr++; /* move to first char past '=' */
            assert(*bytesrange_ptr != '\0');

            if (CURLE_OK != curl_easy_setopt(curlh, CURLOPT_RANGE, bytesrange_ptr))
                HGOTO_ERROR(H5E_VFL, H5E_UNINITIALIZED, FAIL,
                            "error while setting CURL option (CURLOPT_RANGE). ");
        }
    }
    else {
        /* authenticate request
         */
        authorization = (char *)H5MM_malloc(512 + H5FD_ROS3_MAX_SECRET_TOK_LEN + 1);
        if (authorization == NULL)
            HGOTO_ERROR(H5E_RESOURCE, H5E_NOSPACE, FAIL, "cannot make space for authorization variable.");
        /*   2048 := approximate max length...
         *     67 <len("AWS4-HMAC-SHA256 Credential=///s3/aws4_request,"
         *             "SignedHeaders=,Signature=")>
         * +    8 <yyyyMMDD>
         * +   64 <hex(sha256())>
         * +  128 <max? len(secret_id)>
         * +   20 <max? len(region)>
         * +  128 <max? len(signed_headers)>
         * + 1024 <max? len(session_token)>
         */
        char buffer2[256 + 1]; /* -> String To Sign -> Credential */
        char iso8601now[ISO8601_SIZE];
        buffer1 = (char *)H5MM_malloc(512 + H5FD_ROS3_MAX_SECRET_TOK_LEN +
                                      1); /* -> Canonical Request -> Signature */
        if (buffer1 == NULL)
            HGOTO_ERROR(H5E_RESOURCE, H5E_NOSPACE, FAIL, "cannot make space for buffer1 variable.");
        signed_headers = (char *)H5MM_malloc(48 + H5FD_ROS3_MAX_SECRET_KEY_LEN + 1);
        if (signed_headers == NULL)
            HGOTO_ERROR(H5E_RESOURCE, H5E_NOSPACE, FAIL, "cannot make space for signed_headers variable.");
        /* should be large enough for nominal listing:
         * "host;range;x-amz-content-sha256;x-amz-date;x-amz-security-token"
         * + '\0', with "range;" and/or "x-amz-security-token" possibly absent
         */

        /* zero start of strings */
        authorization[0]  = 0;
        buffer1[0]        = 0;
        buffer2[0]        = 0;
        iso8601now[0]     = 0;
        signed_headers[0] = 0;

        /**** VERIFY INFORMATION EXISTS ****/

        if (handle->region == NULL)
            HGOTO_ERROR(H5E_ARGS, H5E_BADVALUE, FAIL, "handle must have non-null region.");
        if (handle->secret_id == NULL)
            HGOTO_ERROR(H5E_ARGS, H5E_BADVALUE, FAIL, "handle must have non-null secret_id.");
        if (handle->signing_key == NULL)
            HGOTO_ERROR(H5E_ARGS, H5E_BADVALUE, FAIL, "handle must have non-null signing_key.");
        if (handle->token == NULL)
            HGOTO_ERROR(H5E_ARGS, H5E_BADVALUE, FAIL, "handle must have non-null token.");
        if (handle->httpverb == NULL)
            HGOTO_ERROR(H5E_ARGS, H5E_BADVALUE, FAIL, "handle must have non-null httpverb.");
        if (handle->purl->host == NULL)
            HGOTO_ERROR(H5E_ARGS, H5E_BADVALUE, FAIL, "handle must have non-null host.");
        if (handle->purl->path == NULL)
            HGOTO_ERROR(H5E_ARGS, H5E_BADVALUE, FAIL, "handle must have non-null resource.");

        /**** CREATE HTTP REQUEST STRUCTURE (hrb_t) ****/

        request = H5FD_s3comms_hrb_init_request((const char *)handle->httpverb,
                                                (const char *)handle->purl->path, "HTTP/1.1");
        if (request == NULL)
            HGOTO_ERROR(H5E_ARGS, H5E_BADVALUE, FAIL, "could not allocate hrb_t request.");
        assert(request->magic == S3COMMS_HRB_MAGIC);

        now = gmnow();
        if (ISO8601NOW(iso8601now, now) != (ISO8601_SIZE - 1))
            HGOTO_ERROR(H5E_ARGS, H5E_BADVALUE, FAIL, "could not format ISO8601 time.");

        if (FAIL == H5FD_s3comms_hrb_node_set(&headers, "x-amz-date", (const char *)iso8601now))
            HGOTO_ERROR(H5E_ARGS, H5E_BADVALUE, FAIL, "unable to set x-amz-date header");
        if (headers == NULL)
            HGOTO_ERROR(H5E_ARGS, H5E_BADVALUE, FAIL, "problem building headers list.");
        assert(headers->magic == S3COMMS_HRB_NODE_MAGIC);

        if (FAIL == H5FD_s3comms_hrb_node_set(&headers, "x-amz-content-sha256", (const char *)EMPTY_SHA256))
            HGOTO_ERROR(H5E_ARGS, H5E_BADVALUE, FAIL, "unable to set x-amz-content-sha256 header");
        if (headers == NULL)
            HGOTO_ERROR(H5E_ARGS, H5E_BADVALUE, FAIL, "problem building headers list.");
        assert(headers->magic == S3COMMS_HRB_NODE_MAGIC);

<<<<<<< HEAD
        if (HDstrlen((const char *)handle->token) > 0) {
=======
        if (strlen((const char *)handle->token) > 0) {
>>>>>>> 07347cc5
            if (FAIL ==
                H5FD_s3comms_hrb_node_set(&headers, "x-amz-security-token", (const char *)handle->token))
                HGOTO_ERROR(H5E_ARGS, H5E_BADVALUE, FAIL, "unable to set x-amz-security-token header");
            if (headers == NULL)
                HGOTO_ERROR(H5E_ARGS, H5E_BADVALUE, FAIL, "problem building headers list.");
            assert(headers->magic == S3COMMS_HRB_NODE_MAGIC);
        }

        if (rangebytesstr != NULL) {
            if (FAIL == H5FD_s3comms_hrb_node_set(&headers, "Range", rangebytesstr))
                HGOTO_ERROR(H5E_ARGS, H5E_BADVALUE, FAIL, "unable to set range header");
            if (headers == NULL)
                HGOTO_ERROR(H5E_ARGS, H5E_BADVALUE, FAIL, "problem building headers list.");
            assert(headers->magic == S3COMMS_HRB_NODE_MAGIC);
        }

        if (FAIL == H5FD_s3comms_hrb_node_set(&headers, "Host", handle->purl->host))
            HGOTO_ERROR(H5E_ARGS, H5E_BADVALUE, FAIL, "unable to set host header");
        if (headers == NULL)
            HGOTO_ERROR(H5E_ARGS, H5E_BADVALUE, FAIL, "problem building headers list.");
        assert(headers->magic == S3COMMS_HRB_NODE_MAGIC);

        request->first_header = headers;

        /**** COMPUTE AUTHORIZATION ****/

        /* buffer1 -> canonical request */
        if (FAIL == H5FD_s3comms_aws_canonical_request(buffer1, 512 + H5FD_ROS3_MAX_SECRET_TOK_LEN,
                                                       signed_headers, 48 + H5FD_ROS3_MAX_SECRET_TOK_LEN,
                                                       request)) {
            HGOTO_ERROR(H5E_ARGS, H5E_BADVALUE, FAIL, "bad canonical request");
        }
        /* buffer2->string-to-sign */
        if (FAIL == H5FD_s3comms_tostringtosign(buffer2, buffer1, iso8601now, handle->region))
            HGOTO_ERROR(H5E_ARGS, H5E_BADVALUE, FAIL, "bad string-to-sign");
        /* buffer1 -> signature */
        if (FAIL == H5FD_s3comms_HMAC_SHA256(handle->signing_key, SHA256_DIGEST_LENGTH, buffer2,
                                             strlen(buffer2), buffer1))
            HGOTO_ERROR(H5E_ARGS, H5E_BADVALUE, FAIL, "bad signature");

        iso8601now[8] = 0; /* trim to yyyyMMDD */
        ret = S3COMMS_FORMAT_CREDENTIAL(buffer2, handle->secret_id, iso8601now, handle->region, "s3");
        if (ret == 0 || ret >= S3COMMS_MAX_CREDENTIAL_SIZE)
            HGOTO_ERROR(H5E_ARGS, H5E_BADVALUE, FAIL, "unable to format aws4 credential string");

<<<<<<< HEAD
        ret = HDsnprintf(authorization, 512 + H5FD_ROS3_MAX_SECRET_TOK_LEN,
                         "AWS4-HMAC-SHA256 Credential=%s,SignedHeaders=%s,Signature=%s", buffer2,
                         signed_headers, buffer1);
=======
        ret = snprintf(authorization, 512 + H5FD_ROS3_MAX_SECRET_TOK_LEN,
                       "AWS4-HMAC-SHA256 Credential=%s,SignedHeaders=%s,Signature=%s", buffer2,
                       signed_headers, buffer1);
>>>>>>> 07347cc5
        if (ret <= 0 || ret >= 512 + H5FD_ROS3_MAX_SECRET_TOK_LEN)
            HGOTO_ERROR(H5E_ARGS, H5E_BADVALUE, FAIL, "unable to format aws4 authorization string");

        /* append authorization header to http request buffer */
        if (H5FD_s3comms_hrb_node_set(&headers, "Authorization", (const char *)authorization) == FAIL)
            HGOTO_ERROR(H5E_ARGS, H5E_BADVALUE, FAIL, "unable to set Authorization header");
        if (headers == NULL)
            HGOTO_ERROR(H5E_ARGS, H5E_BADVALUE, FAIL, "problem building headers list.");

        /* update hrb's "first header" pointer */
        request->first_header = headers;

        /**** SET CURLHANDLE HTTP HEADERS FROM GENERATED DATA ****/

        node = request->first_header;
        while (node != NULL) {
            assert(node->magic == S3COMMS_HRB_NODE_MAGIC);
            curlheaders = curl_slist_append(curlheaders, (const char *)node->cat);
            if (curlheaders == NULL)
                HGOTO_ERROR(H5E_ARGS, H5E_BADVALUE, FAIL, "could not append header to curl slist.");
            node = node->next;
        }

        /* sanity-check */
        if (curlheaders == NULL)
            /* above loop was probably never run */
            HGOTO_ERROR(H5E_ARGS, H5E_BADVALUE, FAIL, "curlheaders was never populated.");

        /* finally, set http headers in curl handle */
        if (curl_easy_setopt(curlh, CURLOPT_HTTPHEADER, curlheaders) != CURLE_OK)
            HGOTO_ERROR(H5E_ARGS, H5E_BADVALUE, FAIL,
                        "error while setting CURL option (CURLOPT_HTTPHEADER).");
    } /* end if should authenticate (info provided) */

    /*******************
     * PERFORM REQUEST *
     *******************/

#if S3COMMS_CURL_VERBOSITY > 0
    /* In event of error, print detailed information to stderr
     * This is not the default behavior.
     */
    {
        long int httpcode = 0;
        char     curlerrbuf[CURL_ERROR_SIZE];
        curlerrbuf[0] = '\0';

        if (CURLE_OK != curl_easy_setopt(curlh, CURLOPT_ERRORBUFFER, curlerrbuf))
            HGOTO_ERROR(H5E_ARGS, H5E_BADVALUE, FAIL, "problem setting error buffer");

        p_status = curl_easy_perform(curlh);

        if (p_status != CURLE_OK) {
            if (CURLE_OK != curl_easy_getinfo(curlh, CURLINFO_RESPONSE_CODE, &httpcode))
                HGOTO_ERROR(H5E_ARGS, H5E_BADVALUE, FAIL, "problem getting response code");
            fprintf(stdout, "CURL ERROR CODE: %d\nHTTP CODE: %ld\n", p_status, httpcode);
            fprintf(stdout, "%s\n", curl_easy_strerror(p_status));

            HGOTO_ERROR(H5E_VFL, H5E_CANTOPENFILE, FAIL, "problem while performing request.");
        }
        if (CURLE_OK != curl_easy_setopt(curlh, CURLOPT_ERRORBUFFER, NULL))
            HGOTO_ERROR(H5E_ARGS, H5E_BADVALUE, FAIL, "problem unsetting error buffer");
    } /* verbose error reporting */
#else
    p_status = curl_easy_perform(curlh);

    if (p_status != CURLE_OK)
        HGOTO_ERROR(H5E_VFL, H5E_CANTOPENFILE, FAIL, "curl cannot perform request");
#endif

#if S3COMMS_DEBUG
    if (dest != NULL) {
        fprintf(stdout, "len: %d\n", (int)len);
        fprintf(stdout, "CHECKING FOR BUFFER OVERFLOW\n");
        if (sds == NULL)
            fprintf(stdout, "sds is NULL!\n");
        else {
            fprintf(stdout, "sds: 0x%llx\n", (long long)sds);
            fprintf(stdout, "sds->size: %d\n", (int)sds->size);
            if (len > sds->size)
                fprintf(stdout, "buffer overwrite\n");
        }
    }
    else
        fprintf(stdout, "performed on entire file\n");
#endif

done:
    /* clean any malloc'd resources
     */
    if (authorization != NULL) {
        H5MM_xfree(authorization);
        authorization = NULL;
    }
    if (buffer1 != NULL) {
        H5MM_xfree(buffer1);
        buffer1 = NULL;
    }
    if (signed_headers != NULL) {
        H5MM_xfree(signed_headers);
        signed_headers = NULL;
    }
    if (curlheaders != NULL) {
        curl_slist_free_all(curlheaders);
        curlheaders = NULL;
    }
    if (rangebytesstr != NULL) {
        H5MM_xfree(rangebytesstr);
        rangebytesstr = NULL;
    }
    if (sds != NULL) {
        H5MM_xfree(sds);
        sds = NULL;
    }
    if (request != NULL) {
        while (headers != NULL)
            if (FAIL == H5FD_s3comms_hrb_node_set(&headers, headers->name, NULL))
                HDONE_ERROR(H5E_ARGS, H5E_BADVALUE, FAIL, "cannot release header node");
        assert(NULL == headers);
        if (FAIL == H5FD_s3comms_hrb_destroy(&request))
            HDONE_ERROR(H5E_ARGS, H5E_BADVALUE, FAIL, "cannot release header request structure");
        assert(NULL == request);
    }

    if (curlh != NULL) {
        /* clear any Range */
        if (CURLE_OK != curl_easy_setopt(curlh, CURLOPT_RANGE, NULL))
            HDONE_ERROR(H5E_ARGS, H5E_BADVALUE, FAIL, "cannot unset CURLOPT_RANGE");

        /* clear headers */
        if (CURLE_OK != curl_easy_setopt(curlh, CURLOPT_HTTPHEADER, NULL))
            HDONE_ERROR(H5E_ARGS, H5E_BADVALUE, FAIL, "cannot unset CURLOPT_HTTPHEADER");
    }

    FUNC_LEAVE_NOAPI(ret_value)
} /* H5FD_s3comms_s3r_read */

/****************************************************************************
 * MISCELLANEOUS FUNCTIONS
 ****************************************************************************/

/*----------------------------------------------------------------------------
 *
 * Function: gmnow()
 *
 * Purpose:
 *
 *    Get the output of `time.h`'s `gmtime()` call while minimizing setup
 *    clutter where important.
 *
 * Return:
 *
 *    Pointer to resulting `struct tm`,as created by gmtime(time_t * T).
 *
 *----------------------------------------------------------------------------
 */
struct tm *
gmnow(void)
{
    time_t     now;
    time_t    *now_ptr   = &now;
    struct tm *ret_value = NULL;

    /* Doctor assert, checks against error in time() */
    if ((time_t)(-1) != HDtime(now_ptr))
        ret_value = HDgmtime(now_ptr);

    assert(ret_value != NULL);

    return ret_value;
} /* end gmnow() */

/*----------------------------------------------------------------------------
 *
 * Function: H5FD_s3comms_aws_canonical_request()
 *
 * Purpose:
 *
 *     Compose AWS "Canonical Request" (and signed headers string)
 *     as defined in the REST API documentation.
 *
 *     Both destination strings are null-terminated.
 *
 *     Destination string arguments must be provided with adequate space.
 *
 *     Canonical Request format:
 *
 *      <HTTP VERB>"\n"
 *      <resource path>"\n"
 *      <query string>"\n"
 *      <header1>"\n" (`lowercase(name)`":"`trim(value)`)
 *      <header2>"\n"
 *      ... (headers sorted by name)
 *      <header_n>"\n"
 *      "\n"
 *      <signed headers>"\n" (`lowercase(header 1 name)`";"`header 2 name`;...)
 *      <hex-string of sha256sum of body> ("e3b0c4429...", e.g.)
 *
 * Return:
 *
 *     - SUCCESS: `SUCCEED`
 *         - writes canonical request to respective `...dest` strings
 *     - FAILURE: `FAIL`
 *         - one or more input argument was NULL
 *         - internal error
 *
 *----------------------------------------------------------------------------
 */
herr_t
H5FD_s3comms_aws_canonical_request(char *canonical_request_dest, int _cr_size, char *signed_headers_dest,
                                   int _sh_size, hrb_t *http_request)
{
    hrb_node_t *node         = NULL;
    const char *query_params = ""; /* unused at present */
    herr_t      ret_value    = SUCCEED;
    int         ret          = 0;
    size_t      cr_size      = (size_t)_cr_size;
    size_t      sh_size      = (size_t)_sh_size;
    size_t      cr_len       = 0; /* working length of canonical request str */
    size_t      sh_len       = 0; /* working length of signed headers str */
    char        tmpstr[1024];

    /* "query params" refers to the optional element in the URL, e.g.
     *     http://bucket.aws.com/myfile.txt?max-keys=2&prefix=J
     *                                      ^-----------------^
     *
     * Not handled/implemented as of 2017-10-xx.
     * Element introduced as empty placeholder and reminder.
     * Further research to be done if this is ever relevant for the
     * VFD use-cases.
     */

    FUNC_ENTER_NOAPI_NOINIT

#if S3COMMS_DEBUG
    fprintf(stdout, "called H5FD_s3comms_aws_canonical_request.\n");
#endif

    if (http_request == NULL)
        HGOTO_ERROR(H5E_ARGS, H5E_BADVALUE, FAIL, "hrb object cannot be null.");
    assert(http_request->magic == S3COMMS_HRB_MAGIC);

    if (canonical_request_dest == NULL)
        HGOTO_ERROR(H5E_ARGS, H5E_BADVALUE, FAIL, "canonical request destination cannot be null.");

    if (signed_headers_dest == NULL)
        HGOTO_ERROR(H5E_ARGS, H5E_BADVALUE, FAIL, "signed headers destination cannot be null.");

    /* HTTP verb, resource path, and query string lines */
    cr_len = (strlen(http_request->verb) + strlen(http_request->resource) + strlen(query_params) +
              (size_t)3); /* three newline chars */
    if (cr_len >= cr_size)
        HGOTO_ERROR(H5E_ARGS, H5E_BADVALUE, FAIL, "not enough space in canonical request");

    /* TODO: compiler warning */
    ret = snprintf(canonical_request_dest, (cr_size - 1), "%s\n%s\n%s\n", http_request->verb,
                   http_request->resource, query_params);
    if (ret < 0 || (size_t)ret >= cr_size)
        HGOTO_ERROR(H5E_ARGS, H5E_BADVALUE, FAIL, "unable to compose canonical request first line");

    /* write in canonical headers, building signed headers concurrently */
    node = http_request->first_header; /* assumed sorted */
    while (node != NULL) {

        assert(node->magic == S3COMMS_HRB_NODE_MAGIC);

<<<<<<< HEAD
        ret = HDsnprintf(tmpstr, 1024, "%s:%s\n", node->lowername, node->value);
=======
        ret = snprintf(tmpstr, 1024, "%s:%s\n", node->lowername, node->value);
>>>>>>> 07347cc5
        if (ret < 0 || ret >= 1024)
            HGOTO_ERROR(H5E_ARGS, H5E_BADVALUE, FAIL, "unable to concatenate HTTP header %s:%s",
                        node->lowername, node->value);
        cr_len += strlen(tmpstr);
        if (cr_len + 1 > cr_size)
            HGOTO_ERROR(H5E_ARGS, H5E_BADVALUE, FAIL, "not enough space in canonical request");
        strcat(canonical_request_dest, tmpstr);

<<<<<<< HEAD
        ret = HDsnprintf(tmpstr, 1024, "%s;", node->lowername);
=======
        ret = snprintf(tmpstr, 1024, "%s;", node->lowername);
>>>>>>> 07347cc5
        if (ret < 0 || ret >= 1024)
            HGOTO_ERROR(H5E_ARGS, H5E_BADVALUE, FAIL, "unable to append semicolon to lowername %s",
                        node->lowername);
        sh_len += strlen(tmpstr);
        if (sh_len + 1 > sh_size)
            HGOTO_ERROR(H5E_ARGS, H5E_BADVALUE, FAIL, "not enough space in signed headers");
        strcat(signed_headers_dest, tmpstr);

        node = node->next;
    } /* end while node is not NULL */

    /* remove trailing ';' from signed headers sequence */
    signed_headers_dest[strlen(signed_headers_dest) - 1] = '\0';

    /* append signed headers and payload hash
     * NOTE: at present, no HTTP body is handled, per the nature of
     *       requests/range-gets
     */
    strcat(canonical_request_dest, "\n");
    strcat(canonical_request_dest, signed_headers_dest);
    strcat(canonical_request_dest, "\n");
    strcat(canonical_request_dest, EMPTY_SHA256);

done:
    FUNC_LEAVE_NOAPI(ret_value)
} /* end H5FD_s3comms_aws_canonical_request() */

/*----------------------------------------------------------------------------
 *
 * Function: H5FD_s3comms_bytes_to_hex()
 *
 * Purpose:
 *
 *     Produce human-readable hex string [0-9A-F] from sequence of bytes.
 *
 *     For each byte (char), writes two-character hexadecimal representation.
 *
 *     No null-terminator appended.
 *
 *     Assumes `dest` is allocated to enough size (msg_len * 2).
 *
 *     Fails if either `dest` or `msg` are null.
 *
 *     `msg_len` message length of 0 has no effect.
 *
 * Return:
 *
 *     - SUCCESS: `SUCCEED`
 *         - hex string written to `dest` (not null-terminated)
 *     - FAILURE: `FAIL`
 *         - `dest == NULL`
 *         - `msg == NULL`
 *
 *----------------------------------------------------------------------------
 */
herr_t
H5FD_s3comms_bytes_to_hex(char *dest, const unsigned char *msg, size_t msg_len, bool lowercase)
{
    size_t i         = 0;
    herr_t ret_value = SUCCEED;

    FUNC_ENTER_NOAPI_NOINIT

#if S3COMMS_DEBUG
    fprintf(stdout, "called H5FD_s3comms_bytes_to_hex.\n");
#endif

    if (dest == NULL)
        HGOTO_ERROR(H5E_ARGS, H5E_BADVALUE, FAIL, "hex destination cannot be null.");
    if (msg == NULL)
        HGOTO_ERROR(H5E_ARGS, H5E_BADVALUE, FAIL, "bytes sequence cannot be null.");

    for (i = 0; i < msg_len; i++) {
        int chars_written = snprintf(&(dest[i * 2]), 3, /* 'X', 'X', '\n' */
                                     (lowercase == true) ? "%02x" : "%02X", msg[i]);
        if (chars_written != 2)
            HGOTO_ERROR(H5E_ARGS, H5E_BADVALUE, FAIL, "problem while writing hex chars for %c", msg[i]);
    }

done:
    FUNC_LEAVE_NOAPI(ret_value)
} /* end H5FD_s3comms_bytes_to_hex() */

/*----------------------------------------------------------------------------
 *
 * Function: H5FD_s3comms_free_purl()
 *
 * Purpose:
 *
 *     Release resources from a parsed_url_t pointer.
 *
 *     If pointer is null, nothing happens.
 *
 * Return:
 *
 *     `SUCCEED` (never fails)
 *
 *----------------------------------------------------------------------------
 */
herr_t
H5FD_s3comms_free_purl(parsed_url_t *purl)
{
    FUNC_ENTER_NOAPI_NOINIT_NOERR

#if S3COMMS_DEBUG
    printf("called H5FD_s3comms_free_purl.\n");
#endif

    if (purl != NULL) {
        assert(purl->magic == S3COMMS_PARSED_URL_MAGIC);
        if (purl->scheme != NULL)
            H5MM_xfree(purl->scheme);
        if (purl->host != NULL)
            H5MM_xfree(purl->host);
        if (purl->port != NULL)
            H5MM_xfree(purl->port);
        if (purl->path != NULL)
            H5MM_xfree(purl->path);
        if (purl->query != NULL)
            H5MM_xfree(purl->query);
        purl->magic += 1ul;
        H5MM_xfree(purl);
    }

    FUNC_LEAVE_NOAPI(SUCCEED)
} /* end H5FD_s3comms_free_purl() */

/*----------------------------------------------------------------------------
 *
 * Function: H5FD_s3comms_HMAC_SHA256()
 *
 * Purpose:
 *
 *     Generate Hash-based Message Authentication Checksum using the SHA-256
 *     hashing algorithm.
 *
 *     Given a key, message, and respective lengths (to accommodate null
 *     characters in either), generate _hex string_ of authentication checksum
 *     and write to `dest`.
 *
 *     `dest` must be at least `SHA256_DIGEST_LENGTH * 2` characters in size.
 *     Not enforceable by this function.
 *     `dest` will _not_ be null-terminated by this function.
 *
 * Return:
 *
 *     - SUCCESS: `SUCCEED`
 *         - hex string written to `dest` (not null-terminated)
 *     - FAILURE: `FAIL`
 *         - `dest == NULL`
 *         - error while generating hex string output
 *
 *----------------------------------------------------------------------------
 */
herr_t
H5FD_s3comms_HMAC_SHA256(const unsigned char *key, size_t key_len, const char *msg, size_t msg_len,
                         char *dest)
{
    unsigned char md[SHA256_DIGEST_LENGTH];
    unsigned int  md_len    = SHA256_DIGEST_LENGTH;
    herr_t        ret_value = SUCCEED;

    FUNC_ENTER_NOAPI_NOINIT

#if S3COMMS_DEBUG
    fprintf(stdout, "called H5FD_s3comms_HMAC_SHA256.\n");
#endif

    if (dest == NULL)
        HGOTO_ERROR(H5E_ARGS, H5E_BADVALUE, FAIL, "destination cannot be null.");

    HMAC(EVP_sha256(), key, (int)key_len, (const unsigned char *)msg, msg_len, md, &md_len);

    if (H5FD_s3comms_bytes_to_hex(dest, (const unsigned char *)md, (size_t)md_len, true) == FAIL)
        HGOTO_ERROR(H5E_ARGS, H5E_BADVALUE, FAIL, "could not convert to hex string.");

done:
    FUNC_LEAVE_NOAPI(ret_value)
} /* H5FD_s3comms_HMAC_SHA256 */

/*-----------------------------------------------------------------------------
 *
 * Function: H5FD__s3comms_load_aws_creds_from_file()
 *
 * Purpose:
 *
 *     Extract AWS configuration information from a target file.
 *
 *     Given a file and a profile name, e.g. "ros3_vfd_test", attempt to locate
 *     that region in the file. If not found, returns in error and output
 *     pointers are not modified.
 *
 *     If the profile label is found, attempts to locate and parse configuration
 *     data, stopping at the first line where:
 *     + reached end of file
 *     + line does not start with a recognized setting name
 *
 *     Following AWS documentation, looks for any of:
 *     + aws_access_key_id
 *     + aws_secret_access_key
 *     + region
 *
 *     To be valid, the setting must begin the line with one of the keywords,
 *     followed immediately by an equals sign '=', and have some data before
 *     newline at end of line.
 *     + `spam=eggs` would be INVALID because name is unrecognized
 *     + `region = us-east-2` would be INVALID because of spaces
 *     + `region=` would be INVALID because no data.
 *
 *     Upon successful parsing of a setting line, will store the result in the
 *     corresponding output pointer. If the output pointer is NULL, will skip
 *     any matching setting line while parsing -- useful to prevent overwrite
 *     when reading from multiple files.
 *
 * Return:
 *
 *     + SUCCESS: `SUCCEED`
 *         + no error. settings may or may not have been loaded.
 *     + FAILURE: `FAIL`
 *         + internal error occurred.
 *         + -1 :: unable to format profile label
 *         + -2 :: profile name/label not found in file
 *         + -3 :: some other error
 *
 *-----------------------------------------------------------------------------
 */
static herr_t
H5FD__s3comms_load_aws_creds_from_file(FILE *file, const char *profile_name, char *key_id, char *access_key,
                                       char *aws_region)
{
    char        profile_line[32];
    char        buffer[128];
    const char *setting_names[] = {
        "region",
        "aws_access_key_id",
        "aws_secret_access_key",
    };
    char *const setting_pointers[] = {
        aws_region,
        key_id,
        access_key,
    };
    unsigned setting_count = 3;
    herr_t   ret_value     = SUCCEED;
    unsigned buffer_i      = 0;
    unsigned setting_i     = 0;
    int      found_setting = 0;
    char    *line_buffer   = &(buffer[0]);

    FUNC_ENTER_PACKAGE

#if S3COMMS_DEBUG
    fprintf(stdout, "called load_aws_creds_from_file.\n");
#endif

    /* format target line for start of profile */
<<<<<<< HEAD
    if (32 < HDsnprintf(profile_line, 32, "[%s]", profile_name))
=======
    if (32 < snprintf(profile_line, 32, "[%s]", profile_name))
>>>>>>> 07347cc5
        HGOTO_ERROR(H5E_ARGS, H5E_CANTCOPY, FAIL, "unable to format profile label");

    /* look for start of profile */
    do {
        /* clear buffer */
        for (buffer_i = 0; buffer_i < 128; buffer_i++)
            buffer[buffer_i] = 0;

        line_buffer = fgets(line_buffer, 128, file);
        if (line_buffer == NULL) /* reached end of file */
            goto done;
    } while (strncmp(line_buffer, profile_line, strlen(profile_line)));

    /* extract credentials from lines */
    do {
        /* clear buffer */
        for (buffer_i = 0; buffer_i < 128; buffer_i++)
            buffer[buffer_i] = 0;

        /* collect a line from file */
        line_buffer = fgets(line_buffer, 128, file);
        if (line_buffer == NULL)
            goto done; /* end of file */

        /* loop over names to see if line looks like assignment */
        for (setting_i = 0; setting_i < setting_count; setting_i++) {
            size_t      setting_name_len = 0;
            const char *setting_name     = NULL;
            char        line_prefix[128];

            setting_name     = setting_names[setting_i];
<<<<<<< HEAD
            setting_name_len = HDstrlen(setting_name);
            if (HDsnprintf(line_prefix, 128, "%s=", setting_name) < 0)
=======
            setting_name_len = strlen(setting_name);
            if (snprintf(line_prefix, 128, "%s=", setting_name) < 0)
>>>>>>> 07347cc5
                HGOTO_ERROR(H5E_ARGS, H5E_CANTCOPY, FAIL, "unable to format line prefix");

            /* found a matching name? */
            if (!strncmp(line_buffer, line_prefix, setting_name_len + 1)) {
                found_setting = 1;

                /* skip NULL destination buffer */
                if (setting_pointers[setting_i] == NULL)
                    break;

                /* advance to end of name in string */
                do {
                    line_buffer++;
                } while (*line_buffer != 0 && *line_buffer != '=');

                if (*line_buffer == 0 || *(line_buffer + 1) == 0)
                    HGOTO_ERROR(H5E_ARGS, H5E_BADVALUE, FAIL, "incomplete assignment in file");
                line_buffer++; /* was pointing at '='; advance */

                /* copy line buffer into out pointer */
                strncpy(setting_pointers[setting_i], (const char *)line_buffer, strlen(line_buffer));

                /* "trim" tailing whitespace by replacing with null terminator*/
                buffer_i = 0;
                while (!isspace(setting_pointers[setting_i][buffer_i]))
                    buffer_i++;
                setting_pointers[setting_i][buffer_i] = '\0';

                break; /* have read setting; don't compare with others */
            }          /* end if possible name match */
        }              /* end for each setting name */
    } while (found_setting);

done:
    FUNC_LEAVE_NOAPI(ret_value)
} /* end H5FD__s3comms_load_aws_creds_from_file() */

/*----------------------------------------------------------------------------
 *
 * Function: H5FD_s3comms_load_aws_profile()
 *
 * Purpose :
 *
 *     Read aws profile elements from standard location on system and store
 *     settings in memory.
 *
 *     Looks for both `~/.aws/config` and `~/.aws/credentials`, the standard
 *     files for AWS tools. If a file exists (can be opened), looks for the
 *     given profile name and reads the settings into the relevant buffer.
 *
 *     Any setting duplicated in both files will be set to that from
 *     `credentials`.
 *
 *     Settings are stored in the supplied buffers as null-terminated strings.
 *
 * Return:
 *
 *     + SUCCESS: `SUCCEED` (0)
 *         + no error occurred and all settings were populated
 *     + FAILURE: `FAIL` (-1)
 *         + internal error occurred
 *         + unable to locate profile
 *         + region, key id, and secret key were not all found and set
 *
 *----------------------------------------------------------------------------
 */
herr_t
H5FD_s3comms_load_aws_profile(const char *profile_name, char *key_id_out, char *secret_access_key_out,
                              char *aws_region_out)
{
    herr_t ret_value = SUCCEED;
    FILE  *credfile  = NULL;
    char   awspath[117];
    char   filepath[128];
    int    ret = 0;

    FUNC_ENTER_NOAPI_NOINIT

#if S3COMMS_DEBUG
    fprintf(stdout, "called H5FD_s3comms_load_aws_profile.\n");
#endif

#ifdef H5_HAVE_WIN32_API
    ret = snprintf(awspath, 117, "%s/.aws/", getenv("USERPROFILE"));
#else
    ret = snprintf(awspath, 117, "%s/.aws/", getenv("HOME"));
#endif
    if (ret < 0 || (size_t)ret >= 117)
        HGOTO_ERROR(H5E_ARGS, H5E_CANTCOPY, FAIL, "unable to format home-aws path");
<<<<<<< HEAD
    ret = HDsnprintf(filepath, 128, "%s%s", awspath, "credentials");
=======
    ret = snprintf(filepath, 128, "%s%s", awspath, "credentials");
>>>>>>> 07347cc5
    if (ret < 0 || (size_t)ret >= 128)
        HGOTO_ERROR(H5E_ARGS, H5E_CANTCOPY, FAIL, "unable to format credentials path");

    credfile = fopen(filepath, "r");
    if (credfile != NULL) {
        if (H5FD__s3comms_load_aws_creds_from_file(credfile, profile_name, key_id_out, secret_access_key_out,
                                                   aws_region_out) == FAIL)
            HGOTO_ERROR(H5E_ARGS, H5E_BADVALUE, FAIL, "unable to load from aws credentials");
        if (fclose(credfile) == EOF)
            HGOTO_ERROR(H5E_FILE, H5E_CANTCLOSEFILE, FAIL, "unable to close credentials file");
        credfile = NULL;
    } /* end if credential file opened */

    ret = snprintf(filepath, 128, "%s%s", awspath, "config");
    if (ret < 0 || (size_t)ret >= 128)
        HGOTO_ERROR(H5E_ARGS, H5E_CANTCOPY, FAIL, "unable to format config path");
    credfile = fopen(filepath, "r");
    if (credfile != NULL) {
        if (H5FD__s3comms_load_aws_creds_from_file(
                credfile, profile_name, (*key_id_out == 0) ? key_id_out : NULL,
                (*secret_access_key_out == 0) ? secret_access_key_out : NULL,
                (*aws_region_out == 0) ? aws_region_out : NULL) == FAIL)
            HGOTO_ERROR(H5E_ARGS, H5E_BADVALUE, FAIL, "unable to load from aws config");
        if (fclose(credfile) == EOF)
            HGOTO_ERROR(H5E_FILE, H5E_CANTCLOSEFILE, FAIL, "unable to close config file");
        credfile = NULL;
    } /* end if credential file opened */

    /* fail if not all three settings were loaded */
    if (*key_id_out == 0 || *secret_access_key_out == 0 || *aws_region_out == 0)
        ret_value = FAIL;

done:
    if (credfile != NULL)
        if (fclose(credfile) == EOF)
            HDONE_ERROR(H5E_ARGS, H5E_ARGS, FAIL, "problem error-closing aws configuration file");

    FUNC_LEAVE_NOAPI(ret_value)
} /* end H5FD_s3comms_load_aws_profile() */

/*----------------------------------------------------------------------------
 *
 * Function: H5FD_s3comms_nlowercase()
 *
 * Purpose:
 *
 *     From string starting at `s`, write `len` characters to `dest`,
 *     converting all to lowercase.
 *
 *     Behavior is undefined if `s` is NULL or `len` overruns the allocated
 *     space of either `s` or `dest`.
 *
 *     Provided as convenience.
 *
 * Return:
 *
 *     - SUCCESS: `SUCCEED`
 *         - upon completion, `dest` is populated
 *     - FAILURE: `FAIL`
 *         - `dest == NULL`
 *
 *----------------------------------------------------------------------------
 */
herr_t
H5FD_s3comms_nlowercase(char *dest, const char *s, size_t len)
{
    herr_t ret_value = SUCCEED;

    FUNC_ENTER_NOAPI_NOINIT

#if S3COMMS_DEBUG
    fprintf(stdout, "called H5FD_s3comms_nlowercase.\n");
#endif

    if (dest == NULL)
        HGOTO_ERROR(H5E_ARGS, H5E_BADVALUE, FAIL, "destination cannot be null.");

    if (len > 0) {
        H5MM_memcpy(dest, s, len);
        do {
            len--;
            dest[len] = (char)HDtolower((int)dest[len]);
        } while (len > 0);
    }

done:
    FUNC_LEAVE_NOAPI(ret_value)
} /* end H5FD_s3comms_nlowercase() */

/*----------------------------------------------------------------------------
 *
 * Function: H5FD_s3comms_parse_url()
 *
 * Purpose:
 *
 *     Parse URL-like string and stuff URL components into
 *     `parsed_url` structure, if possible.
 *
 *     Expects null-terminated string of format:
 *     SCHEME "://" HOST [":" PORT ] ["/" [ PATH ] ] ["?" QUERY]
 *     where SCHEME :: "[a-zA-Z/.-]+"
 *           PORT   :: "[0-9]"
 *
 *     Stores resulting structure in argument pointer `purl`, if successful,
 *     creating and populating new `parsed_url_t` structure pointer.
 *     Empty or absent elements are NULL in new purl structure.
 *
 * Return:
 *
 *     - SUCCESS: `SUCCEED`
 *         - `purl` pointer is populated
 *     - FAILURE: `FAIL`
 *         - unable to parse
 *             - `purl` is unaltered (probably NULL)
 *
 *----------------------------------------------------------------------------
 */
herr_t
H5FD_s3comms_parse_url(const char *str, parsed_url_t **_purl)
{
    parsed_url_t *purl      = NULL; /* pointer to new structure */
    const char   *tmpstr    = NULL; /* working pointer in string */
    const char   *curstr    = str;  /* "start" pointer in string */
    long int      len       = 0;    /* substring length */
    long int      urllen    = 0;    /* length of passed-in url string */
    unsigned int  i         = 0;
    herr_t        ret_value = FAIL;

    FUNC_ENTER_NOAPI_NOINIT

#if S3COMMS_DEBUG
    printf("called H5FD_s3comms_parse_url.\n");
#endif

    if (str == NULL || *str == '\0')
        HGOTO_ERROR(H5E_ARGS, H5E_BADVALUE, FAIL, "invalid url string");

    urllen = (long int)strlen(str);

    purl = (parsed_url_t *)H5MM_malloc(sizeof(parsed_url_t));
    if (purl == NULL)
        HGOTO_ERROR(H5E_ARGS, H5E_CANTALLOC, FAIL, "can't allocate space for parsed_url_t");
    purl->magic  = S3COMMS_PARSED_URL_MAGIC;
    purl->scheme = NULL;
    purl->host   = NULL;
    purl->port   = NULL;
    purl->path   = NULL;
    purl->query  = NULL;

    /***************
     * READ SCHEME *
     ***************/

    tmpstr = strchr(curstr, ':');
    if (tmpstr == NULL)
        HGOTO_ERROR(H5E_ARGS, H5E_BADVALUE, FAIL, "invalid SCHEME construction: probably not URL");
    len = tmpstr - curstr;
    assert((0 <= len) && (len < urllen));

    /* check for restrictions */
    for (i = 0; i < len; i++) {
        /* scheme = [a-zA-Z+-.]+ (terminated by ":") */
        if (!isalpha(curstr[i]) && '+' != curstr[i] && '-' != curstr[i] && '.' != curstr[i])
            HGOTO_ERROR(H5E_ARGS, H5E_BADVALUE, FAIL, "invalid SCHEME construction");
    }

    /* copy lowercased scheme to structure */
    purl->scheme = (char *)H5MM_malloc(sizeof(char) * (size_t)(len + 1));
    if (purl->scheme == NULL)
        HGOTO_ERROR(H5E_ARGS, H5E_CANTALLOC, FAIL, "can't allocate space for SCHEME");
    strncpy(purl->scheme, curstr, (size_t)len);
    purl->scheme[len] = '\0';
    for (i = 0; i < len; i++)
        purl->scheme[i] = (char)HDtolower(purl->scheme[i]);

    /* Skip "://" */
    tmpstr += 3;
    curstr = tmpstr;

    /*************
     * READ HOST *
     *************/

    if (*curstr == '[') {
        /* IPv6 */
        while (']' != *tmpstr) {
            /* end of string reached! */
            if (tmpstr == 0)
                HGOTO_ERROR(H5E_ARGS, H5E_BADVALUE, FAIL, "reached end of URL: incomplete IPv6 HOST");
            tmpstr++;
        }
        tmpstr++;
    } /* end if (IPv6) */
    else {
        while (0 != *tmpstr) {
            if (':' == *tmpstr || '/' == *tmpstr || '?' == *tmpstr)
                break;
            tmpstr++;
        }
    } /* end else (IPv4) */
    len = tmpstr - curstr;
    if (len == 0)
        HGOTO_ERROR(H5E_ARGS, H5E_BADVALUE, FAIL, "HOST substring cannot be empty");
    else if (len > urllen)
        HGOTO_ERROR(H5E_ARGS, H5E_BADVALUE, FAIL, "problem with length of HOST substring");

    /* copy host */
    purl->host = (char *)H5MM_malloc(sizeof(char) * (size_t)(len + 1));
    if (purl->host == NULL)
        HGOTO_ERROR(H5E_ARGS, H5E_CANTALLOC, FAIL, "can't allocate space for HOST");
    strncpy(purl->host, curstr, (size_t)len);
    purl->host[len] = 0;

    /*************
     * READ PORT *
     *************/

    if (':' == *tmpstr) {
        tmpstr += 1; /* advance past ':' */
        curstr = tmpstr;
        while ((0 != *tmpstr) && ('/' != *tmpstr) && ('?' != *tmpstr))
            tmpstr++;
        len = tmpstr - curstr;
        if (len == 0)
            HGOTO_ERROR(H5E_ARGS, H5E_BADVALUE, FAIL, "PORT element cannot be empty");
        else if (len > urllen)
            HGOTO_ERROR(H5E_ARGS, H5E_BADVALUE, FAIL, "problem with length of PORT substring");
        for (i = 0; i < len; i++)
            if (!isdigit(curstr[i]))
                HGOTO_ERROR(H5E_ARGS, H5E_BADVALUE, FAIL, "PORT is not a decimal string");

        /* copy port */
        purl->port = (char *)H5MM_malloc(sizeof(char) * (size_t)(len + 1));
        if (purl->port == NULL)
            HGOTO_ERROR(H5E_ARGS, H5E_CANTALLOC, FAIL, "can't allocate space for PORT");
        strncpy(purl->port, curstr, (size_t)len);
        purl->port[len] = 0;
    } /* end if PORT element */

    /*************
     * READ PATH *
     *************/

    if ('/' == *tmpstr) {
        /* advance past '/' */
        tmpstr += 1;
        curstr = tmpstr;

        /* seek end of PATH */
        while ((0 != *tmpstr) && ('?' != *tmpstr))
            tmpstr++;
        len = tmpstr - curstr;
        if (len > urllen)
            HGOTO_ERROR(H5E_ARGS, H5E_BADVALUE, FAIL, "problem with length of PATH substring");
        if (len > 0) {
            purl->path = (char *)H5MM_malloc(sizeof(char) * (size_t)(len + 1));
            if (purl->path == NULL)
                HGOTO_ERROR(H5E_ARGS, H5E_CANTALLOC, FAIL, "can't allocate space for PATH");
            strncpy(purl->path, curstr, (size_t)len);
            purl->path[len] = 0;
        }
    } /* end if PATH element */

    /**************
     * READ QUERY *
     **************/

    if ('?' == *tmpstr) {
        tmpstr += 1;
        curstr = tmpstr;
        while (0 != *tmpstr)
            tmpstr++;
        len = tmpstr - curstr;
        if (len == 0)
            HGOTO_ERROR(H5E_ARGS, H5E_BADVALUE, FAIL, "QUERY cannot be empty");
        else if (len > urllen)
            HGOTO_ERROR(H5E_ARGS, H5E_BADVALUE, FAIL, "problem with length of QUERY substring");
        purl->query = (char *)H5MM_malloc(sizeof(char) * (size_t)(len + 1));
        if (purl->query == NULL)
            HGOTO_ERROR(H5E_ARGS, H5E_CANTALLOC, FAIL, "can't allocate space for QUERY");
        strncpy(purl->query, curstr, (size_t)len);
        purl->query[len] = 0;
    } /* end if QUERY exists */

    *_purl    = purl;
    ret_value = SUCCEED;

done:
    if (ret_value == FAIL)
        H5FD_s3comms_free_purl(purl);

    FUNC_LEAVE_NOAPI(ret_value)
} /* end H5FD_s3comms_parse_url() */

/*----------------------------------------------------------------------------
 *
 * Function: H5FD_s3comms_percent_encode_char()
 *
 * Purpose:
 *
 *     "Percent-encode" utf-8 character `c`, e.g.,
 *         '$' -> "%24"
 *         '¢' -> "%C2%A2"
 *
 *     `c` cannot be null.
 *
 *     Does not (currently) accept multi-byte characters...
 *     limit to (?) u+00ff, well below upper bound for two-byte utf-8 encoding
 *        (u+0080..u+07ff).
 *
 *     Writes output to `repr`.
 *     `repr` cannot be null.
 *     Assumes adequate space i `repr`...
 *         >>> char[4] or [7] for most characters,
 *         >>> [13] as theoretical maximum.
 *
 *     Representation `repr` is null-terminated.
 *
 *     Stores length of representation (without null terminator) at pointer
 *     `repr_len`.
 *
 * Return : SUCCEED/FAIL
 *
 *     - SUCCESS: `SUCCEED`
 *         - percent-encoded representation  written to `repr`
 *         - 'repr' is null-terminated
 *     - FAILURE: `FAIL`
 *         - `c` or `repr` was NULL
 *
 *----------------------------------------------------------------------------
 */
herr_t
H5FD_s3comms_percent_encode_char(char *repr, const unsigned char c, size_t *repr_len)
{
    unsigned int i             = 0;
    int          chars_written = 0;
    herr_t       ret_value     = SUCCEED;
#if S3COMMS_DEBUG
    unsigned char s[2]   = {c, 0};
    unsigned char hex[3] = {0, 0, 0};
#endif

    FUNC_ENTER_NOAPI_NOINIT

#if S3COMMS_DEBUG
    fprintf(stdout, "called H5FD_s3comms_percent_encode_char.\n");
#endif

    if (repr == NULL)
        HGOTO_ERROR(H5E_ARGS, H5E_BADVALUE, FAIL, "no destination `repr`.");

#if S3COMMS_DEBUG
<<<<<<< HEAD
    H5FD_s3comms_bytes_to_hex((char *)hex, s, 1, FALSE);
=======
    H5FD_s3comms_bytes_to_hex((char *)hex, s, 1, false);
>>>>>>> 07347cc5
    fprintf(stdout, "    CHAR: \'%s\'\n", s);
    fprintf(stdout, "    CHAR-HEX: \"%s\"\n", hex);
#endif

    if (c <= (unsigned char)0x7f) {
        /* character represented in a single "byte"
         * and single percent-code
         */
#if S3COMMS_DEBUG
        fprintf(stdout, "    SINGLE-BYTE\n");
#endif
        *repr_len     = 3;
        chars_written = snprintf(repr, 4, "%%%02X", c);
        if (chars_written < 0)
            HGOTO_ERROR(H5E_ARGS, H5E_BADVALUE, FAIL, "cannot write char %c", c);
    } /* end if single-byte unicode char */
    else {
        /* multi-byte, multi-percent representation
         */
        unsigned int  acc        = 0; /* byte accumulator */
        unsigned int  k          = 0; /* uint character representation */
        unsigned int  stack_size = 0;
        unsigned char stack[4]   = {0, 0, 0, 0};
#if S3COMMS_DEBUG
        fprintf(stdout, "    MULTI-BYTE\n");
#endif
        stack_size = 0;
        k          = (unsigned int)c;
        *repr_len  = 0;
        do {
            /* push number onto stack in six-bit slices
             */
            acc = k;
            acc >>= 6; /* cull least */
            acc <<= 6; /* six bits   */
            stack[stack_size++] = (unsigned char)(k - acc);
            k                   = acc >> 6;
        } while (k > 0);

        /* `stack` now has two to four six-bit 'numbers' to be put into
         * UTF-8 byte fields.
         */

#if S3COMMS_DEBUG
        fprintf(stdout, "    STACK:\n    {\n");
        for (i = 0; i < stack_size; i++) {
            H5FD_s3comms_bytes_to_hex((char *)hex, (&stack[i]), 1, false);
            hex[2] = 0;
            fprintf(stdout, "      %s,\n", hex);
        }
        fprintf(stdout, "    }\n");
#endif

        /****************
         * leading byte *
         ****************/

        /* prepend 11[1[1]]0 to first byte */
        /* 110xxxxx, 1110xxxx, or 11110xxx */
        acc = 0xC0;                         /* 0x11000000 */
        acc += (stack_size > 2) ? 0x20 : 0; /* 0x00100000 */
        acc += (stack_size > 3) ? 0x10 : 0; /* 0x00010000 */
        stack_size--;
        chars_written = snprintf(repr, 4, "%%%02X", (unsigned char)(acc + stack[stack_size]));
        if (chars_written < 0)
            HGOTO_ERROR(H5E_ARGS, H5E_BADVALUE, FAIL, "cannot write char %c", c);
        *repr_len += 3;

        /************************
         * continuation byte(s) *
         ************************/

        /* 10xxxxxx */
        for (i = 0; i < stack_size; i++) {
            chars_written =
                snprintf(&repr[i * 3 + 3], 4, "%%%02X", (unsigned char)(0x80 + stack[stack_size - 1 - i]));
            if (chars_written < 0)
                HGOTO_ERROR(H5E_ARGS, H5E_BADVALUE, FAIL, "cannot write char %c", c);
            *repr_len += 3;
        } /* end for each continuation byte */
    }     /* end else (multi-byte) */

    *(repr + *repr_len) = '\0';

done:
    FUNC_LEAVE_NOAPI(ret_value)
} /* H5FD_s3comms_percent_encode_char */

/*----------------------------------------------------------------------------
 *
 * Function: H5FD_s3comms_signing_key()
 *
 * Purpose:
 *
 *     Create AWS4 "Signing Key" from secret key, AWS region, and timestamp.
 *
 *     Sequentially runs HMAC_SHA256 on strings in specified order,
 *     generating reusable checksum (according to documentation, valid for
 *     7 days from time given).
 *
 *     `secret` is `access key id` for targeted service/bucket/resource.
 *
 *     `iso8601now` must conform to format, yyyyMMDD'T'hhmmss'Z'
 *     e.g. "19690720T201740Z".
 *
 *     `region` should be one of AWS service region names, e.g. "us-east-1".
 *
 *     Hard-coded "service" algorithm requirement to "s3".
 *
 *     Inputs must be null-terminated strings.
 *
 *     Writes to `md` the raw byte data, length of `SHA256_DIGEST_LENGTH`.
 *     Programmer must ensure that `md` is appropriately allocated.
 *
 * Return:
 *
 *     - SUCCESS: `SUCCEED`
 *         - raw byte data of signing key written to `md`
 *     - FAILURE: `FAIL`
 *         - if any input arguments was NULL
 *
 *----------------------------------------------------------------------------
 */
herr_t
H5FD_s3comms_signing_key(unsigned char *md, const char *secret, const char *region, const char *iso8601now)
{
    char         *AWS4_secret     = NULL;
    size_t        AWS4_secret_len = 0;
    unsigned char datekey[SHA256_DIGEST_LENGTH];
    unsigned char dateregionkey[SHA256_DIGEST_LENGTH];
    unsigned char dateregionservicekey[SHA256_DIGEST_LENGTH];
    int           ret       = 0; /* return value of snprintf */
    herr_t        ret_value = SUCCEED;

    FUNC_ENTER_NOAPI_NOINIT

#if S3COMMS_DEBUG
    fprintf(stdout, "called H5FD_s3comms_signing_key.\n");
#endif

    if (md == NULL)
        HGOTO_ERROR(H5E_ARGS, H5E_BADVALUE, FAIL, "Destination `md` cannot be NULL.");
    if (secret == NULL)
        HGOTO_ERROR(H5E_ARGS, H5E_BADVALUE, FAIL, "`secret` cannot be NULL.");
    if (region == NULL)
        HGOTO_ERROR(H5E_ARGS, H5E_BADVALUE, FAIL, "`region` cannot be NULL.");
    if (iso8601now == NULL)
        HGOTO_ERROR(H5E_ARGS, H5E_BADVALUE, FAIL, "`iso8601now` cannot be NULL.");

    AWS4_secret_len = 4 + strlen(secret) + 1;
    AWS4_secret     = (char *)H5MM_malloc(sizeof(char *) * AWS4_secret_len);
    if (AWS4_secret == NULL)
        HGOTO_ERROR(H5E_ARGS, H5E_BADVALUE, FAIL, "Could not allocate space.");

    /* prepend "AWS4" to start of the secret key */
    ret = snprintf(AWS4_secret, AWS4_secret_len, "%s%s", "AWS4", secret);
    if ((size_t)ret != (AWS4_secret_len - 1))
        HGOTO_ERROR(H5E_ARGS, H5E_BADVALUE, FAIL, "problem writing AWS4+secret `%s`", secret);

    /* hash_func, key, len(key), msg, len(msg), digest_dest, digest_len_dest
     * we know digest length, so ignore via NULL
     */
    HMAC(EVP_sha256(), (const unsigned char *)AWS4_secret, (int)strlen(AWS4_secret),
         (const unsigned char *)iso8601now, 8, /* 8 --> length of 8 --> "yyyyMMDD"  */
         datekey, NULL);
    HMAC(EVP_sha256(), (const unsigned char *)datekey, SHA256_DIGEST_LENGTH, (const unsigned char *)region,
         strlen(region), dateregionkey, NULL);
    HMAC(EVP_sha256(), (const unsigned char *)dateregionkey, SHA256_DIGEST_LENGTH,
         (const unsigned char *)"s3", 2, dateregionservicekey, NULL);
    HMAC(EVP_sha256(), (const unsigned char *)dateregionservicekey, SHA256_DIGEST_LENGTH,
         (const unsigned char *)"aws4_request", 12, md, NULL);

done:
    H5MM_xfree(AWS4_secret);

    FUNC_LEAVE_NOAPI(ret_value)
} /* end H5FD_s3comms_signing_key() */

/*----------------------------------------------------------------------------
 *
 * Function: H5FD_s3comms_tostringtosign()
 *
 * Purpose:
 *
 *     Get AWS "String to Sign" from Canonical Request, timestamp,
 *     and AWS "region".
 *
 *     Common between single request and "chunked upload",
 *     conforms to:
 *         "AWS4-HMAC-SHA256\n" +
 *         <ISO8601 date format> + "\n" +  // yyyyMMDD'T'hhmmss'Z'
 *         <yyyyMMDD> + "/" + <AWS Region> + "/s3/aws4-request\n" +
 *         hex(SHA256(<CANONICAL-REQUEST>))
 *
 *     Inputs `creq` (canonical request string), `now` (ISO8601 format),
 *     and `region` (s3 region designator string) must all be
 *     null-terminated strings.
 *
 *     Result is written to `dest` with null-terminator.
 *     It is left to programmer to ensure `dest` has adequate space.
 *
 * Return:
 *
 *     - SUCCESS: `SUCCEED`
 *         - "string to sign" written to `dest` and null-terminated
 *     - FAILURE: `FAIL`
 *         - if any of the inputs are NULL
 *         - if an error is encountered while computing checksum
 *
 *----------------------------------------------------------------------------
 */
herr_t
H5FD_s3comms_tostringtosign(char *dest, const char *req, const char *now, const char *region)
{
    unsigned char checksum[SHA256_DIGEST_LENGTH * 2 + 1];
    size_t        d = 0;
    char          day[9];
    char          hexsum[SHA256_DIGEST_LENGTH * 2 + 1];
    size_t        i         = 0;
    int           ret       = 0; /* snprintf return value */
    herr_t        ret_value = SUCCEED;
    char          tmp[128];

    FUNC_ENTER_NOAPI_NOINIT

#if S3COMMS_DEBUG
    fprintf(stdout, "called H5FD_s3comms_tostringtosign.\n");
#endif

    if (dest == NULL)
        HGOTO_ERROR(H5E_ARGS, H5E_BADVALUE, FAIL, "destination buffer cannot be null.");
    if (req == NULL)
        HGOTO_ERROR(H5E_ARGS, H5E_BADVALUE, FAIL, "canonical request cannot be null.");
    if (now == NULL)
        HGOTO_ERROR(H5E_ARGS, H5E_BADVALUE, FAIL, "Timestring cannot be NULL.");
    if (region == NULL)
        HGOTO_ERROR(H5E_ARGS, H5E_BADVALUE, FAIL, "Region cannot be NULL.");

    for (i = 0; i < 128; i++)
        tmp[i] = '\0';
    for (i = 0; i < SHA256_DIGEST_LENGTH * 2 + 1; i++) {
        checksum[i] = '\0';
        hexsum[i]   = '\0';
    }
    strncpy(day, now, 8);
    day[8] = '\0';
    ret    = snprintf(tmp, 127, "%s/%s/s3/aws4_request", day, region);
    if (ret <= 0 || ret >= 127)
        HGOTO_ERROR(H5E_ARGS, H5E_BADVALUE, FAIL, "problem adding day and region to string");

    H5MM_memcpy((dest + d), "AWS4-HMAC-SHA256\n", 17);
    d = 17;

    H5MM_memcpy((dest + d), now, strlen(now));
    d += strlen(now);
    dest[d++] = '\n';

    H5MM_memcpy((dest + d), tmp, strlen(tmp));
    d += strlen(tmp);
    dest[d++] = '\n';

    SHA256((const unsigned char *)req, strlen(req), checksum);

    if (H5FD_s3comms_bytes_to_hex(hexsum, (const unsigned char *)checksum, SHA256_DIGEST_LENGTH, true) ==
        FAIL)
        HGOTO_ERROR(H5E_ARGS, H5E_BADVALUE, FAIL, "could not create hex string");

    for (i = 0; i < SHA256_DIGEST_LENGTH * 2; i++)
        dest[d++] = hexsum[i];

    dest[d] = '\0';

done:
    FUNC_LEAVE_NOAPI(ret_value)
} /* end H5ros3_tostringtosign() */

/*----------------------------------------------------------------------------
 *
 * Function: H5FD_s3comms_trim()
 *
 * Purpose:
 *
 *     Remove all whitespace characters from start and end of a string `s`
 *     of length `s_len`, writing trimmed string copy to `dest`.
 *     Stores number of characters remaining at `n_written`.
 *
 *     Destination for trimmed copy `dest` cannot be null.
 *     `dest` must have adequate space allocated for trimmed copy.
 *         If inadequate space, behavior is undefined, possibly resulting
 *         in segfault or overwrite of other data.
 *
 *     If `s` is NULL or all whitespace, `dest` is untouched and `n_written`
 *     is set to 0.
 *
 * Return:
 *
 *     - SUCCESS: `SUCCEED`
 *     - FAILURE: `FAIL`
 *         - `dest == NULL`
 *
 *----------------------------------------------------------------------------
 */
herr_t
H5FD_s3comms_trim(char *dest, char *s, size_t s_len, size_t *n_written)
{
    herr_t ret_value = SUCCEED;

    FUNC_ENTER_NOAPI_NOINIT

#if S3COMMS_DEBUG
    fprintf(stdout, "called H5FD_s3comms_trim.\n");
#endif

    if (dest == NULL)
        HGOTO_ERROR(H5E_ARGS, H5E_BADVALUE, FAIL, "destination cannot be null.");
    if (s == NULL)
        s_len = 0;

    if (s_len > 0) {
        /* Find first non-whitespace character from start;
         * reduce total length per character.
         */
<<<<<<< HEAD
        while ((s_len > 0) && isspace((unsigned char)s[0]) && s_len > 0) {
=======
        while (s_len > 0 && isspace((unsigned char)s[0])) {
>>>>>>> 07347cc5
            s++;
            s_len--;
        }

        /* Find first non-whitespace character from tail;
         * reduce length per-character.
         * If length is 0 already, there is no non-whitespace character.
         */
        if (s_len > 0) {
            do {
                s_len--;
            } while (isspace((unsigned char)s[s_len]));
            s_len++;

            /* write output into dest */
            H5MM_memcpy(dest, s, s_len);
        }
    }

    *n_written = s_len;

done:
    FUNC_LEAVE_NOAPI(ret_value)
} /* end H5FD_s3comms_trim() */

/*----------------------------------------------------------------------------
 *
 * Function: H5FD_s3comms_uriencode()
 *
 * Purpose:
 *
 *     URIencode (percent-encode) every byte except "[a-zA-Z0-9]-._~".
 *
 *     For each character in source string `_s` from `s[0]` to `s[s_len-1]`,
 *     writes to `dest` either the raw character or its percent-encoded
 *     equivalent.
 *
 *     See `H5FD_s3comms_bytes_to_hex` for information on percent-encoding.
 *
 *     Space (' ') character encoded as "%20" (not "+")
 *
 *     Forward-slash ('/') encoded as "%2F" only when `encode_slash == true`.
 *
 *     Records number of characters written at `n_written`.
 *
 *     Assumes that `dest` has been allocated with enough space.
 *
 *     Neither `dest` nor `s` can be NULL.
 *
 *     `s_len == 0` will have no effect.
 *
 * Return:
 *
 *     - SUCCESS: `SUCCEED`
 *     - FAILURE: `FAIL`
 *         - source strings `s` or destination `dest` are NULL
 *         - error while attempting to percent-encode a character
 *
 *----------------------------------------------------------------------------
 */
herr_t
H5FD_s3comms_uriencode(char *dest, const char *s, size_t s_len, bool encode_slash, size_t *n_written)
{
    char   c        = 0;
    size_t dest_off = 0;
    char   hex_buffer[13];
    size_t hex_off   = 0;
    size_t hex_len   = 0;
    herr_t ret_value = SUCCEED;
    size_t s_off     = 0;

    FUNC_ENTER_NOAPI_NOINIT

#if S3COMMS_DEBUG
    fprintf(stdout, "H5FD_s3comms_uriencode called.\n");
#endif

    if (s == NULL)
        HGOTO_ERROR(H5E_ARGS, H5E_BADVALUE, FAIL, "source string cannot be NULL");
    if (dest == NULL)
        HGOTO_ERROR(H5E_ARGS, H5E_BADVALUE, FAIL, "destination cannot be NULL");

    /* Write characters to destination, converting to percent-encoded
     * "hex-utf-8" strings if necessary.
     * e.g., '$' -> "%24"
     */
    for (s_off = 0; s_off < s_len; s_off++) {
        c = s[s_off];
<<<<<<< HEAD
        if (isalnum(c) || c == '.' || c == '-' || c == '_' || c == '~' || (c == '/' && encode_slash == FALSE))
=======
        if (isalnum(c) || c == '.' || c == '-' || c == '_' || c == '~' || (c == '/' && encode_slash == false))
>>>>>>> 07347cc5
            dest[dest_off++] = c;
        else {
            hex_off = 0;
            if (H5FD_s3comms_percent_encode_char(hex_buffer, (const unsigned char)c, &hex_len) == FAIL) {
                hex_buffer[0] = c;
                hex_buffer[1] = 0;
                HGOTO_ERROR(H5E_ARGS, H5E_BADVALUE, FAIL,
                            "unable to percent-encode character \'%s\' "
                            "at %d in \"%s\"",
                            hex_buffer, (int)s_off, s);
            }

            for (hex_off = 0; hex_off < hex_len; hex_off++)
                dest[dest_off++] = hex_buffer[hex_off];
        } /* end else (not a regular character) */
    }     /* end for each character */

    if (dest_off < s_len)
        HGOTO_ERROR(H5E_ARGS, H5E_BADVALUE, FAIL, "buffer overflow");

    *n_written = dest_off;

done:
    FUNC_LEAVE_NOAPI(ret_value)
} /* H5FD_s3comms_uriencode */

#endif /* H5_HAVE_ROS3_VFD */<|MERGE_RESOLUTION|>--- conflicted
+++ resolved
@@ -268,11 +268,7 @@
         ret = snprintf(nvcat, catwrite, "%s: %s", name, value);
         if (ret < 0 || (size_t)ret > catlen)
             HGOTO_ERROR(H5E_ARGS, H5E_BADVALUE, FAIL, "cannot concatenate `%s: %s", name, value);
-<<<<<<< HEAD
-        assert(catlen == HDstrlen(nvcat));
-=======
         assert(catlen == strlen(nvcat));
->>>>>>> 07347cc5
 
         /* create new_node, should we need it
          */
@@ -444,11 +440,7 @@
                  * APPEND NEW NODE *
                  *******************/
 
-<<<<<<< HEAD
-                assert(HDstrcmp(lowername, node_ptr->lowername) > 0);
-=======
                 assert(strcmp(lowername, node_ptr->lowername) > 0);
->>>>>>> 07347cc5
                 new_node->name      = namecpy;
                 new_node->value     = valuecpy;
                 new_node->lowername = lowername;
@@ -471,11 +463,7 @@
                  * INSERT NEW NODE *
                  *******************/
 
-<<<<<<< HEAD
-                assert(HDstrcmp(lowername, node_ptr->lowername) > 0);
-=======
                 assert(strcmp(lowername, node_ptr->lowername) > 0);
->>>>>>> 07347cc5
                 new_node->name      = namecpy;
                 new_node->value     = valuecpy;
                 new_node->lowername = lowername;
@@ -707,11 +695,7 @@
             HGOTO_ERROR(H5E_ARGS, H5E_CANTALLOC, NULL, "no space for resource string");
         *res = '/';
         H5MM_memcpy((&res[1]), _resource, (reslen + 1));
-<<<<<<< HEAD
-        assert((reslen + 1) == HDstrlen(res));
-=======
         assert((reslen + 1) == strlen(res));
->>>>>>> 07347cc5
     } /* end if (else resource string not starting with '/') */
 
     verblen = strlen(_verb) + 1;
@@ -1093,11 +1077,7 @@
             HGOTO_ERROR(H5E_ARGS, H5E_BADVALUE, NULL, "could not malloc space for handle key copy.");
         H5MM_memcpy(handle->signing_key, signing_key, tmplen);
 
-<<<<<<< HEAD
-        tmplen        = HDstrlen(token) + 1;
-=======
         tmplen        = strlen(token) + 1;
->>>>>>> 07347cc5
         handle->token = (char *)H5MM_malloc(sizeof(char) * tmplen);
         if (handle->token == NULL)
             HGOTO_ERROR(H5E_ARGS, H5E_BADVALUE, NULL, "could not malloc space for handle token copy.");
@@ -1223,11 +1203,7 @@
     char              *rangebytesstr = NULL;
     hrb_t             *request       = NULL;
     int                ret           = 0; /* working variable to check  */
-<<<<<<< HEAD
-                                          /* return value of HDsnprintf  */
-=======
                                           /* return value of snprintf  */
->>>>>>> 07347cc5
     char                  *authorization  = NULL;
     char                  *buffer1        = NULL;
     char                  *signed_headers = NULL;
@@ -1312,11 +1288,7 @@
             /* Pass in range directly */
             char *bytesrange_ptr = NULL; /* pointer past "bytes=" portion */
 
-<<<<<<< HEAD
-            bytesrange_ptr = HDstrchr(rangebytesstr, '=');
-=======
             bytesrange_ptr = strchr(rangebytesstr, '=');
->>>>>>> 07347cc5
             assert(bytesrange_ptr != NULL);
             bytesrange_ptr++; /* move to first char past '=' */
             assert(*bytesrange_ptr != '\0');
@@ -1404,11 +1376,7 @@
             HGOTO_ERROR(H5E_ARGS, H5E_BADVALUE, FAIL, "problem building headers list.");
         assert(headers->magic == S3COMMS_HRB_NODE_MAGIC);
 
-<<<<<<< HEAD
-        if (HDstrlen((const char *)handle->token) > 0) {
-=======
         if (strlen((const char *)handle->token) > 0) {
->>>>>>> 07347cc5
             if (FAIL ==
                 H5FD_s3comms_hrb_node_set(&headers, "x-amz-security-token", (const char *)handle->token))
                 HGOTO_ERROR(H5E_ARGS, H5E_BADVALUE, FAIL, "unable to set x-amz-security-token header");
@@ -1454,15 +1422,9 @@
         if (ret == 0 || ret >= S3COMMS_MAX_CREDENTIAL_SIZE)
             HGOTO_ERROR(H5E_ARGS, H5E_BADVALUE, FAIL, "unable to format aws4 credential string");
 
-<<<<<<< HEAD
-        ret = HDsnprintf(authorization, 512 + H5FD_ROS3_MAX_SECRET_TOK_LEN,
-                         "AWS4-HMAC-SHA256 Credential=%s,SignedHeaders=%s,Signature=%s", buffer2,
-                         signed_headers, buffer1);
-=======
         ret = snprintf(authorization, 512 + H5FD_ROS3_MAX_SECRET_TOK_LEN,
                        "AWS4-HMAC-SHA256 Credential=%s,SignedHeaders=%s,Signature=%s", buffer2,
                        signed_headers, buffer1);
->>>>>>> 07347cc5
         if (ret <= 0 || ret >= 512 + H5FD_ROS3_MAX_SECRET_TOK_LEN)
             HGOTO_ERROR(H5E_ARGS, H5E_BADVALUE, FAIL, "unable to format aws4 authorization string");
 
@@ -1729,11 +1691,7 @@
 
         assert(node->magic == S3COMMS_HRB_NODE_MAGIC);
 
-<<<<<<< HEAD
-        ret = HDsnprintf(tmpstr, 1024, "%s:%s\n", node->lowername, node->value);
-=======
         ret = snprintf(tmpstr, 1024, "%s:%s\n", node->lowername, node->value);
->>>>>>> 07347cc5
         if (ret < 0 || ret >= 1024)
             HGOTO_ERROR(H5E_ARGS, H5E_BADVALUE, FAIL, "unable to concatenate HTTP header %s:%s",
                         node->lowername, node->value);
@@ -1742,11 +1700,7 @@
             HGOTO_ERROR(H5E_ARGS, H5E_BADVALUE, FAIL, "not enough space in canonical request");
         strcat(canonical_request_dest, tmpstr);
 
-<<<<<<< HEAD
-        ret = HDsnprintf(tmpstr, 1024, "%s;", node->lowername);
-=======
         ret = snprintf(tmpstr, 1024, "%s;", node->lowername);
->>>>>>> 07347cc5
         if (ret < 0 || ret >= 1024)
             HGOTO_ERROR(H5E_ARGS, H5E_BADVALUE, FAIL, "unable to append semicolon to lowername %s",
                         node->lowername);
@@ -2003,11 +1957,7 @@
 #endif
 
     /* format target line for start of profile */
-<<<<<<< HEAD
-    if (32 < HDsnprintf(profile_line, 32, "[%s]", profile_name))
-=======
     if (32 < snprintf(profile_line, 32, "[%s]", profile_name))
->>>>>>> 07347cc5
         HGOTO_ERROR(H5E_ARGS, H5E_CANTCOPY, FAIL, "unable to format profile label");
 
     /* look for start of profile */
@@ -2039,13 +1989,8 @@
             char        line_prefix[128];
 
             setting_name     = setting_names[setting_i];
-<<<<<<< HEAD
-            setting_name_len = HDstrlen(setting_name);
-            if (HDsnprintf(line_prefix, 128, "%s=", setting_name) < 0)
-=======
             setting_name_len = strlen(setting_name);
             if (snprintf(line_prefix, 128, "%s=", setting_name) < 0)
->>>>>>> 07347cc5
                 HGOTO_ERROR(H5E_ARGS, H5E_CANTCOPY, FAIL, "unable to format line prefix");
 
             /* found a matching name? */
@@ -2135,11 +2080,7 @@
 #endif
     if (ret < 0 || (size_t)ret >= 117)
         HGOTO_ERROR(H5E_ARGS, H5E_CANTCOPY, FAIL, "unable to format home-aws path");
-<<<<<<< HEAD
-    ret = HDsnprintf(filepath, 128, "%s%s", awspath, "credentials");
-=======
     ret = snprintf(filepath, 128, "%s%s", awspath, "credentials");
->>>>>>> 07347cc5
     if (ret < 0 || (size_t)ret >= 128)
         HGOTO_ERROR(H5E_ARGS, H5E_CANTCOPY, FAIL, "unable to format credentials path");
 
@@ -2492,11 +2433,7 @@
         HGOTO_ERROR(H5E_ARGS, H5E_BADVALUE, FAIL, "no destination `repr`.");
 
 #if S3COMMS_DEBUG
-<<<<<<< HEAD
-    H5FD_s3comms_bytes_to_hex((char *)hex, s, 1, FALSE);
-=======
     H5FD_s3comms_bytes_to_hex((char *)hex, s, 1, false);
->>>>>>> 07347cc5
     fprintf(stdout, "    CHAR: \'%s\'\n", s);
     fprintf(stdout, "    CHAR-HEX: \"%s\"\n", hex);
 #endif
@@ -2819,11 +2756,7 @@
         /* Find first non-whitespace character from start;
          * reduce total length per character.
          */
-<<<<<<< HEAD
-        while ((s_len > 0) && isspace((unsigned char)s[0]) && s_len > 0) {
-=======
         while (s_len > 0 && isspace((unsigned char)s[0])) {
->>>>>>> 07347cc5
             s++;
             s_len--;
         }
@@ -2912,11 +2845,7 @@
      */
     for (s_off = 0; s_off < s_len; s_off++) {
         c = s[s_off];
-<<<<<<< HEAD
-        if (isalnum(c) || c == '.' || c == '-' || c == '_' || c == '~' || (c == '/' && encode_slash == FALSE))
-=======
         if (isalnum(c) || c == '.' || c == '-' || c == '_' || c == '~' || (c == '/' && encode_slash == false))
->>>>>>> 07347cc5
             dest[dest_off++] = c;
         else {
             hex_off = 0;
