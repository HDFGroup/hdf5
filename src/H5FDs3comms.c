/* * * * * * * * * * * * * * * * * * * * * * * * * * * * * * * * * * * * * * *
 * Copyright by The HDF Group.                                               *
 * All rights reserved.                                                      *
 *                                                                           *
 * This file is part of HDF5.  The full HDF5 copyright notice, including     *
 * terms governing use, modification, and redistribution, is contained in    *
 * the COPYING file, which can be found at the root of the source code       *
 * distribution tree, or in https://www.hdfgroup.org/licenses.               *
 * If you do not have access to either file, you may request a copy from     *
 * help@hdfgroup.org.                                                        *
 * * * * * * * * * * * * * * * * * * * * * * * * * * * * * * * * * * * * * * */

/*****************************************************************************
 * Read-Only S3 Virtual File Driver (VFD)
 *
 * Source for S3 Communications module
 *
 * ***NOT A FILE DRIVER***
 *
 * Provide functions and structures required for interfacing with Amazon
 * Simple Storage Service (S3).
 *
 * Provide S3 object access as if it were a local file.
 *
 * Connect to remote host, send and receive HTTP requests and responses
 * as part of the AWS REST API, authenticating requests as appropriate.
 *
 *****************************************************************************/

/****************/
/* Module Setup */
/****************/

/***********/
/* Headers */
/***********/

#include "H5private.h"   /* generic functions */
#include "H5Eprivate.h"  /* error handling    */
#include "H5MMprivate.h" /* memory management */
#include "H5FDs3comms.h" /* S3 Communications */
#include "H5FDros3.h"    /* ros3 file driver  */

/****************/
/* Local Macros */
/****************/

#ifdef H5_HAVE_ROS3_VFD

/* toggle debugging (enable with 1)
 */
#define S3COMMS_DEBUG 0

/* manipulate verbosity of CURL output
 * operates separately from S3COMMS_DEBUG
 *
 * 0 -> no explicit curl output
 * 1 -> on error, print failure info to stderr
 * 2 -> in addition to above, print information for all performs; sets all
 *      curl handles with CURLOPT_VERBOSE
 */
#define S3COMMS_CURL_VERBOSITY 0

/* size to allocate for "bytes=<first_byte>[-<last_byte>]" HTTP Range value
 */
#define S3COMMS_MAX_RANGE_STRING_SIZE 128

/******************/
/* Local Typedefs */
/******************/

/********************/
/* Local Structures */
/********************/

/* struct s3r_datastruct
 * Structure passed to curl write callback
 * pointer to data region and record of bytes written (offset)
 */
struct s3r_datastruct {
    unsigned long magic;
    char         *data;
    size_t        size;
};
#define S3COMMS_CALLBACK_DATASTRUCT_MAGIC 0x28c2b2ul

/********************/
/* Local Prototypes */
/********************/

size_t curlwritecallback(char *ptr, size_t size, size_t nmemb, void *userdata);

herr_t H5FD_s3comms_s3r_getsize(s3r_t *handle);

/*********************/
/* Package Variables */
/*********************/

/*****************************/
/* Library Private Variables */
/*****************************/

/*******************/
/* Local Variables */
/*******************/

/*************/
/* Functions */
/*************/

/*----------------------------------------------------------------------------
 *
 * Function: curlwritecallback()
 *
 * Purpose:
 *
 *     Function called by CURL to write received data.
 *
 *     Writes bytes to `userdata`.
 *
 *     Internally manages number of bytes processed.
 *
 * Return:
 *
 *     - Number of bytes processed.
 *         - Should equal number of bytes passed to callback.
 *         - Failure will result in curl error: CURLE_WRITE_ERROR.
 *
 *----------------------------------------------------------------------------
 */
size_t
curlwritecallback(char *ptr, size_t size, size_t nmemb, void *userdata)
{
    struct s3r_datastruct *sds     = (struct s3r_datastruct *)userdata;
    size_t                 product = (size * nmemb);
    size_t                 written = 0;

    if (sds->magic != S3COMMS_CALLBACK_DATASTRUCT_MAGIC)
        return written;

    if (size > 0) {
        H5MM_memcpy(&(sds->data[sds->size]), ptr, product);
        sds->size += product;
        written = product;
    }

    return written;
} /* end curlwritecallback() */

/*----------------------------------------------------------------------------
 *
 * Function: H5FD_s3comms_hrb_node_set()
 *
 * Purpose:
 *
 *     Create, insert, modify, and remove elements in a field node list.
 *
 *     `name` cannot be null; will return FAIL and list will be unaltered.
 *
 *     Entries are accessed via the lowercase representation of their name:
 *     "Host", "host", and "hOSt" would all access the same node,
 *     but name's case is relevant in HTTP request output.
 *
 *     List pointer `L` must always point to either of :
 *     - header node with lowest alphabetical order (by lowername)
 *     - NULL, if list is empty
 *
 *    Types of operations:
 *
 *    - CREATE
 *        - If `L` is NULL and `name` and `value` are not NULL,
 *          a new node is created at `L`, starting a list.
 *    - MODIFY
 *        - If a node is found with a matching lowercase name and `value`
 *          is not NULL, the existing name, value, and cat values are released
 *          and replaced with the new data.
 *        - No modifications are made to the list pointers.
 *    - REMOVE
 *        - If `value` is NULL, will attempt to remove node with matching
 *          lowercase name.
 *        - If no match found, returns FAIL and list is not modified.
 *        - When removing a node, all its resources is released.
 *        - If removing the last node in the list, list pointer is set to NULL.
 *    - INSERT
 *        - If no nodes exists with matching lowercase name and `value`
 *          is not NULL, a new node is created, inserted into list
 *          alphabetically by lowercase name.
 *
 * Return:
 *
 *     - SUCCESS: `SUCCEED`
 *         - List was successfully modified
 *     - FAILURE: `FAIL`
 *         - Unable to perform operation
 *             - Forbidden (attempting to remove absent node, e.g.)
 *             - Internal error
 *
 *----------------------------------------------------------------------------
 */
herr_t
H5FD_s3comms_hrb_node_set(hrb_node_t **L, const char *name, const char *value)
{
    size_t      i          = 0;
    char       *valuecpy   = NULL;
    char       *namecpy    = NULL;
    size_t      namelen    = 0;
    char       *lowername  = NULL;
    char       *nvcat      = NULL;
    hrb_node_t *node_ptr   = NULL;
    hrb_node_t *new_node   = NULL;
    hbool_t     is_looking = TRUE;
    herr_t      ret_value  = SUCCEED;

    FUNC_ENTER_NOAPI_NOINIT

#if S3COMMS_DEBUG
    fprintf(stdout, "called H5FD_s3comms_hrb_node_set.");
    printf("NAME: %s\n", name);
    printf("VALUE: %s\n", value);
    printf("LIST:\n->");
    for (node_ptr = (*L); node_ptr != NULL; node_ptr = node_ptr->next)
        fprintf(stdout, "{%s}\n->", node_ptr->cat);
    printf("(null)\n");
    fflush(stdout);
    node_ptr = NULL;
#endif

    if (name == NULL)
        HGOTO_ERROR(H5E_ARGS, H5E_BADVALUE, FAIL, "unable to operate on null name");
    namelen = HDstrlen(name);

    /***********************
     * PREPARE ALL STRINGS *
     **********************/

    /* copy and lowercase name
     */
    lowername = (char *)H5MM_malloc(sizeof(char) * (namelen + 1));
    if (lowername == NULL)
        HGOTO_ERROR(H5E_RESOURCE, H5E_NOSPACE, FAIL, "cannot make space for lowercase name copy.");
    for (i = 0; i < namelen; i++)
        lowername[i] = (char)HDtolower((int)name[i]);
    lowername[namelen] = 0;

    /* If value supplied, copy name, value, and concatenated "name: value".
     * If NULL, we will be removing a node or doing nothing, so no need for
     * copies
     */
    if (value != NULL) {
        int    ret      = 0;
        size_t valuelen = HDstrlen(value);
        size_t catlen   = namelen + valuelen + 2; /* +2 from ": " */
        size_t catwrite = catlen + 3;             /* 3 not 1 to quiet compiler warning */

        namecpy = (char *)H5MM_malloc(sizeof(char) * (namelen + 1));
        if (namecpy == NULL)
            HGOTO_ERROR(H5E_RESOURCE, H5E_NOSPACE, FAIL, "cannot make space for name copy.");
        H5MM_memcpy(namecpy, name, (namelen + 1));

        valuecpy = (char *)H5MM_malloc(sizeof(char) * (valuelen + 1));
        if (valuecpy == NULL)
            HGOTO_ERROR(H5E_RESOURCE, H5E_NOSPACE, FAIL, "cannot make space for value copy.");
        H5MM_memcpy(valuecpy, value, (valuelen + 1));

        nvcat = (char *)H5MM_malloc(sizeof(char) * catwrite);
        if (nvcat == NULL)
            HGOTO_ERROR(H5E_RESOURCE, H5E_NOSPACE, FAIL, "cannot make space for concatenated string.");
        ret = HDsnprintf(nvcat, catwrite, "%s: %s", name, value);
        if (ret < 0 || (size_t)ret > catlen)
            HGOTO_ERROR(H5E_ARGS, H5E_BADVALUE, FAIL, "cannot concatenate `%s: %s", name, value);
        assert(catlen == HDstrlen(nvcat));

        /* create new_node, should we need it
         */
        new_node = (hrb_node_t *)H5MM_malloc(sizeof(hrb_node_t));
        if (new_node == NULL)
            HGOTO_ERROR(H5E_RESOURCE, H5E_NOSPACE, FAIL, "cannot make space for new set.");

        new_node->magic     = S3COMMS_HRB_NODE_MAGIC;
        new_node->name      = NULL;
        new_node->value     = NULL;
        new_node->cat       = NULL;
        new_node->lowername = NULL;
        new_node->next      = NULL;
    }

    /***************
     * ACT ON LIST *
     ***************/

    if (*L == NULL) {
        if (value == NULL)
            HGOTO_ERROR(H5E_ARGS, H5E_BADVALUE, FAIL, "trying to remove node from empty list")
        else {
#if S3COMMS_DEBUG
            printf("CREATE NEW\n");
            fflush(stdout);
#endif
            /*******************
             * CREATE NEW LIST *
             *******************/

            new_node->cat       = nvcat;
            new_node->name      = namecpy;
            new_node->lowername = lowername;
            new_node->value     = valuecpy;

            *L = new_node;
            goto done; /* bypass further seeking */
        }
    }

    /* sanity-check pointer passed in
     */
    assert((*L) != NULL);
    assert((*L)->magic == S3COMMS_HRB_NODE_MAGIC);
    node_ptr = (*L);

    /* Check whether to modify/remove first node in list
     */
    if (HDstrcmp(lowername, node_ptr->lowername) == 0) {

        is_looking = FALSE;

        if (value == NULL) {
#if S3COMMS_DEBUG
            printf("REMOVE HEAD\n");
            fflush(stdout);
#endif
            /***************
             * REMOVE HEAD *
             ***************/

            *L = node_ptr->next;

#if S3COMMS_DEBUG
            printf("FREEING CAT (node)\n");
            fflush(stdout);
#endif
            H5MM_xfree(node_ptr->cat);
#if S3COMMS_DEBUG
            printf("FREEING LOWERNAME (node)\n");
            fflush(stdout);
#endif
            H5MM_xfree(node_ptr->lowername);
#if S3COMMS_DEBUG
            printf("FREEING NAME (node)\n");
            fflush(stdout);
#endif
            H5MM_xfree(node_ptr->name);
#if S3COMMS_DEBUG
            printf("FREEING VALUE (node)\n");
            fflush(stdout);
#endif
            H5MM_xfree(node_ptr->value);
#if S3COMMS_DEBUG
            printf("MAGIC OK? %s\n", (node_ptr->magic == S3COMMS_HRB_NODE_MAGIC) ? "YES" : "NO");
            fflush(stdout);
#endif
            assert(node_ptr->magic == S3COMMS_HRB_NODE_MAGIC);
            node_ptr->magic += 1ul;
#if S3COMMS_DEBUG
            printf("FREEING POINTER\n");
            fflush(stdout);
#endif
            H5MM_xfree(node_ptr);

#if S3COMMS_DEBUG
            printf("FREEING WORKING LOWERNAME\n");
            fflush(stdout);
#endif
            H5MM_xfree(lowername);
            lowername = NULL;
        }
        else {
#if S3COMMS_DEBUG
            printf("MODIFY HEAD\n");
            fflush(stdout);
#endif
            /***************
             * MODIFY HEAD *
             ***************/

            H5MM_xfree(node_ptr->cat);
            H5MM_xfree(node_ptr->name);
            H5MM_xfree(node_ptr->value);

            node_ptr->name  = namecpy;
            node_ptr->value = valuecpy;
            node_ptr->cat   = nvcat;

            H5MM_xfree(lowername);
            lowername = NULL;
            new_node->magic += 1ul;
            H5MM_xfree(new_node);
            new_node = NULL;
        }
    }
    else if (HDstrcmp(lowername, node_ptr->lowername) < 0) {

        is_looking = FALSE;

        if (value == NULL)
            HGOTO_ERROR(H5E_ARGS, H5E_BADVALUE, FAIL, "trying to remove a node 'before' head")
        else {
#if S3COMMS_DEBUG
            printf("PREPEND NEW HEAD\n");
            fflush(stdout);
#endif
            /*******************
             * INSERT NEW HEAD *
             *******************/

            new_node->name      = namecpy;
            new_node->value     = valuecpy;
            new_node->lowername = lowername;
            new_node->cat       = nvcat;
            new_node->next      = node_ptr;
            *L                  = new_node;
        }
    }

    /***************
     * SEARCH LIST *
     ***************/

    while (is_looking) {
        if (node_ptr->next == NULL) {

            is_looking = FALSE;

            if (value == NULL)
                HGOTO_ERROR(H5E_ARGS, H5E_BADVALUE, FAIL, "trying to remove absent node")
            else {
#if S3COMMS_DEBUG
                printf("APPEND A NODE\n");
                fflush(stdout);
#endif
                /*******************
                 * APPEND NEW NODE *
                 *******************/

                assert(HDstrcmp(lowername, node_ptr->lowername) > 0);
                new_node->name      = namecpy;
                new_node->value     = valuecpy;
                new_node->lowername = lowername;
                new_node->cat       = nvcat;
                node_ptr->next      = new_node;
            }
        }
        else if (HDstrcmp(lowername, node_ptr->next->lowername) < 0) {

            is_looking = FALSE;

            if (value == NULL)
                HGOTO_ERROR(H5E_ARGS, H5E_BADVALUE, FAIL, "trying to remove absent node")
            else {
#if S3COMMS_DEBUG
                printf("INSERT A NODE\n");
                fflush(stdout);
#endif
                /*******************
                 * INSERT NEW NODE *
                 *******************/

                assert(HDstrcmp(lowername, node_ptr->lowername) > 0);
                new_node->name      = namecpy;
                new_node->value     = valuecpy;
                new_node->lowername = lowername;
                new_node->cat       = nvcat;
                new_node->next      = node_ptr->next;
                node_ptr->next      = new_node;
            }
        }
        else if (HDstrcmp(lowername, node_ptr->next->lowername) == 0) {

            is_looking = FALSE;

            if (value == NULL) {
                /*****************
                 * REMOVE A NODE *
                 *****************/

                hrb_node_t *tmp = node_ptr->next;
                node_ptr->next  = tmp->next;

#if S3COMMS_DEBUG
                printf("REMOVE A NODE\n");
                fflush(stdout);
#endif
                H5MM_xfree(tmp->cat);
                H5MM_xfree(tmp->lowername);
                H5MM_xfree(tmp->name);
                H5MM_xfree(tmp->value);

                assert(tmp->magic == S3COMMS_HRB_NODE_MAGIC);
                tmp->magic += 1ul;
                H5MM_xfree(tmp);

                H5MM_xfree(lowername);
                lowername = NULL;
            }
            else {
#if S3COMMS_DEBUG
                printf("MODIFY A NODE\n");
                fflush(stdout);
#endif
                /*****************
                 * MODIFY A NODE *
                 *****************/

                node_ptr = node_ptr->next;
                H5MM_xfree(node_ptr->name);
                H5MM_xfree(node_ptr->value);
                H5MM_xfree(node_ptr->cat);

                assert(new_node->magic == S3COMMS_HRB_NODE_MAGIC);
                new_node->magic += 1ul;
                H5MM_xfree(new_node);
                H5MM_xfree(lowername);
                new_node  = NULL;
                lowername = NULL;

                node_ptr->name  = namecpy;
                node_ptr->value = valuecpy;
                node_ptr->cat   = nvcat;
            }
        }
        else {
            /****************
             * KEEP LOOKING *
             ****************/

            node_ptr = node_ptr->next;
        }
    } /* end while is_looking */

done:
    if (ret_value == FAIL) {
        /* clean up */
        if (nvcat != NULL)
            H5MM_xfree(nvcat);
        if (namecpy != NULL)
            H5MM_xfree(namecpy);
        if (lowername != NULL)
            H5MM_xfree(lowername);
        if (valuecpy != NULL)
            H5MM_xfree(valuecpy);
        if (new_node != NULL) {
            assert(new_node->magic == S3COMMS_HRB_NODE_MAGIC);
            new_node->magic += 1ul;
            H5MM_xfree(new_node);
        }
    }

    FUNC_LEAVE_NOAPI(ret_value)
} /* end H5FD_s3comms_hrb_node_set() */

/*----------------------------------------------------------------------------
 *
 * Function: H5FD_s3comms_hrb_destroy()
 *
 * Purpose:
 *
 *    Destroy and free resources _directly_ associated with an HTTP Buffer.
 *
 *    Takes a pointer to pointer to the buffer structure.
 *    This allows for the pointer itself to be NULLed from within the call.
 *
 *    If buffer or buffer pointer is NULL, there is no effect.
 *
 *    Headers list at `first_header` is not touched.
 *
 *    - Programmer should re-use or destroy `first_header` pointer
 *      (hrb_node_t *) as suits their purposes.
 *    - Recommend fetching prior to destroy()
 *      e.g., `reuse_node = hrb_to_die->first_header; destroy(hrb_to_die);`
 *      or maintaining an external reference.
 *    - Destroy node/list separately as appropriate
 *    - Failure to account for this will result in a memory leak.
 *
 * Return:
 *
 *     - SUCCESS: `SUCCEED`
 *         - successfully released buffer resources
 *         - if `buf` is NULL or `*buf` is NULL, no effect
 *     - FAILURE: `FAIL`
 *         - `buf->magic != S3COMMS_HRB_MAGIC`
 *
 *----------------------------------------------------------------------------
 */
herr_t
H5FD_s3comms_hrb_destroy(hrb_t **_buf)
{
    hrb_t *buf       = NULL;
    herr_t ret_value = SUCCEED;

    FUNC_ENTER_NOAPI_NOINIT

#if S3COMMS_DEBUG
    fprintf(stdout, "called H5FD_s3comms_hrb_destroy.\n");
#endif

    if (_buf != NULL && *_buf != NULL) {
        buf = *_buf;
        if (buf->magic != S3COMMS_HRB_MAGIC)
            HGOTO_ERROR(H5E_ARGS, H5E_BADVALUE, FAIL, "pointer's magic does not match.");

        H5MM_xfree(buf->verb);
        H5MM_xfree(buf->version);
        H5MM_xfree(buf->resource);
        buf->magic += 1ul;
        H5MM_xfree(buf);
        *_buf = NULL;
    } /* end if `_buf` has some value */

done:
    FUNC_LEAVE_NOAPI(ret_value)
} /* end H5FD_s3comms_hrb_destroy() */

/*----------------------------------------------------------------------------
 *
 * Function: H5FD_s3comms_hrb_init_request()
 *
 * Purpose:
 *
 *     Create a new HTTP Request Buffer
 *
 *     All non-null arguments should be null-terminated strings.
 *
 *     If `verb` is NULL, defaults to "GET".
 *     If `http_version` is NULL, defaults to "HTTP/1.1".
 *
 *     `resource` cannot be NULL; should be string beginning with slash
 *     character ('/').
 *
 *     All strings are copied into the structure, making them safe from
 *     modification in source strings.
 *
 * Return:
 *
 *     - SUCCESS: pointer to new `hrb_t`
 *     - FAILURE: `NULL`
 *
 *----------------------------------------------------------------------------
 */
hrb_t *
H5FD_s3comms_hrb_init_request(const char *_verb, const char *_resource, const char *_http_version)
{
    hrb_t *request   = NULL;
    char  *res       = NULL;
    size_t reslen    = 0;
    hrb_t *ret_value = NULL;
    char  *verb      = NULL;
    size_t verblen   = 0;
    char  *vrsn      = NULL;
    size_t vrsnlen   = 0;

    FUNC_ENTER_NOAPI_NOINIT

#if S3COMMS_DEBUG
    fprintf(stdout, "called H5FD_s3comms_hrb_init_request.\n");
#endif

    if (_resource == NULL)
        HGOTO_ERROR(H5E_ARGS, H5E_BADVALUE, NULL, "resource string cannot be null.");

    /* populate valid NULLs with defaults */
    if (_verb == NULL)
        _verb = "GET";
    if (_http_version == NULL)
        _http_version = "HTTP/1.1";

    /* malloc space for and prepare structure */
    request = (hrb_t *)H5MM_malloc(sizeof(hrb_t));
    if (request == NULL)
        HGOTO_ERROR(H5E_ARGS, H5E_CANTALLOC, NULL, "no space for request structure");
    request->magic        = S3COMMS_HRB_MAGIC;
    request->body         = NULL;
    request->body_len     = 0;
    request->first_header = NULL;

    /* malloc and copy strings for the structure */
    reslen = HDstrlen(_resource);

    if (_resource[0] == '/') {
        res = (char *)H5MM_malloc(sizeof(char) * (reslen + 1));
        if (res == NULL)
            HGOTO_ERROR(H5E_ARGS, H5E_CANTALLOC, NULL, "no space for resource string");
        H5MM_memcpy(res, _resource, (reslen + 1));
    }
    else {
        res = (char *)H5MM_malloc(sizeof(char) * (reslen + 2));
        if (res == NULL)
            HGOTO_ERROR(H5E_ARGS, H5E_CANTALLOC, NULL, "no space for resource string");
        *res = '/';
        H5MM_memcpy((&res[1]), _resource, (reslen + 1));
        assert((reslen + 1) == HDstrlen(res));
    } /* end if (else resource string not starting with '/') */

    verblen = HDstrlen(_verb) + 1;
    verb    = (char *)H5MM_malloc(sizeof(char) * verblen);
    if (verb == NULL)
        HGOTO_ERROR(H5E_ARGS, H5E_BADVALUE, NULL, "no space for verb string");
    HDstrncpy(verb, _verb, verblen);

    vrsnlen = HDstrlen(_http_version) + 1;
    vrsn    = (char *)H5MM_malloc(sizeof(char) * vrsnlen);
    if (vrsn == NULL)
        HGOTO_ERROR(H5E_ARGS, H5E_BADVALUE, NULL, "no space for http-version string");
    HDstrncpy(vrsn, _http_version, vrsnlen);

    /* place new copies into structure */
    request->resource = res;
    request->verb     = verb;
    request->version  = vrsn;

    ret_value = request;

done:
    /* if there is an error, clean up after ourselves */
    if (ret_value == NULL) {
        if (request != NULL)
            H5MM_xfree(request);
        if (vrsn != NULL)
            H5MM_xfree(vrsn);
        if (verb != NULL)
            H5MM_xfree(verb);
        if (res != NULL)
            H5MM_xfree(res);
    }

    FUNC_LEAVE_NOAPI(ret_value)
} /* end H5FD_s3comms_hrb_init_request() */

/****************************************************************************
 * S3R FUNCTIONS
 ****************************************************************************/

/*----------------------------------------------------------------------------
 *
 * Function: H5FD_s3comms_s3r_close()
 *
 * Purpose:
 *
 *     Close communications through given S3 Request Handle (`s3r_t`)
 *     and clean up associated resources.
 *
 * Return:
 *
 *     - SUCCESS: `SUCCEED`
 *     - FAILURE: `FAIL`
 *         - fails if handle is null or has invalid magic number
 *
 *
 *----------------------------------------------------------------------------
 */
herr_t
H5FD_s3comms_s3r_close(s3r_t *handle)
{
    herr_t ret_value = SUCCEED;

    FUNC_ENTER_NOAPI_NOINIT

#if S3COMMS_DEBUG
    fprintf(stdout, "called H5FD_s3comms_s3r_close.\n");
#endif

    if (handle == NULL)
        HGOTO_ERROR(H5E_ARGS, H5E_BADVALUE, FAIL, "handle cannot be null.");
    if (handle->magic != S3COMMS_S3R_MAGIC)
        HGOTO_ERROR(H5E_ARGS, H5E_BADVALUE, FAIL, "handle has invalid magic.");

    curl_easy_cleanup(handle->curlhandle);

    H5MM_xfree(handle->secret_id);
    H5MM_xfree(handle->region);
    H5MM_xfree(handle->signing_key);
    H5MM_xfree(handle->token);

    assert(handle->httpverb != NULL);
    H5MM_xfree(handle->httpverb);

    if (FAIL == H5FD_s3comms_free_purl(handle->purl))
        HGOTO_ERROR(H5E_ARGS, H5E_BADVALUE, FAIL, "unable to release parsed url structure")

    H5MM_xfree(handle);

done:
    FUNC_LEAVE_NOAPI(ret_value)
} /* H5FD_s3comms_s3r_close */

/*----------------------------------------------------------------------------
 *
 * Function: H5FD_s3comms_s3r_get_filesize()
 *
 * Purpose:
 *
 *     Retrieve the filesize of an open request handle.
 *
 *     Wrapper "getter" to hide implementation details.
 *
 *
 * Return:
 *
 *     - SUCCESS: size of file, in bytes, if handle is valid.
 *     - FAILURE: 0, if handle is NULL or undefined.
 *
 *----------------------------------------------------------------------------
 */
size_t
H5FD_s3comms_s3r_get_filesize(s3r_t *handle)
{
    size_t ret_value = 0;

    FUNC_ENTER_NOAPI_NOINIT_NOERR

    if (handle != NULL)
        ret_value = handle->filesize;

    FUNC_LEAVE_NOAPI(ret_value)
} /* H5FD_s3comms_s3r_get_filesize */

/*----------------------------------------------------------------------------
 *
 * Function: H5FD_s3comms_s3r_getsize()
 *
 * Purpose:
 *
 *    Get the number of bytes of handle's target resource.
 *
 *    Sets handle and curlhandle with to enact an HTTP HEAD request on file,
 *    and parses received headers to extract "Content-Length" from response
 *    headers, storing file size at `handle->filesize`.
 *
 *    Critical step in opening (initiating) an `s3r_t` handle.
 *
 *    Wraps `s3r_read()`.
 *    Sets curlhandle to write headers to a temporary buffer (using extant
 *    write callback) and provides no buffer for body.
 *
 *    Upon exit, unsets HTTP HEAD settings from curl handle, returning to
 *    initial state. In event of error, curl handle state is undefined and is
 *    not to be trusted.
 *
 * Return:
 *
 *     - SUCCESS: `SUCCEED`
 *     - FAILURE: `FAIL`
 *
 *----------------------------------------------------------------------------
 */
herr_t
H5FD_s3comms_s3r_getsize(s3r_t *handle)
{
    uintmax_t             content_length = 0;
    CURL                 *curlh          = NULL;
    char                 *end            = NULL;
    char                 *headerresponse = NULL;
    struct s3r_datastruct sds            = {S3COMMS_CALLBACK_DATASTRUCT_MAGIC, NULL, 0};
    char                 *start          = NULL;
    herr_t                ret_value      = SUCCEED;

    FUNC_ENTER_NOAPI_NOINIT

#if S3COMMS_DEBUG
    fprintf(stdout, "called H5FD_s3comms_s3r_getsize.\n");
#endif

    if (handle == NULL)
        HGOTO_ERROR(H5E_ARGS, H5E_BADVALUE, FAIL, "handle cannot be null.");
    if (handle->magic != S3COMMS_S3R_MAGIC)
        HGOTO_ERROR(H5E_ARGS, H5E_BADVALUE, FAIL, "handle has invalid magic.");
    if (handle->curlhandle == NULL)
        HGOTO_ERROR(H5E_ARGS, H5E_BADVALUE, FAIL, "handle has bad (null) curlhandle.")

    /********************
     * PREPARE FOR HEAD *
     ********************/

    curlh = handle->curlhandle;
    if (CURLE_OK != curl_easy_setopt(curlh, CURLOPT_NOBODY, 1L))
        HGOTO_ERROR(H5E_ARGS, H5E_BADVALUE, FAIL, "error while setting CURL option (CURLOPT_NOBODY).");

    if (CURLE_OK != curl_easy_setopt(curlh, CURLOPT_HEADERDATA, &sds))
        HGOTO_ERROR(H5E_ARGS, H5E_BADVALUE, FAIL, "error while setting CURL option (CURLOPT_HEADERDATA).");

    assert(handle->httpverb == NULL);
    handle->httpverb = (char *)H5MM_malloc(sizeof(char) * 16);
    if (handle->httpverb == NULL)
        HGOTO_ERROR(H5E_ARGS, H5E_CANTALLOC, FAIL, "unable to allocate space for S3 request HTTP verb");
    H5MM_memcpy(handle->httpverb, "HEAD", 5);

    headerresponse = (char *)H5MM_malloc(sizeof(char) * CURL_MAX_HTTP_HEADER);
    if (headerresponse == NULL)
        HGOTO_ERROR(H5E_ARGS, H5E_CANTALLOC, FAIL, "unable to allocate space for curl header response");
    sds.data = headerresponse;

    /*******************
     * PERFORM REQUEST *
     *******************/

    /* these parameters fetch the entire file,
     * but, with a NULL destination and NOBODY and HEADERDATA supplied above,
     * only http metadata will be sent by server and recorded by s3comms
     */
    if (FAIL == H5FD_s3comms_s3r_read(handle, 0, 0, NULL))
        HGOTO_ERROR(H5E_ARGS, H5E_BADVALUE, FAIL, "problem in reading during getsize.");

    if (sds.size > CURL_MAX_HTTP_HEADER)
        HGOTO_ERROR(H5E_ARGS, H5E_BADVALUE, FAIL, "HTTP metadata buffer overrun")
    else if (sds.size == 0)
        HGOTO_ERROR(H5E_ARGS, H5E_BADVALUE, FAIL, "No HTTP metadata")
#if S3COMMS_DEBUG
    else
        fprintf(stdout, "GETSIZE: OK\n");
#endif

    /******************
     * PARSE RESPONSE *
     ******************/

    start = HDstrcasestr(headerresponse, "\r\nContent-Length: ");
    if (start == NULL)
        HGOTO_ERROR(H5E_ARGS, H5E_BADVALUE, FAIL, "could not find \"Content-Length\" in response.");

    /* move "start" to beginning of value in line; find end of line */
    start = start + HDstrlen("\r\nContent-Length: ");
    end   = HDstrstr(start, "\r\n");
    if (end == NULL)
        HGOTO_ERROR(H5E_ARGS, H5E_BADVALUE, FAIL, "could not find end of content length line");

    /* place null terminator at end of numbers
     */
    *end = '\0';

    content_length = strtoumax((const char *)start, NULL, 0);
    if (UINTMAX_MAX > SIZE_MAX && content_length > SIZE_MAX)
        HGOTO_ERROR(H5E_ARGS, H5E_OVERFLOW, FAIL, "content_length overflows size_t");

    if (content_length == 0 || errno == ERANGE) /* errno set by strtoumax*/
        HGOTO_ERROR(H5E_ARGS, H5E_BADVALUE, FAIL,
                    "could not convert found \"Content-Length\" response (\"%s\")",
                    start); /* range is null-terminated, remember */

    handle->filesize = (size_t)content_length;

#if S3COMMS_DEBUG
    fprintf(stdout, "FILESIZE: %zu\n", handle->filesize);
#endif

    /**********************
     * UNDO HEAD SETTINGS *
     **********************/

    if (CURLE_OK != curl_easy_setopt(curlh, CURLOPT_NOBODY, NULL))
        HGOTO_ERROR(H5E_ARGS, H5E_BADVALUE, FAIL, "error while setting CURL option (CURLOPT_NOBODY).");

    if (CURLE_OK != curl_easy_setopt(curlh, CURLOPT_HEADERDATA, NULL))
        HGOTO_ERROR(H5E_ARGS, H5E_BADVALUE, FAIL, "error while setting CURL option (CURLOPT_HEADERDATA).");

done:
    H5MM_xfree(headerresponse);
    sds.magic += 1; /* set to bad magic */

    FUNC_LEAVE_NOAPI(ret_value)
} /* H5FD_s3comms_s3r_getsize */

/*----------------------------------------------------------------------------
 *
 * Function: H5FD_s3comms_s3r_open()
 *
 * Purpose:
 *
 *     Logically 'open' a file hosted on S3.
 *
 *     - create new Request Handle
 *     - copy supplied url
 *     - copy authentication info if supplied
 *     - create CURL handle
 *     - fetch size of file
 *         - connect with server and execute HEAD request
 *     - return request handle ready for reads
 *
 *     To use 'default' port to connect, `port` should be 0.
 *
 *     To prevent AWS4 authentication, pass null pointer to `region`, `id`,
 *     and `signing_key`.
 *
 *     Uses `H5FD_s3comms_parse_url()` to validate and parse url input.
 *
 * Return:
 *
 *     - SUCCESS: Pointer to new request handle.
 *     - FAILURE: NULL
 *         - occurs if:
 *             - authentication strings are inconsistent
 *             - must _all_ be null, or have at least `region` and `id`
 *             - url is NULL (no filename)
 *             - unable to parse url (malformed?)
 *             - error while performing `getsize()`
 *
 *----------------------------------------------------------------------------
 */
s3r_t *
H5FD_s3comms_s3r_open(const char *url, const char *region, const char *id, const unsigned char *signing_key,
                      const char *token)
{
    size_t        tmplen    = 0;
    CURL         *curlh     = NULL;
    s3r_t        *handle    = NULL;
    parsed_url_t *purl      = NULL;
    s3r_t        *ret_value = NULL;

    FUNC_ENTER_NOAPI_NOINIT

#if S3COMMS_DEBUG
    fprintf(stdout, "called H5FD_s3comms_s3r_open.\n");
#endif

    if (url == NULL || url[0] == '\0')
        HGOTO_ERROR(H5E_ARGS, H5E_BADVALUE, NULL, "url cannot be null.");

    if (FAIL == H5FD_s3comms_parse_url(url, &purl))
        /* probably a malformed url, but could be internal error */
        HGOTO_ERROR(H5E_ARGS, H5E_CANTCREATE, NULL, "unable to create parsed url structure");

    assert(purl != NULL); /* if above passes, this must be true */
    assert(purl->magic == S3COMMS_PARSED_URL_MAGIC);

    handle = (s3r_t *)H5MM_malloc(sizeof(s3r_t));
    if (handle == NULL)
        HGOTO_ERROR(H5E_ARGS, H5E_CANTALLOC, NULL, "could not malloc space for handle.");

    handle->magic       = S3COMMS_S3R_MAGIC;
    handle->purl        = purl;
    handle->filesize    = 0;
    handle->region      = NULL;
    handle->secret_id   = NULL;
    handle->signing_key = NULL;
    handle->token       = NULL;
    handle->httpverb    = NULL;

    /*************************************
     * RECORD AUTHENTICATION INFORMATION *
     *************************************/

    if ((region != NULL && *region != '\0') || (id != NULL && *id != '\0') || (signing_key != NULL) ||
        (token != NULL)) {

        /* if one exists, all three must exist */
        if (region == NULL || region[0] == '\0')
            HGOTO_ERROR(H5E_ARGS, H5E_BADVALUE, NULL, "region cannot be null.");
        if (id == NULL || id[0] == '\0')
            HGOTO_ERROR(H5E_ARGS, H5E_BADVALUE, NULL, "secret id cannot be null.");
        if (signing_key == NULL)
            HGOTO_ERROR(H5E_ARGS, H5E_BADVALUE, NULL, "signing key cannot be null.");
        if (token == NULL)
            HGOTO_ERROR(H5E_ARGS, H5E_BADVALUE, NULL, "token cannot be null.");

        /* copy strings */
        tmplen         = HDstrlen(region) + 1;
        handle->region = (char *)H5MM_malloc(sizeof(char) * tmplen);
        if (handle->region == NULL)
            HGOTO_ERROR(H5E_ARGS, H5E_BADVALUE, NULL, "could not malloc space for handle region copy.");
        H5MM_memcpy(handle->region, region, tmplen);

        tmplen            = HDstrlen(id) + 1;
        handle->secret_id = (char *)H5MM_malloc(sizeof(char) * tmplen);
        if (handle->secret_id == NULL)
            HGOTO_ERROR(H5E_ARGS, H5E_BADVALUE, NULL, "could not malloc space for handle ID copy.");
        H5MM_memcpy(handle->secret_id, id, tmplen);

        tmplen              = SHA256_DIGEST_LENGTH;
        handle->signing_key = (unsigned char *)H5MM_malloc(sizeof(unsigned char) * tmplen);
        if (handle->signing_key == NULL)
            HGOTO_ERROR(H5E_ARGS, H5E_BADVALUE, NULL, "could not malloc space for handle key copy.");
        H5MM_memcpy(handle->signing_key, signing_key, tmplen);

        tmplen        = HDstrlen(token) + 1;
        handle->token = (char *)H5MM_malloc(sizeof(char) * tmplen);
        if (handle->token == NULL)
            HGOTO_ERROR(H5E_ARGS, H5E_BADVALUE, NULL, "could not malloc space for handle token copy.");
        H5MM_memcpy(handle->token, token, tmplen);
    } /* if authentication information provided */

    /************************
     * INITIATE CURL HANDLE *
     ************************/

    curlh = curl_easy_init();
    if (curlh == NULL)
        HGOTO_ERROR(H5E_ARGS, H5E_BADVALUE, NULL, "problem creating curl easy handle!");

    if (CURLE_OK != curl_easy_setopt(curlh, CURLOPT_HTTPGET, 1L))
        HGOTO_ERROR(H5E_ARGS, H5E_BADVALUE, NULL, "error while setting CURL option (CURLOPT_HTTPGET).");

    if (CURLE_OK != curl_easy_setopt(curlh, CURLOPT_HTTP_VERSION, CURL_HTTP_VERSION_1_1))
        HGOTO_ERROR(H5E_ARGS, H5E_BADVALUE, NULL, "error while setting CURL option (CURLOPT_HTTP_VERSION).");

    if (CURLE_OK != curl_easy_setopt(curlh, CURLOPT_FAILONERROR, 1L))
        HGOTO_ERROR(H5E_ARGS, H5E_BADVALUE, NULL, "error while setting CURL option (CURLOPT_FAILONERROR).");

    if (CURLE_OK != curl_easy_setopt(curlh, CURLOPT_WRITEFUNCTION, curlwritecallback))
        HGOTO_ERROR(H5E_ARGS, H5E_BADVALUE, NULL, "error while setting CURL option (CURLOPT_WRITEFUNCTION).");

    if (CURLE_OK != curl_easy_setopt(curlh, CURLOPT_URL, url))
        HGOTO_ERROR(H5E_ARGS, H5E_BADVALUE, NULL, "error while setting CURL option (CURLOPT_URL).");

#if S3COMMS_CURL_VERBOSITY > 1
    /* CURL will print (to stdout) information for each operation
     */
    curl_easy_setopt(curlh, CURLOPT_VERBOSE, 1L);
#endif

    handle->curlhandle = curlh;

    /*******************
     * OPEN CONNECTION *
     * * * * * * * * * *
     *  GET FILE SIZE  *
     *******************/

    if (FAIL == H5FD_s3comms_s3r_getsize(handle))
        HGOTO_ERROR(H5E_ARGS, H5E_BADVALUE, NULL, "problem in H5FD_s3comms_s3r_getsize.");

    /*********************
     * FINAL PREPARATION *
     *********************/

    assert(handle->httpverb != NULL);
    H5MM_memcpy(handle->httpverb, "GET", 4);

    ret_value = handle;

done:
    if (ret_value == NULL) {
        if (curlh != NULL)
            curl_easy_cleanup(curlh);
        if (FAIL == H5FD_s3comms_free_purl(purl))
            HDONE_ERROR(H5E_ARGS, H5E_BADVALUE, NULL, "unable to free parsed url structure")
        if (handle != NULL) {
            H5MM_xfree(handle->region);
            H5MM_xfree(handle->secret_id);
            H5MM_xfree(handle->signing_key);
            H5MM_xfree(handle->token);
            if (handle->httpverb != NULL)
                H5MM_xfree(handle->httpverb);
            H5MM_xfree(handle);
        }
    }

    FUNC_LEAVE_NOAPI(ret_value)
} /* H5FD_s3comms_s3r_open */

/*----------------------------------------------------------------------------
 *
 * Function: H5FD_s3comms_s3r_read()
 *
 * Purpose:
 *
 *     Read file pointed to by request handle, writing specified
 *     `offset` .. `offset + len` bytes to buffer `dest`.
 *
 *     If `len` is 0, reads entirety of file starting at `offset`.
 *     If `offset` and `len` are both 0, reads entire file.
 *
 *     If `offset` or `offset+len` is greater than the file size, read is
 *     aborted and returns `FAIL`.
 *
 *     Uses configured "curl easy handle" to perform request.
 *
 *     In event of error, buffer should remain unaltered.
 *
 *     If handle is set to authorize a request, creates a new (temporary)
 *     HTTP Request object (hrb_t) for generating requisite headers,
 *     which is then translated to a `curl slist` and set in the curl handle
 *     for the request.
 *
 *     `dest` _may_ be NULL, but no body data will be recorded.
 *
 *     - In general practice, NULL should never be passed in as `dest`.
 *     - NULL `dest` passed in by internal function `s3r_getsize()`, in
 *       conjunction with CURLOPT_NOBODY to preempt transmission of file data
 *       from server.
 *
 * Return:
 *
 *     - SUCCESS: `SUCCEED`
 *     - FAILURE: `FAIL`
 *
 *----------------------------------------------------------------------------
 */
herr_t
H5FD_s3comms_s3r_read(s3r_t *handle, haddr_t offset, size_t len, void *dest)
{
    CURL              *curlh         = NULL;
    CURLcode           p_status      = CURLE_OK;
    struct curl_slist *curlheaders   = NULL;
    hrb_node_t        *headers       = NULL;
    hrb_node_t        *node          = NULL;
    struct tm         *now           = NULL;
    char              *rangebytesstr = NULL;
    hrb_t             *request       = NULL;
    int                ret           = 0; /* working variable to check  */
                                          /* return value of HDsnprintf  */
    char                  *authorization  = NULL;
    char                  *buffer1        = NULL;
    char                  *signed_headers = NULL;
    struct s3r_datastruct *sds            = NULL;
    herr_t                 ret_value      = SUCCEED;

    FUNC_ENTER_NOAPI_NOINIT

#if S3COMMS_DEBUG
    fprintf(stdout, "called H5FD_s3comms_s3r_read.\n");
#endif

    /**************************************
     * ABSOLUTELY NECESSARY SANITY-CHECKS *
     **************************************/

    if (handle == NULL)
        HGOTO_ERROR(H5E_ARGS, H5E_BADVALUE, FAIL, "handle cannot be null.");
    if (handle->magic != S3COMMS_S3R_MAGIC)
        HGOTO_ERROR(H5E_ARGS, H5E_BADVALUE, FAIL, "handle has invalid magic.");
    if (handle->curlhandle == NULL)
        HGOTO_ERROR(H5E_ARGS, H5E_BADVALUE, FAIL, "handle has bad (null) curlhandle.")
    if (handle->purl == NULL)
        HGOTO_ERROR(H5E_ARGS, H5E_BADVALUE, FAIL, "handle has bad (null) url.")
    assert(handle->purl->magic == S3COMMS_PARSED_URL_MAGIC);
    if (offset > handle->filesize || (len + offset) > handle->filesize)
        HGOTO_ERROR(H5E_ARGS, H5E_BADVALUE, FAIL, "unable to read past EoF")

    curlh = handle->curlhandle;

    /*********************
     * PREPARE WRITEDATA *
     *********************/

    if (dest != NULL) {
        sds = (struct s3r_datastruct *)H5MM_malloc(sizeof(struct s3r_datastruct));
        if (sds == NULL)
            HGOTO_ERROR(H5E_ARGS, H5E_CANTALLOC, FAIL, "could not malloc destination datastructure.");

        sds->magic = S3COMMS_CALLBACK_DATASTRUCT_MAGIC;
        sds->data  = (char *)dest;
        sds->size  = 0;
        if (CURLE_OK != curl_easy_setopt(curlh, CURLOPT_WRITEDATA, sds))
            HGOTO_ERROR(H5E_ARGS, H5E_UNINITIALIZED, FAIL,
                        "error while setting CURL option (CURLOPT_WRITEDATA).");
    }

    /*********************
     * FORMAT HTTP RANGE *
     *********************/

    if (len > 0) {
        rangebytesstr = (char *)H5MM_malloc(sizeof(char) * (S3COMMS_MAX_RANGE_STRING_SIZE + 1));
        if (rangebytesstr == NULL)
            HGOTO_ERROR(H5E_ARGS, H5E_CANTALLOC, FAIL, "could not malloc range format string.");
        ret = HDsnprintf(rangebytesstr, (S3COMMS_MAX_RANGE_STRING_SIZE), "bytes=%" PRIuHADDR "-%" PRIuHADDR,
                         offset, offset + len - 1);
        if (ret <= 0 || ret >= S3COMMS_MAX_RANGE_STRING_SIZE)
            HGOTO_ERROR(H5E_ARGS, H5E_BADVALUE, FAIL, "unable to format HTTP Range value");
    }
    else if (offset > 0) {
        rangebytesstr = (char *)H5MM_malloc(sizeof(char) * (S3COMMS_MAX_RANGE_STRING_SIZE + 1));
        if (rangebytesstr == NULL)
            HGOTO_ERROR(H5E_ARGS, H5E_CANTALLOC, FAIL, "could not malloc range format string.");
        ret = HDsnprintf(rangebytesstr, (S3COMMS_MAX_RANGE_STRING_SIZE), "bytes=%" PRIuHADDR "-", offset);
        if (ret <= 0 || ret >= S3COMMS_MAX_RANGE_STRING_SIZE)
            HGOTO_ERROR(H5E_ARGS, H5E_BADVALUE, FAIL, "unable to format HTTP Range value");
    }

#if S3COMMS_DEBUG
    fprintf(stdout, "%s: Bytes %" PRIuHADDR " - %" PRIuHADDR ", Request Size: %zu\n", handle->httpverb,
            offset, offset + len - 1, len);
#endif

    /*******************
     * COMPILE REQUEST *
     *******************/

    if (handle->signing_key == NULL) {
        /* Do not authenticate.  */
        if (rangebytesstr != NULL) {
            /* Pass in range directly */
            char *bytesrange_ptr = NULL; /* pointer past "bytes=" portion */

            bytesrange_ptr = HDstrchr(rangebytesstr, '=');
            assert(bytesrange_ptr != NULL);
            bytesrange_ptr++; /* move to first char past '=' */
            assert(*bytesrange_ptr != '\0');

            if (CURLE_OK != curl_easy_setopt(curlh, CURLOPT_RANGE, bytesrange_ptr))
                HGOTO_ERROR(H5E_VFL, H5E_UNINITIALIZED, FAIL,
                            "error while setting CURL option (CURLOPT_RANGE). ");
        }
    }
    else {
        /* authenticate request
         */
        authorization = (char *)H5MM_malloc(512 + H5FD_ROS3_MAX_SECRET_TOK_LEN + 1);
        if (authorization == NULL)
            HGOTO_ERROR(H5E_RESOURCE, H5E_NOSPACE, FAIL, "cannot make space for authorization variable.");
        /*   2048 := approximate max length...
         *     67 <len("AWS4-HMAC-SHA256 Credential=///s3/aws4_request,"
         *             "SignedHeaders=,Signature=")>
         * +    8 <yyyyMMDD>
         * +   64 <hex(sha256())>
         * +  128 <max? len(secret_id)>
         * +   20 <max? len(region)>
         * +  128 <max? len(signed_headers)>
         * + 1024 <max? len(session_token)>
         */
        char buffer2[256 + 1]; /* -> String To Sign -> Credential */
        char iso8601now[ISO8601_SIZE];
        buffer1 = (char *)H5MM_malloc(512 + H5FD_ROS3_MAX_SECRET_TOK_LEN +
                                      1); /* -> Canonical Request -> Signature */
        if (buffer1 == NULL)
            HGOTO_ERROR(H5E_RESOURCE, H5E_NOSPACE, FAIL, "cannot make space for buffer1 variable.");
        signed_headers = (char *)H5MM_malloc(48 + H5FD_ROS3_MAX_SECRET_KEY_LEN + 1);
        if (signed_headers == NULL)
            HGOTO_ERROR(H5E_RESOURCE, H5E_NOSPACE, FAIL, "cannot make space for signed_headers variable.");
        /* should be large enough for nominal listing:
         * "host;range;x-amz-content-sha256;x-amz-date;x-amz-security-token"
         * + '\0', with "range;" and/or "x-amz-security-token" possibly absent
         */

        /* zero start of strings */
        authorization[0]  = 0;
        buffer1[0]        = 0;
        buffer2[0]        = 0;
        iso8601now[0]     = 0;
        signed_headers[0] = 0;

        /**** VERIFY INFORMATION EXISTS ****/

        if (handle->region == NULL)
            HGOTO_ERROR(H5E_ARGS, H5E_BADVALUE, FAIL, "handle must have non-null region.");
        if (handle->secret_id == NULL)
            HGOTO_ERROR(H5E_ARGS, H5E_BADVALUE, FAIL, "handle must have non-null secret_id.");
        if (handle->signing_key == NULL)
            HGOTO_ERROR(H5E_ARGS, H5E_BADVALUE, FAIL, "handle must have non-null signing_key.");
        if (handle->token == NULL)
            HGOTO_ERROR(H5E_ARGS, H5E_BADVALUE, FAIL, "handle must have non-null token.");
        if (handle->httpverb == NULL)
            HGOTO_ERROR(H5E_ARGS, H5E_BADVALUE, FAIL, "handle must have non-null httpverb.");
        if (handle->purl->host == NULL)
            HGOTO_ERROR(H5E_ARGS, H5E_BADVALUE, FAIL, "handle must have non-null host.");
        if (handle->purl->path == NULL)
            HGOTO_ERROR(H5E_ARGS, H5E_BADVALUE, FAIL, "handle must have non-null resource.");

        /**** CREATE HTTP REQUEST STRUCTURE (hrb_t) ****/

        request = H5FD_s3comms_hrb_init_request((const char *)handle->httpverb,
                                                (const char *)handle->purl->path, "HTTP/1.1");
        if (request == NULL)
            HGOTO_ERROR(H5E_ARGS, H5E_BADVALUE, FAIL, "could not allocate hrb_t request.");
        assert(request->magic == S3COMMS_HRB_MAGIC);

        now = gmnow();
        if (ISO8601NOW(iso8601now, now) != (ISO8601_SIZE - 1))
            HGOTO_ERROR(H5E_ARGS, H5E_BADVALUE, FAIL, "could not format ISO8601 time.");

        if (FAIL == H5FD_s3comms_hrb_node_set(&headers, "x-amz-date", (const char *)iso8601now))
            HGOTO_ERROR(H5E_ARGS, H5E_BADVALUE, FAIL, "unable to set x-amz-date header")
        if (headers == NULL)
            HGOTO_ERROR(H5E_ARGS, H5E_BADVALUE, FAIL, "problem building headers list.");
        assert(headers->magic == S3COMMS_HRB_NODE_MAGIC);

        if (FAIL == H5FD_s3comms_hrb_node_set(&headers, "x-amz-content-sha256", (const char *)EMPTY_SHA256))
            HGOTO_ERROR(H5E_ARGS, H5E_BADVALUE, FAIL, "unable to set x-amz-content-sha256 header")
        if (headers == NULL)
            HGOTO_ERROR(H5E_ARGS, H5E_BADVALUE, FAIL, "problem building headers list.");
        assert(headers->magic == S3COMMS_HRB_NODE_MAGIC);

        if (HDstrlen((const char *)handle->token) > 0) {
            if (FAIL ==
                H5FD_s3comms_hrb_node_set(&headers, "x-amz-security-token", (const char *)handle->token))
                HGOTO_ERROR(H5E_ARGS, H5E_BADVALUE, FAIL, "unable to set x-amz-security-token header")
            if (headers == NULL)
                HGOTO_ERROR(H5E_ARGS, H5E_BADVALUE, FAIL, "problem building headers list.");
            HDassert(headers->magic == S3COMMS_HRB_NODE_MAGIC);
        }

        if (rangebytesstr != NULL) {
            if (FAIL == H5FD_s3comms_hrb_node_set(&headers, "Range", rangebytesstr))
                HGOTO_ERROR(H5E_ARGS, H5E_BADVALUE, FAIL, "unable to set range header")
            if (headers == NULL)
                HGOTO_ERROR(H5E_ARGS, H5E_BADVALUE, FAIL, "problem building headers list.");
            assert(headers->magic == S3COMMS_HRB_NODE_MAGIC);
        }

        if (FAIL == H5FD_s3comms_hrb_node_set(&headers, "Host", handle->purl->host))
            HGOTO_ERROR(H5E_ARGS, H5E_BADVALUE, FAIL, "unable to set host header")
        if (headers == NULL)
            HGOTO_ERROR(H5E_ARGS, H5E_BADVALUE, FAIL, "problem building headers list.");
        assert(headers->magic == S3COMMS_HRB_NODE_MAGIC);

        request->first_header = headers;

        /**** COMPUTE AUTHORIZATION ****/

        /* buffer1 -> canonical request */
        if (FAIL == H5FD_s3comms_aws_canonical_request(buffer1, 512 + H5FD_ROS3_MAX_SECRET_TOK_LEN,
                                                       signed_headers, 48 + H5FD_ROS3_MAX_SECRET_TOK_LEN,
                                                       request)) {
            HGOTO_ERROR(H5E_ARGS, H5E_BADVALUE, FAIL, "bad canonical request");
        }
        /* buffer2->string-to-sign */
        if (FAIL == H5FD_s3comms_tostringtosign(buffer2, buffer1, iso8601now, handle->region))
            HGOTO_ERROR(H5E_ARGS, H5E_BADVALUE, FAIL, "bad string-to-sign");
        /* buffer1 -> signature */
        if (FAIL == H5FD_s3comms_HMAC_SHA256(handle->signing_key, SHA256_DIGEST_LENGTH, buffer2,
                                             HDstrlen(buffer2), buffer1))
            HGOTO_ERROR(H5E_ARGS, H5E_BADVALUE, FAIL, "bad signature");

        iso8601now[8] = 0; /* trim to yyyyMMDD */
        ret = S3COMMS_FORMAT_CREDENTIAL(buffer2, handle->secret_id, iso8601now, handle->region, "s3");
        if (ret == 0 || ret >= S3COMMS_MAX_CREDENTIAL_SIZE)
            HGOTO_ERROR(H5E_ARGS, H5E_BADVALUE, FAIL, "unable to format aws4 credential string");

        ret = HDsnprintf(authorization, 512 + H5FD_ROS3_MAX_SECRET_TOK_LEN,
                         "AWS4-HMAC-SHA256 Credential=%s,SignedHeaders=%s,Signature=%s", buffer2,
                         signed_headers, buffer1);
        if (ret <= 0 || ret >= 512 + H5FD_ROS3_MAX_SECRET_TOK_LEN)
            HGOTO_ERROR(H5E_ARGS, H5E_BADVALUE, FAIL, "unable to format aws4 authorization string");

        /* append authorization header to http request buffer */
        if (H5FD_s3comms_hrb_node_set(&headers, "Authorization", (const char *)authorization) == FAIL)
            HGOTO_ERROR(H5E_ARGS, H5E_BADVALUE, FAIL, "unable to set Authorization header")
        if (headers == NULL)
            HGOTO_ERROR(H5E_ARGS, H5E_BADVALUE, FAIL, "problem building headers list.");

        /* update hrb's "first header" pointer */
        request->first_header = headers;

        /**** SET CURLHANDLE HTTP HEADERS FROM GENERATED DATA ****/

        node = request->first_header;
        while (node != NULL) {
            assert(node->magic == S3COMMS_HRB_NODE_MAGIC);
            curlheaders = curl_slist_append(curlheaders, (const char *)node->cat);
            if (curlheaders == NULL)
                HGOTO_ERROR(H5E_ARGS, H5E_BADVALUE, FAIL, "could not append header to curl slist.");
            node = node->next;
        }

        /* sanity-check */
        if (curlheaders == NULL)
            /* above loop was probably never run */
            HGOTO_ERROR(H5E_ARGS, H5E_BADVALUE, FAIL, "curlheaders was never populated.");

        /* finally, set http headers in curl handle */
        if (curl_easy_setopt(curlh, CURLOPT_HTTPHEADER, curlheaders) != CURLE_OK)
            HGOTO_ERROR(H5E_ARGS, H5E_BADVALUE, FAIL,
                        "error while setting CURL option (CURLOPT_HTTPHEADER).");
    } /* end if should authenticate (info provided) */

    /*******************
     * PERFORM REQUEST *
     *******************/

#if S3COMMS_CURL_VERBOSITY > 0
    /* In event of error, print detailed information to stderr
     * This is not the default behavior.
     */
    {
        long int httpcode = 0;
        char     curlerrbuf[CURL_ERROR_SIZE];
        curlerrbuf[0] = '\0';

        if (CURLE_OK != curl_easy_setopt(curlh, CURLOPT_ERRORBUFFER, curlerrbuf))
            HGOTO_ERROR(H5E_ARGS, H5E_BADVALUE, FAIL, "problem setting error buffer")

        p_status = curl_easy_perform(curlh);

        if (p_status != CURLE_OK) {
            if (CURLE_OK != curl_easy_getinfo(curlh, CURLINFO_RESPONSE_CODE, &httpcode))
                HGOTO_ERROR(H5E_ARGS, H5E_BADVALUE, FAIL, "problem getting response code")
<<<<<<< HEAD
            HDfprintf(stderr, "CURL ERROR CODE: %d\nHTTP CODE: %ld\n", p_status, httpcode);
            HDfprintf(stderr, "%s\n", curl_easy_strerror(p_status));
=======
            fprintf(stdout, "CURL ERROR CODE: %d\nHTTP CODE: %d\n", p_status, httpcode);
            fprintf(stdout, "%s\n", curl_easy_strerror(p_status));
>>>>>>> 5539d06d
            HGOTO_ERROR(H5E_VFL, H5E_CANTOPENFILE, FAIL, "problem while performing request.");
        }
        if (CURLE_OK != curl_easy_setopt(curlh, CURLOPT_ERRORBUFFER, NULL))
            HGOTO_ERROR(H5E_ARGS, H5E_BADVALUE, FAIL, "problem unsetting error buffer")
    } /* verbose error reporting */
#else
    p_status = curl_easy_perform(curlh);

    if (p_status != CURLE_OK)
        HGOTO_ERROR(H5E_VFL, H5E_CANTOPENFILE, FAIL, "curl cannot perform request")
#endif

#if S3COMMS_DEBUG
    if (dest != NULL) {
        fprintf(stdout, "len: %d\n", (int)len);
        fprintf(stdout, "CHECKING FOR BUFFER OVERFLOW\n");
        if (sds == NULL)
            fprintf(stdout, "sds is NULL!\n");
        else {
            fprintf(stdout, "sds: 0x%llx\n", (long long)sds);
            fprintf(stdout, "sds->size: %d\n", (int)sds->size);
            if (len > sds->size)
                fprintf(stdout, "buffer overwrite\n");
        }
    }
    else
        fprintf(stdout, "performed on entire file\n");
#endif

done:
    /* clean any malloc'd resources
     */
    if (authorization != NULL) {
        H5MM_xfree(authorization);
        authorization = NULL;
    }
    if (buffer1 != NULL) {
        H5MM_xfree(buffer1);
        buffer1 = NULL;
    }
    if (signed_headers != NULL) {
        H5MM_xfree(signed_headers);
        signed_headers = NULL;
    }
    if (curlheaders != NULL) {
        curl_slist_free_all(curlheaders);
        curlheaders = NULL;
    }
    if (rangebytesstr != NULL) {
        H5MM_xfree(rangebytesstr);
        rangebytesstr = NULL;
    }
    if (sds != NULL) {
        H5MM_xfree(sds);
        sds = NULL;
    }
    if (request != NULL) {
        while (headers != NULL)
            if (FAIL == H5FD_s3comms_hrb_node_set(&headers, headers->name, NULL))
                HDONE_ERROR(H5E_ARGS, H5E_BADVALUE, FAIL, "cannot release header node")
        assert(NULL == headers);
        if (FAIL == H5FD_s3comms_hrb_destroy(&request))
            HDONE_ERROR(H5E_ARGS, H5E_BADVALUE, FAIL, "cannot release header request structure")
        assert(NULL == request);
    }

    if (curlh != NULL) {
        /* clear any Range */
        if (CURLE_OK != curl_easy_setopt(curlh, CURLOPT_RANGE, NULL))
            HDONE_ERROR(H5E_ARGS, H5E_BADVALUE, FAIL, "cannot unset CURLOPT_RANGE")

        /* clear headers */
        if (CURLE_OK != curl_easy_setopt(curlh, CURLOPT_HTTPHEADER, NULL))
            HDONE_ERROR(H5E_ARGS, H5E_BADVALUE, FAIL, "cannot unset CURLOPT_HTTPHEADER")
    }

    FUNC_LEAVE_NOAPI(ret_value)
} /* H5FD_s3comms_s3r_read */

/****************************************************************************
 * MISCELLANEOUS FUNCTIONS
 ****************************************************************************/

/*----------------------------------------------------------------------------
 *
 * Function: gmnow()
 *
 * Purpose:
 *
 *    Get the output of `time.h`'s `gmtime()` call while minimizing setup
 *    clutter where important.
 *
 * Return:
 *
 *    Pointer to resulting `struct tm`,as created by gmtime(time_t * T).
 *
 *----------------------------------------------------------------------------
 */
struct tm *
gmnow(void)
{
    time_t     now;
    time_t    *now_ptr   = &now;
    struct tm *ret_value = NULL;

    /* Doctor assert, checks against error in time() */
    if ((time_t)(-1) != HDtime(now_ptr))
        ret_value = HDgmtime(now_ptr);

    assert(ret_value != NULL);

    return ret_value;
} /* end gmnow() */

/*----------------------------------------------------------------------------
 *
 * Function: H5FD_s3comms_aws_canonical_request()
 *
 * Purpose:
 *
 *     Compose AWS "Canonical Request" (and signed headers string)
 *     as defined in the REST API documentation.
 *
 *     Both destination strings are null-terminated.
 *
 *     Destination string arguments must be provided with adequate space.
 *
 *     Canonical Request format:
 *
 *      <HTTP VERB>"\n"
 *      <resource path>"\n"
 *      <query string>"\n"
 *      <header1>"\n" (`lowercase(name)`":"`trim(value)`)
 *      <header2>"\n"
 *      ... (headers sorted by name)
 *      <header_n>"\n"
 *      "\n"
 *      <signed headers>"\n" (`lowercase(header 1 name)`";"`header 2 name`;...)
 *      <hex-string of sha256sum of body> ("e3b0c4429...", e.g.)
 *
 * Return:
 *
 *     - SUCCESS: `SUCCEED`
 *         - writes canonical request to respective `...dest` strings
 *     - FAILURE: `FAIL`
 *         - one or more input argument was NULL
 *         - internal error
 *
 *----------------------------------------------------------------------------
 */
herr_t
H5FD_s3comms_aws_canonical_request(char *canonical_request_dest, int _cr_size, char *signed_headers_dest,
                                   int _sh_size, hrb_t *http_request)
{
    hrb_node_t *node         = NULL;
    const char *query_params = ""; /* unused at present */
    herr_t      ret_value    = SUCCEED;
    int         ret          = 0;
    size_t      cr_size      = (size_t)_cr_size;
    size_t      sh_size      = (size_t)_sh_size;
    size_t      cr_len       = 0; /* working length of canonical request str */
    size_t      sh_len       = 0; /* working length of signed headers str */
    char        tmpstr[1024];

    /* "query params" refers to the optional element in the URL, e.g.
     *     http://bucket.aws.com/myfile.txt?max-keys=2&prefix=J
     *                                      ^-----------------^
     *
     * Not handled/implemented as of 2017-10-xx.
     * Element introduced as empty placeholder and reminder.
     * Further research to be done if this is ever relevant for the
     * VFD use-cases.
     */

    FUNC_ENTER_NOAPI_NOINIT

#if S3COMMS_DEBUG
    fprintf(stdout, "called H5FD_s3comms_aws_canonical_request.\n");
#endif

    if (http_request == NULL)
        HGOTO_ERROR(H5E_ARGS, H5E_BADVALUE, FAIL, "hrb object cannot be null.");
    assert(http_request->magic == S3COMMS_HRB_MAGIC);

    if (canonical_request_dest == NULL)
        HGOTO_ERROR(H5E_ARGS, H5E_BADVALUE, FAIL, "canonical request destination cannot be null.");

    if (signed_headers_dest == NULL)
        HGOTO_ERROR(H5E_ARGS, H5E_BADVALUE, FAIL, "signed headers destination cannot be null.");

    /* HTTP verb, resource path, and query string lines */
    cr_len = (HDstrlen(http_request->verb) + HDstrlen(http_request->resource) + HDstrlen(query_params) +
              (size_t)3); /* three newline chars */
    if (cr_len >= cr_size)
        HGOTO_ERROR(H5E_ARGS, H5E_BADVALUE, FAIL, "not enough space in canonical request");

    /* TODO: compiler warning */
    ret = HDsnprintf(canonical_request_dest, (cr_size - 1), "%s\n%s\n%s\n", http_request->verb,
                     http_request->resource, query_params);
    if (ret < 0 || (size_t)ret >= cr_size)
        HGOTO_ERROR(H5E_ARGS, H5E_BADVALUE, FAIL, "unable to compose canonical request first line");

    /* write in canonical headers, building signed headers concurrently */
    node = http_request->first_header; /* assumed sorted */
    while (node != NULL) {

        assert(node->magic == S3COMMS_HRB_NODE_MAGIC);

        ret = HDsnprintf(tmpstr, 1024, "%s:%s\n", node->lowername, node->value);
        if (ret < 0 || ret >= 1024)
            HGOTO_ERROR(H5E_ARGS, H5E_BADVALUE, FAIL, "unable to concatenate HTTP header %s:%s",
                        node->lowername, node->value);
        cr_len += HDstrlen(tmpstr);
        if (cr_len + 1 > cr_size)
            HGOTO_ERROR(H5E_ARGS, H5E_BADVALUE, FAIL, "not enough space in canonical request");
        HDstrcat(canonical_request_dest, tmpstr);

        ret = HDsnprintf(tmpstr, 1024, "%s;", node->lowername);
        if (ret < 0 || ret >= 1024)
            HGOTO_ERROR(H5E_ARGS, H5E_BADVALUE, FAIL, "unable to append semicolon to lowername %s",
                        node->lowername);
        sh_len += HDstrlen(tmpstr);
        if (sh_len + 1 > sh_size)
            HGOTO_ERROR(H5E_ARGS, H5E_BADVALUE, FAIL, "not enough space in signed headers");
        HDstrcat(signed_headers_dest, tmpstr);

        node = node->next;
    } /* end while node is not NULL */

    /* remove trailing ';' from signed headers sequence */
    signed_headers_dest[HDstrlen(signed_headers_dest) - 1] = '\0';

    /* append signed headers and payload hash
     * NOTE: at present, no HTTP body is handled, per the nature of
     *       requests/range-gets
     */
    HDstrcat(canonical_request_dest, "\n");
    HDstrcat(canonical_request_dest, signed_headers_dest);
    HDstrcat(canonical_request_dest, "\n");
    HDstrcat(canonical_request_dest, EMPTY_SHA256);

done:
    FUNC_LEAVE_NOAPI(ret_value)
} /* end H5FD_s3comms_aws_canonical_request() */

/*----------------------------------------------------------------------------
 *
 * Function: H5FD_s3comms_bytes_to_hex()
 *
 * Purpose:
 *
 *     Produce human-readable hex string [0-9A-F] from sequence of bytes.
 *
 *     For each byte (char), writes two-character hexadecimal representation.
 *
 *     No null-terminator appended.
 *
 *     Assumes `dest` is allocated to enough size (msg_len * 2).
 *
 *     Fails if either `dest` or `msg` are null.
 *
 *     `msg_len` message length of 0 has no effect.
 *
 * Return:
 *
 *     - SUCCESS: `SUCCEED`
 *         - hex string written to `dest` (not null-terminated)
 *     - FAILURE: `FAIL`
 *         - `dest == NULL`
 *         - `msg == NULL`
 *
 *----------------------------------------------------------------------------
 */
herr_t
H5FD_s3comms_bytes_to_hex(char *dest, const unsigned char *msg, size_t msg_len, hbool_t lowercase)
{
    size_t i         = 0;
    herr_t ret_value = SUCCEED;

    FUNC_ENTER_NOAPI_NOINIT

#if S3COMMS_DEBUG
    fprintf(stdout, "called H5FD_s3comms_bytes_to_hex.\n");
#endif

    if (dest == NULL)
        HGOTO_ERROR(H5E_ARGS, H5E_BADVALUE, FAIL, "hex destination cannot be null.")
    if (msg == NULL)
        HGOTO_ERROR(H5E_ARGS, H5E_BADVALUE, FAIL, "bytes sequence cannot be null.")

    for (i = 0; i < msg_len; i++) {
        int chars_written = HDsnprintf(&(dest[i * 2]), 3, /* 'X', 'X', '\n' */
                                       (lowercase == TRUE) ? "%02x" : "%02X", msg[i]);
        if (chars_written != 2)
            HGOTO_ERROR(H5E_ARGS, H5E_BADVALUE, FAIL, "problem while writing hex chars for %c", msg[i]);
    }

done:
    FUNC_LEAVE_NOAPI(ret_value)
} /* end H5FD_s3comms_bytes_to_hex() */

/*----------------------------------------------------------------------------
 *
 * Function: H5FD_s3comms_free_purl()
 *
 * Purpose:
 *
 *     Release resources from a parsed_url_t pointer.
 *
 *     If pointer is null, nothing happens.
 *
 * Return:
 *
 *     `SUCCEED` (never fails)
 *
 *----------------------------------------------------------------------------
 */
herr_t
H5FD_s3comms_free_purl(parsed_url_t *purl)
{
    FUNC_ENTER_NOAPI_NOINIT_NOERR

#if S3COMMS_DEBUG
    printf("called H5FD_s3comms_free_purl.\n");
#endif

    if (purl != NULL) {
        assert(purl->magic == S3COMMS_PARSED_URL_MAGIC);
        if (purl->scheme != NULL)
            H5MM_xfree(purl->scheme);
        if (purl->host != NULL)
            H5MM_xfree(purl->host);
        if (purl->port != NULL)
            H5MM_xfree(purl->port);
        if (purl->path != NULL)
            H5MM_xfree(purl->path);
        if (purl->query != NULL)
            H5MM_xfree(purl->query);
        purl->magic += 1ul;
        H5MM_xfree(purl);
    }

    FUNC_LEAVE_NOAPI(SUCCEED)
} /* end H5FD_s3comms_free_purl() */

/*----------------------------------------------------------------------------
 *
 * Function: H5FD_s3comms_HMAC_SHA256()
 *
 * Purpose:
 *
 *     Generate Hash-based Message Authentication Checksum using the SHA-256
 *     hashing algorithm.
 *
 *     Given a key, message, and respective lengths (to accommodate null
 *     characters in either), generate _hex string_ of authentication checksum
 *     and write to `dest`.
 *
 *     `dest` must be at least `SHA256_DIGEST_LENGTH * 2` characters in size.
 *     Not enforceable by this function.
 *     `dest` will _not_ be null-terminated by this function.
 *
 * Return:
 *
 *     - SUCCESS: `SUCCEED`
 *         - hex string written to `dest` (not null-terminated)
 *     - FAILURE: `FAIL`
 *         - `dest == NULL`
 *         - error while generating hex string output
 *
 *----------------------------------------------------------------------------
 */
herr_t
H5FD_s3comms_HMAC_SHA256(const unsigned char *key, size_t key_len, const char *msg, size_t msg_len,
                         char *dest)
{
    unsigned char md[SHA256_DIGEST_LENGTH];
    unsigned int  md_len    = SHA256_DIGEST_LENGTH;
    herr_t        ret_value = SUCCEED;

    FUNC_ENTER_NOAPI_NOINIT

#if S3COMMS_DEBUG
    fprintf(stdout, "called H5FD_s3comms_HMAC_SHA256.\n");
#endif

    if (dest == NULL)
        HGOTO_ERROR(H5E_ARGS, H5E_BADVALUE, FAIL, "destination cannot be null.");

    HMAC(EVP_sha256(), key, (int)key_len, (const unsigned char *)msg, msg_len, md, &md_len);

    if (H5FD_s3comms_bytes_to_hex(dest, (const unsigned char *)md, (size_t)md_len, true) == FAIL)
        HGOTO_ERROR(H5E_ARGS, H5E_BADVALUE, FAIL, "could not convert to hex string.");

done:
    FUNC_LEAVE_NOAPI(ret_value)
} /* H5FD_s3comms_HMAC_SHA256 */

/*-----------------------------------------------------------------------------
 *
 * Function: H5FD__s3comms_load_aws_creds_from_file()
 *
 * Purpose:
 *
 *     Extract AWS configuration information from a target file.
 *
 *     Given a file and a profile name, e.g. "ros3_vfd_test", attempt to locate
 *     that region in the file. If not found, returns in error and output
 *     pointers are not modified.
 *
 *     If the profile label is found, attempts to locate and parse configuration
 *     data, stopping at the first line where:
 *     + reached end of file
 *     + line does not start with a recognized setting name
 *
 *     Following AWS documentation, looks for any of:
 *     + aws_access_key_id
 *     + aws_secret_access_key
 *     + region
 *
 *     To be valid, the setting must begin the line with one of the keywords,
 *     followed immediately by an equals sign '=', and have some data before
 *     newline at end of line.
 *     + `spam=eggs` would be INVALID because name is unrecognized
 *     + `region = us-east-2` would be INVALID because of spaces
 *     + `region=` would be INVALID because no data.
 *
 *     Upon successful parsing of a setting line, will store the result in the
 *     corresponding output pointer. If the output pointer is NULL, will skip
 *     any matching setting line while parsing -- useful to prevent overwrite
 *     when reading from multiple files.
 *
 * Return:
 *
 *     + SUCCESS: `SUCCEED`
 *         + no error. settings may or may not have been loaded.
 *     + FAILURE: `FAIL`
 *         + internal error occurred.
 *         + -1 :: unable to format profile label
 *         + -2 :: profile name/label not found in file
 *         + -3 :: some other error
 *
 *-----------------------------------------------------------------------------
 */
static herr_t
H5FD__s3comms_load_aws_creds_from_file(FILE *file, const char *profile_name, char *key_id, char *access_key,
                                       char *aws_region)
{
    char        profile_line[32];
    char        buffer[128];
    const char *setting_names[] = {
        "region",
        "aws_access_key_id",
        "aws_secret_access_key",
    };
    char *const setting_pointers[] = {
        aws_region,
        key_id,
        access_key,
    };
    unsigned setting_count = 3;
    herr_t   ret_value     = SUCCEED;
    unsigned buffer_i      = 0;
    unsigned setting_i     = 0;
    int      found_setting = 0;
    char    *line_buffer   = &(buffer[0]);

    FUNC_ENTER_PACKAGE

#if S3COMMS_DEBUG
    fprintf(stdout, "called load_aws_creds_from_file.\n");
#endif

    /* format target line for start of profile */
    if (32 < HDsnprintf(profile_line, 32, "[%s]", profile_name))
        HGOTO_ERROR(H5E_ARGS, H5E_CANTCOPY, FAIL, "unable to format profile label")

    /* look for start of profile */
    do {
        /* clear buffer */
        for (buffer_i = 0; buffer_i < 128; buffer_i++)
            buffer[buffer_i] = 0;

        line_buffer = HDfgets(line_buffer, 128, file);
        if (line_buffer == NULL) /* reached end of file */
            goto done;
    } while (HDstrncmp(line_buffer, profile_line, HDstrlen(profile_line)));

    /* extract credentials from lines */
    do {
        /* clear buffer */
        for (buffer_i = 0; buffer_i < 128; buffer_i++)
            buffer[buffer_i] = 0;

        /* collect a line from file */
        line_buffer = HDfgets(line_buffer, 128, file);
        if (line_buffer == NULL)
            goto done; /* end of file */

        /* loop over names to see if line looks like assignment */
        for (setting_i = 0; setting_i < setting_count; setting_i++) {
            size_t      setting_name_len = 0;
            const char *setting_name     = NULL;
            char        line_prefix[128];

            setting_name     = setting_names[setting_i];
            setting_name_len = HDstrlen(setting_name);
            if (HDsnprintf(line_prefix, 128, "%s=", setting_name) < 0)
                HGOTO_ERROR(H5E_ARGS, H5E_CANTCOPY, FAIL, "unable to format line prefix")

            /* found a matching name? */
            if (!HDstrncmp(line_buffer, line_prefix, setting_name_len + 1)) {
                found_setting = 1;

                /* skip NULL destination buffer */
                if (setting_pointers[setting_i] == NULL)
                    break;

                /* advance to end of name in string */
                do {
                    line_buffer++;
                } while (*line_buffer != 0 && *line_buffer != '=');

                if (*line_buffer == 0 || *(line_buffer + 1) == 0)
                    HGOTO_ERROR(H5E_ARGS, H5E_BADVALUE, FAIL, "incomplete assignment in file")
                line_buffer++; /* was pointing at '='; advance */

                /* copy line buffer into out pointer */
                HDstrncpy(setting_pointers[setting_i], (const char *)line_buffer, HDstrlen(line_buffer));

                /* "trim" tailing whitespace by replacing with null terminator*/
                buffer_i = 0;
                while (!isspace(setting_pointers[setting_i][buffer_i]))
                    buffer_i++;
                setting_pointers[setting_i][buffer_i] = '\0';

                break; /* have read setting; don't compare with others */
            }          /* end if possible name match */
        }              /* end for each setting name */
    } while (found_setting);

done:
    FUNC_LEAVE_NOAPI(ret_value)
} /* end H5FD__s3comms_load_aws_creds_from_file() */

/*----------------------------------------------------------------------------
 *
 * Function: H5FD_s3comms_load_aws_profile()
 *
 * Purpose :
 *
 *     Read aws profile elements from standard location on system and store
 *     settings in memory.
 *
 *     Looks for both `~/.aws/config` and `~/.aws/credentials`, the standard
 *     files for AWS tools. If a file exists (can be opened), looks for the
 *     given profile name and reads the settings into the relevant buffer.
 *
 *     Any setting duplicated in both files will be set to that from
 *     `credentials`.
 *
 *     Settings are stored in the supplied buffers as null-terminated strings.
 *
 * Return:
 *
 *     + SUCCESS: `SUCCEED` (0)
 *         + no error occurred and all settings were populated
 *     + FAILURE: `FAIL` (-1)
 *         + internal error occurred
 *         + unable to locate profile
 *         + region, key id, and secret key were not all found and set
 *
 *----------------------------------------------------------------------------
 */
herr_t
H5FD_s3comms_load_aws_profile(const char *profile_name, char *key_id_out, char *secret_access_key_out,
                              char *aws_region_out)
{
    herr_t ret_value = SUCCEED;
    FILE  *credfile  = NULL;
    char   awspath[117];
    char   filepath[128];
    int    ret = 0;

    FUNC_ENTER_NOAPI_NOINIT

#if S3COMMS_DEBUG
    fprintf(stdout, "called H5FD_s3comms_load_aws_profile.\n");
#endif

#ifdef H5_HAVE_WIN32_API
    ret = HDsnprintf(awspath, 117, "%s/.aws/", HDgetenv("USERPROFILE"));
#else
    ret = HDsnprintf(awspath, 117, "%s/.aws/", HDgetenv("HOME"));
#endif
    if (ret < 0 || (size_t)ret >= 117)
        HGOTO_ERROR(H5E_ARGS, H5E_CANTCOPY, FAIL, "unable to format home-aws path")
    ret = HDsnprintf(filepath, 128, "%s%s", awspath, "credentials");
    if (ret < 0 || (size_t)ret >= 128)
        HGOTO_ERROR(H5E_ARGS, H5E_CANTCOPY, FAIL, "unable to format credentials path")

    credfile = fopen(filepath, "r");
    if (credfile != NULL) {
        if (H5FD__s3comms_load_aws_creds_from_file(credfile, profile_name, key_id_out, secret_access_key_out,
                                                   aws_region_out) == FAIL)
            HGOTO_ERROR(H5E_ARGS, H5E_BADVALUE, FAIL, "unable to load from aws credentials")
        if (fclose(credfile) == EOF)
            HGOTO_ERROR(H5E_FILE, H5E_CANTCLOSEFILE, FAIL, "unable to close credentials file")
        credfile = NULL;
    } /* end if credential file opened */

    ret = HDsnprintf(filepath, 128, "%s%s", awspath, "config");
    if (ret < 0 || (size_t)ret >= 128)
        HGOTO_ERROR(H5E_ARGS, H5E_CANTCOPY, FAIL, "unable to format config path")
    credfile = fopen(filepath, "r");
    if (credfile != NULL) {
        if (H5FD__s3comms_load_aws_creds_from_file(
                credfile, profile_name, (*key_id_out == 0) ? key_id_out : NULL,
                (*secret_access_key_out == 0) ? secret_access_key_out : NULL,
                (*aws_region_out == 0) ? aws_region_out : NULL) == FAIL)
            HGOTO_ERROR(H5E_ARGS, H5E_BADVALUE, FAIL, "unable to load from aws config")
        if (fclose(credfile) == EOF)
            HGOTO_ERROR(H5E_FILE, H5E_CANTCLOSEFILE, FAIL, "unable to close config file")
        credfile = NULL;
    } /* end if credential file opened */

    /* fail if not all three settings were loaded */
    if (*key_id_out == 0 || *secret_access_key_out == 0 || *aws_region_out == 0)
        ret_value = FAIL;

done:
    if (credfile != NULL)
        if (fclose(credfile) == EOF)
            HDONE_ERROR(H5E_ARGS, H5E_ARGS, FAIL, "problem error-closing aws configuration file")

    FUNC_LEAVE_NOAPI(ret_value)
} /* end H5FD_s3comms_load_aws_profile() */

/*----------------------------------------------------------------------------
 *
 * Function: H5FD_s3comms_nlowercase()
 *
 * Purpose:
 *
 *     From string starting at `s`, write `len` characters to `dest`,
 *     converting all to lowercase.
 *
 *     Behavior is undefined if `s` is NULL or `len` overruns the allocated
 *     space of either `s` or `dest`.
 *
 *     Provided as convenience.
 *
 * Return:
 *
 *     - SUCCESS: `SUCCEED`
 *         - upon completion, `dest` is populated
 *     - FAILURE: `FAIL`
 *         - `dest == NULL`
 *
 *----------------------------------------------------------------------------
 */
herr_t
H5FD_s3comms_nlowercase(char *dest, const char *s, size_t len)
{
    herr_t ret_value = SUCCEED;

    FUNC_ENTER_NOAPI_NOINIT

#if S3COMMS_DEBUG
    fprintf(stdout, "called H5FD_s3comms_nlowercase.\n");
#endif

    if (dest == NULL)
        HGOTO_ERROR(H5E_ARGS, H5E_BADVALUE, FAIL, "destination cannot be null.");

    if (len > 0) {
        H5MM_memcpy(dest, s, len);
        do {
            len--;
            dest[len] = (char)HDtolower((int)dest[len]);
        } while (len > 0);
    }

done:
    FUNC_LEAVE_NOAPI(ret_value)
} /* end H5FD_s3comms_nlowercase() */

/*----------------------------------------------------------------------------
 *
 * Function: H5FD_s3comms_parse_url()
 *
 * Purpose:
 *
 *     Parse URL-like string and stuff URL components into
 *     `parsed_url` structure, if possible.
 *
 *     Expects null-terminated string of format:
 *     SCHEME "://" HOST [":" PORT ] ["/" [ PATH ] ] ["?" QUERY]
 *     where SCHEME :: "[a-zA-Z/.-]+"
 *           PORT   :: "[0-9]"
 *
 *     Stores resulting structure in argument pointer `purl`, if successful,
 *     creating and populating new `parsed_url_t` structure pointer.
 *     Empty or absent elements are NULL in new purl structure.
 *
 * Return:
 *
 *     - SUCCESS: `SUCCEED`
 *         - `purl` pointer is populated
 *     - FAILURE: `FAIL`
 *         - unable to parse
 *             - `purl` is unaltered (probably NULL)
 *
 *----------------------------------------------------------------------------
 */
herr_t
H5FD_s3comms_parse_url(const char *str, parsed_url_t **_purl)
{
    parsed_url_t *purl      = NULL; /* pointer to new structure */
    const char   *tmpstr    = NULL; /* working pointer in string */
    const char   *curstr    = str;  /* "start" pointer in string */
    long int      len       = 0;    /* substring length */
    long int      urllen    = 0;    /* length of passed-in url string */
    unsigned int  i         = 0;
    herr_t        ret_value = FAIL;

    FUNC_ENTER_NOAPI_NOINIT

#if S3COMMS_DEBUG
    printf("called H5FD_s3comms_parse_url.\n");
#endif

    if (str == NULL || *str == '\0')
        HGOTO_ERROR(H5E_ARGS, H5E_BADVALUE, FAIL, "invalid url string");

    urllen = (long int)HDstrlen(str);

    purl = (parsed_url_t *)H5MM_malloc(sizeof(parsed_url_t));
    if (purl == NULL)
        HGOTO_ERROR(H5E_ARGS, H5E_CANTALLOC, FAIL, "can't allocate space for parsed_url_t");
    purl->magic  = S3COMMS_PARSED_URL_MAGIC;
    purl->scheme = NULL;
    purl->host   = NULL;
    purl->port   = NULL;
    purl->path   = NULL;
    purl->query  = NULL;

    /***************
     * READ SCHEME *
     ***************/

    tmpstr = HDstrchr(curstr, ':');
    if (tmpstr == NULL)
        HGOTO_ERROR(H5E_ARGS, H5E_BADVALUE, FAIL, "invalid SCHEME construction: probably not URL");
    len = tmpstr - curstr;
    assert((0 <= len) && (len < urllen));

    /* check for restrictions */
    for (i = 0; i < len; i++) {
        /* scheme = [a-zA-Z+-.]+ (terminated by ":") */
        if (!isalpha(curstr[i]) && '+' != curstr[i] && '-' != curstr[i] && '.' != curstr[i])
            HGOTO_ERROR(H5E_ARGS, H5E_BADVALUE, FAIL, "invalid SCHEME construction");
    }

    /* copy lowercased scheme to structure */
    purl->scheme = (char *)H5MM_malloc(sizeof(char) * (size_t)(len + 1));
    if (purl->scheme == NULL)
        HGOTO_ERROR(H5E_ARGS, H5E_CANTALLOC, FAIL, "can't allocate space for SCHEME");
    HDstrncpy(purl->scheme, curstr, (size_t)len);
    purl->scheme[len] = '\0';
    for (i = 0; i < len; i++)
        purl->scheme[i] = (char)HDtolower(purl->scheme[i]);

    /* Skip "://" */
    tmpstr += 3;
    curstr = tmpstr;

    /*************
     * READ HOST *
     *************/

    if (*curstr == '[') {
        /* IPv6 */
        while (']' != *tmpstr) {
            /* end of string reached! */
            if (tmpstr == 0)
                HGOTO_ERROR(H5E_ARGS, H5E_BADVALUE, FAIL, "reached end of URL: incomplete IPv6 HOST");
            tmpstr++;
        }
        tmpstr++;
    } /* end if (IPv6) */
    else {
        while (0 != *tmpstr) {
            if (':' == *tmpstr || '/' == *tmpstr || '?' == *tmpstr)
                break;
            tmpstr++;
        }
    } /* end else (IPv4) */
    len = tmpstr - curstr;
    if (len == 0)
        HGOTO_ERROR(H5E_ARGS, H5E_BADVALUE, FAIL, "HOST substring cannot be empty")
    else if (len > urllen)
        HGOTO_ERROR(H5E_ARGS, H5E_BADVALUE, FAIL, "problem with length of HOST substring");

    /* copy host */
    purl->host = (char *)H5MM_malloc(sizeof(char) * (size_t)(len + 1));
    if (purl->host == NULL)
        HGOTO_ERROR(H5E_ARGS, H5E_CANTALLOC, FAIL, "can't allocate space for HOST");
    HDstrncpy(purl->host, curstr, (size_t)len);
    purl->host[len] = 0;

    /*************
     * READ PORT *
     *************/

    if (':' == *tmpstr) {
        tmpstr += 1; /* advance past ':' */
        curstr = tmpstr;
        while ((0 != *tmpstr) && ('/' != *tmpstr) && ('?' != *tmpstr))
            tmpstr++;
        len = tmpstr - curstr;
        if (len == 0)
            HGOTO_ERROR(H5E_ARGS, H5E_BADVALUE, FAIL, "PORT element cannot be empty")
        else if (len > urllen)
            HGOTO_ERROR(H5E_ARGS, H5E_BADVALUE, FAIL, "problem with length of PORT substring");
        for (i = 0; i < len; i++)
            if (!isdigit(curstr[i]))
                HGOTO_ERROR(H5E_ARGS, H5E_BADVALUE, FAIL, "PORT is not a decimal string");

        /* copy port */
        purl->port = (char *)H5MM_malloc(sizeof(char) * (size_t)(len + 1));
        if (purl->port == NULL)
            HGOTO_ERROR(H5E_ARGS, H5E_CANTALLOC, FAIL, "can't allocate space for PORT");
        HDstrncpy(purl->port, curstr, (size_t)len);
        purl->port[len] = 0;
    } /* end if PORT element */

    /*************
     * READ PATH *
     *************/

    if ('/' == *tmpstr) {
        /* advance past '/' */
        tmpstr += 1;
        curstr = tmpstr;

        /* seek end of PATH */
        while ((0 != *tmpstr) && ('?' != *tmpstr))
            tmpstr++;
        len = tmpstr - curstr;
        if (len > urllen)
            HGOTO_ERROR(H5E_ARGS, H5E_BADVALUE, FAIL, "problem with length of PATH substring");
        if (len > 0) {
            purl->path = (char *)H5MM_malloc(sizeof(char) * (size_t)(len + 1));
            if (purl->path == NULL)
                HGOTO_ERROR(H5E_ARGS, H5E_CANTALLOC, FAIL, "can't allocate space for PATH");
            HDstrncpy(purl->path, curstr, (size_t)len);
            purl->path[len] = 0;
        }
    } /* end if PATH element */

    /**************
     * READ QUERY *
     **************/

    if ('?' == *tmpstr) {
        tmpstr += 1;
        curstr = tmpstr;
        while (0 != *tmpstr)
            tmpstr++;
        len = tmpstr - curstr;
        if (len == 0)
            HGOTO_ERROR(H5E_ARGS, H5E_BADVALUE, FAIL, "QUERY cannot be empty")
        else if (len > urllen)
            HGOTO_ERROR(H5E_ARGS, H5E_BADVALUE, FAIL, "problem with length of QUERY substring");
        purl->query = (char *)H5MM_malloc(sizeof(char) * (size_t)(len + 1));
        if (purl->query == NULL)
            HGOTO_ERROR(H5E_ARGS, H5E_CANTALLOC, FAIL, "can't allocate space for QUERY");
        HDstrncpy(purl->query, curstr, (size_t)len);
        purl->query[len] = 0;
    } /* end if QUERY exists */

    *_purl    = purl;
    ret_value = SUCCEED;

done:
    if (ret_value == FAIL)
        H5FD_s3comms_free_purl(purl);

    FUNC_LEAVE_NOAPI(ret_value)
} /* end H5FD_s3comms_parse_url() */

/*----------------------------------------------------------------------------
 *
 * Function: H5FD_s3comms_percent_encode_char()
 *
 * Purpose:
 *
 *     "Percent-encode" utf-8 character `c`, e.g.,
 *         '$' -> "%24"
 *         '¢' -> "%C2%A2"
 *
 *     `c` cannot be null.
 *
 *     Does not (currently) accept multi-byte characters...
 *     limit to (?) u+00ff, well below upper bound for two-byte utf-8 encoding
 *        (u+0080..u+07ff).
 *
 *     Writes output to `repr`.
 *     `repr` cannot be null.
 *     Assumes adequate space i `repr`...
 *         >>> char[4] or [7] for most characters,
 *         >>> [13] as theoretical maximum.
 *
 *     Representation `repr` is null-terminated.
 *
 *     Stores length of representation (without null terminator) at pointer
 *     `repr_len`.
 *
 * Return : SUCCEED/FAIL
 *
 *     - SUCCESS: `SUCCEED`
 *         - percent-encoded representation  written to `repr`
 *         - 'repr' is null-terminated
 *     - FAILURE: `FAIL`
 *         - `c` or `repr` was NULL
 *
 *----------------------------------------------------------------------------
 */
herr_t
H5FD_s3comms_percent_encode_char(char *repr, const unsigned char c, size_t *repr_len)
{
    unsigned int i             = 0;
    int          chars_written = 0;
    herr_t       ret_value     = SUCCEED;
#if S3COMMS_DEBUG
    unsigned char s[2]   = {c, 0};
    unsigned char hex[3] = {0, 0, 0};
#endif

    FUNC_ENTER_NOAPI_NOINIT

#if S3COMMS_DEBUG
    fprintf(stdout, "called H5FD_s3comms_percent_encode_char.\n");
#endif

    if (repr == NULL)
        HGOTO_ERROR(H5E_ARGS, H5E_BADVALUE, FAIL, "no destination `repr`.")

#if S3COMMS_DEBUG
    H5FD_s3comms_bytes_to_hex((char *)hex, s, 1, FALSE);
    fprintf(stdout, "    CHAR: \'%s\'\n", s);
    fprintf(stdout, "    CHAR-HEX: \"%s\"\n", hex);
#endif

    if (c <= (unsigned char)0x7f) {
        /* character represented in a single "byte"
         * and single percent-code
         */
#if S3COMMS_DEBUG
        fprintf(stdout, "    SINGLE-BYTE\n");
#endif
        *repr_len     = 3;
        chars_written = HDsnprintf(repr, 4, "%%%02X", c);
        if (chars_written < 0)
            HGOTO_ERROR(H5E_ARGS, H5E_BADVALUE, FAIL, "cannot write char %c", c);
    } /* end if single-byte unicode char */
    else {
        /* multi-byte, multi-percent representation
         */
        unsigned int  acc        = 0; /* byte accumulator */
        unsigned int  k          = 0; /* uint character representation */
        unsigned int  stack_size = 0;
        unsigned char stack[4]   = {0, 0, 0, 0};
#if S3COMMS_DEBUG
        fprintf(stdout, "    MULTI-BYTE\n");
#endif
        stack_size = 0;
        k          = (unsigned int)c;
        *repr_len  = 0;
        do {
            /* push number onto stack in six-bit slices
             */
            acc = k;
            acc >>= 6; /* cull least */
            acc <<= 6; /* six bits   */
            stack[stack_size++] = (unsigned char)(k - acc);
            k                   = acc >> 6;
        } while (k > 0);

        /* `stack` now has two to four six-bit 'numbers' to be put into
         * UTF-8 byte fields.
         */

#if S3COMMS_DEBUG
        fprintf(stdout, "    STACK:\n    {\n");
        for (i = 0; i < stack_size; i++) {
            H5FD_s3comms_bytes_to_hex((char *)hex, (&stack[i]), 1, FALSE);
            hex[2] = 0;
            fprintf(stdout, "      %s,\n", hex);
        }
        fprintf(stdout, "    }\n");
#endif

        /****************
         * leading byte *
         ****************/

        /* prepend 11[1[1]]0 to first byte */
        /* 110xxxxx, 1110xxxx, or 11110xxx */
        acc = 0xC0;                         /* 0x11000000 */
        acc += (stack_size > 2) ? 0x20 : 0; /* 0x00100000 */
        acc += (stack_size > 3) ? 0x10 : 0; /* 0x00010000 */
        stack_size--;
        chars_written = HDsnprintf(repr, 4, "%%%02X", (unsigned char)(acc + stack[stack_size]));
        if (chars_written < 0)
            HGOTO_ERROR(H5E_ARGS, H5E_BADVALUE, FAIL, "cannot write char %c", c);
        *repr_len += 3;

        /************************
         * continuation byte(s) *
         ************************/

        /* 10xxxxxx */
        for (i = 0; i < stack_size; i++) {
            chars_written =
                HDsnprintf(&repr[i * 3 + 3], 4, "%%%02X", (unsigned char)(0x80 + stack[stack_size - 1 - i]));
            if (chars_written < 0)
                HGOTO_ERROR(H5E_ARGS, H5E_BADVALUE, FAIL, "cannot write char %c", c);
            *repr_len += 3;
        } /* end for each continuation byte */
    }     /* end else (multi-byte) */

    *(repr + *repr_len) = '\0';

done:
    FUNC_LEAVE_NOAPI(ret_value)
} /* H5FD_s3comms_percent_encode_char */

/*----------------------------------------------------------------------------
 *
 * Function: H5FD_s3comms_signing_key()
 *
 * Purpose:
 *
 *     Create AWS4 "Signing Key" from secret key, AWS region, and timestamp.
 *
 *     Sequentially runs HMAC_SHA256 on strings in specified order,
 *     generating re-usable checksum (according to documentation, valid for
 *     7 days from time given).
 *
 *     `secret` is `access key id` for targeted service/bucket/resource.
 *
 *     `iso8601now` must conform to format, yyyyMMDD'T'hhmmss'Z'
 *     e.g. "19690720T201740Z".
 *
 *     `region` should be one of AWS service region names, e.g. "us-east-1".
 *
 *     Hard-coded "service" algorithm requirement to "s3".
 *
 *     Inputs must be null-terminated strings.
 *
 *     Writes to `md` the raw byte data, length of `SHA256_DIGEST_LENGTH`.
 *     Programmer must ensure that `md` is appropriately allocated.
 *
 * Return:
 *
 *     - SUCCESS: `SUCCEED`
 *         - raw byte data of signing key written to `md`
 *     - FAILURE: `FAIL`
 *         - if any input arguments was NULL
 *
 *----------------------------------------------------------------------------
 */
herr_t
H5FD_s3comms_signing_key(unsigned char *md, const char *secret, const char *region, const char *iso8601now)
{
    char         *AWS4_secret     = NULL;
    size_t        AWS4_secret_len = 0;
    unsigned char datekey[SHA256_DIGEST_LENGTH];
    unsigned char dateregionkey[SHA256_DIGEST_LENGTH];
    unsigned char dateregionservicekey[SHA256_DIGEST_LENGTH];
    int           ret       = 0; /* return value of HDsnprintf */
    herr_t        ret_value = SUCCEED;

    FUNC_ENTER_NOAPI_NOINIT

#if S3COMMS_DEBUG
    fprintf(stdout, "called H5FD_s3comms_signing_key.\n");
#endif

    if (md == NULL)
        HGOTO_ERROR(H5E_ARGS, H5E_BADVALUE, FAIL, "Destination `md` cannot be NULL.")
    if (secret == NULL)
        HGOTO_ERROR(H5E_ARGS, H5E_BADVALUE, FAIL, "`secret` cannot be NULL.")
    if (region == NULL)
        HGOTO_ERROR(H5E_ARGS, H5E_BADVALUE, FAIL, "`region` cannot be NULL.")
    if (iso8601now == NULL)
        HGOTO_ERROR(H5E_ARGS, H5E_BADVALUE, FAIL, "`iso8601now` cannot be NULL.")

    AWS4_secret_len = 4 + HDstrlen(secret) + 1;
    AWS4_secret     = (char *)H5MM_malloc(sizeof(char *) * AWS4_secret_len);
    if (AWS4_secret == NULL)
        HGOTO_ERROR(H5E_ARGS, H5E_BADVALUE, FAIL, "Could not allocate space.")

    /* prepend "AWS4" to start of the secret key */
    ret = HDsnprintf(AWS4_secret, AWS4_secret_len, "%s%s", "AWS4", secret);
    if ((size_t)ret != (AWS4_secret_len - 1))
        HGOTO_ERROR(H5E_ARGS, H5E_BADVALUE, FAIL, "problem writing AWS4+secret `%s`", secret);

    /* hash_func, key, len(key), msg, len(msg), digest_dest, digest_len_dest
     * we know digest length, so ignore via NULL
     */
    HMAC(EVP_sha256(), (const unsigned char *)AWS4_secret, (int)HDstrlen(AWS4_secret),
         (const unsigned char *)iso8601now, 8, /* 8 --> length of 8 --> "yyyyMMDD"  */
         datekey, NULL);
    HMAC(EVP_sha256(), (const unsigned char *)datekey, SHA256_DIGEST_LENGTH, (const unsigned char *)region,
         HDstrlen(region), dateregionkey, NULL);
    HMAC(EVP_sha256(), (const unsigned char *)dateregionkey, SHA256_DIGEST_LENGTH,
         (const unsigned char *)"s3", 2, dateregionservicekey, NULL);
    HMAC(EVP_sha256(), (const unsigned char *)dateregionservicekey, SHA256_DIGEST_LENGTH,
         (const unsigned char *)"aws4_request", 12, md, NULL);

done:
    H5MM_xfree(AWS4_secret);

    FUNC_LEAVE_NOAPI(ret_value)
} /* end H5FD_s3comms_signing_key() */

/*----------------------------------------------------------------------------
 *
 * Function: H5FD_s3comms_tostringtosign()
 *
 * Purpose:
 *
 *     Get AWS "String to Sign" from Canonical Request, timestamp,
 *     and AWS "region".
 *
 *     Common between single request and "chunked upload",
 *     conforms to:
 *         "AWS4-HMAC-SHA256\n" +
 *         <ISO8601 date format> + "\n" +  // yyyyMMDD'T'hhmmss'Z'
 *         <yyyyMMDD> + "/" + <AWS Region> + "/s3/aws4-request\n" +
 *         hex(SHA256(<CANONICAL-REQUEST>))
 *
 *     Inputs `creq` (canonical request string), `now` (ISO8601 format),
 *     and `region` (s3 region designator string) must all be
 *     null-terminated strings.
 *
 *     Result is written to `dest` with null-terminator.
 *     It is left to programmer to ensure `dest` has adequate space.
 *
 * Return:
 *
 *     - SUCCESS: `SUCCEED`
 *         - "string to sign" written to `dest` and null-terminated
 *     - FAILURE: `FAIL`
 *         - if any of the inputs are NULL
 *         - if an error is encountered while computing checksum
 *
 *----------------------------------------------------------------------------
 */
herr_t
H5FD_s3comms_tostringtosign(char *dest, const char *req, const char *now, const char *region)
{
    unsigned char checksum[SHA256_DIGEST_LENGTH * 2 + 1];
    size_t        d = 0;
    char          day[9];
    char          hexsum[SHA256_DIGEST_LENGTH * 2 + 1];
    size_t        i         = 0;
    int           ret       = 0; /* HDsnprintf return value */
    herr_t        ret_value = SUCCEED;
    char          tmp[128];

    FUNC_ENTER_NOAPI_NOINIT

#if S3COMMS_DEBUG
    fprintf(stdout, "called H5FD_s3comms_tostringtosign.\n");
#endif

    if (dest == NULL)
        HGOTO_ERROR(H5E_ARGS, H5E_BADVALUE, FAIL, "destination buffer cannot be null.")
    if (req == NULL)
        HGOTO_ERROR(H5E_ARGS, H5E_BADVALUE, FAIL, "canonical request cannot be null.")
    if (now == NULL)
        HGOTO_ERROR(H5E_ARGS, H5E_BADVALUE, FAIL, "Timestring cannot be NULL.")
    if (region == NULL)
        HGOTO_ERROR(H5E_ARGS, H5E_BADVALUE, FAIL, "Region cannot be NULL.")

    for (i = 0; i < 128; i++)
        tmp[i] = '\0';
    for (i = 0; i < SHA256_DIGEST_LENGTH * 2 + 1; i++) {
        checksum[i] = '\0';
        hexsum[i]   = '\0';
    }
    HDstrncpy(day, now, 8);
    day[8] = '\0';
    ret    = HDsnprintf(tmp, 127, "%s/%s/s3/aws4_request", day, region);
    if (ret <= 0 || ret >= 127)
        HGOTO_ERROR(H5E_ARGS, H5E_BADVALUE, FAIL, "problem adding day and region to string")

    H5MM_memcpy((dest + d), "AWS4-HMAC-SHA256\n", 17);
    d = 17;

    H5MM_memcpy((dest + d), now, HDstrlen(now));
    d += HDstrlen(now);
    dest[d++] = '\n';

    H5MM_memcpy((dest + d), tmp, HDstrlen(tmp));
    d += HDstrlen(tmp);
    dest[d++] = '\n';

    SHA256((const unsigned char *)req, HDstrlen(req), checksum);

    if (H5FD_s3comms_bytes_to_hex(hexsum, (const unsigned char *)checksum, SHA256_DIGEST_LENGTH, true) ==
        FAIL)
        HGOTO_ERROR(H5E_ARGS, H5E_BADVALUE, FAIL, "could not create hex string");

    for (i = 0; i < SHA256_DIGEST_LENGTH * 2; i++)
        dest[d++] = hexsum[i];

    dest[d] = '\0';

done:
    FUNC_LEAVE_NOAPI(ret_value)
} /* end H5ros3_tostringtosign() */

/*----------------------------------------------------------------------------
 *
 * Function: H5FD_s3comms_trim()
 *
 * Purpose:
 *
 *     Remove all whitespace characters from start and end of a string `s`
 *     of length `s_len`, writing trimmed string copy to `dest`.
 *     Stores number of characters remaining at `n_written`.
 *
 *     Destination for trimmed copy `dest` cannot be null.
 *     `dest` must have adequate space allocated for trimmed copy.
 *         If inadequate space, behavior is undefined, possibly resulting
 *         in segfault or overwrite of other data.
 *
 *     If `s` is NULL or all whitespace, `dest` is untouched and `n_written`
 *     is set to 0.
 *
 * Return:
 *
 *     - SUCCESS: `SUCCEED`
 *     - FAILURE: `FAIL`
 *         - `dest == NULL`
 *
 *----------------------------------------------------------------------------
 */
herr_t
H5FD_s3comms_trim(char *dest, char *s, size_t s_len, size_t *n_written)
{
    herr_t ret_value = SUCCEED;

    FUNC_ENTER_NOAPI_NOINIT

#if S3COMMS_DEBUG
    fprintf(stdout, "called H5FD_s3comms_trim.\n");
#endif

    if (dest == NULL)
        HGOTO_ERROR(H5E_ARGS, H5E_BADVALUE, FAIL, "destination cannot be null.")
    if (s == NULL)
        s_len = 0;

    if (s_len > 0) {
        /* Find first non-whitespace character from start;
         * reduce total length per character.
         */
        while ((s_len > 0) && isspace((unsigned char)s[0]) && s_len > 0) {
            s++;
            s_len--;
        }

        /* Find first non-whitespace character from tail;
         * reduce length per-character.
         * If length is 0 already, there is no non-whitespace character.
         */
        if (s_len > 0) {
            do {
                s_len--;
            } while (isspace((unsigned char)s[s_len]));
            s_len++;

            /* write output into dest */
            H5MM_memcpy(dest, s, s_len);
        }
    }

    *n_written = s_len;

done:
    FUNC_LEAVE_NOAPI(ret_value)
} /* end H5FD_s3comms_trim() */

/*----------------------------------------------------------------------------
 *
 * Function: H5FD_s3comms_uriencode()
 *
 * Purpose:
 *
 *     URIencode (percent-encode) every byte except "[a-zA-Z0-9]-._~".
 *
 *     For each character in source string `_s` from `s[0]` to `s[s_len-1]`,
 *     writes to `dest` either the raw character or its percent-encoded
 *     equivalent.
 *
 *     See `H5FD_s3comms_bytes_to_hex` for information on percent-encoding.
 *
 *     Space (' ') character encoded as "%20" (not "+")
 *
 *     Forward-slash ('/') encoded as "%2F" only when `encode_slash == true`.
 *
 *     Records number of characters written at `n_written`.
 *
 *     Assumes that `dest` has been allocated with enough space.
 *
 *     Neither `dest` nor `s` can be NULL.
 *
 *     `s_len == 0` will have no effect.
 *
 * Return:
 *
 *     - SUCCESS: `SUCCEED`
 *     - FAILURE: `FAIL`
 *         - source strings `s` or destination `dest` are NULL
 *         - error while attempting to percent-encode a character
 *
 *----------------------------------------------------------------------------
 */
herr_t
H5FD_s3comms_uriencode(char *dest, const char *s, size_t s_len, hbool_t encode_slash, size_t *n_written)
{
    char   c        = 0;
    size_t dest_off = 0;
    char   hex_buffer[13];
    size_t hex_off   = 0;
    size_t hex_len   = 0;
    herr_t ret_value = SUCCEED;
    size_t s_off     = 0;

    FUNC_ENTER_NOAPI_NOINIT

#if S3COMMS_DEBUG
    fprintf(stdout, "H5FD_s3comms_uriencode called.\n");
#endif

    if (s == NULL)
        HGOTO_ERROR(H5E_ARGS, H5E_BADVALUE, FAIL, "source string cannot be NULL");
    if (dest == NULL)
        HGOTO_ERROR(H5E_ARGS, H5E_BADVALUE, FAIL, "destination cannot be NULL");

    /* Write characters to destination, converting to percent-encoded
     * "hex-utf-8" strings if necessary.
     * e.g., '$' -> "%24"
     */
    for (s_off = 0; s_off < s_len; s_off++) {
        c = s[s_off];
        if (isalnum(c) || c == '.' || c == '-' || c == '_' || c == '~' || (c == '/' && encode_slash == FALSE))
            dest[dest_off++] = c;
        else {
            hex_off = 0;
            if (H5FD_s3comms_percent_encode_char(hex_buffer, (const unsigned char)c, &hex_len) == FAIL) {
                hex_buffer[0] = c;
                hex_buffer[1] = 0;
                HGOTO_ERROR(H5E_ARGS, H5E_BADVALUE, FAIL,
                            "unable to percent-encode character \'%s\' "
                            "at %d in \"%s\"",
                            hex_buffer, (int)s_off, s);
            }

            for (hex_off = 0; hex_off < hex_len; hex_off++)
                dest[dest_off++] = hex_buffer[hex_off];
        } /* end else (not a regular character) */
    }     /* end for each character */

    if (dest_off < s_len)
        HGOTO_ERROR(H5E_ARGS, H5E_BADVALUE, FAIL, "buffer overflow");

    *n_written = dest_off;

done:
    FUNC_LEAVE_NOAPI(ret_value)
} /* H5FD_s3comms_uriencode */

#endif /* H5_HAVE_ROS3_VFD */<|MERGE_RESOLUTION|>--- conflicted
+++ resolved
@@ -1480,13 +1480,9 @@
         if (p_status != CURLE_OK) {
             if (CURLE_OK != curl_easy_getinfo(curlh, CURLINFO_RESPONSE_CODE, &httpcode))
                 HGOTO_ERROR(H5E_ARGS, H5E_BADVALUE, FAIL, "problem getting response code")
-<<<<<<< HEAD
-            HDfprintf(stderr, "CURL ERROR CODE: %d\nHTTP CODE: %ld\n", p_status, httpcode);
-            HDfprintf(stderr, "%s\n", curl_easy_strerror(p_status));
-=======
-            fprintf(stdout, "CURL ERROR CODE: %d\nHTTP CODE: %d\n", p_status, httpcode);
+            fprintf(stdout, "CURL ERROR CODE: %d\nHTTP CODE: %ld\n", p_status, httpcode);
             fprintf(stdout, "%s\n", curl_easy_strerror(p_status));
->>>>>>> 5539d06d
+
             HGOTO_ERROR(H5E_VFL, H5E_CANTOPENFILE, FAIL, "problem while performing request.");
         }
         if (CURLE_OK != curl_easy_setopt(curlh, CURLOPT_ERRORBUFFER, NULL))
