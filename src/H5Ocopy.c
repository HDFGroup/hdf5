/* * * * * * * * * * * * * * * * * * * * * * * * * * * * * * * * * * * * * * *
 * Copyright by The HDF Group.                                               *
 * All rights reserved.                                                      *
 *                                                                           *
 * This file is part of HDF5.  The full HDF5 copyright notice, including     *
 * terms governing use, modification, and redistribution, is contained in    *
 * the COPYING file, which can be found at the root of the source code       *
 * distribution tree, or in https://www.hdfgroup.org/licenses.               *
 * If you do not have access to either file, you may request a copy from     *
 * help@hdfgroup.org.                                                        *
 * * * * * * * * * * * * * * * * * * * * * * * * * * * * * * * * * * * * * * */

/*-------------------------------------------------------------------------
 *
 * Created:     H5Ocopy.c
 *
 * Purpose:     Object copying routines.
 *
 *-------------------------------------------------------------------------
 */

/****************/
/* Module Setup */
/****************/

#include "H5Omodule.h" /* This source code file is part of the H5O module */

/***********/
/* Headers */
/***********/
#include "H5private.h"   /* Generic Functions                        */
#include "H5Aprivate.h"  /* Attributes                               */
#include "H5CXprivate.h" /* API Contexts                             */
#include "H5Eprivate.h"  /* Error handling                           */
#include "H5FLprivate.h" /* Free lists                               */
#include "H5Iprivate.h"  /* IDs                                      */
#include "H5HGprivate.h" /* Global Heaps                             */
#include "H5FOprivate.h" /* File objects                             */
#include "H5Lprivate.h"  /* Links                                    */
#include "H5MFprivate.h" /* File memory management                   */
#include "H5MMprivate.h" /* Memory management                        */
#include "H5Opkg.h"      /* Object headers                           */
#include "H5Pprivate.h"  /* Property lists                           */
#include "H5VLprivate.h" /* Virtual Object Layer                     */

/****************/
/* Local Macros */
/****************/

/******************/
/* Local Typedefs */
/******************/

/* Key object for skiplist of committed datatypes */
typedef struct H5O_copy_search_comm_dt_key_t {
    H5T_t        *dt;     /* Datatype */
    unsigned long fileno; /* File number */
} H5O_copy_search_comm_dt_key_t;

/* Callback struct for building a list of committed datatypes */
typedef struct H5O_copy_search_comm_dt_ud_t {
    H5SL_t    *dst_dt_list;  /* Skip list of committed datatypes */
    H5G_loc_t *dst_root_loc; /* Starting location for iteration */
    H5O_loc_t  obj_oloc;     /* Object location (for attribute iteration callback) */
} H5O_copy_search_comm_dt_ud_t;

/********************/
/* Package Typedefs */
/********************/

/********************/
/* Local Prototypes */
/********************/

static herr_t H5O__copy_free_addrmap_cb(void *item, void *key, void *op_data);
static herr_t H5O__copy_header_real(const H5O_loc_t *oloc_src, H5O_loc_t *oloc_dst /*out*/,
                                    H5O_copy_t *cpy_info, H5O_type_t *obj_type, void **udata);
static herr_t H5O__copy_header(const H5O_loc_t *oloc_src, H5O_loc_t *oloc_dst /*out*/, hid_t ocpypl_id,
                               hid_t lcpl_id);
static herr_t H5O__copy_obj(H5G_loc_t *src_loc, H5G_loc_t *dst_loc, const char *dst_name, hid_t ocpypl_id,
                            hid_t lcpl_id);
static herr_t H5O__copy_free_comm_dt_cb(void *item, void *key, void *op_data);
static int    H5O__copy_comm_dt_cmp(const void *dt1, const void *dt2);
static herr_t H5O__copy_search_comm_dt_cb(hid_t group, const char *name, const H5L_info2_t *linfo,
                                          void *udata);
static htri_t H5O__copy_search_comm_dt(H5F_t *file_src, H5O_t *oh_src, H5O_loc_t *oloc_dst /*in, out*/,
                                       H5O_copy_t *cpy_info);
static herr_t H5O__copy_insert_comm_dt(H5F_t *file_src, H5O_t *oh_src, H5O_loc_t *oloc_dst,
                                       H5O_copy_t *cpy_info);

/*********************/
/* Package Variables */
/*********************/

/* Declare a free list to manage the H5O_addr_map_t struct */
H5FL_DEFINE(H5O_addr_map_t);

/* Declare a free list to manage the H5O_copy_search_comm_dt_key_t struct */
H5FL_DEFINE(H5O_copy_search_comm_dt_key_t);

/* Declare a free list to manage haddr_t variables */
H5FL_DEFINE(haddr_t);

/*****************************/
/* Library Private Variables */
/*****************************/

/*******************/
/* Local Variables */
/*******************/

/*-------------------------------------------------------------------------
 * Function:    H5O__copy
 *
 * Purpose:     Private version of H5Ocopy
 *
 * Return:      SUCCEED/FAIL
 *
 *-------------------------------------------------------------------------
 */
herr_t
H5O__copy(const H5G_loc_t *loc, const char *src_name, H5G_loc_t *dst_loc, const char *dst_name,
          hid_t ocpypl_id, hid_t lcpl_id)
{
    H5G_loc_t  src_loc;             /* Source object group location */
    H5G_name_t src_path;            /* Opened source object hier. path */
    H5O_loc_t  src_oloc;            /* Opened source object object location */
    bool       dst_exists;          /* Does destination name exist already? */
    bool       loc_found = false;   /* Location at 'name' found */
    bool       obj_open  = false;   /* Entry at 'name' found */
    herr_t     ret_value = SUCCEED; /* Return value */

    FUNC_ENTER_PACKAGE

    /* Check arguments */
    assert(loc);
    assert(src_name && *src_name);
    assert(dst_loc);
    assert(dst_name && *dst_name);

    /* Check if destination name already exists */
    dst_exists = false;
    if (H5L_exists_tolerant(dst_loc, dst_name, &dst_exists) < 0)
        HGOTO_ERROR(H5E_OHDR, H5E_CANTGET, FAIL, "unable to check if destination name exists");
    if (dst_exists)
        HGOTO_ERROR(H5E_OHDR, H5E_EXISTS, FAIL, "destination object already exists");

    /* Set up opened group location to fill in */
    src_loc.oloc = &src_oloc;
    src_loc.path = &src_path;
    H5G_loc_reset(&src_loc);

    /* Find the source object to copy */
    if (H5G_loc_find(loc, src_name, &src_loc /*out*/) < 0)
        HGOTO_ERROR(H5E_SYM, H5E_NOTFOUND, FAIL, "source object not found");
<<<<<<< HEAD
    loc_found = TRUE;
=======
    loc_found = true;
>>>>>>> 07347cc5

    /* Open source object's object header */
    if (H5O_open(&src_oloc) < 0)
        HGOTO_ERROR(H5E_OHDR, H5E_CANTOPENOBJ, FAIL, "unable to open object");
<<<<<<< HEAD
    obj_open = TRUE;
=======
    obj_open = true;
>>>>>>> 07347cc5

    /* Do the actual copying of the object */
    if (H5O__copy_obj(&src_loc, dst_loc, dst_name, ocpypl_id, lcpl_id) < 0)
        HGOTO_ERROR(H5E_OHDR, H5E_CANTCOPY, FAIL, "unable to copy object");

done:
    if (loc_found && H5G_loc_free(&src_loc) < 0)
        HDONE_ERROR(H5E_OHDR, H5E_CANTRELEASE, FAIL, "can't free location");
    if (obj_open && H5O_close(&src_oloc, NULL) < 0)
        HDONE_ERROR(H5E_OHDR, H5E_CLOSEERROR, FAIL, "unable to release object header");

    FUNC_LEAVE_NOAPI(ret_value)
} /* end H5O__copy() */

/*-------------------------------------------------------------------------
 * Function:    H5O__copy_header_real
 *
 * Purpose:     Copy header object from one location to another using
 *              pre-copy, copy, and post-copy callbacks for each message
 *              type.
 *
 *              The source header object is compressed into a single chunk
 *              (since we know how big it is) and any continuation messages
 *              are converted into NULL messages.
 *
 *              By default, NULL messages are not copied.
 *
 * Return:      Non-negative on success/Negative on failure
 *
 *-------------------------------------------------------------------------
 */
static herr_t
H5O__copy_header_real(const H5O_loc_t *oloc_src, H5O_loc_t *oloc_dst /*out*/, H5O_copy_t *cpy_info,
                      H5O_type_t *obj_type, void **udata /*out*/)
{
    H5O_addr_map_t *addr_map = NULL; /* Address mapping of object copied */
    H5O_t          *oh_src   = NULL; /* Object header for source object */
    H5O_t          *oh_dst   = NULL; /* Object header for destination object */
    unsigned        mesgno   = 0;
    haddr_t         addr_new = HADDR_UNDEF;
    bool           *deleted  = NULL; /* Array of flags indicating whether messages should be copied */
    bool        inserted = false; /* Whether the destination object header has been inserted into the cache */
    size_t      null_msgs;        /* Number of NULL messages found in each loop */
    size_t      orig_dst_msgs;    /* Original # of messages in dest. object */
    H5O_mesg_t *mesg_src;         /* Message in source object header */
    H5O_mesg_t *mesg_dst;         /* Message in destination object header */
    const H5O_msg_class_t *copy_type;        /* Type of message to use for copying */
    const H5O_obj_class_t *obj_class = NULL; /* Type of object we are copying */
    void                  *cpy_udata = NULL; /* User data for passing to message callbacks */
    uint64_t               dst_oh_size;      /* Total size of the destination OH */
    size_t                 dst_oh_null;      /* Size of the null message to add to destination OH */
    size_t                 dst_oh_gap;       /* Size of the gap in chunk #0 of destination OH */
    uint8_t               *current_pos;      /* Current position in destination image */
    size_t                 msghdr_size;
    herr_t                 ret_value = SUCCEED;

    FUNC_ENTER_PACKAGE_TAG(oloc_src->addr)

    assert(oloc_src);
    assert(oloc_src->file);
    assert(H5_addr_defined(oloc_src->addr));
    assert(oloc_dst->file);
    assert(cpy_info);

    /* Get pointer to object class for this object */
    if (NULL == (obj_class = H5O__obj_class(oloc_src)))
        HGOTO_ERROR(H5E_OHDR, H5E_CANTINIT, FAIL, "unable to determine object type");

    /* Set the pointer to the shared struct for the object if opened in the file */
    cpy_info->shared_fo = H5FO_opened(oloc_src->file, oloc_src->addr);

    /* Get source object header */
<<<<<<< HEAD
    if (NULL == (oh_src = H5O_protect(oloc_src, H5AC__READ_ONLY_FLAG, FALSE)))
=======
    if (NULL == (oh_src = H5O_protect(oloc_src, H5AC__READ_ONLY_FLAG, false)))
>>>>>>> 07347cc5
        HGOTO_ERROR(H5E_OHDR, H5E_CANTPROTECT, FAIL, "unable to load object header");

    /* Retrieve user data for particular type of object to copy */
    if (obj_class->get_copy_file_udata && (NULL == (cpy_udata = (obj_class->get_copy_file_udata)())))
        HGOTO_ERROR(H5E_OHDR, H5E_CANTINIT, FAIL, "unable to retrieve copy user data");

    /* If we are merging committed datatypes, check for a match in the destination
     * file now */
    if (cpy_info->merge_comm_dt && obj_class->type == H5O_TYPE_NAMED_DATATYPE) {
        unsigned long fileno_src; /* fileno for source file */
        unsigned long fileno_dst; /* fileno for destination file */
        htri_t        merge;      /* Whether we found a match in the destination file */

        /* Check if the source and dest file are the same.  If so, just return
         * the source object address */
        H5F_GET_FILENO(oloc_src->file, fileno_src);
        H5F_GET_FILENO(oloc_dst->file, fileno_dst);
        if (fileno_src == fileno_dst) {
            merge          = true;
            oloc_dst->addr = oloc_src->addr;
        } /* end if */
        else
            /* Search for a matching committed datatype, building the list if
             * necessary */
            if ((merge = H5O__copy_search_comm_dt(oloc_src->file, oh_src, oloc_dst, cpy_info)) < 0)
                HGOTO_ERROR(H5E_OHDR, H5E_CANTGET, FAIL, "can't search for matching committed datatype");

        if (merge) {
            /* Found a match, add to skip list and exit */
            /* Allocate space for the address mapping of the object copied */
            if (NULL == (addr_map = H5FL_MALLOC(H5O_addr_map_t)))
                HGOTO_ERROR(H5E_RESOURCE, H5E_NOSPACE, FAIL, "memory allocation failed");

            /* Insert the address mapping for the found object into the copied
             * list */
            addr_map->src_obj_pos.fileno = fileno_src;
            addr_map->src_obj_pos.addr   = oloc_src->addr;
            addr_map->dst_addr           = oloc_dst->addr;
            addr_map->is_locked          = true; /* We've locked the object currently */
            addr_map->inc_ref_count      = 0;    /* Start with no additional ref counts to add */
            addr_map->obj_class          = obj_class;
            addr_map->udata              = cpy_udata;

            /* Insert into skip list */
            if (H5SL_insert(cpy_info->map_list, addr_map, &(addr_map->src_obj_pos)) < 0) {
                addr_map = H5FL_FREE(H5O_addr_map_t, addr_map);
                HGOTO_ERROR(H5E_OHDR, H5E_CANTINSERT, FAIL, "can't insert object into skip list");
            } /* end if */

            HGOTO_DONE(SUCCEED);
        } /* end if */
    }     /* end if */

    /* Flush any dirty messages in source object header to update the header chunks */
    if (H5O__flush_msgs(oloc_src->file, oh_src) < 0)
        HGOTO_ERROR(H5E_OHDR, H5E_CANTFLUSH, FAIL, "unable to flush object header messages");

    /* Allocate the destination object header and fill in header fields */
    if (NULL == (oh_dst = H5FL_CALLOC(H5O_t)))
        HGOTO_ERROR(H5E_RESOURCE, H5E_NOSPACE, FAIL, "memory allocation failed");

    /* Initialize header information */
    oh_dst->version = oh_src->version;

    /* Version bounds check for destination object header */
    if (oh_dst->version > H5O_obj_ver_bounds[H5F_HIGH_BOUND(oloc_dst->file)])
        HGOTO_ERROR(H5E_OHDR, H5E_BADRANGE, FAIL, "destination object header version out of bounds");

    oh_dst->flags          = oh_src->flags;
    oh_dst->link_msgs_seen = oh_src->link_msgs_seen;
    oh_dst->attr_msgs_seen = oh_src->attr_msgs_seen;
    oh_dst->sizeof_size    = H5F_SIZEOF_SIZE(oloc_dst->file);
    oh_dst->sizeof_addr    = H5F_SIZEOF_ADDR(oloc_dst->file);
    oh_dst->swmr_write     = !!(H5F_INTENT(oloc_dst->file) & H5F_ACC_SWMR_WRITE);

    /* Copy time fields */
    oh_dst->atime = oh_src->atime;
    oh_dst->mtime = oh_src->mtime;
    oh_dst->ctime = oh_src->ctime;
    oh_dst->btime = oh_src->btime;

    /* Copy attribute storage information */
    oh_dst->max_compact = oh_src->max_compact;
    oh_dst->min_dense   = oh_src->min_dense;

    /* Create object header proxy if doing SWMR writes */
    if (oh_dst->swmr_write) {
        /* Create virtual entry, for use as proxy */
        if (NULL == (oh_dst->proxy = H5AC_proxy_entry_create()))
            HGOTO_ERROR(H5E_OHDR, H5E_CANTCREATE, FAIL, "can't create object header proxy");
    } /* end if */
    else
        oh_dst->proxy = NULL;

    /* Initialize size of chunk array.  Start off with zero chunks so this field
     * is consistent with the current state of the chunk array.  This is
     * important if an error occurs.
     */
    oh_dst->alloc_nchunks = oh_dst->nchunks = 0;

    /* Allocate memory for the chunk array - always start with 1 chunk */
    if (NULL == (oh_dst->chunk = H5FL_SEQ_MALLOC(H5O_chunk_t, (size_t)1)))
        HGOTO_ERROR(H5E_RESOURCE, H5E_NOSPACE, FAIL, "memory allocation failed");

    /* Update number of allocated chunks.  There are still no chunks used. */
    oh_dst->alloc_nchunks = 1;

    /* Allocate memory for "deleted" array.  This array marks the message in
     * the source that shouldn't be copied to the destination.
     */
<<<<<<< HEAD
    if (NULL == (deleted = (hbool_t *)H5MM_malloc(sizeof(hbool_t) * oh_src->nmesgs)))
        HGOTO_ERROR(H5E_RESOURCE, H5E_NOSPACE, FAIL, "memory allocation failed");
    memset(deleted, FALSE, sizeof(hbool_t) * oh_src->nmesgs);
=======
    if (NULL == (deleted = (bool *)H5MM_malloc(sizeof(bool) * oh_src->nmesgs)))
        HGOTO_ERROR(H5E_RESOURCE, H5E_NOSPACE, FAIL, "memory allocation failed");
    memset(deleted, false, sizeof(bool) * oh_src->nmesgs);
>>>>>>> 07347cc5

    /* "pre copy" pass over messages, to gather information for actual message copy operation
     * (for messages which depend on information from other messages)
     * Keep track of how many NULL or deleted messages we find (or create)
     */
    null_msgs = 0;
    for (mesgno = 0; mesgno < oh_src->nmesgs; mesgno++) {
        /* Set up convenience variables */
        mesg_src = &(oh_src->mesg[mesgno]);

        /* Sanity check */
        assert(!mesg_src->dirty); /* Should be cleared by earlier call to flush messages */

        /* Get message class to operate on */
        copy_type = mesg_src->type;

        /* Check for continuation message; these are converted to NULL
         * messages because the destination OH will have only one chunk
         */
        if (H5O_CONT_ID == mesg_src->type->id || H5O_NULL_ID == mesg_src->type->id) {
            deleted[mesgno] = true;
            ++null_msgs;
            copy_type = H5O_MSG_NULL;
        } /* end if */
        assert(copy_type);

        if (copy_type->pre_copy_file) {
            /* Decode the message if necessary. */
            H5O_LOAD_NATIVE(oloc_src->file, 0, oh_src, mesg_src, FAIL)

            /* Save destination file pointer in cpy_info so that it can be used
               in the pre_copy_file callback to obtain the destination file's
               high bound.  The high bound is used to index into the corresponding
               message's array of versions for doing version bounds check. */
            cpy_info->file_dst = oloc_dst->file;

            /* Perform "pre copy" operation on message */
            if ((copy_type->pre_copy_file)(oloc_src->file, mesg_src->native, &(deleted[mesgno]), cpy_info,
                                           cpy_udata) < 0)
                HGOTO_ERROR(H5E_OHDR, H5E_CANTINIT, FAIL,
                            "unable to perform 'pre copy' operation on message");

            /* Check if the message should be deleted in the destination */
            if (deleted[mesgno])
                /* Mark message as deleted */
                ++null_msgs;
        } /* end if(copy_type->pre_copy_file) */
    }     /* end for */

    /* Initialize size of message list.  It may or may not include the NULL messages
     * detected above.
     */
    if (cpy_info->preserve_null)
        oh_dst->alloc_nmesgs = oh_dst->nmesgs = oh_src->nmesgs;
    else
        oh_dst->alloc_nmesgs = oh_dst->nmesgs = (oh_src->nmesgs - null_msgs);

    /* Allocate memory for destination message array */
    if (oh_dst->alloc_nmesgs > 0)
        if (NULL == (oh_dst->mesg = H5FL_SEQ_CALLOC(H5O_mesg_t, oh_dst->alloc_nmesgs)))
            HGOTO_ERROR(H5E_RESOURCE, H5E_NOSPACE, FAIL, "memory allocation failed");

    /* "copy" pass over messages, to perform main message copying */
    null_msgs = 0;
    for (mesgno = 0; mesgno < oh_dst->nmesgs; mesgno++) {
        /* Skip any deleted or NULL messages in the source unless the
         * preserve_null flag is set
         */
        if (false == cpy_info->preserve_null) {
            while (deleted[mesgno + null_msgs]) {
                ++null_msgs;
                assert(mesgno + null_msgs < oh_src->nmesgs);
            } /* end while */
        }     /* end if */

        /* Set up convenience variables */
        mesg_src = &(oh_src->mesg[mesgno + null_msgs]);
        mesg_dst = &(oh_dst->mesg[mesgno]);

        /* Initialize non-zero components of destination message */
        mesg_dst->crt_idx  = mesg_src->crt_idx;
        mesg_dst->flags    = mesg_src->flags;
        mesg_dst->raw_size = mesg_src->raw_size;
        mesg_dst->type     = mesg_src->type;

        /* If we're preserving deleted messages, set their types to 'NULL'
         * in the destination.
         */
        if (cpy_info->preserve_null && deleted[mesgno]) {
            mesg_dst->type  = H5O_MSG_NULL;
            mesg_dst->flags = 0;
            mesg_dst->dirty = true;
        } /* end if */

        /* Check for message class to operate on */
        /* (Use destination message, in case the message has been removed (i.e
         *      converted to a nil message) in the destination -QAK)
         */
        copy_type = mesg_dst->type;
        assert(copy_type);

        /* copy this message into destination file */
        if (copy_type->copy_file) {
            bool     recompute_size; /* Whether copy_file callback created a shared message */
            unsigned mesg_flags;     /* Message flags */

            /* Decode the message if necessary. */
            H5O_LOAD_NATIVE(oloc_src->file, 0, oh_src, mesg_src, FAIL)

            /* Get destination message flags, and unset shared and shareable
             * flags.  mesg_dst->flags will contain the original flags for now.
             */
            mesg_flags = (unsigned)mesg_dst->flags & ~H5O_MSG_FLAG_SHARED & ~H5O_MSG_FLAG_SHAREABLE;

            /* Copy the source message */
            recompute_size = false;
            if (NULL == (mesg_dst->native =
                             H5O__msg_copy_file(copy_type, oloc_src->file, mesg_src->native, oloc_dst->file,
                                                &recompute_size, &mesg_flags, cpy_info, cpy_udata)))
                HGOTO_ERROR(H5E_OHDR, H5E_CANTCOPY, FAIL, "unable to copy object header message");

            /* Check if the sharing state changed, and recompute the size if so
             */
            if (!(mesg_flags & H5O_MSG_FLAG_SHARED) != !(mesg_dst->flags & H5O_MSG_FLAG_SHARED))
                recompute_size = true;

            /* Set destination message flags */
            mesg_dst->flags = (uint8_t)mesg_flags;

            /* Recompute message's size */
            /* (its sharing status or one of its components (for attributes)
             *  could have changed)
             */
            if (recompute_size)
                mesg_dst->raw_size = H5O_ALIGN_OH(
                    oh_dst, H5O_msg_raw_size(oloc_dst->file, mesg_dst->type->id, false, mesg_dst->native));

            /* Mark the message in the destination as dirty, so it'll get encoded when the object header is
             * flushed */
            mesg_dst->dirty = true;
        } /* end if (mesg_src->type->copy_file) */
    }     /* end of mesgno loop */

    /* Allocate the destination header and copy any messages that didn't have
     * copy callbacks.  They get copied directly from the source image to the
     * destination image.
     */

    /* Calculate how big the destination object header will be on disk.
     * This isn't necessarily the same size as the original.
     */

    /* Compute space for messages. */
    dst_oh_size = 0;
    for (mesgno = 0; mesgno < oh_dst->nmesgs; mesgno++) {
        dst_oh_size += (uint64_t)H5O_SIZEOF_MSGHDR_OH(oh_dst);
        dst_oh_size += oh_dst->mesg[mesgno].raw_size;
    } /* end for */

    /* Check if we need to determine correct value for chunk #0 size bits */
    if (oh_dst->version > H5O_VERSION_1) {
        /* Reset destination object header's "chunk 0 size" flags */
        oh_dst->flags = (uint8_t)(oh_dst->flags & ~H5O_HDR_CHUNK0_SIZE);

        /* Determine correct value for chunk #0 size bits */
        if (dst_oh_size > 4294967295)
            oh_dst->flags |= H5O_HDR_CHUNK0_8;
        else if (dst_oh_size > 65535)
            oh_dst->flags |= H5O_HDR_CHUNK0_4;
        else if (dst_oh_size > 255)
            oh_dst->flags |= H5O_HDR_CHUNK0_2;
    } /* end if */

    /* Check if the chunk's data portion is too small */
    dst_oh_gap = dst_oh_null = 0;
    if (dst_oh_size < H5O_MIN_SIZE) {
        size_t delta = (size_t)(H5O_MIN_SIZE - dst_oh_size); /* Delta in chunk size needed */

        /* Sanity check */
        assert((oh_dst->flags & H5O_HDR_CHUNK0_SIZE) == H5O_HDR_CHUNK0_1);

        /* Determine whether to create gap or NULL message */
        if ((oh_dst->version > H5O_VERSION_1) && (delta < H5O_SIZEOF_MSGHDR_OH(oh_dst)))
            dst_oh_gap = delta;
        else {
            /* NULL message must be at least size of message header */
            if (delta < H5O_SIZEOF_MSGHDR_OH(oh_dst))
                delta = H5O_SIZEOF_MSGHDR_OH(oh_dst);

            dst_oh_null = delta;
        }

        /* Increase destination object header size */
        dst_oh_size += delta;

        /* Sanity check */
        assert(dst_oh_size <= 255);
    } /* end if */

    /* Add in destination's object header size now */
    dst_oh_size += (uint64_t)H5O_SIZEOF_HDR(oh_dst);

    /* Allocate space for chunk in destination file */
    if (HADDR_UNDEF ==
        (oh_dst->chunk[0].addr = H5MF_alloc(oloc_dst->file, H5FD_MEM_OHDR, (hsize_t)dst_oh_size)))
        HGOTO_ERROR(H5E_RESOURCE, H5E_NOSPACE, FAIL, "file allocation failed for object header");
    addr_new = oh_dst->chunk[0].addr;

    /* Create memory image for the new chunk */
    /* Note: we use calloc() instead of malloc() here because older versions of
     *  some messages don't initialize "unused" bytes and because we want to
     *  write out the same version of the object header and older versions of
     *  object headers aligned messages.  In both those situations, it's
     *  complex and error-prone to determine all the proper ways/places to
     *  clear to zero bytes, so we just set the buffer to zero's here.
     *  (QAK - 2010/08/17)
     */
    if (NULL == (oh_dst->chunk[0].image = H5FL_BLK_CALLOC(chunk_image, (size_t)dst_oh_size)))
        HGOTO_ERROR(H5E_RESOURCE, H5E_NOSPACE, FAIL, "memory allocation failed");

    /* Set dest. chunk information */
    oh_dst->chunk[0].size = (size_t)dst_oh_size;
    oh_dst->chunk[0].gap  = dst_oh_gap;

    /* Update size of chunk array.  The destination now has one chunk. */
    oh_dst->nchunks = 1;

    /* Set up raw pointers and copy messages that didn't need special
     * treatment.  This has to happen after the destination header has been
     * allocated.
     */
    assert(H5O_SIZEOF_MSGHDR_OH(oh_src) == H5O_SIZEOF_MSGHDR_OH(oh_dst));
    msghdr_size = H5O_SIZEOF_MSGHDR_OH(oh_dst);

    current_pos = oh_dst->chunk[0].image;

    /* Write the magic number for versions > 1 and skip the rest of the
     * header.  This will be written when the header is flushed to disk.
     */
    if (oh_dst->version > H5O_VERSION_1)
        H5MM_memcpy(current_pos, H5O_HDR_MAGIC, (size_t)H5_SIZEOF_MAGIC);
    current_pos += H5O_SIZEOF_HDR(oh_dst) - H5O_SIZEOF_CHKSUM_OH(oh_dst);

    /* Loop through destination messages, updating their "raw" info */
    null_msgs = 0;
    for (mesgno = 0; mesgno < oh_dst->nmesgs; mesgno++) {
        /* Skip any deleted or NULL messages in the source unless the
         * preserve_null flag is set.
         */
        if (false == cpy_info->preserve_null) {
            while (deleted[mesgno + null_msgs]) {
                ++null_msgs;
                assert(mesgno + null_msgs < oh_src->nmesgs);
            } /* end while */
        }     /* end if */

        /* Set up convenience variables */
        mesg_src = &(oh_src->mesg[mesgno + null_msgs]);
        mesg_dst = &(oh_dst->mesg[mesgno]);

        /* Copy each message that wasn't dirtied above */
        if (!mesg_dst->dirty)
            /* Copy the message header plus the message's raw data. */
            H5MM_memcpy(current_pos, mesg_src->raw - msghdr_size, msghdr_size + mesg_src->raw_size);

        /* Set message's raw pointer to destination chunk's new "image" */
        mesg_dst->raw = current_pos + msghdr_size;

        /* Move to location where next message should go */
        current_pos += mesg_dst->raw_size + msghdr_size;
    } /* end for */

    /* Save this in case more messages are added during NULL message checking */
    orig_dst_msgs = oh_dst->nmesgs;

    /* Check if we need to add a NULL message to this header */
    if (dst_oh_null > 0) {
        size_t null_idx; /* Index of new NULL message */

        /* Make sure we have enough space for new NULL message */
        if (oh_dst->nmesgs + 1 > oh_dst->alloc_nmesgs)
            if (H5O__alloc_msgs(oh_dst, (size_t)1) < 0)
                HGOTO_ERROR(H5E_RESOURCE, H5E_NOSPACE, FAIL, "can't allocate more space for messages");

        /* Create null message for [rest of] space in new chunk */
        /* (account for chunk's magic # & checksum) */
        null_idx                        = oh_dst->nmesgs++;
        oh_dst->mesg[null_idx].type     = H5O_MSG_NULL;
        oh_dst->mesg[null_idx].dirty    = true;
        oh_dst->mesg[null_idx].native   = NULL;
        oh_dst->mesg[null_idx].raw      = current_pos + msghdr_size;
        oh_dst->mesg[null_idx].raw_size = dst_oh_null - msghdr_size;
        oh_dst->mesg[null_idx].chunkno  = 0;
    } /* end if */

    /* Make sure we filled the chunk, except for room at the end for a checksum */
    assert(current_pos + dst_oh_gap + dst_oh_null + H5O_SIZEOF_CHKSUM_OH(oh_dst) ==
           (size_t)dst_oh_size + oh_dst->chunk[0].image);

    /* Set the dest. object location to the first chunk address */
    assert(H5_addr_defined(addr_new));
    oloc_dst->addr = addr_new;

    /* If we are merging committed datatypes and this is a committed datatype, insert
     * the copied datatype into the list of committed datatypes in the target file.
     */
    if (cpy_info->merge_comm_dt && obj_class->type == H5O_TYPE_NAMED_DATATYPE)
        if (H5O__copy_insert_comm_dt(oloc_src->file, oh_src, oloc_dst, cpy_info) < 0)
            HGOTO_ERROR(H5E_OHDR, H5E_CANTGET, FAIL, "can't insert committed datatype into destination list");

    /* Allocate space for the address mapping of the object copied */
    if (NULL == (addr_map = H5FL_MALLOC(H5O_addr_map_t)))
        HGOTO_ERROR(H5E_RESOURCE, H5E_NOSPACE, FAIL, "memory allocation failed");

    /* Insert the address mapping for the new object into the copied list */
    /* (Do this here, because "post copy" possibly checks it) */
    H5F_GET_FILENO(oloc_src->file, addr_map->src_obj_pos.fileno);
    addr_map->src_obj_pos.addr = oloc_src->addr;
    addr_map->dst_addr         = oloc_dst->addr;
    addr_map->is_locked        = true; /* We've locked the object currently */
    addr_map->inc_ref_count    = 0;    /* Start with no additional ref counts to add */
    addr_map->obj_class        = obj_class;
    addr_map->udata            = cpy_udata;

    /* Insert into skip list */
    if (H5SL_insert(cpy_info->map_list, addr_map, &(addr_map->src_obj_pos)) < 0) {
        addr_map = H5FL_FREE(H5O_addr_map_t, addr_map);
        HGOTO_ERROR(H5E_OHDR, H5E_CANTINSERT, FAIL, "can't insert object into skip list");
    } /* end if */

    /* "post copy" loop over messages, to fix up any messages which require a complete
     * object header for destination object
     */
    null_msgs = 0;
    for (mesgno = 0; mesgno < orig_dst_msgs; mesgno++) {
        /* Skip any deleted or NULL messages in the source unless the
         * preserve_null flag is set
         */
        if (false == cpy_info->preserve_null) {
            while (deleted[mesgno + null_msgs]) {
                ++null_msgs;
                assert(mesgno + null_msgs < oh_src->nmesgs);
            } /* end while */
        }     /* end if */

        /* Set up convenience variables */
        mesg_src = &(oh_src->mesg[mesgno + null_msgs]);
        mesg_dst = &(oh_dst->mesg[mesgno]);

        /* Check for message class to operate on */
        /* (Use destination message, in case the message has been removed (i.e
         *      converted to a nil message) in the destination -QAK)
         */
        copy_type = mesg_dst->type;
        assert(copy_type);

        if (copy_type->post_copy_file && mesg_src->native) {
            unsigned mesg_flags; /* Message flags */

            /* Sanity check destination message */
            assert(mesg_dst->type == mesg_src->type);
            assert(mesg_dst->native);

            /* Get destination message flags.   mesg_dst->flags will contain the
             * original flags for now. */
            mesg_flags = (unsigned)mesg_dst->flags;

            /* the object header is needed in the post copy for shared message */
            cpy_info->oh_dst = oh_dst;

            /* Perform "post copy" operation on message */
            if ((copy_type->post_copy_file)(oloc_src, mesg_src->native, oloc_dst, mesg_dst->native,
                                            &mesg_flags, cpy_info) < 0)
                HGOTO_ERROR(H5E_OHDR, H5E_CANTINIT, FAIL,
                            "unable to perform 'post copy' operation on message");

            /* Verify that the flags did not change */
            assert(mesg_flags == (unsigned)mesg_dst->flags);
        } /* end if */
    }     /* end for */

    /* Indicate that the destination address will no longer be locked */
    addr_map->is_locked = false;

    /* Increment object header's reference count, if any descendents have created links to this object */
    if (addr_map->inc_ref_count) {
        H5_CHECK_OVERFLOW(addr_map->inc_ref_count, hsize_t, unsigned);
        oh_dst->nlink += (unsigned)addr_map->inc_ref_count;
    } /* end if */

    /* Retag all copied metadata to apply the destination object's tag */
    if (H5AC_retag_copied_metadata(oloc_dst->file, oloc_dst->addr) < 0)
        HGOTO_ERROR(H5E_CACHE, H5E_CANTTAG, FAIL, "unable to re-tag metadata entries");

    /* Set metadata tag for destination object's object header */
    H5_BEGIN_TAG(oloc_dst->addr)

    /* Insert destination object header in cache */
    if (H5AC_insert_entry(oloc_dst->file, H5AC_OHDR, oloc_dst->addr, oh_dst, H5AC__NO_FLAGS_SET) < 0)
        HGOTO_ERROR_TAG(H5E_OHDR, H5E_CANTINSERT, FAIL, "unable to cache object header");
    oh_dst   = NULL;
    inserted = true;

    /* Reset metadata tag */
    H5_END_TAG

    /* Set obj_type and udata, if requested */
    if (obj_type) {
        assert(udata);
        *obj_type = obj_class->type;
        *udata    = cpy_udata;
    } /* end if */

done:
    /* Free deleted array */
    if (deleted)
        H5MM_free(deleted);

    /* Release pointer to source object header and its derived objects */
    if (oh_src && H5O_unprotect(oloc_src, oh_src, H5AC__NO_FLAGS_SET) < 0)
        HDONE_ERROR(H5E_OHDR, H5E_CANTUNPROTECT, FAIL, "unable to release object header");

    /* Free destination object header on failure */
    if (ret_value < 0) {
        if (oh_dst && !inserted) {
<<<<<<< HEAD
            if (H5O__free(oh_dst, TRUE) < 0)
=======
            if (H5O__free(oh_dst, true) < 0)
>>>>>>> 07347cc5
                HDONE_ERROR(H5E_OHDR, H5E_CANTFREE, FAIL, "unable to destroy object header data");
            if (H5O_loc_reset(oloc_dst) < 0)
                HDONE_ERROR(H5E_OHDR, H5E_CANTFREE, FAIL, "unable to destroy object header data");
        } /* end if */

        if (addr_map == NULL && cpy_udata) {
            if (obj_class && obj_class->free_copy_file_udata)
                obj_class->free_copy_file_udata(cpy_udata);
        } /* end if */
    }

    FUNC_LEAVE_NOAPI_TAG(ret_value)
} /* end H5O__copy_header_real() */

/*-------------------------------------------------------------------------
 * Function:    H5O_copy_header_map
 *
 * Purpose:     Copy header object from one location to another, detecting
 *              already mapped objects, etc.
 *
 * Return:      Non-negative on success/Negative on failure
 *
 *-------------------------------------------------------------------------
 */
herr_t
H5O_copy_header_map(const H5O_loc_t *oloc_src, H5O_loc_t *oloc_dst /*out*/, H5O_copy_t *cpy_info,
                    bool inc_depth, H5O_type_t *obj_type, void **udata /*out*/)
{
    H5O_addr_map_t *addr_map = NULL; /* Address mapping of object copied */
    H5_obj_t        src_obj_pos;     /* Position of source object */
    bool            inc_link;        /* Whether to increment the link count for the object */
    herr_t          ret_value = SUCCEED;

    FUNC_ENTER_NOAPI(FAIL)

    /* Sanity check */
    assert(oloc_src);
    assert(oloc_src->file);
    assert(oloc_dst);
    assert(oloc_dst->file);
    assert(cpy_info);

    /* Create object "position" struct */
    H5F_GET_FILENO(oloc_src->file, src_obj_pos.fileno);
    src_obj_pos.addr = oloc_src->addr;

    /* Search for the object in the skip list of copied objects */
    addr_map = (H5O_addr_map_t *)H5SL_search(cpy_info->map_list, &src_obj_pos);

    /* Check if address is already in list of objects copied */
    if (addr_map == NULL) {
        /* Copy object for the first time */

        /* Check for incrementing the depth of copy */
        /* (Can't do this for all copies, since committed datatypes should always be copied) */
        if (inc_depth)
            cpy_info->curr_depth++;

        /* Copy object referred to */
        if (H5O__copy_header_real(oloc_src, oloc_dst, cpy_info, obj_type, udata) < 0)
            HGOTO_ERROR(H5E_OHDR, H5E_CANTCOPY, FAIL, "unable to copy object");

        /* Check for incrementing the depth of copy */
        if (inc_depth)
            cpy_info->curr_depth--;

        /* When an object is copied for the first time, increment it's link */
        inc_link = true;

        /* indicate that a new object is created */
        ret_value++;
    } /* end if */
    else {
        /* Object has already been copied, set its address in destination file */
        oloc_dst->addr = addr_map->dst_addr;

        /* Return saved obj_type and udata, if requested */
        if (obj_type) {
            assert(udata);
            *obj_type = addr_map->obj_class->type;
            *udata    = addr_map->udata;
        } /* end if */

        /* If the object is locked currently (because we are copying a group
         * hierarchy and this is a link to a group higher in the hierarchy),
         * increment it's deferred reference count instead of incrementing the
         * reference count now.
         */
        if (addr_map->is_locked) {
            addr_map->inc_ref_count++;
            inc_link = false;
        } /* end if */
        else
            inc_link = true;
    } /* end else */

    /* Increment destination object's link count, if allowed */
    if (inc_link)
        if (H5O_link(oloc_dst, 1) < 0)
            HGOTO_ERROR(H5E_OHDR, H5E_CANTINIT, FAIL, "unable to increment object link count");

done:
    FUNC_LEAVE_NOAPI(ret_value)
} /* end H5O_copy_header_map() */

/*--------------------------------------------------------------------------
 NAME
    H5O__copy_free_addrmap_cb
 PURPOSE
    Internal routine to free address maps from the skip list for copying objects
 USAGE
    herr_t H5O__copy_free_addrmap_cb(item, key, op_data)
        void *item;             IN/OUT: Pointer to addr
        void *key;              IN/OUT: (unused)
        void *op_data;          IN: (unused)
 RETURNS
    Returns zero on success, negative on failure.
 DESCRIPTION
        Releases the memory for the address.
 GLOBAL VARIABLES
 COMMENTS, BUGS, ASSUMPTIONS
 EXAMPLES
 REVISION LOG
--------------------------------------------------------------------------*/
static herr_t
H5O__copy_free_addrmap_cb(void *_item, void H5_ATTR_UNUSED *key, void H5_ATTR_UNUSED *op_data)
{
    H5O_addr_map_t *item = (H5O_addr_map_t *)_item;

    FUNC_ENTER_PACKAGE_NOERR

    assert(item);

    /* Release user data for particular type of object */
    if (item->udata) {
        assert(item->obj_class);
        assert(item->obj_class->free_copy_file_udata);
        (item->obj_class->free_copy_file_udata)(item->udata);
    } /* end if */

    /* Release the item */
    item = H5FL_FREE(H5O_addr_map_t, item);

    FUNC_LEAVE_NOAPI(0)
} /* H5O__copy_free_addrmap_cb() */

/*-------------------------------------------------------------------------
 * Function:    H5O__copy_header
 *
 * Purpose:     copy header object from one location to another.
 *
 * Return:      Non-negative on success/Negative on failure
 *
 *-------------------------------------------------------------------------
 */
static herr_t
H5O__copy_header(const H5O_loc_t *oloc_src, H5O_loc_t *oloc_dst /*out */, hid_t ocpypl_id, hid_t lcpl_id)
{
    H5O_copy_t                   cpy_info;       /* Information for copying object */
    H5P_genplist_t              *ocpy_plist;     /* Object copy property list created */
    H5O_copy_dtype_merge_list_t *dt_list = NULL; /* List of datatype merge suggestions */
    H5O_mcdt_cb_info_t           cb_info;        /* Callback info struct */
    unsigned                     cpy_option = 0; /* Copy options */
    herr_t                       ret_value  = SUCCEED;

    FUNC_ENTER_PACKAGE

    /* Sanity check */
    assert(oloc_src);
    assert(oloc_src->file);
    assert(H5_addr_defined(oloc_src->addr));
    assert(oloc_dst->file);

    /* Initialize copy info before errors can be thrown */
    memset(&cpy_info, 0, sizeof(H5O_copy_t));

    /* Get the copy property list */
    if (NULL == (ocpy_plist = (H5P_genplist_t *)H5I_object(ocpypl_id)))
        HGOTO_ERROR(H5E_ARGS, H5E_BADTYPE, FAIL, "not a property list");

    /* Retrieve the copy parameters */
    if (H5P_get(ocpy_plist, H5O_CPY_OPTION_NAME, &cpy_option) < 0)
        HGOTO_ERROR(H5E_PLIST, H5E_CANTGET, FAIL, "can't get object copy flag");

    /* Retrieve the merge committed datatype list */
    if (H5P_peek(ocpy_plist, H5O_CPY_MERGE_COMM_DT_LIST_NAME, &dt_list) < 0)
        HGOTO_ERROR(H5E_PLIST, H5E_CANTGET, FAIL, "can't get merge committed datatype list");

    /* Get callback info */
    if (H5P_get(ocpy_plist, H5O_CPY_MCDT_SEARCH_CB_NAME, &cb_info) < 0)
        HGOTO_ERROR(H5E_PLIST, H5E_CANTGET, FAIL, "can't get callback info");

    /* Convert copy flags into copy struct */
    if ((cpy_option & H5O_COPY_SHALLOW_HIERARCHY_FLAG) > 0) {
        cpy_info.copy_shallow = true;
        cpy_info.max_depth    = 1;
    } /* end if */
    else
        cpy_info.max_depth = -1; /* Current default is for full, recursive hier. copy */
    cpy_info.curr_depth = 0;
    if ((cpy_option & H5O_COPY_EXPAND_SOFT_LINK_FLAG) > 0)
        cpy_info.expand_soft_link = true;
    if ((cpy_option & H5O_COPY_EXPAND_EXT_LINK_FLAG) > 0)
        cpy_info.expand_ext_link = true;
    if ((cpy_option & H5O_COPY_EXPAND_REFERENCE_FLAG) > 0)
        cpy_info.expand_ref = true;
    if ((cpy_option & H5O_COPY_WITHOUT_ATTR_FLAG) > 0)
        cpy_info.copy_without_attr = true;
    if ((cpy_option & H5O_COPY_PRESERVE_NULL_FLAG) > 0)
        cpy_info.preserve_null = true;
    if ((cpy_option & H5O_COPY_MERGE_COMMITTED_DTYPE_FLAG) > 0)
        cpy_info.merge_comm_dt = true;

    /* Add dt_list to copy struct */
    cpy_info.dst_dt_suggestion_list = dt_list;

    /* Add set callback information */
    cpy_info.mcdt_cb = cb_info.func;
    cpy_info.mcdt_ud = cb_info.user_data;

    /* Add property lists needed by callbacks */
    cpy_info.lcpl_id = lcpl_id;

    /* Create a skip list to keep track of which objects are copied */
    if (NULL == (cpy_info.map_list = H5SL_create(H5SL_TYPE_OBJ, NULL)))
        HGOTO_ERROR(H5E_SLIST, H5E_CANTCREATE, FAIL, "cannot make skip list");

    /* copy the object from the source file to the destination file */
    if (H5O__copy_header_real(oloc_src, oloc_dst, &cpy_info, NULL, NULL) < 0)
        HGOTO_ERROR(H5E_OHDR, H5E_CANTCOPY, FAIL, "unable to copy object");

done:
    if (cpy_info.map_list)
        H5SL_destroy(cpy_info.map_list, H5O__copy_free_addrmap_cb, NULL);
    if (cpy_info.dst_dt_list)
        H5SL_destroy(cpy_info.dst_dt_list, H5O__copy_free_comm_dt_cb, NULL);

    FUNC_LEAVE_NOAPI(ret_value)
} /* end H5O__copy_header() */

/*-------------------------------------------------------------------------
 * Function:    H5O__copy_obj
 *
 * Purpose:     Copy an object to destination location
 *
 * Return:      Non-negative on success/Negative on failure
 *
 *-------------------------------------------------------------------------
 */
static herr_t
H5O__copy_obj(H5G_loc_t *src_loc, H5G_loc_t *dst_loc, const char *dst_name, hid_t ocpypl_id, hid_t lcpl_id)
{
    H5G_name_t new_path;                 /* Copied object group hier. path */
    H5O_loc_t  new_oloc;                 /* Copied object object location */
    H5G_loc_t  new_loc;                  /* Group location of object copied */
    H5F_t     *cached_dst_file;          /* Cached destination file */
    bool       entry_inserted = false;   /* Flag to indicate that the new entry was inserted into a group */
    herr_t     ret_value      = SUCCEED; /* Return value */

    FUNC_ENTER_PACKAGE

    assert(src_loc);
    assert(src_loc->oloc->file);
    assert(dst_loc);
    assert(dst_loc->oloc->file);
    assert(dst_name);

    /* Set up copied object location to fill in */
    new_loc.oloc = &new_oloc;
    new_loc.path = &new_path;
    H5G_loc_reset(&new_loc);
    new_oloc.file = dst_loc->oloc->file;

    /* Make a copy of the destination file, in case the original is changed by
     * H5O__copy_header.  If and when oloc's point to the shared file struct,
     * this will no longer be necessary, so this code can be removed. */
    cached_dst_file = dst_loc->oloc->file;

    /* Copy the object from the source file to the destination file */
    if (H5O__copy_header(src_loc->oloc, &new_oloc, ocpypl_id, lcpl_id) < 0)
        HGOTO_ERROR(H5E_OHDR, H5E_CANTCOPY, FAIL, "unable to copy object");

    /* Patch dst_loc.  Again, this can be removed once oloc's point to shared
     * file structs. */
    dst_loc->oloc->file = cached_dst_file;

    /* Insert the new object in the destination file's group */
    if (H5L_link(dst_loc, dst_name, &new_loc, lcpl_id) < 0)
        HGOTO_ERROR(H5E_DATATYPE, H5E_CANTINIT, FAIL, "unable to insert link");
<<<<<<< HEAD
    entry_inserted = TRUE;
=======
    entry_inserted = true;
>>>>>>> 07347cc5

done:
    /* Free the ID to name buffers */
    if (entry_inserted)
        H5G_loc_free(&new_loc);

    FUNC_LEAVE_NOAPI(ret_value)
} /* end H5O__copy_obj() */

/*-------------------------------------------------------------------------
 * Function:    H5O__copy_free_comm_dt_cb
 *
 * Purpose:     Frees the merge committed dt skip list key and object.
 *
 * Return:      SUCCEED (never fails)
 *
 *-------------------------------------------------------------------------
 */
static herr_t
H5O__copy_free_comm_dt_cb(void *item, void *_key, void H5_ATTR_UNUSED *_op_data)
{
    haddr_t                       *addr = (haddr_t *)item;
    H5O_copy_search_comm_dt_key_t *key  = (H5O_copy_search_comm_dt_key_t *)_key;

    FUNC_ENTER_PACKAGE_NOERR

    assert(addr);
    assert(key);
    assert(key->dt);

    key->dt = (H5T_t *)H5O_msg_free(H5O_DTYPE_ID, key->dt);
    key     = H5FL_FREE(H5O_copy_search_comm_dt_key_t, key);
    addr    = H5FL_FREE(haddr_t, addr);

    FUNC_LEAVE_NOAPI(SUCCEED)
} /* end H5O__copy_free_comm_dt_cb */

/*-------------------------------------------------------------------------
 * Function:    H5O__copy_comm_dt_cmp
 *
 * Purpose:     Skiplist callback used to compare 2 keys for the merge
 *              committed dt list.  Mostly a wrapper for H5T_cmp.
 *
 * Return:      0 if key1 and key2 are equal.
 *              <0 if key1 is less than key2.
 *              >0 if key1 is greater than key2.
 *
 *-------------------------------------------------------------------------
 */
static int
H5O__copy_comm_dt_cmp(const void *_key1, const void *_key2)
{
    const H5O_copy_search_comm_dt_key_t *key1      = (const H5O_copy_search_comm_dt_key_t *)_key1;
    const H5O_copy_search_comm_dt_key_t *key2      = (const H5O_copy_search_comm_dt_key_t *)_key2;
    int                                  ret_value = 0;

    FUNC_ENTER_PACKAGE_NOERR

    /* Check fileno.  It is unlikely to be different so check if they are equal
     * first so only one comparison needs to be made. */
    if (key1->fileno != key2->fileno) {
        if (key1->fileno < key2->fileno)
            HGOTO_DONE(-1);
        if (key1->fileno > key2->fileno)
            HGOTO_DONE(1);
    } /* end if */

    ret_value = H5T_cmp(key1->dt, key2->dt, false);

done:
    FUNC_LEAVE_NOAPI(ret_value)
} /* end H5O__copy_comm_dt_cmp */

/*-------------------------------------------------------------------------
 * Function:    H5O__copy_search_comm_dt_attr_cb
 *
 * Purpose:     Callback for H5O_attr_iterate_real from
 *              H5O__copy_search_comm_dt_check.  Checks if the attribute's
 *              datatype is committed.  If it is, adds it to the merge
 *              committed dt skiplist present in udata if it does not match
 *              any already present.
 *
 * Return:      Non-negative on success/Negative on failure
 *
 *-------------------------------------------------------------------------
 */
static herr_t
H5O__copy_search_comm_dt_attr_cb(const H5A_t *attr, void *_udata)
{
    H5O_copy_search_comm_dt_ud_t  *udata        = (H5O_copy_search_comm_dt_ud_t *)_udata;
    H5T_t                         *dt           = NULL;    /* Datatype */
    H5O_copy_search_comm_dt_key_t *key          = NULL;    /* Skiplist key */
    haddr_t                       *addr         = NULL;    /* Destination address */
    bool                           obj_inserted = false;   /* Object inserted into skip list */
    herr_t                         ret_value    = SUCCEED; /* Return value */

    FUNC_ENTER_PACKAGE

    /* Sanity checks */
    assert(attr);
    assert(udata);
    assert(udata->dst_dt_list);
    assert(H5_addr_defined(udata->obj_oloc.addr));

    /* Get attribute datatype */
    if (NULL == (dt = H5A_type(attr)))
        HGOTO_ERROR(H5E_OHDR, H5E_CANTGET, FAIL, "can't get attribute datatype");

    /* Check if the datatype is committed and search the skip list if so */
    if (H5T_is_named(dt)) {
        /* Allocate key */
        if (NULL == (key = H5FL_MALLOC(H5O_copy_search_comm_dt_key_t)))
            HGOTO_ERROR(H5E_RESOURCE, H5E_NOSPACE, FAIL, "memory allocation failed");

        /* Copy datatype into key */
        if (NULL == (key->dt = (H5T_t *)H5O_msg_copy(H5O_DTYPE_ID, dt, NULL)))
            HGOTO_ERROR(H5E_OHDR, H5E_CANTINIT, FAIL, "unable to copy datatype message");

        /* Get datatype object fileno */
        H5F_GET_FILENO(udata->obj_oloc.file, key->fileno);

        if (!H5SL_search(udata->dst_dt_list, key)) {
            /* Allocate destination address */
            if (NULL == (addr = H5FL_MALLOC(haddr_t)))
                HGOTO_ERROR(H5E_RESOURCE, H5E_NOSPACE, FAIL, "memory allocation failed");

            /* Add the destination datatype to the skip list */
            *addr = ((H5O_shared_t *)(key->dt))->u.loc.oh_addr;
            if (H5SL_insert(udata->dst_dt_list, addr, key) < 0)
                HGOTO_ERROR(H5E_OHDR, H5E_CANTINSERT, FAIL, "can't insert object into skip list");
<<<<<<< HEAD
            obj_inserted = TRUE;
=======
            obj_inserted = true;
>>>>>>> 07347cc5
        } /* end if */
    }     /* end if */

done:
    /* Release resources */
    if (!obj_inserted) {
        if (key) {
            if (key->dt)
                key->dt = (H5T_t *)H5O_msg_free(H5O_DTYPE_ID, key->dt);
            key = H5FL_FREE(H5O_copy_search_comm_dt_key_t, key);
        } /* end if */
        if (addr) {
            assert(ret_value < 0);
            addr = H5FL_FREE(haddr_t, addr);
        } /* end if */
    }     /* end if */

    FUNC_LEAVE_NOAPI(ret_value)
} /* end H5O__copy_search_comm_dt_attr_cb */

/*-------------------------------------------------------------------------
 * Function:    H5O__copy_search_comm_dt_check
 *
 * Purpose:     Check if the object at obj_oloc is or contains a reference
 *              to a committed datatype.  If it does, adds it to the merge
 *              committed dt skiplist present in udata if it does not match
 *              any already present.
 *
 * Return:      Non-negative on success/Negative on failure
 *
 *-------------------------------------------------------------------------
 */
static herr_t
H5O__copy_search_comm_dt_check(H5O_loc_t *obj_oloc, H5O_copy_search_comm_dt_ud_t *udata)
{
    H5O_copy_search_comm_dt_key_t *key          = NULL;  /* Skiplist key */
    haddr_t                       *addr         = NULL;  /* Destination address */
    bool                           obj_inserted = false; /* Object inserted into skip list */
    H5A_attr_iter_op_t             attr_op;              /* Attribute iteration operator */
    const H5O_obj_class_t         *obj_class = NULL;     /* Type of object */
    herr_t                         ret_value = SUCCEED;  /* Return value */

    FUNC_ENTER_PACKAGE

    /* Sanity checks */
    assert(obj_oloc);
    assert(udata);
    assert(udata->dst_dt_list);
    assert(udata->dst_root_loc);

    /* Get pointer to object class for this object */
    if ((obj_class = H5O__obj_class(obj_oloc)) == NULL)
        HGOTO_ERROR(H5E_OHDR, H5E_CANTINIT, FAIL, "unable to determine object type");

    /* Check if the object is a datatype, a dataset using a committed
     * datatype, or contains an attribute using a committed datatype */
    if (obj_class->type == H5O_TYPE_NAMED_DATATYPE) {
        /* Allocate key */
        if (NULL == (key = H5FL_MALLOC(H5O_copy_search_comm_dt_key_t)))
            HGOTO_ERROR(H5E_RESOURCE, H5E_NOSPACE, FAIL, "memory allocation failed");

        /* Read the destination datatype */
        if (NULL == (key->dt = (H5T_t *)H5O_msg_read(obj_oloc, H5O_DTYPE_ID, NULL)))
            HGOTO_ERROR(H5E_OHDR, H5E_CANTGET, FAIL, "can't read DTYPE message");

        /* Get destination object fileno */
        H5F_GET_FILENO(obj_oloc->file, key->fileno);

        /* Check if the datatype is already present in the skip list */
        if (!H5SL_search(udata->dst_dt_list, key)) {
            /* Allocate destination address */
            if (NULL == (addr = H5FL_MALLOC(haddr_t)))
                HGOTO_ERROR(H5E_RESOURCE, H5E_NOSPACE, FAIL, "memory allocation failed");

            /* Add the destination datatype to the skip list */
            *addr = obj_oloc->addr;
            if (H5SL_insert(udata->dst_dt_list, addr, key) < 0)
                HGOTO_ERROR(H5E_OHDR, H5E_CANTINSERT, FAIL, "can't insert object into skip list");
<<<<<<< HEAD
            obj_inserted = TRUE;
=======
            obj_inserted = true;
>>>>>>> 07347cc5
        } /* end if */
    }     /* end if */
    else if (obj_class->type == H5O_TYPE_DATASET) {
        /* Allocate key */
        if (NULL == (key = H5FL_MALLOC(H5O_copy_search_comm_dt_key_t)))
            HGOTO_ERROR(H5E_RESOURCE, H5E_NOSPACE, FAIL, "memory allocation failed");

        /* Read the destination datatype */
        if (NULL == (key->dt = (H5T_t *)H5O_msg_read(obj_oloc, H5O_DTYPE_ID, NULL)))
            HGOTO_ERROR(H5E_OHDR, H5E_CANTGET, FAIL, "can't read DTYPE message");

        /* Check if the datatype is committed and search the skip list if so */
        if (H5T_is_named(key->dt)) {
            /* Get datatype object fileno */
            H5F_GET_FILENO(obj_oloc->file, key->fileno);

            if (!H5SL_search(udata->dst_dt_list, key)) {
                /* Allocate destination address */
                if (NULL == (addr = H5FL_MALLOC(haddr_t)))
                    HGOTO_ERROR(H5E_RESOURCE, H5E_NOSPACE, FAIL, "memory allocation failed");

                /* Add the destination datatype to the skip list */
                *addr = ((H5O_shared_t *)(key->dt))->u.loc.oh_addr;
                if (H5SL_insert(udata->dst_dt_list, addr, key) < 0)
                    HGOTO_ERROR(H5E_OHDR, H5E_CANTINSERT, FAIL, "can't insert object into skip list");
<<<<<<< HEAD
                obj_inserted = TRUE;
=======
                obj_inserted = true;
>>>>>>> 07347cc5
            } /* end if */
        }     /* end if */
    }         /* end else */

    /* Search within attributes */
    attr_op.op_type      = H5A_ATTR_OP_LIB;
    attr_op.u.lib_op     = H5O__copy_search_comm_dt_attr_cb;
    udata->obj_oloc.file = obj_oloc->file;
    udata->obj_oloc.addr = obj_oloc->addr;
    if (H5O_attr_iterate_real((hid_t)-1, obj_oloc, H5_INDEX_NAME, H5_ITER_NATIVE, (hsize_t)0, NULL, &attr_op,
                              udata) < 0)
        HGOTO_ERROR(H5E_OHDR, H5E_BADITER, FAIL, "error iterating over attributes");

done:
    /* Release resources */
    if (!obj_inserted) {
        if (key) {
            if (key->dt)
                key->dt = (H5T_t *)H5O_msg_free(H5O_DTYPE_ID, key->dt);
            key = H5FL_FREE(H5O_copy_search_comm_dt_key_t, key);
        } /* end if */
        if (addr) {
            assert(ret_value < 0);
            addr = H5FL_FREE(haddr_t, addr);
        } /* end if */
    }     /* end if */

    FUNC_LEAVE_NOAPI(ret_value)
} /* end H5O__copy_search_comm_dt_check */

/*-------------------------------------------------------------------------
 * Function:    H5O__copy_search_comm_dt_cb
 *
 * Purpose:     H5G_visit callback to add committed datatypes to the merge
 *              committed dt skiplist.  Mostly a wrapper for
 *              H5O__copy_search_comm_dt_check.
 *
 * Return:      Non-negative on success/Negative on failure
 *
 *-------------------------------------------------------------------------
 */
static herr_t
H5O__copy_search_comm_dt_cb(hid_t H5_ATTR_UNUSED group, const char *name, const H5L_info2_t *linfo,
                            void *_udata)
{
    H5O_copy_search_comm_dt_ud_t *udata =
        (H5O_copy_search_comm_dt_ud_t *)_udata; /* Skip list of dtypes in dest file */
    H5G_loc_t  obj_loc;                         /* Location of object */
    H5O_loc_t  obj_oloc;                        /* Object's object location */
    H5G_name_t obj_path;                        /* Object's group hier. path */
    bool       obj_found = false;               /* Object at 'name' found */
    herr_t     ret_value = H5_ITER_CONT;        /* Return value */

    FUNC_ENTER_PACKAGE

    /* Sanity checks */
    assert(name);
    assert(linfo);
    assert(udata);
    assert(udata->dst_dt_list);
    assert(udata->dst_root_loc);

    /* Check if this is a hard link */
    if (linfo->type == H5L_TYPE_HARD) {
        /* Set up opened group location to fill in */
        obj_loc.oloc = &obj_oloc;
        obj_loc.path = &obj_path;
        H5G_loc_reset(&obj_loc);

        /* Find the object */
        if (H5G_loc_find(udata->dst_root_loc, name, &obj_loc /*out*/) < 0)
            HGOTO_ERROR(H5E_OHDR, H5E_NOTFOUND, H5_ITER_ERROR, "object not found");
<<<<<<< HEAD
        obj_found = TRUE;
=======
        obj_found = true;
>>>>>>> 07347cc5

        /* Check object and add to skip list if appropriate */
        if (H5O__copy_search_comm_dt_check(&obj_oloc, udata) < 0)
            HGOTO_ERROR(H5E_OHDR, H5E_CANTGET, H5_ITER_ERROR, "can't check object");
    } /* end if */

done:
    /* Release resources */
    if (obj_found && H5G_loc_free(&obj_loc) < 0)
        HDONE_ERROR(H5E_OHDR, H5E_CANTRELEASE, H5_ITER_ERROR, "can't free location");

    FUNC_LEAVE_NOAPI(ret_value)
} /* end H5O__copy_search_comm_dt_cb */

/*-------------------------------------------------------------------------
 * Function:    H5O__copy_search_comm_dt
 *
 * Purpose:     Checks if the committed datatype present in oh_src matches any
 *              in the destination file, building the destination file
 *              skiplist as necessary.
 *
 * Return:      true if a match is found in the destination file
 *                      - oloc_dst will contain the address
 *              false if a match is not found
 *              Negative on failure
 *
 *-------------------------------------------------------------------------
 */
static htri_t
H5O__copy_search_comm_dt(H5F_t *file_src, H5O_t *oh_src, H5O_loc_t *oloc_dst /*in, out*/,
                         H5O_copy_t *cpy_info)
{
    H5O_copy_search_comm_dt_key_t *key = NULL;                  /* Skiplist key */
    haddr_t                       *dst_addr;                    /* Destination datatype address */
    H5G_loc_t                      dst_root_loc = {NULL, NULL}; /* Destination root group location */
    H5O_copy_search_comm_dt_ud_t   udata;                       /* Group iteration user data */
    herr_t                         ret_value = false;           /* Return value */

    FUNC_ENTER_PACKAGE

    /* Sanity checks */
    assert(oh_src);
    assert(oloc_dst);
    assert(oloc_dst->file);
    assert(H5F_ID_EXISTS(oloc_dst->file));
    assert(cpy_info);

    /* Allocate key */
    if (NULL == (key = H5FL_MALLOC(H5O_copy_search_comm_dt_key_t)))
        HGOTO_ERROR(H5E_RESOURCE, H5E_NOSPACE, FAIL, "memory allocation failed");

    /* Read the source datatype */
    if (NULL == (key->dt = (H5T_t *)H5O_msg_read_oh(file_src, oh_src, H5O_DTYPE_ID, NULL)))
        HGOTO_ERROR(H5E_OHDR, H5E_CANTGET, FAIL, "can't read DTYPE message");

    /* Get destination object fileno */
    H5F_GET_FILENO(oloc_dst->file, key->fileno);

    /* Check if the destination dtype list exists, create it if it does not */
    if (!cpy_info->dst_dt_list) {
        /* Create the skip list */
        if (NULL == (cpy_info->dst_dt_list = H5SL_create(H5SL_TYPE_GENERIC, H5O__copy_comm_dt_cmp)))
            HGOTO_ERROR(H5E_OHDR, H5E_CANTCREATE, FAIL, "can't create skip list for committed datatypes");

        /* Add suggested types to list, if they are present */
        if (cpy_info->dst_dt_suggestion_list) {
            H5O_copy_dtype_merge_list_t *suggestion = cpy_info->dst_dt_suggestion_list;
            H5G_loc_t                    obj_loc;  /* Location of object */
            H5O_loc_t                    obj_oloc; /* Object's object location */
            H5G_name_t                   obj_path; /* Object's group hier. path */

            /* Set up the root group in the destination file */
            if (NULL == (dst_root_loc.oloc = H5G_oloc(H5G_rootof(oloc_dst->file))))
                HGOTO_ERROR(H5E_ARGS, H5E_BADVALUE, FAIL, "unable to get object location for root group");
            if (NULL == (dst_root_loc.path = H5G_nameof(H5G_rootof(oloc_dst->file))))
                HGOTO_ERROR(H5E_ARGS, H5E_BADVALUE, FAIL, "unable to get path for root group");

            /* Set up opened group location to fill in */
            obj_loc.oloc = &obj_oloc;
            obj_loc.path = &obj_path;
            H5G_loc_reset(&obj_loc);

            /* Build udata */
            udata.dst_dt_list   = cpy_info->dst_dt_list;
            udata.dst_root_loc  = &dst_root_loc;
            udata.obj_oloc.file = NULL;
            udata.obj_oloc.addr = HADDR_UNDEF;

            /* Walk through the list of datatype suggestions */
            while (suggestion) {
                /* Find the object */
                if (H5G_loc_find(&dst_root_loc, suggestion->path, &obj_loc /*out*/) < 0)
                    /* Ignore errors - i.e. suggestions not present in
                     * destination file */
                    H5E_clear_stack(NULL);
                else
                    /* Check object and add to skip list if appropriate */
                    if (H5O__copy_search_comm_dt_check(&obj_oloc, &udata) < 0) {
                        if (H5G_loc_free(&obj_loc) < 0)
                            HERROR(H5E_OHDR, H5E_CANTRELEASE, "can't free location");
                        HGOTO_ERROR(H5E_OHDR, H5E_CANTGET, FAIL, "can't check object");
                    } /* end if */

                /* Free location */
                if (H5G_loc_free(&obj_loc) < 0)
                    HGOTO_ERROR(H5E_OHDR, H5E_CANTRELEASE, FAIL, "can't free location");

                /* Advance the suggestion pointer */
                suggestion = suggestion->next;
            } /* end while */
        }     /* end if */
    }

    if (!cpy_info->dst_dt_list_complete) {
        /* Search for the type in the destination file, and return its address
         * if found, but only if the list is populated with and only with
         * suggested types.  We will search complete lists later. */
        if (cpy_info->dst_dt_suggestion_list &&
            NULL != (dst_addr = (haddr_t *)H5SL_search(cpy_info->dst_dt_list, key))) {
            oloc_dst->addr = *dst_addr;
            ret_value      = true;
        } /* end if */
        else {
            H5O_mcdt_search_ret_t search_cb_ret = H5O_MCDT_SEARCH_CONT;

            /* Make callback to see if we should search destination file */
            if (cpy_info->mcdt_cb)
                if ((search_cb_ret = cpy_info->mcdt_cb(cpy_info->mcdt_ud)) == H5O_MCDT_SEARCH_ERROR)
                    HGOTO_ERROR(H5E_OHDR, H5E_CALLBACK, FAIL, "callback returned error");

            if (search_cb_ret == H5O_MCDT_SEARCH_CONT) {
                /* Build the complete dst dt list */
                /* Set up the root group in the destination file, if necessary */
                if (!dst_root_loc.oloc) {
                    assert(!dst_root_loc.path);
                    if (NULL == (dst_root_loc.oloc = H5G_oloc(H5G_rootof(oloc_dst->file))))
                        HGOTO_ERROR(H5E_ARGS, H5E_BADVALUE, FAIL,
                                    "unable to get object location for root group");
                    if (NULL == (dst_root_loc.path = H5G_nameof(H5G_rootof(oloc_dst->file))))
                        HGOTO_ERROR(H5E_ARGS, H5E_BADVALUE, FAIL, "unable to get path for root group");
                } /* end if */
                else
                    assert(dst_root_loc.path);

                /* Build udata.  Note that this may be done twice in some cases, but
                 * it should be rare and should be cheaper on average than trying to
                 * keep track of whether it was done before. */
                udata.dst_dt_list   = cpy_info->dst_dt_list;
                udata.dst_root_loc  = &dst_root_loc;
                udata.obj_oloc.file = NULL;
                udata.obj_oloc.addr = HADDR_UNDEF;

                /* Traverse the destination file, adding committed datatypes to the skip
                 * list */
                if (H5G_visit(&dst_root_loc, "/", H5_INDEX_NAME, H5_ITER_NATIVE, H5O__copy_search_comm_dt_cb,
                              &udata) < 0)
                    HGOTO_ERROR(H5E_OHDR, H5E_BADITER, FAIL, "object visitation failed");
<<<<<<< HEAD
                cpy_info->dst_dt_list_complete = TRUE;
=======
                cpy_info->dst_dt_list_complete = true;
>>>>>>> 07347cc5
            } /* end if */
            else if (search_cb_ret != H5O_MCDT_SEARCH_STOP)
                HGOTO_ERROR(H5E_ARGS, H5E_BADVALUE, FAIL, "unknown return value for callback");
        } /* end if */
    }     /* end if */

    /* Search for the type in the destination file, and return its address if
     * found, but only if the list is complete */
    if (cpy_info->dst_dt_list_complete) {
        if (NULL != (dst_addr = (haddr_t *)H5SL_search(cpy_info->dst_dt_list, key))) {
            oloc_dst->addr = *dst_addr;
            ret_value      = true;
        } /* end if */
    }     /* end if */

done:
    if (key) {
        if (key->dt)
            key->dt = (H5T_t *)H5O_msg_free(H5O_DTYPE_ID, key->dt);
        key = H5FL_FREE(H5O_copy_search_comm_dt_key_t, key);
    } /* end if */

    FUNC_LEAVE_NOAPI(ret_value)
} /* end H5O__copy_search_comm_dt */

/*-------------------------------------------------------------------------
 * Function:    H5O__copy_insert_comm_dt
 *
 * Purpose:     Insert the committed datatype at oloc_dst into the merge committed
 *              dt skiplist.  The datatype must not be present already.
 *
 * Return:      Non-negative on success/Negative on failure
 *
 *-------------------------------------------------------------------------
 */
static herr_t
H5O__copy_insert_comm_dt(H5F_t *file_src, H5O_t *oh_src, H5O_loc_t *oloc_dst, H5O_copy_t *cpy_info)
{
    H5O_copy_search_comm_dt_key_t *key       = NULL;    /* Skiplist key */
    haddr_t                       *addr      = NULL;    /* Destination object address */
    herr_t                         ret_value = SUCCEED; /* Return value */

    FUNC_ENTER_PACKAGE

    /* Sanity checks */
    assert(oh_src);
    assert(oloc_dst);
    assert(oloc_dst->file);
    assert(oloc_dst->addr != HADDR_UNDEF);
    assert(cpy_info);
    assert(cpy_info->dst_dt_list);

    /* Allocate key */
    if (NULL == (key = H5FL_MALLOC(H5O_copy_search_comm_dt_key_t)))
        HGOTO_ERROR(H5E_RESOURCE, H5E_NOSPACE, FAIL, "memory allocation failed");

    /* Read the datatype.  Read from the source file because the destination
     * object could be changed in the post-copy. */
    if (NULL == (key->dt = (H5T_t *)H5O_msg_read_oh(file_src, oh_src, H5O_DTYPE_ID, NULL)))
        HGOTO_ERROR(H5E_OHDR, H5E_CANTGET, FAIL, "can't read DTYPE message");

    /* Get destination object fileno */
    H5F_GET_FILENO(oloc_dst->file, key->fileno);

    /* Allocate destination address */
    if (NULL == (addr = H5FL_MALLOC(haddr_t)))
        HGOTO_ERROR(H5E_RESOURCE, H5E_NOSPACE, FAIL, "memory allocation failed");

    /* Add the destination datatype to the skip list */
    *addr = oloc_dst->addr;
    if (H5SL_insert(cpy_info->dst_dt_list, addr, key) < 0)
        HGOTO_ERROR(H5E_OHDR, H5E_CANTINSERT, FAIL, "can't insert object into skip list");

done:
    if (ret_value < 0) {
        if (key) {
            if (key->dt)
                key->dt = (H5T_t *)H5O_msg_free(H5O_DTYPE_ID, key->dt);
            key = H5FL_FREE(H5O_copy_search_comm_dt_key_t, key);
        } /* end if */
        if (addr)
            addr = H5FL_FREE(haddr_t, addr);
    } /* end if */

    FUNC_LEAVE_NOAPI(ret_value)
} /* end H5O__copy_insert_comm_dt */<|MERGE_RESOLUTION|>--- conflicted
+++ resolved
@@ -153,20 +153,12 @@
     /* Find the source object to copy */
     if (H5G_loc_find(loc, src_name, &src_loc /*out*/) < 0)
         HGOTO_ERROR(H5E_SYM, H5E_NOTFOUND, FAIL, "source object not found");
-<<<<<<< HEAD
-    loc_found = TRUE;
-=======
     loc_found = true;
->>>>>>> 07347cc5
 
     /* Open source object's object header */
     if (H5O_open(&src_oloc) < 0)
         HGOTO_ERROR(H5E_OHDR, H5E_CANTOPENOBJ, FAIL, "unable to open object");
-<<<<<<< HEAD
-    obj_open = TRUE;
-=======
     obj_open = true;
->>>>>>> 07347cc5
 
     /* Do the actual copying of the object */
     if (H5O__copy_obj(&src_loc, dst_loc, dst_name, ocpypl_id, lcpl_id) < 0)
@@ -239,11 +231,7 @@
     cpy_info->shared_fo = H5FO_opened(oloc_src->file, oloc_src->addr);
 
     /* Get source object header */
-<<<<<<< HEAD
-    if (NULL == (oh_src = H5O_protect(oloc_src, H5AC__READ_ONLY_FLAG, FALSE)))
-=======
     if (NULL == (oh_src = H5O_protect(oloc_src, H5AC__READ_ONLY_FLAG, false)))
->>>>>>> 07347cc5
         HGOTO_ERROR(H5E_OHDR, H5E_CANTPROTECT, FAIL, "unable to load object header");
 
     /* Retrieve user data for particular type of object to copy */
@@ -354,15 +342,9 @@
     /* Allocate memory for "deleted" array.  This array marks the message in
      * the source that shouldn't be copied to the destination.
      */
-<<<<<<< HEAD
-    if (NULL == (deleted = (hbool_t *)H5MM_malloc(sizeof(hbool_t) * oh_src->nmesgs)))
-        HGOTO_ERROR(H5E_RESOURCE, H5E_NOSPACE, FAIL, "memory allocation failed");
-    memset(deleted, FALSE, sizeof(hbool_t) * oh_src->nmesgs);
-=======
     if (NULL == (deleted = (bool *)H5MM_malloc(sizeof(bool) * oh_src->nmesgs)))
         HGOTO_ERROR(H5E_RESOURCE, H5E_NOSPACE, FAIL, "memory allocation failed");
     memset(deleted, false, sizeof(bool) * oh_src->nmesgs);
->>>>>>> 07347cc5
 
     /* "pre copy" pass over messages, to gather information for actual message copy operation
      * (for messages which depend on information from other messages)
@@ -788,11 +770,7 @@
     /* Free destination object header on failure */
     if (ret_value < 0) {
         if (oh_dst && !inserted) {
-<<<<<<< HEAD
-            if (H5O__free(oh_dst, TRUE) < 0)
-=======
             if (H5O__free(oh_dst, true) < 0)
->>>>>>> 07347cc5
                 HDONE_ERROR(H5E_OHDR, H5E_CANTFREE, FAIL, "unable to destroy object header data");
             if (H5O_loc_reset(oloc_dst) < 0)
                 HDONE_ERROR(H5E_OHDR, H5E_CANTFREE, FAIL, "unable to destroy object header data");
@@ -1082,11 +1060,7 @@
     /* Insert the new object in the destination file's group */
     if (H5L_link(dst_loc, dst_name, &new_loc, lcpl_id) < 0)
         HGOTO_ERROR(H5E_DATATYPE, H5E_CANTINIT, FAIL, "unable to insert link");
-<<<<<<< HEAD
-    entry_inserted = TRUE;
-=======
     entry_inserted = true;
->>>>>>> 07347cc5
 
 done:
     /* Free the ID to name buffers */
@@ -1217,11 +1191,7 @@
             *addr = ((H5O_shared_t *)(key->dt))->u.loc.oh_addr;
             if (H5SL_insert(udata->dst_dt_list, addr, key) < 0)
                 HGOTO_ERROR(H5E_OHDR, H5E_CANTINSERT, FAIL, "can't insert object into skip list");
-<<<<<<< HEAD
-            obj_inserted = TRUE;
-=======
             obj_inserted = true;
->>>>>>> 07347cc5
         } /* end if */
     }     /* end if */
 
@@ -1300,11 +1270,7 @@
             *addr = obj_oloc->addr;
             if (H5SL_insert(udata->dst_dt_list, addr, key) < 0)
                 HGOTO_ERROR(H5E_OHDR, H5E_CANTINSERT, FAIL, "can't insert object into skip list");
-<<<<<<< HEAD
-            obj_inserted = TRUE;
-=======
             obj_inserted = true;
->>>>>>> 07347cc5
         } /* end if */
     }     /* end if */
     else if (obj_class->type == H5O_TYPE_DATASET) {
@@ -1330,11 +1296,7 @@
                 *addr = ((H5O_shared_t *)(key->dt))->u.loc.oh_addr;
                 if (H5SL_insert(udata->dst_dt_list, addr, key) < 0)
                     HGOTO_ERROR(H5E_OHDR, H5E_CANTINSERT, FAIL, "can't insert object into skip list");
-<<<<<<< HEAD
-                obj_inserted = TRUE;
-=======
                 obj_inserted = true;
->>>>>>> 07347cc5
             } /* end if */
         }     /* end if */
     }         /* end else */
@@ -1407,11 +1369,7 @@
         /* Find the object */
         if (H5G_loc_find(udata->dst_root_loc, name, &obj_loc /*out*/) < 0)
             HGOTO_ERROR(H5E_OHDR, H5E_NOTFOUND, H5_ITER_ERROR, "object not found");
-<<<<<<< HEAD
-        obj_found = TRUE;
-=======
         obj_found = true;
->>>>>>> 07347cc5
 
         /* Check object and add to skip list if appropriate */
         if (H5O__copy_search_comm_dt_check(&obj_oloc, udata) < 0)
@@ -1569,11 +1527,7 @@
                 if (H5G_visit(&dst_root_loc, "/", H5_INDEX_NAME, H5_ITER_NATIVE, H5O__copy_search_comm_dt_cb,
                               &udata) < 0)
                     HGOTO_ERROR(H5E_OHDR, H5E_BADITER, FAIL, "object visitation failed");
-<<<<<<< HEAD
-                cpy_info->dst_dt_list_complete = TRUE;
-=======
                 cpy_info->dst_dt_list_complete = true;
->>>>>>> 07347cc5
             } /* end if */
             else if (search_cb_ret != H5O_MCDT_SEARCH_STOP)
                 HGOTO_ERROR(H5E_ARGS, H5E_BADVALUE, FAIL, "unknown return value for callback");
