/* * * * * * * * * * * * * * * * * * * * * * * * * * * * * * * * * * * * * * *
 * Copyright by The HDF Group.                                               *
 * Copyright by the Board of Trustees of the University of Illinois.         *
 * All rights reserved.                                                      *
 *                                                                           *
 * This file is part of HDF5.  The full HDF5 copyright notice, including     *
 * terms governing use, modification, and redistribution, is contained in    *
 * the COPYING file, which can be found at the root of the source code       *
 * distribution tree, or in https://www.hdfgroup.org/licenses.               *
 * If you do not have access to either file, you may request a copy from     *
 * help@hdfgroup.org.                                                        *
 * * * * * * * * * * * * * * * * * * * * * * * * * * * * * * * * * * * * * * */

/*-------------------------------------------------------------------------
 *
 * Created:             H5Oname.c
 *                      Aug 12 1997
 *                      Robb Matzke
 *
 * Purpose:             Object name message.
 *
 *-------------------------------------------------------------------------
 */

#include "H5Omodule.h" /* This source code file is part of the H5O module */

#include "H5private.h"   /* Generic Functions            */
#include "H5Eprivate.h"  /* Error handling              */
#include "H5MMprivate.h" /* Memory management            */
#include "H5Opkg.h"      /* Object headers            */

/* PRIVATE PROTOTYPES */
static void *H5O__name_decode(H5F_t *f, H5O_t *open_oh, unsigned mesg_flags, unsigned *ioflags, size_t p_size,
                              const uint8_t *p);
<<<<<<< HEAD
static herr_t H5O_name_encode(H5F_t *f, hbool_t disable_shared, uint8_t *p, const void *_mesg);
static void * H5O_name_copy(const void *_mesg, void *_dest);
static size_t H5O_name_size(const H5F_t *f, hbool_t disable_shared, const void *_mesg);
=======
static herr_t H5O__name_encode(H5F_t *f, hbool_t disable_shared, uint8_t *p, const void *_mesg);
static void * H5O__name_copy(const void *_mesg, void *_dest);
static size_t H5O__name_size(const H5F_t *f, hbool_t disable_shared, const void *_mesg);
>>>>>>> 18bbd3f0
static herr_t H5O__name_reset(void *_mesg);
static herr_t H5O__name_debug(H5F_t *f, const void *_mesg, FILE *stream, int indent, int fwidth);

/* This message derives from H5O message class */
const H5O_msg_class_t H5O_MSG_NAME[1] = {{
    H5O_NAME_ID,        /*message id number             */
    "name",             /*message name for debugging    */
    sizeof(H5O_name_t), /*native message size           */
    0,                  /* messages are sharable?       */
    H5O__name_decode,   /*decode message                */
<<<<<<< HEAD
    H5O_name_encode,    /*encode message                */
    H5O_name_copy,      /*copy the native value         */
    H5O_name_size,      /*raw message size              */
=======
    H5O__name_encode,   /*encode message                */
    H5O__name_copy,     /*copy the native value         */
    H5O__name_size,     /*raw message size              */
>>>>>>> 18bbd3f0
    H5O__name_reset,    /*free internal memory          */
    NULL,               /* free method            */
    NULL,               /* file delete method        */
    NULL,               /* link method            */
    NULL,               /*set share method        */
    NULL,               /*can share method        */
    NULL,               /* pre copy native value to file */
    NULL,               /* copy native value to file    */
    NULL,               /* post copy native value to file    */
    NULL,               /* get creation index        */
    NULL,               /* set creation index        */
    H5O__name_debug     /*debug the message             */
}};

/*-------------------------------------------------------------------------
 * Function:    H5O__name_decode
 *
 * Purpose:     Decode a name message and return a pointer to a new
 *              native message struct.
 *
 * Return:      Success:        Ptr to new message in native struct.
 *
 *              Failure:        NULL
 *
 * Programmer:  Robb Matzke
 *              Aug 12 1997
 *
 *-------------------------------------------------------------------------
 */
static void *
H5O__name_decode(H5F_t H5_ATTR_UNUSED *f, H5O_t H5_ATTR_UNUSED *open_oh, unsigned H5_ATTR_UNUSED mesg_flags,
                 unsigned H5_ATTR_UNUSED *ioflags, size_t H5_ATTR_UNUSED p_size, const uint8_t *p)
{
    H5O_name_t *mesg;
    void *      ret_value = NULL; /* Return value */

    FUNC_ENTER_STATIC

    /* check args */
    HDassert(f);
    HDassert(p);

    /* decode */
    if (NULL == (mesg = (H5O_name_t *)H5MM_calloc(sizeof(H5O_name_t))))
        HGOTO_ERROR(H5E_RESOURCE, H5E_NOSPACE, NULL, "memory allocation failed")
    if (NULL == (mesg->s = (char *)H5MM_strdup((const char *)p)))
        HGOTO_ERROR(H5E_RESOURCE, H5E_NOSPACE, NULL, "memory allocation failed")

    /* Set return value */
    ret_value = mesg;

done:
    if (NULL == ret_value)
        if (mesg)
            mesg = (H5O_name_t *)H5MM_xfree(mesg);

    FUNC_LEAVE_NOAPI(ret_value)
} /* end H5O__name_decode() */

/*-------------------------------------------------------------------------
 * Function:    H5O__name_encode
 *
 * Purpose:     Encodes a name message.
 *
 * Return:      Non-negative on success/Negative on failure
 *
 * Programmer:  Robb Matzke
 *              Aug 12 1997
 *
 *-------------------------------------------------------------------------
 */
static herr_t
H5O__name_encode(H5F_t H5_ATTR_UNUSED *f, hbool_t H5_ATTR_UNUSED disable_shared, uint8_t *p,
                 const void *_mesg)
{
    const H5O_name_t *mesg = (const H5O_name_t *)_mesg;

    FUNC_ENTER_STATIC_NOERR

    /* check args */
    HDassert(f);
    HDassert(p);
    HDassert(mesg && mesg->s);

    /* encode */
    HDstrcpy((char *)p, mesg->s);

    FUNC_LEAVE_NOAPI(SUCCEED)
<<<<<<< HEAD
}
=======
} /* end H5O__name_encode() */
>>>>>>> 18bbd3f0

/*-------------------------------------------------------------------------
 * Function:    H5O__name_copy
 *
 * Purpose:     Copies a message from _MESG to _DEST, allocating _DEST if
 *              necessary.
 *
 * Return:      Success:        Ptr to _DEST
 *
 *              Failure:        NULL
 *
 * Programmer:  Robb Matzke
 *              Aug 12 1997
 *
 *-------------------------------------------------------------------------
 */
static void *
H5O__name_copy(const void *_mesg, void *_dest)
{
    const H5O_name_t *mesg      = (const H5O_name_t *)_mesg;
    H5O_name_t *      dest      = (H5O_name_t *)_dest;
    void *            ret_value = NULL; /* Return value */

    FUNC_ENTER_STATIC

    /* check args */
    HDassert(mesg);

    if (!dest && NULL == (dest = (H5O_name_t *)H5MM_calloc(sizeof(H5O_name_t))))
        HGOTO_ERROR(H5E_RESOURCE, H5E_NOSPACE, NULL, "memory allocation failed")

    /* copy */
    *dest = *mesg;
    if (NULL == (dest->s = H5MM_xstrdup(mesg->s)))
        HGOTO_ERROR(H5E_RESOURCE, H5E_NOSPACE, NULL, "memory allocation failed")

    /* Set return value */
    ret_value = dest;

done:
    if (NULL == ret_value)
        if (dest && NULL == _dest)
            dest = (H5O_name_t *)H5MM_xfree(dest);

    FUNC_LEAVE_NOAPI(ret_value)
<<<<<<< HEAD
} /* end H5O_name_copy() */
=======
} /* end H5O__name_copy() */
>>>>>>> 18bbd3f0

/*-------------------------------------------------------------------------
 * Function:    H5O__name_size
 *
 * Purpose:     Returns the size of the raw message in bytes not
 *              counting the message typ or size fields, but only the data
 *              fields.  This function doesn't take into account
 *              alignment.
 *
 * Return:      Success:        Message data size in bytes w/o alignment.
 *
 *              Failure:        Negative
 *
 * Programmer:  Robb Matzke
 *              Aug 12 1997
 *
 *-------------------------------------------------------------------------
 */
static size_t
H5O__name_size(const H5F_t H5_ATTR_UNUSED *f, hbool_t H5_ATTR_UNUSED disable_shared, const void *_mesg)
{
    const H5O_name_t *mesg      = (const H5O_name_t *)_mesg;
    size_t            ret_value = 0; /* Return value */

    FUNC_ENTER_STATIC_NOERR

    /* check args */
    HDassert(f);
    HDassert(mesg);

    ret_value = mesg->s ? HDstrlen(mesg->s) + 1 : 0;

    FUNC_LEAVE_NOAPI(ret_value)
<<<<<<< HEAD
}
=======
} /* end H5O__name_size() */
>>>>>>> 18bbd3f0

/*-------------------------------------------------------------------------
 * Function:    H5O__name_reset
 *
 * Purpose:     Frees internal pointers and resets the message to an
 *              initial state.
 *
 * Return:      Non-negative on success/Negative on failure
 *
 * Programmer:  Robb Matzke
 *              Aug 12 1997
 *
 *-------------------------------------------------------------------------
 */
static herr_t
H5O__name_reset(void *_mesg)
{
    H5O_name_t *mesg = (H5O_name_t *)_mesg;

    FUNC_ENTER_STATIC_NOERR

    /* check args */
    HDassert(mesg);

    /* reset */
    mesg->s = (char *)H5MM_xfree(mesg->s);

    FUNC_LEAVE_NOAPI(SUCCEED)
} /* end H5O__name_reset() */

/*-------------------------------------------------------------------------
 * Function:    H5O__name_debug
 *
 * Purpose:     Prints debugging info for the message.
 *
 * Return:      Non-negative on success/Negative on failure
 *
 * Programmer:  Robb Matzke
 *              Aug 12 1997
 *
 *-------------------------------------------------------------------------
 */
static herr_t
H5O__name_debug(H5F_t H5_ATTR_UNUSED *f, const void *_mesg, FILE *stream, int indent, int fwidth)
{
    const H5O_name_t *mesg = (const H5O_name_t *)_mesg;

    FUNC_ENTER_STATIC_NOERR

    /* check args */
    HDassert(f);
    HDassert(mesg);
    HDassert(stream);
    HDassert(indent >= 0);
    HDassert(fwidth >= 0);

    HDfprintf(stream, "%*s%-*s `%s'\n", indent, "", fwidth, "Name:", mesg->s);

    FUNC_LEAVE_NOAPI(SUCCEED)
} /* end H5O__name_debug() */<|MERGE_RESOLUTION|>--- conflicted
+++ resolved
@@ -32,15 +32,9 @@
 /* PRIVATE PROTOTYPES */
 static void *H5O__name_decode(H5F_t *f, H5O_t *open_oh, unsigned mesg_flags, unsigned *ioflags, size_t p_size,
                               const uint8_t *p);
-<<<<<<< HEAD
-static herr_t H5O_name_encode(H5F_t *f, hbool_t disable_shared, uint8_t *p, const void *_mesg);
-static void * H5O_name_copy(const void *_mesg, void *_dest);
-static size_t H5O_name_size(const H5F_t *f, hbool_t disable_shared, const void *_mesg);
-=======
 static herr_t H5O__name_encode(H5F_t *f, hbool_t disable_shared, uint8_t *p, const void *_mesg);
 static void * H5O__name_copy(const void *_mesg, void *_dest);
 static size_t H5O__name_size(const H5F_t *f, hbool_t disable_shared, const void *_mesg);
->>>>>>> 18bbd3f0
 static herr_t H5O__name_reset(void *_mesg);
 static herr_t H5O__name_debug(H5F_t *f, const void *_mesg, FILE *stream, int indent, int fwidth);
 
@@ -51,15 +45,9 @@
     sizeof(H5O_name_t), /*native message size           */
     0,                  /* messages are sharable?       */
     H5O__name_decode,   /*decode message                */
-<<<<<<< HEAD
-    H5O_name_encode,    /*encode message                */
-    H5O_name_copy,      /*copy the native value         */
-    H5O_name_size,      /*raw message size              */
-=======
     H5O__name_encode,   /*encode message                */
     H5O__name_copy,     /*copy the native value         */
     H5O__name_size,     /*raw message size              */
->>>>>>> 18bbd3f0
     H5O__name_reset,    /*free internal memory          */
     NULL,               /* free method            */
     NULL,               /* file delete method        */
@@ -148,11 +136,7 @@
     HDstrcpy((char *)p, mesg->s);
 
     FUNC_LEAVE_NOAPI(SUCCEED)
-<<<<<<< HEAD
-}
-=======
 } /* end H5O__name_encode() */
->>>>>>> 18bbd3f0
 
 /*-------------------------------------------------------------------------
  * Function:    H5O__name_copy
@@ -198,11 +182,7 @@
             dest = (H5O_name_t *)H5MM_xfree(dest);
 
     FUNC_LEAVE_NOAPI(ret_value)
-<<<<<<< HEAD
-} /* end H5O_name_copy() */
-=======
 } /* end H5O__name_copy() */
->>>>>>> 18bbd3f0
 
 /*-------------------------------------------------------------------------
  * Function:    H5O__name_size
@@ -236,11 +216,7 @@
     ret_value = mesg->s ? HDstrlen(mesg->s) + 1 : 0;
 
     FUNC_LEAVE_NOAPI(ret_value)
-<<<<<<< HEAD
-}
-=======
 } /* end H5O__name_size() */
->>>>>>> 18bbd3f0
 
 /*-------------------------------------------------------------------------
  * Function:    H5O__name_reset
