--- conflicted
+++ resolved
@@ -32,8 +32,4 @@
 H5_DLL struct H5CS_t *H5CS_copy_stack(void);
 H5_DLL herr_t         H5CS_close_stack(struct H5CS_t *stack);
 
-<<<<<<< HEAD
-#endif /* _H5CSprivate_H */
-=======
-#endif /* H5CSprivate_H */
->>>>>>> 18bbd3f0
+#endif /* H5CSprivate_H */