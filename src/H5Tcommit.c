--- conflicted
+++ resolved
@@ -797,11 +797,7 @@
     hid_t		new_tcpl_id = FAIL;     /* New datatype creation property list */
     hid_t		ret_value = H5I_INVALID_HID;       /* Return value */
 
-<<<<<<< HEAD
-    FUNC_ENTER_STATIC
-=======
     FUNC_ENTER_PACKAGE
->>>>>>> 2f605eaa
 
     /* Sanity check */
     HDassert(type);
@@ -1171,11 +1167,7 @@
 {
     H5VL_object_t *ret_value = NULL;    /* Return value */
 
-<<<<<<< HEAD
-    FUNC_ENTER_STATIC
-=======
     FUNC_ENTER_NOAPI_NOINIT_NOERR
->>>>>>> 2f605eaa
 
     if(NULL != dt->vol_obj)
         ret_value = dt->vol_obj;
@@ -1183,11 +1175,6 @@
     FUNC_LEAVE_NOAPI(ret_value)
 } /* end H5T_get_named_type() */
 
-<<<<<<< HEAD
-done:
-    FUNC_LEAVE_NOAPI(ret_value)
-} /* H5T__flush */
-=======
  
 /*-------------------------------------------------------------------------
@@ -1217,7 +1204,6 @@
 
     FUNC_LEAVE_NOAPI(ret_value)
 } /* end H5T_get_actual_type() */
->>>>>>> 2f605eaa
 
  
@@ -1279,11 +1265,7 @@
     H5T_t *vol_dt = NULL;               /* H5T_t pointer stored in the datatype's vol_obj field */
     herr_t ret_value = SUCCEED;         /* Return value */
 
-<<<<<<< HEAD
-    FUNC_ENTER_STATIC
-=======
     FUNC_ENTER_NOAPI(FAIL)
->>>>>>> 2f605eaa
 
     HDassert(cached_H5O_shared);
 
@@ -1305,8 +1287,4 @@
 
 done:
     FUNC_LEAVE_NOAPI(ret_value)
-<<<<<<< HEAD
-} /* H5T__refresh */
-=======
 } /* end H5T_restore_refresh_state() */
->>>>>>> 2f605eaa
