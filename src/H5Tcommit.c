--- conflicted
+++ resolved
@@ -1019,23 +1019,28 @@
 
     FUNC_ENTER_NOAPI_NOINIT
 
-<<<<<<< HEAD
-    /* Close the datatype through the VOL*/
-    if (NULL != dt->vol_obj)
-        if((ret_value = H5VL_datatype_close(dt->vol_obj, vol_plugin, 
-                                            vol_plugin->close_dxpl_id, vol_plugin->close_estack_id)) < 0)
-            HGOTO_ERROR(H5E_DATATYPE, H5E_CLOSEERROR, FAIL, "unable to close datatype")
-=======
     if (NULL != dt->vol_obj) {
         H5VL_object_t *vol_dt = dt->vol_obj;
->>>>>>> 15f0ea3f
+        H5_priv_request_t  *request = NULL;        /* private request struct inserted in event queue */
+        void **req = NULL;            /* pointer to plugin generate requests (Stays NULL if plugin does not support async */
+
+        if(vol_dt->close_estack_id != H5_EVENT_STACK_NULL) {
+            /* create the private request */
+            if(NULL == (request = (H5_priv_request_t *)H5MM_calloc(sizeof(H5_priv_request_t))))
+                HGOTO_ERROR(H5E_RESOURCE, H5E_NOSPACE, FAIL, "memory allocation failed");
+            req = &request->req;
+            request->vol_cls = vol_dt->vol_info->vol_cls;
+        }
 
         /* Close the datatype through the VOL*/
         if((ret_value = H5VL_datatype_close(vol_dt->vol_obj, vol_dt->vol_info->vol_cls, 
-                                            H5AC_dxpl_id, H5_REQUEST_NULL)) < 0)
+                                            vol_dt->close_dxpl_id, req)) < 0)
             HGOTO_ERROR(H5E_DATATYPE, H5E_CLOSEERROR, FAIL, "unable to close datatype")
 
-        /* free attribute */
+        if(request && *req)
+            if(H5ES_insert(vol_dt->close_estack_id, request) < 0)
+                HGOTO_ERROR(H5E_SYM, H5E_CANTINIT, FAIL, "failed to insert request in event stack")
+
         if(H5VL_free_object(vol_dt) < 0)
             HGOTO_ERROR(H5E_ATTR, H5E_CANTDEC, FAIL, "unable to free VOL object")
     }
