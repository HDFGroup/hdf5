/* * * * * * * * * * * * * * * * * * * * * * * * * * * * * * * * * * * * * * *
 * Copyright by The HDF Group.                                               *
 * Copyright by the Board of Trustees of the University of Illinois.         *
 * All rights reserved.                                                      *
 *                                                                           *
 * This file is part of HDF5.  The full HDF5 copyright notice, including     *
 * terms governing use, modification, and redistribution, is contained in    *
 * the COPYING file, which can be found at the root of the source code       *
 * distribution tree, or in https://support.hdfgroup.org/ftp/HDF5/releases.  *
 * If you do not have access to either file, you may request a copy from     *
 * help@hdfgroup.org.                                                        *
 * * * * * * * * * * * * * * * * * * * * * * * * * * * * * * * * * * * * * * */

/****************/
/* Module Setup */
/****************/

#include "H5Amodule.h" /* This source code file is part of the H5A module */
#define H5O_FRIEND     /* Suppress error about including H5Opkg */

/***********/
/* Headers */
/***********/
#include "H5private.h"   /* Generic Functions                        */
#include "H5Apkg.h"      /* Attributes                               */
#include "H5CXprivate.h" /* API Contexts                             */
#include "H5Eprivate.h"  /* Error handling                           */
#include "H5ESprivate.h" /* Event Sets                               */
#include "H5FLprivate.h" /* Free Lists                               */
#include "H5Iprivate.h"  /* IDs                                      */
#include "H5MMprivate.h" /* Memory management                        */
#include "H5Opkg.h"      /* Object headers                           */
#include "H5Sprivate.h"  /* Dataspace functions                      */
#include "H5VLprivate.h" /* Virtual Object Layer                     */

/****************/
/* Local Macros */
/****************/

/******************/
/* Local Typedefs */
/******************/

/********************/
/* Package Typedefs */
/********************/

/********************/
/* Local Prototypes */
/********************/

/* Helper routines for sync/async API calls */
static hid_t H5A__create_common(H5VL_object_t *vol_obj, H5VL_loc_params_t *loc_params,
    const char *attr_name, hid_t type_id, hid_t space_id,
    hid_t acpl_id, hid_t aapl_id, void **token_ptr);
static hid_t H5A__create_api_common(hid_t loc_id, const char *attr_name, hid_t type_id, hid_t space_id,
    hid_t acpl_id, hid_t aapl_id, void **token_ptr, H5VL_object_t ** _vol_obj_ptr);
static hid_t H5A__create_by_name_api_common(hid_t loc_id, const char *obj_name, const char *attr_name,
    hid_t type_id, hid_t space_id, hid_t acpl_id, hid_t aapl_id, hid_t lapl_id,
    void **token_ptr, H5VL_object_t ** _vol_obj_ptr);
static hid_t H5A__open_common(H5VL_object_t *vol_obj, H5VL_loc_params_t *loc_params,
    const char *attr_name, hid_t aapl_id, void **token_ptr);
static hid_t H5A__open_api_common(hid_t loc_id, const char *attr_name, hid_t aapl_id,
    void **token_ptr, H5VL_object_t ** _vol_obj_ptr);
static hid_t H5A__open_by_name_api_common(hid_t loc_id, const char *obj_name,
    const char *attr_name, hid_t aapl_id, hid_t lapl_id,
    void **token_ptr, H5VL_object_t ** _vol_obj_ptr);
static hid_t H5A__open_by_idx_api_common(hid_t loc_id, const char *obj_name,
    H5_index_t idx_type, H5_iter_order_t order, hsize_t n, hid_t aapl_id,
    hid_t lapl_id, void **token_ptr, H5VL_object_t ** _vol_obj_ptr);
static herr_t H5A__write_api_common(hid_t attr_id, hid_t type_id, const void *buf,
    void **token_ptr, H5VL_object_t ** _vol_obj_ptr);
static herr_t H5A__read_api_common(hid_t attr_id, hid_t dtype_id, void *buf, void **token_ptr,
    H5VL_object_t ** _vol_obj_ptr);
static herr_t H5A__rename_common(H5VL_object_t *vol_obj, H5VL_loc_params_t *loc_params,
    const char *old_name, const char *new_name, void **token_ptr);
static herr_t H5A__rename_api_common(hid_t loc_id, const char *old_name, const char *new_name,
    void **token_ptr, H5VL_object_t ** _vol_obj_ptr);
static herr_t H5A__rename_by_name_api_common(hid_t loc_id, const char *obj_name, const char *old_attr_name,
    const char *new_attr_name, hid_t lapl_id, void **token_ptr, H5VL_object_t ** _vol_obj_ptr);
static htri_t H5A__exists_common(H5VL_object_t *vol_obj, H5VL_loc_params_t *loc_params,
    const char *attr_name, void **token_ptr);
static htri_t H5A__exists_api_common(hid_t obj_id, const char *attr_name,
    void **token_ptr, H5VL_object_t ** _vol_obj_ptr);
static htri_t H5A__exists_by_name_api_common(hid_t obj_id, const char *obj_name,
    const char *attr_name, hid_t lapl_id, void **token_ptr, H5VL_object_t ** _vol_obj_ptr);


/*********************/
/* Package Variables */
/*********************/

/*****************************/
/* Library Private Variables */
/*****************************/

/*******************/
/* Local Variables */
/*******************/

/*--------------------------------------------------------------------------
 * Function:    H5A__create_common
 *
 * Purpose:     This is the common function for creating HDF5 datasets.
 *
 * Return:      Success:    A attribute ID
 *              Failure:    H5I_INVALID_HID
 *
 *-------------------------------------------------------------------------
 */
static hid_t
H5A__create_common(H5VL_object_t *vol_obj, H5VL_loc_params_t *loc_params,
    const char *attr_name, hid_t type_id, hid_t space_id,
    hid_t acpl_id, hid_t aapl_id, void **token_ptr)
{
    void *            attr      = NULL;              /* Attribute created */
    hid_t             ret_value = H5I_INVALID_HID; /* Return value */

    FUNC_ENTER_STATIC

    /* Sanity checks */
    HDassert(vol_obj);
    HDassert(loc_params);
    HDassert(attr_name);

    /* Create the attribute */
    if (NULL == (attr = H5VL_attr_create(vol_obj, loc_params, attr_name, type_id, space_id, acpl_id, aapl_id,
                                         H5P_DATASET_XFER_DEFAULT, token_ptr)))
        HGOTO_ERROR(H5E_ATTR, H5E_CANTINIT, H5I_INVALID_HID, "unable to create attribute")

<<<<<<< HEAD
=======
    /* If there's an event set and a token was created, add the token to it */
    if (H5ES_NONE != es_id && NULL != token)
        /* Add token to event set */
        if (H5ES_insert(es_id, vol_obj, token, 
                H5ARG_TRACE8(caller, "i*siiiii*s", loc_id, attr_name, type_id, space_id, acpl_id, aapl_id, es_id, caller)) < 0)
            HGOTO_ERROR(H5E_ATTR, H5E_CANTINSERT, FAIL, "can't insert token into event set")

>>>>>>> 2aae7a8a
    /* Register the new attribute and get an ID for it */
    if ((ret_value = H5VL_register(H5I_ATTR, attr, vol_obj->connector, TRUE)) < 0)
        HGOTO_ERROR(H5E_ATTR, H5E_CANTREGISTER, H5I_INVALID_HID, "unable to register attribute for ID")

done:
    /* Cleanup on failure */
    if (H5I_INVALID_HID == ret_value)
        if (attr && H5VL_attr_close(vol_obj, H5P_DATASET_XFER_DEFAULT, H5_REQUEST_NULL) < 0)
            HDONE_ERROR(H5E_ATTR, H5E_CLOSEERROR, H5I_INVALID_HID, "can't close attribute")

    FUNC_LEAVE_NOAPI(ret_value)
} /* H5A__create_common() */

/*--------------------------------------------------------------------------
 * Function:    H5A__create_api_common
 *
 * Purpose:     This is the common function for creating HDF5 attributes
 *
 * Return:      Success:    A attribute ID
 *              Failure:    H5I_INVALID_HID
 *
 *-------------------------------------------------------------------------
 */
static hid_t
H5A__create_api_common(hid_t loc_id, const char *attr_name, hid_t type_id, hid_t space_id,
    hid_t acpl_id, hid_t aapl_id, void **token_ptr, H5VL_object_t ** _vol_obj_ptr)
{
    H5VL_object_t *   vol_obj   = NULL;         /* Object for loc_id */
    H5VL_object_t **  vol_obj_ptr  = (_vol_obj_ptr ? _vol_obj_ptr : &vol_obj);   /* Ptr to object ptr for loc_id */
    H5VL_loc_params_t loc_params;               /* Location parameters for object access */
    hid_t             ret_value = H5I_INVALID_HID; /* Return value */

    FUNC_ENTER_STATIC

    /* Check arguments */
    if (H5I_ATTR == H5I_get_type(loc_id))
        HGOTO_ERROR(H5E_ARGS, H5E_BADTYPE, H5I_INVALID_HID, "location is not valid for an attribute")
    if (!attr_name)
        HGOTO_ERROR(H5E_ARGS, H5E_BADVALUE, H5I_INVALID_HID, "attr_name parameter cannot be NULL")
    if (!*attr_name)
        HGOTO_ERROR(H5E_ARGS, H5E_BADVALUE, H5I_INVALID_HID, "attr_name parameter cannot be an empty string")

    /* Set up object access arguments */
    if (H5VL_setup_acc_args(loc_id, H5P_CLS_AACC, TRUE, &aapl_id, vol_obj_ptr, &loc_params) < 0)
        HGOTO_ERROR(H5E_ATTR, H5E_CANTSET, H5I_INVALID_HID, "can't set object access arguments")

    /* Get correct property list */
    if (H5P_DEFAULT == acpl_id)
        acpl_id = H5P_ATTRIBUTE_CREATE_DEFAULT;

    /* Create the attribute */
    if ((ret_value = H5A__create_common(*vol_obj_ptr, &loc_params, attr_name, type_id, space_id,
            acpl_id, aapl_id, token_ptr)) < 0)
        HGOTO_ERROR(H5E_ATTR, H5E_CANTCREATE, H5I_INVALID_HID, "unable to create attribute")

done:
    FUNC_LEAVE_NOAPI(ret_value)
} /* H5A__create_api_common() */

/*--------------------------------------------------------------------------
 * Function:    H5Acreate2
 *
 * Purpose:     Creates an attribute on an object
 *
 * Usage:
 *              hid_t H5Acreate2(loc_id, attr_name, type_id, space_id, acpl_id,
 *                  aapl_id)
 *
 * Description: This function creates an attribute which is attached to the
 *              object specified with 'loc_id'. The name specified with
 *              'attr_name' for each attribute for an object must be unique
 *              for that object. The 'type_id' and 'space_id' are created
 *              with the H5T and H5S interfaces respectively. The 'aapl_id'
 *              property list is currently unused, but will be used in the
 *              future for optional attribute access properties. The
 *              attribute ID returned from this function must be released
 *              with H5Aclose or resource leaks will develop.
 *
 * Parameters:
 *              hid_t loc_id;           IN: Object (dataset or group) to be attached to
 *              const char *attr_name;  IN: Name of attribute to locate and open
 *              hid_t type_id;          IN: ID of datatype for attribute
 *              hid_t space_id;         IN: ID of dataspace for attribute
 *              hid_t acpl_id;          IN: ID of creation property list (currently not used)
 *              hid_t aapl_id;          IN: Attribute access property list
 *
 * Return:      Success:    An ID for the created attribute
 *
 *              Failure:    H5I_INVALID_HID
 *
 *-------------------------------------------------------------------------
 */
hid_t
H5Acreate2(hid_t loc_id, const char *attr_name, hid_t type_id, hid_t space_id, hid_t acpl_id, hid_t aapl_id)
{
    hid_t ret_value; /* Return value */

    FUNC_ENTER_API(H5I_INVALID_HID)
    H5TRACE6("i", "i*siiii", loc_id, attr_name, type_id, space_id, acpl_id, aapl_id);

    /* Create the attribute synchronously */
    if ((ret_value = H5A__create_api_common(loc_id, attr_name, type_id, space_id, acpl_id, aapl_id, NULL, NULL)) < 0)
        HGOTO_ERROR(H5E_ATTR, H5E_CANTCREATE, H5I_INVALID_HID, "unable to synchronously create attribute")

done:
    FUNC_LEAVE_API(ret_value)
} /* H5Acreate2() */

/*--------------------------------------------------------------------------
 * Function:    H5Acreate_sync
 *
 * Purpose:     Asynchronous version of H5Acreate
 *
 * Return:      Success:    A attribute ID
 *              Failure:    H5I_INVALID_HID
 *
 *-------------------------------------------------------------------------
 */
hid_t
H5Acreate_async(hid_t loc_id, const char *attr_name, hid_t type_id, hid_t space_id, hid_t acpl_id,
                hid_t aapl_id, hid_t es_id)
{
    H5VL_object_t *   vol_obj   = NULL;         /* Object for loc_id */
    void *            token     = NULL;         /* Request token for async operation        */
    void **token_ptr = H5_REQUEST_NULL;         /* Pointer to request token for async operation        */
    hid_t ret_value; /* Return value */

    FUNC_ENTER_API(H5I_INVALID_HID)
    H5TRACE7("i", "i*siiiii", loc_id, attr_name, type_id, space_id, acpl_id, aapl_id, es_id);

    /* Set up request token pointer for asynchronous operation */
    if (H5ES_NONE != es_id)
        token_ptr = &token;     /* Point at token for VOL connector to set up */

    /* Create the attribute asynchronously */
    if ((ret_value = H5A__create_api_common(loc_id, attr_name, type_id, space_id, acpl_id, aapl_id, token_ptr, &vol_obj)) < 0)
        HGOTO_ERROR(H5E_ATTR, H5E_CANTCREATE, H5I_INVALID_HID, "unable to asynchronously create attribute")

    /* If a token was created, add the token to the event set */
    if (NULL != token)
        if (H5ES_insert(es_id, vol_obj->connector, token, H5ARG_TRACE7(FUNC, "i*siiiii", loc_id, attr_name, type_id, space_id, acpl_id, aapl_id, es_id)) < 0)
            HGOTO_ERROR(H5E_ATTR, H5E_CANTINSERT, H5I_INVALID_HID, "can't insert token into event set")

done:
    FUNC_LEAVE_API(ret_value)
} /* H5Acreate_async() */

/*--------------------------------------------------------------------------
 * Function:    H5A__create_by_name_api_common
 *
 * Purpose:     This is the common function for creating HDF5 attributes by name
 *
 * Return:      Success:    A attribute ID
 *              Failure:    H5I_INVALID_HID
 *
 *-------------------------------------------------------------------------
 */
static hid_t
H5A__create_by_name_api_common(hid_t loc_id, const char *obj_name, const char *attr_name,
    hid_t type_id, hid_t space_id, hid_t acpl_id, hid_t aapl_id, hid_t lapl_id,
    void **token_ptr, H5VL_object_t ** _vol_obj_ptr)
{
    H5VL_object_t *   vol_obj   = NULL;         /* Object for loc_id */
    H5VL_object_t **  vol_obj_ptr  = (_vol_obj_ptr ? _vol_obj_ptr : &vol_obj);   /* Ptr to object ptr for loc_id */
    H5VL_loc_params_t loc_params;               /* Location parameters for object access */
    hid_t             ret_value = H5I_INVALID_HID; /* Return value */

    FUNC_ENTER_STATIC

    /* Check arguments */
    if (H5I_ATTR == H5I_get_type(loc_id))
        HGOTO_ERROR(H5E_ARGS, H5E_BADTYPE, H5I_INVALID_HID, "location is not valid for an attribute")
    if(!obj_name || !*obj_name)
        HGOTO_ERROR(H5E_ARGS, H5E_BADVALUE, H5I_INVALID_HID, "no object name")
    if (!attr_name)
        HGOTO_ERROR(H5E_ARGS, H5E_BADVALUE, H5I_INVALID_HID, "attr_name parameter cannot be NULL")
    if (!*attr_name)
        HGOTO_ERROR(H5E_ARGS, H5E_BADVALUE, H5I_INVALID_HID, "attr_name parameter cannot be an empty string")

    /* Set up object access arguments */
    if (H5VL_setup_name_args(loc_id, obj_name, H5P_CLS_LACC, TRUE, lapl_id, vol_obj_ptr, &loc_params) < 0)
        HGOTO_ERROR(H5E_ATTR, H5E_CANTSET, H5I_INVALID_HID, "can't set object access arguments")

    /* Verify access property list and set up collective metadata if appropriate */
    if(H5CX_set_apl(&aapl_id, H5P_CLS_AACC, loc_id, TRUE) < 0)
        HGOTO_ERROR(H5E_ATTR, H5E_CANTSET, H5I_INVALID_HID, "can't set attribute access property list info")

    /* Get correct property list */
    if (H5P_DEFAULT == acpl_id)
        acpl_id = H5P_ATTRIBUTE_CREATE_DEFAULT;

    /* Create the attribute */
<<<<<<< HEAD
    if ((ret_value = H5A__create_common(*vol_obj_ptr, &loc_params, attr_name, type_id, space_id,
            acpl_id, aapl_id, token_ptr)) < 0)
        HGOTO_ERROR(H5E_ATTR, H5E_CANTCREATE, H5I_INVALID_HID, "unable to create attribute")
=======
    if(NULL == (attr = H5VL_attr_create(vol_obj, &loc_params, attr_name, type_id, space_id, acpl_id, aapl_id, H5P_DATASET_XFER_DEFAULT, token_ptr)))
        HGOTO_ERROR(H5E_ATTR, H5E_CANTINIT, H5I_INVALID_HID, "unable to create attribute")

     /* If there's an event set and a token was created, add the token to it */
    if (H5ES_NONE != es_id && NULL != token)
        /* Add token to event set */
        if (H5ES_insert(es_id, vol_obj, token, 
                H5ARG_TRACE10(caller, "i*s*siiiiii*s", loc_id, obj_name, attr_name, type_id, space_id, acpl_id, aapl_id, lapl_id, es_id, caller)) < 0)
            HGOTO_ERROR(H5E_ATTR, H5E_CANTINSERT, FAIL, "can't insert token into event set")

    
    /* Register the new attribute and get an ID for it */
    if((ret_value = H5VL_register(H5I_ATTR, attr, vol_obj->connector, TRUE)) < 0)
        HGOTO_ERROR(H5E_ATTR, H5E_CANTREGISTER, H5I_INVALID_HID, "unable to register attribute for ID")
>>>>>>> 2aae7a8a

done:
    FUNC_LEAVE_NOAPI(ret_value)
} /* H5A__create_by_name_api_common() */

/*--------------------------------------------------------------------------
 NAME
    H5Acreate_by_name
 PURPOSE
    Creates an attribute on an object
 USAGE
    hid_t H5Acreate_by_name(loc_id, obj_name, attr_name, type_id, space_id, acpl_id,
            aapl_id, lapl_id)
        hid_t loc_id;       IN: Object (dataset or group) to be attached to
        const char *obj_name;   IN: Name of object relative to location
        const char *attr_name;  IN: Name of attribute to locate and open
        hid_t type_id;          IN: ID of datatype for attribute
        hid_t space_id;         IN: ID of dataspace for attribute
        hid_t acpl_id;          IN: ID of creation property list (currently not used)
        hid_t aapl_id;          IN: Attribute access property list
        hid_t lapl_id;          IN: Link access property list
 RETURNS
    Non-negative on success/H5I_INVALID_HID on failure

 DESCRIPTION
        This function creates an attribute which is attached to the object
    specified with 'loc_id/obj_name'.  The name specified with 'attr_name' for
    each attribute for an object must be unique for that object.  The 'type_id'
    and 'space_id' are created with the H5T and H5S interfaces respectively.
    The 'aapl_id' property list is currently unused, but will be used in the
    future for optional attribute access properties.  The attribute ID returned
    from this function must be released with H5Aclose or resource leaks will
    develop.

--------------------------------------------------------------------------*/
hid_t
H5Acreate_by_name(hid_t loc_id, const char *obj_name, const char *attr_name, hid_t type_id, hid_t space_id,
                  hid_t acpl_id, hid_t aapl_id, hid_t lapl_id)
{
    hid_t             ret_value = H5I_INVALID_HID; /* Return value */

    FUNC_ENTER_API(H5I_INVALID_HID)
    H5TRACE8("i", "i*s*siiiii", loc_id, obj_name, attr_name, type_id, space_id, acpl_id, aapl_id, lapl_id);

    /* Create the attribute synchronously */
    if((ret_value = H5A__create_by_name_api_common(loc_id, obj_name, attr_name, type_id, space_id,
                    acpl_id, aapl_id, lapl_id, NULL, NULL)) < 0)
        HGOTO_ERROR(H5E_ATTR, H5E_CANTCREATE, H5I_INVALID_HID, "unable to synchronously create attribute")

done:
    FUNC_LEAVE_API(ret_value)
} /* H5Acreate_by_name() */

/*--------------------------------------------------------------------------
 * Function:    H5Acreate_by_name_async
 *
 * Purpose:     Asynchronous version of H5Acreate_by_name
 *
 * Return:      Success:    A attribute ID
 *              Failure:    H5I_INVALID_HID
 *
 *-------------------------------------------------------------------------
 */
hid_t
H5Acreate_by_name_async(hid_t loc_id, const char *obj_name, const char *attr_name,
    hid_t type_id, hid_t space_id, hid_t acpl_id, hid_t aapl_id,
    hid_t lapl_id, hid_t es_id)
{
    H5VL_object_t *   vol_obj   = NULL;         /* Object for loc_id */
    void *            token     = NULL;         /* Request token for async operation        */
    void **token_ptr = H5_REQUEST_NULL;         /* Pointer to request token for async operation        */
    hid_t               ret_value = H5I_INVALID_HID;    /* Return value */

    FUNC_ENTER_API(H5I_INVALID_HID)
    H5TRACE9("i", "i*s*siiiiii", loc_id, obj_name, attr_name, type_id, space_id, acpl_id, aapl_id, lapl_id,
             es_id);

    /* Set up request token pointer for asynchronous operation */
    if (H5ES_NONE != es_id)
        token_ptr = &token;     /* Point at token for VOL connector to set up */

    /* Create the attribute asynchronously */
    if((ret_value = H5A__create_by_name_api_common(loc_id, obj_name, attr_name, type_id, space_id,
                    acpl_id, aapl_id, lapl_id, token_ptr, &vol_obj)) < 0)
        HGOTO_ERROR(H5E_ATTR, H5E_CANTCREATE, H5I_INVALID_HID, "unable to asynchronously create attribute")

    /* If a token was created, add the token to the event set */
    if (NULL != token)
        if (H5ES_insert(es_id, vol_obj->connector, token,
                H5ARG_TRACE9(FUNC, "i*s*siiiiii", loc_id, obj_name, attr_name, type_id, space_id, acpl_id, aapl_id, lapl_id, es_id)) < 0)
            HGOTO_ERROR(H5E_ATTR, H5E_CANTINSERT, H5I_INVALID_HID, "can't insert token into event set")

done:
    FUNC_LEAVE_API(ret_value)
} /* H5Acreate_by_name_async() */

/*-------------------------------------------------------------------------
 * Function:    H5A__open_common
 *
 * Purpose:     This is the common function for opening an attribute
 *
 * Return:      Success:    A group ID
 *              Failure:    H5I_INVALID_HID
 *
 *-------------------------------------------------------------------------
 */
static hid_t
H5A__open_common(H5VL_object_t *vol_obj, H5VL_loc_params_t *loc_params,
    const char *attr_name, hid_t aapl_id, void **token_ptr)
{
    void *attr = NULL;                      /* attr object from VOL connector */
    hid_t ret_value = H5I_INVALID_HID;

    FUNC_ENTER_STATIC

    /* Sanity checks */
    HDassert(vol_obj);
    HDassert(loc_params);

    /* Open the attribute */
    if(NULL == (attr = H5VL_attr_open(vol_obj, loc_params, attr_name, aapl_id, H5P_DATASET_XFER_DEFAULT, token_ptr)))
        HGOTO_ERROR(H5E_ATTR, H5E_CANTOPENOBJ, H5I_INVALID_HID, "unable to open attribute: '%s'", attr_name)

    /* Register the attribute and get an ID for it */
    if((ret_value = H5VL_register(H5I_ATTR, attr, vol_obj->connector, TRUE)) < 0)
        HGOTO_ERROR(H5E_ATTR, H5E_CANTREGISTER, H5I_INVALID_HID, "unable to register attribute for ID")

done:
    /* Cleanup on failure */
    if(H5I_INVALID_HID == ret_value)
        if(attr && H5VL_attr_close(vol_obj, H5P_DATASET_XFER_DEFAULT, H5_REQUEST_NULL) < 0)
            HDONE_ERROR(H5E_ATTR, H5E_CLOSEERROR, H5I_INVALID_HID, "can't close attribute")

    FUNC_LEAVE_NOAPI(ret_value)
} /* H5A__open_common() */

/*-------------------------------------------------------------------------
 * Function:    H5A__open_api_common
 *
 * Purpose:     This is the common function for opening an attribute
 *
 * Return:      Success:    A group ID
 *              Failure:    H5I_INVALID_HID
 *
 *-------------------------------------------------------------------------
 */
static hid_t
H5A__open_api_common(hid_t loc_id, const char *attr_name, hid_t aapl_id,
    void **token_ptr, H5VL_object_t ** _vol_obj_ptr)
{
    H5VL_object_t *   vol_obj   = NULL;         /* Object for loc_id */
    H5VL_object_t **  vol_obj_ptr  = (_vol_obj_ptr ? _vol_obj_ptr : &vol_obj);   /* Ptr to object ptr for loc_id */
    H5VL_loc_params_t loc_params;               /* Location parameters for object access */
    hid_t             ret_value = H5I_INVALID_HID; /* Return value */

    FUNC_ENTER_STATIC

    /* Check arguments */
    if (H5I_ATTR == H5I_get_type(loc_id))
        HGOTO_ERROR(H5E_ARGS, H5E_BADTYPE, H5I_INVALID_HID, "location is not valid for an attribute")
    if(!attr_name)
        HGOTO_ERROR(H5E_ARGS, H5E_BADVALUE, H5I_INVALID_HID, "name parameter cannot be NULL")
    if(!*attr_name)
        HGOTO_ERROR(H5E_ARGS, H5E_BADVALUE, H5I_INVALID_HID, "name parameter cannot be an empty string")

    /* Set up object access arguments */
    if (H5VL_setup_acc_args(loc_id, H5P_CLS_AACC, FALSE, &aapl_id, vol_obj_ptr, &loc_params) < 0)
        HGOTO_ERROR(H5E_ATTR, H5E_CANTSET, H5I_INVALID_HID, "can't set object access arguments")

    /* Open the attribute */
    if((ret_value = H5A__open_common(*vol_obj_ptr, &loc_params, attr_name, aapl_id, token_ptr)) < 0)
        HGOTO_ERROR(H5E_ATTR, H5E_CANTOPENOBJ, H5I_INVALID_HID, "unable to open attribute: '%s'", attr_name)

done:
    FUNC_LEAVE_NOAPI(ret_value)
} /* H5A__open_api_common() */

/*--------------------------------------------------------------------------
 NAME
    H5Aopen
 PURPOSE
    Opens an attribute for an object by looking up the attribute name
 USAGE
    hid_t H5Aopen(loc_id, attr_name, aapl_id)
        hid_t loc_id;           IN: Object that attribute is attached to
        const char *attr_name;  IN: Name of attribute to locate and open
        hid_t aapl_id;          IN: Attribute access property list
 RETURNS
    ID of attribute on success, H5I_INVALID_HID on failure

 DESCRIPTION
        This function opens an existing attribute for access.  The attribute
    name specified is used to look up the corresponding attribute for the
    object.  The attribute ID returned from this function must be released with
    H5Aclose or resource leaks will develop.
--------------------------------------------------------------------------*/
hid_t
H5Aopen(hid_t loc_id, const char *attr_name, hid_t aapl_id)
{
    hid_t             ret_value = H5I_INVALID_HID;

    FUNC_ENTER_API(H5I_INVALID_HID)
    H5TRACE3("i", "i*si", loc_id, attr_name, aapl_id);

    /* Open the attribute synchronously */
    if((ret_value = H5A__open_api_common(loc_id, attr_name, aapl_id, NULL, NULL)) < 0)
        HGOTO_ERROR(H5E_ATTR, H5E_CANTCREATE, H5I_INVALID_HID, "unable to synchronously open attribute")

done:
    FUNC_LEAVE_API(ret_value)
} /* H5Aopen() */

/*--------------------------------------------------------------------------
 *  NAME
 *      H5Aopen_async
 *  PURPOSE
 *      Asynchronous version of H5Aopen
 *
 *  RETURNS
 *      ID of attribute on success, H5I_INVALID_HID on failure
 *
 *--------------------------------------------------------------------------*/
hid_t
H5Aopen_async(hid_t loc_id, const char *attr_name, hid_t aapl_id, hid_t es_id)
{
    H5VL_object_t *   vol_obj   = NULL;         /* Object for loc_id */
    void *            token     = NULL;         /* Request token for async operation        */
    void **token_ptr = H5_REQUEST_NULL;         /* Pointer to request token for async operation        */
    hid_t ret_value; /* Return value */

    FUNC_ENTER_API(H5I_INVALID_HID)
    H5TRACE4("i", "i*sii", loc_id, attr_name, aapl_id, es_id);

    /* Set up request token pointer for asynchronous operation */
    if (H5ES_NONE != es_id)
        token_ptr = &token;     /* Point at token for VOL connector to set up */

    /* Open the attribute asynchronously */
    if((ret_value = H5A__open_api_common(loc_id, attr_name, aapl_id, token_ptr, &vol_obj)) < 0)
        HGOTO_ERROR(H5E_ATTR, H5E_CANTCREATE, H5I_INVALID_HID, "unable to asynchronously open attribute")

    /* If a token was created, add the token to the event set */
    if (NULL != token)
        if (H5ES_insert(es_id, vol_obj->connector, token, 
                H5ARG_TRACE4(FUNC, "i*sii", loc_id, attr_name, aapl_id, es_id)) < 0)
            HGOTO_ERROR(H5E_ATTR, H5E_CANTINSERT, FAIL, "can't insert token into event set")

done:
    FUNC_LEAVE_API(ret_value)
} /* H5Aopen_async() */

/*-------------------------------------------------------------------------
 * Function:    H5A__open_by_name_api_common
 *
 * Purpose:     This is the common function for opening an attribute
 *
 * Return:      Success:    A group ID
 *              Failure:    H5I_INVALID_HID
 *
 *-------------------------------------------------------------------------
 */
static hid_t
H5A__open_by_name_api_common(hid_t loc_id, const char *obj_name,
    const char *attr_name, hid_t aapl_id, hid_t lapl_id,
    void **token_ptr, H5VL_object_t ** _vol_obj_ptr)
{
    H5VL_object_t *   vol_obj   = NULL;         /* Object for loc_id */
    H5VL_object_t **  vol_obj_ptr  = (_vol_obj_ptr ? _vol_obj_ptr : &vol_obj);   /* Ptr to object ptr for loc_id */
    H5VL_loc_params_t loc_params;               /* Location parameters for object access */
    hid_t ret_value = H5I_INVALID_HID;

    FUNC_ENTER_STATIC

    /* Check arguments */
    if (H5I_ATTR == H5I_get_type(loc_id))
        HGOTO_ERROR(H5E_ARGS, H5E_BADTYPE, H5I_INVALID_HID, "location is not valid for an attribute")
    if(!obj_name || !*obj_name)
        HGOTO_ERROR(H5E_ARGS, H5E_BADVALUE, H5I_INVALID_HID, "no object name")
    if(!attr_name || !*attr_name)
        HGOTO_ERROR(H5E_ARGS, H5E_BADVALUE, H5I_INVALID_HID, "no attribute name")

    /* Set up object access arguments */
    if (H5VL_setup_name_args(loc_id, obj_name, H5P_CLS_LACC, FALSE, lapl_id, vol_obj_ptr, &loc_params) < 0)
        HGOTO_ERROR(H5E_ATTR, H5E_CANTSET, H5I_INVALID_HID, "can't set object access arguments")

    /* Verify access property list and set up collective metadata if appropriate */
    if(H5CX_set_apl(&aapl_id, H5P_CLS_AACC, loc_id, FALSE) < 0)
        HGOTO_ERROR(H5E_ATTR, H5E_CANTSET, H5I_INVALID_HID, "can't set attribute access property list info")

    /* Open the attribute */
<<<<<<< HEAD
    if((ret_value = H5A__open_common(*vol_obj_ptr, &loc_params, attr_name, aapl_id, token_ptr)) < 0)
        HGOTO_ERROR(H5E_ATTR, H5E_CANTOPENOBJ, H5I_INVALID_HID, "unable to open attribute: '%s'", attr_name)
=======
    if(NULL == (attr = H5VL_attr_open(vol_obj, &loc_params, attr_name, aapl_id, H5P_DATASET_XFER_DEFAULT, token_ptr)))
        HGOTO_ERROR(H5E_ATTR, H5E_CANTOPENOBJ, H5I_INVALID_HID, "can't open attribute")

    /* If there's an event set and a token was created, add the token to it */
    if (H5ES_NONE != es_id && NULL != token)
        /* Add token to event set */
        if (H5ES_insert(es_id, vol_obj, token,
                H5ARG_TRACE7(caller, "i*s*siii*s", loc_id, obj_name, attr_name, aapl_id, lapl_id, es_id, caller)) < 0)
            HGOTO_ERROR(H5E_ATTR, H5E_CANTINSERT, FAIL, "can't insert token into event set")

    /* Register the attribute and get an ID for it */
    if((ret_value = H5VL_register(H5I_ATTR, attr, vol_obj->connector, TRUE)) < 0)
        HGOTO_ERROR(H5E_ATTR, H5E_CANTREGISTER, H5I_INVALID_HID, "unable to atomize attribute handle")
>>>>>>> 2aae7a8a

done:
    FUNC_LEAVE_NOAPI(ret_value)
} /* H5A__open_by_name_api_common() */

/*--------------------------------------------------------------------------
 NAME
    H5Aopen_by_name
 PURPOSE
    Opens an attribute for an object by looking up the attribute name
 USAGE
    hid_t H5Aopen_by_name(loc_id, obj_name, attr_name, aapl_id, lapl_id)
        hid_t loc_id;           IN: Object that attribute is attached to
        const char *obj_name;   IN: Name of object relative to location
        const char *attr_name;  IN: Name of attribute to locate and open
        hid_t aapl_id;          IN: Attribute access property list
        hid_t lapl_id;          IN: Link access property list
 RETURNS
    ID of attribute on success, H5I_INVALID_HID on failure

 DESCRIPTION
        This function opens an existing attribute for access.  The attribute
    name specified is used to look up the corresponding attribute for the
    object.  The attribute ID returned from this function must be released with
    H5Aclose or resource leaks will develop.
--------------------------------------------------------------------------*/
hid_t
H5Aopen_by_name(hid_t loc_id, const char *obj_name, const char *attr_name, hid_t aapl_id, hid_t lapl_id)
{
    hid_t             ret_value = H5I_INVALID_HID;

    FUNC_ENTER_API(H5I_INVALID_HID)
    H5TRACE5("i", "i*s*sii", loc_id, obj_name, attr_name, aapl_id, lapl_id);

    /* Open the attribute by name asynchronously */
    if((ret_value = H5A__open_by_name_api_common(loc_id, obj_name, attr_name, aapl_id, lapl_id, NULL, NULL)) < 0)
        HGOTO_ERROR(H5E_ATTR, H5E_CANTOPENOBJ, H5I_INVALID_HID, "unable to synchronously open attribute")

done:
    FUNC_LEAVE_API(ret_value)
} /* end H5Aopen_by_name() */

/*--------------------------------------------------------------------------
 *  NAME
 *      H5Aopen_by_name_async
 *  PURPOSE
 *      Asynchronous version of H5Aopen_by_name
 *
 *  RETURNS
 *      ID of attribute on success, H5I_INVALID_HID on failure
 *
 *--------------------------------------------------------------------------*/
hid_t
H5Aopen_by_name_async(hid_t loc_id, const char *obj_name, const char *attr_name,
    hid_t aapl_id, hid_t lapl_id, hid_t es_id)
{
    H5VL_object_t *   vol_obj   = NULL;         /* Object for loc_id */
    void *            token     = NULL;         /* Request token for async operation        */
    void **token_ptr = H5_REQUEST_NULL;         /* Pointer to request token for async operation        */
    hid_t ret_value = H5I_INVALID_HID;

    FUNC_ENTER_API(H5I_INVALID_HID)
    H5TRACE6("i", "i*s*siii", loc_id, obj_name, attr_name, aapl_id, lapl_id, es_id);

    /* Set up request token pointer for asynchronous operation */
    if (H5ES_NONE != es_id)
        token_ptr = &token;     /* Point at token for VOL connector to set up */

    /* Open the attribute by name asynchronously */
    if((ret_value = H5A__open_by_name_api_common(loc_id, obj_name, attr_name, aapl_id, lapl_id, token_ptr, &vol_obj)) < 0)
        HGOTO_ERROR(H5E_ATTR, H5E_CANTOPENOBJ, H5I_INVALID_HID, "unable to asynchronously open attribute")

    /* If a token was created, add the token to the event set */
    if (NULL != token)
        if (H5ES_insert(es_id, vol_obj->connector, token,
                H5ARG_TRACE6(FUNC, "i*s*siii", loc_id, obj_name, attr_name, aapl_id, lapl_id, es_id)) < 0)
            HGOTO_ERROR(H5E_ATTR, H5E_CANTINSERT, FAIL, "can't insert token into event set")

done:
    FUNC_LEAVE_API(ret_value)
} /* end H5Aopen_by_name_async() */

/*-------------------------------------------------------------------------
 * Function:    H5A__open_by_idx_api_common
 *
 * Purpose:     This is the common function for opening an attribute
 *
 * Return:      Success:    A group ID
 *              Failure:    H5I_INVALID_HID
 *
 *-------------------------------------------------------------------------
 */
static hid_t
H5A__open_by_idx_api_common(hid_t loc_id, const char *obj_name,
    H5_index_t idx_type, H5_iter_order_t order, hsize_t n, hid_t aapl_id, 
    hid_t lapl_id, void **token_ptr, H5VL_object_t ** _vol_obj_ptr)
{
    H5VL_object_t *   vol_obj   = NULL;         /* Object for loc_id */
    H5VL_object_t **  vol_obj_ptr  = (_vol_obj_ptr ? _vol_obj_ptr : &vol_obj);   /* Ptr to object ptr for loc_id */
    H5VL_loc_params_t loc_params;               /* Location parameters for object access */
    hid_t ret_value = H5I_INVALID_HID;

    FUNC_ENTER_STATIC

    /* Check arguments */
    if (H5I_ATTR == H5I_get_type(loc_id))
        HGOTO_ERROR(H5E_ARGS, H5E_BADTYPE, H5I_INVALID_HID, "location is not valid for an attribute")
    if(!obj_name || !*obj_name)
        HGOTO_ERROR(H5E_ARGS, H5E_BADVALUE, H5I_INVALID_HID, "no object name")
    if(idx_type <= H5_INDEX_UNKNOWN || idx_type >= H5_INDEX_N)
        HGOTO_ERROR(H5E_ARGS, H5E_BADVALUE, H5I_INVALID_HID, "invalid index type specified")
    if(order <= H5_ITER_UNKNOWN || order >= H5_ITER_N)
        HGOTO_ERROR(H5E_ARGS, H5E_BADVALUE, H5I_INVALID_HID, "invalid iteration order specified")

    /* Set up object access arguments */
    if (H5VL_setup_idx_args(loc_id, obj_name, idx_type, order, n, H5P_CLS_LACC, FALSE, lapl_id, vol_obj_ptr, &loc_params) < 0)
        HGOTO_ERROR(H5E_ATTR, H5E_CANTSET, H5I_INVALID_HID, "can't set object access arguments")

    /* Verify access property list and set up collective metadata if appropriate */
    if(H5CX_set_apl(&aapl_id, H5P_CLS_AACC, loc_id, FALSE) < 0)
        HGOTO_ERROR(H5E_ATTR, H5E_CANTSET, H5I_INVALID_HID, "can't set attribute access property list info")

    /* Open the attribute */
    if((ret_value = H5A__open_common(*vol_obj_ptr, &loc_params, NULL, aapl_id, token_ptr)) < 0)
        HGOTO_ERROR(H5E_ATTR, H5E_CANTOPENOBJ, H5I_INVALID_HID, "unable to open attribute")

<<<<<<< HEAD
done:
=======
    /* If there's an event set and a token was created, add the token to it */
    if (H5ES_NONE != es_id && NULL != token)
        /* Add token to event set */
        if (H5ES_insert(es_id, vol_obj, token,
                H5ARG_TRACE9(caller, "i*sIiIohiii*s", loc_id, obj_name, idx_type, order, n, aapl_id, lapl_id, es_id, caller)) < 0)
            HGOTO_ERROR(H5E_ATTR, H5E_CANTINSERT, FAIL, "can't insert token into event set")

    /* Register the attribute and get an ID for it */
    if((ret_value = H5VL_register(H5I_ATTR, attr, vol_obj->connector, TRUE)) < 0)
        HGOTO_ERROR(H5E_ATTR, H5E_CANTREGISTER, H5I_INVALID_HID, "unable to atomize attribute handle")

done:
    /* Cleanup on failure */
    if(H5I_INVALID_HID == ret_value)
        if(attr && H5VL_attr_close(vol_obj, H5P_DATASET_XFER_DEFAULT, H5_REQUEST_NULL) < 0)
            HDONE_ERROR(H5E_ATTR, H5E_CLOSEERROR, H5I_INVALID_HID, "can't close attribute")

>>>>>>> 2aae7a8a
    FUNC_LEAVE_NOAPI(ret_value)
} /* H5A__open_by_idx_api_common() */

/*--------------------------------------------------------------------------
 NAME
    H5Aopen_by_idx
 PURPOSE
    Opens the n'th attribute for an object, according to the order within
    an index
 USAGE
    hid_t H5Aopen_by_idx(loc_id, obj_ame, idx_type, order, n, aapl_id, lapl_id)
        hid_t loc_id;           IN: Object that attribute is attached to
        const char *obj_name;   IN: Name of object relative to location
        H5_index_t idx_type;    IN: Type of index to use
        H5_iter_order_t order;  IN: Order to iterate over index
        hsize_t n;              IN: Index (0-based) attribute to open
        hid_t aapl_id;          IN: Attribute access property list
        hid_t lapl_id;          IN: Link access property list
 RETURNS
    ID of attribute on success, H5I_INVALID_HID on failure

 DESCRIPTION
        This function opens an existing attribute for access.  The attribute
    index specified is used to look up the corresponding attribute for the
    object.  The attribute ID returned from this function must be released with
    H5Aclose or resource leaks will develop.
--------------------------------------------------------------------------*/
hid_t
H5Aopen_by_idx(hid_t loc_id, const char *obj_name, H5_index_t idx_type, H5_iter_order_t order, hsize_t n,
               hid_t aapl_id, hid_t lapl_id)
{
    hid_t             ret_value = H5I_INVALID_HID; /* Return value */

    FUNC_ENTER_API(H5I_INVALID_HID)
    H5TRACE7("i", "i*sIiIohii", loc_id, obj_name, idx_type, order, n, aapl_id, lapl_id);

    /* Open the attribute by idx synchronously */
    if((ret_value = H5A__open_by_idx_api_common(loc_id, obj_name, idx_type, order, n, aapl_id, lapl_id, NULL, NULL)) < 0)
        HGOTO_ERROR(H5E_ATTR, H5E_CANTCREATE, H5I_INVALID_HID, "unable to synchronously open attribute")

done:
    FUNC_LEAVE_API(ret_value)
} /* H5Aopen_by_idx() */

/*--------------------------------------------------------------------------
 *  NAME
 *      H5Aopen_by_idx_async
 *  PURPOSE
 *      Asynchronous version of H5Aopen_by_idx
 *
 *  RETURNS
 *      ID of attribute on success, H5I_INVALID_HID on failure
 *
 *--------------------------------------------------------------------------*/
hid_t
H5Aopen_by_idx_async(hid_t loc_id, const char *obj_name, H5_index_t idx_type,
    H5_iter_order_t order, hsize_t n, hid_t aapl_id, hid_t lapl_id, hid_t es_id)
{
    H5VL_object_t *   vol_obj   = NULL;         /* Object for loc_id */
    void *            token     = NULL;         /* Request token for async operation        */
    void **token_ptr = H5_REQUEST_NULL;         /* Pointer to request token for async operation        */
    hid_t ret_value = H5I_INVALID_HID;

    FUNC_ENTER_API(H5I_INVALID_HID)
    H5TRACE8("i", "i*sIiIohiii", loc_id, obj_name, idx_type, order, n, aapl_id, lapl_id, es_id);

    /* Set up request token pointer for asynchronous operation */
    if (H5ES_NONE != es_id)
        token_ptr = &token;     /* Point at token for VOL connector to set up */

    /* Open the attribute by idx asynchronously */
    if((ret_value = H5A__open_by_idx_api_common(loc_id, obj_name, idx_type, order, n, aapl_id, lapl_id, token_ptr, &vol_obj)) < 0)
        HGOTO_ERROR(H5E_ATTR, H5E_CANTCREATE, H5I_INVALID_HID, "unable to asynchronously open attribute")

    /* If a token was created, add the token to the event set */
    if (NULL != token)
        if (H5ES_insert(es_id, vol_obj->connector, token,
                H5ARG_TRACE8(FUNC, "i*sIiIohiii", loc_id, obj_name, idx_type, order, n, aapl_id, lapl_id, es_id)) < 0)
            HGOTO_ERROR(H5E_ATTR, H5E_CANTINSERT, H5I_INVALID_HID, "can't insert token into event set")

done:
    FUNC_LEAVE_API(ret_value)
} /* end H5Aopen_by_idx_async() */

/*--------------------------------------------------------------------------
 NAME
    H5A__write_api_common
 PURPOSE
    Common helper routine for sync/async dataset write operations.
 RETURNS
    Non-negative on success/Negative on failure
--------------------------------------------------------------------------*/
static herr_t
H5A__write_api_common(hid_t attr_id, hid_t type_id, const void *buf,
    void **token_ptr, H5VL_object_t ** _vol_obj_ptr)
{
    H5VL_object_t *   vol_obj   = NULL;         /* Object for loc_id */
    H5VL_object_t **  vol_obj_ptr  = (_vol_obj_ptr ? _vol_obj_ptr : &vol_obj);   /* Ptr to object ptr for loc_id */
    herr_t         ret_value = SUCCEED;           /* Return value */

    FUNC_ENTER_STATIC

    /* Check arguments */
    if (H5I_DATATYPE != H5I_get_type(type_id))
        HGOTO_ERROR(H5E_ARGS, H5E_BADTYPE, FAIL, "not a datatype")
    if (NULL == buf)
        HGOTO_ERROR(H5E_ARGS, H5E_BADVALUE, FAIL, "buf parameter can't be NULL")

    /* Get attribute pointer */
    if(H5VL_setup_args(attr_id, H5I_ATTR, vol_obj_ptr) < 0)
        HGOTO_ERROR(H5E_ATTR, H5E_CANTGET, FAIL, "can't get VOL object for attribute")

    /* Write the attribute data */
    if (H5VL_attr_write(*vol_obj_ptr, type_id, buf, H5P_DATASET_XFER_DEFAULT, token_ptr) < 0)
        HGOTO_ERROR(H5E_ATTR, H5E_WRITEERROR, FAIL, "unable to write attribute")

done:
    FUNC_LEAVE_NOAPI(ret_value)
} /* H5A__write_api_common() */

/*--------------------------------------------------------------------------
 NAME
    H5Awrite
 PURPOSE
    Write out data to an attribute
 USAGE
    herr_t H5Awrite (attr_id, dtype_id, buf)
        hid_t attr_id;       IN: Attribute to write
        hid_t dtype_id;       IN: Memory datatype of buffer
        const void *buf;     IN: Buffer of data to write
 RETURNS
    Non-negative on success/Negative on failure

 DESCRIPTION
        This function writes a complete attribute to disk.
--------------------------------------------------------------------------*/
herr_t
H5Awrite(hid_t attr_id, hid_t dtype_id, const void *buf)
{
    herr_t ret_value = SUCCEED; /* Return value */

    FUNC_ENTER_API(FAIL)
    H5TRACE3("e", "ii*x", attr_id, dtype_id, buf);

    /* Synchronously write the data */
    if (H5A__write_api_common(attr_id, dtype_id, buf, NULL, NULL) < 0)
        HGOTO_ERROR(H5E_ATTR, H5E_WRITEERROR, FAIL, "can't synchronously write data")

done:
    FUNC_LEAVE_API(ret_value)
} /* H5Awrite() */

/*--------------------------------------------------------------------------
 NAME
    H5Awrite_async
 PURPOSE
    Asynchronous version of H5Awrite
 RETURNS
    Non-negative on success/Negative on failure
--------------------------------------------------------------------------*/
herr_t
H5Awrite_async(hid_t attr_id, hid_t dtype_id, const void *buf, hid_t es_id)
{
    H5VL_object_t *   vol_obj   = NULL;         /* Object for attr_id */
    void *            token     = NULL;         /* Request token for async operation        */
    void **token_ptr = H5_REQUEST_NULL;         /* Pointer to request token for async operation        */
    herr_t ret_value = SUCCEED; /* Return value */

    FUNC_ENTER_API(FAIL)
    H5TRACE4("e", "ii*xi", attr_id, dtype_id, buf, es_id);

    /* Set up request token pointer for asynchronous operation */
    if (H5ES_NONE != es_id)
        token_ptr = &token;     /* Point at token for VOL connector to set up */

    /* Asynchronously write the data */
    if (H5A__write_api_common(attr_id, dtype_id, buf, token_ptr, &vol_obj) < 0)
        HGOTO_ERROR(H5E_ATTR, H5E_WRITEERROR, FAIL, "can't asynchronously write data")

    /* If a token was created, add the token to the event set */
    if (NULL != token)
        if (H5ES_insert(es_id, vol_obj->connector, token, H5ARG_TRACE4(FUNC, "ii*xi", attr_id, dtype_id, buf, es_id)) < 0)
            HGOTO_ERROR(H5E_ATTR, H5E_CANTINSERT, FAIL, "can't insert token into event set")

done:
    FUNC_LEAVE_API(ret_value)
} /* H5Awrite_async() */

/*--------------------------------------------------------------------------
*  NAME
*       H5A__read_api_common
*  PURPOSE
*      Common helper routine for sync/async attribute read operations.
*  RETURNS
*      Non-negative on success/Negative on failure
*--------------------------------------------------------------------------*/
static herr_t
H5A__read_api_common(hid_t attr_id, hid_t dtype_id, void *buf, void **token_ptr,
    H5VL_object_t ** _vol_obj_ptr)
{
    H5VL_object_t *   vol_obj   = NULL;         /* Object for loc_id */
    H5VL_object_t **  vol_obj_ptr  = (_vol_obj_ptr ? _vol_obj_ptr : &vol_obj);   /* Ptr to object ptr for loc_id */
    herr_t ret_value = SUCCEED;         /* Return value */

    FUNC_ENTER_STATIC

    /* Check arguments */
    if(H5I_DATATYPE != H5I_get_type(dtype_id))
        HGOTO_ERROR(H5E_ARGS, H5E_BADTYPE, FAIL, "not a datatype")
    if(NULL == buf)
        HGOTO_ERROR(H5E_ARGS, H5E_BADVALUE, FAIL, "buf parameter can't be NULL")

    /* Get attribute object pointer */
    if(NULL == (*vol_obj_ptr = (H5VL_object_t *)H5I_object_verify(attr_id, H5I_ATTR)))
        HGOTO_ERROR(H5E_ARGS, H5E_BADTYPE, FAIL, "not an attribute")

    /* Read the attribute data */
    if(H5VL_attr_read(*vol_obj_ptr, dtype_id, buf, H5P_DATASET_XFER_DEFAULT, token_ptr) < 0)
        HGOTO_ERROR(H5E_ATTR, H5E_READERROR, FAIL, "unable to read attribute")

done:
    FUNC_LEAVE_NOAPI(ret_value)
} /* H5A__read_api_common() */

/*--------------------------------------------------------------------------
 NAME
    H5Aread
 PURPOSE
    Read in data from an attribute
 USAGE
    herr_t H5Aread (attr_id, dtype_id, buf)
        hid_t attr_id;       IN: Attribute to read
        hid_t dtype_id;       IN: Memory datatype of buffer
        void *buf;           IN: Buffer for data to read
 RETURNS
    Non-negative on success/Negative on failure

 DESCRIPTION
        This function reads a complete attribute from disk.
--------------------------------------------------------------------------*/
herr_t
H5Aread(hid_t attr_id, hid_t dtype_id, void *buf)
{
    herr_t         ret_value = SUCCEED; /* Return value */

    FUNC_ENTER_API(FAIL)
    H5TRACE3("e", "ii*x", attr_id, dtype_id, buf);

    /* Synchronously read the data */
    if(H5A__read_api_common(attr_id, dtype_id, buf, NULL, NULL) < 0)
        HGOTO_ERROR(H5E_ATTR, H5E_READERROR, FAIL, "can't synchronously read data")

done:
    FUNC_LEAVE_API(ret_value)
} /* H5Aread() */

/*--------------------------------------------------------------------------
 *  NAME
 *      H5Aread_async
 *  PURPOSE
 *      Asynchronous version of H5Aread
 *  RETURNS
 *      Non-negative on success/Negative on failure
 *--------------------------------------------------------------------------*/
herr_t
H5Aread_async(hid_t attr_id, hid_t dtype_id, void *buf, hid_t es_id)
{
    H5VL_object_t *   vol_obj   = NULL;         /* Object for attr_id */
    void *            token     = NULL;         /* Request token for async operation        */
    void **token_ptr = H5_REQUEST_NULL;         /* Pointer to request token for async operation        */
    herr_t ret_value = SUCCEED;         /* Return value */

    FUNC_ENTER_API(FAIL)
    H5TRACE4("e", "ii*xi", attr_id, dtype_id, buf, es_id);

    /* Set up request token pointer for asynchronous operation */
    if (H5ES_NONE != es_id)
        token_ptr = &token;     /* Point at token for VOL connector to set up */

    /* Asynchronously read the data */
    if(H5A__read_api_common(attr_id, dtype_id, buf, token_ptr, &vol_obj) < 0)
        HGOTO_ERROR(H5E_ATTR, H5E_READERROR, FAIL, "can't asynchronously read data")

    /* If a token was created, add the token to the event set */
    if (NULL != token)
        if (H5ES_insert(es_id, vol_obj->connector, token, 
                H5ARG_TRACE4(FUNC, "ii*xi", attr_id, dtype_id, buf, es_id)) < 0)
            HGOTO_ERROR(H5E_ATTR, H5E_CANTINSERT, FAIL, "can't insert token into event set")

done:
    FUNC_LEAVE_API(ret_value)
} /* H5Aread_async() */

/*--------------------------------------------------------------------------
 NAME
    H5Aget_space
 PURPOSE
    Gets a copy of the dataspace for an attribute
 USAGE
    hid_t H5Aget_space (attr_id)
        hid_t attr_id;       IN: Attribute to get dataspace of
 RETURNS
    A dataspace ID on success, H5I_INVALID_HID on failure

 DESCRIPTION
        This function retrieves a copy of the dataspace for an attribute.
    The dataspace ID returned from this function must be released with H5Sclose
    or resource leaks will develop.
--------------------------------------------------------------------------*/
hid_t
H5Aget_space(hid_t attr_id)
{
    H5VL_object_t *vol_obj   = NULL;            /* Attribute object for ID */
    hid_t          ret_value = H5I_INVALID_HID; /* Return value */

    FUNC_ENTER_API(H5I_INVALID_HID)
    H5TRACE1("i", "i", attr_id);

    /* Check arguments */
    if (NULL == (vol_obj = (H5VL_object_t *)H5I_object_verify(attr_id, H5I_ATTR)))
        HGOTO_ERROR(H5E_ARGS, H5E_BADTYPE, H5I_INVALID_HID, "not an attribute")

    /* Get the dataspace */
    if (H5VL_attr_get(vol_obj, H5VL_ATTR_GET_SPACE, H5P_DATASET_XFER_DEFAULT, H5_REQUEST_NULL, &ret_value) <
        0)
        HGOTO_ERROR(H5E_ATTR, H5E_CANTGET, H5I_INVALID_HID, "unable to get dataspace of attribute")

done:
    FUNC_LEAVE_API(ret_value)
} /* H5Aget_space() */

/*--------------------------------------------------------------------------
 NAME
    H5Aget_type
 PURPOSE
    Gets a copy of the datatype for an attribute
 USAGE
    hid_t H5Aget_type (attr_id)
        hid_t attr_id;       IN: Attribute to get datatype of
 RETURNS
    A datatype ID on success, H5I_INVALID_HID on failure

 DESCRIPTION
        This function retrieves a copy of the datatype for an attribute.
    The datatype ID returned from this function must be released with H5Tclose
    or resource leaks will develop.
--------------------------------------------------------------------------*/
hid_t
H5Aget_type(hid_t attr_id)
{
    H5VL_object_t *vol_obj   = NULL;            /* Attribute object for ID */
    hid_t          ret_value = H5I_INVALID_HID; /* Return value */

    FUNC_ENTER_API(H5I_INVALID_HID)
    H5TRACE1("i", "i", attr_id);

    /* Check arguments */
    if (NULL == (vol_obj = (H5VL_object_t *)H5I_object_verify(attr_id, H5I_ATTR)))
        HGOTO_ERROR(H5E_ARGS, H5E_BADTYPE, H5I_INVALID_HID, "not an attribute")

    /* Get the datatype */
    if (H5VL_attr_get(vol_obj, H5VL_ATTR_GET_TYPE, H5P_DATASET_XFER_DEFAULT, H5_REQUEST_NULL, &ret_value) < 0)
        HGOTO_ERROR(H5E_ATTR, H5E_CANTGET, H5I_INVALID_HID, "unable to get datatype of attribute")

done:
    FUNC_LEAVE_API(ret_value)
} /* H5Aget_type() */

/*--------------------------------------------------------------------------
 NAME
    H5Aget_create_plist
 PURPOSE
    Gets a copy of the creation property list for an attribute
 USAGE
    hssize_t H5Aget_create_plist (attr_id, buf_size, buf)
        hid_t attr_id;      IN: Attribute to get name of
 RETURNS
    This function returns the ID of a copy of the attribute's creation
    property list, or H5I_INVALID_HID on failure.

 ERRORS

 DESCRIPTION
        This function returns a copy of the creation property list for
    an attribute.  The resulting ID must be closed with H5Pclose() or
    resource leaks will occur.
--------------------------------------------------------------------------*/
hid_t
H5Aget_create_plist(hid_t attr_id)
{
    H5VL_object_t *vol_obj   = NULL;            /* Attribute object for ID */
    hid_t          ret_value = H5I_INVALID_HID; /* Return value */

    FUNC_ENTER_API(H5I_INVALID_HID)
    H5TRACE1("i", "i", attr_id);

    HDassert(H5P_LST_ATTRIBUTE_CREATE_ID_g != -1);

    /* Check arguments */
    if (NULL == (vol_obj = (H5VL_object_t *)H5I_object_verify(attr_id, H5I_ATTR)))
        HGOTO_ERROR(H5E_ARGS, H5E_BADTYPE, H5I_INVALID_HID, "not an attribute")

    /* Get the acpl */
    if (H5VL_attr_get(vol_obj, H5VL_ATTR_GET_ACPL, H5P_DATASET_XFER_DEFAULT, H5_REQUEST_NULL, &ret_value) < 0)
        HGOTO_ERROR(H5E_ATTR, H5E_CANTGET, H5I_INVALID_HID,
                    "unable to get creation property list for attribute")

done:
    FUNC_LEAVE_API(ret_value)
} /* end H5Aget_create_plist() */

/*--------------------------------------------------------------------------
 NAME
    H5Aget_name
 PURPOSE
    Gets a copy of the name for an attribute
 USAGE
    hssize_t H5Aget_name (attr_id, buf_size, buf)
        hid_t attr_id;      IN: Attribute to get name of
        size_t buf_size;    IN: The size of the buffer to store the string in.
        char *buf;          IN: Buffer to store name in
 RETURNS
    This function returns the length of the attribute's name (which may be
    longer than 'buf_size') on success or negative for failure.

 DESCRIPTION
        This function retrieves the name of an attribute for an attribute ID.
    Up to 'buf_size' characters are stored in 'buf' followed by a '\0' string
    terminator.  If the name of the attribute is longer than 'buf_size'-1,
    the string terminator is stored in the last position of the buffer to
    properly terminate the string.
--------------------------------------------------------------------------*/
ssize_t
H5Aget_name(hid_t attr_id, size_t buf_size, char *buf /*out*/)
{
    H5VL_object_t *   vol_obj = NULL; /* Attribute object for ID */
    H5VL_loc_params_t loc_params;
    ssize_t           ret_value = -1;

    FUNC_ENTER_API((-1))
    H5TRACE3("Zs", "izx", attr_id, buf_size, buf);

    /* check arguments */
    if (NULL == (vol_obj = (H5VL_object_t *)H5I_object_verify(attr_id, H5I_ATTR)))
        HGOTO_ERROR(H5E_ARGS, H5E_BADTYPE, (-1), "not an attribute")
    if (!buf && buf_size)
        HGOTO_ERROR(H5E_ARGS, H5E_BADVALUE, (-1), "buf cannot be NULL if buf_size is non-zero")

    /* Set location struct parameters */
    loc_params.type     = H5VL_OBJECT_BY_SELF;
    loc_params.obj_type = H5I_get_type(attr_id);

    /* Get the attribute name */
    if (H5VL_attr_get(vol_obj, H5VL_ATTR_GET_NAME, H5P_DATASET_XFER_DEFAULT, H5_REQUEST_NULL, &loc_params,
                      buf_size, buf, &ret_value) < 0)
        HGOTO_ERROR(H5E_ATTR, H5E_CANTGET, (-1), "unable to get attribute name")

done:
    FUNC_LEAVE_API(ret_value)
} /* H5Aget_name() */

/*-------------------------------------------------------------------------
 * Function:	H5Aget_name_by_idx
 *
 * Purpose:	Retrieve name of an attribute, according to the
 *		order within an index.
 *
 *              Same pattern of behavior as H5Iget_name.
 *
 * Return:	Success:	Non-negative length of name, with information
 *				in NAME buffer
 *		Failure:	Negative
 *
 * Programmer:	Quincey Koziol
 *              February  8, 2007
 *
 *-------------------------------------------------------------------------
 */
ssize_t
H5Aget_name_by_idx(hid_t loc_id, const char *obj_name, H5_index_t idx_type, H5_iter_order_t order, hsize_t n,
                   char *name /*out*/, size_t size, hid_t lapl_id)
{
    H5VL_object_t *   vol_obj;
    H5VL_loc_params_t loc_params;
    ssize_t           ret_value; /* Return value */

    FUNC_ENTER_API(FAIL)
    H5TRACE8("Zs", "i*sIiIohxzi", loc_id, obj_name, idx_type, order, n, name, size, lapl_id);

    /* Check args */
    if (H5I_ATTR == H5I_get_type(loc_id))
        HGOTO_ERROR(H5E_ARGS, H5E_BADTYPE, FAIL, "location is not valid for an attribute")
    if (!obj_name || !*obj_name)
        HGOTO_ERROR(H5E_ARGS, H5E_BADVALUE, FAIL, "no name")
    if (!name && size)
        HGOTO_ERROR(H5E_ARGS, H5E_BADVALUE, FAIL, "name cannot be NULL if size is non-zero")
    if (idx_type <= H5_INDEX_UNKNOWN || idx_type >= H5_INDEX_N)
        HGOTO_ERROR(H5E_ARGS, H5E_BADVALUE, FAIL, "invalid index type specified")
    if (order <= H5_ITER_UNKNOWN || order >= H5_ITER_N)
        HGOTO_ERROR(H5E_ARGS, H5E_BADVALUE, FAIL, "invalid iteration order specified")

    /* Verify access property list and set up collective metadata if appropriate */
    if (H5CX_set_apl(&lapl_id, H5P_CLS_LACC, loc_id, FALSE) < 0)
        HGOTO_ERROR(H5E_ATTR, H5E_CANTSET, FAIL, "can't set access property list info")

    /* Get the object */
    if (NULL == (vol_obj = H5VL_vol_object(loc_id)))
        HGOTO_ERROR(H5E_ARGS, H5E_BADTYPE, FAIL, "invalid object identifier")

    loc_params.type                         = H5VL_OBJECT_BY_IDX;
    loc_params.loc_data.loc_by_idx.name     = obj_name;
    loc_params.loc_data.loc_by_idx.idx_type = idx_type;
    loc_params.loc_data.loc_by_idx.order    = order;
    loc_params.loc_data.loc_by_idx.n        = n;
    loc_params.loc_data.loc_by_idx.lapl_id  = lapl_id;
    loc_params.obj_type                     = H5I_get_type(loc_id);

    /* Get the name */
    if (H5VL_attr_get(vol_obj, H5VL_ATTR_GET_NAME, H5P_DATASET_XFER_DEFAULT, H5_REQUEST_NULL, &loc_params,
                      size, name, &ret_value) < 0)
        HGOTO_ERROR(H5E_ATTR, H5E_CANTGET, FAIL, "unable to get name")

done:
    FUNC_LEAVE_API(ret_value)
} /* end H5Aget_name_by_idx() */

/*-------------------------------------------------------------------------
 * Function:	H5Aget_storage_size
 *
 * Purpose:	Returns the amount of storage size that is required for this
 *		attribute.
 *
 * Return:	Success:	The amount of storage size allocated for the
 *				attribute.  The return value may be zero
 *                              if no data has been stored.
 *
 *		Failure:	Zero
 *
 * Programmer:	Raymond Lu
 *              October 23, 2002
 *
 *-------------------------------------------------------------------------
 */
hsize_t
H5Aget_storage_size(hid_t attr_id)
{
    H5VL_object_t *vol_obj;
    hsize_t        ret_value; /* Return value */

    FUNC_ENTER_API(0)
    H5TRACE1("h", "i", attr_id);

    /* Check arguments */
    if (NULL == (vol_obj = (H5VL_object_t *)H5I_object_verify(attr_id, H5I_ATTR)))
        HGOTO_ERROR(H5E_ARGS, H5E_BADTYPE, 0, "not an attribute")

    /* Get the storage size */
    if (H5VL_attr_get(vol_obj, H5VL_ATTR_GET_STORAGE_SIZE, H5P_DATASET_XFER_DEFAULT, H5_REQUEST_NULL,
                      &ret_value) < 0)
        HGOTO_ERROR(H5E_ATTR, H5E_CANTGET, 0, "unable to get acpl")

done:
    FUNC_LEAVE_API(ret_value)
} /* end H5Aget_storage_size() */

/*-------------------------------------------------------------------------
 * Function:	H5Aget_info
 *
 * Purpose:	Retrieve information about an attribute.
 *
 * Return:	Success:	Non-negative
 *		Failure:	Negative
 *
 * Programmer:	Quincey Koziol
 *              February  6, 2007
 *
 *-------------------------------------------------------------------------
 */
herr_t
H5Aget_info(hid_t attr_id, H5A_info_t *ainfo /*out*/)
{
    H5VL_object_t *   vol_obj;
    H5VL_loc_params_t loc_params;
    herr_t            ret_value = SUCCEED; /* Return value */

    FUNC_ENTER_API(FAIL)
    H5TRACE2("e", "ix", attr_id, ainfo);

    /* Check args */
    if (NULL == (vol_obj = (H5VL_object_t *)H5I_object_verify(attr_id, H5I_ATTR)))
        HGOTO_ERROR(H5E_ARGS, H5E_BADTYPE, FAIL, "not an attribute")
    if (!ainfo)
        HGOTO_ERROR(H5E_ARGS, H5E_BADVALUE, FAIL, "attribute_info parameter cannot be NULL")

    loc_params.type     = H5VL_OBJECT_BY_SELF;
    loc_params.obj_type = H5I_get_type(attr_id);

    /* Get the attribute information */
    if (H5VL_attr_get(vol_obj, H5VL_ATTR_GET_INFO, H5P_DATASET_XFER_DEFAULT, H5_REQUEST_NULL, &loc_params,
                      ainfo) < 0)
        HGOTO_ERROR(H5E_ATTR, H5E_CANTGET, FAIL, "unable to get attribute info")

done:
    FUNC_LEAVE_API(ret_value)
} /* end H5Aget_info() */

/*-------------------------------------------------------------------------
 * Function:	H5Aget_info_by_name
 *
 * Purpose:	Retrieve information about an attribute by name.
 *
 * Return:	Success:	Non-negative
 *		Failure:	Negative
 *
 * Programmer:	Quincey Koziol
 *              February  6, 2007
 *
 *-------------------------------------------------------------------------
 */
herr_t
H5Aget_info_by_name(hid_t loc_id, const char *obj_name, const char *attr_name, H5A_info_t *ainfo /*out*/,
                    hid_t lapl_id)
{
    H5VL_object_t *   vol_obj;
    H5VL_loc_params_t loc_params;
    herr_t            ret_value = SUCCEED; /* Return value */

    FUNC_ENTER_API(FAIL)
    H5TRACE5("e", "i*s*sxi", loc_id, obj_name, attr_name, ainfo, lapl_id);

    /* Check args */
    if (H5I_ATTR == H5I_get_type(loc_id))
        HGOTO_ERROR(H5E_ARGS, H5E_BADTYPE, FAIL, "location is not valid for an attribute")
    if (!obj_name || !*obj_name)
        HGOTO_ERROR(H5E_ARGS, H5E_BADVALUE, FAIL, "no object name")
    if (!attr_name || !*attr_name)
        HGOTO_ERROR(H5E_ARGS, H5E_BADVALUE, FAIL, "no attribute name")
    if (NULL == ainfo)
        HGOTO_ERROR(H5E_ARGS, H5E_BADVALUE, FAIL, "invalid info pointer")

    /* Verify access property list and set up collective metadata if appropriate */
    if (H5CX_set_apl(&lapl_id, H5P_CLS_LACC, loc_id, FALSE) < 0)
        HGOTO_ERROR(H5E_ATTR, H5E_CANTSET, FAIL, "can't set access property list info")

    loc_params.type                         = H5VL_OBJECT_BY_NAME;
    loc_params.loc_data.loc_by_name.name    = obj_name;
    loc_params.loc_data.loc_by_name.lapl_id = lapl_id;
    loc_params.obj_type                     = H5I_get_type(loc_id);

    /* Get the object */
    if (NULL == (vol_obj = H5VL_vol_object(loc_id)))
        HGOTO_ERROR(H5E_ARGS, H5E_BADTYPE, FAIL, "invalid object identifier")

    /* Get the attribute information */
    if (H5VL_attr_get(vol_obj, H5VL_ATTR_GET_INFO, H5P_DATASET_XFER_DEFAULT, H5_REQUEST_NULL, &loc_params,
                      ainfo, attr_name) < 0)
        HGOTO_ERROR(H5E_ATTR, H5E_CANTGET, FAIL, "unable to get attribute info")

done:
    FUNC_LEAVE_API(ret_value)
} /* end H5Aget_info_by_name() */

/*-------------------------------------------------------------------------
 * Function:	H5Aget_info_by_idx
 *
 * Purpose:	Retrieve information about an attribute, according to the
 *		order within an index.
 *
 * Return:	Success:	Non-negative with information in AINFO
 *		Failure:	Negative
 *
 * Programmer:	Quincey Koziol
 *              February  8, 2007
 *
 *-------------------------------------------------------------------------
 */
herr_t
H5Aget_info_by_idx(hid_t loc_id, const char *obj_name, H5_index_t idx_type, H5_iter_order_t order, hsize_t n,
                   H5A_info_t *ainfo /*out*/, hid_t lapl_id)
{
    H5VL_object_t *   vol_obj;
    H5VL_loc_params_t loc_params;
    herr_t            ret_value = SUCCEED; /* Return value */

    FUNC_ENTER_API(FAIL)
    H5TRACE7("e", "i*sIiIohxi", loc_id, obj_name, idx_type, order, n, ainfo, lapl_id);

    /* Check args */
    if (H5I_ATTR == H5I_get_type(loc_id))
        HGOTO_ERROR(H5E_ARGS, H5E_BADTYPE, FAIL, "location is not valid for an attribute")
    if (!obj_name || !*obj_name)
        HGOTO_ERROR(H5E_ARGS, H5E_BADVALUE, FAIL, "no name")
    if (idx_type <= H5_INDEX_UNKNOWN || idx_type >= H5_INDEX_N)
        HGOTO_ERROR(H5E_ARGS, H5E_BADVALUE, FAIL, "invalid index type specified")
    if (order <= H5_ITER_UNKNOWN || order >= H5_ITER_N)
        HGOTO_ERROR(H5E_ARGS, H5E_BADVALUE, FAIL, "invalid iteration order specified")
    if (NULL == ainfo)
        HGOTO_ERROR(H5E_ARGS, H5E_BADVALUE, FAIL, "invalid info pointer")

    /* Verify access property list and set up collective metadata if appropriate */
    if (H5CX_set_apl(&lapl_id, H5P_CLS_LACC, loc_id, FALSE) < 0)
        HGOTO_ERROR(H5E_ATTR, H5E_CANTSET, FAIL, "can't set access property list info")

    loc_params.type                         = H5VL_OBJECT_BY_IDX;
    loc_params.loc_data.loc_by_idx.name     = obj_name;
    loc_params.loc_data.loc_by_idx.idx_type = idx_type;
    loc_params.loc_data.loc_by_idx.order    = order;
    loc_params.loc_data.loc_by_idx.n        = n;
    loc_params.loc_data.loc_by_idx.lapl_id  = lapl_id;
    loc_params.obj_type                     = H5I_get_type(loc_id);

    /* Get the object */
    if (NULL == (vol_obj = H5VL_vol_object(loc_id)))
        HGOTO_ERROR(H5E_ARGS, H5E_BADTYPE, FAIL, "invalid object identifier")

    /* Get the attribute information */
    if (H5VL_attr_get(vol_obj, H5VL_ATTR_GET_INFO, H5P_DATASET_XFER_DEFAULT, H5_REQUEST_NULL, &loc_params,
                      ainfo) < 0)
        HGOTO_ERROR(H5E_ATTR, H5E_CANTGET, FAIL, "unable to get attribute info")

done:
    FUNC_LEAVE_API(ret_value)
} /* end H5Aget_info_by_idx() */

/*--------------------------------------------------------------------------
 NAME
    H5A__rename_common
 PURPOSE
    Common helper routine for sync/async attribute rename operations
 RETURNS
    Non-negative on success/Negative on failure
--------------------------------------------------------------------------*/
static herr_t
H5A__rename_common(H5VL_object_t *vol_obj, H5VL_loc_params_t *loc_params,
    const char *old_name, const char *new_name, void **token_ptr)
{
    herr_t	ret_value = SUCCEED;    /* Return value */

    FUNC_ENTER_STATIC

    /* Sanity checks */
    HDassert(vol_obj);
    HDassert(loc_params);
    HDassert(old_name);
    HDassert(new_name);

    /* Avoid thrashing things if the names are the same */
    if(HDstrcmp(old_name, new_name))
        /* Rename the attribute */
        if(H5VL_attr_specific(vol_obj, loc_params, H5VL_ATTR_RENAME, H5P_DATASET_XFER_DEFAULT, token_ptr, old_name, new_name) < 0)
            HGOTO_ERROR(H5E_ATTR, H5E_CANTRENAME, FAIL, "can't rename attribute from '%s' to '%s'", old_name, new_name)

done:
    FUNC_LEAVE_NOAPI(ret_value)
} /* H5A__rename_common() */

/*--------------------------------------------------------------------------
 NAME
    H5A__rename_api_common
 PURPOSE
    Common helper routine for sync/async attribute rename operations
 RETURNS
    Non-negative on success/Negative on failure
--------------------------------------------------------------------------*/
static herr_t
H5A__rename_api_common(hid_t loc_id, const char *old_name, const char *new_name,
    void **token_ptr, H5VL_object_t ** _vol_obj_ptr)
{
    H5VL_object_t *   vol_obj   = NULL;         /* Object for loc_id */
    H5VL_object_t **  vol_obj_ptr  = (_vol_obj_ptr ? _vol_obj_ptr : &vol_obj);   /* Ptr to object ptr for loc_id */
    H5VL_loc_params_t loc_params;               /* Location parameters for object access */
    herr_t	ret_value = SUCCEED;    /* Return value */

    FUNC_ENTER_STATIC

    /* Check arguments */
    if(H5I_ATTR == H5I_get_type(loc_id))
        HGOTO_ERROR(H5E_ARGS, H5E_BADTYPE, FAIL, "location is not valid for an attribute")
    if(!old_name)
        HGOTO_ERROR(H5E_ARGS, H5E_BADVALUE, FAIL, "old attribute name cannot be NULL")
    if(!*old_name)
        HGOTO_ERROR(H5E_ARGS, H5E_BADVALUE, FAIL, "old attribute name cannot be an empty string")
    if(!new_name)
        HGOTO_ERROR(H5E_ARGS, H5E_BADVALUE, FAIL, "new attribute name cannot be NULL")
    if(!*new_name)
        HGOTO_ERROR(H5E_ARGS, H5E_BADVALUE, FAIL, "new attribute name cannot be an empty string")

    /* Set up object access arguments */
    if(H5VL_setup_loc_args(loc_id, vol_obj_ptr, &loc_params) < 0)
        HGOTO_ERROR(H5E_ATTR, H5E_CANTSET, FAIL, "can't set object access arguments")

    /* Rename the attribute */
    if(H5A__rename_common(*vol_obj_ptr, &loc_params, old_name, new_name, token_ptr) < 0)
        HGOTO_ERROR(H5E_ATTR, H5E_CANTRENAME, FAIL, "can't rename attribute")

done:
    FUNC_LEAVE_NOAPI(ret_value)
} /* H5A__rename_api_common() */

/*-------------------------------------------------------------------------
 * Function:    H5Arename
 *
 * Purpose:     Rename an attribute
 *
 * Return:      Success:    Non-negative
 *              Failure:    Negative
 *
 * Programmer:	Raymond Lu
 *              October 23, 2002
 *
 *-------------------------------------------------------------------------
 */
herr_t
H5Arename(hid_t loc_id, const char *old_name, const char *new_name)
{
    herr_t ret_value = SUCCEED; /* Return value */

    FUNC_ENTER_API(FAIL)
    H5TRACE3("e", "i*s*s", loc_id, old_name, new_name);

    /* Synchronously rename the attribute */
    if(H5A__rename_api_common(loc_id, old_name, new_name, NULL, NULL) < 0)
        HGOTO_ERROR(H5E_ATTR, H5E_CANTRENAME, FAIL, "can't synchronously rename attribute")

done:
    FUNC_LEAVE_API(ret_value)
} /* H5Arename() */

/*--------------------------------------------------------------------------
*  NAME
*      H5Arename_async
*  PURPOSE
*      Asynchronous version of H5Arename
*  RETURNS
*      Non-negative on success/Negative on failure
*--------------------------------------------------------------------------*/
herr_t
H5Arename_async(hid_t loc_id, const char *old_name, const char *new_name, hid_t es_id)
{
    H5VL_object_t *   vol_obj   = NULL;         /* Object for loc_id */
    void *            token     = NULL;         /* Request token for async operation        */
    void **token_ptr = H5_REQUEST_NULL;         /* Pointer to request token for async operation        */
    herr_t ret_value = SUCCEED;         /* Return value */

    FUNC_ENTER_API(FAIL)
    H5TRACE4("e", "i*s*si", loc_id, old_name, new_name, es_id);

    /* Set up request token pointer for asynchronous operation */
    if (H5ES_NONE != es_id)
        token_ptr = &token;     /* Point at token for VOL connector to set up */

    /* Asynchronously rename the attribute */
    if(H5A__rename_api_common(loc_id, old_name, new_name, token_ptr, &vol_obj) < 0)
        HGOTO_ERROR(H5E_ATTR, H5E_CANTRENAME, FAIL, "can't asynchronously rename attribute")

    /* If a token was created, add the token to the event set */
    if (NULL != token)
        if (H5ES_insert(es_id, vol_obj->connector, token, 
                H5ARG_TRACE4(FUNC, "i*s*si", loc_id, old_name, new_name, es_id)) < 0)
            HGOTO_ERROR(H5E_ATTR, H5E_CANTINSERT, FAIL, "can't insert token into event set")    

done:
    FUNC_LEAVE_API(ret_value)
} /* H5Arename_async() */

/*--------------------------------------------------------------------------
 NAME
    H5A__rename_by_name_api_common
 PURPOSE
    Common helper routine for sync/async attribute rename operations
 RETURNS
    Non-negative on success/Negative on failure
--------------------------------------------------------------------------*/
static herr_t
H5A__rename_by_name_api_common(hid_t loc_id, const char *obj_name, const char *old_name,
    const char *new_name, hid_t lapl_id, void **token_ptr, H5VL_object_t ** _vol_obj_ptr)
{
    H5VL_object_t *   vol_obj   = NULL;         /* Object for loc_id */
    H5VL_object_t **  vol_obj_ptr  = (_vol_obj_ptr ? _vol_obj_ptr : &vol_obj);   /* Ptr to object ptr for loc_id */
    H5VL_loc_params_t loc_params;               /* Location parameters for object access */
    herr_t	ret_value = SUCCEED;    /* Return value */

    FUNC_ENTER_STATIC

    /* Check arguments */
    if(H5I_ATTR == H5I_get_type(loc_id))
        HGOTO_ERROR(H5E_ARGS, H5E_BADTYPE, FAIL, "location is not valid for an attribute")
    if(!obj_name || !*obj_name)
        HGOTO_ERROR(H5E_ARGS, H5E_BADVALUE, FAIL, "no object name")
    if(!old_name)
        HGOTO_ERROR(H5E_ARGS, H5E_BADVALUE, FAIL, "old attribute name cannot be NULL")
    if(!*old_name)
        HGOTO_ERROR(H5E_ARGS, H5E_BADVALUE, FAIL, "old attribute name cannot be an empty string")
    if(!new_name)
        HGOTO_ERROR(H5E_ARGS, H5E_BADVALUE, FAIL, "new attribute name cannot be NULL")
    if(!*new_name)
        HGOTO_ERROR(H5E_ARGS, H5E_BADVALUE, FAIL, "new attribute name cannot be an empty string")

<<<<<<< HEAD
    /* Set up object access arguments */
    if (H5VL_setup_name_args(loc_id, obj_name, H5P_CLS_LACC, TRUE, lapl_id, vol_obj_ptr, &loc_params) < 0)
        HGOTO_ERROR(H5E_ATTR, H5E_CANTSET, FAIL, "can't set object access arguments")
=======
        /* Rename the attribute */
        if(H5VL_attr_specific(vol_obj, &loc_params, H5VL_ATTR_RENAME, H5P_DATASET_XFER_DEFAULT, 
                token_ptr, old_attr_name, new_attr_name) < 0)
            HGOTO_ERROR(H5E_ATTR, H5E_CANTRENAME, FAIL, "can't rename attribute")

        /* If there's an event set and a token was created, add the token to it */
        if (H5ES_NONE != es_id && NULL != token)
            /* Add token to event set */
            if (H5ES_insert(es_id, vol_obj, token, 
                    H5ARG_TRACE7(caller, "i*s*s*sii*s", loc_id, obj_name, old_attr_name, new_attr_name, lapl_id, es_id, caller)) < 0)
                HGOTO_ERROR(H5E_ATTR, H5E_CANTINSERT, FAIL, "can't insert token into event set")
>>>>>>> 2aae7a8a

    /* Rename the attribute */
    if(H5A__rename_common(*vol_obj_ptr, &loc_params, old_name, new_name, token_ptr) < 0)
        HGOTO_ERROR(H5E_ATTR, H5E_CANTRENAME, FAIL, "can't rename attribute")

done:
    FUNC_LEAVE_NOAPI(ret_value)
} /* H5A__rename_by_name_api_common() */

/*-------------------------------------------------------------------------
 * Function:    H5Arename_by_name
 *
 * Purpose:     Rename an attribute
 *
 * Return:      Success:    Non-negative
 *              Failure:    Negative
 *
 * Programmer:	Quincey Koziol
 *              February 20, 2007
 *
 *-------------------------------------------------------------------------
 */
herr_t
H5Arename_by_name(hid_t loc_id, const char *obj_name, const char *old_attr_name, const char *new_attr_name,
                  hid_t lapl_id)
{
    herr_t ret_value = SUCCEED; /* Return value */

    FUNC_ENTER_API(FAIL)
    H5TRACE5("e", "i*s*s*si", loc_id, obj_name, old_attr_name, new_attr_name, lapl_id);

    /* Synchronously rename the attribute */
    if(H5A__rename_by_name_api_common(loc_id, obj_name, old_attr_name, new_attr_name, lapl_id, NULL, NULL) < 0)
        HGOTO_ERROR(H5E_ATTR, H5E_CANTRENAME, FAIL, "can't synchronously rename attribute")

done:
    FUNC_LEAVE_API(ret_value)
} /* H5Arename_by_name() */

/*--------------------------------------------------------------------------
*  NAME
*      H5Arename_async
*  PURPOSE
*      Asynchronous version of H5Arename_by_name
*  RETURNS
*      Non-negative on success/Negative on failure
*--------------------------------------------------------------------------*/
herr_t
H5Arename_by_name_async(hid_t loc_id, const char *obj_name, const char *old_attr_name,
    const char *new_attr_name, hid_t lapl_id, hid_t es_id)
{
    H5VL_object_t *   vol_obj   = NULL;         /* Object for loc_id */
    void *            token     = NULL;         /* Request token for async operation        */
    void **token_ptr = H5_REQUEST_NULL;         /* Pointer to request token for async operation        */
    herr_t ret_value = SUCCEED;         /* Return value */

    FUNC_ENTER_API(FAIL)
    H5TRACE6("e", "i*s*s*sii", loc_id, obj_name, old_attr_name, new_attr_name, lapl_id, es_id);
<<<<<<< HEAD

    /* Set up request token pointer for asynchronous operation */
    if (H5ES_NONE != es_id)
        token_ptr = &token;     /* Point at token for VOL connector to set up */
=======
>>>>>>> 2aae7a8a

    /* Asynchronously rename the attribute */
    if(H5A__rename_by_name_api_common(loc_id, obj_name, old_attr_name, new_attr_name, lapl_id, token_ptr, &vol_obj) < 0)
        HGOTO_ERROR(H5E_ATTR, H5E_CANTRENAME, FAIL, "can't synchronously rename attribute")

    /* If a token was created, add the token to the event set */
    if (NULL != token)
        if (H5ES_insert(es_id, vol_obj->connector, token,
                H5ARG_TRACE6(FUNC, "i*s*s*sii", loc_id, obj_name, old_attr_name, new_attr_name, lapl_id, es_id)) < 0)
            HGOTO_ERROR(H5E_ATTR, H5E_CANTINSERT, FAIL, "can't insert token into event set")

done:
    FUNC_LEAVE_API(ret_value)
} /* H5Arename_by_name_async() */

/*--------------------------------------------------------------------------
 NAME
    H5Aiterate2
 PURPOSE
    Calls a user's function for each attribute on an object
 USAGE
    herr_t H5Aiterate2(loc_id, idx_type, order, idx, op, op_data)
        hid_t loc_id;           IN: Base location for object
        H5_index_t idx_type;    IN: Type of index to use
        H5_iter_order_t order;  IN: Order to iterate over index
        hsize_t *idx;           IN/OUT: Starting (IN) & Ending (OUT) attribute
                                    in index & order
        H5A_operator2_t op;     IN: User's function to pass each attribute to
        void *op_data;          IN/OUT: User's data to pass through to iterator
                                    operator function
 RETURNS
        Returns a negative value if an error occurs, the return value of the
    last operator if it was non-zero (which can be a negative value), or zero
    if all attributes were processed.

 DESCRIPTION
        This function interates over the attributes of dataset or group
    specified with 'loc_id' & 'obj_name'.  For each attribute of the object,
    the 'op_data' and some additional information (specified below) are passed
    to the 'op' function.  The iteration begins with the '*idx'
    object in the group and the next attribute to be processed by the operator
    is returned in '*idx'.
        The operation receives the ID for the group or dataset being iterated
    over ('loc_id'), the name of the current attribute about the object
    ('attr_name'), the attribute's "info" struct ('ainfo') and the pointer to
    the operator data passed in to H5Aiterate2 ('op_data').  The return values
    from an operator are:
        A. Zero causes the iterator to continue, returning zero when all
            attributes have been processed.
        B. Positive causes the iterator to immediately return that positive
            value, indicating short-circuit success.  The iterator can be
            restarted at the next attribute.
        C. Negative causes the iterator to immediately return that value,
            indicating failure.  The iterator can be restarted at the next
            attribute.
--------------------------------------------------------------------------*/
herr_t
H5Aiterate2(hid_t loc_id, H5_index_t idx_type, H5_iter_order_t order, hsize_t *idx, H5A_operator2_t op,
            void *op_data)
{
    H5VL_object_t *   vol_obj = NULL; /* object of loc_id */
    H5VL_loc_params_t loc_params;
    herr_t            ret_value; /* Return value */

    FUNC_ENTER_API(FAIL)
    H5TRACE6("e", "iIiIo*hAO*x", loc_id, idx_type, order, idx, op, op_data);

    /* check arguments */
    if (H5I_ATTR == H5I_get_type(loc_id))
        HGOTO_ERROR(H5E_ARGS, H5E_BADTYPE, FAIL, "location is not valid for an attribute")
    if (idx_type <= H5_INDEX_UNKNOWN || idx_type >= H5_INDEX_N)
        HGOTO_ERROR(H5E_ARGS, H5E_BADVALUE, FAIL, "invalid index type specified")
    if (order <= H5_ITER_UNKNOWN || order >= H5_ITER_N)
        HGOTO_ERROR(H5E_ARGS, H5E_BADVALUE, FAIL, "invalid iteration order specified")

    loc_params.type     = H5VL_OBJECT_BY_SELF;
    loc_params.obj_type = H5I_get_type(loc_id);

    /* get the loc object */
    if (NULL == (vol_obj = H5VL_vol_object(loc_id)))
        HGOTO_ERROR(H5E_ARGS, H5E_BADTYPE, FAIL, "invalid location identifier")

    /* Iterate over attributes */
    if ((ret_value = H5VL_attr_specific(vol_obj, &loc_params, H5VL_ATTR_ITER, H5P_DATASET_XFER_DEFAULT,
                                        H5_REQUEST_NULL, (int)idx_type, (int)order, idx, op, op_data)) < 0)
        HERROR(H5E_ATTR, H5E_BADITER, "error iterating over attributes");

done:
    FUNC_LEAVE_API(ret_value)
} /* H5Aiterate2() */

/*--------------------------------------------------------------------------
 NAME
    H5Aiterate_by_name
 PURPOSE
    Calls a user's function for each attribute on an object
 USAGE
    herr_t H5Aiterate2(loc_id, obj_name, idx_type, order, idx, op, op_data, lapl_id)
        hid_t loc_id;           IN: Base location for object
        const char *obj_name;   IN: Name of object relative to location
        H5_index_t idx_type;    IN: Type of index to use
        H5_iter_order_t order;  IN: Order to iterate over index
        hsize_t *idx;           IN/OUT: Starting (IN) & Ending (OUT) attribute
                                    in index & order
        H5A_operator2_t op;     IN: User's function to pass each attribute to
        void *op_data;          IN/OUT: User's data to pass through to iterator
                                    operator function
        hid_t lapl_id;          IN: Link access property list
 RETURNS
        Returns a negative value if an error occurs, the return value of the
    last operator if it was non-zero (which can be a negative value), or zero
    if all attributes were processed.

 DESCRIPTION
        This function interates over the attributes of dataset or group
    specified with 'loc_id' & 'obj_name'.  For each attribute of the object,
    the 'op_data' and some additional information (specified below) are passed
    to the 'op' function.  The iteration begins with the '*idx'
    object in the group and the next attribute to be processed by the operator
    is returned in '*idx'.
        The operation receives the ID for the group or dataset being iterated
    over ('loc_id'), the name of the current attribute about the object
    ('attr_name'), the attribute's "info" struct ('ainfo') and the pointer to
    the operator data passed in to H5Aiterate_by_name ('op_data').  The return values
    from an operator are:
        A. Zero causes the iterator to continue, returning zero when all
            attributes have been processed.
        B. Positive causes the iterator to immediately return that positive
            value, indicating short-circuit success.  The iterator can be
            restarted at the next attribute.
        C. Negative causes the iterator to immediately return that value,
            indicating failure.  The iterator can be restarted at the next
            attribute.
--------------------------------------------------------------------------*/
herr_t
H5Aiterate_by_name(hid_t loc_id, const char *obj_name, H5_index_t idx_type, H5_iter_order_t order,
                   hsize_t *idx, H5A_operator2_t op, void *op_data, hid_t lapl_id)
{
    H5VL_object_t *   vol_obj = NULL; /* Object location */
    H5VL_loc_params_t loc_params;
    herr_t            ret_value = SUCCEED; /* Return value */

    FUNC_ENTER_API(FAIL)
    H5TRACE8("e", "i*sIiIo*hAO*xi", loc_id, obj_name, idx_type, order, idx, op, op_data, lapl_id);

    /* Check arguments */
    if (H5I_ATTR == H5I_get_type(loc_id))
        HGOTO_ERROR(H5E_ARGS, H5E_BADTYPE, FAIL, "location is not valid for an attribute")
    if (!obj_name || !*obj_name)
        HGOTO_ERROR(H5E_ARGS, H5E_BADVALUE, FAIL, "no object name")
    if (idx_type <= H5_INDEX_UNKNOWN || idx_type >= H5_INDEX_N)
        HGOTO_ERROR(H5E_ARGS, H5E_BADVALUE, FAIL, "invalid index type specified")
    if (order <= H5_ITER_UNKNOWN || order >= H5_ITER_N)
        HGOTO_ERROR(H5E_ARGS, H5E_BADVALUE, FAIL, "invalid iteration order specified")

    /* Verify access property list and set up collective metadata if appropriate */
    if (H5CX_set_apl(&lapl_id, H5P_CLS_LACC, loc_id, FALSE) < 0)
        HGOTO_ERROR(H5E_ATTR, H5E_CANTSET, FAIL, "can't set access property list info")

    loc_params.type                         = H5VL_OBJECT_BY_NAME;
    loc_params.obj_type                     = H5I_get_type(loc_id);
    loc_params.loc_data.loc_by_name.name    = obj_name;
    loc_params.loc_data.loc_by_name.lapl_id = lapl_id;

    /* get the loc object */
    if (NULL == (vol_obj = H5VL_vol_object(loc_id)))
        HGOTO_ERROR(H5E_ARGS, H5E_BADTYPE, FAIL, "invalid location identifier")

    /* Iterate over attributes */
    if ((ret_value = H5VL_attr_specific(vol_obj, &loc_params, H5VL_ATTR_ITER, H5P_DATASET_XFER_DEFAULT,
                                        H5_REQUEST_NULL, (int)idx_type, (int)order, idx, op, op_data)) < 0)
        HERROR(H5E_ATTR, H5E_BADITER, "attribute iteration failed");

done:
    FUNC_LEAVE_API(ret_value)
} /* H5Aiterate_by_name() */

/*--------------------------------------------------------------------------
 NAME
    H5Adelete
 PURPOSE
    Deletes an attribute from a location
 USAGE
    herr_t H5Adelete(loc_id, name)
        hid_t loc_id;       IN: Object (dataset or group) to have attribute deleted from
        const char *name;   IN: Name of attribute to delete
 RETURNS
    Non-negative on success/Negative on failure
 DESCRIPTION
    This function removes the named attribute from a dataset or group.
--------------------------------------------------------------------------*/
herr_t
H5Adelete(hid_t loc_id, const char *name)
{
    H5VL_object_t *   vol_obj = NULL;
    H5VL_loc_params_t loc_params;
    herr_t            ret_value = SUCCEED; /* Return value */

    FUNC_ENTER_API(FAIL)
    H5TRACE2("e", "i*s", loc_id, name);

    /* Check arguments */
    if (H5I_ATTR == H5I_get_type(loc_id))
        HGOTO_ERROR(H5E_ARGS, H5E_BADTYPE, FAIL, "location is not valid for an attribute")
    if (!name)
        HGOTO_ERROR(H5E_ARGS, H5E_BADVALUE, FAIL, "name parameter cannot be NULL")
    if (!*name)
        HGOTO_ERROR(H5E_ARGS, H5E_BADVALUE, FAIL, "name parameter cannot be an empty string")

    /* Set up collective metadata if appropriate */
    if (H5CX_set_loc(loc_id) < 0)
        HGOTO_ERROR(H5E_ATTR, H5E_CANTSET, FAIL, "can't set collective metadata read")

    /* Fill in location struct fields */
    loc_params.type     = H5VL_OBJECT_BY_SELF;
    loc_params.obj_type = H5I_get_type(loc_id);

    /* Get the object */
    if (NULL == (vol_obj = H5VL_vol_object(loc_id)))
        HGOTO_ERROR(H5E_ARGS, H5E_BADTYPE, FAIL, "invalid object identifier")

    /* Delete the attribute */
    if (H5VL_attr_specific(vol_obj, &loc_params, H5VL_ATTR_DELETE, H5P_DATASET_XFER_DEFAULT, H5_REQUEST_NULL,
                           name) < 0)
        HGOTO_ERROR(H5E_ATTR, H5E_CANTDELETE, FAIL, "unable to delete attribute")

done:
    FUNC_LEAVE_API(ret_value)
} /* H5Adelete() */

/*--------------------------------------------------------------------------
 NAME
    H5Adelete_by_name
 PURPOSE
    Deletes an attribute from a location
 USAGE
    herr_t H5Adelete_by_name(loc_id, obj_name, attr_name, lapl_id)
        hid_t loc_id;           IN: Base location for object
        const char *obj_name;   IN: Name of object relative to location
        const char *attr_name;  IN: Name of attribute to delete
        hid_t lapl_id;          IN: Link access property list
 RETURNS
    Non-negative on success/Negative on failure
 DESCRIPTION
    This function removes the named attribute from an object.
--------------------------------------------------------------------------*/
herr_t
H5Adelete_by_name(hid_t loc_id, const char *obj_name, const char *attr_name, hid_t lapl_id)
{
    H5VL_object_t *   vol_obj;
    H5VL_loc_params_t loc_params;
    herr_t            ret_value = SUCCEED; /* Return value */

    FUNC_ENTER_API(FAIL)
    H5TRACE4("e", "i*s*si", loc_id, obj_name, attr_name, lapl_id);

    /* Check arguments */
    if (H5I_ATTR == H5I_get_type(loc_id))
        HGOTO_ERROR(H5E_ARGS, H5E_BADTYPE, FAIL, "location is not valid for an attribute")
    if (!obj_name || !*obj_name)
        HGOTO_ERROR(H5E_ARGS, H5E_BADVALUE, FAIL, "no object name")
    if (!attr_name || !*attr_name)
        HGOTO_ERROR(H5E_ARGS, H5E_BADVALUE, FAIL, "no attribute name")

    /* Verify access property list and set up collective metadata if appropriate */
    if (H5CX_set_apl(&lapl_id, H5P_CLS_LACC, loc_id, TRUE) < 0)
        HGOTO_ERROR(H5E_ATTR, H5E_CANTSET, FAIL, "can't set access property list info")

    /* Fill in location struct fields */
    loc_params.type                         = H5VL_OBJECT_BY_NAME;
    loc_params.loc_data.loc_by_name.name    = obj_name;
    loc_params.loc_data.loc_by_name.lapl_id = lapl_id;
    loc_params.obj_type                     = H5I_get_type(loc_id);

    /* Get the object */
    if (NULL == (vol_obj = H5VL_vol_object(loc_id)))
        HGOTO_ERROR(H5E_ARGS, H5E_BADTYPE, FAIL, "invalid object identifier")

    /* Delete the attribute */
    if (H5VL_attr_specific(vol_obj, &loc_params, H5VL_ATTR_DELETE, H5P_DATASET_XFER_DEFAULT, H5_REQUEST_NULL,
                           attr_name) < 0)
        HGOTO_ERROR(H5E_ATTR, H5E_CANTDELETE, FAIL, "unable to delete attribute")

done:
    FUNC_LEAVE_API(ret_value)
} /* H5Adelete_by_name() */

/*--------------------------------------------------------------------------
 NAME
    H5Adelete_by_idx
 PURPOSE
    Deletes an attribute from a location, according to the order within an index
 USAGE
    herr_t H5Adelete_by_idx(loc_id, obj_name, idx_type, order, n, lapl_id)
        hid_t loc_id;           IN: Base location for object
        const char *obj_name;   IN: Name of object relative to location
        H5_index_t idx_type;    IN: Type of index to use
        H5_iter_order_t order;  IN: Order to iterate over index
        hsize_t n;              IN: Offset within index
        hid_t lapl_id;          IN: Link access property list
 RETURNS
    Non-negative on success/Negative on failure
 DESCRIPTION
        This function removes an attribute from an object, using the IDX_TYPE
    index to delete the N'th attribute in ORDER direction in the index.  The
    object is specified relative to the LOC_ID with the OBJ_NAME path.  To
    remove an attribute on the object specified by LOC_ID, pass in "." for
    OBJ_NAME.  The link access property list, LAPL_ID, controls aspects of
    the group hierarchy traversal when using the OBJ_NAME to locate the final
    object to operate on.
--------------------------------------------------------------------------*/
herr_t
H5Adelete_by_idx(hid_t loc_id, const char *obj_name, H5_index_t idx_type, H5_iter_order_t order, hsize_t n,
                 hid_t lapl_id)
{
    H5VL_object_t *   vol_obj;
    H5VL_loc_params_t loc_params;
    herr_t            ret_value = SUCCEED; /* Return value */

    FUNC_ENTER_API(FAIL)
    H5TRACE6("e", "i*sIiIohi", loc_id, obj_name, idx_type, order, n, lapl_id);

    /* check arguments */
    if (H5I_ATTR == H5I_get_type(loc_id))
        HGOTO_ERROR(H5E_ARGS, H5E_BADTYPE, FAIL, "location is not valid for an attribute")
    if (!obj_name || !*obj_name)
        HGOTO_ERROR(H5E_ARGS, H5E_BADVALUE, FAIL, "no object name")
    if (idx_type <= H5_INDEX_UNKNOWN || idx_type >= H5_INDEX_N)
        HGOTO_ERROR(H5E_ARGS, H5E_BADVALUE, FAIL, "invalid index type specified")
    if (order <= H5_ITER_UNKNOWN || order >= H5_ITER_N)
        HGOTO_ERROR(H5E_ARGS, H5E_BADVALUE, FAIL, "invalid iteration order specified")

    /* Verify access property list and set up collective metadata if appropriate */
    if (H5CX_set_apl(&lapl_id, H5P_CLS_LACC, loc_id, TRUE) < 0)
        HGOTO_ERROR(H5E_ATTR, H5E_CANTSET, FAIL, "can't set access property list info")

    loc_params.type                         = H5VL_OBJECT_BY_IDX;
    loc_params.loc_data.loc_by_idx.name     = obj_name;
    loc_params.loc_data.loc_by_idx.idx_type = idx_type;
    loc_params.loc_data.loc_by_idx.order    = order;
    loc_params.loc_data.loc_by_idx.n        = n;
    loc_params.loc_data.loc_by_idx.lapl_id  = lapl_id;
    loc_params.obj_type                     = H5I_get_type(loc_id);

    /* get the object */
    if (NULL == (vol_obj = H5VL_vol_object(loc_id)))
        HGOTO_ERROR(H5E_ARGS, H5E_BADTYPE, FAIL, "invalid object identifier")

    /* Delete the attribute */
    if (H5VL_attr_specific(vol_obj, &loc_params, H5VL_ATTR_DELETE, H5P_DATASET_XFER_DEFAULT, H5_REQUEST_NULL,
                           NULL) < 0)
        HGOTO_ERROR(H5E_ATTR, H5E_CANTDELETE, FAIL, "unable to delete attribute")

done:
    FUNC_LEAVE_API(ret_value)
} /* H5Adelete_by_idx() */

/*-------------------------------------------------------------------------
 * Function:    H5Aclose
 *
 * Purpose:     Closes access to an attribute and releases resources used by
 *              it. It is illegal to subsequently use that same dataset
 *              ID in calls to other attribute functions.
 *
 * Return:      SUCCEED/FAIL
 *
 *-------------------------------------------------------------------------
 */
herr_t
H5Aclose(hid_t attr_id)
{
    herr_t ret_value = SUCCEED; /* Return value */

    FUNC_ENTER_API(FAIL)
    H5TRACE1("e", "i", attr_id);

    /* Check arguments */
    if (H5I_ATTR != H5I_get_type(attr_id))
        HGOTO_ERROR(H5E_ARGS, H5E_BADTYPE, FAIL, "not a attribute ID")

    /* Decrement the counter on the attribute ID. It will be freed if the count
     * reaches zero.
     */
    if (H5I_dec_app_ref(attr_id) < 0)
        HGOTO_ERROR(H5E_ATTR, H5E_CANTDEC, FAIL, "decrementing attribute ID failed")

done:
    FUNC_LEAVE_API(ret_value)
} /* H5Aclose() */

/*-------------------------------------------------------------------------
 * Function:    H5Aclose_async
 *
 * Purpose:     Asynchronous version of H5Aclose
 *
 * Return:      SUCCEED/FAIL
 *
 *-------------------------------------------------------------------------
 */
herr_t
H5Aclose_async(hid_t attr_id, hid_t es_id)
{
    H5VL_object_t *   vol_obj   = NULL;         /* Object for loc_id */
    H5VL_t *       connector = NULL;              /* VOL connector */
    void *            token     = NULL;         /* Request token for async operation        */
    void **token_ptr = H5_REQUEST_NULL;         /* Pointer to request token for async operation        */
    herr_t ret_value = SUCCEED; /* Return value */

    FUNC_ENTER_API(FAIL)
    H5TRACE2("e", "ii", attr_id, es_id);

    /* Check arguments */
    if (H5I_ATTR != H5I_get_type(attr_id))
        HGOTO_ERROR(H5E_ARGS, H5E_BADTYPE, FAIL, "not a attribute ID")

    /* Prepare for possible asynchronous operation */
    if (H5ES_NONE != es_id) {
        /* Get attribute object's connector */
        if (NULL == (vol_obj = H5VL_vol_object(attr_id)))
            HGOTO_ERROR(H5E_ATTR, H5E_CANTGET, FAIL, "can't get VOL object for attribute")

        /* Increase connector's refcount, so it doesn't get closed if closing
         * the attribute closes the file */
        connector = vol_obj->connector;
        H5VL_conn_inc_rc(connector);

        /* Point at token for operation to set up */
        token_ptr = &token;
    } /* end if */

    /* Decrement the counter on the attribute ID. It will be freed if the count
     * reaches zero.
     */
    if (H5I_dec_app_ref_async(attr_id, token_ptr) < 0)
        HGOTO_ERROR(H5E_ATTR, H5E_CANTDEC, FAIL, "decrementing attribute ID failed")

    /* If a token was created, add the token to the event set */
    if (NULL != token)
        if (H5ES_insert(es_id, vol_obj->connector, token, H5ARG_TRACE2(FUNC, "ii", attr_id, es_id)) < 0)
            HGOTO_ERROR(H5E_ATTR, H5E_CANTINSERT, FAIL, "can't insert token into event set")

done:
    if (connector && H5VL_conn_dec_rc(connector) < 0)
        HDONE_ERROR(H5E_ATTR, H5E_CANTDEC, FAIL, "can't decrement ref count on connector")

    FUNC_LEAVE_API(ret_value)
} /* H5Aclose_async() */

/*--------------------------------------------------------------------------
 *  NAME
 *      H5A__exists_common
 *  PURPOSE
 *      Common helper routine for sync/async check if an attribute exists
 *  RETURNS
 *      Non-negative on success/Negative on failure
 *--------------------------------------------------------------------------*/
static htri_t
H5A__exists_common(H5VL_object_t *vol_obj, H5VL_loc_params_t *loc_params,
    const char *attr_name, void **token_ptr)
{
    htri_t  ret_value = FAIL;           /* Return value */

    FUNC_ENTER_STATIC

    /* Sanity checks */
    HDassert(vol_obj);
    HDassert(loc_params);

    /* Check arguments */
    if(!attr_name || !*attr_name)
        HGOTO_ERROR(H5E_ARGS, H5E_BADVALUE, FAIL, "no attribute name")

    /* Check if the attribute exists */
    if(H5VL_attr_specific(vol_obj, loc_params, H5VL_ATTR_EXISTS, H5P_DATASET_XFER_DEFAULT, token_ptr, attr_name, &ret_value) < 0)
        HGOTO_ERROR(H5E_ATTR, H5E_CANTGET, FAIL, "unable to determine if attribute exists")

done:
    FUNC_LEAVE_NOAPI(ret_value)
} /* H5A__exists_common() */

/*--------------------------------------------------------------------------
 *  NAME
 *      H5A__exists_api_common
 *  PURPOSE
 *      Common helper routine for sync/async check if an attribute exists
 *  RETURNS
 *      Non-negative on success/Negative on failure
 *--------------------------------------------------------------------------*/
static htri_t
H5A__exists_api_common(hid_t obj_id, const char *attr_name,
    void **token_ptr, H5VL_object_t ** _vol_obj_ptr)
{
    H5VL_object_t *   vol_obj   = NULL;         /* Object for loc_id */
    H5VL_object_t **  vol_obj_ptr  = (_vol_obj_ptr ? _vol_obj_ptr : &vol_obj);   /* Ptr to object ptr for loc_id */
    H5VL_loc_params_t loc_params;               /* Location parameters for object access */
    htri_t  ret_value = FAIL;           /* Return value */

    FUNC_ENTER_STATIC

    /* Check arguments */
    if(H5I_ATTR == H5I_get_type(obj_id))
        HGOTO_ERROR(H5E_ARGS, H5E_BADTYPE, FAIL, "location is not valid for an attribute")
    if(!attr_name || !*attr_name)
        HGOTO_ERROR(H5E_ARGS, H5E_BADVALUE, FAIL, "no attribute name")

    /* Set up object access arguments */
    if (H5VL_setup_self_args(obj_id, vol_obj_ptr, &loc_params) < 0)
        HGOTO_ERROR(H5E_ATTR, H5E_CANTSET, FAIL, "can't set object access arguments")

    /* Check if the attribute exists */
    if((ret_value = H5A__exists_common(*vol_obj_ptr, &loc_params, attr_name, token_ptr)) < 0)
        HGOTO_ERROR(H5E_ATTR, H5E_CANTGET, FAIL, "unable to determine if attribute exists")

done:
    FUNC_LEAVE_NOAPI(ret_value)
} /* H5A__exists_api_common() */

/*-------------------------------------------------------------------------
 * Function:	H5Aexists
 *
 * Purpose:	Checks if an attribute with a given name exists on an opened
 *              object.
 *
 * Return:	Success:	TRUE/FALSE
 * 		Failure:	Negative
 *
 * Programmer:	Quincey Koziol
 *              Thursday, November 1, 2007
 *
 *-------------------------------------------------------------------------
 */
htri_t
H5Aexists(hid_t obj_id, const char *attr_name)
{
    htri_t            ret_value; /* Return value */

    FUNC_ENTER_API(FAIL)
    H5TRACE2("t", "i*s", obj_id, attr_name);

    /* Synchronously check if an attribute exists */
    if((ret_value = H5A__exists_api_common(obj_id, attr_name, NULL, NULL)) < 0)
        HGOTO_ERROR(H5E_ATTR, H5E_CANTRENAME, FAIL, "can't synchronously rename attribute")

done:
    FUNC_LEAVE_API(ret_value)
} /* H5Aexists() */

/*--------------------------------------------------------------------------
 * NAME
 *      H5Arename_async
 * PURPOSE
 *      Asynchronous version of H5Aexists
 * RETURNS
 *      Non-negative on success/Negative on failure
 *--------------------------------------------------------------------------*/
htri_t
H5Aexists_async(hid_t obj_id, const char *attr_name, hid_t es_id)
{
    H5VL_object_t *   vol_obj   = NULL;         /* Object for loc_id */
    void *            token     = NULL;         /* Request token for async operation        */
    void **token_ptr = H5_REQUEST_NULL;         /* Pointer to request token for async operation        */
    htri_t ret_value;         /* Return value */

    FUNC_ENTER_API(FAIL)
    H5TRACE3("t", "i*si", obj_id, attr_name, es_id);

    /* Set up request token pointer for asynchronous operation */
    if (H5ES_NONE != es_id)
        token_ptr = &token;     /* Point at token for VOL connector to set up */

    /* Asynchronously check if an attribute exists */
    if((ret_value = H5A__exists_api_common(obj_id, attr_name, token_ptr, &vol_obj)) < 0)
        HGOTO_ERROR(H5E_ATTR, H5E_CANTRENAME, FAIL, "can't asynchronously rename attribute")

    /* If a token was created, add the token to the event set */
    if (NULL != token)
        if (H5ES_insert(es_id, vol_obj->connector, token,
                H5ARG_TRACE3(FUNC, "i*si", obj_id, attr_name, es_id)) < 0)
            HGOTO_ERROR(H5E_ATTR, H5E_CANTINSERT, FAIL, "can't insert token into event set")

done:
    FUNC_LEAVE_API(ret_value)
} /* H5Aexists_async() */

/*--------------------------------------------------------------------------
 *  NAME
 *      H5A__exists_by_name_api_common
 *  PURPOSE
 *      Common helper routine for sync/async check if an attribute exists
 *  RETURNS
 *      Non-negative on success/Negative on failure
 *--------------------------------------------------------------------------*/
static htri_t
H5A__exists_by_name_api_common(hid_t loc_id, const char *obj_name,
    const char *attr_name, hid_t lapl_id, void **token_ptr, H5VL_object_t ** _vol_obj_ptr)
{
    H5VL_object_t *   vol_obj   = NULL;         /* Object for loc_id */
    H5VL_object_t **  vol_obj_ptr  = (_vol_obj_ptr ? _vol_obj_ptr : &vol_obj);   /* Ptr to object ptr for loc_id */
    H5VL_loc_params_t loc_params;               /* Location parameters for object access */
    htri_t  ret_value = FAIL;           /* Return value */

    FUNC_ENTER_STATIC

    /* Check arguments */
    if(H5I_ATTR == H5I_get_type(loc_id))
        HGOTO_ERROR(H5E_ARGS, H5E_BADTYPE, FAIL, "location is not valid for an attribute")
    if(!obj_name || !*obj_name)
        HGOTO_ERROR(H5E_ARGS, H5E_BADVALUE, FAIL, "no object name")
    if(!attr_name || !*attr_name)
        HGOTO_ERROR(H5E_ARGS, H5E_BADVALUE, FAIL, "no attribute name")

    /* Set up object access arguments */
    if (H5VL_setup_name_args(loc_id, obj_name, H5P_CLS_LACC, FALSE, lapl_id, vol_obj_ptr, &loc_params) < 0)
        HGOTO_ERROR(H5E_ATTR, H5E_CANTSET, FAIL, "can't set object access arguments")

    /* Check if the attribute exists */
    if((ret_value = H5A__exists_common(*vol_obj_ptr, &loc_params, attr_name, token_ptr)) < 0)
        HGOTO_ERROR(H5E_ATTR, H5E_CANTGET, FAIL, "unable to determine if attribute exists")

<<<<<<< HEAD
=======
    /* If there's an event set and a token was created, add the token to it */
    if (H5ES_NONE != es_id && NULL != token)
        /* Add token to event set */
        if (H5ES_insert(es_id, vol_obj, token, 
                H5ARG_TRACE6(caller, "i*s*sii*s", loc_id, obj_name, attr_name, lapl_id, es_id, caller)) <  0)
            HGOTO_ERROR(H5E_ATTR, H5E_CANTINSERT, FAIL, "can't insert token into event set")

>>>>>>> 2aae7a8a
done:
    FUNC_LEAVE_NOAPI(ret_value)
} /* H5A__exists_by_name_api_common() */

/*-------------------------------------------------------------------------
 * Function:	H5Aexists_by_name
 *
 * Purpose:	Checks if an attribute with a given name exists on an object.
 *
 * Return:	Success:	TRUE/FALSE
 * 		    Failure:	Negative
 *
 * Programmer:	Quincey Koziol
 *              Thursday, November 1, 2007
 *
 *-------------------------------------------------------------------------
 */
htri_t
H5Aexists_by_name(hid_t loc_id, const char *obj_name, const char *attr_name, hid_t lapl_id)
{
    htri_t            ret_value; /* Return value */

    FUNC_ENTER_API(FAIL)
    H5TRACE4("t", "i*s*si", loc_id, obj_name, attr_name, lapl_id);

    /* Synchronously check if an attribute exists */
    if((ret_value = H5A__exists_by_name_api_common(loc_id, obj_name, attr_name, lapl_id, NULL, NULL)) < 0)
        HGOTO_ERROR(H5E_ATTR, H5E_CANTRENAME, FAIL, "can't synchronously rename attribute")

done:
    FUNC_LEAVE_API(ret_value)
} /* H5Aexists_by_name() */

/*--------------------------------------------------------------------------
 * NAME
 *      H5Aexists_by_name_async
 * PURPOSE
 *      Asynchronous version of H5Aexists_by_name
 * RETURNS
 *      Non-negative on success/Negative on failure
 *--------------------------------------------------------------------------*/
htri_t
H5Aexists_by_name_async(hid_t loc_id, const char *obj_name, const char *attr_name,
    hid_t lapl_id, hid_t es_id)
{
    H5VL_object_t *   vol_obj   = NULL;         /* Object for loc_id */
    void *            token     = NULL;         /* Request token for async operation        */
    void **token_ptr = H5_REQUEST_NULL;         /* Pointer to request token for async operation        */
    htri_t  ret_value;              /* Return value */

    FUNC_ENTER_API(FAIL)
    H5TRACE5("t", "i*s*sii", loc_id, obj_name, attr_name, lapl_id, es_id);

    /* Set up request token pointer for asynchronous operation */
    if (H5ES_NONE != es_id)
        token_ptr = &token;     /* Point at token for VOL connector to set up */

    /* Asynchronously check if an attribute exists */
    if((ret_value = H5A__exists_by_name_api_common(loc_id, obj_name, attr_name, lapl_id, token_ptr, &vol_obj)) < 0)
        HGOTO_ERROR(H5E_ATTR, H5E_CANTRENAME, FAIL, "can't asynchronously rename attribute")

    /* If a token was created, add the token to the event set */
    if (NULL != token)
        if (H5ES_insert(es_id, vol_obj->connector, token,
                H5ARG_TRACE5(FUNC, "i*s*sii", loc_id, obj_name, attr_name, lapl_id, es_id)) <  0)
            HGOTO_ERROR(H5E_ATTR, H5E_CANTINSERT, FAIL, "can't insert token into event set")

done:
    FUNC_LEAVE_API(ret_value)
} /* H5Aexists_by_name_async() */
<|MERGE_RESOLUTION|>--- conflicted
+++ resolved
@@ -128,16 +128,6 @@
                                          H5P_DATASET_XFER_DEFAULT, token_ptr)))
         HGOTO_ERROR(H5E_ATTR, H5E_CANTINIT, H5I_INVALID_HID, "unable to create attribute")
 
-<<<<<<< HEAD
-=======
-    /* If there's an event set and a token was created, add the token to it */
-    if (H5ES_NONE != es_id && NULL != token)
-        /* Add token to event set */
-        if (H5ES_insert(es_id, vol_obj, token, 
-                H5ARG_TRACE8(caller, "i*siiiii*s", loc_id, attr_name, type_id, space_id, acpl_id, aapl_id, es_id, caller)) < 0)
-            HGOTO_ERROR(H5E_ATTR, H5E_CANTINSERT, FAIL, "can't insert token into event set")
-
->>>>>>> 2aae7a8a
     /* Register the new attribute and get an ID for it */
     if ((ret_value = H5VL_register(H5I_ATTR, attr, vol_obj->connector, TRUE)) < 0)
         HGOTO_ERROR(H5E_ATTR, H5E_CANTREGISTER, H5I_INVALID_HID, "unable to register attribute for ID")
@@ -330,26 +320,9 @@
         acpl_id = H5P_ATTRIBUTE_CREATE_DEFAULT;
 
     /* Create the attribute */
-<<<<<<< HEAD
     if ((ret_value = H5A__create_common(*vol_obj_ptr, &loc_params, attr_name, type_id, space_id,
             acpl_id, aapl_id, token_ptr)) < 0)
         HGOTO_ERROR(H5E_ATTR, H5E_CANTCREATE, H5I_INVALID_HID, "unable to create attribute")
-=======
-    if(NULL == (attr = H5VL_attr_create(vol_obj, &loc_params, attr_name, type_id, space_id, acpl_id, aapl_id, H5P_DATASET_XFER_DEFAULT, token_ptr)))
-        HGOTO_ERROR(H5E_ATTR, H5E_CANTINIT, H5I_INVALID_HID, "unable to create attribute")
-
-     /* If there's an event set and a token was created, add the token to it */
-    if (H5ES_NONE != es_id && NULL != token)
-        /* Add token to event set */
-        if (H5ES_insert(es_id, vol_obj, token, 
-                H5ARG_TRACE10(caller, "i*s*siiiiii*s", loc_id, obj_name, attr_name, type_id, space_id, acpl_id, aapl_id, lapl_id, es_id, caller)) < 0)
-            HGOTO_ERROR(H5E_ATTR, H5E_CANTINSERT, FAIL, "can't insert token into event set")
-
-    
-    /* Register the new attribute and get an ID for it */
-    if((ret_value = H5VL_register(H5I_ATTR, attr, vol_obj->connector, TRUE)) < 0)
-        HGOTO_ERROR(H5E_ATTR, H5E_CANTREGISTER, H5I_INVALID_HID, "unable to register attribute for ID")
->>>>>>> 2aae7a8a
 
 done:
     FUNC_LEAVE_NOAPI(ret_value)
@@ -640,24 +613,8 @@
         HGOTO_ERROR(H5E_ATTR, H5E_CANTSET, H5I_INVALID_HID, "can't set attribute access property list info")
 
     /* Open the attribute */
-<<<<<<< HEAD
     if((ret_value = H5A__open_common(*vol_obj_ptr, &loc_params, attr_name, aapl_id, token_ptr)) < 0)
         HGOTO_ERROR(H5E_ATTR, H5E_CANTOPENOBJ, H5I_INVALID_HID, "unable to open attribute: '%s'", attr_name)
-=======
-    if(NULL == (attr = H5VL_attr_open(vol_obj, &loc_params, attr_name, aapl_id, H5P_DATASET_XFER_DEFAULT, token_ptr)))
-        HGOTO_ERROR(H5E_ATTR, H5E_CANTOPENOBJ, H5I_INVALID_HID, "can't open attribute")
-
-    /* If there's an event set and a token was created, add the token to it */
-    if (H5ES_NONE != es_id && NULL != token)
-        /* Add token to event set */
-        if (H5ES_insert(es_id, vol_obj, token,
-                H5ARG_TRACE7(caller, "i*s*siii*s", loc_id, obj_name, attr_name, aapl_id, lapl_id, es_id, caller)) < 0)
-            HGOTO_ERROR(H5E_ATTR, H5E_CANTINSERT, FAIL, "can't insert token into event set")
-
-    /* Register the attribute and get an ID for it */
-    if((ret_value = H5VL_register(H5I_ATTR, attr, vol_obj->connector, TRUE)) < 0)
-        HGOTO_ERROR(H5E_ATTR, H5E_CANTREGISTER, H5I_INVALID_HID, "unable to atomize attribute handle")
->>>>>>> 2aae7a8a
 
 done:
     FUNC_LEAVE_NOAPI(ret_value)
@@ -784,27 +741,7 @@
     if((ret_value = H5A__open_common(*vol_obj_ptr, &loc_params, NULL, aapl_id, token_ptr)) < 0)
         HGOTO_ERROR(H5E_ATTR, H5E_CANTOPENOBJ, H5I_INVALID_HID, "unable to open attribute")
 
-<<<<<<< HEAD
-done:
-=======
-    /* If there's an event set and a token was created, add the token to it */
-    if (H5ES_NONE != es_id && NULL != token)
-        /* Add token to event set */
-        if (H5ES_insert(es_id, vol_obj, token,
-                H5ARG_TRACE9(caller, "i*sIiIohiii*s", loc_id, obj_name, idx_type, order, n, aapl_id, lapl_id, es_id, caller)) < 0)
-            HGOTO_ERROR(H5E_ATTR, H5E_CANTINSERT, FAIL, "can't insert token into event set")
-
-    /* Register the attribute and get an ID for it */
-    if((ret_value = H5VL_register(H5I_ATTR, attr, vol_obj->connector, TRUE)) < 0)
-        HGOTO_ERROR(H5E_ATTR, H5E_CANTREGISTER, H5I_INVALID_HID, "unable to atomize attribute handle")
-
-done:
-    /* Cleanup on failure */
-    if(H5I_INVALID_HID == ret_value)
-        if(attr && H5VL_attr_close(vol_obj, H5P_DATASET_XFER_DEFAULT, H5_REQUEST_NULL) < 0)
-            HDONE_ERROR(H5E_ATTR, H5E_CLOSEERROR, H5I_INVALID_HID, "can't close attribute")
-
->>>>>>> 2aae7a8a
+done:
     FUNC_LEAVE_NOAPI(ret_value)
 } /* H5A__open_by_idx_api_common() */
 
@@ -1703,23 +1640,9 @@
     if(!*new_name)
         HGOTO_ERROR(H5E_ARGS, H5E_BADVALUE, FAIL, "new attribute name cannot be an empty string")
 
-<<<<<<< HEAD
     /* Set up object access arguments */
     if (H5VL_setup_name_args(loc_id, obj_name, H5P_CLS_LACC, TRUE, lapl_id, vol_obj_ptr, &loc_params) < 0)
         HGOTO_ERROR(H5E_ATTR, H5E_CANTSET, FAIL, "can't set object access arguments")
-=======
-        /* Rename the attribute */
-        if(H5VL_attr_specific(vol_obj, &loc_params, H5VL_ATTR_RENAME, H5P_DATASET_XFER_DEFAULT, 
-                token_ptr, old_attr_name, new_attr_name) < 0)
-            HGOTO_ERROR(H5E_ATTR, H5E_CANTRENAME, FAIL, "can't rename attribute")
-
-        /* If there's an event set and a token was created, add the token to it */
-        if (H5ES_NONE != es_id && NULL != token)
-            /* Add token to event set */
-            if (H5ES_insert(es_id, vol_obj, token, 
-                    H5ARG_TRACE7(caller, "i*s*s*sii*s", loc_id, obj_name, old_attr_name, new_attr_name, lapl_id, es_id, caller)) < 0)
-                HGOTO_ERROR(H5E_ATTR, H5E_CANTINSERT, FAIL, "can't insert token into event set")
->>>>>>> 2aae7a8a
 
     /* Rename the attribute */
     if(H5A__rename_common(*vol_obj_ptr, &loc_params, old_name, new_name, token_ptr) < 0)
@@ -1777,14 +1700,12 @@
     herr_t ret_value = SUCCEED;         /* Return value */
 
     FUNC_ENTER_API(FAIL)
-    H5TRACE6("e", "i*s*s*sii", loc_id, obj_name, old_attr_name, new_attr_name, lapl_id, es_id);
-<<<<<<< HEAD
+    H5TRACE6("e", "i*s*s*sii", loc_id, obj_name, old_attr_name, new_attr_name,
+             lapl_id, es_id);
 
     /* Set up request token pointer for asynchronous operation */
     if (H5ES_NONE != es_id)
         token_ptr = &token;     /* Point at token for VOL connector to set up */
-=======
->>>>>>> 2aae7a8a
 
     /* Asynchronously rename the attribute */
     if(H5A__rename_by_name_api_common(loc_id, obj_name, old_attr_name, new_attr_name, lapl_id, token_ptr, &vol_obj) < 0)
@@ -2404,16 +2325,6 @@
     if((ret_value = H5A__exists_common(*vol_obj_ptr, &loc_params, attr_name, token_ptr)) < 0)
         HGOTO_ERROR(H5E_ATTR, H5E_CANTGET, FAIL, "unable to determine if attribute exists")
 
-<<<<<<< HEAD
-=======
-    /* If there's an event set and a token was created, add the token to it */
-    if (H5ES_NONE != es_id && NULL != token)
-        /* Add token to event set */
-        if (H5ES_insert(es_id, vol_obj, token, 
-                H5ARG_TRACE6(caller, "i*s*sii*s", loc_id, obj_name, attr_name, lapl_id, es_id, caller)) <  0)
-            HGOTO_ERROR(H5E_ATTR, H5E_CANTINSERT, FAIL, "can't insert token into event set")
-
->>>>>>> 2aae7a8a
 done:
     FUNC_LEAVE_NOAPI(ret_value)
 } /* H5A__exists_by_name_api_common() */
