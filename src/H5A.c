--- conflicted
+++ resolved
@@ -21,30 +21,17 @@
 /***********/
 /* Headers */
 /***********/
-<<<<<<< HEAD
-#include "H5private.h"          /* Generic Functions                        */
-#include "H5Apkg.h"             /* Attributes                               */
-#include "H5CXprivate.h"        /* API Contexts                             */
-#include "H5Eprivate.h"         /* Error handling                           */
-#include "H5ESprivate.h"        /* Event Sets                               */
-#include "H5Iprivate.h"         /* IDs                                      */
-#include "H5MMprivate.h"        /* Memory management                        */
-#include "H5Opkg.h"             /* Object headers                           */
-#include "H5Sprivate.h"         /* Dataspace functions                      */
-#include "H5VLprivate.h"        /* Virtual Object Layer                     */
-
-=======
 #include "H5private.h"   /* Generic Functions                        */
 #include "H5Apkg.h"      /* Attributes                               */
 #include "H5CXprivate.h" /* API Contexts                             */
 #include "H5Eprivate.h"  /* Error handling                           */
+#include "H5ESprivate.h" /* Event Sets                               */
 #include "H5FLprivate.h" /* Free Lists                               */
 #include "H5Iprivate.h"  /* IDs                                      */
 #include "H5MMprivate.h" /* Memory management                        */
 #include "H5Opkg.h"      /* Object headers                           */
 #include "H5Sprivate.h"  /* Dataspace functions                      */
 #include "H5VLprivate.h" /* Virtual Object Layer                     */
->>>>>>> 1a6fba94
 
 /****************/
 /* Local Macros */
@@ -54,16 +41,6 @@
 /* Local Typedefs */
 /******************/
 
-<<<<<<< HEAD
-=======
-/* Object header iterator callbacks */
-/* Data structure for callback for locating the index by name */
-typedef struct H5A_iter_cb1 {
-    const char *name;
-    int         idx;
-} H5A_iter_cb1;
->>>>>>> 1a6fba94
-
 /********************/
 /* Package Typedefs */
 /********************/
@@ -72,27 +49,16 @@
 /* Local Prototypes */
 /********************/
 
-<<<<<<< HEAD
 /* Helper routines for sync/async API calls */
-static hid_t H5A__create_api_common(hid_t loc_id, const char *attr_name, hid_t type_id,
-    hid_t space_id, hid_t acpl_id, hid_t aapl_id, hid_t es_id);
-static herr_t H5A__write_api_common(hid_t attr_id, hid_t dtype_id,
-    const void *buf, hid_t es_id);
+static hid_t  H5A__create_api_common(hid_t loc_id, const char *attr_name, hid_t type_id, hid_t space_id,
+                                     hid_t acpl_id, hid_t aapl_id, hid_t es_id);
+static herr_t H5A__write_api_common(hid_t attr_id, hid_t dtype_id, const void *buf, hid_t es_id);
 static herr_t H5A__close_api_common(hid_t attr_id, hid_t es_id);
 
-
-=======
->>>>>>> 1a6fba94
 /*********************/
 /* Package Variables */
 /*********************/
 
-<<<<<<< HEAD
-=======
-/* Package initialization variable */
-hbool_t H5_PKG_INIT_VAR = FALSE;
->>>>>>> 1a6fba94
-
 /*****************************/
 /* Library Private Variables */
 /*****************************/
@@ -101,36 +67,8 @@
 /* Local Variables */
 /*******************/
 
-<<<<<<< HEAD
-
--
 /*--------------------------------------------------------------------------
  * Function:    H5A__create_api_common
-=======
-/* Declare the free lists of H5A_t */
-H5FL_DEFINE(H5A_t);
-
-/* Declare the free lists for H5A_shared_t's */
-H5FL_DEFINE(H5A_shared_t);
-
-/* Declare a free list to manage blocks of type conversion data */
-H5FL_BLK_DEFINE(attr_buf);
-
-/* Attribute ID class */
-static const H5I_class_t H5I_ATTR_CLS[1] = {{
-    H5I_ATTR,                 /* ID class value */
-    0,                        /* Class flags */
-    0,                        /* # of reserved IDs for class */
-    (H5I_free_t)H5A__close_cb /* Callback routine for closing objects of this class */
-}};
-
-/* Flag indicating "top" of interface has been initialized */
-static hbool_t H5A_top_package_initialize_s = FALSE;
-
-/*-------------------------------------------------------------------------
- * Function: H5A_init
->>>>>>> 1a6fba94
  *
  * Purpose:     This is the common function for creating HDF5 datasets.
  *
@@ -139,204 +77,88 @@
  *
  *-------------------------------------------------------------------------
  */
-<<<<<<< HEAD
 static hid_t
-H5A__create_api_common(hid_t loc_id, const char *attr_name, hid_t type_id, hid_t space_id,
-    hid_t acpl_id, hid_t aapl_id, hid_t es_id)
-{
-    void *attr = NULL;                  /* Attribute created */
-    H5ES_t *es = NULL;                  /* Event set for the operation */
-    void *token = NULL, **token_ptr;    /* Request token for async operation */
-    H5VL_object_t *token_obj = NULL;    /* Async token VOL object */
-    H5VL_object_t *vol_obj = NULL;      /* object of loc_id */
+H5A__create_api_common(hid_t loc_id, const char *attr_name, hid_t type_id, hid_t space_id, hid_t acpl_id,
+                       hid_t aapl_id, hid_t es_id)
+{
+    void *            attr      = NULL;              /* Attribute created */
+    H5ES_t *          es        = NULL;              /* Event set for the operation */
+    void *            token     = NULL, **token_ptr; /* Request token for async operation */
+    H5VL_object_t *   token_obj = NULL;              /* Async token VOL object */
+    H5VL_object_t *   vol_obj   = NULL;              /* object of loc_id */
     H5VL_loc_params_t loc_params;
-    hid_t ret_value = H5I_INVALID_HID;  /* Return value */
-=======
-herr_t
-H5A_init(void)
-{
-    herr_t ret_value = SUCCEED; /* Return value */
-
-    FUNC_ENTER_NOAPI(FAIL)
-    /* FUNC_ENTER() does all the work */
-
-done:
-    FUNC_LEAVE_NOAPI(ret_value)
-} /* end H5A_init() */
-
-/*--------------------------------------------------------------------------
-NAME
-   H5A__init_package -- Initialize interface-specific information
-USAGE
-    herr_t H5A__init_package()
-
-RETURNS
-    Non-negative on success/Negative on failure
-DESCRIPTION
-    Initializes any interface-specific data or routines.
-
---------------------------------------------------------------------------*/
-herr_t
-H5A__init_package(void)
-{
-    herr_t ret_value = SUCCEED; /* Return value */
->>>>>>> 1a6fba94
+    hid_t             ret_value = H5I_INVALID_HID; /* Return value */
 
     FUNC_ENTER_STATIC
 
-<<<<<<< HEAD
     /* Check arguments */
-    if(H5I_ATTR == H5I_get_type(loc_id))
+    if (H5I_ATTR == H5I_get_type(loc_id))
         HGOTO_ERROR(H5E_ARGS, H5E_BADTYPE, H5I_INVALID_HID, "location is not valid for an attribute")
-    if(!attr_name)
+    if (!attr_name)
         HGOTO_ERROR(H5E_ARGS, H5E_BADVALUE, H5I_INVALID_HID, "attr_name parameter cannot be NULL")
-    if(!*attr_name)
+    if (!*attr_name)
         HGOTO_ERROR(H5E_ARGS, H5E_BADVALUE, H5I_INVALID_HID, "attr_name parameter cannot be an empty string")
-=======
-    /*
-     * Create attribute ID type.
-     */
-    if (H5I_register_type(H5I_ATTR_CLS) < 0)
-        HGOTO_ERROR(H5E_ATTR, H5E_CANTINIT, FAIL, "unable to initialize interface")
->>>>>>> 1a6fba94
 
     /* Get correct property list */
-    if(H5P_DEFAULT == acpl_id)
+    if (H5P_DEFAULT == acpl_id)
         acpl_id = H5P_ATTRIBUTE_CREATE_DEFAULT;
 
     /* Verify access property list and set up collective metadata if appropriate */
-    if(H5CX_set_apl(&aapl_id, H5P_CLS_AACC, loc_id, TRUE) < 0)
+    if (H5CX_set_apl(&aapl_id, H5P_CLS_AACC, loc_id, TRUE) < 0)
         HGOTO_ERROR(H5E_ATTR, H5E_CANTSET, H5I_INVALID_HID, "can't set access property list info")
 
-<<<<<<< HEAD
     /* Get the location object */
-    if(NULL == (vol_obj = H5VL_vol_object(loc_id)))
+    if (NULL == (vol_obj = H5VL_vol_object(loc_id)))
         HGOTO_ERROR(H5E_ARGS, H5E_BADTYPE, H5I_INVALID_HID, "invalid location identifier")
-=======
-/*--------------------------------------------------------------------------
- NAME
-    H5A_top_term_package
- PURPOSE
-    Terminate various H5A objects
- USAGE
-    void H5A_top_term_package()
- RETURNS
- DESCRIPTION
-    Release IDs for the atom group, deferring full interface shutdown
-    until later (in H5A_term_package).
- GLOBAL VARIABLES
- COMMENTS, BUGS, ASSUMPTIONS
-     Can't report errors...
- EXAMPLES
- REVISION LOG
---------------------------------------------------------------------------*/
-int
-H5A_top_term_package(void)
-{
-    int n = 0;
->>>>>>> 1a6fba94
 
     /* Set location parameters */
     loc_params.type     = H5VL_OBJECT_BY_SELF;
     loc_params.obj_type = H5I_get_type(loc_id);
 
-<<<<<<< HEAD
     /* Get the event set and set up request token pointer for operation */
-    if(H5ES_NONE != es_id) {
+    if (H5ES_NONE != es_id) {
         /* Get event set */
-        if(NULL == (es = (H5ES_t *)H5I_object_verify(es_id, H5I_EVENTSET)))
+        if (NULL == (es = (H5ES_t *)H5I_object_verify(es_id, H5I_EVENTSET)))
             HGOTO_ERROR(H5E_ARGS, H5E_BADTYPE, FAIL, "not an event set")
 
         /* Point at token for operation to set up */
         token_ptr = &token;
-=======
-    if (H5A_top_package_initialize_s) {
-        if (H5I_nmembers(H5I_ATTR) > 0) {
-            (void)H5I_clear_type(H5I_ATTR, FALSE, FALSE);
-            n++; /*H5I*/
-        }        /* end if */
-
-        /* Mark closed */
-        if (0 == n)
-            H5A_top_package_initialize_s = FALSE;
->>>>>>> 1a6fba94
     } /* end if */
     else
         /* Synchronous operation */
         token_ptr = H5_REQUEST_NULL;
 
-<<<<<<< HEAD
     /* Create the attribute */
-    if(NULL == (attr = H5VL_attr_create(vol_obj, &loc_params, attr_name, type_id, space_id, acpl_id, aapl_id, H5P_DATASET_XFER_DEFAULT, token_ptr)))
+    if (NULL == (attr = H5VL_attr_create(vol_obj, &loc_params, attr_name, type_id, space_id, acpl_id, aapl_id,
+                                         H5P_DATASET_XFER_DEFAULT, token_ptr)))
         HGOTO_ERROR(H5E_ATTR, H5E_CANTINIT, H5I_INVALID_HID, "unable to create attribute")
 
     /* If there's an event set and a token was created, add the token to it */
-    if(H5ES_NONE != es_id && NULL != token) {
+    if (H5ES_NONE != es_id && NULL != token) {
         /* Create vol object for token */
-        if(NULL == (token_obj = H5VL_create_object(token, vol_obj->connector))) {
-            if(H5VL_request_free(token) < 0)
+        if (NULL == (token_obj = H5VL_create_object(token, vol_obj->connector))) {
+            if (H5VL_request_free(token) < 0)
                 HDONE_ERROR(H5E_ATTR, H5E_CANTFREE, FAIL, "can't free request")
             HGOTO_ERROR(H5E_ATTR, H5E_CANTINIT, FAIL, "can't create vol object for request token")
         } /* end if */
 
         /* Add token to event set */
-        if(H5ES_insert(es, token_obj) < 0)
+        if (H5ES_insert(es, token_obj) < 0)
             HGOTO_ERROR(H5E_ATTR, H5E_CANTINSERT, FAIL, "can't insert token into event set")
         token_obj = NULL;
     } /* end if */
-=======
-    FUNC_LEAVE_NOAPI(n)
-} /* H5A_top_term_package() */
-
-/*--------------------------------------------------------------------------
- NAME
-    H5A_term_package
- PURPOSE
-    Terminate various H5A objects
- USAGE
-    void H5A_term_package()
- RETURNS
- DESCRIPTION
-    Release any other resources allocated.
- GLOBAL VARIABLES
- COMMENTS, BUGS, ASSUMPTIONS
-     Can't report errors...
-
-     Finishes shutting down the interface, after H5A_top_term_package()
-     is called
- EXAMPLES
- REVISION LOG
---------------------------------------------------------------------------*/
-int
-H5A_term_package(void)
-{
-    int n = 0;
-
-    FUNC_ENTER_NOAPI_NOINIT_NOERR
-
-    if (H5_PKG_INIT_VAR) {
-        /* Sanity checks */
-        HDassert(0 == H5I_nmembers(H5I_ATTR));
-        HDassert(FALSE == H5A_top_package_initialize_s);
->>>>>>> 1a6fba94
 
     /* Register the new attribute and get an ID for it */
-    if((ret_value = H5VL_register(H5I_ATTR, attr, vol_obj->connector, TRUE)) < 0)
+    if ((ret_value = H5VL_register(H5I_ATTR, attr, vol_obj->connector, TRUE)) < 0)
         HGOTO_ERROR(H5E_ATTR, H5E_CANTREGISTER, H5I_INVALID_HID, "unable to register attribute for ID")
 
-<<<<<<< HEAD
 done:
     /* Cleanup on failure */
-    if(H5I_INVALID_HID == ret_value) {
-        if(attr && H5VL_attr_close(vol_obj, H5P_DATASET_XFER_DEFAULT, H5_REQUEST_NULL) < 0)
+    if (H5I_INVALID_HID == ret_value) {
+        if (attr && H5VL_attr_close(vol_obj, H5P_DATASET_XFER_DEFAULT, H5_REQUEST_NULL) < 0)
             HDONE_ERROR(H5E_ATTR, H5E_CLOSEERROR, H5I_INVALID_HID, "can't close attribute")
-        if(token_obj && H5VL_free_object(token_obj) < 0)
+        if (token_obj && H5VL_free_object(token_obj) < 0)
             HDONE_ERROR(H5E_ATTR, H5E_CANTFREE, FAIL, "can't free request token")
-=======
-        /* Mark closed */
-        if (0 == n)
-            H5_PKG_INIT_VAR = FALSE;
->>>>>>> 1a6fba94
     } /* end if */
 
     FUNC_LEAVE_NOAPI(ret_value)
@@ -378,28 +200,19 @@
 hid_t
 H5Acreate2(hid_t loc_id, const char *attr_name, hid_t type_id, hid_t space_id, hid_t acpl_id, hid_t aapl_id)
 {
-<<<<<<< HEAD
-    hid_t ret_value;            /* Return value */
-=======
-    void *            attr    = NULL; /* Attribute created            */
-    H5VL_object_t *   vol_obj = NULL; /* Object of loc_id             */
-    H5VL_loc_params_t loc_params;
-    hid_t             ret_value = H5I_INVALID_HID; /* Return value                 */
->>>>>>> 1a6fba94
+    hid_t ret_value; /* Return value */
 
     FUNC_ENTER_API(H5I_INVALID_HID)
     H5TRACE6("i", "i*siiii", loc_id, attr_name, type_id, space_id, acpl_id, aapl_id);
 
-<<<<<<< HEAD
     /* Create the attribute synchronously */
-    if((ret_value = H5A__create_api_common(loc_id, attr_name, type_id, space_id, acpl_id, aapl_id, H5ES_NONE)) < 0)
+    if ((ret_value =
+             H5A__create_api_common(loc_id, attr_name, type_id, space_id, acpl_id, aapl_id, H5ES_NONE)) < 0)
         HGOTO_ERROR(H5E_ATTR, H5E_CANTCREATE, H5I_INVALID_HID, "unable to synchronously create attribute")
 
 done:
     FUNC_LEAVE_API(ret_value)
 } /* H5Acreate2() */
-
- 
 /*--------------------------------------------------------------------------
  * Function:    H5Acreate_sync
@@ -412,59 +225,20 @@
  *-------------------------------------------------------------------------
  */
 hid_t
-H5Acreate_async(hid_t loc_id, const char *attr_name, hid_t type_id, hid_t space_id,
-    hid_t acpl_id, hid_t aapl_id, hid_t es_id)
-{
-    hid_t ret_value;            /* Return value */
-=======
-    /* Check arguments */
-    if (H5I_ATTR == H5I_get_type(loc_id))
-        HGOTO_ERROR(H5E_ARGS, H5E_BADTYPE, H5I_INVALID_HID, "location is not valid for an attribute")
-    if (!attr_name)
-        HGOTO_ERROR(H5E_ARGS, H5E_BADVALUE, H5I_INVALID_HID, "attr_name parameter cannot be NULL")
-    if (!*attr_name)
-        HGOTO_ERROR(H5E_ARGS, H5E_BADVALUE, H5I_INVALID_HID, "attr_name parameter cannot be an empty string")
-
-    /* Get correct property list */
-    if (H5P_DEFAULT == acpl_id)
-        acpl_id = H5P_ATTRIBUTE_CREATE_DEFAULT;
-
-    /* Verify access property list and set up collective metadata if appropriate */
-    if (H5CX_set_apl(&aapl_id, H5P_CLS_AACC, loc_id, TRUE) < 0)
-        HGOTO_ERROR(H5E_ATTR, H5E_CANTSET, H5I_INVALID_HID, "can't set access property list info")
-
-    /* Get the location object */
-    if (NULL == (vol_obj = H5VL_vol_object(loc_id)))
-        HGOTO_ERROR(H5E_ARGS, H5E_BADTYPE, H5I_INVALID_HID, "invalid location identifier")
->>>>>>> 1a6fba94
+H5Acreate_async(hid_t loc_id, const char *attr_name, hid_t type_id, hid_t space_id, hid_t acpl_id,
+                hid_t aapl_id, hid_t es_id)
+{
+    hid_t ret_value; /* Return value */
 
     FUNC_ENTER_API(H5I_INVALID_HID)
-    H5TRACE7("i", "i*siiiii", loc_id, attr_name, type_id, space_id, acpl_id,
-             aapl_id, es_id);
-
-<<<<<<< HEAD
+    H5TRACE7("i", "i*siiiii", loc_id, attr_name, type_id, space_id, acpl_id, aapl_id, es_id);
+
     /* Create the attribute asynchronously */
-    if((ret_value = H5A__create_api_common(loc_id, attr_name, type_id, space_id, acpl_id, aapl_id, es_id)) < 0)
+    if ((ret_value = H5A__create_api_common(loc_id, attr_name, type_id, space_id, acpl_id, aapl_id, es_id)) <
+        0)
         HGOTO_ERROR(H5E_ATTR, H5E_CANTCREATE, H5I_INVALID_HID, "unable to asynchronously create attribute")
 
 done:
-=======
-    /* Create the attribute */
-    if (NULL == (attr = H5VL_attr_create(vol_obj, &loc_params, attr_name, type_id, space_id, acpl_id, aapl_id,
-                                         H5P_DATASET_XFER_DEFAULT, H5_REQUEST_NULL)))
-        HGOTO_ERROR(H5E_ATTR, H5E_CANTINIT, H5I_INVALID_HID, "unable to create attribute")
-
-    /* Register the new attribute and get an ID for it */
-    if ((ret_value = H5VL_register(H5I_ATTR, attr, vol_obj->connector, TRUE)) < 0)
-        HGOTO_ERROR(H5E_ATTR, H5E_CANTREGISTER, H5I_INVALID_HID, "unable to register attribute for ID")
-
-done:
-    /* Cleanup on failure */
-    if (H5I_INVALID_HID == ret_value)
-        if (attr && H5VL_attr_close(vol_obj, H5P_DATASET_XFER_DEFAULT, H5_REQUEST_NULL) < 0)
-            HDONE_ERROR(H5E_ATTR, H5E_CLOSEERROR, H5I_INVALID_HID, "can't close attribute")
-
->>>>>>> 1a6fba94
     FUNC_LEAVE_API(ret_value)
 } /* H5Acreate_async() */
 
@@ -792,30 +566,30 @@
 static herr_t
 H5A__write_api_common(hid_t attr_id, hid_t type_id, const void *buf, hid_t es_id)
 {
-    H5ES_t *es = NULL;                  /* Event set for the operation */
-    void *token = NULL, **token_ptr;    /* Request token for async operation */
-    H5VL_object_t *token_obj = NULL;    /* Async token VOL object */
-    H5VL_object_t *vol_obj = NULL;      /* Attribute VOL object */
-    herr_t ret_value = SUCCEED;         /* Return value */
+    H5ES_t *       es        = NULL;              /* Event set for the operation */
+    void *         token     = NULL, **token_ptr; /* Request token for async operation */
+    H5VL_object_t *token_obj = NULL;              /* Async token VOL object */
+    H5VL_object_t *vol_obj   = NULL;              /* Attribute VOL object */
+    herr_t         ret_value = SUCCEED;           /* Return value */
 
     FUNC_ENTER_STATIC
 
     /* Check arguments */
-    if(NULL == (vol_obj = (H5VL_object_t *)H5I_object_verify(attr_id, H5I_ATTR)))
+    if (NULL == (vol_obj = (H5VL_object_t *)H5I_object_verify(attr_id, H5I_ATTR)))
         HGOTO_ERROR(H5E_ARGS, H5E_BADTYPE, FAIL, "not an attribute")
-    if(H5I_DATATYPE != H5I_get_type(type_id))
+    if (H5I_DATATYPE != H5I_get_type(type_id))
         HGOTO_ERROR(H5E_ARGS, H5E_BADTYPE, FAIL, "not a datatype")
-    if(NULL == buf)
+    if (NULL == buf)
         HGOTO_ERROR(H5E_ARGS, H5E_BADVALUE, FAIL, "buf parameter can't be NULL")
 
     /* Set up collective metadata if appropriate */
-    if(H5CX_set_loc(attr_id) < 0)
+    if (H5CX_set_loc(attr_id) < 0)
         HGOTO_ERROR(H5E_ATTR, H5E_CANTSET, FAIL, "can't set collective metadata read")
 
     /* Get the event set and set up request token pointer for operation */
-    if(H5ES_NONE != es_id) {
+    if (H5ES_NONE != es_id) {
         /* Get event set */
-        if(NULL == (es = (H5ES_t *)H5I_object_verify(es_id, H5I_EVENTSET)))
+        if (NULL == (es = (H5ES_t *)H5I_object_verify(es_id, H5I_EVENTSET)))
             HGOTO_ERROR(H5E_ARGS, H5E_BADTYPE, FAIL, "not an event set")
 
         /* Point at token for operation to set up */
@@ -826,32 +600,30 @@
         token_ptr = H5_REQUEST_NULL;
 
     /* Write the attribute data */
-    if(H5VL_attr_write(vol_obj, type_id, buf, H5P_DATASET_XFER_DEFAULT, token_ptr) < 0)
+    if (H5VL_attr_write(vol_obj, type_id, buf, H5P_DATASET_XFER_DEFAULT, token_ptr) < 0)
         HGOTO_ERROR(H5E_ATTR, H5E_WRITEERROR, FAIL, "unable to write attribute")
 
     /* If there's an event set and a token was created, add the token to it */
-    if(H5ES_NONE != es_id && NULL != token) {
+    if (H5ES_NONE != es_id && NULL != token) {
         /* Create vol object for token */
-        if(NULL == (token_obj = H5VL_create_object(token, vol_obj->connector))) {
-            if(H5VL_request_free(token) < 0)
+        if (NULL == (token_obj = H5VL_create_object(token, vol_obj->connector))) {
+            if (H5VL_request_free(token) < 0)
                 HDONE_ERROR(H5E_ATTR, H5E_CANTFREE, FAIL, "can't free request")
             HGOTO_ERROR(H5E_ATTR, H5E_CANTINIT, FAIL, "can't create vol object for request token")
         } /* end if */
 
         /* Add token to event set */
-        if(H5ES_insert(es, token_obj) < 0)
+        if (H5ES_insert(es, token_obj) < 0)
             HGOTO_ERROR(H5E_ATTR, H5E_CANTINSERT, FAIL, "can't insert token into event set")
     } /* end if */
 
 done:
-    if(ret_value < 0 && token_obj)
-        if(H5VL_free_object(token_obj) < 0)
+    if (ret_value < 0 && token_obj)
+        if (H5VL_free_object(token_obj) < 0)
             HDONE_ERROR(H5E_ATTR, H5E_CANTFREE, FAIL, "can't free request token")
 
     FUNC_LEAVE_NOAPI(ret_value)
 } /* H5A__write_api_common() */
-
- 
 /*--------------------------------------------------------------------------
  NAME
@@ -872,26 +644,18 @@
 herr_t
 H5Awrite(hid_t attr_id, hid_t dtype_id, const void *buf)
 {
-<<<<<<< HEAD
-    herr_t ret_value = SUCCEED;         /* Return value */
-=======
-    H5VL_object_t *vol_obj;   /* Attribute object for ID */
-    herr_t         ret_value; /* Return value */
->>>>>>> 1a6fba94
+    herr_t ret_value = SUCCEED; /* Return value */
 
     FUNC_ENTER_API(FAIL)
     H5TRACE3("e", "ii*x", attr_id, dtype_id, buf);
 
-<<<<<<< HEAD
     /* Synchronously write the data */
-    if(H5A__write_api_common(attr_id, dtype_id, buf, H5ES_NONE) < 0)
+    if (H5A__write_api_common(attr_id, dtype_id, buf, H5ES_NONE) < 0)
         HGOTO_ERROR(H5E_ATTR, H5E_WRITEERROR, FAIL, "can't synchronously write data")
 
 done:
     FUNC_LEAVE_API(ret_value)
 } /* H5Awrite() */
-
- 
 /*--------------------------------------------------------------------------
  NAME
@@ -904,31 +668,14 @@
 herr_t
 H5Awrite_async(hid_t attr_id, hid_t dtype_id, const void *buf, hid_t es_id)
 {
-    herr_t ret_value = SUCCEED;         /* Return value */
+    herr_t ret_value = SUCCEED; /* Return value */
 
     FUNC_ENTER_API(FAIL)
     H5TRACE4("e", "ii*xi", attr_id, dtype_id, buf, es_id);
 
     /* Asynchronously write the data */
-    if(H5A__write_api_common(attr_id, dtype_id, buf, es_id) < 0)
+    if (H5A__write_api_common(attr_id, dtype_id, buf, es_id) < 0)
         HGOTO_ERROR(H5E_ATTR, H5E_WRITEERROR, FAIL, "can't asynchronously write data")
-=======
-    /* Check arguments */
-    if (NULL == (vol_obj = (H5VL_object_t *)H5I_object_verify(attr_id, H5I_ATTR)))
-        HGOTO_ERROR(H5E_ARGS, H5E_BADTYPE, FAIL, "not an attribute")
-    if (H5I_DATATYPE != H5I_get_type(dtype_id))
-        HGOTO_ERROR(H5E_ARGS, H5E_BADTYPE, FAIL, "not a datatype")
-    if (NULL == buf)
-        HGOTO_ERROR(H5E_ARGS, H5E_BADVALUE, FAIL, "buf parameter can't be NULL")
-
-    /* Set up collective metadata if appropriate */
-    if (H5CX_set_loc(attr_id) < 0)
-        HGOTO_ERROR(H5E_ATTR, H5E_CANTSET, FAIL, "can't set collective metadata read")
-
-    /* Write the attribute data */
-    if ((ret_value = H5VL_attr_write(vol_obj, dtype_id, buf, H5P_DATASET_XFER_DEFAULT, H5_REQUEST_NULL)) < 0)
-        HGOTO_ERROR(H5E_ATTR, H5E_WRITEERROR, FAIL, "unable to write attribute")
->>>>>>> 1a6fba94
 
 done:
     FUNC_LEAVE_API(ret_value)
@@ -953,13 +700,8 @@
 herr_t
 H5Aread(hid_t attr_id, hid_t dtype_id, void *buf)
 {
-<<<<<<< HEAD
-    H5VL_object_t  *vol_obj;               /* Attribute object for ID */
-    herr_t ret_value = SUCCEED;         /* Return value */
-=======
-    H5VL_object_t *vol_obj;   /* Attribute object for ID */
-    herr_t         ret_value; /* Return value */
->>>>>>> 1a6fba94
+    H5VL_object_t *vol_obj;             /* Attribute object for ID */
+    herr_t         ret_value = SUCCEED; /* Return value */
 
     FUNC_ENTER_API(FAIL)
     H5TRACE3("e", "ii*x", attr_id, dtype_id, buf);
@@ -973,11 +715,7 @@
         HGOTO_ERROR(H5E_ARGS, H5E_BADVALUE, FAIL, "buf parameter can't be NULL")
 
     /* Read the attribute data */
-<<<<<<< HEAD
-    if(H5VL_attr_read(vol_obj, dtype_id, buf, H5P_DATASET_XFER_DEFAULT, H5_REQUEST_NULL) < 0)
-=======
-    if ((ret_value = H5VL_attr_read(vol_obj, dtype_id, buf, H5P_DATASET_XFER_DEFAULT, H5_REQUEST_NULL)) < 0)
->>>>>>> 1a6fba94
+    if (H5VL_attr_read(vol_obj, dtype_id, buf, H5P_DATASET_XFER_DEFAULT, H5_REQUEST_NULL) < 0)
         HGOTO_ERROR(H5E_ATTR, H5E_READERROR, FAIL, "unable to read attribute")
 
 done:
@@ -1124,7 +862,7 @@
     properly terminate the string.
 --------------------------------------------------------------------------*/
 ssize_t
-H5Aget_name(hid_t attr_id, size_t buf_size, char *buf/*out*/)
+H5Aget_name(hid_t attr_id, size_t buf_size, char *buf /*out*/)
 {
     H5VL_object_t *   vol_obj = NULL; /* Attribute object for ID */
     H5VL_loc_params_t loc_params;
@@ -1170,14 +908,8 @@
  *-------------------------------------------------------------------------
  */
 ssize_t
-<<<<<<< HEAD
-H5Aget_name_by_idx(hid_t loc_id, const char *obj_name, H5_index_t idx_type,
-    H5_iter_order_t order, hsize_t n, char *name/*out*/, size_t size,
-    hid_t lapl_id)
-=======
 H5Aget_name_by_idx(hid_t loc_id, const char *obj_name, H5_index_t idx_type, H5_iter_order_t order, hsize_t n,
                    char *name /*out*/, size_t size, hid_t lapl_id)
->>>>>>> 1a6fba94
 {
     H5VL_object_t *   vol_obj;
     H5VL_loc_params_t loc_params;
@@ -1276,7 +1008,7 @@
  *-------------------------------------------------------------------------
  */
 herr_t
-H5Aget_info(hid_t attr_id, H5A_info_t *ainfo/*out*/)
+H5Aget_info(hid_t attr_id, H5A_info_t *ainfo /*out*/)
 {
     H5VL_object_t *   vol_obj;
     H5VL_loc_params_t loc_params;
@@ -1317,13 +1049,8 @@
  *-------------------------------------------------------------------------
  */
 herr_t
-<<<<<<< HEAD
-H5Aget_info_by_name(hid_t loc_id, const char *obj_name, const char *attr_name,
-    H5A_info_t *ainfo/*out*/, hid_t lapl_id)
-=======
-H5Aget_info_by_name(hid_t loc_id, const char *obj_name, const char *attr_name, H5A_info_t *ainfo,
+H5Aget_info_by_name(hid_t loc_id, const char *obj_name, const char *attr_name, H5A_info_t *ainfo /*out*/,
                     hid_t lapl_id)
->>>>>>> 1a6fba94
 {
     H5VL_object_t *   vol_obj;
     H5VL_loc_params_t loc_params;
@@ -1379,24 +1106,15 @@
  *-------------------------------------------------------------------------
  */
 herr_t
-<<<<<<< HEAD
-H5Aget_info_by_idx(hid_t loc_id, const char *obj_name, H5_index_t idx_type,
-    H5_iter_order_t order, hsize_t n, H5A_info_t *ainfo/*out*/, hid_t lapl_id)
-=======
 H5Aget_info_by_idx(hid_t loc_id, const char *obj_name, H5_index_t idx_type, H5_iter_order_t order, hsize_t n,
-                   H5A_info_t *ainfo, hid_t lapl_id)
->>>>>>> 1a6fba94
+                   H5A_info_t *ainfo /*out*/, hid_t lapl_id)
 {
     H5VL_object_t *   vol_obj;
     H5VL_loc_params_t loc_params;
     herr_t            ret_value = SUCCEED; /* Return value */
 
     FUNC_ENTER_API(FAIL)
-<<<<<<< HEAD
     H5TRACE7("e", "i*sIiIohxi", loc_id, obj_name, idx_type, order, n, ainfo, lapl_id);
-=======
-    H5TRACE7("e", "i*sIiIoh*xi", loc_id, obj_name, idx_type, order, n, ainfo, lapl_id);
->>>>>>> 1a6fba94
 
     /* Check args */
     if (H5I_ATTR == H5I_get_type(loc_id))
@@ -1681,12 +1399,7 @@
     herr_t            ret_value = SUCCEED; /* Return value */
 
     FUNC_ENTER_API(FAIL)
-<<<<<<< HEAD
-    H5TRACE8("e", "i*sIiIo*hAO*xi", loc_id, obj_name, idx_type, order, idx, op,
-             op_data, lapl_id);
-=======
-    H5TRACE8("e", "i*sIiIo*hx*xi", loc_id, obj_name, idx_type, order, idx, op, op_data, lapl_id);
->>>>>>> 1a6fba94
+    H5TRACE8("e", "i*sIiIo*hAO*xi", loc_id, obj_name, idx_type, order, idx, op, op_data, lapl_id);
 
     /* Check arguments */
     if (H5I_ATTR == H5I_get_type(loc_id))
@@ -1912,29 +1625,29 @@
 static herr_t
 H5A__close_api_common(hid_t attr_id, hid_t es_id)
 {
-    H5ES_t *es = NULL;                  /* Event set for the operation */
-    void *token = NULL, **token_ptr;    /* Request token for async operation */
-    H5VL_object_t *token_obj = NULL;    /* Async token VOL object */
-    H5VL_t *connector = NULL;           /* VOL connector */
-    herr_t ret_value = SUCCEED;         /* Return value */
+    H5ES_t *       es        = NULL;              /* Event set for the operation */
+    void *         token     = NULL, **token_ptr; /* Request token for async operation */
+    H5VL_object_t *token_obj = NULL;              /* Async token VOL object */
+    H5VL_t *       connector = NULL;              /* VOL connector */
+    herr_t         ret_value = SUCCEED;           /* Return value */
 
     FUNC_ENTER_STATIC
 
     /* Check arguments */
-    if(H5I_ATTR != H5I_get_type(attr_id))
+    if (H5I_ATTR != H5I_get_type(attr_id))
         HGOTO_ERROR(H5E_ARGS, H5E_BADTYPE, FAIL, "not a attribute ID")
 
     /* Get the event set and set up request token pointer for operation */
-    if(H5ES_NONE != es_id) {
+    if (H5ES_NONE != es_id) {
         H5VL_object_t *vol_obj = NULL;
 
         /* Get event set */
-        if(NULL == (es = (H5ES_t *)H5I_object_verify(es_id, H5I_EVENTSET)))
+        if (NULL == (es = (H5ES_t *)H5I_object_verify(es_id, H5I_EVENTSET)))
             HGOTO_ERROR(H5E_ARGS, H5E_BADTYPE, FAIL, "not an event set")
 
         /* Get attribute object's connector and increate its rc, so it doesn't get
          * closed if closing the dataset closes the file */
-        if(NULL == (vol_obj = H5VL_vol_object(attr_id)))
+        if (NULL == (vol_obj = H5VL_vol_object(attr_id)))
             HGOTO_ERROR(H5E_ATTR, H5E_CANTGET, FAIL, "can't get VOL object for attribute")
         connector = vol_obj->connector;
         H5VL_conn_inc_rc(connector);
@@ -1947,23 +1660,23 @@
         token_ptr = H5_REQUEST_NULL;
 
     /* Decrement references to that atom (and close it) */
-    if(H5I_dec_app_ref_async(attr_id, token_ptr) < 0)
+    if (H5I_dec_app_ref_async(attr_id, token_ptr) < 0)
         HGOTO_ERROR(H5E_ATTR, H5E_CANTDEC, FAIL, "can't close attribute")
 
     /* If there's an event set and a token was created, add the token to it */
-    if(H5ES_NONE != es_id && NULL != token) {
+    if (H5ES_NONE != es_id && NULL != token) {
         /* Create vol object for token */
-        if(NULL == (token_obj = H5VL_create_object(token, connector))) {
-            if(H5VL_request_free(token) < 0)
+        if (NULL == (token_obj = H5VL_create_object(token, connector))) {
+            if (H5VL_request_free(token) < 0)
                 HDONE_ERROR(H5E_SYM, H5E_CANTFREE, FAIL, "can't free request")
             HGOTO_ERROR(H5E_ATTR, H5E_CANTINIT, FAIL, "can't create vol object for request token")
         } /* end if */
 
         /* Add token to event set */
-        if(H5ES_insert(es, token_obj) < 0)
+        if (H5ES_insert(es, token_obj) < 0)
             HGOTO_ERROR(H5E_ATTR, H5E_CANTINSERT, FAIL, "can't insert token into event set")
 
-        if(H5VL_conn_dec_rc(connector) < 0) {
+        if (H5VL_conn_dec_rc(connector) < 0) {
             connector = NULL;
             HGOTO_ERROR(H5E_ATTR, H5E_CANTDEC, FAIL, "can't decrement ref count on connector")
         } /* end if */
@@ -1971,17 +1684,15 @@
     } /* end if */
 
 done:
-    if(ret_value < 0) {
-        if(token_obj && H5VL_free_object(token_obj) < 0)
+    if (ret_value < 0) {
+        if (token_obj && H5VL_free_object(token_obj) < 0)
             HDONE_ERROR(H5E_ATTR, H5E_CANTFREE, FAIL, "can't free request token")
-        if(connector && H5VL_conn_dec_rc(connector) < 0)
+        if (connector && H5VL_conn_dec_rc(connector) < 0)
             HDONE_ERROR(H5E_ATTR, H5E_CANTDEC, FAIL, "can't decrement ref count on connector")
     } /* end if */
 
     FUNC_LEAVE_NOAPI(ret_value)
 } /* H5A__close_api_common() */
-
- 
 /*-------------------------------------------------------------------------
  * Function:    H5Aclose
@@ -2002,19 +1713,9 @@
     FUNC_ENTER_API(FAIL)
     H5TRACE1("e", "i", attr_id);
 
-<<<<<<< HEAD
     /* Synchronously close the attribute ID */
-    if(H5A__close_api_common(attr_id, H5ES_NONE) < 0)
+    if (H5A__close_api_common(attr_id, H5ES_NONE) < 0)
         HGOTO_ERROR(H5E_ATTR, H5E_CANTCLOSEOBJ, FAIL, "synchronous attribute close failed")
-=======
-    /* Check arguments */
-    if (NULL == H5I_object_verify(attr_id, H5I_ATTR))
-        HGOTO_ERROR(H5E_ARGS, H5E_BADTYPE, FAIL, "not an attribute")
-
-    /* Decrement references to that atom (and close it) */
-    if (H5I_dec_app_ref(attr_id) < 0)
-        HGOTO_ERROR(H5E_ATTR, H5E_CANTDEC, FAIL, "can't close attribute")
->>>>>>> 1a6fba94
 
 done:
     FUNC_LEAVE_API(ret_value)
@@ -2032,20 +1733,18 @@
 herr_t
 H5Aclose_async(hid_t attr_id, hid_t es_id)
 {
-    herr_t ret_value = SUCCEED;   /* Return value */
+    herr_t ret_value = SUCCEED; /* Return value */
 
     FUNC_ENTER_API(FAIL)
     H5TRACE2("e", "ii", attr_id, es_id);
 
     /* Asynchronously close the attribute ID */
-    if(H5A__close_api_common(attr_id, es_id) < 0)
+    if (H5A__close_api_common(attr_id, es_id) < 0)
         HGOTO_ERROR(H5E_ATTR, H5E_CANTCLOSEOBJ, FAIL, "asynchronous attribute close failed")
 
 done:
     FUNC_LEAVE_API(ret_value)
 } /* H5Aclose_async() */
-
- 
 /*-------------------------------------------------------------------------
  * Function:	H5Aexists
