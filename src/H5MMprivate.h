/* * * * * * * * * * * * * * * * * * * * * * * * * * * * * * * * * * * * * * *
 * Copyright by The HDF Group.                                               *
 * All rights reserved.                                                      *
 *                                                                           *
 * This file is part of HDF5.  The full HDF5 copyright notice, including     *
 * terms governing use, modification, and redistribution, is contained in    *
 * the COPYING file, which can be found at the root of the source code       *
 * distribution tree, or in https://www.hdfgroup.org/licenses.               *
 * If you do not have access to either file, you may request a copy from     *
 * help@hdfgroup.org.                                                        *
 * * * * * * * * * * * * * * * * * * * * * * * * * * * * * * * * * * * * * * */

/*-------------------------------------------------------------------------
 *
 * Created:             H5MMprivate.h
 *
 * Purpose:             Private header for memory management.
 *
 *-------------------------------------------------------------------------
 */
#ifndef H5MMprivate_H
#define H5MMprivate_H

#include "H5MMpublic.h"

/* Private headers needed by this file */
#include "H5private.h"

<<<<<<< HEAD
#define H5MM_calloc(Z)       HDcalloc(1, Z)
#define H5MM_free(Z)         HDfree(Z)
#define H5MM_malloc(Z)       HDmalloc(Z)
#define H5MM_memcpy(D, S, N) HDmemcpy(D, S, N)
=======
#define H5MM_free(Z) free(Z)
>>>>>>> 1d79445a

/*
 * Library prototypes...
 */
H5_DLL void *H5MM_realloc(void *mem, size_t size);
H5_DLL char *H5MM_xstrdup(const char *s) H5_ATTR_MALLOC;
H5_DLL char *H5MM_strdup(const char *s) H5_ATTR_MALLOC;
H5_DLL char *H5MM_strndup(const char *s, size_t n) H5_ATTR_MALLOC;
H5_DLL void *H5MM_xfree(void *mem);
H5_DLL void *H5MM_xfree_const(const void *mem);

#endif /* H5MMprivate_H */<|MERGE_RESOLUTION|>--- conflicted
+++ resolved
@@ -14,7 +14,7 @@
  *
  * Created:             H5MMprivate.h
  *
- * Purpose:             Private header for memory management.
+ * Purpose:             Private header for memory management
  *
  *-------------------------------------------------------------------------
  */
@@ -26,14 +26,20 @@
 /* Private headers needed by this file */
 #include "H5private.h"
 
-<<<<<<< HEAD
-#define H5MM_calloc(Z)       HDcalloc(1, Z)
-#define H5MM_free(Z)         HDfree(Z)
-#define H5MM_malloc(Z)       HDmalloc(Z)
-#define H5MM_memcpy(D, S, N) HDmemcpy(D, S, N)
-=======
-#define H5MM_free(Z) free(Z)
->>>>>>> 1d79445a
+/* Uncomment this macro to enable some extra memory checks
+ *
+ * This can also be defined at configure time, which we do in debug builds
+ * by default.
+ */
+/* #define H5MM_DEBUG */
+
+#define H5MM_calloc(Z) calloc(1, Z)
+#define H5MM_free(Z)   free(Z)
+#define H5MM_malloc(Z) malloc(Z)
+
+#ifndef H5MM_DEBUG
+#define H5MM_memcpy(D, S, N) memcpy(D, S, N)
+#endif /* !H5MM_DEBUG */
 
 /*
  * Library prototypes...
@@ -45,4 +51,8 @@
 H5_DLL void *H5MM_xfree(void *mem);
 H5_DLL void *H5MM_xfree_const(const void *mem);
 
+#ifdef H5MM_DEBUG
+H5_DLL void *H5MM_memcpy(void *dest, const void *src, size_t n);
+#endif
+
 #endif /* H5MMprivate_H */