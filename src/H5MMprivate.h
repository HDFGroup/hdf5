--- conflicted
+++ resolved
@@ -46,6 +46,7 @@
 H5_DLL void *H5MM_calloc(size_t size) H5_ATTR_MALLOC;
 H5_DLL void *H5MM_realloc(void *mem, size_t size);
 H5_DLL char *H5MM_strdup(const char *s);
+H5_DLL char *H5MM_strndup(const char *s, size_t n);
 H5_DLL void *H5MM_memcpy(void *dest, const void *src, size_t n);
 H5_DLL void  H5MM_sanity_check_all(void);
 H5_DLL void  H5MM_final_sanity_check(void);
@@ -57,6 +58,7 @@
 #define H5MM_realloc(ptr, size)  HDrealloc(ptr, size)
 #define H5MM_free(ptr)           HDfree(ptr)
 #define H5MM_strdup(s)           HDstrdup(s)
+#define H5MM_strndup(s, n)       HDstrndup(s, n)
 #define H5MM_memcpy(dst, src, n) HDmemcpy(dst, src, n)
 
 #endif
@@ -64,15 +66,6 @@
 /*
  * Library prototypes...
  */
-<<<<<<< HEAD
-=======
-H5_DLL void  *H5MM_malloc(size_t size) H5_ATTR_MALLOC;
-H5_DLL void  *H5MM_calloc(size_t size) H5_ATTR_MALLOC;
-H5_DLL void  *H5MM_realloc(void *mem, size_t size);
-H5_DLL char  *H5MM_xstrdup(const char *s);
-H5_DLL char  *H5MM_strdup(const char *s);
-H5_DLL char  *H5MM_strndup(const char *s, size_t n);
->>>>>>> afb92a3e
 H5_DLL void  *H5MM_xfree(void *mem);
 H5_DLL void  *H5MM_xfree_const(const void *mem);
 H5_DLL char  *H5MM_xstrdup(const char *s);
