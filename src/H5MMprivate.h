/* * * * * * * * * * * * * * * * * * * * * * * * * * * * * * * * * * * * * * *
 * Copyright by The HDF Group.                                               *
 * Copyright by the Board of Trustees of the University of Illinois.         *
 * All rights reserved.                                                      *
 *                                                                           *
 * This file is part of HDF5.  The full HDF5 copyright notice, including     *
 * terms governing use, modification, and redistribution, is contained in    *
 * the COPYING file, which can be found at the root of the source code       *
 * distribution tree, or in https://www.hdfgroup.org/licenses.               *
 * If you do not have access to either file, you may request a copy from     *
 * help@hdfgroup.org.                                                        *
 * * * * * * * * * * * * * * * * * * * * * * * * * * * * * * * * * * * * * * */

/*-------------------------------------------------------------------------
 *
 * Created:             H5MMprivate.h
 *                      Jul 10 1997
 *                      Robb Matzke
 *
 * Purpose:             Private header for memory management.
 *
 *-------------------------------------------------------------------------
 */
#ifndef H5MMprivate_H
#define H5MMprivate_H

#include "H5MMpublic.h"

/* Private headers needed by this file */
#include "H5private.h"

#if defined H5_MEMORY_ALLOC_SANITY_CHECK

/*
 * Define this to have the library print out memory
 * statistics during its final memory sanity checking
 */
/*#define H5MM_PRINT_MEMORY_STATS*/

#define H5MM_free(ptr) H5MM_xfree(ptr)

/*
 * Library prototypes...
 */
H5_DLL void *H5MM_malloc(size_t size) H5_ATTR_MALLOC;
H5_DLL void *H5MM_calloc(size_t size) H5_ATTR_MALLOC;
H5_DLL void *H5MM_realloc(void *mem, size_t size);
H5_DLL char *H5MM_strdup(const char *s);
H5_DLL void *H5MM_memcpy(void *dest, const void *src, size_t n);
H5_DLL void  H5MM_sanity_check_all(void);
H5_DLL void  H5MM_final_sanity_check(void);

#else

#define H5MM_malloc(size)        HDmalloc(size)
#define H5MM_calloc(size)        HDcalloc(1, size)
#define H5MM_realloc(ptr, size)  HDrealloc(ptr, size)
#define H5MM_free(ptr)           HDfree(ptr)
#define H5MM_strdup(s)           HDstrdup(s)
#define H5MM_memcpy(dst, src, n) HDmemcpy(dst, src, n)

#endif

/*
 * Library prototypes...
 */
<<<<<<< HEAD
H5_DLL void * H5MM_xfree(void *mem);
H5_DLL void * H5MM_xfree_const(const void *mem);
H5_DLL char * H5MM_xstrdup(const char *s);
=======
H5_DLL void  *H5MM_malloc(size_t size) H5_ATTR_MALLOC;
H5_DLL void  *H5MM_calloc(size_t size) H5_ATTR_MALLOC;
H5_DLL void  *H5MM_realloc(void *mem, size_t size);
H5_DLL char  *H5MM_xstrdup(const char *s);
H5_DLL char  *H5MM_strdup(const char *s);
H5_DLL void  *H5MM_xfree(void *mem);
H5_DLL void  *H5MM_xfree_const(const void *mem);
H5_DLL void  *H5MM_memcpy(void *dest, const void *src, size_t n);
>>>>>>> 76bc0a77
H5_DLL herr_t H5MM_get_alloc_stats(H5_alloc_stats_t *stats);

#endif /* H5MMprivate_H */<|MERGE_RESOLUTION|>--- conflicted
+++ resolved
@@ -42,13 +42,13 @@
 /*
  * Library prototypes...
  */
-H5_DLL void *H5MM_malloc(size_t size) H5_ATTR_MALLOC;
-H5_DLL void *H5MM_calloc(size_t size) H5_ATTR_MALLOC;
-H5_DLL void *H5MM_realloc(void *mem, size_t size);
-H5_DLL char *H5MM_strdup(const char *s);
-H5_DLL void *H5MM_memcpy(void *dest, const void *src, size_t n);
-H5_DLL void  H5MM_sanity_check_all(void);
-H5_DLL void  H5MM_final_sanity_check(void);
+H5_DLL void  *H5MM_malloc(size_t size) H5_ATTR_MALLOC;
+H5_DLL void  *H5MM_calloc(size_t size) H5_ATTR_MALLOC;
+H5_DLL void  *H5MM_realloc(void *mem, size_t size);
+H5_DLL char  *H5MM_strdup(const char *s);
+H5_DLL void  *H5MM_memcpy(void *dest, const void *src, size_t n);
+H5_DLL void   H5MM_sanity_check_all(void);
+H5_DLL void   H5MM_final_sanity_check(void);
 
 #else
 
@@ -64,20 +64,9 @@
 /*
  * Library prototypes...
  */
-<<<<<<< HEAD
-H5_DLL void * H5MM_xfree(void *mem);
-H5_DLL void * H5MM_xfree_const(const void *mem);
-H5_DLL char * H5MM_xstrdup(const char *s);
-=======
-H5_DLL void  *H5MM_malloc(size_t size) H5_ATTR_MALLOC;
-H5_DLL void  *H5MM_calloc(size_t size) H5_ATTR_MALLOC;
-H5_DLL void  *H5MM_realloc(void *mem, size_t size);
-H5_DLL char  *H5MM_xstrdup(const char *s);
-H5_DLL char  *H5MM_strdup(const char *s);
 H5_DLL void  *H5MM_xfree(void *mem);
 H5_DLL void  *H5MM_xfree_const(const void *mem);
-H5_DLL void  *H5MM_memcpy(void *dest, const void *src, size_t n);
->>>>>>> 76bc0a77
+H5_DLL char  *H5MM_xstrdup(const char *s);
 H5_DLL herr_t H5MM_get_alloc_stats(H5_alloc_stats_t *stats);
 
 #endif /* H5MMprivate_H */