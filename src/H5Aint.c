/* * * * * * * * * * * * * * * * * * * * * * * * * * * * * * * * * * * * * * *
 * Copyright by The HDF Group.                                               *
 * Copyright by the Board of Trustees of the University of Illinois.         *
 * All rights reserved.                                                      *
 *                                                                           *
 * This file is part of HDF5.  The full HDF5 copyright notice, including     *
 * terms governing use, modification, and redistribution, is contained in    *
 * the COPYING file, which can be found at the root of the source code       *
 * distribution tree, or in https://www.hdfgroup.org/licenses.               *
 * If you do not have access to either file, you may request a copy from     *
 * help@hdfgroup.org.                                                        *
 * * * * * * * * * * * * * * * * * * * * * * * * * * * * * * * * * * * * * * */

/*-------------------------------------------------------------------------
 *
 * Created:        H5Aint.c
 *                 Dec 18 2006
 *                 Quincey Koziol
 *
 * Purpose:        Internal routines for managing attributes.
 *
 *-------------------------------------------------------------------------
 */

/****************/
/* Module Setup */
/****************/

#include "H5Amodule.h" /* This source code file is part of the H5A module */
#define H5O_FRIEND     /*suppress error about including H5Opkg      */

/***********/
/* Headers */
/***********/
#include "H5private.h"   /* Generic Functions                        */
#include "H5Apkg.h"      /* Attributes                               */
#include "H5CXprivate.h" /* API Contexts                             */
#include "H5Dprivate.h"  /* Datasets                                 */
#include "H5Eprivate.h"  /* Error handling                           */
#include "H5Iprivate.h"  /* IDs                                      */
#include "H5MMprivate.h" /* Memory management                        */
#include "H5Opkg.h"      /* Object headers                           */
#include "H5SMprivate.h" /* Shared Object Header Messages            */
#include "H5VLprivate.h" /* Virtual Object Layer                     */

/****************/
/* Local Macros */
/****************/

/******************/
/* Local Typedefs */
/******************/

/* Data exchange structure to use when building table of compact attributes for an object */
typedef struct {
    H5F_t *           f;             /* Pointer to file that fractal heap is in */
    H5A_attr_table_t *atable;        /* Pointer to attribute table to build */
    size_t            curr_attr;     /* Current attribute to operate on */
    hbool_t           bogus_crt_idx; /* Whether bogus creation index values need to be set */
} H5A_compact_bt_ud_t;

/* Data exchange structure to use when building table of dense attributes for an object */
typedef struct {
    H5A_attr_table_t *atable;    /* Pointer to attribute table to build */
    size_t            curr_attr; /* Current attribute to operate on */
} H5A_dense_bt_ud_t;

/* Data exchange structure to use when copying an attribute from _SRC to _DST */
typedef struct {
    const H5O_ainfo_t *ainfo;          /* dense information    */
    H5F_t *            file;           /* file                 */
    hbool_t *          recompute_size; /* Flag to indicate if size changed */
    H5O_copy_t *       cpy_info;       /* Information on copying options   */
    const H5O_loc_t *  oloc_src;
    H5O_loc_t *        oloc_dst;
} H5A_dense_file_cp_ud_t;

/********************/
/* Package Typedefs */
/********************/

/********************/
/* Local Prototypes */
/********************/

static herr_t H5A__compact_build_table_cb(H5O_t *oh, H5O_mesg_t *mesg /*in,out*/, unsigned sequence,
                                          unsigned *oh_flags_ptr, void *_udata /*in,out*/);
static herr_t H5A__dense_build_table_cb(const H5A_t *attr, void *_udata);
static int    H5A__attr_cmp_name_inc(const void *attr1, const void *attr2);
static int    H5A__attr_cmp_name_dec(const void *attr1, const void *attr2);
static int    H5A__attr_cmp_corder_inc(const void *attr1, const void *attr2);
static int    H5A__attr_cmp_corder_dec(const void *attr1, const void *attr2);
static herr_t H5A__attr_sort_table(H5A_attr_table_t *atable, H5_index_t idx_type, H5_iter_order_t order);
static herr_t H5A__iterate_common(hid_t loc_id, H5_index_t idx_type, H5_iter_order_t order, hsize_t *idx,
                                  H5A_attr_iter_op_t *attr_op, void *op_data);

/*********************/
/* Package Variables */
/*********************/

/* Format version bounds for attribute */
const unsigned H5O_attr_ver_bounds[] = {
    H5O_ATTR_VERSION_1,     /* H5F_LIBVER_EARLIEST */
    H5O_ATTR_VERSION_3,     /* H5F_LIBVER_V18 */
    H5O_ATTR_VERSION_3,     /* H5F_LIBVER_V110 */
    H5O_ATTR_VERSION_LATEST /* H5F_LIBVER_LATEST */
};

/*****************************/
/* Library Private Variables */
/*****************************/

/*******************/
/* Local Variables */
/*******************/

typedef H5A_t *H5A_t_ptr;
H5FL_SEQ_DEFINE(H5A_t_ptr);

/*-------------------------------------------------------------------------
 * Function:    H5A__create
 *
 * Purpose:     This is the guts of creating an attribute.
 *
 * Return:      Attribute structure on success, NULL on Failure.
 *
 * Programmer:    Quincey Koziol
 *        April 2, 1998
 *
 *-------------------------------------------------------------------------
 */
H5A_t *
H5A__create(const H5G_loc_t *loc, const char *attr_name, const H5T_t *type, const H5S_t *space, hid_t acpl_id)
{
    H5A_t *  attr = NULL;      /* Attribute created */
    hssize_t snelmts;          /* elements in attribute */
    size_t   nelmts;           /* elements in attribute */
    htri_t   exists;           /* Whether attribute exists */
    H5A_t *  ret_value = NULL; /* Return value */

    FUNC_ENTER_PACKAGE_TAG(loc->oloc->addr)

    /* Check args */
    HDassert(loc);
    HDassert(attr_name);
    HDassert(type);
    HDassert(space);

    /* Check for existing attribute with same name */
    /* (technically, the "attribute create" operation will fail for a duplicated
     *  name, but it's going to be hard to unwind all the special cases on
     *  failure, so just check first, for now - QAK)
     */
    if ((exists = H5O__attr_exists(loc->oloc, attr_name)) < 0)
        HGOTO_ERROR(H5E_ATTR, H5E_NOTFOUND, NULL, "error checking attributes")
    else if (exists > 0)
        HGOTO_ERROR(H5E_ATTR, H5E_ALREADYEXISTS, NULL, "attribute already exists")

    /* Check if the dataspace has an extent set (or is NULL) */
    if (!(H5S_has_extent(space)))
        HGOTO_ERROR(H5E_ATTR, H5E_BADVALUE, NULL, "dataspace extent has not been set")

    /* Check if the datatype is "sensible" for use in a dataset */
    if (H5T_is_sensible(type) != TRUE)
        HGOTO_ERROR(H5E_ATTR, H5E_BADTYPE, NULL, "datatype is not sensible")

    /* Build the attribute information */
    if (NULL == (attr = H5FL_CALLOC(H5A_t)))
        HGOTO_ERROR(H5E_ATTR, H5E_CANTALLOC, NULL, "memory allocation failed for attribute info")

    if (NULL == (attr->shared = H5FL_CALLOC(H5A_shared_t)))
        HGOTO_ERROR(H5E_ATTR, H5E_CANTALLOC, NULL, "can't allocate shared attr structure")

    /* If the creation property list is H5P_ATTRIBUTE_CREATE_DEFAULT, use the default character encoding */
    HDassert(acpl_id != H5P_DEFAULT);
    if (acpl_id == H5P_ATTRIBUTE_CREATE_DEFAULT)
        attr->shared->encoding = H5F_DEFAULT_CSET;
    else {
        H5P_genplist_t *ac_plist; /* ACPL Property list */

        /* Get a local copy of the attribute creation property list */
        if (NULL == (ac_plist = (H5P_genplist_t *)H5I_object(acpl_id)))
            HGOTO_ERROR(H5E_ARGS, H5E_BADTYPE, NULL, "not a property list")

        if (H5P_get(ac_plist, H5P_STRCRT_CHAR_ENCODING_NAME, &(attr->shared->encoding)) < 0)
            HGOTO_ERROR(H5E_PLIST, H5E_CANTGET, NULL, "can't get character encoding flag")
    } /* end else */

    /* Copy the attribute name */
    attr->shared->name = H5MM_xstrdup(attr_name);

    /* Copy datatype */
    if (NULL == (attr->shared->dt = H5T_copy(type, H5T_COPY_ALL)))
        HGOTO_ERROR(H5E_ATTR, H5E_CANTGET, NULL, "can't get shared datatype info")

    /* Convert a datatype (if committed) to a transient type if the committed datatype's file
       location is different from the file location where the attribute will be created */
    if (H5T_convert_committed_datatype(attr->shared->dt, loc->oloc->file) < 0)
        HGOTO_ERROR(H5E_ATTR, H5E_CANTGET, NULL, "can't get shared datatype info")

    /* Mark datatype as being on disk now */
    if (H5T_set_loc(attr->shared->dt, H5F_VOL_OBJ(loc->oloc->file), H5T_LOC_DISK) < 0)
        HGOTO_ERROR(H5E_DATATYPE, H5E_CANTINIT, NULL, "invalid datatype location")

    /* Set the version for datatype */
    if (H5T_set_version(loc->oloc->file, attr->shared->dt) < 0)
        HGOTO_ERROR(H5E_DATASET, H5E_CANTSET, NULL, "can't set version of datatype")

    /* Copy the dataspace for the attribute */
    attr->shared->ds = H5S_copy(space, FALSE, TRUE);

    /* Set the version for dataspace */
    if (H5S_set_version(loc->oloc->file, attr->shared->ds) < 0)
        HGOTO_ERROR(H5E_DATASET, H5E_CANTSET, NULL, "can't set version of dataspace")

    /* Copy the object header information */
    if (H5O_loc_copy_deep(&(attr->oloc), loc->oloc) < 0)
        HGOTO_ERROR(H5E_ATTR, H5E_CANTOPENOBJ, NULL, "unable to copy entry")

    /* Deep copy of the group hierarchy path */
    if (H5G_name_copy(&(attr->path), loc->path, H5_COPY_DEEP) < 0)
        HGOTO_ERROR(H5E_ATTR, H5E_CANTCOPY, NULL, "unable to copy path")

    /* Check if any of the pieces should be (or are already) shared in the
     * SOHM table
     */
    if (H5SM_try_share(attr->oloc.file, NULL, 0, H5O_DTYPE_ID, attr->shared->dt, NULL) < 0)
        HGOTO_ERROR(H5E_OHDR, H5E_BADMESG, NULL, "trying to share datatype failed")
    if (H5SM_try_share(attr->oloc.file, NULL, 0, H5O_SDSPACE_ID, attr->shared->ds, NULL) < 0)
        HGOTO_ERROR(H5E_OHDR, H5E_BADMESG, NULL, "trying to share dataspace failed")

    /* Check whether datatype is committed & increment ref count
     * (to maintain ref. count incr/decr similarity with "shared message"
     *      type of datatype sharing)
     */
    if (H5T_is_named(attr->shared->dt))
        /* Increment the reference count on the shared datatype */
        if (H5T_link(attr->shared->dt, 1) < 0)
            HGOTO_ERROR(H5E_OHDR, H5E_LINKCOUNT, NULL, "unable to adjust shared datatype link count")

    /* Compute the size of pieces on disk.  This is either the size of the
     * datatype and dataspace messages themselves, or the size of the "shared"
     * messages if either or both of them are shared.
     */
    attr->shared->dt_size = H5O_msg_raw_size(attr->oloc.file, H5O_DTYPE_ID, FALSE, attr->shared->dt);
    attr->shared->ds_size = H5O_msg_raw_size(attr->oloc.file, H5O_SDSPACE_ID, FALSE, attr->shared->ds);

    /* Get # of elements for attribute's dataspace */
    if ((snelmts = H5S_GET_EXTENT_NPOINTS(attr->shared->ds)) < 0)
        HGOTO_ERROR(H5E_ATTR, H5E_CANTCOUNT, NULL, "dataspace is invalid")
    H5_CHECKED_ASSIGN(nelmts, size_t, snelmts, hssize_t);

    HDassert(attr->shared->dt_size > 0);
    HDassert(attr->shared->ds_size > 0);
    attr->shared->data_size = nelmts * H5T_GET_SIZE(attr->shared->dt);

    /* Hold the symbol table entry (and file) open */
    if (H5O_open(&(attr->oloc)) < 0)
        HGOTO_ERROR(H5E_ATTR, H5E_CANTOPENOBJ, NULL, "unable to open")
    attr->obj_opened = TRUE;

    /* Set the version to encode the attribute with */
    if (H5A__set_version(attr->oloc.file, attr) < 0)
        HGOTO_ERROR(H5E_ATTR, H5E_CANTSET, NULL, "unable to update attribute version")

    /* Insert the attribute into the object header */
    if (H5O__attr_create(&(attr->oloc), attr) < 0)
        HGOTO_ERROR(H5E_ATTR, H5E_CANTINSERT, NULL, "unable to create attribute in object header")

    /* Set return value */
    ret_value = attr;

done:
    /* Cleanup on failure */
    if (NULL == ret_value && attr && H5A__close(attr))
        HDONE_ERROR(H5E_ATTR, H5E_CANTFREE, NULL, "can't close attribute")

    FUNC_LEAVE_NOAPI_TAG(ret_value)
} /* H5A__create() */

/*-------------------------------------------------------------------------
 * Function:    H5A__create_by_name
 *
 * Purpose:     Create an attribute on object, according to it's name
 *
 * Return:      SUCCEED/FAIL
 *
 * Programmer:  Quincey Koziol
 *              December 6, 2017
 *
 *-------------------------------------------------------------------------
 */
H5A_t *
H5A__create_by_name(const H5G_loc_t *loc, const char *obj_name, const char *attr_name, const H5T_t *type,
                    const H5S_t *space, hid_t acpl_id)
{
    H5G_loc_t  obj_loc;           /* Location used to open group */
    H5G_name_t obj_path;          /* Opened object group hier. path */
    H5O_loc_t  obj_oloc;          /* Opened object object location */
    hbool_t    loc_found = FALSE; /* Entry at 'obj_name' found */
    H5A_t *    attr      = NULL;  /* Attribute from object header */
    H5A_t *    ret_value = NULL;  /* Return value */

    FUNC_ENTER_PACKAGE

    /* check args */
    HDassert(loc);
    HDassert(obj_name);
    HDassert(attr_name);

    /* Set up opened group location to fill in */
    obj_loc.oloc = &obj_oloc;
    obj_loc.path = &obj_path;
    H5G_loc_reset(&obj_loc);

    /* Find the object's location */
    if (H5G_loc_find(loc, obj_name, &obj_loc /*out*/) < 0)
        HGOTO_ERROR(H5E_ATTR, H5E_NOTFOUND, NULL, "object not found")
    loc_found = TRUE;

    /* Go do the real work for attaching the attribute to the object */
    if (NULL == (attr = H5A__create(&obj_loc, attr_name, type, space, acpl_id)))
        HGOTO_ERROR(H5E_ATTR, H5E_CANTINIT, NULL, "unable to create attribute")

    /* Set return value */
    ret_value = attr;

done:
    /* Release resources */
    if (loc_found && H5G_loc_free(&obj_loc) < 0)
        HDONE_ERROR(H5E_ATTR, H5E_CANTRELEASE, NULL, "can't free location")

    /* Cleanup on failure */
    if (ret_value == NULL)
        if (attr && H5A__close(attr) < 0)
            HDONE_ERROR(H5E_ATTR, H5E_CANTFREE, NULL, "can't close attribute")

    FUNC_LEAVE_NOAPI(ret_value)
} /* H5A__create_by_name() */

/*-------------------------------------------------------------------------
 * Function:    H5A__open_common
 *
 * Purpose:     Finishes initializing an attributes the open
 *
 * Usage:
 *  herr_t H5A__open_common(loc, name)
 *      const H5G_loc_t *loc;   IN: Pointer to group location for object
 *      H5A_t *attr;            IN/OUT: Pointer to attribute to initialize
 *
 * Return:      SUCCEED/FAIL
 *
 * Programmer:  Quincey Koziol
 *              December 18, 2006
 *
 *-------------------------------------------------------------------------
 */
herr_t
H5A__open_common(const H5G_loc_t *loc, H5A_t *attr)
{
    herr_t ret_value = SUCCEED; /* Return value */

    FUNC_ENTER_PACKAGE

    /* check args */
    HDassert(loc);
    HDassert(attr);

#if defined(H5_USING_MEMCHECKER) || !defined(NDEBUG)
    /* Clear object location */
    if (H5O_loc_reset(&(attr->oloc)) < 0)
        HGOTO_ERROR(H5E_ATTR, H5E_CANTOPENOBJ, FAIL, "unable to reset location")
#endif /* H5_USING_MEMCHECKER */

    /* Free any previous group hier. path */
    if (H5G_name_free(&(attr->path)) < 0)
        HGOTO_ERROR(H5E_ATTR, H5E_CANTRELEASE, FAIL, "can't release group hier. path")

    /* Deep copy of the symbol table entry */
    if (H5O_loc_copy_deep(&(attr->oloc), loc->oloc) < 0)
        HGOTO_ERROR(H5E_ATTR, H5E_CANTOPENOBJ, FAIL, "unable to copy entry")

    /* Deep copy of the group hier. path */
    if (H5G_name_copy(&(attr->path), loc->path, H5_COPY_DEEP) < 0)
        HGOTO_ERROR(H5E_ATTR, H5E_CANTCOPY, FAIL, "unable to copy entry")

    /* Hold the symbol table entry (and file) open */
    if (H5O_open(&(attr->oloc)) < 0)
        HGOTO_ERROR(H5E_ATTR, H5E_CANTOPENOBJ, FAIL, "unable to open")
    attr->obj_opened = TRUE;

done:
    FUNC_LEAVE_NOAPI(ret_value)
} /* H5A__open_common() */

/*-------------------------------------------------------------------------
 * Function:    H5A__open
 *
 * Purpose:     Open an attribute in an object header
 *
 * Return:      SUCCEED/FAIL
 *
 * Programmer:    Quincey Koziol
 *        December 9, 2017
 *
 *-------------------------------------------------------------------------
 */
H5A_t *
H5A__open(const H5G_loc_t *loc, const char *attr_name)
{
    H5A_t *attr      = NULL; /* Attribute from object header */
    H5A_t *ret_value = NULL; /* Return value */

    FUNC_ENTER_PACKAGE

    /* check args */
    HDassert(loc);
    HDassert(attr_name);

    /* Read in attribute from object header */
    if (NULL == (attr = H5O__attr_open_by_name(loc->oloc, attr_name)))
        HGOTO_ERROR(H5E_ATTR, H5E_CANTOPENOBJ, NULL,
                    "unable to load attribute info from object header for attribute: '%s'", attr_name)

    /* Finish initializing attribute */
    if (H5A__open_common(loc, attr) < 0)
        HGOTO_ERROR(H5E_ATTR, H5E_CANTINIT, NULL, "unable to initialize attribute")

    /* Set return value */
    ret_value = attr;

done:
    /* Cleanup on failure */
    if (ret_value == NULL)
        if (attr && H5A__close(attr) < 0)
            HDONE_ERROR(H5E_ATTR, H5E_CANTFREE, NULL, "can't close attribute")

    FUNC_LEAVE_NOAPI(ret_value)
} /* H5A__open() */

/*-------------------------------------------------------------------------
 * Function:    H5A__open_by_idx
 *
 * Purpose:     Open an attribute according to its index order
 *
 * Return:      SUCCEED/FAIL
 *
 * Programmer:    Quincey Koziol
 *        April 2, 1998
 *
 *-------------------------------------------------------------------------
 */
H5A_t *
H5A__open_by_idx(const H5G_loc_t *loc, const char *obj_name, H5_index_t idx_type, H5_iter_order_t order,
                 hsize_t n)
{
    H5G_loc_t  obj_loc;           /* Location used to open group */
    H5G_name_t obj_path;          /* Opened object group hier. path */
    H5O_loc_t  obj_oloc;          /* Opened object object location */
    hbool_t    loc_found = FALSE; /* Entry at 'obj_name' found */
    H5A_t *    attr      = NULL;  /* Attribute from object header */
    H5A_t *    ret_value = NULL;  /* Return value */

    FUNC_ENTER_PACKAGE

    /* check args */
    HDassert(loc);
    HDassert(obj_name);

    /* Set up opened group location to fill in */
    obj_loc.oloc = &obj_oloc;
    obj_loc.path = &obj_path;
    H5G_loc_reset(&obj_loc);

    /* Find the object's location */
    if (H5G_loc_find(loc, obj_name, &obj_loc /*out*/) < 0)
        HGOTO_ERROR(H5E_ATTR, H5E_NOTFOUND, NULL, "object not found")
    loc_found = TRUE;

    /* Read in attribute from object header */
    if (NULL == (attr = H5O__attr_open_by_idx(obj_loc.oloc, idx_type, order, n)))
        HGOTO_ERROR(H5E_ATTR, H5E_CANTOPENOBJ, NULL, "unable to load attribute info from object header")

    /* Finish initializing attribute */
    if (H5A__open_common(&obj_loc, attr) < 0)
        HGOTO_ERROR(H5E_ATTR, H5E_CANTINIT, NULL, "unable to initialize attribute")

    /* Set return value */
    ret_value = attr;

done:
    /* Release resources */
    if (loc_found && H5G_loc_free(&obj_loc) < 0)
        HDONE_ERROR(H5E_ATTR, H5E_CANTRELEASE, NULL, "can't free location")

    /* Cleanup on failure */
    if (ret_value == NULL)
        if (attr && H5A__close(attr) < 0)
            HDONE_ERROR(H5E_ATTR, H5E_CANTFREE, NULL, "can't close attribute")

    FUNC_LEAVE_NOAPI(ret_value)
} /* H5A__open_by_idx() */

/*-------------------------------------------------------------------------
 * Function:    H5A__open_by_name
 *
 * Purpose:     Open an attribute in an object header, according to it's name
 *
 * Return:      SUCCEED/FAIL
 *
 * Programmer:    Quincey Koziol
 *        December 11, 2006
 *
 *-------------------------------------------------------------------------
 */
H5A_t *
H5A__open_by_name(const H5G_loc_t *loc, const char *obj_name, const char *attr_name)
{
    H5G_loc_t  obj_loc;           /* Location used to open group */
    H5G_name_t obj_path;          /* Opened object group hier. path */
    H5O_loc_t  obj_oloc;          /* Opened object object location */
    hbool_t    loc_found = FALSE; /* Entry at 'obj_name' found */
    H5A_t *    attr      = NULL;  /* Attribute from object header */
    H5A_t *    ret_value = NULL;  /* Return value */

    FUNC_ENTER_PACKAGE

    /* check args */
    HDassert(loc);
    HDassert(obj_name);
    HDassert(attr_name);

    /* Set up opened group location to fill in */
    obj_loc.oloc = &obj_oloc;
    obj_loc.path = &obj_path;
    H5G_loc_reset(&obj_loc);

    /* Find the object's location */
    if (H5G_loc_find(loc, obj_name, &obj_loc /*out*/) < 0)
        HGOTO_ERROR(H5E_ATTR, H5E_NOTFOUND, NULL, "object not found")
    loc_found = TRUE;

    /* Read in attribute from object header */
    if (NULL == (attr = H5O__attr_open_by_name(obj_loc.oloc, attr_name)))
        HGOTO_ERROR(H5E_ATTR, H5E_CANTINIT, NULL, "unable to load attribute info from object header")

    /* Finish initializing attribute */
    if (H5A__open_common(loc, attr) < 0)
        HGOTO_ERROR(H5E_ATTR, H5E_CANTINIT, NULL, "unable to initialize attribute")

    /* Set return value */
    ret_value = attr;

done:
    /* Release resources */
    if (loc_found && H5G_loc_free(&obj_loc) < 0)
        HDONE_ERROR(H5E_ATTR, H5E_CANTRELEASE, NULL, "can't free location")

    /* Cleanup on failure */
    if (ret_value == NULL)
        if (attr && H5A__close(attr) < 0)
            HDONE_ERROR(H5E_ATTR, H5E_CANTFREE, NULL, "can't close attribute")

    FUNC_LEAVE_NOAPI(ret_value)
} /* H5A__open_by_name() */

/*--------------------------------------------------------------------------
 NAME
    H5A__read
 PURPOSE
    Actually read in data from an attribute
 USAGE
    herr_t H5A__read (attr, mem_type, buf)
        H5A_t *attr;         IN: Attribute to read
        const H5T_t *mem_type;     IN: Memory datatype of buffer
        void *buf;           IN: Buffer for data to read
 RETURNS
    Non-negative on success/Negative on failure

 DESCRIPTION
    This function reads a complete attribute from disk.
--------------------------------------------------------------------------*/
herr_t
H5A__read(const H5A_t *attr, const H5T_t *mem_type, void *buf)
{
    uint8_t *   tconv_buf = NULL;         /* datatype conv buffer*/
    uint8_t *   bkg_buf   = NULL;         /* background buffer */
    hssize_t    snelmts;                  /* elements in attribute */
    size_t      nelmts;                   /* elements in attribute*/
    H5T_path_t *tpath  = NULL;            /* type conversion info    */
    hid_t       src_id = -1, dst_id = -1; /* temporary type atoms*/
    size_t      src_type_size;            /* size of source type     */
    size_t      dst_type_size;            /* size of destination type */
    size_t      buf_size;                 /* desired buffer size    */
    herr_t      ret_value = SUCCEED;

    FUNC_ENTER_PACKAGE_TAG(attr->oloc.addr)

    HDassert(attr);
    HDassert(mem_type);
    HDassert(buf);

    /* Patch the top level file pointer in attr->shared->dt->shared->u.vlen.f if needed */
    if (H5T_patch_vlen_file(attr->shared->dt, H5F_VOL_OBJ(attr->oloc.file)) < 0)
        HGOTO_ERROR(H5E_DATASET, H5E_CANTOPENOBJ, FAIL, "can't patch VL datatype file pointer")

    /* Create buffer for data to store on disk */
    if ((snelmts = H5S_GET_EXTENT_NPOINTS(attr->shared->ds)) < 0)
        HGOTO_ERROR(H5E_ATTR, H5E_CANTCOUNT, FAIL, "dataspace is invalid")
    H5_CHECKED_ASSIGN(nelmts, size_t, snelmts, hssize_t);

    if (nelmts > 0) {
        /* Get the memory and file datatype sizes */
        src_type_size = H5T_GET_SIZE(attr->shared->dt);
        dst_type_size = H5T_GET_SIZE(mem_type);

        /* Check if the attribute has any data yet, if not, fill with zeroes */
        if (attr->obj_opened && !attr->shared->data)
            HDmemset(buf, 0, (dst_type_size * nelmts));
        else { /* Attribute exists and has a value */
            /* Convert memory buffer into disk buffer */
            /* Set up type conversion function */
            if (NULL == (tpath = H5T_path_find(attr->shared->dt, mem_type)))
                HGOTO_ERROR(H5E_ATTR, H5E_UNSUPPORTED, FAIL,
                            "unable to convert between src and dst datatypes")

            /* Check for type conversion required */
            if (!H5T_path_noop(tpath)) {
                if ((src_id = H5I_register(H5I_DATATYPE, H5T_copy(attr->shared->dt, H5T_COPY_ALL), FALSE)) <
                        0 ||
                    (dst_id = H5I_register(H5I_DATATYPE, H5T_copy(mem_type, H5T_COPY_ALL), FALSE)) < 0)
                    HGOTO_ERROR(H5E_ATTR, H5E_CANTREGISTER, FAIL, "unable to register types for conversion")

                /* Get the maximum buffer size needed and allocate it */
                buf_size = nelmts * MAX(src_type_size, dst_type_size);
                if (NULL == (tconv_buf = H5FL_BLK_MALLOC(attr_buf, buf_size)))
                    HGOTO_ERROR(H5E_ATTR, H5E_NOSPACE, FAIL, "memory allocation failed")
                if (NULL == (bkg_buf = H5FL_BLK_CALLOC(attr_buf, buf_size)))
                    HGOTO_ERROR(H5E_ATTR, H5E_NOSPACE, FAIL, "memory allocation failed")

                /* Copy the attribute data into the buffer for conversion */
                H5MM_memcpy(tconv_buf, attr->shared->data, (src_type_size * nelmts));

                /* Perform datatype conversion.  */
                if (H5T_convert(tpath, src_id, dst_id, nelmts, (size_t)0, (size_t)0, tconv_buf, bkg_buf) < 0)
                    HGOTO_ERROR(H5E_ATTR, H5E_CANTENCODE, FAIL, "datatype conversion failed")

                /* Copy the converted data into the user's buffer */
                H5MM_memcpy(buf, tconv_buf, (dst_type_size * nelmts));
            } /* end if */
            /* No type conversion necessary */
            else {
                HDassert(dst_type_size == src_type_size);

                /* Copy the attribute data into the user's buffer */
                H5MM_memcpy(buf, attr->shared->data, (dst_type_size * nelmts));
            } /* end else */
        }     /* end else */
    }         /* end if */

done:
    /* Release resources */
    if (src_id >= 0 && H5I_dec_ref(src_id) < 0)
        HDONE_ERROR(H5E_ATTR, H5E_CANTDEC, FAIL, "unable to close temporary object")
    if (dst_id >= 0 && H5I_dec_ref(dst_id) < 0)
        HDONE_ERROR(H5E_ATTR, H5E_CANTDEC, FAIL, "unable to close temporary object")
    if (tconv_buf)
        tconv_buf = H5FL_BLK_FREE(attr_buf, tconv_buf);
    if (bkg_buf)
        bkg_buf = H5FL_BLK_FREE(attr_buf, bkg_buf);

    FUNC_LEAVE_NOAPI_TAG(ret_value)
} /* H5A__read() */

/*--------------------------------------------------------------------------
 NAME
    H5A__write
 PURPOSE
    Actually write out data to an attribute
 USAGE
    herr_t H5A__write (attr, mem_type, buf)
        H5A_t *attr;         IN: Attribute to write
        const H5T_t *mem_type;     IN: Memory datatype of buffer
        const void *buf;           IN: Buffer of data to write
 RETURNS
    Non-negative on success/Negative on failure

 DESCRIPTION
    This function writes a complete attribute to disk.
--------------------------------------------------------------------------*/
herr_t
H5A__write(H5A_t *attr, const H5T_t *mem_type, const void *buf)
{
    uint8_t *   tconv_buf   = NULL;       /* datatype conv buffer */
    hbool_t     tconv_owned = FALSE;      /* Whether the datatype conv buffer is owned by attribute */
    uint8_t *   bkg_buf     = NULL;       /* temp conversion buffer */
    hssize_t    snelmts;                  /* elements in attribute */
    size_t      nelmts;                   /* elements in attribute */
    H5T_path_t *tpath  = NULL;            /* conversion information*/
    hid_t       src_id = -1, dst_id = -1; /* temporary type atoms */
    size_t      src_type_size;            /* size of source type    */
    size_t      dst_type_size;            /* size of destination type*/
    size_t      buf_size;                 /* desired buffer size    */
    herr_t      ret_value = SUCCEED;

    FUNC_ENTER_PACKAGE_TAG(attr->oloc.addr)

    HDassert(attr);
    HDassert(mem_type);
    HDassert(buf);

    /* Get # of elements for attribute's dataspace */
    if ((snelmts = H5S_GET_EXTENT_NPOINTS(attr->shared->ds)) < 0)
        HGOTO_ERROR(H5E_ATTR, H5E_CANTCOUNT, FAIL, "dataspace is invalid")
    H5_CHECKED_ASSIGN(nelmts, size_t, snelmts, hssize_t);

    /* If there's actually data elements for the attribute, make a copy of the data passed in */
    if (nelmts > 0) {
        /* Get the memory and file datatype sizes */
        src_type_size = H5T_GET_SIZE(mem_type);
        dst_type_size = H5T_GET_SIZE(attr->shared->dt);

        /* Convert memory buffer into disk buffer */
        /* Set up type conversion function */
        if (NULL == (tpath = H5T_path_find(mem_type, attr->shared->dt)))
            HGOTO_ERROR(H5E_ATTR, H5E_UNSUPPORTED, FAIL, "unable to convert between src and dst datatypes")

        /* Check for type conversion required */
        if (!H5T_path_noop(tpath)) {
            if ((src_id = H5I_register(H5I_DATATYPE, H5T_copy(mem_type, H5T_COPY_ALL), FALSE)) < 0 ||
                (dst_id = H5I_register(H5I_DATATYPE, H5T_copy(attr->shared->dt, H5T_COPY_ALL), FALSE)) < 0)
                HGOTO_ERROR(H5E_ATTR, H5E_CANTREGISTER, FAIL, "unable to register types for conversion")

            /* Get the maximum buffer size needed and allocate it */
            buf_size = nelmts * MAX(src_type_size, dst_type_size);
            if (NULL == (tconv_buf = H5FL_BLK_MALLOC(attr_buf, buf_size)))
                HGOTO_ERROR(H5E_ATTR, H5E_CANTALLOC, FAIL, "memory allocation failed")
            if (NULL == (bkg_buf = H5FL_BLK_CALLOC(attr_buf, buf_size)))
                HGOTO_ERROR(H5E_ATTR, H5E_CANTALLOC, FAIL, "memory allocation failed")

            /* Copy the user's data into the buffer for conversion */
            H5MM_memcpy(tconv_buf, buf, (src_type_size * nelmts));

            /* Perform datatype conversion */
            if (H5T_convert(tpath, src_id, dst_id, nelmts, (size_t)0, (size_t)0, tconv_buf, bkg_buf) < 0)
                HGOTO_ERROR(H5E_ATTR, H5E_CANTENCODE, FAIL, "datatype conversion failed")

            /* Free the previous attribute data buffer, if there is one */
            if (attr->shared->data)
                attr->shared->data = H5FL_BLK_FREE(attr_buf, attr->shared->data);

            /* Set the pointer to the attribute data to the converted information */
            attr->shared->data = tconv_buf;
            tconv_owned        = TRUE;
        } /* end if */
        /* No type conversion necessary */
        else {
            HDassert(dst_type_size == src_type_size);

            /* Allocate the attribute buffer, if there isn't one */
            if (attr->shared->data == NULL)
                if (NULL == (attr->shared->data = H5FL_BLK_MALLOC(attr_buf, dst_type_size * nelmts)))
                    HGOTO_ERROR(H5E_RESOURCE, H5E_NOSPACE, FAIL, "memory allocation failed")

            /* Copy the attribute data into the attribute data buffer */
            H5MM_memcpy(attr->shared->data, buf, (dst_type_size * nelmts));
        } /* end else */

        /* Modify the attribute in the object header */
        if (H5O__attr_write(&(attr->oloc), attr) < 0)
            HGOTO_ERROR(H5E_ATTR, H5E_CANTINIT, FAIL, "unable to modify attribute")
    } /* end if */

done:
    /* Release resources */
    if (src_id >= 0 && H5I_dec_ref(src_id) < 0)
        HDONE_ERROR(H5E_ATTR, H5E_CANTDEC, FAIL, "unable to close temporary object")
    if (dst_id >= 0 && H5I_dec_ref(dst_id) < 0)
        HDONE_ERROR(H5E_ATTR, H5E_CANTDEC, FAIL, "unable to close temporary object")
    if (tconv_buf && !tconv_owned)
        tconv_buf = H5FL_BLK_FREE(attr_buf, tconv_buf);
    if (bkg_buf)
        bkg_buf = H5FL_BLK_FREE(attr_buf, bkg_buf);

    FUNC_LEAVE_NOAPI_TAG(ret_value)
} /* H5A__write() */

/*--------------------------------------------------------------------------
 NAME
    H5A__get_name
 PURPOSE
    Private function for H5Aget_name.  Gets a copy of the name for an
    attribute
 RETURNS
    This function returns the length of the attribute's name (which may be
    longer than 'buf_size') on success or negative for failure.
 DESCRIPTION
        This function retrieves the name of an attribute for an attribute ID.
    Up to 'buf_size' characters are stored in 'buf' followed by a '\0' string
    terminator.  If the name of the attribute is longer than 'buf_size'-1,
    the string terminator is stored in the last position of the buffer to
    properly terminate the string.
--------------------------------------------------------------------------*/
ssize_t
H5A__get_name(H5A_t *attr, size_t buf_size, char *buf)
{
    size_t  copy_len, nbytes;
    ssize_t ret_value = -1; /* Return value */

    FUNC_ENTER_PACKAGE_NOERR

    /* get the real attribute length */
    nbytes = HDstrlen(attr->shared->name);
    HDassert((ssize_t)nbytes >= 0); /*overflow, pretty unlikely --rpm*/

    /* compute the string length which will fit into the user's buffer */
    copy_len = MIN(buf_size - 1, nbytes);

    /* Copy all/some of the name */
    if (buf && copy_len > 0) {
        H5MM_memcpy(buf, attr->shared->name, copy_len);

        /* Terminate the string */
        buf[copy_len] = '\0';
    } /* end if */

    /* Set return value */
    ret_value = (ssize_t)nbytes;

    FUNC_LEAVE_NOAPI(ret_value)
} /* H5A__get_name() */

/*-------------------------------------------------------------------------
 * Function:    H5A_get_space
 *
 * Purpose:     Returns dataspace of the attribute.
 *
 * Return:      Success:    A valid ID for the dataspace of an attribute
 *
 *              Failure:    H5I_INVALID_ID
 *
 *-------------------------------------------------------------------------
 */
hid_t
H5A_get_space(H5A_t *attr)
{
    H5S_t *ds        = NULL;
    hid_t  ret_value = H5I_INVALID_HID;

    FUNC_ENTER_NOAPI_NOINIT

    HDassert(attr);

    /* Copy the attribute's dataspace */
    if (NULL == (ds = H5S_copy(attr->shared->ds, FALSE, TRUE)))
        HGOTO_ERROR(H5E_ATTR, H5E_CANTINIT, H5I_INVALID_HID, "unable to copy dataspace")

    /* Atomize */
    if ((ret_value = H5I_register(H5I_DATASPACE, ds, TRUE)) < 0)
        HGOTO_ERROR(H5E_ATOM, H5E_CANTREGISTER, H5I_INVALID_HID, "unable to register dataspace atom")

done:
    if (H5I_INVALID_HID == ret_value && ds && H5S_close(ds) < 0)
        HDONE_ERROR(H5E_ATTR, H5E_CLOSEERROR, H5I_INVALID_HID, "unable to release dataspace")

    FUNC_LEAVE_NOAPI(ret_value)
} /* end H5A_get_space() */

/*-------------------------------------------------------------------------
 * Function:    H5A__get_type
 *
 * Purpose:     Returns an ID for the datatype of an attribute
 *
 * Return:      Success:    A valid ID for the datatype of an attribute
 *              Failure:    H5I_INVALID_HID
 *
 *-------------------------------------------------------------------------
 */
hid_t
H5A__get_type(H5A_t *attr)
{
    H5T_t *dt        = NULL;
    hid_t  ret_value = H5I_INVALID_HID;

    FUNC_ENTER_PACKAGE

    HDassert(attr);

    /* Patch the datatype's "top level" file pointer */
    if (H5T_patch_file(attr->shared->dt, attr->oloc.file) < 0)
        HGOTO_ERROR(H5E_ATTR, H5E_CANTINIT, H5I_INVALID_HID, "unable to patch datatype's file pointer")

    /* Copy the attribute's datatype.  If the type is a named type then
     * reopen the type before returning it to the user. Make the type
     * read-only.
     */
    if (NULL == (dt = H5T_copy_reopen(attr->shared->dt)))
        HGOTO_ERROR(H5E_ATTR, H5E_CANTINIT, H5I_INVALID_HID, "unable to copy datatype")

    /* Mark any datatypes as being in memory now */
    if (H5T_set_loc(dt, NULL, H5T_LOC_MEMORY) < 0)
        HGOTO_ERROR(H5E_DATATYPE, H5E_CANTINIT, H5I_INVALID_HID, "invalid datatype location")

    /* Lock copied type */
    if (H5T_lock(dt, FALSE) < 0)
        HGOTO_ERROR(H5E_DATATYPE, H5E_CANTINIT, H5I_INVALID_HID, "unable to lock transient datatype")

    /* Atomize */
    if (H5T_is_named(dt)) {
        /* If this is a committed datatype, we need to recreate the
         * two level IDs, where the VOL object is a copy of the
         * returned datatype
         */
        if ((ret_value = H5VL_wrap_register(H5I_DATATYPE, dt, TRUE)) < 0)
            HGOTO_ERROR(H5E_ATOM, H5E_CANTREGISTER, H5I_INVALID_HID, "unable to atomize file handle")
    }
    else {
        if ((ret_value = H5I_register(H5I_DATATYPE, dt, TRUE)) < 0)
            HGOTO_ERROR(H5E_ATOM, H5E_CANTREGISTER, H5I_INVALID_HID, "unable to register datatype")
    }

done:
    if (H5I_INVALID_HID == ret_value)
        if (dt && H5T_close(dt) < 0)
            HDONE_ERROR(H5E_ATTR, H5E_CLOSEERROR, H5I_INVALID_HID, "unable to release datatype")

    FUNC_LEAVE_NOAPI(ret_value)
} /* end H5A__get_type() */

/*--------------------------------------------------------------------------
 NAME
    H5A__get_create_plist
 PURPOSE
    private version of H5Aget_create_plist
 RETURNS
    This function returns the ID of a copy of the attribute's creation
    property list, or negative on failure.

 ERRORS

 DESCRIPTION
        This function returns a copy of the creation property list for
    an attribute.  The resulting ID must be closed with H5Pclose() or
    resource leaks will occur.
--------------------------------------------------------------------------*/
hid_t
H5A__get_create_plist(H5A_t *attr)
{
    H5P_genplist_t *plist;                       /* Default property list */
    hid_t           new_plist_id;                /* ID of ACPL to return */
    H5P_genplist_t *new_plist;                   /* ACPL to return */
    hid_t           ret_value = H5I_INVALID_HID; /* Return value */

    FUNC_ENTER_PACKAGE

    if (NULL == (plist = (H5P_genplist_t *)H5I_object(H5P_LST_ATTRIBUTE_CREATE_ID_g)))
        HGOTO_ERROR(H5E_PLIST, H5E_BADTYPE, FAIL, "can't get default ACPL")

    /* Create the property list object to return */
    if ((new_plist_id = H5P_copy_plist(plist, TRUE)) < 0)
        HGOTO_ERROR(H5E_PLIST, H5E_CANTINIT, FAIL, "unable to copy attribute creation properties")
    if (NULL == (new_plist = (H5P_genplist_t *)H5I_object(new_plist_id)))
        HGOTO_ERROR(H5E_PLIST, H5E_BADTYPE, FAIL, "can't get property list")

    /* Set the character encoding on the new property list */
    if (H5P_set(new_plist, H5P_STRCRT_CHAR_ENCODING_NAME, &(attr->shared->encoding)) < 0)
        HGOTO_ERROR(H5E_PLIST, H5E_CANTSET, FAIL, "can't set character encoding")

    ret_value = new_plist_id;

done:
    FUNC_LEAVE_NOAPI(ret_value)
} /* end H5A__get_create_plist() */

/*-------------------------------------------------------------------------
 * Function:    H5A__get_info
 *
 * Purpose:    Retrieve information about an attribute.
 *
 * Return:    Success:    Non-negative
 *        Failure:    Negative
 *
 * Programmer:    Quincey Koziol
 *              February  6, 2007
 *
 *-------------------------------------------------------------------------
 */
herr_t
H5A__get_info(const H5A_t *attr, H5A_info_t *ainfo)
{
    herr_t ret_value = SUCCEED; /* Return value */

    FUNC_ENTER_NOAPI(FAIL)

    /* Check args */
    HDassert(attr);
    HDassert(ainfo);

    /* Set info for attribute */
    ainfo->cset      = attr->shared->encoding;
    ainfo->data_size = attr->shared->data_size;
    if (attr->shared->crt_idx == H5O_MAX_CRT_ORDER_IDX) {
        ainfo->corder_valid = FALSE;
        ainfo->corder       = 0;
    } /* end if */
    else {
        ainfo->corder_valid = TRUE;
        ainfo->corder       = attr->shared->crt_idx;
    } /* end else */

done:
    FUNC_LEAVE_NOAPI(ret_value)
} /* end H5A__get_info() */

/*-------------------------------------------------------------------------
 * Function:    H5A__copy
 *
 * Purpose:     Copies attribute OLD_ATTR.
 *
 * Return:      Success:    Pointer to a new copy of the OLD_ATTR argument.
 *              Failure:    NULL
 *
 * Programmer:    Robb Matzke
 *        Thursday, December  4, 1997
 *
 *-------------------------------------------------------------------------
 */
H5A_t *
H5A__copy(H5A_t *_new_attr, const H5A_t *old_attr)
{
    H5A_t * new_attr       = NULL;
    hbool_t allocated_attr = FALSE; /* Whether the attribute was allocated */
    H5A_t * ret_value      = NULL;  /* Return value */

    FUNC_ENTER_PACKAGE

    /* check args */
    HDassert(old_attr);

    /* Allocate attribute structure */
    if (_new_attr == NULL) {
        if (NULL == (new_attr = H5FL_CALLOC(H5A_t)))
            HGOTO_ERROR(H5E_RESOURCE, H5E_NOSPACE, NULL, "memory allocation failed")
        allocated_attr = TRUE;
    } /* end if */
    else
        new_attr = _new_attr;

    /* Copy the top level of the attribute */
    new_attr->sh_loc = old_attr->sh_loc;

    /* Deep copy of the group hierarchy path */
    if (H5G_name_copy(&(new_attr->path), &(old_attr->path), H5_COPY_DEEP) < 0)
        HGOTO_ERROR(H5E_ATTR, H5E_CANTCOPY, NULL, "unable to copy path")

    /* Share some attribute information */
    new_attr->shared = old_attr->shared;

    /* Increment reference count for shared object */
    new_attr->shared->nrefs++;

    /* Don't open the object header for a copy */
    new_attr->obj_opened = FALSE;

    /* Set the return value */
    ret_value = new_attr;

done:
    if (ret_value == NULL)
        if (allocated_attr && new_attr && H5A__close(new_attr) < 0)
            HDONE_ERROR(H5E_ATTR, H5E_CANTFREE, NULL, "can't close attribute")

    FUNC_LEAVE_NOAPI(ret_value)
} /* end H5A__copy() */

/*-------------------------------------------------------------------------
 * Function:    H5A__shared_free
 *
 * Purpose:     Cleans up the shared attribute data. This will free
 *              the attribute's shared structure as well.
 *
 *              attr and attr->shared must not be NULL
 *
 * Return:      SUCCEED/FAIL
 *
 * Programmer:  Quincey Koziol
 *              Monday, November 15, 2004
 *
 *-------------------------------------------------------------------------
 */
herr_t
H5A__shared_free(H5A_t *attr)
{
    herr_t ret_value = SUCCEED; /* Return value */

    FUNC_ENTER_PACKAGE

    HDassert(attr);
    HDassert(attr->shared);

    /* Free dynamically allocated items.
     * When possible, keep trying to shut things down (via HDONE_ERROR).
     */
    if (attr->shared->name) {
        H5MM_xfree(attr->shared->name);
        attr->shared->name = NULL;
    }
    if (attr->shared->dt) {
        if (H5T_close_real(attr->shared->dt) < 0)
            HDONE_ERROR(H5E_ATTR, H5E_CANTRELEASE, FAIL, "can't release datatype info")
        attr->shared->dt = NULL;
    }
    if (attr->shared->ds) {
        if (H5S_close(attr->shared->ds) < 0)
            HDONE_ERROR(H5E_ATTR, H5E_CANTRELEASE, FAIL, "can't release dataspace info")
        attr->shared->ds = NULL;
    }
    if (attr->shared->data)
        attr->shared->data = H5FL_BLK_FREE(attr_buf, attr->shared->data);

    /* Destroy shared attribute struct */
    attr->shared = H5FL_FREE(H5A_shared_t, attr->shared);

    FUNC_LEAVE_NOAPI(ret_value)
} /* end H5A__shared_free() */

/*-------------------------------------------------------------------------
 * Function:    H5A__close_cb
 *
 * Purpose:     Called when the ref count reaches zero on the attribute's ID
 *
 * Return:      SUCCEED/FAIL
 *
 *-------------------------------------------------------------------------
 */
herr_t
H5A__close_cb(H5VL_object_t *attr_vol_obj)
{
    herr_t ret_value = SUCCEED; /* Return value */

    FUNC_ENTER_PACKAGE

    /* Sanity check */
    HDassert(attr_vol_obj);

    /* Close the attribute */
    if ((ret_value = H5VL_attr_close(attr_vol_obj, H5P_DATASET_XFER_DEFAULT, H5_REQUEST_NULL)) < 0)
        HGOTO_ERROR(H5E_ATTR, H5E_CLOSEERROR, FAIL, "problem closing attribute")

    /* Free the VOL object */
    if (H5VL_free_object(attr_vol_obj) < 0)
        HGOTO_ERROR(H5E_ATTR, H5E_CANTDEC, FAIL, "unable to free VOL object")

done:
    FUNC_LEAVE_NOAPI(ret_value)
} /* end H5A__close_cb() */

/*-------------------------------------------------------------------------
 * Function:    H5A__close
 *
 * Purpose:     Frees an attribute and all associated memory.
 *
 * Return:      SUCCEED/FAIL
 *
 * Programmer:    Robb Matzke
 *        Monday, December  8, 1997
 *
 *-------------------------------------------------------------------------
 */
herr_t
H5A__close(H5A_t *attr)
{
    herr_t ret_value = SUCCEED; /* Return value */

    FUNC_ENTER_PACKAGE

    HDassert(attr);
    HDassert(attr->shared);

    /* Close the object's symbol-table entry */
    if (attr->obj_opened && (H5O_close(&(attr->oloc), NULL) < 0))
        HGOTO_ERROR(H5E_ATTR, H5E_CANTRELEASE, FAIL, "can't release object header info")

    /* Reference count can be 0.  It only happens when H5A__create fails. */
    if (attr->shared->nrefs <= 1) {
        /* Free dynamically allocated items */
        if (attr->shared)
            if (H5A__shared_free(attr) < 0)
                HGOTO_ERROR(H5E_ATTR, H5E_CANTRELEASE, FAIL, "can't release attribute info")
    } /* end if */
    else {
        /* There are other references to the shared part of the attribute.
         * Only decrement the reference count. */
        --attr->shared->nrefs;
    } /* end else */

    /* Free group hierarchy path */
    if (H5G_name_free(&(attr->path)) < 0)
        HGOTO_ERROR(H5E_ATTR, H5E_CANTRELEASE, FAIL, "can't release group hier. path")

    attr->shared = NULL;
    attr         = H5FL_FREE(H5A_t, attr);

done:
    FUNC_LEAVE_NOAPI(ret_value)
} /* end H5A__close() */

/*-------------------------------------------------------------------------
 * Function:    H5A_oloc
 *
 * Purpose:    Return the object location for an attribute.  It's the
 *        object location for the object to which the attribute
 *        belongs, not the attribute itself.
 *
 * Return:    Success:    Ptr to entry
 *        Failure:    NULL
 *
 * Programmer:    Robb Matzke
 *              Thursday, August  6, 1998
 *
 *-------------------------------------------------------------------------
 */
H5O_loc_t *
H5A_oloc(H5A_t *attr)
{
    H5O_loc_t *ret_value = NULL; /* Return value */

    FUNC_ENTER_NOAPI(NULL)

    HDassert(attr);

    /* Set return value */
    ret_value = &(attr->oloc);

done:
    FUNC_LEAVE_NOAPI(ret_value)
} /* end H5A_oloc() */

/*-------------------------------------------------------------------------
 * Function:    H5A_nameof
 *
 * Purpose:    Return the group hier. path for an attribute.  It's the
 *        group hier. path for the object to which the attribute
 *        belongs, not the attribute itself.
 *
 * Return:    Success:    Ptr to entry
 *        Failure:    NULL
 *
 * Programmer:    Quincey Koziol
 *              Monday, September 12, 2005
 *
 *-------------------------------------------------------------------------
 */
H5G_name_t *
H5A_nameof(H5A_t *attr)
{
    H5G_name_t *ret_value = NULL; /* Return value */

    FUNC_ENTER_NOAPI(NULL)

    HDassert(attr);

    /* Set return value */
    ret_value = &(attr->path);

done:
    FUNC_LEAVE_NOAPI(ret_value)
} /* end H5A_nameof() */

/*-------------------------------------------------------------------------
 * Function:    H5A_type
 *
 * Purpose:     Return the datatype for an attribute.
 *
 * Return:      Success:        Ptr to entry
 *              Failure:        NULL
 *
 * Programmer:  Neil Fortner
 *              Friday, November  11, 2011
 *
 *-------------------------------------------------------------------------
 */
H5T_t *
H5A_type(const H5A_t *attr)
{
    H5T_t *ret_value = NULL; /* Return value */

    FUNC_ENTER_NOAPI(NULL)

    HDassert(attr);

    /* Set return value */
    ret_value = attr->shared->dt;

done:
    FUNC_LEAVE_NOAPI(ret_value)
} /* end H5A_type() */

/*-------------------------------------------------------------------------
 * Function:    H5A__exists_by_name
 *
 * Purpose:     Private version of H5Aexists_by_name
 *
 * Return:      TRUE/FALSE/FAIL
 *
 * Programmer:    Quincey Koziol
 *              Thursday, November 1, 2007
 *
 *-------------------------------------------------------------------------
 */
htri_t
H5A__exists_by_name(H5G_loc_t loc, const char *obj_name, const char *attr_name)
{
    H5G_loc_t  obj_loc;           /* Location used to open group */
    H5G_name_t obj_path;          /* Opened object group hier. path */
    H5O_loc_t  obj_oloc;          /* Opened object object location */
    hbool_t    loc_found = FALSE; /* Entry at 'obj_name' found */
    htri_t     ret_value = FAIL;  /* Return value */

    FUNC_ENTER_PACKAGE

    /* Set up opened group location to fill in */
    obj_loc.oloc = &obj_oloc;
    obj_loc.path = &obj_path;
    H5G_loc_reset(&obj_loc);

    /* Find the object's location */
    if (H5G_loc_find(&loc, obj_name, &obj_loc /*out*/) < 0)
        HGOTO_ERROR(H5E_ATTR, H5E_NOTFOUND, FAIL, "object not found")
    loc_found = TRUE;

    /* Check if the attribute exists */
    if ((ret_value = H5O__attr_exists(obj_loc.oloc, attr_name)) < 0)
        HGOTO_ERROR(H5E_ATTR, H5E_CANTGET, FAIL, "unable to determine if attribute exists")

done:
    /* Release resources */
    if (loc_found && H5G_loc_free(&obj_loc) < 0)
        HDONE_ERROR(H5E_ATTR, H5E_CANTRELEASE, FAIL, "can't free location")

    FUNC_LEAVE_NOAPI(ret_value)
} /* H5A__exists_by_name() */

/*-------------------------------------------------------------------------
 * Function:    H5A__compact_build_table_cb
 *
 * Purpose:    Object header iterator callback routine to copy attribute
 *              into table.
 *
 * Return:    Non-negative on success/Negative on failure
 *
 * Programmer:    Quincey Koziol
 *        Dec 18 2006
 *
 * Modification:Raymond Lu
 *              24 June 2008
 *              Changed the table of attribute objects to be the table of
 *              pointers to attribute objects for the ease of operation.
 *-------------------------------------------------------------------------
 */
static herr_t
H5A__compact_build_table_cb(H5O_t H5_ATTR_UNUSED *oh, H5O_mesg_t *mesg /*in,out*/, unsigned sequence,
                            unsigned H5_ATTR_UNUSED *oh_modified, void *_udata /*in,out*/)
{
    H5A_compact_bt_ud_t *udata     = (H5A_compact_bt_ud_t *)_udata; /* Operator user data */
    herr_t               ret_value = H5_ITER_CONT;                  /* Return value */

    FUNC_ENTER_STATIC

    /* check args */
    HDassert(mesg);

    /* Re-allocate the table if necessary */
    if (udata->curr_attr == udata->atable->nattrs) {
        H5A_t **new_table;      /* New table for attributes */
        size_t  new_table_size; /* Number of attributes in new table */

        /* Allocate larger table */
        new_table_size = MAX(1, 2 * udata->atable->nattrs);
        if (NULL == (new_table = (H5A_t **)H5FL_SEQ_REALLOC(H5A_t_ptr, udata->atable->attrs, new_table_size)))
            HGOTO_ERROR(H5E_RESOURCE, H5E_NOSPACE, H5_ITER_ERROR, "unable to extend attribute table")

        /* Update table information in user data */
        udata->atable->attrs  = new_table;
        udata->atable->nattrs = new_table_size;
    } /* end if */

    /* Copy attribute into table */
    if (NULL == (udata->atable->attrs[udata->curr_attr] = H5A__copy(NULL, (const H5A_t *)mesg->native)))
        HGOTO_ERROR(H5E_ATTR, H5E_CANTCOPY, H5_ITER_ERROR, "can't copy attribute")

    /* Assign [somewhat arbitrary] creation order value, if requested */
    if (udata->bogus_crt_idx)
        ((udata->atable->attrs[udata->curr_attr])->shared)->crt_idx = sequence;

    /* Increment current attribute */
    udata->curr_attr++;

done:
    FUNC_LEAVE_NOAPI(ret_value)
} /* end H5A__compact_build_table_cb() */

/*-------------------------------------------------------------------------
 * Function:    H5A__compact_build_table
 *
 * Purpose:     Builds a table containing a sorted list of attributes for
 *              an object
 *
 * Note:        Used for building table of attributes in non-native iteration
 *              order for an index
 *
 * Return:      SUCCEED/FAIL
 *
 * Programmer:  Quincey Koziol
 *              Dec 18, 2006
 *
 *-------------------------------------------------------------------------
 */
herr_t
H5A__compact_build_table(H5F_t *f, H5O_t *oh, H5_index_t idx_type, H5_iter_order_t order,
                         H5A_attr_table_t *atable)
{
    H5A_compact_bt_ud_t udata;               /* User data for iteration callback */
    H5O_mesg_operator_t op;                  /* Wrapper for operator */
    herr_t              ret_value = SUCCEED; /* Return value */

    FUNC_ENTER_PACKAGE

    /* Sanity check */
    HDassert(f);
    HDassert(oh);
    HDassert(atable);

    /* Initialize table */
    atable->attrs  = NULL;
    atable->nattrs = 0;

    /* Set up user data for iteration */
    udata.f             = f;
    udata.atable        = atable;
    udata.curr_attr     = 0;
    udata.bogus_crt_idx = (hbool_t)(
        (oh->version == H5O_VERSION_1 || !(oh->flags & H5O_HDR_ATTR_CRT_ORDER_TRACKED)) ? TRUE : FALSE);

    /* Iterate over existing attributes, checking for attribute with same name */
    op.op_type  = H5O_MESG_OP_LIB;
    op.u.lib_op = H5A__compact_build_table_cb;
    if (H5O__msg_iterate_real(f, oh, H5O_MSG_ATTR, &op, &udata) < 0)
        HGOTO_ERROR(H5E_ATTR, H5E_BADITER, FAIL, "error building attribute table")

    /* Correct # of attributes in table */
    atable->nattrs = udata.curr_attr;

    /* Don't sort an empty table. */
    if (atable->nattrs > 0) {
        /* Sort attribute table in correct iteration order */
        if (H5A__attr_sort_table(atable, idx_type, order) < 0)
            HGOTO_ERROR(H5E_ATTR, H5E_CANTSORT, FAIL, "error sorting attribute table")
    } /* end if */

done:
    FUNC_LEAVE_NOAPI(ret_value)
} /* end H5A__compact_build_table() */

/*-------------------------------------------------------------------------
 * Function:    H5A__dense_build_table_cb
 *
 * Purpose:    Callback routine for building table of attributes from dense
 *              attribute storage.
 *
 * Return:      SUCCEED/FAIL
 *
 * Programmer:    Quincey Koziol
 *        Dec 11 2006
 *
 *-------------------------------------------------------------------------
 */
static herr_t
H5A__dense_build_table_cb(const H5A_t *attr, void *_udata)
{
    H5A_dense_bt_ud_t *udata     = (H5A_dense_bt_ud_t *)_udata; /* 'User data' passed in */
    herr_t             ret_value = H5_ITER_CONT;                /* Return value */

    FUNC_ENTER_STATIC

    /* check arguments */
    HDassert(attr);
    HDassert(udata);
    HDassert(udata->curr_attr < udata->atable->nattrs);

    /* Allocate attribute for entry in the table */
    if (NULL == (udata->atable->attrs[udata->curr_attr] = H5FL_CALLOC(H5A_t)))
        HGOTO_ERROR(H5E_ATTR, H5E_CANTALLOC, H5_ITER_ERROR, "can't allocate attribute")

    /* Copy attribute information.  Share the attribute object in copying. */
    if (NULL == H5A__copy(udata->atable->attrs[udata->curr_attr], attr))
        HGOTO_ERROR(H5E_ATTR, H5E_CANTCOPY, H5_ITER_ERROR, "can't copy attribute")

    /* Increment number of attributes stored */
    udata->curr_attr++;

done:
    FUNC_LEAVE_NOAPI(ret_value)
} /* end H5A__dense_build_table_cb() */

/*-------------------------------------------------------------------------
 * Function:    H5A__dense_build_table
 *
 * Purpose:     Builds a table containing a sorted list of attributes for
 *              an object
 *
 * Note:        Used for building table of attributes in non-native iteration
 *              order for an index.  Uses the "name" index to retrieve records,
 *              but the 'idx_type' index for sorting them.
 *
 * Return:      SUCCEED/FAIL
 *
 * Programmer:    Quincey Koziol
 *            Dec 11, 2006
 *
 *-------------------------------------------------------------------------
 */
herr_t
H5A__dense_build_table(H5F_t *f, const H5O_ainfo_t *ainfo, H5_index_t idx_type, H5_iter_order_t order,
                       H5A_attr_table_t *atable)
{
    H5B2_t *bt2_name = NULL;     /* v2 B-tree handle for name index */
    hsize_t nrec;                /* # of records in v2 B-tree */
    herr_t  ret_value = SUCCEED; /* Return value */

    FUNC_ENTER_PACKAGE

    /* Sanity check */
    HDassert(f);
    HDassert(ainfo);
    HDassert(H5F_addr_defined(ainfo->fheap_addr));
    HDassert(H5F_addr_defined(ainfo->name_bt2_addr));
    HDassert(atable);

    /* Open the name index v2 B-tree */
    if (NULL == (bt2_name = H5B2_open(f, ainfo->name_bt2_addr, NULL)))
        HGOTO_ERROR(H5E_ATTR, H5E_CANTOPENOBJ, FAIL, "unable to open v2 B-tree for name index")

    /* Retrieve # of records in "name" B-tree */
    /* (should be same # of records in all indices) */
    if (H5B2_get_nrec(bt2_name, &nrec) < 0)
        HGOTO_ERROR(H5E_ATTR, H5E_CANTGET, FAIL, "can't retrieve # of records in index")

    /* Set size of table */
    H5_CHECK_OVERFLOW(nrec, /* From: */ hsize_t, /* To: */ size_t);
    atable->nattrs = (size_t)nrec;

    /* Allocate space for the table entries */
    if (atable->nattrs > 0) {
        H5A_dense_bt_ud_t  udata;   /* User data for iteration callback */
        H5A_attr_iter_op_t attr_op; /* Attribute operator */

        /* Allocate the table to store the attributes */
        if ((atable->attrs = (H5A_t **)H5FL_SEQ_CALLOC(H5A_t_ptr, atable->nattrs)) == NULL)
            HGOTO_ERROR(H5E_RESOURCE, H5E_NOSPACE, FAIL, "memory allocation failed")

        /* Set up user data for iteration */
        udata.atable    = atable;
        udata.curr_attr = 0;

        /* Build iterator operator */
        attr_op.op_type  = H5A_ATTR_OP_LIB;
        attr_op.u.lib_op = H5A__dense_build_table_cb;

        /* Iterate over the links in the group, building a table of the link messages */
        if (H5A__dense_iterate(f, (hid_t)0, ainfo, H5_INDEX_NAME, H5_ITER_NATIVE, (hsize_t)0, NULL, &attr_op,
                               &udata) < 0)
            HGOTO_ERROR(H5E_ATTR, H5E_CANTINIT, FAIL, "error building attribute table")

        /* Sort attribute table in correct iteration order */
        if (H5A__attr_sort_table(atable, idx_type, order) < 0)
            HGOTO_ERROR(H5E_ATTR, H5E_CANTSORT, FAIL, "error sorting attribute table")
    } /* end if */
    else
        atable->attrs = NULL;

done:
    /* Release resources */
    if (bt2_name && H5B2_close(bt2_name) < 0)
        HDONE_ERROR(H5E_ATTR, H5E_CLOSEERROR, FAIL, "can't close v2 B-tree for name index")

    FUNC_LEAVE_NOAPI(ret_value)
} /* end H5A__dense_build_table() */

/*-------------------------------------------------------------------------
 * Function:    H5A__attr_cmp_name_inc
 *
 * Purpose:     Callback routine for comparing two attribute names, in
 *              increasing alphabetic order
 *
 * Return:      An integer less than, equal to, or greater than zero if the
 *              first argument is considered to be respectively less than,
 *              equal to, or greater than the second.  If two members compare
 *              as equal, their order in the sorted array is undefined.
 *              (i.e. same as strcmp())
 *
 * Programmer:    Quincey Koziol
 *        Dec 11 2006
 *
 *-------------------------------------------------------------------------
 */
static int
H5A__attr_cmp_name_inc(const void *attr1, const void *attr2)
{
    FUNC_ENTER_STATIC_NOERR

    FUNC_LEAVE_NOAPI(
        HDstrcmp((*(const H5A_t *const *)attr1)->shared->name, (*(const H5A_t *const *)attr2)->shared->name))
} /* end H5A__attr_cmp_name_inc() */

/*-------------------------------------------------------------------------
 * Function:    H5A__attr_cmp_name_dec
 *
 * Purpose:    Callback routine for comparing two attribute names, in
 *              decreasing alphabetic order
 *
 * Return:    An integer less than, equal to, or greater than zero if the
 *              second argument is considered to be respectively less than,
 *              equal to, or greater than the first.  If two members compare
 *              as equal, their order in the sorted array is undefined.
 *              (i.e. opposite of strcmp())
 *
 * Programmer:    Quincey Koziol
 *        Feb  8 2007
 *
 *-------------------------------------------------------------------------
 */
static int
H5A__attr_cmp_name_dec(const void *attr1, const void *attr2)
{
    FUNC_ENTER_STATIC_NOERR

    FUNC_LEAVE_NOAPI(
        HDstrcmp((*(const H5A_t *const *)attr2)->shared->name, (*(const H5A_t *const *)attr1)->shared->name))
} /* end H5A__attr_cmp_name_dec() */

/*-------------------------------------------------------------------------
 * Function:    H5A__attr_cmp_corder_inc
 *
 * Purpose:    Callback routine for comparing two attributes, in
 *              increasing creation order
 *
 * Return:    An integer less than, equal to, or greater than zero if the
 *              first argument is considered to be respectively less than,
 *              equal to, or greater than the second.  If two members compare
 *              as equal, their order in the sorted array is undefined.
 *
 * Programmer:    Quincey Koziol
 *        Feb  8 2007
 *
 *-------------------------------------------------------------------------
 */
static int
H5A__attr_cmp_corder_inc(const void *attr1, const void *attr2)
{
    int ret_value = 0; /* Return value */

    FUNC_ENTER_STATIC_NOERR

    if ((*(const H5A_t *const *)attr1)->shared->crt_idx < (*(const H5A_t *const *)attr2)->shared->crt_idx)
        ret_value = -1;
    else if ((*(const H5A_t *const *)attr1)->shared->crt_idx >
             (*(const H5A_t *const *)attr2)->shared->crt_idx)
        ret_value = 1;
    else
        ret_value = 0;

    FUNC_LEAVE_NOAPI(ret_value)
} /* end H5A__attr_cmp_corder_inc() */

/*-------------------------------------------------------------------------
 * Function:    H5A__attr_cmp_corder_dec
 *
 * Purpose:     Callback routine for comparing two attributes, in
 *              decreasing creation order
 *
 * Return:      An integer less than, equal to, or greater than zero if the
 *              second argument is considered to be respectively less than,
 *              equal to, or greater than the first.  If two members compare
 *              as equal, their order in the sorted array is undefined.
 *
 * Programmer:  Quincey Koziol
 *              Feb  8 2007
 *
 *-------------------------------------------------------------------------
 */
static int
H5A__attr_cmp_corder_dec(const void *attr1, const void *attr2)
{
    int ret_value = 0; /* Return value */

    FUNC_ENTER_STATIC_NOERR

    if ((*(const H5A_t *const *)attr1)->shared->crt_idx < (*(const H5A_t *const *)attr2)->shared->crt_idx)
        ret_value = 1;
    else if ((*(const H5A_t *const *)attr1)->shared->crt_idx >
             (*(const H5A_t *const *)attr2)->shared->crt_idx)
        ret_value = -1;
    else
        ret_value = 0;

    FUNC_LEAVE_NOAPI(ret_value)
} /* end H5A__attr_cmp_corder_dec() */

/*-------------------------------------------------------------------------
 * Function:    H5A__attr_sort_table
 *
 * Purpose:     Sort table containing a list of attributes for an object
 *
 * Return:      SUCCEED/FAIL
 *
 * Programmer:  Quincey Koziol
 *              Dec 11, 2006
 *
 *-------------------------------------------------------------------------
 */
static herr_t
H5A__attr_sort_table(H5A_attr_table_t *atable, H5_index_t idx_type, H5_iter_order_t order)
{
    FUNC_ENTER_STATIC_NOERR

    /* Sanity check */
    HDassert(atable);

    /* Pick appropriate comparison routine */
    if (idx_type == H5_INDEX_NAME) {
        if (order == H5_ITER_INC)
            HDqsort(atable->attrs, atable->nattrs, sizeof(H5A_t *), H5A__attr_cmp_name_inc);
        else if (order == H5_ITER_DEC)
            HDqsort(atable->attrs, atable->nattrs, sizeof(H5A_t *), H5A__attr_cmp_name_dec);
        else
            HDassert(order == H5_ITER_NATIVE);
    } /* end if */
    else {
        HDassert(idx_type == H5_INDEX_CRT_ORDER);
        if (order == H5_ITER_INC)
            HDqsort(atable->attrs, atable->nattrs, sizeof(H5A_t *), H5A__attr_cmp_corder_inc);
        else if (order == H5_ITER_DEC)
            HDqsort(atable->attrs, atable->nattrs, sizeof(H5A_t *), H5A__attr_cmp_corder_dec);
        else
            HDassert(order == H5_ITER_NATIVE);
    } /* end else */

    FUNC_LEAVE_NOAPI(SUCCEED)
} /* end H5A__attr_sort_table() */

/*-------------------------------------------------------------------------
 * Function:    H5A__attr_iterate_table
 *
 * Purpose:     Iterate over table containing a list of attributes for an object,
 *              making appropriate callbacks
 *
 * Return:      SUCCEED/FAIL
 *
 * Programmer:  Quincey Koziol
 *              Dec 18, 2006
 *
 *-------------------------------------------------------------------------
 */
herr_t
H5A__attr_iterate_table(const H5A_attr_table_t *atable, hsize_t skip, hsize_t *last_attr, hid_t loc_id,
                        const H5A_attr_iter_op_t *attr_op, void *op_data)
{
    size_t u;                        /* Local index variable */
    herr_t ret_value = H5_ITER_CONT; /* Return value */

    FUNC_ENTER_PACKAGE

    /* Sanity check */
    HDassert(atable);
    HDassert(attr_op);

    /* Skip over attributes, if requested */
    if (last_attr)
        *last_attr = skip;

    /* Iterate over attribute messages */
    H5_CHECKED_ASSIGN(u, size_t, skip, hsize_t)
    for (; u < atable->nattrs && !ret_value; u++) {
        /* Check which type of callback to make */
        switch (attr_op->op_type) {
            case H5A_ATTR_OP_APP2: {
                H5A_info_t ainfo; /* Info for attribute */

                /* Get the attribute information */
                if (H5A__get_info(atable->attrs[u], &ainfo) < 0)
                    HGOTO_ERROR(H5E_ATTR, H5E_CANTGET, H5_ITER_ERROR, "unable to get attribute info")

                /* Make the application callback */
                ret_value = (attr_op->u.app_op2)(loc_id, ((atable->attrs[u])->shared)->name, &ainfo, op_data);
                break;
            }

#ifndef H5_NO_DEPRECATED_SYMBOLS
            case H5A_ATTR_OP_APP:
                /* Make the application callback */
                ret_value = (attr_op->u.app_op)(loc_id, ((atable->attrs[u])->shared)->name, op_data);
                break;
#endif /* H5_NO_DEPRECATED_SYMBOLS */

            case H5A_ATTR_OP_LIB:
                /* Call the library's callback */
                ret_value = (attr_op->u.lib_op)((atable->attrs[u]), op_data);
                break;

            default:
                HDassert("unknown attribute op type" && 0);
#ifdef NDEBUG
                HGOTO_ERROR(H5E_ATTR, H5E_UNSUPPORTED, FAIL, "unsupported attribute op type")
#endif    /* NDEBUG */
        } /* end switch */

        /* Increment the number of entries passed through */
        if (last_attr)
            (*last_attr)++;
    } /* end for */

    /* Check for callback failure and pass along return value */
    if (ret_value < 0)
        HERROR(H5E_ATTR, H5E_CANTNEXT, "iteration operator failed");

done:
    FUNC_LEAVE_NOAPI(ret_value)
} /* end H5A__attr_iterate_table() */

/*-------------------------------------------------------------------------
 * Function:    H5A__attr_release_table
 *
 * Purpose:     Release table containing a list of attributes for an object
 *
 * Return:      SUCCEED/FAIL
 *
 * Programmer:  Quincey Koziol
 *              Dec 11, 2006
 *
 *-------------------------------------------------------------------------
 */
herr_t
H5A__attr_release_table(H5A_attr_table_t *atable)
{
    herr_t ret_value = SUCCEED; /* Return value */

    FUNC_ENTER_PACKAGE

    /* Sanity check */
    HDassert(atable);

    /* Release attribute info, if any. */
    if (atable->nattrs > 0) {
        size_t u; /* Local index variable */

        /* Free attribute message information */
        for (u = 0; u < atable->nattrs; u++)
            if (atable->attrs[u] && H5A__close(atable->attrs[u]) < 0)
                HGOTO_ERROR(H5E_ATTR, H5E_CANTFREE, FAIL, "unable to release attribute")
    } /* end if */
    else
        HDassert(atable->attrs == NULL);

    atable->attrs = (H5A_t **)H5FL_SEQ_FREE(H5A_t_ptr, atable->attrs);

done:
    FUNC_LEAVE_NOAPI(ret_value)
} /* end H5A__attr_release_table() */

/*-------------------------------------------------------------------------
 * Function:    H5A__get_ainfo
 *
 * Purpose:     Retrieves the "attribute info" message for an object.  Also
 *              sets the number of attributes correctly, if it isn't set up yet.
 *
 * Return:      TRUE/FALSE/FAIL
 *
 * Programmer:  Quincey Koziol
 *              Mar 11 2007
 *
 *-------------------------------------------------------------------------
 */
htri_t
H5A__get_ainfo(H5F_t *f, H5O_t *oh, H5O_ainfo_t *ainfo)
{
    H5B2_t *bt2_name  = NULL; /* v2 B-tree handle for name index */
    htri_t  ret_value = FAIL; /* Return value */

    FUNC_ENTER_NOAPI_TAG(oh->cache_info.addr, FAIL)

    /* check arguments */
    HDassert(f);
    HDassert(oh);
    HDassert(ainfo);

    /* Check if the "attribute info" message exists */
    if ((ret_value = H5O_msg_exists_oh(oh, H5O_AINFO_ID)) < 0)
        HGOTO_ERROR(H5E_ATTR, H5E_NOTFOUND, FAIL, "unable to check object header")
    if (ret_value > 0) {
        /* Retrieve the "attribute info" structure */
        if (NULL == H5O_msg_read_oh(f, oh, H5O_AINFO_ID, ainfo))
            HGOTO_ERROR(H5E_ATTR, H5E_CANTGET, FAIL, "can't read AINFO message")

        /* Check if we don't know how many attributes there are */
        if (ainfo->nattrs == HSIZET_MAX) {
            /* Check if we are using "dense" attribute storage */
            if (H5F_addr_defined(ainfo->fheap_addr)) {
                /* Open the name index v2 B-tree */
                if (NULL == (bt2_name = H5B2_open(f, ainfo->name_bt2_addr, NULL)))
                    HGOTO_ERROR(H5E_ATTR, H5E_CANTOPENOBJ, FAIL, "unable to open v2 B-tree for name index")

                /* Retrieve # of records in "name" B-tree */
                /* (should be same # of records in all indices) */
                if (H5B2_get_nrec(bt2_name, &ainfo->nattrs) < 0)
                    HGOTO_ERROR(H5E_ATTR, H5E_CANTGET, FAIL, "can't retrieve # of records in index")
            } /* end if */
            else
                /* Retrieve # of attributes from object header */
                ainfo->nattrs = oh->attr_msgs_seen;
        } /* end if */
    }     /* end if */

done:
    /* Release resources */
    if (bt2_name && H5B2_close(bt2_name) < 0)
        HDONE_ERROR(H5E_ATTR, H5E_CLOSEERROR, FAIL, "can't close v2 B-tree for name index")

    FUNC_LEAVE_NOAPI_TAG(ret_value)
} /* end H5A__get_ainfo() */

/*-------------------------------------------------------------------------
 * Function:    H5A__set_version
 *
 * Purpose:     Sets the correct version to encode attribute with.
 *              Chooses the oldest version possible, unless the
 *              file's low bound indicates otherwise.
 *
 * Return:      SUCCEED/FAIL
 *
 * Programmer:  Quincey Koziol
 *              Jul 17 2007
 *
 *-------------------------------------------------------------------------
 */
herr_t
H5A__set_version(const H5F_t *f, H5A_t *attr)
{
    hbool_t type_shared,
        space_shared;            /* Flags to indicate that shared messages are used for this attribute */
    uint8_t version;             /* Message version */
    herr_t  ret_value = SUCCEED; /* Return value */

    FUNC_ENTER_PACKAGE

    /* check arguments */
    HDassert(f);
    HDassert(attr);

    /* Check whether datatype and dataspace are shared */
    if (H5O_msg_is_shared(H5O_DTYPE_ID, attr->shared->dt) > 0)
        type_shared = TRUE;
    else
        type_shared = FALSE;

    if (H5O_msg_is_shared(H5O_SDSPACE_ID, attr->shared->ds) > 0)
        space_shared = TRUE;
    else
        space_shared = FALSE;

    /* Check which version to encode attribute with */
    if (attr->shared->encoding != H5T_CSET_ASCII)
        version = H5O_ATTR_VERSION_3; /* Write version which includes the character encoding */
    else if (type_shared || space_shared)
        version =
            H5O_ATTR_VERSION_2; /* Write out version with flag for indicating shared datatype or dataspace */
    else
        version = H5O_ATTR_VERSION_1; /* Write out basic version */

    /* Upgrade to the version indicated by the file's low bound if higher */
    version = (uint8_t)MAX(version, (uint8_t)H5O_attr_ver_bounds[H5F_LOW_BOUND(f)]);

    /* Version bounds check */
    if (version > H5O_attr_ver_bounds[H5F_HIGH_BOUND(f)])
        HGOTO_ERROR(H5E_ATTR, H5E_BADRANGE, FAIL, "attribute version out of bounds")

    /* Set the message version */
    attr->shared->version = version;

done:
    FUNC_LEAVE_NOAPI(ret_value)
} /* end H5A__set_version() */

/*-------------------------------------------------------------------------
 * Function:    H5A__attr_copy_file
 *
 * Purpose:     Copies a message from _MESG to _DEST in file
 *
 *              Note that this function assumes that it is copying *all*
 *              the attributes in the object, specifically when it copies
 *              the creation order from source to destination.  If this is
 *              to be used to copy only a single attribute, then the
 *              creation order must be handled differently.  -NAF
 *
 * Return:      Success:        Ptr to _DEST
 *
 *              Failure:        NULL
 *
 * Programmer:  Quincey Koziol
 *              November 1, 2005
 *
 *-------------------------------------------------------------------------
 */
H5A_t *
H5A__attr_copy_file(const H5A_t *attr_src, H5F_t *file_dst, hbool_t *recompute_size,
                    H5O_copy_t H5_ATTR_NDEBUG_UNUSED *cpy_info)
{
    H5A_t *  attr_dst    = NULL; /* Destination attribute */
    hid_t    tid_src     = -1;   /* Datatype ID for source datatype */
    hid_t    tid_dst     = -1;   /* Datatype ID for destination datatype */
    hid_t    tid_mem     = -1;   /* Datatype ID for memory datatype */
    void *   buf         = NULL; /* Buffer for copying data */
    void *   reclaim_buf = NULL; /* Buffer for reclaiming data */
    void *   bkg_buf     = NULL; /* Background buffer */
    hid_t    buf_sid     = -1;   /* ID for buffer dataspace */
    hssize_t sdst_nelmts;        /* # of elements in destination attribute (signed) */
    size_t   dst_nelmts;         /* # of elements in destination attribute */
    size_t   dst_dt_size;        /* Size of destination attribute datatype */
    H5A_t *  ret_value = NULL;   /* Return value */

    FUNC_ENTER_PACKAGE

    /* check args */
    HDassert(attr_src);
    HDassert(file_dst);
    HDassert(cpy_info);
    HDassert(!cpy_info->copy_without_attr);

    /* Allocate space for the destination message */
    if (NULL == (attr_dst = H5FL_CALLOC(H5A_t)))
        HGOTO_ERROR(H5E_RESOURCE, H5E_NOSPACE, NULL, "memory allocation failed")

    /* Copy the top level of the attribute */
    *attr_dst = *attr_src;

    if (NULL == (attr_dst->shared = H5FL_CALLOC(H5A_shared_t)))
        HGOTO_ERROR(H5E_FILE, H5E_NOSPACE, NULL, "can't allocate shared attr structure")

    /* Don't have an opened group location for copy */
    H5O_loc_reset(&(attr_dst->oloc));
    H5G_name_reset(&(attr_dst->path));
    attr_dst->obj_opened = FALSE;

    /* Reference count for the header message in the cache */
    attr_dst->shared->nrefs = 1;

    /* Copy attribute's name */
    attr_dst->shared->name = H5MM_strdup(attr_src->shared->name);
    HDassert(attr_dst->shared->name);
    attr_dst->shared->encoding = attr_src->shared->encoding;

    /* Copy attribute's datatype */
    /* If source is named, we will keep dst as named, but we will not actually
     * copy the target and update the message until post copy */
    if (NULL == (attr_dst->shared->dt = H5T_copy(attr_src->shared->dt, H5T_COPY_ALL)))
        HGOTO_ERROR(H5E_OHDR, H5E_CANTCOPY, NULL, "cannot copy datatype")

    /* Set the location of the destination datatype */
    if (H5T_set_loc(attr_dst->shared->dt, H5F_VOL_OBJ(file_dst), H5T_LOC_DISK) < 0)
        HGOTO_ERROR(H5E_DATATYPE, H5E_CANTINIT, NULL, "cannot mark datatype on disk")

    if (!H5T_is_named(attr_src->shared->dt)) {
        /* If the datatype is not named, it may have been shared in the
         * source file's heap.  Un-share it for now. We'll try to shared
         * it in the destination file below.
         */
        if (H5O_msg_reset_share(H5O_DTYPE_ID, attr_dst->shared->dt) < 0)
            HGOTO_ERROR(H5E_OHDR, H5E_CANTINIT, NULL, "unable to reset datatype sharing")
    }

    /* Copy the dataspace for the attribute. Make sure the maximal dimension is also copied.
     * Otherwise the comparison in the test may complain about it. SLU 2011/4/12 */
    attr_dst->shared->ds = H5S_copy(attr_src->shared->ds, FALSE, TRUE);
    HDassert(attr_dst->shared->ds);

    /* Reset the dataspace's sharing in the source file before trying to share
     * it in the destination.
     */
    if (H5O_msg_reset_share(H5O_SDSPACE_ID, attr_dst->shared->ds) < 0)
        HGOTO_ERROR(H5E_OHDR, H5E_CANTINIT, NULL, "unable to reset dataspace sharing")

    /* Simulate trying to share both the datatype and dataset, to determine the
     * final size of the messages.  This does nothing if the datatype is
     * committed or sharing is disabled.
     */
    if (H5SM_try_share(file_dst, NULL, H5SM_DEFER, H5O_DTYPE_ID, attr_dst->shared->dt, NULL) < 0)
        HGOTO_ERROR(H5E_OHDR, H5E_WRITEERROR, NULL, "can't share attribute datatype")
    if (H5SM_try_share(file_dst, NULL, H5SM_DEFER, H5O_SDSPACE_ID, attr_dst->shared->ds, NULL) < 0)
        HGOTO_ERROR(H5E_OHDR, H5E_WRITEERROR, NULL, "can't share attribute dataspace")

    /* Compute the sizes of the datatype and dataspace. This is their raw
     * size unless they're shared.
     */
    attr_dst->shared->dt_size = H5O_msg_raw_size(file_dst, H5O_DTYPE_ID, FALSE, attr_dst->shared->dt);
    HDassert(attr_dst->shared->dt_size > 0);
    attr_dst->shared->ds_size = H5O_msg_raw_size(file_dst, H5O_SDSPACE_ID, FALSE, attr_dst->shared->ds);
    HDassert(attr_dst->shared->ds_size > 0);

    /* Check whether to recompute the size of the attribute */
    /* (happens when the datatype or dataspace changes sharing status) */
    if (attr_dst->shared->dt_size != attr_src->shared->dt_size ||
        attr_dst->shared->ds_size != attr_src->shared->ds_size)
        *recompute_size = TRUE;

    /* Get # of elements for destination attribute's dataspace */
    if ((sdst_nelmts = H5S_GET_EXTENT_NPOINTS(attr_dst->shared->ds)) < 0)
        HGOTO_ERROR(H5E_ATTR, H5E_CANTCOUNT, NULL, "dataspace is invalid")
    H5_CHECKED_ASSIGN(dst_nelmts, size_t, sdst_nelmts, hssize_t);

    /* Get size of destination attribute's datatype */
    if (0 == (dst_dt_size = H5T_get_size(attr_dst->shared->dt)))
        HGOTO_ERROR(H5E_DATATYPE, H5E_CANTINIT, NULL, "unable to determine datatype size")

    /* Compute the size of the data */
    attr_dst->shared->data_size = dst_nelmts * dst_dt_size;

    /* Copy (& convert) the data, if necessary */
    if (attr_src->shared->data) {
        if (NULL == (attr_dst->shared->data = H5FL_BLK_MALLOC(attr_buf, attr_dst->shared->data_size)))
            HGOTO_ERROR(H5E_RESOURCE, H5E_NOSPACE, NULL, "memory allocation failed")

        /* Check if we need to convert data */
        if (H5T_detect_class(attr_src->shared->dt, H5T_VLEN, FALSE) > 0) {
            H5T_path_t *tpath_src_mem, *tpath_mem_dst; /* Datatype conversion paths */
            H5T_t *     dt_mem;                        /* Memory datatype */
            size_t      src_dt_size;                   /* Source datatype size */
            size_t      tmp_dt_size;                   /* Temp. datatype size */
            size_t      max_dt_size;                   /* Max atatype size */
            H5S_t *     buf_space;                     /* Dataspace describing buffer */
            hsize_t     buf_dim;                       /* Dimension for buffer */
            size_t      nelmts;                        /* Number of elements in buffer */
            size_t      buf_size;                      /* Size of copy buffer */

            /* Create datatype ID for src datatype */
            if ((tid_src = H5I_register(H5I_DATATYPE, attr_src->shared->dt, FALSE)) < 0)
                HGOTO_ERROR(H5E_DATATYPE, H5E_CANTREGISTER, NULL, "unable to register source file datatype")

            /* create a memory copy of the variable-length datatype */
            if (NULL == (dt_mem = H5T_copy(attr_src->shared->dt, H5T_COPY_TRANSIENT)))
                HGOTO_ERROR(H5E_DATATYPE, H5E_CANTINIT, NULL, "unable to copy")
            if ((tid_mem = H5I_register(H5I_DATATYPE, dt_mem, FALSE)) < 0)
                HGOTO_ERROR(H5E_DATATYPE, H5E_CANTREGISTER, NULL, "unable to register memory datatype")

            /* create variable-length datatype at the destinaton file */
            if ((tid_dst = H5I_register(H5I_DATATYPE, attr_dst->shared->dt, FALSE)) < 0)
                HGOTO_ERROR(H5E_DATATYPE, H5E_CANTREGISTER, NULL,
                            "unable to register destination file datatype")

            /* Set up the conversion functions */
            if (NULL == (tpath_src_mem = H5T_path_find(attr_src->shared->dt, dt_mem)))
                HGOTO_ERROR(H5E_DATATYPE, H5E_CANTINIT, NULL,
                            "unable to convert between src and mem datatypes")
            if (NULL == (tpath_mem_dst = H5T_path_find(dt_mem, attr_dst->shared->dt)))
                HGOTO_ERROR(H5E_DATATYPE, H5E_CANTINIT, NULL,
                            "unable to convert between mem and dst datatypes")

            /* Determine largest datatype size */
            if (0 == (src_dt_size = H5T_get_size(attr_src->shared->dt)))
                HGOTO_ERROR(H5E_DATATYPE, H5E_CANTINIT, NULL, "unable to determine datatype size")
            if (0 == (tmp_dt_size = H5T_get_size(dt_mem)))
                HGOTO_ERROR(H5E_DATATYPE, H5E_CANTINIT, NULL, "unable to determine datatype size")
            max_dt_size = MAX(src_dt_size, tmp_dt_size);
            if (0 == (tmp_dt_size = H5T_get_size(attr_dst->shared->dt)))
                HGOTO_ERROR(H5E_DATATYPE, H5E_CANTINIT, NULL, "unable to determine datatype size")
            max_dt_size = MAX(max_dt_size, tmp_dt_size);

            /* Set number of whole elements that fit in buffer */
            if (0 == (nelmts = attr_src->shared->data_size / src_dt_size))
                HGOTO_ERROR(H5E_DATATYPE, H5E_CANTINIT, NULL, "element size too large")

            /* Set up number of bytes to copy, and initial buffer size */
            buf_size = nelmts * max_dt_size;

            /* Create dataspace for number of elements in buffer */
            buf_dim = nelmts;

            /* Create the space and set the initial extent */
            if (NULL == (buf_space = H5S_create_simple((unsigned)1, &buf_dim, NULL)))
                HGOTO_ERROR(H5E_DATASPACE, H5E_CANTCREATE, NULL, "can't create simple dataspace")

            /* Atomize */
            if ((buf_sid = H5I_register(H5I_DATASPACE, buf_space, FALSE)) < 0) {
                H5S_close(buf_space);
                HGOTO_ERROR(H5E_ATOM, H5E_CANTREGISTER, NULL, "unable to register dataspace ID")
            } /* end if */

            /* Allocate memory for recclaim buf */
            if (NULL == (reclaim_buf = H5FL_BLK_MALLOC(attr_buf, buf_size)))
                HGOTO_ERROR(H5E_RESOURCE, H5E_NOSPACE, NULL, "memory allocation NULLed for raw data chunk")

            /* Allocate memory for copying the chunk */
            if (NULL == (buf = H5FL_BLK_MALLOC(attr_buf, buf_size)))
                HGOTO_ERROR(H5E_RESOURCE, H5E_NOSPACE, NULL, "memory allocation NULLed for raw data chunk")

            H5MM_memcpy(buf, attr_src->shared->data, attr_src->shared->data_size);

            /* Allocate background memory */
            if (H5T_path_bkg(tpath_src_mem) || H5T_path_bkg(tpath_mem_dst))
                if (NULL == (bkg_buf = H5FL_BLK_CALLOC(attr_buf, buf_size)))
                    HGOTO_ERROR(H5E_ATTR, H5E_CANTALLOC, NULL, "memory allocation failed")

            /* Convert from source file to memory */
            if (H5T_convert(tpath_src_mem, tid_src, tid_mem, nelmts, (size_t)0, (size_t)0, buf, bkg_buf) < 0)
                HGOTO_ERROR(H5E_DATATYPE, H5E_CANTINIT, NULL, "datatype conversion NULLed")

            H5MM_memcpy(reclaim_buf, buf, buf_size);

            /* Set background buffer to all zeros */
            if (bkg_buf)
                HDmemset(bkg_buf, 0, buf_size);

            /* Convert from memory to destination file */
            if (H5T_convert(tpath_mem_dst, tid_mem, tid_dst, nelmts, (size_t)0, (size_t)0, buf, bkg_buf) < 0)
                HGOTO_ERROR(H5E_DATATYPE, H5E_CANTINIT, NULL, "datatype conversion NULLed")

            H5MM_memcpy(attr_dst->shared->data, buf, attr_dst->shared->data_size);

            if (H5T_reclaim(tid_mem, buf_space, reclaim_buf) < 0)
                HGOTO_ERROR(H5E_DATASET, H5E_BADITER, NULL, "unable to reclaim variable-length data")
        } /* end if */
        else {
            HDassert(attr_dst->shared->data_size == attr_src->shared->data_size);
            H5MM_memcpy(attr_dst->shared->data, attr_src->shared->data, attr_src->shared->data_size);
        } /* end else */
    }     /* end if(attr_src->shared->data) */

    /* Copy the creation order */
    attr_dst->shared->crt_idx = attr_src->shared->crt_idx;

    /* Recompute the version to encode the destination attribute */
    if (H5A__set_version(file_dst, attr_dst) < 0)
        HGOTO_ERROR(H5E_ATTR, H5E_CANTSET, NULL, "unable to update attribute version")

    /* Recompute the destination attribute's size, if it's a different version */
    if (attr_src->shared->version != attr_dst->shared->version)
        *recompute_size = TRUE;

    /* Set return value */
    ret_value = attr_dst;

done:
    if (buf_sid > 0 && H5I_dec_ref(buf_sid) < 0)
        HDONE_ERROR(H5E_ATTR, H5E_CANTFREE, NULL, "Can't decrement temporary dataspace ID")
    if (tid_src > 0)
        /* Don't decrement ID, we want to keep underlying datatype */
        if (NULL == H5I_remove(tid_src))
            HDONE_ERROR(H5E_ATTR, H5E_CANTFREE, NULL, "Can't decrement temporary datatype ID")
    if (tid_dst > 0)
        /* Don't decrement ID, we want to keep underlying datatype */
        if (NULL == H5I_remove(tid_dst))
            HDONE_ERROR(H5E_ATTR, H5E_CANTFREE, NULL, "Can't decrement temporary datatype ID")
    if (tid_mem > 0)
        /* Decrement the memory datatype ID, it's transient */
        if (H5I_dec_ref(tid_mem) < 0)
            HDONE_ERROR(H5E_ATTR, H5E_CANTFREE, NULL, "Can't decrement temporary datatype ID")
    if (buf)
        buf = H5FL_BLK_FREE(attr_buf, buf);
    if (reclaim_buf)
        reclaim_buf = H5FL_BLK_FREE(attr_buf, reclaim_buf);
    if (bkg_buf)
        bkg_buf = H5FL_BLK_FREE(attr_buf, bkg_buf);

    /* Release destination attribute information on failure */
    if (!ret_value && attr_dst && H5A__close(attr_dst) < 0)
        HDONE_ERROR(H5E_ATTR, H5E_CANTFREE, NULL, "can't close attribute")

    FUNC_LEAVE_NOAPI(ret_value)
} /* H5A__attr_copy_file() */

/*-------------------------------------------------------------------------
 * Function:    H5A__attr_post_copy_file
 *
 * Purpose:     Finish copying a message from between files.
 *              We have to copy the values of a reference attribute in the
 *              post copy because H5O_post_copy_file() fails at the case that
 *              an object may have a reference attribute that points to the
 *              object itself.
 *
 * Return:      SUCCEED/FAIL
 *
 * Programmer:  Peter Cao
 *              March 6, 2005
 *
 *-------------------------------------------------------------------------
 */
herr_t
H5A__attr_post_copy_file(const H5O_loc_t *src_oloc, const H5A_t *attr_src, H5O_loc_t *dst_oloc,
                         const H5A_t *attr_dst, H5O_copy_t *cpy_info)
{
    H5F_t *file_src, *file_dst;
    herr_t ret_value = SUCCEED; /* Return value */

    FUNC_ENTER_PACKAGE

    /* check args */
    HDassert(src_oloc);
    HDassert(dst_oloc);
    HDassert(attr_dst);
    HDassert(attr_src);

    file_src = src_oloc->file;
    file_dst = dst_oloc->file;

    HDassert(file_src);
    HDassert(file_dst);

    if (H5T_is_named(attr_src->shared->dt)) {
        H5O_loc_t *src_oloc_dt; /* Pointer to source datatype's object location */
        H5O_loc_t *dst_oloc_dt; /* Pointer to dest. datatype's object location */

        /* Get group entries for source & destination */
        src_oloc_dt = H5T_oloc(attr_src->shared->dt);
        HDassert(src_oloc_dt);
        dst_oloc_dt = H5T_oloc(attr_dst->shared->dt);
        HDassert(dst_oloc_dt);

        /* Reset object location for new object */
        H5O_loc_reset(dst_oloc_dt);
        dst_oloc_dt->file = file_dst;

        /* Copy the shared object from source to destination */
        if (H5O_copy_header_map(src_oloc_dt, dst_oloc_dt, cpy_info, FALSE, NULL, NULL) < 0)
            HGOTO_ERROR(H5E_OHDR, H5E_CANTCOPY, FAIL, "unable to copy object")

        /* Update shared message info from named datatype info */
        H5T_update_shared(attr_dst->shared->dt);
    }

    /* Try to share both the datatype and dataset.  This does nothing if the
     * datatype is committed or sharing is disabled.
     */
    if (H5SM_try_share(file_dst, NULL, H5SM_WAS_DEFERRED, H5O_DTYPE_ID, attr_dst->shared->dt, NULL) < 0)
        HGOTO_ERROR(H5E_OHDR, H5E_WRITEERROR, FAIL, "can't share attribute datatype")
    if (H5SM_try_share(file_dst, NULL, H5SM_WAS_DEFERRED, H5O_SDSPACE_ID, attr_dst->shared->ds, NULL) < 0)
        HGOTO_ERROR(H5E_OHDR, H5E_WRITEERROR, FAIL, "can't share attribute dataspace")

    /* Only need to fix reference attribute with real data being copied to
     *  another file.
     */
    if ((NULL != attr_dst->shared->data) && (H5T_get_class(attr_dst->shared->dt, FALSE) == H5T_REFERENCE)) {

        /* copy object pointed by reference. The current implementation does not
         *  deal with nested reference such as reference in a compound structure
         */

        /* Check for expanding references */
        if (cpy_info->expand_ref) {
            /* Copy objects referenced in source buffer to destination file and set destination elements */
            if (H5O_copy_expand_ref(file_src, H5I_INVALID_HID, attr_src->shared->dt, attr_src->shared->data,
                                    attr_src->shared->data_size, file_dst, attr_dst->shared->data,
                                    cpy_info) < 0)
                HGOTO_ERROR(H5E_ATTR, H5E_CANTCOPY, FAIL, "unable to copy reference attribute")
        } /* end if */
        else
            /* Reset value to zero */
            HDmemset(attr_dst->shared->data, 0, attr_dst->shared->data_size);
    } /* end if */

done:
    FUNC_LEAVE_NOAPI(ret_value)
} /* H5A__attr_post_copy_file() */

/*-------------------------------------------------------------------------
 * Function:    H5A__dense_post_copy_file_cb
 *
 * Purpose:     Callback routine for copying a dense attribute from SRC to DST.
 *
 * Return:      Success:        Non-negative
 *              Failure:        Negative
 *
 * Programmer:  Peter Cao
 *              July 20, 2007
 *
 *-------------------------------------------------------------------------
 */
static herr_t
H5A__dense_post_copy_file_cb(const H5A_t *attr_src, void *_udata)
{
    H5A_dense_file_cp_ud_t *udata     = (H5A_dense_file_cp_ud_t *)_udata;
    H5A_t *                 attr_dst  = NULL;
    herr_t                  ret_value = H5_ITER_CONT; /* Return value */

    FUNC_ENTER_STATIC

    /* check arguments */
    HDassert(attr_src);
    HDassert(udata);
    HDassert(udata->ainfo);
    HDassert(udata->file);
    HDassert(udata->cpy_info);

    if (NULL ==
        (attr_dst = H5A__attr_copy_file(attr_src, udata->file, udata->recompute_size, udata->cpy_info)))
        HGOTO_ERROR(H5E_ATTR, H5E_CANTCOPY, H5_ITER_ERROR, "can't copy attribute")

    if (H5A__attr_post_copy_file(udata->oloc_src, attr_src, udata->oloc_dst, attr_dst, udata->cpy_info) < 0)
        HGOTO_ERROR(H5E_ATTR, H5E_CANTCOPY, H5_ITER_ERROR, "can't copy attribute")

    /* Reset shared location information */
    if (H5O_msg_reset_share(H5O_ATTR_ID, attr_dst) < 0)
        HGOTO_ERROR(H5E_OHDR, H5E_CANTINIT, FAIL, "unable to reset attribute sharing")

    /* Set COPIED tag for destination object's metadata */
    H5_BEGIN_TAG(H5AC__COPIED_TAG);

    /* Insert attribute into dense storage */
    if (H5A__dense_insert(udata->file, udata->ainfo, attr_dst) < 0)
        HGOTO_ERROR_TAG(H5E_OHDR, H5E_CANTINSERT, H5_ITER_ERROR, "unable to add to dense storage")

    /* Reset metadata tag */
    H5_END_TAG

done:
    if (attr_dst && H5A__close(attr_dst) < 0)
        HDONE_ERROR(H5E_ATTR, H5E_CLOSEERROR, FAIL, "can't close destination attribute")

    FUNC_LEAVE_NOAPI(ret_value)
} /* end H5A__dense_post_copy_file_cb() */

/*-------------------------------------------------------------------------
 * Function:    H5A__dense_post_copy_file_all
 *
 * Purpose:     Copy all dense attributes from SRC to DST.
 *
 * Return:      SUCCEED/FAIL
 *
 * Programmer:  Peter Cao
 *              July 20, 2007
 *
 *-------------------------------------------------------------------------
 */
herr_t
H5A__dense_post_copy_file_all(const H5O_loc_t *src_oloc, const H5O_ainfo_t *ainfo_src, H5O_loc_t *dst_oloc,
                              H5O_ainfo_t *ainfo_dst, H5O_copy_t *cpy_info)
{
    H5A_dense_file_cp_ud_t udata;                    /* User data for iteration callback */
    H5A_attr_iter_op_t     attr_op;                  /* Attribute operator */
    hbool_t                recompute_size = FALSE;   /* recompute the size */
    herr_t                 ret_value      = SUCCEED; /* Return value */

    FUNC_ENTER_PACKAGE

    /* check arguments */
    HDassert(ainfo_src);
    HDassert(ainfo_dst);

    udata.ainfo          = ainfo_dst;       /* Destination dense information    */
    udata.file           = dst_oloc->file;  /* Destination file                 */
    udata.recompute_size = &recompute_size; /* Flag to indicate if size changed */
    udata.cpy_info       = cpy_info;        /* Information on copying options   */
    udata.oloc_src       = src_oloc;
    udata.oloc_dst       = dst_oloc;

    attr_op.op_type  = H5A_ATTR_OP_LIB;
    attr_op.u.lib_op = H5A__dense_post_copy_file_cb;

    if (H5A__dense_iterate(src_oloc->file, (hid_t)0, ainfo_src, H5_INDEX_NAME, H5_ITER_NATIVE, (hsize_t)0,
                           NULL, &attr_op, &udata) < 0)
        HGOTO_ERROR(H5E_ATTR, H5E_CANTINIT, FAIL, "error building attribute table")

done:
    FUNC_LEAVE_NOAPI(ret_value)
} /* end H5A__dense_post_copy_file_all */

/*-------------------------------------------------------------------------
 * Function:    H5A__rename_by_name
 *
 * Purpose:     Private version of H5Arename_by_name
 *
 * Return:      SUCCEED/FAIL
 *
 * Programmer:  Quincey Koziol
 *              February 20, 2007
 *
 *-------------------------------------------------------------------------
 */
herr_t
H5A__rename_by_name(H5G_loc_t loc, const char *obj_name, const char *old_attr_name, const char *new_attr_name)
{
    H5G_loc_t  obj_loc;             /* Location used to open group */
    H5G_name_t obj_path;            /* Opened object group hier. path */
    H5O_loc_t  obj_oloc;            /* Opened object object location */
    hbool_t    loc_found = FALSE;   /* Entry at 'obj_name' found */
    herr_t     ret_value = SUCCEED; /* Return value */

    FUNC_ENTER_PACKAGE

    /* Avoid thrashing things if the names are the same */
<<<<<<< HEAD
    if (HDstrcmp(old_attr_name, new_attr_name)) {
=======
    if (HDstrcmp(old_attr_name, new_attr_name) != 0) {
>>>>>>> 18bbd3f0
        /* Set up opened group location to fill in */
        obj_loc.oloc = &obj_oloc;
        obj_loc.path = &obj_path;
        H5G_loc_reset(&obj_loc);

        /* Find the object's location */
        if (H5G_loc_find(&loc, obj_name, &obj_loc /*out*/) < 0)
            HGOTO_ERROR(H5E_ATTR, H5E_NOTFOUND, FAIL, "object not found")
        loc_found = TRUE;

        /* Call attribute rename routine */
        if (H5O__attr_rename(obj_loc.oloc, old_attr_name, new_attr_name) < 0)
            HGOTO_ERROR(H5E_ATTR, H5E_CANTRENAME, FAIL, "can't rename attribute")
    } /* end if */

done:
    /* Release resources */
    if (loc_found && H5G_loc_free(&obj_loc) < 0)
        HDONE_ERROR(H5E_ATTR, H5E_CANTRELEASE, FAIL, "can't free location")

    FUNC_LEAVE_NOAPI(ret_value)
} /* H5A__rename_by_name() */

/*-------------------------------------------------------------------------
 * Function:    H5A__iterate_common
 *
 * Purpose:     Internal common version of H5Aiterate
 *
 * Return:      SUCCEED/FAIL
 *
 * Programmer:  Quincey Koziol
 *              December 6, 2017
 *
 *-------------------------------------------------------------------------
 */
static herr_t
H5A__iterate_common(hid_t loc_id, H5_index_t idx_type, H5_iter_order_t order, hsize_t *idx,
                    H5A_attr_iter_op_t *attr_op, void *op_data)
{
    hsize_t start_idx;           /* Index of attribute to start iterating at */
    hsize_t last_attr;           /* Index of last attribute examined */
    herr_t  ret_value = SUCCEED; /* Return value */

    FUNC_ENTER_STATIC_NOERR

    /* Call attribute iteration routine */
    last_attr = start_idx = (idx ? *idx : 0);
    if ((ret_value = H5O__attr_iterate(loc_id, idx_type, order, start_idx, &last_attr, attr_op, op_data)) < 0)
        HERROR(H5E_ATTR, H5E_BADITER, "error iterating over attributes");

    /* Set the last attribute information */
    if (idx)
        *idx = last_attr;

    FUNC_LEAVE_NOAPI(ret_value)
} /* H5A__iterate_common() */

/*-------------------------------------------------------------------------
 * Function:    H5A__iterate
 *
 * Purpose:     Private version of H5Aiterate2
 *
 * Return:      SUCCEED/FAIL
 *
 *-------------------------------------------------------------------------
 */
herr_t
H5A__iterate(const H5G_loc_t *loc, const char *obj_name, H5_index_t idx_type, H5_iter_order_t order,
             hsize_t *idx, H5A_operator2_t op, void *op_data)
{
    H5G_loc_t          obj_loc;                      /* Location used to open group */
    H5G_name_t         obj_path;                     /* Opened object group hier. path */
    H5O_loc_t          obj_oloc;                     /* Opened object object location */
    hbool_t            loc_found  = FALSE;           /* Entry at 'obj_name' found */
    hid_t              obj_loc_id = H5I_INVALID_HID; /* ID for object located */
    H5A_attr_iter_op_t attr_op;                      /* Attribute operator */
    void *             temp_obj = NULL;
    H5I_type_t         obj_type;
    herr_t             ret_value = SUCCEED; /* Return value */

    FUNC_ENTER_PACKAGE

    /* Build attribute operator info */
    attr_op.op_type   = H5A_ATTR_OP_APP2;
    attr_op.u.app_op2 = op;

    /* Set up opened group location to fill in */
    obj_loc.oloc = &obj_oloc;
    obj_loc.path = &obj_path;
    H5G_loc_reset(&obj_loc);

    /* Find the object's location */
    if (H5G_loc_find(loc, obj_name, &obj_loc) < 0)
        HGOTO_ERROR(H5E_ATTR, H5E_NOTFOUND, FAIL, "object not found");
    loc_found = TRUE;

    /* Open the object */
    if (NULL == (temp_obj = H5O_open_by_loc(&obj_loc, &obj_type)))
        HGOTO_ERROR(H5E_ATTR, H5E_CANTOPENOBJ, FAIL, "unable to open object");

    /* Get an ID for the object */
    if ((obj_loc_id = H5VL_wrap_register(obj_type, temp_obj, TRUE)) < 0)
        HGOTO_ERROR(H5E_ATOM, H5E_CANTREGISTER, FAIL, "unable to register datatype");

    /* Call internal attribute iteration routine */
    if ((ret_value = H5A__iterate_common(obj_loc_id, idx_type, order, idx, &attr_op, op_data)) < 0)
        HGOTO_ERROR(H5E_ATTR, H5E_BADITER, FAIL, "error iterating over attributes")

done:
    /* Release resources */
    if (obj_loc_id != H5I_INVALID_HID) {
        if (H5I_dec_app_ref(obj_loc_id) < 0)
            HDONE_ERROR(H5E_ATTR, H5E_CANTDEC, FAIL, "unable to close temporary object");
    } /* end if */
    else if (loc_found && H5G_loc_free(&obj_loc) < 0)
        HDONE_ERROR(H5E_ATTR, H5E_CANTRELEASE, FAIL, "can't free location");

    FUNC_LEAVE_NOAPI(ret_value)
} /* end H5A__iterate() */

#ifndef H5_NO_DEPRECATED_SYMBOLS

/*-------------------------------------------------------------------------
 * Function:    H5A__iterate_old
 *
 * Purpose:     Private version of H5Aiterate1
 *
 * Return:      SUCCEED/FAIL
 *
 * Programmer:  Quincey Koziol
 *              December 6, 2017
 *
 *-------------------------------------------------------------------------
 */
herr_t
H5A__iterate_old(hid_t loc_id, unsigned *attr_num, H5A_operator1_t op, void *op_data)
{
    H5A_attr_iter_op_t attr_op;             /* Attribute operator */
    hsize_t            idx;                 /* Index of attribute to start iterating at */
    herr_t             ret_value = SUCCEED; /* Return value */

    FUNC_ENTER_PACKAGE_NOERR

    /* Build attribute operator info */
    attr_op.op_type  = H5A_ATTR_OP_APP;
    attr_op.u.app_op = op;

    /* Set up index */
    idx = (hsize_t)(attr_num ? *attr_num : 0);

    /* Call internal attribute iteration routine */
    if ((ret_value = H5A__iterate_common(loc_id, H5_INDEX_CRT_ORDER, H5_ITER_INC, &idx, &attr_op, op_data)) <
        0)
        HERROR(H5E_ATTR, H5E_BADITER, "error iterating over attributes");

    /* Translate hsize_t index value to legacy unsigned index value*/
    if (attr_num)
        *attr_num = (unsigned)idx;

    FUNC_LEAVE_NOAPI(ret_value)
} /* H5A__iterate_old() */
#endif /* H5_NO_DEPRECATED_SYMBOLS */

/*-------------------------------------------------------------------------
 * Function:    H5A__delete_by_name
 *
 * Purpose:     Private version of H5Adelete_by_name
 *
 * Return:      SUCCEED/FAIL
 *
 * Programmer:  Quincey Koziol
 *              December 6, 2017
 *
 *-------------------------------------------------------------------------
 */
herr_t
H5A__delete_by_name(const H5G_loc_t *loc, const char *obj_name, const char *attr_name)
{
    H5G_loc_t  obj_loc;             /* Location used to open group */
    H5G_name_t obj_path;            /* Opened object group hier. path */
    H5O_loc_t  obj_oloc;            /* Opened object object location */
    hbool_t    loc_found = FALSE;   /* Entry at 'obj_name' found */
    herr_t     ret_value = SUCCEED; /* Return value */

    FUNC_ENTER_PACKAGE

    /* Set up opened group location to fill in */
    obj_loc.oloc = &obj_oloc;
    obj_loc.path = &obj_path;
    H5G_loc_reset(&obj_loc);

    /* Find the object's location */
    if (H5G_loc_find(loc, obj_name, &obj_loc /*out*/) < 0)
        HGOTO_ERROR(H5E_ATTR, H5E_NOTFOUND, FAIL, "object not found")
    loc_found = TRUE;

    /* Delete the attribute from the location */
    if (H5O__attr_remove(obj_loc.oloc, attr_name) < 0)
        HGOTO_ERROR(H5E_ATTR, H5E_CANTDELETE, FAIL, "unable to delete attribute")

done:
    /* Release resources */
    if (loc_found && H5G_loc_free(&obj_loc) < 0)
        HDONE_ERROR(H5E_ATTR, H5E_CANTRELEASE, FAIL, "can't free location")

    FUNC_LEAVE_NOAPI(ret_value)
} /* H5A__delete_by_name() */

/*-------------------------------------------------------------------------
 * Function:    H5A__delete_by_idx
 *
 * Purpose:     Private version of H5Adelete_by_idx
 *
 * Return:      SUCCEED/FAIL
 *
 * Programmer:  Quincey Koziol
 *              December 6, 2017
 *
 *-------------------------------------------------------------------------
 */
herr_t
H5A__delete_by_idx(const H5G_loc_t *loc, const char *obj_name, H5_index_t idx_type, H5_iter_order_t order,
                   hsize_t n)
{
    H5G_loc_t  obj_loc;             /* Location used to open group */
    H5G_name_t obj_path;            /* Opened object group hier. path */
    H5O_loc_t  obj_oloc;            /* Opened object object location */
    hbool_t    loc_found = FALSE;   /* Entry at 'obj_name' found */
    herr_t     ret_value = SUCCEED; /* Return value */

    FUNC_ENTER_PACKAGE

    /* Set up opened group location to fill in */
    obj_loc.oloc = &obj_oloc;
    obj_loc.path = &obj_path;
    H5G_loc_reset(&obj_loc);

    /* Find the object's location */
    if (H5G_loc_find(loc, obj_name, &obj_loc /*out*/) < 0)
        HGOTO_ERROR(H5E_ATTR, H5E_NOTFOUND, FAIL, "object not found")
    loc_found = TRUE;

    /* Delete the attribute from the location */
    if (H5O__attr_remove_by_idx(obj_loc.oloc, idx_type, order, n) < 0)
        HGOTO_ERROR(H5E_ATTR, H5E_CANTDELETE, FAIL, "unable to delete attribute")

done:
    /* Release resources */
    if (loc_found && H5G_loc_free(&obj_loc) < 0)
        HDONE_ERROR(H5E_ATTR, H5E_CANTRELEASE, FAIL, "can't free location")

    FUNC_LEAVE_NOAPI(ret_value)
} /* H5A__delete_by_idx() */<|MERGE_RESOLUTION|>--- conflicted
+++ resolved
@@ -2496,11 +2496,7 @@
     FUNC_ENTER_PACKAGE
 
     /* Avoid thrashing things if the names are the same */
-<<<<<<< HEAD
-    if (HDstrcmp(old_attr_name, new_attr_name)) {
-=======
     if (HDstrcmp(old_attr_name, new_attr_name) != 0) {
->>>>>>> 18bbd3f0
         /* Set up opened group location to fill in */
         obj_loc.oloc = &obj_oloc;
         obj_loc.path = &obj_path;
