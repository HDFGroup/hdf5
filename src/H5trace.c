--- conflicted
+++ resolved
@@ -1142,13 +1142,10 @@
                                     H5RS_acat(rs, "H5ES_STATUS_SUCCEED");
                                     break;
 
-<<<<<<< HEAD
                                 case H5ES_STATUS_CANCELED:
                                     H5RS_acat(rs, "H5ES_STATUS_CANCELED");
                                     break;
 
-=======
->>>>>>> a2524671
                                 case H5ES_STATUS_FAIL:
                                     H5RS_acat(rs, "H5ES_STATUS_FAIL");
                                     break;
@@ -3383,7 +3380,6 @@
                                     H5RS_acat(rs, "H5VL_REQUEST_GET_ERR_STACK");
                                     break;
 
-<<<<<<< HEAD
                                 case H5VL_REQUEST_GET_TIME_ESTIMATE:
                                     H5RS_acat(rs, "H5VL_REQUEST_GET_TIME_ESTIMATE");
                                     break;
@@ -3392,8 +3388,6 @@
                                     H5RS_acat(rs, "H5VL_REQUEST_GET_EXEC_TIME");
                                     break;
 
-=======
->>>>>>> a2524671
                                 default:
                                     H5RS_asprintf_cat(rs, "%ld", (long)specific);
                                     break;
