/* * * * * * * * * * * * * * * * * * * * * * * * * * * * * * * * * * * * * * *
 * Copyright by The HDF Group.                                               *
 * All rights reserved.                                                      *
 *                                                                           *
 * This file is part of HDF5.  The full HDF5 copyright notice, including     *
 * terms governing use, modification, and redistribution, is contained in    *
 * the COPYING file, which can be found at the root of the source code       *
 * distribution tree, or in https://www.hdfgroup.org/licenses.               *
 * If you do not have access to either file, you may request a copy from     *
 * help@hdfgroup.org.                                                        *
 * * * * * * * * * * * * * * * * * * * * * * * * * * * * * * * * * * * * * * */

/*-------------------------------------------------------------------------
 *
 * Created:     H5Clog_json.c
 *
 * Purpose:     Cache log implementation that emits JSON-formatted log
 *              entries for consumption by new-fangled data analysis tools.
 *
 *-------------------------------------------------------------------------
 */

/****************/
/* Module Setup */
/****************/
#include "H5Cmodule.h" /* This source code file is part of the H5C module */

/***********/
/* Headers */
/***********/
#include "H5private.h"   /* Generic Functions                        */
#include "H5Cpkg.h"      /* Cache                                    */
#include "H5Clog.h"      /* Cache logging                            */
#include "H5Eprivate.h"  /* Error handling                           */
#include "H5MMprivate.h" /* Memory management                        */

/****************/
/* Local Macros */
/****************/

/* Max log message size */
#define H5C_MAX_JSON_LOG_MSG_SIZE 1024

/******************/
/* Local Typedefs */
/******************/

/********************/
/* Package Typedefs */
/********************/

typedef struct H5C_log_json_udata_t {
    FILE *outfile;
    char *message;
} H5C_log_json_udata_t;

/********************/
/* Local Prototypes */
/********************/

/* Internal message handling calls */
static herr_t H5C__json_write_log_message(H5C_log_json_udata_t *json_udata);

/* Log message callbacks */
static herr_t H5C__json_tear_down_logging(H5C_log_info_t *log_info);
static herr_t H5C__json_write_start_log_msg(void *udata);
static herr_t H5C__json_write_stop_log_msg(void *udata);
static herr_t H5C__json_write_create_cache_log_msg(void *udata, herr_t fxn_ret_value);
static herr_t H5C__json_write_destroy_cache_log_msg(void *udata);
static herr_t H5C__json_write_evict_cache_log_msg(void *udata, herr_t fxn_ret_value);
static herr_t H5C__json_write_expunge_entry_log_msg(void *udata, haddr_t address, int type_id,
                                                    herr_t fxn_ret_value);
static herr_t H5C__json_write_flush_cache_log_msg(void *udata, herr_t fxn_ret_value);
static herr_t H5C__json_write_insert_entry_log_msg(void *udata, haddr_t address, int type_id, unsigned flags,
                                                   size_t size, herr_t fxn_ret_value);
static herr_t H5C__json_write_mark_entry_dirty_log_msg(void *udata, const H5C_cache_entry_t *entry,
                                                       herr_t fxn_ret_value);
static herr_t H5C__json_write_mark_entry_clean_log_msg(void *udata, const H5C_cache_entry_t *entry,
                                                       herr_t fxn_ret_value);
static herr_t H5C__json_write_mark_unserialized_entry_log_msg(void *udata, const H5C_cache_entry_t *entry,
                                                              herr_t fxn_ret_value);
static herr_t H5C__json_write_mark_serialized_entry_log_msg(void *udata, const H5C_cache_entry_t *entry,
                                                            herr_t fxn_ret_value);
static herr_t H5C__json_write_move_entry_log_msg(void *udata, haddr_t old_addr, haddr_t new_addr, int type_id,
                                                 herr_t fxn_ret_value);
static herr_t H5C__json_write_pin_entry_log_msg(void *udata, const H5C_cache_entry_t *entry,
                                                herr_t fxn_ret_value);
static herr_t H5C__json_write_create_fd_log_msg(void *udata, const H5C_cache_entry_t *parent,
                                                const H5C_cache_entry_t *child, herr_t fxn_ret_value);
static herr_t H5C__json_write_protect_entry_log_msg(void *udata, const H5C_cache_entry_t *entry, int type_id,
                                                    unsigned flags, herr_t fxn_ret_value);
static herr_t H5C__json_write_resize_entry_log_msg(void *udata, const H5C_cache_entry_t *entry,
                                                   size_t new_size, herr_t fxn_ret_value);
static herr_t H5C__json_write_unpin_entry_log_msg(void *udata, const H5C_cache_entry_t *entry,
                                                  herr_t fxn_ret_value);
static herr_t H5C__json_write_destroy_fd_log_msg(void *udata, const H5C_cache_entry_t *parent,
                                                 const H5C_cache_entry_t *child, herr_t fxn_ret_value);
static herr_t H5C__json_write_unprotect_entry_log_msg(void *udata, haddr_t address, int type_id,
                                                      unsigned flags, herr_t fxn_ret_value);
static herr_t H5C__json_write_set_cache_config_log_msg(void *udata, const H5AC_cache_config_t *config,
                                                       herr_t fxn_ret_value);
static herr_t H5C__json_write_remove_entry_log_msg(void *udata, const H5C_cache_entry_t *entry,
                                                   herr_t fxn_ret_value);

/*********************/
/* Package Variables */
/*********************/

/*****************************/
/* Library Private Variables */
/*****************************/

/*******************/
/* Local Variables */
/*******************/

/* Note that there's no cache set up call since that's the
 * place where this struct is wired into the cache.
 */
static const H5C_log_class_t H5C_json_log_class_g = {"json",
                                                     H5C__json_tear_down_logging,
                                                     NULL, /* start logging */
                                                     NULL, /* stop logging */
                                                     H5C__json_write_start_log_msg,
                                                     H5C__json_write_stop_log_msg,
                                                     H5C__json_write_create_cache_log_msg,
                                                     H5C__json_write_destroy_cache_log_msg,
                                                     H5C__json_write_evict_cache_log_msg,
                                                     H5C__json_write_expunge_entry_log_msg,
                                                     H5C__json_write_flush_cache_log_msg,
                                                     H5C__json_write_insert_entry_log_msg,
                                                     H5C__json_write_mark_entry_dirty_log_msg,
                                                     H5C__json_write_mark_entry_clean_log_msg,
                                                     H5C__json_write_mark_unserialized_entry_log_msg,
                                                     H5C__json_write_mark_serialized_entry_log_msg,
                                                     H5C__json_write_move_entry_log_msg,
                                                     H5C__json_write_pin_entry_log_msg,
                                                     H5C__json_write_create_fd_log_msg,
                                                     H5C__json_write_protect_entry_log_msg,
                                                     H5C__json_write_resize_entry_log_msg,
                                                     H5C__json_write_unpin_entry_log_msg,
                                                     H5C__json_write_destroy_fd_log_msg,
                                                     H5C__json_write_unprotect_entry_log_msg,
                                                     H5C__json_write_set_cache_config_log_msg,
                                                     H5C__json_write_remove_entry_log_msg};

/*-------------------------------------------------------------------------
 * Function:    H5C__json_write_log_message
 *
 * Purpose:     Write a message to the log file and flush the file.
 *              The message string is neither modified nor freed.
 *
 * Return:      SUCCEED/FAIL
 *
 *-------------------------------------------------------------------------
 */
static herr_t
H5C__json_write_log_message(H5C_log_json_udata_t *json_udata)
{
    size_t n_chars;
    herr_t ret_value = SUCCEED; /* Return value */

    FUNC_ENTER_PACKAGE

    /* Sanity checks */
    assert(json_udata);
    assert(json_udata->outfile);
    assert(json_udata->message);

    /* Write the log message and flush */
<<<<<<< HEAD
    n_chars = HDstrlen(json_udata->message);
=======
    n_chars = strlen(json_udata->message);
>>>>>>> 07347cc5
    if ((int)n_chars != fprintf(json_udata->outfile, "%s", json_udata->message))
        HGOTO_ERROR(H5E_CACHE, H5E_LOGGING, FAIL, "error writing log message");
    memset((void *)(json_udata->message), 0, (size_t)(n_chars * sizeof(char)));

done:
    FUNC_LEAVE_NOAPI(ret_value)
} /* H5C__json_write_log_message() */

/*-------------------------------------------------------------------------
 * Function:    H5C__log_json_set_up
 *
 * Purpose:     Setup for metadata cache logging.
 *
 *              Metadata logging is enabled and disabled at two levels. This
 *              function and the associated tear_down function open and close
 *              the log file. the start_ and stop_logging functions are then
 *              used to switch logging on/off. Optionally, logging can begin
 *              as soon as the log file is opened (set via the start_immediately
 *              parameter to this function).
 *
 *              The log functionality is split between the H5C and H5AC
 *              packages. Log state and direct log manipulation resides in
 *              H5C. Log messages are generated in H5AC and sent to
 *              the H5C__json_write_log_message function.
 *
 * Return:      SUCCEED/FAIL
 *
 *-------------------------------------------------------------------------
 */
herr_t
H5C__log_json_set_up(H5C_log_info_t *log_info, const char log_location[], int mpi_rank)
{
    H5C_log_json_udata_t *json_udata = NULL;
    char                 *file_name  = NULL;
    size_t                n_chars;
    herr_t                ret_value = SUCCEED; /* Return value */

    FUNC_ENTER_PACKAGE

    /* Sanity checks */
    assert(log_info);
    assert(log_location);

    /* Set up the class struct */
    log_info->cls = &H5C_json_log_class_g;

    /* Allocate memory for the JSON-specific data */
    if (NULL == (log_info->udata = H5MM_calloc(sizeof(H5C_log_json_udata_t))))
        HGOTO_ERROR(H5E_CACHE, H5E_CANTALLOC, FAIL, "memory allocation failed");
    json_udata = (H5C_log_json_udata_t *)(log_info->udata);

    /* Allocate memory for the message buffer */
    if (NULL == (json_udata->message = (char *)H5MM_calloc(H5C_MAX_JSON_LOG_MSG_SIZE * sizeof(char))))
        HGOTO_ERROR(H5E_CACHE, H5E_CANTALLOC, FAIL, "memory allocation failed");

    /* Possibly fix up the log file name.
     * The extra 39 characters are for adding the rank to the file name
     * under parallel HDF5. 39 characters allows > 2^127 processes which
     * should be enough for anybody.
     *
     * allocation size = "RANK_" + <rank # length> + dot + <path length> + \0
     */
    n_chars = 5 + 39 + 1 + strlen(log_location) + 1;
    if (NULL == (file_name = (char *)H5MM_calloc(n_chars * sizeof(char))))
        HGOTO_ERROR(H5E_CACHE, H5E_CANTALLOC, FAIL,
                    "can't allocate memory for mdc log file name manipulation");

    /* Add the rank to the log file name when MPI is in use */
    if (-1 == mpi_rank)
        snprintf(file_name, n_chars, "%s", log_location);
    else
        snprintf(file_name, n_chars, "RANK_%d.%s", mpi_rank, log_location);

    /* Open log file and set it to be unbuffered */
    if (NULL == (json_udata->outfile = fopen(file_name, "w")))
        HGOTO_ERROR(H5E_CACHE, H5E_LOGGING, FAIL, "can't create mdc log file");
    HDsetbuf(json_udata->outfile, NULL);

done:
    if (file_name)
        H5MM_xfree(file_name);

    /* Free and reset the log info struct on errors */
    if (FAIL == ret_value) {
        /* Free */
        if (json_udata && json_udata->message)
            H5MM_xfree(json_udata->message);
        if (json_udata)
            H5MM_xfree(json_udata);

        /* Reset */
        log_info->udata = NULL;
        log_info->cls   = NULL;
    }

    FUNC_LEAVE_NOAPI(ret_value)
} /* H5C__log_json_set_up() */

/*-------------------------------------------------------------------------
 * Function:    H5C__json_tear_down_logging
 *
 * Purpose:     Tear-down for metadata cache logging.
 *
 * Return:      SUCCEED/FAIL
 *
 *-------------------------------------------------------------------------
 */
static herr_t
H5C__json_tear_down_logging(H5C_log_info_t *log_info)
{
    H5C_log_json_udata_t *json_udata = NULL;
    herr_t                ret_value  = SUCCEED; /* Return value */

    FUNC_ENTER_PACKAGE

    /* Sanity checks */
    assert(log_info);

    /* Alias */
    json_udata = (H5C_log_json_udata_t *)(log_info->udata);

    /* Free the message buffer */
    H5MM_xfree(json_udata->message);

    /* Close log file */
    if (EOF == fclose(json_udata->outfile))
        HGOTO_ERROR(H5E_CACHE, H5E_LOGGING, FAIL, "problem closing mdc log file");
    json_udata->outfile = NULL;

    /* Fre the udata */
    H5MM_xfree(json_udata);

    /* Reset the log class info and udata */
    log_info->cls   = NULL;
    log_info->udata = NULL;

done:
    FUNC_LEAVE_NOAPI(ret_value)
} /* H5C__json_tear_down_logging() */

/*-------------------------------------------------------------------------
 * Function:    H5C__json_write_start_log_msg
 *
 * Purpose:     Write a log message when logging starts.
 *
 * Return:      SUCCEED/FAIL
 *
 *-------------------------------------------------------------------------
 */
static herr_t
H5C__json_write_start_log_msg(void *udata)
{
    H5C_log_json_udata_t *json_udata = (H5C_log_json_udata_t *)(udata);
    herr_t                ret_value  = SUCCEED; /* Return value */

    FUNC_ENTER_PACKAGE

    /* Sanity checks */
    assert(json_udata);
    assert(json_udata->message);

    /* Create the log message string (opens the JSON array) */
    snprintf(json_udata->message, H5C_MAX_JSON_LOG_MSG_SIZE, "\
{\n\
\"HDF5 metadata cache log messages\" : [\n\
{\
\"timestamp\":%lld,\
\"action\":\"logging start\"\
},\n\
",
             (long long)HDtime(NULL));

    /* Write the log message to the file */
    if (H5C__json_write_log_message(json_udata) < 0)
        HGOTO_ERROR(H5E_CACHE, H5E_LOGGING, FAIL, "unable to emit log message");

done:
    FUNC_LEAVE_NOAPI(ret_value)
} /* H5C__json_write_start_log_msg() */

/*-------------------------------------------------------------------------
 * Function:    H5C__json_write_stop_log_msg
 *
 * Purpose:     Write a log message when logging ends.
 *
 * Return:      SUCCEED/FAIL
 *
 *-------------------------------------------------------------------------
 */
static herr_t
H5C__json_write_stop_log_msg(void *udata)
{
    H5C_log_json_udata_t *json_udata = (H5C_log_json_udata_t *)(udata);
    herr_t                ret_value  = SUCCEED; /* Return value */

    FUNC_ENTER_PACKAGE

    /* Sanity checks */
    assert(json_udata);
    assert(json_udata->message);

    /* Create the log message string (closes the JSON array) */
    snprintf(json_udata->message, H5C_MAX_JSON_LOG_MSG_SIZE, "\
{\
\"timestamp\":%lld,\
\"action\":\"logging stop\"\
}\n\
]}\n\
",
             (long long)HDtime(NULL));

    /* Write the log message to the file */
    if (H5C__json_write_log_message(json_udata) < 0)
        HGOTO_ERROR(H5E_CACHE, H5E_LOGGING, FAIL, "unable to emit log message");

done:
    FUNC_LEAVE_NOAPI(ret_value)
} /* H5C__json_write_stop_log_msg() */

/*-------------------------------------------------------------------------
 * Function:    H5C__json_write_create_cache_log_msg
 *
 * Purpose:     Write a log message for cache creation.
 *
 * Return:      SUCCEED/FAIL
 *
 *-------------------------------------------------------------------------
 */
static herr_t
H5C__json_write_create_cache_log_msg(void *udata, herr_t fxn_ret_value)
{
    H5C_log_json_udata_t *json_udata = (H5C_log_json_udata_t *)(udata);
    herr_t                ret_value  = SUCCEED; /* Return value */

    FUNC_ENTER_PACKAGE

    /* Sanity checks */
    assert(json_udata);
    assert(json_udata->message);

    /* Create the log message string */
    snprintf(json_udata->message, H5C_MAX_JSON_LOG_MSG_SIZE, "\
{\
\"timestamp\":%lld,\
\"action\":\"create\",\
\"returned\":%d\
},\n\
",
             (long long)HDtime(NULL), (int)fxn_ret_value);

    /* Write the log message to the file */
    if (H5C__json_write_log_message(json_udata) < 0)
        HGOTO_ERROR(H5E_CACHE, H5E_LOGGING, FAIL, "unable to emit log message");

done:
    FUNC_LEAVE_NOAPI(ret_value)
} /* H5C__json_write_create_cache_log_msg() */

/*-------------------------------------------------------------------------
 * Function:    H5C__json_write_destroy_cache_log_msg
 *
 * Purpose:     Write a log message for cache destruction.
 *
 * Return:      SUCCEED/FAIL
 *
 *-------------------------------------------------------------------------
 */
static herr_t
H5C__json_write_destroy_cache_log_msg(void *udata)
{
    H5C_log_json_udata_t *json_udata = (H5C_log_json_udata_t *)(udata);
    herr_t                ret_value  = SUCCEED; /* Return value */

    FUNC_ENTER_PACKAGE

    /* Sanity checks */
    assert(json_udata);
    assert(json_udata->message);

    /* Create the log message string */
    snprintf(json_udata->message, H5C_MAX_JSON_LOG_MSG_SIZE, "\
{\
\"timestamp\":%lld,\
\"action\":\"destroy\"\
},\n\
",
             (long long)HDtime(NULL));

    /* Write the log message to the file */
    if (H5C__json_write_log_message(json_udata) < 0)
        HGOTO_ERROR(H5E_CACHE, H5E_LOGGING, FAIL, "unable to emit log message");

done:
    FUNC_LEAVE_NOAPI(ret_value)
} /* H5C__json_write_destroy_cache_log_msg() */

/*-------------------------------------------------------------------------
 * Function:    H5C__json_write_evict_cache_log_msg
 *
 * Purpose:     Write a log message for eviction of cache entries.
 *
 * Return:      SUCCEED/FAIL
 *
 *-------------------------------------------------------------------------
 */
static herr_t
H5C__json_write_evict_cache_log_msg(void *udata, herr_t fxn_ret_value)
{
    H5C_log_json_udata_t *json_udata = (H5C_log_json_udata_t *)(udata);
    herr_t                ret_value  = SUCCEED;

    FUNC_ENTER_PACKAGE

    /* Sanity checks */
    assert(json_udata);
    assert(json_udata->message);

    /* Create the log message string */
    snprintf(json_udata->message, H5C_MAX_JSON_LOG_MSG_SIZE, "\
{\
\"timestamp\":%lld,\
\"action\":\"evict\",\
\"returned\":%d\
},\n\
",
             (long long)HDtime(NULL), (int)fxn_ret_value);

    /* Write the log message to the file */
    if (H5C__json_write_log_message(json_udata) < 0)
        HGOTO_ERROR(H5E_CACHE, H5E_LOGGING, FAIL, "unable to emit log message");

done:
    FUNC_LEAVE_NOAPI(ret_value)
} /* H5C__json_write_evict_cache_log_msg() */

/*-------------------------------------------------------------------------
 * Function:    H5C__json_write_expunge_entry_log_msg
 *
 * Purpose:     Write a log message for expunge of cache entries.
 *
 * Return:      SUCCEED/FAIL
 *
 *-------------------------------------------------------------------------
 */
static herr_t
H5C__json_write_expunge_entry_log_msg(void *udata, haddr_t address, int type_id, herr_t fxn_ret_value)
{
    H5C_log_json_udata_t *json_udata = (H5C_log_json_udata_t *)(udata);
    herr_t                ret_value  = SUCCEED;

    FUNC_ENTER_PACKAGE

    /* Sanity checks */
    assert(json_udata);
    assert(json_udata->message);

    /* Create the log message string */
    snprintf(json_udata->message, H5C_MAX_JSON_LOG_MSG_SIZE, "\
{\
\"timestamp\":%lld,\
\"action\":\"expunge\",\
\"address\":0x%lx,\
\"type_id\":%d,\
\"returned\":%d\
},\n\
",
             (long long)HDtime(NULL), (unsigned long)address, (int)type_id, (int)fxn_ret_value);

    /* Write the log message to the file */
    if (H5C__json_write_log_message(json_udata) < 0)
        HGOTO_ERROR(H5E_CACHE, H5E_LOGGING, FAIL, "unable to emit log message");

done:
    FUNC_LEAVE_NOAPI(ret_value)
} /* H5C__json_write_expunge_entry_log_msg() */

/*-------------------------------------------------------------------------
 * Function:    H5C__json_write_flush_cache_log_msg
 *
 * Purpose:     Write a log message for cache flushes.
 *
 * Return:      SUCCEED/FAIL
 *
 *-------------------------------------------------------------------------
 */
static herr_t
H5C__json_write_flush_cache_log_msg(void *udata, herr_t fxn_ret_value)
{
    H5C_log_json_udata_t *json_udata = (H5C_log_json_udata_t *)(udata);
    herr_t                ret_value  = SUCCEED;

    FUNC_ENTER_PACKAGE

    /* Sanity checks */
    assert(json_udata);
    assert(json_udata->message);

    /* Create the log message string */
    snprintf(json_udata->message, H5C_MAX_JSON_LOG_MSG_SIZE, "\
{\
\"timestamp\":%lld,\
\"action\":\"flush\",\
\"returned\":%d\
},\n\
",
             (long long)HDtime(NULL), (int)fxn_ret_value);

    /* Write the log message to the file */
    if (H5C__json_write_log_message(json_udata) < 0)
        HGOTO_ERROR(H5E_CACHE, H5E_LOGGING, FAIL, "unable to emit log message");

done:
    FUNC_LEAVE_NOAPI(ret_value)
} /* H5C__json_write_flush_cache_log_msg() */

/*-------------------------------------------------------------------------
 * Function:    H5C__json_write_insert_entry_log_msg
 *
 * Purpose:     Write a log message for insertion of cache entries.
 *
 * Return:      SUCCEED/FAIL
 *
 *-------------------------------------------------------------------------
 */
static herr_t
H5C__json_write_insert_entry_log_msg(void *udata, haddr_t address, int type_id, unsigned flags, size_t size,
                                     herr_t fxn_ret_value)
{
    H5C_log_json_udata_t *json_udata = (H5C_log_json_udata_t *)(udata);
    herr_t                ret_value  = SUCCEED;

    FUNC_ENTER_PACKAGE

    /* Sanity checks */
    assert(json_udata);
    assert(json_udata->message);

    /* Create the log message string */
    snprintf(json_udata->message, H5C_MAX_JSON_LOG_MSG_SIZE, "\
{\
\"timestamp\":%lld,\
\"action\":\"insert\",\
\"address\":0x%lx,\
\"type_id\":%d,\
\"flags\":0x%x,\
\"size\":%d,\
\"returned\":%d\
},\n\
",
             (long long)HDtime(NULL), (unsigned long)address, type_id, flags, (int)size, (int)fxn_ret_value);

    /* Write the log message to the file */
    if (H5C__json_write_log_message(json_udata) < 0)
        HGOTO_ERROR(H5E_CACHE, H5E_LOGGING, FAIL, "unable to emit log message");

done:
    FUNC_LEAVE_NOAPI(ret_value)
} /* H5C__json_write_insert_entry_log_msg() */

/*-------------------------------------------------------------------------
 * Function:    H5C__json_write_mark_entry_dirty_log_msg
 *
 * Purpose:     Write a log message for marking cache entries as dirty.
 *
 * Return:      SUCCEED/FAIL
 *
 *-------------------------------------------------------------------------
 */
static herr_t
H5C__json_write_mark_entry_dirty_log_msg(void *udata, const H5C_cache_entry_t *entry, herr_t fxn_ret_value)
{
    H5C_log_json_udata_t *json_udata = (H5C_log_json_udata_t *)(udata);
    herr_t                ret_value  = SUCCEED;

    FUNC_ENTER_PACKAGE

    /* Sanity checks */
    assert(json_udata);
    assert(json_udata->message);
    assert(entry);

    /* Create the log message string */
    snprintf(json_udata->message, H5C_MAX_JSON_LOG_MSG_SIZE, "\
{\
\"timestamp\":%lld,\
\"action\":\"dirty\",\
\"address\":0x%lx,\
\"returned\":%d\
},\n\
",
             (long long)HDtime(NULL), (unsigned long)entry->addr, (int)fxn_ret_value);

    /* Write the log message to the file */
    if (H5C__json_write_log_message(json_udata) < 0)
        HGOTO_ERROR(H5E_CACHE, H5E_LOGGING, FAIL, "unable to emit log message");

done:
    FUNC_LEAVE_NOAPI(ret_value)
} /* H5C__json_write_mark_entry_dirty_log_msg() */

/*-------------------------------------------------------------------------
 * Function:    H5C__json_write_mark_entry_clean_log_msg
 *
 * Purpose:     Write a log message for marking cache entries as clean.
 *
 * Return:      SUCCEED/FAIL
 *
 *-------------------------------------------------------------------------
 */
static herr_t
H5C__json_write_mark_entry_clean_log_msg(void *udata, const H5C_cache_entry_t *entry, herr_t fxn_ret_value)
{
    H5C_log_json_udata_t *json_udata = (H5C_log_json_udata_t *)(udata);
    herr_t                ret_value  = SUCCEED; /* Return value */

    FUNC_ENTER_PACKAGE

    /* Sanity checks */
    assert(json_udata);
    assert(json_udata->message);
    assert(entry);

    /* Create the log message string */
    snprintf(json_udata->message, H5C_MAX_JSON_LOG_MSG_SIZE, "\
{\
\"timestamp\":%lld,\
\"action\":\"clean\",\
\"address\":0x%lx,\
\"returned\":%d\
},\n\
",
             (long long)HDtime(NULL), (unsigned long)entry->addr, (int)fxn_ret_value);

    /* Write the log message to the file */
    if (H5C__json_write_log_message(json_udata) < 0)
        HGOTO_ERROR(H5E_CACHE, H5E_LOGGING, FAIL, "unable to emit log message");

done:
    FUNC_LEAVE_NOAPI(ret_value)
} /* H5C__json_write_mark_entry_clean_log_msg() */

/*-------------------------------------------------------------------------
 * Function:    H5C__json_write_mark_unserialized_entry_log_msg
 *
 * Purpose:     Write a log message for marking cache entries as unserialized.
 *
 * Return:      SUCCEED/FAIL
 *
 *-------------------------------------------------------------------------
 */
static herr_t
H5C__json_write_mark_unserialized_entry_log_msg(void *udata, const H5C_cache_entry_t *entry,
                                                herr_t fxn_ret_value)
{
    H5C_log_json_udata_t *json_udata = (H5C_log_json_udata_t *)(udata);
    herr_t                ret_value  = SUCCEED;

    FUNC_ENTER_PACKAGE

    /* Sanity checks */
    assert(json_udata);
    assert(json_udata->message);
    assert(entry);

    /* Create the log message string */
    snprintf(json_udata->message, H5C_MAX_JSON_LOG_MSG_SIZE, "\
{\
\"timestamp\":%lld,\
\"action\":\"unserialized\",\
\"address\":0x%lx,\
\"returned\":%d\
},\n\
",
             (long long)HDtime(NULL), (unsigned long)entry->addr, (int)fxn_ret_value);

    /* Write the log message to the file */
    if (H5C__json_write_log_message(json_udata) < 0)
        HGOTO_ERROR(H5E_CACHE, H5E_LOGGING, FAIL, "unable to emit log message");

done:
    FUNC_LEAVE_NOAPI(ret_value)
} /* H5C__json_write_mark_unserialized_entry_log_msg() */

/*-------------------------------------------------------------------------
 * Function:    H5C__json_write_mark_serialize_entry_log_msg
 *
 * Purpose:     Write a log message for marking cache entries as serialize.
 *
 * Return:      SUCCEED/FAIL
 *
 *-------------------------------------------------------------------------
 */
static herr_t
H5C__json_write_mark_serialized_entry_log_msg(void *udata, const H5C_cache_entry_t *entry,
                                              herr_t fxn_ret_value)
{
    H5C_log_json_udata_t *json_udata = (H5C_log_json_udata_t *)(udata);
    herr_t                ret_value  = SUCCEED; /* Return value */

    FUNC_ENTER_PACKAGE

    /* Sanity checks */
    assert(json_udata);
    assert(json_udata->message);
    assert(entry);

    /* Create the log message string */
    snprintf(json_udata->message, H5C_MAX_JSON_LOG_MSG_SIZE, "\
{\
\"timestamp\":%lld,\
\"action\":\"serialized\",\
\"address\":0x%lx,\
\"returned\":%d\
},\n\
",
             (long long)HDtime(NULL), (unsigned long)entry->addr, (int)fxn_ret_value);

    /* Write the log message to the file */
    if (H5C__json_write_log_message(json_udata) < 0)
        HGOTO_ERROR(H5E_CACHE, H5E_LOGGING, FAIL, "unable to emit log message");

done:
    FUNC_LEAVE_NOAPI(ret_value)
} /* H5C__json_write_mark_serialized_entry_log_msg() */

/*-------------------------------------------------------------------------
 * Function:    H5C__json_write_move_entry_log_msg
 *
 * Purpose:     Write a log message for moving a cache entry.
 *
 * Return:      SUCCEED/FAIL
 *
 *-------------------------------------------------------------------------
 */
static herr_t
H5C__json_write_move_entry_log_msg(void *udata, haddr_t old_addr, haddr_t new_addr, int type_id,
                                   herr_t fxn_ret_value)
{
    H5C_log_json_udata_t *json_udata = (H5C_log_json_udata_t *)(udata);
    herr_t                ret_value  = SUCCEED;

    FUNC_ENTER_PACKAGE

    /* Sanity checks */
    assert(json_udata);
    assert(json_udata->message);

    /* Create the log message string */
    snprintf(json_udata->message, H5C_MAX_JSON_LOG_MSG_SIZE, "\
{\
\"timestamp\":%lld,\
\"action\":\"move\",\
\"old_address\":0x%lx,\
\"new_address\":0x%lx,\
\"type_id\":%d,\
\"returned\":%d\
},\n\
",
             (long long)HDtime(NULL), (unsigned long)old_addr, (unsigned long)new_addr, type_id,
             (int)fxn_ret_value);

    /* Write the log message to the file */
    if (H5C__json_write_log_message(json_udata) < 0)
        HGOTO_ERROR(H5E_CACHE, H5E_LOGGING, FAIL, "unable to emit log message");

done:
    FUNC_LEAVE_NOAPI(ret_value)
} /* H5C__json_write_move_entry_log_msg() */

/*-------------------------------------------------------------------------
 * Function:    H5C__json_write_pin_entry_log_msg
 *
 * Purpose:     Write a log message for pinning a cache entry.
 *
 * Return:      SUCCEED/FAIL
 *
 *-------------------------------------------------------------------------
 */
static herr_t
H5C__json_write_pin_entry_log_msg(void *udata, const H5C_cache_entry_t *entry, herr_t fxn_ret_value)
{
    H5C_log_json_udata_t *json_udata = (H5C_log_json_udata_t *)(udata);
    herr_t                ret_value  = SUCCEED;

    FUNC_ENTER_PACKAGE

    /* Sanity checks */
    assert(json_udata);
    assert(json_udata->message);
    assert(entry);

    /* Create the log message string */
    snprintf(json_udata->message, H5C_MAX_JSON_LOG_MSG_SIZE, "\
{\
\"timestamp\":%lld,\
\"action\":\"pin\",\
\"address\":0x%lx,\
\"returned\":%d\
},\n\
",
             (long long)HDtime(NULL), (unsigned long)entry->addr, (int)fxn_ret_value);

    /* Write the log message to the file */
    if (H5C__json_write_log_message(json_udata) < 0)
        HGOTO_ERROR(H5E_CACHE, H5E_LOGGING, FAIL, "unable to emit log message");

done:
    FUNC_LEAVE_NOAPI(ret_value)
} /* H5C__json_write_pin_entry_log_msg() */

/*-------------------------------------------------------------------------
 * Function:    H5C__json_write_create_fd_log_msg
 *
 * Purpose:     Write a log message for creating a flush dependency between
 *              two cache entries.
 *
 * Return:      SUCCEED/FAIL
 *
 *-------------------------------------------------------------------------
 */
static herr_t
H5C__json_write_create_fd_log_msg(void *udata, const H5C_cache_entry_t *parent,
                                  const H5C_cache_entry_t *child, herr_t fxn_ret_value)
{
    H5C_log_json_udata_t *json_udata = (H5C_log_json_udata_t *)(udata);
    herr_t                ret_value  = SUCCEED;

    FUNC_ENTER_PACKAGE

    /* Sanity checks */
    assert(json_udata);
    assert(json_udata->message);
    assert(parent);
    assert(child);

    /* Create the log message string */
    snprintf(json_udata->message, H5C_MAX_JSON_LOG_MSG_SIZE, "\
{\
\"timestamp\":%lld,\
\"action\":\"create_fd\",\
\"parent_addr\":0x%lx,\
\"child_addr\":0x%lx,\
\"returned\":%d\
},\n\
",
             (long long)HDtime(NULL), (unsigned long)parent->addr, (unsigned long)child->addr,
             (int)fxn_ret_value);

    /* Write the log message to the file */
    if (H5C__json_write_log_message(json_udata) < 0)
        HGOTO_ERROR(H5E_CACHE, H5E_LOGGING, FAIL, "unable to emit log message");

done:
    FUNC_LEAVE_NOAPI(ret_value)
} /* H5C__json_write_create_fd_log_msg() */

/*-------------------------------------------------------------------------
 * Function:    H5C__json_write_protect_entry_log_msg
 *
 * Purpose:     Write a log message for protecting a cache entry.
 *
 * Return:      SUCCEED/FAIL
 *
 *-------------------------------------------------------------------------
 */
static herr_t
H5C__json_write_protect_entry_log_msg(void *udata, const H5C_cache_entry_t *entry, int type_id,
                                      unsigned flags, herr_t fxn_ret_value)
{
    H5C_log_json_udata_t *json_udata = (H5C_log_json_udata_t *)(udata);
    char                  rw_s[16];
    herr_t                ret_value = SUCCEED;

    FUNC_ENTER_PACKAGE

    /* Sanity checks */
    assert(json_udata);
    assert(json_udata->message);
    assert(entry);

    if (H5C__READ_ONLY_FLAG == flags)
        strcpy(rw_s, "READ");
    else
        strcpy(rw_s, "WRITE");

    /* Create the log message string */
    snprintf(json_udata->message, H5C_MAX_JSON_LOG_MSG_SIZE, "\
{\
\"timestamp\":%lld,\
\"action\":\"protect\",\
\"address\":0x%lx,\
\"type_id\":%d,\
\"readwrite\":\"%s\",\
\"size\":%d,\
\"returned\":%d\
},\n\
",
             (long long)HDtime(NULL), (unsigned long)entry->addr, type_id, rw_s, (int)entry->size,
             (int)fxn_ret_value);

    /* Write the log message to the file */
    if (H5C__json_write_log_message(json_udata) < 0)
        HGOTO_ERROR(H5E_CACHE, H5E_LOGGING, FAIL, "unable to emit log message");

done:
    FUNC_LEAVE_NOAPI(ret_value)
} /* H5C__json_write_protect_entry_log_msg() */

/*-------------------------------------------------------------------------
 * Function:    H5C__json_write_resize_entry_log_msg
 *
 * Purpose:     Write a log message for resizing a cache entry.
 *
 * Return:      SUCCEED/FAIL
 *
 *-------------------------------------------------------------------------
 */
static herr_t
H5C__json_write_resize_entry_log_msg(void *udata, const H5C_cache_entry_t *entry, size_t new_size,
                                     herr_t fxn_ret_value)
{
    H5C_log_json_udata_t *json_udata = (H5C_log_json_udata_t *)(udata);
    herr_t                ret_value  = SUCCEED;

    FUNC_ENTER_PACKAGE

    /* Sanity checks */
    assert(json_udata);
    assert(json_udata->message);
    assert(entry);

    /* Create the log message string */
    snprintf(json_udata->message, H5C_MAX_JSON_LOG_MSG_SIZE, "\
{\
\"timestamp\":%lld,\
\"action\":\"resize\",\
\"address\":0x%lx,\
\"new_size\":%d,\
\"returned\":%d\
},\n\
",
             (long long)HDtime(NULL), (unsigned long)entry->addr, (int)new_size, (int)fxn_ret_value);

    /* Write the log message to the file */
    if (H5C__json_write_log_message(json_udata) < 0)
        HGOTO_ERROR(H5E_CACHE, H5E_LOGGING, FAIL, "unable to emit log message");

done:
    FUNC_LEAVE_NOAPI(ret_value)
} /* H5C__json_write_resize_entry_log_msg() */

/*-------------------------------------------------------------------------
 * Function:    H5C__json_write_unpin_entry_log_msg
 *
 * Purpose:     Write a log message for unpinning a cache entry.
 *
 * Return:      SUCCEED/FAIL
 *
 *-------------------------------------------------------------------------
 */
static herr_t
H5C__json_write_unpin_entry_log_msg(void *udata, const H5C_cache_entry_t *entry, herr_t fxn_ret_value)
{
    H5C_log_json_udata_t *json_udata = (H5C_log_json_udata_t *)(udata);
    herr_t                ret_value  = SUCCEED;

    FUNC_ENTER_PACKAGE

    /* Sanity checks */
    assert(json_udata);
    assert(json_udata->message);
    assert(entry);

    /* Create the log message string */
    snprintf(json_udata->message, H5C_MAX_JSON_LOG_MSG_SIZE, "\
{\
\"timestamp\":%lld,\
\"action\":\"unpin\",\
\"address\":0x%lx,\
\"returned\":%d\
},\n\
",
             (long long)HDtime(NULL), (unsigned long)entry->addr, (int)fxn_ret_value);

    /* Write the log message to the file */
    if (H5C__json_write_log_message(json_udata) < 0)
        HGOTO_ERROR(H5E_CACHE, H5E_LOGGING, FAIL, "unable to emit log message");

done:
    FUNC_LEAVE_NOAPI(ret_value)
} /* H5C__json_write_unpin_entry_log_msg() */

/*-------------------------------------------------------------------------
 * Function:    H5C__json_write_destroy_fd_log_msg
 *
 * Purpose:     Write a log message for destroying a flush dependency
 *              between two cache entries.
 *
 * Return:      SUCCEED/FAIL
 *
 *-------------------------------------------------------------------------
 */
static herr_t
H5C__json_write_destroy_fd_log_msg(void *udata, const H5C_cache_entry_t *parent,
                                   const H5C_cache_entry_t *child, herr_t fxn_ret_value)
{
    H5C_log_json_udata_t *json_udata = (H5C_log_json_udata_t *)(udata);
    herr_t                ret_value  = SUCCEED;

    FUNC_ENTER_PACKAGE

    /* Sanity checks */
    assert(json_udata);
    assert(json_udata->message);
    assert(parent);
    assert(child);

    /* Create the log message string */
    snprintf(json_udata->message, H5C_MAX_JSON_LOG_MSG_SIZE, "\
{\
\"timestamp\":%lld,\
\"action\":\"destroy_fd\",\
\"parent_addr\":0x%lx,\
\"child_addr\":0x%lx,\
\"returned\":%d\
},\n\
",
             (long long)HDtime(NULL), (unsigned long)parent->addr, (unsigned long)child->addr,
             (int)fxn_ret_value);

    /* Write the log message to the file */
    if (H5C__json_write_log_message(json_udata) < 0)
        HGOTO_ERROR(H5E_CACHE, H5E_LOGGING, FAIL, "unable to emit log message");

done:
    FUNC_LEAVE_NOAPI(ret_value)
} /* H5C__json_write_destroy_fd_log_msg() */

/*-------------------------------------------------------------------------
 * Function:    H5C__json_write_unprotect_entry_log_msg
 *
 * Purpose:     Write a log message for unprotecting a cache entry.
 *
 * Return:      SUCCEED/FAIL
 *
 *-------------------------------------------------------------------------
 */
static herr_t
H5C__json_write_unprotect_entry_log_msg(void *udata, haddr_t address, int type_id, unsigned flags,
                                        herr_t fxn_ret_value)
{
    H5C_log_json_udata_t *json_udata = (H5C_log_json_udata_t *)(udata);
    herr_t                ret_value  = SUCCEED;

    FUNC_ENTER_PACKAGE

    /* Sanity checks */
    assert(json_udata);
    assert(json_udata->message);

    /* Create the log message string */
    snprintf(json_udata->message, H5C_MAX_JSON_LOG_MSG_SIZE, "\
{\
\"timestamp\":%lld,\
\"action\":\"unprotect\",\
\"address\":0x%lx,\
\"id\":%d,\
\"flags\":%x,\
\"returned\":%d\
},\n\
",
             (long long)HDtime(NULL), (unsigned long)address, type_id, flags, (int)fxn_ret_value);

    /* Write the log message to the file */
    if (H5C__json_write_log_message(json_udata) < 0)
        HGOTO_ERROR(H5E_CACHE, H5E_LOGGING, FAIL, "unable to emit log message");

done:
    FUNC_LEAVE_NOAPI(ret_value)
} /* H5C__json_write_unprotect_entry_log_msg() */

/*-------------------------------------------------------------------------
 * Function:    H5C__json_write_set_cache_config_log_msg
 *
 * Purpose:     Write a log message for setting the cache configuration.
 *
 * Return:      SUCCEED/FAIL
 *
 *-------------------------------------------------------------------------
 */
static herr_t
H5C__json_write_set_cache_config_log_msg(void *udata, const H5AC_cache_config_t H5_ATTR_NDEBUG_UNUSED *config,
                                         herr_t fxn_ret_value)
{
    H5C_log_json_udata_t *json_udata = (H5C_log_json_udata_t *)(udata);
    herr_t                ret_value  = SUCCEED;

    FUNC_ENTER_PACKAGE

    /* Sanity checks */
    assert(json_udata);
    assert(json_udata->message);
    assert(config);

    /* Create the log message string */
    snprintf(json_udata->message, H5C_MAX_JSON_LOG_MSG_SIZE, "\
{\
\"timestamp\":%lld,\
\"action\":\"set_config\",\
\"returned\":%d\
},\n\
",
             (long long)HDtime(NULL), (int)fxn_ret_value);

    /* Write the log message to the file */
    if (H5C__json_write_log_message(json_udata) < 0)
        HGOTO_ERROR(H5E_CACHE, H5E_LOGGING, FAIL, "unable to emit log message");

done:
    FUNC_LEAVE_NOAPI(ret_value)
} /* H5C__json_write_set_cache_config_log_msg() */

/*-------------------------------------------------------------------------
 * Function:    H5C__json_write_remove_entry_log_msg
 *
 * Purpose:     Write a log message for removing a cache entry.
 *
 * Return:      SUCCEED/FAIL
 *
 *-------------------------------------------------------------------------
 */
static herr_t
H5C__json_write_remove_entry_log_msg(void *udata, const H5C_cache_entry_t *entry, herr_t fxn_ret_value)
{
    H5C_log_json_udata_t *json_udata = (H5C_log_json_udata_t *)(udata);
    herr_t                ret_value  = SUCCEED;

    FUNC_ENTER_PACKAGE

    /* Sanity checks */
    assert(json_udata);
    assert(json_udata->message);
    assert(entry);

    /* Create the log message string */
    snprintf(json_udata->message, H5C_MAX_JSON_LOG_MSG_SIZE, "\
{\
\"timestamp\":%lld,\
\"action\":\"remove\",\
\"address\":0x%lx,\
\"returned\":%d\
},\n\
",
             (long long)HDtime(NULL), (unsigned long)entry->addr, (int)fxn_ret_value);

    /* Write the log message to the file */
    if (H5C__json_write_log_message(json_udata) < 0)
        HGOTO_ERROR(H5E_CACHE, H5E_LOGGING, FAIL, "unable to emit log message");

done:
    FUNC_LEAVE_NOAPI(ret_value)
} /* H5C__json_write_remove_entry_log_msg() */<|MERGE_RESOLUTION|>--- conflicted
+++ resolved
@@ -168,11 +168,7 @@
     assert(json_udata->message);
 
     /* Write the log message and flush */
-<<<<<<< HEAD
-    n_chars = HDstrlen(json_udata->message);
-=======
     n_chars = strlen(json_udata->message);
->>>>>>> 07347cc5
     if ((int)n_chars != fprintf(json_udata->outfile, "%s", json_udata->message))
         HGOTO_ERROR(H5E_CACHE, H5E_LOGGING, FAIL, "error writing log message");
     memset((void *)(json_udata->message), 0, (size_t)(n_chars * sizeof(char)));
