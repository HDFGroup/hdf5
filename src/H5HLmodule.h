--- conflicted
+++ resolved
@@ -29,8 +29,4 @@
 #define H5_MY_PKG_ERR  H5E_HEAP
 #define H5_MY_PKG_INIT NO
 
-<<<<<<< HEAD
-#endif /* _H5HLmodule_H */
-=======
-#endif /* H5HLmodule_H */
->>>>>>> 18bbd3f0
+#endif /* H5HLmodule_H */