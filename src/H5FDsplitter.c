/* * * * * * * * * * * * * * * * * * * * * * * * * * * * * * * * * * * * * * *
 * Copyright by The HDF Group.                                               *
 * All rights reserved.                                                      *
 *                                                                           *
 * This file is part of HDF5.  The full HDF5 copyright notice, including     *
 * terms governing use, modification, and redistribution, is contained in    *
 * the COPYING file, which can be found at the root of the source code       *
 * distribution tree, or in https://www.hdfgroup.org/licenses.               *
 * If you do not have access to either file, you may request a copy from     *
 * help@hdfgroup.org.                                                        *
 * * * * * * * * * * * * * * * * * * * * * * * * * * * * * * * * * * * * * * */

/*
 * Purpose:     The Splitter VFD implements a file driver which relays all the
 *              VFD calls to an underlying VFD, and send all the write calls to
 *              another underlying VFD. Maintains two files simultaneously.
 */

/* This source code file is part of the H5FD driver module */
#include "H5FDdrvr_module.h"

#include "H5private.h"    /* Generic Functions        */
#include "H5Eprivate.h"   /* Error handling           */
#include "H5Fprivate.h"   /* File access              */
#include "H5FDprivate.h"  /* File drivers             */
#include "H5FDsplitter.h" /* Splitter file driver     */
#include "H5FLprivate.h"  /* Free Lists               */
#include "H5Iprivate.h"   /* IDs                      */
#include "H5MMprivate.h"  /* Memory management        */
#include "H5Pprivate.h"   /* Property lists           */

/* The driver identification number, initialized at runtime */
static hid_t H5FD_SPLITTER_g = 0;

/* Driver-specific file access properties */
typedef struct H5FD_splitter_fapl_t {
    hid_t   rw_fapl_id;                                /* fapl for the R/W channel       */
    hid_t   wo_fapl_id;                                /* fapl for the W/O channel       */
    char    wo_path[H5FD_SPLITTER_PATH_MAX + 1];       /* file name for the W/O channel */
    char    log_file_path[H5FD_SPLITTER_PATH_MAX + 1]; /* file to record errors reported by the W/O channel */
    hbool_t ignore_wo_errs;                            /* TRUE to ignore errors on the W/O channel */
} H5FD_splitter_fapl_t;

/* The information of this splitter */
typedef struct H5FD_splitter_t {
    H5FD_t               pub;     /* public stuff, must be first    */
    unsigned             version; /* version of the H5FD_splitter_vfd_config_t structure used */
    H5FD_splitter_fapl_t fa;      /* driver-specific file access properties */
    H5FD_t *             rw_file; /* pointer of R/W channel */
    H5FD_t *             wo_file; /* pointer of W/O channel */
    FILE *               logfp;   /* Log file pointer */
} H5FD_splitter_t;

/*
 * These macros check for overflow of various quantities.  These macros
 * assume that HDoff_t is signed and haddr_t and size_t are unsigned.
 *
 * ADDR_OVERFLOW:   Checks whether a file address of type `haddr_t'
 *                  is too large to be represented by the second argument
 *                  of the file seek function.
 *
 * SIZE_OVERFLOW:   Checks whether a buffer size of type `hsize_t' is too
 *                  large to be represented by the `size_t' type.
 *
 * REGION_OVERFLOW: Checks whether an address and size pair describe data
 *                  which can be addressed entirely by the second
 *                  argument of the file seek function.
 */
#define MAXADDR          (((haddr_t)1 << (8 * sizeof(HDoff_t) - 1)) - 1)
#define ADDR_OVERFLOW(A) (HADDR_UNDEF == (A) || ((A) & ~(haddr_t)MAXADDR))
#define SIZE_OVERFLOW(Z) ((Z) & ~(hsize_t)MAXADDR)
#define REGION_OVERFLOW(A, Z)                                                                                \
    (ADDR_OVERFLOW(A) || SIZE_OVERFLOW(Z) || HADDR_UNDEF == (A) + (Z) || (HDoff_t)((A) + (Z)) < (HDoff_t)(A))

/* This macro provides a wrapper for shared fail-log-ignore behavior
 * for errors arising in the splitter's W/O channel.
 * Logs an error entry in a log file, if the file exists.
 * If not set to ignore errors, registers an error with the library.
 */
#define H5FD_SPLITTER_WO_ERROR(file, funcname, errmajor, errminor, ret, mesg)                                \
    {                                                                                                        \
        H5FD__splitter_log_error((file), (funcname), (mesg));                                                \
        if (FALSE == (file)->fa.ignore_wo_errs)                                                              \
            HGOTO_ERROR((errmajor), (errminor), (ret), (mesg))                                               \
    }

#define H5FD_SPLITTER_DEBUG_OP_CALLS 0 /* debugging print toggle; 0 disables */

#if H5FD_SPLITTER_DEBUG_OP_CALLS
#define H5FD_SPLITTER_LOG_CALL(name)                                                                         \
    do {                                                                                                     \
        HDprintf("called %s()\n", (name));                                                                   \
        HDfflush(stdout);                                                                                    \
    } while (0)
#else
#define H5FD_SPLITTER_LOG_CALL(name) /* no-op */
#endif                               /* H5FD_SPLITTER_DEBUG_OP_CALLS */

/* Private functions */

/* Print error messages from W/O channel to log file */
static herr_t H5FD__splitter_log_error(const H5FD_splitter_t *file, const char *atfunc, const char *msg);
static int    H5FD__copy_plist(hid_t fapl_id, hid_t *id_out_ptr);

/* Prototypes */
static herr_t  H5FD__splitter_term(void);
static hsize_t H5FD__splitter_sb_size(H5FD_t *_file);
static herr_t  H5FD__splitter_sb_encode(H5FD_t *_file, char *name /*out*/, unsigned char *buf /*out*/);
static herr_t  H5FD__splitter_sb_decode(H5FD_t *_file, const char *name, const unsigned char *buf);
static void *  H5FD__splitter_fapl_get(H5FD_t *_file);
static void *  H5FD__splitter_fapl_copy(const void *_old_fa);
static herr_t  H5FD__splitter_fapl_free(void *_fapl);
static H5FD_t *H5FD__splitter_open(const char *name, unsigned flags, hid_t fapl_id, haddr_t maxaddr);
static herr_t  H5FD__splitter_close(H5FD_t *_file);
static int     H5FD__splitter_cmp(const H5FD_t *_f1, const H5FD_t *_f2);
static herr_t  H5FD__splitter_query(const H5FD_t *_file, unsigned long *flags /* out */);
static herr_t  H5FD__splitter_get_type_map(const H5FD_t *_file, H5FD_mem_t *type_map);
static haddr_t H5FD__splitter_alloc(H5FD_t *file, H5FD_mem_t type, hid_t dxpl_id, hsize_t size);
static herr_t  H5FD__splitter_free(H5FD_t *_file, H5FD_mem_t type, hid_t dxpl_id, haddr_t addr, hsize_t size);
static haddr_t H5FD__splitter_get_eoa(const H5FD_t *_file, H5FD_mem_t H5_ATTR_UNUSED type);
static herr_t  H5FD__splitter_set_eoa(H5FD_t *_file, H5FD_mem_t H5_ATTR_UNUSED type, haddr_t addr);
static haddr_t H5FD__splitter_get_eof(const H5FD_t *_file, H5FD_mem_t H5_ATTR_UNUSED type);
static herr_t  H5FD__splitter_get_handle(H5FD_t *_file, hid_t H5_ATTR_UNUSED fapl, void **file_handle);
static herr_t  H5FD__splitter_read(H5FD_t *_file, H5FD_mem_t type, hid_t dxpl_id, haddr_t addr, size_t size,
                                   void *buf);
static herr_t  H5FD__splitter_write(H5FD_t *_file, H5FD_mem_t type, hid_t dxpl_id, haddr_t addr, size_t size,
                                    const void *buf);
static herr_t  H5FD__splitter_flush(H5FD_t *_file, hid_t dxpl_id, hbool_t closing);
static herr_t  H5FD__splitter_truncate(H5FD_t *_file, hid_t dxpl_id, hbool_t closing);
static herr_t  H5FD__splitter_lock(H5FD_t *_file, hbool_t rw);
static herr_t  H5FD__splitter_unlock(H5FD_t *_file);
static herr_t  H5FD__splitter_ctl(H5FD_t *_file, uint64_t op_code, uint64_t flags, const void *input,
                                  void **output);

static const H5FD_class_t H5FD_splitter_g = {
    "splitter",                   /* name                 */
    MAXADDR,                      /* maxaddr              */
    H5F_CLOSE_WEAK,               /* fc_degree            */
    H5FD__splitter_term,          /* terminate            */
    H5FD__splitter_sb_size,       /* sb_size              */
    H5FD__splitter_sb_encode,     /* sb_encode            */
    H5FD__splitter_sb_decode,     /* sb_decode            */
    sizeof(H5FD_splitter_fapl_t), /* fapl_size          */
    H5FD__splitter_fapl_get,      /* fapl_get             */
    H5FD__splitter_fapl_copy,     /* fapl_copy            */
    H5FD__splitter_fapl_free,     /* fapl_free            */
    0,                            /* dxpl_size            */
    NULL,                         /* dxpl_copy            */
    NULL,                         /* dxpl_free            */
    H5FD__splitter_open,          /* open                 */
    H5FD__splitter_close,         /* close                */
    H5FD__splitter_cmp,           /* cmp                  */
    H5FD__splitter_query,         /* query                */
    H5FD__splitter_get_type_map,  /* get_type_map        */
    H5FD__splitter_alloc,         /* alloc                */
    H5FD__splitter_free,          /* free                 */
    H5FD__splitter_get_eoa,       /* get_eoa              */
    H5FD__splitter_set_eoa,       /* set_eoa              */
    H5FD__splitter_get_eof,       /* get_eof              */
    H5FD__splitter_get_handle,    /* get_handle           */
    H5FD__splitter_read,          /* read                 */
    H5FD__splitter_write,         /* write                */
    NULL,                         /* read_vector          */
    NULL,                         /* write_vector         */
    NULL,                         /* read_selection       */
    NULL,                         /* write_selection      */
    H5FD__splitter_flush,         /* flush                */
    H5FD__splitter_truncate,      /* truncate             */
    H5FD__splitter_lock,          /* lock                 */
    H5FD__splitter_unlock,        /* unlock               */
<<<<<<< HEAD
    NULL,                         /* ctl                  */
=======
    NULL,                         /* del                  */
    H5FD__splitter_ctl,           /* ctl                  */
>>>>>>> cc7c0eb9
    H5FD_FLMAP_DICHOTOMY          /* fl_map               */
};

/* Declare a free list to manage the H5FD_splitter_t struct */
H5FL_DEFINE_STATIC(H5FD_splitter_t);

/* Declare a free list to manage the H5FD_splitter_fapl_t struct */
H5FL_DEFINE_STATIC(H5FD_splitter_fapl_t);

/*-------------------------------------------------------------------------
 * Function:    H5FD__init_package
 *
 * Purpose:     Initializes any interface-specific data or routines.
 *
 * Return:      SUCCEED/FAIL
 *-------------------------------------------------------------------------
 */
static herr_t
H5FD__init_package(void)
{
    herr_t ret_value = SUCCEED;

    FUNC_ENTER_STATIC

    H5FD_SPLITTER_LOG_CALL(__func__);

    if (H5FD_splitter_init() < 0)
        HGOTO_ERROR(H5E_VFL, H5E_CANTINIT, FAIL, "unable to initialize splitter VFD")

done:
    FUNC_LEAVE_NOAPI(ret_value)
} /* H5FD__init_package() */

/*-------------------------------------------------------------------------
 * Function:    H5FD_splitter_init
 *
 * Purpose:     Initialize the splitter driver by registering it with the
 *              library.
 *
 * Return:      Success:    The driver ID for the splitter driver.
 *              Failure:    Negative
 *-------------------------------------------------------------------------
 */
hid_t
H5FD_splitter_init(void)
{
    hid_t ret_value = H5I_INVALID_HID;

    FUNC_ENTER_NOAPI(H5I_INVALID_HID)

    H5FD_SPLITTER_LOG_CALL(__func__);

    if (H5I_VFL != H5I_get_type(H5FD_SPLITTER_g))
        H5FD_SPLITTER_g = H5FDregister(&H5FD_splitter_g);

    ret_value = H5FD_SPLITTER_g;

done:
    FUNC_LEAVE_NOAPI(ret_value)
} /* end H5FD_splitter_init() */

/*---------------------------------------------------------------------------
 * Function:    H5FD__splitter_term
 *
 * Purpose:     Shut down the splitter VFD.
 *
 * Returns:     SUCCEED (Can't fail)
 *---------------------------------------------------------------------------
 */
static herr_t
H5FD__splitter_term(void)
{
    FUNC_ENTER_STATIC_NOERR

    H5FD_SPLITTER_LOG_CALL(__func__);

    /* Reset VFL ID */
    H5FD_SPLITTER_g = 0;

    FUNC_LEAVE_NOAPI(SUCCEED)
} /* end H5FD__splitter_term() */

/*-------------------------------------------------------------------------
 * Function:    H5FD__copy_plist
 *
 * Purpose:     Sanity-wrapped H5P_copy_plist() for each channel.
 *              Utility function for operation in multiple locations.
 *
 * Return:      0 on success, -1 on error.
 *-------------------------------------------------------------------------
 */
static int
H5FD__copy_plist(hid_t fapl_id, hid_t *id_out_ptr)
{
    int             ret_value = 0;
    H5P_genplist_t *plist_ptr = NULL;

    FUNC_ENTER_STATIC

    H5FD_SPLITTER_LOG_CALL(__func__);

    HDassert(id_out_ptr != NULL);

    if (FALSE == H5P_isa_class(fapl_id, H5P_FILE_ACCESS))
        HGOTO_ERROR(H5E_ARGS, H5E_BADTYPE, -1, "not a file access property list");

    plist_ptr = (H5P_genplist_t *)H5I_object(fapl_id);
    if (NULL == plist_ptr)
        HGOTO_ERROR(H5E_ARGS, H5E_BADTYPE, -1, "unable to get property list");

    *id_out_ptr = H5P_copy_plist(plist_ptr, FALSE);
    if (H5I_INVALID_HID == *id_out_ptr)
        HGOTO_ERROR(H5E_VFL, H5E_BADTYPE, -1, "unable to copy file access property list");

done:
    FUNC_LEAVE_NOAPI(ret_value);
} /* end H5FD__copy_plist() */

/*-------------------------------------------------------------------------
 * Function:    H5Pset_fapl_splitter
 *
 * Purpose:     Sets the file access property list to use the
 *              splitter driver.
 *
 * Return:      SUCCEED/FAIL
 *-------------------------------------------------------------------------
 */
herr_t
H5Pset_fapl_splitter(hid_t fapl_id, H5FD_splitter_vfd_config_t *vfd_config)
{
    H5FD_splitter_fapl_t *info      = NULL;
    H5P_genplist_t *      plist_ptr = NULL;
    herr_t                ret_value = SUCCEED;

    FUNC_ENTER_API(FAIL)
    H5TRACE2("e", "i*#", fapl_id, vfd_config);

    H5FD_SPLITTER_LOG_CALL(__func__);

    if (H5FD_SPLITTER_MAGIC != vfd_config->magic)
        HGOTO_ERROR(H5E_ARGS, H5E_BADVALUE, FAIL, "invalid configuration (magic number mismatch)")
    if (H5FD_CURR_SPLITTER_VFD_CONFIG_VERSION != vfd_config->version)
        HGOTO_ERROR(H5E_ARGS, H5E_BADVALUE, FAIL, "invalid config (version number mismatch)")
    if (NULL == (plist_ptr = (H5P_genplist_t *)H5I_object(fapl_id)))
        HGOTO_ERROR(H5E_ARGS, H5E_BADTYPE, FAIL, "not a valid property list")

    /* Make sure that the W/O channel supports write-only capability.
     * Some drivers (e.g. family or multi) do revision of the superblock
     * in-memory, causing problems in that channel.
     * Uses the feature flag H5FD_FEAT_DEFAULT_VFD_COMPATIBLE as the
     * determining attribute.
     */
    if (H5P_DEFAULT != vfd_config->wo_fapl_id) {
        H5FD_class_t *     wo_driver = NULL;
        H5FD_driver_prop_t wo_driver_prop;
        H5P_genplist_t *   wo_plist_ptr    = NULL;
        unsigned long      wo_driver_flags = 0;

        wo_plist_ptr = (H5P_genplist_t *)H5I_object(vfd_config->wo_fapl_id);
        if (NULL == wo_plist_ptr)
            HGOTO_ERROR(H5E_ARGS, H5E_BADTYPE, FAIL, "not a file access property list")
        if (H5P_peek(wo_plist_ptr, H5F_ACS_FILE_DRV_NAME, &wo_driver_prop) < 0)
            HGOTO_ERROR(H5E_PLIST, H5E_CANTGET, FAIL, "can't get driver ID & info")
        wo_driver = (H5FD_class_t *)H5I_object(wo_driver_prop.driver_id);
        if (NULL == wo_driver)
            HGOTO_ERROR(H5E_VFL, H5E_BADVALUE, FAIL, "invalid driver ID in file access property list")
        if (H5FD_driver_query(wo_driver, &wo_driver_flags) < 0)
            HGOTO_ERROR(H5E_VFL, H5E_BADVALUE, FAIL, "can't query VFD flags")
        if (0 == (H5FD_FEAT_DEFAULT_VFD_COMPATIBLE & wo_driver_flags))
            HGOTO_ERROR(H5E_VFL, H5E_BADVALUE, FAIL, "unsuitable W/O driver")
    } /* end if W/O VFD is non-default */

    info = H5FL_CALLOC(H5FD_splitter_fapl_t);
    if (NULL == info)
        HGOTO_ERROR(H5E_VFL, H5E_CANTALLOC, FAIL, "unable to allocate file access property list struct")

    info->ignore_wo_errs = vfd_config->ignore_wo_errs;
    HDstrncpy(info->wo_path, vfd_config->wo_path, H5FD_SPLITTER_PATH_MAX + 1);
    info->wo_path[H5FD_SPLITTER_PATH_MAX] = '\0';
    HDstrncpy(info->log_file_path, vfd_config->log_file_path, H5FD_SPLITTER_PATH_MAX + 1);
    info->log_file_path[H5FD_SPLITTER_PATH_MAX] = '\0';
    info->rw_fapl_id                            = H5P_FILE_ACCESS_DEFAULT; /* pre-set value */
    info->wo_fapl_id                            = H5P_FILE_ACCESS_DEFAULT; /* pre-set value */

    /* Set non-default channel FAPL IDs in splitter configuration info */
    if (H5P_DEFAULT != vfd_config->rw_fapl_id) {
        if (FALSE == H5P_isa_class(vfd_config->rw_fapl_id, H5P_FILE_ACCESS))
            HGOTO_ERROR(H5E_ARGS, H5E_BADTYPE, FAIL, "not a file access list")
        info->rw_fapl_id = vfd_config->rw_fapl_id;
    }
    if (H5P_DEFAULT != vfd_config->wo_fapl_id) {
        if (FALSE == H5P_isa_class(vfd_config->wo_fapl_id, H5P_FILE_ACCESS))
            HGOTO_ERROR(H5E_ARGS, H5E_BADTYPE, FAIL, "not a file access list")
        info->wo_fapl_id = vfd_config->wo_fapl_id;
    }

    ret_value = H5P_set_driver(plist_ptr, H5FD_SPLITTER, info);

done:
    if (info)
        info = H5FL_FREE(H5FD_splitter_fapl_t, info);

    FUNC_LEAVE_API(ret_value)
} /* end H5Pset_fapl_splitter() */

/*-------------------------------------------------------------------------
 * Function:    H5Pget_fapl_splitter
 *
 * Purpose:     Returns information about the splitter file access property
 *              list through the structure config.
 *
 *              Will fail if config is received without pre-set valid
 *              magic and version information.
 *
 * Return:      SUCCEED/FAIL
 *-------------------------------------------------------------------------
 */
herr_t
H5Pget_fapl_splitter(hid_t fapl_id, H5FD_splitter_vfd_config_t *config /*out*/)
{
    const H5FD_splitter_fapl_t *fapl_ptr  = NULL;
    H5P_genplist_t *            plist_ptr = NULL;
    herr_t                      ret_value = SUCCEED;

    FUNC_ENTER_API(FAIL)
    H5TRACE2("e", "ix", fapl_id, config);

    H5FD_SPLITTER_LOG_CALL(__func__);

    /* Check arguments */
    if (TRUE != H5P_isa_class(fapl_id, H5P_FILE_ACCESS))
        HGOTO_ERROR(H5E_ARGS, H5E_BADTYPE, FAIL, "not a file access property list")
    if (config == NULL)
        HGOTO_ERROR(H5E_ARGS, H5E_BADVALUE, FAIL, "config pointer is null")
    if (H5FD_SPLITTER_MAGIC != config->magic)
        HGOTO_ERROR(H5E_ARGS, H5E_BADVALUE, FAIL, "info-out pointer invalid (magic number mismatch)")
    if (H5FD_CURR_SPLITTER_VFD_CONFIG_VERSION != config->version)
        HGOTO_ERROR(H5E_ARGS, H5E_BADVALUE, FAIL, "info-out pointer invalid (version unsafe)")

    /* Pre-set out FAPL IDs with intent to replace these values */
    config->rw_fapl_id = H5I_INVALID_HID;
    config->wo_fapl_id = H5I_INVALID_HID;

    /* Check and get the splitter fapl */
    if (NULL == (plist_ptr = H5P_object_verify(fapl_id, H5P_FILE_ACCESS)))
        HGOTO_ERROR(H5E_ARGS, H5E_BADTYPE, FAIL, "not a file access property list")
    if (H5FD_SPLITTER != H5P_peek_driver(plist_ptr))
        HGOTO_ERROR(H5E_PLIST, H5E_BADVALUE, FAIL, "incorrect VFL driver")
    if (NULL == (fapl_ptr = (const H5FD_splitter_fapl_t *)H5P_peek_driver_info(plist_ptr)))
        HGOTO_ERROR(H5E_PLIST, H5E_BADVALUE, FAIL, "unable to get specific-driver info")

    HDstrncpy(config->wo_path, fapl_ptr->wo_path, H5FD_SPLITTER_PATH_MAX + 1);
    HDstrncpy(config->log_file_path, fapl_ptr->log_file_path, H5FD_SPLITTER_PATH_MAX + 1);
    config->ignore_wo_errs = fapl_ptr->ignore_wo_errs;

    /* Copy R/W and W/O FAPLs */
    if (H5FD__copy_plist(fapl_ptr->rw_fapl_id, &(config->rw_fapl_id)) < 0)
        HGOTO_ERROR(H5E_VFL, H5E_BADVALUE, FAIL, "can't copy R/W FAPL");
    if (H5FD__copy_plist(fapl_ptr->wo_fapl_id, &(config->wo_fapl_id)) < 0)
        HGOTO_ERROR(H5E_VFL, H5E_BADVALUE, FAIL, "can't copy W/O FAPL");

done:
    FUNC_LEAVE_API(ret_value)
} /* end H5Pget_fapl_splitter() */

/*-------------------------------------------------------------------------
 * Function:    H5FD__splitter_flush
 *
 * Purpose:     Flushes all data to disk for both channels.
 *
 * Return:      SUCCEED/FAIL
 *-------------------------------------------------------------------------
 */
static herr_t
H5FD__splitter_flush(H5FD_t *_file, hid_t H5_ATTR_UNUSED dxpl_id, hbool_t closing)
{
    H5FD_splitter_t *file      = (H5FD_splitter_t *)_file;
    herr_t           ret_value = SUCCEED; /* Return value */

    FUNC_ENTER_STATIC

    H5FD_SPLITTER_LOG_CALL(__func__);

    /* Public API for dxpl "context" */
    if (H5FDflush(file->rw_file, dxpl_id, closing) < 0)
        HGOTO_ERROR(H5E_VFL, H5E_CANTFLUSH, FAIL, "unable to flush R/W file")
    if (H5FDflush(file->wo_file, dxpl_id, closing) < 0)
        H5FD_SPLITTER_WO_ERROR(file, __func__, H5E_VFL, H5E_CANTFLUSH, FAIL, "unable to flush W/O file")

done:
    FUNC_LEAVE_NOAPI(ret_value)
} /* end H5FD__splitter_flush() */

/*-------------------------------------------------------------------------
 * Function:    H5FD__splitter_read
 *
 * Purpose:     Reads SIZE bytes of data from the R/W channel, beginning at
 *              address ADDR into buffer BUF according to data transfer
 *              properties in DXPL_ID.
 *
 * Return:      Success:    SUCCEED
 *                          The read result is written into the BUF buffer
 *                          which should be allocated by the caller.
 *              Failure:    FAIL
 *                          The contents of BUF are undefined.
 *-------------------------------------------------------------------------
 */
static herr_t
H5FD__splitter_read(H5FD_t *_file, H5FD_mem_t H5_ATTR_UNUSED type, hid_t H5_ATTR_UNUSED dxpl_id, haddr_t addr,
                    size_t size, void *buf)
{
    H5FD_splitter_t *file      = (H5FD_splitter_t *)_file;
    herr_t           ret_value = SUCCEED;

    FUNC_ENTER_STATIC

    H5FD_SPLITTER_LOG_CALL(__func__);

    HDassert(file && file->pub.cls);
    HDassert(buf);

    /* Check for overflow conditions */
    if (!H5F_addr_defined(addr))
        HGOTO_ERROR(H5E_ARGS, H5E_BADVALUE, FAIL, "addr undefined, addr = %llu", (unsigned long long)addr)
    if (REGION_OVERFLOW(addr, size))
        HGOTO_ERROR(H5E_ARGS, H5E_OVERFLOW, FAIL, "addr overflow, addr = %llu", (unsigned long long)addr)

    /* Only read from R/W channel */
    /* Public API for dxpl "context" */
    if (H5FDread(file->rw_file, type, dxpl_id, addr, size, buf) < 0)
        HGOTO_ERROR(H5E_VFL, H5E_READERROR, FAIL, "Reading from R/W channel failed")

done:
    FUNC_LEAVE_NOAPI(ret_value)
} /* end H5FD__splitter_read() */

/*-------------------------------------------------------------------------
 * Function:    H5FD__splitter_write
 *
 * Purpose:     Writes SIZE bytes of data to R/W and W/O channels, beginning
 *              at address ADDR from buffer BUF according to data transfer
 *              properties in DXPL_ID.
 *
 * Return:      SUCCEED/FAIL
 *-------------------------------------------------------------------------
 */
static herr_t
H5FD__splitter_write(H5FD_t *_file, H5FD_mem_t type, hid_t dxpl_id, haddr_t addr, size_t size,
                     const void *buf)
{
    H5FD_splitter_t *file      = (H5FD_splitter_t *)_file;
    H5P_genplist_t * plist_ptr = NULL;
    herr_t           ret_value = SUCCEED;

    FUNC_ENTER_STATIC

    H5FD_SPLITTER_LOG_CALL(__func__);

    if (NULL == (plist_ptr = (H5P_genplist_t *)H5I_object(dxpl_id)))
        HGOTO_ERROR(H5E_ARGS, H5E_BADTYPE, FAIL, "not a property list")

    /* Write to each file */
    /* Public API for dxpl "context" */
    if (H5FDwrite(file->rw_file, type, dxpl_id, addr, size, buf) < 0)
        HGOTO_ERROR(H5E_VFL, H5E_WRITEERROR, FAIL, "R/W file write failed")
    if (H5FDwrite(file->wo_file, type, dxpl_id, addr, size, buf) < 0)
        H5FD_SPLITTER_WO_ERROR(file, __func__, H5E_VFL, H5E_WRITEERROR, FAIL, "unable to write W/O file")

done:
    FUNC_LEAVE_NOAPI(ret_value)
} /* end H5FD__splitter_write() */

/*-------------------------------------------------------------------------
 * Function:    H5FD__splitter_fapl_get
 *
 * Purpose:     Returns a file access property list which indicates how the
 *              specified file is being accessed. The return list could be
 *              used to access another file the same way.
 *
 * Return:      Success:    Ptr to new file access property list with all
 *                          members copied from the file struct.
 *              Failure:    NULL
 *-------------------------------------------------------------------------
 */
static void *
H5FD__splitter_fapl_get(H5FD_t *_file)
{
    H5FD_splitter_t *file      = (H5FD_splitter_t *)_file;
    void *           ret_value = NULL;

    FUNC_ENTER_STATIC_NOERR

    H5FD_SPLITTER_LOG_CALL(__func__);

    ret_value = H5FD__splitter_fapl_copy(&(file->fa));

    FUNC_LEAVE_NOAPI(ret_value)
} /* end H5FD__splitter_fapl_get() */

/*-------------------------------------------------------------------------
 * Function:    H5FD__splitter_fapl_copy
 *
 * Purpose:     Copies the file access properties.
 *
 * Return:      Success:    Pointer to a new property list info structure.
 *              Failure:    NULL
 *-------------------------------------------------------------------------
 */
static void *
H5FD__splitter_fapl_copy(const void *_old_fa)
{
    const H5FD_splitter_fapl_t *old_fa_ptr = (const H5FD_splitter_fapl_t *)_old_fa;
    H5FD_splitter_fapl_t *      new_fa_ptr = NULL;
    void *                      ret_value  = NULL;

    FUNC_ENTER_STATIC

    H5FD_SPLITTER_LOG_CALL(__func__);

    HDassert(old_fa_ptr);

    new_fa_ptr = H5FL_CALLOC(H5FD_splitter_fapl_t);
    if (NULL == new_fa_ptr)
        HGOTO_ERROR(H5E_VFL, H5E_CANTALLOC, NULL, "unable to allocate log file FAPL")

    H5MM_memcpy(new_fa_ptr, old_fa_ptr, sizeof(H5FD_splitter_fapl_t));
    HDstrncpy(new_fa_ptr->wo_path, old_fa_ptr->wo_path, H5FD_SPLITTER_PATH_MAX + 1);
    HDstrncpy(new_fa_ptr->log_file_path, old_fa_ptr->log_file_path, H5FD_SPLITTER_PATH_MAX + 1);

    /* Copy R/W and W/O FAPLs */
    if (H5FD__copy_plist(old_fa_ptr->rw_fapl_id, &(new_fa_ptr->rw_fapl_id)) < 0)
        HGOTO_ERROR(H5E_VFL, H5E_BADVALUE, NULL, "can't copy R/W FAPL");
    if (H5FD__copy_plist(old_fa_ptr->wo_fapl_id, &(new_fa_ptr->wo_fapl_id)) < 0)
        HGOTO_ERROR(H5E_VFL, H5E_BADVALUE, NULL, "can't copy W/O FAPL");

    ret_value = (void *)new_fa_ptr;

done:
    if (NULL == ret_value)
        if (new_fa_ptr)
            new_fa_ptr = H5FL_FREE(H5FD_splitter_fapl_t, new_fa_ptr);

    FUNC_LEAVE_NOAPI(ret_value)
} /* end H5FD__splitter_fapl_copy() */

/*--------------------------------------------------------------------------
 * Function:    H5FD__splitter_fapl_free
 *
 * Purpose:     Releases the file access lists
 *
 * Return:      SUCCEED/FAIL
 *--------------------------------------------------------------------------
 */
static herr_t
H5FD__splitter_fapl_free(void *_fapl)
{
    H5FD_splitter_fapl_t *fapl      = (H5FD_splitter_fapl_t *)_fapl;
    herr_t                ret_value = SUCCEED;

    FUNC_ENTER_STATIC

    H5FD_SPLITTER_LOG_CALL(__func__);

    /* Check arguments */
    HDassert(fapl);

    if (H5I_dec_ref(fapl->rw_fapl_id) < 0)
        HGOTO_ERROR(H5E_VFL, H5E_CANTDEC, FAIL, "can't close R/W FAPL ID")
    if (H5I_dec_ref(fapl->wo_fapl_id) < 0)
        HGOTO_ERROR(H5E_VFL, H5E_CANTDEC, FAIL, "can't close W/O FAPL ID")

    /* Free the property list */
    fapl = H5FL_FREE(H5FD_splitter_fapl_t, fapl);

done:
    FUNC_LEAVE_NOAPI(ret_value)
} /* end H5FD__splitter_fapl_free() */

/*-------------------------------------------------------------------------
 * Function:    H5FD__splitter_open
 *
 * Purpose:     Create and/or opens a file as an HDF5 file.
 *
 * Return:      Success:    A pointer to a new file data structure. The
 *                          public fields will be initialized by the
 *                          caller, which is always H5FD_open().
 *              Failure:    NULL
 *-------------------------------------------------------------------------
 */
static H5FD_t *
H5FD__splitter_open(const char *name, unsigned flags, hid_t splitter_fapl_id, haddr_t maxaddr)
{
    H5FD_splitter_t *           file_ptr  = NULL; /* Splitter VFD info */
    const H5FD_splitter_fapl_t *fapl_ptr  = NULL; /* Driver-specific property list */
    H5P_genplist_t *            plist_ptr = NULL;
    H5FD_t *                    ret_value = NULL;

    FUNC_ENTER_STATIC

    H5FD_SPLITTER_LOG_CALL(__func__);

    /* Check arguments */
    if (!name || !*name)
        HGOTO_ERROR(H5E_ARGS, H5E_BADVALUE, NULL, "invalid file name")
    if (0 == maxaddr || HADDR_UNDEF == maxaddr)
        HGOTO_ERROR(H5E_ARGS, H5E_BADRANGE, NULL, "bogus maxaddr")
    if (ADDR_OVERFLOW(maxaddr))
        HGOTO_ERROR(H5E_ARGS, H5E_OVERFLOW, NULL, "bogus maxaddr")
    if ((H5P_FILE_ACCESS_DEFAULT == splitter_fapl_id) || (H5FD_SPLITTER != H5Pget_driver(splitter_fapl_id)))
        /* presupposes that H5P_FILE_ACCESS_DEFAULT is not a splitter */
        HGOTO_ERROR(H5E_ARGS, H5E_BADVALUE, NULL, "driver is not splitter")

    file_ptr = (H5FD_splitter_t *)H5FL_CALLOC(H5FD_splitter_t);
    if (NULL == file_ptr)
        HGOTO_ERROR(H5E_VFL, H5E_CANTALLOC, NULL, "unable to allocate file struct")
    file_ptr->fa.rw_fapl_id = H5I_INVALID_HID;
    file_ptr->fa.wo_fapl_id = H5I_INVALID_HID;

    /* Get the driver-specific file access properties */
    plist_ptr = (H5P_genplist_t *)H5I_object(splitter_fapl_id);
    if (NULL == plist_ptr)
        HGOTO_ERROR(H5E_ARGS, H5E_BADTYPE, NULL, "not a file access property list")
    fapl_ptr = (const H5FD_splitter_fapl_t *)H5P_peek_driver_info(plist_ptr);
    if (NULL == fapl_ptr)
        HGOTO_ERROR(H5E_PLIST, H5E_CANTGET, NULL, "unable to get VFL driver info")

    /* Copy simpler info */
    HDstrncpy(file_ptr->fa.wo_path, fapl_ptr->wo_path, H5FD_SPLITTER_PATH_MAX + 1);
    HDstrncpy(file_ptr->fa.log_file_path, fapl_ptr->log_file_path, H5FD_SPLITTER_PATH_MAX + 1);
    file_ptr->fa.ignore_wo_errs = fapl_ptr->ignore_wo_errs;

    /* Copy R/W and W/O channel FAPLs. */
    if (H5FD__copy_plist(fapl_ptr->rw_fapl_id, &(file_ptr->fa.rw_fapl_id)) < 0)
        HGOTO_ERROR(H5E_VFL, H5E_BADVALUE, NULL, "can't copy R/W FAPL");
    if (H5FD__copy_plist(fapl_ptr->wo_fapl_id, &(file_ptr->fa.wo_fapl_id)) < 0)
        HGOTO_ERROR(H5E_VFL, H5E_BADVALUE, NULL, "can't copy W/O FAPL");

    /* Prepare log file if necessary.
     * If application wants to ignore the errors from W/O channel and
     * provided a name for the log file, then open it
     */
    if (!file_ptr->logfp) {
        if (file_ptr->fa.log_file_path[0] != '\0') {
            file_ptr->logfp = HDfopen(file_ptr->fa.log_file_path, "w");
            if (file_ptr->logfp == NULL)
                HGOTO_ERROR(H5E_VFL, H5E_CANTOPENFILE, NULL, "unable to open log file")
        } /* end if logfile path given */
    }     /* end if logfile pointer/handle does not exist */

    file_ptr->rw_file = H5FD_open(name, flags, fapl_ptr->rw_fapl_id, HADDR_UNDEF);
    if (!file_ptr->rw_file)
        HGOTO_ERROR(H5E_VFL, H5E_CANTOPENFILE, NULL, "unable to open R/W file")

    file_ptr->wo_file = H5FD_open(fapl_ptr->wo_path, flags, fapl_ptr->wo_fapl_id, HADDR_UNDEF);
    if (!file_ptr->wo_file)
        H5FD_SPLITTER_WO_ERROR(file_ptr, __func__, H5E_VFL, H5E_CANTOPENFILE, NULL, "unable to open W/O file")

    ret_value = (H5FD_t *)file_ptr;

done:
    if (NULL == ret_value) {
        if (file_ptr) {
            if (H5I_INVALID_HID != file_ptr->fa.rw_fapl_id)
                H5I_dec_ref(file_ptr->fa.rw_fapl_id);
            if (H5I_INVALID_HID != file_ptr->fa.wo_fapl_id)
                H5I_dec_ref(file_ptr->fa.wo_fapl_id);
            if (file_ptr->rw_file)
                H5FD_close(file_ptr->rw_file);
            if (file_ptr->wo_file)
                H5FD_close(file_ptr->wo_file);
            if (file_ptr->logfp)
                HDfclose(file_ptr->logfp);
            H5FL_FREE(H5FD_splitter_t, file_ptr);
        }
    } /* end if error */

    FUNC_LEAVE_NOAPI(ret_value)
} /* end H5FD__splitter_open() */

/*-------------------------------------------------------------------------
 * Function:    H5FD__splitter_close
 *
 * Purpose:     Closes files on both read-write and write-only channels.
 *
 * Return:      Success:    SUCCEED
 *              Failure:    FAIL, file not closed.
 *-------------------------------------------------------------------------
 */
static herr_t
H5FD__splitter_close(H5FD_t *_file)
{
    H5FD_splitter_t *file      = (H5FD_splitter_t *)_file;
    herr_t           ret_value = SUCCEED;

    FUNC_ENTER_STATIC

    H5FD_SPLITTER_LOG_CALL(__func__);

    /* Sanity check */
    HDassert(file);

    if (H5I_dec_ref(file->fa.rw_fapl_id) < 0)
        HGOTO_ERROR(H5E_VFL, H5E_ARGS, FAIL, "can't close R/W FAPL")
    if (H5I_dec_ref(file->fa.wo_fapl_id) < 0)
        HGOTO_ERROR(H5E_VFL, H5E_ARGS, FAIL, "can't close W/O FAPL")

    if (file->rw_file)
        if (H5FD_close(file->rw_file) == FAIL)
            HGOTO_ERROR(H5E_VFL, H5E_CANTCLOSEFILE, FAIL, "unable to close R/W file")
    if (file->wo_file)
        if (H5FD_close(file->wo_file) == FAIL)
            H5FD_SPLITTER_WO_ERROR(file, __func__, H5E_VFL, H5E_CANTCLOSEFILE, FAIL,
                                   "unable to close W/O file")

    if (file->logfp) {
        HDfclose(file->logfp);
        file->logfp = NULL;
    }

    /* Release the file info */
    file = H5FL_FREE(H5FD_splitter_t, file);
    file = NULL;

done:
    FUNC_LEAVE_NOAPI(ret_value)
} /* end H5FD__splitter_close() */

/*-------------------------------------------------------------------------
 * Function:    H5FD__splitter_get_eoa
 *
 * Purpose:     Returns the end-of-address marker for the file. The EOA
 *              marker is the first address past the last byte allocated in
 *              the format address space.
 *
 * Return:      Success:    The end-of-address-marker
 *
 *              Failure:    HADDR_UNDEF
 *-------------------------------------------------------------------------
 */
static haddr_t
H5FD__splitter_get_eoa(const H5FD_t *_file, H5FD_mem_t H5_ATTR_UNUSED type)
{
    const H5FD_splitter_t *file      = (const H5FD_splitter_t *)_file;
    haddr_t                ret_value = HADDR_UNDEF;

    FUNC_ENTER_STATIC

    H5FD_SPLITTER_LOG_CALL(__func__);

    /* Sanity check */
    HDassert(file);
    HDassert(file->rw_file);

    if ((ret_value = H5FD_get_eoa(file->rw_file, type)) == HADDR_UNDEF)
        HGOTO_ERROR(H5E_VFL, H5E_BADVALUE, HADDR_UNDEF, "unable to get eoa")

done:
    FUNC_LEAVE_NOAPI(ret_value)
} /* end H5FD__splitter_get_eoa */

/*-------------------------------------------------------------------------
 * Function:    H5FD__splitter_set_eoa
 *
 * Purpose:     Set the end-of-address marker for the file. This function is
 *              called shortly after an existing HDF5 file is opened in order
 *              to tell the driver where the end of the HDF5 data is located.
 *
 * Return:      SUCCEED/FAIL
 *-------------------------------------------------------------------------
 */
static herr_t
H5FD__splitter_set_eoa(H5FD_t *_file, H5FD_mem_t H5_ATTR_UNUSED type, haddr_t addr)
{
    H5FD_splitter_t *file      = (H5FD_splitter_t *)_file;
    herr_t           ret_value = SUCCEED; /* Return value */

    FUNC_ENTER_STATIC

    H5FD_SPLITTER_LOG_CALL(__func__)

    /* Sanity check */
    HDassert(file);
    HDassert(file->rw_file);
    HDassert(file->wo_file);

    if (H5FD_set_eoa(file->rw_file, type, addr) < 0)
        HGOTO_ERROR(H5E_VFL, H5E_CANTSET, FAIL, "H5FDset_eoa failed for R/W file")

    if (H5FD_set_eoa(file->wo_file, type, addr) < 0)
        H5FD_SPLITTER_WO_ERROR(file, __func__, H5E_VFL, H5E_CANTSET, FAIL, "unable to set EOA for W/O file")

done:
    FUNC_LEAVE_NOAPI(ret_value)
} /* end H5FD__splitter_set_eoa() */

/*-------------------------------------------------------------------------
 * Function:    H5FD__splitter_get_eof
 *
 * Purpose:     Returns the end-of-address marker for the file. The EOA
 *              marker is the first address past the last byte allocated in
 *              the format address space.
 *
 * Return:      Success:    The end-of-address-marker
 *
 *              Failure:    HADDR_UNDEF
 *-------------------------------------------------------------------------
 */
static haddr_t
H5FD__splitter_get_eof(const H5FD_t *_file, H5FD_mem_t H5_ATTR_UNUSED type)
{
    const H5FD_splitter_t *file      = (const H5FD_splitter_t *)_file;
    haddr_t                ret_value = HADDR_UNDEF; /* Return value */

    FUNC_ENTER_STATIC

    H5FD_SPLITTER_LOG_CALL(__func__);

    /* Sanity check */
    HDassert(file);
    HDassert(file->rw_file);

    if (HADDR_UNDEF == (ret_value = H5FD_get_eof(file->rw_file, type)))
        HGOTO_ERROR(H5E_VFL, H5E_CANTGET, HADDR_UNDEF, "unable to get eof")

done:
    FUNC_LEAVE_NOAPI(ret_value)
} /* end H5FD__splitter_get_eof */

/*-------------------------------------------------------------------------
 * Function:    H5FD__splitter_truncate
 *
 * Purpose:     Notify driver to truncate the file back to the allocated size.
 *
 * Return:      SUCCEED/FAIL
 *-------------------------------------------------------------------------
 */
static herr_t
H5FD__splitter_truncate(H5FD_t *_file, hid_t dxpl_id, hbool_t closing)
{
    H5FD_splitter_t *file      = (H5FD_splitter_t *)_file;
    herr_t           ret_value = SUCCEED; /* Return value */

    FUNC_ENTER_STATIC

    H5FD_SPLITTER_LOG_CALL(__func__);

    HDassert(file);
    HDassert(file->rw_file);
    HDassert(file->wo_file);

    if (H5FDtruncate(file->rw_file, dxpl_id, closing) < 0)
        HGOTO_ERROR(H5E_VFL, H5E_CANTUPDATE, FAIL, "unable to truncate R/W file")

    if (H5FDtruncate(file->wo_file, dxpl_id, closing) < 0)
        H5FD_SPLITTER_WO_ERROR(file, __func__, H5E_VFL, H5E_CANTUPDATE, FAIL, "unable to truncate W/O file")

done:
    FUNC_LEAVE_NOAPI(ret_value)
} /* end H5FD__splitter_truncate */

/*-------------------------------------------------------------------------
 * Function:    H5FD__splitter_sb_size
 *
 * Purpose:     Obtains the number of bytes required to store the driver file
 *              access data in the HDF5 superblock.
 *
 * Return:      Success:    Number of bytes required.
 *
 *              Failure:    0 if an error occurs or if the driver has no
 *                          data to store in the superblock.
 *
 * NOTE: no public API for H5FD_sb_size, it needs to be added
 *-------------------------------------------------------------------------
 */
static hsize_t
H5FD__splitter_sb_size(H5FD_t *_file)
{
    H5FD_splitter_t *file      = (H5FD_splitter_t *)_file;
    hsize_t          ret_value = 0;

    FUNC_ENTER_STATIC_NOERR

    H5FD_SPLITTER_LOG_CALL(__func__);

    /* Sanity check */
    HDassert(file);
    HDassert(file->rw_file);

    if (file->rw_file)
        ret_value = H5FD_sb_size(file->rw_file);

    FUNC_LEAVE_NOAPI(ret_value)
} /* end H5FD__splitter_sb_size */

/*-------------------------------------------------------------------------
 * Function:    H5FD__splitter_sb_encode
 *
 * Purpose:     Encode driver-specific data into the output arguments.
 *
 * Return:      SUCCEED/FAIL
 *-------------------------------------------------------------------------
 */
static herr_t
H5FD__splitter_sb_encode(H5FD_t *_file, char *name /*out*/, unsigned char *buf /*out*/)
{
    H5FD_splitter_t *file      = (H5FD_splitter_t *)_file;
    herr_t           ret_value = SUCCEED; /* Return value */

    FUNC_ENTER_STATIC

    H5FD_SPLITTER_LOG_CALL(__func__);

    /* Sanity check */
    HDassert(file);
    HDassert(file->rw_file);

    if (file->rw_file && H5FD_sb_encode(file->rw_file, name, buf) < 0)
        HGOTO_ERROR(H5E_VFL, H5E_CANTENCODE, FAIL, "unable to encode the superblock in R/W file")

done:
    FUNC_LEAVE_NOAPI(ret_value)
} /* end H5FD__splitter_sb_encode */

/*-------------------------------------------------------------------------
 * Function:    H5FD__splitter_sb_decode
 *
 * Purpose:     Decodes the driver information block.
 *
 * Return:      SUCCEED/FAIL
 *
 * NOTE: no public API for H5FD_sb_size, need to add
 *-------------------------------------------------------------------------
 */
static herr_t
H5FD__splitter_sb_decode(H5FD_t *_file, const char *name, const unsigned char *buf)
{
    H5FD_splitter_t *file      = (H5FD_splitter_t *)_file;
    herr_t           ret_value = SUCCEED; /* Return value */

    FUNC_ENTER_STATIC

    H5FD_SPLITTER_LOG_CALL(__func__);

    /* Sanity check */
    HDassert(file);
    HDassert(file->rw_file);

    if (H5FD_sb_load(file->rw_file, name, buf) < 0)
        HGOTO_ERROR(H5E_VFL, H5E_CANTDECODE, FAIL, "unable to decode the superblock in R/W file")

done:
    FUNC_LEAVE_NOAPI(ret_value)
} /* end H5FD__splitter_sb_decode */

/*-------------------------------------------------------------------------
 * Function:    H5FD__splitter_cmp
 *
 * Purpose:     Compare the keys of two files.
 *
 * Return:      Success:    A value like strcmp()
 *              Failure:    Must never fail
 *-------------------------------------------------------------------------
 */
static int
H5FD__splitter_cmp(const H5FD_t *_f1, const H5FD_t *_f2)
{
    const H5FD_splitter_t *f1        = (const H5FD_splitter_t *)_f1;
    const H5FD_splitter_t *f2        = (const H5FD_splitter_t *)_f2;
    herr_t                 ret_value = 0; /* Return value */

    FUNC_ENTER_STATIC_NOERR

    H5FD_SPLITTER_LOG_CALL(__func__);

    HDassert(f1);
    HDassert(f2);

    ret_value = H5FD_cmp(f1->rw_file, f2->rw_file);

    FUNC_LEAVE_NOAPI(ret_value)
} /* end H5FD__splitter_cmp */

/*--------------------------------------------------------------------------
 * Function:    H5FD__splitter_get_handle
 *
 * Purpose:     Returns a pointer to the file handle of low-level virtual
 *              file driver.
 *
 * Return:      SUCCEED/FAIL
 *--------------------------------------------------------------------------
 */
static herr_t
H5FD__splitter_get_handle(H5FD_t *_file, hid_t H5_ATTR_UNUSED fapl, void **file_handle)
{
    H5FD_splitter_t *file      = (H5FD_splitter_t *)_file;
    herr_t           ret_value = SUCCEED; /* Return value */

    FUNC_ENTER_STATIC

    H5FD_SPLITTER_LOG_CALL(__func__);

    /* Check arguments */
    HDassert(file);
    HDassert(file->rw_file);
    HDassert(file_handle);

    /* Only do for R/W channel */
    if (H5FD_get_vfd_handle(file->rw_file, file->fa.rw_fapl_id, file_handle) < 0)
        HGOTO_ERROR(H5E_VFL, H5E_CANTGET, FAIL, "unable to get handle of R/W file")

done:
    FUNC_LEAVE_NOAPI(ret_value)
} /* end H5FD__splitter_get_handle */

/*--------------------------------------------------------------------------
 * Function:    H5FD__splitter_lock
 *
 * Purpose:     Sets a file lock.
 *
 * Return:      SUCCEED/FAIL
 *--------------------------------------------------------------------------
 */
static herr_t
H5FD__splitter_lock(H5FD_t *_file, hbool_t rw)
{
    H5FD_splitter_t *file      = (H5FD_splitter_t *)_file; /* VFD file struct */
    herr_t           ret_value = SUCCEED;                  /* Return value */

    FUNC_ENTER_STATIC

    H5FD_SPLITTER_LOG_CALL(__func__);

    HDassert(file);
    HDassert(file->rw_file);

    /* Place the lock on each file */
    if (H5FD_lock(file->rw_file, rw) < 0)
        HGOTO_ERROR(H5E_VFL, H5E_CANTLOCKFILE, FAIL, "unable to lock R/W file")

    if (file->wo_file != NULL)
        if (H5FD_lock(file->wo_file, rw) < 0)
            H5FD_SPLITTER_WO_ERROR(file, __func__, H5E_VFL, H5E_CANTLOCKFILE, FAIL, "unable to lock W/O file")

done:
    FUNC_LEAVE_NOAPI(ret_value)
} /* end H5FD__splitter_lock */

/*--------------------------------------------------------------------------
 * Function:    H5FD__splitter_unlock
 *
 * Purpose:     Removes a file lock.
 *
 * Return:      SUCCEED/FAIL
 *--------------------------------------------------------------------------
 */
static herr_t
H5FD__splitter_unlock(H5FD_t *_file)
{
    H5FD_splitter_t *file      = (H5FD_splitter_t *)_file; /* VFD file struct */
    herr_t           ret_value = SUCCEED;                  /* Return value */

    FUNC_ENTER_STATIC

    H5FD_SPLITTER_LOG_CALL(__func__);

    /* Check arguments */
    HDassert(file);
    HDassert(file->rw_file);

    /* Remove the lock on each file */
    if (H5FD_unlock(file->rw_file) < 0)
        HGOTO_ERROR(H5E_VFL, H5E_CANTUNLOCKFILE, FAIL, "unable to unlock R/W file")

    if (file->wo_file != NULL)
        if (H5FD_unlock(file->wo_file) < 0)
            HGOTO_ERROR(H5E_VFL, H5E_CANTUNLOCKFILE, FAIL, "unable to unlock W/O file")

done:
    FUNC_LEAVE_NOAPI(ret_value)
} /* end H5FD__splitter_unlock */

/*-------------------------------------------------------------------------
 * Function:    H5FD__splitter_ctl
 *
 * Purpose:     Splitter VFD version of the ctl callback.
 *
 *              The desired operation is specified by the op_code
 *              parameter.
 *
 *              The flags parameter controls management of op_codes that
 *              are unknown to the callback
 *
 *              The input and output parameters allow op_code specific
 *              input and output
 *
 *              At present, this VFD supports no op codes of its own and
 *              simply passes ctl calls on to the R/W channel VFD.
 *
 * Return:      Non-negative on success/Negative on failure
 *
 *-------------------------------------------------------------------------
 */
static herr_t
H5FD__splitter_ctl(H5FD_t *_file, uint64_t op_code, uint64_t flags, const void *input, void **output)
{
    H5FD_splitter_t *file      = (H5FD_splitter_t *)_file;
    herr_t           ret_value = SUCCEED;

    FUNC_ENTER_STATIC

    /* Sanity checks */
    HDassert(file);
    HDassert(H5FD_SPLITTER == file->pub.driver_id);

    switch (op_code) {
        /* Unknown op code */
        default:
            if (flags & H5FD_CTL__ROUTE_TO_TERMINAL_VFD_FLAG) {
                /* Pass ctl call down to R/W channel VFD */
                if (H5FDctl(file->rw_file, op_code, flags, input, output) < 0)
                    HGOTO_ERROR(H5E_VFL, H5E_FCNTL, FAIL, "VFD ctl request failed")
            }
            else {
                /* If no valid VFD routing flag is specified, fail for unknown op code
                 * if H5FD_CTL__FAIL_IF_UNKNOWN_FLAG flag is set.
                 */
                if (flags & H5FD_CTL__FAIL_IF_UNKNOWN_FLAG)
                    HGOTO_ERROR(H5E_VFL, H5E_FCNTL, FAIL,
                                "VFD ctl request failed (unknown op code and fail if unknown flag is set)")
            }

            break;
    }

done:
    FUNC_LEAVE_NOAPI(ret_value)
} /* end H5FD__splitter_ctl() */

/*-------------------------------------------------------------------------
 * Function:    H5FD__splitter_query
 *
 * Purpose:     Set the flags that this VFL driver is capable of supporting.
 *              (listed in H5FDpublic.h)
 *
 * Return:      SUCCEED/FAIL
 *-------------------------------------------------------------------------
 */
static herr_t
H5FD__splitter_query(const H5FD_t *_file, unsigned long *flags /* out */)
{
    const H5FD_splitter_t *file      = (const H5FD_splitter_t *)_file;
    herr_t                 ret_value = SUCCEED;

    FUNC_ENTER_STATIC

    H5FD_SPLITTER_LOG_CALL(__func__);

    if (file) {
        HDassert(file);
        HDassert(file->rw_file);

        if (H5FDquery(file->rw_file, flags) < 0)
            HGOTO_ERROR(H5E_VFL, H5E_CANTLOCK, FAIL, "unable to query R/W file");
    }
    else {
        /* There is no file. Because this is a pure passthrough VFD,
         * it has no features of its own.
         */
        if (flags)
            *flags = 0;
    }

done:
    FUNC_LEAVE_NOAPI(ret_value)
} /* end H5FD__splitter_query() */

/*-------------------------------------------------------------------------
 * Function:    H5FD__splitter_alloc
 *
 * Purpose:     Allocate file memory.
 *
 * Return:      Address of allocated space (HADDR_UNDEF if error).
 *-------------------------------------------------------------------------
 */
static haddr_t
H5FD__splitter_alloc(H5FD_t *_file, H5FD_mem_t type, hid_t dxpl_id, hsize_t size)
{
    H5FD_splitter_t *file      = (H5FD_splitter_t *)_file; /* VFD file struct */
    haddr_t          ret_value = HADDR_UNDEF;              /* Return value */

    FUNC_ENTER_STATIC

    H5FD_SPLITTER_LOG_CALL(__func__);

    /* Check arguments */
    HDassert(file);
    HDassert(file->rw_file);

    /* Allocate memory for each file, only return the return value for R/W file. */
    if ((ret_value = H5FDalloc(file->rw_file, type, dxpl_id, size)) == HADDR_UNDEF)
        HGOTO_ERROR(H5E_VFL, H5E_CANTINIT, HADDR_UNDEF, "unable to allocate for R/W file")

    if (H5FDalloc(file->wo_file, type, dxpl_id, size) == HADDR_UNDEF)
        H5FD_SPLITTER_WO_ERROR(file, __func__, H5E_VFL, H5E_CANTINIT, HADDR_UNDEF,
                               "unable to alloc for W/O file")

done:
    FUNC_LEAVE_NOAPI(ret_value)
} /* end H5FD__splitter_alloc() */

/*-------------------------------------------------------------------------
 * Function:    H5FD__splitter_get_type_map
 *
 * Purpose:     Retrieve the memory type mapping for this file
 *
 * Return:      SUCCEED/FAIL
 *-------------------------------------------------------------------------
 */
static herr_t
H5FD__splitter_get_type_map(const H5FD_t *_file, H5FD_mem_t *type_map)
{
    const H5FD_splitter_t *file      = (const H5FD_splitter_t *)_file;
    herr_t                 ret_value = SUCCEED;

    FUNC_ENTER_STATIC

    H5FD_SPLITTER_LOG_CALL(__func__);

    /* Check arguments */
    HDassert(file);
    HDassert(file->rw_file);

    /* Retrieve memory type mapping for R/W channel only */
    if (H5FD_get_fs_type_map(file->rw_file, type_map) < 0)
        HGOTO_ERROR(H5E_VFL, H5E_CANTGET, FAIL, "unable to allocate for R/W file")

done:
    FUNC_LEAVE_NOAPI(ret_value)
} /* end H5FD__splitter_get_type_map() */

/*-------------------------------------------------------------------------
 * Function:    H5FD__splitter_free
 *
 * Purpose:     Free the resources for the splitter VFD.
 *
 * Return:      SUCCEED/FAIL
 *-------------------------------------------------------------------------
 */
static herr_t
H5FD__splitter_free(H5FD_t *_file, H5FD_mem_t type, hid_t dxpl_id, haddr_t addr, hsize_t size)
{
    H5FD_splitter_t *file      = (H5FD_splitter_t *)_file; /* VFD file struct */
    herr_t           ret_value = SUCCEED;                  /* Return value */

    FUNC_ENTER_STATIC

    H5FD_SPLITTER_LOG_CALL(__func__);

    /* Check arguments */
    HDassert(file);
    HDassert(file->rw_file);

    if (H5FDfree(file->rw_file, type, dxpl_id, addr, size) < 0)
        HGOTO_ERROR(H5E_VFL, H5E_CANTFREE, FAIL, "unable to free for R/W file")

    if (H5FDfree(file->wo_file, type, dxpl_id, addr, size) < 0)
        H5FD_SPLITTER_WO_ERROR(file, __func__, H5E_VFL, H5E_CANTINIT, FAIL, "unable to free for W/O file")

done:
    FUNC_LEAVE_NOAPI(ret_value)
} /* end H5FD__splitter_free() */

/*-------------------------------------------------------------------------
 * Function:    H5FD__splitter_log_error
 *
 * Purpose:     Log an error from the W/O channel appropriately.
 *
 * Return:      SUCCEED/FAIL
 *-------------------------------------------------------------------------
 */
static herr_t
H5FD__splitter_log_error(const H5FD_splitter_t *file, const char *atfunc, const char *msg)
{
    herr_t ret_value = SUCCEED;

    FUNC_ENTER_STATIC_NOERR

    H5FD_SPLITTER_LOG_CALL(__func__);

    /* Check arguments */
    HDassert(file);
    HDassert(atfunc && *atfunc);
    HDassert(msg && *msg);

    if (file->logfp != NULL) {
        size_t size;
        char * s;

        size = HDstrlen(atfunc) + HDstrlen(msg) + 3; /* ':', ' ', '\n' */
        s    = (char *)H5MM_malloc(sizeof(char) * (size + 1));
        if (NULL == s)
            ret_value = FAIL;
        else if (size < (size_t)HDsnprintf(s, size + 1, "%s: %s\n", atfunc, msg))
            ret_value = FAIL;
        else if (size != HDfwrite(s, 1, size, file->logfp))
            ret_value = FAIL;
        H5MM_free(s);
    }

    FUNC_LEAVE_NOAPI(ret_value)
} /* end H5FD__splitter_log_error() */<|MERGE_RESOLUTION|>--- conflicted
+++ resolved
@@ -168,12 +168,8 @@
     H5FD__splitter_truncate,      /* truncate             */
     H5FD__splitter_lock,          /* lock                 */
     H5FD__splitter_unlock,        /* unlock               */
-<<<<<<< HEAD
-    NULL,                         /* ctl                  */
-=======
     NULL,                         /* del                  */
     H5FD__splitter_ctl,           /* ctl                  */
->>>>>>> cc7c0eb9
     H5FD_FLMAP_DICHOTOMY          /* fl_map               */
 };
 
