--- conflicted
+++ resolved
@@ -107,11 +107,7 @@
         HGOTO_ERROR(H5E_ARGS, H5E_BADVALUE, FAIL, "no current name specified");
     if (!dst_name || !*dst_name)
         HGOTO_ERROR(H5E_ARGS, H5E_BADVALUE, FAIL, "no destination name specified");
-<<<<<<< HEAD
-    if (lcpl_id != H5P_DEFAULT && (TRUE != H5P_isa_class(lcpl_id, H5P_LINK_CREATE)))
-=======
     if (lcpl_id != H5P_DEFAULT && (true != H5P_isa_class(lcpl_id, H5P_LINK_CREATE)))
->>>>>>> 07347cc5
         HGOTO_ERROR(H5E_ARGS, H5E_BADTYPE, FAIL, "not a link creation property list");
 
     /* Check the link create property list */
@@ -213,11 +209,7 @@
         HGOTO_ERROR(H5E_ARGS, H5E_BADVALUE, FAIL, "no current name specified");
     if (!dst_name || !*dst_name)
         HGOTO_ERROR(H5E_ARGS, H5E_BADVALUE, FAIL, "no destination name specified");
-<<<<<<< HEAD
-    if (lcpl_id != H5P_DEFAULT && (TRUE != H5P_isa_class(lcpl_id, H5P_LINK_CREATE)))
-=======
     if (lcpl_id != H5P_DEFAULT && (true != H5P_isa_class(lcpl_id, H5P_LINK_CREATE)))
->>>>>>> 07347cc5
         HGOTO_ERROR(H5E_ARGS, H5E_BADTYPE, FAIL, "not a link creation property list");
 
     /* Check the link create property list */
@@ -316,11 +308,7 @@
         HGOTO_ERROR(H5E_ARGS, H5E_BADVALUE, FAIL, "link_target parameter cannot be NULL");
     if (!*link_target)
         HGOTO_ERROR(H5E_ARGS, H5E_BADVALUE, FAIL, "link_target parameter cannot be an empty string");
-<<<<<<< HEAD
-    if (lcpl_id != H5P_DEFAULT && (TRUE != H5P_isa_class(lcpl_id, H5P_LINK_CREATE)))
-=======
     if (lcpl_id != H5P_DEFAULT && (true != H5P_isa_class(lcpl_id, H5P_LINK_CREATE)))
->>>>>>> 07347cc5
         HGOTO_ERROR(H5E_ARGS, H5E_BADTYPE, FAIL, "not a link creation property list");
     /* link_name is verified in H5VL_setup_name_args() */
 
@@ -332,19 +320,11 @@
     H5CX_set_lcpl(lcpl_id);
 
     /* Verify access property list and set up collective metadata if appropriate */
-<<<<<<< HEAD
-    if (H5CX_set_apl(&lapl_id, H5P_CLS_LACC, link_loc_id, TRUE) < 0)
-        HGOTO_ERROR(H5E_LINK, H5E_CANTSET, FAIL, "can't set access property list info");
-
-    /* Set up object access arguments */
-    if (H5VL_setup_name_args(link_loc_id, link_name, TRUE, lapl_id, vol_obj_ptr, &loc_params) < 0)
-=======
     if (H5CX_set_apl(&lapl_id, H5P_CLS_LACC, link_loc_id, true) < 0)
         HGOTO_ERROR(H5E_LINK, H5E_CANTSET, FAIL, "can't set access property list info");
 
     /* Set up object access arguments */
     if (H5VL_setup_name_args(link_loc_id, link_name, true, lapl_id, vol_obj_ptr, &loc_params) < 0)
->>>>>>> 07347cc5
         HGOTO_ERROR(H5E_LINK, H5E_CANTSET, FAIL, "can't set object access arguments");
 
     /* Set up VOL callback arguments */
@@ -471,11 +451,7 @@
         HGOTO_ERROR(H5E_ARGS, H5E_BADVALUE, FAIL, "new_name parameter cannot be NULL");
     if (!*link_name)
         HGOTO_ERROR(H5E_ARGS, H5E_BADVALUE, FAIL, "new_name parameter cannot be an empty string");
-<<<<<<< HEAD
-    if (lcpl_id != H5P_DEFAULT && (TRUE != H5P_isa_class(lcpl_id, H5P_LINK_CREATE)))
-=======
     if (lcpl_id != H5P_DEFAULT && (true != H5P_isa_class(lcpl_id, H5P_LINK_CREATE)))
->>>>>>> 07347cc5
         HGOTO_ERROR(H5E_ARGS, H5E_BADTYPE, FAIL, "not a link creation property list");
 
     /* Check the link create property list */
@@ -486,11 +462,7 @@
     H5CX_set_lcpl(lcpl_id);
 
     /* Verify access property list and set up collective metadata if appropriate */
-<<<<<<< HEAD
-    if (H5CX_set_apl(&lapl_id, H5P_CLS_LACC, cur_loc_id, TRUE) < 0)
-=======
     if (H5CX_set_apl(&lapl_id, H5P_CLS_LACC, cur_loc_id, true) < 0)
->>>>>>> 07347cc5
         HGOTO_ERROR(H5E_LINK, H5E_CANTSET, FAIL, "can't set access property list info");
 
     /* Set up new location struct */
@@ -685,11 +657,7 @@
     H5CX_set_lcpl(lcpl_id);
 
     /* Verify access property list and set up collective metadata if appropriate */
-<<<<<<< HEAD
-    if (H5CX_set_apl(&lapl_id, H5P_CLS_LACC, link_loc_id, TRUE) < 0)
-=======
     if (H5CX_set_apl(&lapl_id, H5P_CLS_LACC, link_loc_id, true) < 0)
->>>>>>> 07347cc5
         HGOTO_ERROR(H5E_LINK, H5E_CANTSET, FAIL, "can't set access property list info");
 
     /* Get normalized copy of the link target */
@@ -786,11 +754,7 @@
     H5CX_set_lcpl(lcpl_id);
 
     /* Verify access property list and set up collective metadata if appropriate */
-<<<<<<< HEAD
-    if (H5CX_set_apl(&lapl_id, H5P_CLS_LACC, link_loc_id, TRUE) < 0)
-=======
     if (H5CX_set_apl(&lapl_id, H5P_CLS_LACC, link_loc_id, true) < 0)
->>>>>>> 07347cc5
         HGOTO_ERROR(H5E_LINK, H5E_CANTSET, FAIL, "can't set access property list info");
 
     loc_params.type                         = H5VL_OBJECT_BY_NAME;
@@ -843,11 +807,7 @@
     /* name is verified in H5VL_setup_name_args() */
 
     /* Set up object access arguments */
-<<<<<<< HEAD
-    if (H5VL_setup_name_args(loc_id, name, TRUE, lapl_id, vol_obj_ptr, &loc_params) < 0)
-=======
     if (H5VL_setup_name_args(loc_id, name, true, lapl_id, vol_obj_ptr, &loc_params) < 0)
->>>>>>> 07347cc5
         HGOTO_ERROR(H5E_LINK, H5E_CANTSET, FAIL, "can't set object access arguments");
 
     /* Set up VOL callback arguments */
@@ -1089,11 +1049,7 @@
         HGOTO_ERROR(H5E_ARGS, H5E_BADVALUE, FAIL, "no name specified");
 
     /* Verify access property list and set up collective metadata if appropriate */
-<<<<<<< HEAD
-    if (H5CX_set_apl(&lapl_id, H5P_CLS_LACC, loc_id, FALSE) < 0)
-=======
     if (H5CX_set_apl(&lapl_id, H5P_CLS_LACC, loc_id, false) < 0)
->>>>>>> 07347cc5
         HGOTO_ERROR(H5E_LINK, H5E_CANTSET, FAIL, "can't set access property list info");
 
     /* Set up location struct */
@@ -1155,11 +1111,7 @@
         HGOTO_ERROR(H5E_ARGS, H5E_BADVALUE, FAIL, "invalid iteration order specified");
 
     /* Verify access property list and set up collective metadata if appropriate */
-<<<<<<< HEAD
-    if (H5CX_set_apl(&lapl_id, H5P_CLS_LACC, loc_id, FALSE) < 0)
-=======
     if (H5CX_set_apl(&lapl_id, H5P_CLS_LACC, loc_id, false) < 0)
->>>>>>> 07347cc5
         HGOTO_ERROR(H5E_LINK, H5E_CANTSET, FAIL, "can't set access property list info");
 
     /* Set up location struct */
@@ -1216,11 +1168,7 @@
         HGOTO_ERROR(H5E_ARGS, H5E_BADVALUE, FAIL, "invalid pointer for link existence");
 
     /* Set up object access arguments */
-<<<<<<< HEAD
-    if (H5VL_setup_name_args(loc_id, name, FALSE, lapl_id, vol_obj_ptr, &loc_params) < 0)
-=======
     if (H5VL_setup_name_args(loc_id, name, false, lapl_id, vol_obj_ptr, &loc_params) < 0)
->>>>>>> 07347cc5
         HGOTO_ERROR(H5E_LINK, H5E_CANTSET, FAIL, "can't set object access arguments");
 
     /* Set up VOL callback arguments */
@@ -1240,11 +1188,7 @@
  *
  * Purpose:     Checks if a link of a given name exists in a group
  *
-<<<<<<< HEAD
- * Return:      Success:    TRUE/FALSE/FAIL
-=======
  * Return:      Success:    true/false/FAIL
->>>>>>> 07347cc5
  *
  *-------------------------------------------------------------------------
  */
@@ -1335,11 +1279,7 @@
         HGOTO_ERROR(H5E_ARGS, H5E_BADVALUE, FAIL, "no name specified");
 
     /* Verify access property list and set up collective metadata if appropriate */
-<<<<<<< HEAD
-    if (H5CX_set_apl(&lapl_id, H5P_CLS_LACC, loc_id, TRUE) < 0)
-=======
     if (H5CX_set_apl(&lapl_id, H5P_CLS_LACC, loc_id, true) < 0)
->>>>>>> 07347cc5
         HGOTO_ERROR(H5E_LINK, H5E_CANTSET, FAIL, "can't set access property list info");
 
     /* Set up location struct */
@@ -1396,11 +1336,7 @@
         HGOTO_ERROR(H5E_ARGS, H5E_BADVALUE, FAIL, "invalid iteration order specified");
 
     /* Verify access property list and set up collective metadata if appropriate */
-<<<<<<< HEAD
-    if (H5CX_set_apl(&lapl_id, H5P_CLS_LACC, loc_id, FALSE) < 0)
-=======
     if (H5CX_set_apl(&lapl_id, H5P_CLS_LACC, loc_id, false) < 0)
->>>>>>> 07347cc5
         HGOTO_ERROR(H5E_LINK, H5E_CANTSET, FAIL, "can't set access property list info");
 
     /* Set up location struct */
@@ -1590,11 +1526,7 @@
         HGOTO_ERROR(H5E_ARGS, H5E_BADVALUE, (-1), "invalid iteration order specified");
 
     /* Verify access property list and set up collective metadata if appropriate */
-<<<<<<< HEAD
-    if (H5CX_set_apl(&lapl_id, H5P_CLS_LACC, loc_id, TRUE) < 0)
-=======
     if (H5CX_set_apl(&lapl_id, H5P_CLS_LACC, loc_id, true) < 0)
->>>>>>> 07347cc5
         HGOTO_ERROR(H5E_LINK, H5E_CANTSET, (-1), "can't set access property list info");
 
     /* Set up location struct */
@@ -1813,11 +1745,7 @@
         HGOTO_ERROR(H5E_ARGS, H5E_BADVALUE, FAIL, "no operator specified");
 
     /* Verify access property list and set up collective metadata if appropriate */
-<<<<<<< HEAD
-    if (H5CX_set_apl(&lapl_id, H5P_CLS_LACC, loc_id, FALSE) < 0)
-=======
     if (H5CX_set_apl(&lapl_id, H5P_CLS_LACC, loc_id, false) < 0)
->>>>>>> 07347cc5
         HGOTO_ERROR(H5E_LINK, H5E_CANTSET, FAIL, "can't set access property list info");
 
     /* Get the location object */
@@ -1972,11 +1900,7 @@
         HGOTO_ERROR(H5E_ARGS, H5E_BADVALUE, FAIL, "no callback operator specified");
 
     /* Verify access property list and set up collective metadata if appropriate */
-<<<<<<< HEAD
-    if (H5CX_set_apl(&lapl_id, H5P_CLS_LACC, loc_id, FALSE) < 0)
-=======
     if (H5CX_set_apl(&lapl_id, H5P_CLS_LACC, loc_id, false) < 0)
->>>>>>> 07347cc5
         HGOTO_ERROR(H5E_LINK, H5E_CANTSET, FAIL, "can't set access property list info");
 
     /* get the location object */
