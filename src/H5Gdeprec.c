--- conflicted
+++ resolved
@@ -338,14 +338,8 @@
     if(!name || !*name)
         HGOTO_ERROR(H5E_ARGS, H5E_BADVALUE, FAIL, "no name")
 
-<<<<<<< HEAD
     loc_params.type = H5VL_OBJECT_BY_SELF;
     loc_params.obj_type = H5I_get_type(loc_id);
-=======
-    /* Open the group */
-    if((grp = H5G__open_name(&loc, name, H5P_DEFAULT, H5AC_ind_dxpl_id)) == NULL)
-        HGOTO_ERROR(H5E_SYM, H5E_CANTOPENOBJ, FAIL, "unable to open group")
->>>>>>> 67ba6cb5
 
     /* get the location object */
     if(NULL == (obj = (H5VL_object_t *)H5I_object(loc_id)))
@@ -353,7 +347,7 @@
 
     /* Create the group through the VOL */
     if(NULL == (grp = H5VL_group_open(obj->vol_obj, loc_params, obj->vol_info->vol_cls, name, H5P_DEFAULT, 
-                                      H5AC_dxpl_id, H5_REQUEST_NULL)))
+                                      H5AC_ind_dxpl_id, H5_REQUEST_NULL)))
 	HGOTO_ERROR(H5E_SYM, H5E_CANTINIT, FAIL, "unable to create group")
 
     /* Get an atom for the group */
@@ -362,7 +356,7 @@
 
 done:
     if (ret_value < 0 && grp)
-        if(H5VL_group_close (grp, obj->vol_info->vol_cls, H5AC_dxpl_id, H5_REQUEST_NULL) < 0)
+        if(H5VL_group_close (grp, obj->vol_info->vol_cls, H5AC_ind_dxpl_id, H5_REQUEST_NULL) < 0)
             HDONE_ERROR(H5E_SYM, H5E_CLOSEERROR, FAIL, "unable to release group")
     FUNC_LEAVE_API(ret_value)
 } /* end H5Gopen1() */
