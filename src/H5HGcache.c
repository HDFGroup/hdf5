--- conflicted
+++ resolved
@@ -369,11 +369,7 @@
     /* Post-parse checks */
     if (p != heap->chunk + heap->size)
         HGOTO_ERROR(H5E_HEAP, H5E_BADVALUE, NULL, "partially decoded global heap");
-<<<<<<< HEAD
-    if (FALSE == H5HG_ISALIGNED(heap->obj[0].size))
-=======
     if (false == H5HG_ISALIGNED(heap->obj[0].size))
->>>>>>> 07347cc5
         HGOTO_ERROR(H5E_HEAP, H5E_BADVALUE, NULL, "decoded global heap is not aligned");
 
     /* Set the next index value to use when creating a new object */
