/* * * * * * * * * * * * * * * * * * * * * * * * * * * * * * * * * * * * * * *
 * Copyright by The HDF Group.                                               *
 * Copyright by the Board of Trustees of the University of Illinois.         *
 * All rights reserved.                                                      *
 *                                                                           *
 * This file is part of HDF5.  The full HDF5 copyright notice, including     *
 * terms governing use, modification, and redistribution, is contained in    *
 * the COPYING file, which can be found at the root of the source code       *
 * distribution tree, or in https://www.hdfgroup.org/licenses.               *
 * If you do not have access to either file, you may request a copy from     *
 * help@hdfgroup.org.                                                        *
 * * * * * * * * * * * * * * * * * * * * * * * * * * * * * * * * * * * * * * */

/*
 * H5I.c - Public routines for handling IDs
 */

/****************/
/* Module Setup */
/****************/

#include "H5Imodule.h" /* This source code file is part of the H5I module */

/***********/
/* Headers */
/***********/
#include "H5private.h"   /* Generic Functions                        */
#include "H5Eprivate.h"  /* Error handling                           */
#include "H5Gprivate.h"  /* Groups                                   */
#include "H5Ipkg.h"      /* IDs                                      */
#include "H5MMprivate.h" /* Memory management                        */

/****************/
/* Local Macros */
/****************/

/******************/
/* Local Typedefs */
/******************/

typedef struct {
    H5I_search_func_t app_cb;  /* Application's callback routine */
    void *            app_key; /* Application's "key" (user data) */
    void *            ret_obj; /* Object to return */
} H5I_search_ud_t;

/********************/
/* Package Typedefs */
/********************/

/********************/
/* Local Prototypes */
/********************/

static int H5I__search_cb(void *obj, hid_t id, void *_udata);

/*********************/
/* Package Variables */
/*********************/

/*****************************/
/* Library Private Variables */
/*****************************/

/*******************/
/* Local Variables */
/*******************/

/*-------------------------------------------------------------------------
 * Function:    H5Iregister_type
 *
 * Purpose:     Public interface to H5I_register_type.  Creates a new type
 *              of ID's to give out.  A specific number (RESERVED) of type
 *              entries may be reserved to enable "constant" values to be handed
 *              out which are valid IDs in the type, but which do not map to any
 *              data structures and are not allocated dynamically later. HASH_SIZE is
 *              the minimum hash table size to use for the type. FREE_FUNC is
 *              called with an object pointer when the object is removed from
 *              the type.
 *
 * Return:      Success:    Type ID of the new type
 *              Failure:    H5I_BADID
 *
 *-------------------------------------------------------------------------
 */
H5I_type_t
H5Iregister_type(size_t H5_ATTR_DEBUG_API_USED hash_size, unsigned reserved, H5I_free_t free_func)
{
    H5I_class_t *cls       = NULL;      /* New ID class */
    H5I_type_t   new_type  = H5I_BADID; /* New ID type value */
    H5I_type_t   ret_value = H5I_BADID; /* Return value */

    FUNC_ENTER_API(H5I_BADID)
    H5TRACE3("It", "zIux", hash_size, reserved, free_func);

    /* Generate a new H5I_type_t value */

    /* Increment the number of types */
    if (H5I_next_type_g < H5I_MAX_NUM_TYPES) {
        new_type = (H5I_type_t)H5I_next_type_g;
        H5I_next_type_g++;
    }
    else {
        hbool_t done; /* Indicate that search was successful */
        int     i;

        /* Look for a free type to give out */
        done = FALSE;
        for (i = H5I_NTYPES; i < H5I_MAX_NUM_TYPES && done == FALSE; i++) {
            if (NULL == H5I_type_info_array_g[i]) {
                /* Found a free type ID */
                new_type = (H5I_type_t)i;
                done     = TRUE;
            }
        }

        /* Verify that we found a type to give out */
        if (done == FALSE)
            HGOTO_ERROR(H5E_ATOM, H5E_NOSPACE, H5I_BADID, "Maximum number of ID types exceeded")
    }

    /* Allocate new ID class */
    if (NULL == (cls = H5MM_calloc(sizeof(H5I_class_t))))
        HGOTO_ERROR(H5E_ATOM, H5E_CANTALLOC, H5I_BADID, "ID class allocation failed")

    /* Initialize class fields */
    cls->type      = new_type;
    cls->flags     = H5I_CLASS_IS_APPLICATION;
    cls->reserved  = reserved;
    cls->free_func = free_func;

    /* Register the new ID class */
    if (H5I_register_type(cls) < 0)
        HGOTO_ERROR(H5E_ATOM, H5E_CANTINIT, H5I_BADID, "can't initialize ID class")

    /* Set return value */
    ret_value = new_type;

done:
    /* Clean up on error */
    if (ret_value < 0)
        if (cls)
            cls = H5MM_xfree(cls);

    FUNC_LEAVE_API(ret_value)
} /* end H5Iregister_type() */

/*-------------------------------------------------------------------------
 * Function:    H5Itype_exists
 *
 * Purpose:     Query function to inform the user if a given type is
 *              currently registered with the library.
 *
 * Return:      TRUE/FALSE/FAIL
 *
 *-------------------------------------------------------------------------
 */
htri_t
H5Itype_exists(H5I_type_t type)
{
    htri_t ret_value = TRUE; /* Return value */

    FUNC_ENTER_API(FAIL)
    H5TRACE1("t", "It", type);

    /* Validate parameter */
    if (H5I_IS_LIB_TYPE(type))
        HGOTO_ERROR(H5E_ATOM, H5E_BADGROUP, FAIL, "cannot call public function on library type")
    if (type <= H5I_BADID || (int)type >= H5I_next_type_g)
        HGOTO_ERROR(H5E_ARGS, H5E_BADRANGE, FAIL, "invalid type number")

    if (NULL == H5I_type_info_array_g[type])
        ret_value = FALSE;

done:
    FUNC_LEAVE_API(ret_value)
} /* end H5Itype_exists() */

/*-------------------------------------------------------------------------
 * Function:    H5Inmembers
 *
 * Purpose:     Returns the number of members in a type.  Public interface to
 *              H5I_nmembers.  The public interface throws an error if the
 *              supplied type does not exist.  This is different than the
 *              private interface, which will just return 0.
 *
 * Return:      SUCCEED/FAIL
 *
 * Programmer:  James Laird
 *              Nathaniel Furrer
 *              Friday, April 23, 2004
 *
 *-------------------------------------------------------------------------
 */
herr_t
H5Inmembers(H5I_type_t type, hsize_t *num_members)
{
    herr_t ret_value = SUCCEED; /* Return value */

    FUNC_ENTER_API(FAIL)
    H5TRACE2("e", "It*h", type, num_members);

    if (H5I_IS_LIB_TYPE(type))
        HGOTO_ERROR(H5E_ATOM, H5E_BADGROUP, FAIL, "cannot call public function on library type")

    /* Validate parameters.  This needs to be done here, instead of letting
     * the private interface handle it, because the public interface throws
     * an error when the supplied type does not exist.
     */
    if (type <= H5I_BADID || (int)type >= H5I_next_type_g)
        HGOTO_ERROR(H5E_ARGS, H5E_BADRANGE, FAIL, "invalid type number")
    if (NULL == H5I_type_info_array_g[type])
        HGOTO_ERROR(H5E_ARGS, H5E_BADRANGE, FAIL, "supplied type does not exist")

    if (num_members) {
        int64_t members;

        if ((members = H5I_nmembers(type)) < 0)
            HGOTO_ERROR(H5E_ATOM, H5E_CANTCOUNT, FAIL, "can't compute number of members")

        H5_CHECKED_ASSIGN(*num_members, hsize_t, members, int64_t);
    }

done:
    FUNC_LEAVE_API(ret_value)
} /* end H5Inmembers() */

/*-------------------------------------------------------------------------
 * Function:    H5Iclear_type
 *
 * Purpose:     Removes all objects from the type, calling the free
 *              function for each object regardless of the reference count.
 *              Public interface to H5I_clear_type.
 *
 * Return:      SUCCEED/FAIL
 *
 * Programmer:  James Laird
 *              Nathaniel Furrer
 *              Friday, April 23, 2004
 *
 *-------------------------------------------------------------------------
 */
herr_t
H5Iclear_type(H5I_type_t type, hbool_t force)
{
    herr_t ret_value = FAIL; /* Return value */

    FUNC_ENTER_API(FAIL)
    H5TRACE2("e", "Itb", type, force);

    if (H5I_IS_LIB_TYPE(type))
        HGOTO_ERROR(H5E_ATOM, H5E_BADGROUP, FAIL, "cannot call public function on library type")

    ret_value = H5I_clear_type(type, force, TRUE);

done:
    FUNC_LEAVE_API(ret_value)
} /* end H5Iclear_type() */

/*-------------------------------------------------------------------------
 * Function:    H5Idestroy_type
 *
 * Purpose:     Destroys a type along with all IDs in that type
 *              regardless of their reference counts. Destroying IDs
 *              involves calling the free-func for each ID's object and
 *              then adding the ID struct to the ID free list.  Public
 *              interface to H5I__destroy_type.
 *
 * Return:      SUCCEED/FAIL
 *
 * Programmer:  Nathaniel Furrer
 *              James Laird
 *
 *-------------------------------------------------------------------------
 */
herr_t
H5Idestroy_type(H5I_type_t type)
{
    herr_t ret_value = FAIL; /* Return value */

    FUNC_ENTER_API(FAIL)
    H5TRACE1("e", "It", type);

    if (H5I_IS_LIB_TYPE(type))
        HGOTO_ERROR(H5E_ATOM, H5E_BADGROUP, FAIL, "cannot call public function on library type")

    ret_value = H5I__destroy_type(type);

done:
    FUNC_LEAVE_API(ret_value)
} /* end H5Idestroy_type() */

/*-------------------------------------------------------------------------
 * Function:    H5Iregister
 *
 * Purpose:     Register an object.
 *
 * Return:      Success:    New object ID
 *              Failure:    H5I_INVALID_HID
 *
 *-------------------------------------------------------------------------
 */
hid_t
H5Iregister(H5I_type_t type, const void *object)
{
    hid_t ret_value = H5I_INVALID_HID; /* Return value */

    FUNC_ENTER_API(H5I_INVALID_HID)
    H5TRACE2("i", "It*x", type, object);

    if (H5I_IS_LIB_TYPE(type))
        HGOTO_ERROR(H5E_ATOM, H5E_BADGROUP, H5I_INVALID_HID, "cannot call public function on library type")

    ret_value = H5I_register(type, object, TRUE);

done:
    FUNC_LEAVE_API(ret_value)
} /* end H5Iregister() */

/*-------------------------------------------------------------------------
 * Function:    H5Iobject_verify
 *
 * Purpose:     Find an object pointer for the specified ID, verifying that
 *              its in a particular type.  Public interface to
 *              H5I_object_verify.
 *
 * Return:      Success:    Non-NULL object pointer associated with the
 *                          specified ID.
 *              Failure:    NULL
 *
 *-------------------------------------------------------------------------
 */
void *
H5Iobject_verify(hid_t id, H5I_type_t type)
{
    void *ret_value = NULL; /* Return value */

    FUNC_ENTER_API(NULL)
    H5TRACE2("*x", "iIt", id, type);

    /* Validate parameters */
    if (H5I_IS_LIB_TYPE(type))
        HGOTO_ERROR(H5E_ATOM, H5E_BADGROUP, NULL, "cannot call public function on library type")
    if (type < 1 || (int)type >= H5I_next_type_g)
        HGOTO_ERROR(H5E_ATOM, H5E_BADGROUP, NULL, "identifier has invalid type")

    ret_value = H5I_object_verify(id, type);

done:
    FUNC_LEAVE_API(ret_value)
} /* end H5Iobject_verify() */

/*-------------------------------------------------------------------------
 * Function:    H5Iget_type
 *
 * Purpose:     The public version of H5I_get_type(), obtains a type number
 *              when given an ID.  The ID need not be the ID of an
 *              object which currently exists because the type number is
 *              encoded as part of the ID.
 *
 * Return:      Success:    A positive integer (corresponding to an H5I_type_t
 *                          enum value for library ID types, but not for user
 *                          ID types).
 *              Failure:    H5I_BADID
 *
 *-------------------------------------------------------------------------
 */
H5I_type_t
H5Iget_type(hid_t id)
{
    H5I_type_t ret_value = H5I_BADID; /* Return value */

    FUNC_ENTER_API(H5I_BADID)
    H5TRACE1("It", "i", id);

    ret_value = H5I_get_type(id);

    if (ret_value <= H5I_BADID || (int)ret_value >= H5I_next_type_g || NULL == H5I_object(id))
        HGOTO_DONE(H5I_BADID);

done:
    FUNC_LEAVE_API(ret_value)
} /* end H5Iget_type() */

/*-------------------------------------------------------------------------
 * Function:    H5Iremove_verify
 *
 * Purpose:     Removes the specified ID from its type, first checking that the
 *              type of the ID and the type type are the same.  Public interface to
 *              H5I__remove_verify.
 *
 * Return:      Success:    A pointer to the object that was removed, the
 *                          same pointer which would have been found by
 *                          calling H5I_object().
 *              Failure:    NULL
 *
 * Programmer:  James Laird
 *              Nathaniel Furrer
 *
 *-------------------------------------------------------------------------
 */
void *
H5Iremove_verify(hid_t id, H5I_type_t type)
{
    void *ret_value = NULL; /* Return value */

    FUNC_ENTER_API(NULL)
    H5TRACE2("*x", "iIt", id, type);

    if (H5I_IS_LIB_TYPE(type))
        HGOTO_ERROR(H5E_ATOM, H5E_BADGROUP, NULL, "cannot call public function on library type")

    /* Remove the id */
    ret_value = H5I__remove_verify(id, type);

done:
    FUNC_LEAVE_API(ret_value)
} /* end H5Iremove_verify() */

/*-------------------------------------------------------------------------
 * Function:    H5Idec_ref
 *
 * Purpose:     Decrements the number of references outstanding for an ID.
 *              If the reference count for an ID reaches zero, the object
 *              will be closed.
 *
 * Return:      Success:    New reference count
 *              Failure:    -1
 *
 * Programmer:  Quincey Koziol
 *              Dec  7, 2003
 *
 *-------------------------------------------------------------------------
 */
int
H5Idec_ref(hid_t id)
{
    int ret_value = 0; /* Return value */

    FUNC_ENTER_API((-1))
    H5TRACE1("Is", "i", id);

    /* Check arguments */
    if (id < 0)
        HGOTO_ERROR(H5E_ATOM, H5E_BADATOM, (-1), "invalid ID")

    /* Do actual decrement operation */
    if ((ret_value = H5I_dec_app_ref(id)) < 0)
        HGOTO_ERROR(H5E_ATOM, H5E_CANTDEC, (-1), "can't decrement ID ref count")

done:
    FUNC_LEAVE_API(ret_value)
} /* end H5Idec_ref() */

/*-------------------------------------------------------------------------
 * Function:    H5Iinc_ref
 *
 * Purpose:     Increments the number of references outstanding for an ID.
 *
 * Return:      Success:    New reference count
 *              Failure:    -1
 *
 *-------------------------------------------------------------------------
 */
int
H5Iinc_ref(hid_t id)
{
    int ret_value = -1; /* Return value */

    FUNC_ENTER_API((-1))
    H5TRACE1("Is", "i", id);

    /* Check arguments */
    if (id < 0)
        HGOTO_ERROR(H5E_ATOM, H5E_BADATOM, (-1), "invalid ID")

    /* Do actual increment operation */
    if ((ret_value = H5I_inc_ref(id, TRUE)) < 0)
        HGOTO_ERROR(H5E_ATOM, H5E_CANTINC, (-1), "can't increment ID ref count")

done:
    FUNC_LEAVE_API(ret_value)
} /* end H5Iinc_ref() */

/*-------------------------------------------------------------------------
 * Function:    H5Iget_ref
 *
 * Purpose:     Retrieves the number of references outstanding for an ID.
 *
 * Return:      Success:    Reference count
 *              Failure:    -1
 *
 *-------------------------------------------------------------------------
 */
int
H5Iget_ref(hid_t id)
{
    int ret_value = -1; /* Return value */

    FUNC_ENTER_API((-1))
    H5TRACE1("Is", "i", id);

    /* Check arguments */
    if (id < 0)
        HGOTO_ERROR(H5E_ATOM, H5E_BADATOM, (-1), "invalid ID")

    /* Do actual retrieve operation */
    if ((ret_value = H5I_get_ref(id, TRUE)) < 0)
        HGOTO_ERROR(H5E_ATOM, H5E_CANTGET, (-1), "can't get ID ref count")

done:
    FUNC_LEAVE_API(ret_value)
} /* end H5Iget_ref() */

/*-------------------------------------------------------------------------
 * Function:    H5Iinc_type_ref
 *
 * Purpose:     Increments the number of references outstanding for an ID type.
 *
 * Return:      Success:    New reference count
 *              Failure:    -1
 *
 *-------------------------------------------------------------------------
 */
int
H5Iinc_type_ref(H5I_type_t type)
{
    int ret_value = -1; /* Return value */

    FUNC_ENTER_API((-1))
    H5TRACE1("Is", "It", type);

    /* Check arguments */
    if (type <= 0 || (int)type >= H5I_next_type_g)
        HGOTO_ERROR(H5E_ATOM, H5E_BADATOM, (-1), "invalid ID type")
    if (H5I_IS_LIB_TYPE(type))
        HGOTO_ERROR(H5E_ATOM, H5E_BADGROUP, (-1), "cannot call public function on library type")

    /* Do actual increment operation */
    if ((ret_value = H5I__inc_type_ref(type)) < 0)
        HGOTO_ERROR(H5E_ATOM, H5E_CANTINC, (-1), "can't increment ID type ref count")

done:
    FUNC_LEAVE_API(ret_value)
} /* end H5Iinc_ref() */

/*-------------------------------------------------------------------------
 * Function:    H5Idec_type_ref
 *
 * Purpose:     Decrements the reference count on an entire type of IDs.
 *              If the type reference count becomes zero then the type is
 *              destroyed along with all IDs in that type regardless of
 *              their reference counts. Destroying IDs involves calling
 *              the free-func for each ID's object and then adding the ID
 *              struct to the ID free list.  Public interface to
 *              H5I_dec_type_ref.
 *              Returns the number of references to the type on success; a
 *              return value of 0 means that the type will have to be
 *              re-initialized before it can be used again (and should probably
 *              be set to H5I_UNINIT).
 *
 * NOTE:        Using an error type to also represent a count is semantially
 *              incorrect. We should consider fixing this in a future major
 *              release (DER).
 *
 * Return:      Success:    Number of references to type
 *              Failure:    -1
 *
 *-------------------------------------------------------------------------
 */
herr_t
H5Idec_type_ref(H5I_type_t type)
{
    herr_t ret_value = 0; /* Return value */

    FUNC_ENTER_API((-1))
    H5TRACE1("e", "It", type);

    if (H5I_IS_LIB_TYPE(type))
        HGOTO_ERROR(H5E_ATOM, H5E_BADGROUP, (-1), "cannot call public function on library type")

    ret_value = H5I_dec_type_ref(type);

done:
    FUNC_LEAVE_API(ret_value)
} /* end H5Idec_type_ref() */

/*-------------------------------------------------------------------------
 * Function:    H5Iget_type_ref
 *
 * Purpose:     Retrieves the number of references outstanding for a type.
 *
 * Return:      Success:    Reference count
 *              Failure:    -1
 *
 *-------------------------------------------------------------------------
 */
int
H5Iget_type_ref(H5I_type_t type)
{
    int ret_value = -1; /* Return value */

    FUNC_ENTER_API((-1))
    H5TRACE1("Is", "It", type);

    /* Check arguments */
    if (type <= 0 || (int)type >= H5I_next_type_g)
        HGOTO_ERROR(H5E_ATOM, H5E_BADATOM, (-1), "invalid ID type")
    if (H5I_IS_LIB_TYPE(type))
        HGOTO_ERROR(H5E_ATOM, H5E_BADGROUP, (-1), "cannot call public function on library type")

    /* Do actual retrieve operation */
    if ((ret_value = H5I__get_type_ref(type)) < 0)
        HGOTO_ERROR(H5E_ATOM, H5E_CANTGET, (-1), "can't get ID type ref count")

done:
    FUNC_LEAVE_API(ret_value)
} /* end H5Iget_ref() */

/*-------------------------------------------------------------------------
 * Function:    H5Iis_valid
 *
 * Purpose:     Check if the given id is valid.  An id is valid if it is in
 *              use and has an application reference count of at least 1.
 *
 * Return:      TRUE/FALSE/FAIL
 *
 *-------------------------------------------------------------------------
 */
htri_t
H5Iis_valid(hid_t id)
{
    H5I_id_info_t *info      = NULL; /* Pointer to the ID info */
    htri_t         ret_value = TRUE; /* Return value */

    FUNC_ENTER_API(FAIL)
    H5TRACE1("t", "i", id);

    /* Find the ID */
    if (NULL == (info = H5I__find_id(id)))
        ret_value = FALSE;
    else if (!info->app_count) /* Check if the found id is an internal id */
        ret_value = FALSE;

done:
    FUNC_LEAVE_API(ret_value)
} /* end H5Iis_valid() */

/*-------------------------------------------------------------------------
 * Function:    H5I__search_cb
 *
 * Purpose:     Callback routine for H5Isearch, when it calls H5I_iterate.
 *              Calls "user" callback search function, and then sets return
 *              value, based on the result of that callback.
 *
 * Return:      Success:    H5_ITER_CONT (0) or H5_ITER_STOP (1)
 *              Failure:    H5_ITER_ERROR (-1)
 *
 *-------------------------------------------------------------------------
 */
static int
H5I__search_cb(void *obj, hid_t id, void *_udata)
{
    H5I_search_ud_t *udata = (H5I_search_ud_t *)_udata; /* User data for callback */
    herr_t           cb_ret_val;                        /* User callback return value */
    int              ret_value = H5_ITER_ERROR;         /* Callback return value */

    FUNC_ENTER_STATIC_NOERR

    cb_ret_val = (*udata->app_cb)(obj, id, udata->app_key);

    /* Set the return value based on the callback's return value */
    if (cb_ret_val > 0) {
        ret_value      = H5_ITER_STOP; /* terminate iteration early */
        udata->ret_obj = obj;          /* also set out parameter */
    }
    else if (cb_ret_val < 0)
        ret_value = H5_ITER_ERROR; /* indicate failure (which terminates iteration) */

    FUNC_LEAVE_NOAPI(ret_value)
} /* end H5I__search_cb() */

/*-------------------------------------------------------------------------
 * Function:    H5Isearch
 *
 * Purpose:     Apply function FUNC to each member of type TYPE and return a
 *              pointer to the first object for which FUNC returns non-zero.
 *              The FUNC should take a pointer to the object and the KEY as
 *              arguments and return non-zero to terminate the search (zero
 *              to continue).  Public interface to H5I_search.
 *
 * Limitation:  Currently there is no way to start searching from where a
 *              previous search left off.
 *
 * Return:      Success:    The first object in the type for which FUNC
 *                          returns non-zero. NULL if FUNC returned zero
 *                          for every object in the type.
 *
 *              Failure:    NULL
 *
 *-------------------------------------------------------------------------
 */
void *
H5Isearch(H5I_type_t type, H5I_search_func_t func, void *key)
{
    H5I_search_ud_t udata;            /* Context for iteration */
    void *          ret_value = NULL; /* Return value */

    FUNC_ENTER_API(NULL)
    H5TRACE3("*x", "Itx*x", type, func, key);

    /* Check arguments */
    if (H5I_IS_LIB_TYPE(type))
        HGOTO_ERROR(H5E_ATOM, H5E_BADGROUP, NULL, "cannot call public function on library type")

    /* Set up udata struct */
    udata.app_cb  = func;
    udata.app_key = key;
    udata.ret_obj = NULL;

    /* Note that H5I_iterate returns an error code.  We ignore it
     * here, as we can't do anything with it without revising the API.
     */
    (void)H5I_iterate(type, H5I__search_cb, &udata, TRUE);

    /* Set return value */
    ret_value = udata.ret_obj;

done:
    FUNC_LEAVE_API(ret_value)
} /* end H5Isearch() */

/*-------------------------------------------------------------------------
 * Function:    H5Iget_file_id
 *
 * Purpose:     Obtains the file ID given an object ID.  The user has to
 *              close this ID.
 *
 * Return:      Success:    The file ID associated with the object
 *
 *              Failure:    H5I_INVALID_HID
 *
 *-------------------------------------------------------------------------
 */
hid_t
H5Iget_file_id(hid_t obj_id)
{
    H5I_type_t type;                        /* ID type */
    hid_t      ret_value = H5I_INVALID_HID; /* Return value */

    FUNC_ENTER_API(H5I_INVALID_HID)
    H5TRACE1("i", "i", obj_id);

    /* Get object type */
    type = H5I_TYPE(obj_id);

    /* Call internal function */
    if (H5I_FILE == type || H5I_DATATYPE == type || H5I_GROUP == type || H5I_DATASET == type ||
        H5I_ATTR == type) {
        if ((ret_value = H5I_get_file_id(obj_id, type)) < 0)
            HGOTO_ERROR(H5E_ATOM, H5E_CANTGET, H5I_INVALID_HID, "can't retrieve file ID")
    }
    else
        HGOTO_ERROR(H5E_ARGS, H5E_BADRANGE, H5I_INVALID_HID, "not an ID of a file object")

done:
    FUNC_LEAVE_API(ret_value)
} /* end H5Iget_file_id() */

/*-------------------------------------------------------------------------
 * Function:    H5Iget_name
 *
 * Purpose:     Gets a name of an object from its ID.
 *
 * Return:      Success:    The length of the name
 *
 *              Failure:    -1
 *
 * Notes:
 *  If 'name' is non-NULL then write up to 'size' bytes into that
 *  buffer and always return the length of the entry name.
 *  Otherwise 'size' is ignored and the function does not store the name,
 *  just returning the number of characters required to store the name.
 *  If an error occurs then the buffer pointed to by 'name' (NULL or non-NULL)
 *  is unchanged and the function returns a negative value.
 *  If a zero is returned for the name's length, then there is no name
 *  associated with the ID.
 *
 *-------------------------------------------------------------------------
 */
ssize_t
H5Iget_name(hid_t id, char *name /*out*/, size_t size)
{
    H5G_loc_t loc;            /* Object location */
    ssize_t   ret_value = -1; /* Return value */

    FUNC_ENTER_API((-1))
    H5TRACE3("Zs", "ixz", id, name, size);

    /* Get object location */
    if (H5G_loc(id, &loc) < 0)
        HGOTO_ERROR(H5E_ATOM, H5E_CANTGET, (-1), "can't retrieve object location")

    /* Retrieve object's name */
    if ((ret_value = H5G_get_name(&loc, name, size, NULL)) < 0)
        HGOTO_ERROR(H5E_ATOM, H5E_CANTGET, (-1), "can't retrieve object name")

done:
    FUNC_LEAVE_API(ret_value)
<<<<<<< HEAD
} /* end H5Iget_name() */


/*-------------------------------------------------------------------------
 * Function:    H5Iget_file_id
 *
 * Purpose:     Obtains the file ID given an object ID.  The user has to
 *              close this ID.
 *
 * Return:      Success:    The file ID associated with the object
 *
 *              Failure:    H5I_INVALID_HID
 *
 *-------------------------------------------------------------------------
 */
hid_t
H5Iget_file_id(hid_t obj_id)
{
    H5I_type_t  type;                           /* ID type */
    hid_t       ret_value   = H5I_INVALID_HID;  /* Return value */

    FUNC_ENTER_API(H5I_INVALID_HID)
    H5TRACE1("i", "i", obj_id);

    /* Get object type */
    type = H5I_TYPE(obj_id);

    /* Call internal function */
    if(H5I_FILE == type || H5I_DATATYPE == type || H5I_GROUP == type || H5I_DATASET == type || H5I_ATTR == type) {
        if((ret_value = H5I_get_file_id(obj_id, type)) < 0)
            HGOTO_ERROR(H5E_ATOM, H5E_CANTGET, H5I_INVALID_HID, "can't retrieve file ID")
    }
    else
        HGOTO_ERROR(H5E_ARGS, H5E_BADRANGE, H5I_INVALID_HID, "not an ID of a file object")

done:
    FUNC_LEAVE_API(ret_value)
} /* end H5Iget_file_id() */


/*-------------------------------------------------------------------------
 * Function:    H5I_get_file_id
 *
 * Purpose:     The private version of H5Iget_file_id(), obtains the file
 *              ID given an object ID.
 *
 * Return:      Success:    The file ID associated with the object
 *              Failure:    H5I_INVALID_HID
 *
 *-------------------------------------------------------------------------
 */
hid_t
H5I_get_file_id(hid_t obj_id, H5I_type_t type)
{
    hid_t           ret_value   = H5I_INVALID_HID;  /* Return value             */

    FUNC_ENTER_NOAPI_NOINIT

    /* Process based on object type */
    if (type == H5I_FILE) {
        /* Increment reference count on file ID */
        if(H5I_inc_ref(obj_id, TRUE) < 0)
            HGOTO_ERROR(H5E_ATOM, H5E_CANTSET, H5I_INVALID_HID, "incrementing file ID failed")

        /* Set return value */
        ret_value = obj_id;
    }
    else {
        H5G_loc_t loc;              /* Location of object */

        /* Get the object location information */
        if(H5G_loc(obj_id, &loc) < 0)
            HGOTO_ERROR(H5E_ATOM, H5E_CANTGET, H5I_INVALID_HID, "can't get object location")

        /* Get the file ID for the object */
        if((ret_value = H5F_get_id(loc.oloc->file, TRUE)) < 0)
            HGOTO_ERROR(H5E_ATOM, H5E_CANTGET, H5I_INVALID_HID, "can't get file ID")
    }

done:
    FUNC_LEAVE_NOAPI(ret_value)
} /* end H5I_get_file_id() */


/*-------------------------------------------------------------------------
 * Function:    H5I__id_dump_cb
 *
 * Purpose:     Dump the contents of an ID to stderr for debugging.
 *
 * Return:      H5_ITER_CONT (always)
 *
 *-------------------------------------------------------------------------
 */
static int
H5I__id_dump_cb(void *_item, void H5_ATTR_UNUSED *_key, void *_udata)
{
    H5I_id_info_t  *item    = (H5I_id_info_t *)_item;       /* Pointer to the ID node */
    H5I_type_t      type    = *(H5I_type_t *)_udata;        /* User data */
    H5G_name_t     *path    = NULL;                         /* Path to file object */

    FUNC_ENTER_STATIC_NOERR

    HDfprintf(stderr, "         id = %lu\n", (unsigned long)(item->id));
    HDfprintf(stderr, "         count = %u\n", item->count);
    HDfprintf(stderr, "         obj   = 0x%08lx\n", (unsigned long)(item->obj_ptr));

    /* Get the group location, so we get get the name */
    switch (type) {
        case H5I_GROUP:
        {
            path = H5G_nameof((const H5G_t *)item->obj_ptr);
            break;
        }
        case H5I_DATASET:
        {
            path = H5D_nameof((const H5D_t *)item->obj_ptr);
            break;
        }
        case H5I_DATATYPE:
        {
            path = H5T_nameof((const H5T_t *)item->obj_ptr);
            break;
        }
        case H5I_UNINIT:
        case H5I_BADID:
        case H5I_FILE:
        case H5I_DATASPACE:
        case H5I_ATTR:
        case H5I_REFERENCE:
        case H5I_VFL:
        case H5I_GENPROP_CLS:
        case H5I_GENPROP_LST:
        case H5I_ERROR_CLASS:
        case H5I_ERROR_MSG:
        case H5I_ERROR_STACK:
        case H5I_NTYPES:
        default:
            break;   /* Other types of IDs are not stored in files */
    }

    if (path) {
        if (path->user_path_r)
            HDfprintf(stderr, "                user_path = %s\n", H5RS_get_str(path->user_path_r));
        if (path->full_path_r)
            HDfprintf(stderr, "                full_path = %s\n", H5RS_get_str(path->full_path_r));
    }

    FUNC_LEAVE_NOAPI(H5_ITER_CONT)
} /* end H5I__id_dump_cb() */


/*-------------------------------------------------------------------------
 * Function:    H5I_dump_ids_for_type
 *
 * Purpose:     Dump the contents of a type to stderr for debugging.
 *
 * Return:      SUCCEED/FAIL
 *
 *-------------------------------------------------------------------------
 */
herr_t
H5I_dump_ids_for_type(H5I_type_t type)
{
    H5I_id_type_t  *type_ptr = NULL;

    FUNC_ENTER_NOAPI_NOERR

    HDfprintf(stderr, "Dumping ID type %d\n", (int)type);
    type_ptr = H5I_id_type_list_g[type];

    if(type_ptr) {

        /* Header */
        HDfprintf(stderr, "     init_count = %u\n", type_ptr->init_count);
        HDfprintf(stderr, "     reserved   = %u\n", type_ptr->cls->reserved);
        HDfprintf(stderr, "     id_count   = %llu\n", (unsigned long long)type_ptr->id_count);
        HDfprintf(stderr, "     nextid        = %llu\n", (unsigned long long)type_ptr->nextid);

        /* List */
        if(type_ptr->id_count > 0) {
            HDfprintf(stderr, "     List:\n");
            H5SL_iterate(type_ptr->ids, H5I__id_dump_cb, &type);
        }
    }
    else
        HDfprintf(stderr, "Global type info/tracking pointer for that type is NULL\n");

    FUNC_LEAVE_NOAPI(SUCCEED)
} /* end H5I_dump_ids_for_type() */
=======
} /* end H5Iget_name() */
>>>>>>> a3e040f3
<|MERGE_RESOLUTION|>--- conflicted
+++ resolved
@@ -807,200 +807,4 @@
 
 done:
     FUNC_LEAVE_API(ret_value)
-<<<<<<< HEAD
-} /* end H5Iget_name() */
-
--
-/*-------------------------------------------------------------------------
- * Function:    H5Iget_file_id
- *
- * Purpose:     Obtains the file ID given an object ID.  The user has to
- *              close this ID.
- *
- * Return:      Success:    The file ID associated with the object
- *
- *              Failure:    H5I_INVALID_HID
- *
- *-------------------------------------------------------------------------
- */
-hid_t
-H5Iget_file_id(hid_t obj_id)
-{
-    H5I_type_t  type;                           /* ID type */
-    hid_t       ret_value   = H5I_INVALID_HID;  /* Return value */
-
-    FUNC_ENTER_API(H5I_INVALID_HID)
-    H5TRACE1("i", "i", obj_id);
-
-    /* Get object type */
-    type = H5I_TYPE(obj_id);
-
-    /* Call internal function */
-    if(H5I_FILE == type || H5I_DATATYPE == type || H5I_GROUP == type || H5I_DATASET == type || H5I_ATTR == type) {
-        if((ret_value = H5I_get_file_id(obj_id, type)) < 0)
-            HGOTO_ERROR(H5E_ATOM, H5E_CANTGET, H5I_INVALID_HID, "can't retrieve file ID")
-    }
-    else
-        HGOTO_ERROR(H5E_ARGS, H5E_BADRANGE, H5I_INVALID_HID, "not an ID of a file object")
-
-done:
-    FUNC_LEAVE_API(ret_value)
-} /* end H5Iget_file_id() */
-
--
-/*-------------------------------------------------------------------------
- * Function:    H5I_get_file_id
- *
- * Purpose:     The private version of H5Iget_file_id(), obtains the file
- *              ID given an object ID.
- *
- * Return:      Success:    The file ID associated with the object
- *              Failure:    H5I_INVALID_HID
- *
- *-------------------------------------------------------------------------
- */
-hid_t
-H5I_get_file_id(hid_t obj_id, H5I_type_t type)
-{
-    hid_t           ret_value   = H5I_INVALID_HID;  /* Return value             */
-
-    FUNC_ENTER_NOAPI_NOINIT
-
-    /* Process based on object type */
-    if (type == H5I_FILE) {
-        /* Increment reference count on file ID */
-        if(H5I_inc_ref(obj_id, TRUE) < 0)
-            HGOTO_ERROR(H5E_ATOM, H5E_CANTSET, H5I_INVALID_HID, "incrementing file ID failed")
-
-        /* Set return value */
-        ret_value = obj_id;
-    }
-    else {
-        H5G_loc_t loc;              /* Location of object */
-
-        /* Get the object location information */
-        if(H5G_loc(obj_id, &loc) < 0)
-            HGOTO_ERROR(H5E_ATOM, H5E_CANTGET, H5I_INVALID_HID, "can't get object location")
-
-        /* Get the file ID for the object */
-        if((ret_value = H5F_get_id(loc.oloc->file, TRUE)) < 0)
-            HGOTO_ERROR(H5E_ATOM, H5E_CANTGET, H5I_INVALID_HID, "can't get file ID")
-    }
-
-done:
-    FUNC_LEAVE_NOAPI(ret_value)
-} /* end H5I_get_file_id() */
-
--
-/*-------------------------------------------------------------------------
- * Function:    H5I__id_dump_cb
- *
- * Purpose:     Dump the contents of an ID to stderr for debugging.
- *
- * Return:      H5_ITER_CONT (always)
- *
- *-------------------------------------------------------------------------
- */
-static int
-H5I__id_dump_cb(void *_item, void H5_ATTR_UNUSED *_key, void *_udata)
-{
-    H5I_id_info_t  *item    = (H5I_id_info_t *)_item;       /* Pointer to the ID node */
-    H5I_type_t      type    = *(H5I_type_t *)_udata;        /* User data */
-    H5G_name_t     *path    = NULL;                         /* Path to file object */
-
-    FUNC_ENTER_STATIC_NOERR
-
-    HDfprintf(stderr, "         id = %lu\n", (unsigned long)(item->id));
-    HDfprintf(stderr, "         count = %u\n", item->count);
-    HDfprintf(stderr, "         obj   = 0x%08lx\n", (unsigned long)(item->obj_ptr));
-
-    /* Get the group location, so we get get the name */
-    switch (type) {
-        case H5I_GROUP:
-        {
-            path = H5G_nameof((const H5G_t *)item->obj_ptr);
-            break;
-        }
-        case H5I_DATASET:
-        {
-            path = H5D_nameof((const H5D_t *)item->obj_ptr);
-            break;
-        }
-        case H5I_DATATYPE:
-        {
-            path = H5T_nameof((const H5T_t *)item->obj_ptr);
-            break;
-        }
-        case H5I_UNINIT:
-        case H5I_BADID:
-        case H5I_FILE:
-        case H5I_DATASPACE:
-        case H5I_ATTR:
-        case H5I_REFERENCE:
-        case H5I_VFL:
-        case H5I_GENPROP_CLS:
-        case H5I_GENPROP_LST:
-        case H5I_ERROR_CLASS:
-        case H5I_ERROR_MSG:
-        case H5I_ERROR_STACK:
-        case H5I_NTYPES:
-        default:
-            break;   /* Other types of IDs are not stored in files */
-    }
-
-    if (path) {
-        if (path->user_path_r)
-            HDfprintf(stderr, "                user_path = %s\n", H5RS_get_str(path->user_path_r));
-        if (path->full_path_r)
-            HDfprintf(stderr, "                full_path = %s\n", H5RS_get_str(path->full_path_r));
-    }
-
-    FUNC_LEAVE_NOAPI(H5_ITER_CONT)
-} /* end H5I__id_dump_cb() */
-
--
-/*-------------------------------------------------------------------------
- * Function:    H5I_dump_ids_for_type
- *
- * Purpose:     Dump the contents of a type to stderr for debugging.
- *
- * Return:      SUCCEED/FAIL
- *
- *-------------------------------------------------------------------------
- */
-herr_t
-H5I_dump_ids_for_type(H5I_type_t type)
-{
-    H5I_id_type_t  *type_ptr = NULL;
-
-    FUNC_ENTER_NOAPI_NOERR
-
-    HDfprintf(stderr, "Dumping ID type %d\n", (int)type);
-    type_ptr = H5I_id_type_list_g[type];
-
-    if(type_ptr) {
-
-        /* Header */
-        HDfprintf(stderr, "     init_count = %u\n", type_ptr->init_count);
-        HDfprintf(stderr, "     reserved   = %u\n", type_ptr->cls->reserved);
-        HDfprintf(stderr, "     id_count   = %llu\n", (unsigned long long)type_ptr->id_count);
-        HDfprintf(stderr, "     nextid        = %llu\n", (unsigned long long)type_ptr->nextid);
-
-        /* List */
-        if(type_ptr->id_count > 0) {
-            HDfprintf(stderr, "     List:\n");
-            H5SL_iterate(type_ptr->ids, H5I__id_dump_cb, &type);
-        }
-    }
-    else
-        HDfprintf(stderr, "Global type info/tracking pointer for that type is NULL\n");
-
-    FUNC_LEAVE_NOAPI(SUCCEED)
-} /* end H5I_dump_ids_for_type() */
-=======
-} /* end H5Iget_name() */
->>>>>>> a3e040f3
+} /* end H5Iget_name() */