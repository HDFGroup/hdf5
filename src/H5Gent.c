--- conflicted
+++ resolved
@@ -371,11 +371,7 @@
     H5G__ent_reset(ent);
 
     /* Add the new name to the heap */
-<<<<<<< HEAD
-    if (H5HL_insert(f, heap, HDstrlen(name) + 1, name, &name_offset) < 0)
-=======
     if (H5HL_insert(f, heap, strlen(name) + 1, name, &name_offset) < 0)
->>>>>>> 07347cc5
         HGOTO_ERROR(H5E_SYM, H5E_CANTINSERT, FAIL, "unable to insert symbol name into heap");
     ent->name_off = name_offset;
 
@@ -423,11 +419,7 @@
                 targ_oloc.addr = lnk->u.hard.addr;
 
                 /* Get the object header */
-<<<<<<< HEAD
-                if (NULL == (oh = H5O_protect(&targ_oloc, H5AC__READ_ONLY_FLAG, FALSE)))
-=======
                 if (NULL == (oh = H5O_protect(&targ_oloc, H5AC__READ_ONLY_FLAG, false)))
->>>>>>> 07347cc5
                     HGOTO_ERROR(H5E_SYM, H5E_CANTPROTECT, FAIL, "unable to protect target object header");
 
                 /* Check if a symbol table message exists */
@@ -467,11 +459,7 @@
             size_t lnk_offset; /* Offset to sym-link value	*/
 
             /* Insert link value into local heap */
-<<<<<<< HEAD
-            if (H5HL_insert(f, heap, HDstrlen(lnk->u.soft.name) + 1, lnk->u.soft.name, &lnk_offset) < 0)
-=======
             if (H5HL_insert(f, heap, strlen(lnk->u.soft.name) + 1, lnk->u.soft.name, &lnk_offset) < 0)
->>>>>>> 07347cc5
                 HGOTO_ERROR(H5E_SYM, H5E_CANTINIT, FAIL, "unable to write link value to local heap");
 
             ent->type                    = H5G_CACHED_SLINK;
