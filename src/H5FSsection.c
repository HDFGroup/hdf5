--- conflicted
+++ resolved
@@ -373,18 +373,11 @@
     if (fspace->sinfo_lock_count == 0) {
         hbool_t release_sinfo_space =
             FALSE; /* Flag to indicate section info space in file should be released */
-<<<<<<< HEAD
-        hbool_t flush_in_progress = FALSE; /* Is flushing in progress */
-
-        /* Check whether cache is flush_in_progress */
-        if (H5AC_get_cache_flush_in_progress(f->shared->cache, &flush_in_progress) < 0)
-=======
         hbool_t closing_or_flushing = f->shared->closing; /* Is closing or flushing in progress */
 
         /* Check whether cache-flush is in progress if closing is not. */
         if (!closing_or_flushing &&
             H5AC_get_cache_flush_in_progress(f->shared->cache, &closing_or_flushing) < 0)
->>>>>>> 18bbd3f0
             HGOTO_ERROR(H5E_CACHE, H5E_SYSTEM, FAIL, "Can't get flush_in_progress")
 
         /* Check if we actually protected the section info */
@@ -400,11 +393,7 @@
                 cache_flags |= H5AC__DIRTIED_FLAG;
 
                 /* On file close or flushing, does not allow section info to shrink in size */
-<<<<<<< HEAD
-                if (f->shared->closing || flush_in_progress) {
-=======
                 if (closing_or_flushing) {
->>>>>>> 18bbd3f0
                     if (fspace->sect_size > fspace->alloc_sect_size)
                         cache_flags |= H5AC__DELETED_FLAG | H5AC__TAKE_OWNERSHIP_FLAG;
                     else
@@ -456,11 +445,7 @@
                     /* Set flag to release section info space in file */
                     /* On file close or flushing, only need to release section info with size
                        bigger than previous section */
-<<<<<<< HEAD
-                    if (f->shared->closing || flush_in_progress) {
-=======
                     if (closing_or_flushing) {
->>>>>>> 18bbd3f0
                         if (fspace->sect_size > fspace->alloc_sect_size)
                             release_sinfo_space = TRUE;
                         else
@@ -541,19 +526,6 @@
 
     /* Check arguments. */
     HDassert(fspace);
-<<<<<<< HEAD
-#ifdef QAK
-    HDfprintf(stderr, "%s: Check 1.0 - fspace->sect_size = %Hu\n", "H5FS__sect_serialize_size",
-              fspace->sect_size);
-    HDfprintf(stderr, "%s: fspace->serial_sect_count = %Zu\n", "H5FS__sect_serialize_size",
-              fspace->serial_sect_count);
-    HDfprintf(stderr, "%s: fspace->alloc_sect_size = %Hu\n", "H5FS__sect_serialize_size",
-              fspace->alloc_sect_size);
-    HDfprintf(stderr, "%s: fspace->sinfo->serial_size_count = %Zu\n", "H5FS__sect_serialize_size",
-              fspace->sinfo->serial_size_count);
-#endif /* QAK */
-=======
->>>>>>> 18bbd3f0
 
     /* Compute the size of the buffer required to serialize all the sections */
     if (fspace->serial_sect_count > 0) {
@@ -563,15 +535,6 @@
         sect_buf_size = fspace->sinfo->sect_prefix_size;
 
         /* Count for each differently sized serializable section */
-<<<<<<< HEAD
-#ifdef QAK
-        HDfprintf(stderr, "%s: fspace->sinfo->serial_size_count = %Zu\n", "H5FS__sect_serialize_size",
-                  fspace->sinfo->serial_size_count);
-        HDfprintf(stderr, "%s: fspace->serial_sect_count = %Hu\n", "H5FS__sect_serialize_size",
-                  fspace->serial_sect_count);
-#endif /* QAK */
-=======
->>>>>>> 18bbd3f0
         sect_buf_size +=
             fspace->sinfo->serial_size_count * H5VM_limit_enc_size((uint64_t)fspace->serial_sect_count);
 
@@ -638,13 +601,6 @@
         fspace->serial_sect_count++;
 
         /* Increment amount of space required to serialize all sections */
-<<<<<<< HEAD
-#ifdef QAK
-        HDfprintf(stderr, "%s: sinfo->serial_size = %Zu\n", FUNC, fspace->sinfo->serial_size);
-        HDfprintf(stderr, "%s: cls->serial_size = %Zu\n", FUNC, cls->serial_size);
-#endif /* QAK */
-=======
->>>>>>> 18bbd3f0
         fspace->sinfo->serial_size += cls->serial_size;
 
         /* Update the free space sections' serialized size */
@@ -700,13 +656,6 @@
         fspace->serial_sect_count--;
 
         /* Decrement amount of space required to serialize all sections */
-<<<<<<< HEAD
-#ifdef QAK
-        HDfprintf(stderr, "%s: fspace->serial_size = %Zu\n", FUNC, fspace->sinfo->serial_size);
-        HDfprintf(stderr, "%s: cls->serial_size = %Zu\n", FUNC, cls->serial_size);
-#endif /* QAK */
-=======
->>>>>>> 18bbd3f0
         fspace->sinfo->serial_size -= cls->serial_size;
 
         /* Update the free space sections' serialized size */
@@ -748,12 +697,6 @@
      *  the bin's skiplist is also a skiplist...)
      */
     sinfo->bins[bin].tot_sect_count--;
-<<<<<<< HEAD
-#ifdef QAK
-    HDfprintf(stderr, "%s: sinfo->bins[%u].sect_count = %Zu\n", FUNC, bin, sinfo->bins[bin].sect_count);
-#endif /* QAK */
-=======
->>>>>>> 18bbd3f0
 
     /* Check for 'ghost' or 'serializable' section */
     if (cls->flags & H5FS_CLS_GHOST_OBJ) {
@@ -891,13 +834,6 @@
     if (!(cls->flags & H5FS_CLS_SEPAR_OBJ)) {
         H5FS_section_info_t *tmp_sect_node; /* Temporary section node */
 
-<<<<<<< HEAD
-#ifdef QAK
-        HDfprintf(stderr, "%s: removing object from merge list, sect->type = %u\n", FUNC,
-                  (unsigned)sect->type);
-#endif /* QAK */
-=======
->>>>>>> 18bbd3f0
         tmp_sect_node = (H5FS_section_info_t *)H5SL_remove(fspace->sinfo->merge_list, &sect->addr);
         if (tmp_sect_node == NULL || tmp_sect_node != sect)
             HGOTO_ERROR(H5E_FSPACE, H5E_NOTFOUND, FAIL, "can't find section node on size list")
@@ -907,14 +843,7 @@
     if (H5FS__sect_decrease(fspace, cls) < 0)
         HGOTO_ERROR(H5E_FSPACE, H5E_CANTINSERT, FAIL, "can't increase free space section size on disk")
 
-<<<<<<< HEAD
-        /* Decrement amount of free space managed */
-#ifdef QAK
-    HDfprintf(stderr, "%s: fspace->tot_space = %Hu\n", FUNC, fspace->tot_space);
-#endif /* QAK */
-=======
     /* Decrement amount of free space managed */
->>>>>>> 18bbd3f0
     fspace->tot_space -= sect->size;
 
 done:
@@ -1025,12 +954,6 @@
     herr_t       ret_value = SUCCEED;       /* Return value */
 
     FUNC_ENTER_STATIC
-<<<<<<< HEAD
-#ifdef QAK
-    HDfprintf(stderr, "%s: sect->size = %Hu, sect->addr = %a\n", FUNC, sect->size, sect->addr);
-#endif /* QAK */
-=======
->>>>>>> 18bbd3f0
 
     /* Check arguments. */
     HDassert(sinfo);
@@ -1075,12 +998,6 @@
     /* (Different from the # of items in the bin's skiplist, since each node on
      *  the bin's skiplist is also a skiplist...)
      */
-<<<<<<< HEAD
-#ifdef QAK
-    HDfprintf(stderr, "%s: sinfo->bins[%u].sect_count = %Zu\n", FUNC, bin, sinfo->bins[bin].sect_count);
-#endif /* QAK */
-=======
->>>>>>> 18bbd3f0
     sinfo->bins[bin].tot_sect_count++;
     if (cls->flags & H5FS_CLS_GHOST_OBJ) {
         sinfo->bins[bin].ghost_sect_count++;
@@ -1143,13 +1060,6 @@
 
     /* Add section to the address-ordered list of sections, if allowed */
     if (!(cls->flags & H5FS_CLS_SEPAR_OBJ)) {
-<<<<<<< HEAD
-#ifdef QAK
-        HDfprintf(stderr, "%s: inserting object into merge list, sect->type = %u\n", FUNC,
-                  (unsigned)sect->type);
-#endif /* QAK */
-=======
->>>>>>> 18bbd3f0
         if (fspace->sinfo->merge_list == NULL)
             if (NULL == (fspace->sinfo->merge_list = H5SL_create(H5SL_TYPE_HADDR, NULL)))
                 HGOTO_ERROR(H5E_FSPACE, H5E_CANTCREATE, FAIL,
@@ -1199,31 +1109,13 @@
     cls = &fspace->sect_cls[sect->type];
 
     /* Add section to size tracked data structures */
-<<<<<<< HEAD
-#ifdef QAK
-    HDfprintf(stderr, "%s: Check 1.0 - fspace->tot_space = %Hu\n", FUNC, fspace->tot_space);
-#endif /* QAK */
     if (H5FS__sect_link_size(fspace->sinfo, cls, sect) < 0)
         HGOTO_ERROR(H5E_FSPACE, H5E_CANTINSERT, FAIL, "can't add section to size tracking data structures")
 
-#ifdef QAK
-    HDfprintf(stderr, "%s: Check 2.0 - fspace->tot_space = %Hu\n", FUNC, fspace->tot_space);
-#endif /* QAK */
-=======
-    if (H5FS__sect_link_size(fspace->sinfo, cls, sect) < 0)
-        HGOTO_ERROR(H5E_FSPACE, H5E_CANTINSERT, FAIL, "can't add section to size tracking data structures")
-
->>>>>>> 18bbd3f0
     /* Update rest of free space manager data structures for section addition */
     if (H5FS__sect_link_rest(fspace, cls, sect, flags) < 0)
         HGOTO_ERROR(H5E_FSPACE, H5E_CANTINSERT, FAIL,
                     "can't add section to non-size tracking data structures")
-<<<<<<< HEAD
-#ifdef QAK
-    HDfprintf(stderr, "%s: Check 3.0 - fspace->tot_space = %Hu\n", FUNC, fspace->tot_space);
-#endif /* QAK */
-=======
->>>>>>> 18bbd3f0
 
 done:
     FUNC_LEAVE_NOAPI(ret_value)
@@ -1262,13 +1154,8 @@
     /* Loop until no more merging */
     if (fspace->sinfo->merge_list) {
         do {
-<<<<<<< HEAD
-            H5SL_node_t *         less_sect_node;    /* Skip list node for section less than new section */
-            H5SL_node_t *         greater_sect_node; /* Skip list node for section greater than new section */
-=======
             H5SL_node_t *less_sect_node;             /* Skip list node for section less than new section */
             H5SL_node_t *greater_sect_node = NULL;   /* Skip list node for section greater than new section */
->>>>>>> 18bbd3f0
             H5FS_section_info_t * tmp_sect;          /* Temporary free space section */
             H5FS_section_class_t *tmp_sect_cls;      /* Temporary section's class */
             hbool_t greater_sect_node_valid = FALSE; /* Indicate if 'greater than' section node is valid */
@@ -1374,13 +1261,6 @@
         } while (modified);
     } /* end if */
     HDassert(*sect);
-<<<<<<< HEAD
-#ifdef QAK
-    HDfprintf(stderr, "%s: Done merging, (*sect) = {%a, %Hu, %u, %s}\n", FUNC, (*sect)->addr, (*sect)->size,
-              (*sect)->type, ((*sect)->state == H5FS_SECT_LIVE ? "H5FS_SECT_LIVE" : "H5FS_SECT_SERIALIZED"));
-#endif /* QAK */
-=======
->>>>>>> 18bbd3f0
 
     /* Loop until no more shrinking */
     do {
@@ -1393,13 +1273,6 @@
             if ((status = (*sect_cls->can_shrink)(*sect, op_data)) < 0)
                 HGOTO_ERROR(H5E_FSPACE, H5E_CANTSHRINK, FAIL, "can't check for shrinking container")
             if (status > 0) {
-<<<<<<< HEAD
-#ifdef QAK
-                HDfprintf(stderr, "%s: Can shrink!\n", FUNC);
-#endif /* QAK */
-
-=======
->>>>>>> 18bbd3f0
                 /* Remove SECT from free-space manager */
                 /* (only possible to happen on second+ pass through loop) */
                 if (remove_sect) {
@@ -1443,24 +1316,7 @@
     if (remove_sect && (*sect != NULL))
         *sect = NULL;
 
-<<<<<<< HEAD
-#ifdef QAK
-    HDfprintf(stderr, "%s: Done shrinking\n", FUNC);
-    if (*sect)
-        HDfprintf(stderr, "%s: (*sect) = {%a, %Hu, %u, %s}\n", FUNC, (*sect)->addr, (*sect)->size,
-                  (*sect)->type,
-                  ((*sect)->state == H5FS_SECT_LIVE ? "H5FS_SECT_LIVE" : "H5FS_SECT_SERIALIZED"));
-    else
-        HDfprintf(stderr, "%s: *sect = %p\n", FUNC, *sect);
-#endif /* QAK */
-
 done:
-#ifdef QAK
-    HDfprintf(stderr, "%s: Leaving, ret_value = %d\n", FUNC, ret_value);
-#endif /* QAK */
-=======
-done:
->>>>>>> 18bbd3f0
     FUNC_LEAVE_NOAPI(ret_value)
 } /* H5FS__sect_merge() */
 
@@ -1601,7 +1457,6 @@
         /*
 
         Pseudo-code for algorithm:
-<<<<<<< HEAD
 
         _section_ = <Get pointer to section with address > _region.addr_>
         if(_section_)
@@ -1616,22 +1471,6 @@
                         <error>
                 <mark free space sections as changed in metadata cache>
 
-=======
-
-        _section_ = <Get pointer to section with address > _region.addr_>
-        if(_section_)
-            if(_section_ adjoins _region_ && _section.size_ >= _extra_requested_)
-                <remove section from data structures>
-                if(_section.size_ > _extra_requested_)
-                    if(<can adjust _section_>)
-                        <adjust _section_ by _extra_requested_>
-                        <add adjusted section back to data structures>
-                    else
-                        <re-add UNadjusted section back to data structures>
-                        <error>
-                <mark free space sections as changed in metadata cache>
-
->>>>>>> 18bbd3f0
         */
         /* Look for a section after block to extend */
         if ((sect = (H5FS_section_info_t *)H5SL_greater(fspace->sinfo->merge_list, &addr))) {
@@ -1806,13 +1645,6 @@
     /* Determine correct bin which holds items of at least the section's size */
     bin = H5VM_log2_gen(request);
     HDassert(bin < fspace->sinfo->nbins);
-<<<<<<< HEAD
-#ifdef QAK
-    HDfprintf(stderr, "%s: fspace->sinfo->nbins = %u\n", FUNC, fspace->sinfo->nbins);
-    HDfprintf(stderr, "%s: bin = %u\n", FUNC, bin);
-#endif /* QAK */
-=======
->>>>>>> 18bbd3f0
     alignment = fspace->alignment;
     if (!((alignment > 1) && (request >= fspace->align_thres)))
         alignment = 0; /* no alignment */
@@ -1952,13 +1784,6 @@
 
     FUNC_ENTER_NOAPI(FAIL)
 
-<<<<<<< HEAD
-#ifdef QAK
-    HDfprintf(stderr, "%s: request = %Hu\n", FUNC, request);
-#endif /* QAK */
-
-=======
->>>>>>> 18bbd3f0
     /* Check arguments. */
     HDassert(fspace);
     HDassert(fspace->nclasses);
@@ -1966,14 +1791,6 @@
     HDassert(node);
 
     /* Check for any sections on free space list */
-<<<<<<< HEAD
-#ifdef QAK
-    HDfprintf(stderr, "%s: fspace->tot_sect_count = %Hu\n", FUNC, fspace->tot_sect_count);
-    HDfprintf(stderr, "%s: fspace->serial_sect_count = %Hu\n", FUNC, fspace->serial_sect_count);
-    HDfprintf(stderr, "%s: fspace->ghost_sect_count = %Hu\n", FUNC, fspace->ghost_sect_count);
-#endif /* QAK */
-=======
->>>>>>> 18bbd3f0
     if (fspace->tot_sect_count > 0) {
         /* Get a pointer to the section info */
         if (H5FS__sinfo_lock(f, fspace, H5AC__NO_FLAGS_SET) < 0)
@@ -1988,13 +1805,6 @@
         if (ret_value > 0) {
             /* Note that we've modified the section info */
             sinfo_modified = TRUE;
-<<<<<<< HEAD
-#ifdef QAK
-            HDfprintf(stderr, "%s: (*node)->size = %Hu, (*node)->addr = %a, (*node)->type = %u\n", FUNC,
-                      (*node)->size, (*node)->addr, (*node)->type);
-#endif    /* QAK */
-=======
->>>>>>> 18bbd3f0
         } /* end if */
     }     /* end if */
 
@@ -2073,11 +1883,7 @@
 
     /* Iterate through all the sections of this size */
     HDassert(fspace_node->sect_list);
-<<<<<<< HEAD
-    if (H5SL_iterate(fspace_node->sect_list, H5FS_iterate_sect_cb, udata) < 0)
-=======
     if (H5SL_iterate(fspace_node->sect_list, H5FS__iterate_sect_cb, udata) < 0)
->>>>>>> 18bbd3f0
         HGOTO_ERROR(H5E_FSPACE, H5E_BADITER, FAIL, "can't iterate over section nodes")
 
 done:
@@ -2109,13 +1915,6 @@
     HDassert(fspace);
     HDassert(op);
 
-<<<<<<< HEAD
-#ifdef QAK
-    HDfprintf(stderr, "%s: fspace->tot_sect_count = %Hu\n", FUNC, fspace->tot_sect_count);
-#endif /* QAK */
-
-=======
->>>>>>> 18bbd3f0
     /* Set up user data for iterator */
     udata.fspace  = fspace;
     udata.op      = op;
@@ -2131,21 +1930,11 @@
         sinfo_valid = TRUE;
 
         /* Iterate over all the bins */
-<<<<<<< HEAD
-#ifdef QAK
-        HDfprintf(stderr, "%s: Iterate over section bins\n", FUNC);
-#endif /* QAK */
-=======
->>>>>>> 18bbd3f0
         for (bin = 0; bin < fspace->sinfo->nbins; bin++) {
             /* Check if there are any sections in this bin */
             if (fspace->sinfo->bins[bin].bin_list) {
                 /* Iterate over list of section size nodes for bin */
-<<<<<<< HEAD
-                if (H5SL_iterate(fspace->sinfo->bins[bin].bin_list, H5FS_iterate_node_cb, &udata) < 0)
-=======
                 if (H5SL_iterate(fspace->sinfo->bins[bin].bin_list, H5FS__iterate_node_cb, &udata) < 0)
->>>>>>> 18bbd3f0
                     HGOTO_ERROR(H5E_FSPACE, H5E_BADITER, FAIL, "can't iterate over section size nodes")
             } /* end if */
         }     /* end for */
@@ -2227,13 +2016,6 @@
     old_class = sect->type;
     old_cls   = &fspace->sect_cls[sect->type];
     new_cls   = &fspace->sect_cls[new_class];
-<<<<<<< HEAD
-#ifdef QAK
-    HDfprintf(stderr, "%s: old_cls->flags = %x\n", FUNC, old_cls->flags);
-    HDfprintf(stderr, "%s: new_cls->flags = %x\n", FUNC, new_cls->flags);
-#endif /* QAK */
-=======
->>>>>>> 18bbd3f0
 
     /* Check if the section's class change will affect the # of serializable or ghost sections */
     if ((old_cls->flags & H5FS_CLS_GHOST_OBJ) != (new_cls->flags & H5FS_CLS_GHOST_OBJ)) {
@@ -2246,12 +2028,6 @@
             to_ghost = FALSE;
         else
             to_ghost = TRUE;
-<<<<<<< HEAD
-#ifdef QAK
-        HDfprintf(stderr, "%s: to_ghost = %u\n", FUNC, to_ghost);
-#endif /* QAK */
-=======
->>>>>>> 18bbd3f0
 
         /* Sanity check */
         HDassert(fspace->sinfo->bins);
@@ -2315,22 +2091,9 @@
             to_mergable = TRUE;
         else
             to_mergable = FALSE;
-<<<<<<< HEAD
-#ifdef QAK
-        HDfprintf(stderr, "%s: to_mergable = %u\n", FUNC, to_mergable);
-#endif /* QAK */
 
         /* Add or remove section from merge list, as appropriate */
         if (to_mergable) {
-#ifdef QAK
-            HDfprintf(stderr, "%s: inserting object into merge list, sect->type = %u\n", FUNC,
-                      (unsigned)sect->type);
-#endif /* QAK */
-=======
-
-        /* Add or remove section from merge list, as appropriate */
-        if (to_mergable) {
->>>>>>> 18bbd3f0
             if (fspace->sinfo->merge_list == NULL)
                 if (NULL == (fspace->sinfo->merge_list = H5SL_create(H5SL_TYPE_HADDR, NULL)))
                     HGOTO_ERROR(H5E_FSPACE, H5E_CANTCREATE, FAIL,
@@ -2342,13 +2105,6 @@
         else {
             H5FS_section_info_t *tmp_sect_node; /* Temporary section node */
 
-<<<<<<< HEAD
-#ifdef QAK
-            HDfprintf(stderr, "%s: removing object from merge list, sect->type = %u\n", FUNC,
-                      (unsigned)sect->type);
-#endif /* QAK */
-=======
->>>>>>> 18bbd3f0
             tmp_sect_node = (H5FS_section_info_t *)H5SL_remove(fspace->sinfo->merge_list, &sect->addr);
             if (tmp_sect_node == NULL || tmp_sect_node != sect)
                 HGOTO_ERROR(H5E_FSPACE, H5E_NOTFOUND, FAIL, "can't find section node on size list")
@@ -2394,12 +2150,6 @@
     hsize_t separate_obj; /* The number of separate objects managed */
 
     FUNC_ENTER_PACKAGE_NOERR
-<<<<<<< HEAD
-#ifdef QAK
-    HDfprintf(stderr, "%s: fspace->tot_sect_count = %Hu\n", "H5FS__sect_assert", fspace->tot_sect_count);
-#endif /* QAK */
-=======
->>>>>>> 18bbd3f0
 
     /* Initialize state */
     separate_obj = 0;
@@ -2456,13 +2206,6 @@
                         /* Get section node & it's class */
                         sect = (H5FS_section_info_t *)H5SL_item(curr_sect_node);
                         cls  = &fspace->sect_cls[sect->type];
-<<<<<<< HEAD
-#ifdef QAK
-                        HDfprintf(stderr, "%s: sect->size = %Hu, sect->addr = %a, sect->type = %u\n",
-                                  "H5FS__sect_assert", sect->size, sect->addr, sect->type);
-#endif /* QAK */
-=======
->>>>>>> 18bbd3f0
 
                         /* Sanity check section */
                         HDassert(H5F_addr_defined(sect->addr));
