/* * * * * * * * * * * * * * * * * * * * * * * * * * * * * * * * * * * * * * *
 * Copyright by The HDF Group.                                               *
 * All rights reserved.                                                      *
 *                                                                           *
 * This file is part of HDF5.  The full HDF5 copyright notice, including     *
 * terms governing use, modification, and redistribution, is contained in    *
 * the COPYING file, which can be found at the root of the source code       *
 * distribution tree, or in https://www.hdfgroup.org/licenses.               *
 * If you do not have access to either file, you may request a copy from     *
 * help@hdfgroup.org.                                                        *
 * * * * * * * * * * * * * * * * * * * * * * * * * * * * * * * * * * * * * * */

/****************/
/* Module Setup */
/****************/

#include "H5Mmodule.h" /* This source code file is part of the H5M module */

/***********/
/* Headers */
/***********/
#include "H5private.h"   /* Generic Functions                        */
#include "H5CXprivate.h" /* API Contexts                             */
#include "H5Mpkg.h"      /* Maps                                     */
#include "H5Eprivate.h"  /* Error handling                           */
#include "H5ESprivate.h" /* Event Sets                               */
#include "H5Iprivate.h"  /* IDs                                      */
#include "H5VLprivate.h" /* Virtual Object Layer                     */

/****************/
/* Local Macros */
/****************/

/******************/
/* Local Typedefs */
/******************/

/********************/
/* Local Prototypes */
/********************/
static herr_t H5M__close_cb(H5VL_object_t *map_vol_obj, void **request);

#ifdef H5_HAVE_MAP_API
static hid_t  H5M__create_api_common(hid_t loc_id, const char *name, hid_t key_type_id, hid_t val_type_id,
                                     hid_t lcpl_id, hid_t mcpl_id, hid_t mapl_id, void **token_ptr,
                                     H5VL_object_t **_vol_obj_ptr);
static hid_t  H5M__open_api_common(hid_t loc_id, const char *name, hid_t mapl_id, void **token_ptr,
                                   H5VL_object_t **_vol_obj_ptr);
static herr_t H5M__put_api_common(hid_t map_id, hid_t key_mem_type_id, const void *key, hid_t val_mem_type_id,
                                  const void *value, hid_t dxpl_id, void **token_ptr,
                                  H5VL_object_t **_vol_obj_ptr);
static herr_t H5M__get_api_common(hid_t map_id, hid_t key_mem_type_id, const void *key, hid_t val_mem_type_id,
                                  void *value, hid_t dxpl_id, void **token_ptr, H5VL_object_t **_vol_obj_ptr);
#endif /*  H5_HAVE_MAP_API */

/*********************/
/* Package Variables */
/*********************/

/*****************************/
/* Library Private Variables */
/*****************************/

/*******************/
/* Local Variables */
/*******************/

/* Map ID class */
static const H5I_class_t H5I_MAP_CLS[1] = {{
    H5I_MAP,                  /* ID class value */
    0,                        /* Class flags */
    0,                        /* # of reserved IDs for class */
    (H5I_free_t)H5M__close_cb /* Callback routine for closing objects of this class */
}};

/*-------------------------------------------------------------------------
 * Function: H5M_init
 *
 * Purpose:  Initialize the interface from some other layer.
 *
 * Return:   Success:    non-negative
 *
 *           Failure:    negative
 *-------------------------------------------------------------------------
 */
herr_t
H5M_init(void)
{
    herr_t ret_value = SUCCEED; /* Return value */

    FUNC_ENTER_NOAPI(FAIL)

    /* Initialize the ID group for the map IDs */
    if (H5I_register_type(H5I_MAP_CLS) < 0)
        HGOTO_ERROR(H5E_MAP, H5E_CANTINIT, FAIL, "unable to initialize interface");

done:
    FUNC_LEAVE_NOAPI(ret_value)
} /* end H5M_init() */

/*-------------------------------------------------------------------------
 * Function: H5M_top_term_package
 *
 * Purpose:  Close the "top" of the interface, releasing IDs, etc.
 *
 * Return:   Success:    Positive if anything was done that might
 *                affect other interfaces; zero otherwise.
 *           Failure:    Negative.
 *-------------------------------------------------------------------------
 */
int
H5M_top_term_package(void)
{
    int n = 0;

    FUNC_ENTER_NOAPI_NOINIT_NOERR

    if (H5I_nmembers(H5I_MAP) > 0) {
        (void)H5I_clear_type(H5I_MAP, false, false);
        n++;
    }

    FUNC_LEAVE_NOAPI(n)
} /* end H5M_top_term_package() */

/*-------------------------------------------------------------------------
 * Function: H5M_term_package
 *
 * Purpose:  Terminate this interface.
 *
 * Note:     Finishes shutting down the interface, after
 *           H5M_top_term_package() is called
 *
 * Return:   Success:    Positive if anything was done that might
 *                affect other interfaces; zero otherwise.
 *            Failure:    Negative.
 *-------------------------------------------------------------------------
 */
int
H5M_term_package(void)
{
    int n = 0;

    FUNC_ENTER_NOAPI_NOINIT_NOERR

    /* Sanity checks */
    assert(0 == H5I_nmembers(H5I_MAP));

    /* Destroy the dataset object id group */
    n += (H5I_dec_type_ref(H5I_MAP) > 0);

    FUNC_LEAVE_NOAPI(n)
} /* end H5M_term_package() */

/*-------------------------------------------------------------------------
 * Function:    H5M__close_cb
 *
 * Purpose:     Called when the ref count reaches zero on the map's ID
 *
 * Return:      SUCCEED/FAIL
 *
 *-------------------------------------------------------------------------
 */
static herr_t
H5M__close_cb(H5VL_object_t *map_vol_obj, void **request)
{
    H5VL_optional_args_t vol_cb_args;         /* Arguments to VOL callback */
    herr_t               ret_value = SUCCEED; /* Return value */

    FUNC_ENTER_PACKAGE

    /* Sanity check */
    assert(map_vol_obj);

    /* Set up VOL callback arguments */
    vol_cb_args.op_type = H5VL_MAP_CLOSE;
    vol_cb_args.args    = NULL;

    /* Close the map */
    if (H5VL_optional(map_vol_obj, &vol_cb_args, H5P_DATASET_XFER_DEFAULT, request) < 0)
        HGOTO_ERROR(H5E_MAP, H5E_CLOSEERROR, FAIL, "unable to close map");

    /* Free the VOL object */
    if (H5VL_free_object(map_vol_obj) < 0)
        HGOTO_ERROR(H5E_MAP, H5E_CANTDEC, FAIL, "unable to free VOL object");

done:
    FUNC_LEAVE_NOAPI(ret_value)
} /* end H5M__close_cb() */

#ifdef H5_HAVE_MAP_API

/*-------------------------------------------------------------------------
 * Function:    H5M__create_api_common
 *
 * Purpose:     This is the common function for creating the HDF5 map.
 *
 * Return:      Success:    The object ID of the new map.
 *
 *              Failure:    H5I_INVALID_HID
 *
 *-------------------------------------------------------------------------
 */
static hid_t
H5M__create_api_common(hid_t loc_id, const char *name, hid_t key_type_id, hid_t val_type_id, hid_t lcpl_id,
                       hid_t mcpl_id, hid_t mapl_id, void **token_ptr, H5VL_object_t **_vol_obj_ptr)
{
    void           *map         = NULL; /* New map's info */
    H5VL_object_t  *tmp_vol_obj = NULL; /* Object for loc_id */
    H5VL_object_t **vol_obj_ptr =
        (_vol_obj_ptr ? _vol_obj_ptr : &tmp_vol_obj); /* Ptr to object ptr for loc_id */
    H5VL_optional_args_t vol_cb_args;                 /* Arguments to VOL callback */
    H5VL_map_args_t      map_args;                    /* Arguments for map operations */
    hid_t                ret_value = H5I_INVALID_HID; /* Return value */

    FUNC_ENTER_PACKAGE

    /* Check arguments */
    if (!name)
        HGOTO_ERROR(H5E_ARGS, H5E_BADVALUE, H5I_INVALID_HID, "name parameter cannot be NULL");
    if (!*name)
        HGOTO_ERROR(H5E_ARGS, H5E_BADVALUE, H5I_INVALID_HID, "name parameter cannot be an empty string");

    /* Get link creation property list */
    if (H5P_DEFAULT == lcpl_id)
        lcpl_id = H5P_LINK_CREATE_DEFAULT;
<<<<<<< HEAD
    else if (TRUE != H5P_isa_class(lcpl_id, H5P_LINK_CREATE))
=======
    else if (true != H5P_isa_class(lcpl_id, H5P_LINK_CREATE))
>>>>>>> 07347cc5
        HGOTO_ERROR(H5E_ARGS, H5E_BADTYPE, H5I_INVALID_HID, "lcpl_id is not a link creation property list");

    /* Get map creation property list */
    if (H5P_DEFAULT == mcpl_id)
        mcpl_id = H5P_MAP_CREATE_DEFAULT;
<<<<<<< HEAD
    else if (TRUE != H5P_isa_class(mcpl_id, H5P_MAP_CREATE))
=======
    else if (true != H5P_isa_class(mcpl_id, H5P_MAP_CREATE))
>>>>>>> 07347cc5
        HGOTO_ERROR(H5E_ARGS, H5E_BADTYPE, H5I_INVALID_HID, "mcpl_id is not a map create property list ID");

    /* Set up VOL callback arguments */
    if (H5VL_setup_acc_args(loc_id, H5P_CLS_MACC, true, &mapl_id, vol_obj_ptr, &map_args.create.loc_params) <
        0)
        HGOTO_ERROR(H5E_MAP, H5E_CANTSET, H5I_INVALID_HID, "can't set object access arguments");
    map_args.create.name        = name;
    map_args.create.lcpl_id     = lcpl_id;
    map_args.create.key_type_id = key_type_id;
    map_args.create.val_type_id = val_type_id;
    map_args.create.mcpl_id     = mcpl_id;
    map_args.create.mapl_id     = mapl_id;
    map_args.create.map         = NULL;
    vol_cb_args.op_type         = H5VL_MAP_CREATE;
    vol_cb_args.args            = &map_args;

    /* Create the map */
    if (H5VL_optional(*vol_obj_ptr, &vol_cb_args, H5P_DATASET_XFER_DEFAULT, token_ptr) < 0)
        HGOTO_ERROR(H5E_MAP, H5E_CANTINIT, H5I_INVALID_HID, "unable to create map");
    map = map_args.create.map;

    /* Get an ID for the map */
<<<<<<< HEAD
    if ((ret_value = H5VL_register(H5I_MAP, map, (*vol_obj_ptr)->connector, TRUE)) < 0)
=======
    if ((ret_value = H5VL_register(H5I_MAP, map, (*vol_obj_ptr)->connector, true)) < 0)
>>>>>>> 07347cc5
        HGOTO_ERROR(H5E_MAP, H5E_CANTREGISTER, H5I_INVALID_HID, "unable to register map handle");

done:
    /* Cleanup on failure */
    if (H5I_INVALID_HID == ret_value) {
        /* Set up VOL callback arguments */
        vol_cb_args.op_type = H5VL_MAP_CLOSE;
        vol_cb_args.args    = NULL;

        if (map && H5VL_optional(*vol_obj_ptr, &vol_cb_args, H5P_DATASET_XFER_DEFAULT, H5_REQUEST_NULL) < 0)
            HDONE_ERROR(H5E_DATASET, H5E_CLOSEERROR, H5I_INVALID_HID, "unable to release map");
    } /* end if */

    FUNC_LEAVE_NOAPI(ret_value)
} /* end H5M__create_api_common() */

/*-------------------------------------------------------------------------
 * Function:    H5Mcreate
 *
 * Purpose:     Creates a new map object for storing key-value pairs.  The
 *              in-file datatype for keys is defined by KEY_TYPE_ID and
 *              the in-file datatype for values is defined by VAL_TYPE_ID.
 *              LOC_ID specifies the location to create the map object and
 *              NAME specifies the name of the link to the object
 *              (relative to LOC_ID).  Other options can be specified
 *              through the property lists LCPL_ID, MCPL_ID, and MAPL_ID.
 *
 * Return:      Success:    The object ID of the new map.
 *
 *              Failure:    H5I_INVALID_HID
 *
 *-------------------------------------------------------------------------
 */
hid_t
H5Mcreate(hid_t loc_id, const char *name, hid_t key_type_id, hid_t val_type_id, hid_t lcpl_id, hid_t mcpl_id,
          hid_t mapl_id)
{
    hid_t ret_value = H5I_INVALID_HID; /* Return value */

    FUNC_ENTER_API(H5I_INVALID_HID)
    H5TRACE7("i", "i*siiiii", loc_id, name, key_type_id, val_type_id, lcpl_id, mcpl_id, mapl_id);

    /* Create the map synchronously */
    if ((ret_value = H5M__create_api_common(loc_id, name, key_type_id, val_type_id, lcpl_id, mcpl_id, mapl_id,
                                            NULL, NULL)) < 0)
        HGOTO_ERROR(H5E_MAP, H5E_CANTCREATE, H5I_INVALID_HID, "unable to create map synchronously");

done:
    FUNC_LEAVE_API(ret_value)
} /* end H5Mcreate() */

/*-------------------------------------------------------------------------
 * Function:    H5Mcreate_async
 *
 * Purpose:     Asynchronous version of H5Mcreate
 *
 * Return:      Success:    The object ID of the new map.
 *
 *              Failure:    H5I_INVALID_HID
 *
 *-------------------------------------------------------------------------
 */
hid_t
H5Mcreate_async(const char *app_file, const char *app_func, unsigned app_line, hid_t loc_id, const char *name,
                hid_t key_type_id, hid_t val_type_id, hid_t lcpl_id, hid_t mcpl_id, hid_t mapl_id,
                hid_t es_id)
{
    H5VL_object_t *vol_obj   = NULL;            /* Object for loc_id */
    void          *token     = NULL;            /* Request token for async operation        */
    void         **token_ptr = H5_REQUEST_NULL; /* Pointer to request token for async operation        */
    hid_t          ret_value = H5I_INVALID_HID; /* Return value */

    FUNC_ENTER_API(H5I_INVALID_HID)
    H5TRACE11("i", "*s*sIui*siiiiii", app_file, app_func, app_line, loc_id, name, key_type_id, val_type_id,
              lcpl_id, mcpl_id, mapl_id, es_id);

    /* Set up request token pointer for asynchronous operation */
    if (H5ES_NONE != es_id)
        token_ptr = &token;

    /* Create the map asynchronously */
    if ((ret_value = H5M__create_api_common(loc_id, name, key_type_id, val_type_id, lcpl_id, mcpl_id, mapl_id,
                                            token_ptr, &vol_obj)) < 0)
        HGOTO_ERROR(H5E_MAP, H5E_CANTCREATE, H5I_INVALID_HID, "unable to create map asynchronously");

    /* If a token was created, add the token to the event set */
    if (NULL != token)
        /* clang-format off */
        if (H5ES_insert(es_id, vol_obj->connector, token,
                        H5ARG_TRACE11(__func__, "*s*sIui*siiiiii", app_file, app_func, app_line, loc_id, name, key_type_id, val_type_id, lcpl_id, mcpl_id, mapl_id, es_id)) < 0) {
            /* clang-format on */
            if (H5I_dec_app_ref_always_close(ret_value) < 0)
                HDONE_ERROR(H5E_MAP, H5E_CANTDEC, H5I_INVALID_HID, "can't decrement count on map ID");
            HGOTO_ERROR(H5E_MAP, H5E_CANTINSERT, H5I_INVALID_HID, "can't insert token into event set");
        } /* end if */

done:
    FUNC_LEAVE_API(ret_value)
} /* end H5Mcreate_async() */

/*-------------------------------------------------------------------------
 * Function:    H5Mcreate_anon
 *
 * Purpose:     Creates a new map object for storing key-value pairs.  The
 *              in-file datatype for keys is defined by KEY_TYPE_ID and
 *              the in-file datatype for values is defined by VAL_TYPE_ID.
 *              LOC_ID specifies the file to create the map object, but no
 *              link to the object is created.  Other options can be
 *              specified through the property lists LCPL_ID, MCPL_ID, and
 *              MAPL_ID.
 *
 *              The resulting ID should be linked into the file with
 *              H5Olink or it will be deleted when closed.
 *
 * Return:      Success:    The object ID of the new map. The map should
 *                          be linked into the group hierarchy before being closed or
 *                          it will be deleted. The dataset should be
 *                          closed when the caller is no longer interested
 *                          in it.
 *
 *              Failure:    H5I_INVALID_HID
 *
 *-------------------------------------------------------------------------
 */
hid_t
H5Mcreate_anon(hid_t loc_id, hid_t key_type_id, hid_t val_type_id, hid_t mcpl_id, hid_t mapl_id)
{
    void                *map     = NULL;              /* map object from VOL connector */
    H5VL_object_t       *vol_obj = NULL;              /* object of loc_id */
    H5VL_optional_args_t vol_cb_args;                 /* Arguments to VOL callback */
    H5VL_map_args_t      map_args;                    /* Arguments for map operations */
    hid_t                ret_value = H5I_INVALID_HID; /* Return value */

    FUNC_ENTER_API(H5I_INVALID_HID)
    H5TRACE5("i", "iiiii", loc_id, key_type_id, val_type_id, mcpl_id, mapl_id);

    /* Check arguments */
    if (H5P_DEFAULT == mcpl_id)
        mcpl_id = H5P_MAP_CREATE_DEFAULT;
<<<<<<< HEAD
    else if (TRUE != H5P_isa_class(mcpl_id, H5P_MAP_CREATE))
        HGOTO_ERROR(H5E_ARGS, H5E_BADTYPE, H5I_INVALID_HID, "not map create property list ID");

    /* Verify access property list and set up collective metadata if appropriate */
    if (H5CX_set_apl(&mapl_id, H5P_CLS_MACC, loc_id, TRUE) < 0)
=======
    else if (true != H5P_isa_class(mcpl_id, H5P_MAP_CREATE))
        HGOTO_ERROR(H5E_ARGS, H5E_BADTYPE, H5I_INVALID_HID, "not map create property list ID");

    /* Verify access property list and set up collective metadata if appropriate */
    if (H5CX_set_apl(&mapl_id, H5P_CLS_MACC, loc_id, true) < 0)
>>>>>>> 07347cc5
        HGOTO_ERROR(H5E_MAP, H5E_CANTSET, H5I_INVALID_HID, "can't set access property list info");

    /* get the location object */
    if (NULL == (vol_obj = (H5VL_object_t *)H5I_object(loc_id)))
        HGOTO_ERROR(H5E_ARGS, H5E_BADTYPE, H5I_INVALID_HID, "invalid location identifier");

    /* Set location parameters */

    /* Set up VOL callback arguments */
    map_args.create.loc_params.type     = H5VL_OBJECT_BY_SELF;
    map_args.create.loc_params.obj_type = H5I_get_type(loc_id);
    map_args.create.name                = NULL;
    map_args.create.lcpl_id             = H5P_LINK_CREATE_DEFAULT;
    map_args.create.key_type_id         = key_type_id;
    map_args.create.val_type_id         = val_type_id;
    map_args.create.mcpl_id             = mcpl_id;
    map_args.create.mapl_id             = mapl_id;
    map_args.create.map                 = NULL;
    vol_cb_args.op_type                 = H5VL_MAP_CREATE;
    vol_cb_args.args                    = &map_args;

    /* Create the map */
    if (H5VL_optional(vol_obj, &vol_cb_args, H5P_DATASET_XFER_DEFAULT, H5_REQUEST_NULL) < 0)
        HGOTO_ERROR(H5E_MAP, H5E_CANTINIT, H5I_INVALID_HID, "unable to create map");
    map = map_args.create.map;

    /* Get an ID for the map */
<<<<<<< HEAD
    if ((ret_value = H5VL_register(H5I_MAP, map, vol_obj->connector, TRUE)) < 0)
=======
    if ((ret_value = H5VL_register(H5I_MAP, map, vol_obj->connector, true)) < 0)
>>>>>>> 07347cc5
        HGOTO_ERROR(H5E_MAP, H5E_CANTREGISTER, H5I_INVALID_HID, "unable to register map");

done:
    /* Cleanup on failure */
    if (H5I_INVALID_HID == ret_value) {
        /* Set up VOL callback arguments */
        vol_cb_args.op_type = H5VL_MAP_CLOSE;
        vol_cb_args.args    = NULL;

        if (map && H5VL_optional(vol_obj, &vol_cb_args, H5P_DATASET_XFER_DEFAULT, H5_REQUEST_NULL) < 0)
            HDONE_ERROR(H5E_DATASET, H5E_CLOSEERROR, H5I_INVALID_HID, "unable to release map");
    } /* end if */

    FUNC_LEAVE_API(ret_value)
} /* end H5Mcreate_anon() */

/*------------------------------------------------------------------------
 * Function:    H5M__open_api_common
 *
 * Purpose:     This is the common function for opening the HDF5 map.
 *
 * Return:      Success:    Object ID of the map
 *
 *              Failure:    H5I_INVALID_HID
 *
 *-------------------------------------------------------------------------
 */
static hid_t
H5M__open_api_common(hid_t loc_id, const char *name, hid_t mapl_id, void **token_ptr,
                     H5VL_object_t **_vol_obj_ptr)
{
    void           *map         = NULL; /* map object from VOL connector */
    H5VL_object_t  *tmp_vol_obj = NULL; /* Object for loc_id */
    H5VL_object_t **vol_obj_ptr =
        (_vol_obj_ptr ? _vol_obj_ptr : &tmp_vol_obj); /* Ptr to object ptr for loc_id */
    H5VL_optional_args_t vol_cb_args;                 /* Arguments to VOL callback */
    H5VL_map_args_t      map_args;                    /* Arguments for map operations */
    hid_t                ret_value = H5I_INVALID_HID; /* Return value */

    FUNC_ENTER_PACKAGE

    /* Check args */
    if (!name)
        HGOTO_ERROR(H5E_ARGS, H5E_BADVALUE, H5I_INVALID_HID, "name parameter cannot be NULL");
    if (!*name)
        HGOTO_ERROR(H5E_ARGS, H5E_BADVALUE, H5I_INVALID_HID, "name parameter cannot be an empty string");

    /* Set up VOL callback arguments */
    if (H5VL_setup_acc_args(loc_id, H5P_CLS_MACC, false, &mapl_id, vol_obj_ptr, &map_args.open.loc_params) <
        0)
        HGOTO_ERROR(H5E_MAP, H5E_CANTSET, H5I_INVALID_HID, "can't set object access arguments");
    map_args.open.name    = name;
    map_args.open.mapl_id = mapl_id;
    map_args.open.map     = NULL;
    vol_cb_args.op_type   = H5VL_MAP_OPEN;
    vol_cb_args.args      = &map_args;

    /* Open the map */
    if (H5VL_optional(*vol_obj_ptr, &vol_cb_args, H5P_DATASET_XFER_DEFAULT, token_ptr) < 0)
        HGOTO_ERROR(H5E_MAP, H5E_CANTOPENOBJ, H5I_INVALID_HID, "unable to open map");
    map = map_args.open.map;

    /* Register an ID for the map */
<<<<<<< HEAD
    if ((ret_value = H5VL_register(H5I_MAP, map, (*vol_obj_ptr)->connector, TRUE)) < 0)
=======
    if ((ret_value = H5VL_register(H5I_MAP, map, (*vol_obj_ptr)->connector, true)) < 0)
>>>>>>> 07347cc5
        HGOTO_ERROR(H5E_MAP, H5E_CANTREGISTER, H5I_INVALID_HID, "can't register map ID");

done:
    /* Cleanup on failure */
    if (H5I_INVALID_HID == ret_value) {
        /* Set up VOL callback arguments */
        vol_cb_args.op_type = H5VL_MAP_CLOSE;
        vol_cb_args.args    = NULL;

        if (map && H5VL_optional(*vol_obj_ptr, &vol_cb_args, H5P_DATASET_XFER_DEFAULT, H5_REQUEST_NULL) < 0)
            HDONE_ERROR(H5E_DATASET, H5E_CLOSEERROR, H5I_INVALID_HID, "unable to release map");
    } /* end if */

    FUNC_LEAVE_NOAPI(ret_value)
} /* end H5M__open_api_common() */

/*------------------------------------------------------------------------
 * Function:    H5Mopen
 *
 * Purpose:     Finds a map named NAME at LOC_ID, opens it, and returns
 *              its ID. The map should be close when the caller is no
 *              longer interested in it.
 *
 *              Takes a map access property list
 *
 * Return:      Success:    Object ID of the map
 *
 *              Failure:    H5I_INVALID_HID
 *
 *-------------------------------------------------------------------------
 */
hid_t
H5Mopen(hid_t loc_id, const char *name, hid_t mapl_id)
{
    hid_t ret_value = H5I_INVALID_HID; /* Return value */

    FUNC_ENTER_API(H5I_INVALID_HID)
    H5TRACE3("i", "i*si", loc_id, name, mapl_id);

    /* Open the map synchronously */
    if ((ret_value = H5M__open_api_common(loc_id, name, mapl_id, NULL, NULL)) < 0)
        HGOTO_ERROR(H5E_MAP, H5E_CANTCREATE, H5I_INVALID_HID, "unable to open map synchronously");

done:
    FUNC_LEAVE_API(ret_value)
} /* end H5Mopen() */

/*------------------------------------------------------------------------
 * Function:    H5Mopen_async
 *
 * Purpose:     Asynchronous version of H5Mopen
 *
 * Return:      Success:    Object ID of the map
 *
 *              Failure:    H5I_INVALID_HID
 *
 *-------------------------------------------------------------------------
 */
hid_t
H5Mopen_async(const char *app_file, const char *app_func, unsigned app_line, hid_t loc_id, const char *name,
              hid_t mapl_id, hid_t es_id)
{
    H5VL_object_t *vol_obj   = NULL;            /* Object for loc_id */
    void          *token     = NULL;            /* Request token for async operation        */
    void         **token_ptr = H5_REQUEST_NULL; /* Pointer to request token for async operation        */
    hid_t          ret_value = H5I_INVALID_HID; /* Return value */

    FUNC_ENTER_API(H5I_INVALID_HID)
    H5TRACE7("i", "*s*sIui*sii", app_file, app_func, app_line, loc_id, name, mapl_id, es_id);

    /* Set up request token pointer for asynchronous operation */
    if (H5ES_NONE != es_id)
        token_ptr = &token;

    /* Open the map asynchronously */
    if ((ret_value = H5M__open_api_common(loc_id, name, mapl_id, token_ptr, &vol_obj)) < 0)
        HGOTO_ERROR(H5E_MAP, H5E_CANTCREATE, H5I_INVALID_HID, "unable to open map asynchronously");

    /* If a token was created, add the token to the event set */
    if (NULL != token)
        /* clang-format off */
        if (H5ES_insert(es_id, vol_obj->connector, token,
                        H5ARG_TRACE7(__func__, "*s*sIui*sii", app_file, app_func, app_line, loc_id, name, mapl_id, es_id)) < 0) {
            /* clang-format on */
            if (H5I_dec_app_ref_always_close(ret_value) < 0)
                HDONE_ERROR(H5E_MAP, H5E_CANTDEC, H5I_INVALID_HID, "can't decrement count on map ID");
            HGOTO_ERROR(H5E_MAP, H5E_CANTINSERT, H5I_INVALID_HID, "can't insert token into event set");
        } /* end if */

done:
    FUNC_LEAVE_API(ret_value)
} /* end H5Mopen_async() */

/*-------------------------------------------------------------------------
 * Function:    H5Mclose
 *
 * Purpose:     Closes access to a map and releases resources used by it.
 *              It is illegal to subsequently use that same map ID in
 *              calls to other map functions.
 *
 * Return:      SUCCEED/FAIL
 *
 *-------------------------------------------------------------------------
 */
herr_t
H5Mclose(hid_t map_id)
{
    herr_t ret_value = SUCCEED; /* Return value                     */

    FUNC_ENTER_API(FAIL)
    H5TRACE1("e", "i", map_id);

    /* Check args */
    if (H5I_MAP != H5I_get_type(map_id))
        HGOTO_ERROR(H5E_ARGS, H5E_BADTYPE, FAIL, "not a map ID");

    /* Decrement the counter on the map.  It will be freed if the count
     * reaches zero.
     */
    if (H5I_dec_app_ref_always_close(map_id) < 0)
        HGOTO_ERROR(H5E_MAP, H5E_CANTDEC, FAIL, "can't decrement count on map ID");

done:
    FUNC_LEAVE_API(ret_value)
} /* end H5Mclose() */

/*-------------------------------------------------------------------------
 * Function:    H5Mclose_async
 *
 * Purpose:     Asynchronous version of H5Mclose
 *
 * Return:      SUCCEED/FAIL
 *
 *-------------------------------------------------------------------------
 */
herr_t
H5Mclose_async(const char *app_file, const char *app_func, unsigned app_line, hid_t map_id, hid_t es_id)
{
    void          *token     = NULL;            /* Request token for async operation            */
    void         **token_ptr = H5_REQUEST_NULL; /* Pointer to request token for async operation */
    H5VL_object_t *vol_obj   = NULL;            /* VOL object of dset_id */
    H5VL_t        *connector = NULL;            /* VOL connector */
    herr_t         ret_value = SUCCEED;         /* Return value */

    FUNC_ENTER_API(FAIL)
    H5TRACE5("e", "*s*sIuii", app_file, app_func, app_line, map_id, es_id);

    /* Check args */
    if (H5I_MAP != H5I_get_type(map_id))
        HGOTO_ERROR(H5E_ARGS, H5E_BADTYPE, FAIL, "not a map ID");

    /* Get map object's connector */
    if (NULL == (vol_obj = H5VL_vol_object(map_id)))
        HGOTO_ERROR(H5E_MAP, H5E_CANTGET, FAIL, "can't get VOL object for map");

    /* Prepare for possible asynchronous operation */
    if (H5ES_NONE != es_id) {
        /* Increase connector's refcount, so it doesn't get closed if closing
         * the dataset closes the file */
        connector = vol_obj->connector;
        H5VL_conn_inc_rc(connector);

        /* Point at token for operation to set up */
        token_ptr = &token;
    } /* end if */

    /* Decrement the counter on the map.  It will be freed if the count
     * reaches zero.
     */
    if (H5I_dec_app_ref_always_close_async(map_id, token_ptr) < 0)
        HGOTO_ERROR(H5E_MAP, H5E_CANTDEC, FAIL, "can't decrement count on dataset ID");

    /* If a token was created, add the token to the event set */
    if (NULL != token)
        /* clang-format off */
        if (H5ES_insert(es_id, vol_obj->connector, token,
                        H5ARG_TRACE5(__func__, "*s*sIuii", app_file, app_func, app_line, map_id, es_id)) < 0)
            /* clang-format on */
            HGOTO_ERROR(H5E_MAP, H5E_CANTINSERT, FAIL, "can't insert token into event set");

done:
    if (connector && H5VL_conn_dec_rc(connector) < 0)
        HDONE_ERROR(H5E_MAP, H5E_CANTDEC, FAIL, "can't decrement ref count on connector");

    FUNC_LEAVE_API(ret_value)
} /* end H5Mclose_async() */

/*-------------------------------------------------------------------------
 * Function:    H5Mget_key_type
 *
 * Purpose:     Returns a copy of the key datatype for a map.
 *
 * Return:      Success:    ID for a copy of the datatype. The data
 *                          type should be released by calling
 *                          H5Tclose().
 *
 *              Failure:    H5I_INVALID_HID
 *
 *-------------------------------------------------------------------------
 */
hid_t
H5Mget_key_type(hid_t map_id)
{
    H5VL_object_t       *vol_obj;                     /* Map structure    */
    H5VL_optional_args_t vol_cb_args;                 /* Arguments to VOL callback */
    H5VL_map_args_t      map_args;                    /* Arguments for map operations */
    hid_t                ret_value = H5I_INVALID_HID; /* Return value         */

    FUNC_ENTER_API(H5I_INVALID_HID)
    H5TRACE1("i", "i", map_id);

    /* Check args */
    if (NULL == (vol_obj = (H5VL_object_t *)H5I_object_verify(map_id, H5I_MAP)))
        HGOTO_ERROR(H5E_ARGS, H5E_BADTYPE, H5I_INVALID_HID, "invalid map identifier");

    /* Set up VOL callback arguments */
    map_args.get.get_type                  = H5VL_MAP_GET_KEY_TYPE;
    map_args.get.args.get_key_type.type_id = H5I_INVALID_HID;
    vol_cb_args.op_type                    = H5VL_MAP_GET;
    vol_cb_args.args                       = &map_args;

    /* Get the key datatype */
    if (H5VL_optional(vol_obj, &vol_cb_args, H5P_DATASET_XFER_DEFAULT, H5_REQUEST_NULL) < 0)
        HGOTO_ERROR(H5E_MAP, H5E_CANTGET, H5I_INVALID_HID, "unable to get key datatype");

    /* Set return value */
    ret_value = map_args.get.args.get_key_type.type_id;

done:
    FUNC_LEAVE_API(ret_value)
} /* end H5Mget_key_type() */

/*-------------------------------------------------------------------------
 * Function:    H5Mget_val_type
 *
 * Purpose:     Returns a copy of the value datatype for a map.
 *
 * Return:      Success:    ID for a copy of the datatype. The data
 *                          type should be released by calling
 *                          H5Tclose().
 *
 *              Failure:    H5I_INVALID_HID
 *
 *-------------------------------------------------------------------------
 */
hid_t
H5Mget_val_type(hid_t map_id)
{
    H5VL_object_t       *vol_obj;                     /* Map structure    */
    H5VL_optional_args_t vol_cb_args;                 /* Arguments to VOL callback */
    H5VL_map_args_t      map_args;                    /* Arguments for map operations */
    hid_t                ret_value = H5I_INVALID_HID; /* Return value         */

    FUNC_ENTER_API(H5I_INVALID_HID)
    H5TRACE1("i", "i", map_id);

    /* Check args */
    if (NULL == (vol_obj = (H5VL_object_t *)H5I_object_verify(map_id, H5I_MAP)))
        HGOTO_ERROR(H5E_ARGS, H5E_BADTYPE, H5I_INVALID_HID, "invalid map identifier");

    /* Set up VOL callback arguments */
    map_args.get.get_type                  = H5VL_MAP_GET_VAL_TYPE;
    map_args.get.args.get_val_type.type_id = H5I_INVALID_HID;
    vol_cb_args.op_type                    = H5VL_MAP_GET;
    vol_cb_args.args                       = &map_args;

    /* Get the value datatype */
    if (H5VL_optional(vol_obj, &vol_cb_args, H5P_DATASET_XFER_DEFAULT, H5_REQUEST_NULL) < 0)
        HGOTO_ERROR(H5E_MAP, H5E_CANTGET, H5I_INVALID_HID, "unable to get value datatype");

    /* Set return value */
    ret_value = map_args.get.args.get_val_type.type_id;

done:
    FUNC_LEAVE_API(ret_value)
} /* end H5Mget_val_type() */

/*-------------------------------------------------------------------------
 * Function:    H5Mget_create_plist
 *
 * Purpose:     Returns a copy of the map creation property list.
 *
 * Return:      Success:    ID for a copy of the map creation
 *                          property list.  The template should be
 *                          released by calling H5P_close().
 *
 *              Failure:    H5I_INVALID_HID
 *
 *-------------------------------------------------------------------------
 */
hid_t
H5Mget_create_plist(hid_t map_id)
{
    H5VL_object_t       *vol_obj;                     /* Map structure    */
    H5VL_optional_args_t vol_cb_args;                 /* Arguments to VOL callback */
    H5VL_map_args_t      map_args;                    /* Arguments for map operations */
    hid_t                ret_value = H5I_INVALID_HID; /* Return value         */

    FUNC_ENTER_API(H5I_INVALID_HID)
    H5TRACE1("i", "i", map_id);

    /* Check args */
    if (NULL == (vol_obj = (H5VL_object_t *)H5I_object_verify(map_id, H5I_MAP)))
        HGOTO_ERROR(H5E_ARGS, H5E_BADTYPE, H5I_INVALID_HID, "invalid map identifier");

    /* Set up VOL callback arguments */
    map_args.get.get_type              = H5VL_MAP_GET_MCPL;
    map_args.get.args.get_mcpl.mcpl_id = H5I_INVALID_HID;
    vol_cb_args.op_type                = H5VL_MAP_GET;
    vol_cb_args.args                   = &map_args;

    /* Get the map creation property list */
    if (H5VL_optional(vol_obj, &vol_cb_args, H5P_DATASET_XFER_DEFAULT, H5_REQUEST_NULL) < 0)
        HGOTO_ERROR(H5E_MAP, H5E_CANTGET, H5I_INVALID_HID, "unable to get map creation properties");

    /* Set return value */
    ret_value = map_args.get.args.get_mcpl.mcpl_id;

done:
    FUNC_LEAVE_API(ret_value)
} /* end H5Mget_create_plist() */

/*-------------------------------------------------------------------------
 * Function:    H5Mget_access_plist
 *
 * Purpose:     Returns a copy of the map access property list.
 *
 * Description: H5Mget_access_plist returns the map access property
 *              list identifier of the specified map.
 *
 * Return:      Success:    ID for a copy of the map access
 *                          property list.  The template should be
 *                          released by calling H5Pclose().
 *
 *              Failure:    H5I_INVALID_HID
 *
 *-------------------------------------------------------------------------
 */
hid_t
H5Mget_access_plist(hid_t map_id)
{
    H5VL_object_t       *vol_obj;                     /* Map structure    */
    H5VL_optional_args_t vol_cb_args;                 /* Arguments to VOL callback */
    H5VL_map_args_t      map_args;                    /* Arguments for map operations */
    hid_t                ret_value = H5I_INVALID_HID; /* Return value         */

    FUNC_ENTER_API(H5I_INVALID_HID)
    H5TRACE1("i", "i", map_id);

    /* Check args */
    if (NULL == (vol_obj = (H5VL_object_t *)H5I_object_verify(map_id, H5I_MAP)))
        HGOTO_ERROR(H5E_ARGS, H5E_BADTYPE, H5I_INVALID_HID, "invalid map identifier");

    /* Set up VOL callback arguments */
    map_args.get.get_type              = H5VL_MAP_GET_MAPL;
    map_args.get.args.get_mapl.mapl_id = H5I_INVALID_HID;
    vol_cb_args.op_type                = H5VL_MAP_GET;
    vol_cb_args.args                   = &map_args;

    /* Get the map access property list */
    if (H5VL_optional(vol_obj, &vol_cb_args, H5P_DATASET_XFER_DEFAULT, H5_REQUEST_NULL) < 0)
        HGOTO_ERROR(H5E_MAP, H5E_CANTGET, H5I_INVALID_HID, "unable to get map access properties");

    /* Set return value */
    ret_value = map_args.get.args.get_mapl.mapl_id;

done:
    FUNC_LEAVE_API(ret_value)
} /* end H5Mget_access_plist() */

/*-------------------------------------------------------------------------
 * Function:    H5Mget_count
 *
 * Purpose:     Returns the number of key-value pairs stored in the map.
 *
 * Description: H5Mget_count returns the number of key-value pairs stored
 *              in the specified map.
 *
 * Return:      SUCCEED/FAIL
 *
 *-------------------------------------------------------------------------
 */
herr_t
H5Mget_count(hid_t map_id, hsize_t *count /*out*/, hid_t dxpl_id)
{
    H5VL_object_t       *vol_obj;             /* Map structure    */
    H5VL_optional_args_t vol_cb_args;         /* Arguments to VOL callback */
    H5VL_map_args_t      map_args;            /* Arguments for map operations */
    herr_t               ret_value = SUCCEED; /* Return value         */

    FUNC_ENTER_API(H5I_INVALID_HID)
    H5TRACE3("e", "ixi", map_id, count, dxpl_id);

    /* Check args */
    if (NULL == (vol_obj = (H5VL_object_t *)H5I_object_verify(map_id, H5I_MAP)))
        HGOTO_ERROR(H5E_ARGS, H5E_BADTYPE, H5I_INVALID_HID, "invalid map identifier");

    /* Get the default dataset transfer property list if the user didn't provide one */
    if (H5P_DEFAULT == dxpl_id)
        dxpl_id = H5P_DATASET_XFER_DEFAULT;
<<<<<<< HEAD
    else if (TRUE != H5P_isa_class(dxpl_id, H5P_DATASET_XFER))
=======
    else if (true != H5P_isa_class(dxpl_id, H5P_DATASET_XFER))
>>>>>>> 07347cc5
        HGOTO_ERROR(H5E_ARGS, H5E_BADTYPE, FAIL, "not xfer parms");

    /* Set DXPL for operation */
    H5CX_set_dxpl(dxpl_id);

    /* Set up VOL callback arguments */
    map_args.get.get_type             = H5VL_MAP_GET_COUNT;
    map_args.get.args.get_count.count = 0;
    vol_cb_args.op_type               = H5VL_MAP_GET;
    vol_cb_args.args                  = &map_args;

    /* Get the number of key-value pairs stored in the map */
    if (H5VL_optional(vol_obj, &vol_cb_args, dxpl_id, H5_REQUEST_NULL) < 0)
        HGOTO_ERROR(H5E_MAP, H5E_CANTGET, H5I_INVALID_HID, "unable to get KV pair count for map");

    /* Set value to return */
    if (count)
        *count = map_args.get.args.get_count.count;

done:
    FUNC_LEAVE_API(ret_value)
} /* end H5Mget_count() */

/*-------------------------------------------------------------------------
 * Function:    H5M__put_api_common
 *
 * Purpose:     This is the common function for putting value to map.
 *
 * Return:      SUCCEED/FAIL
 *
 *-------------------------------------------------------------------------
 */
static herr_t
H5M__put_api_common(hid_t map_id, hid_t key_mem_type_id, const void *key, hid_t val_mem_type_id,
                    const void *value, hid_t dxpl_id, void **token_ptr, H5VL_object_t **_vol_obj_ptr)
{
    H5VL_object_t  *tmp_vol_obj = NULL; /* Object for loc_id */
    H5VL_object_t **vol_obj_ptr =
        (_vol_obj_ptr ? _vol_obj_ptr : &tmp_vol_obj); /* Ptr to object ptr for loc_id */
    H5VL_optional_args_t vol_cb_args;                 /* Arguments to VOL callback */
    H5VL_map_args_t      map_args;                    /* Arguments for map operations */
    herr_t               ret_value = SUCCEED;         /* Return value */

    FUNC_ENTER_PACKAGE

    /* Check arguments */
    if (key_mem_type_id < 0)
        HGOTO_ERROR(H5E_ARGS, H5E_BADVALUE, FAIL, "invalid key memory datatype ID");
    if (val_mem_type_id < 0)
        HGOTO_ERROR(H5E_ARGS, H5E_BADVALUE, FAIL, "invalid value memory datatype ID");

    /* Get map pointer */
    if (NULL == (*vol_obj_ptr = (H5VL_object_t *)H5I_object_verify(map_id, H5I_MAP)))
        HGOTO_ERROR(H5E_ARGS, H5E_BADTYPE, FAIL, "map_id is not a map ID");

    /* Get the default dataset transfer property list if the user didn't provide one */
    if (H5P_DEFAULT == dxpl_id)
        dxpl_id = H5P_DATASET_XFER_DEFAULT;
<<<<<<< HEAD
    else if (TRUE != H5P_isa_class(dxpl_id, H5P_DATASET_XFER))
=======
    else if (true != H5P_isa_class(dxpl_id, H5P_DATASET_XFER))
>>>>>>> 07347cc5
        HGOTO_ERROR(H5E_ARGS, H5E_BADTYPE, FAIL, "not xfer parms");

    /* Set DXPL for operation */
    H5CX_set_dxpl(dxpl_id);

    /* Set up VOL callback arguments */
    map_args.put.key_mem_type_id   = key_mem_type_id;
    map_args.put.key               = key;
    map_args.put.value_mem_type_id = val_mem_type_id;
    map_args.put.value             = value;
    vol_cb_args.op_type            = H5VL_MAP_PUT;
    vol_cb_args.args               = &map_args;

    /* Set the key/value pair */
    if (H5VL_optional(*vol_obj_ptr, &vol_cb_args, dxpl_id, token_ptr) < 0)
        HGOTO_ERROR(H5E_MAP, H5E_CANTSET, FAIL, "unable to put key/value pair");

done:
    FUNC_LEAVE_NOAPI(ret_value)
} /* end H5M__put_api_common() */

/*-------------------------------------------------------------------------
 * Function:    H5Mput
 *
 * Purpose:     H5Mput adds a key-value pair to the Map specified by
 *              MAP_ID, or updates the value for the specified key if one
 *              was set previously. KEY_MEM_TYPE_ID and VAL_MEM_TYPE_ID
 *              specify the datatypes for the provided KEY and VALUE
 *              buffers, and if different from those used to create the
 *              map object, the key and value will be internally converted
 *              to the datatypes for the map object. Any further options
 *              can be specified through the property list DXPL_ID.
 *
 * Return:      SUCCEED/FAIL
 *
 *-------------------------------------------------------------------------
 */
herr_t
H5Mput(hid_t map_id, hid_t key_mem_type_id, const void *key, hid_t val_mem_type_id, const void *value,
       hid_t dxpl_id)
{
    herr_t ret_value = SUCCEED; /* Return value */

    FUNC_ENTER_API(FAIL)
    H5TRACE6("e", "ii*xi*xi", map_id, key_mem_type_id, key, val_mem_type_id, value, dxpl_id);

    /* Add key-value pair to the map synchronously */
    if ((ret_value = H5M__put_api_common(map_id, key_mem_type_id, key, val_mem_type_id, value, dxpl_id, NULL,
                                         NULL)) < 0)
        HGOTO_ERROR(H5E_MAP, H5E_CANTPUT, FAIL, "unable to put value to map synchronously");

done:
    FUNC_LEAVE_API(ret_value)
} /* end H5Mput() */

/*-------------------------------------------------------------------------
 * Function:    H5Mput_async
 *
 * Purpose:     Asynchronous version of H5Mput
 *
 * Return:      SUCCEED/FAIL
 *
 *-------------------------------------------------------------------------
 */
herr_t
H5Mput_async(const char *app_file, const char *app_func, unsigned app_line, hid_t map_id,
             hid_t key_mem_type_id, const void *key, hid_t val_mem_type_id, const void *value, hid_t dxpl_id,
             hid_t es_id)
{
    H5VL_object_t *vol_obj   = NULL;            /* Object for loc_id */
    void          *token     = NULL;            /* Request token for async operation        */
    void         **token_ptr = H5_REQUEST_NULL; /* Pointer to request token for async operation        */
    herr_t         ret_value = SUCCEED;         /* Return value */

    FUNC_ENTER_API(FAIL)
    H5TRACE10("e", "*s*sIuii*xi*xii", app_file, app_func, app_line, map_id, key_mem_type_id, key,
              val_mem_type_id, value, dxpl_id, es_id);

    /* Set up request token pointer for asynchronous operation */
    if (H5ES_NONE != es_id)
        token_ptr = &token;

    /* Add key-value pair to the map asynchronously */
    if ((ret_value = H5M__put_api_common(map_id, key_mem_type_id, key, val_mem_type_id, value, dxpl_id,
                                         token_ptr, &vol_obj)) < 0)
        HGOTO_ERROR(H5E_MAP, H5E_CANTPUT, FAIL, "unable to put value to map asynchronously");

    /* If a token was created, add the token to the event set */
    if (NULL != token)
        /* clang-format off */
        if (H5ES_insert(es_id, vol_obj->connector, token,
                        H5ARG_TRACE10(__func__, "*s*sIuii*xi*xii", app_file, app_func, app_line, map_id, key_mem_type_id, key, val_mem_type_id, value, dxpl_id, es_id)) < 0)
            /* clang-format on */
            HGOTO_ERROR(H5E_MAP, H5E_CANTINSERT, FAIL, "can't insert token into event set");

done:
    FUNC_LEAVE_API(ret_value)
} /* end H5Mput_async() */

/*-------------------------------------------------------------------------
 * Function:    H5M__get_api_common
 *
 * Purpose:     This is common function for getting value from the map.
 *
 * Return:      SUCCEED/FAIL
 *
 *-------------------------------------------------------------------------
 */
static herr_t
H5M__get_api_common(hid_t map_id, hid_t key_mem_type_id, const void *key, hid_t val_mem_type_id, void *value,
                    hid_t dxpl_id, void **token_ptr, H5VL_object_t **_vol_obj_ptr)
{
    H5VL_object_t  *tmp_vol_obj = NULL; /* Object for loc_id */
    H5VL_object_t **vol_obj_ptr =
        (_vol_obj_ptr ? _vol_obj_ptr : &tmp_vol_obj); /* Ptr to object ptr for loc_id */
    H5VL_optional_args_t vol_cb_args;                 /* Arguments to VOL callback */
    H5VL_map_args_t      map_args;                    /* Arguments for map operations */
    herr_t               ret_value = SUCCEED;         /* Return value */

    FUNC_ENTER_PACKAGE

    /* Check arguments */
    if (key_mem_type_id < 0)
        HGOTO_ERROR(H5E_ARGS, H5E_BADVALUE, FAIL, "invalid key memory datatype ID");
    if (val_mem_type_id < 0)
        HGOTO_ERROR(H5E_ARGS, H5E_BADVALUE, FAIL, "invalid value memory datatype ID");

    /* Get map pointer */
    if (NULL == (*vol_obj_ptr = (H5VL_object_t *)H5I_object_verify(map_id, H5I_MAP)))
        HGOTO_ERROR(H5E_ARGS, H5E_BADTYPE, FAIL, "map_id is not a map ID");

    /* Get the default dataset transfer property list if the user didn't provide one */
    if (H5P_DEFAULT == dxpl_id)
        dxpl_id = H5P_DATASET_XFER_DEFAULT;
<<<<<<< HEAD
    else if (TRUE != H5P_isa_class(dxpl_id, H5P_DATASET_XFER))
=======
    else if (true != H5P_isa_class(dxpl_id, H5P_DATASET_XFER))
>>>>>>> 07347cc5
        HGOTO_ERROR(H5E_ARGS, H5E_BADTYPE, FAIL, "not xfer parms");

    /* Set DXPL for operation */
    H5CX_set_dxpl(dxpl_id);

    /* Set up VOL callback arguments */
    map_args.get_val.key_mem_type_id   = key_mem_type_id;
    map_args.get_val.key               = key;
    map_args.get_val.value_mem_type_id = val_mem_type_id;
    map_args.get_val.value             = value;
    vol_cb_args.op_type                = H5VL_MAP_GET_VAL;
    vol_cb_args.args                   = &map_args;

    /* Get the value for the key */
    if (H5VL_optional(*vol_obj_ptr, &vol_cb_args, dxpl_id, token_ptr) < 0)
        HGOTO_ERROR(H5E_MAP, H5E_CANTGET, FAIL, "unable to get value from map");

done:
    FUNC_LEAVE_NOAPI(ret_value)
} /* end H5M__get_api_common() */

/*-------------------------------------------------------------------------
 * Function:    H5Mget
 *
 * Purpose:     H5Mget retrieves, from the Map specified by MAP_ID, the
 *              value associated with the provided key.  KEY_MEM_TYPE_ID
 *              and VAL_MEM_TYPE_ID specify the datatypes for the provided
 *              KEY and VALUE buffers. If KEY_MEM_TYPE_ID is different
 *              from that used to create the map object, the key will be
 *              internally converted to the datatype for the map object
 *              for the query, and if VAL_MEM_TYPE_ID is different from
 *              that used to create the map object, the returned value
 *              will be converted to VAL_MEM_TYPE_ID before the function
 *              returns. Any further options can be specified through the
 *              property list DXPL_ID.
 *
 * Return:      SUCCEED/FAIL
 *
 *-------------------------------------------------------------------------
 */
herr_t
H5Mget(hid_t map_id, hid_t key_mem_type_id, const void *key, hid_t val_mem_type_id, void *value,
       hid_t dxpl_id)
{
    herr_t ret_value = SUCCEED; /* Return value */

    FUNC_ENTER_API(FAIL)
    H5TRACE6("e", "ii*xi*xi", map_id, key_mem_type_id, key, val_mem_type_id, value, dxpl_id);

    /* Get key-value pair from the map synchronously */
    if ((ret_value = H5M__get_api_common(map_id, key_mem_type_id, key, val_mem_type_id, value, dxpl_id, NULL,
                                         NULL)) < 0)
        HGOTO_ERROR(H5E_MAP, H5E_CANTGET, FAIL, "unable to get value from map synchronously");

done:
    FUNC_LEAVE_API(ret_value)
} /* end H5Mget() */

/*-------------------------------------------------------------------------
 * Function:    H5Mget_async
 *
 * Purpose:     Asynchronous version of H5Mget
 *
 * Return:      SUCCEED/FAIL
 *
 *-------------------------------------------------------------------------
 */
herr_t
H5Mget_async(const char *app_file, const char *app_func, unsigned app_line, hid_t map_id,
             hid_t key_mem_type_id, const void *key, hid_t val_mem_type_id, void *value, hid_t dxpl_id,
             hid_t es_id)
{
    H5VL_object_t *vol_obj   = NULL;            /* Object for loc_id */
    void          *token     = NULL;            /* Request token for async operation        */
    void         **token_ptr = H5_REQUEST_NULL; /* Pointer to request token for async operation        */
    herr_t         ret_value = SUCCEED;         /* Return value */

    FUNC_ENTER_API(FAIL)
    H5TRACE10("e", "*s*sIuii*xi*xii", app_file, app_func, app_line, map_id, key_mem_type_id, key,
              val_mem_type_id, value, dxpl_id, es_id);

    /* Set up request token pointer for asynchronous operation */
    if (H5ES_NONE != es_id)
        token_ptr = &token;

    /* Get key-value pair from the map asynchronously */
    if ((ret_value = H5M__get_api_common(map_id, key_mem_type_id, key, val_mem_type_id, value, dxpl_id,
                                         token_ptr, &vol_obj)) < 0)
        HGOTO_ERROR(H5E_MAP, H5E_CANTGET, FAIL, "unable to get value from map asynchronously");

    /* If a token was created, add the token to the event set */
    if (NULL != token)
        /* clang-format off */
        if (H5ES_insert(es_id, vol_obj->connector, token,
                        H5ARG_TRACE10(__func__, "*s*sIuii*xi*xii", app_file, app_func, app_line, map_id, key_mem_type_id, key, val_mem_type_id, value, dxpl_id, es_id)) < 0)
            /* clang-format on */
            HGOTO_ERROR(H5E_MAP, H5E_CANTINSERT, FAIL, "can't insert token into event set");

done:
    FUNC_LEAVE_API(ret_value)
} /* end H5Mget_async() */

/*-------------------------------------------------------------------------
 * Function:    H5Mexists
 *
 * Purpose:     H5Mexists checks if the provided key is stored in the map
 *              specified by MAP_ID. If KEY_MEM_TYPE_ID is different from
 *              that used to create the map object the key will be
 *              internally converted to the datatype for the map object
 *              for the query.
 *
 * Return:      SUCCEED/FAIL
 *
 *-------------------------------------------------------------------------
 */
herr_t
H5Mexists(hid_t map_id, hid_t key_mem_type_id, const void *key, hbool_t *exists, hid_t dxpl_id)
{
    H5VL_object_t       *vol_obj = NULL;
    H5VL_optional_args_t vol_cb_args;         /* Arguments to VOL callback */
    H5VL_map_args_t      map_args;            /* Arguments for map operations */
    herr_t               ret_value = SUCCEED; /* Return value */

    FUNC_ENTER_API(FAIL)
    H5TRACE5("e", "ii*x*bi", map_id, key_mem_type_id, key, exists, dxpl_id);

    /* Check arguments */
    if (key_mem_type_id < 0)
        HGOTO_ERROR(H5E_ARGS, H5E_BADVALUE, FAIL, "invalid key memory datatype ID");

    /* Get map pointer */
    if (NULL == (vol_obj = (H5VL_object_t *)H5I_object_verify(map_id, H5I_MAP)))
        HGOTO_ERROR(H5E_ARGS, H5E_BADTYPE, FAIL, "map_id is not a map ID");

    /* Get the default dataset transfer property list if the user didn't provide one */
    if (H5P_DEFAULT == dxpl_id)
        dxpl_id = H5P_DATASET_XFER_DEFAULT;
<<<<<<< HEAD
    else if (TRUE != H5P_isa_class(dxpl_id, H5P_DATASET_XFER))
=======
    else if (true != H5P_isa_class(dxpl_id, H5P_DATASET_XFER))
>>>>>>> 07347cc5
        HGOTO_ERROR(H5E_ARGS, H5E_BADTYPE, FAIL, "not xfer parms");

    /* Set DXPL for operation */
    H5CX_set_dxpl(dxpl_id);

    /* Set up VOL callback arguments */
    map_args.exists.key_mem_type_id = key_mem_type_id;
    map_args.exists.key             = key;
    map_args.exists.exists          = false;
    vol_cb_args.op_type             = H5VL_MAP_EXISTS;
    vol_cb_args.args                = &map_args;

    /* Check if key exists */
    if (H5VL_optional(vol_obj, &vol_cb_args, dxpl_id, H5_REQUEST_NULL) < 0)
        HGOTO_ERROR(H5E_MAP, H5E_CANTGET, ret_value, "unable to check if key exists");

    /* Set value to return */
    if (exists)
        *exists = map_args.exists.exists;

done:
    FUNC_LEAVE_API(ret_value)
} /* end H5Mexists() */

/*-------------------------------------------------------------------------
 * Function:    H5Miterate
 *
 * Purpose:     H5Miterate iterates over all key-value pairs stored in the
 *              map specified by MAP_ID, making the callback specified by
 *              OP for each. The IDX parameter is an in/out parameter that
 *              may be used to restart a previously interrupted iteration.
 *              At the start of iteration IDX should be set to 0, and to
 *              restart iteration at the same location on a subsequent
 *              call to H5Miterate, IDX should be the same value as
 *              returned by the previous call.
 *
 *              H5M_iterate_t is defined as:
 *              herr_t (*H5M_iterate_t)(hid_t map_id, const void *key,
 *                      void *ctx)
 *
 *              The KEY parameter is the buffer for the key for this
 *              iteration, converted to the datatype specified by
 *              KEY_MEM_TYPE_ID. The OP_DATA parameter is a simple pass
 *              through of the value passed to H5Miterate, which can be
 *              used to store application-defined data for iteration. A
 *              negative return value from this function will cause
 *              H5Miterate to issue an error, while a positive return
 *              value will cause H5Miterate to stop iterating and return
 *              this value without issuing an error. A return value of
 *              zero allows iteration to continue.
 *
 * Return:      Last value returned by op
 *
 *-------------------------------------------------------------------------
 */
herr_t
H5Miterate(hid_t map_id, hsize_t *idx, hid_t key_mem_type_id, H5M_iterate_t op, void *op_data, hid_t dxpl_id)
{
    H5VL_object_t       *vol_obj = NULL;
    H5VL_optional_args_t vol_cb_args;         /* Arguments to VOL callback */
    H5VL_map_args_t      map_args;            /* Arguments for map operations */
    herr_t               ret_value = SUCCEED; /* Return value */

    FUNC_ENTER_API(FAIL)
    H5TRACE6("e", "i*hiMI*xi", map_id, idx, key_mem_type_id, op, op_data, dxpl_id);

    /* Check arguments */
    if (key_mem_type_id < 0)
        HGOTO_ERROR(H5E_ARGS, H5E_BADVALUE, FAIL, "invalid key memory datatype ID");
    if (!op)
        HGOTO_ERROR(H5E_ARGS, H5E_BADVALUE, FAIL, "no operator specified");

    /* Get map pointer */
    if (NULL == (vol_obj = (H5VL_object_t *)H5I_object_verify(map_id, H5I_MAP)))
        HGOTO_ERROR(H5E_ARGS, H5E_BADTYPE, FAIL, "map_id is not a map ID");

    /* Get the default dataset transfer property list if the user didn't provide one */
    if (H5P_DEFAULT == dxpl_id)
        dxpl_id = H5P_DATASET_XFER_DEFAULT;
<<<<<<< HEAD
    else if (TRUE != H5P_isa_class(dxpl_id, H5P_DATASET_XFER))
=======
    else if (true != H5P_isa_class(dxpl_id, H5P_DATASET_XFER))
>>>>>>> 07347cc5
        HGOTO_ERROR(H5E_ARGS, H5E_BADTYPE, FAIL, "not xfer parms");

    /* Set DXPL for operation */
    H5CX_set_dxpl(dxpl_id);

    /* Set up VOL callback arguments */
    map_args.specific.specific_type                    = H5VL_MAP_ITER;
    map_args.specific.args.iterate.loc_params.type     = H5VL_OBJECT_BY_SELF;
    map_args.specific.args.iterate.loc_params.obj_type = H5I_get_type(map_id);
    map_args.specific.args.iterate.idx                 = (idx ? *idx : 0);
    map_args.specific.args.iterate.key_mem_type_id     = key_mem_type_id;
    map_args.specific.args.iterate.op                  = op;
    map_args.specific.args.iterate.op_data             = op_data;
    vol_cb_args.op_type                                = H5VL_MAP_SPECIFIC;
    vol_cb_args.args                                   = &map_args;

    /* Iterate over keys */
    if ((ret_value = H5VL_optional(vol_obj, &vol_cb_args, dxpl_id, H5_REQUEST_NULL)) < 0)
        HERROR(H5E_MAP, H5E_BADITER, "unable to iterate over keys");

    /* Set value to return */
    if (idx)
        *idx = map_args.specific.args.iterate.idx;

done:
    FUNC_LEAVE_API(ret_value)
} /* end H5Miterate() */

/*-------------------------------------------------------------------------
 * Function:    H5Miterate_by_name
 *
 * Purpose:     H5Miterate_by_name iterates over all key-value pairs
 *              stored in the map specified by MAP_ID, making the callback
 *              specified by OP for each. The IDX parameter is an in/out
 *              parameter that may be used to restart a previously
 *              interrupted iteration.  At the start of iteration IDX
 *              should be set to 0, and to restart iteration at the same
 *              location on a subsequent call to H5Miterate, IDX should be
 *              the same value as returned by the previous call.
 *
 *              H5M_iterate_t is defined as:
 *              herr_t (*H5M_iterate_t)(hid_t map_id, const void *key,
 *                      void *ctx)
 *
 *              The KEY parameter is the buffer for the key for this
 *              iteration, converted to the datatype specified by
 *              KEY_MEM_TYPE_ID. The OP_DATA parameter is a simple pass
 *              through of the value passed to H5Miterate, which can be
 *              used to store application-defined data for iteration. A
 *              negative return value from this function will cause
 *              H5Miterate to issue an error, while a positive return
 *              value will cause H5Miterate to stop iterating and return
 *              this value without issuing an error. A return value of
 *              zero allows iteration to continue.
 *
 * Return:      Last value returned by op
 *
 *-------------------------------------------------------------------------
 */
herr_t
H5Miterate_by_name(hid_t loc_id, const char *map_name, hsize_t *idx, hid_t key_mem_type_id, H5M_iterate_t op,
                   void *op_data, hid_t dxpl_id, hid_t lapl_id)
{
    H5VL_object_t       *vol_obj = NULL;
    H5VL_optional_args_t vol_cb_args;         /* Arguments to VOL callback */
    H5VL_map_args_t      map_args;            /* Arguments for map operations */
    herr_t               ret_value = SUCCEED; /* Return value */

    FUNC_ENTER_API(FAIL)
    H5TRACE8("e", "i*s*hiMI*xii", loc_id, map_name, idx, key_mem_type_id, op, op_data, dxpl_id, lapl_id);

    /* Check arguments */
    if (!map_name)
        HGOTO_ERROR(H5E_ARGS, H5E_BADVALUE, FAIL, "map_name parameter cannot be NULL");
    if (!*map_name)
        HGOTO_ERROR(H5E_ARGS, H5E_BADVALUE, FAIL, "map_name parameter cannot be an empty string");
    if (key_mem_type_id < 0)
        HGOTO_ERROR(H5E_ARGS, H5E_BADVALUE, FAIL, "invalid key memory datatype ID");
    if (!op)
        HGOTO_ERROR(H5E_ARGS, H5E_BADVALUE, FAIL, "no operator specified");

    /* Get the location object */
    if (NULL == (vol_obj = (H5VL_object_t *)H5I_object(loc_id)))
        HGOTO_ERROR(H5E_ARGS, H5E_BADTYPE, FAIL, "invalid location identifier");

    /* Get the default dataset transfer property list if the user didn't provide one */
    if (H5P_DEFAULT == dxpl_id)
        dxpl_id = H5P_DATASET_XFER_DEFAULT;
<<<<<<< HEAD
    else if (TRUE != H5P_isa_class(dxpl_id, H5P_DATASET_XFER))
=======
    else if (true != H5P_isa_class(dxpl_id, H5P_DATASET_XFER))
>>>>>>> 07347cc5
        HGOTO_ERROR(H5E_ARGS, H5E_BADTYPE, FAIL, "not xfer parms");

    /* Set DXPL for operation */
    H5CX_set_dxpl(dxpl_id);

    /* Set up VOL callback arguments */
    map_args.specific.specific_type                                        = H5VL_MAP_ITER;
    map_args.specific.args.iterate.loc_params.type                         = H5VL_OBJECT_BY_NAME;
    map_args.specific.args.iterate.loc_params.obj_type                     = H5I_get_type(loc_id);
    map_args.specific.args.iterate.loc_params.loc_data.loc_by_name.name    = map_name;
    map_args.specific.args.iterate.loc_params.loc_data.loc_by_name.lapl_id = lapl_id;
    map_args.specific.args.iterate.idx                                     = (idx ? *idx : 0);
    map_args.specific.args.iterate.key_mem_type_id                         = key_mem_type_id;
    map_args.specific.args.iterate.op                                      = op;
    map_args.specific.args.iterate.op_data                                 = op_data;
    vol_cb_args.op_type                                                    = H5VL_MAP_SPECIFIC;
    vol_cb_args.args                                                       = &map_args;

    /* Iterate over keys */
    if ((ret_value = H5VL_optional(vol_obj, &vol_cb_args, dxpl_id, H5_REQUEST_NULL)) < 0)
        HERROR(H5E_MAP, H5E_BADITER, "unable to ierate over keys");

    /* Set value to return */
    if (idx)
        *idx = map_args.specific.args.iterate.idx;

done:
    FUNC_LEAVE_API(ret_value)
} /* end H5Miterate_by_name() */

/*-------------------------------------------------------------------------
 * Function:    H5Mdelete
 *
 * Purpose:     H5Mdelete deletes a key-value pair from the Map
 *              specified by MAP_ID. KEY_MEM_TYPE_ID specifies the
 *              datatype for the provided key buffers, and if different
 *              from that used to create the Map object, the key will be
 *              internally converted to the datatype for the map object.
 *              Any further options can be specified through the property
 *              list DXPL_ID.
 *
 * Return:      SUCCEED/FAIL
 *
 *-------------------------------------------------------------------------
 */
herr_t
H5Mdelete(hid_t map_id, hid_t key_mem_type_id, const void *key, hid_t dxpl_id)
{
    H5VL_object_t       *vol_obj = NULL;
    H5VL_optional_args_t vol_cb_args;         /* Arguments to VOL callback */
    H5VL_map_args_t      map_args;            /* Arguments for map operations */
    herr_t               ret_value = SUCCEED; /* Return value */

    FUNC_ENTER_API(FAIL)
    H5TRACE4("e", "ii*xi", map_id, key_mem_type_id, key, dxpl_id);

    /* Check arguments */
    if (key_mem_type_id < 0)
        HGOTO_ERROR(H5E_ARGS, H5E_BADVALUE, FAIL, "invalid key memory datatype ID");

    /* Get map pointer */
    if (NULL == (vol_obj = (H5VL_object_t *)H5I_object_verify(map_id, H5I_MAP)))
        HGOTO_ERROR(H5E_ARGS, H5E_BADTYPE, FAIL, "map_id is not a map ID");

    /* Get the default dataset transfer property list if the user didn't provide one */
    if (H5P_DEFAULT == dxpl_id)
        dxpl_id = H5P_DATASET_XFER_DEFAULT;
<<<<<<< HEAD
    else if (TRUE != H5P_isa_class(dxpl_id, H5P_DATASET_XFER))
=======
    else if (true != H5P_isa_class(dxpl_id, H5P_DATASET_XFER))
>>>>>>> 07347cc5
        HGOTO_ERROR(H5E_ARGS, H5E_BADTYPE, FAIL, "not xfer parms");

    /* Set DXPL for operation */
    H5CX_set_dxpl(dxpl_id);

    /* Set up VOL callback arguments */
    map_args.specific.specific_type                = H5VL_MAP_DELETE;
    map_args.specific.args.del.loc_params.type     = H5VL_OBJECT_BY_SELF;
    map_args.specific.args.del.loc_params.obj_type = H5I_get_type(map_id);
    map_args.specific.args.del.key_mem_type_id     = key_mem_type_id;
    map_args.specific.args.del.key                 = key;
    vol_cb_args.op_type                            = H5VL_MAP_SPECIFIC;
    vol_cb_args.args                               = &map_args;

    /* Delete the key/value pair */
    if (H5VL_optional(vol_obj, &vol_cb_args, dxpl_id, H5_REQUEST_NULL) < 0)
        HGOTO_ERROR(H5E_MAP, H5E_CANTSET, FAIL, "unable to delete key/value pair");

done:
    FUNC_LEAVE_API(ret_value)
} /* end H5Mdelete() */

#endif /*  H5_HAVE_MAP_API */<|MERGE_RESOLUTION|>--- conflicted
+++ resolved
@@ -224,21 +224,13 @@
     /* Get link creation property list */
     if (H5P_DEFAULT == lcpl_id)
         lcpl_id = H5P_LINK_CREATE_DEFAULT;
-<<<<<<< HEAD
-    else if (TRUE != H5P_isa_class(lcpl_id, H5P_LINK_CREATE))
-=======
     else if (true != H5P_isa_class(lcpl_id, H5P_LINK_CREATE))
->>>>>>> 07347cc5
         HGOTO_ERROR(H5E_ARGS, H5E_BADTYPE, H5I_INVALID_HID, "lcpl_id is not a link creation property list");
 
     /* Get map creation property list */
     if (H5P_DEFAULT == mcpl_id)
         mcpl_id = H5P_MAP_CREATE_DEFAULT;
-<<<<<<< HEAD
-    else if (TRUE != H5P_isa_class(mcpl_id, H5P_MAP_CREATE))
-=======
     else if (true != H5P_isa_class(mcpl_id, H5P_MAP_CREATE))
->>>>>>> 07347cc5
         HGOTO_ERROR(H5E_ARGS, H5E_BADTYPE, H5I_INVALID_HID, "mcpl_id is not a map create property list ID");
 
     /* Set up VOL callback arguments */
@@ -261,11 +253,7 @@
     map = map_args.create.map;
 
     /* Get an ID for the map */
-<<<<<<< HEAD
-    if ((ret_value = H5VL_register(H5I_MAP, map, (*vol_obj_ptr)->connector, TRUE)) < 0)
-=======
     if ((ret_value = H5VL_register(H5I_MAP, map, (*vol_obj_ptr)->connector, true)) < 0)
->>>>>>> 07347cc5
         HGOTO_ERROR(H5E_MAP, H5E_CANTREGISTER, H5I_INVALID_HID, "unable to register map handle");
 
 done:
@@ -405,19 +393,11 @@
     /* Check arguments */
     if (H5P_DEFAULT == mcpl_id)
         mcpl_id = H5P_MAP_CREATE_DEFAULT;
-<<<<<<< HEAD
-    else if (TRUE != H5P_isa_class(mcpl_id, H5P_MAP_CREATE))
-        HGOTO_ERROR(H5E_ARGS, H5E_BADTYPE, H5I_INVALID_HID, "not map create property list ID");
-
-    /* Verify access property list and set up collective metadata if appropriate */
-    if (H5CX_set_apl(&mapl_id, H5P_CLS_MACC, loc_id, TRUE) < 0)
-=======
     else if (true != H5P_isa_class(mcpl_id, H5P_MAP_CREATE))
         HGOTO_ERROR(H5E_ARGS, H5E_BADTYPE, H5I_INVALID_HID, "not map create property list ID");
 
     /* Verify access property list and set up collective metadata if appropriate */
     if (H5CX_set_apl(&mapl_id, H5P_CLS_MACC, loc_id, true) < 0)
->>>>>>> 07347cc5
         HGOTO_ERROR(H5E_MAP, H5E_CANTSET, H5I_INVALID_HID, "can't set access property list info");
 
     /* get the location object */
@@ -445,11 +425,7 @@
     map = map_args.create.map;
 
     /* Get an ID for the map */
-<<<<<<< HEAD
-    if ((ret_value = H5VL_register(H5I_MAP, map, vol_obj->connector, TRUE)) < 0)
-=======
     if ((ret_value = H5VL_register(H5I_MAP, map, vol_obj->connector, true)) < 0)
->>>>>>> 07347cc5
         HGOTO_ERROR(H5E_MAP, H5E_CANTREGISTER, H5I_INVALID_HID, "unable to register map");
 
 done:
@@ -513,11 +489,7 @@
     map = map_args.open.map;
 
     /* Register an ID for the map */
-<<<<<<< HEAD
-    if ((ret_value = H5VL_register(H5I_MAP, map, (*vol_obj_ptr)->connector, TRUE)) < 0)
-=======
     if ((ret_value = H5VL_register(H5I_MAP, map, (*vol_obj_ptr)->connector, true)) < 0)
->>>>>>> 07347cc5
         HGOTO_ERROR(H5E_MAP, H5E_CANTREGISTER, H5I_INVALID_HID, "can't register map ID");
 
 done:
@@ -918,11 +890,7 @@
     /* Get the default dataset transfer property list if the user didn't provide one */
     if (H5P_DEFAULT == dxpl_id)
         dxpl_id = H5P_DATASET_XFER_DEFAULT;
-<<<<<<< HEAD
-    else if (TRUE != H5P_isa_class(dxpl_id, H5P_DATASET_XFER))
-=======
     else if (true != H5P_isa_class(dxpl_id, H5P_DATASET_XFER))
->>>>>>> 07347cc5
         HGOTO_ERROR(H5E_ARGS, H5E_BADTYPE, FAIL, "not xfer parms");
 
     /* Set DXPL for operation */
@@ -981,11 +949,7 @@
     /* Get the default dataset transfer property list if the user didn't provide one */
     if (H5P_DEFAULT == dxpl_id)
         dxpl_id = H5P_DATASET_XFER_DEFAULT;
-<<<<<<< HEAD
-    else if (TRUE != H5P_isa_class(dxpl_id, H5P_DATASET_XFER))
-=======
     else if (true != H5P_isa_class(dxpl_id, H5P_DATASET_XFER))
->>>>>>> 07347cc5
         HGOTO_ERROR(H5E_ARGS, H5E_BADTYPE, FAIL, "not xfer parms");
 
     /* Set DXPL for operation */
@@ -1120,11 +1084,7 @@
     /* Get the default dataset transfer property list if the user didn't provide one */
     if (H5P_DEFAULT == dxpl_id)
         dxpl_id = H5P_DATASET_XFER_DEFAULT;
-<<<<<<< HEAD
-    else if (TRUE != H5P_isa_class(dxpl_id, H5P_DATASET_XFER))
-=======
     else if (true != H5P_isa_class(dxpl_id, H5P_DATASET_XFER))
->>>>>>> 07347cc5
         HGOTO_ERROR(H5E_ARGS, H5E_BADTYPE, FAIL, "not xfer parms");
 
     /* Set DXPL for operation */
@@ -1262,11 +1222,7 @@
     /* Get the default dataset transfer property list if the user didn't provide one */
     if (H5P_DEFAULT == dxpl_id)
         dxpl_id = H5P_DATASET_XFER_DEFAULT;
-<<<<<<< HEAD
-    else if (TRUE != H5P_isa_class(dxpl_id, H5P_DATASET_XFER))
-=======
     else if (true != H5P_isa_class(dxpl_id, H5P_DATASET_XFER))
->>>>>>> 07347cc5
         HGOTO_ERROR(H5E_ARGS, H5E_BADTYPE, FAIL, "not xfer parms");
 
     /* Set DXPL for operation */
@@ -1346,11 +1302,7 @@
     /* Get the default dataset transfer property list if the user didn't provide one */
     if (H5P_DEFAULT == dxpl_id)
         dxpl_id = H5P_DATASET_XFER_DEFAULT;
-<<<<<<< HEAD
-    else if (TRUE != H5P_isa_class(dxpl_id, H5P_DATASET_XFER))
-=======
     else if (true != H5P_isa_class(dxpl_id, H5P_DATASET_XFER))
->>>>>>> 07347cc5
         HGOTO_ERROR(H5E_ARGS, H5E_BADTYPE, FAIL, "not xfer parms");
 
     /* Set DXPL for operation */
@@ -1439,11 +1391,7 @@
     /* Get the default dataset transfer property list if the user didn't provide one */
     if (H5P_DEFAULT == dxpl_id)
         dxpl_id = H5P_DATASET_XFER_DEFAULT;
-<<<<<<< HEAD
-    else if (TRUE != H5P_isa_class(dxpl_id, H5P_DATASET_XFER))
-=======
     else if (true != H5P_isa_class(dxpl_id, H5P_DATASET_XFER))
->>>>>>> 07347cc5
         HGOTO_ERROR(H5E_ARGS, H5E_BADTYPE, FAIL, "not xfer parms");
 
     /* Set DXPL for operation */
@@ -1511,11 +1459,7 @@
     /* Get the default dataset transfer property list if the user didn't provide one */
     if (H5P_DEFAULT == dxpl_id)
         dxpl_id = H5P_DATASET_XFER_DEFAULT;
-<<<<<<< HEAD
-    else if (TRUE != H5P_isa_class(dxpl_id, H5P_DATASET_XFER))
-=======
     else if (true != H5P_isa_class(dxpl_id, H5P_DATASET_XFER))
->>>>>>> 07347cc5
         HGOTO_ERROR(H5E_ARGS, H5E_BADTYPE, FAIL, "not xfer parms");
 
     /* Set DXPL for operation */
