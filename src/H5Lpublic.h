/* * * * * * * * * * * * * * * * * * * * * * * * * * * * * * * * * * * * * * *
 * Copyright by The HDF Group.                                               *
 * Copyright by the Board of Trustees of the University of Illinois.         *
 * All rights reserved.                                                      *
 *                                                                           *
 * This file is part of HDF5.  The full HDF5 copyright notice, including     *
 * terms governing use, modification, and redistribution, is contained in    *
 * the COPYING file, which can be found at the root of the source code       *
 * distribution tree, or in https://support.hdfgroup.org/ftp/HDF5/releases.  *
 * If you do not have access to either file, you may request a copy from     *
 * help@hdfgroup.org.                                                        *
 * * * * * * * * * * * * * * * * * * * * * * * * * * * * * * * * * * * * * * */

/*-------------------------------------------------------------------------
 *
 * Created:             H5Lpublic.h
 *                      Dec 1 2005
 *                      James Laird
 *
 * Purpose:             Public declarations for the H5L package (links)
 *
 *-------------------------------------------------------------------------
 */
#ifndef _H5Lpublic_H
#define _H5Lpublic_H

/* Public headers needed by this file */
#include "H5public.h"  /* Generic Functions            */
#include "H5Ipublic.h" /* IDs                      */
#include "H5Opublic.h" /* Object Headers            */
#include "H5Tpublic.h" /* Datatypes                */

/*****************/
/* Public Macros */
/*****************/

/**
 * \brief Maximum length of a link's name
 *
 * The maximum length of a link's name is encoded in a 32-bit unsigned integer.
 */
#define H5L_MAX_LINK_NAME_LEN ((uint32_t)(-1)) /* (4GB - 1) */

/**
 * \brief Macro to indicate operation occurs on same location
 */
#define H5L_SAME_LOC (hid_t)0

/**
 * \brief Current version of the H5L_class_t struct
 */
#define H5L_LINK_CLASS_T_VERS 1

#ifdef __cplusplus
extern "C" {
#endif

/*******************/
/* Public Typedefs */
/*******************/

/**
 * \brief  Link class types.
 *
 * Values less than 64 are reserved for the HDF5 library's internal use. Values
 * 64 to 255 are for "user-defined" link class types; these types are defined
 * by HDF5 but their behavior can be overridden by users. Users who want to
 * create new classes of links should contact the HDF5 development team at
 * mailto:help@hdfgroup.org. These values can never change because they appear
 * in HDF5 files.
 */
typedef enum {
<<<<<<< HEAD
    H5L_TYPE_ERROR = (-1),      /**< Invalid link type id         */
    H5L_TYPE_HARD = 0,          /**< Hard link id                 */
    H5L_TYPE_SOFT = 1,          /**< Soft link id                 */
    H5L_TYPE_EXTERNAL = 64,     /**< External link id             */
    H5L_TYPE_MAX = 255	        /**< Maximum link type id         */
=======
    H5L_TYPE_ERROR    = (-1), /**< Invalid link type id         */
    H5L_TYPE_HARD     = 0,    /**< Hard link id                 */
    H5L_TYPE_SOFT     = 1,    /**< Soft link id                 */
    H5L_TYPE_EXTERNAL = 64,   /**< External link id             */
    H5L_TYPE_MAX      = 255   /**< Maximum link type id         */
>>>>>>> ebe9a396
} H5L_type_t;
/**
 * \brief  Maximum value link value for "built-in" link types
 */
#define H5L_TYPE_BUILTIN_MAX H5L_TYPE_SOFT
/**
 * \brief Link ids at or above this value are "user-defined" link types.
 */
<<<<<<< HEAD
#define H5L_TYPE_UD_MIN      H5L_TYPE_EXTERNAL
/**
 * \brief Maximum link id value for "user-defined" link types.
 */
#define H5L_TYPE_UD_MAX      H5L_TYPE_MAX
=======
#define H5L_TYPE_UD_MIN H5L_TYPE_EXTERNAL
/**
 * \brief Maximum link id value for "user-defined" link types.
 */
#define H5L_TYPE_UD_MAX H5L_TYPE_MAX
>>>>>>> ebe9a396

/**
 * \brief Information struct for links
 */
//! [H5L_info2_t_snip]
typedef struct {
<<<<<<< HEAD
    H5L_type_t          type;         /**< Type of link                   */
    hbool_t             corder_valid; /**< Indicate if creation order is valid */
    int64_t             corder;       /**< Creation order                 */
    H5T_cset_t          cset;         /**< Character set of link name     */
    union {
        H5O_token_t     token;        /**< Token of location that hard link points to */
        size_t          val_size;     /**< Size of a soft link or user-defined link value */
=======
    H5L_type_t type;         /**< Type of link                   */
    hbool_t    corder_valid; /**< Indicate if creation order is valid */
    int64_t    corder;       /**< Creation order                 */
    H5T_cset_t cset;         /**< Character set of link name     */
    union {
        H5O_token_t token;    /**< Token of location that hard link points to */
        size_t      val_size; /**< Size of a soft link or user-defined link value */
>>>>>>> ebe9a396
    } u;
} H5L_info2_t;
//! [H5L_info2_t_snip]

/* The H5L_class_t struct can be used to override the behavior of a
 * "user-defined" link class. Users should populate the struct with callback
 * functions defined below.
 */
/* Callback prototypes for user-defined links */
/**
 * \brief Link creation callback
 */
<<<<<<< HEAD
typedef herr_t (*H5L_create_func_t)(const char *link_name, hid_t loc_group,
    const void *lnkdata, size_t lnkdata_size, hid_t lcpl_id);
/**
 * \brief Callback for link move
 */
typedef herr_t (*H5L_move_func_t)(const char *new_name, hid_t new_loc,
    const void *lnkdata, size_t lnkdata_size);
/**
 * \brief Callback for link copy
 */
typedef herr_t (*H5L_copy_func_t)(const char *new_name, hid_t new_loc,
    const void *lnkdata, size_t lnkdata_size);
/**
 * \brief Callback during link traversal
 */
typedef hid_t (*H5L_traverse_func_t)(const char *link_name, hid_t cur_group,
    const void *lnkdata, size_t lnkdata_size, hid_t lapl_id, hid_t dxpl_id);
/**
 * \brief Callback for link deletion
 */
typedef herr_t (*H5L_delete_func_t)(const char *link_name, hid_t file,
    const void *lnkdata, size_t lnkdata_size);
=======
typedef herr_t (*H5L_create_func_t)(const char *link_name, hid_t loc_group, const void *lnkdata,
                                    size_t lnkdata_size, hid_t lcpl_id);
/**
 * \brief Callback for link move
 */
typedef herr_t (*H5L_move_func_t)(const char *new_name, hid_t new_loc, const void *lnkdata,
                                  size_t lnkdata_size);
/**
 * \brief Callback for link copy
 */
typedef herr_t (*H5L_copy_func_t)(const char *new_name, hid_t new_loc, const void *lnkdata,
                                  size_t lnkdata_size);
/**
 * \brief Callback during link traversal
 */
typedef hid_t (*H5L_traverse_func_t)(const char *link_name, hid_t cur_group, const void *lnkdata,
                                     size_t lnkdata_size, hid_t lapl_id, hid_t dxpl_id);
/**
 * \brief Callback for link deletion
 */
typedef herr_t (*H5L_delete_func_t)(const char *link_name, hid_t file, const void *lnkdata,
                                    size_t lnkdata_size);
>>>>>>> ebe9a396
/**
 * \brief Callback for querying the link.
 *
 * Returns the size of the buffer needed.
 */
<<<<<<< HEAD
typedef ssize_t (*H5L_query_func_t)(const char *link_name, const void *lnkdata,
    size_t lnkdata_size, void *buf /*out*/, size_t buf_size);
=======
typedef ssize_t (*H5L_query_func_t)(const char *link_name, const void *lnkdata, size_t lnkdata_size,
                                    void *buf /*out*/, size_t buf_size);
>>>>>>> ebe9a396

/**
 * \brief Link prototype
 *
 * The H5L_class_t struct can be used to override the behavior of a
 * "user-defined" link class. Users should populate the struct with callback
 * functions defined elsewhere.
 */
//! [H5L_class_t_snip]
typedef struct {
<<<<<<< HEAD
    int version;                    /**< Version number of this struct       */
    H5L_type_t id;                  /**< Link type ID                        */
    const char *comment;            /**< Comment for debugging               */
    H5L_create_func_t create_func;  /**< Callback during link creation       */
    H5L_move_func_t move_func;      /**< Callback after moving link          */
    H5L_copy_func_t copy_func;      /**< Callback after copying link         */
    H5L_traverse_func_t trav_func;  /**< Callback during link traversal      */
    H5L_delete_func_t del_func;     /**< Callback for link deletion          */
    H5L_query_func_t query_func;    /**< Callback for queries                */
=======
    int                 version;     /**< Version number of this struct       */
    H5L_type_t          id;          /**< Link type ID                        */
    const char *        comment;     /**< Comment for debugging               */
    H5L_create_func_t   create_func; /**< Callback during link creation       */
    H5L_move_func_t     move_func;   /**< Callback after moving link          */
    H5L_copy_func_t     copy_func;   /**< Callback after copying link         */
    H5L_traverse_func_t trav_func;   /**< Callback during link traversal      */
    H5L_delete_func_t   del_func;    /**< Callback for link deletion          */
    H5L_query_func_t    query_func;  /**< Callback for queries                */
>>>>>>> ebe9a396
} H5L_class_t;
//! [H5L_class_t_snip]

/**
 * \brief Prototype for H5Literate2(), H5Literate_by_name2() operator
 *
 * The H5O_token_t version is used in the VOL layer and future public API calls.
 */
//! [H5L_iterate2_t_snip]
<<<<<<< HEAD
typedef herr_t (*H5L_iterate2_t)(hid_t group, const char *name, const H5L_info2_t *info,
    void *op_data);
=======
typedef herr_t (*H5L_iterate2_t)(hid_t group, const char *name, const H5L_info2_t *info, void *op_data);
>>>>>>> ebe9a396
//! [H5L_iterate2_t_snip]

/**
 * \brief Callback for external link traversal
 */
<<<<<<< HEAD
typedef herr_t (*H5L_elink_traverse_t)(const char *parent_file_name,
    const char *parent_group_name, const char *child_file_name,
    const char *child_object_name, unsigned *acc_flags, hid_t fapl_id,
    void *op_data);
=======
typedef herr_t (*H5L_elink_traverse_t)(const char *parent_file_name, const char *parent_group_name,
                                       const char *child_file_name, const char *child_object_name,
                                       unsigned *acc_flags, hid_t fapl_id, void *op_data);
>>>>>>> ebe9a396

/********************/
/* Public Variables */
/********************/

/*********************/
/* Public Prototypes */
/*********************/
/**
 * \ingroup H5L
 *
 * \brief Moves a link within an HDF5 file
 *
 * \fgdta_loc_id{src_loc}
 * \param[in] src_name Original link name
 * \fgdta_loc_id{dst_loc}
 * \param[in] dst_name New link name
 * \lcpl_id
 * \lapl_id
 *
 * \return \herr_t
 *
 * \todo We need to get the location ID story straight!
 *
 * \details H5Lmove() moves a link within an HDF5 file. The original link,
 *          \p src_name, is removed from \p src_loc and the new link,
 *          \p dst_name, is inserted at dst_loc. This change is
 *          accomplished as an atomic operation.
 *
 *          \p src_loc and \p src_name identify the original link.
 *          \p src_loc is the original location identifier; \p src_name is
 *          the path to the link and is interpreted relative to \p src_loc.
 *
 *          \p dst_loc and \p dst_name identify the new link. \p dst_loc is
 *          either a file or group identifier; \p dst_name is the path to
 *          the link and is interpreted relative to \p dst_loc.
 *
 *          \p lcpl_id and \p lapl_id are the link creation and link access
 *          property lists, respectively, associated with the new link,
 *          \p dst_name.
 *
 *          Through these property lists, several properties are available to
 *          govern the behavior of H5Lmove(). The property controlling creation
 *          of missing intermediate groups is set in the link creation property
 *          list with H5Pset_create_intermediate_group(); H5Lmove() ignores any
 *          other properties in the link creation property list. Properties
 *          controlling character encoding, link traversals, and external link
 *          prefixes are set in the link access property list with
 *          H5Pset_char_encoding(), H5Pset_nlinks(), and H5Pset_elink_prefix(),
 *          respectively.
 *
 * \note Note that H5Lmove() does not modify the value of the link; the new
 *       link points to the same object as the original link pointed to.
 *       Furthermore, if the object pointed to by the original link was already
 *       open with a valid object identifier, that identifier will remain valid
 *       after the call to H5Lmove().
 *
 * \attention Exercise care in moving links as it is possible to render data in
 *            a file inaccessible with H5Lmove(). If the link being moved is on
 *            the only path leading to an HDF5 object, that object may become
 *            permanently inaccessible in the file.
 *
 * \since 1.8.0
 *
 *-------------------------------------------------------------------------
 */
H5_DLL herr_t H5Lmove(hid_t src_loc, const char *src_name, hid_t dst_loc, const char *dst_name, hid_t lcpl_id,
                      hid_t lapl_id);
/**
 * \ingroup H5L
 *
 * \brief Creates an identical copy of a link with the same creation time and
 *        target.  The new link can have a different name and be in a different
 *        location than the original.
 *
 * \fgdt_loc_id{src_loc}
 * \param[in] src_name   Name of the link to be copied
 * \fgdt_loc_id{dst_loc}
 * \param[in] dst_name   Name to be assigned to the new copy
 * \lcpl_id
 * \lapl_id
 * \return \herr_t
 *
 * \details H5Lcopy() copies the link specified by \p src_name from the location
 *          specified by \p src_loc_id to the location specified by
 *          \p dst_loc_id. The new copy of the link is created with the name
 *          \p dst_name.
 *
 *          If \p dst_loc_id is a file identifier, \p dst_name will be
 *          interpreted relative to that file’s root group.
 *
 *          The new link is created with the creation and access property lists
 *          specified by \p lcpl_id and \p lapl_id. The interpretation of
 *          \p lcpl_id is limited in the manner described in the next paragraph.
 *
 *          H5Lcopy() retains the creation time and the target of the original
 *          link. However, since the link may be renamed, the character
 *          encoding is that specified in \p lcpl_id rather than that of the
 *          original link. Other link creation properties are ignored.
 *
 *          If the link is a soft link, also known as a symbolic link, its
 *          target is interpreted relative to the location of the copy.
 *
 *          Several properties are available to govern the behavior of
 *          H5Lcopy(). These properties are set in the link creation and access
 *          property lists, \p lcpl_id and \p lapl_id, respectively. The
 *          property controlling creation of missing intermediate groups is set
 *          in the link creation property list with
 *          H5Pset_create_intermediate_group(); this function ignores any
 *          other properties in the link creation property list. Properties
 *          controlling character encoding, link traversals, and external link
 *          prefixes are set in the link access property list with
 *          H5Pset_char_encoding(), H5Pset_nlinks(), and
 *          H5Pset_elink_prefix().
 *
 * \note H5Lcopy() does not affect the object that the link points to.
 *
 * \attention H5Lcopy() cannot copy hard links across files as a hard link is
 *            not valid without a target object; to copy objects from one file
 *            to another, see H5Ocopy().
 *
 * \see H5Ocopy()
 *
 * \since 1.8.0
 *
 */
H5_DLL herr_t H5Lcopy(hid_t src_loc, const char *src_name, hid_t dst_loc, const char *dst_name, hid_t lcpl_id,
                      hid_t lapl_id);
/**
 * \ingroup H5L
 *
 * \brief Creates a hard link to an object
 *
 * \fgdta_loc_id{cur_loc}
 * \param[in] cur_name Name of the target object, which must already exist
 * \fgdta_loc_id{dst_loc}
 * \param[in] dst_name The name of the new link
 * \lcpl_id
 * \lapl_id
 *
 * \return \herr_t
 *
 * \todo We need to get the location ID story straight!
 *
 * \details H5Lcreate_hard() creates a new hard link to a pre-existing object
 *          in an HDF5 file.
 *
 *          \p cur_loc and \p cur_name specify the location
 *          and name, respectively, of the target object, i.e., the object that
 *          the new hard link points to. \p dst_loc and \p dst_name specify the
 *          location and name, respectively, of the new hard link.
 *
 *          \p cur_name and \p dst_name are interpreted relative to \p cur_loc
 *          and \p dst_loc, respectively. If \p cur_loc and \p dst_loc are the
 *          same location, the HDF5 macro #H5L_SAME_LOC can be used for either
 *          parameter (but not both).
 *
 *          \p lcpl_id and \p lapl_id are the link creation and access property
 *          lists associated with the new link.
 *
 * \note Hard and soft links are for use only if the target object is in the
 *       current file. If the desired target object is in a different file from
 *       the new link, an external link may be created with
 *       H5Lcreate_external().
 *
 * \note The HDF5 library keeps a count of all hard links pointing to an
 *       object; if the hard link count reaches zero (0), the object will be
 *       deleted from the file. Creating new hard links to an object will
 *       prevent it from being deleted if other links are removed. The
 *       library maintains no similar count for soft links and they can dangle.
 *
 * \note The new link may be one of many that point to that object.
 *
 * \since 1.8.0
 *
 */
H5_DLL herr_t H5Lcreate_hard(hid_t cur_loc, const char *cur_name, hid_t dst_loc, const char *dst_name,
                             hid_t lcpl_id, hid_t lapl_id);
/**
 * \ingroup H5L
 *
 * \brief Creates a soft link
 *
 * \param[in] link_target An HDF5 path name
 * \fgdta_loc_id{link_loc_id}
 * \param[in] link_name The name of the new link
 * \lcpl_id
 * \lapl_id
 *
 * \return \herr_t
 *
 * \todo We need to get the location ID story straight!
 *
 * \details H5Lcreate_soft() creates a new soft link to an object in an HDF5
 *          file.
 *
 *          \p link_target specifies the HDF5 path name the soft link contains.
 *          \p link_target can be an arbitrary HDF5 path name and is
 *          interpreted only at lookup time. This path may be absolute in the
 *          file or relative to \p link_loc_id.
 *
 *          \p link_loc_id and \p link_name specify the location and name,
 *          respectively, of the new soft link. \p link_name is interpreted
 *          relative to \p link_loc_id and must contain only the name of the soft
 *          link; \p link_name may not contain any additional path elements.
 *
 *          If \p link_loc_id is a group identifier, the object pointed to by
 *          \p link_name will be accessed as a member of that group. If
 *          \p link_loc_id is a file identifier, the object will be accessed as a
 *          member of the file's root group.
 *
 *          \p lcpl_id and \p lapl_id are the link creation and access property
 *          lists associated with the new link.
 *
 *          For instance, if target_path is \c ./foo, \p link_loc_id specifies
 *          \c ./x/y/bar, and the name of the new link is \c new_link, then a
 *          subsequent request for \c ./x/y/bar/new_link will return same the
 *          object as would be found at \c ./foo.
 *
 * \note H5Lcreate_soft() is for use only if the target object is in the
 *       current file. If the desired target object is in a different file from
 *       the new link, use H5Lcreate_external() to create an external link.
 *
 * \note Soft links and external links are also known as symbolic links as they
 *       use a name to point to an object; hard links employ an object’s
 *       address in the file.
 *
 * \note Unlike hard links, a soft link in an HDF5 file is allowed to dangle,
 *       meaning that the target object need not exist at the time that the
 *       link is created.
 *
 * \note The HDF5 library does not keep a count of soft links as it does of
 *       hard links.
 *
 * \note The new link may be one of many that point to that object.
 *
 * \see H5Lcreate_hard(), H5Lcreate_external()
 *
 * \since 1.8.0
 *

 */
H5_DLL herr_t H5Lcreate_soft(const char *link_target, hid_t link_loc_id, const char *link_name, hid_t lcpl_id,
                             hid_t lapl_id);
/**
 * \ingroup H5L
 *
 * \brief Removes a link from a group
 *
 * \fgdta_loc_id
 * \param[in] name Name of the link to delete
 * \lapl_id
 *
 * \return \herr_t
 *
 * \todo We need to get the location ID story straight!
 *
 * \details H5Ldelete() removes the link specified by \p name from the location
 *          \p loc_id.
 *
 *          If the link being removed is a hard link, H5Ldelete() also
 *          decrements the link count for the object to which name points.
 *          Unless there is a duplicate hard link in that group, this action
 *          removes the object to which name points from the group that
 *          previously contained it.
 *
 *          Object headers keep track of how many hard links refer to an
 *          object; when the hard link count, also referred to as the reference
 *          count, reaches zero, the object can be removed from the file. The
 *          file space associated will then be released, i.e., identified in
 *          memory as freespace. Objects which are open are not removed until
 *          all identifiers to the object are closed.
 *
 * \attention Exercise caution in the use of H5Ldelete(); if the link being
 *            removed is on the only path leading to an HDF5 object, that
 *            object may become permanently inaccessible in the file.
 *
 * \see H5Lcreate_hard(), H5Lcreate_soft(), H5Lcreate_external()
 *
 * \since 1.8.0
 *
 */
H5_DLL herr_t H5Ldelete(hid_t loc_id, const char *name, hid_t lapl_id);
/**
 * \ingroup H5L
 *
 * \brief Removes the \Emph{n}-th link in a group
 *
 * \fgdta_loc_id
 * \param[in] group_name Name of subject group
 * \param[in] idx_type Index or field which determines the order
 * \param[in] order Order within field or index
 * \param[in] n Link for which to retrieve information
 * \lapl_id
 *
 * \return \herr_t
 *
 * \todo We need to get the location ID story straight!
 *
 * \details H5Ldelete_by_idx() removes the \Emph{n}-th link in a group
 *          according to the specified order, \p order, in the specified index,
 *          \p index.
 *
 *          If \p loc_id specifies the group in which the link resides,
 *          \p group_name can be a dot (\c .).
 *
 * \see H5Ldelete()
 *
 * \since 1.8.0
 *
 */
H5_DLL herr_t H5Ldelete_by_idx(hid_t loc_id, const char *group_name, H5_index_t idx_type,
                               H5_iter_order_t order, hsize_t n, hid_t lapl_id);
/**
 * \ingroup H5L
 *
 * \brief Returns the value of a link
 *
 * \fgdta_loc_id
 * \param[in] name Link name
 * \param[out] buf The buffer to hold the link value
 * \param[in] size Maximum number of bytes of link value to be returned
 * \lapl_id
 *
 * \return \herr_t
 *
 * \todo We need to get the location ID story straight!
 *
 * \details H5Lget_val() returns tha value of link \p name. For smbolic links,
 *          this is the path to which the link points, including the null
 *          terminator. For external and user-defined links, it is the link
 *          buffer.
 *
 *          \p size is the size of \p buf and should be the size of the link
 *          value being returned. This size value can be determined through a
 *          call to H5Lget_info(); it is returned in the \c val_size field of
 *          the \ref H5L_info_t \c struct.
 *
 *          If \p size is smaller than the size of the returned value, then the
 *          string stored in \p buf will be truncated to \p size bytes. For
 *          soft links, this means that the value will not be null terminated.
 *
 *          In the case of external links, the target file and object names are
 *          extracted from \p buf by calling H5Lunpack_elink_val().
 *
 *          The link class of link \p name can be determined with a call to
 *          H5Lget_info().
 *
 *          \p lapl_id specifies the link access property list associated with
 *          the link \p name. In the general case, when default link access
 *          properties are acceptable, this can be passed in as #H5P_DEFAULT. An
 *          example of a situation that requires a non-default link access
 *          property list is when the link is an external link; an external
 *          link may require that a link prefix be set in a link access
 *          property list (see H5Pset_elink_prefix()).
 *
 *          This function should be used only after H5Lget_info() has been
 *          called to verify that \p name is a symbolic link. This can be
 *          deteremined from the \c link_type field of the \ref H5L_info_t
 *          \c struct.
 *
 * \note This function will fail if called on a hard link.
 *
 * \see H5Lget_val_by_idx()
 *
 * \since 1.8.0
 *
 */
H5_DLL herr_t H5Lget_val(hid_t loc_id, const char *name, void *buf /*out*/, size_t size, hid_t lapl_id);
/**
 * \ingroup H5L
 *
 * \brief Retrieves value of the \Emph{n}-th link in a group, according to the order within an index
 *
 * \fgdta_loc_id
 * \param[in] group_name Group name
 * \param[in] idx_type Type of index
 * \param[in] order Order within field or index
 * \param[in] n Link position for which to retrieve information
 * \param[out] buf The buffer to hold the link value
 * \param[in] size Maximum number of bytes of link value to be returned
 * \lapl_id
 *
 * \return \herr_t
 *
 * \todo We need to get the location ID story straight!
 *
 * \details H5Lget_val_by_idx() retrieves the value of the \Emph{n}-th link in
 *          a group, according to the specified order, \p order, within an
 *          index, \p index.
 *
 *          For soft links, the value is an HDF5 path name.
 *
 *          For external links, this is a compound value containing file and
 *          path name information; to use this external link information, it
 *          must first be decoded with H5Lunpack_elink_val()
 *
 *          For user-defined links, this value will be described in the
 *          definition of the user-defined link type.
 *
 *          \p loc_id specifies the location identifier of the group specified
 *          by \p group_name.
 *
 *          \p group_name specifies the group in which the link exists. If
 *          \p loc_id already specifies the group in which the link exists,
 *          \p group_name must be a dot (\c .).
 *
 *          The size in bytes of link_val is specified in \p size. The size
 *          value can be determined through a call to H5Lget_info_by_idx(); it
 *          is returned in the \c val_size field of the \ref H5L_info_t
 *          \c struct. If
 *          size is smaller than the size of the returned value, then the
 *          string stored in link_val will be truncated to size bytes. For soft
 *          links, this means that the value will not be null terminated.
 *
 *          If the type of the link is unknown or uncertain, H5Lget_val_by_idx()
 *          should be called only after the type has been determined via a call
 *          to H5Lget_info_by_idx().
 *
 * \note This function will fail if called on a hard link.
 *
 * \see H5Lget_val()
 *
 * \since 1.8.0
 *
 */
H5_DLL herr_t H5Lget_val_by_idx(hid_t loc_id, const char *group_name, H5_index_t idx_type,
                                H5_iter_order_t order, hsize_t n, void *buf /*out*/, size_t size,
                                hid_t lapl_id);
/**
 * \ingroup H5L
 *
 * \brief Determines whether a link with the specified name exists in a group
 *
 * \fgdta_loc_id
 * \param[in] name Link name
 * \lapl_id
 *
 * \return \herr_t
 *
 * \todo We need to get the location ID story straight!
 *
 * \details H5Lexists() allows an application to determine whether the link \p
 *          name exists in the location specified by \p loc_id. The link may be
 *          of any type; only the presence of a link with that name is checked.
 *
 *          Note that H5Lexists() verifies only that the target link exists. If
 *          name includes either a relative path or an absolute path to the
 *          target link, intermediate steps along the path must be verified
 *          before the existence of the target link can be safely checked. If
 *          the path is not verified and an intermediate element of the path
 *          does not exist, H5Lexists() will fail. The example in the next
 *          paragraph illustrates one step-by-step method for verifying the
 *          existence of a link with a relative or absolute path.
 *
 *          \Bold{Example:} Use the following steps to verify the existence of
 *          the link \c datasetD in the \c group group1/group2/softlink_to_group3/,
 *          where \c group1 is a member of the group specified by \c loc_id:
 *
 *          1. First use H5Lexists() to verify that \c group1 exists.
 *          2. If \c group1 exists, use H5Lexists() again, this time with name
 *             set to \c group1/group2, to verify that \c group2 exists.
 *          3. If \c group2 exists, use H5Lexists() with name set to
 *             \c group1/group2/softlink_to_group3 to verify that
 *             \c softlink_to_group3 exists.
 *          4. If \c softlink_to_group3 exists, you can now safely use
 *             H5Lexists() with \c name set to
 *             \c group1/group2/softlink_to_group3/datasetD to verify that the
 *             target link, \c datasetD, exists.
 *
 *          If the link to be verified is specified with an absolute path, the
 *          same approach should be used, but starting with the first link in
 *          the file’s root group. For instance, if \c datasetD were in
 *          \c /group1/group2/softlink_to_group3, the first call to H5Lexists()
 *          would have name set to \c /group1.
 *
 *          Note that this is an outline and does not include all necessary
 *          details. Depending on circumstances, for example, you may need to
 *          verify that an intermediate link points to a group and that a soft
 *          link points to an existing target.
 *
 * \note The behavior of H5Lexists() was changed in the 1.10 release in the
 *       case where the root group, \c "/", is the name of the link. This
 *       change is described below:
 *       <ol>
 *       <li>Let \c file denote a valid HDF5 file identifier, and let \c lapl
 *          denote a valid link access property list identifier. A call to
 *          H5Lexists() with arguments \c file, \c "/", and \c lapl
 *          returns a positive value; in other words,
 *          \Code{H5Lexists(file, "/", lapl)} returns a positive value.
 *          In HDF5 version 1.8.16, this function returns 0.</li>
 *       <li>Let \c root denote a valid HDF5 group identifier that refers to the
 *          root group of an HDF5 file, and let \c lapl denote a valid link
 *          access property list identifier. A call to H5Lexists() with
 *          arguments c root, \c "/", and \c lapl returns a positive value;
 *          in other words, \Code{H5Lexists(root, "/", lapl)} returns a postive
 *          value. In HDF5 version 1.8.16, this function returns 0.</li>
 *       </ol>
 *       Note that the function accepts link names and path names. This is
 *       potentially misleading to callers, and we plan to separate the
 *       functionality for link names and path names in a future release.
 *
 * \attention H5Lexists() checks the existence of only the final element in a
 *            relative or absolute path; it does not check any other path
 *            elements. The function will therefore fail when both of the
 *            following conditions exist:
 *            - \c name is not local to the group specified by \c loc_id or,
 *              if \c loc_id is something other than a group identifier, \c name
 *              is not local to the root group.
 *            - Any element of the relative path or absolute path in name,
 *              except the target link, does not exist.
 *
 * \version 1.10.0 Function behavior changed in this release. (See the note.)
 * \since 1.8.0
 *
 */
H5_DLL htri_t H5Lexists(hid_t loc_id, const char *name, hid_t lapl_id);
/**
 * \ingroup H5L
 *
 * \brief Returns information about a link
 *
 * \fgdta_loc_id
 * \param[in] name Link name
 * \param[out] linfo Buffer in which link information is returned
 * \lapl_id
 *
 * \return \herr_t
 *
 * \todo We need to get the location ID story straight!
 *
 * \details H5Lget_info2() returns information about the specified link through
 *          the \p linfo argument.
 *
 *          The location identifier, \p loc_id, specifies the location of the
 *          link. A link name, \p name, interpreted relative to \p loc_id,
 *          specifies the link being queried.
 *
 *          \p lapl_id is the link access property list associated with the
 *          link name. In the general case, when default link access properties
 *          are acceptable, this can be passed in as #H5P_DEFAULT. An example
 *          of a situation that requires a non-default link access property
 *          list is when the link is an external link; an external link may
 *          require that a link prefix be set in a link access property list
 *          (see H5Pset_elink_prefix()).
 *
 *          H5Lget_info2() returns information about name in the data structure
 *          H5L_info2_t, which is described below and defined in H5Lpublic.h.
 *          This structure is returned in the buffer \p linfo.
 *          \snippet this H5L_info2_t_snip
 *          In the above struct, \c type specifies the link class. Valid values
 *          include the following:
 *          \link_types
 *          There will be additional valid values if user-defined links have
 *          been registered.
 *
 *          \p corder specifies the link’s creation order position while
 *          \p corder_valid indicates whether the value in corder is valid.
 *
 *          If \p corder_valid is \c TRUE, the value in \p corder is known to
 *          be valid; if \p corder_valid is \c FALSE, the value in \p corder is
 *          presumed to be invalid; \p corder starts at zero (0) and is
 *          incremented by one (1) as new links are created. But
 *          higher-numbered entries are not adjusted when a lower-numbered link
 *          is deleted; the deleted link's creation order position is simply
 *          left vacant. In such situations, the value of \p corder for the
 *          last link created will be larger than the number of links remaining
 *          in the group.
 *
 *          \p cset specifies the character set in which the link name is
 *          encoded. Valid values include the following:
 *          \csets
 *          This value is set with H5Pset_char_encoding().
 *
 *          \c token is the location that a hard link points to, and
 *          \c val_size is the size of a soft link or user defined link value.
 *          H5O_token_t is used in the VOL layer. It is defined in H5public.h
 *          as:
 *          \snippet H5public.h H5O_token_t_snip
 *
 *          If the link is a symbolic link, \c val_size will be the length of
 *          the link value, e.g., the length of the HDF5 path name with a null
 *          terminator.
 *
 * \since 1.12.0
 *
 */
<<<<<<< HEAD
H5_DLL herr_t H5Lget_info2(hid_t loc_id, const char *name, H5L_info2_t *linfo /*out*/, hid_t lapl_id);
=======
H5_DLL herr_t H5Lget_info2(hid_t loc_id, const char *name, H5L_info2_t *linfo, hid_t lapl_id);
>>>>>>> ebe9a396
/**
 * \ingroup H5L
 *
 * \brief Retrieves metadata for a link in a group, according to the order
 *        within a field or index
 *
 * \loc_id
 * \param[in] group_name Group name
 * \idx_type
 * \order
 * \param[in] n Link position for which to retrieve information
 * \param[out] linfo Buffer in which link information is returned
 * \lapl_id
 *
 * \return \herr_t
 *
 * \details H5get_info_by_idx2() returns the metadata for a link in a group
 *          according to a specified field or index and a specified order. The
 *          link for which information is to be returned is specified by \p
 *          idx_type, \p order, and \p n as follows:
 *
 *          - \p idx_type specifies the field by which the links in \p
 *            group_name are ordered. The links may be indexed on this field,
 *            in which case operations seeking specific links are likely to
 *            complete more quickly.
 *          - \p order specifies the order in which
 *            the links are to be referenced for the purposes of this function.
 *          - \p n specifies the position of the subject link. Note that this
 *            count is zero-based; 0 (zero) indicates that the function will
 *            return the value of the first link; if \p n is 5, the function
 *            will return the value of the sixth link; etc.
 *
 *          For example, assume that \p idx_type, \p order, and \p n are
 *          #H5_INDEX_NAME, #H5_ITER_DEC, and 5, respectively. #H5_INDEX_NAME
 *          indicates that the links are accessed in lexicographic order by
 *          their names. #H5_ITER_DEC specifies that the list be traversed in
 *          reverse order, or in decremented order. And 5 specifies that this
 *          call to the function will return the metadata for the 6th link
 *          (\c n + 1) from the end.
 *
 *          See H5Literate2() for a list of valid values and further discussion
 *          regarding \p idx_type and \p order.
 *
 *          If \p loc_id specifies the group in which the link resides,
 *          \p group_name can be a dot (\c .).
 *
 * \since 1.12.0
 *
 * \see H5Lget_info2()
 *
 * \todo Document H5Lget_info_by_idx()
 *
 */
H5_DLL herr_t H5Lget_info_by_idx2(hid_t loc_id, const char *group_name, H5_index_t idx_type,
<<<<<<< HEAD
                                  H5_iter_order_t order, hsize_t n, H5L_info2_t *linfo /*out*/,
                                  hid_t lapl_id);
=======
                                  H5_iter_order_t order, hsize_t n, H5L_info2_t *linfo, hid_t lapl_id);
>>>>>>> ebe9a396
/**
 * \ingroup H5L
 *
 * \brief Retrieves name of the \Emph{n}-th link in a group, according to the
 *        order within a specified field or index
 *
 * \loc_id
 * \param[in] group_name Group name
 * \idx_type
 * \order
 * \param[in] n Link position for which to retrieve information
 * \param[out] name Buffer in which link name is returned
 * \param[in] size Size in bytes of \p name
 * \lapl_id
 *
 * \return Returns the size of the link name if successful; otherwise returns a
 *         negative value.
 *
 * \details H5get_name_by_idx() retrieves the name of the \Emph{n}-th link in a
 *          group, according to the specified order, \p order, within a specified
 *          field or index, \p idx_type.
 *
 *          \p idx_type specifies the index that is used. Valid values include
 *          the following:
 *          \indexes
 *
 *          \p order specifies the order in which objects are inspected along
 *          the index specified in \p idx_type. Valid values include the
 *          following:
 *          \orders
 *
 *          If \p loc_id specifies the group in which the link resides,
 *          \p group_name can be a dot (\c .).
 *
 *          The size in bytes of name is specified in \p size. If \p size is
 *          unknown, it can be determined via an initial H5Lget_name_by_idx()
 *          call with name set to NULL; the function's return value will be the
 *          size of the name.
 *
 * \note Please note that in order for the specified index to correspond to the
 *       creation order index, \p order must be set to #H5_ITER_INC or
 *       #H5_ITER_DEC when calling H5Lget_name_by_idx(). \note The index \p n
 *       passed to H5Lget_name_by_idx() is the index of the link within the
 *       link table, sorted according to \p order and \p idx_type. If order is
 *       #H5_ITER_NATIVE, then the link table is not sorted, and it does not
 *       matter what \p idx_type is. Specifying #H5_ITER_NATIVE does not
 *       guarantee any particular order, only that it remains consistent.
 *
 * \since 1.8.0
 *
 */
H5_DLL ssize_t H5Lget_name_by_idx(hid_t loc_id, const char *group_name, H5_index_t idx_type,
                                  H5_iter_order_t order, hsize_t n, char *name /*out*/, size_t size,
                                  hid_t lapl_id);
/**
 * \ingroup TRAV
 *
 * \brief Iterates over links in a group, with user callback routine,
 *        according to the order within an index.
 *
 * \group_id{grp_id}
 * \idx_type
 * \order
 * \param[in,out] idx Pointer to an iteration index to allow
 *                    continuing a previous iteration
 * \op
 * \op_data
 * \return \success{The return value of the first operator that returns
 *                  non-zero, or zero if all members were processed with no
 *                  operator returning non-zero.}
 * \return \failure{Negative if an error occurs in the library, or the negative
 *                  value returned by one of the operators.}
 *
 * \details H5Literate2() iterates through the links in a file or
 *          group, \p group_id, in the order of the specified
 *          index, \p idx_type, using a user-defined callback routine
 *          \p op. H5Literate2() does not recursively follow links into
 *          subgroups of the specified group.
 *
 *          Three parameters are used to manage progress of the iteration:
 *          \p idx_type, \p order, and \p idx_p.
 *
 *          \p idx_type specifies the index to be used. If the links have
 *          not been indexed by the index type, they will first be sorted by
 *          that index then the iteration will begin; if the links have been
 *          so indexed, the sorting step will be unnecessary, so the iteration
 *          may begin more quickly.
 *
 *          \p order specifies the order in which objects are to be inspected
 *          along the index \p idx_type.
 *
 *          \p idx_p tracks the iteration and allows an iteration to be
 *          resumed if it was stopped before all members were processed. It is
 *          passed in by the application with a starting point and returned by
 *          the library with the point at which the iteration stopped.
 *
 *          \p op_data is a user-defined pointer to the data required to
 *          process links in the course of the iteration. This pointer is
 *          passed back to each step of the iteration in the \p op callback
 *          function's \p op_data parameter. \p op is invoked for each link
 *          encounter.
 *
 *          \p op_data is passed to and from each iteration and can be used to
 *          supply or aggregate information across iterations.
 *
 * \remark Same pattern of behavior as H5Giterate().
 *
 * \note This function is also available through the H5Literate() macro.
 *
 * \warning The behavior of H5Literate2() is undefined if the link
 *          membership of \p group_id changes during the iteration.
 *          This does not limit the ability to change link destinations
 *          while iterating, but caution is advised.
 *
 *
 * \since 1.12.0
 *
 * \see H5Literate_by_name2(), H5Lvisit2(), H5Lvisit_by_name2()
 *
 */
<<<<<<< HEAD
H5_DLL herr_t  H5Literate2(hid_t grp_id, H5_index_t idx_type, H5_iter_order_t order, hsize_t *idx,
                           H5L_iterate2_t op, void *op_data);
=======
H5_DLL herr_t H5Literate2(hid_t grp_id, H5_index_t idx_type, H5_iter_order_t order, hsize_t *idx,
                          H5L_iterate2_t op, void *op_data);
>>>>>>> ebe9a396
/**
 * \ingroup TRAV
 *
 * \brief Iterates through links in a group
 *
 * \loc_id
 * \param[in] group_name Group name
 * \idx_type
 * \order
 * \param[in,out] idx iteration position at which to start (\Emph{IN}) or
 *                    position at which an interrupted iteration may be restarted
 *                    (\Emph{OUT})
 * \op
 * \op_data
 * \lapl_id
 * \return \success{The return value of the first operator that returns
 *                  non-zero, or zero if all members were processed with no
 *                  operator returning non-zero.}
 * \return \failure{Negative if an error occurs in the library, or the negative
 *                  value returned by one of the operators.}
 *
 * \details H5Literate_by_name2() iterates through the links in a group
 *          specified by \p loc_id and \p group_name, in the order of the
 *          specified index, \p idx_type, using a user-defined callback routine
 *          \p op. H5Literate_by_name2() does not recursively follow links into
 *          subgroups of the specified group.
 *
 *          \p idx_type specifies the index to be used. If the links have not
 *          been indexed by the index type, they will first be sorted by that
 *          index then the iteration will begin; if the links have been so
 *          indexed, the sorting step will be unnecessary, so the iteration may
 *          begin more quickly. Valid values include the following:
 *          \indexes
 *
 *          \p order specifies the order in which objects are to be inspected
 *          along the index specified in \p idx_type. Valid values include the
 *          following:
 *          \orders
 *
 *          \p idx_p allows an interrupted iteration to be resumed; it is
 *          passed in by the application with a starting point and returned by
 *          the library with the point at which the iteration stopped.
 *
 * \note H5Literate_by_name2() is not recursive. In particular, if a member of
 *       \p group_name is found to be a group, call it \c subgroup_a,
 *       H5Literate_by_name2() does not examine the members of \c subgroup_a.
 *       When recursive iteration is required, the application must handle the
 *       recursion, explicitly calling H5Literate_by_name2() on discovered
 *       subgroups.
 *
 * \note H5Literate_by_name2() assumes that the membership of the group being
 *       iterated over remains unchanged through the iteration; if any of the
 *       links in the group change during the iteration, the function’s
 *       behavior is undefined. Note, however, that objects pointed to by the
 *       links can be modified.
 *
 * \note H5Literate_by_name2() is the same as H5Literate2(), except that
 *       H5Literate2() always proceeds in alphanumeric order.
 *
 * \since 1.12.0
 *
 * \see H5Literate(), H5Lvisit()
 *
 */
<<<<<<< HEAD
H5_DLL herr_t  H5Literate_by_name2(hid_t loc_id, const char *group_name, H5_index_t idx_type,
                                   H5_iter_order_t order, hsize_t *idx, H5L_iterate2_t op, void *op_data,
                                   hid_t lapl_id);
=======
H5_DLL herr_t H5Literate_by_name2(hid_t loc_id, const char *group_name, H5_index_t idx_type,
                                  H5_iter_order_t order, hsize_t *idx, H5L_iterate2_t op, void *op_data,
                                  hid_t lapl_id);
>>>>>>> ebe9a396
/**
 * \ingroup TRAV
 *
 * \brief Recursively visits all links starting from a specified group
 *
 * \group_id{grp_id}
 * \idx_type
 * \order
 * \op
 * \op_data
 * \return \success{The return value of the first operator that returns
 *                  non-zero, or zero if all members were processed with no
 *                  operator returning non-zero.}
 * \return \failure{Negative if an error occurs in the library, or the negative
 *                  value returned by one of the operators.}
 *
 * \details H5Lvisit2() is a recursive iteration function to visit all links in
 *          and below a group in an HDF5 file, thus providing a mechanism for
 *          an application to perform a common set of operations across all of
 *          those links or a dynamically selected subset. For non-recursive
 *          iteration across the members of a group, see H5Literate2().
 *
 *          The group serving as the root of the iteration is specified by its
 *          group or file identifier, \p group_id.
 *
 *          Two parameters are used to establish the iteration: \p idx_type and
 *          \p order.
 *
 *          \p idx_type specifies the index to be used. If the links have not
 *          been indexed by the index type, they will first be sorted by that
 *          index then the iteration will begin; if the links have been so
 *          indexed, the sorting step will be unnecessary, so the iteration may
 *          begin more quickly. Valid values include the following:
 *          \indexes
 *
 *          Note that the index type passed in \p idx_type is a best effort
 *          setting. If the application passes in a value indicating iteration
 *          in creation order and a group is encountered that was not tracked
 *          in creation order, that group will be iterated over in
 *          lexicographic order by name, or name order. (Name order is the
 *          native order used by the HDF5 library and is always available.)
 *
 *          \p order specifies the order in which objects are to be inspected
 *          along the index specified in \p idx_type. Valid values include the
 *          following:
 *          \orders
 *
 *          \p op is a callback function of type \ref H5L_iterate2_t that is invoked
 *          for each link encountered.
 *          \snippet this H5L_iterate2_t_snip
 *
 *          The \ref H5L_info2_t struct is defined (in H5Lpublic.h) as follows:
 *          \snippet this H5L_info2_t_snip
 *
 *          The possible return values from the callback function, and the
 *          effect of each, are as follows:
 *          \li Zero causes the visit iterator to continue, returning zero when
 *              all group members have been processed.
 *          \li  A positive value causes the visit iterator to immediately
 *               return that positive value, indicating short-circuit success.
 *          \li A negative value causes the visit iterator to immediately
 *              return that value, indicating failure.
 *
 *          The H5Lvisit2() \p op_data parameter is a user-defined pointer to
 *          the data required to process links in the course of the iteration.
 *          This pointer is passed back to each step of the iteration in the
 *          \p op callback function's \p op_data parameter.
 *
 *          H5Lvisit2() and H5Ovisit2() are companion functions: one for
 *          examining and operating on links; the other for examining and
 *          operating on the objects that those links point to. Both functions
 *          ensure that by the time the function completes successfully, every
 *          link or object below the specified point in the file has been
 *          presented to the application for whatever processing the
 *          application requires.
 *
 * \since 1.12.0
 *
 * \see H5Literate()
 *
 */
<<<<<<< HEAD
H5_DLL herr_t  H5Lvisit2(hid_t grp_id, H5_index_t idx_type, H5_iter_order_t order, H5L_iterate2_t op,
                         void *op_data);
=======
H5_DLL herr_t H5Lvisit2(hid_t grp_id, H5_index_t idx_type, H5_iter_order_t order, H5L_iterate2_t op,
                        void *op_data);
>>>>>>> ebe9a396
/**
 * \ingroup TRAV
 *
 * \brief Recursively visits all links starting from a specified group
 *
 * \loc_id
 * \param[in] group_name Group name
 * \idx_type
 * \order
 * \op
 * \op_data
 * \lapl_id
 *
 * \return \herr_t
 *
 * \details H5Lvisit_by_name2() is a recursive iteration function to visit all
 *          links in and below a group in an HDF5 file, thus providing a
 *          mechanism for an application to perform a common set of operations
 *          across all of those links or a dynamically selected subset. For
 *          non-recursive iteration across the members of a group, see
 *          H5Literate2().
 *
 *          The group serving as the root of the iteration is specified by the
 *          \p loc_id / \p group_name parameter pair. \p loc_id specifies a
 *          file or group; group_name specifies either a group in the file
 *          (with an absolute name based in the file’s root group) or a group
 *          relative to \p loc_id. If \p loc_id fully specifies the group that
 *          is to serve as the root of the iteration, group_name should be '.'
 *          (a dot). (Note that when \p loc_id fully specifies the the group
 *          that is to serve as the root of the iteration, the user may wish to
 *          consider using H5Lvisit2() instead of H5Lvisit_by_name2().)
 *
 *          Two parameters are used to establish the iteration: \p idx_type and
 *          \p order.
 *
 *          \p idx_type specifies the index to be used. If the links have not
 *          been indexed by the index type, they will first be sorted by that
 *          index then the iteration will begin; if the links have been so
 *          indexed, the sorting step will be unnecesary, so the iteration may
 *          begin more quickly. Valid values include the following:
 *          \indexes
 *
 *          Note that the index type passed in \p idx_type is a best effort
 *          setting. If the application passes in a value indicating iteration
 *          in creation order and a group is encountered that was not tracked
 *          in creation order, that group will be iterated over in
 *          lexicographic order by name, or name order. (Name order is the
 *          native order used by the HDF5 library and is always available.)
 *
 *          \p order specifies the order in which objects are to be inspected
 *          along the index specified in \p idx_type. Valid values include the
 *          following:
 *          \orders
 *
 *          The \p op callback function, the related \ref H5L_info2_t
 *          \c struct, and the effect that the callback function's return value
 *          has on the application are described in H5Lvisit2().
 *
 *          The H5Lvisit_by_name2() \p op_data parameter is a user-defined
 *          pointer to the data required to process links in the course of the
 *          iteration. This pointer is passed back to each step of the
 *          iteration in the callback function's \p op_data parameter.
 *
 *          \p lapl_id is a link access property list. In the general case,
 *          when default link access properties are acceptable, this can be
 *          passed in as #H5P_DEFAULT. An example of a situation that requires
 *          a non-default link access property list is when the link is an
 *          external link; an external link may require that a link prefix be
 *          set in a link access property list (see H5Pset_elink_prefix()).
 *
 *          H5Lvisit_by_name2() and H5Ovisit_by_name2() are companion
 *          functions: one for examining and operating on links; the other for
 *          examining and operating on the objects that those links point to.
 *          Both functions ensure that by the time the function completes
 *          successfully, every link or object below the specified point in the
 *          file has been presented to the application for whatever processing
 *          the application requires.
 *
 * \since 1.12.0
 *
 */
<<<<<<< HEAD
H5_DLL herr_t  H5Lvisit_by_name2(hid_t loc_id, const char *group_name, H5_index_t idx_type,
                                 H5_iter_order_t order, H5L_iterate2_t op, void *op_data, hid_t lapl_id);

=======
H5_DLL herr_t H5Lvisit_by_name2(hid_t loc_id, const char *group_name, H5_index_t idx_type,
                                H5_iter_order_t order, H5L_iterate2_t op, void *op_data, hid_t lapl_id);
>>>>>>> ebe9a396
/* UD link functions */
/**
 * \ingroup H5L
 *
 * \brief Creates a link of a user-defined type
 *
 * \loc_id{link_loc_id}
 * \param[in] link_name Link name
 * \param[in] link_type User-defined link class
 * \param[in] udata User-supplied link information
 * \param[in] udata_size Size of udata buffer
 * \lcpl_id
 * \lapl_id
 *
 * \return \herr_t
 *
 * \details H5Lcreate_ud() creates a link of user-defined type \p link_type
 *          named \p link_name at the location specified in \p link_loc_id with
 *          user-specified data \p udata.
 *
 *          \p link_name is interpreted relative to \p link_loc_id.
 *
 *          Valid values for the link class of the new link, \p link_type,
 *          include #H5L_TYPE_EXTERNAL and any user-defined link classes that
 *          have been registered with the library. See H5Lregister() for
 *          further information.
 *
 *          The format of the information pointed to by \p udata is defined by
 *          the user. \p udata_size specifies the size of the \p udata buffer.
 *          \p udata may be NULL if \p udata_size is zero (0).
 *
 *          The property lists specified by \p lcpl_id and \p lapl_id specify
 *          properties used to create and access the link.
 *
 * \note The external link type, #H5L_TYPE_EXTERNAL, included in the HDF5
 *       library distribution, is implemented as a user-defined link type. This
 *       was done, in part, to provide a model for the implementation of other
 *       user-defined links.
 *
 * \since 1.8.0
 *
 */
H5_DLL herr_t H5Lcreate_ud(hid_t link_loc_id, const char *link_name, H5L_type_t link_type, const void *udata,
                           size_t udata_size, hid_t lcpl_id, hid_t lapl_id);
/**
 * \ingroup H5LA
 *
 * \brief Registers a user-defined link class or changes behavior of an
 *        existing class
 *
 * \param[in] cls Pointer to a buffer containing the struct describing the
 *            user-defined link class
 *
 * \return \herr_t
 *
 * \details H5Lregister() registers a class of user-defined links, or changes
 *          the behavior of an existing class.
 *
 *          \p cls is a pointer to a buffer containing a copy of the
 *          H5L_class_t struct. This struct is defined in H5Lpublic.h as
 *          follows:
 *          \snippet this H5L_class_t_snip
 *
 *          The class definition passed with \p cls must include at least the
 *          following:
 *          \li An H5L_class_t version (which should be #H5L_LINK_CLASS_T_VERS)
 *          \li A link class identifier, \c class_id
 *          \li A traversal function, \c trav_func
 *
 *          Remaining \c struct members are optional and may be passed as NULL.
 *
 *          The link class passed in \c class_id must be in the user-definable
 *          range between #H5L_TYPE_UD_MIN and #H5L_TYPE_UD_MAX
 *          (see the table below) and will override
 *          any existing link class with that identifier.
 *
 *          As distributed, valid values of \c class_id used in HDF5 include
 *          the following (defined in H5Lpublic.h):
 *          \link_types
 *
 *          The hard and soft link class identifiers cannot be modified or
 *          reassigned, but the external link class is implemented as an
 *          example in the user-definable link class identifier range.
 *          H5Lregister() is used to register additional link classes. It could
 *          also be used to modify the behavior of the external link class,
 *          though that is not recommended.
 *
 *          The following table summarizes existing link types and values and
 *          the reserved and user-definable link class identifier value ranges.
 *          <table>
 *            <tr>
 *              <th>Link class identifier or Value range</th>
 *              <th>Description</th>
 *              <th>Link class or label</th>
 *            </tr>
 *            <tr>
 *              <td>0 to 63</td>
 *              <td>Reserved range</td>
 *              <td></td>
 *            </tr>
 *            <tr>
 *              <td>64 to 255</td>
 *              <td>User-definable range</td>
 *              <td></td>
 *            </tr>
 *            <tr>
 *              <td>64</td>
 *              <td>Minimum user-defined value</td>
 *              <td>#H5L_TYPE_UD_MIN</td>
 *            </tr>
 *            <tr>
 *              <td>64</td>
 *              <td>External link</td>
 *              <td>#H5L_TYPE_EXTERNAL</td>
 *            </tr>
 *            <tr>
 *              <td>255</td>
 *              <td>Maximum user-defined value</td>
 *              <td>#H5L_TYPE_UD_MAX</td>
 *            </tr>
 *            <tr>
 *              <td>255</td>
 *              <td>Maximum value</td>
 *              <td>#H5L_TYPE_MAX</td>
 *            </tr>
 *            <tr>
 *              <td>-1</td>
 *              <td>Error</td>
 *              <td>#H5L_TYPE_ERROR</td>
 *            </tr>
 *          </table>
 *
 *          Note that HDF5 internally registers user-defined link classes only
 *          by the numeric value of the link class identifier. An application,
 *          on the other hand, will generally use a name for a user-defined
 *          class, if for no other purpose than as a variable name. Assume,
 *          for example, that a complex link type is registered with the link
 *          class identifier 73 and that the code includes the following
 *          assignment:
 *          \code
 *          H5L_TYPE_COMPLEX_A = 73
 *          \endcode
 *          The application can refer to the link class with a term,
 *          \c  H5L_TYPE_COMPLEX_A, that conveys meaning to a human reviewing
 *          the code, while HDF5 recognizes it by the more cryptic numeric
 *          identifier, 73.
 *
 * \attention Important details and considerations include the following:
 *            \li If you plan to distribute files or software with a
 *                user-defined link class, please contact the Help Desk at
 *                The HDF Group to help prevent collisions between \c class_id
 *                values. See below.
 *            \li As distributed with HDF5, the external link class is
 *                implemented as an example of a user-defined link class with
 *                #H5L_TYPE_EXTERNAL equal to #H5L_TYPE_UD_MIN. \c class_id in
 *                the H5L_class_t \c struct must not equal #H5L_TYPE_UD_MIN
 *                unless you intend to overwrite or modify the behavior of
 *                external links.
 *            \li H5Lregister() can be used only with link class identifiers
 *                in the user-definable range (see table above).
 *            \li The hard and soft links defined by the HDF5 library,
 *                #H5L_TYPE_HARD and #H5L_TYPE_SOFT, reside in the reserved
 *                range below #H5L_TYPE_UD_MIN and cannot be redefined or
 *                modified.
 *            \li H5Lis_registered() can be used to determine whether a desired
 *                link class identifier is available. \Emph{Note that this
 *                function will tell you only whether the link class identifier
 *                has been registered with the installed copy of HDF5; it
 *                cannot tell you whether the link class has been registered
 *                with The HDF Group.}
 *            \li #H5L_TYPE_MAX is the maximum allowed value for a link type
 *                identifier.
 *            \li #H5L_TYPE_UD_MIN equals #H5L_TYPE_EXTERNAL.
 *            \li #H5L_TYPE_UD_MAX equals #H5L_TYPE_MAX.
 *            \li #H5L_TYPE_ERROR indicates that an error has occurred.
 *
 * \note \Bold{Registration with The HDF Group:}\n
 *       There are sometimes reasons to take a broader approach to registering
 *       a user-defined link class than just invoking H5Lregister(). For
 *       example:
 *       \li A user-defined link class is intended for use across an
 *           organization, among collaborators, or across a community of users.
 *       \li An application or library overlying HDF5 invokes a user-defined
 *           link class that must be shipped with the software.
 *       \li Files are distributed that make use of a user-defined link class.
 *       \li Or simply, a specific user-defined link class is thought to be
 *           widely useful.
 *
 *       In such cases, you are encouraged to register that link class with
 *       The HDF Group's Helpdesk. The HDF Group maintains a registry of known
 *       user-defined link classes and tracks the selected link class
 *       identifiers. This registry is intended to reduce the risk of
 *       collisions between \c class_id values and to help coordinate the use
 *       of specialized link classes.
 *
 * \since 1.8.0
 *
 */
H5_DLL herr_t H5Lregister(const H5L_class_t *cls);
/**
 * \ingroup H5LA
 *
 * \brief Unregisters a class of user-defined links
 *
 * \param[in] id User-defined link class identifier
 *
 * \return \herr_t
 *
 * \details H5Lunregister() unregisters a class of user-defined links,
 *          preventing them from being traversed, queried, moved, etc.
 *
 * \note A link class can be re-registered using H5Lregister().
 *
 * \since 1.8.0
 *
 */
H5_DLL herr_t H5Lunregister(H5L_type_t id);
/**
 * \ingroup H5LA
 *
 * \brief Determines whether a class of user-defined links is registered
 *
 * \param[in] id User-defined link class identifier
 *
 * \return \htri_t
 *
 * \details H5Lis_registered() tests whether a user-defined link class is
 *          currently registered, either by the HDF5 library or by the user
 *          through the use of H5Lregister().
 *
 * \note A link class must be registered to create new links of that type or to
 *       traverse existing links of that type.
 *
 * \since 1.8.0
 *
 */
H5_DLL htri_t H5Lis_registered(H5L_type_t id);

/* External link functions */
/**
 * \ingroup H5L
 *
 * \brief Decodes external link information
 *
 * \param[in] ext_linkval Buffer containing external link information
 * \param[in] link_size Size, in bytes, of the \p ext_linkval buffer
 * \param[out] flags External link flags, packed as a bitmap (\Emph{Reserved as
 *                   a bitmap for flags; no flags are currently defined, so the
 *                   only valid value * is 0.})
 * \param[out] filename Returned filename \param[out] obj_path Returned
 * object path, relative to \p filename
 *
 * \return \herr_t
 *
 * \details H5Lunpack_elink_val() decodes the external link information
 *          returned by H5Lget_val() in the \p ext_linkval buffer.
 *
 *          \p ext_linkval should be the buffer set by H5Lget_val() and will
 *          consist of two NULL-terminated strings, the filename and object
 *          path, one after the other.
 *
 *          Given this buffer, H5Lunpack_elink_val() creates pointers to the
 *          filename and object path within the buffer and returns them in
 *          \p filename and \p obj_path, unless they are passed in as NULL.
 *
 *          H5Lunpack_elink_val() requires that \p ext_linkval contain a
 *          concatenated pair of null-terminated strings, so use of this
 *          function on a string that is not an external link \p udata buffer
 *          may result in a segmentation fault. This failure can be avoided by
 *          adhering to the following procedure:
 *          <ol>
 *            <li>Call H5Lget_info() to get the link type and the size of the
 *                link value.<li>
 *            <li>Verify that the link is an external link, i.e., that its link
 *                type is #H5L_TYPE_EXTERNAL.</li>
 *            <li>Call H5Lget_val() to get the link value.</li>
 *            <li>Call H5Lunpack_elink_val() to unpack that value.</li>
 *          </ol>
 *
 * \since 1.8.0
 *
 */
H5_DLL herr_t H5Lunpack_elink_val(const void *ext_linkval /*in*/, size_t link_size, unsigned *flags,
                                  const char **filename /*out*/, const char **obj_path /*out*/);
/**
 * \ingroup H5L
 *
 * \brief Creates an external link, a soft link to an object in a different file.
 *
 * \param[in] file_name   Name of the target file containing the target object.
 * \param[in] obj_name    Path within the target file to the target object
 * \fgdt_loc_id{link_loc_id}
 * \param[in] link_name   Name of the new link, relative to \p link_loc_id
 * \lcpl_id
 * \lapl_id
 * \return \herr_t
 *
 * \details H5Lcreate_external() creates a new external link. An external link
 *          is a soft link to an object in a different HDF5 file from the
 *          location of the link, i.e., to an external object.
 *
 *          \p file_name identifies the target file containing the target
 *          object; \p obj_name specifies the path of the target object within
 *          that file. \p obj_name must be an absolute pathname in
 *          \p file_name, i.e., it must start at the target file’s root group,
 *          but it is not interpreted until an application attempts to traverse
 *          it.
 *
 *          \p link_loc_id and \p link_name specify the location and name,
 *          respectively, of the new link. \p link_name is interpreted relative
 *          to \p link_loc_id.
 *
 *          \p lcpl_id is the link creation property list used in creating the
 *          new link.
 *
 *          \p lapl_id is the link access property list used in traversing the
 *          new link. Note that an external file opened by the traversal of an
 *          external link is always opened with the weak file close degree
 *          property setting, #H5F_CLOSE_WEAK (see H5Pset_fclose_degree());
 *          any file close degree property setting in \p lapl_id is ignored.
 *
 *          An external link behaves similarly to a soft link, and like a soft
 *          link in an HDF5 file, it may dangle: the target file and object
 *          need not exist at the time that the external link is created.
 *
 *          When the external link \p link_name is accessed, the library will
 *          search for the target file \p file_name as described below:
 *
 *          - If \p file_name is a relative pathname, the following steps are
 *            performed:
 *            - The library will get the prefix(es) set in the environment
 *              variable \c HDF5_EXT_PREFIX and will try to prepend each prefix
 *              to \p file_name to form a new \p file_name.
 *            - If the new \p file_name does not exist or if \c HDF5_EXT_PREFIX
 *              is not set, the library will get the prefix set via
 *              H5Pset_elink_prefix() and prepend it to \p file_name to form a
 *              new \p file_name.
 *            - If the new \p file_name does not exist or no prefix is being
 *              set by H5Pset_elink_prefix(), then the path of the file
 *              associated with \p link_loc_id is obtained. This path can be
 *              the absolute path or the current working directory plus the
 *              relative path of that file when it is created/opened. The
 *              library will prepend this path to \p file_name to form a new
 *              \p file_name.
 *            - If the new \p file_name does not exist, then the library will
 *              look for \p file_name and will return failure/success
 *              accordingly.
 *          - If \p file_name is an absolute pathname, the library will first
 *            try to find \p file_name. If \p file_name does not exist,
 *            \p file_name is stripped of directory paths to form a new
 *            \p file_name. The search for the new \p file_name then follows
 *            the same steps as described above for a relative pathname. See
 *            examples below illustrating how target_file_name is stripped to
 *            form a new \p file_name.
 *
 *          Note that \p file_name is considered to be an absolute pathname
 *          when the following condition is true:
 *
 *          - For Unix, the first character of \p file_name is a slash (\c /).
 *            For example, consider a \p file_name of \c /tmp/A.h5.
 *            If that target file does not exist, the new \p file_name after
 *            stripping will be \c A.h5.
 *          - For Windows, there are 6 cases:
 *            -# \p file_name is an absolute drive with absolute pathname.
 *               For example, consider a \p file_name of \c /tmp/A.h5. If that
 *               target file does not exist, the new \p file_name after
 *               stripping will be \c A.h5.
 *            -# \p file_name is an absolute pathname without specifying drive
 *               name. For example, consider a \p file_name of \c /tmp/A.h5.
 *               If that target file does not exist, the new \p file_name after
 *               stripping will be \c A.h5.
 *            -# \p file_name is an absolute drive with relative pathname.
 *               For example, consider a \p file_name of \c /tmp/A.h5. If that
 *               target file does not exist, the new \p file_name after
 *               stripping will be \c tmp\A.h5.
 *            -# \p file_name is in UNC (Uniform Naming Convention) format with
 *               server name, share name, and pathname. For example, consider
 *               a \p file_name of \c /tmp/A.h5. If that target file does not
 *               exist, the new \p file_name after stripping will be \c A.h5.
 *            -# \p file_name is in Long UNC (Uniform Naming Convention) format
 *               with server name, share name, and pathname. For example,
 *               consider a \p file_name of \c /tmp/A.h5. If that target file
 *               does not exist, the new \p file_name after stripping will be
 *               \c A.h5.
 *            -# \p file_name is in Long UNC (Uniform Naming Convention) format
 *               with an absolute drive and an absolute pathname. For example,
 *               consider a \p file_name of \c /tmp/A.h5. If that target file
 *               does not exist, the new \p file_name after stripping will be
 *               \c A.h5.
 *
 *          The library opens target file \p file_name with the file access
 *          property list that is set via H5Pset_elink_fapl() when the external
 *          link link_name is accessed. If no such property list is set, the
 *          library uses the file access property list associated with the file
 *          of \p link_loc_id to open the target file.
 *
 *          If an application requires additional control over file access
 *          flags or the file access property list, see H5Pset_elink_cb(); this
 *          function enables the use of an external link callback function as
 *          described in H5L_elink_traverse_t().
 *
 * \attention A file close degree property setting (H5Pset_fclose_degree()) in
 *            the external link file access property list or in the external
 *            link callback function will be ignored. A file opened by means of
 *            traversing an external link is always opened with the weak file
 *            close degree property setting, #H5F_CLOSE_WEAK .
 *
 * \see H5Lcreate_hard(), H5Lcreate_soft(), H5Lcreate_ud()
 *
 * \since 1.8.0
 */
H5_DLL herr_t H5Lcreate_external(const char *file_name, const char *obj_name, hid_t link_loc_id,
                                 const char *link_name, hid_t lcpl_id, hid_t lapl_id);

/* Symbols defined for compatibility with previous versions of the HDF5 API.
 *
 * Use of these symbols is deprecated.
 */
#ifndef H5_NO_DEPRECATED_SYMBOLS

/* Macros */

/* Previous versions of the H5L_class_t struct */
#define H5L_LINK_CLASS_T_VERS_0 0

/* Typedefs */

/* Information struct for link (for H5Lget_info1/H5Lget_info_by_idx1) */
//! [H5L_info1_t_snip]
typedef struct {
<<<<<<< HEAD
    H5L_type_t          type;           /**< Type of link                   */
    hbool_t             corder_valid;   /**< Indicate if creation order is valid */
    int64_t             corder;         /**< Creation order                 */
    H5T_cset_t          cset;           /**< Character set of link name     */
    union {
        haddr_t         address;        /**< Address hard link points to    */
        size_t          val_size;       /**< Size of a soft link or UD link value */
=======
    H5L_type_t type;         /**< Type of link                   */
    hbool_t    corder_valid; /**< Indicate if creation order is valid */
    int64_t    corder;       /**< Creation order                 */
    H5T_cset_t cset;         /**< Character set of link name     */
    union {
        haddr_t address;  /**< Address hard link points to    */
        size_t  val_size; /**< Size of a soft link or UD link value */
>>>>>>> ebe9a396
    } u;
} H5L_info1_t;
//! [H5L_info1_t_snip]

/** Callback during link traversal */
typedef hid_t (*H5L_traverse_0_func_t)(const char *link_name, hid_t cur_group, const void *lnkdata,
                                       size_t lnkdata_size, hid_t lapl_id);

/** User-defined link types */
typedef struct {
<<<<<<< HEAD
    int version;                    /**< Version number of this struct        */
  H5L_type_t id;                    /**< Link type ID                         */
    const char *comment;            /**< Comment for debugging                */
    H5L_create_func_t create_func;  /**< Callback during link creation        */
    H5L_move_func_t move_func;      /**< Callback after moving link           */
    H5L_copy_func_t copy_func;      /**< Callback after copying link          */
    H5L_traverse_0_func_t trav_func; /**< Callback during link traversal       */
    H5L_delete_func_t del_func;     /**< Callback for link deletion           */
    H5L_query_func_t query_func;    /**< Callback for queries                 */
=======
    int                   version;     /**< Version number of this struct        */
    H5L_type_t            id;          /**< Link type ID                         */
    const char *          comment;     /**< Comment for debugging                */
    H5L_create_func_t     create_func; /**< Callback during link creation        */
    H5L_move_func_t       move_func;   /**< Callback after moving link           */
    H5L_copy_func_t       copy_func;   /**< Callback after copying link          */
    H5L_traverse_0_func_t trav_func;   /**< Callback during link traversal       */
    H5L_delete_func_t     del_func;    /**< Callback for link deletion           */
    H5L_query_func_t      query_func;  /**< Callback for queries                 */
>>>>>>> ebe9a396
} H5L_class_0_t;

/** Prototype for H5Literate1() / H5Literate_by_name1() operator */
//! [H5L_iterate1_t_snip]
<<<<<<< HEAD
typedef herr_t (*H5L_iterate1_t)(hid_t group, const char *name, const H5L_info1_t *info,
    void *op_data);
=======
typedef herr_t (*H5L_iterate1_t)(hid_t group, const char *name, const H5L_info1_t *info, void *op_data);
>>>>>>> ebe9a396
//! [H5L_iterate1_t_snip]

/* Function prototypes */
/**
 * \ingroup H5L
 *
 * \brief Returns information about a link
 *
 * \fgdta_loc_id
 * \param[in] name Link name
 * \param[out] linfo Buffer in which link information is returned
 * \lapl_id
 *
 * \return \herr_t
 *
 * \deprecated As of HDF5-1.12 this function has been deprecated in favor of
 *             the function H5Lget_info2() or the macro H5Lget_info().
 *
 * \todo We need to get the location ID story straight!
 *
 * \details H5Lget_info1() returns information about the specified link through
 *          the \p linfo argument.
 *
 *          The location identifier, \p loc_id, specifies the location of the
 *          link. A link name, \p name, interpreted relative to \p loc_id,
 *          specifies the link being queried.
 *
 *          \p lapl_id is the link access property list associated with the
 *          link \p name. In the general case, when default link access
 *          properties are acceptable, this can be passed in as #H5P_DEFAULT.
 *          An example of a situation that requires a non-default link access
 *          property list is when the link is an external link; an external
 *          link may require that a link prefix be set in a link access
 *          property list (see H5Pset_elink_prefix()).
 *
 *          H5Lget_info1() returns information about name in the data structure
 *          \ref H5L_info1_t, which is described below and defined in
 *          H5Lpublic.h. This structure is returned in the buffer \p linfo.
 *          \snippet this H5L_info1_t_snip
 *          In the above struct, type specifies the link class. Valid values
 *          include the following:
 *          \link_types
 *          There will be additional valid values if user-defined links have
 *          been registered.
 *
 *          \c corder specifies the link’s creation order position while
 *          \c corder_valid indicates whether the value in \c corder is valid.
 *
 *          If \c corder_valid is \c TRUE, the value in \c corder is known to
 *          be valid; if \c corder_valid is \c FALSE, the value in \c corder is
 *          presumed to be invalid;
 *
 *          \c corder starts at zero (0) and is incremented by one (1) as new
 *          links are created. But higher-numbered entries are not adjusted
 *          when a lower-numbered link is deleted; the deleted link’s creation
 *          order position is simply left vacant. In such situations, the value
 *          of \c corder for the last link created will be larger than the
 *          number of links remaining in the group.
 *
 *          \c cset specifies the character set in which the link name is
 *          encoded. Valid values include the following:
 *          \csets
 *          This value is set with H5Pset_char_encoding().
 *
 *          \c address and \c val_size are returned for hard and symbolic
 *          links, respectively. Symbolic links include soft and external links
 *          and some user-defined links.
 *
 *          If the link is a hard link, \c address specifies the file address
 *          that the link points to.
 *
 *          If the link is a symbolic link, \c val_size will be the length of
 *          the link value, e.g., the length of the HDF5 path name with a null
 *          terminator.
 *
 * \version 1.12.0 Function was deprecated.
 * \version 1.8.2 Fortran subroutine added in this release.
 * \version 1.8.4 Fortran subroutine syntax changed in this release.
 *
 * \since 1.8.0
 *
 */
H5_DLL herr_t H5Lget_info1(hid_t loc_id, const char *name, H5L_info1_t *linfo /*out*/, hid_t lapl_id);
/**
 * \ingroup H5L
 *
 * \brief Retrieves metadata for a link in a group, according to the order
 *        within a field or index
 *
 * \loc_id
 * \param[in] group_name Group name
 * \idx_type
 * \order
 * \param[in] n Link position for which to retrieve information
 * \param[out] linfo Buffer in which link information is returned
 * \lapl_id
 *
 * \return \herr_t
 *
 * \deprecated As of HDF5-1.12 this function has been deprecated in favor of
 *             the function H5Lget_info_by_idx2() and the macro
 *             H5Lget_info_by_idx().
 *
 * \details H5get_info_by_idx1() returns the metadata for a link in a group
 *          according to a specified field or index and a specified order.
 *
 *          The link for which information is to be returned is specified by \p
 *          idx_type, \p order, and \p n as follows:
 *
 *          - \p idx_type specifies the field by which the links in \p
 *            group_name are ordered. The links may be indexed on this field,
 *            in which case operations seeking specific links are likely to
 *            complete more quickly.
 *          - \p order specifies the order in which
 *            the links are to be referenced for the purposes of this function.
 *          - \p n specifies the position of the subject link. Note that this
 *            count is zero-based; 0 (zero) indicates that the function will
 *            return the value of the first link; if \p n is 5, the function
 *            will return the value of the sixth link; etc.
 *
 *          For example, assume that \p idx_type, \p order, and \p n are
 *          #H5_INDEX_NAME, #H5_ITER_DEC, and 5, respectively. #H5_INDEX_NAME
 *          indicates that the links are accessed in lexicographic order by
 *          their names. #H5_ITER_DEC specifies that the list be traversed in
 *          reverse order, or in decremented order. And 5 specifies that this
 *          call to the function will return the metadata for the 6th link
 *          (\c n + 1) from the end.
 *
 *          See H5Literate1() for a list of valid values and further discussion
 *          regarding \p idx_type and \p order.
 *
 *          If \p loc_id specifies the group in which the link resides,
 *          \p group_name can be a dot (\c .).
 *
 * \version 1.12.0 Function was renamed to H5Lget_index_by_idx1() and deprecated.
 * \version 1.8.4 Fortran subroutine syntax changed in this release.
 * \version 1.8.2 Fortran subroutine added in this release.
 *
 * \since 1.8.0
 *
 */
H5_DLL herr_t H5Lget_info_by_idx1(hid_t loc_id, const char *group_name, H5_index_t idx_type,
                                  H5_iter_order_t order, hsize_t n, H5L_info1_t *linfo /*out*/,
                                  hid_t lapl_id);
/**
 * \ingroup TRAV
 *
 * \brief Iterates over links in a group, with user callback routine,
 *        according to the order within an index.
 *
 * \group_id{grp_id}
 * \idx_type
 * \order
 * \param[in,out] idx Pointer to an iteration index to allow
 *                    continuing a previous iteration
 * \op
 * \op_data
 * \return \success{The return value of the first operator that returns
 *                  non-zero, or zero if all members were processed with no
 *                  operator returning non-zero.}
 * \return \failure{Negative if an error occurs in the library, or the negative
 *                  value returned by one of the operators.}
 *
 * \deprecated Deprecated in favor of H5Literate2().
 *
 * \details H5Literate1() iterates through the links in a file or
 *          group, \p group_id, in the order of the specified
 *          index, \p idx_type, using a user-defined callback routine
 *          \p op. H5Literate1() does not recursively follow links into
 *          subgroups of the specified group.
 *
 *          Three parameters are used to manage progress of the iteration:
 *          \p idx_type, \p order, and \p idx_p.
 *
 *          \p idx_type specifies the index to be used. If the links have
 *          not been indexed by the index type, they will first be sorted by
 *          that index then the iteration will begin; if the links have been
 *          so indexed, the sorting step will be unnecessary, so the iteration
 *          may begin more quickly.
 *
 *          \p order specifies the order in which objects are to be inspected
 *          along the index \p idx_type.
 *
 *          \p idx_p tracks the iteration and allows an iteration to be
 *          resumed if it was stopped before all members were processed. It is
 *          passed in by the application with a starting point and returned by
 *          the library with the point at which the iteration stopped.
 *
 *          \p op_data is a user-defined pointer to the data required to
 *          process links in the course of the iteration. This pointer is
 *          passed back to each step of the iteration in the \p op callback
 *          function's \p op_data parameter. \p op is invoked for each link
 *          encounter.
 *
 *          \p op_data is passed to and from each iteration and can be used to
 *          supply or aggregate information across iterations.
 *
 * \remark Same pattern of behavior as H5Giterate().
 *
 * \note This function is also available through the H5Literate() macro.
 *
 * \warning The behavior of H5Literate1() is undefined if the link
 *          membership of \p group_id changes during the iteration.
 *          This does not limit the ability to change link destinations
 *          while iterating, but caution is advised.
 *
 *
 * \version 1.12.0 Function was deprecated in this release.
 * \since 1.8.0
 *
 * \see H5Literate_by_name2(), H5Lvisit2(), H5Lvisit_by_name2()
 *
 */
H5_DLL herr_t H5Literate1(hid_t grp_id, H5_index_t idx_type, H5_iter_order_t order, hsize_t *idx,
                          H5L_iterate1_t op, void *op_data);
/**
 * \ingroup TRAV
 *
 * \brief Iterates through links in a group by its name
 *
 * \loc_id
 * \param[in] group_name Group name
 * \idx_type
 * \order
 * \param[in,out] idx iteration position at which to start (\Emph{IN}) or
 *                position at which an interrupted iteration may be restarted
 *                (\Emph{OUT})
 * \op
 * \op_data
 * \lapl_id
 *
 * \return \success{The return value of the first operator that returns
 *                  non-zero, or zero if all members were processed with no
 *                  operator returning non-zero.}
 * \return \failure{Negative if an error occurs in the library, or the negative
 *                  value returned by one of the operators.}
 *
 * \deprecated As of HDF5-1.12 this function has been deprecated in favor of
 *             the function H5Literate_by_name2() or the macro
 *             H5Literate_by_name().
 *
 * \details H5Literate_by_name1() iterates through the links in a group
 *          specified by \p loc_id and \p group_name, in the order of the
 *          specified index, \p idx_type, using a user-defined callback routine
 *          \p op. H5Literate_by_name1() does not recursively follow links into
 *          subgroups of the specified group.
 *
 *          \p idx_type specifies the index to be used. If the links have not
 *          been indexed by the index type, they will first be sorted by that
 *          index then the iteration will begin; if the links have been so
 *          indexed, the sorting step will be unnecessary, so the iteration may
 *          begin more quickly. Valid values include the following:
 *          \indexes
 *
 *          \p order specifies the order in which objects are to be inspected
 *          along the index specified in \p idx_type. Valid values include the
 *          following:
 *          \orders
 *
 *          \p idx allows an interrupted iteration to be resumed; it is
 *          passed in by the application with a starting point and returned by
 *          the library with the point at which the iteration stopped.
 *
 * \note H5Literate_by_name1() is not recursive. In particular, if a member of
 *       \p group_name is found to be a group, call it \c subgroup_a,
 *       H5Literate_by_name1() does not examine the members of \c subgroup_a.
 *       When recursive iteration is required, the application must handle the
 *       recursion, explicitly calling H5Literate_by_name1() on discovered
 *       subgroups.
 *
 * \note H5Literate_by_name1() assumes that the membership of the group being
 *       iterated over remains unchanged through the iteration; if any of the
 *       links in the group change during the iteration, the function’s
 *       behavior is undefined. Note, however, that objects pointed to by the
 *       links can be modified.
 *
 * \note H5Literate_by_name1() is the same as H5Giterate(), except that
 *       H5Giterate() always proceeds in lexicographic order.
 *
 * \version 1.12.0 Function H5Literate_by_name() was renamed to
 *                 H5Literate_by_name1() and deprecated.
 * \version 1.8.8 Fortran subroutine added.
 *
 * \since 1.8.0
 *
 */
H5_DLL herr_t H5Literate_by_name1(hid_t loc_id, const char *group_name, H5_index_t idx_type,
                                  H5_iter_order_t order, hsize_t *idx, H5L_iterate1_t op, void *op_data,
                                  hid_t lapl_id);
/**
 * \ingroup TRAV
 *
 * \brief Recursively visits all links starting from a specified group
 *
 * \group_id{grp_id}
 * \idx_type
 * \order
 * \op
 * \op_data
 *
 * \return \success{The return value of the first operator that returns
 *                  non-zero, or zero if all members were processed with no
 *                  operator returning non-zero.}
 * \return \failure{Negative if an error occurs in the library, or the negative
 *                  value returned by one of the operators.}
 *
 * \deprecated As of HDF5-1.12 this function has been deprecated in favor of
 *             the function H5Lvisit2() or the macro H5Lvisit().
 *
 * \details H5Lvisit1() is a recursive iteration function to visit all links in
 *          and below a group in an HDF5 file, thus providing a mechanism for
 *          an application to perform a common set of operations across all of
 *          those links or a dynamically selected subset. For non-recursive
 *          iteration across the members of a group, see H5Literate1().
 *
 *          The group serving as the root of the iteration is specified by its
 *          group or file identifier, \p group_id.
 *
 *          Two parameters are used to establish the iteration: \p idx_type and
 *          \p order.
 *
 *          \p idx_type specifies the index to be used. If the links have not
 *          been indexed by the index type, they will first be sorted by that
 *          index then the iteration will begin; if the links have been so
 *          indexed, the sorting step will be unnecessary, so the iteration may
 *          begin more quickly. Valid values include the following:
 *          \indexes
 *
 *          Note that the index type passed in \p idx_type is a best effort
 *          setting. If the application passes in a value indicating iteration
 *          in creation order and a group is encountered that was not tracked
 *          in creation order, that group will be iterated over in
 *          lexicographic order by name, or name order. (Name order is the
 *          native order used by the HDF5 library and is always available.)
 *
 *          \p order specifies the order in which objects are to be inspected
 *          along the index specified in \p idx_type. Valid values include the
 *          following:
 *          \orders
 *
 *          \p op is a callback function of type \ref H5L_iterate1_t that is invoked
 *          for each link encountered.
 *          \snippet this H5L_iterate1_t_snip
 *
 *          The \ref H5L_info1_t struct is defined (in H5Lpublic.h) as follows:
 *          \snippet this H5L_info1_t_snip
 *
 *          The possible return values from the callback function, and the
 *          effect of each, are as follows:
 *          \li Zero causes the visit iterator to continue, returning zero when
 *              all group members have been processed.
 *          \li  A positive value causes the visit iterator to immediately
 *               return that positive value, indicating short-circuit success.
 *          \li A negative value causes the visit iterator to immediately
 *              return that value, indicating failure.
 *
 *          The H5Lvisit1() \p op_data parameter is a user-defined pointer to
 *          the data required to process links in the course of the iteration.
 *          This pointer is passed back to each step of the iteration in the
 *          \p op callback function's \p op_data parameter.
 *
 *          H5Lvisit1() and H5Ovisit1() are companion functions: one for
 *          examining and operating on links; the other for examining and
 *          operating on the objects that those links point to. Both functions
 *          ensure that by the time the function completes successfully, every
 *          link or object below the specified point in the file has been
 *          presented to the application for whatever processing the
 *          application requires.
 *
 * \version 1.12.0 Function was renamed from H5Lvisit() to H5Lvisit1() and
 *                 deprecated.
 *
 * \since 1.8.0
 *
 */
H5_DLL herr_t H5Lvisit1(hid_t grp_id, H5_index_t idx_type, H5_iter_order_t order, H5L_iterate1_t op,
                        void *op_data);
/**
 * \ingroup TRAV
 *
 * \brief Recursively visits all links starting from a specified group
 *
 * \loc_id
 * \param[in] group_name Group name
 * \idx_type
 * \order
 * \op
 * \op_data
 * \lapl_id
 *
 * \return \success{The return value of the first operator that returns
 *                  non-zero, or zero if all members were processed with no
 *                  operator returning non-zero.}
 * \return \failure{Negative if an error occurs in the library, or the negative
 *                  value returned by one of the operators.}
 *
 * \deprecated As of HDF5-1.12 this function has been deprecated in favor of
 *             the function H5Lvisit_by_name2() or the macro H5Lvisit_by_name().
 *
 * \details H5Lvisit_by_name1() is a recursive iteration function to visit all
 *          links in and below a group in an HDF5 file, thus providing a
 *          mechanism for an application to perform a common set of operations
 *          across all of those links or a dynamically selected subset. For
 *          non-recursive iteration across the members of a group, see
 *          H5Literate1().
 *
 *          The group serving as the root of the iteration is specified by the
 *          \p loc_id / \p group_name parameter pair. \p loc_id specifies a
 *          file or group; group_name specifies either a group in the file
 *          (with an absolute name based in the file’s root group) or a group
 *          relative to \p loc_id. If \p loc_id fully specifies the group that
 *          is to serve as the root of the iteration, group_name should be '.'
 *          (a dot). (Note that when \p loc_id fully specifies the the group
 *          that is to serve as the root of the iteration, the user may wish to
 *          consider using H5Lvisit1() instead of H5Lvisit_by_name1().)
 *
 *          Two parameters are used to establish the iteration: \p idx_type and
 *          \p order.
 *
 *          \p idx_type specifies the index to be used. If the links have not
 *          been indexed by the index type, they will first be sorted by that
 *          index then the iteration will begin; if the links have been so
 *          indexed, the sorting step will be unnecesary, so the iteration may
 *          begin more quickly. Valid values include the following:
 *          \indexes
 *
 *          Note that the index type passed in \p idx_type is a best effort
 *          setting. If the application passes in a value indicating iteration
 *          in creation order and a group is encountered that was not tracked
 *          in creation order, that group will be iterated over in
 *          lexicographic order by name, or name order. (Name order is the
 *          native order used by the HDF5 library and is always available.)
 *
 *          \p order specifies the order in which objects are to be inspected
 *          along the index specified in \p idx_type. Valid values include the
 *          following:
 *          \orders
 *
 *          The \p op callback function, the related \ref H5L_info1_t
 *          \c struct, and the effect that the callback function's return value
 *          has on the application are described in H5Lvisit1().
 *
 *          The H5Lvisit_by_name1() \p op_data parameter is a user-defined
 *          pointer to the data required to process links in the course of the
 *          iteration. This pointer is passed back to each step of the
 *          iteration in the callback function's \p op_data parameter.
 *
 *          \p lapl_id is a link access property list. In the general case,
 *          when default link access properties are acceptable, this can be
 *          passed in as #H5P_DEFAULT. An example of a situation that requires
 *          a non-default link access property list is when the link is an
 *          external link; an external link may require that a link prefix be
 *          set in a link access property list (see H5Pset_elink_prefix()).
 *
 *          H5Lvisit_by_name1() and H5Ovisit_by_name1() are companion
 *          functions: one for examining and operating on links; the other for
 *          examining and operating on the objects that those links point to.
 *          Both functions ensure that by the time the function completes
 *          successfully, every link or object below the specified point in the
 *          file has been presented to the application for whatever processing
 *          the application requires.
 *
 * \version 1.12.0 Function renamed from H5Lvisit_by_name() to
 *                 H5Lvisit_by_name1() and deprecated.
 *
 * \since 1.8.0
 *
 */
H5_DLL herr_t H5Lvisit_by_name1(hid_t loc_id, const char *group_name, H5_index_t idx_type,
                                H5_iter_order_t order, H5L_iterate1_t op, void *op_data, hid_t lapl_id);

#endif /* H5_NO_DEPRECATED_SYMBOLS */

#ifdef __cplusplus
}
#endif
#endif /* _H5Lpublic_H */<|MERGE_RESOLUTION|>--- conflicted
+++ resolved
@@ -70,19 +70,11 @@
  * in HDF5 files.
  */
 typedef enum {
-<<<<<<< HEAD
-    H5L_TYPE_ERROR = (-1),      /**< Invalid link type id         */
-    H5L_TYPE_HARD = 0,          /**< Hard link id                 */
-    H5L_TYPE_SOFT = 1,          /**< Soft link id                 */
-    H5L_TYPE_EXTERNAL = 64,     /**< External link id             */
-    H5L_TYPE_MAX = 255	        /**< Maximum link type id         */
-=======
     H5L_TYPE_ERROR    = (-1), /**< Invalid link type id         */
     H5L_TYPE_HARD     = 0,    /**< Hard link id                 */
     H5L_TYPE_SOFT     = 1,    /**< Soft link id                 */
     H5L_TYPE_EXTERNAL = 64,   /**< External link id             */
     H5L_TYPE_MAX      = 255   /**< Maximum link type id         */
->>>>>>> ebe9a396
 } H5L_type_t;
 /**
  * \brief  Maximum value link value for "built-in" link types
@@ -91,34 +83,17 @@
 /**
  * \brief Link ids at or above this value are "user-defined" link types.
  */
-<<<<<<< HEAD
-#define H5L_TYPE_UD_MIN      H5L_TYPE_EXTERNAL
+#define H5L_TYPE_UD_MIN H5L_TYPE_EXTERNAL
 /**
  * \brief Maximum link id value for "user-defined" link types.
  */
-#define H5L_TYPE_UD_MAX      H5L_TYPE_MAX
-=======
-#define H5L_TYPE_UD_MIN H5L_TYPE_EXTERNAL
-/**
- * \brief Maximum link id value for "user-defined" link types.
- */
 #define H5L_TYPE_UD_MAX H5L_TYPE_MAX
->>>>>>> ebe9a396
 
 /**
  * \brief Information struct for links
  */
 //! [H5L_info2_t_snip]
 typedef struct {
-<<<<<<< HEAD
-    H5L_type_t          type;         /**< Type of link                   */
-    hbool_t             corder_valid; /**< Indicate if creation order is valid */
-    int64_t             corder;       /**< Creation order                 */
-    H5T_cset_t          cset;         /**< Character set of link name     */
-    union {
-        H5O_token_t     token;        /**< Token of location that hard link points to */
-        size_t          val_size;     /**< Size of a soft link or user-defined link value */
-=======
     H5L_type_t type;         /**< Type of link                   */
     hbool_t    corder_valid; /**< Indicate if creation order is valid */
     int64_t    corder;       /**< Creation order                 */
@@ -126,7 +101,6 @@
     union {
         H5O_token_t token;    /**< Token of location that hard link points to */
         size_t      val_size; /**< Size of a soft link or user-defined link value */
->>>>>>> ebe9a396
     } u;
 } H5L_info2_t;
 //! [H5L_info2_t_snip]
@@ -139,30 +113,6 @@
 /**
  * \brief Link creation callback
  */
-<<<<<<< HEAD
-typedef herr_t (*H5L_create_func_t)(const char *link_name, hid_t loc_group,
-    const void *lnkdata, size_t lnkdata_size, hid_t lcpl_id);
-/**
- * \brief Callback for link move
- */
-typedef herr_t (*H5L_move_func_t)(const char *new_name, hid_t new_loc,
-    const void *lnkdata, size_t lnkdata_size);
-/**
- * \brief Callback for link copy
- */
-typedef herr_t (*H5L_copy_func_t)(const char *new_name, hid_t new_loc,
-    const void *lnkdata, size_t lnkdata_size);
-/**
- * \brief Callback during link traversal
- */
-typedef hid_t (*H5L_traverse_func_t)(const char *link_name, hid_t cur_group,
-    const void *lnkdata, size_t lnkdata_size, hid_t lapl_id, hid_t dxpl_id);
-/**
- * \brief Callback for link deletion
- */
-typedef herr_t (*H5L_delete_func_t)(const char *link_name, hid_t file,
-    const void *lnkdata, size_t lnkdata_size);
-=======
 typedef herr_t (*H5L_create_func_t)(const char *link_name, hid_t loc_group, const void *lnkdata,
                                     size_t lnkdata_size, hid_t lcpl_id);
 /**
@@ -185,19 +135,13 @@
  */
 typedef herr_t (*H5L_delete_func_t)(const char *link_name, hid_t file, const void *lnkdata,
                                     size_t lnkdata_size);
->>>>>>> ebe9a396
 /**
  * \brief Callback for querying the link.
  *
  * Returns the size of the buffer needed.
  */
-<<<<<<< HEAD
-typedef ssize_t (*H5L_query_func_t)(const char *link_name, const void *lnkdata,
-    size_t lnkdata_size, void *buf /*out*/, size_t buf_size);
-=======
 typedef ssize_t (*H5L_query_func_t)(const char *link_name, const void *lnkdata, size_t lnkdata_size,
                                     void *buf /*out*/, size_t buf_size);
->>>>>>> ebe9a396
 
 /**
  * \brief Link prototype
@@ -208,17 +152,6 @@
  */
 //! [H5L_class_t_snip]
 typedef struct {
-<<<<<<< HEAD
-    int version;                    /**< Version number of this struct       */
-    H5L_type_t id;                  /**< Link type ID                        */
-    const char *comment;            /**< Comment for debugging               */
-    H5L_create_func_t create_func;  /**< Callback during link creation       */
-    H5L_move_func_t move_func;      /**< Callback after moving link          */
-    H5L_copy_func_t copy_func;      /**< Callback after copying link         */
-    H5L_traverse_func_t trav_func;  /**< Callback during link traversal      */
-    H5L_delete_func_t del_func;     /**< Callback for link deletion          */
-    H5L_query_func_t query_func;    /**< Callback for queries                */
-=======
     int                 version;     /**< Version number of this struct       */
     H5L_type_t          id;          /**< Link type ID                        */
     const char *        comment;     /**< Comment for debugging               */
@@ -228,7 +161,6 @@
     H5L_traverse_func_t trav_func;   /**< Callback during link traversal      */
     H5L_delete_func_t   del_func;    /**< Callback for link deletion          */
     H5L_query_func_t    query_func;  /**< Callback for queries                */
->>>>>>> ebe9a396
 } H5L_class_t;
 //! [H5L_class_t_snip]
 
@@ -238,27 +170,15 @@
  * The H5O_token_t version is used in the VOL layer and future public API calls.
  */
 //! [H5L_iterate2_t_snip]
-<<<<<<< HEAD
-typedef herr_t (*H5L_iterate2_t)(hid_t group, const char *name, const H5L_info2_t *info,
-    void *op_data);
-=======
 typedef herr_t (*H5L_iterate2_t)(hid_t group, const char *name, const H5L_info2_t *info, void *op_data);
->>>>>>> ebe9a396
 //! [H5L_iterate2_t_snip]
 
 /**
  * \brief Callback for external link traversal
  */
-<<<<<<< HEAD
-typedef herr_t (*H5L_elink_traverse_t)(const char *parent_file_name,
-    const char *parent_group_name, const char *child_file_name,
-    const char *child_object_name, unsigned *acc_flags, hid_t fapl_id,
-    void *op_data);
-=======
 typedef herr_t (*H5L_elink_traverse_t)(const char *parent_file_name, const char *parent_group_name,
                                        const char *child_file_name, const char *child_object_name,
                                        unsigned *acc_flags, hid_t fapl_id, void *op_data);
->>>>>>> ebe9a396
 
 /********************/
 /* Public Variables */
@@ -846,11 +766,7 @@
  * \since 1.12.0
  *
  */
-<<<<<<< HEAD
-H5_DLL herr_t H5Lget_info2(hid_t loc_id, const char *name, H5L_info2_t *linfo /*out*/, hid_t lapl_id);
-=======
 H5_DLL herr_t H5Lget_info2(hid_t loc_id, const char *name, H5L_info2_t *linfo, hid_t lapl_id);
->>>>>>> ebe9a396
 /**
  * \ingroup H5L
  *
@@ -905,12 +821,7 @@
  *
  */
 H5_DLL herr_t H5Lget_info_by_idx2(hid_t loc_id, const char *group_name, H5_index_t idx_type,
-<<<<<<< HEAD
-                                  H5_iter_order_t order, hsize_t n, H5L_info2_t *linfo /*out*/,
-                                  hid_t lapl_id);
-=======
                                   H5_iter_order_t order, hsize_t n, H5L_info2_t *linfo, hid_t lapl_id);
->>>>>>> ebe9a396
 /**
  * \ingroup H5L
  *
@@ -1031,13 +942,8 @@
  * \see H5Literate_by_name2(), H5Lvisit2(), H5Lvisit_by_name2()
  *
  */
-<<<<<<< HEAD
-H5_DLL herr_t  H5Literate2(hid_t grp_id, H5_index_t idx_type, H5_iter_order_t order, hsize_t *idx,
-                           H5L_iterate2_t op, void *op_data);
-=======
 H5_DLL herr_t H5Literate2(hid_t grp_id, H5_index_t idx_type, H5_iter_order_t order, hsize_t *idx,
                           H5L_iterate2_t op, void *op_data);
->>>>>>> ebe9a396
 /**
  * \ingroup TRAV
  *
@@ -1102,15 +1008,9 @@
  * \see H5Literate(), H5Lvisit()
  *
  */
-<<<<<<< HEAD
-H5_DLL herr_t  H5Literate_by_name2(hid_t loc_id, const char *group_name, H5_index_t idx_type,
-                                   H5_iter_order_t order, hsize_t *idx, H5L_iterate2_t op, void *op_data,
-                                   hid_t lapl_id);
-=======
 H5_DLL herr_t H5Literate_by_name2(hid_t loc_id, const char *group_name, H5_index_t idx_type,
                                   H5_iter_order_t order, hsize_t *idx, H5L_iterate2_t op, void *op_data,
                                   hid_t lapl_id);
->>>>>>> ebe9a396
 /**
  * \ingroup TRAV
  *
@@ -1192,13 +1092,8 @@
  * \see H5Literate()
  *
  */
-<<<<<<< HEAD
-H5_DLL herr_t  H5Lvisit2(hid_t grp_id, H5_index_t idx_type, H5_iter_order_t order, H5L_iterate2_t op,
-                         void *op_data);
-=======
 H5_DLL herr_t H5Lvisit2(hid_t grp_id, H5_index_t idx_type, H5_iter_order_t order, H5L_iterate2_t op,
                         void *op_data);
->>>>>>> ebe9a396
 /**
  * \ingroup TRAV
  *
@@ -1280,14 +1175,8 @@
  * \since 1.12.0
  *
  */
-<<<<<<< HEAD
-H5_DLL herr_t  H5Lvisit_by_name2(hid_t loc_id, const char *group_name, H5_index_t idx_type,
-                                 H5_iter_order_t order, H5L_iterate2_t op, void *op_data, hid_t lapl_id);
-
-=======
 H5_DLL herr_t H5Lvisit_by_name2(hid_t loc_id, const char *group_name, H5_index_t idx_type,
                                 H5_iter_order_t order, H5L_iterate2_t op, void *op_data, hid_t lapl_id);
->>>>>>> ebe9a396
 /* UD link functions */
 /**
  * \ingroup H5L
@@ -1718,15 +1607,6 @@
 /* Information struct for link (for H5Lget_info1/H5Lget_info_by_idx1) */
 //! [H5L_info1_t_snip]
 typedef struct {
-<<<<<<< HEAD
-    H5L_type_t          type;           /**< Type of link                   */
-    hbool_t             corder_valid;   /**< Indicate if creation order is valid */
-    int64_t             corder;         /**< Creation order                 */
-    H5T_cset_t          cset;           /**< Character set of link name     */
-    union {
-        haddr_t         address;        /**< Address hard link points to    */
-        size_t          val_size;       /**< Size of a soft link or UD link value */
-=======
     H5L_type_t type;         /**< Type of link                   */
     hbool_t    corder_valid; /**< Indicate if creation order is valid */
     int64_t    corder;       /**< Creation order                 */
@@ -1734,7 +1614,6 @@
     union {
         haddr_t address;  /**< Address hard link points to    */
         size_t  val_size; /**< Size of a soft link or UD link value */
->>>>>>> ebe9a396
     } u;
 } H5L_info1_t;
 //! [H5L_info1_t_snip]
@@ -1745,17 +1624,6 @@
 
 /** User-defined link types */
 typedef struct {
-<<<<<<< HEAD
-    int version;                    /**< Version number of this struct        */
-  H5L_type_t id;                    /**< Link type ID                         */
-    const char *comment;            /**< Comment for debugging                */
-    H5L_create_func_t create_func;  /**< Callback during link creation        */
-    H5L_move_func_t move_func;      /**< Callback after moving link           */
-    H5L_copy_func_t copy_func;      /**< Callback after copying link          */
-    H5L_traverse_0_func_t trav_func; /**< Callback during link traversal       */
-    H5L_delete_func_t del_func;     /**< Callback for link deletion           */
-    H5L_query_func_t query_func;    /**< Callback for queries                 */
-=======
     int                   version;     /**< Version number of this struct        */
     H5L_type_t            id;          /**< Link type ID                         */
     const char *          comment;     /**< Comment for debugging                */
@@ -1765,17 +1633,11 @@
     H5L_traverse_0_func_t trav_func;   /**< Callback during link traversal       */
     H5L_delete_func_t     del_func;    /**< Callback for link deletion           */
     H5L_query_func_t      query_func;  /**< Callback for queries                 */
->>>>>>> ebe9a396
 } H5L_class_0_t;
 
 /** Prototype for H5Literate1() / H5Literate_by_name1() operator */
 //! [H5L_iterate1_t_snip]
-<<<<<<< HEAD
-typedef herr_t (*H5L_iterate1_t)(hid_t group, const char *name, const H5L_info1_t *info,
-    void *op_data);
-=======
 typedef herr_t (*H5L_iterate1_t)(hid_t group, const char *name, const H5L_info1_t *info, void *op_data);
->>>>>>> ebe9a396
 //! [H5L_iterate1_t_snip]
 
 /* Function prototypes */
