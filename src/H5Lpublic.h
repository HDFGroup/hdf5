--- conflicted
+++ resolved
@@ -25,32 +25,20 @@
 #define H5Lpublic_H
 
 /* Public headers needed by this file */
-<<<<<<< HEAD
-#include "H5public.h"  /* Generic Functions			*/
-#include "H5Ipublic.h" /* IDs			  		*/
-#include "H5Opublic.h" /* Object Headers			*/
-#include "H5Tpublic.h" /* Datatypes				*/
-=======
 #include "H5public.h"  /* Generic Functions            */
 #include "H5Ipublic.h" /* IDs                      */
 #include "H5Opublic.h" /* Object Headers            */
 #include "H5Tpublic.h" /* Datatypes                */
->>>>>>> 18bbd3f0
 
 /*****************/
 /* Public Macros */
 /*****************/
 
-<<<<<<< HEAD
-/* Maximum length of a link's name */
-/* (encoded in a 32-bit unsigned integer) */
-=======
 /**
  * \brief Maximum length of a link's name
  *
  * The maximum length of a link's name is encoded in a 32-bit unsigned integer.
  */
->>>>>>> 18bbd3f0
 #define H5L_MAX_LINK_NAME_LEN ((uint32_t)(-1)) /* (4GB - 1) */
 
 /**
@@ -58,13 +46,9 @@
  */
 #define H5L_SAME_LOC (hid_t)0
 
-<<<<<<< HEAD
-/* Current version of the H5L_class_t struct */
-=======
 /**
  * \brief Current version of the H5L_class_t struct
  */
->>>>>>> 18bbd3f0
 #define H5L_LINK_CLASS_T_VERS 1
 
 #ifdef __cplusplus
@@ -86,17 +70,6 @@
  * in HDF5 files.
  */
 typedef enum {
-<<<<<<< HEAD
-    H5L_TYPE_ERROR    = (-1), /* Invalid link type id         */
-    H5L_TYPE_HARD     = 0,    /* Hard link id                 */
-    H5L_TYPE_SOFT     = 1,    /* Soft link id                 */
-    H5L_TYPE_EXTERNAL = 64,   /* External link id             */
-    H5L_TYPE_MAX      = 255   /* Maximum link type id         */
-} H5L_type_t;
-#define H5L_TYPE_BUILTIN_MAX H5L_TYPE_SOFT     /* Maximum value link value for "built-in" link types */
-#define H5L_TYPE_UD_MIN      H5L_TYPE_EXTERNAL /* Link ids at or above this value are "user-defined" link types. \
-                                                */
-=======
     H5L_TYPE_ERROR    = (-1), /**< Invalid link type id         */
     H5L_TYPE_HARD     = 0,    /**< Hard link id                 */
     H5L_TYPE_SOFT     = 1,    /**< Soft link id                 */
@@ -115,22 +88,12 @@
  * \brief Maximum link id value for "user-defined" link types.
  */
 #define H5L_TYPE_UD_MAX H5L_TYPE_MAX
->>>>>>> 18bbd3f0
 
 /**
  * \brief Information struct for links
  */
 //! <!-- [H5L_info2_t_snip] -->
 typedef struct {
-<<<<<<< HEAD
-    H5L_type_t type;         /* Type of link                   */
-    hbool_t    corder_valid; /* Indicate if creation order is valid */
-    int64_t    corder;       /* Creation order                 */
-    H5T_cset_t cset;         /* Character set of link name     */
-    union {
-        H5O_token_t token;    /* Token of location that hard link points to */
-        size_t      val_size; /* Size of a soft link or UD link value */
-=======
     H5L_type_t type;         /**< Type of link                   */
     hbool_t    corder_valid; /**< Indicate if creation order is valid */
     int64_t    corder;       /**< Creation order                 */
@@ -138,7 +101,6 @@
     union {
         H5O_token_t token;    /**< Token of location that hard link points to */
         size_t      val_size; /**< Size of a soft link or user-defined link value */
->>>>>>> 18bbd3f0
     } u;
 } H5L_info2_t;
 //! <!-- [H5L_info2_t_snip] -->
@@ -148,61 +110,36 @@
  * functions defined below.
  */
 /* Callback prototypes for user-defined links */
-<<<<<<< HEAD
-/* Link creation callback */
+/**
+ * \brief Link creation callback
+ */
 typedef herr_t (*H5L_create_func_t)(const char *link_name, hid_t loc_group, const void *lnkdata,
                                     size_t lnkdata_size, hid_t lcpl_id);
-
-/* Callback for when the link is moved */
+/**
+ * \brief Callback for link move
+ */
 typedef herr_t (*H5L_move_func_t)(const char *new_name, hid_t new_loc, const void *lnkdata,
                                   size_t lnkdata_size);
-
-/* Callback for when the link is copied */
+/**
+ * \brief Callback for link copy
+ */
 typedef herr_t (*H5L_copy_func_t)(const char *new_name, hid_t new_loc, const void *lnkdata,
                                   size_t lnkdata_size);
-
-/* Callback during link traversal */
+/**
+ * \brief Callback during link traversal
+ */
 typedef hid_t (*H5L_traverse_func_t)(const char *link_name, hid_t cur_group, const void *lnkdata,
                                      size_t lnkdata_size, hid_t lapl_id, hid_t dxpl_id);
-
-/* Callback for when the link is deleted */
+/**
+ * \brief Callback for link deletion
+ */
 typedef herr_t (*H5L_delete_func_t)(const char *link_name, hid_t file, const void *lnkdata,
                                     size_t lnkdata_size);
-
-/* Callback for querying the link */
-/* Returns the size of the buffer needed */
-=======
-/**
- * \brief Link creation callback
- */
-typedef herr_t (*H5L_create_func_t)(const char *link_name, hid_t loc_group, const void *lnkdata,
-                                    size_t lnkdata_size, hid_t lcpl_id);
-/**
- * \brief Callback for link move
- */
-typedef herr_t (*H5L_move_func_t)(const char *new_name, hid_t new_loc, const void *lnkdata,
-                                  size_t lnkdata_size);
-/**
- * \brief Callback for link copy
- */
-typedef herr_t (*H5L_copy_func_t)(const char *new_name, hid_t new_loc, const void *lnkdata,
-                                  size_t lnkdata_size);
-/**
- * \brief Callback during link traversal
- */
-typedef hid_t (*H5L_traverse_func_t)(const char *link_name, hid_t cur_group, const void *lnkdata,
-                                     size_t lnkdata_size, hid_t lapl_id, hid_t dxpl_id);
-/**
- * \brief Callback for link deletion
- */
-typedef herr_t (*H5L_delete_func_t)(const char *link_name, hid_t file, const void *lnkdata,
-                                    size_t lnkdata_size);
 /**
  * \brief Callback for querying the link.
  *
  * Returns the size of the buffer needed.
  */
->>>>>>> 18bbd3f0
 typedef ssize_t (*H5L_query_func_t)(const char *link_name, const void *lnkdata, size_t lnkdata_size,
                                     void *buf /*out*/, size_t buf_size);
 
@@ -215,17 +152,6 @@
  */
 //! <!-- [H5L_class_t_snip] -->
 typedef struct {
-<<<<<<< HEAD
-    int                 version;     /* Version number of this struct        */
-    H5L_type_t          id;          /* Link type ID                         */
-    const char *        comment;     /* Comment for debugging                */
-    H5L_create_func_t   create_func; /* Callback during link creation        */
-    H5L_move_func_t     move_func;   /* Callback after moving link           */
-    H5L_copy_func_t     copy_func;   /* Callback after copying link          */
-    H5L_traverse_func_t trav_func;   /* Callback during link traversal       */
-    H5L_delete_func_t   del_func;    /* Callback for link deletion           */
-    H5L_query_func_t    query_func;  /* Callback for queries                 */
-=======
     int                 version;     /**< Version number of this struct       */
     H5L_type_t          id;          /**< Link type ID                        */
     const char *        comment;     /**< Comment for debugging               */
@@ -235,7 +161,6 @@
     H5L_traverse_func_t trav_func;   /**< Callback during link traversal      */
     H5L_delete_func_t   del_func;    /**< Callback for link deletion          */
     H5L_query_func_t    query_func;  /**< Callback for queries                */
->>>>>>> 18bbd3f0
 } H5L_class_t;
 //! <!-- [H5L_class_t_snip] -->
 
@@ -244,11 +169,6 @@
  *
  * The H5O_token_t version is used in the VOL layer and future public API calls.
  */
-<<<<<<< HEAD
-typedef herr_t (*H5L_iterate2_t)(hid_t group, const char *name, const H5L_info2_t *info, void *op_data);
-
-/* Callback for external link traversal */
-=======
 //! <!-- [H5L_iterate2_t_snip] -->
 typedef herr_t (*H5L_iterate2_t)(hid_t group, const char *name, const H5L_info2_t *info, void *op_data);
 //! <!-- [H5L_iterate2_t_snip] -->
@@ -256,7 +176,6 @@
 /**
  * \brief Callback for external link traversal
  */
->>>>>>> 18bbd3f0
 typedef herr_t (*H5L_elink_traverse_t)(const char *parent_file_name, const char *parent_group_name,
                                        const char *child_file_name, const char *child_object_name,
                                        unsigned *acc_flags, hid_t fapl_id, void *op_data);
@@ -268,44 +187,6 @@
 /*********************/
 /* Public Prototypes */
 /*********************/
-<<<<<<< HEAD
-H5_DLL herr_t H5Lmove(hid_t src_loc, const char *src_name, hid_t dst_loc, const char *dst_name, hid_t lcpl_id,
-                      hid_t lapl_id);
-H5_DLL herr_t H5Lcopy(hid_t src_loc, const char *src_name, hid_t dst_loc, const char *dst_name, hid_t lcpl_id,
-                      hid_t lapl_id);
-H5_DLL herr_t H5Lcreate_hard(hid_t cur_loc, const char *cur_name, hid_t dst_loc, const char *dst_name,
-                             hid_t lcpl_id, hid_t lapl_id);
-H5_DLL herr_t H5Lcreate_soft(const char *link_target, hid_t link_loc_id, const char *link_name, hid_t lcpl_id,
-                             hid_t lapl_id);
-H5_DLL herr_t H5Ldelete(hid_t loc_id, const char *name, hid_t lapl_id);
-H5_DLL herr_t H5Ldelete_by_idx(hid_t loc_id, const char *group_name, H5_index_t idx_type,
-                               H5_iter_order_t order, hsize_t n, hid_t lapl_id);
-H5_DLL herr_t H5Lget_val(hid_t loc_id, const char *name, void *buf /*out*/, size_t size, hid_t lapl_id);
-H5_DLL herr_t H5Lget_val_by_idx(hid_t loc_id, const char *group_name, H5_index_t idx_type,
-                                H5_iter_order_t order, hsize_t n, void *buf /*out*/, size_t size,
-                                hid_t lapl_id);
-H5_DLL htri_t H5Lexists(hid_t loc_id, const char *name, hid_t lapl_id);
-H5_DLL herr_t H5Lget_info2(hid_t loc_id, const char *name, H5L_info2_t *linfo /*out*/, hid_t lapl_id);
-H5_DLL herr_t H5Lget_info_by_idx2(hid_t loc_id, const char *group_name, H5_index_t idx_type,
-                                  H5_iter_order_t order, hsize_t n, H5L_info2_t *linfo /*out*/,
-                                  hid_t lapl_id);
-H5_DLL ssize_t H5Lget_name_by_idx(hid_t loc_id, const char *group_name, H5_index_t idx_type,
-                                  H5_iter_order_t order, hsize_t n, char *name /*out*/, size_t size,
-                                  hid_t lapl_id);
-H5_DLL herr_t  H5Literate2(hid_t grp_id, H5_index_t idx_type, H5_iter_order_t order, hsize_t *idx,
-                           H5L_iterate2_t op, void *op_data);
-H5_DLL herr_t  H5Literate_by_name2(hid_t loc_id, const char *group_name, H5_index_t idx_type,
-                                   H5_iter_order_t order, hsize_t *idx, H5L_iterate2_t op, void *op_data,
-                                   hid_t lapl_id);
-H5_DLL herr_t  H5Lvisit2(hid_t grp_id, H5_index_t idx_type, H5_iter_order_t order, H5L_iterate2_t op,
-                         void *op_data);
-H5_DLL herr_t  H5Lvisit_by_name2(hid_t loc_id, const char *group_name, H5_index_t idx_type,
-                                 H5_iter_order_t order, H5L_iterate2_t op, void *op_data, hid_t lapl_id);
-
-/* UD link functions */
-H5_DLL herr_t H5Lcreate_ud(hid_t link_loc_id, const char *link_name, H5L_type_t link_type, const void *udata,
-                           size_t udata_size, hid_t lcpl_id, hid_t lapl_id);
-=======
 /**
  * \ingroup H5L
  *
@@ -1474,7 +1355,6 @@
  * \since 1.8.0
  *
  */
->>>>>>> 18bbd3f0
 H5_DLL herr_t H5Lregister(const H5L_class_t *cls);
 /**
  * \ingroup H5LA
@@ -1516,10 +1396,6 @@
 H5_DLL htri_t H5Lis_registered(H5L_type_t id);
 
 /* External link functions */
-<<<<<<< HEAD
-H5_DLL herr_t H5Lunpack_elink_val(const void *ext_linkval /*in*/, size_t link_size, unsigned *flags,
-                                  const char **filename /*out*/, const char **obj_path /*out*/);
-=======
 /**
  * \ingroup H5L
  *
@@ -1692,7 +1568,6 @@
  *
  * \since 1.8.0
  */
->>>>>>> 18bbd3f0
 H5_DLL herr_t H5Lcreate_external(const char *file_name, const char *obj_name, hid_t link_loc_id,
                                  const char *link_name, hid_t lcpl_id, hid_t lapl_id);
 
@@ -1714,15 +1589,6 @@
  * Information struct for link (for H5Lget_info1() and H5Lget_info_by_idx1())
  */
 typedef struct {
-<<<<<<< HEAD
-    H5L_type_t type;         /* Type of link                   */
-    hbool_t    corder_valid; /* Indicate if creation order is valid */
-    int64_t    corder;       /* Creation order                 */
-    H5T_cset_t cset;         /* Character set of link name     */
-    union {
-        haddr_t address;  /* Address hard link points to    */
-        size_t  val_size; /* Size of a soft link or UD link value */
-=======
     H5L_type_t type;         /**< Type of link                   */
     hbool_t    corder_valid; /**< Indicate if creation order is valid */
     int64_t    corder;       /**< Creation order                 */
@@ -1730,49 +1596,16 @@
     union {
         haddr_t address;  /**< Address hard link points to    */
         size_t  val_size; /**< Size of a soft link or UD link value */
->>>>>>> 18bbd3f0
     } u;
 } H5L_info1_t;
 //! <!-- [H5L_info1_t_snip] -->
 
-<<<<<<< HEAD
-/* Callback during link traversal */
-=======
 /** Callback during link traversal */
->>>>>>> 18bbd3f0
 typedef hid_t (*H5L_traverse_0_func_t)(const char *link_name, hid_t cur_group, const void *lnkdata,
                                        size_t lnkdata_size, hid_t lapl_id);
 
 /** User-defined link types */
 typedef struct {
-<<<<<<< HEAD
-    int                   version;     /* Version number of this struct        */
-    H5L_type_t            id;          /* Link type ID                         */
-    const char *          comment;     /* Comment for debugging                */
-    H5L_create_func_t     create_func; /* Callback during link creation        */
-    H5L_move_func_t       move_func;   /* Callback after moving link           */
-    H5L_copy_func_t       copy_func;   /* Callback after copying link          */
-    H5L_traverse_0_func_t trav_func;   /* Callback during link traversal       */
-    H5L_delete_func_t     del_func;    /* Callback for link deletion           */
-    H5L_query_func_t      query_func;  /* Callback for queries                 */
-} H5L_class_0_t;
-
-/* Prototype for H5Literate1/H5Literate_by_name1() operator */
-typedef herr_t (*H5L_iterate1_t)(hid_t group, const char *name, const H5L_info1_t *info, void *op_data);
-
-/* Function prototypes */
-H5_DLL herr_t H5Lget_info1(hid_t loc_id, const char *name, H5L_info1_t *linfo /*out*/, hid_t lapl_id);
-H5_DLL herr_t H5Lget_info_by_idx1(hid_t loc_id, const char *group_name, H5_index_t idx_type,
-                                  H5_iter_order_t order, hsize_t n, H5L_info1_t *linfo /*out*/,
-                                  hid_t lapl_id);
-H5_DLL herr_t H5Literate1(hid_t grp_id, H5_index_t idx_type, H5_iter_order_t order, hsize_t *idx,
-                          H5L_iterate1_t op, void *op_data);
-H5_DLL herr_t H5Literate_by_name1(hid_t loc_id, const char *group_name, H5_index_t idx_type,
-                                  H5_iter_order_t order, hsize_t *idx, H5L_iterate1_t op, void *op_data,
-                                  hid_t lapl_id);
-H5_DLL herr_t H5Lvisit1(hid_t grp_id, H5_index_t idx_type, H5_iter_order_t order, H5L_iterate1_t op,
-                        void *op_data);
-=======
     int                   version;     /**< Version number of this struct        */
     H5L_type_t            id;          /**< Link type ID                         */
     const char *          comment;     /**< Comment for debugging                */
@@ -2253,7 +2086,6 @@
  * \since 1.8.0
  *
  */
->>>>>>> 18bbd3f0
 H5_DLL herr_t H5Lvisit_by_name1(hid_t loc_id, const char *group_name, H5_index_t idx_type,
                                 H5_iter_order_t order, H5L_iterate1_t op, void *op_data, hid_t lapl_id);
 
@@ -2262,8 +2094,4 @@
 #ifdef __cplusplus
 }
 #endif
-<<<<<<< HEAD
-#endif /* _H5Lpublic_H */
-=======
-#endif /* H5Lpublic_H */
->>>>>>> 18bbd3f0
+#endif /* H5Lpublic_H */