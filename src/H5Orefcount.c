/* * * * * * * * * * * * * * * * * * * * * * * * * * * * * * * * * * * * * * *
 * Copyright by The HDF Group.                                               *
 * Copyright by the Board of Trustees of the University of Illinois.         *
 * All rights reserved.                                                      *
 *                                                                           *
 * This file is part of HDF5.  The full HDF5 copyright notice, including     *
 * terms governing use, modification, and redistribution, is contained in    *
 * the COPYING file, which can be found at the root of the source code       *
 * distribution tree, or in https://www.hdfgroup.org/licenses.               *
 * If you do not have access to either file, you may request a copy from     *
 * help@hdfgroup.org.                                                        *
 * * * * * * * * * * * * * * * * * * * * * * * * * * * * * * * * * * * * * * */

/*-------------------------------------------------------------------------
 *
 * Created:             H5Orefcount.c
 *                      Mar 10 2007
 *                      Quincey Koziol
 *
 * Purpose:             Object ref. count messages.
 *
 *-------------------------------------------------------------------------
 */

#include "H5Omodule.h" /* This source code file is part of the H5O module */

#include "H5private.h"   /* Generic Functions			*/
#include "H5Eprivate.h"  /* Error handling		  	*/
#include "H5FLprivate.h" /* Free lists                           */
#include "H5Opkg.h"      /* Object headers			*/

/* PRIVATE PROTOTYPES */
static void * H5O__refcount_decode(H5F_t *f, H5O_t *open_oh, unsigned mesg_flags, unsigned *ioflags,
                                   size_t p_size, const uint8_t *p);
<<<<<<< HEAD
static herr_t H5O_refcount_encode(H5F_t *f, hbool_t disable_shared, uint8_t *p, const void *_mesg);
static void * H5O_refcount_copy(const void *_mesg, void *_dest);
static size_t H5O_refcount_size(const H5F_t *f, hbool_t disable_shared, const void *_mesg);
static herr_t H5O__refcount_free(void *_mesg);
static herr_t H5O_refcount_pre_copy_file(H5F_t *file_src, const void *mesg_src, hbool_t *deleted,
                                         const H5O_copy_t *cpy_info, void *udata);
=======
static herr_t H5O__refcount_encode(H5F_t *f, hbool_t disable_shared, uint8_t *p, const void *_mesg);
static void * H5O__refcount_copy(const void *_mesg, void *_dest);
static size_t H5O__refcount_size(const H5F_t *f, hbool_t disable_shared, const void *_mesg);
static herr_t H5O__refcount_free(void *_mesg);
static herr_t H5O__refcount_pre_copy_file(H5F_t *file_src, const void *mesg_src, hbool_t *deleted,
                                          const H5O_copy_t *cpy_info, void *udata);
>>>>>>> 18bbd3f0
static herr_t H5O__refcount_debug(H5F_t *f, const void *_mesg, FILE *stream, int indent, int fwidth);

/* This message derives from H5O message class */
const H5O_msg_class_t H5O_MSG_REFCOUNT[1] = {{
<<<<<<< HEAD
    H5O_REFCOUNT_ID,            /*message id number             */
    "refcount",                 /*message name for debugging    */
    sizeof(H5O_refcount_t),     /*native message size           */
    0,                          /* messages are sharable?       */
    H5O__refcount_decode,       /*decode message                */
    H5O_refcount_encode,        /*encode message                */
    H5O_refcount_copy,          /*copy the native value         */
    H5O_refcount_size,          /*size of symbol table entry    */
    NULL,                       /*default reset method          */
    H5O__refcount_free,         /* free method			*/
    NULL,                       /* file delete method		*/
    NULL,                       /* link method			*/
    NULL,                       /*set share method		*/
    NULL,                       /*can share method		*/
    H5O_refcount_pre_copy_file, /* pre copy native value to file */
    NULL,                       /* copy native value to file    */
    NULL,                       /* post copy native value to file */
    NULL,                       /* get creation index		*/
    NULL,                       /* set creation index		*/
    H5O__refcount_debug         /*debug the message             */
=======
    H5O_REFCOUNT_ID,             /*message id number             */
    "refcount",                  /*message name for debugging    */
    sizeof(H5O_refcount_t),      /*native message size           */
    0,                           /* messages are sharable?       */
    H5O__refcount_decode,        /*decode message                */
    H5O__refcount_encode,        /*encode message                */
    H5O__refcount_copy,          /*copy the native value         */
    H5O__refcount_size,          /*size of symbol table entry    */
    NULL,                        /*default reset method          */
    H5O__refcount_free,          /* free method			*/
    NULL,                        /* file delete method		*/
    NULL,                        /* link method			*/
    NULL,                        /*set share method		*/
    NULL,                        /*can share method		*/
    H5O__refcount_pre_copy_file, /* pre copy native value to file */
    NULL,                        /* copy native value to file    */
    NULL,                        /* post copy native value to file */
    NULL,                        /* get creation index		*/
    NULL,                        /* set creation index		*/
    H5O__refcount_debug          /*debug the message             */
>>>>>>> 18bbd3f0
}};

/* Current version of ref. count information */
#define H5O_REFCOUNT_VERSION 0

/* Declare a free list to manage the H5O_refcount_t struct */
H5FL_DEFINE_STATIC(H5O_refcount_t);

/*-------------------------------------------------------------------------
 * Function:    H5O__refcount_decode
 *
 * Purpose:     Decode a message and return a pointer to a newly allocated one.
 *
 * Return:      Success:        Ptr to new message in native form.
 *              Failure:        NULL
 *
 * Programmer:  Quincey Koziol
 *              Mar 10 2007
 *
 *-------------------------------------------------------------------------
 */
static void *
H5O__refcount_decode(H5F_t H5_ATTR_UNUSED *f, H5O_t H5_ATTR_UNUSED *open_oh,
                     unsigned H5_ATTR_UNUSED mesg_flags, unsigned H5_ATTR_UNUSED *ioflags,
                     size_t H5_ATTR_UNUSED p_size, const uint8_t *p)
{
    H5O_refcount_t *refcount  = NULL; /* Reference count */
    void *          ret_value = NULL; /* Return value */

    FUNC_ENTER_STATIC

    /* check args */
    HDassert(f);
    HDassert(p);

    /* Version of message */
    if (*p++ != H5O_REFCOUNT_VERSION)
        HGOTO_ERROR(H5E_OHDR, H5E_CANTLOAD, NULL, "bad version number for message")

    /* Allocate space for message */
    if (NULL == (refcount = H5FL_MALLOC(H5O_refcount_t)))
        HGOTO_ERROR(H5E_RESOURCE, H5E_NOSPACE, NULL, "memory allocation failed")

    /* Get ref. count for object */
    UINT32DECODE(p, *refcount)

    /* Set return value */
    ret_value = refcount;

done:
    if (ret_value == NULL && refcount != NULL)
        refcount = H5FL_FREE(H5O_refcount_t, refcount);

    FUNC_LEAVE_NOAPI(ret_value)
} /* end H5O__refcount_decode() */

/*-------------------------------------------------------------------------
 * Function:    H5O__refcount_encode
 *
 * Purpose:     Encodes a message.
 *
 * Return:      Non-negative on success/Negative on failure
 *
 * Programmer:  Quincey Koziol
 *              Mar 10 2007
 *
 *-------------------------------------------------------------------------
 */
static herr_t
<<<<<<< HEAD
H5O_refcount_encode(H5F_t H5_ATTR_UNUSED *f, hbool_t H5_ATTR_UNUSED disable_shared, uint8_t *p,
                    const void *_mesg)
=======
H5O__refcount_encode(H5F_t H5_ATTR_UNUSED *f, hbool_t H5_ATTR_UNUSED disable_shared, uint8_t *p,
                     const void *_mesg)
>>>>>>> 18bbd3f0
{
    const H5O_refcount_t *refcount = (const H5O_refcount_t *)_mesg;

    FUNC_ENTER_STATIC_NOERR

    /* check args */
    HDassert(f);
    HDassert(p);
    HDassert(refcount);

    /* Message version */
    *p++ = H5O_REFCOUNT_VERSION;

    /* Object's ref. count */
    UINT32ENCODE(p, *refcount);

    FUNC_LEAVE_NOAPI(SUCCEED)
} /* end H5O__refcount_encode() */

/*-------------------------------------------------------------------------
 * Function:    H5O__refcount_copy
 *
 * Purpose:     Copies a message from _MESG to _DEST, allocating _DEST if
 *              necessary.
 *
 * Return:      Success:        Ptr to _DEST
 *              Failure:        NULL
 *
 * Programmer:  Quincey Koziol
 *              Mar 10 2007
 *
 *-------------------------------------------------------------------------
 */
static void *
H5O__refcount_copy(const void *_mesg, void *_dest)
{
    const H5O_refcount_t *refcount  = (const H5O_refcount_t *)_mesg;
    H5O_refcount_t *      dest      = (H5O_refcount_t *)_dest;
    void *                ret_value = NULL; /* Return value */

    FUNC_ENTER_STATIC

    /* check args */
    HDassert(refcount);
    if (!dest && NULL == (dest = H5FL_MALLOC(H5O_refcount_t)))
        HGOTO_ERROR(H5E_RESOURCE, H5E_NOSPACE, NULL, "memory allocation failed")

    /* copy */
    *dest = *refcount;

    /* Set return value */
    ret_value = dest;

done:
    FUNC_LEAVE_NOAPI(ret_value)
} /* end H5O__refcount_copy() */

/*-------------------------------------------------------------------------
 * Function:    H5O__refcount_size
 *
 * Purpose:     Returns the size of the raw message in bytes not counting
 *              the message type or size fields, but only the data fields.
 *              This function doesn't take into account alignment.
 *
 * Return:      Success:        Message data size in bytes without alignment.
 *              Failure:        zero
 *
 * Programmer:  Quincey Koziol
 *              Mar 10 2007
 *
 *-------------------------------------------------------------------------
 */
static size_t
<<<<<<< HEAD
H5O_refcount_size(const H5F_t H5_ATTR_UNUSED *f, hbool_t H5_ATTR_UNUSED disable_shared,
                  const void H5_ATTR_UNUSED *_mesg)
{
    size_t ret_value; /* Return value */
=======
H5O__refcount_size(const H5F_t H5_ATTR_UNUSED *f, hbool_t H5_ATTR_UNUSED disable_shared,
                   const void H5_ATTR_UNUSED *_mesg)
{
    size_t ret_value = 0; /* Return value */
>>>>>>> 18bbd3f0

    FUNC_ENTER_STATIC_NOERR

    /* Set return value */
    ret_value = 1    /* Version */
                + 4; /* Ref. count */

    FUNC_LEAVE_NOAPI(ret_value)
} /* end H5O__refcount_size() */

/*-------------------------------------------------------------------------
 * Function:	H5O__refcount_free
 *
 * Purpose:	Frees the message
 *
 * Return:	Non-negative on success/Negative on failure
 *
 * Programmer:	Quincey Koziol
 *              Tuesday, March 10, 2007
 *
 *-------------------------------------------------------------------------
 */
static herr_t
H5O__refcount_free(void *mesg)
{
    FUNC_ENTER_STATIC_NOERR

    HDassert(mesg);

    mesg = H5FL_FREE(H5O_refcount_t, mesg);

    FUNC_LEAVE_NOAPI(SUCCEED)
} /* end H5O__refcount_free() */

/*-------------------------------------------------------------------------
 * Function:    H5O__refcount_pre_copy_file
 *
 * Purpose:     Perform any necessary actions before copying message between
 *              files.
 *
 * Return:      Success:        Non-negative
 *              Failure:        Negative
 *
 * Programmer:  Quincey Koziol
 *              Saturday, March 10, 2007
 *
 *-------------------------------------------------------------------------
 */
static herr_t
<<<<<<< HEAD
H5O_refcount_pre_copy_file(H5F_t H5_ATTR_UNUSED *file_src, const void H5_ATTR_UNUSED *native_src,
                           hbool_t *deleted, const H5O_copy_t H5_ATTR_UNUSED *cpy_info,
                           void H5_ATTR_UNUSED *udata)
=======
H5O__refcount_pre_copy_file(H5F_t H5_ATTR_UNUSED *file_src, const void H5_ATTR_UNUSED *native_src,
                            hbool_t *deleted, const H5O_copy_t H5_ATTR_UNUSED *cpy_info,
                            void H5_ATTR_UNUSED *udata)
>>>>>>> 18bbd3f0
{
    FUNC_ENTER_STATIC_NOERR

    /* check args */
    HDassert(deleted);
    HDassert(cpy_info);

    /* Always delete this message when copying objects between files.  Let
     *  the copy routine set the correct ref. count.
     */
    *deleted = TRUE;

    FUNC_LEAVE_NOAPI(SUCCEED)
} /* end H5O__refcount_pre_copy_file() */

/*-------------------------------------------------------------------------
 * Function:    H5O__refcount_debug
 *
 * Purpose:     Prints debugging info for a message.
 *
 * Return:      Non-negative on success/Negative on failure
 *
 * Programmer:  Quincey Koziol
 *              Mar  6 2007
 *
 *-------------------------------------------------------------------------
 */
static herr_t
H5O__refcount_debug(H5F_t H5_ATTR_UNUSED *f, const void *_mesg, FILE *stream, int indent, int fwidth)
{
    const H5O_refcount_t *refcount = (const H5O_refcount_t *)_mesg;

    FUNC_ENTER_STATIC_NOERR

    /* check args */
    HDassert(f);
    HDassert(refcount);
    HDassert(stream);
    HDassert(indent >= 0);
    HDassert(fwidth >= 0);

    HDfprintf(stream, "%*s%-*s %u\n", indent, "", fwidth, "Number of links:", (unsigned)*refcount);

    FUNC_LEAVE_NOAPI(SUCCEED)
} /* end H5O__refcount_debug() */<|MERGE_RESOLUTION|>--- conflicted
+++ resolved
@@ -32,47 +32,16 @@
 /* PRIVATE PROTOTYPES */
 static void * H5O__refcount_decode(H5F_t *f, H5O_t *open_oh, unsigned mesg_flags, unsigned *ioflags,
                                    size_t p_size, const uint8_t *p);
-<<<<<<< HEAD
-static herr_t H5O_refcount_encode(H5F_t *f, hbool_t disable_shared, uint8_t *p, const void *_mesg);
-static void * H5O_refcount_copy(const void *_mesg, void *_dest);
-static size_t H5O_refcount_size(const H5F_t *f, hbool_t disable_shared, const void *_mesg);
-static herr_t H5O__refcount_free(void *_mesg);
-static herr_t H5O_refcount_pre_copy_file(H5F_t *file_src, const void *mesg_src, hbool_t *deleted,
-                                         const H5O_copy_t *cpy_info, void *udata);
-=======
 static herr_t H5O__refcount_encode(H5F_t *f, hbool_t disable_shared, uint8_t *p, const void *_mesg);
 static void * H5O__refcount_copy(const void *_mesg, void *_dest);
 static size_t H5O__refcount_size(const H5F_t *f, hbool_t disable_shared, const void *_mesg);
 static herr_t H5O__refcount_free(void *_mesg);
 static herr_t H5O__refcount_pre_copy_file(H5F_t *file_src, const void *mesg_src, hbool_t *deleted,
                                           const H5O_copy_t *cpy_info, void *udata);
->>>>>>> 18bbd3f0
 static herr_t H5O__refcount_debug(H5F_t *f, const void *_mesg, FILE *stream, int indent, int fwidth);
 
 /* This message derives from H5O message class */
 const H5O_msg_class_t H5O_MSG_REFCOUNT[1] = {{
-<<<<<<< HEAD
-    H5O_REFCOUNT_ID,            /*message id number             */
-    "refcount",                 /*message name for debugging    */
-    sizeof(H5O_refcount_t),     /*native message size           */
-    0,                          /* messages are sharable?       */
-    H5O__refcount_decode,       /*decode message                */
-    H5O_refcount_encode,        /*encode message                */
-    H5O_refcount_copy,          /*copy the native value         */
-    H5O_refcount_size,          /*size of symbol table entry    */
-    NULL,                       /*default reset method          */
-    H5O__refcount_free,         /* free method			*/
-    NULL,                       /* file delete method		*/
-    NULL,                       /* link method			*/
-    NULL,                       /*set share method		*/
-    NULL,                       /*can share method		*/
-    H5O_refcount_pre_copy_file, /* pre copy native value to file */
-    NULL,                       /* copy native value to file    */
-    NULL,                       /* post copy native value to file */
-    NULL,                       /* get creation index		*/
-    NULL,                       /* set creation index		*/
-    H5O__refcount_debug         /*debug the message             */
-=======
     H5O_REFCOUNT_ID,             /*message id number             */
     "refcount",                  /*message name for debugging    */
     sizeof(H5O_refcount_t),      /*native message size           */
@@ -93,7 +62,6 @@
     NULL,                        /* get creation index		*/
     NULL,                        /* set creation index		*/
     H5O__refcount_debug          /*debug the message             */
->>>>>>> 18bbd3f0
 }};
 
 /* Current version of ref. count information */
@@ -163,13 +131,8 @@
  *-------------------------------------------------------------------------
  */
 static herr_t
-<<<<<<< HEAD
-H5O_refcount_encode(H5F_t H5_ATTR_UNUSED *f, hbool_t H5_ATTR_UNUSED disable_shared, uint8_t *p,
-                    const void *_mesg)
-=======
 H5O__refcount_encode(H5F_t H5_ATTR_UNUSED *f, hbool_t H5_ATTR_UNUSED disable_shared, uint8_t *p,
                      const void *_mesg)
->>>>>>> 18bbd3f0
 {
     const H5O_refcount_t *refcount = (const H5O_refcount_t *)_mesg;
 
@@ -243,17 +206,10 @@
  *-------------------------------------------------------------------------
  */
 static size_t
-<<<<<<< HEAD
-H5O_refcount_size(const H5F_t H5_ATTR_UNUSED *f, hbool_t H5_ATTR_UNUSED disable_shared,
-                  const void H5_ATTR_UNUSED *_mesg)
-{
-    size_t ret_value; /* Return value */
-=======
 H5O__refcount_size(const H5F_t H5_ATTR_UNUSED *f, hbool_t H5_ATTR_UNUSED disable_shared,
                    const void H5_ATTR_UNUSED *_mesg)
 {
     size_t ret_value = 0; /* Return value */
->>>>>>> 18bbd3f0
 
     FUNC_ENTER_STATIC_NOERR
 
@@ -303,15 +259,9 @@
  *-------------------------------------------------------------------------
  */
 static herr_t
-<<<<<<< HEAD
-H5O_refcount_pre_copy_file(H5F_t H5_ATTR_UNUSED *file_src, const void H5_ATTR_UNUSED *native_src,
-                           hbool_t *deleted, const H5O_copy_t H5_ATTR_UNUSED *cpy_info,
-                           void H5_ATTR_UNUSED *udata)
-=======
 H5O__refcount_pre_copy_file(H5F_t H5_ATTR_UNUSED *file_src, const void H5_ATTR_UNUSED *native_src,
                             hbool_t *deleted, const H5O_copy_t H5_ATTR_UNUSED *cpy_info,
                             void H5_ATTR_UNUSED *udata)
->>>>>>> 18bbd3f0
 {
     FUNC_ENTER_STATIC_NOERR
 
