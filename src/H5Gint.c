/* * * * * * * * * * * * * * * * * * * * * * * * * * * * * * * * * * * * * * *
 * Copyright by The HDF Group.                                               *
 * All rights reserved.                                                      *
 *                                                                           *
 * This file is part of HDF5.  The full HDF5 copyright notice, including     *
 * terms governing use, modification, and redistribution, is contained in    *
 * the COPYING file, which can be found at the root of the source code       *
 * distribution tree, or in https://www.hdfgroup.org/licenses.               *
 * If you do not have access to either file, you may request a copy from     *
 * help@hdfgroup.org.                                                        *
 * * * * * * * * * * * * * * * * * * * * * * * * * * * * * * * * * * * * * * */

/*-------------------------------------------------------------------------
 *
 * Created:	H5Gint.c
 *
 * Purpose:	General use, "internal" routines for groups.
 *
 *-------------------------------------------------------------------------
 */

/****************/
/* Module Setup */
/****************/

#include "H5Gmodule.h" /* This source code file is part of the H5G module */

/***********/
/* Headers */
/***********/
#include "H5private.h"   /* Generic Functions                        */
#include "H5Eprivate.h"  /* Error handling                           */
#include "H5FOprivate.h" /* File objects                             */
#include "H5Gpkg.h"      /* Groups                                   */
#include "H5Iprivate.h"  /* IDs                                      */
#include "H5Lprivate.h"  /* Links                                    */
#include "H5MMprivate.h" /* Memory management                        */
#include "H5SLprivate.h" /* Skip lists                               */

/****************/
/* Local Macros */
/****************/

/******************/
/* Local Typedefs */
/******************/

/* User data for path traversal routine for "insertion file" routine */
typedef struct {
    H5G_loc_t *loc; /* Pointer to the location for insertion */
} H5G_trav_ins_t;

/* User data for application-style iteration over links in a group */
typedef struct {
    hid_t              gid;      /* The group ID for the application callback */
    H5O_loc_t         *link_loc; /* The object location for the link */
    H5G_link_iterate_t lnk_op;   /* Application callback */
    void              *op_data;  /* Application's op data */
} H5G_iter_appcall_ud_t;

/* User data for recursive traversal over links from a group */
typedef struct {
    hid_t           gid;           /* The group ID for the starting group */
    H5G_loc_t      *curr_loc;      /* Location of starting group */
    H5_index_t      idx_type;      /* Index to use */
    H5_iter_order_t order;         /* Iteration order within index */
    H5SL_t         *visited;       /* Skip list for tracking visited nodes */
    char           *path;          /* Path name of the link */
    size_t          curr_path_len; /* Current length of the path in the buffer */
    size_t          path_buf_size; /* Size of path buffer */
    H5L_iterate2_t  op;            /* Application callback */
    void           *op_data;       /* Application's op data */
} H5G_iter_visit_ud_t;

/********************/
/* Package Typedefs */
/********************/

/********************/
/* Local Prototypes */
/********************/

static herr_t H5G__open_oid(H5G_t *grp);
static herr_t H5G__visit_cb(const H5O_link_t *lnk, void *_udata);
static herr_t H5G__close_cb(H5VL_object_t *grp_vol_obj, void **request);

/*********************/
/* Package Variables */
/*********************/

/* Declare a free list to manage the H5G_t struct */
H5FL_DEFINE(H5G_t);
H5FL_DEFINE(H5G_shared_t);

/* Declare the free list to manage H5_obj_t's */
H5FL_DEFINE(H5_obj_t);

/*****************************/
/* Library Private Variables */
/*****************************/

/*******************/
/* Local Variables */
/*******************/

/* Group ID class */
static const H5I_class_t H5I_GROUP_CLS[1] = {{
    H5I_GROUP,                /* ID class value */
    0,                        /* Class flags */
    0,                        /* # of reserved IDs for class */
    (H5I_free_t)H5G__close_cb /* Callback routine for closing objects of this class */
}};

/*-------------------------------------------------------------------------
 * Function: H5G_init
 *
 * Purpose:  Initialize the interface from some other layer.
 *
 * Return:   Success:    non-negative
 *
 *           Failure:    negative
 *-------------------------------------------------------------------------
 */
herr_t
H5G_init(void)
{
    herr_t ret_value = SUCCEED; /* Return value */

    FUNC_ENTER_NOAPI(FAIL)
    /* Initialize the ID group for the group IDs */
    if (H5I_register_type(H5I_GROUP_CLS) < 0)
        HGOTO_ERROR(H5E_SYM, H5E_CANTINIT, FAIL, "unable to initialize interface");

done:
    FUNC_LEAVE_NOAPI(ret_value)
} /* end H5G_init() */

/*-------------------------------------------------------------------------
 * Function:	H5G_top_term_package
 *
 * Purpose:	Close the "top" of the interface, releasing IDs, etc.
 *
 * Return:	Success:	Positive if anything is done that might
 *				affect other interfaces; zero otherwise.
 * 		Failure:	Negative.
 *
 *-------------------------------------------------------------------------
 */
int
H5G_top_term_package(void)
{
    int n = 0;

    FUNC_ENTER_NOAPI_NOINIT_NOERR

    if (H5I_nmembers(H5I_GROUP) > 0) {
        (void)H5I_clear_type(H5I_GROUP, false, false);
        n++;
    }

    FUNC_LEAVE_NOAPI(n)
} /* end H5G_top_term_package() */

/*-------------------------------------------------------------------------
 * Function:	H5G_term_package
 *
 * Purpose:	Terminates the H5G interface
 *
 * Note:	Finishes shutting down the interface, after
 *		H5G_top_term_package() is called
 *
 * Return:	Success:	Positive if anything is done that might
 *				affect other interfaces; zero otherwise.
 * 		Failure:	Negative.
 *
 *-------------------------------------------------------------------------
 */
int
H5G_term_package(void)
{
    int n = 0;

    FUNC_ENTER_NOAPI_NOINIT_NOERR

    /* Sanity checks */
    assert(0 == H5I_nmembers(H5I_GROUP));

    /* Destroy the group object id group */
    n += (H5I_dec_type_ref(H5I_GROUP) > 0);

    FUNC_LEAVE_NOAPI(n)
} /* end H5G_term_package() */

/*-------------------------------------------------------------------------
 * Function:    H5G__close_cb
 *
 * Purpose:     Called when the ref count reaches zero on the group's ID
 *
 * Return:      SUCCEED/FAIL
 *
 *-------------------------------------------------------------------------
 */
static herr_t
H5G__close_cb(H5VL_object_t *grp_vol_obj, void **request)
{
    herr_t ret_value = SUCCEED; /* Return value */

    FUNC_ENTER_PACKAGE

    /* Sanity check */
    assert(grp_vol_obj);

    /* Close the group */
    if (H5VL_group_close(grp_vol_obj, H5P_DATASET_XFER_DEFAULT, request) < 0)
        HGOTO_ERROR(H5E_SYM, H5E_CLOSEERROR, FAIL, "unable to close group");

    /* Free the VOL object */
    if (H5VL_free_object(grp_vol_obj) < 0)
        HGOTO_ERROR(H5E_SYM, H5E_CANTDEC, FAIL, "unable to free VOL object");

done:
    FUNC_LEAVE_NOAPI(ret_value)
} /* end H5G__close_cb() */

/*-------------------------------------------------------------------------
 * Function:	H5G__create_named
 *
 * Purpose:	Internal routine to create a new "named" group.
 *
 * Return:	Success:	Non-NULL, pointer to new group object.
 *
 *		Failure:	NULL
 *
 *-------------------------------------------------------------------------
 */
H5G_t *
H5G__create_named(const H5G_loc_t *loc, const char *name, hid_t lcpl_id, hid_t gcpl_id)
{
    H5O_obj_create_t ocrt_info;        /* Information for object creation */
    H5G_obj_create_t gcrt_info;        /* Information for group creation */
    H5G_t           *ret_value = NULL; /* Return value */

    FUNC_ENTER_PACKAGE

    /* Check arguments */
    assert(loc);
    assert(name && *name);
    assert(lcpl_id != H5P_DEFAULT);
    assert(gcpl_id != H5P_DEFAULT);

    /* Set up group creation info */
    gcrt_info.gcpl_id    = gcpl_id;
    gcrt_info.cache_type = H5G_NOTHING_CACHED;
    memset(&gcrt_info.cache, 0, sizeof(gcrt_info.cache));

    /* Set up object creation information */
    ocrt_info.obj_type = H5O_TYPE_GROUP;
    ocrt_info.crt_info = &gcrt_info;
    ocrt_info.new_obj  = NULL;

    /* Create the new group and link it to its parent group */
    if (H5L_link_object(loc, name, &ocrt_info, lcpl_id) < 0)
        HGOTO_ERROR(H5E_SYM, H5E_CANTINIT, NULL, "unable to create and link to group");
    assert(ocrt_info.new_obj);

    /* Set the return value */
    ret_value = (H5G_t *)ocrt_info.new_obj;

done:
    FUNC_LEAVE_NOAPI(ret_value)
} /* end H5G__create_named() */

/*-------------------------------------------------------------------------
 * Function:	H5G__create
 *
 * Purpose:	Creates a new empty group with the specified name. The name
 *		is either an absolute name or is relative to LOC.
 *
 * Return:	Success:	A handle for the group.	 The group is opened
 *				and should eventually be close by calling
 *				H5G_close().
 *
 *		Failure:	NULL
 *
 *-------------------------------------------------------------------------
 */
H5G_t *
H5G__create(H5F_t *file, H5G_obj_create_t *gcrt_info)
{
    H5G_t   *grp       = NULL; /*new group			*/
    unsigned oloc_init = 0;    /* Flag to indicate that the group object location was created successfully */
    H5G_t   *ret_value = NULL; /* Return value */

    FUNC_ENTER_PACKAGE

    /* check args */
    assert(file);
    assert(gcrt_info->gcpl_id != H5P_DEFAULT);

    /* create an open group */
    if (NULL == (grp = H5FL_CALLOC(H5G_t)))
        HGOTO_ERROR(H5E_RESOURCE, H5E_NOSPACE, NULL, "memory allocation failed");
    if (NULL == (grp->shared = H5FL_CALLOC(H5G_shared_t)))
        HGOTO_ERROR(H5E_RESOURCE, H5E_NOSPACE, NULL, "memory allocation failed");

    /* Create the group object header */
    if (H5G__obj_create(file, gcrt_info, &(grp->oloc) /*out*/) < 0)
        HGOTO_ERROR(H5E_SYM, H5E_CANTINIT, NULL, "unable to create group object header");
    oloc_init = 1; /* Indicate that the object location information is valid */

    /* Add group to list of open objects in file */
    if (H5FO_top_incr(grp->oloc.file, grp->oloc.addr) < 0)
        HGOTO_ERROR(H5E_SYM, H5E_CANTINC, NULL, "can't incr object ref. count");
<<<<<<< HEAD
    if (H5FO_insert(grp->oloc.file, grp->oloc.addr, grp->shared, TRUE) < 0)
=======
    if (H5FO_insert(grp->oloc.file, grp->oloc.addr, grp->shared, true) < 0)
>>>>>>> 07347cc5
        HGOTO_ERROR(H5E_SYM, H5E_CANTINSERT, NULL, "can't insert group into list of open objects");

    /* Set the count of times the object is opened */
    grp->shared->fo_count = 1;

    /* Set return value */
    ret_value = grp;

done:
    if (ret_value == NULL) {
        /* Check if we need to release the file-oriented symbol table info */
        if (oloc_init) {
            if (H5O_dec_rc_by_loc(&(grp->oloc)) < 0)
                HDONE_ERROR(H5E_SYM, H5E_CANTDEC, NULL,
                            "unable to decrement refcount on newly created object");
            if (H5O_close(&(grp->oloc), NULL) < 0)
                HDONE_ERROR(H5E_SYM, H5E_CLOSEERROR, NULL, "unable to release object header");
            if (H5O_delete(file, grp->oloc.addr) < 0)
                HDONE_ERROR(H5E_SYM, H5E_CANTDELETE, NULL, "unable to delete object header");
        } /* end if */
        if (grp != NULL) {
            if (grp->shared != NULL)
                grp->shared = H5FL_FREE(H5G_shared_t, grp->shared);
            grp = H5FL_FREE(H5G_t, grp);
        } /* end if */
    }     /* end if */

    FUNC_LEAVE_NOAPI(ret_value)
} /* end H5G__create() */

/*-------------------------------------------------------------------------
 * Function:	H5G__open_name
 *
 * Purpose:	Opens an existing group by name.
 *
 * Return:	Success:	Ptr to a new group.
 *		Failure:	NULL
 *
 *-------------------------------------------------------------------------
 */
H5G_t *
H5G__open_name(const H5G_loc_t *loc, const char *name)
{
    H5G_t     *grp = NULL;        /* Group to open */
    H5G_loc_t  grp_loc;           /* Location used to open group */
    H5G_name_t grp_path;          /* Opened object group hier. path */
    H5O_loc_t  grp_oloc;          /* Opened object object location */
    bool       loc_found = false; /* Location at 'name' found */
    H5O_type_t obj_type;          /* Type of object at location */
    H5G_t     *ret_value = NULL;  /* Return value */

    FUNC_ENTER_PACKAGE

    /* Check args */
    assert(loc);
    assert(name);

    /* Set up opened group location to fill in */
    grp_loc.oloc = &grp_oloc;
    grp_loc.path = &grp_path;
    H5G_loc_reset(&grp_loc);

    /* Find the group object */
    if (H5G_loc_find(loc, name, &grp_loc /*out*/) < 0)
        HGOTO_ERROR(H5E_SYM, H5E_NOTFOUND, NULL, "group not found");
<<<<<<< HEAD
    loc_found = TRUE;
=======
    loc_found = true;
>>>>>>> 07347cc5

    /* Check that the object found is the correct type */
    if (H5O_obj_type(&grp_oloc, &obj_type) < 0)
        HGOTO_ERROR(H5E_SYM, H5E_CANTGET, NULL, "can't get object type");
    if (obj_type != H5O_TYPE_GROUP)
        HGOTO_ERROR(H5E_SYM, H5E_BADTYPE, NULL, "not a group");

    /* Open the group */
    if (NULL == (grp = H5G_open(&grp_loc)))
        HGOTO_ERROR(H5E_SYM, H5E_CANTOPENOBJ, NULL, "unable to open group");

    /* Set return value */
    ret_value = grp;

done:
    if (!ret_value)
        if (loc_found && H5G_loc_free(&grp_loc) < 0)
            HDONE_ERROR(H5E_SYM, H5E_CANTRELEASE, NULL, "can't free location");

    FUNC_LEAVE_NOAPI(ret_value)
} /* end H5G__open_name() */

/*-------------------------------------------------------------------------
 * Function:	H5G_open
 *
 * Purpose:	Opens an existing group.  The group should eventually be
 *		closed by calling H5G_close().
 *
 * Return:	Success:	Ptr to a new group.
 *
 *		Failure:	NULL
 *
 *-------------------------------------------------------------------------
 */
H5G_t *
H5G_open(const H5G_loc_t *loc)
{
    H5G_t        *grp = NULL;       /* Group opened */
    H5G_shared_t *shared_fo;        /* Shared group object */
    H5G_t        *ret_value = NULL; /* Return value */

    FUNC_ENTER_NOAPI(NULL)

    /* Check args */
    assert(loc);

    /* Allocate the group structure */
    if (NULL == (grp = H5FL_CALLOC(H5G_t)))
        HGOTO_ERROR(H5E_RESOURCE, H5E_NOSPACE, NULL, "can't allocate space for group");

    /* Shallow copy (take ownership) of the group location object */
    if (H5O_loc_copy_shallow(&(grp->oloc), loc->oloc) < 0)
        HGOTO_ERROR(H5E_SYM, H5E_CANTCOPY, NULL, "can't copy object location");
    if (H5G_name_copy(&(grp->path), loc->path, H5_COPY_SHALLOW) < 0)
        HGOTO_ERROR(H5E_SYM, H5E_CANTCOPY, NULL, "can't copy path");

    /* Check if group was already open */
    if ((shared_fo = (H5G_shared_t *)H5FO_opened(grp->oloc.file, grp->oloc.addr)) == NULL) {

        /* Clear any errors from H5FO_opened() */
        H5E_clear_stack(NULL);

        /* Open the group object */
        if (H5G__open_oid(grp) < 0)
            HGOTO_ERROR(H5E_SYM, H5E_NOTFOUND, NULL, "not found");

        /* Add group to list of open objects in file */
        if (H5FO_insert(grp->oloc.file, grp->oloc.addr, grp->shared, false) < 0) {
            grp->shared = H5FL_FREE(H5G_shared_t, grp->shared);
            HGOTO_ERROR(H5E_SYM, H5E_CANTINSERT, NULL, "can't insert group into list of open objects");
        } /* end if */

        /* Increment object count for the object in the top file */
        if (H5FO_top_incr(grp->oloc.file, grp->oloc.addr) < 0)
            HGOTO_ERROR(H5E_SYM, H5E_CANTINC, NULL, "can't increment object count");

        /* Set open object count */
        grp->shared->fo_count = 1;
    } /* end if */
    else {
        /* Point to shared group info */
        grp->shared = shared_fo;

        /* Increment shared reference count */
        shared_fo->fo_count++;

        /* Check if the object has been opened through the top file yet */
        if (H5FO_top_count(grp->oloc.file, grp->oloc.addr) == 0) {
            /* Open the object through this top file */
            if (H5O_open(&(grp->oloc)) < 0)
                HGOTO_ERROR(H5E_SYM, H5E_CANTOPENOBJ, NULL, "unable to open object header");
        } /* end if */

        /* Increment object count for the object in the top file */
        if (H5FO_top_incr(grp->oloc.file, grp->oloc.addr) < 0)
            HGOTO_ERROR(H5E_SYM, H5E_CANTINC, NULL, "can't increment object count");
    } /* end else */

    /* Set return value */
    ret_value = grp;

done:
    if (!ret_value && grp) {
        H5O_loc_free(&(grp->oloc));
        H5G_name_free(&(grp->path));
        grp = H5FL_FREE(H5G_t, grp);
    } /* end if */

    FUNC_LEAVE_NOAPI(ret_value)
} /* end H5G_open() */

/*-------------------------------------------------------------------------
 * Function:	H5G__open_oid
 *
 * Purpose:	Opens an existing group.  The group should eventually be
 *		closed by calling H5G_close().
 *
 * Return:	Success:	Ptr to a new group.
 *
 *		Failure:	NULL
 *
 *-------------------------------------------------------------------------
 */
static herr_t
H5G__open_oid(H5G_t *grp)
{
    bool   obj_opened = false;
    herr_t ret_value  = SUCCEED;

    FUNC_ENTER_PACKAGE

    /* Check args */
    assert(grp);

    /* Allocate the shared information for the group */
    if (NULL == (grp->shared = H5FL_CALLOC(H5G_shared_t)))
        HGOTO_ERROR(H5E_RESOURCE, H5E_NOSPACE, FAIL, "memory allocation failed");

    /* Grab the object header */
    if (H5O_open(&(grp->oloc)) < 0)
        HGOTO_ERROR(H5E_SYM, H5E_CANTOPENOBJ, FAIL, "unable to open group");
<<<<<<< HEAD
    obj_opened = TRUE;
=======
    obj_opened = true;
>>>>>>> 07347cc5

    /* Check if this object has the right message(s) to be treated as a group */
    if ((H5O_msg_exists(&(grp->oloc), H5O_STAB_ID) <= 0) && (H5O_msg_exists(&(grp->oloc), H5O_LINFO_ID) <= 0))
        HGOTO_ERROR(H5E_SYM, H5E_CANTOPENOBJ, FAIL, "not a group");

done:
    if (ret_value < 0) {
        if (obj_opened)
            H5O_close(&(grp->oloc), NULL);
        if (grp->shared)
            grp->shared = H5FL_FREE(H5G_shared_t, grp->shared);
    } /* end if */

    FUNC_LEAVE_NOAPI(ret_value)
} /* end H5G__open_oid() */

/*-------------------------------------------------------------------------
 * Function:	H5G_close
 *
 * Purpose:	Closes the specified group.
 *
 * Return:	Non-negative on success/Negative on failure
 *
 *-------------------------------------------------------------------------
 */
herr_t
H5G_close(H5G_t *grp)
{
    bool   corked;                /* Whether the group is corked or not   */
    bool   file_closed = true;    /* H5O_close also closed the file?      */
    herr_t ret_value   = SUCCEED; /* Return value                         */

    FUNC_ENTER_NOAPI(FAIL)

    /* Check args */
    assert(grp && grp->shared);
    assert(grp->shared->fo_count > 0);

    --grp->shared->fo_count;

    if (0 == grp->shared->fo_count) {
        assert(grp != H5G_rootof(H5G_fileof(grp)));

        /* Uncork cache entries with object address tag */
        if (H5AC_cork(grp->oloc.file, grp->oloc.addr, H5AC__GET_CORKED, &corked) < 0)
            HGOTO_ERROR(H5E_SYM, H5E_CANTGET, FAIL, "unable to retrieve an object's cork status");
        if (corked)
            if (H5AC_cork(grp->oloc.file, grp->oloc.addr, H5AC__UNCORK, NULL) < 0)
                HGOTO_ERROR(H5E_SYM, H5E_CANTUNCORK, FAIL, "unable to uncork an object");

        /* Remove the group from the list of opened objects in the file */
        if (H5FO_top_decr(grp->oloc.file, grp->oloc.addr) < 0)
            HGOTO_ERROR(H5E_SYM, H5E_CANTRELEASE, FAIL, "can't decrement count for object");
        if (H5FO_delete(grp->oloc.file, grp->oloc.addr) < 0)
            HGOTO_ERROR(H5E_SYM, H5E_CANTRELEASE, FAIL, "can't remove group from list of open objects");
        if (H5O_close(&(grp->oloc), &file_closed) < 0)
            HGOTO_ERROR(H5E_SYM, H5E_CANTINIT, FAIL, "unable to close");

        /* Evict group metadata if evicting on close */
        if (!file_closed && H5F_SHARED(grp->oloc.file) && H5F_EVICT_ON_CLOSE(grp->oloc.file)) {
            if (H5AC_flush_tagged_metadata(grp->oloc.file, grp->oloc.addr) < 0)
                HGOTO_ERROR(H5E_CACHE, H5E_CANTFLUSH, FAIL, "unable to flush tagged metadata");
<<<<<<< HEAD
            if (H5AC_evict_tagged_metadata(grp->oloc.file, grp->oloc.addr, FALSE) < 0)
=======
            if (H5AC_evict_tagged_metadata(grp->oloc.file, grp->oloc.addr, false) < 0)
>>>>>>> 07347cc5
                HGOTO_ERROR(H5E_CACHE, H5E_CANTFLUSH, FAIL, "unable to evict tagged metadata");
        } /* end if */

        /* Free memory */
        grp->shared = H5FL_FREE(H5G_shared_t, grp->shared);
    }
    else {
        /* Decrement the ref. count for this object in the top file */
        if (H5FO_top_decr(grp->oloc.file, grp->oloc.addr) < 0)
            HGOTO_ERROR(H5E_SYM, H5E_CANTRELEASE, FAIL, "can't decrement count for object");

        /* Check reference count for this object in the top file */
        if (H5FO_top_count(grp->oloc.file, grp->oloc.addr) == 0) {
            if (H5O_close(&(grp->oloc), NULL) < 0)
                HGOTO_ERROR(H5E_SYM, H5E_CANTINIT, FAIL, "unable to close");
        } /* end if */
        else
            /* Free object location (i.e. "unhold" the file if appropriate) */
            if (H5O_loc_free(&(grp->oloc)) < 0)
                HGOTO_ERROR(H5E_SYM, H5E_CANTRELEASE, FAIL, "problem attempting to free location");

        /* If this group is a mount point and the mount point is the last open
         * reference to the group (i.e. fo_count == 1 now), then attempt to
         * close down the file hierarchy
         */
        if (grp->shared->mounted && grp->shared->fo_count == 1) {
            /* Attempt to close down the file hierarchy */
            if (H5F_try_close(grp->oloc.file, NULL) < 0)
                HGOTO_ERROR(H5E_FILE, H5E_CANTCLOSEFILE, FAIL, "problem attempting file close");
        } /* end if */
    }     /* end else */

    if (H5G_name_free(&(grp->path)) < 0) {
        grp = H5FL_FREE(H5G_t, grp);
        HGOTO_ERROR(H5E_SYM, H5E_CANTINIT, FAIL, "can't free group entry name");
    } /* end if */

    grp = H5FL_FREE(H5G_t, grp);

done:
    FUNC_LEAVE_NOAPI(ret_value)
} /* end H5G_close() */

/*-------------------------------------------------------------------------
 * Function:	H5G_oloc
 *
 * Purpose:	Returns a pointer to the object location for a group.
 *
 * Return:	Success:	Ptr to group entry
 *		Failure:	NULL
 *
 *-------------------------------------------------------------------------
 */
H5O_loc_t *
H5G_oloc(H5G_t *grp)
{
    /* Use FUNC_ENTER_NOAPI_NOINIT_NOERR here to avoid performance issues */
    FUNC_ENTER_NOAPI_NOINIT_NOERR

    FUNC_LEAVE_NOAPI(grp ? &(grp->oloc) : NULL)
} /* end H5G_oloc() */

/*-------------------------------------------------------------------------
 * Function:	H5G_nameof
 *
 * Purpose:	Returns a pointer to the hier. name for a group.
 *
 * Return:	Success:	Ptr to hier. name
 *		Failure:	NULL
 *
 *-------------------------------------------------------------------------
 */
H5G_name_t *
H5G_nameof(H5G_t *grp)
{
    /* Use FUNC_ENTER_NOAPI_NOINIT_NOERR here to avoid performance issues */
    FUNC_ENTER_NOAPI_NOINIT_NOERR

    FUNC_LEAVE_NOAPI(grp ? &(grp->path) : NULL)
} /* end H5G_nameof() */

/*-------------------------------------------------------------------------
 * Function:	H5G_fileof
 *
 * Purpose:	Returns the file to which the specified group belongs.
 *
 * Return:	Success:	File pointer.
 *
 *		Failure:	NULL
 *
 *-------------------------------------------------------------------------
 */
H5F_t *
H5G_fileof(H5G_t *grp)
{
    /* Use FUNC_ENTER_NOAPI_NOINIT_NOERR here to avoid performance issues */
    FUNC_ENTER_NOAPI_NOINIT_NOERR

    assert(grp);

    FUNC_LEAVE_NOAPI(grp->oloc.file)
} /* end H5G_fileof() */

/*-------------------------------------------------------------------------
 * Function:	H5G_get_shared_count
 *
 * Purpose:	Queries the group object's "shared count"
 *
 * Return:	Non-negative on success/Negative on failure
 *
 *-------------------------------------------------------------------------
 */
herr_t
H5G_get_shared_count(H5G_t *grp)
{
    FUNC_ENTER_NOAPI_NOINIT_NOERR

    /* Check args */
    assert(grp && grp->shared);

    FUNC_LEAVE_NOAPI(grp->shared->fo_count)
} /* end H5G_get_shared_count() */

/*-------------------------------------------------------------------------
 * Function:	H5G_mount
 *
 * Purpose:	Sets the 'mounted' flag for a group
 *
 * Return:	Non-negative on success/Negative on failure
 *
 *-------------------------------------------------------------------------
 */
herr_t
H5G_mount(H5G_t *grp)
{
    FUNC_ENTER_NOAPI_NOINIT_NOERR

    /* Check args */
    assert(grp && grp->shared);
<<<<<<< HEAD
    assert(grp->shared->mounted == FALSE);
=======
    assert(grp->shared->mounted == false);
>>>>>>> 07347cc5

    /* Set the 'mounted' flag */
    grp->shared->mounted = true;

    FUNC_LEAVE_NOAPI(SUCCEED)
} /* end H5G_mount() */

/*-------------------------------------------------------------------------
 * Function:	H5G_mounted
 *
 * Purpose:	Retrieves the 'mounted' flag for a group
 *
 * Return:	Non-negative on success/Negative on failure
 *
 *-------------------------------------------------------------------------
 */
bool
H5G_mounted(H5G_t *grp)
{
    FUNC_ENTER_NOAPI_NOINIT_NOERR

    /* Check args */
    assert(grp && grp->shared);

    FUNC_LEAVE_NOAPI(grp->shared->mounted)
} /* end H5G_mounted() */

/*-------------------------------------------------------------------------
 * Function:	H5G_unmount
 *
 * Purpose:	Resets the 'mounted' flag for a group
 *
 * Return:	Non-negative on success/Negative on failure
 *
 *-------------------------------------------------------------------------
 */
herr_t
H5G_unmount(H5G_t *grp)
{
    FUNC_ENTER_NOAPI_NOINIT_NOERR

    /* Check args */
    assert(grp && grp->shared);
<<<<<<< HEAD
    assert(grp->shared->mounted == TRUE);
=======
    assert(grp->shared->mounted == true);
>>>>>>> 07347cc5

    /* Reset the 'mounted' flag */
    grp->shared->mounted = false;

    FUNC_LEAVE_NOAPI(SUCCEED)
} /* end H5G_unmount() */

/*-------------------------------------------------------------------------
 * Function:	H5G__iterate_cb
 *
 * Purpose:     Callback function for iterating over links in a group
 *
 * Return:	Success:        Non-negative
 *		Failure:	Negative
 *
 *-------------------------------------------------------------------------
 */
static herr_t
H5G__iterate_cb(const H5O_link_t *lnk, void *_udata)
{
    H5G_iter_appcall_ud_t *udata     = (H5G_iter_appcall_ud_t *)_udata; /* User data for callback */
    herr_t                 ret_value = H5_ITER_ERROR;                   /* Return value */

    FUNC_ENTER_PACKAGE

    /* Sanity check */
    assert(lnk);
    assert(udata);

    switch (udata->lnk_op.op_type) {
#ifndef H5_NO_DEPRECATED_SYMBOLS
        case H5G_LINK_OP_OLD:
            /* Make the old-type application callback */
            ret_value = (udata->lnk_op.op_func.op_old)(udata->gid, lnk->name, udata->op_data);
            break;
#endif /* H5_NO_DEPRECATED_SYMBOLS */

        case H5G_LINK_OP_NEW: {
            H5L_info2_t info; /* Link info */

            /* Retrieve the info for the link */
            if (H5G_link_to_info(udata->link_loc, lnk, &info) < 0)
                HGOTO_ERROR(H5E_SYM, H5E_CANTGET, H5_ITER_ERROR, "unable to get info for link");

            /* Make the application callback */
            ret_value = (udata->lnk_op.op_func.op_new)(udata->gid, lnk->name, &info, udata->op_data);
        } break;

        default:
            assert(0 && "Unknown link op type?!?");
    } /* end switch */

done:
    FUNC_LEAVE_NOAPI(ret_value)
} /* end H5G__iterate_cb() */

/*-------------------------------------------------------------------------
 * Function:    H5G_iterate
 *
 * Purpose:     Private function for iterating over links in a group
 *
 * Return:      SUCCEED/FAIL
 *
 *-------------------------------------------------------------------------
 */
herr_t
H5G_iterate(H5G_loc_t *loc, const char *group_name, H5_index_t idx_type, H5_iter_order_t order, hsize_t skip,
            hsize_t *last_lnk, const H5G_link_iterate_t *lnk_op, void *op_data)
{
    hid_t                 gid = H5I_INVALID_HID; /* ID of group to iterate over */
    H5G_t                *grp = NULL;            /* Pointer to group data structure to iterate over */
    H5G_iter_appcall_ud_t udata;                 /* User data for callback */
    herr_t                ret_value = FAIL;      /* Return value */

    FUNC_ENTER_NOAPI(FAIL)

    /* Sanity check */
    assert(loc);
    assert(group_name);
    assert(last_lnk);
    assert(lnk_op && lnk_op->op_func.op_new);

    /* Open the group on which to operate.  We also create a group ID which
     * we can pass to the application-defined operator.
     */
    if (NULL == (grp = H5G__open_name(loc, group_name)))
        HGOTO_ERROR(H5E_SYM, H5E_CANTOPENOBJ, FAIL, "unable to open group");
<<<<<<< HEAD
    if ((gid = H5VL_wrap_register(H5I_GROUP, grp, TRUE)) < 0)
=======
    if ((gid = H5VL_wrap_register(H5I_GROUP, grp, true)) < 0)
>>>>>>> 07347cc5
        HGOTO_ERROR(H5E_ID, H5E_CANTREGISTER, FAIL, "unable to register group");

    /* Set up user data for callback */
    udata.gid      = gid;
    udata.link_loc = &grp->oloc;
    udata.lnk_op   = *lnk_op;
    udata.op_data  = op_data;

    /* Call the real group iteration routine */
    if ((ret_value =
             H5G__obj_iterate(&(grp->oloc), idx_type, order, skip, last_lnk, H5G__iterate_cb, &udata)) < 0)
        HGOTO_ERROR(H5E_SYM, H5E_BADITER, FAIL, "error iterating over links");

done:
    /* Release the group opened */
    if (gid != H5I_INVALID_HID) {
        if (H5I_dec_app_ref(gid) < 0)
            HDONE_ERROR(H5E_SYM, H5E_CANTRELEASE, FAIL, "unable to close group");
    }
    else if (grp && H5G_close(grp) < 0)
        HDONE_ERROR(H5E_SYM, H5E_CLOSEERROR, FAIL, "unable to release group");

    FUNC_LEAVE_NOAPI(ret_value)
} /* end H5G_iterate() */

/*-------------------------------------------------------------------------
 * Function:    H5G__free_visit_visited
 *
 * Purpose:     Free the key for an object visited during a group traversal
 *
 * Return:      Non-negative on success, negative on failure
 *
 *-------------------------------------------------------------------------
 */
static herr_t
H5G__free_visit_visited(void *item, void H5_ATTR_UNUSED *key, void H5_ATTR_UNUSED *operator_data /*in,out*/)
{
    FUNC_ENTER_PACKAGE_NOERR

    item = H5FL_FREE(H5_obj_t, item);

    FUNC_LEAVE_NOAPI(SUCCEED)
} /* end H5G__free_visit_visited() */

/*-------------------------------------------------------------------------
 * Function:	H5G__visit_cb
 *
 * Purpose:     Callback function for recursively visiting links from a group
 *
 * Return:	Success:        Non-negative
 *		Failure:	Negative
 *
 *-------------------------------------------------------------------------
 */
static herr_t
H5G__visit_cb(const H5O_link_t *lnk, void *_udata)
{
    H5G_iter_visit_ud_t *udata = (H5G_iter_visit_ud_t *)_udata; /* User data for callback */
    H5L_info2_t          info;                                  /* Link info */
    H5G_loc_t            obj_loc;                               /* Location of object */
    H5G_name_t           obj_path;                              /* Object's group hier. path */
    H5O_loc_t            obj_oloc;                              /* Object's object location */
    bool                 obj_found = false;                     /* Object at 'name' found */
    size_t old_path_len = udata->curr_path_len; /* Length of path before appending this link's name */
    size_t link_name_len;                       /* Length of link's name */
    size_t len_needed;                          /* Length of path string needed */
    herr_t ret_value = H5_ITER_CONT;            /* Return value */

    FUNC_ENTER_PACKAGE

    /* Sanity check */
    assert(lnk);
    assert(udata);

    /* Check if we will need more space to store this link's relative path */
    /* ("+2" is for string terminator and possible '/' for group separator later) */
    link_name_len = strlen(lnk->name);
    len_needed    = udata->curr_path_len + link_name_len + 2;
    if (len_needed > udata->path_buf_size) {
        void *new_path; /* Pointer to new path buffer */

        /* Attempt to allocate larger buffer for path */
        if (NULL == (new_path = H5MM_realloc(udata->path, len_needed)))
            HGOTO_ERROR(H5E_SYM, H5E_NOSPACE, H5_ITER_ERROR, "can't allocate path string");
        udata->path          = (char *)new_path;
        udata->path_buf_size = len_needed;
    } /* end if */

    /* Build the link's relative path name */
    assert(udata->path[old_path_len] == '\0');
<<<<<<< HEAD
    HDstrncpy(&(udata->path[old_path_len]), lnk->name, link_name_len + 1);
=======
    strncpy(&(udata->path[old_path_len]), lnk->name, link_name_len + 1);
>>>>>>> 07347cc5
    udata->curr_path_len += link_name_len;

    /* Construct the link info from the link message */
    if (H5G_link_to_info(udata->curr_loc->oloc, lnk, &info) < 0)
        HGOTO_ERROR(H5E_SYM, H5E_CANTGET, H5_ITER_ERROR, "unable to get info for link");

    /* Make the application callback */
    ret_value = (udata->op)(udata->gid, udata->path, &info, udata->op_data);

    /* Check for doing more work */
    if (ret_value == H5_ITER_CONT && lnk->type == H5L_TYPE_HARD) {
        H5_obj_t obj_pos; /* Object "position" for this object */

        /* Set up opened group location to fill in */
        obj_loc.oloc = &obj_oloc;
        obj_loc.path = &obj_path;
        H5G_loc_reset(&obj_loc);

        /* Find the object using the LAPL passed in */
        /* (Correctly handles mounted files) */
        if (H5G_loc_find(udata->curr_loc, lnk->name, &obj_loc /*out*/) < 0)
            HGOTO_ERROR(H5E_SYM, H5E_NOTFOUND, H5_ITER_ERROR, "object not found");
<<<<<<< HEAD
        obj_found = TRUE;
=======
        obj_found = true;
>>>>>>> 07347cc5

        /* Construct unique "position" for this object */
        H5F_GET_FILENO(obj_oloc.file, obj_pos.fileno);
        obj_pos.addr = obj_oloc.addr;

        /* Check if we've seen the object the link references before */
        if (NULL == H5SL_search(udata->visited, &obj_pos)) {
            H5O_type_t otype; /* Basic object type (group, dataset, etc.) */

            /* Get the object's reference count and type */
            if (H5O_get_rc_and_type(&obj_oloc, NULL, &otype) < 0)
                HGOTO_ERROR(H5E_SYM, H5E_CANTGET, H5_ITER_ERROR, "unable to get object info");

            /* Add it to the list of visited objects */
            {
                H5_obj_t *new_node; /* New object node for visited list */

                /* Allocate new object "position" node */
                if ((new_node = H5FL_MALLOC(H5_obj_t)) == NULL)
                    HGOTO_ERROR(H5E_SYM, H5E_NOSPACE, H5_ITER_ERROR, "can't allocate object node");

                /* Set node information */
                *new_node = obj_pos;

                /* Add to list of visited objects */
                if (H5SL_insert(udata->visited, new_node, new_node) < 0)
                    HGOTO_ERROR(H5E_SYM, H5E_CANTINSERT, H5_ITER_ERROR,
                                "can't insert object node into visited list");
            }

            /* If it's a group, we recurse into it */
            if (otype == H5O_TYPE_GROUP) {
                H5G_loc_t  *old_loc  = udata->curr_loc; /* Pointer to previous group location info */
                H5_index_t  idx_type = udata->idx_type; /* Type of index to use */
                H5O_linfo_t linfo;                      /* Link info message */
                htri_t      linfo_exists;               /* Whether the link info message exists */

                /* Add the path separator to the current path */
                assert(udata->path[udata->curr_path_len] == '\0');
<<<<<<< HEAD
                HDstrncpy(&(udata->path[udata->curr_path_len]), "/", (size_t)2);
=======
                strncpy(&(udata->path[udata->curr_path_len]), "/", (size_t)2);
>>>>>>> 07347cc5
                udata->curr_path_len++;

                /* Attempt to get the link info for this group */
                if ((linfo_exists = H5G__obj_get_linfo(&obj_oloc, &linfo)) < 0)
                    HGOTO_ERROR(H5E_SYM, H5E_CANTGET, H5_ITER_ERROR, "can't check for link info message");
                if (linfo_exists) {
                    /* Check for creation order tracking, if creation order index lookup requested */
                    if (idx_type == H5_INDEX_CRT_ORDER) {
                        /* Check if creation order is tracked */
                        if (!linfo.track_corder)
                            /* Switch to name order for this group */
                            idx_type = H5_INDEX_NAME;
                    } /* end if */
                    else
                        assert(idx_type == H5_INDEX_NAME);
                } /* end if */
                else {
                    /* Can only perform name lookups on groups with symbol tables */
                    if (idx_type != H5_INDEX_NAME)
                        /* Switch to name order for this group */
                        idx_type = H5_INDEX_NAME;
                } /* end if */

                /* Point to this group's location info */
                udata->curr_loc = &obj_loc;

                /* Iterate over links in group */
                ret_value = H5G__obj_iterate(&obj_oloc, idx_type, udata->order, (hsize_t)0, NULL,
                                             H5G__visit_cb, udata);

                /* Restore location */
                udata->curr_loc = old_loc;
            } /* end if */
        }     /* end if */
    }         /* end if */

done:
    /* Reset path back to incoming path */
    udata->path[old_path_len] = '\0';
    udata->curr_path_len      = old_path_len;

    /* Release resources */
    if (obj_found && H5G_loc_free(&obj_loc) < 0)
        HDONE_ERROR(H5E_SYM, H5E_CANTRELEASE, H5_ITER_ERROR, "can't free location");

    FUNC_LEAVE_NOAPI(ret_value)
} /* end H5G__visit_cb() */

/*-------------------------------------------------------------------------
 * Function:    H5G_visit
 *
 * Purpose:     Recursively visit all the links in a group and all
 *              the groups that are linked to from that group.  Links within
 *              each group are visited according to the order within the
 *              specified index (unless the specified index does not exist for
 *              a particular group, then the "name" index is used).
 *
 *              NOTE: Each _link_ reachable from the initial group will only be
 *              visited once.  However, because an object may be reached from
 *              more than one link, the visitation may call the application's
 *              callback with more than one link that points to a particular
 *              _object_.
 *
 * Return:      Success:    The return value of the first operator that
 *                          returns non-zero, or zero if all members were
 *                          processed with no operator returning non-zero.
 *
 *              Failure:    Negative if something goes wrong within the
 *                          library, or the negative value returned by one
 *                          of the operators.
 *
 *-------------------------------------------------------------------------
 */
herr_t
H5G_visit(H5G_loc_t *loc, const char *group_name, H5_index_t idx_type, H5_iter_order_t order,
          H5L_iterate2_t op, void *op_data)
{
    H5G_iter_visit_ud_t udata;                 /* User data for callback */
    H5O_linfo_t         linfo;                 /* Link info message */
    htri_t              linfo_exists;          /* Whether the link info message exists */
    hid_t               gid = H5I_INVALID_HID; /* Group ID */
    H5G_t              *grp = NULL;            /* Group opened */
    H5G_loc_t           start_loc;             /* Location of starting group */
    herr_t              ret_value = FAIL;      /* Return value */

    /* Portably clear udata struct (before FUNC_ENTER) */
    memset(&udata, 0, sizeof(udata));

    FUNC_ENTER_NOAPI(FAIL)

    /* Check args */
    if (!loc)
        HGOTO_ERROR(H5E_ARGS, H5E_BADTYPE, FAIL, "loc parameter cannot be NULL");

    /* Open the group to begin visiting within */
    if (NULL == (grp = H5G__open_name(loc, group_name)))
        HGOTO_ERROR(H5E_SYM, H5E_CANTOPENOBJ, FAIL, "unable to open group");

    /* Register an ID for the starting group */
<<<<<<< HEAD
    if ((gid = H5VL_wrap_register(H5I_GROUP, grp, TRUE)) < 0)
=======
    if ((gid = H5VL_wrap_register(H5I_GROUP, grp, true)) < 0)
>>>>>>> 07347cc5
        HGOTO_ERROR(H5E_ID, H5E_CANTREGISTER, FAIL, "unable to register group");

    /* Get the location of the starting group */
    if (H5G_loc(gid, &start_loc) < 0)
        HGOTO_ERROR(H5E_ARGS, H5E_BADTYPE, FAIL, "not a location");

    /* Set up user data */
    udata.gid      = gid;
    udata.curr_loc = &start_loc;
    udata.idx_type = idx_type;
    udata.order    = order;
    udata.op       = op;
    udata.op_data  = op_data;

    /* Allocate space for the path name */
    if (NULL == (udata.path = H5MM_strdup("")))
        HGOTO_ERROR(H5E_SYM, H5E_NOSPACE, FAIL, "can't allocate path name buffer");
    udata.path_buf_size = 1;
    udata.curr_path_len = 0;

    /* Create skip list to store visited object information */
    if ((udata.visited = H5SL_create(H5SL_TYPE_OBJ, NULL)) == NULL)
        HGOTO_ERROR(H5E_SYM, H5E_CANTCREATE, FAIL, "can't create skip list for visited objects");

    /* Add it to the list of visited objects */
    {
        H5_obj_t *obj_pos; /* New object node for visited list */

        /* Allocate new object "position" node */
        if ((obj_pos = H5FL_MALLOC(H5_obj_t)) == NULL)
            HGOTO_ERROR(H5E_SYM, H5E_NOSPACE, FAIL, "can't allocate object node");

        /* Construct unique "position" for this object */
        H5F_GET_FILENO(grp->oloc.file, obj_pos->fileno);
        obj_pos->addr = grp->oloc.addr;

        /* Add to list of visited objects */
        if (H5SL_insert(udata.visited, obj_pos, obj_pos) < 0)
            HGOTO_ERROR(H5E_SYM, H5E_CANTINSERT, FAIL, "can't insert object node into visited list");
    }

    /* Attempt to get the link info for this group */
    if ((linfo_exists = H5G__obj_get_linfo(&(grp->oloc), &linfo)) < 0)
        HGOTO_ERROR(H5E_SYM, H5E_CANTGET, FAIL, "can't check for link info message");
    if (linfo_exists) {
        /* Check for creation order tracking, if creation order index lookup requested */
        if (idx_type == H5_INDEX_CRT_ORDER) {
            /* Check if creation order is tracked */
            if (!linfo.track_corder)
                /* Switch to name order for this group */
                idx_type = H5_INDEX_NAME;
        } /* end if */
        else
            assert(idx_type == H5_INDEX_NAME);
    } /* end if */
    else {
        /* Can only perform name lookups on groups with symbol tables */
        if (idx_type != H5_INDEX_NAME)
            /* Switch to name order for this group */
            idx_type = H5_INDEX_NAME;
    } /* end if */

    /* Call the link iteration routine */
    if ((ret_value =
             H5G__obj_iterate(&(grp->oloc), idx_type, order, (hsize_t)0, NULL, H5G__visit_cb, &udata)) < 0)
        HGOTO_ERROR(H5E_SYM, H5E_BADITER, FAIL, "can't visit links");

done:
    /* Release user data resources */
    H5MM_xfree(udata.path);
    if (udata.visited)
        H5SL_destroy(udata.visited, H5G__free_visit_visited, NULL);

    /* Release the group opened */
    if (gid != H5I_INVALID_HID) {
        if (H5I_dec_app_ref(gid) < 0)
            HDONE_ERROR(H5E_SYM, H5E_CANTRELEASE, FAIL, "unable to close group");
    }
    else if (grp && H5G_close(grp) < 0)
        HDONE_ERROR(H5E_SYM, H5E_CLOSEERROR, FAIL, "unable to release group");

    FUNC_LEAVE_NOAPI(ret_value)
} /* end H5G_visit() */

/*-------------------------------------------------------------------------
 * Function:	H5G_get_create_plist
 *
 * Purpose:	Private function for H5Gget_create_plist
 *
 * Return:	Success:	ID for a copy of the group creation
 *				property list.  The property list ID should be
 *				released by calling H5Pclose().
 *
 *		Failure:	H5I_INVALID_HID
 *
 *-------------------------------------------------------------------------
 */
hid_t
H5G_get_create_plist(const H5G_t *grp)
{
    H5O_linfo_t     linfo; /* Link info message            */
    htri_t          ginfo_exists;
    htri_t          linfo_exists;
    htri_t          pline_exists;
    H5P_genplist_t *gcpl_plist;
    H5P_genplist_t *new_plist;
    hid_t           new_gcpl_id = H5I_INVALID_HID;
    hid_t           ret_value   = H5I_INVALID_HID;

    FUNC_ENTER_NOAPI(H5I_INVALID_HID)

    /* Copy the default group creation property list */
    if (NULL == (gcpl_plist = (H5P_genplist_t *)H5I_object(H5P_LST_GROUP_CREATE_ID_g)))
        HGOTO_ERROR(H5E_ARGS, H5E_BADTYPE, H5I_INVALID_HID, "can't get default group creation property list");
<<<<<<< HEAD
    if ((new_gcpl_id = H5P_copy_plist(gcpl_plist, TRUE)) < 0)
=======
    if ((new_gcpl_id = H5P_copy_plist(gcpl_plist, true)) < 0)
>>>>>>> 07347cc5
        HGOTO_ERROR(H5E_SYM, H5E_CANTGET, H5I_INVALID_HID, "unable to copy the creation property list");
    if (NULL == (new_plist = (H5P_genplist_t *)H5I_object(new_gcpl_id)))
        HGOTO_ERROR(H5E_ARGS, H5E_BADTYPE, H5I_INVALID_HID, "can't get property list");

    /* Retrieve any object creation properties */
    if (H5O_get_create_plist(&grp->oloc, new_plist) < 0)
        HGOTO_ERROR(H5E_SYM, H5E_CANTGET, H5I_INVALID_HID, "can't get object creation info");

    /* Check for the group having a group info message */
    if ((ginfo_exists = H5O_msg_exists(&(grp->oloc), H5O_GINFO_ID)) < 0)
        HGOTO_ERROR(H5E_SYM, H5E_CANTINIT, H5I_INVALID_HID, "unable to read object header");
    if (ginfo_exists) {
        H5O_ginfo_t ginfo; /* Group info message            */

        /* Read the group info */
        if (NULL == H5O_msg_read(&(grp->oloc), H5O_GINFO_ID, &ginfo))
            HGOTO_ERROR(H5E_SYM, H5E_BADMESG, H5I_INVALID_HID, "can't get group info");

        /* Set the group info for the property list */
        if (H5P_set(new_plist, H5G_CRT_GROUP_INFO_NAME, &ginfo) < 0)
            HGOTO_ERROR(H5E_PLIST, H5E_CANTSET, H5I_INVALID_HID, "can't set group info");
    } /* end if */

    /* Check for the group having a link info message */
    if ((linfo_exists = H5G__obj_get_linfo(&(grp->oloc), &linfo)) < 0)
        HGOTO_ERROR(H5E_SYM, H5E_CANTINIT, H5I_INVALID_HID, "unable to read object header");
    if (linfo_exists) {
        /* Set the link info for the property list */
        if (H5P_set(new_plist, H5G_CRT_LINK_INFO_NAME, &linfo) < 0)
            HGOTO_ERROR(H5E_PLIST, H5E_CANTSET, H5I_INVALID_HID, "can't set link info");
    } /* end if */

    /* Check for the group having a pipeline message */
    if ((pline_exists = H5O_msg_exists(&(grp->oloc), H5O_PLINE_ID)) < 0)
        HGOTO_ERROR(H5E_SYM, H5E_CANTGET, H5I_INVALID_HID, "unable to read object header");
    if (pline_exists) {
        H5O_pline_t pline; /* Pipeline message */

        /* Read the pipeline */
        if (NULL == H5O_msg_read(&(grp->oloc), H5O_PLINE_ID, &pline))
            HGOTO_ERROR(H5E_SYM, H5E_BADMESG, H5I_INVALID_HID, "can't get link pipeline");

        /* Set the pipeline for the property list */
        if (H5P_poke(new_plist, H5O_CRT_PIPELINE_NAME, &pline) < 0)
            HGOTO_ERROR(H5E_PLIST, H5E_CANTSET, H5I_INVALID_HID, "can't set link pipeline");
    } /* end if */

    /* Set the return value */
    ret_value = new_gcpl_id;

done:
    if (ret_value < 0) {
        if (new_gcpl_id > 0)
            if (H5I_dec_app_ref(new_gcpl_id) < 0)
                HDONE_ERROR(H5E_SYM, H5E_CANTDEC, H5I_INVALID_HID, "can't free");
    } /* end if */

    FUNC_LEAVE_NOAPI(ret_value)
} /* end H5G_get_create_plist() */

/*-------------------------------------------------------------------------
 * Function:    H5G__get_info_by_name
 *
 * Purpose:     Internal routine to retrieve the info for a group, by name.
 *
 * Return:      SUCCEED/FAIL
 *
 *-------------------------------------------------------------------------
 */
herr_t
H5G__get_info_by_name(const H5G_loc_t *loc, const char *name, H5G_info_t *grp_info)
{
    H5G_loc_t  grp_loc;             /* Location used to open group */
    H5G_name_t grp_path;            /* Opened object group hier. path */
    H5O_loc_t  grp_oloc;            /* Opened object object location */
    bool       loc_found = false;   /* Location at 'name' found */
    herr_t     ret_value = SUCCEED; /* Return value */

    FUNC_ENTER_PACKAGE

    /* Check arguments */
    assert(loc);
    assert(grp_info);

    /* Set up opened group location to fill in */
    grp_loc.oloc = &grp_oloc;
    grp_loc.path = &grp_path;
    H5G_loc_reset(&grp_loc);

    /* Find the group object */
    if (H5G_loc_find(loc, name, &grp_loc /*out*/) < 0)
        HGOTO_ERROR(H5E_SYM, H5E_NOTFOUND, FAIL, "group not found");
<<<<<<< HEAD
    loc_found = TRUE;
=======
    loc_found = true;
>>>>>>> 07347cc5

    /* Retrieve the group's information */
    if (H5G__obj_info(grp_loc.oloc, grp_info /*out*/) < 0)
        HGOTO_ERROR(H5E_SYM, H5E_CANTGET, FAIL, "can't retrieve group info");

done:
    /* Clean up */
    if (loc_found && H5G_loc_free(&grp_loc) < 0)
        HDONE_ERROR(H5E_SYM, H5E_CANTRELEASE, FAIL, "can't free location");

    FUNC_LEAVE_NOAPI(ret_value)
} /* end H5G__get_info_by_name() */

/*-------------------------------------------------------------------------
 * Function:    H5G__get_info_by_idx
 *
 * Purpose:     Internal routine to retrieve the info for a group, by index.
 *
 * Return:      SUCCEED/FAIL
 *
 *-------------------------------------------------------------------------
 */
herr_t
H5G__get_info_by_idx(const H5G_loc_t *loc, const char *group_name, H5_index_t idx_type, H5_iter_order_t order,
                     hsize_t n, H5G_info_t *grp_info)
{
    H5G_loc_t  grp_loc;             /* Location used to open group */
    H5G_name_t grp_path;            /* Opened object group hier. path */
    H5O_loc_t  grp_oloc;            /* Opened object object location */
    bool       loc_found = false;   /* Location at 'name' found */
    herr_t     ret_value = SUCCEED; /* Return value */

    FUNC_ENTER_PACKAGE

    /* Check arguments */
    assert(loc);
    assert(grp_info);

    /* Set up opened group location to fill in */
    grp_loc.oloc = &grp_oloc;
    grp_loc.path = &grp_path;
    H5G_loc_reset(&grp_loc);

    /* Find the object's location, according to the order in the index */
    if (H5G_loc_find_by_idx(loc, group_name, idx_type, order, n, &grp_loc /*out*/) < 0)
        HGOTO_ERROR(H5E_SYM, H5E_NOTFOUND, FAIL, "group not found");
<<<<<<< HEAD
    loc_found = TRUE;
=======
    loc_found = true;
>>>>>>> 07347cc5

    /* Retrieve the group's information */
    if (H5G__obj_info(grp_loc.oloc, grp_info /*out*/) < 0)
        HGOTO_ERROR(H5E_SYM, H5E_CANTGET, FAIL, "can't retrieve group info");

done:
    /* Clean up */
    if (loc_found && H5G_loc_free(&grp_loc) < 0)
        HDONE_ERROR(H5E_SYM, H5E_CANTRELEASE, FAIL, "can't free location");

    FUNC_LEAVE_NOAPI(ret_value)
} /* end H5G__get_info_by_idx() */<|MERGE_RESOLUTION|>--- conflicted
+++ resolved
@@ -311,11 +311,7 @@
     /* Add group to list of open objects in file */
     if (H5FO_top_incr(grp->oloc.file, grp->oloc.addr) < 0)
         HGOTO_ERROR(H5E_SYM, H5E_CANTINC, NULL, "can't incr object ref. count");
-<<<<<<< HEAD
-    if (H5FO_insert(grp->oloc.file, grp->oloc.addr, grp->shared, TRUE) < 0)
-=======
     if (H5FO_insert(grp->oloc.file, grp->oloc.addr, grp->shared, true) < 0)
->>>>>>> 07347cc5
         HGOTO_ERROR(H5E_SYM, H5E_CANTINSERT, NULL, "can't insert group into list of open objects");
 
     /* Set the count of times the object is opened */
@@ -381,11 +377,7 @@
     /* Find the group object */
     if (H5G_loc_find(loc, name, &grp_loc /*out*/) < 0)
         HGOTO_ERROR(H5E_SYM, H5E_NOTFOUND, NULL, "group not found");
-<<<<<<< HEAD
-    loc_found = TRUE;
-=======
     loc_found = true;
->>>>>>> 07347cc5
 
     /* Check that the object found is the correct type */
     if (H5O_obj_type(&grp_oloc, &obj_type) < 0)
@@ -527,11 +519,7 @@
     /* Grab the object header */
     if (H5O_open(&(grp->oloc)) < 0)
         HGOTO_ERROR(H5E_SYM, H5E_CANTOPENOBJ, FAIL, "unable to open group");
-<<<<<<< HEAD
-    obj_opened = TRUE;
-=======
     obj_opened = true;
->>>>>>> 07347cc5
 
     /* Check if this object has the right message(s) to be treated as a group */
     if ((H5O_msg_exists(&(grp->oloc), H5O_STAB_ID) <= 0) && (H5O_msg_exists(&(grp->oloc), H5O_LINFO_ID) <= 0))
@@ -594,11 +582,7 @@
         if (!file_closed && H5F_SHARED(grp->oloc.file) && H5F_EVICT_ON_CLOSE(grp->oloc.file)) {
             if (H5AC_flush_tagged_metadata(grp->oloc.file, grp->oloc.addr) < 0)
                 HGOTO_ERROR(H5E_CACHE, H5E_CANTFLUSH, FAIL, "unable to flush tagged metadata");
-<<<<<<< HEAD
-            if (H5AC_evict_tagged_metadata(grp->oloc.file, grp->oloc.addr, FALSE) < 0)
-=======
             if (H5AC_evict_tagged_metadata(grp->oloc.file, grp->oloc.addr, false) < 0)
->>>>>>> 07347cc5
                 HGOTO_ERROR(H5E_CACHE, H5E_CANTFLUSH, FAIL, "unable to evict tagged metadata");
         } /* end if */
 
@@ -738,11 +722,7 @@
 
     /* Check args */
     assert(grp && grp->shared);
-<<<<<<< HEAD
-    assert(grp->shared->mounted == FALSE);
-=======
     assert(grp->shared->mounted == false);
->>>>>>> 07347cc5
 
     /* Set the 'mounted' flag */
     grp->shared->mounted = true;
@@ -786,11 +766,7 @@
 
     /* Check args */
     assert(grp && grp->shared);
-<<<<<<< HEAD
-    assert(grp->shared->mounted == TRUE);
-=======
     assert(grp->shared->mounted == true);
->>>>>>> 07347cc5
 
     /* Reset the 'mounted' flag */
     grp->shared->mounted = false;
@@ -878,11 +854,7 @@
      */
     if (NULL == (grp = H5G__open_name(loc, group_name)))
         HGOTO_ERROR(H5E_SYM, H5E_CANTOPENOBJ, FAIL, "unable to open group");
-<<<<<<< HEAD
-    if ((gid = H5VL_wrap_register(H5I_GROUP, grp, TRUE)) < 0)
-=======
     if ((gid = H5VL_wrap_register(H5I_GROUP, grp, true)) < 0)
->>>>>>> 07347cc5
         HGOTO_ERROR(H5E_ID, H5E_CANTREGISTER, FAIL, "unable to register group");
 
     /* Set up user data for callback */
@@ -973,11 +945,7 @@
 
     /* Build the link's relative path name */
     assert(udata->path[old_path_len] == '\0');
-<<<<<<< HEAD
-    HDstrncpy(&(udata->path[old_path_len]), lnk->name, link_name_len + 1);
-=======
     strncpy(&(udata->path[old_path_len]), lnk->name, link_name_len + 1);
->>>>>>> 07347cc5
     udata->curr_path_len += link_name_len;
 
     /* Construct the link info from the link message */
@@ -1000,11 +968,7 @@
         /* (Correctly handles mounted files) */
         if (H5G_loc_find(udata->curr_loc, lnk->name, &obj_loc /*out*/) < 0)
             HGOTO_ERROR(H5E_SYM, H5E_NOTFOUND, H5_ITER_ERROR, "object not found");
-<<<<<<< HEAD
-        obj_found = TRUE;
-=======
         obj_found = true;
->>>>>>> 07347cc5
 
         /* Construct unique "position" for this object */
         H5F_GET_FILENO(obj_oloc.file, obj_pos.fileno);
@@ -1044,11 +1008,7 @@
 
                 /* Add the path separator to the current path */
                 assert(udata->path[udata->curr_path_len] == '\0');
-<<<<<<< HEAD
-                HDstrncpy(&(udata->path[udata->curr_path_len]), "/", (size_t)2);
-=======
                 strncpy(&(udata->path[udata->curr_path_len]), "/", (size_t)2);
->>>>>>> 07347cc5
                 udata->curr_path_len++;
 
                 /* Attempt to get the link info for this group */
@@ -1148,11 +1108,7 @@
         HGOTO_ERROR(H5E_SYM, H5E_CANTOPENOBJ, FAIL, "unable to open group");
 
     /* Register an ID for the starting group */
-<<<<<<< HEAD
-    if ((gid = H5VL_wrap_register(H5I_GROUP, grp, TRUE)) < 0)
-=======
     if ((gid = H5VL_wrap_register(H5I_GROUP, grp, true)) < 0)
->>>>>>> 07347cc5
         HGOTO_ERROR(H5E_ID, H5E_CANTREGISTER, FAIL, "unable to register group");
 
     /* Get the location of the starting group */
@@ -1267,11 +1223,7 @@
     /* Copy the default group creation property list */
     if (NULL == (gcpl_plist = (H5P_genplist_t *)H5I_object(H5P_LST_GROUP_CREATE_ID_g)))
         HGOTO_ERROR(H5E_ARGS, H5E_BADTYPE, H5I_INVALID_HID, "can't get default group creation property list");
-<<<<<<< HEAD
-    if ((new_gcpl_id = H5P_copy_plist(gcpl_plist, TRUE)) < 0)
-=======
     if ((new_gcpl_id = H5P_copy_plist(gcpl_plist, true)) < 0)
->>>>>>> 07347cc5
         HGOTO_ERROR(H5E_SYM, H5E_CANTGET, H5I_INVALID_HID, "unable to copy the creation property list");
     if (NULL == (new_plist = (H5P_genplist_t *)H5I_object(new_gcpl_id)))
         HGOTO_ERROR(H5E_ARGS, H5E_BADTYPE, H5I_INVALID_HID, "can't get property list");
@@ -1364,11 +1316,7 @@
     /* Find the group object */
     if (H5G_loc_find(loc, name, &grp_loc /*out*/) < 0)
         HGOTO_ERROR(H5E_SYM, H5E_NOTFOUND, FAIL, "group not found");
-<<<<<<< HEAD
-    loc_found = TRUE;
-=======
     loc_found = true;
->>>>>>> 07347cc5
 
     /* Retrieve the group's information */
     if (H5G__obj_info(grp_loc.oloc, grp_info /*out*/) < 0)
@@ -1415,11 +1363,7 @@
     /* Find the object's location, according to the order in the index */
     if (H5G_loc_find_by_idx(loc, group_name, idx_type, order, n, &grp_loc /*out*/) < 0)
         HGOTO_ERROR(H5E_SYM, H5E_NOTFOUND, FAIL, "group not found");
-<<<<<<< HEAD
-    loc_found = TRUE;
-=======
     loc_found = true;
->>>>>>> 07347cc5
 
     /* Retrieve the group's information */
     if (H5G__obj_info(grp_loc.oloc, grp_info /*out*/) < 0)
