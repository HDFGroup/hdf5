--- conflicted
+++ resolved
@@ -59,11 +59,7 @@
         HGOTO_ERROR(H5E_RESOURCE, H5E_NOSPACE, H5I_INVALID_HID, "cannot create enum type");
 
     /* Register the type */
-<<<<<<< HEAD
-    if ((ret_value = H5I_register(H5I_DATATYPE, dt, TRUE)) < 0)
-=======
     if ((ret_value = H5I_register(H5I_DATATYPE, dt, true)) < 0)
->>>>>>> 07347cc5
         HGOTO_ERROR(H5E_DATATYPE, H5E_CANTREGISTER, H5I_INVALID_HID, "unable to register data type ID");
 
 done:
@@ -175,11 +171,7 @@
 
     /* The name and value had better not already exist */
     for (i = 0; i < dt->shared->u.enumer.nmembs; i++) {
-<<<<<<< HEAD
-        if (!HDstrcmp(dt->shared->u.enumer.name[i], name))
-=======
         if (!strcmp(dt->shared->u.enumer.name[i], name))
->>>>>>> 07347cc5
             HGOTO_ERROR(H5E_DATATYPE, H5E_CANTINIT, FAIL, "name redefinition");
         if (!memcmp((uint8_t *)dt->shared->u.enumer.value + (i * dt->shared->size), value, dt->shared->size))
             HGOTO_ERROR(H5E_DATATYPE, H5E_CANTINIT, FAIL, "value redefinition");
@@ -390,13 +382,8 @@
             HGOTO_ERROR(H5E_RESOURCE, H5E_NOSPACE, NULL, "memory allocation failed");
         alloc_name = true;
     } /* end if */
-<<<<<<< HEAD
-    HDstrncpy(name, copied_dt->shared->u.enumer.name[md], size);
-    if (HDstrlen(copied_dt->shared->u.enumer.name[md]) >= size)
-=======
     strncpy(name, copied_dt->shared->u.enumer.name[md], size);
     if (strlen(copied_dt->shared->u.enumer.name[md]) >= size)
->>>>>>> 07347cc5
         HGOTO_ERROR(H5E_DATATYPE, H5E_NOSPACE, NULL, "name has been truncated");
 
     /* Set return value */
