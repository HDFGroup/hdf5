--- conflicted
+++ resolved
@@ -30,21 +30,12 @@
 #include "H5Gprivate.h"
 
 /* Other private headers needed by this file */
-<<<<<<< HEAD
-#include "H5B2private.h" /* v2 B-trees				*/
-#include "H5FLprivate.h" /* Free Lists                           */
-#include "H5HFprivate.h" /* Fractal heaps			*/
-#include "H5HLprivate.h" /* Local Heaps				*/
-#include "H5Oprivate.h"  /* Object headers		  	*/
-#include "H5SLprivate.h" /* Skip lists				*/
-=======
 #include "H5B2private.h" /* v2 B-trees                */
 #include "H5FLprivate.h" /* Free Lists                           */
 #include "H5HFprivate.h" /* Fractal heaps            */
 #include "H5HLprivate.h" /* Local Heaps                */
 #include "H5Oprivate.h"  /* Object headers              */
 #include "H5SLprivate.h" /* Skip lists                */
->>>>>>> 18bbd3f0
 
 /**************************/
 /* Package Private Macros */
@@ -55,18 +46,11 @@
 
 /* Size of a symbol table node on disk */
 #define H5G_NODE_SIZE(f)                                                                                     \
-<<<<<<< HEAD
-    (                    /* General metadata fields */                                                       \
-     H5_SIZEOF_MAGIC + 1 /* Version */                                                                       \
-     + 1                 /* Reserved */                                                                      \
-     + 2                 /* Number of symbols */                                                             \
-=======
     (                /* General metadata fields */                                                           \
      H5_SIZEOF_MAGIC /*magic number */                                                                       \
      + 1             /* Version */                                                                           \
      + 1             /* Reserved */                                                                          \
      + 2             /* Number of symbols */                                                                 \
->>>>>>> 18bbd3f0
                                                                                                              \
      /* Entries */                                                                                           \
      + ((2 * H5F_SYM_LEAF_K(f)) * (unsigned)H5G_SIZEOF_ENTRY_FILE(f)))
@@ -82,17 +66,10 @@
  * symbol table entry.
  */
 typedef enum H5G_cache_type_t {
-<<<<<<< HEAD
-    H5G_CACHED_ERROR   = -1, /*force enum to be signed		     */
-    H5G_NOTHING_CACHED = 0,  /*nothing is cached, must be 0               */
-    H5G_CACHED_STAB    = 1,  /*symbol table, `stab'                       */
-    H5G_CACHED_SLINK   = 2,  /*symbolic link				     */
-=======
     H5G_CACHED_ERROR   = -1, /*force enum to be signed             */
     H5G_NOTHING_CACHED = 0,  /*nothing is cached, must be 0               */
     H5G_CACHED_STAB    = 1,  /*symbol table, `stab'                       */
     H5G_CACHED_SLINK   = 2,  /*symbolic link                     */
->>>>>>> 18bbd3f0
 
     H5G_NCACHED /*THIS MUST BE LAST                          */
 } H5G_cache_type_t;
@@ -111,11 +88,7 @@
     } stab;
 
     struct {
-<<<<<<< HEAD
-        size_t lval_offset; /*link value offset		     */
-=======
         size_t lval_offset; /*link value offset             */
->>>>>>> 18bbd3f0
     } slink;
 } H5G_cache_t;
 
@@ -184,11 +157,7 @@
 typedef struct H5G_bt_common_t {
     /* downward */
     const char *name; /*points to temporary memory         */
-<<<<<<< HEAD
-    H5HL_t *    heap; /*symbol table heap		     */
-=======
     H5HL_t *    heap; /*symbol table heap             */
->>>>>>> 18bbd3f0
 } H5G_bt_common_t;
 
 /*
@@ -235,17 +204,10 @@
  */
 typedef struct H5G_bt_it_it_t {
     /* downward */
-<<<<<<< HEAD
-    H5HL_t *          heap;    /*symbol table heap 			     */
-    hsize_t           skip;    /*initial entries to skip		     */
-    H5G_lib_iterate_t op;      /*iteration operator			     */
-    void *            op_data; /*user-defined operator data		     */
-=======
     H5HL_t *          heap;    /*symbol table heap                  */
     hsize_t           skip;    /*initial entries to skip             */
     H5G_lib_iterate_t op;      /*iteration operator                 */
     void *            op_data; /*user-defined operator data             */
->>>>>>> 18bbd3f0
 
     /* upward */
     hsize_t *final_ent; /*final entry looked at                      */
@@ -519,8 +481,4 @@
 H5_DLL herr_t H5G__verify_cached_stabs_test(hid_t gid);
 #endif /* H5G_TESTING */
 
-<<<<<<< HEAD
-#endif /* _H5Gpkg_H */
-=======
-#endif /* H5Gpkg_H */
->>>>>>> 18bbd3f0
+#endif /* H5Gpkg_H */