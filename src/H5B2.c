/* * * * * * * * * * * * * * * * * * * * * * * * * * * * * * * * * * * * * * *
 * Copyright by The HDF Group.                                               *
 * Copyright by the Board of Trustees of the University of Illinois.         *
 * All rights reserved.                                                      *
 *                                                                           *
 * This file is part of HDF5.  The full HDF5 copyright notice, including     *
 * terms governing use, modification, and redistribution, is contained in    *
 * the COPYING file, which can be found at the root of the source code       *
 * distribution tree, or in https://www.hdfgroup.org/licenses.               *
 * If you do not have access to either file, you may request a copy from     *
 * help@hdfgroup.org.                                                        *
 * * * * * * * * * * * * * * * * * * * * * * * * * * * * * * * * * * * * * * */

/*-------------------------------------------------------------------------
 *
 * Created:		H5B2.c
 *			Jan 31 2005
 *			Quincey Koziol
 *
 * Purpose:		Implements a B-tree, with several modifications from
 *                      the "standard" methods.
 *
 *                      Please see the documentation in:
 *                      doc/html/TechNotes/Btrees.html for a full description
 *                      of how they work, etc.
 *
 *-------------------------------------------------------------------------
 */

/****************/
/* Module Setup */
/****************/

#include "H5B2module.h" /* This source code file is part of the H5B2 module */

/***********/
/* Headers */
/***********/
#include "H5private.h"   /* Generic Functions			*/
#include "H5B2pkg.h"     /* v2 B-trees				*/
#include "H5Eprivate.h"  /* Error handling		  	*/
#include "H5MMprivate.h" /* Memory management			*/

/****************/
/* Local Macros */
/****************/

/******************/
/* Local Typedefs */
/******************/

/********************/
/* Package Typedefs */
/********************/

/********************/
/* Local Prototypes */
/********************/

/*********************/
/* Package Variables */
/*********************/

/* Package initialization variable */
hbool_t H5_PKG_INIT_VAR = FALSE;

/* v2 B-tree client ID to class mapping */

/* Remember to add client ID to H5B2_subid_t in H5B2private.h when adding a new
 * client class..
 */
extern const H5B2_class_t H5B2_TEST[1];
extern const H5B2_class_t H5HF_HUGE_BT2_INDIR[1];
extern const H5B2_class_t H5HF_HUGE_BT2_FILT_INDIR[1];
extern const H5B2_class_t H5HF_HUGE_BT2_DIR[1];
extern const H5B2_class_t H5HF_HUGE_BT2_FILT_DIR[1];
extern const H5B2_class_t H5G_BT2_NAME[1];
extern const H5B2_class_t H5G_BT2_CORDER[1];
extern const H5B2_class_t H5SM_INDEX[1];
extern const H5B2_class_t H5A_BT2_NAME[1];
extern const H5B2_class_t H5A_BT2_CORDER[1];
extern const H5B2_class_t H5D_BT2[1];
extern const H5B2_class_t H5D_BT2_FILT[1];
extern const H5B2_class_t H5B2_TEST2[1];

const H5B2_class_t *const H5B2_client_class_g[] = {
    H5B2_TEST,                /* 0 - H5B2_TEST_ID 			*/
    H5HF_HUGE_BT2_INDIR,      /* 1 - H5B2_FHEAP_HUGE_INDIR_ID 	*/
    H5HF_HUGE_BT2_FILT_INDIR, /* 2 - H5B2_FHEAP_HUGE_FILT_INDIR_ID 	*/
    H5HF_HUGE_BT2_DIR,        /* 3 - H5B2_FHEAP_HUGE_DIR_ID 		*/
    H5HF_HUGE_BT2_FILT_DIR,   /* 4 - H5B2_FHEAP_HUGE_FILT_DIR_ID 	*/
    H5G_BT2_NAME,             /* 5 - H5B2_GRP_DENSE_NAME_ID 		*/
    H5G_BT2_CORDER,           /* 6 - H5B2_GRP_DENSE_CORDER_ID 	*/
    H5SM_INDEX,               /* 7 - H5B2_SOHM_INDEX_ID 		*/
    H5A_BT2_NAME,             /* 8 - H5B2_ATTR_DENSE_NAME_ID 		*/
    H5A_BT2_CORDER,           /* 9 - H5B2_ATTR_DENSE_CORDER_ID 	*/
    H5D_BT2,                  /* 10 - H5B2_CDSET_ID                   */
    H5D_BT2_FILT,             /* 11 - H5B2_CDSET_FILT_ID              */
    H5B2_TEST2                /* 12 - H5B2_TEST_ID 			*/
};

/*****************************/
/* Library Private Variables */
/*****************************/

/*******************/
/* Local Variables */
/*******************/

/* Declare a free list to manage the H5B2_t struct */
H5FL_DEFINE_STATIC(H5B2_t);

/*-------------------------------------------------------------------------
 * Function:	H5B2_create
 *
 * Purpose:	Creates a new empty B-tree in the file.
 *
 * Return:	Non-negative on success (with address of new B-tree
 *              filled in), negative on failure
 *
 * Programmer:	Quincey Koziol
 *		Jan 31 2005
 *
 *-------------------------------------------------------------------------
 */
H5B2_t *
H5B2_create(H5F_t *f, const H5B2_create_t *cparam, void *ctx_udata)
{
    H5B2_t *    bt2 = NULL;       /* Pointer to the B-tree */
    H5B2_hdr_t *hdr = NULL;       /* Pointer to the B-tree header */
    haddr_t     hdr_addr;         /* B-tree header address */
    H5B2_t *    ret_value = NULL; /* Return value */

    FUNC_ENTER_NOAPI(NULL)

    /*
     * Check arguments.
     */
    HDassert(f);
    HDassert(cparam);

    /* H5B2 interface sanity check */
    HDcompile_assert(H5B2_NUM_BTREE_ID == NELMTS(H5B2_client_class_g));

    /* Create shared v2 B-tree header */
    if (HADDR_UNDEF == (hdr_addr = H5B2__hdr_create(f, cparam, ctx_udata)))
        HGOTO_ERROR(H5E_BTREE, H5E_CANTINIT, NULL, "can't create v2 B-tree header")

    /* Create v2 B-tree wrapper */
    if (NULL == (bt2 = H5FL_MALLOC(H5B2_t)))
        HGOTO_ERROR(H5E_BTREE, H5E_CANTALLOC, NULL, "memory allocation failed for v2 B-tree info")

    /* Look up the B-tree header */
    if (NULL == (hdr = H5B2__hdr_protect(f, hdr_addr, ctx_udata, H5AC__NO_FLAGS_SET)))
        HGOTO_ERROR(H5E_BTREE, H5E_CANTPROTECT, NULL, "unable to protect v2 B-tree header")

    /* Point v2 B-tree wrapper at header and bump it's ref count */
    bt2->hdr = hdr;
    if (H5B2__hdr_incr(bt2->hdr) < 0)
        HGOTO_ERROR(H5E_BTREE, H5E_CANTINC, NULL,
                    "can't increment reference count on shared v2 B-tree header")

    /* Increment # of files using this v2 B-tree header */
    if (H5B2__hdr_fuse_incr(bt2->hdr) < 0)
        HGOTO_ERROR(H5E_BTREE, H5E_CANTINC, NULL,
                    "can't increment file reference count on shared v2 B-tree header")

    /* Set file pointer for this v2 B-tree open context */
    bt2->f = f;

    /* Set the return value */
    ret_value = bt2;

done:
    if (hdr && H5B2__hdr_unprotect(hdr, H5AC__NO_FLAGS_SET) < 0)
        HDONE_ERROR(H5E_BTREE, H5E_CANTUNPROTECT, NULL, "unable to release v2 B-tree header")
    if (!ret_value && bt2)
        if (H5B2_close(bt2) < 0)
            HDONE_ERROR(H5E_BTREE, H5E_CANTCLOSEOBJ, NULL, "unable to close v2 B-tree")

    FUNC_LEAVE_NOAPI(ret_value)
} /* end H5B2_create() */

/*-------------------------------------------------------------------------
 * Function:	H5B2_open
 *
 * Purpose:	Opens an existing v2 B-tree in the file.
 *
 * Return:	Pointer to v2 B-tree wrapper on success
 *              NULL on failure
 *
 * Programmer:	Quincey Koziol
 *		Oct 15 2009
 *
 *-------------------------------------------------------------------------
 */
H5B2_t *
H5B2_open(H5F_t *f, haddr_t addr, void *ctx_udata)
{
    H5B2_t *    bt2       = NULL; /* Pointer to the B-tree */
    H5B2_hdr_t *hdr       = NULL; /* Pointer to the B-tree header */
    H5B2_t *    ret_value = NULL; /* Return value */

    FUNC_ENTER_NOAPI_NOINIT

    /* Check arguments. */
    HDassert(f);
    HDassert(H5F_addr_defined(addr));

    /* Look up the B-tree header */
    if (NULL == (hdr = H5B2__hdr_protect(f, addr, ctx_udata, H5AC__READ_ONLY_FLAG)))
        HGOTO_ERROR(H5E_BTREE, H5E_CANTPROTECT, NULL, "unable to protect v2 B-tree header")

    /* Check for pending heap deletion */
    if (hdr->pending_delete)
        HGOTO_ERROR(H5E_BTREE, H5E_CANTOPENOBJ, NULL, "can't open v2 B-tree pending deletion")

    /* Create v2 B-tree info */
    if (NULL == (bt2 = H5FL_MALLOC(H5B2_t)))
        HGOTO_ERROR(H5E_BTREE, H5E_CANTALLOC, NULL, "memory allocation failed for v2 B-tree info")

    /* Point v2 B-tree wrapper at header */
    bt2->hdr = hdr;
    if (H5B2__hdr_incr(bt2->hdr) < 0)
        HGOTO_ERROR(H5E_BTREE, H5E_CANTINC, NULL,
                    "can't increment reference count on shared v2 B-tree header")

    /* Increment # of files using this v2 B-tree header */
    if (H5B2__hdr_fuse_incr(bt2->hdr) < 0)
        HGOTO_ERROR(H5E_BTREE, H5E_CANTINC, NULL,
                    "can't increment file reference count on shared v2 B-tree header")

    /* Set file pointer for this v2 B-tree open context */
    bt2->f = f;

    /* Set the return value */
    ret_value = bt2;

done:
    if (hdr && H5B2__hdr_unprotect(hdr, H5AC__NO_FLAGS_SET) < 0)
        HDONE_ERROR(H5E_BTREE, H5E_CANTUNPROTECT, NULL, "unable to release v2 B-tree header")
    if (!ret_value && bt2)
        if (H5B2_close(bt2) < 0)
            HDONE_ERROR(H5E_BTREE, H5E_CANTCLOSEOBJ, NULL, "unable to close v2 B-tree")

    FUNC_LEAVE_NOAPI(ret_value)
} /* H5B2_open() */

/*-------------------------------------------------------------------------
 * Function:	H5B2_insert
 *
 * Purpose:	Adds a new record to the B-tree.
 *
 * Return:	Non-negative on success/Negative on failure
 *
 * Programmer:	Quincey Koziol
 *		Feb  2 2005
 *
 *-------------------------------------------------------------------------
 */
herr_t
H5B2_insert(H5B2_t *bt2, void *udata)
{
    H5B2_hdr_t *hdr;                 /* Pointer to the B-tree header */
    herr_t      ret_value = SUCCEED; /* Return value */

    FUNC_ENTER_NOAPI(FAIL)

    /* Check arguments. */
    HDassert(bt2);
    HDassert(udata);

    /* Set the shared v2 B-tree header's file context for this operation */
    bt2->hdr->f = bt2->f;

    /* Get the v2 B-tree header */
    hdr = bt2->hdr;

    /* Insert the record */
    if (H5B2__insert(hdr, udata) < 0)
        HGOTO_ERROR(H5E_BTREE, H5E_CANTINSERT, FAIL, "unable to insert record into B-tree")

done:
    FUNC_LEAVE_NOAPI(ret_value)
} /* H5B2_insert() */

/*-------------------------------------------------------------------------
 * Function:	H5B2_update
 *
 * Purpose:	Insert or modify a record to the B-tree.
 *		If the record exists already, it is modified as if H5B2_modify
 *		was called).  If it doesn't exist, it is inserted as if
 *		H5B2_insert was called.
 *
 * Return:	Non-negative on success/Negative on failure
 *
 * Programmer:	Quincey Koziol
 *		Dec 23 2015
 *
 *-------------------------------------------------------------------------
 */
herr_t
H5B2_update(H5B2_t *bt2, void *udata, H5B2_modify_t op, void *op_data)
{
    H5B2_hdr_t *         hdr;                             /* Pointer to the B-tree header */
    H5B2_update_status_t status    = H5B2_UPDATE_UNKNOWN; /* Whether the record was inserted/modified */
    herr_t               ret_value = SUCCEED;             /* Return value */

    FUNC_ENTER_NOAPI(FAIL)

    /* Check arguments. */
    HDassert(bt2);
    HDassert(udata);

    /* Set the shared v2 B-tree header's file context for this operation */
    bt2->hdr->f = bt2->f;

    /* Get the v2 B-tree header */
    hdr = bt2->hdr;

    /* Check if the root node is allocated yet */
    if (!H5F_addr_defined(hdr->root.addr)) {
        /* Create root node as leaf node in B-tree */
        if (H5B2__create_leaf(hdr, hdr, &(hdr->root)) < 0)
            HGOTO_ERROR(H5E_BTREE, H5E_CANTINIT, FAIL, "unable to create root node")
    } /* end if */

    /* Attempt to insert record into B-tree */
    if (hdr->depth > 0) {
        if (H5B2__update_internal(hdr, hdr->depth, NULL, &hdr->root, &status, H5B2_POS_ROOT, hdr, udata, op,
                                  op_data) < 0)
            HGOTO_ERROR(H5E_BTREE, H5E_CANTUPDATE, FAIL, "unable to update record in B-tree internal node")
    } /* end if */
    else {
        if (H5B2__update_leaf(hdr, &hdr->root, &status, H5B2_POS_ROOT, hdr, udata, op, op_data) < 0)
            HGOTO_ERROR(H5E_BTREE, H5E_CANTUPDATE, FAIL, "unable to update record in B-tree leaf node")
    } /* end else */

    /* Sanity check */
    HDassert(H5B2_UPDATE_UNKNOWN != status);

    /* Use insert algorithm if nodes to leaf full */
    if (H5B2_UPDATE_INSERT_CHILD_FULL == status) {
        if (H5B2__insert(hdr, udata) < 0)
            HGOTO_ERROR(H5E_BTREE, H5E_CANTINSERT, FAIL, "unable to insert record into B-tree")
    } /* end if */
    else if (H5B2_UPDATE_SHADOW_DONE == status || H5B2_UPDATE_INSERT_DONE == status) {
        /* Mark B-tree header as dirty */
        if (H5B2__hdr_dirty(hdr) < 0)
            HGOTO_ERROR(H5E_BTREE, H5E_CANTMARKDIRTY, FAIL, "unable to mark B-tree header dirty")
    } /* end else-if */
    else {
        /* Sanity check */
        HDassert(H5B2_UPDATE_MODIFY_DONE == status);
    } /* end else */

done:
    FUNC_LEAVE_NOAPI(ret_value)
} /* H5B2_update() */

/*-------------------------------------------------------------------------
 * Function:	H5B2_get_addr
 *
 * Purpose:	Get the address of a v2 B-tree
 *
 * Return:	SUCCEED/FAIL
 *
 * Programmer:	Quincey Koziol
 *		Nov  5 2009
 *
 *-------------------------------------------------------------------------
 */
herr_t
H5B2_get_addr(const H5B2_t *bt2, haddr_t *addr_p)
{
    FUNC_ENTER_NOAPI_NOERR

    /*
     * Check arguments.
     */
    HDassert(bt2);
    HDassert(addr_p);

    /* Retrieve the header address for this v2 B-tree */
    *addr_p = bt2->hdr->addr;

    FUNC_LEAVE_NOAPI(SUCCEED)
} /* end H5B2_get_addr() */

/*-------------------------------------------------------------------------
 * Function:	H5B2_iterate
 *
 * Purpose:	Iterate over all the records in the B-tree, in "in-order"
 *		order, making a callback for each record.
 *
 *              If the callback returns non-zero, the iteration breaks out
 *              without finishing all the records.
 *
 * Return:	Value from callback: non-negative on success, negative on error
 *
 * Programmer:	Quincey Koziol
 *		Feb 11 2005
 *
 *-------------------------------------------------------------------------
 */
herr_t
H5B2_iterate(H5B2_t *bt2, H5B2_operator_t op, void *op_data)
{
    H5B2_hdr_t *hdr;                 /* Pointer to the B-tree header */
    herr_t      ret_value = SUCCEED; /* Return value */

    FUNC_ENTER_NOAPI_NOERR

    /* Check arguments. */
    HDassert(bt2);
    HDassert(op);

    /* Set the shared v2 B-tree header's file context for this operation */
    bt2->hdr->f = bt2->f;

    /* Get the v2 B-tree header */
    hdr = bt2->hdr;

    /* Iterate through records */
    if (hdr->root.node_nrec > 0)
        /* Iterate through nodes */
        if ((ret_value = H5B2__iterate_node(hdr, hdr->depth, &hdr->root, hdr, op, op_data)) < 0)
            HERROR(H5E_BTREE, H5E_CANTLIST, "node iteration failed");

    FUNC_LEAVE_NOAPI(ret_value)
} /* H5B2_iterate() */

/*-------------------------------------------------------------------------
 * Function:	H5B2_find
 *
 * Purpose:	Locate the specified information in a B-tree and return
 *		that information by calling the provided 'OP' routine with an
 *		OP_DATA pointer.  The UDATA parameter points to data passed
 *		to the key comparison function.
 *
 *              The 'OP' routine is called with the record found and the
 *              OP_DATA pointer, to allow caller to return information about
 *              the record.
 *
 *              If 'OP' is NULL, then this routine just returns "TRUE" when
 *              a record is present in the B-tree.
 *
 * Return:	Non-negative (TRUE/FALSE) on success, negative on failure.
 *
 * Programmer:	Quincey Koziol
 *		Feb 23 2005
 *
 *-------------------------------------------------------------------------
 */
htri_t
H5B2_find(H5B2_t *bt2, void *udata, H5B2_found_t op, void *op_data)
{
    H5B2_hdr_t *    hdr;              /* Pointer to the B-tree header */
    H5B2_node_ptr_t curr_node_ptr;    /* Node pointer info for current node */
    void *          parent = NULL;    /* Parent of current node */
    uint16_t        depth;            /* Current depth of the tree */
    int             cmp;              /* Comparison value of records */
    unsigned        idx;              /* Location of record which matches key */
    H5B2_nodepos_t  curr_pos;         /* Position of the current node */
    htri_t          ret_value = TRUE; /* Return value */

    FUNC_ENTER_NOAPI(FAIL)

    /* Check arguments. */
    HDassert(bt2);

    /* Set the shared v2 B-tree header's file context for this operation */
    bt2->hdr->f = bt2->f;

    /* Get the v2 B-tree header */
    hdr = bt2->hdr;

    /* Make copy of the root node pointer to start search with */
    curr_node_ptr = hdr->root;

    /* Check for empty tree */
    if (curr_node_ptr.node_nrec == 0)
        HGOTO_DONE(FALSE)

    /* Check record against min & max records in tree, to attempt to quickly
     *  find candidates or avoid further searching.
     */
    if (hdr->min_native_rec != NULL) {
        if ((hdr->cls->compare)(udata, hdr->min_native_rec, &cmp) < 0)
            HGOTO_ERROR(H5E_BTREE, H5E_CANTCOMPARE, FAIL, "can't compare btree2 records")
        if (cmp < 0)
            HGOTO_DONE(FALSE) /* Less than the least record--not found */
        else if (cmp == 0) {  /* Record is found */
            if (op && (op)(hdr->min_native_rec, op_data) < 0)
                HGOTO_ERROR(H5E_BTREE, H5E_NOTFOUND, FAIL,
                            "'found' callback failed for B-tree find operation")
            HGOTO_DONE(TRUE)
        } /* end if */
    }     /* end if */
    if (hdr->max_native_rec != NULL) {
        if ((hdr->cls->compare)(udata, hdr->max_native_rec, &cmp) < 0)
            HGOTO_ERROR(H5E_BTREE, H5E_CANTCOMPARE, FAIL, "can't compare btree2 records")
        if (cmp > 0)
            HGOTO_DONE(FALSE) /* Less than the least record--not found */
        else if (cmp == 0) {  /* Record is found */
            if (op && (op)(hdr->max_native_rec, op_data) < 0)
                HGOTO_ERROR(H5E_BTREE, H5E_NOTFOUND, FAIL,
                            "'found' callback failed for B-tree find operation")
            HGOTO_DONE(TRUE)
        } /* end if */
    }     /* end if */

    /* Current depth of the tree */
    depth = hdr->depth;

    /* Set initial parent, if doing swmr writes */
    if (hdr->swmr_write)
        parent = hdr;

    /* Walk down B-tree to find record or leaf node where record is located */
    cmp      = -1;
    curr_pos = H5B2_POS_ROOT;
    while (depth > 0) {
        H5B2_internal_t *internal;      /* Pointer to internal node in B-tree */
        H5B2_node_ptr_t  next_node_ptr; /* Node pointer info for next node */

        /* Lock B-tree current node */
        if (NULL == (internal = H5B2__protect_internal(hdr, parent, &curr_node_ptr, depth, FALSE,
                                                       H5AC__READ_ONLY_FLAG)))
            HGOTO_ERROR(H5E_BTREE, H5E_CANTPROTECT, FAIL, "unable to load B-tree internal node")

        /* Unpin parent if necessary */
        if (parent) {
            if (parent != hdr && H5AC_unpin_entry(parent) < 0)
                HGOTO_ERROR(H5E_BTREE, H5E_CANTUNPIN, FAIL, "unable to unpin parent entry")
            parent = NULL;
        } /* end if */

        /* Locate node pointer for child */
        if (H5B2__locate_record(hdr->cls, internal->nrec, hdr->nat_off, internal->int_native, udata, &idx,
                                &cmp) < 0) {
            /* Unlock current node before failing */
            H5AC_unprotect(hdr->f, H5AC_BT2_INT, curr_node_ptr.addr, internal, H5AC__NO_FLAGS_SET);
            HGOTO_ERROR(H5E_BTREE, H5E_CANTCOMPARE, FAIL, "can't compare btree2 records")
        } /* end if */

        if (cmp > 0)
            idx++;
        if (cmp != 0) {
            /* Get node pointer for next node to search */
            next_node_ptr = internal->node_ptrs[idx];

            /* Set the position of the next node */
            if (H5B2_POS_MIDDLE != curr_pos) {
                if (idx == 0) {
                    if (H5B2_POS_LEFT == curr_pos || H5B2_POS_ROOT == curr_pos)
                        curr_pos = H5B2_POS_LEFT;
                    else
                        curr_pos = H5B2_POS_MIDDLE;
                } /* end if */
                else if (idx == internal->nrec) {
                    if (H5B2_POS_RIGHT == curr_pos || H5B2_POS_ROOT == curr_pos)
                        curr_pos = H5B2_POS_RIGHT;
                    else
                        curr_pos = H5B2_POS_MIDDLE;
                } /* end if */
                else
                    curr_pos = H5B2_POS_MIDDLE;
            } /* end if */

            /* Unlock current node */
            if (H5AC_unprotect(hdr->f, H5AC_BT2_INT, curr_node_ptr.addr, internal,
                               (unsigned)(hdr->swmr_write ? H5AC__PIN_ENTRY_FLAG : H5AC__NO_FLAGS_SET)) < 0)
                HGOTO_ERROR(H5E_BTREE, H5E_CANTUNPROTECT, FAIL, "unable to release B-tree node")

            /* Keep track of parent if necessary */
            if (hdr->swmr_write)
                parent = internal;

            /* Set pointer to next node to load */
            curr_node_ptr = next_node_ptr;
        } /* end if */
        else {
            /* Make callback for current record */
            if (op && (op)(H5B2_INT_NREC(internal, hdr, idx), op_data) < 0) {
                /* Unlock current node */
                if (H5AC_unprotect(hdr->f, H5AC_BT2_INT, curr_node_ptr.addr, internal, H5AC__NO_FLAGS_SET) <
                    0)
                    HGOTO_ERROR(H5E_BTREE, H5E_CANTUNPROTECT, FAIL, "unable to release B-tree node")

                HGOTO_ERROR(H5E_BTREE, H5E_NOTFOUND, FAIL,
                            "'found' callback failed for B-tree find operation")
            } /* end if */

            /* Unlock current node */
            if (H5AC_unprotect(hdr->f, H5AC_BT2_INT, curr_node_ptr.addr, internal, H5AC__NO_FLAGS_SET) < 0)
                HGOTO_ERROR(H5E_BTREE, H5E_CANTUNPROTECT, FAIL, "unable to release B-tree node")

            /* Indicate record found */
            HGOTO_DONE(TRUE)
        } /* end else */

        /* Decrement depth we're at in B-tree */
        depth--;
    } /* end while */

    {
        H5B2_leaf_t *leaf; /* Pointer to leaf node in B-tree */

        /* Lock B-tree leaf node */
        if (NULL == (leaf = H5B2__protect_leaf(hdr, parent, &curr_node_ptr, FALSE, H5AC__READ_ONLY_FLAG)))
            HGOTO_ERROR(H5E_BTREE, H5E_CANTPROTECT, FAIL, "unable to protect B-tree leaf node")

        /* Unpin parent if necessary */
        if (parent) {
            if (parent != hdr && H5AC_unpin_entry(parent) < 0)
                HGOTO_ERROR(H5E_BTREE, H5E_CANTUNPIN, FAIL, "unable to unpin parent entry")
            parent = NULL;
        } /* end if */

        /* Locate record */
        if (H5B2__locate_record(hdr->cls, leaf->nrec, hdr->nat_off, leaf->leaf_native, udata, &idx, &cmp) <
            0) {
            /* Unlock current node before failing */
            H5AC_unprotect(hdr->f, H5AC_BT2_LEAF, curr_node_ptr.addr, leaf, H5AC__NO_FLAGS_SET);
            HGOTO_ERROR(H5E_BTREE, H5E_CANTCOMPARE, FAIL, "can't compare btree2 records")
        } /* end if */

        if (cmp != 0) {
            /* Unlock leaf node */
            if (H5AC_unprotect(hdr->f, H5AC_BT2_LEAF, curr_node_ptr.addr, leaf, H5AC__NO_FLAGS_SET) < 0)
                HGOTO_ERROR(H5E_BTREE, H5E_CANTUNPROTECT, FAIL, "unable to release B-tree node")

            /* Record not found */
            HGOTO_DONE(FALSE)
        } /* end if */
        else {
            /* Make callback for current record */
            if (op && (op)(H5B2_LEAF_NREC(leaf, hdr, idx), op_data) < 0) {
                /* Unlock current node */
                if (H5AC_unprotect(hdr->f, H5AC_BT2_LEAF, curr_node_ptr.addr, leaf, H5AC__NO_FLAGS_SET) < 0)
                    HGOTO_ERROR(H5E_BTREE, H5E_CANTUNPROTECT, FAIL, "unable to release B-tree node")

                HGOTO_ERROR(H5E_BTREE, H5E_NOTFOUND, FAIL,
                            "'found' callback failed for B-tree find operation")
            } /* end if */

            /* Check for record being the min or max for the tree */
            /* (Don't use 'else' for the idx check, to allow for root leaf node) */
            if (H5B2_POS_MIDDLE != curr_pos) {
                if (idx == 0) {
                    if (H5B2_POS_LEFT == curr_pos || H5B2_POS_ROOT == curr_pos) {
                        if (hdr->min_native_rec == NULL)
                            if (NULL == (hdr->min_native_rec = H5MM_malloc(hdr->cls->nrec_size)))
                                HGOTO_ERROR(H5E_BTREE, H5E_CANTALLOC, FAIL,
                                            "memory allocation failed for v2 B-tree min record info")
                        H5MM_memcpy(hdr->min_native_rec, H5B2_LEAF_NREC(leaf, hdr, idx), hdr->cls->nrec_size);
                    } /* end if */
                }     /* end if */
                if (idx == (unsigned)(leaf->nrec - 1)) {
                    if (H5B2_POS_RIGHT == curr_pos || H5B2_POS_ROOT == curr_pos) {
                        if (hdr->max_native_rec == NULL)
                            if (NULL == (hdr->max_native_rec = H5MM_malloc(hdr->cls->nrec_size)))
                                HGOTO_ERROR(H5E_BTREE, H5E_CANTALLOC, FAIL,
                                            "memory allocation failed for v2 B-tree max record info")
                        H5MM_memcpy(hdr->max_native_rec, H5B2_LEAF_NREC(leaf, hdr, idx), hdr->cls->nrec_size);
                    } /* end if */
                }     /* end if */
            }         /* end if */
        }             /* end else */

        /* Unlock current node */
        if (H5AC_unprotect(hdr->f, H5AC_BT2_LEAF, curr_node_ptr.addr, leaf, H5AC__NO_FLAGS_SET) < 0)
            HGOTO_ERROR(H5E_BTREE, H5E_CANTUNPROTECT, FAIL, "unable to release B-tree node")
    } /* end block */

done:
    if (parent) {
        HDassert(ret_value < 0);
        if (parent != hdr && H5AC_unpin_entry(parent) < 0)
            HDONE_ERROR(H5E_BTREE, H5E_CANTUNPIN, FAIL, "unable to unpin parent entry")
    } /* end if */

    FUNC_LEAVE_NOAPI(ret_value)
} /* H5B2_find() */

/*-------------------------------------------------------------------------
 * Function:	H5B2_index
 *
 * Purpose:	Locate the IDX'th record in a B-tree according to the
 *              ordering used by the B-tree.  The IDX values are 0-based.
 *
 *              The 'OP' routine is called with the record found and the
 *              OP_DATA pointer, to allow caller to return information about
 *              the record.
 *
 * Return:	Non-negative on success, negative on failure.
 *
 * Programmer:	Quincey Koziol
 *		Feb 23 2005
 *
 *-------------------------------------------------------------------------
 */
herr_t
H5B2_index(H5B2_t *bt2, H5_iter_order_t order, hsize_t idx, H5B2_found_t op, void *op_data)
{
    H5B2_hdr_t *    hdr;                 /* Pointer to the B-tree header */
    H5B2_node_ptr_t curr_node_ptr;       /* Node pointer info for current node */
    void *          parent = NULL;       /* Parent of current node */
    uint16_t        depth;               /* Current depth of the tree */
    herr_t          ret_value = SUCCEED; /* Return value */

    FUNC_ENTER_NOAPI(FAIL)

    /* Check arguments. */
    HDassert(bt2);
    HDassert(op);

    /* Set the shared v2 B-tree header's file context for this operation */
    bt2->hdr->f = bt2->f;

    /* Get the v2 B-tree header */
    hdr = bt2->hdr;

    /* Make copy of the root node pointer to start search with */
    curr_node_ptr = hdr->root;

    /* Check for empty tree */
    if (curr_node_ptr.node_nrec == 0)
        HGOTO_ERROR(H5E_BTREE, H5E_NOTFOUND, FAIL, "B-tree has no records")

    /* Check for index greater than the number of records in the tree */
    if (idx >= curr_node_ptr.all_nrec)
        HGOTO_ERROR(H5E_BTREE, H5E_NOTFOUND, FAIL, "B-tree doesn't have that many records")

    /* Current depth of the tree */
    depth = hdr->depth;

    /* Set initial parent, if doing swmr writes */
    if (hdr->swmr_write)
        parent = hdr;

    /* Check for reverse indexing and map requested index to appropriate forward index */
    if (order == H5_ITER_DEC)
        idx = curr_node_ptr.all_nrec - (idx + 1);

    /* Walk down B-tree to find record or leaf node where record is located */
    while (depth > 0) {
        H5B2_internal_t *internal;      /* Pointer to internal node in B-tree */
        H5B2_node_ptr_t  next_node_ptr; /* Node pointer info for next node */
        unsigned         u;             /* Local index variable */

        /* Lock B-tree current node */
        if (NULL == (internal = H5B2__protect_internal(hdr, parent, &curr_node_ptr, depth, FALSE,
                                                       H5AC__READ_ONLY_FLAG)))
            HGOTO_ERROR(H5E_BTREE, H5E_CANTPROTECT, FAIL, "unable to load B-tree internal node")

        /* Unpin parent if necessary */
        if (parent) {
            if (parent != hdr && H5AC_unpin_entry(parent) < 0)
                HGOTO_ERROR(H5E_BTREE, H5E_CANTUNPIN, FAIL, "unable to unpin parent entry")
            parent = NULL;
        } /* end if */

        /* Search for record with correct index */
        for (u = 0; u < internal->nrec; u++) {
            /* Check if record is in child node */
            if (internal->node_ptrs[u].all_nrec > idx) {
                /* Get node pointer for next node to search */
                next_node_ptr = internal->node_ptrs[u];

                /* Unlock current node */
                if (H5AC_unprotect(hdr->f, H5AC_BT2_INT, curr_node_ptr.addr, internal,
                                   (unsigned)(hdr->swmr_write ? H5AC__PIN_ENTRY_FLAG : H5AC__NO_FLAGS_SET)) <
                    0)
                    HGOTO_ERROR(H5E_BTREE, H5E_CANTUNPROTECT, FAIL, "unable to release B-tree node")

                /* Keep track of parent if necessary */
                if (hdr->swmr_write)
                    parent = internal;

                /* Set pointer to next node to load */
                curr_node_ptr = next_node_ptr;

                /* Break out of for loop */
                break;
            } /* end if */

            /* Check if record is in this node */
            if (internal->node_ptrs[u].all_nrec == idx) {
                /* Make callback for current record */
                if ((op)(H5B2_INT_NREC(internal, hdr, u), op_data) < 0) {
                    /* Unlock current node */
                    if (H5AC_unprotect(hdr->f, H5AC_BT2_INT, curr_node_ptr.addr, internal,
                                       H5AC__NO_FLAGS_SET) < 0)
                        HGOTO_ERROR(H5E_BTREE, H5E_CANTUNPROTECT, FAIL, "unable to release B-tree node")

                    HGOTO_ERROR(H5E_BTREE, H5E_NOTFOUND, FAIL,
                                "'found' callback failed for B-tree find operation")
                } /* end if */

                /* Unlock current node */
                if (H5AC_unprotect(hdr->f, H5AC_BT2_INT, curr_node_ptr.addr, internal, H5AC__NO_FLAGS_SET) <
                    0)
                    HGOTO_ERROR(H5E_BTREE, H5E_CANTUNPROTECT, FAIL, "unable to release B-tree node")

                HGOTO_DONE(SUCCEED);
            } /* end if */

            /* Decrement index we are looking for to account for the node we
             * just advanced past.
             */
            idx -= (internal->node_ptrs[u].all_nrec + 1);
        } /* end for */

        /* Check last node pointer */
        if (u == internal->nrec) {
            /* Check if record is in child node */
            if (internal->node_ptrs[u].all_nrec > idx) {
                /* Get node pointer for next node to search */
                next_node_ptr = internal->node_ptrs[u];

                /* Unlock current node */
                if (H5AC_unprotect(hdr->f, H5AC_BT2_INT, curr_node_ptr.addr, internal,
                                   (unsigned)(hdr->swmr_write ? H5AC__PIN_ENTRY_FLAG : H5AC__NO_FLAGS_SET)) <
                    0)
                    HGOTO_ERROR(H5E_BTREE, H5E_CANTUNPROTECT, FAIL, "unable to release B-tree node")

                /* Keep track of parent if necessary */
                if (hdr->swmr_write)
                    parent = internal;

                /* Set pointer to next node to load */
                curr_node_ptr = next_node_ptr;
            } /* end if */
            else
                /* Index that is greater than the number of records in the tree? */
                HDassert(0 && "Index off end of tree??");
        } /* end if */

        /* Decrement depth we're at in B-tree */
        depth--;
    } /* end while */

    {
        H5B2_leaf_t *leaf; /* Pointer to leaf node in B-tree */

        /* Lock B-tree leaf node */
        if (NULL == (leaf = H5B2__protect_leaf(hdr, parent, &curr_node_ptr, FALSE, H5AC__READ_ONLY_FLAG)))
            HGOTO_ERROR(H5E_BTREE, H5E_CANTPROTECT, FAIL, "unable to protect B-tree leaf node")

        /* Unpin parent if necessary */
        if (parent) {
            if (parent != hdr && H5AC_unpin_entry(parent) < 0)
                HGOTO_ERROR(H5E_BTREE, H5E_CANTUNPIN, FAIL, "unable to unpin parent entry")
            parent = NULL;
        } /* end if */

        /* Sanity check index */
        HDassert(idx < leaf->nrec);

        /* Make callback for correct record */
        if ((op)(H5B2_LEAF_NREC(leaf, hdr, idx), op_data) < 0) {
            /* Unlock current node */
            if (H5AC_unprotect(hdr->f, H5AC_BT2_LEAF, curr_node_ptr.addr, leaf, H5AC__NO_FLAGS_SET) < 0)
                HGOTO_ERROR(H5E_BTREE, H5E_CANTUNPROTECT, FAIL, "unable to release B-tree node")

            HGOTO_ERROR(H5E_BTREE, H5E_NOTFOUND, FAIL, "'found' callback failed for B-tree find operation")
        } /* end if */

        /* Unlock current node */
        if (H5AC_unprotect(hdr->f, H5AC_BT2_LEAF, curr_node_ptr.addr, leaf, H5AC__NO_FLAGS_SET) < 0)
            HGOTO_ERROR(H5E_BTREE, H5E_CANTUNPROTECT, FAIL, "unable to release B-tree node")
    } /* end block */

done:
    if (parent) {
        HDassert(ret_value < 0);
        if (parent != hdr && H5AC_unpin_entry(parent) < 0)
            HDONE_ERROR(H5E_BTREE, H5E_CANTUNPIN, FAIL, "unable to unpin parent entry")
    } /* end if */

    FUNC_LEAVE_NOAPI(ret_value)
} /* H5B2_index() */

/*-------------------------------------------------------------------------
 * Function:	H5B2_remove
 *
 * Purpose:	Removes a record from a B-tree.
 *
 * Return:	Non-negative on success/Negative on failure
 *
 * Programmer:	Quincey Koziol
 *		Feb 25 2005
 *
 *-------------------------------------------------------------------------
 */
herr_t
H5B2_remove(H5B2_t *bt2, void *udata, H5B2_remove_t op, void *op_data)
{
    H5B2_hdr_t *hdr;                 /* Pointer to the B-tree header */
    herr_t      ret_value = SUCCEED; /* Return value */

    FUNC_ENTER_NOAPI(FAIL)

    /* Check arguments. */
    HDassert(bt2);

    /* Set the shared v2 B-tree header's file context for this operation */
    bt2->hdr->f = bt2->f;

    /* Get the v2 B-tree header */
    hdr = bt2->hdr;

    /* Check for empty B-tree */
    if (0 == hdr->root.all_nrec)
        HGOTO_ERROR(H5E_BTREE, H5E_NOTFOUND, FAIL, "record is not in B-tree")

    /* Attempt to remove record from B-tree */
    if (hdr->depth > 0) {
        hbool_t depth_decreased = FALSE; /* Flag to indicate whether the depth of the B-tree decreased */

        if (H5B2__remove_internal(hdr, &depth_decreased, NULL, NULL, hdr->depth, &(hdr->cache_info), NULL,
                                  H5B2_POS_ROOT, &hdr->root, udata, op, op_data) < 0)
            HGOTO_ERROR(H5E_BTREE, H5E_CANTDELETE, FAIL, "unable to remove record from B-tree internal node")

        /* Check for decreasing the depth of the B-tree */
        if (depth_decreased) {
            /* Destroy free list factories for previous depth */
            if (hdr->node_info[hdr->depth].nat_rec_fac)
                if (H5FL_fac_term(hdr->node_info[hdr->depth].nat_rec_fac) < 0)
                    HGOTO_ERROR(H5E_RESOURCE, H5E_CANTRELEASE, FAIL,
                                "can't destroy node's native record block factory")
            if (hdr->node_info[hdr->depth].node_ptr_fac)
                if (H5FL_fac_term(hdr->node_info[hdr->depth].node_ptr_fac) < 0)
                    HGOTO_ERROR(H5E_RESOURCE, H5E_CANTRELEASE, FAIL,
                                "can't destroy node's node pointer block factory")

            HDassert((uint16_t)(hdr->depth - depth_decreased) < hdr->depth);
            hdr->depth = (uint16_t)(hdr->depth - depth_decreased);
        } /* end for */
    }     /* end if */
    else {
        if (H5B2__remove_leaf(hdr, &hdr->root, H5B2_POS_ROOT, hdr, udata, op, op_data) < 0)
            HGOTO_ERROR(H5E_BTREE, H5E_CANTDELETE, FAIL, "unable to remove record from B-tree leaf node")
    } /* end else */

    /* Decrement # of records in B-tree */
    hdr->root.all_nrec--;

    /* Mark B-tree header as dirty */
    if (H5B2__hdr_dirty(hdr) < 0)
        HGOTO_ERROR(H5E_BTREE, H5E_CANTMARKDIRTY, FAIL, "unable to mark B-tree header dirty")

done:
    FUNC_LEAVE_NOAPI(ret_value)
} /* H5B2_remove() */

/*-------------------------------------------------------------------------
 * Function:	H5B2_remove_by_idx
 *
 * Purpose:	Removes the n'th record from a B-tree.
 *
 * Return:	Non-negative on success/Negative on failure
 *
 * Programmer:	Quincey Koziol
 *		Nov 14 2006
 *
 *-------------------------------------------------------------------------
 */
herr_t
H5B2_remove_by_idx(H5B2_t *bt2, H5_iter_order_t order, hsize_t idx, H5B2_remove_t op, void *op_data)
{
    H5B2_hdr_t *hdr;                 /* Pointer to the B-tree header */
    herr_t      ret_value = SUCCEED; /* Return value */

    FUNC_ENTER_NOAPI(FAIL)

    /* Check arguments. */
    HDassert(bt2);

    /* Set the shared v2 B-tree header's file context for this operation */
    bt2->hdr->f = bt2->f;

    /* Get the v2 B-tree header */
    hdr = bt2->hdr;

    /* Check for empty B-tree */
    if (0 == hdr->root.all_nrec)
        HGOTO_ERROR(H5E_BTREE, H5E_NOTFOUND, FAIL, "record is not in B-tree")

    /* Check for index greater than the number of records in the tree */
    if (idx >= hdr->root.all_nrec)
        HGOTO_ERROR(H5E_BTREE, H5E_NOTFOUND, FAIL, "B-tree doesn't have that many records")

    /* Check for reverse indexing and map requested index to appropriate forward index */
    if (H5_ITER_DEC == order)
        idx = hdr->root.all_nrec - (idx + 1);

    /* Attempt to remove record from B-tree */
    if (hdr->depth > 0) {
        hbool_t depth_decreased = FALSE; /* Flag to indicate whether the depth of the B-tree decreased */

        if (H5B2__remove_internal_by_idx(hdr, &depth_decreased, NULL, NULL, hdr->depth, &(hdr->cache_info),
                                         NULL, &hdr->root, H5B2_POS_ROOT, idx, op, op_data) < 0)
            HGOTO_ERROR(H5E_BTREE, H5E_CANTDELETE, FAIL, "unable to remove record from B-tree internal node")

        /* Check for decreasing the depth of the B-tree */
        if (depth_decreased) {
            /* Destroy free list factories for previous depth */
            if (hdr->node_info[hdr->depth].nat_rec_fac)
                if (H5FL_fac_term(hdr->node_info[hdr->depth].nat_rec_fac) < 0)
                    HGOTO_ERROR(H5E_RESOURCE, H5E_CANTRELEASE, FAIL,
                                "can't destroy node's native record block factory")
            if (hdr->node_info[hdr->depth].node_ptr_fac)
                if (H5FL_fac_term(hdr->node_info[hdr->depth].node_ptr_fac) < 0)
                    HGOTO_ERROR(H5E_RESOURCE, H5E_CANTRELEASE, FAIL,
                                "can't destroy node's node pointer block factory")

            HDassert((uint16_t)(hdr->depth - depth_decreased) < hdr->depth);
            hdr->depth = (uint16_t)(hdr->depth - depth_decreased);
        } /* end for */
    }     /* end if */
    else {
        if (H5B2__remove_leaf_by_idx(hdr, &hdr->root, H5B2_POS_ROOT, hdr, (unsigned)idx, op, op_data) < 0)
            HGOTO_ERROR(H5E_BTREE, H5E_CANTDELETE, FAIL, "unable to remove record from B-tree leaf node")
    } /* end else */

    /* Decrement # of records in B-tree */
    hdr->root.all_nrec--;

    /* Mark B-tree header as dirty */
    if (H5B2__hdr_dirty(hdr) < 0)
        HGOTO_ERROR(H5E_BTREE, H5E_CANTMARKDIRTY, FAIL, "unable to mark B-tree header dirty")

done:
    FUNC_LEAVE_NOAPI(ret_value)
} /* H5B2_remove_by_idx() */

/*-------------------------------------------------------------------------
 * Function:	H5B2_get_nrec
 *
 * Purpose:	Retrieves the number of records in a B-tree
 *
 * Return:	Non-negative on success/Negative on failure
 *
 * Programmer:	Quincey Koziol
 *		Feb 25 2005
 *
 *-------------------------------------------------------------------------
 */
herr_t
H5B2_get_nrec(const H5B2_t *bt2, hsize_t *nrec)
{
    FUNC_ENTER_NOAPI_NOINIT_NOERR

    /* Check arguments. */
    HDassert(bt2);
    HDassert(nrec);

    /* Get B-tree number of records */
    *nrec = bt2->hdr->root.all_nrec;

    FUNC_LEAVE_NOAPI(SUCCEED)
} /* H5B2_get_nrec() */

/*-------------------------------------------------------------------------
 * Function:	H5B2_neighbor
 *
 * Purpose:	Locate a record relative to the specified information in a
 *              B-tree and return that information by filling in fields of the
 *              caller-supplied UDATA pointer depending on the type of leaf node
 *		requested.  The UDATA can point to additional data passed
 *		to the key comparison function.
 *
 *              The 'OP' routine is called with the record found and the
 *              OP_DATA pointer, to allow caller to return information about
 *              the record.
 *
 *              The RANGE indicates whether to search for records less than or
 *              equal to, or greater than or equal to the information passed
 *              in with UDATA.
 *
 * Return:	Non-negative on success, negative on failure.
 *
 * Programmer:	Quincey Koziol
 *		Mar  8 2005
 *
 *-------------------------------------------------------------------------
 */
herr_t
H5B2_neighbor(H5B2_t *bt2, H5B2_compare_t range, void *udata, H5B2_found_t op, void *op_data)
{
    H5B2_hdr_t *hdr;                 /* Pointer to the B-tree header */
    herr_t      ret_value = SUCCEED; /* Return value */

    FUNC_ENTER_NOAPI(FAIL)

    /* Check arguments. */
    HDassert(bt2);
    HDassert(op);

    /* Set the shared v2 B-tree header's file context for this operation */
    bt2->hdr->f = bt2->f;

    /* Get the v2 B-tree header */
    hdr = bt2->hdr;

    /* Check for empty tree */
    if (!H5F_addr_defined(hdr->root.addr))
        HGOTO_ERROR(H5E_BTREE, H5E_NOTFOUND, FAIL, "B-tree has no records")

    /* Attempt to find neighbor record in B-tree */
    if (hdr->depth > 0) {
        if (H5B2__neighbor_internal(hdr, hdr->depth, &hdr->root, NULL, range, hdr, udata, op, op_data) < 0)
            HGOTO_ERROR(H5E_BTREE, H5E_NOTFOUND, FAIL,
                        "unable to find neighbor record in B-tree internal node")
    } /* end if */
    else {
        if (H5B2__neighbor_leaf(hdr, &hdr->root, NULL, range, hdr, udata, op, op_data) < 0)
            HGOTO_ERROR(H5E_BTREE, H5E_NOTFOUND, FAIL, "unable to find neighbor record in B-tree leaf node")
    } /* end else */

done:
    FUNC_LEAVE_NOAPI(ret_value)
} /* H5B2_neighbor() */

/*-------------------------------------------------------------------------
 * Function:	H5B2_modify
 *
 * Purpose:	Locate the specified information in a B-tree and modify it.
 *		The UDATA points to additional data passed
 *		to the key comparison function for locating the record to
 *              modify.
 *
 *              The 'OP' routine is called with the record found and the
 *              OP_DATA pointer, to allow caller to modify information about
 *              the record.
 *
 * Return:	Non-negative on success, negative on failure.
 *
 * Programmer:	Quincey Koziol
 *		Mar 10 2005
 *
 *-------------------------------------------------------------------------
 */
herr_t
H5B2_modify(H5B2_t *bt2, void *udata, H5B2_modify_t op, void *op_data)
{
    H5B2_hdr_t *    hdr;                 /* Pointer to the B-tree header */
    H5B2_node_ptr_t curr_node_ptr;       /* Node pointer info for current node */
    void *          parent = NULL;       /* Parent of current node */
    H5B2_nodepos_t  curr_pos;            /* Position of current node */
    uint16_t        depth;               /* Current depth of the tree */
    int             cmp;                 /* Comparison value of records */
    unsigned        idx;                 /* Location of record which matches key */
    herr_t          ret_value = SUCCEED; /* Return value */

    FUNC_ENTER_NOAPI(FAIL)

    /* Check arguments. */
    HDassert(bt2);
    HDassert(op);

    /* Set the shared v2 B-tree header's file context for this operation */
    bt2->hdr->f = bt2->f;

    /* Get the v2 B-tree header */
    hdr = bt2->hdr;

    /* Make copy of the root node pointer to start search with */
    curr_node_ptr = hdr->root;

    /* Check for empty tree */
    if (0 == curr_node_ptr.node_nrec)
        HGOTO_ERROR(H5E_BTREE, H5E_NOTFOUND, FAIL, "B-tree has no records")

    /* Current depth of the tree */
    depth = hdr->depth;

    /* Set initial parent, if doing swmr writes */
    if (hdr->swmr_write)
        parent = hdr;

    /* Walk down B-tree to find record or leaf node where record is located */
    cmp      = -1;
    curr_pos = H5B2_POS_ROOT;
    while (depth > 0) {
        unsigned         internal_flags = H5AC__NO_FLAGS_SET;
        H5B2_internal_t *internal;      /* Pointer to internal node in B-tree */
        H5B2_node_ptr_t  next_node_ptr; /* Node pointer info for next node */

        /* Lock B-tree current node */
        if (NULL == (internal = H5B2__protect_internal(hdr, parent, &curr_node_ptr, depth, FALSE,
                                                       H5AC__NO_FLAGS_SET)))
            HGOTO_ERROR(H5E_BTREE, H5E_CANTPROTECT, FAIL, "unable to load B-tree internal node")

        /* Unpin parent if necessary */
        if (parent) {
            if (parent != hdr && H5AC_unpin_entry(parent) < 0)
                HGOTO_ERROR(H5E_BTREE, H5E_CANTUNPIN, FAIL, "unable to unpin parent entry")
            parent = NULL;
        } /* end if */

        /* Locate node pointer for child */
        if (H5B2__locate_record(hdr->cls, internal->nrec, hdr->nat_off, internal->int_native, udata, &idx,
                                &cmp) < 0) {
            /* Unlock current node before failing */
            H5AC_unprotect(hdr->f, H5AC_BT2_INT, curr_node_ptr.addr, internal, H5AC__NO_FLAGS_SET);
            HGOTO_ERROR(H5E_BTREE, H5E_CANTCOMPARE, FAIL, "can't compare btree2 records")
        } /* end if */

        if (cmp > 0)
            idx++;

        if (cmp != 0) {
            /* Get node pointer for next node to search */
            next_node_ptr = internal->node_ptrs[idx];

            /* Set the position of the next node */
            if (H5B2_POS_MIDDLE != curr_pos) {
                if (idx == 0) {
                    if (H5B2_POS_LEFT == curr_pos || H5B2_POS_ROOT == curr_pos)
                        curr_pos = H5B2_POS_LEFT;
                    else
                        curr_pos = H5B2_POS_MIDDLE;
                } /* end if */
                else if (idx == internal->nrec) {
                    if (H5B2_POS_RIGHT == curr_pos || H5B2_POS_ROOT == curr_pos)
                        curr_pos = H5B2_POS_RIGHT;
                    else
                        curr_pos = H5B2_POS_MIDDLE;
                } /* end if */
                else
                    curr_pos = H5B2_POS_MIDDLE;
            } /* end if */

            /* Unlock current node */
            if (H5AC_unprotect(hdr->f, H5AC_BT2_INT, curr_node_ptr.addr, internal,
                               (unsigned)(hdr->swmr_write ? H5AC__PIN_ENTRY_FLAG : H5AC__NO_FLAGS_SET)) < 0)
                HGOTO_ERROR(H5E_BTREE, H5E_CANTUNPROTECT, FAIL, "unable to release B-tree node")

            /* Keep track of parent if necessary */
            if (hdr->swmr_write)
                parent = internal;

            /* Set pointer to next node to load */
            curr_node_ptr = next_node_ptr;
        } /* end if */
        else {
            hbool_t changed; /* Whether the 'modify' callback changed the record */

            /* Make callback for current record */
            if ((op)(H5B2_INT_NREC(internal, hdr, idx), op_data, &changed) < 0) {
                /* Make certain that the callback didn't modify the value if it failed */
                HDassert(changed == FALSE);

                /* Unlock current node */
                if (H5AC_unprotect(hdr->f, H5AC_BT2_INT, curr_node_ptr.addr, internal, H5AC__NO_FLAGS_SET) <
                    0)
                    HGOTO_ERROR(H5E_BTREE, H5E_CANTUNPROTECT, FAIL, "unable to release B-tree node")

                HGOTO_ERROR(H5E_BTREE, H5E_CANTMODIFY, FAIL,
                            "'modify' callback failed for B-tree find operation")
            } /* end if */

            /* Mark the node as dirty if it changed */
            internal_flags |= changed ? H5AC__DIRTIED_FLAG : 0;

            /* Unlock current node */
            if (H5AC_unprotect(hdr->f, H5AC_BT2_INT, curr_node_ptr.addr, internal, internal_flags) < 0)
                HGOTO_ERROR(H5E_BTREE, H5E_CANTUNPROTECT, FAIL, "unable to release B-tree node")

            HGOTO_DONE(SUCCEED);
        } /* end else */

        /* Decrement depth we're at in B-tree */
        depth--;
    } /* end while */

    {
        H5B2_leaf_t *leaf;                            /* Pointer to leaf node in B-tree */
        unsigned     leaf_flags = H5AC__NO_FLAGS_SET; /* Flags for unprotecting the leaf node */
        hbool_t      changed    = FALSE;              /* Whether the 'modify' callback changed the record */

        /* Lock B-tree leaf node */
        if (NULL == (leaf = H5B2__protect_leaf(hdr, parent, &curr_node_ptr, FALSE, H5AC__NO_FLAGS_SET)))
            HGOTO_ERROR(H5E_BTREE, H5E_CANTPROTECT, FAIL, "unable to protect B-tree leaf node")

        /* Unpin parent if necessary */
        if (parent) {
            if (parent != hdr && H5AC_unpin_entry(parent) < 0)
                HGOTO_ERROR(H5E_BTREE, H5E_CANTUNPIN, FAIL, "unable to unpin parent entry")
            parent = NULL;
        } /* end if */

        /* Locate record */
        if (H5B2__locate_record(hdr->cls, leaf->nrec, hdr->nat_off, leaf->leaf_native, udata, &idx, &cmp) <
            0) {
            /* Unlock current node before failing */
            H5AC_unprotect(hdr->f, H5AC_BT2_LEAF, curr_node_ptr.addr, leaf, H5AC__NO_FLAGS_SET);
            HGOTO_ERROR(H5E_BTREE, H5E_CANTCOMPARE, FAIL, "can't compare btree2 records")
        } /* end if */

        if (cmp != 0) {
            /* Unlock leaf node */
            if (H5AC_unprotect(hdr->f, H5AC_BT2_LEAF, curr_node_ptr.addr, leaf, H5AC__NO_FLAGS_SET) < 0)
                HGOTO_ERROR(H5E_BTREE, H5E_CANTUNPROTECT, FAIL, "unable to release B-tree node")

                /* Note: don't push error on stack, leave that to next higher level,
                 *      since many times the B-tree is searched in order to determine
                 *      if an object exists in the B-tree or not. -QAK
                 */
#ifdef OLD_WAY
            HGOTO_ERROR(H5E_BTREE, H5E_NOTFOUND, FAIL, "key not found in leaf node")
#else     /* OLD_WAY */
            HGOTO_DONE(FAIL)
#endif    /* OLD_WAY */
        } /* end if */
        else {
            /* Make callback for current record */
            if ((op)(H5B2_LEAF_NREC(leaf, hdr, idx), op_data, &changed) < 0) {
                /* Make certain that the callback didn't modify the value if it failed */
                HDassert(changed == FALSE);

                /* Unlock current node */
                if (H5AC_unprotect(hdr->f, H5AC_BT2_LEAF, curr_node_ptr.addr, leaf, H5AC__NO_FLAGS_SET) < 0)
                    HGOTO_ERROR(H5E_BTREE, H5E_CANTUNPROTECT, FAIL, "unable to release B-tree node")

                HGOTO_ERROR(H5E_BTREE, H5E_CANTMODIFY, FAIL,
                            "'modify' callback failed for B-tree find operation")
            } /* end if */

            /* Check for modified record being the min or max for the tree */
            /* (Don't use 'else' for the idx check, to allow for root leaf node) */
            if (H5B2_POS_MIDDLE != curr_pos) {
                if (idx == 0) {
                    if (H5B2_POS_LEFT == curr_pos || H5B2_POS_ROOT == curr_pos) {
                        if (hdr->min_native_rec == NULL)
                            if (NULL == (hdr->min_native_rec = H5MM_malloc(hdr->cls->nrec_size)))
                                HGOTO_ERROR(H5E_BTREE, H5E_CANTALLOC, FAIL,
                                            "memory allocation failed for v2 B-tree min record info")
                        H5MM_memcpy(hdr->min_native_rec, H5B2_LEAF_NREC(leaf, hdr, idx), hdr->cls->nrec_size);
                    } /* end if */
                }     /* end if */
                if (idx == (unsigned)(leaf->nrec - 1)) {
                    if (H5B2_POS_RIGHT == curr_pos || H5B2_POS_ROOT == curr_pos) {
                        if (hdr->max_native_rec == NULL)
                            if (NULL == (hdr->max_native_rec = H5MM_malloc(hdr->cls->nrec_size)))
                                HGOTO_ERROR(H5E_BTREE, H5E_CANTALLOC, FAIL,
                                            "memory allocation failed for v2 B-tree max record info")
                        H5MM_memcpy(hdr->max_native_rec, H5B2_LEAF_NREC(leaf, hdr, idx), hdr->cls->nrec_size);
                    } /* end if */
                }     /* end if */
            }         /* end if */
        }             /* end else */

        /* Mark the node as dirty if it changed */
        leaf_flags |= (changed ? H5AC__DIRTIED_FLAG : 0);

        /* Unlock current node */
        if (H5AC_unprotect(hdr->f, H5AC_BT2_LEAF, curr_node_ptr.addr, leaf, leaf_flags) < 0)
            HGOTO_ERROR(H5E_BTREE, H5E_CANTUNPROTECT, FAIL, "unable to release B-tree node")
    } /* end block */

done:
    if (parent) {
        HDassert(ret_value < 0);
        if (parent != hdr && H5AC_unpin_entry(parent) < 0)
            HDONE_ERROR(H5E_BTREE, H5E_CANTUNPIN, FAIL, "unable to unpin parent entry")
    } /* end if */

    FUNC_LEAVE_NOAPI(ret_value)
} /* H5B2_modify() */

/*-------------------------------------------------------------------------
 * Function:	H5B2_close
 *
 * Purpose:	Close a v2 B-tree
 *
 * Return:	Non-negative on success/Negative on failure
 *
 * Programmer:	Quincey Koziol
 *		Oct 15 2009
 *
 *-------------------------------------------------------------------------
 */
herr_t
H5B2_close(H5B2_t *bt2)
{
    haddr_t bt2_addr       = HADDR_UNDEF; /* Address of v2 B-tree (for deletion) */
    hbool_t pending_delete = FALSE;       /* Whether the v2 B-tree is pending deletion */
    herr_t  ret_value      = SUCCEED;     /* Return value */

    FUNC_ENTER_NOAPI_NOINIT

    /* Check arguments. */
    HDassert(bt2);
    HDassert(bt2->f);

    /* Decrement file reference & check if this is the last open v2 B-tree using the shared B-tree header */
    if (0 == H5B2__hdr_fuse_decr(bt2->hdr)) {
        /* Set the shared v2 B-tree header's file context for this operation */
        bt2->hdr->f = bt2->f;

        /* Check for pending B-tree deletion */
        if (bt2->hdr->pending_delete) {
            /* Set local info, so B-tree deletion can occur after decrementing the
             *  header's ref count
             */
            pending_delete = TRUE;
            bt2_addr       = bt2->hdr->addr;
        } /* end if */
    }     /* end if */

    /* Check for pending v2 B-tree deletion */
    if (pending_delete) {
        H5B2_hdr_t *hdr; /* Another pointer to v2 B-tree header */

        /* Sanity check */
        HDassert(H5F_addr_defined(bt2_addr));

#ifndef NDEBUG
        {
            unsigned hdr_status = 0; /* Header's status in the metadata cache */

            /* Check the header's status in the metadata cache */
            if (H5AC_get_entry_status(bt2->f, bt2_addr, &hdr_status) < 0)
                HGOTO_ERROR(H5E_BTREE, H5E_CANTGET, FAIL,
                            "unable to check metadata cache status for v2 B-tree header, address = %llu",
                            (unsigned long long)bt2_addr)

            /* Sanity checks on header */
            HDassert(hdr_status & H5AC_ES__IN_CACHE);
            HDassert(hdr_status & H5AC_ES__IS_PINNED);
            HDassert(!(hdr_status & H5AC_ES__IS_PROTECTED));
        }
#endif /* NDEBUG */

        /* Lock the v2 B-tree header into memory */
        /* (OK to pass in NULL for callback context, since we know the header must be in the cache) */
        if (NULL == (hdr = H5B2__hdr_protect(bt2->f, bt2_addr, NULL, H5AC__NO_FLAGS_SET)))
            HGOTO_ERROR(H5E_BTREE, H5E_CANTPROTECT, FAIL, "unable to protect v2 B-tree header")

        /* Set the shared v2 B-tree header's file context for this operation */
        hdr->f = bt2->f;

        /* Decrement the reference count on the B-tree header */
        /* (don't put in H5B2__hdr_fuse_decr() as the B-tree header may be evicted
         *  immediately -QAK)
         */
        if (H5B2__hdr_decr(bt2->hdr) < 0)
            HGOTO_ERROR(H5E_BTREE, H5E_CANTDEC, FAIL,
                        "can't decrement reference count on shared v2 B-tree header")

        /* Delete v2 B-tree, starting with header (unprotects header) */
        if (H5B2__hdr_delete(hdr) < 0)
            HGOTO_ERROR(H5E_BTREE, H5E_CANTDELETE, FAIL, "unable to delete v2 B-tree")
    } /* end if */
    else {
        /* Decrement the reference count on the B-tree header */
        /* (don't put in H5B2__hdr_fuse_decr() as the B-tree header may be evicted
         *  immediately -QAK)
         */
        if (H5B2__hdr_decr(bt2->hdr) < 0)
            HGOTO_ERROR(H5E_BTREE, H5E_CANTDEC, FAIL,
                        "can't decrement reference count on shared v2 B-tree header")

    } /* end else */

    /* Release the v2 B-tree wrapper */
    bt2 = H5FL_FREE(H5B2_t, bt2);

done:
    FUNC_LEAVE_NOAPI(ret_value)
} /* H5B2_close() */

/*-------------------------------------------------------------------------
 * Function:	H5B2_delete
 *
 * Purpose:	Delete an entire B-tree from a file.
 *
 *              The 'OP' routine is called for each record and the
 *              OP_DATA pointer, to allow caller to perform an operation as
 *              each record is removed from the B-tree.
 *
 *              If 'OP' is NULL, the records are just removed in the process
 *              of deleting the B-tree.
 *
 * Note:	The records are _not_ guaranteed to be visited in order.
 *
 * Return:	Non-negative on success, negative on failure.
 *
 * Programmer:	Quincey Koziol
 *		Mar  9 2005
 *
 *-------------------------------------------------------------------------
 */
herr_t
H5B2_delete(H5F_t *f, haddr_t addr, void *ctx_udata, H5B2_remove_t op, void *op_data)
{
    H5B2_hdr_t *hdr       = NULL;    /* Pointer to the B-tree header */
    herr_t      ret_value = SUCCEED; /* Return value */

    FUNC_ENTER_NOAPI(FAIL)

    /* Check arguments. */
    HDassert(f);
    HDassert(H5F_addr_defined(addr));

    /* Lock the v2 B-tree header into memory */
<<<<<<< HEAD
#ifdef QAK
    HDfprintf(stderr, "%s: addr = %a\n", FUNC, addr);
#endif /* QAK */
=======
>>>>>>> 18bbd3f0
    if (NULL == (hdr = H5B2__hdr_protect(f, addr, ctx_udata, H5AC__NO_FLAGS_SET)))
        HGOTO_ERROR(H5E_BTREE, H5E_CANTPROTECT, FAIL, "unable to protect v2 B-tree header")

    /* Remember the callback & context for later */
    hdr->remove_op      = op;
    hdr->remove_op_data = op_data;

    /* Check for files using shared v2 B-tree header */
    if (hdr->file_rc)
        hdr->pending_delete = TRUE;
    else {
        /* Set the shared v2 B-tree header's file context for this operation */
        hdr->f = f;

        /* Delete v2 B-tree now, starting with header (unprotects header) */
        if (H5B2__hdr_delete(hdr) < 0)
            HGOTO_ERROR(H5E_BTREE, H5E_CANTDELETE, FAIL, "unable to delete v2 B-tree")
        hdr = NULL;
    } /* end if */

done:
    /* Unprotect the header, if an error occurred */
    if (hdr && H5B2__hdr_unprotect(hdr, H5AC__NO_FLAGS_SET) < 0)
        HDONE_ERROR(H5E_BTREE, H5E_CANTUNPROTECT, FAIL, "unable to release v2 B-tree header")

    FUNC_LEAVE_NOAPI(ret_value)
} /* H5B2_delete() */

/*-------------------------------------------------------------------------
 * Function:    H5B2_depend
 *
 * Purpose:     Make a child flush dependency between the v2 B-tree's
 *              header and another piece of metadata in the file.
 *
 * Return:      SUCCEED/FAIL
 *
 * Programmer:  Dana Robinson
 *              Fall 2012
 *
 *-------------------------------------------------------------------------
 */
herr_t
H5B2_depend(H5B2_t *bt2, H5AC_proxy_entry_t *parent)
{
    /* Local variables */
    H5B2_hdr_t *hdr       = bt2->hdr; /* Header for B-tree */
    herr_t      ret_value = SUCCEED;  /* Return value */

    FUNC_ENTER_NOAPI(SUCCEED)

    /*
     * Check arguments.
     */
    HDassert(bt2);
    HDassert(hdr);
    HDassert(parent);
    HDassert(hdr->parent == NULL || hdr->parent == parent);

    /*
     * Check to see if the flush dependency between the parent
     * and the v2 B-tree header has already been setup.  If it hasn't, then
     * set it up.
     */
    if (NULL == hdr->parent) {
        /* Sanity check */
        HDassert(hdr->top_proxy);

        /* Set the shared v2 B-tree header's file context for this operation */
        hdr->f = bt2->f;

        /* Add the v2 B-tree as a child of the parent (proxy) */
        if (H5AC_proxy_entry_add_child(parent, hdr->f, hdr->top_proxy) < 0)
            HGOTO_ERROR(H5E_BTREE, H5E_CANTSET, FAIL, "unable to add v2 B-tree as child of proxy")
        hdr->parent = parent;
    } /* end if */

done:
    FUNC_LEAVE_NOAPI(ret_value)
} /* end H5B2_depend() */

/*-------------------------------------------------------------------------
 * Function:    H5B2_patch_file
 *
 * Purpose:     Patch the top-level file pointer contained in bt2
 *              to point to idx_info->f if they are different.
 *		This is possible because the file pointer in bt2 can be
 *		closed out if bt2 remains open.
 *
 * Return:      SUCCEED
 *
 *-------------------------------------------------------------------------
 */
herr_t
H5B2_patch_file(H5B2_t *bt2, H5F_t *f)
{
    FUNC_ENTER_NOAPI_NOINIT_NOERR

    /*
     * Check arguments.
     */
    HDassert(bt2);
    HDassert(f);

    if (bt2->f != f || bt2->hdr->f != f)
        bt2->f = bt2->hdr->f = f;

    FUNC_LEAVE_NOAPI(SUCCEED)
} /* H5B2_patch_file() */<|MERGE_RESOLUTION|>--- conflicted
+++ resolved
@@ -1509,12 +1509,6 @@
     HDassert(H5F_addr_defined(addr));
 
     /* Lock the v2 B-tree header into memory */
-<<<<<<< HEAD
-#ifdef QAK
-    HDfprintf(stderr, "%s: addr = %a\n", FUNC, addr);
-#endif /* QAK */
-=======
->>>>>>> 18bbd3f0
     if (NULL == (hdr = H5B2__hdr_protect(f, addr, ctx_udata, H5AC__NO_FLAGS_SET)))
         HGOTO_ERROR(H5E_BTREE, H5E_CANTPROTECT, FAIL, "unable to protect v2 B-tree header")
 
