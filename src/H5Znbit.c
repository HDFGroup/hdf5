--- conflicted
+++ resolved
@@ -130,11 +130,7 @@
         HGOTO_ERROR(H5E_ARGS, H5E_BADTYPE, FAIL, "not a datatype");
 
     /* Get datatype's class, for checking the "datatype class" */
-<<<<<<< HEAD
-    if (H5T_get_class(type, TRUE) == H5T_NO_CLASS)
-=======
     if (H5T_get_class(type, true) == H5T_NO_CLASS)
->>>>>>> 07347cc5
         HGOTO_ERROR(H5E_PLINE, H5E_BADTYPE, FAIL, "bad datatype class");
 
     /* Get datatype's size, for checking the "datatype size" */
@@ -224,11 +220,7 @@
         HGOTO_ERROR(H5E_PLINE, H5E_BADTYPE, FAIL, "bad base datatype");
 
     /* Get base datatype's class */
-<<<<<<< HEAD
-    if ((dtype_base_class = H5T_get_class(dtype_base, TRUE)) == H5T_NO_CLASS)
-=======
     if ((dtype_base_class = H5T_get_class(dtype_base, true)) == H5T_NO_CLASS)
->>>>>>> 07347cc5
         HGOTO_ERROR(H5E_PLINE, H5E_BADTYPE, FAIL, "bad base datatype class");
 
     /* Calculate number of the rest parameters according to base datatype's class */
@@ -319,11 +311,7 @@
             HGOTO_ERROR(H5E_PLINE, H5E_BADTYPE, FAIL, "bad member datatype");
 
         /* Get member datatype's class */
-<<<<<<< HEAD
-        if ((dtype_member_class = H5T_get_class(dtype_member, TRUE)) == H5T_NO_CLASS)
-=======
         if ((dtype_member_class = H5T_get_class(dtype_member, true)) == H5T_NO_CLASS)
->>>>>>> 07347cc5
             HGOTO_ERROR(H5E_PLINE, H5E_BADTYPE, FAIL, "bad member datatype class");
 
         /* Store member offset */
@@ -542,11 +530,7 @@
         HGOTO_ERROR(H5E_PLINE, H5E_BADTYPE, FAIL, "bad base datatype");
 
     /* Get base datatype's class */
-<<<<<<< HEAD
-    if ((dtype_base_class = H5T_get_class(dtype_base, TRUE)) == H5T_NO_CLASS)
-=======
     if ((dtype_base_class = H5T_get_class(dtype_base, true)) == H5T_NO_CLASS)
->>>>>>> 07347cc5
         HGOTO_ERROR(H5E_PLINE, H5E_BADTYPE, FAIL, "bad base datatype class");
 
     /* Call appropriate function according to base datatype's class */
@@ -661,11 +645,7 @@
             HGOTO_ERROR(H5E_PLINE, H5E_BADTYPE, FAIL, "bad member datatype");
 
         /* Get member datatype's class */
-<<<<<<< HEAD
-        if ((dtype_member_class = H5T_get_class(dtype_member, TRUE)) < 0)
-=======
         if ((dtype_member_class = H5T_get_class(dtype_member, true)) < 0)
->>>>>>> 07347cc5
             HGOTO_ERROR(H5E_PLINE, H5E_BADTYPE, FAIL, "bad member datatype class");
 
         /* Get member offset, success if H5T_get_class() success */
@@ -788,11 +768,7 @@
         HGOTO_ERROR(H5E_ARGS, H5E_BADTYPE, FAIL, "not a datatype");
 
     /* Get datatype's class */
-<<<<<<< HEAD
-    if ((dtype_class = H5T_get_class(type, TRUE)) == H5T_NO_CLASS)
-=======
     if ((dtype_class = H5T_get_class(type, true)) == H5T_NO_CLASS)
->>>>>>> 07347cc5
         HGOTO_ERROR(H5E_PLINE, H5E_BADTYPE, FAIL, "bad datatype class");
 
     /* Calculate how many parameters will fill the cd_values array
