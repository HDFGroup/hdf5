/* * * * * * * * * * * * * * * * * * * * * * * * * * * * * * * * * * * * * * *
 * Copyright by The HDF Group.                                               *
 * Copyright by the Board of Trustees of the University of Illinois.         *
 * All rights reserved.                                                      *
 *                                                                           *
 * This file is part of HDF5.  The full HDF5 copyright notice, including     *
 * terms governing use, modification, and redistribution, is contained in    *
 * the COPYING file, which can be found at the root of the source code       *
 * distribution tree, or in https://www.hdfgroup.org/licenses.               *
 * If you do not have access to either file, you may request a copy from     *
 * help@hdfgroup.org.                                                        *
 * * * * * * * * * * * * * * * * * * * * * * * * * * * * * * * * * * * * * * */

/*
 * Programmer:	Quincey Koziol
 *		Friday, January 19, 2007
 *
 * Purpose:	This file contains inline definitions for "generic" routines
 *		supporting a "shared message interface" (ala Java) for object
 *		header messages that can be shared.  This interface is
 *              dependent on a bunch of macros being defined which define
 *              the name of the interface and "real" methods which need to
 *              be implemented for each message class that supports the
 *              shared message interface.
 */

#ifndef H5Oshared_H
#define H5Oshared_H

/*-------------------------------------------------------------------------
 * Function:    H5O_SHARED_DECODE
 *
 * Purpose:     Decode an object header message that may be shared.
 *
 * Note:	The actual name of this routine can be different in each source
 *		file that this header file is included in, and must be defined
 *		prior to including this header file.
 *
 * Return:      Success:        Pointer to the new message in native form
 *              Failure:        NULL
 *
 * Programmer:  Quincey Koziol
 *              Friday, January 19, 2007
 *
 *-------------------------------------------------------------------------
 */
<<<<<<< HEAD
static H5_INLINE void *
=======
static inline void *
>>>>>>> 18bbd3f0
H5O_SHARED_DECODE(H5F_t *f, H5O_t *open_oh, unsigned mesg_flags, unsigned *ioflags, size_t p_size,
                  const uint8_t *p)
{
    void *ret_value = NULL; /* Return value */

    FUNC_ENTER_NOAPI_NOINIT

#ifndef H5O_SHARED_TYPE
#error "Need to define H5O_SHARED_TYPE macro!"
#endif /* H5O_SHARED_TYPE */
#ifndef H5O_SHARED_DECODE
#error "Need to define H5O_SHARED_DECODE macro!"
#endif /* H5O_SHARED_DECODE */
#ifndef H5O_SHARED_DECODE_REAL
#error "Need to define H5O_SHARED_DECODE_REAL macro!"
#endif /* H5O_SHARED_DECODE_REAL */

    /* Check for shared message */
    if (mesg_flags & H5O_MSG_FLAG_SHARED) {
        /* Retrieve native message info indirectly through shared message */
        if (NULL == (ret_value = H5O__shared_decode(f, open_oh, ioflags, p, H5O_SHARED_TYPE)))
            HGOTO_ERROR(H5E_OHDR, H5E_CANTDECODE, NULL, "unable to decode shared message")

            /* We currently do not support automatically fixing shared messages */
#ifdef H5_STRICT_FORMAT_CHECKS
        if (*ioflags & H5O_DECODEIO_DIRTY)
            HGOTO_ERROR(H5E_OHDR, H5E_UNSUPPORTED, NULL, "unable to mark shared message dirty")
#else  /* H5_STRICT_FORMAT_CHECKS */
        *ioflags &= ~H5O_DECODEIO_DIRTY;
#endif /* H5_STRICT_FORMAT_CHECKS */
    }  /* end if */
    else {
        /* Decode native message directly */
        if (NULL == (ret_value = H5O_SHARED_DECODE_REAL(f, open_oh, mesg_flags, ioflags, p_size, p)))
            HGOTO_ERROR(H5E_OHDR, H5E_CANTDECODE, NULL, "unable to decode native message")
    } /* end else */

done:
    FUNC_LEAVE_NOAPI(ret_value)
} /* end H5O_SHARED_DECODE() */

/*-------------------------------------------------------------------------
 * Function:    H5O_SHARED_ENCODE
 *
 * Purpose:     Encode an object header message that may be shared.
 *
 * Note:	The actual name of this routine can be different in each source
 *		file that this header file is included in, and must be defined
 *		prior to including this header file.
 *
 * Return:      Success:        Non-negative
 *              Failure:        Negative
 *
 * Programmer:  Quincey Koziol
 *              Friday, January 19, 2007
 *
 *-------------------------------------------------------------------------
 */
static inline herr_t
H5O_SHARED_ENCODE(H5F_t *f, hbool_t disable_shared, uint8_t *p, const void *_mesg)
{
    const H5O_shared_t *sh_mesg =
        (const H5O_shared_t *)_mesg; /* Pointer to shared message portion of actual message */
    herr_t ret_value = SUCCEED;      /* Return value */

    FUNC_ENTER_NOAPI_NOINIT

#ifndef H5O_SHARED_TYPE
#error "Need to define H5O_SHARED_TYPE macro!"
#endif /* H5O_SHARED_TYPE */
#ifndef H5O_SHARED_ENCODE
#error "Need to define H5O_SHARED_ENCODE macro!"
#endif /* H5O_SHARED_ENCODE */
#ifndef H5O_SHARED_ENCODE_REAL
#error "Need to define H5O_SHARED_ENCODE_REAL macro!"
#endif /* H5O_SHARED_ENCODE_REAL */

    /* Sanity check */
    HDassert(sh_mesg->type == H5O_SHARE_TYPE_UNSHARED || sh_mesg->msg_type_id == H5O_SHARED_TYPE->id);

    /* Check for message stored elsewhere */
    if (H5O_IS_STORED_SHARED(sh_mesg->type) && !disable_shared) {
        /* Encode shared message into buffer */
        if (H5O__shared_encode(f, p, sh_mesg) < 0)
            HGOTO_ERROR(H5E_OHDR, H5E_CANTENCODE, FAIL, "unable to encode shared message")
    } /* end if */
    else {
        /* Encode native message directly */
        if (H5O_SHARED_ENCODE_REAL(f, p, _mesg) < 0)
            HGOTO_ERROR(H5E_OHDR, H5E_CANTENCODE, FAIL, "unable to encode native message")
    } /* end else */

done:
    FUNC_LEAVE_NOAPI(ret_value)
} /* end H5O_SHARED_ENCODE() */

/*-------------------------------------------------------------------------
 * Function:    H5O_SHARED_SIZE
 *
 * Purpose:	Returns the length of an encoded message.
 *
 * Note:	The actual name of this routine can be different in each source
 *		file that this header file is included in, and must be defined
 *		prior to including this header file.
 *
 * Return:	Success:	Length
 *		Failure:	0
 *
 * Programmer:  Quincey Koziol
 *              Friday, January 19, 2007
 *
 *-------------------------------------------------------------------------
 */
static inline size_t
H5O_SHARED_SIZE(const H5F_t *f, hbool_t disable_shared, const void *_mesg)
{
    const H5O_shared_t *sh_mesg =
        (const H5O_shared_t *)_mesg; /* Pointer to shared message portion of actual message */
    size_t ret_value = 0;            /* Return value */

    FUNC_ENTER_NOAPI_NOINIT

#ifndef H5O_SHARED_TYPE
#error "Need to define H5O_SHARED_TYPE macro!"
#endif /* H5O_SHARED_TYPE */
#ifndef H5O_SHARED_SIZE
#error "Need to define H5O_SHARED_SIZE macro!"
#endif /* H5O_SHARED_SIZE */
#ifndef H5O_SHARED_SIZE_REAL
#error "Need to define H5O_SHARED_SIZE_REAL macro!"
#endif /* H5O_SHARED_SIZE_REAL */

    /* Check for message stored elsewhere */
    if (H5O_IS_STORED_SHARED(sh_mesg->type) && !disable_shared) {
        /* Retrieve encoded size of shared message */
        if (0 == (ret_value = H5O__shared_size(f, sh_mesg)))
            HGOTO_ERROR(H5E_OHDR, H5E_CANTGET, 0, "unable to retrieve encoded size of shared message")
    } /* end if */
    else {
        /* Retrieve size of native message directly */
        if (0 == (ret_value = H5O_SHARED_SIZE_REAL(f, _mesg)))
            HGOTO_ERROR(H5E_OHDR, H5E_CANTGET, 0, "unable to retrieve encoded size of native message")
    } /* end else */

done:
    FUNC_LEAVE_NOAPI(ret_value)
} /* end H5O_SHARED_SIZE() */

/*-------------------------------------------------------------------------
 * Function:    H5O_SHARED_DELETE
 *
 * Purpose:     Decrement reference count on any objects referenced by
 *              message
 *
 * Note:	The actual name of this routine can be different in each source
 *		file that this header file is included in, and must be defined
 *		prior to including this header file.
 *
 * Return:	Success:	Non-negative
 *		Failure:	Negative
 *
 * Programmer:  Quincey Koziol
 *              Friday, January 19, 2007
 *
 *-------------------------------------------------------------------------
 */
static inline herr_t
H5O_SHARED_DELETE(H5F_t *f, H5O_t *open_oh, void *_mesg)
{
    H5O_shared_t *sh_mesg   = (H5O_shared_t *)_mesg; /* Pointer to shared message portion of actual message */
    herr_t        ret_value = SUCCEED;               /* Return value */

    FUNC_ENTER_STATIC

#ifndef H5O_SHARED_TYPE
#error "Need to define H5O_SHARED_TYPE macro!"
#endif /* H5O_SHARED_TYPE */
#ifndef H5O_SHARED_DELETE
#error "Need to define H5O_SHARED_DELETE macro!"
#endif /* H5O_SHARED_DELETE */

    /* Check for message tracked elsewhere */
    if (H5O_IS_TRACKED_SHARED(sh_mesg->type)) {
        /* Decrement the reference count on the shared message/object */
        if (H5O__shared_delete(f, open_oh, H5O_SHARED_TYPE, sh_mesg) < 0)
            HGOTO_ERROR(H5E_OHDR, H5E_CANTDEC, FAIL, "unable to decrement ref count for shared message")
    } /* end if */
#ifdef H5O_SHARED_DELETE_REAL
    else {
        /* Decrement the reference count on the native message directly */
        if (H5O_SHARED_DELETE_REAL(f, open_oh, _mesg) < 0)
            HGOTO_ERROR(H5E_OHDR, H5E_CANTDEC, FAIL, "unable to decrement ref count for native message")
    }  /* end else */
#endif /* H5O_SHARED_DELETE_REAL */

done:
    FUNC_LEAVE_NOAPI(ret_value)
} /* end H5O_SHARED_DELETE() */

/*-------------------------------------------------------------------------
 * Function:    H5O_SHARED_LINK
 *
 * Purpose:     Increment reference count on any objects referenced by
 *              message
 *
 * Note:	The actual name of this routine can be different in each source
 *		file that this header file is included in, and must be defined
 *		prior to including this header file.
 *
 * Return:	Success:	Non-negative
 *		Failure:	Negative
 *
 * Programmer:  Quincey Koziol
 *              Friday, January 19, 2007
 *
 *-------------------------------------------------------------------------
 */
static inline herr_t
H5O_SHARED_LINK(H5F_t *f, H5O_t *open_oh, void *_mesg)
{
    H5O_shared_t *sh_mesg   = (H5O_shared_t *)_mesg; /* Pointer to shared message portion of actual message */
    herr_t        ret_value = SUCCEED;               /* Return value */

    FUNC_ENTER_STATIC

#ifndef H5O_SHARED_TYPE
#error "Need to define H5O_SHARED_TYPE macro!"
#endif /* H5O_SHARED_TYPE */
#ifndef H5O_SHARED_LINK
#error "Need to define H5O_SHARED_LINK macro!"
#endif /* H5O_SHARED_LINK */

    /* Check for message tracked elsewhere */
    if (H5O_IS_TRACKED_SHARED(sh_mesg->type)) {
        /* Increment the reference count on the shared message/object */
        if (H5O__shared_link(f, open_oh, H5O_SHARED_TYPE, sh_mesg) < 0)
            HGOTO_ERROR(H5E_OHDR, H5E_CANTINC, FAIL, "unable to increment ref count for shared message")
    } /* end if */
#ifdef H5O_SHARED_LINK_REAL
    else {
        /* Increment the reference count on the native message directly */
        if (H5O_SHARED_LINK_REAL(f, open_oh, _mesg) < 0)
            HGOTO_ERROR(H5E_OHDR, H5E_CANTINC, FAIL, "unable to increment ref count for native message")
    }  /* end else */
#endif /* H5O_SHARED_LINK_REAL */

done:
    FUNC_LEAVE_NOAPI(ret_value)
} /* end H5O_SHARED_LINK() */

/*-------------------------------------------------------------------------
 * Function:    H5O_SHARED_COPY_FILE
 *
 * Purpose:     Copies a message from _SRC to _DEST in file
 *
 * Note:	The actual name of this routine can be different in each source
 *		file that this header file is included in, and must be defined
 *		prior to including this header file.
 *
 * Return:	Success:	Non-negative
 *		Failure:	Negative
 *
 * Programmer:  Quincey Koziol
 *              Friday, January 19, 2007
 *
 *-------------------------------------------------------------------------
 */
<<<<<<< HEAD
static H5_INLINE void *
=======
static inline void *
>>>>>>> 18bbd3f0
H5O_SHARED_COPY_FILE(H5F_t *file_src, void *_native_src, H5F_t *file_dst, hbool_t *recompute_size,
                     unsigned *mesg_flags, H5O_copy_t *cpy_info, void *udata)
{
    void *dst_mesg  = NULL; /* Destination message */
    void *ret_value = NULL; /* Return value */

    FUNC_ENTER_STATIC

#ifndef H5O_SHARED_TYPE
#error "Need to define H5O_SHARED_TYPE macro!"
#endif /* H5O_SHARED_TYPE */
#ifndef H5O_SHARED_COPY_FILE
#error "Need to define H5O_SHARED_COPY_FILE macro!"
#endif /* H5O_SHARED_COPY_FILE */

#ifdef H5O_SHARED_COPY_FILE_REAL
    /* Call native message's copy file callback to copy the message */
    if (NULL == (dst_mesg = H5O_SHARED_COPY_FILE_REAL(file_src, H5O_SHARED_TYPE, _native_src, file_dst,
                                                      recompute_size, cpy_info, udata)))
        HGOTO_ERROR(H5E_OHDR, H5E_CANTCOPY, NULL, "unable to copy native message to another file")
#else  /* H5O_SHARED_COPY_FILE_REAL */
    /* No copy file callback defined, just copy the message itself */
    if (NULL == (dst_mesg = (H5O_SHARED_TYPE->copy)(_native_src, NULL)))
        HGOTO_ERROR(H5E_OHDR, H5E_CANTCOPY, NULL, "unable to copy native message")
#endif /* H5O_SHARED_COPY_FILE_REAL */

    /* Reset shared message info for new message */
    HDmemset(dst_mesg, 0, sizeof(H5O_shared_t));

    /* Handle sharing destination message */
    if (H5O__shared_copy_file(file_src, file_dst, H5O_SHARED_TYPE, _native_src, dst_mesg, recompute_size,
                              mesg_flags, cpy_info, udata) < 0)
        HGOTO_ERROR(H5E_OHDR, H5E_WRITEERROR, NULL, "unable to determine if message should be shared")

    /* Set return value */
    ret_value = dst_mesg;

done:
    if (!ret_value)
        if (dst_mesg)
            H5O_msg_free(H5O_SHARED_TYPE->id, dst_mesg);

    FUNC_LEAVE_NOAPI(ret_value)
} /* end H5O_SHARED_COPY_FILE() */

/*-------------------------------------------------------------------------
 * Function:    H5O_SHARED_POST_COPY_FILE
 *
 * Purpose:     Copies a message from _SRC to _DEST in file
 *
 * Note:        The actual name of this routine can be different in each source
 *              file that this header file is included in, and must be defined
 *              prior to including this header file.
 *
 * Return:      Success:        Non-negative
 *              Failure:        Negative
 *
 * Programmer:  Peter Cao
 *              May 25, 2007
 *
 *-------------------------------------------------------------------------
 */
<<<<<<< HEAD
static H5_INLINE herr_t
=======
static inline herr_t
>>>>>>> 18bbd3f0
H5O_SHARED_POST_COPY_FILE(const H5O_loc_t H5_ATTR_NDEBUG_UNUSED *oloc_src, const void *mesg_src,
                          H5O_loc_t *oloc_dst, void *mesg_dst, unsigned *mesg_flags, H5O_copy_t *cpy_info)
{
    const H5O_shared_t *shared_src =
        (const H5O_shared_t *)mesg_src;                  /* Alias to shared info in native source */
    H5O_shared_t *shared_dst = (H5O_shared_t *)mesg_dst; /* Alias to shared info in native destination */
    herr_t        ret_value  = SUCCEED;                  /* Return value */

    FUNC_ENTER_NOAPI_NOINIT

    HDassert(oloc_src->file);
    HDassert(oloc_dst->file);
    HDassert(mesg_src);
    HDassert(mesg_dst);
    HDassert(cpy_info);

#ifndef H5O_SHARED_TYPE
#error "Need to define H5O_SHARED_TYPE macro!"
#endif /* H5O_SHARED_TYPE */
#ifndef H5O_SHARED_POST_COPY_FILE
#error "Need to define H5O_SHARED_POST_COPY_FILE macro!"
#endif /* H5O_SHARED_POST_COPY_FILE */

#ifdef H5O_SHARED_POST_COPY_FILE_REAL
    /* Call native message's post copy file callback to copy the message */
    if (H5O_SHARED_POST_COPY_FILE_REAL(oloc_src, mesg_src, oloc_dst, mesg_dst, cpy_info) < 0)
        HGOTO_ERROR(H5E_OHDR, H5E_CANTCOPY, FAIL, "unable to copy native message to another file")
#endif /* H5O_SHARED_POST_COPY_FILE_REAL */

    /* Update shared message after the post copy - will short circuit in
     * production if the DEFER pass determined it will not be shared; debug mode
     * verifies that it is indeed the case */
    if (H5O__shared_post_copy_file(oloc_dst->file, H5O_SHARED_TYPE, shared_src, shared_dst, mesg_flags,
                                   cpy_info) < 0)
        HGOTO_ERROR(H5E_OHDR, H5E_WRITEERROR, FAIL, "unable to fix shared message in post copy")

#ifdef H5O_SHARED_POST_COPY_FILE_UPD
    /* Call native message's post copy file update callback to update the
     * message */
    if (H5O_SHARED_POST_COPY_FILE_UPD(oloc_src, mesg_src, oloc_dst, mesg_dst, cpy_info) < 0)
        HGOTO_ERROR(H5E_OHDR, H5E_CANTCOPY, FAIL, "unable to update native message")
#endif /* H5O_SHARED_POST_COPY_FILE_UPD */

    /* Make sure that if the the source or destination is committed, both are
     * committed */
    HDassert((shared_src->type == H5O_SHARE_TYPE_COMMITTED) ==
             (shared_dst->type == H5O_SHARE_TYPE_COMMITTED));

done:
    FUNC_LEAVE_NOAPI(ret_value)
} /* end H5O_SHARED_POST_COPY_FILE() */

/*-------------------------------------------------------------------------
 * Function:    H5O_SHARED_DEBUG
 *
 * Purpose:     Prints debugging info for a potentially shared message.
 *
 * Note:	The actual name of this routine can be different in each source
 *		file that this header file is included in, and must be defined
 *		prior to including this header file.
 *
 * Return:	Success:	Non-negative
 *		Failure:	Negative
 *
 * Programmer:  Quincey Koziol
 *              Saturday, February  3, 2007
 *
 *-------------------------------------------------------------------------
 */
<<<<<<< HEAD
static H5_INLINE herr_t
=======
static inline herr_t
>>>>>>> 18bbd3f0
H5O_SHARED_DEBUG(H5F_t *f, const void *_mesg, FILE *stream, int indent, int fwidth)
{
    const H5O_shared_t *sh_mesg =
        (const H5O_shared_t *)_mesg; /* Pointer to shared message portion of actual message */
    herr_t ret_value = SUCCEED;      /* Return value */

    FUNC_ENTER_NOAPI_NOINIT

#ifndef H5O_SHARED_TYPE
#error "Need to define H5O_SHARED_TYPE macro!"
#endif /* H5O_SHARED_TYPE */
#ifndef H5O_SHARED_DEBUG
#error "Need to define H5O_SHARED_DEBUG macro!"
#endif /* H5O_SHARED_DEBUG */
#ifndef H5O_SHARED_DEBUG_REAL
#error "Need to define H5O_SHARED_DEBUG_REAL macro!"
#endif /* H5O_SHARED_DEBUG_REAL */

    /* Check for message stored elsewhere */
    if (H5O_IS_STORED_SHARED(sh_mesg->type)) {
        /* Print shared message information */
        if (H5O__shared_debug(sh_mesg, stream, indent, fwidth) < 0)
            HGOTO_ERROR(H5E_OHDR, H5E_WRITEERROR, FAIL, "unable to display shared message info")
    } /* end if */

    /* Call native message's debug callback */
    if (H5O_SHARED_DEBUG_REAL(f, _mesg, stream, indent, fwidth) < 0)
        HGOTO_ERROR(H5E_OHDR, H5E_WRITEERROR, FAIL, "unable to display native message info")

done:
    FUNC_LEAVE_NOAPI(ret_value)
} /* end H5O_SHARED_DEBUG() */

#endif /* H5Oshared_H */<|MERGE_RESOLUTION|>--- conflicted
+++ resolved
@@ -44,11 +44,7 @@
  *
  *-------------------------------------------------------------------------
  */
-<<<<<<< HEAD
-static H5_INLINE void *
-=======
 static inline void *
->>>>>>> 18bbd3f0
 H5O_SHARED_DECODE(H5F_t *f, H5O_t *open_oh, unsigned mesg_flags, unsigned *ioflags, size_t p_size,
                   const uint8_t *p)
 {
@@ -316,11 +312,7 @@
  *
  *-------------------------------------------------------------------------
  */
-<<<<<<< HEAD
-static H5_INLINE void *
-=======
 static inline void *
->>>>>>> 18bbd3f0
 H5O_SHARED_COPY_FILE(H5F_t *file_src, void *_native_src, H5F_t *file_dst, hbool_t *recompute_size,
                      unsigned *mesg_flags, H5O_copy_t *cpy_info, void *udata)
 {
@@ -383,11 +375,7 @@
  *
  *-------------------------------------------------------------------------
  */
-<<<<<<< HEAD
-static H5_INLINE herr_t
-=======
 static inline herr_t
->>>>>>> 18bbd3f0
 H5O_SHARED_POST_COPY_FILE(const H5O_loc_t H5_ATTR_NDEBUG_UNUSED *oloc_src, const void *mesg_src,
                           H5O_loc_t *oloc_dst, void *mesg_dst, unsigned *mesg_flags, H5O_copy_t *cpy_info)
 {
@@ -457,11 +445,7 @@
  *
  *-------------------------------------------------------------------------
  */
-<<<<<<< HEAD
-static H5_INLINE herr_t
-=======
 static inline herr_t
->>>>>>> 18bbd3f0
 H5O_SHARED_DEBUG(H5F_t *f, const void *_mesg, FILE *stream, int indent, int fwidth)
 {
     const H5O_shared_t *sh_mesg =
