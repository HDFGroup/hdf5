--- conflicted
+++ resolved
@@ -453,8 +453,4 @@
 H5_DLL herr_t H5B2__get_node_info_test(H5B2_t *bt2, void *udata, H5B2_node_info_test_t *ninfo);
 #endif /* H5B2_TESTING */
 
-<<<<<<< HEAD
-#endif /* _H5B2pkg_H */
-=======
-#endif /* H5B2pkg_H */
->>>>>>> 18bbd3f0
+#endif /* H5B2pkg_H */