--- conflicted
+++ resolved
@@ -445,11 +445,7 @@
 //! [H5VL_class_t_snip]
 typedef struct H5VL_class_t {
     /* Overall connector fields & callbacks */
-<<<<<<< HEAD
-    unsigned int       version;          /**< VOL connector class struct version #     */
-=======
     unsigned           version;          /**< VOL connector class struct version #     */
->>>>>>> ebe9a396
     H5VL_class_value_t value;            /**< Value to identify connector              */
     const char *       name;             /**< Connector name (MUST be unique!)         */
     unsigned           cap_flags;        /**< Capability flags for connector           */
