--- conflicted
+++ resolved
@@ -111,22 +111,11 @@
                           ? "small"
                           : (sect->sect_info.type == H5MF_FSPACE_SECT_LARGE ? "large" : "unknown"))));
     HDfprintf(udata->stream, "%*s%-*s %" PRIuHADDR "\n", udata->indent, "", udata->fwidth,
-<<<<<<< HEAD
-	      "Section address:",
-	      sect->sect_info.addr);
-    HDfprintf(udata->stream, "%*s%-*s %" PRIuHSIZE "\n", udata->indent, "", udata->fwidth,
-	      "Section size:",
-	      sect->sect_info.size);
-    HDfprintf(udata->stream, "%*s%-*s %" PRIuHADDR "\n", udata->indent, "", udata->fwidth,
-	      "End of section:",
-	      (haddr_t)((sect->sect_info.addr + sect->sect_info.size) - 1));
-=======
               "Section address:", sect->sect_info.addr);
     HDfprintf(udata->stream, "%*s%-*s %" PRIuHSIZE "\n", udata->indent, "", udata->fwidth,
               "Section size:", sect->sect_info.size);
     HDfprintf(udata->stream, "%*s%-*s %" PRIuHADDR "\n", udata->indent, "", udata->fwidth,
               "End of section:", (haddr_t)((sect->sect_info.addr + sect->sect_info.size) - 1));
->>>>>>> 1a6fba94
     HDfprintf(udata->stream, "%*s%-*s %s\n", udata->indent, "", udata->fwidth,
               "Section state:", (sect->sect_info.state == H5FS_SECT_LIVE ? "live" : "serialized"));
 
