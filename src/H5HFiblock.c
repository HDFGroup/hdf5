--- conflicted
+++ resolved
@@ -897,11 +897,7 @@
     /* Hold indirect block in memory, until direct block can point to it */
     if (H5HF__iblock_incr(iblock) < 0)
         HGOTO_ERROR(H5E_HEAP, H5E_CANTINC, FAIL, "can't increment reference count on shared indirect block");
-<<<<<<< HEAD
-    iblock_held = TRUE;
-=======
     iblock_held = true;
->>>>>>> 07347cc5
 
     /* Reduce (& possibly re-add) 'row' section */
     if (H5HF__sect_row_reduce(hdr, old_sec_node, &dblock_entry) < 0)
@@ -1433,11 +1429,7 @@
                                                                iblock->parent, iblock->par_entry, true,
                                                                H5AC__NO_FLAGS_SET, &did_protect)))
                 HGOTO_ERROR(H5E_HEAP, H5E_CANTPROTECT, FAIL, "unable to protect fractal heap indirect block");
-<<<<<<< HEAD
-            assert(did_protect == TRUE);
-=======
             assert(did_protect == true);
->>>>>>> 07347cc5
 
             /* Check for deleting root indirect block (and no root direct block) */
             if (iblock->block_off == 0 && hdr->man_dtable.curr_root_rows > 0)
@@ -1495,11 +1487,7 @@
         } /* end else */
 
         /* Unprotect the indirect block, with appropriate flags */
-<<<<<<< HEAD
-        if (H5HF__man_iblock_unprotect(del_iblock, cache_flags, TRUE) < 0)
-=======
         if (H5HF__man_iblock_unprotect(del_iblock, cache_flags, true) < 0)
->>>>>>> 07347cc5
             HGOTO_ERROR(H5E_HEAP, H5E_CANTUNPROTECT, FAIL, "unable to release fractal heap indirect block");
 
         /* if took ownership, free file space & mark block as removed from cache */
@@ -1582,17 +1570,10 @@
 
     /* Lock indirect block */
     if (NULL == (iblock = H5HF__man_iblock_protect(hdr, iblock_addr, iblock_nrows, par_iblock, par_entry,
-<<<<<<< HEAD
-                                                   TRUE, H5AC__NO_FLAGS_SET, &did_protect)))
-        HGOTO_ERROR(H5E_HEAP, H5E_CANTPROTECT, FAIL, "unable to protect fractal heap indirect block");
-    assert(iblock->nchildren > 0);
-    assert(did_protect == TRUE);
-=======
                                                    true, H5AC__NO_FLAGS_SET, &did_protect)))
         HGOTO_ERROR(H5E_HEAP, H5E_CANTPROTECT, FAIL, "unable to protect fractal heap indirect block");
     assert(iblock->nchildren > 0);
     assert(did_protect == true);
->>>>>>> 07347cc5
 
     /* Iterate over rows in this indirect block */
     entry = 0;
