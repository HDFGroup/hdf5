/* * * * * * * * * * * * * * * * * * * * * * * * * * * * * * * * * * * * * * *
 * Copyright by The HDF Group.                                               *
 * All rights reserved.                                                      *
 *                                                                           *
 * This file is part of HDF5.  The full HDF5 copyright notice, including     *
 * terms governing use, modification, and redistribution, is contained in    *
 * the COPYING file, which can be found at the root of the source code       *
 * distribution tree, or in https://www.hdfgroup.org/licenses.               *
 * If you do not have access to either file, you may request a copy from     *
 * help@hdfgroup.org.                                                        *
 * * * * * * * * * * * * * * * * * * * * * * * * * * * * * * * * * * * * * * */

/*
 * Purpose:    The fill message indicates a bit pattern to use for
 *             uninitialized data points of a dataset.
 */

#include "H5Omodule.h" /* This source code file is part of the H5O module */

#include "H5private.h"   /* Generic Functions    */
#include "H5Dprivate.h"  /* Datasets                */
#include "H5Eprivate.h"  /* Error handling       */
#include "H5FLprivate.h" /* Free Lists           */
#include "H5Iprivate.h"  /* IDs                  */
#include "H5MMprivate.h" /* Memory management    */
#include "H5Opkg.h"      /* Object headers       */
#include "H5Pprivate.h"  /* Property lists       */
#include "H5Sprivate.h"  /* Dataspaces           */

static void  *H5O__fill_old_decode(H5F_t *f, H5O_t *open_oh, unsigned mesg_flags, unsigned *ioflags,
                                   size_t p_size, const uint8_t *p);
static herr_t H5O__fill_old_encode(H5F_t *f, uint8_t *p, const void *_mesg);
static size_t H5O__fill_old_size(const H5F_t *f, const void *_mesg);
static void  *H5O__fill_new_decode(H5F_t *f, H5O_t *open_oh, unsigned mesg_flags, unsigned *ioflags,
                                   size_t p_size, const uint8_t *p);
static herr_t H5O__fill_new_encode(H5F_t *f, uint8_t *p, const void *_mesg);
static size_t H5O__fill_new_size(const H5F_t *f, const void *_mesg);
static void  *H5O__fill_copy(const void *_mesg, void *_dest);
static herr_t H5O__fill_reset(void *_mesg);
static herr_t H5O__fill_free(void *_mesg);
static herr_t H5O__fill_pre_copy_file(H5F_t *file_src, const void *mesg_src, hbool_t *deleted,
                                      const H5O_copy_t *cpy_info, void *udata);
static herr_t H5O__fill_debug(H5F_t *f, const void *_mesg, FILE *stream, int indent, int fwidth);

/* Set up & include shared message "interface" info */
#define H5O_SHARED_TYPE        H5O_MSG_FILL
#define H5O_SHARED_DECODE      H5O__fill_shared_decode
#define H5O_SHARED_DECODE_REAL H5O__fill_old_decode
#define H5O_SHARED_ENCODE      H5O__fill_shared_encode
#define H5O_SHARED_ENCODE_REAL H5O__fill_old_encode
#define H5O_SHARED_SIZE        H5O__fill_shared_size
#define H5O_SHARED_SIZE_REAL   H5O__fill_old_size
#define H5O_SHARED_DELETE      H5O__fill_shared_delete
#undef H5O_SHARED_DELETE_REAL
#define H5O_SHARED_LINK H5O__fill_shared_link
#undef H5O_SHARED_LINK_REAL
#define H5O_SHARED_COPY_FILE H5O__fill_shared_copy_file
#undef H5O_SHARED_COPY_FILE_REAL
#define H5O_SHARED_POST_COPY_FILE H5O__fill_shared_post_copy_file
#undef H5O_SHARED_POST_COPY_FILE_REAL
#undef H5O_SHARED_POST_COPY_FILE_UPD
#define H5O_SHARED_DEBUG      H5O__fill_shared_debug
#define H5O_SHARED_DEBUG_REAL H5O__fill_debug
#include "H5Oshared.h" /* Shared Object Header Message Callbacks */

/* Set up & include shared message "interface" info */
/* (Kludgy 'undef's in order to re-include the H5Oshared.h header) */
#undef H5O_SHARED_TYPE
#define H5O_SHARED_TYPE H5O_MSG_FILL_NEW
#undef H5O_SHARED_DECODE
#define H5O_SHARED_DECODE H5O__fill_new_shared_decode
#undef H5O_SHARED_DECODE_REAL
#define H5O_SHARED_DECODE_REAL H5O__fill_new_decode
#undef H5O_SHARED_ENCODE
#define H5O_SHARED_ENCODE H5O__fill_new_shared_encode
#undef H5O_SHARED_ENCODE_REAL
#define H5O_SHARED_ENCODE_REAL H5O__fill_new_encode
#undef H5O_SHARED_SIZE
#define H5O_SHARED_SIZE H5O__fill_new_shared_size
#undef H5O_SHARED_SIZE_REAL
#define H5O_SHARED_SIZE_REAL H5O__fill_new_size
#undef H5O_SHARED_DELETE
#define H5O_SHARED_DELETE H5O__fill_new_shared_delete
#undef H5O_SHARED_DELETE_REAL
#undef H5O_SHARED_LINK
#define H5O_SHARED_LINK H5O__fill_new_shared_link
#undef H5O_SHARED_LINK_REAL
#undef H5O_SHARED_COPY_FILE
#define H5O_SHARED_COPY_FILE H5O__fill_new_shared_copy_file
#undef H5O_SHARED_COPY_FILE_REAL
#undef H5O_SHARED_POST_COPY_FILE
#define H5O_SHARED_POST_COPY_FILE H5O__fill_new_shared_post_copy_file
#undef H5O_SHARED_POST_COPY_FILE_REAL
#undef H5O_SHARED_POST_COPY_FILE_UPD
#undef H5O_SHARED_DEBUG
#define H5O_SHARED_DEBUG H5O__fill_new_shared_debug
#undef H5O_SHARED_DEBUG_REAL
#define H5O_SHARED_DEBUG_REAL H5O__fill_debug
#undef H5Oshared_H
#include "H5Oshared.h" /* Shared Object Header Message Callbacks */

/* This message derives from H5O message class, for old fill value before version 1.5 */
const H5O_msg_class_t H5O_MSG_FILL[1] = {{
    H5O_FILL_ID,                               /*message id number                         */
    "fill",                                    /*message name for debugging                */
    sizeof(H5O_fill_t),                        /*native message size                       */
    H5O_SHARE_IS_SHARABLE | H5O_SHARE_IN_OHDR, /* messages are shareable?   */
    H5O__fill_shared_decode,                   /*decode message                            */
    H5O__fill_shared_encode,                   /*encode message                            */
    H5O__fill_copy,                            /*copy the native value                     */
    H5O__fill_shared_size,                     /*raw message size                          */
    H5O__fill_reset,                           /*free internal memory                      */
    H5O__fill_free,                            /* free method                              */
    H5O__fill_shared_delete,                   /* file delete method                       */
    H5O__fill_shared_link,                     /* link method                              */
    NULL,                                      /* set share method                         */
    NULL,                                      /*can share method                          */
    H5O__fill_pre_copy_file,                   /* pre copy native value to file            */
    H5O__fill_shared_copy_file,                /* copy native value to file                */
    H5O__fill_shared_post_copy_file,           /* post copy native value to file      */
    NULL,                                      /* get creation index                       */
    NULL,                                      /* set creation index                       */
    H5O__fill_shared_debug                     /*debug the message                         */
}};

/* This message derives from H5O message class, for new fill value after version 1.4  */
const H5O_msg_class_t H5O_MSG_FILL_NEW[1] = {{
    H5O_FILL_NEW_ID,                           /*message id number                 */
    "fill_new",                                /*message name for debugging        */
    sizeof(H5O_fill_t),                        /*native message size               */
    H5O_SHARE_IS_SHARABLE | H5O_SHARE_IN_OHDR, /* messages are shareable?   */
    H5O__fill_new_shared_decode,               /*decode message                    */
    H5O__fill_new_shared_encode,               /*encode message                    */
    H5O__fill_copy,                            /*copy the native value             */
    H5O__fill_new_shared_size,                 /*raw message size                  */
    H5O__fill_reset,                           /*free internal memory              */
    H5O__fill_free,                            /* free method                      */
    H5O__fill_new_shared_delete,               /* file delete method               */
    H5O__fill_new_shared_link,                 /* link method                      */
    NULL,                                      /* set share method                 */
    NULL,                                      /*can share method                  */
    H5O__fill_pre_copy_file,                   /* pre copy native value to file    */
    H5O__fill_new_shared_copy_file,            /* copy native value to file        */
    H5O__fill_new_shared_post_copy_file,       /* post copy native value to file  */
    NULL,                                      /* get creation index               */
    NULL,                                      /* set creation index               */
    H5O__fill_new_shared_debug                 /*debug the message                 */
}};

/* Format version bounds for fill value */
const unsigned H5O_fill_ver_bounds[] = {
    H5O_FILL_VERSION_1,     /* H5F_LIBVER_EARLIEST */
    H5O_FILL_VERSION_3,     /* H5F_LIBVER_V18 */
    H5O_FILL_VERSION_3,     /* H5F_LIBVER_V110 */
    H5O_FILL_VERSION_3,     /* H5F_LIBVER_V112 */
    H5O_FILL_VERSION_3,     /* H5F_LIBVER_V114 */
    H5O_FILL_VERSION_LATEST /* H5F_LIBVER_LATEST */
};

/* Masks, shift values & flags for fill value message */
#define H5O_FILL_MASK_ALLOC_TIME      0x03
#define H5O_FILL_SHIFT_ALLOC_TIME     0
#define H5O_FILL_MASK_FILL_TIME       0x03
#define H5O_FILL_SHIFT_FILL_TIME      2
#define H5O_FILL_FLAG_UNDEFINED_VALUE 0x10
#define H5O_FILL_FLAG_HAVE_VALUE      0x20
#define H5O_FILL_FLAGS_ALL                                                                                   \
    (H5O_FILL_MASK_ALLOC_TIME | (H5O_FILL_MASK_FILL_TIME << H5O_FILL_SHIFT_FILL_TIME) |                      \
     H5O_FILL_FLAG_UNDEFINED_VALUE | H5O_FILL_FLAG_HAVE_VALUE)

/* Declare a free list to manage the H5O_fill_t struct */
H5FL_DEFINE(H5O_fill_t);

/* Declare extern the free list to manage blocks of type conversion data */
H5FL_BLK_EXTERN(type_conv);

/*-------------------------------------------------------------------------
 * Function:    H5O__fill_new_decode
 *
 * Purpose:     Decode a new fill value message.  The new fill value
 *              message is fill value plus space allocation time and
 *              fill value writing time and whether fill value is defined.
 *
 * Return:      Success:    Pointer to new message in native struct
 *              Failure:    NULL
 *-------------------------------------------------------------------------
 */
static void *
H5O__fill_new_decode(H5F_t H5_ATTR_UNUSED *f, H5O_t H5_ATTR_UNUSED *open_oh,
                     unsigned H5_ATTR_UNUSED mesg_flags, unsigned H5_ATTR_UNUSED *ioflags, size_t p_size,
                     const uint8_t *p)
{
    H5O_fill_t    *fill      = NULL;
    const uint8_t *p_end     = p + p_size - 1; /* End of the p buffer */
    void          *ret_value = NULL;           /* Return value */

    FUNC_ENTER_PACKAGE

    assert(f);
    assert(p);

    if (NULL == (fill = H5FL_CALLOC(H5O_fill_t)))
        HGOTO_ERROR(H5E_RESOURCE, H5E_NOSPACE, NULL, "memory allocation failed for fill value message");

    /* Version */
    if (H5_IS_BUFFER_OVERFLOW(p, 1, p_end))
        HGOTO_ERROR(H5E_OHDR, H5E_OVERFLOW, NULL, "ran off end of input buffer while decoding");
    fill->version = *p++;
    if (fill->version < H5O_FILL_VERSION_1 || fill->version > H5O_FILL_VERSION_LATEST)
        HGOTO_ERROR(H5E_OHDR, H5E_CANTLOAD, NULL, "bad version number for fill value message");

    /* Decode each version */
    if (fill->version < H5O_FILL_VERSION_3) {

        /* Versions 1 & 2 */

        /* Buffer size check for the next three bytes */
        if (H5_IS_BUFFER_OVERFLOW(p, 3, p_end))
            HGOTO_ERROR(H5E_OHDR, H5E_OVERFLOW, NULL, "ran off end of input buffer while decoding");

        /* Space allocation time */
        fill->alloc_time = (H5D_alloc_time_t)*p++;

        /* Fill value write time */
        fill->fill_time = (H5D_fill_time_t)*p++;

        /* Whether fill value is defined */
        fill->fill_defined = *p++;

        /* Only decode fill value information if one is defined */
        if (fill->fill_defined) {

            if (H5_IS_BUFFER_OVERFLOW(p, 4, p_end))
                HGOTO_ERROR(H5E_OHDR, H5E_OVERFLOW, NULL, "ran off end of input buffer while decoding");
            INT32DECODE(p, fill->size);

            if (fill->size > 0) {
                H5_CHECK_OVERFLOW(fill->size, ssize_t, size_t);

                if (H5_IS_BUFFER_OVERFLOW(p, fill->size, p_end))
                    HGOTO_ERROR(H5E_OHDR, H5E_OVERFLOW, NULL, "ran off end of input buffer while decoding");

                if (NULL == (fill->buf = H5MM_malloc((size_t)fill->size)))
                    HGOTO_ERROR(H5E_RESOURCE, H5E_NOSPACE, NULL, "memory allocation failed for fill value");
                H5MM_memcpy(fill->buf, p, (size_t)fill->size);
            }
        }
        else
            fill->size = -1;
    }
    else {

        /* Version 3 */

        unsigned flags; /* Status flags */

        /* Flags */
        if (H5_IS_BUFFER_OVERFLOW(p, 1, p_end))
            HGOTO_ERROR(H5E_OHDR, H5E_OVERFLOW, NULL, "ran off end of input buffer while decoding");
        flags = *p++;

        /* Check for unknown flags */
        if (flags & (unsigned)~H5O_FILL_FLAGS_ALL)
            HGOTO_ERROR(H5E_OHDR, H5E_CANTLOAD, NULL, "unknown flag for fill value message");

        /* Space allocation time */
        fill->alloc_time =
            (H5D_alloc_time_t)((flags >> H5O_FILL_SHIFT_ALLOC_TIME) & H5O_FILL_MASK_ALLOC_TIME);

        /* Fill value write time */
        fill->fill_time = (H5D_fill_time_t)((flags >> H5O_FILL_SHIFT_FILL_TIME) & H5O_FILL_MASK_FILL_TIME);

        /* Check for undefined fill value */
        if (flags & H5O_FILL_FLAG_UNDEFINED_VALUE) {

<<<<<<< HEAD
            if (flags & (unsigned)~H5O_FILL_FLAG_HAVE_VALUE)
                HGOTO_ERROR(H5E_OHDR, H5E_CANTLOAD, NULL, "have value and undefined value flags both set");
=======
            if (flags & H5O_FILL_FLAG_HAVE_VALUE)
                HGOTO_ERROR(H5E_OHDR, H5E_CANTLOAD, NULL, "have value and undefined value flags both set")
>>>>>>> 56451503

            /* Set value for "undefined" fill value */
            fill->size = -1;
        }
        else if (flags & H5O_FILL_FLAG_HAVE_VALUE) {
            /* Fill value size */
            if (H5_IS_BUFFER_OVERFLOW(p, 4, p_end))
                HGOTO_ERROR(H5E_OHDR, H5E_OVERFLOW, NULL, "ran off end of input buffer while decoding");
            UINT32DECODE(p, fill->size);

            /* Fill value */
            H5_CHECK_OVERFLOW(fill->size, ssize_t, size_t);

            if (H5_IS_BUFFER_OVERFLOW(p, fill->size, p_end))
                HGOTO_ERROR(H5E_OHDR, H5E_OVERFLOW, NULL, "ran off end of input buffer while decoding");

            if (NULL == (fill->buf = H5MM_malloc((size_t)fill->size)))
                HGOTO_ERROR(H5E_RESOURCE, H5E_NOSPACE, NULL, "memory allocation failed for fill value");
            H5MM_memcpy(fill->buf, p, (size_t)fill->size);

            /* Set the "defined" flag */
            fill->fill_defined = TRUE;
        }
        else
            /* Set the "defined" flag */
            fill->fill_defined = TRUE;
    }

    /* Set return value */
    ret_value = (void *)fill;

done:
    if (!ret_value && fill) {
        H5MM_xfree(fill->buf);
        fill = H5FL_FREE(H5O_fill_t, fill);
    }

    FUNC_LEAVE_NOAPI(ret_value)
} /* end H5O__fill_new_decode() */

/*-------------------------------------------------------------------------
 * Function:    H5O__fill_old_decode
 *
 * Purpose:     Decode an old fill value message
 *
 * Return:      Success:    Pointer to new message in native struct
 *              Failure:    NULL
 *-------------------------------------------------------------------------
 */
static void *
H5O__fill_old_decode(H5F_t *f, H5O_t *open_oh, unsigned H5_ATTR_UNUSED mesg_flags,
                     unsigned H5_ATTR_UNUSED *ioflags, size_t p_size, const uint8_t *p)
{
    H5O_fill_t    *fill      = NULL; /* Decoded fill value message */
    htri_t         exists    = FALSE;
    H5T_t         *dt        = NULL;
    const uint8_t *p_end     = p + p_size - 1; /* End of the p buffer */
    void          *ret_value = NULL;           /* Return value */

    FUNC_ENTER_PACKAGE

    assert(f);
    assert(p);

    if (NULL == (fill = H5FL_CALLOC(H5O_fill_t)))
        HGOTO_ERROR(H5E_RESOURCE, H5E_NOSPACE, NULL, "memory allocation failed for fill value message");

    /* Set non-zero default fields */
    fill->version    = H5O_FILL_VERSION_2;
    fill->alloc_time = H5D_ALLOC_TIME_LATE;
    fill->fill_time  = H5D_FILL_TIME_IFSET;

    /* Fill value size */
    if (H5_IS_BUFFER_OVERFLOW(p, 4, p_end))
        HGOTO_ERROR(H5E_OHDR, H5E_OVERFLOW, NULL, "ran off end of input buffer while decoding");
    UINT32DECODE(p, fill->size);

    /* Only decode the fill value itself if there is one */
    if (fill->size > 0) {
        H5_CHECK_OVERFLOW(fill->size, ssize_t, size_t);

        /* Ensure that fill size doesn't exceed buffer size, due to possible data corruption */
        if (H5_IS_BUFFER_OVERFLOW(p, fill->size, p_end))
            HGOTO_ERROR(H5E_OHDR, H5E_OVERFLOW, NULL, "ran off end of input buffer while decoding");

        /* Get the datatype message  */
        if ((exists = H5O_msg_exists_oh(open_oh, H5O_DTYPE_ID)) < 0)
            HGOTO_ERROR(H5E_SYM, H5E_NOTFOUND, NULL, "unable to read object header");
        if (exists) {
            if (NULL == (dt = (H5T_t *)H5O_msg_read_oh(f, open_oh, H5O_DTYPE_ID, NULL)))
                HGOTO_ERROR(H5E_SYM, H5E_CANTGET, NULL, "can't read DTYPE message");
            /* Verify size */
            if (fill->size != (ssize_t)H5T_GET_SIZE(dt))
                HGOTO_ERROR(H5E_SYM, H5E_CANTGET, NULL, "inconsistent fill value size");
        }

        if (NULL == (fill->buf = H5MM_malloc((size_t)fill->size)))
            HGOTO_ERROR(H5E_RESOURCE, H5E_NOSPACE, NULL, "memory allocation failed for fill value");
        H5MM_memcpy(fill->buf, p, (size_t)fill->size);
        fill->fill_defined = TRUE;
    }
    else
        fill->size = -1;

    /* Set return value */
    ret_value = (void *)fill;

done:
    if (dt)
        H5O_msg_free(H5O_DTYPE_ID, dt);

    if (!ret_value && fill) {
        H5MM_xfree(fill->buf);
        H5FL_FREE(H5O_fill_t, fill);
    }

    FUNC_LEAVE_NOAPI(ret_value)
} /* end H5O__fill_old_decode() */

/*-------------------------------------------------------------------------
 * Function:    H5O__fill_new_encode
 *
 * Purpose:    Encode a new fill value message.  The new fill value
 *          message is fill value plus space allocation time and
 *          fill value writing time and whether fill value is defined.
 *
 * Return:    Non-negative on success/Negative on failure
 *
 *-------------------------------------------------------------------------
 */
static herr_t
H5O__fill_new_encode(H5F_t H5_ATTR_UNUSED *f, uint8_t *p, const void *_fill)
{
    const H5O_fill_t *fill = (const H5O_fill_t *)_fill;

    FUNC_ENTER_PACKAGE_NOERR

    assert(f);
    assert(p);
    assert(fill && NULL == fill->type);

    /* Version */
    *p++ = (uint8_t)fill->version;

    if (fill->version < H5O_FILL_VERSION_3) {
        /* Space allocation time */
        *p++ = (uint8_t)fill->alloc_time;

        /* Fill value writing time */
        *p++ = (uint8_t)fill->fill_time;

        /* Whether fill value is defined */
        *p++ = (uint8_t)fill->fill_defined;

        /* Only write out the size and fill value if it is defined */
        if (fill->fill_defined) {
            UINT32ENCODE(p, fill->size);
            if (fill->size > 0)
                if (fill->buf) {
                    H5_CHECK_OVERFLOW(fill->size, ssize_t, size_t);
                    H5MM_memcpy(p, fill->buf, (size_t)fill->size);
                } /* end if */
        }         /* end if */
    }             /* end if */
    else {
        uint8_t flags = 0; /* Fill value setting flags */

        /* Encode space allocation time */
        assert(fill->alloc_time == (H5O_FILL_MASK_ALLOC_TIME & fill->alloc_time));
        flags =
            (uint8_t)(flags | ((H5O_FILL_MASK_ALLOC_TIME & fill->alloc_time) << H5O_FILL_SHIFT_ALLOC_TIME));

        /* Encode fill value writing time */
        assert(fill->fill_time == (H5O_FILL_MASK_FILL_TIME & fill->fill_time));
        flags = (uint8_t)(flags | ((H5O_FILL_MASK_FILL_TIME & fill->fill_time) << H5O_FILL_SHIFT_FILL_TIME));

        /* Check if we need to encode a fill value size */
        if (fill->size < 0) {
            /* Indicate that the fill value has been "undefined" by the user */
            flags |= H5O_FILL_FLAG_UNDEFINED_VALUE;

            /* Flags */
            *p++ = (uint8_t)flags;

            /* Sanity check */
            assert(!fill->buf);
        } /* end if */
        else if (fill->size > 0) {
            /* Indicate that a fill value size is present */
            flags |= H5O_FILL_FLAG_HAVE_VALUE;

            /* Flags */
            *p++ = (uint8_t)flags;

            /* Encode the size of fill value */
            INT32ENCODE(p, fill->size);

            /* Encode the fill value */
            assert(fill->buf);
            H5_CHECK_OVERFLOW(fill->size, ssize_t, size_t);
            H5MM_memcpy(p, fill->buf, (size_t)fill->size);
        } /* end if */
        else {
            /* Flags */
            *p++ = (uint8_t)flags;

            /* Sanity check */
            assert(!fill->buf);
        } /* end else */
    }     /* end else */

    FUNC_LEAVE_NOAPI(SUCCEED)
} /* end H5O__fill_new_encode() */

/*-------------------------------------------------------------------------
 * Function:    H5O__fill_old_encode
 *
 * Purpose:     Encode an old fill value message.
 *
 * Return:      Non-negative on success/Negative on failure
 *
 *-------------------------------------------------------------------------
 */
static herr_t
H5O__fill_old_encode(H5F_t H5_ATTR_UNUSED *f, uint8_t *p, const void *_fill)
{
    const H5O_fill_t *fill = (const H5O_fill_t *)_fill;

    FUNC_ENTER_PACKAGE_NOERR

    assert(f);
    assert(p);
    assert(fill && NULL == fill->type);

    UINT32ENCODE(p, fill->size);
    if (fill->buf)
        H5MM_memcpy(p, fill->buf, (size_t)fill->size);

    FUNC_LEAVE_NOAPI(SUCCEED)
} /* end H5O__fill_old_encode() */

/*-------------------------------------------------------------------------
 * Function:    H5O__fill_copy
 *
 * Purpose:    Copies a message from _MESG to _DEST, allocating _DEST if
 *        necessary.  The new fill value message is fill value plus
 *        space allocation time and fill value writing time and
 *        whether fill value is defined.
 *
 * Return:    Success:    Ptr to _DEST
 *            Failure:    NULL
 *
 *-------------------------------------------------------------------------
 */
static void *
H5O__fill_copy(const void *_src, void *_dst)
{
    const H5O_fill_t *src       = (const H5O_fill_t *)_src;
    H5O_fill_t       *dst       = (H5O_fill_t *)_dst;
    void             *ret_value = NULL; /* Return value */

    FUNC_ENTER_PACKAGE

    assert(src);

    if (!dst && NULL == (dst = H5FL_MALLOC(H5O_fill_t)))
        HGOTO_ERROR(H5E_RESOURCE, H5E_NOSPACE, NULL, "memory allocation failed for fill message");

    /* Shallow copy basic fields */
    *dst = *src;

    /* Copy data type of fill value */
    if (src->type) {
        if (NULL == (dst->type = H5T_copy(src->type, H5T_COPY_TRANSIENT)))
            HGOTO_ERROR(H5E_OHDR, H5E_CANTCOPY, NULL, "can't copy datatype");
    } /* end if */
    else
        dst->type = NULL;

    /* Copy fill value and its size */
    if (src->buf) {
        H5_CHECK_OVERFLOW(src->size, ssize_t, size_t);
        if (NULL == (dst->buf = H5MM_malloc((size_t)src->size)))
            HGOTO_ERROR(H5E_RESOURCE, H5E_NOSPACE, NULL, "memory allocation failed for fill value");
        H5MM_memcpy(dst->buf, src->buf, (size_t)src->size);

        /* Check for needing to convert/copy fill value */
        if (src->type) {
            H5T_path_t *tpath; /* Conversion information */

            /* Set up type conversion function */
            if (NULL == (tpath = H5T_path_find(src->type, dst->type)))
                HGOTO_ERROR(H5E_OHDR, H5E_UNSUPPORTED, NULL,
                            "unable to convert between src and dst data types");

            /* If necessary, convert fill value datatypes (which copies VL components, etc.) */
            if (!H5T_path_noop(tpath)) {
                hid_t    dst_id, src_id; /* Source & destination datatypes for type conversion */
                uint8_t *bkg_buf = NULL; /* Background conversion buffer */
                size_t   bkg_size;       /* Size of background buffer */

                /* Wrap copies of types to convert */
                dst_id = H5I_register(H5I_DATATYPE, H5T_copy(dst->type, H5T_COPY_TRANSIENT), FALSE);
                if (dst_id < 0)
                    HGOTO_ERROR(H5E_OHDR, H5E_CANTINIT, NULL, "unable to copy/register datatype");
                src_id = H5I_register(H5I_DATATYPE, H5T_copy(src->type, H5T_COPY_ALL), FALSE);
                if (src_id < 0) {
                    H5I_dec_ref(dst_id);
                    HGOTO_ERROR(H5E_OHDR, H5E_CANTINIT, NULL, "unable to copy/register datatype");
                } /* end if */

                /* Allocate a background buffer */
                bkg_size = MAX(H5T_get_size(dst->type), H5T_get_size(src->type));
                if (H5T_path_bkg(tpath) && NULL == (bkg_buf = H5FL_BLK_CALLOC(type_conv, bkg_size))) {
                    H5I_dec_ref(src_id);
                    H5I_dec_ref(dst_id);
                    HGOTO_ERROR(H5E_RESOURCE, H5E_NOSPACE, NULL, "memory allocation failed");
                } /* end if */

                /* Convert fill value */
                if (H5T_convert(tpath, src_id, dst_id, (size_t)1, (size_t)0, (size_t)0, dst->buf, bkg_buf) <
                    0) {
                    H5I_dec_ref(src_id);
                    H5I_dec_ref(dst_id);
                    if (bkg_buf)
                        bkg_buf = H5FL_BLK_FREE(type_conv, bkg_buf);
                    HGOTO_ERROR(H5E_OHDR, H5E_CANTCONVERT, NULL, "datatype conversion failed");
                } /* end if */

                /* Release the background buffer */
                H5I_dec_ref(src_id);
                H5I_dec_ref(dst_id);
                if (bkg_buf)
                    bkg_buf = H5FL_BLK_FREE(type_conv, bkg_buf);
            } /* end if */
        }     /* end if */
    }         /* end if */
    else
        dst->buf = NULL;

    /* Set return value */
    ret_value = dst;

done:
    if (!ret_value && dst) {
        if (dst->buf)
            H5MM_xfree(dst->buf);
        if (dst->type)
            (void)H5T_close_real(dst->type);
        if (!_dst)
            dst = H5FL_FREE(H5O_fill_t, dst);
    } /* end if */

    FUNC_LEAVE_NOAPI(ret_value)
} /* end H5O__fill_copy() */

/*-------------------------------------------------------------------------
 * Function:    H5O__fill_new_size
 *
 * Purpose:    Returns the size of the raw message in bytes not counting the
 *          message type or size fields, but only the data fields.  This
 *          function doesn't take into account alignment.  The new fill
 *          value message is fill value plus space allocation time and
 *          fill value writing time and whether fill value is defined.
 *
 * Return:    Success:    Message data size in bytes w/o alignment.
 *          Failure:    0
 *
 *-------------------------------------------------------------------------
 */
static size_t
H5O__fill_new_size(const H5F_t H5_ATTR_UNUSED *f, const void *_fill)
{
    const H5O_fill_t *fill      = (const H5O_fill_t *)_fill;
    size_t            ret_value = 0; /* Return value */

    FUNC_ENTER_PACKAGE_NOERR

    assert(f);
    assert(fill);

    /* Determine size for different versions */
    if (fill->version < H5O_FILL_VERSION_3) {
        ret_value = 1 + /* Version number        */
                    1 + /* Space allocation time */
                    1 + /* Fill value write time */
                    1;  /* Fill value defined    */
        if (fill->fill_defined)
            ret_value += 4 +                                        /* Fill value size       */
                         (fill->size > 0 ? (size_t)fill->size : 0); /* Size of fill value     */
    }                                                               /* end if */
    else {
        ret_value = 1 + /* Version number        */
                    1;  /* Status flags          */
        if (fill->size > 0)
            ret_value += 4 +                 /* Fill value size       */
                         (size_t)fill->size; /* Size of fill value    */
    }                                        /* end else */

    FUNC_LEAVE_NOAPI(ret_value)
} /* end H5O__fill_new_size() */

/*-------------------------------------------------------------------------
 * Function:    H5O__fill_old_size
 *
 * Purpose:     Returns the size of the raw message in bytes not counting the
 *              message type or size fields, but only the data fields.  This
 *              function doesn't take into account alignment.
 *
 * Return:      Success:        Message data size in bytes w/o alignment.
 *              Failure:        0
 *
 *-------------------------------------------------------------------------
 */
static size_t
H5O__fill_old_size(const H5F_t H5_ATTR_UNUSED *f, const void *_fill)
{
    const H5O_fill_t *fill = (const H5O_fill_t *)_fill;

    FUNC_ENTER_PACKAGE_NOERR

    assert(fill);

    FUNC_LEAVE_NOAPI(4 + (size_t)fill->size)
} /* end H5O__fill_old_size() */

/*-------------------------------------------------------------------------
 * Function:    H5O_fill_reset_dyn
 *
 * Purpose:    Resets dynamic fill value fields
 *
 * Return:    Non-negative on success/Negative on failure
 *
 *-------------------------------------------------------------------------
 */
herr_t
H5O_fill_reset_dyn(H5O_fill_t *fill)
{
    hid_t  fill_type_id = -1;      /* Datatype ID for fill value datatype when reclaiming VL fill values */
    herr_t ret_value    = SUCCEED; /* Return value */

    FUNC_ENTER_NOAPI(FAIL)

    assert(fill);

    if (fill->buf) {
        if (fill->type && H5T_detect_class(fill->type, H5T_VLEN, FALSE) > 0) {
            H5T_t *fill_type;  /* Copy of fill value datatype */
            H5S_t *fill_space; /* Scalar dataspace for fill value element */

            /* Copy the fill value datatype and get an ID for it */
            if (NULL == (fill_type = H5T_copy(fill->type, H5T_COPY_TRANSIENT)))
                HGOTO_ERROR(H5E_OHDR, H5E_CANTINIT, FAIL, "unable to copy fill value datatype");
            if ((fill_type_id = H5I_register(H5I_DATATYPE, fill_type, FALSE)) < 0) {
                (void)H5T_close_real(fill_type);
                HGOTO_ERROR(H5E_OHDR, H5E_CANTREGISTER, FAIL, "unable to register fill value datatype");
            } /* end if */

            /* Create a scalar dataspace for the fill value element */
            if (NULL == (fill_space = H5S_create(H5S_SCALAR)))
                HGOTO_ERROR(H5E_OHDR, H5E_CANTCREATE, FAIL, "can't create scalar dataspace");

            /* Reclaim any variable length components of the fill value */
            if (H5T_reclaim(fill_type_id, fill_space, fill->buf) < 0) {
                H5S_close(fill_space);
                HGOTO_ERROR(H5E_OHDR, H5E_BADITER, FAIL, "unable to reclaim variable-length fill value data");
            } /* end if */

            /* Release the scalar fill value dataspace */
            H5S_close(fill_space);
        } /* end if */

        /* Release the fill value buffer now */
        fill->buf = H5MM_xfree(fill->buf);
    } /* end if */
    fill->size = 0;
    if (fill->type) {
        (void)H5T_close_real(fill->type);
        fill->type = NULL;
    } /* end if */

done:
    if (fill_type_id > 0 && H5I_dec_ref(fill_type_id) < 0)
        HDONE_ERROR(H5E_OHDR, H5E_CANTDEC, FAIL, "unable to decrement ref count for temp ID");

    FUNC_LEAVE_NOAPI(ret_value)
} /* end H5O_fill_reset_dyn() */

/*-------------------------------------------------------------------------
 * Function:    H5O__fill_reset
 *
 * Purpose:    Resets a message to an initial state.
 *
 * Return:    Non-negative on success/Negative on failure
 *
 *-------------------------------------------------------------------------
 */
static herr_t
H5O__fill_reset(void *_fill)
{
    H5O_fill_t *fill = (H5O_fill_t *)_fill;

    FUNC_ENTER_PACKAGE_NOERR

    assert(fill);

    /* Reset dynamic fields */
    H5O_fill_reset_dyn(fill);

    /* Reset value fields */
    fill->alloc_time   = H5D_ALLOC_TIME_LATE;
    fill->fill_time    = H5D_FILL_TIME_IFSET;
    fill->fill_defined = FALSE;

    FUNC_LEAVE_NOAPI(SUCCEED)
} /* end H5O__fill_reset() */

/*-------------------------------------------------------------------------
 * Function:    H5O__fill_free
 *
 * Purpose:    Frees the message
 *
 * Return:    Non-negative on success/Negative on failure
 *
 *-------------------------------------------------------------------------
 */
static herr_t
H5O__fill_free(void *fill)
{
    FUNC_ENTER_PACKAGE_NOERR

    assert(fill);

    fill = H5FL_FREE(H5O_fill_t, fill);

    FUNC_LEAVE_NOAPI(SUCCEED)
} /* end H5O__fill_free() */

/*-------------------------------------------------------------------------
 * Function:    H5O__fill_pre_copy_file
 *
 * Purpose:     Perform any necessary actions before copying message between
 *              files.
 *
 * Return:      Success:        Non-negative
 *              Failure:        Negative
 *
 *-------------------------------------------------------------------------
 */
static herr_t
H5O__fill_pre_copy_file(H5F_t H5_ATTR_UNUSED *file_src, const void *mesg_src, hbool_t H5_ATTR_UNUSED *deleted,
                        const H5O_copy_t *cpy_info, void H5_ATTR_UNUSED *udata)
{
    const H5O_fill_t *fill_src  = (const H5O_fill_t *)mesg_src; /* Source fill value */
    herr_t            ret_value = SUCCEED;                      /* Return value */

    FUNC_ENTER_PACKAGE

    /* check args */
    assert(cpy_info);
    assert(cpy_info->file_dst);

    /* Check to ensure that the version of the message to be copied does not exceed
       the message version allowed by the destination file's high bound */
    if (fill_src->version > H5O_fill_ver_bounds[H5F_HIGH_BOUND(cpy_info->file_dst)])
        HGOTO_ERROR(H5E_OHDR, H5E_BADRANGE, FAIL, "fill value message version out of bounds");

done:
    FUNC_LEAVE_NOAPI(ret_value)
} /* end H5O__fill_pre_copy_file() */

/*-------------------------------------------------------------------------
 * Function:    H5O__fill_debug
 *
 * Purpose:    Prints debugging info for the message.
 *
 * Return:    Non-negative on success/Negative on failure
 *
 *-------------------------------------------------------------------------
 */
static herr_t
H5O__fill_debug(H5F_t H5_ATTR_UNUSED *f, const void *_fill, FILE *stream, int indent, int fwidth)
{
    const H5O_fill_t *fill = (const H5O_fill_t *)_fill;
    H5D_fill_value_t  fill_status; /* Whether the fill value is defined */

    FUNC_ENTER_PACKAGE_NOERR

    assert(f);
    assert(fill);
    assert(stream);
    assert(indent >= 0);
    assert(fwidth >= 0);

    fprintf(stream, "%*s%-*s ", indent, "", fwidth, "Space Allocation Time:");
    switch (fill->alloc_time) {
        case H5D_ALLOC_TIME_EARLY:
            fprintf(stream, "Early\n");
            break;

        case H5D_ALLOC_TIME_LATE:
            fprintf(stream, "Late\n");
            break;

        case H5D_ALLOC_TIME_INCR:
            fprintf(stream, "Incremental\n");
            break;

        case H5D_ALLOC_TIME_DEFAULT:
        case H5D_ALLOC_TIME_ERROR:
        default:
            fprintf(stream, "Unknown!\n");
            break;
    } /* end switch */
    fprintf(stream, "%*s%-*s ", indent, "", fwidth, "Fill Time:");
    switch (fill->fill_time) {
        case H5D_FILL_TIME_ALLOC:
            fprintf(stream, "On Allocation\n");
            break;

        case H5D_FILL_TIME_NEVER:
            fprintf(stream, "Never\n");
            break;

        case H5D_FILL_TIME_IFSET:
            fprintf(stream, "If Set\n");
            break;

        case H5D_FILL_TIME_ERROR:
        default:
            fprintf(stream, "Unknown!\n");
            break;

    } /* end switch */
    fprintf(stream, "%*s%-*s ", indent, "", fwidth, "Fill Value Defined:");
    H5P_is_fill_value_defined((const H5O_fill_t *)fill, &fill_status);
    switch (fill_status) {
        case H5D_FILL_VALUE_UNDEFINED:
            fprintf(stream, "Undefined\n");
            break;

        case H5D_FILL_VALUE_DEFAULT:
            fprintf(stream, "Default\n");
            break;

        case H5D_FILL_VALUE_USER_DEFINED:
            fprintf(stream, "User Defined\n");
            break;

        case H5D_FILL_VALUE_ERROR:
        default:
            fprintf(stream, "Unknown!\n");
            break;

    } /* end switch */
    fprintf(stream, "%*s%-*s %zd\n", indent, "", fwidth, "Size:", fill->size);
    fprintf(stream, "%*s%-*s ", indent, "", fwidth, "Data type:");
    if (fill->type) {
        H5T_debug(fill->type, stream);
        fprintf(stream, "\n");
    } /* end if */
    else
        fprintf(stream, "<dataset type>\n");

    FUNC_LEAVE_NOAPI(SUCCEED)
} /* end H5O__fill_debug() */

/*-------------------------------------------------------------------------
 * Function:    H5O_fill_convert
 *
 * Purpose:    Convert a fill value from whatever data type it currently has
 *          to the specified dataset type.  The `type' field of the fill
 *          value struct will be set to NULL to indicate that it has the
 *          same type as the dataset.
 *
 * Return:    Non-negative on success/Negative on failure
 *
 *-------------------------------------------------------------------------
 */
herr_t
H5O_fill_convert(H5O_fill_t *fill, H5T_t *dset_type, hbool_t *fill_changed)
{
    H5T_path_t *tpath;                    /* Type conversion info    */
    void       *buf = NULL, *bkg = NULL;  /* Conversion buffers    */
    hid_t       src_id = -1, dst_id = -1; /* Datatype identifiers    */
    herr_t      ret_value = SUCCEED;      /* Return value */

    FUNC_ENTER_NOAPI(FAIL)

    assert(fill);
    assert(dset_type);
    assert(fill_changed);

    /* No-op cases */
    if (!fill->buf || !fill->type || 0 == H5T_cmp(fill->type, dset_type, FALSE)) {
        /* Don't need datatype for fill value */
        if (fill->type)
            (void)H5T_close_real(fill->type);
        fill->type = NULL;

        /* Note that the fill value info has changed */
        *fill_changed = TRUE;

        HGOTO_DONE(SUCCEED);
    } /* end if */

    /*
     * Can we convert between source and destination data types?
     */
    if (NULL == (tpath = H5T_path_find(fill->type, dset_type)))
        HGOTO_ERROR(H5E_OHDR, H5E_CANTINIT, FAIL, "unable to convert between src and dst datatypes");

    /* Don't bother doing anything if there will be no actual conversion */
    if (!H5T_path_noop(tpath)) {
        size_t fill_type_size;

        if ((src_id = H5I_register(H5I_DATATYPE, H5T_copy(fill->type, H5T_COPY_ALL), FALSE)) < 0 ||
            (dst_id = H5I_register(H5I_DATATYPE, H5T_copy(dset_type, H5T_COPY_ALL), FALSE)) < 0)
            HGOTO_ERROR(H5E_OHDR, H5E_CANTINIT, FAIL, "unable to copy/register data type");

        /*
         * Datatype conversions are always done in place, so we need a buffer
         * that is large enough for both source and destination.
         */
        fill_type_size = H5T_get_size(fill->type);

        if (NULL == (buf = H5MM_malloc(MAX(fill_type_size, H5T_get_size(dset_type)))))
            HGOTO_ERROR(H5E_RESOURCE, H5E_NOSPACE, FAIL, "memory allocation failed for type conversion");
        H5MM_memcpy(buf, fill->buf, fill_type_size);

        /* Use CALLOC here to clear the buffer in case later the library thinks there's
         * data in the background. */
        if (H5T_path_bkg(tpath) && NULL == (bkg = H5MM_calloc(H5T_get_size(dset_type))))
            HGOTO_ERROR(H5E_RESOURCE, H5E_NOSPACE, FAIL, "memory allocation failed for type conversion");

        /* Do the conversion */
        if (H5T_convert(tpath, src_id, dst_id, (size_t)1, (size_t)0, (size_t)0, buf, bkg) < 0)
            HGOTO_ERROR(H5E_OHDR, H5E_CANTINIT, FAIL, "datatype conversion failed");

        /* Update the fill message */
        H5T_vlen_reclaim_elmt(fill->buf, fill->type);
        H5MM_xfree(fill->buf);
        fill->buf = buf;

        (void)H5T_close_real(fill->type);
        fill->type = NULL;
        H5_CHECKED_ASSIGN(fill->size, ssize_t, H5T_get_size(dset_type), size_t);

        /* Note that the fill value info has changed */
        *fill_changed = TRUE;
    } /* end if */

done:
    if (src_id >= 0 && H5I_dec_ref(src_id) < 0)
        HDONE_ERROR(H5E_OHDR, H5E_CANTDEC, FAIL, "unable to decrement ref count for temp ID");
    if (dst_id >= 0 && H5I_dec_ref(dst_id) < 0)
        HDONE_ERROR(H5E_OHDR, H5E_CANTDEC, FAIL, "unable to decrement ref count for temp ID");
    if (bkg)
        H5MM_xfree(bkg);

    FUNC_LEAVE_NOAPI(ret_value)
} /* end H5O_fill_convert() */

/*-------------------------------------------------------------------------
 * Function:    H5O_fill_set_version
 *
 * Purpose:     Set the version to encode a fill value with.
 *
 * Return:      Non-negative on success/Negative on failure
 *
 *-------------------------------------------------------------------------
 */
herr_t
H5O_fill_set_version(H5F_t *f, H5O_fill_t *fill)
{
    unsigned version;             /* Message version */
    herr_t   ret_value = SUCCEED; /* Return value */

    FUNC_ENTER_NOAPI(FAIL)

    /* Sanity check */
    assert(f);
    assert(fill);

    /* Upgrade to the version indicated by the file's low bound if higher */
    version = MAX(fill->version, H5O_fill_ver_bounds[H5F_LOW_BOUND(f)]);

    /* Version bounds check */
    if (version > H5O_fill_ver_bounds[H5F_HIGH_BOUND(f)])
        HGOTO_ERROR(H5E_OHDR, H5E_BADRANGE, FAIL, "Filter pipeline version out of bounds");

    /* Set the message version */
    fill->version = version;

done:
    FUNC_LEAVE_NOAPI(ret_value)
} /* end H5O_fill_set_version() */<|MERGE_RESOLUTION|>--- conflicted
+++ resolved
@@ -273,13 +273,8 @@
         /* Check for undefined fill value */
         if (flags & H5O_FILL_FLAG_UNDEFINED_VALUE) {
 
-<<<<<<< HEAD
-            if (flags & (unsigned)~H5O_FILL_FLAG_HAVE_VALUE)
+            if (flags & H5O_FILL_FLAG_HAVE_VALUE)
                 HGOTO_ERROR(H5E_OHDR, H5E_CANTLOAD, NULL, "have value and undefined value flags both set");
-=======
-            if (flags & H5O_FILL_FLAG_HAVE_VALUE)
-                HGOTO_ERROR(H5E_OHDR, H5E_CANTLOAD, NULL, "have value and undefined value flags both set")
->>>>>>> 56451503
 
             /* Set value for "undefined" fill value */
             fill->size = -1;
