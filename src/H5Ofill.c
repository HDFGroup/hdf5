/* * * * * * * * * * * * * * * * * * * * * * * * * * * * * * * * * * * * * * *
 * Copyright by The HDF Group.                                               *
 * Copyright by the Board of Trustees of the University of Illinois.         *
 * All rights reserved.                                                      *
 *                                                                           *
 * This file is part of HDF5.  The full HDF5 copyright notice, including     *
 * terms governing use, modification, and redistribution, is contained in    *
 * the COPYING file, which can be found at the root of the source code       *
 * distribution tree, or in https://www.hdfgroup.org/licenses.               *
 * If you do not have access to either file, you may request a copy from     *
 * help@hdfgroup.org.                                                        *
 * * * * * * * * * * * * * * * * * * * * * * * * * * * * * * * * * * * * * * */

/* Programmer:  Robb Matzke
 *              Wednesday, September 30, 1998
 *
 * Purpose:    The fill message indicates a bit pattern to use for
 *        uninitialized data points of a dataset.
 */

#include "H5Omodule.h" /* This source code file is part of the H5O module */

#include "H5private.h"   /* Generic Functions    */
#include "H5Dprivate.h"  /* Datasets                */
#include "H5Eprivate.h"  /* Error handling       */
#include "H5FLprivate.h" /* Free Lists           */
#include "H5Iprivate.h"  /* IDs                  */
#include "H5MMprivate.h" /* Memory management    */
#include "H5Opkg.h"      /* Object headers       */
#include "H5Pprivate.h"  /* Property lists       */
#include "H5Sprivate.h"  /* Dataspaces           */

<<<<<<< HEAD
static void * H5O_fill_old_decode(H5F_t *f, H5O_t *open_oh, unsigned mesg_flags, unsigned *ioflags,
                                  size_t p_size, const uint8_t *p);
static herr_t H5O_fill_old_encode(H5F_t *f, uint8_t *p, const void *_mesg);
static size_t H5O_fill_old_size(const H5F_t *f, const void *_mesg);
static void * H5O_fill_new_decode(H5F_t *f, H5O_t *open_oh, unsigned mesg_flags, unsigned *ioflags,
                                  size_t p_size, const uint8_t *p);
static herr_t H5O_fill_new_encode(H5F_t *f, uint8_t *p, const void *_mesg);
static size_t H5O_fill_new_size(const H5F_t *f, const void *_mesg);
static void * H5O_fill_copy(const void *_mesg, void *_dest);
=======
static void * H5O__fill_old_decode(H5F_t *f, H5O_t *open_oh, unsigned mesg_flags, unsigned *ioflags,
                                   size_t p_size, const uint8_t *p);
static herr_t H5O__fill_old_encode(H5F_t *f, uint8_t *p, const void *_mesg);
static size_t H5O__fill_old_size(const H5F_t *f, const void *_mesg);
static void * H5O__fill_new_decode(H5F_t *f, H5O_t *open_oh, unsigned mesg_flags, unsigned *ioflags,
                                   size_t p_size, const uint8_t *p);
static herr_t H5O__fill_new_encode(H5F_t *f, uint8_t *p, const void *_mesg);
static size_t H5O__fill_new_size(const H5F_t *f, const void *_mesg);
static void * H5O__fill_copy(const void *_mesg, void *_dest);
>>>>>>> 18bbd3f0
static herr_t H5O__fill_reset(void *_mesg);
static herr_t H5O__fill_free(void *_mesg);
static herr_t H5O__fill_pre_copy_file(H5F_t *file_src, const void *mesg_src, hbool_t *deleted,
                                      const H5O_copy_t *cpy_info, void *udata);
static herr_t H5O__fill_debug(H5F_t *f, const void *_mesg, FILE *stream, int indent, int fwidth);

/* Set up & include shared message "interface" info */
#define H5O_SHARED_TYPE        H5O_MSG_FILL
<<<<<<< HEAD
#define H5O_SHARED_DECODE      H5O_fill_shared_decode
#define H5O_SHARED_DECODE_REAL H5O_fill_old_decode
#define H5O_SHARED_ENCODE      H5O_fill_shared_encode
#define H5O_SHARED_ENCODE_REAL H5O_fill_old_encode
#define H5O_SHARED_SIZE        H5O_fill_shared_size
#define H5O_SHARED_SIZE_REAL   H5O_fill_old_size
=======
#define H5O_SHARED_DECODE      H5O__fill_shared_decode
#define H5O_SHARED_DECODE_REAL H5O__fill_old_decode
#define H5O_SHARED_ENCODE      H5O__fill_shared_encode
#define H5O_SHARED_ENCODE_REAL H5O__fill_old_encode
#define H5O_SHARED_SIZE        H5O__fill_shared_size
#define H5O_SHARED_SIZE_REAL   H5O__fill_old_size
>>>>>>> 18bbd3f0
#define H5O_SHARED_DELETE      H5O__fill_shared_delete
#undef H5O_SHARED_DELETE_REAL
#define H5O_SHARED_LINK H5O__fill_shared_link
#undef H5O_SHARED_LINK_REAL
#define H5O_SHARED_COPY_FILE H5O__fill_shared_copy_file
#undef H5O_SHARED_COPY_FILE_REAL
<<<<<<< HEAD
#define H5O_SHARED_POST_COPY_FILE H5O_fill_shared_post_copy_file
#undef H5O_SHARED_POST_COPY_FILE_REAL
#undef H5O_SHARED_POST_COPY_FILE_UPD
#define H5O_SHARED_DEBUG      H5O_fill_shared_debug
=======
#define H5O_SHARED_POST_COPY_FILE H5O__fill_shared_post_copy_file
#undef H5O_SHARED_POST_COPY_FILE_REAL
#undef H5O_SHARED_POST_COPY_FILE_UPD
#define H5O_SHARED_DEBUG      H5O__fill_shared_debug
>>>>>>> 18bbd3f0
#define H5O_SHARED_DEBUG_REAL H5O__fill_debug
#include "H5Oshared.h" /* Shared Object Header Message Callbacks */

/* Set up & include shared message "interface" info */
/* (Kludgy 'undef's in order to re-include the H5Oshared.h header) */
#undef H5O_SHARED_TYPE
#define H5O_SHARED_TYPE H5O_MSG_FILL_NEW
#undef H5O_SHARED_DECODE
<<<<<<< HEAD
#define H5O_SHARED_DECODE H5O_fill_new_shared_decode
#undef H5O_SHARED_DECODE_REAL
#define H5O_SHARED_DECODE_REAL H5O_fill_new_decode
#undef H5O_SHARED_ENCODE
#define H5O_SHARED_ENCODE H5O_fill_new_shared_encode
#undef H5O_SHARED_ENCODE_REAL
#define H5O_SHARED_ENCODE_REAL H5O_fill_new_encode
#undef H5O_SHARED_SIZE
#define H5O_SHARED_SIZE H5O_fill_new_shared_size
#undef H5O_SHARED_SIZE_REAL
#define H5O_SHARED_SIZE_REAL H5O_fill_new_size
=======
#define H5O_SHARED_DECODE H5O__fill_new_shared_decode
#undef H5O_SHARED_DECODE_REAL
#define H5O_SHARED_DECODE_REAL H5O__fill_new_decode
#undef H5O_SHARED_ENCODE
#define H5O_SHARED_ENCODE H5O__fill_new_shared_encode
#undef H5O_SHARED_ENCODE_REAL
#define H5O_SHARED_ENCODE_REAL H5O__fill_new_encode
#undef H5O_SHARED_SIZE
#define H5O_SHARED_SIZE H5O__fill_new_shared_size
#undef H5O_SHARED_SIZE_REAL
#define H5O_SHARED_SIZE_REAL H5O__fill_new_size
>>>>>>> 18bbd3f0
#undef H5O_SHARED_DELETE
#define H5O_SHARED_DELETE H5O__fill_new_shared_delete
#undef H5O_SHARED_DELETE_REAL
#undef H5O_SHARED_LINK
#define H5O_SHARED_LINK H5O__fill_new_shared_link
#undef H5O_SHARED_LINK_REAL
#undef H5O_SHARED_COPY_FILE
#define H5O_SHARED_COPY_FILE H5O__fill_new_shared_copy_file
#undef H5O_SHARED_COPY_FILE_REAL
#undef H5O_SHARED_POST_COPY_FILE
<<<<<<< HEAD
#define H5O_SHARED_POST_COPY_FILE H5O_fill_new_shared_post_copy_file
#undef H5O_SHARED_POST_COPY_FILE_REAL
#undef H5O_SHARED_POST_COPY_FILE_UPD
#undef H5O_SHARED_DEBUG
#define H5O_SHARED_DEBUG H5O_fill_new_shared_debug
=======
#define H5O_SHARED_POST_COPY_FILE H5O__fill_new_shared_post_copy_file
#undef H5O_SHARED_POST_COPY_FILE_REAL
#undef H5O_SHARED_POST_COPY_FILE_UPD
#undef H5O_SHARED_DEBUG
#define H5O_SHARED_DEBUG H5O__fill_new_shared_debug
>>>>>>> 18bbd3f0
#undef H5O_SHARED_DEBUG_REAL
#define H5O_SHARED_DEBUG_REAL H5O__fill_debug
#undef H5Oshared_H
#include "H5Oshared.h" /* Shared Object Header Message Callbacks */

/* This message derives from H5O message class, for old fill value before version 1.5 */
const H5O_msg_class_t H5O_MSG_FILL[1] = {{
    H5O_FILL_ID,                               /*message id number                         */
    "fill",                                    /*message name for debugging                */
    sizeof(H5O_fill_t),                        /*native message size                       */
    H5O_SHARE_IS_SHARABLE | H5O_SHARE_IN_OHDR, /* messages are sharable?   */
<<<<<<< HEAD
    H5O_fill_shared_decode,                    /*decode message                            */
    H5O_fill_shared_encode,                    /*encode message                            */
    H5O_fill_copy,                             /*copy the native value                     */
    H5O_fill_shared_size,                      /*raw message size                          */
=======
    H5O__fill_shared_decode,                   /*decode message                            */
    H5O__fill_shared_encode,                   /*encode message                            */
    H5O__fill_copy,                            /*copy the native value                     */
    H5O__fill_shared_size,                     /*raw message size                          */
>>>>>>> 18bbd3f0
    H5O__fill_reset,                           /*free internal memory                      */
    H5O__fill_free,                            /* free method                              */
    H5O__fill_shared_delete,                   /* file delete method                       */
    H5O__fill_shared_link,                     /* link method                              */
    NULL,                                      /* set share method                         */
    NULL,                                      /*can share method                          */
    H5O__fill_pre_copy_file,                   /* pre copy native value to file            */
    H5O__fill_shared_copy_file,                /* copy native value to file                */
<<<<<<< HEAD
    H5O_fill_shared_post_copy_file,            /* post copy native value to file       */
    NULL,                                      /* get creation index                       */
    NULL,                                      /* set creation index                       */
    H5O_fill_shared_debug                      /*debug the message                         */
=======
    H5O__fill_shared_post_copy_file,           /* post copy native value to file      */
    NULL,                                      /* get creation index                       */
    NULL,                                      /* set creation index                       */
    H5O__fill_shared_debug                     /*debug the message                         */
>>>>>>> 18bbd3f0
}};

/* This message derives from H5O message class, for new fill value after version 1.4  */
const H5O_msg_class_t H5O_MSG_FILL_NEW[1] = {{
    H5O_FILL_NEW_ID,                           /*message id number                 */
    "fill_new",                                /*message name for debugging        */
    sizeof(H5O_fill_t),                        /*native message size               */
    H5O_SHARE_IS_SHARABLE | H5O_SHARE_IN_OHDR, /* messages are sharable?   */
<<<<<<< HEAD
    H5O_fill_new_shared_decode,                /*decode message                    */
    H5O_fill_new_shared_encode,                /*encode message                    */
    H5O_fill_copy,                             /*copy the native value             */
    H5O_fill_new_shared_size,                  /*raw message size                  */
=======
    H5O__fill_new_shared_decode,               /*decode message                    */
    H5O__fill_new_shared_encode,               /*encode message                    */
    H5O__fill_copy,                            /*copy the native value             */
    H5O__fill_new_shared_size,                 /*raw message size                  */
>>>>>>> 18bbd3f0
    H5O__fill_reset,                           /*free internal memory              */
    H5O__fill_free,                            /* free method                      */
    H5O__fill_new_shared_delete,               /* file delete method               */
    H5O__fill_new_shared_link,                 /* link method                      */
    NULL,                                      /* set share method                 */
    NULL,                                      /*can share method                  */
    H5O__fill_pre_copy_file,                   /* pre copy native value to file    */
    H5O__fill_new_shared_copy_file,            /* copy native value to file        */
<<<<<<< HEAD
    H5O_fill_new_shared_post_copy_file,        /* post copy native value to file   */
    NULL,                                      /* get creation index               */
    NULL,                                      /* set creation index               */
    H5O_fill_new_shared_debug                  /*debug the message                    */
=======
    H5O__fill_new_shared_post_copy_file,       /* post copy native value to file  */
    NULL,                                      /* get creation index               */
    NULL,                                      /* set creation index               */
    H5O__fill_new_shared_debug                 /*debug the message                 */
>>>>>>> 18bbd3f0
}};

/* Format version bounds for fill value */
const unsigned H5O_fill_ver_bounds[] = {
    H5O_FILL_VERSION_1,     /* H5F_LIBVER_EARLIEST */
    H5O_FILL_VERSION_3,     /* H5F_LIBVER_V18 */
    H5O_FILL_VERSION_3,     /* H5F_LIBVER_V110 */
    H5O_FILL_VERSION_LATEST /* H5F_LIBVER_LATEST */
};

/* Masks, shift values & flags for fill value message */
#define H5O_FILL_MASK_ALLOC_TIME      0x03
#define H5O_FILL_SHIFT_ALLOC_TIME     0
#define H5O_FILL_MASK_FILL_TIME       0x03
#define H5O_FILL_SHIFT_FILL_TIME      2
#define H5O_FILL_FLAG_UNDEFINED_VALUE 0x10
#define H5O_FILL_FLAG_HAVE_VALUE      0x20
#define H5O_FILL_FLAGS_ALL                                                                                   \
    (H5O_FILL_MASK_ALLOC_TIME | (H5O_FILL_MASK_FILL_TIME << H5O_FILL_SHIFT_FILL_TIME) |                      \
     H5O_FILL_FLAG_UNDEFINED_VALUE | H5O_FILL_FLAG_HAVE_VALUE)

/* Declare a free list to manage the H5O_fill_t struct */
H5FL_DEFINE(H5O_fill_t);

/* Declare extern the free list to manage blocks of type conversion data */
H5FL_BLK_EXTERN(type_conv);

/*-------------------------------------------------------------------------
 * Function:    H5O__fill_new_decode
 *
 * Purpose:    Decode a new fill value message.  The new fill value
 *          message is fill value plus space allocation time and
 *          fill value writing time and whether fill value is defined.
 *
 * Return:    Success:    Ptr to new message in native struct.
 *          Failure:    NULL
 *
 * Programmer:  Raymond Lu
 *              Feb 26, 2002
 *
 *-------------------------------------------------------------------------
 */
static void *
<<<<<<< HEAD
H5O_fill_new_decode(H5F_t H5_ATTR_UNUSED *f, H5O_t H5_ATTR_UNUSED *open_oh,
                    unsigned H5_ATTR_UNUSED mesg_flags, unsigned H5_ATTR_UNUSED *ioflags, size_t p_size,
                    const uint8_t *p)
{
    H5O_fill_t *fill      = NULL;
    void *      ret_value = NULL; /* Return value */
=======
H5O__fill_new_decode(H5F_t H5_ATTR_UNUSED *f, H5O_t H5_ATTR_UNUSED *open_oh,
                     unsigned H5_ATTR_UNUSED mesg_flags, unsigned H5_ATTR_UNUSED *ioflags, size_t p_size,
                     const uint8_t *p)
{
    H5O_fill_t *   fill      = NULL;
    const uint8_t *p_end     = p + p_size - 1; /* End of the p buffer */
    void *         ret_value = NULL;           /* Return value */
>>>>>>> 18bbd3f0

    FUNC_ENTER_STATIC

    HDassert(f);
    HDassert(p);

    if (NULL == (fill = H5FL_CALLOC(H5O_fill_t)))
        HGOTO_ERROR(H5E_RESOURCE, H5E_NOSPACE, NULL, "memory allocation failed for fill value message")

    /* Version */
    fill->version = *p++;
    if (fill->version < H5O_FILL_VERSION_1 || fill->version > H5O_FILL_VERSION_LATEST)
        HGOTO_ERROR(H5E_OHDR, H5E_CANTLOAD, NULL, "bad version number for fill value message")

    /* Decode each version */
    if (fill->version < H5O_FILL_VERSION_3) {
        /* Space allocation time */
        fill->alloc_time = (H5D_alloc_time_t)*p++;

        /* Fill value write time */
        fill->fill_time = (H5D_fill_time_t)*p++;

        /* Whether fill value is defined */
        fill->fill_defined = *p++;

        /* Only decode fill value information if one is defined */
        if (fill->fill_defined) {
            INT32DECODE(p, fill->size);
            if (fill->size > 0) {
                H5_CHECK_OVERFLOW(fill->size, ssize_t, size_t);
<<<<<<< HEAD
                if ((size_t)fill->size > p_size)
                    HGOTO_ERROR(H5E_RESOURCE, H5E_NOSPACE, NULL, "destination buffer too small")
=======

                /* Ensure that fill size doesn't exceed buffer size, due to possible data corruption */
                if (p + fill->size - 1 > p_end)
                    HGOTO_ERROR(H5E_OHDR, H5E_OVERFLOW, NULL, "fill size exceeds buffer size")

>>>>>>> 18bbd3f0
                if (NULL == (fill->buf = H5MM_malloc((size_t)fill->size)))
                    HGOTO_ERROR(H5E_RESOURCE, H5E_NOSPACE, NULL, "memory allocation failed for fill value")
                H5MM_memcpy(fill->buf, p, (size_t)fill->size);
            } /* end if */
        }     /* end if */
        else
            fill->size = (-1);
    } /* end if */
    else {
        unsigned flags; /* Status flags */

        /* Flags */
        flags = *p++;

        /* Check for unknown flags */
        if (flags & (unsigned)~H5O_FILL_FLAGS_ALL)
            HGOTO_ERROR(H5E_OHDR, H5E_CANTLOAD, NULL, "unknown flag for fill value message")

        /* Space allocation time */
        fill->alloc_time =
            (H5D_alloc_time_t)((flags >> H5O_FILL_SHIFT_ALLOC_TIME) & H5O_FILL_MASK_ALLOC_TIME);

        /* Fill value write time */
        fill->fill_time = (H5D_fill_time_t)((flags >> H5O_FILL_SHIFT_FILL_TIME) & H5O_FILL_MASK_FILL_TIME);

        /* Check for undefined fill value */
        if (flags & H5O_FILL_FLAG_UNDEFINED_VALUE) {
            /* Sanity check */
            HDassert(!(flags & H5O_FILL_FLAG_HAVE_VALUE));

            /* Set value for "undefined" fill value */
            fill->size = (-1);
        } /* end if */
        else if (flags & H5O_FILL_FLAG_HAVE_VALUE) {
            /* Fill value size */
            UINT32DECODE(p, fill->size);

            /* Fill value */
            H5_CHECK_OVERFLOW(fill->size, ssize_t, size_t);
            if (NULL == (fill->buf = H5MM_malloc((size_t)fill->size)))
                HGOTO_ERROR(H5E_RESOURCE, H5E_NOSPACE, NULL, "memory allocation failed for fill value")
            H5MM_memcpy(fill->buf, p, (size_t)fill->size);

            /* Set the "defined" flag */
            fill->fill_defined = TRUE;
        } /* end else */
        else
            /* Set the "defined" flag */
            fill->fill_defined = TRUE;
<<<<<<< HEAD
        } /* end else */
    }     /* end else */
=======
    } /* end else */
>>>>>>> 18bbd3f0

    /* Set return value */
    ret_value = (void *)fill;

done:
    if (!ret_value && fill) {
        if (fill->buf)
            H5MM_xfree(fill->buf);
        fill = H5FL_FREE(H5O_fill_t, fill);
    } /* end if */

    FUNC_LEAVE_NOAPI(ret_value)
<<<<<<< HEAD
} /* end H5O_fill_new_decode() */
=======
} /* end H5O__fill_new_decode() */
>>>>>>> 18bbd3f0

/*-------------------------------------------------------------------------
 * Function:    H5O__fill_old_decode
 *
 * Purpose:     Decode an old fill value message.
 *
 * Return:      Success:        Ptr to new message in native struct.
 *              Failure:        NULL
 *
 * Programmer:  Robb Matzke
 *              Wednesday, September 30, 1998
 *
 *-------------------------------------------------------------------------
 */
static void *
<<<<<<< HEAD
H5O_fill_old_decode(H5F_t *f, H5O_t *open_oh, unsigned H5_ATTR_UNUSED mesg_flags,
                    unsigned H5_ATTR_UNUSED *ioflags, size_t p_size, const uint8_t *p)
{
    H5O_fill_t *fill      = NULL; /* Decoded fill value message */
    htri_t      exists    = FALSE;
    H5T_t *     dt        = NULL;
    void *      ret_value = NULL; /* Return value */
=======
H5O__fill_old_decode(H5F_t *f, H5O_t *open_oh, unsigned H5_ATTR_UNUSED mesg_flags,
                     unsigned H5_ATTR_UNUSED *ioflags, size_t p_size, const uint8_t *p)
{
    H5O_fill_t *   fill      = NULL; /* Decoded fill value message */
    htri_t         exists    = FALSE;
    H5T_t *        dt        = NULL;
    const uint8_t *p_end     = p + p_size - 1; /* End of the p buffer */
    void *         ret_value = NULL;           /* Return value */
>>>>>>> 18bbd3f0

    FUNC_ENTER_STATIC

    HDassert(f);
    HDassert(p);

    if (NULL == (fill = H5FL_CALLOC(H5O_fill_t)))
        HGOTO_ERROR(H5E_RESOURCE, H5E_NOSPACE, NULL, "memory allocation failed for fill value message")

    /* Set non-zero default fields */
    fill->version    = H5O_FILL_VERSION_2;
    fill->alloc_time = H5D_ALLOC_TIME_LATE;
    fill->fill_time  = H5D_FILL_TIME_IFSET;

    /* Fill value size */
    UINT32DECODE(p, fill->size);

    /* Only decode the fill value itself if there is one */
    if (fill->size > 0) {
        H5_CHECK_OVERFLOW(fill->size, ssize_t, size_t);
<<<<<<< HEAD
        if ((size_t)fill->size > p_size)
            HGOTO_ERROR(H5E_RESOURCE, H5E_NOSPACE, NULL, "destination buffer too small")
=======

        /* Ensure that fill size doesn't exceed buffer size, due to possible data corruption */
        if (p + fill->size - 1 > p_end)
            HGOTO_ERROR(H5E_OHDR, H5E_OVERFLOW, NULL, "fill size exceeds buffer size")
>>>>>>> 18bbd3f0

        /* Get the datatype message  */
        if ((exists = H5O_msg_exists_oh(open_oh, H5O_DTYPE_ID)) < 0)
            HGOTO_ERROR(H5E_SYM, H5E_NOTFOUND, NULL, "unable to read object header")
        if (exists) {
            if (NULL == (dt = (H5T_t *)H5O_msg_read_oh(f, open_oh, H5O_DTYPE_ID, NULL)))
                HGOTO_ERROR(H5E_SYM, H5E_CANTGET, NULL, "can't read DTYPE message")
            /* Verify size */
            if (fill->size != (ssize_t)H5T_GET_SIZE(dt))
                HGOTO_ERROR(H5E_SYM, H5E_CANTGET, NULL, "inconsistent fill value size")
        } /* end if */

        if (NULL == (fill->buf = H5MM_malloc((size_t)fill->size)))
            HGOTO_ERROR(H5E_RESOURCE, H5E_NOSPACE, NULL, "memory allocation failed for fill value")
        H5MM_memcpy(fill->buf, p, (size_t)fill->size);
        fill->fill_defined = TRUE;
    } /* end if */
    else
        fill->size = (-1);

    /* Set return value */
    ret_value = (void *)fill;

done:
    if (dt)
        H5O_msg_free(H5O_DTYPE_ID, dt);

    if (!ret_value && fill) {
        if (fill->buf)
            H5MM_xfree(fill->buf);
        fill = H5FL_FREE(H5O_fill_t, fill);
    } /* end if */

    FUNC_LEAVE_NOAPI(ret_value)
<<<<<<< HEAD
} /* end H5O_fill_old_decode() */
=======
} /* end H5O__fill_old_decode() */
>>>>>>> 18bbd3f0

/*-------------------------------------------------------------------------
 * Function:    H5O__fill_new_encode
 *
 * Purpose:    Encode a new fill value message.  The new fill value
 *          message is fill value plus space allocation time and
 *          fill value writing time and whether fill value is defined.
 *
 * Return:    Non-negative on success/Negative on failure
 *
 * Programmer:  Raymond Lu
 *              Feb 26, 2002
 *
 *-------------------------------------------------------------------------
 */
static herr_t
H5O__fill_new_encode(H5F_t H5_ATTR_UNUSED *f, uint8_t *p, const void *_fill)
{
    const H5O_fill_t *fill = (const H5O_fill_t *)_fill;

    FUNC_ENTER_STATIC_NOERR

    HDassert(f);
    HDassert(p);
    HDassert(fill && NULL == fill->type);

    /* Version */
    *p++ = (uint8_t)fill->version;

    if (fill->version < H5O_FILL_VERSION_3) {
        /* Space allocation time */
        *p++ = (uint8_t)fill->alloc_time;

        /* Fill value writing time */
        *p++ = (uint8_t)fill->fill_time;

        /* Whether fill value is defined */
        *p++ = (uint8_t)fill->fill_defined;

        /* Only write out the size and fill value if it is defined */
        if (fill->fill_defined) {
            UINT32ENCODE(p, fill->size);
            if (fill->size > 0)
                if (fill->buf) {
                    H5_CHECK_OVERFLOW(fill->size, ssize_t, size_t);
                    H5MM_memcpy(p, fill->buf, (size_t)fill->size);
                } /* end if */
        }         /* end if */
    }             /* end if */
    else {
        uint8_t flags = 0; /* Fill value setting flags */

        /* Encode space allocation time */
        HDassert(fill->alloc_time == (H5O_FILL_MASK_ALLOC_TIME & fill->alloc_time));
        flags =
            (uint8_t)(flags | ((H5O_FILL_MASK_ALLOC_TIME & fill->alloc_time) << H5O_FILL_SHIFT_ALLOC_TIME));

        /* Encode fill value writing time */
        HDassert(fill->fill_time == (H5O_FILL_MASK_FILL_TIME & fill->fill_time));
        flags = (uint8_t)(flags | ((H5O_FILL_MASK_FILL_TIME & fill->fill_time) << H5O_FILL_SHIFT_FILL_TIME));

        /* Check if we need to encode a fill value size */
        if (fill->size < 0) {
            /* Indicate that the fill value has been "undefined" by the user */
            flags |= H5O_FILL_FLAG_UNDEFINED_VALUE;

            /* Flags */
            *p++ = (uint8_t)flags;

            /* Sanity check */
            HDassert(!fill->buf);
        } /* end if */
        else if (fill->size > 0) {
            /* Indicate that a fill value size is present */
            flags |= H5O_FILL_FLAG_HAVE_VALUE;

            /* Flags */
            *p++ = (uint8_t)flags;

            /* Encode the size of fill value */
            INT32ENCODE(p, fill->size);

            /* Encode the fill value */
            HDassert(fill->buf);
            H5_CHECK_OVERFLOW(fill->size, ssize_t, size_t);
            H5MM_memcpy(p, fill->buf, (size_t)fill->size);
        } /* end if */
        else {
            /* Flags */
            *p++ = (uint8_t)flags;

            /* Sanity check */
            HDassert(!fill->buf);
        } /* end else */
    }     /* end else */

    FUNC_LEAVE_NOAPI(SUCCEED)
<<<<<<< HEAD
} /* end H5O_fill_new_encode() */
=======
} /* end H5O__fill_new_encode() */
>>>>>>> 18bbd3f0

/*-------------------------------------------------------------------------
 * Function:    H5O__fill_old_encode
 *
 * Purpose:     Encode an old fill value message.
 *
 * Return:      Non-negative on success/Negative on failure
 *
 * Programmer:  Robb Matzke
 *              Thursday, October  1, 1998
 *
 *-------------------------------------------------------------------------
 */
static herr_t
H5O__fill_old_encode(H5F_t H5_ATTR_UNUSED *f, uint8_t *p, const void *_fill)
{
    const H5O_fill_t *fill = (const H5O_fill_t *)_fill;

    FUNC_ENTER_STATIC_NOERR

    HDassert(f);
    HDassert(p);
    HDassert(fill && NULL == fill->type);

    UINT32ENCODE(p, fill->size);
    if (fill->buf)
        H5MM_memcpy(p, fill->buf, (size_t)fill->size);

    FUNC_LEAVE_NOAPI(SUCCEED)
<<<<<<< HEAD
} /* end H5O_fill_old_encode() */
=======
} /* end H5O__fill_old_encode() */
>>>>>>> 18bbd3f0

/*-------------------------------------------------------------------------
 * Function:    H5O__fill_copy
 *
 * Purpose:    Copies a message from _MESG to _DEST, allocating _DEST if
 *        necessary.  The new fill value message is fill value plus
 *        space allocation time and fill value writing time and
 *        whether fill value is defined.
 *
 * Return:    Success:    Ptr to _DEST
 *            Failure:    NULL
 *
 * Programmer:  Raymond Lu
 *              Feb 26, 2002
 *
 *-------------------------------------------------------------------------
 */
static void *
H5O__fill_copy(const void *_src, void *_dst)
{
    const H5O_fill_t *src       = (const H5O_fill_t *)_src;
    H5O_fill_t *      dst       = (H5O_fill_t *)_dst;
    void *            ret_value = NULL; /* Return value */

    FUNC_ENTER_STATIC

    HDassert(src);

    if (!dst && NULL == (dst = H5FL_MALLOC(H5O_fill_t)))
        HGOTO_ERROR(H5E_RESOURCE, H5E_NOSPACE, NULL, "memory allocation failed for fill message")

    /* Shallow copy basic fields */
    *dst = *src;

    /* Copy data type of fill value */
    if (src->type) {
        if (NULL == (dst->type = H5T_copy(src->type, H5T_COPY_TRANSIENT)))
            HGOTO_ERROR(H5E_OHDR, H5E_CANTCOPY, NULL, "can't copy datatype")
    } /* end if */
    else
        dst->type = NULL;

    /* Copy fill value and its size */
    if (src->buf) {
        H5_CHECK_OVERFLOW(src->size, ssize_t, size_t);
        if (NULL == (dst->buf = H5MM_malloc((size_t)src->size)))
            HGOTO_ERROR(H5E_RESOURCE, H5E_NOSPACE, NULL, "memory allocation failed for fill value")
        H5MM_memcpy(dst->buf, src->buf, (size_t)src->size);

        /* Check for needing to convert/copy fill value */
        if (src->type) {
            H5T_path_t *tpath; /* Conversion information */

            /* Set up type conversion function */
            if (NULL == (tpath = H5T_path_find(src->type, dst->type)))
                HGOTO_ERROR(H5E_OHDR, H5E_UNSUPPORTED, NULL,
                            "unable to convert between src and dst data types")

            /* If necessary, convert fill value datatypes (which copies VL components, etc.) */
            if (!H5T_path_noop(tpath)) {
                hid_t    dst_id, src_id; /* Source & destination datatypes for type conversion */
                uint8_t *bkg_buf = NULL; /* Background conversion buffer */
                size_t   bkg_size;       /* Size of background buffer */

                /* Wrap copies of types to convert */
                dst_id = H5I_register(H5I_DATATYPE, H5T_copy(dst->type, H5T_COPY_TRANSIENT), FALSE);
                if (dst_id < 0)
                    HGOTO_ERROR(H5E_OHDR, H5E_CANTINIT, NULL, "unable to copy/register datatype")
                src_id = H5I_register(H5I_DATATYPE, H5T_copy(src->type, H5T_COPY_ALL), FALSE);
                if (src_id < 0) {
                    H5I_dec_ref(dst_id);
                    HGOTO_ERROR(H5E_OHDR, H5E_CANTINIT, NULL, "unable to copy/register datatype")
                } /* end if */

                /* Allocate a background buffer */
                bkg_size = MAX(H5T_get_size(dst->type), H5T_get_size(src->type));
                if (H5T_path_bkg(tpath) && NULL == (bkg_buf = H5FL_BLK_CALLOC(type_conv, bkg_size))) {
                    H5I_dec_ref(src_id);
                    H5I_dec_ref(dst_id);
                    HGOTO_ERROR(H5E_RESOURCE, H5E_NOSPACE, NULL, "memory allocation failed")
                } /* end if */

                /* Convert fill value */
                if (H5T_convert(tpath, src_id, dst_id, (size_t)1, (size_t)0, (size_t)0, dst->buf, bkg_buf) <
                    0) {
                    H5I_dec_ref(src_id);
                    H5I_dec_ref(dst_id);
                    if (bkg_buf)
                        bkg_buf = H5FL_BLK_FREE(type_conv, bkg_buf);
                    HGOTO_ERROR(H5E_OHDR, H5E_CANTCONVERT, NULL, "datatype conversion failed")
                } /* end if */

                /* Release the background buffer */
                H5I_dec_ref(src_id);
                H5I_dec_ref(dst_id);
                if (bkg_buf)
                    bkg_buf = H5FL_BLK_FREE(type_conv, bkg_buf);
            } /* end if */
        }     /* end if */
    }         /* end if */
    else
        dst->buf = NULL;

    /* Set return value */
    ret_value = dst;

done:
    if (!ret_value && dst) {
        if (dst->buf)
            H5MM_xfree(dst->buf);
        if (dst->type)
            (void)H5T_close_real(dst->type);
        if (!_dst)
            dst = H5FL_FREE(H5O_fill_t, dst);
    } /* end if */

    FUNC_LEAVE_NOAPI(ret_value)
<<<<<<< HEAD
} /* end H5O_fill_copy() */
=======
} /* end H5O__fill_copy() */
>>>>>>> 18bbd3f0

/*-------------------------------------------------------------------------
 * Function:    H5O__fill_new_size
 *
 * Purpose:    Returns the size of the raw message in bytes not counting the
 *          message type or size fields, but only the data fields.  This
 *          function doesn't take into account alignment.  The new fill
 *          value message is fill value plus space allocation time and
 *          fill value writing time and whether fill value is defined.
 *
 * Return:    Success:    Message data size in bytes w/o alignment.
 *          Failure:    0
 *
 * Programmer:  Raymond Lu
 *              Feb 26, 2002
 *
 *-------------------------------------------------------------------------
 */
static size_t
H5O__fill_new_size(const H5F_t H5_ATTR_UNUSED *f, const void *_fill)
{
    const H5O_fill_t *fill      = (const H5O_fill_t *)_fill;
    size_t            ret_value = 0; /* Return value */

    FUNC_ENTER_STATIC_NOERR

    HDassert(f);
    HDassert(fill);

    /* Determine size for different versions */
    if (fill->version < H5O_FILL_VERSION_3) {
        ret_value = 1 + /* Version number        */
                    1 + /* Space allocation time */
                    1 + /* Fill value write time */
                    1;  /* Fill value defined    */
        if (fill->fill_defined)
<<<<<<< HEAD
            ret_value += 4 +                                        /* Fill value size     */
=======
            ret_value += 4 +                                        /* Fill value size       */
>>>>>>> 18bbd3f0
                         (fill->size > 0 ? (size_t)fill->size : 0); /* Size of fill value     */
    }                                                               /* end if */
    else {
        ret_value = 1 + /* Version number        */
                    1;  /* Status flags          */
        if (fill->size > 0)
<<<<<<< HEAD
            ret_value += 4 +                 /* Fill value size     */
                         (size_t)fill->size; /* Size of fill value     */
    }                                        /* end else */

    FUNC_LEAVE_NOAPI(ret_value)
} /* end H5O_fill_new_size() */
=======
            ret_value += 4 +                 /* Fill value size       */
                         (size_t)fill->size; /* Size of fill value    */
    }                                        /* end else */

    FUNC_LEAVE_NOAPI(ret_value)
} /* end H5O__fill_new_size() */
>>>>>>> 18bbd3f0

/*-------------------------------------------------------------------------
 * Function:    H5O__fill_old_size
 *
 * Purpose:     Returns the size of the raw message in bytes not counting the
 *              message type or size fields, but only the data fields.  This
 *              function doesn't take into account alignment.
 *
 * Return:      Success:        Message data size in bytes w/o alignment.
 *              Failure:        0
 *
 * Programmer:  Robb Matzke
 *              Thursday, October  1, 1998
 *
 *-------------------------------------------------------------------------
 */
static size_t
H5O__fill_old_size(const H5F_t H5_ATTR_UNUSED *f, const void *_fill)
{
    const H5O_fill_t *fill = (const H5O_fill_t *)_fill;

    FUNC_ENTER_STATIC_NOERR

    HDassert(fill);

    FUNC_LEAVE_NOAPI(4 + (size_t)fill->size)
<<<<<<< HEAD
} /* end H5O_fill_old_size() */
=======
} /* end H5O__fill_old_size() */
>>>>>>> 18bbd3f0

/*-------------------------------------------------------------------------
 * Function:    H5O_fill_reset_dyn
 *
 * Purpose:    Resets dynamic fill value fields
 *
 * Return:    Non-negative on success/Negative on failure
 *
 * Programmer:    Quincey Koziol
 *              Monday, January 22, 2007
 *
 *-------------------------------------------------------------------------
 */
herr_t
H5O_fill_reset_dyn(H5O_fill_t *fill)
{
    hid_t  fill_type_id = -1;      /* Datatype ID for fill value datatype when reclaiming VL fill values */
    herr_t ret_value    = SUCCEED; /* Return value */

    FUNC_ENTER_NOAPI(FAIL)

    HDassert(fill);

    if (fill->buf) {
        if (fill->type && H5T_detect_class(fill->type, H5T_VLEN, FALSE) > 0) {
            H5T_t *fill_type;  /* Copy of fill value datatype */
            H5S_t *fill_space; /* Scalar dataspace for fill value element */

            /* Copy the fill value datatype and get an ID for it */
            if (NULL == (fill_type = H5T_copy(fill->type, H5T_COPY_TRANSIENT)))
                HGOTO_ERROR(H5E_OHDR, H5E_CANTINIT, FAIL, "unable to copy fill value datatype")
            if ((fill_type_id = H5I_register(H5I_DATATYPE, fill_type, FALSE)) < 0) {
                (void)H5T_close_real(fill_type);
                HGOTO_ERROR(H5E_OHDR, H5E_CANTREGISTER, FAIL, "unable to register fill value datatype")
            } /* end if */

            /* Create a scalar dataspace for the fill value element */
            if (NULL == (fill_space = H5S_create(H5S_SCALAR)))
                HGOTO_ERROR(H5E_OHDR, H5E_CANTCREATE, FAIL, "can't create scalar dataspace")

            /* Reclaim any variable length components of the fill value */
            if (H5T_reclaim(fill_type_id, fill_space, fill->buf) < 0) {
                H5S_close(fill_space);
                HGOTO_ERROR(H5E_OHDR, H5E_BADITER, FAIL, "unable to reclaim variable-length fill value data")
            } /* end if */

            /* Release the scalar fill value dataspace */
            H5S_close(fill_space);
        } /* end if */

        /* Release the fill value buffer now */
        fill->buf = H5MM_xfree(fill->buf);
    } /* end if */
    fill->size = 0;
    if (fill->type) {
        (void)H5T_close_real(fill->type);
        fill->type = NULL;
    } /* end if */

done:
    if (fill_type_id > 0 && H5I_dec_ref(fill_type_id) < 0)
        HDONE_ERROR(H5E_OHDR, H5E_CANTDEC, FAIL, "unable to decrement ref count for temp ID")

    FUNC_LEAVE_NOAPI(ret_value)
} /* end H5O_fill_reset_dyn() */

/*-------------------------------------------------------------------------
 * Function:    H5O__fill_reset
 *
 * Purpose:    Resets a message to an initial state.
 *
 * Return:    Non-negative on success/Negative on failure
 *
 * Programmer:    Robb Matzke
 *              Thursday, October  1, 1998
 *
 *-------------------------------------------------------------------------
 */
static herr_t
H5O__fill_reset(void *_fill)
{
    H5O_fill_t *fill = (H5O_fill_t *)_fill;

    FUNC_ENTER_STATIC_NOERR

    HDassert(fill);

    /* Reset dynamic fields */
    H5O_fill_reset_dyn(fill);

    /* Reset value fields */
    fill->alloc_time   = H5D_ALLOC_TIME_LATE;
    fill->fill_time    = H5D_FILL_TIME_IFSET;
    fill->fill_defined = FALSE;

    FUNC_LEAVE_NOAPI(SUCCEED)
} /* end H5O__fill_reset() */

/*-------------------------------------------------------------------------
 * Function:    H5O__fill_free
 *
 * Purpose:    Frees the message
 *
 * Return:    Non-negative on success/Negative on failure
 *
 * Programmer:    Quincey Koziol
 *              Thursday, December 5, 2002
 *
 *-------------------------------------------------------------------------
 */
static herr_t
H5O__fill_free(void *fill)
{
    FUNC_ENTER_STATIC_NOERR

    HDassert(fill);

    fill = H5FL_FREE(H5O_fill_t, fill);

    FUNC_LEAVE_NOAPI(SUCCEED)
} /* end H5O__fill_free() */

/*-------------------------------------------------------------------------
 * Function:    H5O__fill_pre_copy_file
 *
 * Purpose:     Perform any necessary actions before copying message between
 *              files.
 *
 * Return:      Success:        Non-negative
 *              Failure:        Negative
 *
 * Programmer:  Vailin Choi; Dec 2017
 *
 *-------------------------------------------------------------------------
 */
static herr_t
H5O__fill_pre_copy_file(H5F_t H5_ATTR_UNUSED *file_src, const void *mesg_src, hbool_t H5_ATTR_UNUSED *deleted,
                        const H5O_copy_t *cpy_info, void H5_ATTR_UNUSED *udata)
{
    const H5O_fill_t *fill_src  = (const H5O_fill_t *)mesg_src; /* Source fill value */
    herr_t            ret_value = SUCCEED;                      /* Return value */

    FUNC_ENTER_STATIC

    /* check args */
    HDassert(cpy_info);
    HDassert(cpy_info->file_dst);

    /* Check to ensure that the version of the message to be copied does not exceed
       the message version allowed by the destination file's high bound */
    if (fill_src->version > H5O_fill_ver_bounds[H5F_HIGH_BOUND(cpy_info->file_dst)])
        HGOTO_ERROR(H5E_OHDR, H5E_BADRANGE, FAIL, "fill value message version out of bounds")

done:
    FUNC_LEAVE_NOAPI(ret_value)
} /* end H5O__fill_pre_copy_file() */

/*-------------------------------------------------------------------------
 * Function:    H5O__fill_debug
 *
 * Purpose:    Prints debugging info for the message.
 *
 * Return:    Non-negative on success/Negative on failure
 *
 * Programmer:    Robb Matzke
 *              Thursday, October  1, 1998
 *
 *-------------------------------------------------------------------------
 */
static herr_t
H5O__fill_debug(H5F_t H5_ATTR_UNUSED *f, const void *_fill, FILE *stream, int indent, int fwidth)
{
    const H5O_fill_t *fill = (const H5O_fill_t *)_fill;
    H5D_fill_value_t  fill_status; /* Whether the fill value is defined */

    FUNC_ENTER_STATIC_NOERR

    HDassert(f);
    HDassert(fill);
    HDassert(stream);
    HDassert(indent >= 0);
    HDassert(fwidth >= 0);

    HDfprintf(stream, "%*s%-*s ", indent, "", fwidth, "Space Allocation Time:");
    switch (fill->alloc_time) {
        case H5D_ALLOC_TIME_EARLY:
            HDfprintf(stream, "Early\n");
            break;

        case H5D_ALLOC_TIME_LATE:
            HDfprintf(stream, "Late\n");
            break;

        case H5D_ALLOC_TIME_INCR:
            HDfprintf(stream, "Incremental\n");
            break;

        case H5D_ALLOC_TIME_DEFAULT:
        case H5D_ALLOC_TIME_ERROR:
        default:
            HDfprintf(stream, "Unknown!\n");
            break;
    } /* end switch */
    HDfprintf(stream, "%*s%-*s ", indent, "", fwidth, "Fill Time:");
    switch (fill->fill_time) {
        case H5D_FILL_TIME_ALLOC:
            HDfprintf(stream, "On Allocation\n");
            break;

        case H5D_FILL_TIME_NEVER:
            HDfprintf(stream, "Never\n");
            break;

        case H5D_FILL_TIME_IFSET:
            HDfprintf(stream, "If Set\n");
            break;

        case H5D_FILL_TIME_ERROR:
        default:
            HDfprintf(stream, "Unknown!\n");
            break;

    } /* end switch */
    HDfprintf(stream, "%*s%-*s ", indent, "", fwidth, "Fill Value Defined:");
    H5P_is_fill_value_defined((const H5O_fill_t *)fill, &fill_status);
    switch (fill_status) {
        case H5D_FILL_VALUE_UNDEFINED:
            HDfprintf(stream, "Undefined\n");
            break;

        case H5D_FILL_VALUE_DEFAULT:
            HDfprintf(stream, "Default\n");
            break;

        case H5D_FILL_VALUE_USER_DEFINED:
            HDfprintf(stream, "User Defined\n");
            break;

        case H5D_FILL_VALUE_ERROR:
        default:
            HDfprintf(stream, "Unknown!\n");
            break;

    } /* end switch */
<<<<<<< HEAD
    HDfprintf(stream, "%*s%-*s %Zd\n", indent, "", fwidth, "Size:", fill->size);
=======
    HDfprintf(stream, "%*s%-*s %zd\n", indent, "", fwidth, "Size:", fill->size);
>>>>>>> 18bbd3f0
    HDfprintf(stream, "%*s%-*s ", indent, "", fwidth, "Data type:");
    if (fill->type) {
        H5T_debug(fill->type, stream);
        HDfprintf(stream, "\n");
    } /* end if */
    else
        HDfprintf(stream, "<dataset type>\n");

    FUNC_LEAVE_NOAPI(SUCCEED)
} /* end H5O__fill_debug() */

/*-------------------------------------------------------------------------
 * Function:    H5O_fill_convert
 *
 * Purpose:    Convert a fill value from whatever data type it currently has
 *          to the specified dataset type.  The `type' field of the fill
 *          value struct will be set to NULL to indicate that it has the
 *          same type as the dataset.
 *
 * Return:    Non-negative on success/Negative on failure
 *
 * Programmer:    Robb Matzke
 *              Thursday, October  1, 1998
 *
 *-------------------------------------------------------------------------
 */
herr_t
H5O_fill_convert(H5O_fill_t *fill, H5T_t *dset_type, hbool_t *fill_changed)
{
    H5T_path_t *tpath;                    /* Type conversion info    */
    void *      buf = NULL, *bkg = NULL;  /* Conversion buffers    */
    hid_t       src_id = -1, dst_id = -1; /* Datatype identifiers    */
    herr_t      ret_value = SUCCEED;      /* Return value */

    FUNC_ENTER_NOAPI(FAIL)

    HDassert(fill);
    HDassert(dset_type);
    HDassert(fill_changed);

    /* No-op cases */
    if (!fill->buf || !fill->type || 0 == H5T_cmp(fill->type, dset_type, FALSE)) {
        /* Don't need datatype for fill value */
        if (fill->type)
            (void)H5T_close_real(fill->type);
        fill->type = NULL;

        /* Note that the fill value info has changed */
        *fill_changed = TRUE;

        HGOTO_DONE(SUCCEED);
    } /* end if */

    /*
     * Can we convert between source and destination data types?
     */
    if (NULL == (tpath = H5T_path_find(fill->type, dset_type)))
        HGOTO_ERROR(H5E_OHDR, H5E_CANTINIT, FAIL, "unable to convert between src and dst datatypes")

    /* Don't bother doing anything if there will be no actual conversion */
    if (!H5T_path_noop(tpath)) {
        if ((src_id = H5I_register(H5I_DATATYPE, H5T_copy(fill->type, H5T_COPY_ALL), FALSE)) < 0 ||
            (dst_id = H5I_register(H5I_DATATYPE, H5T_copy(dset_type, H5T_COPY_ALL), FALSE)) < 0)
            HGOTO_ERROR(H5E_OHDR, H5E_CANTINIT, FAIL, "unable to copy/register data type")

        /*
         * Datatype conversions are always done in place, so we need a buffer
         * that is large enough for both source and destination.
         */
        if (H5T_get_size(fill->type) >= H5T_get_size(dset_type))
            buf = fill->buf;
        else {
            if (NULL == (buf = H5MM_malloc(H5T_get_size(dset_type))))
                HGOTO_ERROR(H5E_RESOURCE, H5E_NOSPACE, FAIL, "memory allocation failed for type conversion")
            H5MM_memcpy(buf, fill->buf, H5T_get_size(fill->type));
        } /* end else */

        /* Use CALLOC here to clear the buffer in case later the library thinks there's
         * data in the background. */
        if (H5T_path_bkg(tpath) && NULL == (bkg = H5MM_calloc(H5T_get_size(dset_type))))
            HGOTO_ERROR(H5E_RESOURCE, H5E_NOSPACE, FAIL, "memory allocation failed for type conversion")

        /* Do the conversion */
        if (H5T_convert(tpath, src_id, dst_id, (size_t)1, (size_t)0, (size_t)0, buf, bkg) < 0)
            HGOTO_ERROR(H5E_OHDR, H5E_CANTINIT, FAIL, "datatype conversion failed")

        /* Update the fill message */
        if (buf != fill->buf) {
            H5T_vlen_reclaim_elmt(fill->buf, fill->type);
            H5MM_xfree(fill->buf);
            fill->buf = buf;
        } /* end if */
        (void)H5T_close_real(fill->type);
        fill->type = NULL;
        H5_CHECKED_ASSIGN(fill->size, ssize_t, H5T_get_size(dset_type), size_t);

        /* Note that the fill value info has changed */
        *fill_changed = TRUE;
    } /* end if */

done:
    if (src_id >= 0 && H5I_dec_ref(src_id) < 0)
        HDONE_ERROR(H5E_OHDR, H5E_CANTDEC, FAIL, "unable to decrement ref count for temp ID")
    if (dst_id >= 0 && H5I_dec_ref(dst_id) < 0)
        HDONE_ERROR(H5E_OHDR, H5E_CANTDEC, FAIL, "unable to decrement ref count for temp ID")
    if (buf != fill->buf)
        H5MM_xfree(buf);
    if (bkg)
        H5MM_xfree(bkg);

    FUNC_LEAVE_NOAPI(ret_value)
} /* end H5O_fill_convert() */

/*-------------------------------------------------------------------------
 * Function:    H5O_fill_set_version
 *
 * Purpose:     Set the version to encode a fill value with.
 *
 * Return:      Non-negative on success/Negative on failure
 *
 * Programmer:  Vailin Choi; December 2017
 *
 *-------------------------------------------------------------------------
 */
herr_t
H5O_fill_set_version(H5F_t *f, H5O_fill_t *fill)
{
    unsigned version;             /* Message version */
    herr_t   ret_value = SUCCEED; /* Return value */

    FUNC_ENTER_NOAPI(FAIL)

    /* Sanity check */
    HDassert(f);
    HDassert(fill);

    /* Upgrade to the version indicated by the file's low bound if higher */
    version = MAX(fill->version, H5O_fill_ver_bounds[H5F_LOW_BOUND(f)]);

    /* Version bounds check */
    if (version > H5O_fill_ver_bounds[H5F_HIGH_BOUND(f)])
        HGOTO_ERROR(H5E_OHDR, H5E_BADRANGE, FAIL, "Filter pipeline version out of bounds")

    /* Set the message version */
    fill->version = version;

done:
    FUNC_LEAVE_NOAPI(ret_value)
} /* end H5O_fill_set_version() */<|MERGE_RESOLUTION|>--- conflicted
+++ resolved
@@ -30,17 +30,6 @@
 #include "H5Pprivate.h"  /* Property lists       */
 #include "H5Sprivate.h"  /* Dataspaces           */
 
-<<<<<<< HEAD
-static void * H5O_fill_old_decode(H5F_t *f, H5O_t *open_oh, unsigned mesg_flags, unsigned *ioflags,
-                                  size_t p_size, const uint8_t *p);
-static herr_t H5O_fill_old_encode(H5F_t *f, uint8_t *p, const void *_mesg);
-static size_t H5O_fill_old_size(const H5F_t *f, const void *_mesg);
-static void * H5O_fill_new_decode(H5F_t *f, H5O_t *open_oh, unsigned mesg_flags, unsigned *ioflags,
-                                  size_t p_size, const uint8_t *p);
-static herr_t H5O_fill_new_encode(H5F_t *f, uint8_t *p, const void *_mesg);
-static size_t H5O_fill_new_size(const H5F_t *f, const void *_mesg);
-static void * H5O_fill_copy(const void *_mesg, void *_dest);
-=======
 static void * H5O__fill_old_decode(H5F_t *f, H5O_t *open_oh, unsigned mesg_flags, unsigned *ioflags,
                                    size_t p_size, const uint8_t *p);
 static herr_t H5O__fill_old_encode(H5F_t *f, uint8_t *p, const void *_mesg);
@@ -50,7 +39,6 @@
 static herr_t H5O__fill_new_encode(H5F_t *f, uint8_t *p, const void *_mesg);
 static size_t H5O__fill_new_size(const H5F_t *f, const void *_mesg);
 static void * H5O__fill_copy(const void *_mesg, void *_dest);
->>>>>>> 18bbd3f0
 static herr_t H5O__fill_reset(void *_mesg);
 static herr_t H5O__fill_free(void *_mesg);
 static herr_t H5O__fill_pre_copy_file(H5F_t *file_src, const void *mesg_src, hbool_t *deleted,
@@ -59,38 +47,22 @@
 
 /* Set up & include shared message "interface" info */
 #define H5O_SHARED_TYPE        H5O_MSG_FILL
-<<<<<<< HEAD
-#define H5O_SHARED_DECODE      H5O_fill_shared_decode
-#define H5O_SHARED_DECODE_REAL H5O_fill_old_decode
-#define H5O_SHARED_ENCODE      H5O_fill_shared_encode
-#define H5O_SHARED_ENCODE_REAL H5O_fill_old_encode
-#define H5O_SHARED_SIZE        H5O_fill_shared_size
-#define H5O_SHARED_SIZE_REAL   H5O_fill_old_size
-=======
 #define H5O_SHARED_DECODE      H5O__fill_shared_decode
 #define H5O_SHARED_DECODE_REAL H5O__fill_old_decode
 #define H5O_SHARED_ENCODE      H5O__fill_shared_encode
 #define H5O_SHARED_ENCODE_REAL H5O__fill_old_encode
 #define H5O_SHARED_SIZE        H5O__fill_shared_size
 #define H5O_SHARED_SIZE_REAL   H5O__fill_old_size
->>>>>>> 18bbd3f0
 #define H5O_SHARED_DELETE      H5O__fill_shared_delete
 #undef H5O_SHARED_DELETE_REAL
 #define H5O_SHARED_LINK H5O__fill_shared_link
 #undef H5O_SHARED_LINK_REAL
 #define H5O_SHARED_COPY_FILE H5O__fill_shared_copy_file
 #undef H5O_SHARED_COPY_FILE_REAL
-<<<<<<< HEAD
-#define H5O_SHARED_POST_COPY_FILE H5O_fill_shared_post_copy_file
-#undef H5O_SHARED_POST_COPY_FILE_REAL
-#undef H5O_SHARED_POST_COPY_FILE_UPD
-#define H5O_SHARED_DEBUG      H5O_fill_shared_debug
-=======
 #define H5O_SHARED_POST_COPY_FILE H5O__fill_shared_post_copy_file
 #undef H5O_SHARED_POST_COPY_FILE_REAL
 #undef H5O_SHARED_POST_COPY_FILE_UPD
 #define H5O_SHARED_DEBUG      H5O__fill_shared_debug
->>>>>>> 18bbd3f0
 #define H5O_SHARED_DEBUG_REAL H5O__fill_debug
 #include "H5Oshared.h" /* Shared Object Header Message Callbacks */
 
@@ -99,19 +71,6 @@
 #undef H5O_SHARED_TYPE
 #define H5O_SHARED_TYPE H5O_MSG_FILL_NEW
 #undef H5O_SHARED_DECODE
-<<<<<<< HEAD
-#define H5O_SHARED_DECODE H5O_fill_new_shared_decode
-#undef H5O_SHARED_DECODE_REAL
-#define H5O_SHARED_DECODE_REAL H5O_fill_new_decode
-#undef H5O_SHARED_ENCODE
-#define H5O_SHARED_ENCODE H5O_fill_new_shared_encode
-#undef H5O_SHARED_ENCODE_REAL
-#define H5O_SHARED_ENCODE_REAL H5O_fill_new_encode
-#undef H5O_SHARED_SIZE
-#define H5O_SHARED_SIZE H5O_fill_new_shared_size
-#undef H5O_SHARED_SIZE_REAL
-#define H5O_SHARED_SIZE_REAL H5O_fill_new_size
-=======
 #define H5O_SHARED_DECODE H5O__fill_new_shared_decode
 #undef H5O_SHARED_DECODE_REAL
 #define H5O_SHARED_DECODE_REAL H5O__fill_new_decode
@@ -123,7 +82,6 @@
 #define H5O_SHARED_SIZE H5O__fill_new_shared_size
 #undef H5O_SHARED_SIZE_REAL
 #define H5O_SHARED_SIZE_REAL H5O__fill_new_size
->>>>>>> 18bbd3f0
 #undef H5O_SHARED_DELETE
 #define H5O_SHARED_DELETE H5O__fill_new_shared_delete
 #undef H5O_SHARED_DELETE_REAL
@@ -134,19 +92,11 @@
 #define H5O_SHARED_COPY_FILE H5O__fill_new_shared_copy_file
 #undef H5O_SHARED_COPY_FILE_REAL
 #undef H5O_SHARED_POST_COPY_FILE
-<<<<<<< HEAD
-#define H5O_SHARED_POST_COPY_FILE H5O_fill_new_shared_post_copy_file
-#undef H5O_SHARED_POST_COPY_FILE_REAL
-#undef H5O_SHARED_POST_COPY_FILE_UPD
-#undef H5O_SHARED_DEBUG
-#define H5O_SHARED_DEBUG H5O_fill_new_shared_debug
-=======
 #define H5O_SHARED_POST_COPY_FILE H5O__fill_new_shared_post_copy_file
 #undef H5O_SHARED_POST_COPY_FILE_REAL
 #undef H5O_SHARED_POST_COPY_FILE_UPD
 #undef H5O_SHARED_DEBUG
 #define H5O_SHARED_DEBUG H5O__fill_new_shared_debug
->>>>>>> 18bbd3f0
 #undef H5O_SHARED_DEBUG_REAL
 #define H5O_SHARED_DEBUG_REAL H5O__fill_debug
 #undef H5Oshared_H
@@ -158,17 +108,10 @@
     "fill",                                    /*message name for debugging                */
     sizeof(H5O_fill_t),                        /*native message size                       */
     H5O_SHARE_IS_SHARABLE | H5O_SHARE_IN_OHDR, /* messages are sharable?   */
-<<<<<<< HEAD
-    H5O_fill_shared_decode,                    /*decode message                            */
-    H5O_fill_shared_encode,                    /*encode message                            */
-    H5O_fill_copy,                             /*copy the native value                     */
-    H5O_fill_shared_size,                      /*raw message size                          */
-=======
     H5O__fill_shared_decode,                   /*decode message                            */
     H5O__fill_shared_encode,                   /*encode message                            */
     H5O__fill_copy,                            /*copy the native value                     */
     H5O__fill_shared_size,                     /*raw message size                          */
->>>>>>> 18bbd3f0
     H5O__fill_reset,                           /*free internal memory                      */
     H5O__fill_free,                            /* free method                              */
     H5O__fill_shared_delete,                   /* file delete method                       */
@@ -177,17 +120,10 @@
     NULL,                                      /*can share method                          */
     H5O__fill_pre_copy_file,                   /* pre copy native value to file            */
     H5O__fill_shared_copy_file,                /* copy native value to file                */
-<<<<<<< HEAD
-    H5O_fill_shared_post_copy_file,            /* post copy native value to file       */
-    NULL,                                      /* get creation index                       */
-    NULL,                                      /* set creation index                       */
-    H5O_fill_shared_debug                      /*debug the message                         */
-=======
     H5O__fill_shared_post_copy_file,           /* post copy native value to file      */
     NULL,                                      /* get creation index                       */
     NULL,                                      /* set creation index                       */
     H5O__fill_shared_debug                     /*debug the message                         */
->>>>>>> 18bbd3f0
 }};
 
 /* This message derives from H5O message class, for new fill value after version 1.4  */
@@ -196,17 +132,10 @@
     "fill_new",                                /*message name for debugging        */
     sizeof(H5O_fill_t),                        /*native message size               */
     H5O_SHARE_IS_SHARABLE | H5O_SHARE_IN_OHDR, /* messages are sharable?   */
-<<<<<<< HEAD
-    H5O_fill_new_shared_decode,                /*decode message                    */
-    H5O_fill_new_shared_encode,                /*encode message                    */
-    H5O_fill_copy,                             /*copy the native value             */
-    H5O_fill_new_shared_size,                  /*raw message size                  */
-=======
     H5O__fill_new_shared_decode,               /*decode message                    */
     H5O__fill_new_shared_encode,               /*encode message                    */
     H5O__fill_copy,                            /*copy the native value             */
     H5O__fill_new_shared_size,                 /*raw message size                  */
->>>>>>> 18bbd3f0
     H5O__fill_reset,                           /*free internal memory              */
     H5O__fill_free,                            /* free method                      */
     H5O__fill_new_shared_delete,               /* file delete method               */
@@ -215,17 +144,10 @@
     NULL,                                      /*can share method                  */
     H5O__fill_pre_copy_file,                   /* pre copy native value to file    */
     H5O__fill_new_shared_copy_file,            /* copy native value to file        */
-<<<<<<< HEAD
-    H5O_fill_new_shared_post_copy_file,        /* post copy native value to file   */
-    NULL,                                      /* get creation index               */
-    NULL,                                      /* set creation index               */
-    H5O_fill_new_shared_debug                  /*debug the message                    */
-=======
     H5O__fill_new_shared_post_copy_file,       /* post copy native value to file  */
     NULL,                                      /* get creation index               */
     NULL,                                      /* set creation index               */
     H5O__fill_new_shared_debug                 /*debug the message                 */
->>>>>>> 18bbd3f0
 }};
 
 /* Format version bounds for fill value */
@@ -269,14 +191,6 @@
  *-------------------------------------------------------------------------
  */
 static void *
-<<<<<<< HEAD
-H5O_fill_new_decode(H5F_t H5_ATTR_UNUSED *f, H5O_t H5_ATTR_UNUSED *open_oh,
-                    unsigned H5_ATTR_UNUSED mesg_flags, unsigned H5_ATTR_UNUSED *ioflags, size_t p_size,
-                    const uint8_t *p)
-{
-    H5O_fill_t *fill      = NULL;
-    void *      ret_value = NULL; /* Return value */
-=======
 H5O__fill_new_decode(H5F_t H5_ATTR_UNUSED *f, H5O_t H5_ATTR_UNUSED *open_oh,
                      unsigned H5_ATTR_UNUSED mesg_flags, unsigned H5_ATTR_UNUSED *ioflags, size_t p_size,
                      const uint8_t *p)
@@ -284,7 +198,6 @@
     H5O_fill_t *   fill      = NULL;
     const uint8_t *p_end     = p + p_size - 1; /* End of the p buffer */
     void *         ret_value = NULL;           /* Return value */
->>>>>>> 18bbd3f0
 
     FUNC_ENTER_STATIC
 
@@ -315,16 +228,11 @@
             INT32DECODE(p, fill->size);
             if (fill->size > 0) {
                 H5_CHECK_OVERFLOW(fill->size, ssize_t, size_t);
-<<<<<<< HEAD
-                if ((size_t)fill->size > p_size)
-                    HGOTO_ERROR(H5E_RESOURCE, H5E_NOSPACE, NULL, "destination buffer too small")
-=======
 
                 /* Ensure that fill size doesn't exceed buffer size, due to possible data corruption */
                 if (p + fill->size - 1 > p_end)
                     HGOTO_ERROR(H5E_OHDR, H5E_OVERFLOW, NULL, "fill size exceeds buffer size")
 
->>>>>>> 18bbd3f0
                 if (NULL == (fill->buf = H5MM_malloc((size_t)fill->size)))
                     HGOTO_ERROR(H5E_RESOURCE, H5E_NOSPACE, NULL, "memory allocation failed for fill value")
                 H5MM_memcpy(fill->buf, p, (size_t)fill->size);
@@ -374,12 +282,7 @@
         else
             /* Set the "defined" flag */
             fill->fill_defined = TRUE;
-<<<<<<< HEAD
-        } /* end else */
-    }     /* end else */
-=======
     } /* end else */
->>>>>>> 18bbd3f0
 
     /* Set return value */
     ret_value = (void *)fill;
@@ -392,11 +295,7 @@
     } /* end if */
 
     FUNC_LEAVE_NOAPI(ret_value)
-<<<<<<< HEAD
-} /* end H5O_fill_new_decode() */
-=======
 } /* end H5O__fill_new_decode() */
->>>>>>> 18bbd3f0
 
 /*-------------------------------------------------------------------------
  * Function:    H5O__fill_old_decode
@@ -412,15 +311,6 @@
  *-------------------------------------------------------------------------
  */
 static void *
-<<<<<<< HEAD
-H5O_fill_old_decode(H5F_t *f, H5O_t *open_oh, unsigned H5_ATTR_UNUSED mesg_flags,
-                    unsigned H5_ATTR_UNUSED *ioflags, size_t p_size, const uint8_t *p)
-{
-    H5O_fill_t *fill      = NULL; /* Decoded fill value message */
-    htri_t      exists    = FALSE;
-    H5T_t *     dt        = NULL;
-    void *      ret_value = NULL; /* Return value */
-=======
 H5O__fill_old_decode(H5F_t *f, H5O_t *open_oh, unsigned H5_ATTR_UNUSED mesg_flags,
                      unsigned H5_ATTR_UNUSED *ioflags, size_t p_size, const uint8_t *p)
 {
@@ -429,7 +319,6 @@
     H5T_t *        dt        = NULL;
     const uint8_t *p_end     = p + p_size - 1; /* End of the p buffer */
     void *         ret_value = NULL;           /* Return value */
->>>>>>> 18bbd3f0
 
     FUNC_ENTER_STATIC
 
@@ -450,15 +339,10 @@
     /* Only decode the fill value itself if there is one */
     if (fill->size > 0) {
         H5_CHECK_OVERFLOW(fill->size, ssize_t, size_t);
-<<<<<<< HEAD
-        if ((size_t)fill->size > p_size)
-            HGOTO_ERROR(H5E_RESOURCE, H5E_NOSPACE, NULL, "destination buffer too small")
-=======
 
         /* Ensure that fill size doesn't exceed buffer size, due to possible data corruption */
         if (p + fill->size - 1 > p_end)
             HGOTO_ERROR(H5E_OHDR, H5E_OVERFLOW, NULL, "fill size exceeds buffer size")
->>>>>>> 18bbd3f0
 
         /* Get the datatype message  */
         if ((exists = H5O_msg_exists_oh(open_oh, H5O_DTYPE_ID)) < 0)
@@ -493,11 +377,7 @@
     } /* end if */
 
     FUNC_LEAVE_NOAPI(ret_value)
-<<<<<<< HEAD
-} /* end H5O_fill_old_decode() */
-=======
 } /* end H5O__fill_old_decode() */
->>>>>>> 18bbd3f0
 
 /*-------------------------------------------------------------------------
  * Function:    H5O__fill_new_encode
@@ -595,11 +475,7 @@
     }     /* end else */
 
     FUNC_LEAVE_NOAPI(SUCCEED)
-<<<<<<< HEAD
-} /* end H5O_fill_new_encode() */
-=======
 } /* end H5O__fill_new_encode() */
->>>>>>> 18bbd3f0
 
 /*-------------------------------------------------------------------------
  * Function:    H5O__fill_old_encode
@@ -629,11 +505,7 @@
         H5MM_memcpy(p, fill->buf, (size_t)fill->size);
 
     FUNC_LEAVE_NOAPI(SUCCEED)
-<<<<<<< HEAD
-} /* end H5O_fill_old_encode() */
-=======
 } /* end H5O__fill_old_encode() */
->>>>>>> 18bbd3f0
 
 /*-------------------------------------------------------------------------
  * Function:    H5O__fill_copy
@@ -751,11 +623,7 @@
     } /* end if */
 
     FUNC_LEAVE_NOAPI(ret_value)
-<<<<<<< HEAD
-} /* end H5O_fill_copy() */
-=======
 } /* end H5O__fill_copy() */
->>>>>>> 18bbd3f0
 
 /*-------------------------------------------------------------------------
  * Function:    H5O__fill_new_size
@@ -792,32 +660,19 @@
                     1 + /* Fill value write time */
                     1;  /* Fill value defined    */
         if (fill->fill_defined)
-<<<<<<< HEAD
-            ret_value += 4 +                                        /* Fill value size     */
-=======
             ret_value += 4 +                                        /* Fill value size       */
->>>>>>> 18bbd3f0
                          (fill->size > 0 ? (size_t)fill->size : 0); /* Size of fill value     */
     }                                                               /* end if */
     else {
         ret_value = 1 + /* Version number        */
                     1;  /* Status flags          */
         if (fill->size > 0)
-<<<<<<< HEAD
-            ret_value += 4 +                 /* Fill value size     */
-                         (size_t)fill->size; /* Size of fill value     */
-    }                                        /* end else */
-
-    FUNC_LEAVE_NOAPI(ret_value)
-} /* end H5O_fill_new_size() */
-=======
             ret_value += 4 +                 /* Fill value size       */
                          (size_t)fill->size; /* Size of fill value    */
     }                                        /* end else */
 
     FUNC_LEAVE_NOAPI(ret_value)
 } /* end H5O__fill_new_size() */
->>>>>>> 18bbd3f0
 
 /*-------------------------------------------------------------------------
  * Function:    H5O__fill_old_size
@@ -844,11 +699,7 @@
     HDassert(fill);
 
     FUNC_LEAVE_NOAPI(4 + (size_t)fill->size)
-<<<<<<< HEAD
-} /* end H5O_fill_old_size() */
-=======
 } /* end H5O__fill_old_size() */
->>>>>>> 18bbd3f0
 
 /*-------------------------------------------------------------------------
  * Function:    H5O_fill_reset_dyn
@@ -1093,11 +944,7 @@
             break;
 
     } /* end switch */
-<<<<<<< HEAD
-    HDfprintf(stream, "%*s%-*s %Zd\n", indent, "", fwidth, "Size:", fill->size);
-=======
     HDfprintf(stream, "%*s%-*s %zd\n", indent, "", fwidth, "Size:", fill->size);
->>>>>>> 18bbd3f0
     HDfprintf(stream, "%*s%-*s ", indent, "", fwidth, "Data type:");
     if (fill->type) {
         H5T_debug(fill->type, stream);
