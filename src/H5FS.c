--- conflicted
+++ resolved
@@ -268,29 +268,6 @@
 
             if (fspace_status & H5AC_ES__IN_CACHE) {
                 fprintf(stderr, "H5AC_ES__IN_CACHE");
-<<<<<<< HEAD
-                printed = TRUE;
-            } /* end if */
-            if (fspace_status & H5AC_ES__IS_DIRTY) {
-                fprintf(stderr, "%sH5AC_ES__IS_DIRTY", (printed ? " | " : ""));
-                printed = TRUE;
-            } /* end if */
-            if (fspace_status & H5AC_ES__IS_PROTECTED) {
-                fprintf(stderr, "%sH5AC_ES__IS_PROTECTED", (printed ? " | " : ""));
-                printed = TRUE;
-            } /* end if */
-            if (fspace_status & H5AC_ES__IS_PINNED) {
-                fprintf(stderr, "%sH5AC_ES__IS_PINNED", (printed ? " | " : ""));
-                printed = TRUE;
-            } /* end if */
-            if (fspace_status & H5AC_ES__IS_FLUSH_DEP_PARENT) {
-                fprintf(stderr, "%sH5AC_ES__IS_FLUSH_DEP_PARENT", (printed ? " | " : ""));
-                printed = TRUE;
-            } /* end if */
-            if (fspace_status & H5AC_ES__IS_FLUSH_DEP_CHILD) {
-                fprintf(stderr, "%sH5AC_ES__IS_FLUSH_DEP_CHILD", (printed ? " | " : ""));
-                printed = TRUE;
-=======
                 printed = true;
             } /* end if */
             if (fspace_status & H5AC_ES__IS_DIRTY) {
@@ -312,7 +289,6 @@
             if (fspace_status & H5AC_ES__IS_FLUSH_DEP_CHILD) {
                 fprintf(stderr, "%sH5AC_ES__IS_FLUSH_DEP_CHILD", (printed ? " | " : ""));
                 printed = true;
->>>>>>> 07347cc5
             } /* end if */
         }     /* end if */
         fprintf(stderr, "\n");
@@ -512,11 +488,7 @@
                                                       fspace->alloc_sect_size)) < 0)
                             HGOTO_ERROR(H5E_FSPACE, H5E_CANTMERGE, FAIL,
                                         "can't check for absorbing section info");
-<<<<<<< HEAD
-                        else if (status == FALSE) {
-=======
                         else if (status == false) {
->>>>>>> 07347cc5
                             /* Section info can't "go away", but it's free.  Allow
                              *      header to record it
                              */
