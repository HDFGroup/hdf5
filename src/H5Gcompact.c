/* * * * * * * * * * * * * * * * * * * * * * * * * * * * * * * * * * * * * * *
 * Copyright by The HDF Group.                                               *
 * All rights reserved.                                                      *
 *                                                                           *
 * This file is part of HDF5.  The full HDF5 copyright notice, including     *
 * terms governing use, modification, and redistribution, is contained in    *
 * the COPYING file, which can be found at the root of the source code       *
 * distribution tree, or in https://www.hdfgroup.org/licenses.               *
 * If you do not have access to either file, you may request a copy from     *
 * help@hdfgroup.org.                                                        *
 * * * * * * * * * * * * * * * * * * * * * * * * * * * * * * * * * * * * * * */

/*-------------------------------------------------------------------------
 *
 * Created:		H5Gcompact.c
 *
 * Purpose:		Functions for handling compact storage.
 *
 *-------------------------------------------------------------------------
 */
#include "H5Gmodule.h" /* This source code file is part of the H5G module */

/* Packages needed by this file... */
#include "H5private.h"   /* Generic Functions			*/
#include "H5Eprivate.h"  /* Error handling		  	*/
#include "H5Gpkg.h"      /* Groups		  		*/
#include "H5MMprivate.h" /* Memory management			*/

/* Private typedefs */

/* User data for link message iteration when building link table */
typedef struct {
    H5G_link_table_t *ltable;   /* Pointer to link table to build */
    size_t            curr_lnk; /* Current link to operate on */
} H5G_iter_bt_t;

/* User data for deleting a link in the link messages */
typedef struct {
    /* downward */
    H5F_t      *file;            /* File that object header is located within */
    H5RS_str_t *grp_full_path_r; /* Full path for group of link */
    const char *name;            /* Link name to search for */
} H5G_iter_rm_t;

/* User data for link message iteration when querying link info */
typedef struct {
    /* downward */
    const char *name; /* Name to search for */

    /* upward */
    H5O_link_t *lnk;   /* Link struct to fill in */
    bool       *found; /* Pointer to flag to indicate that the object was found */
} H5G_iter_lkp_t;

/* Private macros */

/* PRIVATE PROTOTYPES */
static herr_t H5G__compact_build_table_cb(const void *_mesg, unsigned idx, void *_udata);
static herr_t H5G__compact_build_table(const H5O_loc_t *oloc, const H5O_linfo_t *linfo, H5_index_t idx_type,
                                       H5_iter_order_t order, H5G_link_table_t *ltable);
static herr_t H5G__compact_lookup_cb(const void *_mesg, unsigned H5_ATTR_UNUSED idx, void *_udata);

/*-------------------------------------------------------------------------
 * Function:    H5G__compact_build_table_cb
 *
 * Purpose:     Callback routine for searching 'link' messages for a particular
 *              name.
 *
 * Return:      SUCCEED/FAIL
 *
 *-------------------------------------------------------------------------
 */
static herr_t
H5G__compact_build_table_cb(const void *_mesg, unsigned H5_ATTR_UNUSED idx, void *_udata)
{
    const H5O_link_t *lnk       = (const H5O_link_t *)_mesg; /* Pointer to link */
    H5G_iter_bt_t    *udata     = (H5G_iter_bt_t *)_udata;   /* 'User data' passed in */
    herr_t            ret_value = H5_ITER_CONT;              /* Return value */

    FUNC_ENTER_PACKAGE

    /* check arguments */
    assert(lnk);
    assert(udata);
    assert(udata->curr_lnk < udata->ltable->nlinks);

    /* Copy link message into table */
    if (NULL == H5O_msg_copy(H5O_LINK_ID, lnk, &(udata->ltable->lnks[udata->curr_lnk])))
        HGOTO_ERROR(H5E_SYM, H5E_CANTCOPY, H5_ITER_ERROR, "can't copy link message");

    /* Increment current link entry to operate on */
    udata->curr_lnk++;

done:
    FUNC_LEAVE_NOAPI(ret_value)
} /* end H5G__compact_build_table_cb() */

/*-------------------------------------------------------------------------
 * Function:	H5G__compact_build_table
 *
 * Purpose:     Builds a table containing a sorted (alphabetically) list of
 *              links for a group
 *
 * Return:	Success:        Non-negative
 *		Failure:	Negative
 *
 *-------------------------------------------------------------------------
 */
static herr_t
H5G__compact_build_table(const H5O_loc_t *oloc, const H5O_linfo_t *linfo, H5_index_t idx_type,
                         H5_iter_order_t order, H5G_link_table_t *ltable)
{
    herr_t ret_value = SUCCEED; /* Return value */

    FUNC_ENTER_PACKAGE

    /* Sanity check */
    assert(oloc);
    assert(linfo);
    assert(ltable);

    /* Set size of table */
    H5_CHECK_OVERFLOW(linfo->nlinks, hsize_t, size_t);
    ltable->nlinks = (size_t)linfo->nlinks;

    /* Allocate space for the table entries */
    if (ltable->nlinks > 0) {
        H5G_iter_bt_t       udata; /* User data for iteration callback */
        H5O_mesg_operator_t op;    /* Message operator */

        /* Allocate the link table */
        if ((ltable->lnks = (H5O_link_t *)H5MM_calloc(sizeof(H5O_link_t) * ltable->nlinks)) == NULL)
            HGOTO_ERROR(H5E_RESOURCE, H5E_NOSPACE, FAIL, "memory allocation failed");

        /* Set up user data for iteration */
        udata.ltable   = ltable;
        udata.curr_lnk = 0;

        /* Iterate through the link messages, adding them to the table */
        op.op_type  = H5O_MESG_OP_APP;
        op.u.app_op = H5G__compact_build_table_cb;
        if (H5O_msg_iterate(oloc, H5O_LINK_ID, &op, &udata) < 0)
            HGOTO_ERROR(H5E_SYM, H5E_NOTFOUND, FAIL, "error iterating over link messages");

        /* Sort link table in correct iteration order */
        if (H5G__link_sort_table(ltable, idx_type, order) < 0)
            HGOTO_ERROR(H5E_SYM, H5E_CANTSORT, FAIL, "error sorting link messages");
    } /* end if */
    else
        ltable->lnks = NULL;

done:
    FUNC_LEAVE_NOAPI(ret_value)
} /* end H5G__compact_build_table() */

/*-------------------------------------------------------------------------
 * Function:	H5G__compact_insert
 *
 * Purpose:	Insert a new symbol into the table described by GRP_ENT in
 *		file F.	 The name of the new symbol is NAME and its symbol
 *		table entry is OBJ_ENT.
 *
 * Return:	Non-negative on success/Negative on failure
 *
 *-------------------------------------------------------------------------
 */
herr_t
H5G__compact_insert(const H5O_loc_t *grp_oloc, H5O_link_t *obj_lnk)
{
    herr_t ret_value = SUCCEED; /* Return value */

    FUNC_ENTER_PACKAGE

    /* check arguments */
    assert(grp_oloc && grp_oloc->file);
    assert(obj_lnk);

    /* Insert link message into group */
    if (H5O_msg_create(grp_oloc, H5O_LINK_ID, 0, H5O_UPDATE_TIME, obj_lnk) < 0)
        HGOTO_ERROR(H5E_SYM, H5E_CANTINIT, FAIL, "can't create message");

done:
    FUNC_LEAVE_NOAPI(ret_value)
} /* end H5G__compact_insert() */

/*-------------------------------------------------------------------------
 * Function:	H5G__compact_get_name_by_idx
 *
 * Purpose:     Returns the name of objects in the group by giving index.
 *
 * Return:	Non-negative on success/Negative on failure
 *
 *-------------------------------------------------------------------------
 */
herr_t
H5G__compact_get_name_by_idx(const H5O_loc_t *oloc, const H5O_linfo_t *linfo, H5_index_t idx_type,
                             H5_iter_order_t order, hsize_t idx, char *name, size_t name_size,
                             size_t *name_len)
{
    H5G_link_table_t ltable    = {0, NULL}; /* Link table */
    herr_t           ret_value = SUCCEED;   /* Return value */

    FUNC_ENTER_PACKAGE

    /* Sanity check */
    assert(oloc);

    /* Build table of all link messages */
    if (H5G__compact_build_table(oloc, linfo, idx_type, order, &ltable) < 0)
        HGOTO_ERROR(H5E_SYM, H5E_CANTINIT, FAIL, "can't create link message table");

    /* Check for going out of bounds */
    if (idx >= ltable.nlinks)
        HGOTO_ERROR(H5E_ARGS, H5E_BADVALUE, FAIL, "index out of bound");

    /* Get the length of the name */
    *name_len = strlen(ltable.lnks[idx].name);

    /* Copy the name into the user's buffer, if given */
    if (name) {
        strncpy(name, ltable.lnks[idx].name, MIN((*name_len + 1), name_size));
        if (*name_len >= name_size)
            name[name_size - 1] = '\0';
    } /* end if */

done:
    /* Release link table */
    if (ltable.lnks && H5G__link_release_table(&ltable) < 0)
        HDONE_ERROR(H5E_SYM, H5E_CANTFREE, FAIL, "unable to release link table");

    FUNC_LEAVE_NOAPI(ret_value)
} /* end H5G__compact_get_name_by_idx() */

/*-------------------------------------------------------------------------
 * Function:	H5G__compact_remove_common_cb
 *
 * Purpose:	Common callback routine for deleting 'link' message for a
 *              particular name.
 *
 * Return:	Non-negative on success/Negative on failure
 *
 *-------------------------------------------------------------------------
 */
static herr_t
H5G__compact_remove_common_cb(const void *_mesg, unsigned H5_ATTR_UNUSED idx, void *_udata)
{
    const H5O_link_t *lnk       = (const H5O_link_t *)_mesg; /* Pointer to link */
    H5G_iter_rm_t    *udata     = (H5G_iter_rm_t *)_udata;   /* 'User data' passed in */
    herr_t            ret_value = H5_ITER_CONT;              /* Return value */

    FUNC_ENTER_PACKAGE

    /* check arguments */
    assert(lnk);
    assert(udata);

    /* If we've found the right link, get the object type */
    if (strcmp(lnk->name, udata->name) == 0) {
        /* Replace path names for link being removed */
        if (H5G__link_name_replace(udata->file, udata->grp_full_path_r, lnk) < 0)
            HGOTO_ERROR(H5E_SYM, H5E_CANTGET, H5_ITER_ERROR, "unable to get object type");

        /* Stop the iteration, we found the correct link */
        HGOTO_DONE(H5_ITER_STOP);
    } /* end if */

done:
    FUNC_LEAVE_NOAPI(ret_value)
} /* end H5G__compact_remove_common_cb() */

/*-------------------------------------------------------------------------
 * Function:	H5G__compact_remove
 *
 * Purpose:	Remove NAME from links.
 *
 * Return:	Non-negative on success/Negative on failure
 *
 *-------------------------------------------------------------------------
 */
herr_t
H5G__compact_remove(const H5O_loc_t *oloc, H5RS_str_t *grp_full_path_r, const char *name)
{
    H5G_iter_rm_t udata;               /* Data to pass through OH iteration */
    herr_t        ret_value = SUCCEED; /* Return value */

    FUNC_ENTER_PACKAGE

    assert(oloc && oloc->file);
    assert(name && *name);

    /* Initialize data to pass through object header iteration */
    udata.file            = oloc->file;
    udata.grp_full_path_r = grp_full_path_r;
    udata.name            = name;

    /* Iterate over the link messages to delete the right one */
<<<<<<< HEAD
    if (H5O_msg_remove_op(oloc, H5O_LINK_ID, H5O_FIRST, H5G__compact_remove_common_cb, &udata, TRUE) < 0)
=======
    if (H5O_msg_remove_op(oloc, H5O_LINK_ID, H5O_FIRST, H5G__compact_remove_common_cb, &udata, true) < 0)
>>>>>>> 07347cc5
        HGOTO_ERROR(H5E_SYM, H5E_CANTDELETE, FAIL, "unable to delete link message");

done:
    FUNC_LEAVE_NOAPI(ret_value)
} /* end H5G__compact_remove() */

/*-------------------------------------------------------------------------
 * Function:	H5G__compact_remove_by_idx
 *
 * Purpose:	Remove link from group, according to an index order.
 *
 * Return:	Non-negative on success/Negative on failure
 *
 *-------------------------------------------------------------------------
 */
herr_t
H5G__compact_remove_by_idx(const H5O_loc_t *oloc, const H5O_linfo_t *linfo, H5RS_str_t *grp_full_path_r,
                           H5_index_t idx_type, H5_iter_order_t order, hsize_t n)
{
    H5G_link_table_t ltable = {0, NULL};  /* Link table */
    H5G_iter_rm_t    udata;               /* Data to pass through OH iteration */
    herr_t           ret_value = SUCCEED; /* Return value */

    FUNC_ENTER_PACKAGE

    assert(oloc && oloc->file);
    assert(linfo);

    /* Build table of all link messages, sorted according to desired order */
    if (H5G__compact_build_table(oloc, linfo, idx_type, order, &ltable) < 0)
        HGOTO_ERROR(H5E_SYM, H5E_CANTINIT, FAIL, "can't create link message table");

    /* Check for going out of bounds */
    if (n >= ltable.nlinks)
        HGOTO_ERROR(H5E_ARGS, H5E_BADRANGE, FAIL, "index out of bound");

    /* Initialize data to pass through object header iteration */
    udata.file            = oloc->file;
    udata.grp_full_path_r = grp_full_path_r;
    udata.name            = ltable.lnks[n].name;

    /* Iterate over the link messages to delete the right one */
<<<<<<< HEAD
    if (H5O_msg_remove_op(oloc, H5O_LINK_ID, H5O_FIRST, H5G__compact_remove_common_cb, &udata, TRUE) < 0)
=======
    if (H5O_msg_remove_op(oloc, H5O_LINK_ID, H5O_FIRST, H5G__compact_remove_common_cb, &udata, true) < 0)
>>>>>>> 07347cc5
        HGOTO_ERROR(H5E_SYM, H5E_CANTDELETE, FAIL, "unable to delete link message");

done:
    /* Release link table */
    if (ltable.lnks && H5G__link_release_table(&ltable) < 0)
        HDONE_ERROR(H5E_SYM, H5E_CANTFREE, FAIL, "unable to release link table");

    FUNC_LEAVE_NOAPI(ret_value)
} /* end H5G__compact_remove_by_idx() */

/*-------------------------------------------------------------------------
 * Function:	H5G__compact_iterate
 *
 * Purpose:	Iterate over the links in a group
 *
 * Return:	Non-negative on success/Negative on failure
 *
 *-------------------------------------------------------------------------
 */
herr_t
H5G__compact_iterate(const H5O_loc_t *oloc, const H5O_linfo_t *linfo, H5_index_t idx_type,
                     H5_iter_order_t order, hsize_t skip, hsize_t *last_lnk, H5G_lib_iterate_t op,
                     void *op_data)
{
    H5G_link_table_t ltable    = {0, NULL}; /* Link table */
    herr_t           ret_value = FAIL;      /* Return value */

    FUNC_ENTER_PACKAGE

    /* Sanity check */
    assert(oloc);
    assert(linfo);
    assert(op);

    /* Build table of all link messages */
    if (H5G__compact_build_table(oloc, linfo, idx_type, order, &ltable) < 0)
        HGOTO_ERROR(H5E_SYM, H5E_CANTINIT, FAIL, "can't create link message table");

    /* Iterate over links in table */
    if ((ret_value = H5G__link_iterate_table(&ltable, skip, last_lnk, op, op_data)) < 0)
        HERROR(H5E_SYM, H5E_CANTNEXT, "iteration operator failed");

done:
    /* Release link table */
    if (ltable.lnks && H5G__link_release_table(&ltable) < 0)
        HDONE_ERROR(H5E_SYM, H5E_CANTFREE, FAIL, "unable to release link table");

    FUNC_LEAVE_NOAPI(ret_value)
} /* end H5G__compact_iterate() */

/*-------------------------------------------------------------------------
 * Function:    H5G__compact_lookup_cb
 *
 * Purpose:     Callback routine for searching 'link' messages for a particular
 *              name & getting object location for it
 *
 * Return:      SUCCEED/FAIL
 *
 *-------------------------------------------------------------------------
 */
static herr_t
H5G__compact_lookup_cb(const void *_mesg, unsigned H5_ATTR_UNUSED idx, void *_udata)
{
    const H5O_link_t *lnk       = (const H5O_link_t *)_mesg; /* Pointer to link */
    H5G_iter_lkp_t   *udata     = (H5G_iter_lkp_t *)_udata;  /* 'User data' passed in */
    herr_t            ret_value = H5_ITER_CONT;              /* Return value */

    FUNC_ENTER_PACKAGE

    /* check arguments */
    assert(lnk);
    assert(udata);

    /* Check for name to get information */
    if (strcmp(lnk->name, udata->name) == 0) {
        if (udata->lnk) {
            /* Copy link information */
            if (NULL == H5O_msg_copy(H5O_LINK_ID, lnk, udata->lnk))
                HGOTO_ERROR(H5E_SYM, H5E_CANTCOPY, H5_ITER_ERROR, "can't copy link message");
        } /* end if */

        /* Indicate that the correct link was found */
        *udata->found = true;

        /* Stop iteration now */
        HGOTO_DONE(H5_ITER_STOP);
    } /* end if */

done:
    FUNC_LEAVE_NOAPI(ret_value)
} /* end H5G__compact_lookup_cb() */

/*-------------------------------------------------------------------------
 * Function:	H5G__compact_lookup
 *
 * Purpose:	Look up an object relative to a group, using link messages.
 *
<<<<<<< HEAD
 * Return:	Non-negative (TRUE/FALSE) on success/Negative on failure
=======
 * Return:	Non-negative (true/false) on success/Negative on failure
>>>>>>> 07347cc5
 *
 *-------------------------------------------------------------------------
 */
herr_t
H5G__compact_lookup(const H5O_loc_t *oloc, const char *name, bool *found, H5O_link_t *lnk)
{
    H5G_iter_lkp_t      udata;               /* User data for iteration callback */
    H5O_mesg_operator_t op;                  /* Message operator */
    herr_t              ret_value = SUCCEED; /* Return value */

    FUNC_ENTER_PACKAGE

    /* check arguments */
    assert(name && *name);
    assert(found);
    assert(lnk && oloc->file);

    /* Set up user data for iteration */
    udata.name  = name;
    udata.lnk   = lnk;
    udata.found = found;

    /* Iterate through the link messages, adding them to the table */
    op.op_type  = H5O_MESG_OP_APP;
    op.u.app_op = H5G__compact_lookup_cb;
    if (H5O_msg_iterate(oloc, H5O_LINK_ID, &op, &udata) < 0)
        HGOTO_ERROR(H5E_SYM, H5E_NOTFOUND, FAIL, "error iterating over link messages");

done:
    FUNC_LEAVE_NOAPI(ret_value)
} /* end H5G__compact_lookup() */

/*-------------------------------------------------------------------------
 * Function:	H5G__compact_lookup_by_idx
 *
 * Purpose:	Look up an object in a group using link messages,
 *              according to the order of an index
 *
 * Return:	Non-negative on success/Negative on failure
 *
 *-------------------------------------------------------------------------
 */
herr_t
H5G__compact_lookup_by_idx(const H5O_loc_t *oloc, const H5O_linfo_t *linfo, H5_index_t idx_type,
                           H5_iter_order_t order, hsize_t n, H5O_link_t *lnk)
{
    H5G_link_table_t ltable    = {0, NULL}; /* Link table */
    herr_t           ret_value = SUCCEED;   /* Return value */

    FUNC_ENTER_PACKAGE

    /* check arguments */
    assert(oloc && oloc->file);
    assert(linfo);
    assert(lnk);

    /* Build table of all link messages, sorted according to desired order */
    if (H5G__compact_build_table(oloc, linfo, idx_type, order, &ltable) < 0)
        HGOTO_ERROR(H5E_SYM, H5E_CANTINIT, FAIL, "can't create link message table");

    /* Check for going out of bounds */
    if (n >= ltable.nlinks)
        HGOTO_ERROR(H5E_ARGS, H5E_BADRANGE, FAIL, "index out of bound");

    /* Copy link information */
    if (NULL == H5O_msg_copy(H5O_LINK_ID, &ltable.lnks[n], lnk))
        HGOTO_ERROR(H5E_SYM, H5E_CANTCOPY, H5_ITER_ERROR, "can't copy link message");

done:
    /* Release link table */
    if (ltable.lnks && H5G__link_release_table(&ltable) < 0)
        HDONE_ERROR(H5E_SYM, H5E_CANTFREE, FAIL, "unable to release link table");

    FUNC_LEAVE_NOAPI(ret_value)
} /* end H5G__compact_lookup_by_idx() */<|MERGE_RESOLUTION|>--- conflicted
+++ resolved
@@ -294,11 +294,7 @@
     udata.name            = name;
 
     /* Iterate over the link messages to delete the right one */
-<<<<<<< HEAD
-    if (H5O_msg_remove_op(oloc, H5O_LINK_ID, H5O_FIRST, H5G__compact_remove_common_cb, &udata, TRUE) < 0)
-=======
     if (H5O_msg_remove_op(oloc, H5O_LINK_ID, H5O_FIRST, H5G__compact_remove_common_cb, &udata, true) < 0)
->>>>>>> 07347cc5
         HGOTO_ERROR(H5E_SYM, H5E_CANTDELETE, FAIL, "unable to delete link message");
 
 done:
@@ -341,11 +337,7 @@
     udata.name            = ltable.lnks[n].name;
 
     /* Iterate over the link messages to delete the right one */
-<<<<<<< HEAD
-    if (H5O_msg_remove_op(oloc, H5O_LINK_ID, H5O_FIRST, H5G__compact_remove_common_cb, &udata, TRUE) < 0)
-=======
     if (H5O_msg_remove_op(oloc, H5O_LINK_ID, H5O_FIRST, H5G__compact_remove_common_cb, &udata, true) < 0)
->>>>>>> 07347cc5
         HGOTO_ERROR(H5E_SYM, H5E_CANTDELETE, FAIL, "unable to delete link message");
 
 done:
@@ -443,11 +435,7 @@
  *
  * Purpose:	Look up an object relative to a group, using link messages.
  *
-<<<<<<< HEAD
- * Return:	Non-negative (TRUE/FALSE) on success/Negative on failure
-=======
  * Return:	Non-negative (true/false) on success/Negative on failure
->>>>>>> 07347cc5
  *
  *-------------------------------------------------------------------------
  */
