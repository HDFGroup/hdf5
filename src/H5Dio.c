--- conflicted
+++ resolved
@@ -835,89 +835,6 @@
              * with multiple ranks involved; otherwise, there will be metadata
              * inconsistencies in the file.
              */
-<<<<<<< HEAD
-            if (comm_size > 1 && io_info->op_type == H5D_IO_OP_WRITE &&
-                io_info->dset->shared->dcpl_cache.pline.nused > 0) {
-                H5D_mpio_no_collective_cause_t cause;
-                uint32_t                       local_no_collective_cause;
-                uint32_t                       global_no_collective_cause;
-                hbool_t                        local_error_message_previously_written  = FALSE;
-                hbool_t                        global_error_message_previously_written = FALSE;
-                size_t                         idx;
-                size_t                         cause_strings_len;
-                char                           local_no_collective_cause_string[512]  = "";
-                char                           global_no_collective_cause_string[512] = "";
-                const char *                   cause_strings[]                        = {
-                    "independent I/O was requested",
-                    "datatype conversions were required",
-                    "data transforms needed to be applied",
-                    "optimized MPI types flag wasn't set",
-                    "one of the dataspaces was neither simple nor scalar",
-                    "dataset was not contiguous or chunked",
-                    "parallel writes to filtered datasets are disabled",
-                    "an error occurred while checking if collective I/O was possible"};
-
-                cause_strings_len = sizeof(cause_strings) / sizeof(cause_strings[0]);
-
-                if (H5CX_get_mpio_local_no_coll_cause(&local_no_collective_cause) < 0)
-                    HGOTO_ERROR(H5E_DATASET, H5E_CANTGET, FAIL,
-                                "unable to get local no collective cause value")
-                if (H5CX_get_mpio_global_no_coll_cause(&global_no_collective_cause) < 0)
-                    HGOTO_ERROR(H5E_DATASET, H5E_CANTGET, FAIL,
-                                "unable to get global no collective cause value")
-
-                /* Append each of the "reason for breaking collective I/O" error messages to the
-                 * local and global no collective cause strings */
-                for (cause = 1, idx = 0;
-                     (cause < H5D_MPIO_NO_COLLECTIVE_MAX_CAUSE) && (idx < cause_strings_len);
-                     cause <<= 1, idx++) {
-                    if (cause & local_no_collective_cause) {
-                        size_t local_buffer_space = sizeof(local_no_collective_cause_string) -
-                                                    HDstrlen(local_no_collective_cause_string) - 1;
-
-                        /* Check if there were any previous error messages included. If so, prepend a
-                         * semicolon to separate the messages.
-                         */
-                        if (local_buffer_space && local_error_message_previously_written) {
-                            HDstrncat(local_no_collective_cause_string, "; ", local_buffer_space);
-                            local_buffer_space -= MIN(local_buffer_space, 2);
-                        }
-
-                        if (local_buffer_space)
-                            HDstrncat(local_no_collective_cause_string, cause_strings[idx],
-                                      local_buffer_space);
-
-                        local_error_message_previously_written = TRUE;
-                    } /* end if */
-
-                    if (cause & global_no_collective_cause) {
-                        size_t global_buffer_space = sizeof(global_no_collective_cause_string) -
-                                                     HDstrlen(global_no_collective_cause_string) - 1;
-
-                        /* Check if there were any previous error messages included. If so, prepend a
-                         * semicolon to separate the messages.
-                         */
-                        if (global_buffer_space && global_error_message_previously_written) {
-                            HDstrncat(global_no_collective_cause_string, "; ", global_buffer_space);
-                            global_buffer_space -= MIN(global_buffer_space, 2);
-                        }
-
-                        if (global_buffer_space)
-                            HDstrncat(global_no_collective_cause_string, cause_strings[idx],
-                                      global_buffer_space);
-
-                        global_error_message_previously_written = TRUE;
-                    } /* end if */
-                }     /* end for */
-
-                HGOTO_ERROR(H5E_IO, H5E_NO_INDEPENDENT, FAIL,
-                            "Can't perform independent write with filters in pipeline.\n"
-                            "    The following caused a break from collective I/O:\n"
-                            "        Local causes: %s\n"
-                            "        Global causes: %s",
-                            local_no_collective_cause_string, global_no_collective_cause_string);
-            } /* end if */
-=======
             if (io_info->op_type == H5D_IO_OP_WRITE && io_info->dset->shared->dcpl_cache.pline.nused > 0) {
                 int comm_size = 0;
 
@@ -942,7 +859,6 @@
                                 local_no_coll_cause_string, global_no_coll_cause_string);
                 }
             }
->>>>>>> da562164
 
             /* If we won't be doing collective I/O, but the user asked for
              * collective I/O, change the request to use independent I/O
