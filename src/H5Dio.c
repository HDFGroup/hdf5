--- conflicted
+++ resolved
@@ -1215,17 +1215,10 @@
 #ifdef H5_HAVE_PARALLEL
 /*-------------------------------------------------------------------------
  * Function:    H5D__ioinfo_adjust
-<<<<<<< HEAD
  *
  * Purpose:     Adjust operation's I/O info for any parallel I/O, also
  *              handle decision on selection I/O even in serial case
  *
-=======
- *
- * Purpose:     Adjust operation's I/O info for any parallel I/O, also
- *              handle decision on selection I/O even in serial case
- *
->>>>>>> 0dceadf2
  * Return:      Non-negative on success/Negative on failure
  *
  *-------------------------------------------------------------------------
