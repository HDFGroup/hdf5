/* * * * * * * * * * * * * * * * * * * * * * * * * * * * * * * * * * * * * * *
 * Copyright by The HDF Group.                                               *
 * Copyright by the Board of Trustees of the University of Illinois.         *
 * All rights reserved.                                                      *
 *                                                                           *
 * This file is part of HDF5.  The full HDF5 copyright notice, including     *
 * terms governing use, modification, and redistribution, is contained in    *
 * the COPYING file, which can be found at the root of the source code       *
 * distribution tree, or in https://www.hdfgroup.org/licenses.               *
 * If you do not have access to either file, you may request a copy from     *
 * help@hdfgroup.org.                                                        *
 * * * * * * * * * * * * * * * * * * * * * * * * * * * * * * * * * * * * * * */

/****************/
/* Module Setup */
/****************/

#include "H5Dmodule.h" /* This source code file is part of the H5D module */

/***********/
/* Headers */
/***********/
#include "H5private.h"   /* Generic Functions                        */
#include "H5CXprivate.h" /* API Contexts                             */
#include "H5Dpkg.h"      /* Dataset functions                        */
#include "H5Eprivate.h"  /* Error handling                           */
#include "H5FLprivate.h" /* Free Lists                               */
#include "H5Iprivate.h"  /* IDs                                      */
#include "H5MMprivate.h" /* Memory management                        */
#include "H5Sprivate.h"  /* Dataspace                                */

#include "H5VLnative_private.h" /* Native VOL connector                     */

/****************/
/* Local Macros */
/****************/

/******************/
/* Local Typedefs */
/******************/

/********************/
/* Local Prototypes */
/********************/

/* Setup/teardown routines */
static herr_t H5D__ioinfo_init(H5D_t *dset, const H5D_type_info_t *type_info, H5D_storage_t *store,
                               H5D_io_info_t *io_info);
static herr_t H5D__typeinfo_init(const H5D_t *dset, hid_t mem_type_id, hbool_t do_write,
                                 H5D_type_info_t *type_info);
#ifdef H5_HAVE_PARALLEL
static herr_t H5D__ioinfo_adjust(H5D_io_info_t *io_info, const H5D_t *dset, const H5S_t *file_space,
                                 const H5S_t *mem_space, const H5D_type_info_t *type_info);
#endif /* H5_HAVE_PARALLEL */
static herr_t H5D__typeinfo_term(const H5D_type_info_t *type_info);

/*********************/
/* Package Variables */
/*********************/

/*******************/
/* Local Variables */
/*******************/

/* Declare a free list to manage blocks of type conversion data */
H5FL_BLK_DEFINE(type_conv);

/* Declare a free list to manage the H5D_chunk_map_t struct */
H5FL_DEFINE(H5D_chunk_map_t);

/*-------------------------------------------------------------------------
 * Function:    H5D__get_offset_copy
 *
 * Purpose:     Copies an offset buffer and performs bounds checks on the
 *              values.
 *
 *              This helper function ensures that the offset buffer given
 *              by the user is suitable for use with the rest of the library.
 *
 * Return:      SUCCEED/FAIL
 *
 *-------------------------------------------------------------------------
 */
herr_t
H5D__get_offset_copy(const H5D_t *dset, const hsize_t *offset, hsize_t *offset_copy)
{
    unsigned u;
    herr_t   ret_value = SUCCEED; /* Return value */

    FUNC_ENTER_NOAPI(FAIL)

    HDassert(dset);
    HDassert(offset);
    HDassert(offset_copy);

    /* The library's chunking code requires the offset to terminate with a zero.
     * So transfer the offset array to an internal offset array that we
     * can properly terminate (handled via the calloc call).
     */

    HDmemset(offset_copy, 0, H5O_LAYOUT_NDIMS * sizeof(hsize_t));

    for (u = 0; u < dset->shared->ndims; u++) {
        /* Make sure the offset doesn't exceed the dataset's dimensions */
        if (offset[u] > dset->shared->curr_dims[u])
            HGOTO_ERROR(H5E_DATASPACE, H5E_BADTYPE, FAIL, "offset exceeds dimensions of dataset")

        /* Make sure the offset fall right on a chunk's boundary */
        if (offset[u] % dset->shared->layout.u.chunk.dim[u])
            HGOTO_ERROR(H5E_DATASPACE, H5E_BADTYPE, FAIL, "offset doesn't fall on chunks's boundary")

        offset_copy[u] = offset[u];
    }

done:
    FUNC_LEAVE_NOAPI(ret_value)

} /* end H5D__get_offset_copy() */

/*-------------------------------------------------------------------------
 * Function:    H5Dread
 *
 * Purpose:     Reads (part of) a DSET from the file into application
 *              memory BUF. The part of the dataset to read is defined with
 *              MEM_SPACE_ID and FILE_SPACE_ID. The data points are
 *              converted from their file type to the MEM_TYPE_ID specified.
 *              Additional miscellaneous data transfer properties can be
 *              passed to this function with the PLIST_ID argument.
 *
 *              The FILE_SPACE_ID can be the constant H5S_ALL which indicates
 *              that the entire file dataspace is to be referenced.
 *
 *              The MEM_SPACE_ID can be the constant H5S_ALL in which case
 *              the memory dataspace is the same as the file dataspace
 *              defined when the dataset was created.
 *
 *              The number of elements in the memory dataspace must match
 *              the number of elements in the file dataspace.
 *
 *              The PLIST_ID can be the constant H5P_DEFAULT in which
 *              case the default data transfer properties are used.
 *
 * Return:      Non-negative on success/Negative on failure
 *
 * Programmer:  Robb Matzke
 *              Thursday, December 4, 1997
 *
 *-------------------------------------------------------------------------
 */
herr_t
H5Dread(hid_t dset_id, hid_t mem_type_id, hid_t mem_space_id, hid_t file_space_id, hid_t dxpl_id,
        void *buf /*out*/)
{
    H5VL_object_t *vol_obj   = NULL;
    herr_t         ret_value = SUCCEED; /* Return value */

    FUNC_ENTER_API(FAIL)
    H5TRACE6("e", "iiiiix", dset_id, mem_type_id, mem_space_id, file_space_id, dxpl_id, buf);

    /* Check arguments */
    if (mem_space_id < 0)
        HGOTO_ERROR(H5E_ARGS, H5E_BADVALUE, FAIL, "invalid memory dataspace ID")
    if (file_space_id < 0)
        HGOTO_ERROR(H5E_ARGS, H5E_BADVALUE, FAIL, "invalid file dataspace ID")

    /* Get dataset pointer */
    if (NULL == (vol_obj = (H5VL_object_t *)H5I_object_verify(dset_id, H5I_DATASET)))
        HGOTO_ERROR(H5E_ARGS, H5E_BADTYPE, FAIL, "dset_id is not a dataset ID")

    /* Get the default dataset transfer property list if the user didn't provide one */
    if (H5P_DEFAULT == dxpl_id)
        dxpl_id = H5P_DATASET_XFER_DEFAULT;
    else if (TRUE != H5P_isa_class(dxpl_id, H5P_DATASET_XFER))
        HGOTO_ERROR(H5E_ARGS, H5E_BADTYPE, FAIL, "not xfer parms")
<<<<<<< HEAD

    /* Set DXPL for operation */
    H5CX_set_dxpl(dxpl_id);
=======
>>>>>>> 18bbd3f0

    /* Read the data */
    if ((ret_value = H5VL_dataset_read(vol_obj, mem_type_id, mem_space_id, file_space_id, dxpl_id, buf,
                                       H5_REQUEST_NULL)) < 0)
        HGOTO_ERROR(H5E_DATASET, H5E_READERROR, FAIL, "can't read data")

done:
    FUNC_LEAVE_API(ret_value)
} /* end H5Dread() */

/*-------------------------------------------------------------------------
 * Function:    H5Dread_chunk
 *
 * Purpose:     Reads an entire chunk from the file directly.
 *
 * Return:      Non-negative on success/Negative on failure
 *
 * Programmer:  Matthew Strong (GE Healthcare)
 *              14 February 2016
 *
 *---------------------------------------------------------------------------
 */
herr_t
H5Dread_chunk(hid_t dset_id, hid_t dxpl_id, const hsize_t *offset, uint32_t *filters, void *buf)
{
    H5VL_object_t *vol_obj   = NULL;
    herr_t         ret_value = SUCCEED; /* Return value */

    FUNC_ENTER_API(FAIL)
    H5TRACE5("e", "ii*h*Iu*x", dset_id, dxpl_id, offset, filters, buf);

    /* Check arguments */
    if (NULL == (vol_obj = (H5VL_object_t *)H5I_object_verify(dset_id, H5I_DATASET)))
        HGOTO_ERROR(H5E_ARGS, H5E_BADTYPE, FAIL, "dset_id is not a dataset ID")
    if (!buf)
        HGOTO_ERROR(H5E_ARGS, H5E_BADVALUE, FAIL, "buf cannot be NULL")
    if (!offset)
        HGOTO_ERROR(H5E_ARGS, H5E_BADVALUE, FAIL, "offset cannot be NULL")
    if (!filters)
        HGOTO_ERROR(H5E_ARGS, H5E_BADVALUE, FAIL, "filters cannot be NULL")

    /* Get the default dataset transfer property list if the user didn't provide one */
    if (H5P_DEFAULT == dxpl_id)
        dxpl_id = H5P_DATASET_XFER_DEFAULT;
    else if (TRUE != H5P_isa_class(dxpl_id, H5P_DATASET_XFER))
        HGOTO_ERROR(H5E_ARGS, H5E_BADTYPE, FAIL, "dxpl_id is not a dataset transfer property list ID")
<<<<<<< HEAD

    /* Set DXPL for operation */
    H5CX_set_dxpl(dxpl_id);
=======
>>>>>>> 18bbd3f0

    /* Read the raw chunk */
    if (H5VL_dataset_optional(vol_obj, H5VL_NATIVE_DATASET_CHUNK_READ, dxpl_id, H5_REQUEST_NULL, offset,
                              filters, buf) < 0)
        HGOTO_ERROR(H5E_DATASET, H5E_READERROR, FAIL, "can't read unprocessed chunk data")

done:
    FUNC_LEAVE_API(ret_value)
} /* end H5Dread_chunk() */

/*-------------------------------------------------------------------------
 * Function:    H5Dwrite
 *
 * Purpose:     Writes (part of) a DSET from application memory BUF to the
 *              file. The part of the dataset to write is defined with the
 *              MEM_SPACE_ID and FILE_SPACE_ID arguments. The data points
 *              are converted from their current type (MEM_TYPE_ID) to their
 *              file datatype. Additional miscellaneous data transfer
 *              properties can be passed to this function with the
 *              PLIST_ID argument.
 *
 *              The FILE_SPACE_ID can be the constant H5S_ALL which indicates
 *              that the entire file dataspace is to be referenced.
 *
 *              The MEM_SPACE_ID can be the constant H5S_ALL in which case
 *              the memory dataspace is the same as the file dataspace
 *              defined when the dataset was created.
 *
 *              The number of elements in the memory dataspace must match
 *              the number of elements in the file dataspace.
 *
 *              The PLIST_ID can be the constant H5P_DEFAULT in which
 *              case the default data transfer properties are used.
 *
 * Return:      Non-negative on success/Negative on failure
 *
 * Programmer:  Robb Matzke
 *              Thursday, December 4, 1997
 *
 *-------------------------------------------------------------------------
 */
herr_t
H5Dwrite(hid_t dset_id, hid_t mem_type_id, hid_t mem_space_id, hid_t file_space_id, hid_t dxpl_id,
         const void *buf)
{
    H5VL_object_t *vol_obj   = NULL;
    herr_t         ret_value = SUCCEED; /* Return value */

    FUNC_ENTER_API(FAIL)
    H5TRACE6("e", "iiiii*x", dset_id, mem_type_id, mem_space_id, file_space_id, dxpl_id, buf);

    /* Check arguments */
    if (mem_space_id < 0)
        HGOTO_ERROR(H5E_ARGS, H5E_BADVALUE, FAIL, "invalid memory dataspace ID")
    if (file_space_id < 0)
        HGOTO_ERROR(H5E_ARGS, H5E_BADVALUE, FAIL, "invalid file dataspace ID")

    /* Get dataset pointer */
    if (NULL == (vol_obj = (H5VL_object_t *)H5I_object_verify(dset_id, H5I_DATASET)))
        HGOTO_ERROR(H5E_ARGS, H5E_BADTYPE, FAIL, "dset_id is not a dataset ID")

    /* Get the default dataset transfer property list if the user didn't provide one */
    if (H5P_DEFAULT == dxpl_id)
        dxpl_id = H5P_DATASET_XFER_DEFAULT;
    else if (TRUE != H5P_isa_class(dxpl_id, H5P_DATASET_XFER))
        HGOTO_ERROR(H5E_ARGS, H5E_BADTYPE, FAIL, "not xfer parms")
<<<<<<< HEAD

    /* Set DXPL for operation */
    H5CX_set_dxpl(dxpl_id);
=======
>>>>>>> 18bbd3f0

    /* Write the data */
    if ((ret_value = H5VL_dataset_write(vol_obj, mem_type_id, mem_space_id, file_space_id, dxpl_id, buf,
                                        H5_REQUEST_NULL)) < 0)
        HGOTO_ERROR(H5E_DATASET, H5E_WRITEERROR, FAIL, "can't write data")

done:
    FUNC_LEAVE_API(ret_value)
} /* end H5Dwrite() */

/*-------------------------------------------------------------------------
 * Function:    H5Dwrite_chunk
 *
 * Purpose:     Writes an entire chunk to the file directly.
 *
 * Return:      Non-negative on success/Negative on failure
 *
 * Programmer:	Raymond Lu
 *		        30 July 2012
 *
 *-------------------------------------------------------------------------
 */
herr_t
H5Dwrite_chunk(hid_t dset_id, hid_t dxpl_id, uint32_t filters, const hsize_t *offset, size_t data_size,
               const void *buf)
{
    H5VL_object_t *vol_obj = NULL;
    uint32_t       data_size_32;        /* Chunk data size (limited to 32-bits currently) */
    herr_t         ret_value = SUCCEED; /* Return value */

    FUNC_ENTER_API(FAIL)
    H5TRACE6("e", "iiIu*hz*x", dset_id, dxpl_id, filters, offset, data_size, buf);

    /* Check arguments */
    if (NULL == (vol_obj = (H5VL_object_t *)H5I_object_verify(dset_id, H5I_DATASET)))
        HGOTO_ERROR(H5E_ARGS, H5E_BADTYPE, FAIL, "invalid dataset ID")
    if (!buf)
        HGOTO_ERROR(H5E_ARGS, H5E_BADVALUE, FAIL, "buf cannot be NULL")
    if (!offset)
        HGOTO_ERROR(H5E_ARGS, H5E_BADVALUE, FAIL, "offset cannot be NULL")
    if (0 == data_size)
        HGOTO_ERROR(H5E_ARGS, H5E_BADVALUE, FAIL, "data_size cannot be zero")

    /* Make sure data size is less than 4 GiB */
    data_size_32 = (uint32_t)data_size;
    if (data_size != (size_t)data_size_32)
        HGOTO_ERROR(H5E_ARGS, H5E_BADVALUE, FAIL, "invalid data_size - chunks cannot be > 4 GiB")

    /* Get the default dataset transfer property list if the user didn't provide one */
    if (H5P_DEFAULT == dxpl_id)
        dxpl_id = H5P_DATASET_XFER_DEFAULT;
    else if (TRUE != H5P_isa_class(dxpl_id, H5P_DATASET_XFER))
        HGOTO_ERROR(H5E_ARGS, H5E_BADTYPE, FAIL, "dxpl_id is not a dataset transfer property list ID")
<<<<<<< HEAD

    /* Set DXPL for operation */
    H5CX_set_dxpl(dxpl_id);
=======
>>>>>>> 18bbd3f0

    /* Write chunk */
    if (H5VL_dataset_optional(vol_obj, H5VL_NATIVE_DATASET_CHUNK_WRITE, dxpl_id, H5_REQUEST_NULL, filters,
                              offset, data_size_32, buf) < 0)
        HGOTO_ERROR(H5E_DATASET, H5E_WRITEERROR, FAIL, "can't write unprocessed chunk data")

done:
    FUNC_LEAVE_API(ret_value)
} /* end H5Dwrite_chunk() */

/*-------------------------------------------------------------------------
 * Function:	H5D__read
 *
 * Purpose:	Reads (part of) a DATASET into application memory BUF. See
 *		H5Dread() for complete details.
 *
 * Return:	Non-negative on success/Negative on failure
 *
 * Programmer:	Robb Matzke
 *		Thursday, December  4, 1997
 *
 *-------------------------------------------------------------------------
 */
herr_t
H5D__read(H5D_t *dataset, hid_t mem_type_id, const H5S_t *mem_space, const H5S_t *file_space,
          void *buf /*out*/)
{
    H5D_chunk_map_t *fm = NULL;                   /* Chunk file<->memory mapping */
    H5D_io_info_t    io_info;                     /* Dataset I/O info     */
    H5D_type_info_t  type_info;                   /* Datatype info for operation */
    hbool_t          type_info_init      = FALSE; /* Whether the datatype info has been initialized */
    H5S_t *          projected_mem_space = NULL;  /* If not NULL, ptr to dataspace containing a     */
                                                  /* projection of the supplied mem_space to a new  */
                                                  /* dataspace with rank equal to that of           */
                                                  /* file_space.                                    */
                                                  /*                                                */
                                                  /* This field is only used if                     */
                                                  /* H5S_select_shape_same() returns TRUE when      */
                                                  /* comparing the mem_space and the data_space,    */
                                                  /* and the mem_space have different rank.         */
                                                  /*                                                */
                                                  /* Note that if this variable is used, the        */
                                                  /* projected mem space must be discarded at the   */
                                                  /* end of the function to avoid a memory leak.    */
    H5D_storage_t store;                          /* union of EFL and chunk pointer in file space */
    hsize_t       nelmts;                         /* total number of elmts	*/
    hbool_t       io_op_init = FALSE;             /* Whether the I/O op has been initialized */
    char          fake_char;                      /* Temporary variable for NULL buffer pointers */
    herr_t        ret_value = SUCCEED;            /* Return value	*/

    FUNC_ENTER_PACKAGE_TAG(dataset->oloc.addr)

    /* check args */
    HDassert(dataset && dataset->oloc.file);

    if (!file_space)
        file_space = dataset->shared->space;
    if (!mem_space)
        mem_space = file_space;
    nelmts = H5S_GET_SELECT_NPOINTS(mem_space);

    /* Set up datatype info for operation */
    if (H5D__typeinfo_init(dataset, mem_type_id, FALSE, &type_info) < 0)
        HGOTO_ERROR(H5E_DATASET, H5E_CANTINIT, FAIL, "unable to set up type info")
    type_info_init = TRUE;

#ifdef H5_HAVE_PARALLEL
    /* Check for non-MPI-based VFD */
    if (!(H5F_HAS_FEATURE(dataset->oloc.file, H5FD_FEAT_HAS_MPI))) {
        H5FD_mpio_xfer_t io_xfer_mode; /* MPI I/O transfer mode */

        /* Get I/O transfer mode */
        if (H5CX_get_io_xfer_mode(&io_xfer_mode) < 0)
            HGOTO_ERROR(H5E_DATASET, H5E_CANTGET, FAIL, "can't get MPI-I/O transfer mode")

        /* Collective access is not permissible without a MPI based VFD */
        if (io_xfer_mode == H5FD_MPIO_COLLECTIVE)
            HGOTO_ERROR(H5E_DATASET, H5E_UNSUPPORTED, FAIL, "collective access for MPI-based drivers only")
    }  /* end if */
#endif /*H5_HAVE_PARALLEL*/

    /* Make certain that the number of elements in each selection is the same */
    if (nelmts != H5S_GET_SELECT_NPOINTS(file_space))
        HGOTO_ERROR(H5E_ARGS, H5E_BADVALUE, FAIL,
                    "src and dest dataspaces have different number of elements selected")

    /* Check for a NULL buffer, after the H5S_ALL dataspace selection has been handled */
    if (NULL == buf) {
        /* Check for any elements selected (which is invalid) */
        if (nelmts > 0)
            HGOTO_ERROR(H5E_ARGS, H5E_BADVALUE, FAIL, "no output buffer")

        /* If the buffer is nil, and 0 element is selected, make a fake buffer.
         * This is for some MPI package like ChaMPIon on NCSA's tungsten which
         * doesn't support this feature.
         */
        buf = &fake_char;
    } /* end if */

    /* Make sure that both selections have their extents set */
    if (!(H5S_has_extent(file_space)))
        HGOTO_ERROR(H5E_ARGS, H5E_BADVALUE, FAIL, "file dataspace does not have extent set")
    if (!(H5S_has_extent(mem_space)))
        HGOTO_ERROR(H5E_ARGS, H5E_BADVALUE, FAIL, "memory dataspace does not have extent set")

    /* H5S_select_shape_same() has been modified to accept topologically identical
     * selections with different rank as having the same shape (if the most
     * rapidly changing coordinates match up), but the I/O code still has
     * difficulties with the notion.
     *
     * To solve this, we check to see if H5S_select_shape_same() returns true,
     * and if the ranks of the mem and file spaces are different.  If the are,
     * construct a new mem space that is equivalent to the old mem space, and
     * use that instead.
     *
     * Note that in general, this requires us to touch up the memory buffer as
     * well.
     */
    if (TRUE == H5S_SELECT_SHAPE_SAME(mem_space, file_space) &&
        H5S_GET_EXTENT_NDIMS(mem_space) != H5S_GET_EXTENT_NDIMS(file_space)) {
        const void *adj_buf = NULL; /* Pointer to the location in buf corresponding  */
                                    /* to the beginning of the projected mem space.  */

        /* Attempt to construct projected dataspace for memory dataspace */
        if (H5S_select_construct_projection(mem_space, &projected_mem_space,
                                            (unsigned)H5S_GET_EXTENT_NDIMS(file_space), buf, &adj_buf,
                                            type_info.dst_type_size) < 0)
            HGOTO_ERROR(H5E_DATASET, H5E_CANTINIT, FAIL, "unable to construct projected memory dataspace")
        HDassert(projected_mem_space);
        HDassert(adj_buf);

        /* Switch to using projected memory dataspace & adjusted buffer */
        mem_space = projected_mem_space;
        buf       = (void *)adj_buf; /* Casting away 'const' OK -QAK */
    }                                /* end if */

    /* Retrieve dataset properties */
    /* <none needed in the general case> */

    /* If space hasn't been allocated and not using external storage,
     * return fill value to buffer if fill time is upon allocation, or
     * do nothing if fill time is never.  If the dataset is compact and
     * fill time is NEVER, there is no way to tell whether part of data
     * has been overwritten.  So just proceed in reading.
     */
    if (nelmts > 0 && dataset->shared->dcpl_cache.efl.nused == 0 &&
        !(*dataset->shared->layout.ops->is_space_alloc)(&dataset->shared->layout.storage) &&
        !(dataset->shared->layout.ops->is_data_cached &&
          (*dataset->shared->layout.ops->is_data_cached)(dataset->shared))) {
        H5D_fill_value_t fill_status; /* Whether/How the fill value is defined */

        /* Retrieve dataset's fill-value properties */
        if (H5P_is_fill_value_defined(&dataset->shared->dcpl_cache.fill, &fill_status) < 0)
            HGOTO_ERROR(H5E_PLIST, H5E_CANTGET, FAIL, "can't tell if fill value defined")

        /* Should be impossible, but check anyway... */
        if (fill_status == H5D_FILL_VALUE_UNDEFINED &&
            (dataset->shared->dcpl_cache.fill.fill_time == H5D_FILL_TIME_ALLOC ||
             dataset->shared->dcpl_cache.fill.fill_time == H5D_FILL_TIME_IFSET))
            HGOTO_ERROR(H5E_DATASET, H5E_READERROR, FAIL,
                        "read failed: dataset doesn't exist, no data can be read")

        /* If we're never going to fill this dataset, just leave the junk in the user's buffer */
        if (dataset->shared->dcpl_cache.fill.fill_time == H5D_FILL_TIME_NEVER)
            HGOTO_DONE(SUCCEED)

        /* Go fill the user's selection with the dataset's fill value */
        if (H5D__fill(dataset->shared->dcpl_cache.fill.buf, dataset->shared->type, buf, type_info.mem_type,
                      mem_space) < 0)
            HGOTO_ERROR(H5E_DATASET, H5E_READERROR, FAIL, "filling buf failed")
        else
            HGOTO_DONE(SUCCEED)
    } /* end if */

    /* Set up I/O operation */
    io_info.op_type = H5D_IO_OP_READ;
    io_info.u.rbuf  = buf;
    if (H5D__ioinfo_init(dataset, &type_info, &store, &io_info) < 0)
        HGOTO_ERROR(H5E_DATASET, H5E_UNSUPPORTED, FAIL, "unable to set up I/O operation")

    /* Sanity check that space is allocated, if there are elements */
    if (nelmts > 0)
        HDassert((*dataset->shared->layout.ops->is_space_alloc)(&dataset->shared->layout.storage) ||
                 (dataset->shared->layout.ops->is_data_cached &&
                  (*dataset->shared->layout.ops->is_data_cached)(dataset->shared)) ||
                 dataset->shared->dcpl_cache.efl.nused > 0 || dataset->shared->layout.type == H5D_COMPACT);

    /* Allocate the chunk map */
    if (NULL == (fm = H5FL_CALLOC(H5D_chunk_map_t)))
        HGOTO_ERROR(H5E_DATASET, H5E_CANTALLOC, FAIL, "can't allocate chunk map")

    /* Call storage method's I/O initialization routine */
    if (io_info.layout_ops.io_init &&
        (*io_info.layout_ops.io_init)(&io_info, &type_info, nelmts, file_space, mem_space, fm) < 0)
        HGOTO_ERROR(H5E_DATASET, H5E_CANTINIT, FAIL, "can't initialize I/O info")
    io_op_init = TRUE;

#ifdef H5_HAVE_PARALLEL
    /* Adjust I/O info for any parallel I/O */
    if (H5D__ioinfo_adjust(&io_info, dataset, file_space, mem_space, &type_info) < 0)
        HGOTO_ERROR(H5E_DATASET, H5E_CANTINIT, FAIL, "unable to adjust I/O info for parallel I/O")
#endif /*H5_HAVE_PARALLEL*/

    /* Invoke correct "high level" I/O routine */
    if ((*io_info.io_ops.multi_read)(&io_info, &type_info, nelmts, file_space, mem_space, fm) < 0)
        HGOTO_ERROR(H5E_DATASET, H5E_READERROR, FAIL, "can't read data")

done:
    /* Shut down the I/O op information */
    if (io_op_init && io_info.layout_ops.io_term && (*io_info.layout_ops.io_term)(fm) < 0)
        HDONE_ERROR(H5E_DATASET, H5E_CANTCLOSEOBJ, FAIL, "unable to shut down I/O op info")
    if (fm)
        fm = H5FL_FREE(H5D_chunk_map_t, fm);

    /* Shut down datatype info for operation */
    if (type_info_init && H5D__typeinfo_term(&type_info) < 0)
        HDONE_ERROR(H5E_DATASET, H5E_CANTCLOSEOBJ, FAIL, "unable to shut down type info")

    /* discard projected mem space if it was created */
    if (NULL != projected_mem_space)
        if (H5S_close(projected_mem_space) < 0)
            HDONE_ERROR(H5E_DATASET, H5E_CANTCLOSEOBJ, FAIL, "unable to shut down projected memory dataspace")

    FUNC_LEAVE_NOAPI_TAG(ret_value)
} /* end H5D__read() */

/*-------------------------------------------------------------------------
 * Function:	H5D__write
 *
 * Purpose:	Writes (part of) a DATASET to a file from application memory
 *		BUF. See H5Dwrite() for complete details.
 *
 * Return:	Non-negative on success/Negative on failure
 *
 * Programmer:	Robb Matzke
 *		Thursday, December  4, 1997
 *
 *-------------------------------------------------------------------------
 */
herr_t
H5D__write(H5D_t *dataset, hid_t mem_type_id, const H5S_t *mem_space, const H5S_t *file_space,
           const void *buf)
{
    H5D_chunk_map_t *fm = NULL;                   /* Chunk file<->memory mapping */
    H5D_io_info_t    io_info;                     /* Dataset I/O info     */
    H5D_type_info_t  type_info;                   /* Datatype info for operation */
    hbool_t          type_info_init      = FALSE; /* Whether the datatype info has been initialized */
    H5S_t *          projected_mem_space = NULL;  /* If not NULL, ptr to dataspace containing a     */
                                                  /* projection of the supplied mem_space to a new  */
                                                  /* dataspace with rank equal to that of           */
                                                  /* file_space.                                    */
                                                  /*                                                */
                                                  /* This field is only used if                     */
                                                  /* H5S_select_shape_same() returns TRUE when      */
                                                  /* comparing the mem_space and the data_space,    */
                                                  /* and the mem_space have different rank.         */
                                                  /*                                                */
                                                  /* Note that if this variable is used, the        */
                                                  /* projected mem space must be discarded at the   */
                                                  /* end of the function to avoid a memory leak.    */
    H5D_storage_t store;                          /* union of EFL and chunk pointer in file space */
    hsize_t       nelmts;                         /* total number of elmts	*/
    hbool_t       io_op_init = FALSE;             /* Whether the I/O op has been initialized */
    char          fake_char;                      /* Temporary variable for NULL buffer pointers */
    herr_t        ret_value = SUCCEED;            /* Return value	*/

    FUNC_ENTER_PACKAGE_TAG(dataset->oloc.addr)

    /* check args */
    HDassert(dataset && dataset->oloc.file);

    /* All filters in the DCPL must have encoding enabled. */
    if (!dataset->shared->checked_filters) {
        if (H5Z_can_apply(dataset->shared->dcpl_id, dataset->shared->type_id) < 0)
            HGOTO_ERROR(H5E_PLINE, H5E_CANAPPLY, FAIL, "can't apply filters")

        dataset->shared->checked_filters = TRUE;
    } /* end if */

    /* Check if we are allowed to write to this file */
    if (0 == (H5F_INTENT(dataset->oloc.file) & H5F_ACC_RDWR))
        HGOTO_ERROR(H5E_DATASET, H5E_WRITEERROR, FAIL, "no write intent on file")

    /* Set up datatype info for operation */
    if (H5D__typeinfo_init(dataset, mem_type_id, TRUE, &type_info) < 0)
        HGOTO_ERROR(H5E_DATASET, H5E_CANTINIT, FAIL, "unable to set up type info")
    type_info_init = TRUE;

    /* Various MPI based checks */
#ifdef H5_HAVE_PARALLEL
    if (H5F_HAS_FEATURE(dataset->oloc.file, H5FD_FEAT_HAS_MPI)) {
        /* If MPI based VFD is used, no VL or region reference datatype support yet. */
        /* This is because they use the global heap in the file and we don't */
        /* support parallel access of that yet */
        if (H5T_is_vl_storage(type_info.mem_type) > 0)
            HGOTO_ERROR(H5E_DATASET, H5E_UNSUPPORTED, FAIL,
                        "Parallel IO does not support writing VL or region reference datatypes yet")
    } /* end if */
    else {
        H5FD_mpio_xfer_t io_xfer_mode; /* MPI I/O transfer mode */

        /* Get I/O transfer mode */
        if (H5CX_get_io_xfer_mode(&io_xfer_mode) < 0)
            HGOTO_ERROR(H5E_DATASET, H5E_CANTGET, FAIL, "can't get MPI-I/O transfer mode")

        /* Collective access is not permissible without a MPI based VFD */
        if (io_xfer_mode == H5FD_MPIO_COLLECTIVE)
            HGOTO_ERROR(H5E_DATASET, H5E_UNSUPPORTED, FAIL, "collective access for MPI-based driver only")
    }  /* end else */
#endif /*H5_HAVE_PARALLEL*/

    /* Initialize dataspace information */
    if (!file_space)
        file_space = dataset->shared->space;
    if (!mem_space)
        mem_space = file_space;

    nelmts = H5S_GET_SELECT_NPOINTS(mem_space);

    /* Make certain that the number of elements in each selection is the same */
    if (nelmts != H5S_GET_SELECT_NPOINTS(file_space))
        HGOTO_ERROR(H5E_ARGS, H5E_BADVALUE, FAIL,
                    "src and dest dataspaces have different number of elements selected")

    /* Check for a NULL buffer, after the H5S_ALL dataspace selection has been handled */
    if (NULL == buf) {
        /* Check for any elements selected (which is invalid) */
        if (nelmts > 0)
            HGOTO_ERROR(H5E_ARGS, H5E_BADVALUE, FAIL, "no output buffer")

        /* If the buffer is nil, and 0 element is selected, make a fake buffer.
         * This is for some MPI package like ChaMPIon on NCSA's tungsten which
         * doesn't support this feature.
         */
        buf = &fake_char;
    } /* end if */

    /* Make sure that both selections have their extents set */
    if (!(H5S_has_extent(file_space)))
        HGOTO_ERROR(H5E_ARGS, H5E_BADVALUE, FAIL, "file dataspace does not have extent set")
    if (!(H5S_has_extent(mem_space)))
        HGOTO_ERROR(H5E_ARGS, H5E_BADVALUE, FAIL, "memory dataspace does not have extent set")

    /* H5S_select_shape_same() has been modified to accept topologically
     * identical selections with different rank as having the same shape
     * (if the most rapidly changing coordinates match up), but the I/O
     * code still has difficulties with the notion.
     *
     * To solve this, we check to see if H5S_select_shape_same() returns
     * true, and if the ranks of the mem and file spaces are different.
     * If the are, construct a new mem space that is equivalent to the
     * old mem space, and use that instead.
     *
     * Note that in general, this requires us to touch up the memory buffer
     * as well.
     */
    if (TRUE == H5S_SELECT_SHAPE_SAME(mem_space, file_space) &&
        H5S_GET_EXTENT_NDIMS(mem_space) != H5S_GET_EXTENT_NDIMS(file_space)) {
        const void *adj_buf = NULL; /* Pointer to the location in buf corresponding  */
                                    /* to the beginning of the projected mem space.  */

        /* Attempt to construct projected dataspace for memory dataspace */
        if (H5S_select_construct_projection(mem_space, &projected_mem_space,
                                            (unsigned)H5S_GET_EXTENT_NDIMS(file_space), buf, &adj_buf,
                                            type_info.src_type_size) < 0)
            HGOTO_ERROR(H5E_DATASET, H5E_CANTINIT, FAIL, "unable to construct projected memory dataspace")
        HDassert(projected_mem_space);
        HDassert(adj_buf);

        /* Switch to using projected memory dataspace & adjusted buffer */
        mem_space = projected_mem_space;
        buf       = adj_buf;
    } /* end if */

    /* Retrieve dataset properties */
    /* <none needed currently> */

    /* Set up I/O operation */
    io_info.op_type = H5D_IO_OP_WRITE;
    io_info.u.wbuf  = buf;
    if (H5D__ioinfo_init(dataset, &type_info, &store, &io_info) < 0)
        HGOTO_ERROR(H5E_DATASET, H5E_CANTINIT, FAIL, "unable to set up I/O operation")

    /* Allocate dataspace and initialize it if it hasn't been. */
    if (nelmts > 0 && dataset->shared->dcpl_cache.efl.nused == 0 &&
        !(*dataset->shared->layout.ops->is_space_alloc)(&dataset->shared->layout.storage)) {
        hssize_t file_nelmts;    /* Number of elements in file dataset's dataspace */
        hbool_t  full_overwrite; /* Whether we are over-writing all the elements */

        /* Get the number of elements in file dataset's dataspace */
        if ((file_nelmts = H5S_GET_EXTENT_NPOINTS(file_space)) < 0)
            HGOTO_ERROR(H5E_DATASET, H5E_BADVALUE, FAIL, "can't retrieve number of elements in file dataset")

        /* Always allow fill values to be written if the dataset has a VL datatype */
        if (H5T_detect_class(dataset->shared->type, H5T_VLEN, FALSE))
            full_overwrite = FALSE;
        else
            full_overwrite = (hbool_t)((hsize_t)file_nelmts == nelmts ? TRUE : FALSE);

        /* Allocate storage */
        if (H5D__alloc_storage(&io_info, H5D_ALLOC_WRITE, full_overwrite, NULL) < 0)
            HGOTO_ERROR(H5E_DATASET, H5E_CANTINIT, FAIL, "unable to initialize storage")
    } /* end if */

    /* Allocate the chunk map */
    if (NULL == (fm = H5FL_CALLOC(H5D_chunk_map_t)))
        HGOTO_ERROR(H5E_DATASET, H5E_CANTALLOC, FAIL, "can't allocate chunk map")

    /* Call storage method's I/O initialization routine */
    if (io_info.layout_ops.io_init &&
        (*io_info.layout_ops.io_init)(&io_info, &type_info, nelmts, file_space, mem_space, fm) < 0)
        HGOTO_ERROR(H5E_DATASET, H5E_CANTINIT, FAIL, "can't initialize I/O info")
    io_op_init = TRUE;

#ifdef H5_HAVE_PARALLEL
    /* Adjust I/O info for any parallel I/O */
    if (H5D__ioinfo_adjust(&io_info, dataset, file_space, mem_space, &type_info) < 0)
        HGOTO_ERROR(H5E_DATASET, H5E_CANTINIT, FAIL, "unable to adjust I/O info for parallel I/O")
#endif /*H5_HAVE_PARALLEL*/

    /* Invoke correct "high level" I/O routine */
    if ((*io_info.io_ops.multi_write)(&io_info, &type_info, nelmts, file_space, mem_space, fm) < 0)
        HGOTO_ERROR(H5E_DATASET, H5E_WRITEERROR, FAIL, "can't write data")

#ifdef OLD_WAY
    /*
     * This was taken out because it can be called in a parallel program with
     * independent access, causing the metadata cache to get corrupted. Its been
     * disabled for all types of access (serial as well as parallel) to make the
     * modification time consistent for all programs. -QAK
     *
     * We should set a value in the dataset's shared information instead and flush
     * it to the file when the dataset is being closed. -QAK
     */
    /*
     * Update modification time.  We have to do this explicitly because
     * writing to a dataset doesn't necessarily change the object header.
     */
    if (H5O_touch(&(dataset->oloc), FALSE) < 0)
        HGOTO_ERROR(H5E_DATASET, H5E_CANTINIT, FAIL, "unable to update modification time")
#endif /* OLD_WAY */

done:
    /* Shut down the I/O op information */
    if (io_op_init && io_info.layout_ops.io_term && (*io_info.layout_ops.io_term)(fm) < 0)
        HDONE_ERROR(H5E_DATASET, H5E_CANTCLOSEOBJ, FAIL, "unable to shut down I/O op info")
    if (fm)
        fm = H5FL_FREE(H5D_chunk_map_t, fm);

    /* Shut down datatype info for operation */
    if (type_info_init && H5D__typeinfo_term(&type_info) < 0)
        HDONE_ERROR(H5E_DATASET, H5E_CANTCLOSEOBJ, FAIL, "unable to shut down type info")

    /* discard projected mem space if it was created */
    if (NULL != projected_mem_space)
        if (H5S_close(projected_mem_space) < 0)
            HDONE_ERROR(H5E_DATASET, H5E_CANTCLOSEOBJ, FAIL, "unable to shut down projected memory dataspace")

    FUNC_LEAVE_NOAPI_TAG(ret_value)
} /* end H5D__write() */

/*-------------------------------------------------------------------------
 * Function:	H5D__ioinfo_init
 *
 * Purpose:	Routine for determining correct I/O operations for
 *              each I/O action.
 *
 * Return:	Non-negative on success/Negative on failure
 *
 * Programmer:	Quincey Koziol
 *		Thursday, September 30, 2004
 *
 *-------------------------------------------------------------------------
 */
static herr_t
H5D__ioinfo_init(H5D_t *dset, const H5D_type_info_t *type_info, H5D_storage_t *store, H5D_io_info_t *io_info)
{
    FUNC_ENTER_STATIC_NOERR

    /* check args */
    HDassert(dset);
    HDassert(dset->oloc.file);
    HDassert(type_info);
    HDassert(type_info->tpath);
    HDassert(io_info);

    /* Set up "normal" I/O fields */
    io_info->dset  = dset;
    io_info->f_sh  = H5F_SHARED(dset->oloc.file);
    io_info->store = store;

    /* Set I/O operations to initial values */
    io_info->layout_ops = *dset->shared->layout.ops;

    /* Set the "high-level" I/O operations for the dataset */
    io_info->io_ops.multi_read  = dset->shared->layout.ops->ser_read;
    io_info->io_ops.multi_write = dset->shared->layout.ops->ser_write;

    /* Set the I/O operations for reading/writing single blocks on disk */
    if (type_info->is_xform_noop && type_info->is_conv_noop) {
        /*
         * If there is no data transform or type conversion then read directly into
         *  the application's buffer.  This saves at least one mem-to-mem copy.
         */
        io_info->io_ops.single_read  = H5D__select_read;
        io_info->io_ops.single_write = H5D__select_write;
    } /* end if */
    else {
        /*
         * This is the general case (type conversion, usually).
         */
        io_info->io_ops.single_read  = H5D__scatgath_read;
        io_info->io_ops.single_write = H5D__scatgath_write;
    } /* end else */

#ifdef H5_HAVE_PARALLEL
    /* Determine if the file was opened with an MPI VFD */
    io_info->using_mpi_vfd = H5F_HAS_FEATURE(dset->oloc.file, H5FD_FEAT_HAS_MPI);
#endif /* H5_HAVE_PARALLEL */

    FUNC_LEAVE_NOAPI(SUCCEED)
} /* end H5D__ioinfo_init() */

/*-------------------------------------------------------------------------
 * Function:	H5D__typeinfo_init
 *
 * Purpose:	Routine for determining correct datatype information for
 *              each I/O action.
 *
 * Return:	Non-negative on success/Negative on failure
 *
 * Programmer:	Quincey Koziol
 *		Tuesday, March  4, 2008
 *
 *-------------------------------------------------------------------------
 */
static herr_t
H5D__typeinfo_init(const H5D_t *dset, hid_t mem_type_id, hbool_t do_write, H5D_type_info_t *type_info)
{
    const H5T_t *     src_type;            /* Source datatype */
    const H5T_t *     dst_type;            /* Destination datatype */
    H5Z_data_xform_t *data_transform;      /* Data transform info */
    herr_t            ret_value = SUCCEED; /* Return value	*/

    FUNC_ENTER_STATIC

    /* check args */
    HDassert(type_info);
    HDassert(dset);

    /* Patch the top level file pointer for dt->shared->u.vlen.f if needed */
    if (H5T_patch_vlen_file(dset->shared->type, H5F_VOL_OBJ(dset->oloc.file)) < 0)
        HGOTO_ERROR(H5E_DATASET, H5E_CANTOPENOBJ, FAIL, "can't patch VL datatype file pointer")

    /* Initialize type info safely */
    HDmemset(type_info, 0, sizeof(*type_info));

    /* Get the memory & dataset datatypes */
    if (NULL == (type_info->mem_type = (const H5T_t *)H5I_object_verify(mem_type_id, H5I_DATATYPE)))
        HGOTO_ERROR(H5E_ARGS, H5E_BADTYPE, FAIL, "not a datatype")
    type_info->dset_type = dset->shared->type;

    if (do_write) {
        src_type               = type_info->mem_type;
        dst_type               = dset->shared->type;
        type_info->src_type_id = mem_type_id;
        type_info->dst_type_id = dset->shared->type_id;
    } /* end if */
    else {
        src_type               = dset->shared->type;
        dst_type               = type_info->mem_type;
        type_info->src_type_id = dset->shared->type_id;
        type_info->dst_type_id = mem_type_id;
    } /* end else */

    /* Locate the type conversion function and dataspace conversion
     * functions, and set up the element numbering information. If a data
     * type conversion is necessary then register datatype atoms. Data type
     * conversion is necessary if the user has set the `need_bkg' to a high
     * enough value in xfer_parms since turning off datatype conversion also
     * turns off background preservation.
     */
    if (NULL == (type_info->tpath = H5T_path_find(src_type, dst_type)))
        HGOTO_ERROR(H5E_DATASET, H5E_UNSUPPORTED, FAIL, "unable to convert between src and dest datatype")

    /* Retrieve info from API context */
    if (H5CX_get_data_transform(&data_transform) < 0)
        HGOTO_ERROR(H5E_DATASET, H5E_CANTGET, FAIL, "can't get data transform info")

    /* Precompute some useful information */
    type_info->src_type_size = H5T_get_size(src_type);
    type_info->dst_type_size = H5T_get_size(dst_type);
    type_info->max_type_size = MAX(type_info->src_type_size, type_info->dst_type_size);
    type_info->is_conv_noop  = H5T_path_noop(type_info->tpath);
    type_info->is_xform_noop = H5Z_xform_noop(data_transform);
    if (type_info->is_xform_noop && type_info->is_conv_noop) {
        type_info->cmpd_subset = NULL;
        type_info->need_bkg    = H5T_BKG_NO;
    } /* end if */
    else {
        void *    tconv_buf;     /* Temporary conversion buffer pointer */
        void *    bkgr_buf;      /* Background conversion buffer pointer */
        size_t    max_temp_buf;  /* Maximum temporary buffer size */
        H5T_bkg_t bkgr_buf_type; /* Background buffer type */
        size_t    target_size;   /* Desired buffer size	*/

        /* Get info from API context */
        if (H5CX_get_max_temp_buf(&max_temp_buf) < 0)
            HGOTO_ERROR(H5E_DATASET, H5E_CANTGET, FAIL, "can't retrieve max. temp. buf size")
        if (H5CX_get_tconv_buf(&tconv_buf) < 0)
            HGOTO_ERROR(H5E_DATASET, H5E_CANTGET, FAIL, "can't retrieve temp. conversion buffer pointer")
        if (H5CX_get_bkgr_buf(&bkgr_buf) < 0)
            HGOTO_ERROR(H5E_DATASET, H5E_CANTGET, FAIL, "can't retrieve background conversion buffer pointer")
        if (H5CX_get_bkgr_buf_type(&bkgr_buf_type) < 0)
            HGOTO_ERROR(H5E_DATASET, H5E_CANTGET, FAIL, "can't retrieve background buffer type")

        /* Check if the datatypes are compound subsets of one another */
        type_info->cmpd_subset = H5T_path_compound_subset(type_info->tpath);

        /* Check if we need a background buffer */
        if (do_write && H5T_detect_class(dset->shared->type, H5T_VLEN, FALSE))
            type_info->need_bkg = H5T_BKG_YES;
        else {
            H5T_bkg_t path_bkg; /* Type conversion's background info */

            if ((path_bkg = H5T_path_bkg(type_info->tpath))) {
                /* Retrieve the bkgr buffer property */
                type_info->need_bkg = bkgr_buf_type;
                type_info->need_bkg = MAX(path_bkg, type_info->need_bkg);
            } /* end if */
            else
                type_info->need_bkg = H5T_BKG_NO; /*never needed even if app says yes*/
        }                                         /* end else */

        /* Set up datatype conversion/background buffers */

        target_size = max_temp_buf;

        /* If the buffer is too small to hold even one element, try to make it bigger */
        if (target_size < type_info->max_type_size) {
            hbool_t default_buffer_info; /* Whether the buffer information are the defaults */

            /* Detect if we have all default settings for buffers */
            default_buffer_info =
                (hbool_t)((H5D_TEMP_BUF_SIZE == max_temp_buf) && (NULL == tconv_buf) && (NULL == bkgr_buf));

            /* Check if we are using the default buffer info */
            if (default_buffer_info)
                /* OK to get bigger for library default settings */
                target_size = type_info->max_type_size;
            else
                /* Don't get bigger than the application has requested */
                HGOTO_ERROR(H5E_DATASET, H5E_CANTINIT, FAIL, "temporary buffer max size is too small")
        } /* end if */

        /* Compute the number of elements that will fit into buffer */
        type_info->request_nelmts = target_size / type_info->max_type_size;

        /* Sanity check elements in temporary buffer */
        if (type_info->request_nelmts == 0)
            HGOTO_ERROR(H5E_DATASET, H5E_CANTINIT, FAIL, "temporary buffer max size is too small")

        /* Get a temporary buffer for type conversion unless the app has already
         * supplied one through the xfer properties. Instead of allocating a
         * buffer which is the exact size, we allocate the target size.
         */
        if (NULL == (type_info->tconv_buf = (uint8_t *)tconv_buf)) {
            /* Allocate temporary buffer */
            if (NULL == (type_info->tconv_buf = H5FL_BLK_CALLOC(type_conv, target_size)))
                HGOTO_ERROR(H5E_RESOURCE, H5E_NOSPACE, FAIL, "memory allocation failed for type conversion")
            type_info->tconv_buf_allocated = TRUE;
        } /* end if */
        if (type_info->need_bkg && NULL == (type_info->bkg_buf = (uint8_t *)bkgr_buf)) {
            size_t bkg_size; /* Desired background buffer size	*/

            /* Compute the background buffer size */
            /* (don't try to use buffers smaller than the default size) */
            bkg_size = type_info->request_nelmts * type_info->dst_type_size;
            if (bkg_size < max_temp_buf)
                bkg_size = max_temp_buf;

            /* Allocate background buffer */
            /* (Need calloc()-like call since memory needs to be initialized) */
            if (NULL == (type_info->bkg_buf = H5FL_BLK_CALLOC(type_conv, bkg_size)))
                HGOTO_ERROR(H5E_RESOURCE, H5E_NOSPACE, FAIL,
                            "memory allocation failed for background conversion")
            type_info->bkg_buf_allocated = TRUE;
        } /* end if */
    }     /* end else */

done:
    FUNC_LEAVE_NOAPI(ret_value)
} /* end H5D__typeinfo_init() */

#ifdef H5_HAVE_PARALLEL

/*-------------------------------------------------------------------------
 * Function:	H5D__ioinfo_adjust
 *
 * Purpose:	Adjust operation's I/O info for any parallel I/O
 *
 * Return:	Non-negative on success/Negative on failure
 *
 * Programmer:	Quincey Koziol
 *		Thursday, March 27, 2008
 *
 *-------------------------------------------------------------------------
 */
static herr_t
H5D__ioinfo_adjust(H5D_io_info_t *io_info, const H5D_t *dset, const H5S_t *file_space, const H5S_t *mem_space,
                   const H5D_type_info_t *type_info)
{
    herr_t ret_value = SUCCEED; /* Return value	*/

    FUNC_ENTER_STATIC

    /* check args */
    HDassert(dset);
    HDassert(dset->oloc.file);
    HDassert(mem_space);
    HDassert(file_space);
    HDassert(type_info);
    HDassert(type_info->tpath);
    HDassert(io_info);

    /* Reset the actual io mode properties to the default values in case
     * the DXPL (if it's non-default) was previously used in a collective
     * I/O operation.
     */
    if (!H5CX_is_def_dxpl()) {
        H5CX_set_mpio_actual_chunk_opt(H5D_MPIO_NO_CHUNK_OPTIMIZATION);
        H5CX_set_mpio_actual_io_mode(H5D_MPIO_NO_COLLECTIVE);
    } /* end if */

    /* Make any parallel I/O adjustments */
    if (io_info->using_mpi_vfd) {
        H5FD_mpio_xfer_t xfer_mode; /* Parallel transfer for this request */
        htri_t           opt;       /* Flag whether a selection is optimizable */

        /* Get the original state of parallel I/O transfer mode */
        if (H5CX_get_io_xfer_mode(&xfer_mode) < 0)
            HGOTO_ERROR(H5E_DATASET, H5E_CANTGET, FAIL, "can't get MPI-I/O transfer mode")

        /* Get MPI communicator */
        if (MPI_COMM_NULL == (io_info->comm = H5F_mpi_get_comm(dset->oloc.file)))
            HGOTO_ERROR(H5E_DATASPACE, H5E_CANTGET, FAIL, "can't retrieve MPI communicator")

        /* Check if we can set direct MPI-IO read/write functions */
        if ((opt = H5D__mpio_opt_possible(io_info, file_space, mem_space, type_info)) < 0)
            HGOTO_ERROR(H5E_DATASPACE, H5E_BADRANGE, FAIL, "invalid check for direct IO dataspace ")

        /* Check if we can use the optimized parallel I/O routines */
        if (opt == TRUE) {
            /* Override the I/O op pointers to the MPI-specific routines */
            io_info->io_ops.multi_read   = dset->shared->layout.ops->par_read;
            io_info->io_ops.multi_write  = dset->shared->layout.ops->par_write;
            io_info->io_ops.single_read  = H5D__mpio_select_read;
            io_info->io_ops.single_write = H5D__mpio_select_write;
        } /* end if */
        else {
            /* Check if there are any filters in the pipeline. If there are,
             * we cannot break to independent I/O if this is a write operation;
             * otherwise there will be metadata inconsistencies in the file.
             */
            if (io_info->op_type == H5D_IO_OP_WRITE && io_info->dset->shared->dcpl_cache.pline.nused > 0) {
                H5D_mpio_no_collective_cause_t cause;
                uint32_t                       local_no_collective_cause;
                uint32_t                       global_no_collective_cause;
                hbool_t                        local_error_message_previously_written  = FALSE;
                hbool_t                        global_error_message_previously_written = FALSE;
                size_t                         idx;
                size_t                         cause_strings_len;
                char                           local_no_collective_cause_string[512]  = "";
                char                           global_no_collective_cause_string[512] = "";
                const char *                   cause_strings[]                        = {
                    "independent I/O was requested",
                    "datatype conversions were required",
                    "data transforms needed to be applied",
                    "optimized MPI types flag wasn't set",
                    "one of the dataspaces was neither simple nor scalar",
                    "dataset was not contiguous or chunked",
                    "parallel writes to filtered datasets are disabled",
                    "an error occurred while checking if collective I/O was possible"};

                cause_strings_len = sizeof(cause_strings) / sizeof(cause_strings[0]);

                if (H5CX_get_mpio_local_no_coll_cause(&local_no_collective_cause) < 0)
                    HGOTO_ERROR(H5E_DATASET, H5E_CANTGET, FAIL,
                                "unable to get local no collective cause value")
                if (H5CX_get_mpio_global_no_coll_cause(&global_no_collective_cause) < 0)
                    HGOTO_ERROR(H5E_DATASET, H5E_CANTGET, FAIL,
                                "unable to get global no collective cause value")

                /* Append each of the "reason for breaking collective I/O" error messages to the
                 * local and global no collective cause strings */
                for (cause = 1, idx = 0;
                     (cause < H5D_MPIO_NO_COLLECTIVE_MAX_CAUSE) && (idx < cause_strings_len);
                     cause <<= 1, idx++) {
                    size_t cause_strlen = HDstrlen(cause_strings[idx]);

                    if (cause & local_no_collective_cause) {
                        /* Check if there were any previous error messages included. If so, prepend a
                         * semicolon to separate the messages.
                         */
                        if (local_error_message_previously_written)
                            HDstrncat(local_no_collective_cause_string, "; ", 2);

                        HDstrncat(local_no_collective_cause_string, cause_strings[idx], cause_strlen);

                        local_error_message_previously_written = TRUE;
                    } /* end if */

                    if (cause & global_no_collective_cause) {
                        /* Check if there were any previous error messages included. If so, prepend a
                         * semicolon to separate the messages.
                         */
                        if (global_error_message_previously_written)
                            HDstrncat(global_no_collective_cause_string, "; ", 2);

                        HDstrncat(global_no_collective_cause_string, cause_strings[idx], cause_strlen);

                        global_error_message_previously_written = TRUE;
                    } /* end if */
                }     /* end for */

                HGOTO_ERROR(H5E_IO, H5E_NO_INDEPENDENT, FAIL,
                            "Can't perform independent write with filters in pipeline.\n"
                            "    The following caused a break from collective I/O:\n"
                            "        Local causes: %s\n"
                            "        Global causes: %s",
                            local_no_collective_cause_string, global_no_collective_cause_string);
            } /* end if */

            /* If we won't be doing collective I/O, but the user asked for
             * collective I/O, change the request to use independent I/O
             */
            if (xfer_mode == H5FD_MPIO_COLLECTIVE) {
                /* Change the xfer_mode to independent for handling the I/O */
                if (H5CX_set_io_xfer_mode(H5FD_MPIO_INDEPENDENT) < 0)
                    HGOTO_ERROR(H5E_DATASET, H5E_CANTSET, FAIL, "can't set MPI-I/O transfer mode")
            } /* end if */
        }     /* end else */
    }         /* end if */

done:
    FUNC_LEAVE_NOAPI(ret_value)
} /* end H5D__ioinfo_adjust() */
#endif /* H5_HAVE_PARALLEL */

/*-------------------------------------------------------------------------
 * Function:	H5D__typeinfo_term
 *
 * Purpose:	Common logic for terminating a type info object
 *
 * Return:	Non-negative on success/Negative on failure
 *
 * Programmer:	Quincey Koziol
 *		Thursday, March  6, 2008
 *
 *-------------------------------------------------------------------------
 */
static herr_t
H5D__typeinfo_term(const H5D_type_info_t *type_info)
{
    FUNC_ENTER_STATIC_NOERR

    /* Check for releasing datatype conversion & background buffers */
    if (type_info->tconv_buf_allocated) {
        HDassert(type_info->tconv_buf);
        (void)H5FL_BLK_FREE(type_conv, type_info->tconv_buf);
    } /* end if */
    if (type_info->bkg_buf_allocated) {
        HDassert(type_info->bkg_buf);
        (void)H5FL_BLK_FREE(type_conv, type_info->bkg_buf);
    } /* end if */

    FUNC_LEAVE_NOAPI(SUCCEED)
} /* end H5D__typeinfo_term() */<|MERGE_RESOLUTION|>--- conflicted
+++ resolved
@@ -172,12 +172,6 @@
         dxpl_id = H5P_DATASET_XFER_DEFAULT;
     else if (TRUE != H5P_isa_class(dxpl_id, H5P_DATASET_XFER))
         HGOTO_ERROR(H5E_ARGS, H5E_BADTYPE, FAIL, "not xfer parms")
-<<<<<<< HEAD
-
-    /* Set DXPL for operation */
-    H5CX_set_dxpl(dxpl_id);
-=======
->>>>>>> 18bbd3f0
 
     /* Read the data */
     if ((ret_value = H5VL_dataset_read(vol_obj, mem_type_id, mem_space_id, file_space_id, dxpl_id, buf,
@@ -224,12 +218,6 @@
         dxpl_id = H5P_DATASET_XFER_DEFAULT;
     else if (TRUE != H5P_isa_class(dxpl_id, H5P_DATASET_XFER))
         HGOTO_ERROR(H5E_ARGS, H5E_BADTYPE, FAIL, "dxpl_id is not a dataset transfer property list ID")
-<<<<<<< HEAD
-
-    /* Set DXPL for operation */
-    H5CX_set_dxpl(dxpl_id);
-=======
->>>>>>> 18bbd3f0
 
     /* Read the raw chunk */
     if (H5VL_dataset_optional(vol_obj, H5VL_NATIVE_DATASET_CHUNK_READ, dxpl_id, H5_REQUEST_NULL, offset,
@@ -296,12 +284,6 @@
         dxpl_id = H5P_DATASET_XFER_DEFAULT;
     else if (TRUE != H5P_isa_class(dxpl_id, H5P_DATASET_XFER))
         HGOTO_ERROR(H5E_ARGS, H5E_BADTYPE, FAIL, "not xfer parms")
-<<<<<<< HEAD
-
-    /* Set DXPL for operation */
-    H5CX_set_dxpl(dxpl_id);
-=======
->>>>>>> 18bbd3f0
 
     /* Write the data */
     if ((ret_value = H5VL_dataset_write(vol_obj, mem_type_id, mem_space_id, file_space_id, dxpl_id, buf,
@@ -355,12 +337,6 @@
         dxpl_id = H5P_DATASET_XFER_DEFAULT;
     else if (TRUE != H5P_isa_class(dxpl_id, H5P_DATASET_XFER))
         HGOTO_ERROR(H5E_ARGS, H5E_BADTYPE, FAIL, "dxpl_id is not a dataset transfer property list ID")
-<<<<<<< HEAD
-
-    /* Set DXPL for operation */
-    H5CX_set_dxpl(dxpl_id);
-=======
->>>>>>> 18bbd3f0
 
     /* Write chunk */
     if (H5VL_dataset_optional(vol_obj, H5VL_NATIVE_DATASET_CHUNK_WRITE, dxpl_id, H5_REQUEST_NULL, filters,
