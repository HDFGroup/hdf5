--- conflicted
+++ resolved
@@ -189,8 +189,7 @@
 herr_t
 H5D__contig_fill(const H5D_io_info_t *io_info)
 {
-<<<<<<< HEAD
-    const H5D_t *   dset = io_info->dset; /* the dataset pointer */
+    const H5D_t    *dset = io_info->dset; /* the dataset pointer */
     H5D_io_info_t   ioinfo;               /* Dataset I/O info */
     H5D_dset_info_t dset_info;            /* Dset info */
     H5D_storage_t   store;                /* Union of storage info for dataset */
@@ -198,15 +197,6 @@
     size_t          npoints;              /* Number of points in space */
     hsize_t         offset;               /* Offset of dataset */
     size_t          max_temp_buf;         /* Maximum size of temporary buffer */
-=======
-    const H5D_t  *dset = io_info->dset; /* the dataset pointer */
-    H5D_io_info_t ioinfo;               /* Dataset I/O info */
-    H5D_storage_t store;                /* Union of storage info for dataset */
-    hssize_t      snpoints;             /* Number of points in space (for error checking) */
-    size_t        npoints;              /* Number of points in space */
-    hsize_t       offset;               /* Offset of dataset */
-    size_t        max_temp_buf;         /* Maximum size of temporary buffer */
->>>>>>> ae414872
 #ifdef H5_HAVE_PARALLEL
     MPI_Comm mpi_comm = MPI_COMM_NULL; /* MPI communicator for file */
     int      mpi_rank = (-1);          /* This process's rank  */
