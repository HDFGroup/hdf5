--- conflicted
+++ resolved
@@ -673,11 +673,7 @@
         HGOTO_ERROR(H5E_PLIST, H5E_BADVALUE, FAIL, "bad VFL driver info")
 
     /* Copy the hdfs fapl data out */
-<<<<<<< HEAD
-    HDmemcpy(fs_dst, fa_src, sizeof(H5FD_hdfs_fapl_t));
-=======
-    H5MM_memcpy(fa_out, fa, sizeof(H5FD_hdfs_fapl_t));
->>>>>>> 3c42c49a
+    H5MM_memcpy(fs_dst, fa_src, sizeof(H5FD_hdfs_fapl_t));
 
 done:
     FUNC_LEAVE_API(ret_value)
