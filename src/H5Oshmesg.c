--- conflicted
+++ resolved
@@ -11,11 +11,7 @@
  * help@hdfgroup.org.                                                        *
  * * * * * * * * * * * * * * * * * * * * * * * * * * * * * * * * * * * * * * */
 
-<<<<<<< HEAD
-/* Programmer:  James Laird <jlaird@hdfgroup.org>
-=======
 /* Programmer:  James Laird
->>>>>>> 18bbd3f0
  *              Monday, January 29, 2007
  *
  * Purpose:	A message holding "implicitly shared object header message"
@@ -31,15 +27,9 @@
 
 static void * H5O__shmesg_decode(H5F_t *f, H5O_t *open_oh, unsigned mesg_flags, unsigned *ioflags,
                                  size_t p_size, const uint8_t *p);
-<<<<<<< HEAD
-static herr_t H5O_shmesg_encode(H5F_t *f, hbool_t disable_shared, uint8_t *p, const void *_mesg);
-static void * H5O_shmesg_copy(const void *_mesg, void *_dest);
-static size_t H5O_shmesg_size(const H5F_t *f, hbool_t disable_shared, const void *_mesg);
-=======
 static herr_t H5O__shmesg_encode(H5F_t *f, hbool_t disable_shared, uint8_t *p, const void *_mesg);
 static void * H5O__shmesg_copy(const void *_mesg, void *_dest);
 static size_t H5O__shmesg_size(const H5F_t *f, hbool_t disable_shared, const void *_mesg);
->>>>>>> 18bbd3f0
 static herr_t H5O__shmesg_debug(H5F_t *f, const void *_mesg, FILE *stream, int indent, int fwidth);
 
 /* This message derives from H5O message class */
@@ -49,15 +39,9 @@
     sizeof(H5O_shmesg_table_t), /*native message size                   */
     0,                          /* messages are sharable?       */
     H5O__shmesg_decode,         /*decode message                        */
-<<<<<<< HEAD
-    H5O_shmesg_encode,          /*encode message                        */
-    H5O_shmesg_copy,            /*copy the native value                 */
-    H5O_shmesg_size,            /*raw message size			*/
-=======
     H5O__shmesg_encode,         /*encode message                        */
     H5O__shmesg_copy,           /*copy the native value                 */
     H5O__shmesg_size,           /*raw message size			*/
->>>>>>> 18bbd3f0
     NULL,                       /*free internal memory			*/
     NULL,                       /* free method				*/
     NULL,                       /* file delete method			*/
@@ -245,12 +229,8 @@
     HDassert(fwidth >= 0);
 
     HDfprintf(stream, "%*s%-*s %u\n", indent, "", fwidth, "Version:", mesg->version);
-<<<<<<< HEAD
-    HDfprintf(stream, "%*s%-*s %a (rel)\n", indent, "", fwidth, "Shared message table address:", mesg->addr);
-=======
     HDfprintf(stream, "%*s%-*s %" PRIuHADDR " (rel)\n", indent, "", fwidth,
               "Shared message table address:", mesg->addr);
->>>>>>> 18bbd3f0
     HDfprintf(stream, "%*s%-*s %u\n", indent, "", fwidth, "Number of indexes:", mesg->nindexes);
 
     FUNC_LEAVE_NOAPI(SUCCEED)
