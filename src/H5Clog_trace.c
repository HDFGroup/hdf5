/* * * * * * * * * * * * * * * * * * * * * * * * * * * * * * * * * * * * * * *
 * Copyright by The HDF Group.                                               *
 * All rights reserved.                                                      *
 *                                                                           *
 * This file is part of HDF5.  The full HDF5 copyright notice, including     *
 * terms governing use, modification, and redistribution, is contained in    *
 * the COPYING file, which can be found at the root of the source code       *
 * distribution tree, or in https://www.hdfgroup.org/licenses.               *
 * If you do not have access to either file, you may request a copy from     *
 * help@hdfgroup.org.                                                        *
 * * * * * * * * * * * * * * * * * * * * * * * * * * * * * * * * * * * * * * */

/*-------------------------------------------------------------------------
 *
 * Created:     H5Clog_trace.c
 *
 * Purpose:     Cache log implementation that emits trace entries intended
 *              for consumption by a future 'cache replay' feature.
 *
 *-------------------------------------------------------------------------
 */

/****************/
/* Module Setup */
/****************/
#include "H5Cmodule.h" /* This source code file is part of the H5C module */

/***********/
/* Headers */
/***********/
#include "H5private.h"   /* Generic Functions                        */
#include "H5Cpkg.h"      /* Cache                                    */
#include "H5Clog.h"      /* Cache logging                            */
#include "H5Eprivate.h"  /* Error handling                           */
#include "H5MMprivate.h" /* Memory management                        */

/****************/
/* Local Macros */
/****************/

/* Max log message size */
#define H5C_MAX_TRACE_LOG_MSG_SIZE 4096

/******************/
/* Local Typedefs */
/******************/

/********************/
/* Package Typedefs */
/********************/

typedef struct H5C_log_trace_udata_t {
    FILE *outfile;
    char *message;
} H5C_log_trace_udata_t;

/********************/
/* Local Prototypes */
/********************/

/* Internal message handling calls */
static herr_t H5C__trace_write_log_message(H5C_log_trace_udata_t *trace_udata);

/* Log message callbacks */
static herr_t H5C__trace_tear_down_logging(H5C_log_info_t *log_info);
static herr_t H5C__trace_write_expunge_entry_log_msg(void *udata, haddr_t address, int type_id,
                                                     herr_t fxn_ret_value);
static herr_t H5C__trace_write_flush_cache_log_msg(void *udata, herr_t fxn_ret_value);
static herr_t H5C__trace_write_insert_entry_log_msg(void *udata, haddr_t address, int type_id, unsigned flags,
                                                    size_t size, herr_t fxn_ret_value);
static herr_t H5C__trace_write_mark_entry_dirty_log_msg(void *udata, const H5C_cache_entry_t *entry,
                                                        herr_t fxn_ret_value);
static herr_t H5C__trace_write_mark_entry_clean_log_msg(void *udata, const H5C_cache_entry_t *entry,
                                                        herr_t fxn_ret_value);
static herr_t H5C__trace_write_mark_unserialized_entry_log_msg(void *udata, const H5C_cache_entry_t *entry,
                                                               herr_t fxn_ret_value);
static herr_t H5C__trace_write_mark_serialized_entry_log_msg(void *udata, const H5C_cache_entry_t *entry,
                                                             herr_t fxn_ret_value);
static herr_t H5C__trace_write_move_entry_log_msg(void *udata, haddr_t old_addr, haddr_t new_addr,
                                                  int type_id, herr_t fxn_ret_value);
static herr_t H5C__trace_write_pin_entry_log_msg(void *udata, const H5C_cache_entry_t *entry,
                                                 herr_t fxn_ret_value);
static herr_t H5C__trace_write_create_fd_log_msg(void *udata, const H5C_cache_entry_t *parent,
                                                 const H5C_cache_entry_t *child, herr_t fxn_ret_value);
static herr_t H5C__trace_write_protect_entry_log_msg(void *udata, const H5C_cache_entry_t *entry, int type_id,
                                                     unsigned flags, herr_t fxn_ret_value);
static herr_t H5C__trace_write_resize_entry_log_msg(void *udata, const H5C_cache_entry_t *entry,
                                                    size_t new_size, herr_t fxn_ret_value);
static herr_t H5C__trace_write_unpin_entry_log_msg(void *udata, const H5C_cache_entry_t *entry,
                                                   herr_t fxn_ret_value);
static herr_t H5C__trace_write_destroy_fd_log_msg(void *udata, const H5C_cache_entry_t *parent,
                                                  const H5C_cache_entry_t *child, herr_t fxn_ret_value);
static herr_t H5C__trace_write_unprotect_entry_log_msg(void *udata, haddr_t address, int type_id,
                                                       unsigned flags, herr_t fxn_ret_value);
static herr_t H5C__trace_write_set_cache_config_log_msg(void *udata, const H5AC_cache_config_t *config,
                                                        herr_t fxn_ret_value);
static herr_t H5C__trace_write_remove_entry_log_msg(void *udata, const H5C_cache_entry_t *entry,
                                                    herr_t fxn_ret_value);

/*********************/
/* Package Variables */
/*********************/

/*****************************/
/* Library Private Variables */
/*****************************/

/*******************/
/* Local Variables */
/*******************/

/* Note that there's no cache set up call since that's the
 * place where this struct is wired into the cache.
 */
static const H5C_log_class_t H5C_trace_log_class_g = {"trace",
                                                      H5C__trace_tear_down_logging,
                                                      NULL, /* start logging */
                                                      NULL, /* stop logging */
                                                      NULL, /* write start message */
                                                      NULL, /* write stop message */
                                                      NULL, /* write create cache message */
                                                      NULL, /* write destroy cache message */
                                                      NULL, /* write evict cache message */
                                                      H5C__trace_write_expunge_entry_log_msg,
                                                      H5C__trace_write_flush_cache_log_msg,
                                                      H5C__trace_write_insert_entry_log_msg,
                                                      H5C__trace_write_mark_entry_dirty_log_msg,
                                                      H5C__trace_write_mark_entry_clean_log_msg,
                                                      H5C__trace_write_mark_unserialized_entry_log_msg,
                                                      H5C__trace_write_mark_serialized_entry_log_msg,
                                                      H5C__trace_write_move_entry_log_msg,
                                                      H5C__trace_write_pin_entry_log_msg,
                                                      H5C__trace_write_create_fd_log_msg,
                                                      H5C__trace_write_protect_entry_log_msg,
                                                      H5C__trace_write_resize_entry_log_msg,
                                                      H5C__trace_write_unpin_entry_log_msg,
                                                      H5C__trace_write_destroy_fd_log_msg,
                                                      H5C__trace_write_unprotect_entry_log_msg,
                                                      H5C__trace_write_set_cache_config_log_msg,
                                                      H5C__trace_write_remove_entry_log_msg};

/*-------------------------------------------------------------------------
 * Function:    H5C__trace_write_log_message
 *
 * Purpose:     Write a message to the log file and flush the file.
 *              The message string is neither modified nor freed.
 *
 * Return:      SUCCEED/FAIL
 *
 *-------------------------------------------------------------------------
 */
static herr_t
H5C__trace_write_log_message(H5C_log_trace_udata_t *trace_udata)
{
    size_t n_chars;
    herr_t ret_value = SUCCEED; /* Return value */

    FUNC_ENTER_PACKAGE

    /* Sanity checks */
    assert(trace_udata);
    assert(trace_udata->outfile);
    assert(trace_udata->message);

    /* Write the log message and flush */
<<<<<<< HEAD
    n_chars = HDstrlen(trace_udata->message);
=======
    n_chars = strlen(trace_udata->message);
>>>>>>> 07347cc5
    if ((int)n_chars != fprintf(trace_udata->outfile, "%s", trace_udata->message))
        HGOTO_ERROR(H5E_CACHE, H5E_LOGGING, FAIL, "error writing log message");
    memset((void *)(trace_udata->message), 0, (size_t)(n_chars * sizeof(char)));

done:
    FUNC_LEAVE_NOAPI(ret_value)
} /* H5C__trace_write_log_message() */

/*-------------------------------------------------------------------------
 * Function:    H5C__log_trace_set_up
 *
 * Purpose:     Setup for metadata cache logging.
 *
 *              Metadata logging is enabled and disabled at two levels. This
 *              function and the associated tear_down function open and close
 *              the log file. the start_ and stop_logging functions are then
 *              used to switch logging on/off. Optionally, logging can begin
 *              as soon as the log file is opened (set via the start_immediately
 *              parameter to this function).
 *
 *              The log functionality is split between the H5C and H5AC
 *              packages. Log state and direct log manipulation resides in
 *              H5C. Log messages are generated in H5AC and sent to
 *              the H5C__trace_write_log_message function.
 *
 * Return:      SUCCEED/FAIL
 *
 *-------------------------------------------------------------------------
 */
herr_t
H5C__log_trace_set_up(H5C_log_info_t *log_info, const char log_location[], int mpi_rank)
{
    H5C_log_trace_udata_t *trace_udata = NULL;
    char                  *file_name   = NULL;
    size_t                 n_chars;
    herr_t                 ret_value = SUCCEED; /* Return value */

    FUNC_ENTER_PACKAGE

    /* Sanity checks */
    assert(log_info);
    assert(log_location);

    /* Set up the class struct */
    log_info->cls = &H5C_trace_log_class_g;

    /* Allocate memory for the JSON-specific data */
    if (NULL == (log_info->udata = H5MM_calloc(sizeof(H5C_log_trace_udata_t))))
        HGOTO_ERROR(H5E_CACHE, H5E_CANTALLOC, FAIL, "memory allocation failed");
    trace_udata = (H5C_log_trace_udata_t *)(log_info->udata);

    /* Allocate memory for the message buffer */
    if (NULL == (trace_udata->message = (char *)H5MM_calloc(H5C_MAX_TRACE_LOG_MSG_SIZE * sizeof(char))))
        HGOTO_ERROR(H5E_CACHE, H5E_CANTALLOC, FAIL, "memory allocation failed");

    /* Possibly fix up the log file name.
     * The extra 39 characters are for adding the rank to the file name
     * under parallel HDF5. 39 characters allows > 2^127 processes which
     * should be enough for anybody.
     *
     * allocation size = <path length> + dot + <rank # length> + \0
     */
    n_chars = strlen(log_location) + 1 + 39 + 1;
    if (NULL == (file_name = (char *)H5MM_calloc(n_chars * sizeof(char))))
        HGOTO_ERROR(H5E_CACHE, H5E_CANTALLOC, FAIL,
                    "can't allocate memory for mdc log file name manipulation");

    /* Add the rank to the log file name when MPI is in use */
    if (-1 == mpi_rank)
        snprintf(file_name, n_chars, "%s", log_location);
    else
        snprintf(file_name, n_chars, "%s.%d", log_location, mpi_rank);

    /* Open log file and set it to be unbuffered */
    if (NULL == (trace_udata->outfile = fopen(file_name, "w")))
        HGOTO_ERROR(H5E_CACHE, H5E_LOGGING, FAIL, "can't create mdc log file");
    HDsetbuf(trace_udata->outfile, NULL);

    /* Write the header */
    fprintf(trace_udata->outfile, "### HDF5 metadata cache trace file version 1 ###\n");

done:
    if (file_name)
        H5MM_xfree(file_name);

    /* Free and reset the log info struct on errors */
    if (FAIL == ret_value) {
        /* Free */
        if (trace_udata && trace_udata->message)
            H5MM_xfree(trace_udata->message);
        if (trace_udata)
            H5MM_xfree(trace_udata);

        /* Reset */
        log_info->udata = NULL;
        log_info->cls   = NULL;
    }

    FUNC_LEAVE_NOAPI(ret_value)
} /* H5C__log_trace_set_up() */

/*-------------------------------------------------------------------------
 * Function:    H5C__trace_tear_down_logging
 *
 * Purpose:     Tear-down for metadata cache logging.
 *
 * Return:      SUCCEED/FAIL
 *
 *-------------------------------------------------------------------------
 */
static herr_t
H5C__trace_tear_down_logging(H5C_log_info_t *log_info)
{
    H5C_log_trace_udata_t *trace_udata = NULL;
    herr_t                 ret_value   = SUCCEED; /* Return value */

    FUNC_ENTER_PACKAGE

    /* Sanity checks */
    assert(log_info);

    /* Alias */
    trace_udata = (H5C_log_trace_udata_t *)(log_info->udata);

    /* Free the message buffer */
    H5MM_xfree(trace_udata->message);

    /* Close log file */
    if (EOF == fclose(trace_udata->outfile))
        HGOTO_ERROR(H5E_CACHE, H5E_LOGGING, FAIL, "problem closing mdc log file");
    trace_udata->outfile = NULL;

    /* Fre the udata */
    H5MM_xfree(trace_udata);

    /* Reset the log class info and udata */
    log_info->cls   = NULL;
    log_info->udata = NULL;

done:
    FUNC_LEAVE_NOAPI(ret_value)
} /* H5C__trace_tear_down_logging() */

/*-------------------------------------------------------------------------
 * Function:    H5C__trace_write_expunge_entry_log_msg
 *
 * Purpose:     Write a log message for expunge of cache entries.
 *
 * Return:      SUCCEED/FAIL
 *
 *-------------------------------------------------------------------------
 */
static herr_t
H5C__trace_write_expunge_entry_log_msg(void *udata, haddr_t address, int type_id, herr_t fxn_ret_value)
{
    H5C_log_trace_udata_t *trace_udata = (H5C_log_trace_udata_t *)(udata);
    herr_t                 ret_value   = SUCCEED;

    FUNC_ENTER_PACKAGE

    /* Sanity checks */
    assert(trace_udata);
    assert(trace_udata->message);

    /* Create the log message string */
    snprintf(trace_udata->message, H5C_MAX_TRACE_LOG_MSG_SIZE, "H5AC_expunge_entry 0x%lx %d %d\n",
             (unsigned long)address, type_id, (int)fxn_ret_value);

    /* Write the log message to the file */
    if (H5C__trace_write_log_message(trace_udata) < 0)
        HGOTO_ERROR(H5E_CACHE, H5E_LOGGING, FAIL, "unable to emit log message");

done:
    FUNC_LEAVE_NOAPI(ret_value)
} /* H5C__trace_write_expunge_entry_log_msg() */

/*-------------------------------------------------------------------------
 * Function:    H5C__trace_write_flush_cache_log_msg
 *
 * Purpose:     Write a log message for cache flushes.
 *
 * Return:      SUCCEED/FAIL
 *
 *-------------------------------------------------------------------------
 */
static herr_t
H5C__trace_write_flush_cache_log_msg(void *udata, herr_t fxn_ret_value)
{
    H5C_log_trace_udata_t *trace_udata = (H5C_log_trace_udata_t *)(udata);
    herr_t                 ret_value   = SUCCEED;

    FUNC_ENTER_PACKAGE

    /* Sanity checks */
    assert(trace_udata);
    assert(trace_udata->message);

    /* Create the log message string */
    snprintf(trace_udata->message, H5C_MAX_TRACE_LOG_MSG_SIZE, "H5AC_flush %d\n", (int)fxn_ret_value);

    /* Write the log message to the file */
    if (H5C__trace_write_log_message(trace_udata) < 0)
        HGOTO_ERROR(H5E_CACHE, H5E_LOGGING, FAIL, "unable to emit log message");

done:
    FUNC_LEAVE_NOAPI(ret_value)
} /* H5C__trace_write_flush_cache_log_msg() */

/*-------------------------------------------------------------------------
 * Function:    H5C__trace_write_insert_entry_log_msg
 *
 * Purpose:     Write a log message for insertion of cache entries.
 *
 * Return:      SUCCEED/FAIL
 *
 *-------------------------------------------------------------------------
 */
static herr_t
H5C__trace_write_insert_entry_log_msg(void *udata, haddr_t address, int type_id, unsigned flags, size_t size,
                                      herr_t fxn_ret_value)
{
    H5C_log_trace_udata_t *trace_udata = (H5C_log_trace_udata_t *)(udata);
    herr_t                 ret_value   = SUCCEED;

    FUNC_ENTER_PACKAGE

    /* Sanity checks */
    assert(trace_udata);
    assert(trace_udata->message);

    /* Create the log message string */
    snprintf(trace_udata->message, H5C_MAX_TRACE_LOG_MSG_SIZE, "H5AC_insert_entry 0x%lx %d 0x%x %d %d\n",
             (unsigned long)address, type_id, flags, (int)size, (int)fxn_ret_value);

    /* Write the log message to the file */
    if (H5C__trace_write_log_message(trace_udata) < 0)
        HGOTO_ERROR(H5E_CACHE, H5E_LOGGING, FAIL, "unable to emit log message");

done:
    FUNC_LEAVE_NOAPI(ret_value)
} /* H5C__trace_write_insert_entry_log_msg() */

/*-------------------------------------------------------------------------
 * Function:    H5C__trace_write_mark_entry_dirty_log_msg
 *
 * Purpose:     Write a log message for marking cache entries as dirty.
 *
 * Return:      SUCCEED/FAIL
 *
 *-------------------------------------------------------------------------
 */
static herr_t
H5C__trace_write_mark_entry_dirty_log_msg(void *udata, const H5C_cache_entry_t *entry, herr_t fxn_ret_value)
{
    H5C_log_trace_udata_t *trace_udata = (H5C_log_trace_udata_t *)(udata);
    herr_t                 ret_value   = SUCCEED;

    FUNC_ENTER_PACKAGE

    /* Sanity checks */
    assert(trace_udata);
    assert(trace_udata->message);
    assert(entry);

    /* Create the log message string */
    snprintf(trace_udata->message, H5C_MAX_TRACE_LOG_MSG_SIZE, "H5AC_mark_entry_dirty 0x%lx %d\n",
             (unsigned long)(entry->addr), (int)fxn_ret_value);

    /* Write the log message to the file */
    if (H5C__trace_write_log_message(trace_udata) < 0)
        HGOTO_ERROR(H5E_CACHE, H5E_LOGGING, FAIL, "unable to emit log message");

done:
    FUNC_LEAVE_NOAPI(ret_value)
} /* H5C__trace_write_mark_entry_dirty_log_msg() */

/*-------------------------------------------------------------------------
 * Function:    H5C__trace_write_mark_entry_clean_log_msg
 *
 * Purpose:     Write a log message for marking cache entries as clean.
 *
 * Return:      SUCCEED/FAIL
 *
 *-------------------------------------------------------------------------
 */
static herr_t
H5C__trace_write_mark_entry_clean_log_msg(void *udata, const H5C_cache_entry_t *entry, herr_t fxn_ret_value)
{
    H5C_log_trace_udata_t *trace_udata = (H5C_log_trace_udata_t *)(udata);
    herr_t                 ret_value   = SUCCEED; /* Return value */

    FUNC_ENTER_PACKAGE

    /* Sanity checks */
    assert(trace_udata);
    assert(trace_udata->message);
    assert(entry);

    /* Create the log message string */
    snprintf(trace_udata->message, H5C_MAX_TRACE_LOG_MSG_SIZE, "H5AC_mark_entry_clean 0x%lx %d\n",
             (unsigned long)(entry->addr), (int)fxn_ret_value);

    /* Write the log message to the file */
    if (H5C__trace_write_log_message(trace_udata) < 0)
        HGOTO_ERROR(H5E_CACHE, H5E_LOGGING, FAIL, "unable to emit log message");

done:
    FUNC_LEAVE_NOAPI(ret_value)
} /* H5C__trace_write_mark_entry_clean_log_msg() */

/*-------------------------------------------------------------------------
 * Function:    H5C__trace_write_mark_unserialized_entry_log_msg
 *
 * Purpose:     Write a log message for marking cache entries as unserialized.
 *
 * Return:      SUCCEED/FAIL
 *
 *-------------------------------------------------------------------------
 */
static herr_t
H5C__trace_write_mark_unserialized_entry_log_msg(void *udata, const H5C_cache_entry_t *entry,
                                                 herr_t fxn_ret_value)
{
    H5C_log_trace_udata_t *trace_udata = (H5C_log_trace_udata_t *)(udata);
    herr_t                 ret_value   = SUCCEED;

    FUNC_ENTER_PACKAGE

    /* Sanity checks */
    assert(trace_udata);
    assert(trace_udata->message);
    assert(entry);

    /* Create the log message string */
    snprintf(trace_udata->message, H5C_MAX_TRACE_LOG_MSG_SIZE, "H5AC_mark_entry_unserialized 0x%lx %d\n",
             (unsigned long)(entry->addr), (int)fxn_ret_value);

    /* Write the log message to the file */
    if (H5C__trace_write_log_message(trace_udata) < 0)
        HGOTO_ERROR(H5E_CACHE, H5E_LOGGING, FAIL, "unable to emit log message");

done:
    FUNC_LEAVE_NOAPI(ret_value)
} /* H5C__trace_write_mark_unserialized_entry_log_msg() */

/*-------------------------------------------------------------------------
 * Function:    H5C__trace_write_mark_serialized_entry_log_msg
 *
 * Purpose:     Write a log message for marking cache entries as serialize.
 *
 * Return:      SUCCEED/FAIL
 *
 *-------------------------------------------------------------------------
 */
static herr_t
H5C__trace_write_mark_serialized_entry_log_msg(void *udata, const H5C_cache_entry_t *entry,
                                               herr_t fxn_ret_value)
{
    H5C_log_trace_udata_t *trace_udata = (H5C_log_trace_udata_t *)(udata);
    herr_t                 ret_value   = SUCCEED; /* Return value */

    FUNC_ENTER_PACKAGE

    /* Sanity checks */
    assert(trace_udata);
    assert(trace_udata->message);
    assert(entry);

    /* Create the log message string */
    snprintf(trace_udata->message, H5C_MAX_TRACE_LOG_MSG_SIZE, "H5AC_mark_entry_serialized 0x%lx %d\n",
             (unsigned long)(entry->addr), (int)fxn_ret_value);

    /* Write the log message to the file */
    if (H5C__trace_write_log_message(trace_udata) < 0)
        HGOTO_ERROR(H5E_CACHE, H5E_LOGGING, FAIL, "unable to emit log message");

done:
    FUNC_LEAVE_NOAPI(ret_value)
} /* H5C__trace_write_mark_serialized_entry_log_msg() */

/*-------------------------------------------------------------------------
 * Function:    H5C__trace_write_move_entry_log_msg
 *
 * Purpose:     Write a log message for moving a cache entry.
 *
 * Return:      SUCCEED/FAIL
 *
 *-------------------------------------------------------------------------
 */
static herr_t
H5C__trace_write_move_entry_log_msg(void *udata, haddr_t old_addr, haddr_t new_addr, int type_id,
                                    herr_t fxn_ret_value)
{
    H5C_log_trace_udata_t *trace_udata = (H5C_log_trace_udata_t *)(udata);
    herr_t                 ret_value   = SUCCEED;

    FUNC_ENTER_PACKAGE

    /* Sanity checks */
    assert(trace_udata);
    assert(trace_udata->message);

    /* Create the log message string */
    snprintf(trace_udata->message, H5C_MAX_TRACE_LOG_MSG_SIZE, "H5AC_move_entry 0x%lx 0x%lx %d %d\n",
             (unsigned long)old_addr, (unsigned long)new_addr, type_id, (int)fxn_ret_value);

    /* Write the log message to the file */
    if (H5C__trace_write_log_message(trace_udata) < 0)
        HGOTO_ERROR(H5E_CACHE, H5E_LOGGING, FAIL, "unable to emit log message");

done:
    FUNC_LEAVE_NOAPI(ret_value)
} /* H5C__trace_write_move_entry_log_msg() */

/*-------------------------------------------------------------------------
 * Function:    H5C__trace_write_pin_entry_log_msg
 *
 * Purpose:     Write a log message for pinning a cache entry.
 *
 * Return:      SUCCEED/FAIL
 *
 *-------------------------------------------------------------------------
 */
static herr_t
H5C__trace_write_pin_entry_log_msg(void *udata, const H5C_cache_entry_t *entry, herr_t fxn_ret_value)
{
    H5C_log_trace_udata_t *trace_udata = (H5C_log_trace_udata_t *)(udata);
    herr_t                 ret_value   = SUCCEED;

    FUNC_ENTER_PACKAGE

    /* Sanity checks */
    assert(trace_udata);
    assert(trace_udata->message);
    assert(entry);

    /* Create the log message string */
    snprintf(trace_udata->message, H5C_MAX_TRACE_LOG_MSG_SIZE, "H5AC_pin_protected_entry 0x%lx %d\n",
             (unsigned long)(entry->addr), (int)fxn_ret_value);

    /* Write the log message to the file */
    if (H5C__trace_write_log_message(trace_udata) < 0)
        HGOTO_ERROR(H5E_CACHE, H5E_LOGGING, FAIL, "unable to emit log message");

done:
    FUNC_LEAVE_NOAPI(ret_value)
} /* H5C__trace_write_pin_entry_log_msg() */

/*-------------------------------------------------------------------------
 * Function:    H5C__trace_write_create_fd_log_msg
 *
 * Purpose:     Write a log message for creating a flush dependency between
 *              two cache entries.
 *
 * Return:      SUCCEED/FAIL
 *
 *-------------------------------------------------------------------------
 */
static herr_t
H5C__trace_write_create_fd_log_msg(void *udata, const H5C_cache_entry_t *parent,
                                   const H5C_cache_entry_t *child, herr_t fxn_ret_value)
{
    H5C_log_trace_udata_t *trace_udata = (H5C_log_trace_udata_t *)(udata);
    herr_t                 ret_value   = SUCCEED;

    FUNC_ENTER_PACKAGE

    /* Sanity checks */
    assert(trace_udata);
    assert(trace_udata->message);
    assert(parent);
    assert(child);

    /* Create the log message string */
    snprintf(trace_udata->message, H5C_MAX_TRACE_LOG_MSG_SIZE,
             "H5AC_create_flush_dependency 0x%lx 0x%lx %d\n", (unsigned long)(parent->addr),
             (unsigned long)(child->addr), (int)fxn_ret_value);

    /* Write the log message to the file */
    if (H5C__trace_write_log_message(trace_udata) < 0)
        HGOTO_ERROR(H5E_CACHE, H5E_LOGGING, FAIL, "unable to emit log message");

done:
    FUNC_LEAVE_NOAPI(ret_value)
} /* H5C__trace_write_create_fd_log_msg() */

/*-------------------------------------------------------------------------
 * Function:    H5C__trace_write_protect_entry_log_msg
 *
 * Purpose:     Write a log message for protecting a cache entry.
 *
 * Return:      SUCCEED/FAIL
 *
 *-------------------------------------------------------------------------
 */
static herr_t
H5C__trace_write_protect_entry_log_msg(void *udata, const H5C_cache_entry_t *entry, int type_id,
                                       unsigned flags, herr_t fxn_ret_value)
{
    H5C_log_trace_udata_t *trace_udata = (H5C_log_trace_udata_t *)(udata);
    herr_t                 ret_value   = SUCCEED;

    FUNC_ENTER_PACKAGE

    /* Sanity checks */
    assert(trace_udata);
    assert(trace_udata->message);
    assert(entry);

    /* Create the log message string */
    snprintf(trace_udata->message, H5C_MAX_TRACE_LOG_MSG_SIZE, "H5AC_protect 0x%lx %d 0x%x %d %d\n",
             (unsigned long)(entry->addr), type_id, flags, (int)(entry->size), (int)fxn_ret_value);

    /* Write the log message to the file */
    if (H5C__trace_write_log_message(trace_udata) < 0)
        HGOTO_ERROR(H5E_CACHE, H5E_LOGGING, FAIL, "unable to emit log message");

done:
    FUNC_LEAVE_NOAPI(ret_value)
} /* H5C__trace_write_protect_entry_log_msg() */

/*-------------------------------------------------------------------------
 * Function:    H5C__trace_write_resize_entry_log_msg
 *
 * Purpose:     Write a log message for resizing a cache entry.
 *
 * Return:      SUCCEED/FAIL
 *
 *-------------------------------------------------------------------------
 */
static herr_t
H5C__trace_write_resize_entry_log_msg(void *udata, const H5C_cache_entry_t *entry, size_t new_size,
                                      herr_t fxn_ret_value)
{
    H5C_log_trace_udata_t *trace_udata = (H5C_log_trace_udata_t *)(udata);
    herr_t                 ret_value   = SUCCEED;

    FUNC_ENTER_PACKAGE

    /* Sanity checks */
    assert(trace_udata);
    assert(trace_udata->message);
    assert(entry);

    /* Create the log message string */
    snprintf(trace_udata->message, H5C_MAX_TRACE_LOG_MSG_SIZE, "H5AC_resize_entry 0x%lx %d %d\n",
             (unsigned long)(entry->addr), (int)new_size, (int)fxn_ret_value);

    /* Write the log message to the file */
    if (H5C__trace_write_log_message(trace_udata) < 0)
        HGOTO_ERROR(H5E_CACHE, H5E_LOGGING, FAIL, "unable to emit log message");

done:
    FUNC_LEAVE_NOAPI(ret_value)
} /* H5C__trace_write_resize_entry_log_msg() */

/*-------------------------------------------------------------------------
 * Function:    H5C__trace_write_unpin_entry_log_msg
 *
 * Purpose:     Write a log message for unpinning a cache entry.
 *
 * Return:      SUCCEED/FAIL
 *
 *-------------------------------------------------------------------------
 */
static herr_t
H5C__trace_write_unpin_entry_log_msg(void *udata, const H5C_cache_entry_t *entry, herr_t fxn_ret_value)
{
    H5C_log_trace_udata_t *trace_udata = (H5C_log_trace_udata_t *)(udata);
    herr_t                 ret_value   = SUCCEED;

    FUNC_ENTER_PACKAGE

    /* Sanity checks */
    assert(trace_udata);
    assert(trace_udata->message);
    assert(entry);

    /* Create the log message string */
    snprintf(trace_udata->message, H5C_MAX_TRACE_LOG_MSG_SIZE, "H5AC_unpin_entry 0x%lx %d\n",
             (unsigned long)(entry->addr), (int)fxn_ret_value);

    /* Write the log message to the file */
    if (H5C__trace_write_log_message(trace_udata) < 0)
        HGOTO_ERROR(H5E_CACHE, H5E_LOGGING, FAIL, "unable to emit log message");

done:
    FUNC_LEAVE_NOAPI(ret_value)
} /* H5C__trace_write_unpin_entry_log_msg() */

/*-------------------------------------------------------------------------
 * Function:    H5C__trace_write_destroy_fd_log_msg
 *
 * Purpose:     Write a log message for destroying a flush dependency
 *              between two cache entries.
 *
 * Return:      SUCCEED/FAIL
 *
 *-------------------------------------------------------------------------
 */
static herr_t
H5C__trace_write_destroy_fd_log_msg(void *udata, const H5C_cache_entry_t *parent,
                                    const H5C_cache_entry_t *child, herr_t fxn_ret_value)
{
    H5C_log_trace_udata_t *trace_udata = (H5C_log_trace_udata_t *)(udata);
    herr_t                 ret_value   = SUCCEED;

    FUNC_ENTER_PACKAGE

    /* Sanity checks */
    assert(trace_udata);
    assert(trace_udata->message);
    assert(parent);
    assert(child);

    /* Create the log message string */
    snprintf(trace_udata->message, H5C_MAX_TRACE_LOG_MSG_SIZE,
             "H5AC_destroy_flush_dependency 0x%lx 0x%lx %d\n", (unsigned long)(parent->addr),
             (unsigned long)(child->addr), (int)fxn_ret_value);

    /* Write the log message to the file */
    if (H5C__trace_write_log_message(trace_udata) < 0)
        HGOTO_ERROR(H5E_CACHE, H5E_LOGGING, FAIL, "unable to emit log message");

done:
    FUNC_LEAVE_NOAPI(ret_value)
} /* H5C__trace_write_destroy_fd_log_msg() */

/*-------------------------------------------------------------------------
 * Function:    H5C__trace_write_unprotect_entry_log_msg
 *
 * Purpose:     Write a log message for unprotecting a cache entry.
 *
 * Return:      SUCCEED/FAIL
 *
 *-------------------------------------------------------------------------
 */
static herr_t
H5C__trace_write_unprotect_entry_log_msg(void *udata, haddr_t address, int type_id, unsigned flags,
                                         herr_t fxn_ret_value)
{
    H5C_log_trace_udata_t *trace_udata = (H5C_log_trace_udata_t *)(udata);
    herr_t                 ret_value   = SUCCEED;

    FUNC_ENTER_PACKAGE

    /* Sanity checks */
    assert(trace_udata);
    assert(trace_udata->message);

    /* Create the log message string */
    snprintf(trace_udata->message, H5C_MAX_TRACE_LOG_MSG_SIZE, "H5AC_unprotect 0x%lx %d 0x%x %d\n",
             (unsigned long)(address), type_id, flags, (int)fxn_ret_value);

    /* Write the log message to the file */
    if (H5C__trace_write_log_message(trace_udata) < 0)
        HGOTO_ERROR(H5E_CACHE, H5E_LOGGING, FAIL, "unable to emit log message");

done:
    FUNC_LEAVE_NOAPI(ret_value)
} /* H5C__trace_write_unprotect_entry_log_msg() */

/*-------------------------------------------------------------------------
 * Function:    H5C__trace_write_set_cache_config_log_msg
 *
 * Purpose:     Write a log message for setting the cache configuration.
 *
 * Return:      SUCCEED/FAIL
 *
 *-------------------------------------------------------------------------
 */
static herr_t
H5C__trace_write_set_cache_config_log_msg(void *udata, const H5AC_cache_config_t *config,
                                          herr_t fxn_ret_value)
{
    H5C_log_trace_udata_t *trace_udata = (H5C_log_trace_udata_t *)(udata);
    herr_t                 ret_value   = SUCCEED;

    FUNC_ENTER_PACKAGE

    /* Sanity checks */
    assert(trace_udata);
    assert(trace_udata->message);
    assert(config);

    /* Create the log message string */
    snprintf(trace_udata->message, H5C_MAX_TRACE_LOG_MSG_SIZE,
             "H5AC_set_cache_auto_resize_config %d %d %d %d \"%s\" %d %d %d %f %d %d %ld %d %f %f %d %f %f "
             "%d %d %d %f %f %d %d %d %d %f %zu %d %d\n",
             config->version, (int)(config->rpt_fcn_enabled), (int)(config->open_trace_file),
             (int)(config->close_trace_file), config->trace_file_name, (int)(config->evictions_enabled),
             (int)(config->set_initial_size), (int)(config->initial_size), config->min_clean_fraction,
             (int)(config->max_size), (int)(config->min_size), config->epoch_length, (int)(config->incr_mode),
             config->lower_hr_threshold, config->increment, (int)(config->flash_incr_mode),
             config->flash_multiple, config->flash_threshold, (int)(config->apply_max_increment),
             (int)(config->max_increment), (int)(config->decr_mode), config->upper_hr_threshold,
             config->decrement, (int)(config->apply_max_decrement), (int)(config->max_decrement),
             config->epochs_before_eviction, (int)(config->apply_empty_reserve), config->empty_reserve,
             config->dirty_bytes_threshold, config->metadata_write_strategy, (int)fxn_ret_value);

    /* Write the log message to the file */
    if (H5C__trace_write_log_message(trace_udata) < 0)
        HGOTO_ERROR(H5E_CACHE, H5E_LOGGING, FAIL, "unable to emit log message");

done:
    FUNC_LEAVE_NOAPI(ret_value)
} /* H5C__trace_write_set_cache_config_log_msg() */

/*-------------------------------------------------------------------------
 * Function:    H5C__trace_write_remove_entry_log_msg
 *
 * Purpose:     Write a log message for removing a cache entry.
 *
 * Return:      SUCCEED/FAIL
 *
 *-------------------------------------------------------------------------
 */
static herr_t
H5C__trace_write_remove_entry_log_msg(void *udata, const H5C_cache_entry_t *entry, herr_t fxn_ret_value)
{
    H5C_log_trace_udata_t *trace_udata = (H5C_log_trace_udata_t *)(udata);
    herr_t                 ret_value   = SUCCEED;

    FUNC_ENTER_PACKAGE

    /* Sanity checks */
    assert(trace_udata);
    assert(trace_udata->message);
    assert(entry);

    /* Create the log message string */
    snprintf(trace_udata->message, H5C_MAX_TRACE_LOG_MSG_SIZE, "H5AC_remove_entry 0x%lx %d\n",
             (unsigned long)(entry->addr), (int)fxn_ret_value);

    /* Write the log message to the file */
    if (H5C__trace_write_log_message(trace_udata) < 0)
        HGOTO_ERROR(H5E_CACHE, H5E_LOGGING, FAIL, "unable to emit log message");

done:
    FUNC_LEAVE_NOAPI(ret_value)
} /* H5C__trace_write_remove_entry_log_msg() */<|MERGE_RESOLUTION|>--- conflicted
+++ resolved
@@ -163,11 +163,7 @@
     assert(trace_udata->message);
 
     /* Write the log message and flush */
-<<<<<<< HEAD
-    n_chars = HDstrlen(trace_udata->message);
-=======
     n_chars = strlen(trace_udata->message);
->>>>>>> 07347cc5
     if ((int)n_chars != fprintf(trace_udata->outfile, "%s", trace_udata->message))
         HGOTO_ERROR(H5E_CACHE, H5E_LOGGING, FAIL, "error writing log message");
     memset((void *)(trace_udata->message), 0, (size_t)(n_chars * sizeof(char)));
