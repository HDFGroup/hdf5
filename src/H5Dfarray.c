--- conflicted
+++ resolved
@@ -14,15 +14,9 @@
 /* Programmer:  Vailin Choi
  *              Thursday, April 30, 2009
  *
-<<<<<<< HEAD
- * Purpose:	Fixed array indexed (chunked) I/O functions.
- *		The chunk coordinate is mapped as an index into an array of
- *		disk addresses for the chunks.
-=======
  * Purpose:     Fixed array indexed (chunked) I/O functions.
  *              The chunk coordinate is mapped as an index into an array of
  *              disk addresses for the chunks.
->>>>>>> 18bbd3f0
  *
  */
 
@@ -35,15 +29,6 @@
 /***********/
 /* Headers */
 /***********/
-<<<<<<< HEAD
-#include "H5private.h"   /* Generic Functions			*/
-#include "H5Dpkg.h"      /* Datasets				*/
-#include "H5Eprivate.h"  /* Error handling		  	*/
-#include "H5FAprivate.h" /* Fixed arrays		  		*/
-#include "H5FLprivate.h" /* Free Lists                           */
-#include "H5MFprivate.h" /* File space management		*/
-#include "H5VMprivate.h" /* Vector functions			*/
-=======
 #include "H5private.h"   /* Generic Functions            */
 #include "H5Dpkg.h"      /* Datasets                     */
 #include "H5Eprivate.h"  /* Error handling               */
@@ -51,7 +36,6 @@
 #include "H5FLprivate.h" /* Free Lists                   */
 #include "H5MFprivate.h" /* File space management        */
 #include "H5VMprivate.h" /* Vector functions             */
->>>>>>> 18bbd3f0
 
 /****************/
 /* Local Macros */
@@ -431,13 +415,8 @@
     HDassert(elmt);
 
     /* Print element */
-<<<<<<< HEAD
-    HDsprintf(temp_str, "Element #%llu:", (unsigned long long)idx);
-    HDfprintf(stream, "%*s%-*s %a\n", indent, "", fwidth, temp_str, *(const haddr_t *)elmt);
-=======
     HDsprintf(temp_str, "Element #%" PRIuHSIZE ":", idx);
     HDfprintf(stream, "%*s%-*s %" PRIuHADDR "\n", indent, "", fwidth, temp_str, *(const haddr_t *)elmt);
->>>>>>> 18bbd3f0
 
     FUNC_LEAVE_NOAPI(SUCCEED)
 } /* end H5D__farray_debug() */
@@ -696,15 +675,9 @@
     HDassert(elmt);
 
     /* Print element */
-<<<<<<< HEAD
-    HDsprintf(temp_str, "Element #%llu:", (unsigned long long)idx);
-    HDfprintf(stream, "%*s%-*s {%a, %u, %0x}\n", indent, "", fwidth, temp_str, elmt->addr, elmt->nbytes,
-              elmt->filter_mask);
-=======
     HDsprintf(temp_str, "Element #%" PRIuHSIZE ":", idx);
     HDfprintf(stream, "%*s%-*s {%" PRIuHADDR ", %u, %0x}\n", indent, "", fwidth, temp_str, elmt->addr,
               elmt->nbytes, elmt->filter_mask);
->>>>>>> 18bbd3f0
 
     FUNC_LEAVE_NOAPI(SUCCEED)
 } /* end H5D__farray_filt_debug() */
@@ -964,11 +937,6 @@
  *
  * Programmer:  Vailin Choi; 5 May 2014
  *
-<<<<<<< HEAD
- * Programmer:	Vailin Choi; 5 May 2014
- *
-=======
->>>>>>> 18bbd3f0
  *-------------------------------------------------------------------------
  */
 static herr_t
