/* * * * * * * * * * * * * * * * * * * * * * * * * * * * * * * * * * * * * * *
 * Copyright by The HDF Group.                                               *
 * Copyright by the Board of Trustees of the University of Illinois.         *
 * All rights reserved.                                                      *
 *                                                                           *
 * This file is part of HDF5.  The full HDF5 copyright notice, including     *
 * terms governing use, modification, and redistribution, is contained in    *
 * the COPYING file, which can be found at the root of the source code       *
 * distribution tree, or in https://www.hdfgroup.org/licenses.               *
 * If you do not have access to either file, you may request a copy from     *
 * help@hdfgroup.org.                                                        *
 * * * * * * * * * * * * * * * * * * * * * * * * * * * * * * * * * * * * * * */

/*
 * Programmer:  Raymond Lu
 *              Jan 3, 2003
 */

#include "H5Zmodule.h" /* This source code file is part of the H5Z module */

#include "H5private.h"   /* Generic Functions			*/
#include "H5Eprivate.h"  /* Error handling		  	*/
#include "H5Fprivate.h"  /* File access                          */
#include "H5MMprivate.h" /* Memory management			*/
#include "H5Zpkg.h"      /* Data filters				*/

/* Local function prototypes */
<<<<<<< HEAD
static size_t H5Z_filter_fletcher32(unsigned flags, size_t cd_nelmts, const unsigned cd_values[],
                                    size_t nbytes, size_t *buf_size, void **buf);

/* This message derives from H5Z */
const H5Z_class2_t H5Z_FLETCHER32[1] = {{
    H5Z_CLASS_T_VERS,      /* H5Z_class_t version */
    H5Z_FILTER_FLETCHER32, /* Filter id number		*/
    1,                     /* encoder_present flag (set to true) */
    1,                     /* decoder_present flag (set to true) */
    "fletcher32",          /* Filter name for debugging	*/
    NULL,                  /* The "can apply" callback     */
    NULL,                  /* The "set local" callback     */
    H5Z_filter_fletcher32, /* The actual filter function	*/
=======
static size_t H5Z__filter_fletcher32(unsigned flags, size_t cd_nelmts, const unsigned cd_values[],
                                     size_t nbytes, size_t *buf_size, void **buf);

/* This message derives from H5Z */
const H5Z_class2_t H5Z_FLETCHER32[1] = {{
    H5Z_CLASS_T_VERS,       /* H5Z_class_t version */
    H5Z_FILTER_FLETCHER32,  /* Filter id number		*/
    1,                      /* encoder_present flag (set to true) */
    1,                      /* decoder_present flag (set to true) */
    "fletcher32",           /* Filter name for debugging	*/
    NULL,                   /* The "can apply" callback     */
    NULL,                   /* The "set local" callback     */
    H5Z__filter_fletcher32, /* The actual filter function	*/
>>>>>>> 18bbd3f0
}};

#define FLETCHER_LEN 4

/*-------------------------------------------------------------------------
 * Function:	H5Z__filter_fletcher32
 *
 * Purpose:	Implement an I/O filter of Fletcher32 Checksum
 *
 * Return:	Success: Size of buffer filtered
 *		Failure: 0
 *
 * Programmer:	Raymond Lu
 *              Jan 3, 2003
 *
 *-------------------------------------------------------------------------
 */
static size_t
<<<<<<< HEAD
H5Z_filter_fletcher32(unsigned flags, size_t H5_ATTR_UNUSED cd_nelmts,
                      const unsigned H5_ATTR_UNUSED cd_values[], size_t nbytes, size_t *buf_size, void **buf)
=======
H5Z__filter_fletcher32(unsigned flags, size_t H5_ATTR_UNUSED cd_nelmts,
                       const unsigned H5_ATTR_UNUSED cd_values[], size_t nbytes, size_t *buf_size, void **buf)
>>>>>>> 18bbd3f0
{
    void *         outbuf = NULL; /* Pointer to new buffer */
    unsigned char *src    = (unsigned char *)(*buf);
    uint32_t       fletcher;          /* Checksum value */
    uint32_t       reversed_fletcher; /* Possible wrong checksum value */
    uint8_t        c[4];
    uint8_t        tmp;
    size_t         ret_value = 0; /* Return value */

    FUNC_ENTER_STATIC

    HDassert(sizeof(uint32_t) >= 4);

    if (flags & H5Z_FLAG_REVERSE) { /* Read */
        /* Do checksum if it's enabled for read; otherwise skip it
         * to save performance. */
        if (!(flags & H5Z_FLAG_SKIP_EDC)) {
            unsigned char *tmp_src;             /* Pointer to checksum in buffer */
            size_t         src_nbytes = nbytes; /* Original number of bytes */
            uint32_t       stored_fletcher;     /* Stored checksum value */

            /* Get the stored checksum */
            src_nbytes -= FLETCHER_LEN;
            tmp_src = src + src_nbytes;
            UINT32DECODE(tmp_src, stored_fletcher);

            /* Compute checksum (can't fail) */
            fletcher = H5_checksum_fletcher32(src, src_nbytes);

            /* The reversed checksum.  There was a bug in the calculating code of
             * the Fletcher32 checksum in the library before v1.6.3.  The checksum
             * value wasn't consistent between big-endian and little-endian systems.
             * This bug was fixed in Release 1.6.3.  However, after fixing the bug,
             * the checksum value is no longer the same as before on little-endian
             * system.  We'll check both the correct checksum and the wrong
             * checksum to be consistent with Release 1.6.2 and before.
             */
            H5MM_memcpy(c, &fletcher, (size_t)4);

            tmp  = c[1];
            c[1] = c[0];
            c[0] = tmp;

            tmp  = c[3];
            c[3] = c[2];
            c[2] = tmp;

            H5MM_memcpy(&reversed_fletcher, c, (size_t)4);

            /* Verify computed checksum matches stored checksum */
            if (stored_fletcher != fletcher && stored_fletcher != reversed_fletcher)
                HGOTO_ERROR(H5E_STORAGE, H5E_READERROR, 0, "data error detected by Fletcher32 checksum")
        }

        /* Set return values */
        /* (Re-use the input buffer, just note that the size is smaller by the size of the checksum) */
        ret_value = nbytes - FLETCHER_LEN;
    }
    else {                  /* Write */
        unsigned char *dst; /* Temporary pointer to destination buffer */

        /* Compute checksum (can't fail) */
        fletcher = H5_checksum_fletcher32(src, nbytes);

        if (NULL == (outbuf = H5MM_malloc(nbytes + FLETCHER_LEN)))
            HGOTO_ERROR(H5E_RESOURCE, H5E_NOSPACE, 0,
                        "unable to allocate Fletcher32 checksum destination buffer")

        dst = (unsigned char *)outbuf;

        /* Copy raw data */
        H5MM_memcpy((void *)dst, (void *)(*buf), nbytes);

        /* Append checksum to raw data for storage */
        dst += nbytes;
        UINT32ENCODE(dst, fletcher);

        /* Free input buffer */
        H5MM_xfree(*buf);

        /* Set return values */
        *buf_size = nbytes + FLETCHER_LEN;
        *buf      = outbuf;
        outbuf    = NULL;
        ret_value = *buf_size;
    }

done:
    if (outbuf)
        H5MM_xfree(outbuf);
    FUNC_LEAVE_NOAPI(ret_value)
}<|MERGE_RESOLUTION|>--- conflicted
+++ resolved
@@ -25,21 +25,6 @@
 #include "H5Zpkg.h"      /* Data filters				*/
 
 /* Local function prototypes */
-<<<<<<< HEAD
-static size_t H5Z_filter_fletcher32(unsigned flags, size_t cd_nelmts, const unsigned cd_values[],
-                                    size_t nbytes, size_t *buf_size, void **buf);
-
-/* This message derives from H5Z */
-const H5Z_class2_t H5Z_FLETCHER32[1] = {{
-    H5Z_CLASS_T_VERS,      /* H5Z_class_t version */
-    H5Z_FILTER_FLETCHER32, /* Filter id number		*/
-    1,                     /* encoder_present flag (set to true) */
-    1,                     /* decoder_present flag (set to true) */
-    "fletcher32",          /* Filter name for debugging	*/
-    NULL,                  /* The "can apply" callback     */
-    NULL,                  /* The "set local" callback     */
-    H5Z_filter_fletcher32, /* The actual filter function	*/
-=======
 static size_t H5Z__filter_fletcher32(unsigned flags, size_t cd_nelmts, const unsigned cd_values[],
                                      size_t nbytes, size_t *buf_size, void **buf);
 
@@ -53,7 +38,6 @@
     NULL,                   /* The "can apply" callback     */
     NULL,                   /* The "set local" callback     */
     H5Z__filter_fletcher32, /* The actual filter function	*/
->>>>>>> 18bbd3f0
 }};
 
 #define FLETCHER_LEN 4
@@ -72,13 +56,8 @@
  *-------------------------------------------------------------------------
  */
 static size_t
-<<<<<<< HEAD
-H5Z_filter_fletcher32(unsigned flags, size_t H5_ATTR_UNUSED cd_nelmts,
-                      const unsigned H5_ATTR_UNUSED cd_values[], size_t nbytes, size_t *buf_size, void **buf)
-=======
 H5Z__filter_fletcher32(unsigned flags, size_t H5_ATTR_UNUSED cd_nelmts,
                        const unsigned H5_ATTR_UNUSED cd_values[], size_t nbytes, size_t *buf_size, void **buf)
->>>>>>> 18bbd3f0
 {
     void *         outbuf = NULL; /* Pointer to new buffer */
     unsigned char *src    = (unsigned char *)(*buf);
