/* * * * * * * * * * * * * * * * * * * * * * * * * * * * * * * * * * * * * * *
 * Copyright by The HDF Group.                                               *
 * Copyright by the Board of Trustees of the University of Illinois.         *
 * All rights reserved.                                                      *
 *                                                                           *
 * This file is part of HDF5.  The full HDF5 copyright notice, including     *
 * terms governing use, modification, and redistribution, is contained in    *
 * the COPYING file, which can be found at the root of the source code       *
 * distribution tree, or in https://www.hdfgroup.org/licenses.               *
 * If you do not have access to either file, you may request a copy from     *
 * help@hdfgroup.org.                                                        *
 * * * * * * * * * * * * * * * * * * * * * * * * * * * * * * * * * * * * * * */

/*-------------------------------------------------------------------------
 *
 * Created:             H5Fquery.c
 *                      Jan 10 2008
 *                      Quincey Koziol
 *
 * Purpose:             File structure query routines.
 *
 *-------------------------------------------------------------------------
 */

/****************/
/* Module Setup */
/****************/

#include "H5Fmodule.h" /* This source code file is part of the H5F module */

/***********/
/* Headers */
/***********/
#include "H5private.h"   /* Generic Functions                        */
#include "H5Eprivate.h"  /* Error handling                           */
#include "H5Fpkg.h"      /* File access                              */
#include "H5FDprivate.h" /* File drivers                             */

/****************/
/* Local Macros */
/****************/

/******************/
/* Local Typedefs */
/******************/

/********************/
/* Package Typedefs */
/********************/

/********************/
/* Local Prototypes */
/********************/

/*********************/
/* Package Variables */
/*********************/

/*****************************/
/* Library Private Variables */
/*****************************/

/*******************/
/* Local Variables */
/*******************/

/*-------------------------------------------------------------------------
 * Function: H5F_shared_get_intent
 *
 * Purpose:  Quick and dirty routine to retrieve the file's 'intent' flags
 *           (Mainly added to stop non-file routines from poking about in the
 *           H5F_shared_t data structure)
 *
 * Return:   'intent' on success/abort on failure (shouldn't fail)
 *-------------------------------------------------------------------------
 */
unsigned
H5F_shared_get_intent(const H5F_shared_t *f_sh)
{
    /* Use FUNC_ENTER_NOAPI_NOINIT_NOERR here to avoid performance issues */
    FUNC_ENTER_NOAPI_NOINIT_NOERR

    HDassert(f_sh);

    FUNC_LEAVE_NOAPI(f_sh->flags)
} /* end H5F_shared_get_intent() */

/*-------------------------------------------------------------------------
 * Function: H5F_get_intent
 *
 * Purpose:  Quick and dirty routine to retrieve the file's 'intent' flags
 *           (Mainly added to stop non-file routines from poking about in the
 *           H5F_t data structure)
 *
 * Return:   'intent' on success/abort on failure (shouldn't fail)
 *-------------------------------------------------------------------------
 */
unsigned
H5F_get_intent(const H5F_t *f)
{
    /* Use FUNC_ENTER_NOAPI_NOINIT_NOERR here to avoid performance issues */
    FUNC_ENTER_NOAPI_NOINIT_NOERR

    HDassert(f);

    FUNC_LEAVE_NOAPI(f->shared->flags)
} /* end H5F_get_intent() */

/*-------------------------------------------------------------------------
 * Function:    H5F_get_low_bound
 *
 * Purpose: Quick and dirty routine to retrieve the file's low_bound.
 *          (Mainly added to stop non-file routines from poking about in the
 *          H5F_t data structure)
 *
 * Return:  low_bound on success/abort on failure (shouldn't fail)
 *
 * Programmer:  Vailin Choi; June 2016
 *
 *-------------------------------------------------------------------------
 */
H5F_libver_t
H5F_get_low_bound(const H5F_t *f)
{
    /* Use FUNC_ENTER_NOAPI_NOINIT_NOERR here to avoid performance issues */
    FUNC_ENTER_NOAPI_NOINIT_NOERR

    HDassert(f);

    FUNC_LEAVE_NOAPI(f->shared->low_bound)
} /* end H5F_get_low_bound() */

/*-------------------------------------------------------------------------
 * Function:    H5F_get_high_bound
 *
 * Purpose: Quick and dirty routine to retrieve the file's high_bound.
 *          (Mainly added to stop non-file routines from poking about in the
 *          H5F_t data structure)
 *
 * Return:  high_bound on success/abort on failure (shouldn't fail)
 *
 * Programmer:  Vailin Choi; June 2016
 *
 *-------------------------------------------------------------------------
 */
H5F_libver_t
H5F_get_high_bound(const H5F_t *f)
{
    /* Use FUNC_ENTER_NOAPI_NOINIT_NOERR here to avoid performance issues */
    FUNC_ENTER_NOAPI_NOINIT_NOERR

    HDassert(f);

    FUNC_LEAVE_NOAPI(f->shared->high_bound)
} /* end H5F_get_high_bound() */

/*-------------------------------------------------------------------------
 * Function: H5F_get_open_name
 *
 * Purpose:  Retrieve the name used to open a file.
 *
 * Return:   Success:    The name of the file.
 *           Failure:    ? (should not happen)
 *-------------------------------------------------------------------------
 */
char *
H5F_get_open_name(const H5F_t *f)
{
    /* Use FUNC_ENTER_NOAPI_NOINIT_NOERR here to avoid performance issues */
    FUNC_ENTER_NOAPI_NOINIT_NOERR

    HDassert(f);
    HDassert(f->open_name);

    FUNC_LEAVE_NOAPI(f->open_name)
} /* end H5F_get_open_name() */

/*-------------------------------------------------------------------------
 * Function: H5F_get_actual_name
 *
 * Purpose:  Retrieve the actual name of a file, after resolving symlinks, etc.
 *
 * Return:   Success:    The name of the file.
 *           Failure:    ? (should not happen)
 *-------------------------------------------------------------------------
 */
char *
H5F_get_actual_name(const H5F_t *f)
{
    /* Use FUNC_ENTER_NOAPI_NOINIT_NOERR here to avoid performance issues */
    FUNC_ENTER_NOAPI_NOINIT_NOERR

    HDassert(f);
    HDassert(f->actual_name);

    FUNC_LEAVE_NOAPI(f->actual_name)
} /* end H5F_get_actual_name() */

/*-------------------------------------------------------------------------
 * Function: H5F_get_extpath
 *
 * Purpose:  Retrieve the file's 'extpath' flags
<<<<<<< HEAD
 *           This is used by H5L_extern_traverse() and H5D_build_file_prefix() to retrieve the main file's
 *location when searching the target file.
=======
 *           This is used by H5L_extern_traverse() and H5D_build_file_prefix()
 *           to retrieve the main file's location when searching the target file.
>>>>>>> 18bbd3f0
 *
 * Return:   'extpath' on success/abort on failure (shouldn't fail)
 *-------------------------------------------------------------------------
 */
char *
H5F_get_extpath(const H5F_t *f)
{
    /* Use FUNC_ENTER_NOAPI_NOINIT_NOERR here to avoid performance issues */
    FUNC_ENTER_NOAPI_NOINIT_NOERR

    HDassert(f);
    HDassert(f->shared);
    HDassert(f->shared->extpath);

    FUNC_LEAVE_NOAPI(f->shared->extpath)
} /* end H5F_get_extpath() */

/*-------------------------------------------------------------------------
 * Function: H5F_get_shared
 *
 * Purpose:  Retrieve the file's 'shared' pointer
 *
 * Return:   'shared' on success/abort on failure (shouldn't fail)
 *-------------------------------------------------------------------------
 */
H5F_shared_t *
H5F_get_shared(const H5F_t *f)
{
    /* Use FUNC_ENTER_NOAPI_NOINIT_NOERR here to avoid performance issues */
    FUNC_ENTER_NOAPI_NOINIT_NOERR

    HDassert(f);

    FUNC_LEAVE_NOAPI(f->shared)
} /* end H5F_get_shared() */

/*-------------------------------------------------------------------------
 * Function: H5F_same_shared
 *
 * Purpose:  Determine if two files have the same shared file pointer
 *
 * Return:   TRUE/FALSE on success/abort on failure (shouldn't fail)
 *-------------------------------------------------------------------------
 */
hbool_t
H5F_same_shared(const H5F_t *f1, const H5F_t *f2)
{
    /* Use FUNC_ENTER_NOAPI_NOINIT_NOERR here to avoid performance issues */
    FUNC_ENTER_NOAPI_NOINIT_NOERR

    HDassert(f1);
    HDassert(f1->shared);
    HDassert(f2);
    HDassert(f2->shared);

    FUNC_LEAVE_NOAPI(f1->shared == f2->shared)
} /* end H5F_same_shared() */

/*-------------------------------------------------------------------------
 * Function: H5F_get_nopen_objs
 *
 * Purpose:  Retrieve the file's 'nopen_objs' value
 *
 * Return:   'nopen_objs' on success/abort on failure (shouldn't fail)
 *-------------------------------------------------------------------------
 */
unsigned
H5F_get_nopen_objs(const H5F_t *f)
{
    /* Use FUNC_ENTER_NOAPI_NOINIT_NOERR here to avoid performance issues */
    FUNC_ENTER_NOAPI_NOINIT_NOERR

    HDassert(f);

    FUNC_LEAVE_NOAPI(f->nopen_objs)
} /* end H5F_get_nopen_objs() */

/*-------------------------------------------------------------------------
 * Function:    H5F_file_id_exists
 *
 * Purpose:     Determines if a file ID exists for this file struct
 *
 * Return:      TRUE/FALSE
 *-------------------------------------------------------------------------
 */
hbool_t
H5F_file_id_exists(const H5F_t *f)
{
    /* Use FUNC_ENTER_NOAPI_NOINIT_NOERR here to avoid performance issues */
    FUNC_ENTER_NOAPI_NOINIT_NOERR

    HDassert(f);

    FUNC_LEAVE_NOAPI(f->id_exists)
} /* end H5F_file_id_exists() */

/*-------------------------------------------------------------------------
 * Function: H5F_get_parent
 *
 * Purpose:  Retrieve the file's 'parent' pointer
 *
 * Return:   'parent' on success/abort on failure (shouldn't fail)
 *-------------------------------------------------------------------------
 */
H5F_t *
H5F_get_parent(const H5F_t *f)
{
    /* Use FUNC_ENTER_NOAPI_NOINIT_NOERR here to avoid performance issues */
    FUNC_ENTER_NOAPI_NOINIT_NOERR

    HDassert(f);

    FUNC_LEAVE_NOAPI(f->parent)
} /* end H5F_get_parent() */

/*-------------------------------------------------------------------------
 * Function: H5F_get_nmounts
 *
 * Purpose:  Retrieve the file's 'nmounts' value
 *
 * Return:   'nmounts' on success/abort on failure (shouldn't fail)
 *-------------------------------------------------------------------------
 */
unsigned
H5F_get_nmounts(const H5F_t *f)
{
    /* Use FUNC_ENTER_NOAPI_NOINIT_NOERR here to avoid performance issues */
    FUNC_ENTER_NOAPI_NOINIT_NOERR

    HDassert(f);

    FUNC_LEAVE_NOAPI(f->nmounts)
} /* end H5F_get_nmounts() */

/*-------------------------------------------------------------------------
 * Function: H5F_get_read_attempts
 *
 * Purpose:  Retrieve the file's 'read_attempts' value
 *
 * Return:   '# of read attempts' on success/abort on failure (shouldn't fail)
 *-------------------------------------------------------------------------
 */
unsigned
H5F_get_read_attempts(const H5F_t *f)
{
    /* Use FUNC_ENTER_NOAPI_NOINIT_NOERR here to avoid performance issues */
    FUNC_ENTER_NOAPI_NOINIT_NOERR

    HDassert(f);

    FUNC_LEAVE_NOAPI(f->shared->read_attempts)
} /* end H5F_get_read_attempts() */

/*-------------------------------------------------------------------------
 * Function: H5F_get_fcpl
 *
 * Purpose:  Retrieve the value of a file's FCPL.
 *
 * Return:   Success:    The FCPL for the file.
 *           Failure:    ? (should not happen)
 *-------------------------------------------------------------------------
 */
hid_t
H5F_get_fcpl(const H5F_t *f)
{
    /* Use FUNC_ENTER_NOAPI_NOINIT_NOERR here to avoid performance issues */
    FUNC_ENTER_NOAPI_NOINIT_NOERR

    HDassert(f);
    HDassert(f->shared);

    FUNC_LEAVE_NOAPI(f->shared->fcpl_id)
} /* end H5F_get_fcpl() */

/*-------------------------------------------------------------------------
 * Function: H5F_sizeof_addr
 *
 * Purpose:  Quick and dirty routine to retrieve the size of the file's size_t
 *           (Mainly added to stop non-file routines from poking about in the
 *           H5F_t data structure)
 *
 * Return:   'sizeof_addr' on success/abort on failure (shouldn't fail)
 *-------------------------------------------------------------------------
 */
uint8_t
H5F_sizeof_addr(const H5F_t *f)
{
    /* Use FUNC_ENTER_NOAPI_NOINIT_NOERR here to avoid performance issues */
    FUNC_ENTER_NOAPI_NOINIT_NOERR

    HDassert(f);
    HDassert(f->shared);

    FUNC_LEAVE_NOAPI(f->shared->sizeof_addr)
} /* end H5F_sizeof_addr() */

/*-------------------------------------------------------------------------
 * Function: H5F_sizeof_size
 *
 * Purpose:  Quick and dirty routine to retrieve the size of the file's off_t
 *           (Mainly added to stop non-file routines from poking about in the
 *           H5F_t data structure)
 *
 * Return:   'sizeof_size' on success/abort on failure (shouldn't fail)
 *-------------------------------------------------------------------------
 */
uint8_t
H5F_sizeof_size(const H5F_t *f)
{
    /* Use FUNC_ENTER_NOAPI_NOINIT_NOERR here to avoid performance issues */
    FUNC_ENTER_NOAPI_NOINIT_NOERR

    HDassert(f);
    HDassert(f->shared);

    FUNC_LEAVE_NOAPI(f->shared->sizeof_size)
} /* H5F_sizeof_size() */

/*-------------------------------------------------------------------------
 * Function: H5F_get_sohm_addr
 *
 * Purpose:  Retrieve the file's 'sohm_addr' value
 *
 * Return:   'sohm_addr' on success/abort on failure (shouldn't fail)
 *-------------------------------------------------------------------------
 */
haddr_t
H5F_get_sohm_addr(const H5F_t *f)
{
    /* Use FUNC_ENTER_NOAPI_NOINIT_NOERR here to avoid performance issues */
    FUNC_ENTER_NOAPI_NOINIT_NOERR

    HDassert(f);
    HDassert(f->shared);

    FUNC_LEAVE_NOAPI(f->shared->sohm_addr)
} /* end H5F_get_sohm_addr() */

/*-------------------------------------------------------------------------
 * Function: H5F_get_sohm_vers
 *
 * Purpose:  Retrieve the file's 'sohm_vers' value
 *
 * Return:   'sohm_vers' on success/abort on failure (shouldn't fail)
 *-------------------------------------------------------------------------
 */
unsigned
H5F_get_sohm_vers(const H5F_t *f)
{
    /* Use FUNC_ENTER_NOAPI_NOINIT_NOERR here to avoid performance issues */
    FUNC_ENTER_NOAPI_NOINIT_NOERR

    HDassert(f);
    HDassert(f->shared);

    FUNC_LEAVE_NOAPI(f->shared->sohm_vers)
} /* end H5F_get_sohm_vers() */

/*-------------------------------------------------------------------------
 * Function: H5F_get_sohm_nindexes
 *
 * Purpose:  Retrieve the file's 'sohm_nindexes' value
 *
 * Return:   'sohm_nindexes' on success/abort on failure (shouldn't fail)
 *-------------------------------------------------------------------------
 */
unsigned
H5F_get_sohm_nindexes(const H5F_t *f)
{
    /* Use FUNC_ENTER_NOAPI_NOINIT_NOERR here to avoid performance issues */
    FUNC_ENTER_NOAPI_NOINIT_NOERR

    HDassert(f);
    HDassert(f->shared);

    FUNC_LEAVE_NOAPI(f->shared->sohm_nindexes)
} /* end H5F_get_sohm_nindexes() */

/*-------------------------------------------------------------------------
 * Function: H5F_sym_leaf_k
 *
 * Purpose:  Replaced a macro to retrieve the symbol table leaf size,
 *           now that the generic properties are being used to store
 *           the values.
 *
 * Return:   Success:    Non-negative, and the symbol table leaf size is
 *                              returned.
 *           Failure:    Negative (should not happen)
 *-------------------------------------------------------------------------
 */
unsigned
H5F_sym_leaf_k(const H5F_t *f)
{
    /* Use FUNC_ENTER_NOAPI_NOINIT_NOERR here to avoid performance issues */
    FUNC_ENTER_NOAPI_NOINIT_NOERR

    HDassert(f);
    HDassert(f->shared);
    HDassert(f->shared->sblock);

    FUNC_LEAVE_NOAPI(f->shared->sblock->sym_leaf_k)
} /* end H5F_sym_leaf_k() */

/*-------------------------------------------------------------------------
 * Function: H5F_get_min_dset_ohdr
 *
 * Purpose:  Get the setting flag for minimized dataset object headers
 *
 * Return:   TRUE/FALSE as set in file
 *-------------------------------------------------------------------------
 */
hbool_t
H5F_get_min_dset_ohdr(const H5F_t *f)
{
    FUNC_ENTER_NOAPI_NOINIT_NOERR

    HDassert(f);

    FUNC_LEAVE_NOAPI(f->shared->crt_dset_min_ohdr_flag)
} /* end H5F_get_min_dset_ohdr */

/*-------------------------------------------------------------------------
 * Function: H5F_Kvalue
 *
 * Purpose:  Replaced a macro to retrieve a B-tree key value for a certain
 *           type, now that the generic properties are being used to store
 *           the B-tree values.
 *
 * Return:   Success:    Non-negative, and the B-tree key value is
 *                              returned.
 *           Failure:    Negative (should not happen)
 *-------------------------------------------------------------------------
 */
unsigned
H5F_Kvalue(const H5F_t *f, const H5B_class_t *type)
{
    /* Use FUNC_ENTER_NOAPI_NOINIT_NOERR here to avoid performance issues */
    FUNC_ENTER_NOAPI_NOINIT_NOERR

    HDassert(f);
    HDassert(f->shared);
    HDassert(f->shared->sblock);
    HDassert(type);

    FUNC_LEAVE_NOAPI(f->shared->sblock->btree_k[type->id])
} /* end H5F_Kvalue() */

/*-------------------------------------------------------------------------
 * Function: H5F_get_nrefs
 *
 * Purpose:  Retrieve the file's 'nrefs' value
 *
 * Return:   'nrefs' on success/abort on failure (shouldn't fail)
 *-------------------------------------------------------------------------
 */
unsigned
H5F_get_nrefs(const H5F_t *f)
{
    /* Use FUNC_ENTER_NOAPI_NOINIT_NOERR here to avoid performance issues */
    FUNC_ENTER_NOAPI_NOINIT_NOERR

    HDassert(f);
    HDassert(f->shared);

    FUNC_LEAVE_NOAPI(f->shared->nrefs)
} /* end H5F_get_nrefs() */

/*-------------------------------------------------------------------------
 * Function: H5F_rdcc_nslots
 *
 * Purpose:  Replaced a macro to retrieve the raw data cache number of slots,
 *           now that the generic properties are being used to store
 *           the values.
 *
 * Return:   Success:    Non-negative, and the raw data cache number of
 *                              of slots is returned.
 *           Failure:    Negative (should not happen)
 *-------------------------------------------------------------------------
 */
size_t
H5F_rdcc_nslots(const H5F_t *f)
{
    /* Use FUNC_ENTER_NOAPI_NOINIT_NOERR here to avoid performance issues */
    FUNC_ENTER_NOAPI_NOINIT_NOERR

    HDassert(f);
    HDassert(f->shared);

    FUNC_LEAVE_NOAPI(f->shared->rdcc_nslots)
} /* end H5F_rdcc_nelmts() */

/*-------------------------------------------------------------------------
 * Function: H5F_rdcc_nbytes
 *
 * Purpose:  Replaced a macro to retrieve the raw data cache number of bytes,
 *           now that the generic properties are being used to store
 *           the values.
 *
 * Return:   Success:    Non-negative, and the raw data cache number of
 *                              of bytes is returned.
 *           Failure:    Negative (should not happen)
 *-------------------------------------------------------------------------
 */
size_t
H5F_rdcc_nbytes(const H5F_t *f)
{
    /* Use FUNC_ENTER_NOAPI_NOINIT_NOERR here to avoid performance issues */
    FUNC_ENTER_NOAPI_NOINIT_NOERR

    HDassert(f);
    HDassert(f->shared);

    FUNC_LEAVE_NOAPI(f->shared->rdcc_nbytes)
} /* end H5F_rdcc_nbytes() */

/*-------------------------------------------------------------------------
 * Function: H5F_rdcc_w0
 *
 * Purpose:  Replaced a macro to retrieve the raw data cache 'w0' value
 *           now that the generic properties are being used to store
 *           the values.
 *
 * Return:   Success:    Non-negative, and the raw data cache 'w0' value
 *                              is returned.
 *           Failure:    Negative (should not happen)
 *-------------------------------------------------------------------------
 */
double
H5F_rdcc_w0(const H5F_t *f)
{
    /* Use FUNC_ENTER_NOAPI_NOINIT_NOERR here to avoid performance issues */
    FUNC_ENTER_NOAPI_NOINIT_NOERR

    HDassert(f);
    HDassert(f->shared);

    FUNC_LEAVE_NOAPI(f->shared->rdcc_w0)
} /* end H5F_rdcc_w0() */

/*-------------------------------------------------------------------------
 * Function: H5F_get_base_addr
 *
 * Purpose:  Quick and dirty routine to retrieve the file's 'base_addr' value
 *           (Mainly added to stop non-file routines from poking about in the
 *           H5F_t data structure)
 *
 * Return:   Non-negative on success/Negative on failure
 *-------------------------------------------------------------------------
 */
haddr_t
H5F_get_base_addr(const H5F_t *f)
{
    /* Use FUNC_ENTER_NOAPI_NOINIT_NOERR here to avoid performance issues */
    FUNC_ENTER_NOAPI_NOINIT_NOERR

    HDassert(f);
    HDassert(f->shared);
    HDassert(f->shared->sblock);

    FUNC_LEAVE_NOAPI(f->shared->sblock->base_addr)
} /* end H5F_get_base_addr() */

/*-------------------------------------------------------------------------
 * Function: H5F_grp_btree_shared
 *
 * Purpose:  Replaced a macro to retrieve the shared B-tree node info
 *           now that the generic properties are being used to store
 *           the values.
 *
 * Return:   Success:    Non-void, and the shared B-tree node info
 *                              is returned.
 *           Failure:    void (should not happen)
 *-------------------------------------------------------------------------
 */
H5UC_t *
H5F_grp_btree_shared(const H5F_t *f)
{
    /* Use FUNC_ENTER_NOAPI_NOINIT_NOERR here to avoid performance issues */
    FUNC_ENTER_NOAPI_NOINIT_NOERR

    HDassert(f);
    HDassert(f->shared);

    FUNC_LEAVE_NOAPI(f->shared->grp_btree_shared)
} /* end H5F_grp_btree_shared() */

/*-------------------------------------------------------------------------
 * Function: H5F_sieve_buf_size
 *
 * Purpose:  Replaced a macro to retrieve the dataset sieve buffer size
 *           now that the generic properties are being used to store
 *           the values.
 *
 * Return:   Success:    Non-void, and the dataset sieve buffer size
 *                              is returned.
 *           Failure:    void (should not happen)
 *-------------------------------------------------------------------------
 */
size_t
H5F_sieve_buf_size(const H5F_t *f)
{
    /* Use FUNC_ENTER_NOAPI_NOINIT_NOERR here to avoid performance issues */
    FUNC_ENTER_NOAPI_NOINIT_NOERR

    HDassert(f);
    HDassert(f->shared);

    FUNC_LEAVE_NOAPI(f->shared->sieve_buf_size)
} /* end H5F_sieve_buf_size() */

/*-------------------------------------------------------------------------
 * Function: H5F_gc_ref
 *
 * Purpose:  Replaced a macro to retrieve the "garbage collect
 *           references flag" now that the generic properties are being used
 *           to store the values.
 *
 * Return:  Success:    The "garbage collect references flag" is returned.
 *          Failure:    (should not happen)
 *
 * Programmer:  Quincey Koziol
 *              Jul  8 2005
 *
 *-------------------------------------------------------------------------
 */
unsigned
H5F_gc_ref(const H5F_t *f)
{
    /* Use FUNC_ENTER_NOAPI_NOINIT_NOERR here to avoid performance issues */
    FUNC_ENTER_NOAPI_NOINIT_NOERR

    HDassert(f);
    HDassert(f->shared);

    FUNC_LEAVE_NOAPI(f->shared->gc_ref)
} /* end H5F_gc_ref() */

/*-------------------------------------------------------------------------
 * Function: H5F_get_fc_degree
 *
 * Purpose:  Retrieve the 'file close degree' for the file.
 *
 * Return:   Success:    Non-negative, the 'file close degree'
 *           Failure:    (can't happen)
 *-------------------------------------------------------------------------
 */
H5F_close_degree_t
H5F_get_fc_degree(const H5F_t *f)
{
    /* Use FUNC_ENTER_NOAPI_NOINIT_NOERR here to avoid performance issues */
    FUNC_ENTER_NOAPI_NOINIT_NOERR

    HDassert(f);
    HDassert(f->shared);

    FUNC_LEAVE_NOAPI(f->shared->fc_degree)
} /* end H5F_get_fc_degree() */

/*-------------------------------------------------------------------------
 * Function:    H5F_get_evict_on_close
 *
 * Purpose:     Checks if evict-on-close is desired for objects in the
 *              file.
 *
 * Return:      Success:    Flag indicating whether the evict-on-close
 *                          property was set for the file.
 *              Failure:    (can't happen)
 *-------------------------------------------------------------------------
 */
hbool_t
H5F_get_evict_on_close(const H5F_t *f)
{
    /* Use FUNC_ENTER_NOAPI_NOINIT_NOERR here to avoid performance issues */
    FUNC_ENTER_NOAPI_NOINIT_NOERR

    HDassert(f);
    HDassert(f->shared);

    FUNC_LEAVE_NOAPI(f->shared->evict_on_close)
} /* end H5F_get_evict_on_close() */

/*-------------------------------------------------------------------------
 * Function: H5F_store_msg_crt_idx
 *
 * Purpose:  Retrieve the 'store message creation index' flag for the file.
 *
 * Return:   Success:    Non-negative, the 'store message creation index' flag
 *           Failure:    (can't happen)
 *-------------------------------------------------------------------------
 */
hbool_t
H5F_store_msg_crt_idx(const H5F_t *f)
{
    /* Use FUNC_ENTER_NOAPI_NOINIT_NOERR here to avoid performance issues */
    FUNC_ENTER_NOAPI_NOINIT_NOERR

    HDassert(f);
    HDassert(f->shared);

    FUNC_LEAVE_NOAPI(f->shared->store_msg_crt_idx)
} /* end H5F_store_msg_crt_idx() */

/*-------------------------------------------------------------------------
 * Function: H5F_shared_has_feature
 *
 * Purpose:  Check if a file has a particular feature enabled
 *
 * Return:   Success:    Non-negative - TRUE or FALSE
 *           Failure:    Negative (should not happen)
 *-------------------------------------------------------------------------
 */
hbool_t
H5F_shared_has_feature(const H5F_shared_t *f_sh, unsigned feature)
{
    /* Use FUNC_ENTER_NOAPI_NOINIT_NOERR here to avoid performance issues */
    FUNC_ENTER_NOAPI_NOINIT_NOERR

    HDassert(f_sh);

    FUNC_LEAVE_NOAPI((hbool_t)(f_sh->lf->feature_flags & feature))
} /* end H5F_shared_has_feature() */

/*-------------------------------------------------------------------------
 * Function: H5F_has_feature
 *
 * Purpose:  Check if a file has a particular feature enabled
 *
 * Return:   Success:    Non-negative - TRUE or FALSE
 *           Failure:    Negative (should not happen)
 *-------------------------------------------------------------------------
 */
hbool_t
H5F_has_feature(const H5F_t *f, unsigned feature)
{
    /* Use FUNC_ENTER_NOAPI_NOINIT_NOERR here to avoid performance issues */
    FUNC_ENTER_NOAPI_NOINIT_NOERR

    HDassert(f);
    HDassert(f->shared);

    FUNC_LEAVE_NOAPI((hbool_t)(f->shared->lf->feature_flags & feature))
} /* end H5F_has_feature() */

/*-------------------------------------------------------------------------
 * Function: H5F_get_driver_id
 *
 * Purpose:  Quick and dirty routine to retrieve the file's 'driver_id' value
 *           (Mainly added to stop non-file routines from poking about in the
 *           H5F_t data structure)
 *
 * Return:   'driver_id' on success/abort on failure (shouldn't fail)
 *-------------------------------------------------------------------------
 */
hid_t
H5F_get_driver_id(const H5F_t *f)
{
    /* Use FUNC_ENTER_NOAPI_NOINIT_NOERR here to avoid performance issues */
    FUNC_ENTER_NOAPI_NOINIT_NOERR

    HDassert(f);
    HDassert(f->shared);
    HDassert(f->shared->lf);

    FUNC_LEAVE_NOAPI(f->shared->lf->driver_id)
} /* end H5F_get_driver_id() */

/*-------------------------------------------------------------------------
 * Function: H5F_get_fileno
 *
 * Purpose:  Quick and dirty routine to retrieve the file's 'fileno' value
 *           (Mainly added to stop non-file routines from poking about in the
 *           H5F_t data structure)
 *
 * Return:   Non-negative on success/Negative on failure
 *-------------------------------------------------------------------------
 */
herr_t
H5F_get_fileno(const H5F_t *f, unsigned long *filenum)
{
    herr_t ret_value = SUCCEED;

    FUNC_ENTER_NOAPI(FAIL)

    HDassert(f);
    HDassert(f->shared);
    HDassert(f->shared->lf);
    HDassert(filenum);

    /* Retrieve the file's serial number */
    if (H5FD_get_fileno(f->shared->lf, filenum) < 0)
        HGOTO_ERROR(H5E_FILE, H5E_BADRANGE, FAIL, "can't retrieve fileno")

done:
    FUNC_LEAVE_NOAPI(ret_value)
} /* end H5F_get_fileno() */

/*-------------------------------------------------------------------------
 * Function: H5F_shared_get_eoa
 *
 * Purpose:  Quick and dirty routine to retrieve the file's 'eoa' value
 *
 * Return:   Non-negative on success/Negative on failure
 *-------------------------------------------------------------------------
 */
haddr_t
H5F_shared_get_eoa(const H5F_shared_t *f_sh, H5FD_mem_t type)
{
    haddr_t ret_value = HADDR_UNDEF; /* Return value */

    FUNC_ENTER_NOAPI(HADDR_UNDEF)

    HDassert(f_sh);

    /* Dispatch to driver */
    if (HADDR_UNDEF == (ret_value = H5FD_get_eoa(f_sh->lf, type)))
        HGOTO_ERROR(H5E_VFL, H5E_CANTINIT, HADDR_UNDEF, "driver get_eoa request failed")

done:
    FUNC_LEAVE_NOAPI(ret_value)
} /* end H5F_shared_get_eoa() */

/*-------------------------------------------------------------------------
 * Function: H5F_get_eoa
 *
 * Purpose:  Quick and dirty routine to retrieve the file's 'eoa' value
 *
 * Return:   Non-negative on success/Negative on failure
 *-------------------------------------------------------------------------
 */
haddr_t
H5F_get_eoa(const H5F_t *f, H5FD_mem_t type)
{
    haddr_t ret_value = HADDR_UNDEF; /* Return value */

    FUNC_ENTER_NOAPI(HADDR_UNDEF)

    HDassert(f);
    HDassert(f->shared);

    /* Dispatch to driver */
    if (HADDR_UNDEF == (ret_value = H5FD_get_eoa(f->shared->lf, type)))
        HGOTO_ERROR(H5E_VFL, H5E_CANTINIT, HADDR_UNDEF, "driver get_eoa request failed")

done:
    FUNC_LEAVE_NOAPI(ret_value)
} /* end H5F_get_eoa() */

/*-------------------------------------------------------------------------
 * Function:    H5F_get_vfd_handle
 *
 * Purpose:     Returns a pointer to the file handle of the low-level file
 *              driver.  This is the private function for H5Fget_vfd_handle.
 *
 * Return:      Success:        Non-negative.
 *              Failure:        negative.
 *-------------------------------------------------------------------------
 */
herr_t
H5F_get_vfd_handle(const H5F_t *file, hid_t fapl, void **file_handle)
{
    herr_t ret_value = SUCCEED; /* Return value */

    FUNC_ENTER_NOAPI(FAIL)

    /* Sanity check */
    HDassert(file);
    HDassert(file_handle);

    /* Get the VFD handle */
    if (H5FD_get_vfd_handle(file->shared->lf, fapl, file_handle) < 0)
        HGOTO_ERROR(H5E_FILE, H5E_CANTGET, FAIL, "can't get file handle for file driver")

done:
    FUNC_LEAVE_NOAPI(ret_value)
} /* end H5F_get_vfd_handle() */

/*-------------------------------------------------------------------------
 * Function: H5F_is_tmp_addr
 *
 * Purpose:  Quick and dirty routine to determine if an address is in
 *           the 'temporary' file space.
 *           (Mainly added to stop non-file routines from poking about in the
 *           H5F_t data structure)
 *
 * Return:   TRUE/FALSE on success/abort on failure (shouldn't fail)
 *-------------------------------------------------------------------------
 */
hbool_t
H5F_is_tmp_addr(const H5F_t *f, haddr_t addr)
{
    /* Use FUNC_ENTER_NOAPI_NOINIT_NOERR here to avoid performance issues */
    FUNC_ENTER_NOAPI_NOINIT_NOERR

    HDassert(f);
    HDassert(f->shared);

    FUNC_LEAVE_NOAPI(H5F_addr_le(f->shared->tmp_addr, addr))
} /* end H5F_is_tmp_addr() */

/*-------------------------------------------------------------------------
 * Function: H5F_use_tmp_space
 *
 * Purpose:  Quick and dirty routine to determine if using temporary
 *           file space is allowed for this file.
 *           (Mainly added to stop non-file routines from poking about in the
 *           H5F_t data structure)
 *
 * Return:   TRUE/FALSE on success/abort on failure (shouldn't fail)
 *-------------------------------------------------------------------------
 */
hbool_t
H5F_use_tmp_space(const H5F_t *f)
{
    /* Use FUNC_ENTER_NOAPI_NOINIT_NOERR here to avoid performance issues */
    FUNC_ENTER_NOAPI_NOINIT_NOERR

    HDassert(f);
    HDassert(f->shared);

    FUNC_LEAVE_NOAPI(f->shared->use_tmp_space)
} /* end H5F_use_tmp_space() */

#ifdef H5_HAVE_PARALLEL

/*-------------------------------------------------------------------------
 * Function: H5F_coll_md_read
 *
 * Purpose:  Retrieve the 'collective metadata reads' flag for the file.
 *
 * Return:   Success:    Non-negative, the 'collective metadata reads' flag
 *           Failure:    (can't happen)
 *-------------------------------------------------------------------------
 */
H5P_coll_md_read_flag_t
H5F_coll_md_read(const H5F_t *f)
{
    /* Use FUNC_ENTER_NOAPI_NOINIT_NOERR here to avoid performance issues */
    FUNC_ENTER_NOAPI_NOINIT_NOERR

    HDassert(f);

    FUNC_LEAVE_NOAPI(f->shared->coll_md_read)
} /* end H5F_coll_md_read() */
#endif /* H5_HAVE_PARALLEL */

/*-------------------------------------------------------------------------
 * Function: H5F_use_mdc_logging
 *
 * Purpose:  Quick and dirty routine to determine if using MDC logging
 *           is enabled for this file.
 *           (Mainly added to stop non-file routines from poking about in the
 *           H5F_t data structure)
 *
 * Return:   TRUE/FALSE on success/abort on failure (shouldn't fail)
 *-------------------------------------------------------------------------
 */
hbool_t
H5F_use_mdc_logging(const H5F_t *f)
{
    /* Use FUNC_ENTER_NOAPI_NOINIT_NOERR here to avoid performance issues */
    FUNC_ENTER_NOAPI_NOINIT_NOERR

    HDassert(f);
    HDassert(f->shared);

    FUNC_LEAVE_NOAPI(f->shared->use_mdc_logging)
} /* end H5F_use_mdc_logging() */

/*-------------------------------------------------------------------------
 * Function: H5F_start_mdc_log_on_access
 *
 * Purpose:  Quick and dirty routine to determine if we should start MDC
 *           logging on access for this file.
 *           (Mainly added to stop non-file routines from poking about in the
 *           H5F_t data structure)
 *
 * Return:   TRUE/FALSE on success/abort on failure (shouldn't fail)
 *-------------------------------------------------------------------------
 */
hbool_t
H5F_start_mdc_log_on_access(const H5F_t *f)
{
    /* Use FUNC_ENTER_NOAPI_NOINIT_NOERR here to avoid performance issues */
    FUNC_ENTER_NOAPI_NOINIT_NOERR

    HDassert(f);
    HDassert(f->shared);

    FUNC_LEAVE_NOAPI(f->shared->start_mdc_log_on_access)
} /* end H5F_start_mdc_log_on_access() */

/*-------------------------------------------------------------------------
 * Function: H5F_mdc_log_location
 *
 * Purpose:  Quick and dirty routine to retrieve the MDC log location
 *           for this file.
 *           (Mainly added to stop non-file routines from poking about in the
 *           H5F_t data structure)
 *
 * Return:   TRUE/FALSE on success/abort on failure (shouldn't fail)
 *-------------------------------------------------------------------------
 */
char *
H5F_mdc_log_location(const H5F_t *f)
{
    /* Use FUNC_ENTER_NOAPI_NOINIT_NOERR here to avoid performance issues */
    FUNC_ENTER_NOAPI_NOINIT_NOERR

    HDassert(f);
    HDassert(f->shared);

    FUNC_LEAVE_NOAPI(f->shared->mdc_log_location)
} /* end H5F_mdc_log_location() */

/*-------------------------------------------------------------------------
 * Function: H5F_get_alignment
 *
 * Purpose:  Retrieve the 'alignment' for the file.
 *
 * Return:   Success:    Non-negative, the 'alignment'
 *           Failure:    (can't happen)
 *-------------------------------------------------------------------------
 */
hsize_t
H5F_get_alignment(const H5F_t *f)
{
    /* Use FUNC_ENTER_NOAPI_NOINIT_NOERR here to avoid performance issues */
    FUNC_ENTER_NOAPI_NOINIT_NOERR

    HDassert(f);
    HDassert(f->shared);

    FUNC_LEAVE_NOAPI(f->shared->alignment)
} /* end H5F_get_alignment() */

/*-------------------------------------------------------------------------
 * Function: H5F_get_threshold
 *
 * Purpose:  Retrieve the 'threshold' for alignment in the file.
 *
 * Return:   Success:    Non-negative, the 'threshold'
 *           Failure:    (can't happen)
 *-------------------------------------------------------------------------
 */
hsize_t
H5F_get_threshold(const H5F_t *f)
{
    /* Use FUNC_ENTER_NOAPI_NOINIT_NOERR here to avoid performance issues */
    FUNC_ENTER_NOAPI_NOINIT_NOERR

    HDassert(f);
    HDassert(f->shared);

    FUNC_LEAVE_NOAPI(f->shared->threshold)
} /* end H5F_get_threshold() */

/*-------------------------------------------------------------------------
 * Function: H5F_get_pgend_meta_thres
 *
 * Purpose:  Retrieve the 'page end meta threshold size' for the file.
 *
 * Return:   Success:    Non-negative, the 'pgend_meta_thres'
 *           Failure:    (can't happen)
 *-------------------------------------------------------------------------
 */
hsize_t
H5F_get_pgend_meta_thres(const H5F_t *f)
{
    /* Use FUNC_ENTER_NOAPI_NOINIT_NOERR here to avoid performance issues */
    FUNC_ENTER_NOAPI_NOINIT_NOERR

    HDassert(f);
    HDassert(f->shared);

    FUNC_LEAVE_NOAPI(f->shared->pgend_meta_thres)
} /* end H5F_get_pgend_meta_thres() */

/*-------------------------------------------------------------------------
 * Function: H5F_get_point_of_no_return
 *
 * Purpose:  Retrieve the 'point of no return' value for the file.
 *
 * Return:   Success:    Non-negative, the 'point_of_no_return'
 *           Failure:    (can't happen)
 *-------------------------------------------------------------------------
 */
hbool_t
H5F_get_point_of_no_return(const H5F_t *f)
{
    /* Use FUNC_ENTER_NOAPI_NOINIT_NOERR here to avoid performance issues */
    FUNC_ENTER_NOAPI_NOINIT_NOERR

    HDassert(f);
    HDassert(f->shared);

    FUNC_LEAVE_NOAPI(f->shared->point_of_no_return)
} /* end H5F_get_point_of_no_return() */

/*-------------------------------------------------------------------------
 * Function: H5F_get_null_fsm_addr
 *
 * Purpose:  Retrieve the 'null_fsm_addr' value for the file.
 *
 * Return:   Success:    Non-negative, the 'null_fsm_addr'
 *           Failure:    (can't happen)
 *-------------------------------------------------------------------------
 */
hbool_t
H5F_get_null_fsm_addr(const H5F_t *f)
{
    /* Use FUNC_ENTER_NOAPI_NOINIT_NOERR here to avoid performance issues */
    FUNC_ENTER_NOAPI_NOINIT_NOERR

    HDassert(f);
    HDassert(f->shared);

    FUNC_LEAVE_NOAPI(f->shared->null_fsm_addr)
} /* end H5F_get_null_fsm_addr() */

/*-------------------------------------------------------------------------
 * Function: H5F_get_vol_cls
 *
 * Purpose:  Get the VOL class for the file
 *
 * Return:   VOL class pointer for file, can't fail
 *
 * Programmer:    Quincey Koziol
 *        Saturday, August 17, 2019
 *
 *-------------------------------------------------------------------------
 */
const H5VL_class_t *
H5F_get_vol_cls(const H5F_t *f)
{
    FUNC_ENTER_NOAPI_NOINIT_NOERR

    HDassert(f);
    HDassert(f->shared);

    FUNC_LEAVE_NOAPI(f->shared->vol_cls)
} /* end H5F_get_vol_cls */

/*-------------------------------------------------------------------------
 * Function: H5F_get_vol_obj
 *
 * Purpose:  Get the VOL object for the file
 *
 * Return:   VOL object pointer for file, can't fail
 *
 *-------------------------------------------------------------------------
 */
H5VL_object_t *
H5F_get_vol_obj(const H5F_t *f)
{
    FUNC_ENTER_NOAPI_NOINIT_NOERR

    HDassert(f);

    FUNC_LEAVE_NOAPI(f->vol_obj)
} /* end H5F_get_vol_obj */

/*-------------------------------------------------------------------------
 * Function:    H5F_get_cont_info
 *
 * Purpose:     Get the VOL container info for the file
 *
 * Return:      Success:        Non-negative
 *              Failure:        Negative
 *
 * Programmer:    Quincey Koziol
 *        Saturday, August 17, 2019
 *
 *-------------------------------------------------------------------------
 */
herr_t
H5F__get_cont_info(const H5F_t *f, H5VL_file_cont_info_t *info)
{
    herr_t ret_value = SUCCEED; /* Return value */

    FUNC_ENTER_PACKAGE

    /* Sanity checks */
    HDassert(f);
    HDassert(f->shared);

    /* Verify structure version */
    if (info->version != H5VL_CONTAINER_INFO_VERSION)
        HGOTO_ERROR(H5E_FILE, H5E_VERSION, FAIL, "wrong container info version #")

    /* Set the container info fields */
    info->feature_flags = 0; /* None currently defined */
    info->token_size    = H5F_SIZEOF_ADDR(f);
    info->blob_id_size  = H5HG_HEAP_ID_SIZE(f);

done:
    FUNC_LEAVE_NOAPI(ret_value)
<<<<<<< HEAD
} /* end H5F_get_cont_info */
=======
} /* end H5F_get_cont_info */

/*-------------------------------------------------------------------------
 * Function: H5F_get_file_locking
 *
 * Purpose:  Get the file locking flag for the file
 *
 * Return:   TRUE/FALSE
 *
 *-------------------------------------------------------------------------
 */
hbool_t
H5F_get_file_locking(const H5F_t *f)
{
    FUNC_ENTER_NOAPI_NOINIT_NOERR

    HDassert(f);
    HDassert(f->shared);

    FUNC_LEAVE_NOAPI(f->shared->use_file_locking)
} /* end H5F_get_file_locking */
>>>>>>> 18bbd3f0
<|MERGE_RESOLUTION|>--- conflicted
+++ resolved
@@ -200,13 +200,8 @@
  * Function: H5F_get_extpath
  *
  * Purpose:  Retrieve the file's 'extpath' flags
-<<<<<<< HEAD
- *           This is used by H5L_extern_traverse() and H5D_build_file_prefix() to retrieve the main file's
- *location when searching the target file.
-=======
  *           This is used by H5L_extern_traverse() and H5D_build_file_prefix()
  *           to retrieve the main file's location when searching the target file.
->>>>>>> 18bbd3f0
  *
  * Return:   'extpath' on success/abort on failure (shouldn't fail)
  *-------------------------------------------------------------------------
@@ -1303,9 +1298,6 @@
 
 done:
     FUNC_LEAVE_NOAPI(ret_value)
-<<<<<<< HEAD
-} /* end H5F_get_cont_info */
-=======
 } /* end H5F_get_cont_info */
 
 /*-------------------------------------------------------------------------
@@ -1326,5 +1318,4 @@
     HDassert(f->shared);
 
     FUNC_LEAVE_NOAPI(f->shared->use_file_locking)
-} /* end H5F_get_file_locking */
->>>>>>> 18bbd3f0
+} /* end H5F_get_file_locking */