/* * * * * * * * * * * * * * * * * * * * * * * * * * * * * * * * * * * * * * *
 * Copyright by The HDF Group.                                               *
 * Copyright by the Board of Trustees of the University of Illinois.         *
 * All rights reserved.                                                      *
 *                                                                           *
 * This file is part of HDF5.  The full HDF5 copyright notice, including     *
 * terms governing use, modification, and redistribution, is contained in    *
 * the COPYING file, which can be found at the root of the source code       *
 * distribution tree, or in https://www.hdfgroup.org/licenses.               *
 * If you do not have access to either file, you may request a copy from     *
 * help@hdfgroup.org.                                                        *
 * * * * * * * * * * * * * * * * * * * * * * * * * * * * * * * * * * * * * * */

/*-------------------------------------------------------------------------
 *
 * Created:             H5Ocont.c
 *                      Aug  6 1997
 *                      Robb Matzke
 *
 * Purpose:             The object header continuation message.  This
 *                      message is only generated and read from within
 *                      the H5O package.  Therefore, do not change
 *                      any definitions in this file!
 *
 *-------------------------------------------------------------------------
 */

#include "H5Omodule.h" /* This source code file is part of the H5O module */

#include "H5private.h"   /* Generic Functions			*/
#include "H5Eprivate.h"  /* Error handling		  	*/
#include "H5FLprivate.h" /* Free Lists				*/
#include "H5MFprivate.h" /* File memory management		*/
#include "H5Opkg.h"      /* Object headers			*/

/* PRIVATE PROTOTYPES */
static void *H5O__cont_decode(H5F_t *f, H5O_t *open_oh, unsigned mesg_flags, unsigned *ioflags, size_t p_size,
                              const uint8_t *p);
static herr_t H5O__cont_encode(H5F_t *f, hbool_t disable_shared, uint8_t *p, const void *_mesg);
static size_t H5O__cont_size(const H5F_t *f, hbool_t disable_shared, const void *_mesg);
static herr_t H5O__cont_free(void *mesg);
static herr_t H5O__cont_delete(H5F_t *f, H5O_t *open_oh, void *_mesg);
static herr_t H5O__cont_debug(H5F_t *f, const void *_mesg, FILE *stream, int indent, int fwidth);

/* This message derives from H5O message class */
const H5O_msg_class_t H5O_MSG_CONT[1] = {{
    H5O_CONT_ID,        /*message id number             */
    "hdr continuation", /*message name for debugging    */
    sizeof(H5O_cont_t), /*native message size           */
    0,                  /* messages are sharable?       */
    H5O__cont_decode,   /*decode message                */
    H5O__cont_encode,   /*encode message                */
    NULL,               /*no copy method                */
    H5O__cont_size,     /*size of header continuation   */
    NULL,               /*reset method			*/
    H5O__cont_free,     /* free method			*/
    H5O__cont_delete,   /* file delete method		*/
    NULL,               /* link method			*/
    NULL,               /*set share method		*/
    NULL,               /*can share method		*/
    NULL,               /* pre copy native value to file */
    NULL,               /* copy native value to file    */
    NULL,               /* post copy native value to file    */
    NULL,               /* get creation index		*/
    NULL,               /* set creation index		*/
    H5O__cont_debug     /*debugging                     */
}};

/* Declare the free list for H5O_cont_t's */
H5FL_DEFINE(H5O_cont_t);

/*-------------------------------------------------------------------------
 * Function:    H5O__cont_decode
 *
 * Purpose:     Decode the raw header continuation message.
 *
 * Return:      Success:        Ptr to the new native message
 *
 *              Failure:        NULL
 *
 * Programmer:  Robb Matzke
 *              Aug  6 1997
 *
 *-------------------------------------------------------------------------
 */
static void *
H5O__cont_decode(H5F_t *f, H5O_t H5_ATTR_UNUSED *open_oh, unsigned H5_ATTR_UNUSED mesg_flags,
                 unsigned H5_ATTR_UNUSED *ioflags, size_t H5_ATTR_UNUSED p_size, const uint8_t *p)
{
    H5O_cont_t *cont      = NULL;
    void *      ret_value = NULL; /* Return value */

    FUNC_ENTER_STATIC

    /* check args */
    HDassert(f);
    HDassert(p);

    /* Allocate space for the message */
    if (NULL == (cont = H5FL_MALLOC(H5O_cont_t)))
        HGOTO_ERROR(H5E_RESOURCE, H5E_NOSPACE, NULL, "memory allocation failed");

    /* Decode */
    H5F_addr_decode(f, &p, &(cont->addr));
    H5F_DECODE_LENGTH(f, p, cont->size);
    cont->chunkno = 0;

    /* Set return value */
    ret_value = cont;

done:
    FUNC_LEAVE_NOAPI(ret_value)
} /* end H5O__cont_decode() */

/*-------------------------------------------------------------------------
 * Function:    H5O__cont_encode
 *
 * Purpose:     Encodes a continuation message.
 *
 * Return:      Non-negative on success/Negative on failure
 *
 * Programmer:  Robb Matzke
 *              Aug  7 1997
 *
 *-------------------------------------------------------------------------
 */
static herr_t
H5O__cont_encode(H5F_t *f, hbool_t H5_ATTR_UNUSED disable_shared, uint8_t *p, const void *_mesg)
{
    const H5O_cont_t *cont = (const H5O_cont_t *)_mesg;

    FUNC_ENTER_STATIC_NOERR

    /* check args */
    HDassert(f);
    HDassert(p);
    HDassert(cont);
    HDassert(H5F_addr_defined(cont->addr));
    HDassert(cont->size > 0);

    /* encode */
    H5F_addr_encode(f, &p, cont->addr);
    H5F_ENCODE_LENGTH(f, p, cont->size);

    FUNC_LEAVE_NOAPI(SUCCEED)
} /* end H5O__cont_encode() */

/*-------------------------------------------------------------------------
 * Function:    H5O__cont_size
 *
 * Purpose:     Returns the size of the raw message in bytes not counting
 *              the message type or size fields, but only the data fields.
 *              This function doesn't take into account alignment.
 *
 * Return:      Success:        Message data size in bytes without alignment.
 *
 *              Failure:        zero
 *
 * Programmer:  Quincey Koziol
 *              Sep  6 2005
 *
 *-------------------------------------------------------------------------
 */
static size_t
H5O__cont_size(const H5F_t *f, hbool_t H5_ATTR_UNUSED disable_shared, const void H5_ATTR_UNUSED *_mesg)
{
    size_t ret_value = 0; /* Return value */

    FUNC_ENTER_STATIC_NOERR

    /* Set return value */
    ret_value = (size_t)(H5F_SIZEOF_ADDR(f) + /* Continuation header address */
                         H5F_SIZEOF_SIZE(f)); /* Continuation header length */

    FUNC_LEAVE_NOAPI(ret_value)
} /* end H5O__cont_size() */

/*-------------------------------------------------------------------------
 * Function:	H5O__cont_free
 *
 * Purpose:	Frees the message
 *
 * Return:	Non-negative on success/Negative on failure
 *
 * Programmer:	Quincey Koziol
 *              Monday, November 15, 2004
 *
 *-------------------------------------------------------------------------
 */
static herr_t
H5O__cont_free(void *mesg)
{
    FUNC_ENTER_STATIC_NOERR

    HDassert(mesg);

    mesg = H5FL_FREE(H5O_cont_t, mesg);

    FUNC_LEAVE_NOAPI(SUCCEED)
} /* end H5O__cont_free() */

/*-------------------------------------------------------------------------
 * Function:    H5O__cont_delete
 *
 * Purpose:     Free file space referenced by message
 *
 * Return:      Non-negative on success/Negative on failure
 *
 * Programmer:  Quincey Koziol
 *              Monday, October 10, 2005
 *
 *-------------------------------------------------------------------------
 */
static herr_t
H5O__cont_delete(H5F_t *f, H5O_t *open_oh, void *_mesg)
{
    H5O_cont_t *mesg      = (H5O_cont_t *)_mesg;
    herr_t      ret_value = SUCCEED; /* Return value */

    FUNC_ENTER_STATIC

    /* check args */
    HDassert(f);
    HDassert(mesg);

    /* Notify the cache that the chunk has been deleted */
    /* (releases the space for the chunk) */
    if (H5O__chunk_delete(f, open_oh, mesg->chunkno) < 0)
        HGOTO_ERROR(H5E_OHDR, H5E_CANTDELETE, FAIL, "unable to remove chunk from cache")

done:
    FUNC_LEAVE_NOAPI(ret_value)
} /* end H5O__cont_delete() */

/*-------------------------------------------------------------------------
 * Function:    H5O__cont_debug
 *
 * Purpose:     Prints debugging info.
 *
 * Return:      Non-negative on success/Negative on failure
 *
 * Programmer:  Robb Matzke
 *              Aug  6 1997
 *
 *-------------------------------------------------------------------------
 */
static herr_t
H5O__cont_debug(H5F_t H5_ATTR_UNUSED *f, const void *_mesg, FILE *stream, int indent, int fwidth)
{
    const H5O_cont_t *cont = (const H5O_cont_t *)_mesg;

    FUNC_ENTER_STATIC_NOERR

    /* check args */
    HDassert(f);
    HDassert(cont);
    HDassert(stream);
    HDassert(indent >= 0);
    HDassert(fwidth >= 0);

<<<<<<< HEAD
    HDfprintf(stream, "%*s%-*s %a\n", indent, "", fwidth, "Continuation address:", cont->addr);
=======
    HDfprintf(stream, "%*s%-*s %" PRIuHADDR "\n", indent, "", fwidth, "Continuation address:", cont->addr);
>>>>>>> 18bbd3f0

    HDfprintf(stream, "%*s%-*s %lu\n", indent, "", fwidth,
              "Continuation size in bytes:", (unsigned long)(cont->size));
    HDfprintf(stream, "%*s%-*s %d\n", indent, "", fwidth, "Points to chunk number:", (int)(cont->chunkno));

    FUNC_LEAVE_NOAPI(SUCCEED)
} /* end H5O__cont_debug() */<|MERGE_RESOLUTION|>--- conflicted
+++ resolved
@@ -258,11 +258,7 @@
     HDassert(indent >= 0);
     HDassert(fwidth >= 0);
 
-<<<<<<< HEAD
-    HDfprintf(stream, "%*s%-*s %a\n", indent, "", fwidth, "Continuation address:", cont->addr);
-=======
     HDfprintf(stream, "%*s%-*s %" PRIuHADDR "\n", indent, "", fwidth, "Continuation address:", cont->addr);
->>>>>>> 18bbd3f0
 
     HDfprintf(stream, "%*s%-*s %lu\n", indent, "", fwidth,
               "Continuation size in bytes:", (unsigned long)(cont->size));
