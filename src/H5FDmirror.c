/* * * * * * * * * * * * * * * * * * * * * * * * * * * * * * * * * * * * * * *
 * Copyright by The HDF Group.                                               *
 * All rights reserved.                                                      *
 *                                                                           *
 * This file is part of HDF5.  The full HDF5 copyright notice, including     *
 * terms governing use, modification, and redistribution, is contained in    *
 * the COPYING file, which can be found at the root of the source code       *
 * distribution tree, or in https://www.hdfgroup.org/licenses.               *
 * If you do not have access to either file, you may request a copy from     *
 * help@hdfgroup.org.                                                        *
 * * * * * * * * * * * * * * * * * * * * * * * * * * * * * * * * * * * * * * */

/*
 * Purpose: Transmit write-only operations to a receiver/writer process on
 *          a remote host.
 */

#include "H5private.h" /* Generic Functions        */

#ifdef H5_HAVE_MIRROR_VFD

#include "H5FDdrvr_module.h" /* This source code file is part of the H5FD driver module */

#include "H5Eprivate.h"      /* Error handling           */
#include "H5Fprivate.h"      /* File access              */
#include "H5FDprivate.h"     /* File drivers             */
#include "H5FDmirror.h"      /* "Mirror" definitions     */
#include "H5FDmirror_priv.h" /* Private header for the mirror VFD */
#include "H5FLprivate.h"     /* Free Lists               */
#include "H5Iprivate.h"      /* IDs                      */
#include "H5MMprivate.h"     /* Memory management        */
#include "H5Pprivate.h"      /* Property lists           */

/* The driver identification number, initialized at runtime */
static hid_t H5FD_MIRROR_g = 0;

/* Virtual file structure for a Mirror Driver */
typedef struct H5FD_mirror_t {
    H5FD_t             pub;     /* Public stuff, must be first            */
    H5FD_mirror_fapl_t fa;      /* Configuration structure                */
    haddr_t            eoa;     /* End of allocated region                */
    haddr_t            eof;     /* End of file; current file size         */
    int                sock_fd; /* Handle of socket to remote operator    */
    H5FD_mirror_xmit_t xmit;    /* Primary communication header           */
    uint32_t           xmit_i;  /* Counter of transmission sent and rec'd */
} H5FD_mirror_t;

/*
 * These macros check for overflow of various quantities.  These macros
 * assume that HDoff_t is signed and haddr_t and size_t are unsigned.
 *
 * ADDR_OVERFLOW:   Checks whether a file address of type `haddr_t'
 *                  is too large to be represented by the second argument
 *                  of the file seek function.
 *
 * SIZE_OVERFLOW:   Checks whether a buffer size of type `hsize_t' is too
 *                  large to be represented by the `size_t' type.
 *
 * REGION_OVERFLOW: Checks whether an address and size pair describe data
 *                  which can be addressed entirely by the second
 *                  argument of the file seek function.
 */
#define MAXADDR          (((haddr_t)1 << (8 * sizeof(HDoff_t) - 1)) - 1)
#define ADDR_OVERFLOW(A) (HADDR_UNDEF == (A) || ((A) & ~(haddr_t)MAXADDR))

#ifndef BSWAP_64
#define BSWAP_64(X)                                                                                          \
    (uint64_t)((((X)&0x00000000000000FF) << 56) | (((X)&0x000000000000FF00) << 40) |                         \
               (((X)&0x0000000000FF0000) << 24) | (((X)&0x00000000FF000000) << 8) |                          \
               (((X)&0x000000FF00000000) >> 8) | (((X)&0x0000FF0000000000) >> 24) |                          \
               (((X)&0x00FF000000000000) >> 40) | (((X)&0xFF00000000000000) >> 56))
#endif /* BSWAP_64 */

/* Debugging flabs for verbose tracing -- nonzero to enable */
#define MIRROR_DEBUG_OP_CALLS   0
#define MIRROR_DEBUG_XMIT_BYTES 0

#if MIRROR_DEBUG_XMIT_BYTES
#define LOG_XMIT_BYTES(label, buf, len)                                                                      \
    do {                                                                                                     \
        ssize_t              bytes_written = 0;                                                              \
        const unsigned char *b             = NULL;                                                           \
                                                                                                             \
        HDfprintf(stdout, "%s bytes:\n```\n", (label));                                                      \
                                                                                                             \
        /* print whole lines */                                                                              \
        while ((len - bytes_written) >= 32) {                                                                \
            b = (const unsigned char *)(buf) + bytes_written;                                                \
            HDfprintf(stdout,                                                                                \
                      "%04zX  %02X%02X%02X%02X %02X%02X%02X%02X"                                             \
                      " %02X%02X%02X%02X %02X%02X%02X%02X"                                                   \
                      " %02X%02X%02X%02X %02X%02X%02X%02X"                                                   \
                      " %02X%02X%02X%02X %02X%02X%02X%02X\n",                                                \
                      bytes_written, b[0], b[1], b[2], b[3], b[4], b[5], b[6], b[7], b[8], b[9], b[10],      \
                      b[11], b[12], b[13], b[14], b[15], b[16], b[17], b[18], b[19], b[20], b[21], b[22],    \
                      b[23], b[24], b[25], b[26], b[27], b[28], b[29], b[30], b[31]);                        \
            bytes_written += 32;                                                                             \
        }                                                                                                    \
                                                                                                             \
        /* start partial line */                                                                             \
        if (len > bytes_written) {                                                                           \
            HDfprintf(stdout, "%04zX ", bytes_written);                                                      \
        }                                                                                                    \
                                                                                                             \
        /* partial line blocks */                                                                            \
        while ((len - bytes_written) >= 4) {                                                                 \
            HDfprintf(stdout, " %02X%02X%02X%02X", (buf)[bytes_written], (buf)[bytes_written + 1],           \
                      (buf)[bytes_written + 2], (buf)[bytes_written + 3]);                                   \
            bytes_written += 4;                                                                              \
        }                                                                                                    \
                                                                                                             \
        /* block separator before partial block */                                                           \
        if (len > bytes_written) {                                                                           \
            HDfprintf(stdout, " ");                                                                          \
        }                                                                                                    \
                                                                                                             \
        /* partial block individual bytes */                                                                 \
        while (len > bytes_written) {                                                                        \
            HDfprintf(stdout, "%02X", (buf)[bytes_written++]);                                               \
        }                                                                                                    \
                                                                                                             \
        /* end partial line */                                                                               \
        HDfprintf(stdout, "\n");                                                                             \
        HDfprintf(stdout, "```\n");                                                                          \
        HDfflush(stdout);                                                                                    \
    } while (0)
#else
#define LOG_XMIT_BYTES(label, buf, len) /* no-op */
#endif                                  /* MIRROR_DEBUG_XMIT_BYTE */

#if MIRROR_DEBUG_OP_CALLS
#define LOG_OP_CALL(name)                                                                                    \
    do {                                                                                                     \
        HDprintf("called %s()\n", (name));                                                                   \
        HDfflush(stdout);                                                                                    \
    } while (0)
#else
#define LOG_OP_CALL(name) /* no-op */
#endif                    /* MIRROR_DEBUG_OP_CALLS */

/* Prototypes */
static herr_t  H5FD__mirror_term(void);
static void *  H5FD__mirror_fapl_get(H5FD_t *_file);
static void *  H5FD__mirror_fapl_copy(const void *_old_fa);
static herr_t  H5FD__mirror_fapl_free(void *_fa);
static haddr_t H5FD__mirror_get_eoa(const H5FD_t *_file, H5FD_mem_t type);
static herr_t  H5FD__mirror_set_eoa(H5FD_t *_file, H5FD_mem_t type, haddr_t addr);
static haddr_t H5FD__mirror_get_eof(const H5FD_t *_file, H5FD_mem_t type);
static H5FD_t *H5FD__mirror_open(const char *name, unsigned flags, hid_t fapl_id, haddr_t maxaddr);
static herr_t  H5FD__mirror_close(H5FD_t *_file);
static herr_t  H5FD__mirror_query(const H5FD_t *_file, unsigned long *flags);
static herr_t  H5FD__mirror_write(H5FD_t *_file, H5FD_mem_t type, hid_t fapl_id, haddr_t addr, size_t size,
                                  const void *buf);
static herr_t  H5FD__mirror_read(H5FD_t *_file, H5FD_mem_t type, hid_t fapl_id, haddr_t addr, size_t size,
                                 void *buf);
static herr_t  H5FD__mirror_truncate(H5FD_t *_file, hid_t dxpl_id, hbool_t closing);
static herr_t  H5FD__mirror_lock(H5FD_t *_file, hbool_t rw);
static herr_t  H5FD__mirror_unlock(H5FD_t *_file);

static herr_t H5FD__mirror_verify_reply(H5FD_mirror_t *file);

static const H5FD_class_t H5FD_mirror_g = {
    "mirror",               /* name                 */
    MAXADDR,                /* maxaddr              */
    H5F_CLOSE_WEAK,         /* fc_degree            */
    H5FD__mirror_term,      /* terminate            */
    NULL,                   /* sb_size              */
    NULL,                   /* sb_encode            */
    NULL,                   /* sb_decode            */
    0,                      /* fapl_size            */
    H5FD__mirror_fapl_get,  /* fapl_get             */
    H5FD__mirror_fapl_copy, /* fapl_copy            */
    H5FD__mirror_fapl_free, /* fapl_free            */
    0,                      /* dxpl_size            */
    NULL,                   /* dxpl_copy            */
    NULL,                   /* dxpl_free            */
    H5FD__mirror_open,      /* open                 */
    H5FD__mirror_close,     /* close                */
    NULL,                   /* cmp                  */
    H5FD__mirror_query,     /* query                */
    NULL,                   /* get_type_map         */
    NULL,                   /* alloc                */
    NULL,                   /* free                 */
    H5FD__mirror_get_eoa,   /* get_eoa              */
    H5FD__mirror_set_eoa,   /* set_eoa              */
    H5FD__mirror_get_eof,   /* get_eof              */
    NULL,                   /* get_handle           */
    H5FD__mirror_read,      /* read                 */
    H5FD__mirror_write,     /* write                */
    NULL,                   /* read_vector          */
    NULL,                   /* write_vector         */
    NULL,                   /* read_selection       */
    NULL,                   /* write_selection      */
    NULL,                   /* flush                */
    H5FD__mirror_truncate,  /* truncate             */
    H5FD__mirror_lock,      /* lock                 */
    H5FD__mirror_unlock,    /* unlock               */
<<<<<<< HEAD
=======
    NULL,                   /* del                  */
>>>>>>> cc7c0eb9
    NULL,                   /* ctl                  */
    H5FD_FLMAP_DICHOTOMY    /* fl_map               */
};

/* Declare a free list to manage the transmission buffers */
H5FL_BLK_DEFINE_STATIC(xmit);

/* Declare a free list to manage the H5FD_mirror_t struct */
H5FL_DEFINE_STATIC(H5FD_mirror_t);

/* Declare a free list to manage the H5FD_mirror_xmit_open_t struct */
H5FL_DEFINE_STATIC(H5FD_mirror_xmit_open_t);

/*-------------------------------------------------------------------------
 * Function:    H5FD__init_package
 *
 * Purpose:     Initializes any interface-specific data or routines.
 *
 * Return:      Non-negative on success/Negative on failure
 *-------------------------------------------------------------------------
 */
static herr_t
H5FD__init_package(void)
{
    herr_t ret_value = SUCCEED;

    FUNC_ENTER_STATIC

    LOG_OP_CALL(__func__);

    if (H5FD_mirror_init() < 0)
        HGOTO_ERROR(H5E_VFL, H5E_CANTINIT, FAIL, "unable to initialize mirror VFD");

done:
    FUNC_LEAVE_NOAPI(ret_value)
} /* H5FD__init_package() */

/* -------------------------------------------------------------------------
 * Function:    H5FD_mirror_init
 *
 * Purpose:     Initialize this driver by registering the driver with the
 *              library.
 *
 * Return:      Success:    The driver ID for the mirror driver.
 *              Failure:    Negative
 * -------------------------------------------------------------------------
 */
hid_t
H5FD_mirror_init(void)
{
    hid_t ret_value = H5I_INVALID_HID;

    FUNC_ENTER_NOAPI(H5I_INVALID_HID)

    LOG_OP_CALL(__func__);

    if (H5I_VFL != H5I_get_type(H5FD_MIRROR_g))
        H5FD_MIRROR_g = H5FD_register(&H5FD_mirror_g, sizeof(H5FD_class_t), FALSE);

    ret_value = H5FD_MIRROR_g;

done:
    FUNC_LEAVE_NOAPI(ret_value)
} /* end H5FD_mirror_init() */

/* ---------------------------------------------------------------------------
 * Function:    H5FD__mirror_term
 *
 * Purpose:     Shut down the VFD
 *
 * Returns:     SUCCEED (Can't fail)
 * ---------------------------------------------------------------------------
 */
static herr_t
H5FD__mirror_term(void)
{
    FUNC_ENTER_STATIC_NOERR

    /* Reset VFL ID */
    H5FD_MIRROR_g = 0;

    LOG_OP_CALL(__func__);

    FUNC_LEAVE_NOAPI(SUCCEED)
} /* end H5FD__mirror_term() */

/* ---------------------------------------------------------------------------
 * Function:    H5FD__mirror_xmit_decode_uint16
 *
 * Purpose:     Extract a 16-bit integer in "network" (Big-Endian) word order
 *              from the byte-buffer and return it with the local word order at
 *              the destination pointer.
 *
 *              The programmer must ensure that the received buffer holds
 *              at least the expected size of data.
 *
 * Return:      The number of bytes read from the buffer (2).
 * ---------------------------------------------------------------------------
 */
size_t
H5FD__mirror_xmit_decode_uint16(uint16_t *out, const unsigned char *_buf)
{
    uint16_t n = 0;

    LOG_OP_CALL(__func__);

    HDassert(_buf && out);

    H5MM_memcpy(&n, _buf, sizeof(n));
    *out = (uint16_t)HDntohs(n);

    return 2; /* number of bytes eaten */
} /* end H5FD__mirror_xmit_decode_uint16() */

/* ---------------------------------------------------------------------------
 * Function:    H5FD__mirror_xmit_decode_uint32
 *
 * Purpose:     Extract a 32-bit integer in "network" (Big-Endian) word order
 *              from the byte-buffer and return it with the local word order at
 *              the destination pointer.
 *
 *              The programmer must ensure that the received buffer holds
 *              at least the expected size of data.
 *
 * Return:      The number of bytes read from the buffer (4).
 * ---------------------------------------------------------------------------
 */
size_t
H5FD__mirror_xmit_decode_uint32(uint32_t *out, const unsigned char *_buf)
{
    uint32_t n = 0;

    LOG_OP_CALL(__func__);

    HDassert(_buf && out);

    H5MM_memcpy(&n, _buf, sizeof(n));
    *out = (uint32_t)HDntohl(n);

    return 4; /* number of bytes eaten */
} /* end H5FD__mirror_xmit_decode_uint32() */

/* ---------------------------------------------------------------------------
 * Function:    is_host_little_endian
 *
 * Purpose:     Determine whether the host machine is is little-endian.
 *
 *              Store an intger with a known value, re-map the memory to a
 *              character array, and inspect the array's contents.
 *
 * Return:      The number of bytes written to the buffer (8).
 *
 * Programmer:  Jacob Smith
 *              2020-03-05
 * ---------------------------------------------------------------------------
 */
static hbool_t
is_host_little_endian(void)
{
    union {
        uint32_t u32;
        uint8_t  u8[4];
    } echeck;
    echeck.u32 = 0xA1B2C3D4;

    if (echeck.u8[0] == 0xD4)
        return TRUE;
    else
        return FALSE;
} /* end is_host_little_endian() */

/* ---------------------------------------------------------------------------
 * Function:    H5FD__mirror_xmit_decode_uint64
 *
 * Purpose:     Extract a 64-bit integer in "network" (Big-Endian) word order
 *              from the byte-buffer and return it with the local word order.
 *
 *              The programmer must ensure that the received buffer holds
 *              at least the expected size of data.
 *
 *              WARNING: Does not accommodate other forms of endianness,
 *              e.g. "middle-endian".
 *
 * Return:      The number of bytes written to the buffer (8).
 * ---------------------------------------------------------------------------
 */
size_t
H5FD__mirror_xmit_decode_uint64(uint64_t *out, const unsigned char *_buf)
{
    uint64_t n = 0;

    LOG_OP_CALL(__func__);

    HDassert(_buf && out);

    H5MM_memcpy(&n, _buf, sizeof(n));
    if (TRUE == is_host_little_endian())
        *out = BSWAP_64(n);
    else
        *out = n;

    return 8;
} /* end H5FD__mirror_xmit_decode_uint64() */

/* ---------------------------------------------------------------------------
 * Function:    H5FD__mirror_xmit_decode_uint8
 *
 * Purpose:     Extract a 8-bit integer in "network" (Big-Endian) word order
 *              from the byte-buffer and return it with the local word order at
 *              the destination pointer.
 *              (yes, it's one byte).
 *
 * Return:      The number of bytes read from the buffer (1).
 * ---------------------------------------------------------------------------
 */
size_t
H5FD__mirror_xmit_decode_uint8(uint8_t *out, const unsigned char *_buf)
{
    LOG_OP_CALL(__func__);

    HDassert(_buf && out);

    H5MM_memcpy(out, _buf, sizeof(uint8_t));

    return 1; /* number of bytes eaten */
} /* end H5FD__mirror_xmit_decode_uint8() */

/* ---------------------------------------------------------------------------
 * Function:    H5FD__mirror_xmit_encode_uint16
 *
 * Purpose:     Encode a 16-bit integer in "network" (Big-Endian) word order
 *              in place in the destination bytes-buffer.
 *
 *              The programmer must ensure that the destination buffer is
 *              large enough to hold the expected data.
 *
 * Return:      The number of bytes written to the buffer (2).
 * ---------------------------------------------------------------------------
 */
size_t
H5FD__mirror_xmit_encode_uint16(unsigned char *_dest, uint16_t v)
{
    uint16_t n = 0;

    LOG_OP_CALL(__func__);

    HDassert(_dest);

    n = (uint16_t)HDhtons(v);
    H5MM_memcpy(_dest, &n, sizeof(n));

    return 2;
} /* end H5FD__mirror_xmit_encode_uint16() */

/* ---------------------------------------------------------------------------
 * Function:    H5FD__mirror_xmit_encode_uint32
 *
 * Purpose:     Encode a 32-bit integer in "network" (Big-Endian) word order
 *              in place in the destination bytes-buffer.
 *
 *              The programmer must ensure that the destination buffer is
 *              large enough to hold the expected data.
 *
 * Return:      The number of bytes written to the buffer (4).
 * ---------------------------------------------------------------------------
 */
size_t
H5FD__mirror_xmit_encode_uint32(unsigned char *_dest, uint32_t v)
{
    uint32_t n = 0;

    LOG_OP_CALL(__func__);

    HDassert(_dest);

    n = (uint32_t)HDhtonl(v);
    H5MM_memcpy(_dest, &n, sizeof(n));

    return 4;
} /* end H5FD__mirror_xmit_encode_uint32() */

/* ---------------------------------------------------------------------------
 * Function:    H5FD__mirror_xmit_encode_uint64
 *
 * Purpose:     Encode a 64-bit integer in "network" (Big-Endian) word order
 *              in place in the destination bytes-buffer.
 *
 *              The programmer must ensure that the destination buffer is
 *              large enough to hold the expected data.
 *
 * Return:      The number of bytes written to the buffer (8).
 * ---------------------------------------------------------------------------
 */
size_t
H5FD__mirror_xmit_encode_uint64(unsigned char *_dest, uint64_t v)
{
    uint64_t n = v;

    LOG_OP_CALL(__func__);

    HDassert(_dest);

    if (TRUE == is_host_little_endian())
        n = BSWAP_64(v);
    H5MM_memcpy(_dest, &n, sizeof(n));

    return 8;
} /* H5FD__mirror_xmit_encode_uint64() */

/* ---------------------------------------------------------------------------
 * Function:    H5FD__mirror_xmit_encode_uint8
 *
 * Purpose:     Encode a 8-bit integer in "network" (Big-Endian) word order
 *              in place in the destination bytes-buffer.
 *              (yes, it's one byte).
 *
 *              The programmer must ensure that the destination buffer is
 *              large enough to hold the expected data.
 *
 * Return:      The number of bytes read from the buffer (1).
 * ---------------------------------------------------------------------------
 */
size_t
H5FD__mirror_xmit_encode_uint8(unsigned char *dest, uint8_t v)
{
    LOG_OP_CALL(__func__);

    HDassert(dest);

    H5MM_memcpy(dest, &v, sizeof(v));

    return 1;
} /* end H5FD__mirror_xmit_encode_uint8() */

/* ---------------------------------------------------------------------------
 * Function:    H5FD_mirror_xmit_decode_header
 *
 * Purpose:     Extract a mirror_xmit_t "header" from the bytes-buffer.
 *
 *              Fields will be lifted from the buffer and stored in the
 *              target structure, using in the correct location (different
 *              systems may insert different padding between components) and
 *              word order (Big- vs Little-Endian).
 *
 *              The resulting structure should be sanity-checked with
 *              H5FD_mirror_xmit_is_xmit() before use.
 *
 *              The programmer must ensure that the received buffer holds
 *              at least the expected size of data.
 *
 * Return:      The number of bytes consumed from the buffer.
 * ---------------------------------------------------------------------------
 */
size_t
H5FD_mirror_xmit_decode_header(H5FD_mirror_xmit_t *out, const unsigned char *buf)
{
    size_t n_eaten = 0;

    LOG_OP_CALL(__func__);

    HDassert(out && buf);

    n_eaten += H5FD__mirror_xmit_decode_uint32(&(out->magic), &buf[n_eaten]);
    n_eaten += H5FD__mirror_xmit_decode_uint8(&(out->version), &buf[n_eaten]);
    n_eaten += H5FD__mirror_xmit_decode_uint32(&(out->session_token), &buf[n_eaten]);
    n_eaten += H5FD__mirror_xmit_decode_uint32(&(out->xmit_count), &buf[n_eaten]);
    n_eaten += H5FD__mirror_xmit_decode_uint8(&(out->op), &buf[n_eaten]);
    HDassert(n_eaten == H5FD_MIRROR_XMIT_HEADER_SIZE);

    return n_eaten;
} /* end H5FD_mirror_xmit_decode_header() */

/* ---------------------------------------------------------------------------
 * Function:    H5FD_mirror_xmit_decode_lock
 *
 * Purpose:     Extract a mirror_xmit_lock_t from the bytes-buffer.
 *
 *              Fields will be lifted from the buffer and stored in the
 *              target structure, using in the correct location (different
 *              systems may insert different padding between components) and
 *              word order (Big- vs Little-Endian).
 *
 *              The programmer must ensure that the received buffer holds
 *              at least the expected size of data.
 *
 *              The resulting structure should be sanity-checked with
 *              H5FD_mirror_xmit_is_lock() before use.
 *
 * Return:      The number of bytes consumed from the buffer.
 * ---------------------------------------------------------------------------
 */
size_t
H5FD_mirror_xmit_decode_lock(H5FD_mirror_xmit_lock_t *out, const unsigned char *buf)
{
    size_t n_eaten = 0;

    LOG_OP_CALL(__func__);

    HDassert(out && buf);

    n_eaten += H5FD_mirror_xmit_decode_header(&(out->pub), buf);
    n_eaten += H5FD__mirror_xmit_decode_uint64(&(out->rw), &buf[n_eaten]);
    HDassert(n_eaten == H5FD_MIRROR_XMIT_LOCK_SIZE);

    return n_eaten;
} /* end H5FD_mirror_xmit_decode_lock() */

/* ---------------------------------------------------------------------------
 * Function:    H5FD_mirror_xmit_decode_open
 *
 * Purpose:     Extract a mirror_xmit_open_t from the bytes-buffer.
 *
 *              Fields will be lifted from the buffer and stored in the
 *              target structure, using in the correct location (different
 *              systems may insert different padding between components) and
 *              word order (Big- vs Little-Endian).
 *
 *              The programmer must ensure that the received buffer holds
 *              at least the expected size of data.
 *
 *              The resulting structure should be sanity-checked with
 *              H5FD_mirror_xmit_is_open() before use.
 *
 * Return:      The maximum number of bytes that this decoding operation might
 *              have consumed from the buffer.
 * ---------------------------------------------------------------------------
 */
size_t
H5FD_mirror_xmit_decode_open(H5FD_mirror_xmit_open_t *out, const unsigned char *buf)
{
    size_t n_eaten = 0;

    LOG_OP_CALL(__func__);

    HDassert(out && buf);

    n_eaten += H5FD_mirror_xmit_decode_header(&(out->pub), buf);
    n_eaten += H5FD__mirror_xmit_decode_uint32(&(out->flags), &buf[n_eaten]);
    n_eaten += H5FD__mirror_xmit_decode_uint64(&(out->maxaddr), &buf[n_eaten]);
    n_eaten += H5FD__mirror_xmit_decode_uint64(&(out->size_t_blob), &buf[n_eaten]);
    HDassert((H5FD_MIRROR_XMIT_OPEN_SIZE - H5FD_MIRROR_XMIT_FILEPATH_MAX) == n_eaten);
    HDstrncpy(out->filename, (const char *)&buf[n_eaten], H5FD_MIRROR_XMIT_FILEPATH_MAX - 1);
    out->filename[H5FD_MIRROR_XMIT_FILEPATH_MAX - 1] = 0; /* force final NULL */

    return H5FD_MIRROR_XMIT_OPEN_SIZE;
} /* end H5FD_mirror_xmit_decode_open() */

/* ---------------------------------------------------------------------------
 * Function:    H5FD_mirror_xmit_decode_reply
 *
 * Purpose:     Extract a mirror_xmit_reply_t from the bytes-buffer.
 *
 *              Fields will be lifted from the buffer and stored in the
 *              target structure, using in the correct location (different
 *              systems may insert different padding between components) and
 *              word order (Big- vs Little-Endian).
 *
 *              The programmer must ensure that the received buffer holds
 *              at least the expected size of data.
 *
 *              The resulting structure should be sanity-checked with
 *              H5FD_mirror_xmit_is_reply() before use.
 *
 * Return:      The maximum number of bytes that this decoding operation might
 *              have consumed from the buffer.
 * ---------------------------------------------------------------------------
 */
size_t
H5FD_mirror_xmit_decode_reply(H5FD_mirror_xmit_reply_t *out, const unsigned char *buf)
{
    size_t n_eaten = 0;

    LOG_OP_CALL(__func__);

    HDassert(out && buf);

    n_eaten += H5FD_mirror_xmit_decode_header(&(out->pub), buf);
    n_eaten += H5FD__mirror_xmit_decode_uint32(&(out->status), &buf[n_eaten]);
    HDassert((H5FD_MIRROR_XMIT_REPLY_SIZE - H5FD_MIRROR_STATUS_MESSAGE_MAX) == n_eaten);
    HDstrncpy(out->message, (const char *)&buf[n_eaten], H5FD_MIRROR_STATUS_MESSAGE_MAX - 1);
    out->message[H5FD_MIRROR_STATUS_MESSAGE_MAX - 1] = 0; /* force NULL term */

    return H5FD_MIRROR_XMIT_REPLY_SIZE;
} /* end H5FD_mirror_xmit_decode_reply() */

/* ---------------------------------------------------------------------------
 * Function:    H5FD_mirror_xmit_decode_set_eoa
 *
 * Purpose:     Extract a mirror_xmit_eoa_t from the bytes-buffer.
 *
 *              Fields will be lifted from the buffer and stored in the
 *              target structure, using in the correct location (different
 *              systems may insert different padding between components) and
 *              word order (Big- vs Little-Endian).
 *
 *              The programmer must ensure that the received buffer holds
 *              at least the expected size of data.
 *
 *              The resulting structure should be sanity-checked with
 *              H5FD_mirror_xmit_is_set_eoa() before use.
 *
 * Return:      The number of bytes consumed from the buffer.
 * ---------------------------------------------------------------------------
 */
size_t
H5FD_mirror_xmit_decode_set_eoa(H5FD_mirror_xmit_eoa_t *out, const unsigned char *buf)
{
    size_t n_eaten = 0;

    LOG_OP_CALL(__func__);

    HDassert(out && buf);

    n_eaten += H5FD_mirror_xmit_decode_header(&(out->pub), buf);
    n_eaten += H5FD__mirror_xmit_decode_uint8(&(out->type), &buf[n_eaten]);
    n_eaten += H5FD__mirror_xmit_decode_uint64(&(out->eoa_addr), &buf[n_eaten]);
    HDassert(n_eaten == H5FD_MIRROR_XMIT_EOA_SIZE);

    return n_eaten;
} /* end H5FD_mirror_xmit_decode_set_eoa() */

/* ---------------------------------------------------------------------------
 * Function:    H5FD_mirror_xmit_decode_write
 *
 * Purpose:     Extract a mirror_xmit_write_t from the bytes-buffer.
 *
 *              Fields will be lifted from the buffer and stored in the
 *              target structure, using in the correct location (different
 *              systems may insert different padding between components) and
 *              word order (Big- vs Little-Endian).
 *
 *              The programmer must ensure that the received buffer holds
 *              at least the expected size of data.
 *
 *              The resulting structure should be sanity-checked with
 *              H5FD_mirror_xmit_is_write() before use.
 *
 * Return:      The number of bytes consumed from the buffer.
 * ---------------------------------------------------------------------------
 */
size_t
H5FD_mirror_xmit_decode_write(H5FD_mirror_xmit_write_t *out, const unsigned char *buf)
{
    size_t n_eaten = 0;

    LOG_OP_CALL(__func__);

    HDassert(out && buf);

    n_eaten += H5FD_mirror_xmit_decode_header(&(out->pub), buf);
    n_eaten += H5FD__mirror_xmit_decode_uint8(&(out->type), &buf[n_eaten]);
    n_eaten += H5FD__mirror_xmit_decode_uint64(&(out->offset), &buf[n_eaten]);
    n_eaten += H5FD__mirror_xmit_decode_uint64(&(out->size), &buf[n_eaten]);
    HDassert(n_eaten == H5FD_MIRROR_XMIT_WRITE_SIZE);

    return n_eaten;
} /* end H5FD_mirror_xmit_decode_write() */

/* ---------------------------------------------------------------------------
 * Function:    H5FD_mirror_xmit_encode_header
 *
 * Purpose:     Encode a mirror_xmit_t "header" to the bytes-buffer.
 *
 *              Fields will be packed into the buffer in a predictable manner,
 *              any numbers stored in "network" (Big-Endian) word order.
 *
 *              The programmer must ensure that the destination buffer is
 *              large enough to hold the expected data.
 *
 * Return:      The number of bytes written to the buffer.
 * ---------------------------------------------------------------------------
 */
size_t
H5FD_mirror_xmit_encode_header(unsigned char *dest, const H5FD_mirror_xmit_t *x)
{
    size_t n_writ = 0;

    LOG_OP_CALL(__func__);

    HDassert(dest && x);

    n_writ += H5FD__mirror_xmit_encode_uint32((dest + n_writ), x->magic);
    n_writ += H5FD__mirror_xmit_encode_uint8((dest + n_writ), x->version);
    n_writ += H5FD__mirror_xmit_encode_uint32((dest + n_writ), x->session_token);
    n_writ += H5FD__mirror_xmit_encode_uint32((dest + n_writ), x->xmit_count);
    n_writ += H5FD__mirror_xmit_encode_uint8((dest + n_writ), x->op);
    HDassert(n_writ == H5FD_MIRROR_XMIT_HEADER_SIZE);

    return n_writ;
} /* end H5FD_mirror_xmit_encode_header() */

/* ---------------------------------------------------------------------------
 * Function:    H5FD_mirror_xmit_encode_lock
 *
 * Purpose:     Encode a mirror_xmit_lock_t to the bytes-buffer.
 *              Fields will be packed into the buffer in a predictable manner,
 *              any numbers stored in "network" (Big-Endian) word order.
 *
 *              The programmer must ensure that the destination buffer is
 *              large enough to hold the expected data.
 *
 * Return:      The number of bytes written to the buffer.
 * ---------------------------------------------------------------------------
 */
size_t
H5FD_mirror_xmit_encode_lock(unsigned char *dest, const H5FD_mirror_xmit_lock_t *x)
{
    size_t n_writ = 0;

    LOG_OP_CALL(__func__);

    HDassert(dest && x);

    n_writ += H5FD_mirror_xmit_encode_header(dest, (const H5FD_mirror_xmit_t *)&(x->pub));
    n_writ += H5FD__mirror_xmit_encode_uint64(&dest[n_writ], x->rw);
    HDassert(n_writ == H5FD_MIRROR_XMIT_LOCK_SIZE);

    return n_writ;
} /* end H5FD_mirror_xmit_encode_lock() */

/* ---------------------------------------------------------------------------
 * Function:    H5FD_mirror_xmit_encode_open
 *
 * Purpose:     Encode a mirror_xmit_open_t to the bytes-buffer.
 *              Fields will be packed into the buffer in a predictable manner,
 *              any numbers stored in "network" (Big-Endian) word order.
 *
 *              The programmer must ensure that the destination buffer is
 *              large enough to hold the expected data.
 *
 * Return:      The maximum number of bytes that this decoding operation might
 *              have written into the buffer.
 * ---------------------------------------------------------------------------
 */
size_t
H5FD_mirror_xmit_encode_open(unsigned char *dest, const H5FD_mirror_xmit_open_t *x)
{
    size_t n_writ = 0;

    LOG_OP_CALL(__func__);

    HDassert(dest && x);

    /* clear entire structure, but especially its filepath string area */
    HDmemset(dest, 0, H5FD_MIRROR_XMIT_OPEN_SIZE);

    n_writ += H5FD_mirror_xmit_encode_header(dest, (const H5FD_mirror_xmit_t *)&(x->pub));
    n_writ += H5FD__mirror_xmit_encode_uint32(&dest[n_writ], x->flags);
    n_writ += H5FD__mirror_xmit_encode_uint64(&dest[n_writ], x->maxaddr);
    n_writ += H5FD__mirror_xmit_encode_uint64(&dest[n_writ], x->size_t_blob);
    HDassert((H5FD_MIRROR_XMIT_OPEN_SIZE - H5FD_MIRROR_XMIT_FILEPATH_MAX) == n_writ);
    HDstrncpy((char *)&dest[n_writ], x->filename, H5FD_MIRROR_XMIT_FILEPATH_MAX);

    return H5FD_MIRROR_XMIT_OPEN_SIZE;
} /* end H5FD_mirror_xmit_encode_open() */

/* ---------------------------------------------------------------------------
 * Function:    H5FD_mirror_xmit_encode_reply
 *
 * Purpose:     Encode a mirror_xmit_reply_t to the bytes-buffer.
 *
 *              Fields will be packed into the buffer in a predictable manner,
 *              any numbers stored in "network" (Big-Endian) word order.
 *
 *              The programmer must ensure that the destination buffer is
 *              large enough to hold the expected data.
 *
 * Return:      The maximum number of bytes that this decoding operation might
 *              have written into the buffer.
 * ---------------------------------------------------------------------------
 */
size_t
H5FD_mirror_xmit_encode_reply(unsigned char *dest, const H5FD_mirror_xmit_reply_t *x)
{
    size_t n_writ = 0;

    LOG_OP_CALL(__func__);

    HDassert(dest && x);

    /* clear entire structure, but especially its message string area */
    HDmemset(dest, 0, H5FD_MIRROR_XMIT_REPLY_SIZE);

    n_writ += H5FD_mirror_xmit_encode_header(dest, (const H5FD_mirror_xmit_t *)&(x->pub));
    n_writ += H5FD__mirror_xmit_encode_uint32(&dest[n_writ], x->status);
    HDassert((H5FD_MIRROR_XMIT_REPLY_SIZE - H5FD_MIRROR_STATUS_MESSAGE_MAX) == n_writ);
    HDstrncpy((char *)&dest[n_writ], x->message, H5FD_MIRROR_STATUS_MESSAGE_MAX);

    return H5FD_MIRROR_XMIT_REPLY_SIZE;
} /* end H5FD_mirror_xmit_encode_reply() */

/* ---------------------------------------------------------------------------
 * Function:    H5FD_mirror_xmit_encode_set_eoa
 *
 * Purpose:     Encode a mirror_xmit_eoa_t to the bytes-buffer.
 *
 *              Fields will be packed into the buffer in a predictable manner,
 *              any numbers stored in "network" (Big-Endian) word order.
 *
 *              The programmer must ensure that the destination buffer is
 *              large enough to hold the expected data.
 *
 * Return:      The number of bytes written to the buffer.
 * ---------------------------------------------------------------------------
 */
size_t
H5FD_mirror_xmit_encode_set_eoa(unsigned char *dest, const H5FD_mirror_xmit_eoa_t *x)
{
    size_t n_writ = 0;

    LOG_OP_CALL(__func__);

    HDassert(dest && x);

    n_writ += H5FD_mirror_xmit_encode_header(dest, (const H5FD_mirror_xmit_t *)&(x->pub));
    n_writ += H5FD__mirror_xmit_encode_uint8(&dest[n_writ], x->type);
    n_writ += H5FD__mirror_xmit_encode_uint64(&dest[n_writ], x->eoa_addr);
    HDassert(n_writ == H5FD_MIRROR_XMIT_EOA_SIZE);

    return n_writ;
} /* end H5FD_mirror_xmit_encode_set_eoa() */

/* ---------------------------------------------------------------------------
 * Function:    H5FD_mirror_xmit_encode_write
 *
 * Purpose:     Encode a mirror_xmit_write_t to the bytes-buffer.
 *
 *              Fields will be packed into the buffer in a predictable manner,
 *              any numbers stored in "network" (Big-Endian) word order.
 *
 *              The programmer must ensure that the destination buffer is
 *              large enough to hold the expected data.
 *
 * Return:      The number of bytes written to the buffer.
 * ---------------------------------------------------------------------------
 */
size_t
H5FD_mirror_xmit_encode_write(unsigned char *dest, const H5FD_mirror_xmit_write_t *x)
{
    size_t n_writ = 0;

    LOG_OP_CALL(__func__);

    HDassert(dest && x);

    n_writ += H5FD_mirror_xmit_encode_header(dest, (const H5FD_mirror_xmit_t *)&(x->pub));
    n_writ += H5FD__mirror_xmit_encode_uint8(&dest[n_writ], x->type);
    n_writ += H5FD__mirror_xmit_encode_uint64(&dest[n_writ], x->offset);
    n_writ += H5FD__mirror_xmit_encode_uint64(&dest[n_writ], x->size);
    HDassert(n_writ == H5FD_MIRROR_XMIT_WRITE_SIZE);

    return n_writ;
} /* end H5FD_mirror_xmit_encode_write() */

/* ---------------------------------------------------------------------------
 * Function:    H5FD_mirror_xmit_is_close
 *
 * Purpose:     Verify that a mirror_xmit_t is a valid CLOSE xmit.
 *
 *              Checks header validity and op code.
 *
 * Return:      TRUE if valid; else FALSE.
 * ---------------------------------------------------------------------------
 */
H5_ATTR_PURE hbool_t
H5FD_mirror_xmit_is_close(const H5FD_mirror_xmit_t *xmit)
{
    LOG_OP_CALL(__func__);

    HDassert(xmit);

    if ((TRUE == H5FD_mirror_xmit_is_xmit(xmit)) && (H5FD_MIRROR_OP_CLOSE == xmit->op))
        return TRUE;

    return FALSE;
} /* end H5FD_mirror_xmit_is_close() */

/* ---------------------------------------------------------------------------
 * Function:    H5FD_mirror_xmit_is_lock
 *
 * Purpose:     Verify that a mirror_xmit_lock_t is a valid LOCK xmit.
 *
 *              Checks header validity and op code.
 *
 * Return:      TRUE if valid; else FALSE.
 * ---------------------------------------------------------------------------
 */
H5_ATTR_PURE hbool_t
H5FD_mirror_xmit_is_lock(const H5FD_mirror_xmit_lock_t *xmit)
{
    LOG_OP_CALL(__func__);

    HDassert(xmit);

    if ((TRUE == H5FD_mirror_xmit_is_xmit(&(xmit->pub))) && (H5FD_MIRROR_OP_LOCK == xmit->pub.op))
        return TRUE;

    return FALSE;
} /* end H5FD_mirror_xmit_is_lock() */

/* ---------------------------------------------------------------------------
 * Function:    H5FD_mirror_xmit_is_open
 *
 * Purpose:     Verify that a mirror_xmit_open_t is a valid OPEN xmit.
 *
 *              Checks header validity and op code.
 *
 * Return:      TRUE if valid; else FALSE.
 * ---------------------------------------------------------------------------
 */
H5_ATTR_PURE hbool_t
H5FD_mirror_xmit_is_open(const H5FD_mirror_xmit_open_t *xmit)
{
    LOG_OP_CALL(__func__);

    HDassert(xmit);

    if ((TRUE == H5FD_mirror_xmit_is_xmit(&(xmit->pub))) && (H5FD_MIRROR_OP_OPEN == xmit->pub.op))

        return TRUE;

    return FALSE;
} /* end H5FD_mirror_xmit_is_open() */

/* ---------------------------------------------------------------------------
 * Function:    H5FD_mirror_xmit_is_eoa
 *
 * Purpose:     Verify that a mirror_xmit_eoa_t is a valid SET-EOA xmit.
 *
 *              Checks header validity and op code.
 *
 * Return:      TRUE if valid; else FALSE.
 * ---------------------------------------------------------------------------
 */
H5_ATTR_PURE hbool_t
H5FD_mirror_xmit_is_set_eoa(const H5FD_mirror_xmit_eoa_t *xmit)
{
    LOG_OP_CALL(__func__);

    HDassert(xmit);

    if ((TRUE == H5FD_mirror_xmit_is_xmit(&(xmit->pub))) && (H5FD_MIRROR_OP_SET_EOA == xmit->pub.op))
        return TRUE;

    return FALSE;
} /* end H5FD_mirror_xmit_is_eoa() */

/* ---------------------------------------------------------------------------
 * Function:    H5FD_mirror_xmit_is_reply
 *
 * Purpose:     Verify that a mirror_xmit_reply_t is a valid REPLY xmit.
 *
 *              Checks header validity and op code.
 *
 * Return:      TRUE if valid; else FALSE.
 * ---------------------------------------------------------------------------
 */
H5_ATTR_PURE hbool_t
H5FD_mirror_xmit_is_reply(const H5FD_mirror_xmit_reply_t *xmit)
{
    LOG_OP_CALL(__func__);

    HDassert(xmit);

    if ((TRUE == H5FD_mirror_xmit_is_xmit(&(xmit->pub))) && (H5FD_MIRROR_OP_REPLY == xmit->pub.op))
        return TRUE;

    return FALSE;
} /* end H5FD_mirror_xmit_is_reply() */

/* ---------------------------------------------------------------------------
 * Function:    H5FD_mirror_xmit_is_write
 *
 * Purpose:     Verify that a mirror_xmit_write_t is a valid WRITE xmit.
 *
 *              Checks header validity and op code.
 *
 * Return:      TRUE if valid; else FALSE.
 * ---------------------------------------------------------------------------
 */
H5_ATTR_PURE hbool_t
H5FD_mirror_xmit_is_write(const H5FD_mirror_xmit_write_t *xmit)
{
    LOG_OP_CALL(__func__);

    HDassert(xmit);

    if ((TRUE == H5FD_mirror_xmit_is_xmit(&(xmit->pub))) && (H5FD_MIRROR_OP_WRITE == xmit->pub.op))
        return TRUE;

    return FALSE;
} /* end H5FD_mirror_xmit_is_write() */

/* ---------------------------------------------------------------------------
 * Function:    H5FD_mirror_xmit_is_xmit
 *
 * Purpose:     Verify that a mirror_xmit_t is well-formed.
 *
 *              Checks magic number and structure version.
 *
 * Return:      TRUE if valid; else FALSE.
 * ---------------------------------------------------------------------------
 */
H5_ATTR_PURE hbool_t
H5FD_mirror_xmit_is_xmit(const H5FD_mirror_xmit_t *xmit)
{
    LOG_OP_CALL(__func__);

    HDassert(xmit);

    if ((H5FD_MIRROR_XMIT_MAGIC != xmit->magic) || (H5FD_MIRROR_XMIT_CURR_VERSION != xmit->version))
        return FALSE;

    return TRUE;
} /* end H5FD_mirror_xmit_is_xmit() */

/* ----------------------------------------------------------------------------
 * Function:    H5FD__mirror_verify_reply
 *
 * Purpose:     Wait for and read reply data from remote processes.
 *              Sanity-check that a reply is well-formed and valid.
 *              If all checks pass, inspect the reply contents and handle
 *              reported error, if not an OK reply.
 *
 * Return:      SUCCEED if ok, else FAIL.
 * ----------------------------------------------------------------------------
 */
static herr_t
H5FD__mirror_verify_reply(H5FD_mirror_t *file)
{
    unsigned char *                 xmit_buf = NULL;
    struct H5FD_mirror_xmit_reply_t reply;
    ssize_t                         read_ret  = 0;
    herr_t                          ret_value = SUCCEED;

    FUNC_ENTER_STATIC

    LOG_OP_CALL(__func__);

    HDassert(file && file->sock_fd);

    xmit_buf = H5FL_BLK_MALLOC(xmit, H5FD_MIRROR_XMIT_BUFFER_MAX);
    if (NULL == xmit_buf)
        HGOTO_ERROR(H5E_VFL, H5E_CANTALLOC, FAIL, "unable to allocate xmit buffer");

    read_ret = HDread(file->sock_fd, xmit_buf, H5FD_MIRROR_XMIT_REPLY_SIZE);
    if (read_ret < 0)
        HGOTO_ERROR(H5E_VFL, H5E_READERROR, FAIL, "unable to read reply");
    if (read_ret != H5FD_MIRROR_XMIT_REPLY_SIZE)
        HGOTO_ERROR(H5E_VFL, H5E_READERROR, FAIL, "unexpected read size");

    LOG_XMIT_BYTES("reply", xmit_buf, read_ret);

    if (H5FD_mirror_xmit_decode_reply(&reply, xmit_buf) != H5FD_MIRROR_XMIT_REPLY_SIZE)
        HGOTO_ERROR(H5E_VFL, H5E_BADVALUE, FAIL, "unable to decode reply xmit");

    if (H5FD_mirror_xmit_is_reply(&reply) != TRUE)
        HGOTO_ERROR(H5E_VFL, H5E_BADVALUE, FAIL, "xmit op code was not REPLY");

    if (reply.pub.session_token != file->xmit.session_token)
        HGOTO_ERROR(H5E_ARGS, H5E_BADVALUE, FAIL, "wrong session");
    if (reply.pub.xmit_count != (file->xmit_i)++)
        HGOTO_ERROR(H5E_ARGS, H5E_BADVALUE, FAIL, "xmit out of sync");
    if (reply.status != H5FD_MIRROR_STATUS_OK)
        HGOTO_ERROR(H5E_VFL, H5E_BADVALUE, FAIL, "%s", (const char *)(reply.message));

done:
    if (xmit_buf)
        xmit_buf = H5FL_BLK_FREE(xmit, xmit_buf);

    FUNC_LEAVE_NOAPI(ret_value);
} /* end H5FD__mirror_verify_reply() */

/* -------------------------------------------------------------------------
 * Function:    H5FD__mirror_fapl_get
 *
 * Purpose:     Get the file access propety list which could be used to create
 *              an identical file.
 *
 * Return:      Success: pointer to the new file access property list value.
 *              Failure: NULL
 * -------------------------------------------------------------------------
 */
static void *
H5FD__mirror_fapl_get(H5FD_t *_file)
{
    H5FD_mirror_t *     file      = (H5FD_mirror_t *)_file;
    H5FD_mirror_fapl_t *fa        = NULL;
    void *              ret_value = NULL;

    FUNC_ENTER_STATIC

    LOG_OP_CALL(__func__);

    fa = (H5FD_mirror_fapl_t *)H5MM_calloc(sizeof(H5FD_mirror_fapl_t));
    if (NULL == fa)
        HGOTO_ERROR(H5E_VFL, H5E_CANTALLOC, NULL, "calloc failed");

    H5MM_memcpy(fa, &(file->fa), sizeof(H5FD_mirror_fapl_t));

    ret_value = fa;

done:
    if (ret_value == NULL)
        if (fa != NULL)
            H5MM_xfree(fa);

    FUNC_LEAVE_NOAPI(ret_value)
} /* end H5FD__mirror_fapl_get() */

/* -------------------------------------------------------------------------
 * Function:    H5FD__mirror_fapl_copy
 *
 * Purpose:     Copies the mirror vfd-specific file access properties.
 *
 * Return:      Success:        Pointer to a new property list
 *              Failure:        NULL
 * -------------------------------------------------------------------------
 */
static void *
H5FD__mirror_fapl_copy(const void *_old_fa)
{
    const H5FD_mirror_fapl_t *old_fa    = (const H5FD_mirror_fapl_t *)_old_fa;
    H5FD_mirror_fapl_t *      new_fa    = NULL;
    void *                    ret_value = NULL;

    FUNC_ENTER_STATIC

    LOG_OP_CALL(__func__);

    new_fa = (H5FD_mirror_fapl_t *)H5MM_malloc(sizeof(H5FD_mirror_fapl_t));
    if (new_fa == NULL)
        HGOTO_ERROR(H5E_VFL, H5E_CANTALLOC, NULL, "memory allocation failed");

    H5MM_memcpy(new_fa, old_fa, sizeof(H5FD_mirror_fapl_t));
    ret_value = new_fa;

done:
    if (ret_value == NULL)
        if (new_fa != NULL)
            H5MM_xfree(new_fa);

    FUNC_LEAVE_NOAPI(ret_value)
} /* end H5FD__mirror_fapl_copy() */

/*-------------------------------------------------------------------------
 * Function:    H5FD__mirror_fapl_free
 *
 * Purpose:     Frees the mirror VFD-specific file access properties.
 *
 * Return:      SUCCEED (cannot fail)
 *-------------------------------------------------------------------------
 */
static herr_t
H5FD__mirror_fapl_free(void *_fa)
{
    H5FD_mirror_fapl_t *fa = (H5FD_mirror_fapl_t *)_fa;

    FUNC_ENTER_STATIC_NOERR

    LOG_OP_CALL(__func__);

    /* sanity check */
    HDassert(fa != NULL);
    HDassert(fa->magic == H5FD_MIRROR_FAPL_MAGIC);

    fa->magic += 1; /* invalidate */
    H5MM_xfree(fa);

    FUNC_LEAVE_NOAPI(SUCCEED)
} /* end H5FD__mirror_fapl_free() */

/* -------------------------------------------------------------------------
 * Function:    H5Pget_fapl_mirror
 *
 * Purpose:     Get the configuration information for this fapl.
 *              Data is memcopied into the fa_dst pointer.
 *
 * Return:      SUCCEED/FAIL
 * -------------------------------------------------------------------------
 */
herr_t
H5Pget_fapl_mirror(hid_t fapl_id, H5FD_mirror_fapl_t *fa_dst /*out*/)
{
    const H5FD_mirror_fapl_t *fa_src    = NULL;
    H5P_genplist_t *          plist     = NULL;
    herr_t                    ret_value = SUCCEED;

    FUNC_ENTER_API(FAIL)
    H5TRACE2("e", "ix", fapl_id, fa_dst);

    LOG_OP_CALL(__func__);

    if (NULL == fa_dst)
        HGOTO_ERROR(H5E_ARGS, H5E_BADVALUE, FAIL, "fa_dst is NULL");

    plist = H5P_object_verify(fapl_id, H5P_FILE_ACCESS);
    if (NULL == plist)
        HGOTO_ERROR(H5E_ARGS, H5E_BADTYPE, FAIL, "not a file access property list");
    if (H5P_peek_driver(plist) != H5FD_MIRROR)
        HGOTO_ERROR(H5E_PLIST, H5E_BADVALUE, FAIL, "incorrect VFL driver");

    fa_src = (const H5FD_mirror_fapl_t *)H5P_peek_driver_info(plist);
    if (NULL == fa_src)
        HGOTO_ERROR(H5E_PLIST, H5E_BADVALUE, FAIL, "bad VFL driver info");

    HDassert(fa_src->magic == H5FD_MIRROR_FAPL_MAGIC); /* sanity check */

    H5MM_memcpy(fa_dst, fa_src, sizeof(H5FD_mirror_fapl_t));

done:
    FUNC_LEAVE_API(ret_value);
} /* end H5Pget_fapl_mirror() */

/*-------------------------------------------------------------------------
 * Function:    H5Pset_fapl_mirror
 *
 * Purpose:     Modify the file access property list to use the mirror
 *              driver (H5FD_MIRROR) defined in this source file.
 *
 * Return:      SUCCEED/FAIL
 *-------------------------------------------------------------------------
 */
herr_t
H5Pset_fapl_mirror(hid_t fapl_id, H5FD_mirror_fapl_t *fa)
{
    H5P_genplist_t *plist     = NULL;
    herr_t          ret_value = FAIL;

    FUNC_ENTER_API(FAIL)
    H5TRACE2("e", "i*#", fapl_id, fa);

    LOG_OP_CALL(__func__);

    plist = H5P_object_verify(fapl_id, H5P_FILE_ACCESS);
    if (NULL == plist)
        HGOTO_ERROR(H5E_ARGS, H5E_BADTYPE, FAIL, "not a file access property list");
    if (NULL == fa)
        HGOTO_ERROR(H5E_ARGS, H5E_BADVALUE, FAIL, "null fapl_t pointer");
    if (H5FD_MIRROR_FAPL_MAGIC != fa->magic)
        HGOTO_ERROR(H5E_ARGS, H5E_BADVALUE, FAIL, "invalid fapl_t magic");
    if (H5FD_MIRROR_CURR_FAPL_T_VERSION != fa->version)
        HGOTO_ERROR(H5E_ARGS, H5E_BADVALUE, FAIL, "unknown fapl_t version");

    ret_value = H5P_set_driver(plist, H5FD_MIRROR, (const void *)fa);

done:
    FUNC_LEAVE_API(ret_value)
} /* end H5Pset_fapl_mirror() */

/*-------------------------------------------------------------------------
 * Function:    H5FD__mirror_open
 *
 * Purpose:     Create and/or opens a file as an HDF5 file.
 *
 *              Initiate connection with remote Server/Writer.
 *              If successful, the remote file is open.
 *
 * Return:      Success:    A pointer to a new file data structure. The
 *                          public fields will be initialized by the
 *                          caller, which is always H5FD_open().
 *              Failure:    NULL
 *-------------------------------------------------------------------------
 */
static H5FD_t *
H5FD__mirror_open(const char *name, unsigned flags, hid_t fapl_id, haddr_t maxaddr)
{
    int                      live_socket = -1;
    struct sockaddr_in       target_addr;
    socklen_t                addr_size;
    unsigned char *          xmit_buf = NULL;
    H5FD_mirror_fapl_t       fa;
    H5FD_mirror_t *          file      = NULL;
    H5FD_mirror_xmit_open_t *open_xmit = NULL;
    H5FD_t *                 ret_value = NULL;

    FUNC_ENTER_STATIC

    LOG_OP_CALL(__func__);

    /* --------------- */
    /* Check arguments */
    /* --------------- */

    if (!name || !*name)
        HGOTO_ERROR(H5E_ARGS, H5E_BADVALUE, NULL, "invalid file name");
    if (HDstrlen(name) >= H5FD_MIRROR_XMIT_FILEPATH_MAX)
        HGOTO_ERROR(H5E_ARGS, H5E_BADVALUE, NULL, "filename is too long");
    if (0 == maxaddr || HADDR_UNDEF == maxaddr)
        HGOTO_ERROR(H5E_ARGS, H5E_BADRANGE, NULL, "bogus maxaddr");
    if (ADDR_OVERFLOW(maxaddr))
        HGOTO_ERROR(H5E_ARGS, H5E_OVERFLOW, NULL, "bogus maxaddr");

    if (H5Pget_fapl_mirror(fapl_id, &fa) == FAIL)
        HGOTO_ERROR(H5E_ARGS, H5E_BADVALUE, NULL, "can't get config info");
    if (H5FD_MIRROR_FAPL_MAGIC != fa.magic)
        HGOTO_ERROR(H5E_ARGS, H5E_BADVALUE, NULL, "invalid fapl magic");
    if (H5FD_MIRROR_CURR_FAPL_T_VERSION != fa.version)
        HGOTO_ERROR(H5E_ARGS, H5E_BADVALUE, NULL, "invalid fapl version");

    /* --------------------- */
    /* Handshake with remote */
    /* --------------------- */

    live_socket = HDsocket(AF_INET, SOCK_STREAM, 0);
    if (live_socket < 0)
        HGOTO_ERROR(H5E_ARGS, H5E_BADVALUE, NULL, "can't create socket");

    target_addr.sin_family      = AF_INET;
    target_addr.sin_port        = HDhtons((uint16_t)fa.handshake_port);
    target_addr.sin_addr.s_addr = HDinet_addr(fa.remote_ip);
    HDmemset(target_addr.sin_zero, '\0', sizeof target_addr.sin_zero);

    addr_size = sizeof(target_addr);
    if (HDconnect(live_socket, (struct sockaddr *)&target_addr, addr_size) < 0)
        HGOTO_ERROR(H5E_ARGS, H5E_BADVALUE, NULL, "can't connect to remote server");

    /* ------------- */
    /* Open the file */
    /* ------------- */

    file = (H5FD_mirror_t *)H5FL_CALLOC(H5FD_mirror_t);
    if (NULL == file)
        HGOTO_ERROR(H5E_VFL, H5E_CANTALLOC, NULL, "unable to allocate file struct");

    file->sock_fd = live_socket;
    file->xmit_i  = 0;

    file->xmit.magic         = H5FD_MIRROR_XMIT_MAGIC;
    file->xmit.version       = H5FD_MIRROR_XMIT_CURR_VERSION;
    file->xmit.xmit_count    = file->xmit_i++;
    file->xmit.session_token = (uint32_t)(0x01020304 ^ file->sock_fd); /* TODO: hashing? */
    /* int --> uint32_t may truncate on some systems... shouldn't matter? */

    open_xmit = (H5FD_mirror_xmit_open_t *)H5FL_CALLOC(H5FD_mirror_xmit_open_t);
    if (NULL == open_xmit)
        HGOTO_ERROR(H5E_VFL, H5E_CANTALLOC, NULL, "unable to allocate open_xmit struct");

    file->xmit.op          = H5FD_MIRROR_OP_OPEN;
    open_xmit->pub         = file->xmit;
    open_xmit->flags       = (uint32_t)flags;
    open_xmit->maxaddr     = (uint64_t)maxaddr;
    open_xmit->size_t_blob = (uint64_t)((size_t)(-1));
    HDsnprintf(open_xmit->filename, H5FD_MIRROR_XMIT_FILEPATH_MAX - 1, "%s", name);

    xmit_buf = H5FL_BLK_MALLOC(xmit, H5FD_MIRROR_XMIT_BUFFER_MAX);
    if (NULL == xmit_buf)
        HGOTO_ERROR(H5E_VFL, H5E_CANTALLOC, NULL, "unable to allocate xmit buffer");

    if (H5FD_mirror_xmit_encode_open(xmit_buf, open_xmit) != H5FD_MIRROR_XMIT_OPEN_SIZE)
        HGOTO_ERROR(H5E_VFL, H5E_WRITEERROR, NULL, "unable to encode open");

    LOG_XMIT_BYTES("open", xmit_buf, H5FD_MIRROR_XMIT_OPEN_SIZE);

    if (HDwrite(file->sock_fd, xmit_buf, H5FD_MIRROR_XMIT_OPEN_SIZE) < 0)
        HGOTO_ERROR(H5E_VFL, H5E_WRITEERROR, NULL, "unable to transmit open");

    if (H5FD__mirror_verify_reply(file) == FAIL)
        HGOTO_ERROR(H5E_VFL, H5E_BADVALUE, NULL, "invalid reply");

    ret_value = (H5FD_t *)file;

done:
    if (NULL == ret_value) {
        if (file)
            file = H5FL_FREE(H5FD_mirror_t, file);
        if (live_socket >= 0 && HDclose(live_socket) < 0)
            HDONE_ERROR(H5E_VFL, H5E_CANTCLOSEFILE, NULL, "can't close socket");
    }

    if (open_xmit)
        open_xmit = H5FL_FREE(H5FD_mirror_xmit_open_t, open_xmit);
    if (xmit_buf)
        xmit_buf = H5FL_BLK_FREE(xmit, xmit_buf);

    FUNC_LEAVE_NOAPI(ret_value)
} /* end H5FD__mirror_open() */

/*-------------------------------------------------------------------------
 * Function:    H5FD__mirror_close
 *
 * Purpose:     Closes the HDF5 file.
 *
 *              Tries to send a CLOSE op to the remote Writer and expects
 *              a valid reply, then closes the socket.
 *              In error, attempts to send a deliberately invalid xmit to the
 *              Writer to get it to close/abort, then attempts to close the
 *              socket.
 *
 * Return:      Success:    SUCCEED
 *              Failure:    FAIL, file possibly not closed but resources freed.
 *-------------------------------------------------------------------------
 */
static herr_t
H5FD__mirror_close(H5FD_t *_file)
{
    H5FD_mirror_t *file         = (H5FD_mirror_t *)_file;
    unsigned char *xmit_buf     = NULL;
    int            xmit_encoded = 0; /* monitor point of failure */
    herr_t         ret_value    = SUCCEED;

    FUNC_ENTER_STATIC

    LOG_OP_CALL(__func__);

    /* Sanity check */
    HDassert(file);
    HDassert(file->sock_fd >= 0);

    file->xmit.xmit_count = (file->xmit_i)++;
    file->xmit.op         = H5FD_MIRROR_OP_CLOSE;

    xmit_buf = H5FL_BLK_MALLOC(xmit, H5FD_MIRROR_XMIT_BUFFER_MAX);
    if (NULL == xmit_buf)
        HGOTO_ERROR(H5E_VFL, H5E_CANTALLOC, FAIL, "unable to allocate xmit buffer");

    if (H5FD_mirror_xmit_encode_header(xmit_buf, &(file->xmit)) != H5FD_MIRROR_XMIT_HEADER_SIZE)
        HGOTO_ERROR(H5E_ARGS, H5E_BADVALUE, FAIL, "unable to encode close");
    xmit_encoded = 1;

    LOG_XMIT_BYTES("close", xmit_buf, H5FD_MIRROR_XMIT_HEADER_SIZE);

    if (HDwrite(file->sock_fd, xmit_buf, H5FD_MIRROR_XMIT_HEADER_SIZE) < 0)
        HGOTO_ERROR(H5E_ARGS, H5E_BADVALUE, FAIL, "unable to transmit close");

    if (H5FD__mirror_verify_reply(file) == FAIL)
        HGOTO_ERROR(H5E_VFL, H5E_BADVALUE, FAIL, "invalid reply");

    if (HDclose(file->sock_fd) < 0)
        HGOTO_ERROR(H5E_VFL, H5E_CANTCLOSEFILE, FAIL, "can't close socket");

done:
    if (ret_value == FAIL) {
        if (xmit_encoded == 0) {
            /* Encode failed; send GOODBYE to force writer halt.
             * We can ignore any response from the writer, if we receive
             * any reply at all.
             */
            if (HDwrite(file->sock_fd, "GOODBYE", HDstrlen("GOODBYE")) < 0) {
                HDONE_ERROR(H5E_ARGS, H5E_BADVALUE, FAIL, "unable to transmit close");
                if (HDclose(file->sock_fd) < 0)
                    HDONE_ERROR(H5E_VFL, H5E_CANTCLOSEFILE, FAIL, "can't close socket");
                file->sock_fd = -1; /* invalidate for later */
            }                       /* end if problem writing goodbye; go down hard */
            else if (HDshutdown(file->sock_fd, SHUT_WR) < 0)
                HDONE_ERROR(H5E_VFL, H5E_BADVALUE, FAIL, "can't shutdown socket write: %s",
                            HDstrerror(errno));
        } /* end if xmit encode failed */

        if (file->sock_fd >= 0)
            if (HDclose(file->sock_fd) < 0)
                HDONE_ERROR(H5E_VFL, H5E_CANTCLOSEFILE, FAIL, "can't close socket");
    } /* end if error */

    file = H5FL_FREE(H5FD_mirror_t, file); /* always release resources */

    if (xmit_buf)
        xmit_buf = H5FL_BLK_FREE(xmit, xmit_buf);

    FUNC_LEAVE_NOAPI(ret_value)
} /* end H5FD__mirror_close() */

/*-------------------------------------------------------------------------
 * Function:    H5FD__mirror_query
 *
 * Purpose:     Get the driver feature flags implemented by the driver.
 *
 * Return:      SUCCEED (non-negative) (can't fail)
 *-------------------------------------------------------------------------
 */
static herr_t
H5FD__mirror_query(const H5FD_t H5_ATTR_UNUSED *_file, unsigned long *flags)
{
    FUNC_ENTER_STATIC_NOERR;

    LOG_OP_CALL(__func__);

    /* Notice: the Mirror VFD Writer currently uses only the Sec2 driver as
     * the underying driver -- as such, the Mirror VFD implementation copies
     * the Sec2 feature flags as its own.
     *
     * File pointer is always NULL/unused -- the H5FD_FEAT_IGNORE_DRVRINFO flag
     * is never included.
     * -- JOS 2020-01-13
     */
    if (flags)
        *flags = H5FD_FEAT_AGGREGATE_METADATA | H5FD_FEAT_ACCUMULATE_METADATA | H5FD_FEAT_DATA_SIEVE |
                 H5FD_FEAT_AGGREGATE_SMALLDATA | H5FD_FEAT_POSIX_COMPAT_HANDLE | H5FD_FEAT_SUPPORTS_SWMR_IO |
                 H5FD_FEAT_DEFAULT_VFD_COMPATIBLE;

    FUNC_LEAVE_NOAPI(SUCCEED);
} /* end H5FD__mirror_query() */

/*-------------------------------------------------------------------------
 * Function:    H5FD__mirror_get_eoa
 *
 * Purpose:     Gets the end-of-address marker for the file. The EOA marker
 *              is the first address past the last byte allocated in the
 *              format address space.
 *
 *              Required to register the driver.
 *
 * Return:      The end-of-address marker.
 *-------------------------------------------------------------------------
 */
static haddr_t
H5FD__mirror_get_eoa(const H5FD_t *_file, H5FD_mem_t H5_ATTR_UNUSED type)
{
    const H5FD_mirror_t *file = (const H5FD_mirror_t *)_file;

    FUNC_ENTER_STATIC_NOERR

    LOG_OP_CALL(__func__);

    HDassert(file);

    FUNC_LEAVE_NOAPI(file->eoa)
} /* end H5FD__mirror_get_eoa() */

/*-------------------------------------------------------------------------
 * Function:    H5FD__mirror_set_eoa
 *
 * Purpose:     Set the end-of-address marker for the file. This function is
 *              called shortly after an existing HDF5 file is opened in order
 *              to tell the driver where the end of the HDF5 data is located.
 *
 * Return:      SUCCEED / FAIL
 *-------------------------------------------------------------------------
 */
static herr_t
H5FD__mirror_set_eoa(H5FD_t *_file, H5FD_mem_t type, haddr_t addr)
{
    H5FD_mirror_xmit_eoa_t xmit_eoa;
    unsigned char *        xmit_buf  = NULL;
    H5FD_mirror_t *        file      = (H5FD_mirror_t *)_file;
    herr_t                 ret_value = SUCCEED;

    FUNC_ENTER_STATIC

    LOG_OP_CALL(__func__);

    HDassert(file);

    file->eoa = addr; /* local copy */

    file->xmit.xmit_count = (file->xmit_i)++;
    file->xmit.op         = H5FD_MIRROR_OP_SET_EOA;

    xmit_eoa.pub      = file->xmit;
    xmit_eoa.type     = (uint8_t)type;
    xmit_eoa.eoa_addr = (uint64_t)addr;

    xmit_buf = H5FL_BLK_MALLOC(xmit, H5FD_MIRROR_XMIT_BUFFER_MAX);
    if (NULL == xmit_buf)
        HGOTO_ERROR(H5E_VFL, H5E_CANTALLOC, FAIL, "unable to allocate xmit buffer");

    if (H5FD_mirror_xmit_encode_set_eoa(xmit_buf, &xmit_eoa) != H5FD_MIRROR_XMIT_EOA_SIZE)
        HGOTO_ERROR(H5E_VFL, H5E_WRITEERROR, FAIL, "unable to encode set-eoa");

    LOG_XMIT_BYTES("set-eoa", xmit_buf, H5FD_MIRROR_XMIT_EOA_SIZE);

    if (HDwrite(file->sock_fd, xmit_buf, H5FD_MIRROR_XMIT_EOA_SIZE) < 0)
        HGOTO_ERROR(H5E_VFL, H5E_WRITEERROR, FAIL, "unable to transmit set-eoa");

    if (H5FD__mirror_verify_reply(file) == FAIL)
        HGOTO_ERROR(H5E_VFL, H5E_BADVALUE, FAIL, "invalid reply");

done:
    if (xmit_buf)
        xmit_buf = H5FL_BLK_FREE(xmit, xmit_buf);

    FUNC_LEAVE_NOAPI(ret_value)
} /* end H5FD__mirror_set_eoa() */

/*-------------------------------------------------------------------------
 * Function:    H5FD__mirror_get_eof
 *
 * Purpose:     Returns the end-of-file marker, which is the greater of
 *              either the filesystem end-of-file or the HDF5 end-of-address
 *              markers.
 *
 *              Required to register the driver.
 *
 * Return:      End of file address, the first address past the end of the
 *              "file", either the filesystem file or the HDF5 file.
 *-------------------------------------------------------------------------
 */
static haddr_t
H5FD__mirror_get_eof(const H5FD_t *_file, H5FD_mem_t H5_ATTR_UNUSED type)
{
    const H5FD_mirror_t *file = (const H5FD_mirror_t *)_file;

    FUNC_ENTER_STATIC_NOERR

    LOG_OP_CALL(__func__);

    HDassert(file);

    FUNC_LEAVE_NOAPI(file->eof)
} /* end H5FD__mirror_get_eof() */

/*-------------------------------------------------------------------------
 * Function:    H5FD__mirror_read
 *
 * Purpose:     Required to register the driver, but if called, MUST fail.
 *
 * Return:      FAIL
 *-------------------------------------------------------------------------
 */
static herr_t
H5FD__mirror_read(H5FD_t H5_ATTR_UNUSED *_file, H5FD_mem_t H5_ATTR_UNUSED type, hid_t H5_ATTR_UNUSED fapl_id,
                  haddr_t H5_ATTR_UNUSED addr, size_t H5_ATTR_UNUSED size, void H5_ATTR_UNUSED *buf)
{
    FUNC_ENTER_STATIC_NOERR

    LOG_OP_CALL(__func__);

    FUNC_LEAVE_NOAPI(FAIL)
} /* end H5FD__mirror_read() */

/*-------------------------------------------------------------------------
 * Function:    H5FD__mirror_write
 *
 * Purpose:     Writes SIZE bytes of data to FILE beginning at address ADDR
 *              from buffer BUF according to data transfer properties in
 *              DXPL_ID.
 *
 *              Send metadata regarding the write (location, size) to the
 *              remote Writer, then separately transmits the data.
 *              Both transmission expect an OK reply from the Writer.
 *              This two-exchange approach incurs significant overhead,
 *              but is a simple and modular approach.
 *              Start optimizations here.
 *
 * Return:      SUCCEED/FAIL
 *-------------------------------------------------------------------------
 */
static herr_t
H5FD__mirror_write(H5FD_t *_file, H5FD_mem_t type, hid_t H5_ATTR_UNUSED dxpl_id, haddr_t addr, size_t size,
                   const void *buf)
{
    H5FD_mirror_xmit_write_t xmit_write;
    unsigned char *          xmit_buf  = NULL;
    H5FD_mirror_t *          file      = (H5FD_mirror_t *)_file;
    herr_t                   ret_value = SUCCEED;

    FUNC_ENTER_STATIC

    LOG_OP_CALL(__func__);

    HDassert(file);
    HDassert(buf);

    file->xmit.xmit_count = (file->xmit_i)++;
    file->xmit.op         = H5FD_MIRROR_OP_WRITE;

    xmit_write.pub    = file->xmit;
    xmit_write.size   = (uint64_t)size;
    xmit_write.offset = (uint64_t)addr;
    xmit_write.type   = (uint8_t)type;

    xmit_buf = H5FL_BLK_MALLOC(xmit, H5FD_MIRROR_XMIT_BUFFER_MAX);
    if (NULL == xmit_buf)
        HGOTO_ERROR(H5E_VFL, H5E_CANTALLOC, FAIL, "unable to allocate xmit buffer");

    /* Notify Writer of incoming data to write. */
    if (H5FD_mirror_xmit_encode_write(xmit_buf, &xmit_write) != H5FD_MIRROR_XMIT_WRITE_SIZE)
        HGOTO_ERROR(H5E_VFL, H5E_WRITEERROR, FAIL, "unable to encode write");

    LOG_XMIT_BYTES("write", xmit_buf, H5FD_MIRROR_XMIT_WRITE_SIZE);

    if (HDwrite(file->sock_fd, xmit_buf, H5FD_MIRROR_XMIT_WRITE_SIZE) < 0)
        HGOTO_ERROR(H5E_VFL, H5E_WRITEERROR, FAIL, "unable to transmit write");

    /* Check that our write xmission was received */
    if (H5FD__mirror_verify_reply(file) == FAIL)
        HGOTO_ERROR(H5E_VFL, H5E_BADVALUE, FAIL, "invalid reply");

    /* Send the data to be written */
    if (HDwrite(file->sock_fd, buf, size) < 0)
        HGOTO_ERROR(H5E_VFL, H5E_WRITEERROR, FAIL, "unable to transmit data");

    /* Writer should reply that it got the data and is still okay/ready */
    if (H5FD__mirror_verify_reply(file) == FAIL)
        HGOTO_ERROR(H5E_VFL, H5E_BADVALUE, FAIL, "invalid reply");

done:
    if (xmit_buf)
        xmit_buf = H5FL_BLK_FREE(xmit, xmit_buf);

    FUNC_LEAVE_NOAPI(ret_value)
} /* end H5FD__mirror_write() */

/*-------------------------------------------------------------------------
 * Function:    H5FD__mirror_truncate
 *
 * Purpose:     Makes sure that the true file size is the same (or larger)
 *              than the end-of-address.
 *
 * Return:      SUCCEED/FAIL
 *-------------------------------------------------------------------------
 */
static herr_t
H5FD__mirror_truncate(H5FD_t *_file, hid_t H5_ATTR_UNUSED dxpl_id, hbool_t H5_ATTR_UNUSED closing)
{
    unsigned char *xmit_buf  = NULL;
    H5FD_mirror_t *file      = (H5FD_mirror_t *)_file;
    herr_t         ret_value = SUCCEED;

    FUNC_ENTER_STATIC

    LOG_OP_CALL(__func__);

    file->xmit.xmit_count = (file->xmit_i)++;
    file->xmit.op         = H5FD_MIRROR_OP_TRUNCATE;

    xmit_buf = H5FL_BLK_MALLOC(xmit, H5FD_MIRROR_XMIT_BUFFER_MAX);
    if (NULL == xmit_buf)
        HGOTO_ERROR(H5E_VFL, H5E_CANTALLOC, FAIL, "unable to allocate xmit buffer");

    if (H5FD_mirror_xmit_encode_header(xmit_buf, &(file->xmit)) != H5FD_MIRROR_XMIT_HEADER_SIZE)
        HGOTO_ERROR(H5E_VFL, H5E_WRITEERROR, FAIL, "unable to encode truncate");

    LOG_XMIT_BYTES("truncate", xmit_buf, H5FD_MIRROR_XMIT_HEADER_SIZE);

    if (HDwrite(file->sock_fd, xmit_buf, H5FD_MIRROR_XMIT_HEADER_SIZE) < 0)
        HGOTO_ERROR(H5E_VFL, H5E_WRITEERROR, FAIL, "unable to transmit truncate");

    if (H5FD__mirror_verify_reply(file) == FAIL)
        HGOTO_ERROR(H5E_VFL, H5E_BADVALUE, FAIL, "invalid reply");

done:
    if (xmit_buf)
        xmit_buf = H5FL_BLK_FREE(xmit, xmit_buf);

    FUNC_LEAVE_NOAPI(ret_value)
} /* end H5FD__mirror_truncate() */

/*-------------------------------------------------------------------------
 * Function:    H5FD__mirror_lock
 *
 * Purpose:     To place an advisory lock on a file.
 *              The lock type to apply depends on the parameter "rw":
 *                      TRUE--opens for write: an exclusive lock
 *                      FALSE--opens for read: a shared lock
 *
 * Return:      SUCCEED/FAIL
 *-------------------------------------------------------------------------
 */
static herr_t
H5FD__mirror_lock(H5FD_t *_file, hbool_t rw)
{
    H5FD_mirror_xmit_lock_t xmit_lock;
    unsigned char *         xmit_buf  = NULL;
    H5FD_mirror_t *         file      = (H5FD_mirror_t *)_file;
    herr_t                  ret_value = SUCCEED;

    FUNC_ENTER_STATIC

    LOG_OP_CALL(__func__);

    file->xmit.xmit_count = (file->xmit_i)++;
    file->xmit.op         = H5FD_MIRROR_OP_LOCK;

    xmit_lock.pub = file->xmit;
    xmit_lock.rw  = (uint64_t)rw;

    xmit_buf = H5FL_BLK_MALLOC(xmit, H5FD_MIRROR_XMIT_BUFFER_MAX);
    if (NULL == xmit_buf)
        HGOTO_ERROR(H5E_VFL, H5E_CANTALLOC, FAIL, "unable to allocate xmit buffer");

    if (H5FD_mirror_xmit_encode_lock(xmit_buf, &xmit_lock) != H5FD_MIRROR_XMIT_LOCK_SIZE)
        HGOTO_ERROR(H5E_VFL, H5E_WRITEERROR, FAIL, "unable to encode lock");

    LOG_XMIT_BYTES("lock", xmit_buf, H5FD_MIRROR_XMIT_LOCK_SIZE);

    if (HDwrite(file->sock_fd, xmit_buf, H5FD_MIRROR_XMIT_LOCK_SIZE) < 0)
        HGOTO_ERROR(H5E_VFL, H5E_WRITEERROR, FAIL, "unable to transmit lock");

    if (H5FD__mirror_verify_reply(file) == FAIL)
        HGOTO_ERROR(H5E_VFL, H5E_BADVALUE, FAIL, "invalid reply");

done:
    if (xmit_buf)
        xmit_buf = H5FL_BLK_FREE(xmit, xmit_buf);

    FUNC_LEAVE_NOAPI(ret_value);
} /* end H5FD__mirror_lock */

/*-------------------------------------------------------------------------
 * Function:    H5FD__mirror_unlock
 *
 * Purpose:     Remove the existing lock on the file.
 *
 * Return:      SUCCEED/FAIL
 *-------------------------------------------------------------------------
 */
static herr_t
H5FD__mirror_unlock(H5FD_t *_file)
{
    unsigned char *xmit_buf  = NULL;
    H5FD_mirror_t *file      = (H5FD_mirror_t *)_file;
    herr_t         ret_value = SUCCEED;

    FUNC_ENTER_STATIC

    LOG_OP_CALL(__func__);

    file->xmit.xmit_count = (file->xmit_i)++;
    file->xmit.op         = H5FD_MIRROR_OP_UNLOCK;

    xmit_buf = H5FL_BLK_MALLOC(xmit, H5FD_MIRROR_XMIT_BUFFER_MAX);
    if (NULL == xmit_buf)
        HGOTO_ERROR(H5E_VFL, H5E_CANTALLOC, FAIL, "unable to allocate xmit buffer");

    if (H5FD_mirror_xmit_encode_header(xmit_buf, &(file->xmit)) != H5FD_MIRROR_XMIT_HEADER_SIZE)
        HGOTO_ERROR(H5E_VFL, H5E_WRITEERROR, FAIL, "unable to encode unlock");

    LOG_XMIT_BYTES("unlock", xmit_buf, H5FD_MIRROR_XMIT_HEADER_SIZE);

    if (HDwrite(file->sock_fd, xmit_buf, H5FD_MIRROR_XMIT_HEADER_SIZE) < 0)
        HGOTO_ERROR(H5E_VFL, H5E_WRITEERROR, FAIL, "unable to transmit unlock");

    if (H5FD__mirror_verify_reply(file) == FAIL)
        HGOTO_ERROR(H5E_VFL, H5E_BADVALUE, FAIL, "invalid reply");

done:
    if (xmit_buf)
        xmit_buf = H5FL_BLK_FREE(xmit, xmit_buf);

    FUNC_LEAVE_NOAPI(ret_value);
} /* end H5FD__mirror_unlock */

#endif /* H5_HAVE_MIRROR_VFD */<|MERGE_RESOLUTION|>--- conflicted
+++ resolved
@@ -195,10 +195,7 @@
     H5FD__mirror_truncate,  /* truncate             */
     H5FD__mirror_lock,      /* lock                 */
     H5FD__mirror_unlock,    /* unlock               */
-<<<<<<< HEAD
-=======
     NULL,                   /* del                  */
->>>>>>> cc7c0eb9
     NULL,                   /* ctl                  */
     H5FD_FLMAP_DICHOTOMY    /* fl_map               */
 };
