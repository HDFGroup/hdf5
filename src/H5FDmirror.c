--- conflicted
+++ resolved
@@ -1298,11 +1298,7 @@
 
     HDassert(fa_src->magic == H5FD_MIRROR_FAPL_MAGIC); /* sanity check */
 
-<<<<<<< HEAD
-    HDmemcpy(fa_dst, fa_src, sizeof(H5FD_mirror_fapl_t));
-=======
-    H5MM_memcpy(fa_out, fa, sizeof(H5FD_mirror_fapl_t));
->>>>>>> 3c42c49a
+    H5MM_memcpy(fa_dst, fa_src, sizeof(H5FD_mirror_fapl_t));
 
 done:
     FUNC_LEAVE_API(ret_value);
