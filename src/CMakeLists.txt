--- conflicted
+++ resolved
@@ -1399,40 +1399,6 @@
 # Option to build documentation
 #-----------------------------------------------------------------------------
 if (DOXYGEN_FOUND)
-<<<<<<< HEAD
-  set (DOXYGEN_PACKAGE ${HDF5_PACKAGE_NAME})
-  set (DOXYGEN_VERSION_STRING ${HDF5_PACKAGE_VERSION_STRING})
-  set (DOXYGEN_INCLUDE_ALIASES_PATH ${HDF5_DOXYGEN_DIR})
-  set (DOXYGEN_INCLUDE_ALIASES aliases)
-  set (DOXYGEN_VERBATIM_VARS DOXYGEN_INCLUDE_ALIASES)
-  set (DOXYGEN_PROJECT_LOGO ${HDF5_DOXYGEN_DIR}/img/HDFG-logo.png)
-  set (DOXYGEN_PROJECT_BRIEF "C-API Reference")
-  set (DOXYGEN_INPUT_DIRECTORY "${HDF5_SRC_DIR} ${HDF5_DOXYGEN_DIR}/dox ${HDF5_GENERATED_SOURCE_DIR}")
-  set (DOXYGEN_OPTIMIZE_OUTPUT_FOR_C YES)
-  set (DOXYGEN_MACRO_EXPANSION YES)
-  set (DOXYGEN_OUTPUT_DIRECTORY ${HDF5_BINARY_DIR}/hdf5lib_docs)
-  set (DOXYGEN_EXAMPLES_DIRECTORY "${HDF5_DOXYGEN_DIR}/examples ${HDF5_SRC_DIR} ${HDF5_SOURCE_DIR}/examples ${HDF5_TEST_SRC_DIR}")
-  set (DOXYGEN_LAYOUT_FILE ${HDF5_DOXYGEN_DIR}/hdf5doxy_layout.xml)
-  set (DOXYGEN_HTML_HEADER ${HDF5_DOXYGEN_DIR}/hdf5_header.html)
-  set (DOXYGEN_HTML_FOOTER ${HDF5_DOXYGEN_DIR}/hdf5_footer.html)
-  set (DOXYGEN_HTML_EXTRA_STYLESHEET ${HDF5_DOXYGEN_DIR}/hdf5doxy.css)
-  set (DOXYGEN_HTML_EXTRA_FILES "${HDF5_DOXYGEN_DIR}/hdf5_navtree_hacks.js ${HDF5_DOXYGEN_DIR}/img/ftv2node.png ${HDF5_DOXYGEN_DIR}/img/ftv2pnode.png")
-  set (DOXYGEN_TAG_FILE ${HDF5_DOXYGEN_DIR}/hdf5.tag)
-  set (DOXYGEN_SERVER_BASED_SEARCH NO)
-  set (DOXYGEN_EXTERNAL_SEARCH NO)
-  set (DOXYGEN_SEARCHENGINE_URL)
-
-# This configure and custom target work together
-  # Replace variables inside @@ with the current values
-  configure_file (${HDF5_DOXYGEN_DIR}/Doxyfile.in ${HDF5_BINARY_DIR}/Doxyfile @ONLY)
-  add_custom_target (hdf5lib_doc ALL
-        COMMAND ${DOXYGEN_EXECUTABLE} ${HDF5_BINARY_DIR}/Doxyfile
-        DEPENDS ${HDF5_GENERATED_SOURCE_DIR}/H5Tinit.c ${HDF5_SRC_BINARY_DIR}/H5lib_settings.c
-        WORKING_DIRECTORY ${HDF5_SRC_DIR}
-        COMMENT "Generating HDF5 library Source API documentation with Doxygen"
-        VERBATIM )
-=======
->>>>>>> b410d953
 # This cmake function requires that the non-default doxyfile settings are provided with set (DOXYGEN_xxx) commands
 # In addition the doxyfile aliases @INCLUDE option is not supported and would need to be provided in a set (DOXYGEN_ALIASES) command.
 #  doxygen_add_docs (hdf5lib_doc
