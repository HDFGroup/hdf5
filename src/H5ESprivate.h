/* * * * * * * * * * * * * * * * * * * * * * * * * * * * * * * * * * * * * * *
 * Copyright by The HDF Group.                                               *
 * All rights reserved.                                                      *
 *                                                                           *
 * This file is part of HDF5.  The full HDF5 copyright notice, including     *
 * terms governing use, modification, and redistribution, is contained in    *
 * the COPYING file, which can be found at the root of the source code       *
 * distribution tree, or in https://www.hdfgroup.org/licenses.               *
 * If you do not have access to either file, you may request a copy from     *
 * help@hdfgroup.org.                                                        *
 * * * * * * * * * * * * * * * * * * * * * * * * * * * * * * * * * * * * * * */

/*-------------------------------------------------------------------------
 *
 * Created:     H5ESprivate.h
 *
 * Purpose:     Private header for library accessible event set routines.
 *
 *-------------------------------------------------------------------------
 */

#ifndef H5ESprivate_H
#define H5ESprivate_H

/* Include package's public headers */
#include "H5ESpublic.h"
#include "H5ESdevelop.h"

/* Private headers needed by this file */
#include "H5VLprivate.h" /* Virtual Object Layer        */

/**************************/
/* Library Private Macros */
/**************************/

/****************************/
/* Library Private Typedefs */
/****************************/

/* Typedef for event set objects */
typedef struct H5ES_t H5ES_t;

/*****************************/
/* Library-private Variables */
/*****************************/

/***************************************/
/* Library-private Function Prototypes */
/***************************************/
<<<<<<< HEAD
herr_t H5ES_insert(hid_t es_id, H5VL_t *connector, void *token, const char *caller, const char *caller_args,
                   ...);
=======
herr_t        H5ES_insert(hid_t es_id, H5VL_connector_t *connector, void *token, const char *caller,
                          const char *caller_args, ...);
H5_DLL herr_t H5ES_init(void);
>>>>>>> 767282f6

#endif /* H5ESprivate_H */<|MERGE_RESOLUTION|>--- conflicted
+++ resolved
@@ -47,13 +47,6 @@
 /***************************************/
 /* Library-private Function Prototypes */
 /***************************************/
-<<<<<<< HEAD
-herr_t H5ES_insert(hid_t es_id, H5VL_t *connector, void *token, const char *caller, const char *caller_args,
-                   ...);
-=======
-herr_t        H5ES_insert(hid_t es_id, H5VL_connector_t *connector, void *token, const char *caller,
-                          const char *caller_args, ...);
-H5_DLL herr_t H5ES_init(void);
->>>>>>> 767282f6
+herr_t H5ES_insert(hid_t es_id, H5VL_connector_t *connector, void *token, const char *caller, const char *caller_args, ...);
 
 #endif /* H5ESprivate_H */