--- conflicted
+++ resolved
@@ -170,19 +170,11 @@
 
     /* Allocate the HDF5 error class */
     assert(H5E_ERR_CLS_g == (-1));
-<<<<<<< HEAD
-    HDsnprintf(lib_vers, sizeof(lib_vers), "%u.%u.%u%s", H5_VERS_MAJOR, H5_VERS_MINOR, H5_VERS_RELEASE,
-               (HDstrlen(H5_VERS_SUBRELEASE) > 0 ? "-" H5_VERS_SUBRELEASE : ""));
-    if (NULL == (cls = H5E__register_class(H5E_CLS_NAME, H5E_CLS_LIB_NAME, lib_vers)))
-        HGOTO_ERROR(H5E_ERROR, H5E_CANTINIT, FAIL, "class initialization failed");
-    if ((H5E_ERR_CLS_g = H5I_register(H5I_ERROR_CLASS, cls, FALSE)) < 0)
-=======
     snprintf(lib_vers, sizeof(lib_vers), "%u.%u.%u%s", H5_VERS_MAJOR, H5_VERS_MINOR, H5_VERS_RELEASE,
              (strlen(H5_VERS_SUBRELEASE) > 0 ? "-" H5_VERS_SUBRELEASE : ""));
     if (NULL == (cls = H5E__register_class(H5E_CLS_NAME, H5E_CLS_LIB_NAME, lib_vers)))
         HGOTO_ERROR(H5E_ERROR, H5E_CANTINIT, FAIL, "class initialization failed");
     if ((H5E_ERR_CLS_g = H5I_register(H5I_ERROR_CLASS, cls, false)) < 0)
->>>>>>> 07347cc5
         HGOTO_ERROR(H5E_ERROR, H5E_CANTREGISTER, FAIL, "can't register error class");
 
 /* Include the automatically generated error code initialization */
@@ -409,11 +401,7 @@
         HGOTO_ERROR(H5E_ERROR, H5E_CANTCREATE, H5I_INVALID_HID, "can't create error class");
 
     /* Register the new error class to get an ID for it */
-<<<<<<< HEAD
-    if ((ret_value = H5I_register(H5I_ERROR_CLASS, cls, TRUE)) < 0)
-=======
     if ((ret_value = H5I_register(H5I_ERROR_CLASS, cls, true)) < 0)
->>>>>>> 07347cc5
         HGOTO_ERROR(H5E_ERROR, H5E_CANTREGISTER, H5I_INVALID_HID, "can't register error class");
 
 done:
@@ -518,11 +506,7 @@
     assert(cls);
 
     /* Iterate over all the messages and delete those in this error class */
-<<<<<<< HEAD
-    if (H5I_iterate(H5I_ERROR_MSG, H5E__close_msg_cb, cls, FALSE) < 0)
-=======
     if (H5I_iterate(H5I_ERROR_MSG, H5E__close_msg_cb, cls, false) < 0)
->>>>>>> 07347cc5
         HGOTO_ERROR(H5E_ERROR, H5E_BADITER, FAIL, "unable to free all messages in this error class");
 
     /* Free error class structure */
@@ -722,11 +706,7 @@
         HGOTO_ERROR(H5E_ERROR, H5E_CANTCREATE, H5I_INVALID_HID, "can't create error message");
 
     /* Register the new error class to get an ID for it */
-<<<<<<< HEAD
-    if ((ret_value = H5I_register(H5I_ERROR_MSG, msg, TRUE)) < 0)
-=======
     if ((ret_value = H5I_register(H5I_ERROR_MSG, msg, true)) < 0)
->>>>>>> 07347cc5
         HGOTO_ERROR(H5E_ERROR, H5E_CANTREGISTER, H5I_INVALID_HID, "can't register error message");
 
 done:
@@ -835,11 +815,7 @@
     H5E__set_default_auto(stk);
 
     /* Register the stack */
-<<<<<<< HEAD
-    if ((ret_value = H5I_register(H5I_ERROR_STACK, stk, TRUE)) < 0)
-=======
     if ((ret_value = H5I_register(H5I_ERROR_STACK, stk, true)) < 0)
->>>>>>> 07347cc5
         HGOTO_ERROR(H5E_ERROR, H5E_CANTREGISTER, H5I_INVALID_HID, "can't create error stack");
 
 done:
@@ -872,11 +848,7 @@
         HGOTO_ERROR(H5E_ERROR, H5E_CANTCREATE, H5I_INVALID_HID, "can't create error stack");
 
     /* Register the stack */
-<<<<<<< HEAD
-    if ((ret_value = H5I_register(H5I_ERROR_STACK, stk, TRUE)) < 0)
-=======
     if ((ret_value = H5I_register(H5I_ERROR_STACK, stk, true)) < 0)
->>>>>>> 07347cc5
         HGOTO_ERROR(H5E_ERROR, H5E_CANTREGISTER, H5I_INVALID_HID, "can't create error stack");
 
 done:
@@ -922,15 +894,6 @@
         new_error     = &(estack_copy->slot[u]);
 
         /* Increment the IDs to indicate that they are used in this stack */
-<<<<<<< HEAD
-        if (H5I_inc_ref(current_error->cls_id, FALSE) < 0)
-            HGOTO_ERROR(H5E_ERROR, H5E_CANTINC, NULL, "unable to increment ref count on error class");
-        new_error->cls_id = current_error->cls_id;
-        if (H5I_inc_ref(current_error->maj_num, FALSE) < 0)
-            HGOTO_ERROR(H5E_ERROR, H5E_CANTINC, NULL, "unable to increment ref count on error message");
-        new_error->maj_num = current_error->maj_num;
-        if (H5I_inc_ref(current_error->min_num, FALSE) < 0)
-=======
         if (H5I_inc_ref(current_error->cls_id, false) < 0)
             HGOTO_ERROR(H5E_ERROR, H5E_CANTINC, NULL, "unable to increment ref count on error class");
         new_error->cls_id = current_error->cls_id;
@@ -938,7 +901,6 @@
             HGOTO_ERROR(H5E_ERROR, H5E_CANTINC, NULL, "unable to increment ref count on error message");
         new_error->maj_num = current_error->maj_num;
         if (H5I_inc_ref(current_error->min_num, false) < 0)
->>>>>>> 07347cc5
             HGOTO_ERROR(H5E_ERROR, H5E_CANTINC, NULL, "unable to increment ref count on error message");
         new_error->min_num = current_error->min_num;
         /* The 'func' & 'file' strings are statically allocated (by the compiler)
@@ -1047,15 +1009,6 @@
         new_error     = &(estack->slot[u]);
 
         /* Increment the IDs to indicate that they are used in this stack */
-<<<<<<< HEAD
-        if (H5I_inc_ref(new_error->cls_id, FALSE) < 0)
-            HGOTO_ERROR(H5E_ERROR, H5E_CANTINC, FAIL, "unable to increment ref count on error class");
-        current_error->cls_id = new_error->cls_id;
-        if (H5I_inc_ref(new_error->maj_num, FALSE) < 0)
-            HGOTO_ERROR(H5E_ERROR, H5E_CANTINC, FAIL, "unable to increment ref count on error class");
-        current_error->maj_num = new_error->maj_num;
-        if (H5I_inc_ref(new_error->min_num, FALSE) < 0)
-=======
         if (H5I_inc_ref(new_error->cls_id, false) < 0)
             HGOTO_ERROR(H5E_ERROR, H5E_CANTINC, FAIL, "unable to increment ref count on error class");
         current_error->cls_id = new_error->cls_id;
@@ -1063,7 +1016,6 @@
             HGOTO_ERROR(H5E_ERROR, H5E_CANTINC, FAIL, "unable to increment ref count on error class");
         current_error->maj_num = new_error->maj_num;
         if (H5I_inc_ref(new_error->min_num, false) < 0)
->>>>>>> 07347cc5
             HGOTO_ERROR(H5E_ERROR, H5E_CANTINC, FAIL, "unable to increment ref count on error class");
         current_error->min_num = new_error->min_num;
         /* The 'func' & 'file' strings are statically allocated (by the compiler)
@@ -1300,11 +1252,7 @@
 
     /* Format the description */
     va_start(ap, fmt);
-<<<<<<< HEAD
-    va_started = TRUE;
-=======
     va_started = true;
->>>>>>> 07347cc5
 
     /* Use the vasprintf() routine, since it does what we're trying to do below */
     if (HDvasprintf(&tmp, fmt, ap) < 0)
@@ -1425,11 +1373,7 @@
     } /* end else */
 
     /* Print error stack */
-<<<<<<< HEAD
-    if (H5E__print(estack, stream, FALSE) < 0)
-=======
     if (H5E__print(estack, stream, false) < 0)
->>>>>>> 07347cc5
         HGOTO_ERROR(H5E_ERROR, H5E_CANTLIST, FAIL, "can't display error stack");
 
 done:
@@ -1721,15 +1665,6 @@
         dst_error = &(dst_stack->slot[dst_stack->nused]);
 
         /* Increment the IDs to indicate that they are used in this stack */
-<<<<<<< HEAD
-        if (H5I_inc_ref(src_error->cls_id, FALSE) < 0)
-            HGOTO_ERROR(H5E_ERROR, H5E_CANTINC, FAIL, "unable to increment ref count on error class");
-        dst_error->cls_id = src_error->cls_id;
-        if (H5I_inc_ref(src_error->maj_num, FALSE) < 0)
-            HGOTO_ERROR(H5E_ERROR, H5E_CANTINC, FAIL, "unable to increment ref count on error message");
-        dst_error->maj_num = src_error->maj_num;
-        if (H5I_inc_ref(src_error->min_num, FALSE) < 0)
-=======
         if (H5I_inc_ref(src_error->cls_id, false) < 0)
             HGOTO_ERROR(H5E_ERROR, H5E_CANTINC, FAIL, "unable to increment ref count on error class");
         dst_error->cls_id = src_error->cls_id;
@@ -1737,7 +1672,6 @@
             HGOTO_ERROR(H5E_ERROR, H5E_CANTINC, FAIL, "unable to increment ref count on error message");
         dst_error->maj_num = src_error->maj_num;
         if (H5I_inc_ref(src_error->min_num, false) < 0)
->>>>>>> 07347cc5
             HGOTO_ERROR(H5E_ERROR, H5E_CANTINC, FAIL, "unable to increment ref count on error message");
         dst_error->min_num = src_error->min_num;
         /* The 'func' & 'file' strings are statically allocated (by the compiler)
