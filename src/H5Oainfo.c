--- conflicted
+++ resolved
@@ -34,15 +34,6 @@
 /* PRIVATE PROTOTYPES */
 static void * H5O__ainfo_decode(H5F_t *f, H5O_t *open_oh, unsigned mesg_flags, unsigned *ioflags,
                                 size_t p_size, const uint8_t *p);
-<<<<<<< HEAD
-static herr_t H5O_ainfo_encode(H5F_t *f, hbool_t disable_shared, uint8_t *p, const void *_mesg);
-static void * H5O_ainfo_copy(const void *_mesg, void *_dest);
-static size_t H5O_ainfo_size(const H5F_t *f, hbool_t disable_shared, const void *_mesg);
-static herr_t H5O__ainfo_free(void *_mesg);
-static herr_t H5O__ainfo_delete(H5F_t *f, H5O_t *open_oh, void *_mesg);
-static herr_t H5O_ainfo_pre_copy_file(H5F_t *file_src, const void *mesg_src, hbool_t *deleted,
-                                      const H5O_copy_t *cpy_info, void *udata);
-=======
 static herr_t H5O__ainfo_encode(H5F_t *f, hbool_t disable_shared, uint8_t *p, const void *_mesg);
 static void * H5O__ainfo_copy(const void *_mesg, void *_dest);
 static size_t H5O__ainfo_size(const H5F_t *f, hbool_t disable_shared, const void *_mesg);
@@ -50,7 +41,6 @@
 static herr_t H5O__ainfo_delete(H5F_t *f, H5O_t *open_oh, void *_mesg);
 static herr_t H5O__ainfo_pre_copy_file(H5F_t *file_src, const void *mesg_src, hbool_t *deleted,
                                        const H5O_copy_t *cpy_info, void *udata);
->>>>>>> 18bbd3f0
 static void * H5O__ainfo_copy_file(H5F_t *file_src, void *mesg_src, H5F_t *file_dst, hbool_t *recompute_size,
                                    unsigned *mesg_flags, H5O_copy_t *cpy_info, void *udata);
 static herr_t H5O__ainfo_post_copy_file(const H5O_loc_t *src_oloc, const void *mesg_src, H5O_loc_t *dst_oloc,
@@ -64,26 +54,16 @@
     sizeof(H5O_ainfo_t),       /*native message size           */
     0,                         /* messages are sharable?       */
     H5O__ainfo_decode,         /*decode message                */
-<<<<<<< HEAD
-    H5O_ainfo_encode,          /*encode message                */
-    H5O_ainfo_copy,            /*copy the native value         */
-    H5O_ainfo_size,            /*size of symbol table entry    */
-=======
     H5O__ainfo_encode,         /*encode message                */
     H5O__ainfo_copy,           /*copy the native value         */
     H5O__ainfo_size,           /*size of symbol table entry    */
->>>>>>> 18bbd3f0
     NULL,                      /*default reset method          */
     H5O__ainfo_free,           /* free method			*/
     H5O__ainfo_delete,         /* file delete method		*/
     NULL,                      /* link method			*/
     NULL,                      /*set share method		*/
     NULL,                      /*can share method		*/
-<<<<<<< HEAD
-    H5O_ainfo_pre_copy_file,   /* pre copy native value to file */
-=======
     H5O__ainfo_pre_copy_file,  /* pre copy native value to file */
->>>>>>> 18bbd3f0
     H5O__ainfo_copy_file,      /* copy native value to file    */
     H5O__ainfo_post_copy_file, /* post copy native value to file */
     NULL,                      /* get creation index		*/
@@ -378,13 +358,8 @@
  *-------------------------------------------------------------------------
  */
 static herr_t
-<<<<<<< HEAD
-H5O_ainfo_pre_copy_file(H5F_t H5_ATTR_UNUSED *file_src, const void H5_ATTR_UNUSED *native_src,
-                        hbool_t *deleted, const H5O_copy_t *cpy_info, void H5_ATTR_UNUSED *udata)
-=======
 H5O__ainfo_pre_copy_file(H5F_t H5_ATTR_UNUSED *file_src, const void H5_ATTR_UNUSED *native_src,
                          hbool_t *deleted, const H5O_copy_t *cpy_info, void H5_ATTR_UNUSED *udata)
->>>>>>> 18bbd3f0
 {
     FUNC_ENTER_STATIC_NOERR
 
@@ -525,20 +500,6 @@
     HDassert(indent >= 0);
     HDassert(fwidth >= 0);
 
-<<<<<<< HEAD
-    HDfprintf(stream, "%*s%-*s %Hu\n", indent, "", fwidth, "Number of attributes:", ainfo->nattrs);
-    HDfprintf(stream, "%*s%-*s %t\n", indent, "", fwidth,
-              "Track creation order of attributes:", ainfo->track_corder);
-    HDfprintf(stream, "%*s%-*s %t\n", indent, "", fwidth,
-              "Index creation order of attributes:", ainfo->index_corder);
-    HDfprintf(stream, "%*s%-*s %u\n", indent, "", fwidth,
-              "Max. creation index value:", (unsigned)ainfo->max_crt_idx);
-    HDfprintf(stream, "%*s%-*s %a\n", indent, "", fwidth,
-              "'Dense' attribute storage fractal heap address:", ainfo->fheap_addr);
-    HDfprintf(stream, "%*s%-*s %a\n", indent, "", fwidth,
-              "'Dense' attribute storage name index v2 B-tree address:", ainfo->name_bt2_addr);
-    HDfprintf(stream, "%*s%-*s %a\n", indent, "", fwidth,
-=======
     HDfprintf(stream, "%*s%-*s %" PRIuHSIZE "\n", indent, "", fwidth, "Number of attributes:", ainfo->nattrs);
     HDfprintf(stream, "%*s%-*s %s\n", indent, "", fwidth,
               "Track creation order of attributes:", ainfo->track_corder ? "TRUE" : "FALSE");
@@ -551,7 +512,6 @@
     HDfprintf(stream, "%*s%-*s %" PRIuHADDR "\n", indent, "", fwidth,
               "'Dense' attribute storage name index v2 B-tree address:", ainfo->name_bt2_addr);
     HDfprintf(stream, "%*s%-*s %" PRIuHADDR "\n", indent, "", fwidth,
->>>>>>> 18bbd3f0
               "'Dense' attribute storage creation order index v2 B-tree address:", ainfo->corder_bt2_addr);
 
     FUNC_LEAVE_NOAPI(SUCCEED)
