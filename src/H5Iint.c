/* * * * * * * * * * * * * * * * * * * * * * * * * * * * * * * * * * * * * * *
 * Copyright by The HDF Group.                                               *
 * Copyright by the Board of Trustees of the University of Illinois.         *
 * All rights reserved.                                                      *
 *                                                                           *
 * This file is part of HDF5.  The full HDF5 copyright notice, including     *
 * terms governing use, modification, and redistribution, is contained in    *
 * the COPYING file, which can be found at the root of the source code       *
 * distribution tree, or in https://support.hdfgroup.org/ftp/HDF5/releases.  *
 * If you do not have access to either file, you may request a copy from     *
 * help@hdfgroup.org.                                                        *
 * * * * * * * * * * * * * * * * * * * * * * * * * * * * * * * * * * * * * * */

/*
 * H5Iint.c - Private routines for handling IDs
 */

/****************/
/* Module Setup */
/****************/

#include "H5Imodule.h" /* This source code file is part of the H5I module */

/***********/
/* Headers */
/***********/
#include "H5private.h"   /* Generic Functions                        */
#include "H5Eprivate.h"  /* Error handling                           */
#include "H5FLprivate.h" /* Free Lists                               */
#include "H5Ipkg.h"      /* IDs                                      */
#include "H5MMprivate.h" /* Memory management                        */
#include "H5SLprivate.h" /* Skip Lists                               */
#include "H5Tprivate.h"  /* Datatypes                                */
#include "H5VLprivate.h" /* Virtual Object Layer                     */

/****************/
/* Local Macros */
/****************/

/* Combine a Type number and an ID index into an ID */
#define H5I_MAKE(g, i) ((((hid_t)(g)&TYPE_MASK) << ID_BITS) | ((hid_t)(i)&ID_MASK))

/******************/
/* Local Typedefs */
/******************/

/* User data for iterator callback for retrieving an ID corresponding to an object pointer */
typedef struct {
    const void *object;   /* object pointer to search for */
    H5I_type_t  obj_type; /* type of object we are searching for */
    hid_t       ret_id;   /* ID returned */
} H5I_get_id_ud_t;

/* User data for iterator callback for ID iteration */
typedef struct {
    H5I_search_func_t user_func;  /* 'User' function to invoke */
    void *            user_udata; /* User data to pass to 'user' function */
    hbool_t           app_ref;    /* Whether this is an appl. ref. call */
    H5I_type_t        obj_type;   /* Type of object we are iterating over */
} H5I_iterate_ud_t;

/* User data for H5I__clear_type_cb */
typedef struct {
    H5I_type_info_t *type_info; /* Pointer to the type's info to be cleared */
    hbool_t          force;     /* Whether to always remove the ID */
    hbool_t          app_ref;   /* Whether this is an appl. ref. call */
} H5I_clear_type_ud_t;

/********************/
/* Package Typedefs */
/********************/

/********************/
/* Local Prototypes */
/********************/

static void * H5I__unwrap(void *object, H5I_type_t type);
static htri_t H5I__clear_type_cb(void *_id, void *key, void *udata);
static void * H5I__remove_common(H5I_type_info_t *type_info, hid_t id);
<<<<<<< HEAD
static int    H5I__dec_ref(hid_t id, void **token);
static int    H5I__dec_app_ref(hid_t id, void **token);
static int    H5I__dec_app_ref_always_close(hid_t id, void **token);
=======
static int    H5I__dec_ref(hid_t id, void **request);
static int    H5I__dec_app_ref(hid_t id, void **request);
static int    H5I__dec_app_ref_always_close(hid_t id, void **request);
>>>>>>> 7950dca7
static int    H5I__find_id_cb(void *_item, void *_key, void *_udata);

/*********************/
/* Package Variables */
/*********************/

/* Package initialization variable */
hbool_t H5_PKG_INIT_VAR = FALSE;

/* Declared extern in H5Ipkg.h and documented there */
H5I_type_info_t *H5I_type_info_array_g[H5I_MAX_NUM_TYPES];
int              H5I_next_type_g = (int)H5I_NTYPES;

/* Declare a free list to manage the H5I_id_info_t struct */
H5FL_DEFINE_STATIC(H5I_id_info_t);

/*****************************/
/* Library Private Variables */
/*****************************/

/*******************/
/* Local Variables */
/*******************/

/*-------------------------------------------------------------------------
 * Function:    H5I_term_package
 *
 * Purpose:     Terminate the H5I interface: release all memory, reset all
 *              global variables to initial values. This only happens if all
 *              types have been destroyed from other interfaces.
 *
 * Return:      Success:    Positive if any action was taken that might
 *                          affect some other interface; zero otherwise.
 *
 *              Failure:    Negative
 *
 *-------------------------------------------------------------------------
 */
int
H5I_term_package(void)
{
    int in_use = 0; /* Number of ID types still in use */

    FUNC_ENTER_NOAPI_NOINIT_NOERR

    if (H5_PKG_INIT_VAR) {
        H5I_type_info_t *type_info = NULL; /* Pointer to ID type */
        int              i;

        /* Count the number of types still in use */
        for (i = 0; i < H5I_next_type_g; i++)
            if ((type_info = H5I_type_info_array_g[i]) && type_info->ids)
                in_use++;

        /* If no types are still being used then clean up */
        if (0 == in_use) {
            for (i = 0; i < H5I_next_type_g; i++) {
                type_info = H5I_type_info_array_g[i];
                if (type_info) {
                    HDassert(NULL == type_info->ids);
                    type_info                = H5MM_xfree(type_info);
                    H5I_type_info_array_g[i] = NULL;
                    in_use++;
                }
            }

            /* Mark interface closed */
            if (0 == in_use)
                H5_PKG_INIT_VAR = FALSE;
        }
    }

    FUNC_LEAVE_NOAPI(in_use)
} /* end H5I_term_package() */

/*-------------------------------------------------------------------------
 * Function:    H5I_register_type
 *
 * Purpose:     Creates a new type of ID's to give out.
 *              The class is initialized or its reference count is incremented
 *              (if it is already initialized).
 *
 * Return:      SUCCEED/FAIL
 *
 *-------------------------------------------------------------------------
 */
herr_t
H5I_register_type(const H5I_class_t *cls)
{
    H5I_type_info_t *type_info = NULL;    /* Pointer to the ID type*/
    herr_t           ret_value = SUCCEED; /* Return value */

    FUNC_ENTER_NOAPI(FAIL)

    /* Sanity check */
    HDassert(cls);
    HDassert(cls->type > 0 && (int)cls->type < H5I_MAX_NUM_TYPES);

    /* Initialize the type */
    if (NULL == H5I_type_info_array_g[cls->type]) {
        /* Allocate the type information for new type */
        if (NULL == (type_info = (H5I_type_info_t *)H5MM_calloc(sizeof(H5I_type_info_t))))
            HGOTO_ERROR(H5E_ID, H5E_CANTALLOC, FAIL, "ID type allocation failed")
        H5I_type_info_array_g[cls->type] = type_info;
    }
    else {
        /* Get the pointer to the existing type */
        type_info = H5I_type_info_array_g[cls->type];
    }

    /* Initialize the ID type structure for new types */
    if (type_info->init_count == 0) {
        type_info->cls          = cls;
        type_info->id_count     = 0;
        type_info->nextid       = cls->reserved;
        type_info->last_id_info = NULL;
        if (NULL == (type_info->ids = H5SL_create(H5SL_TYPE_HID, NULL)))
            HGOTO_ERROR(H5E_ID, H5E_CANTCREATE, FAIL, "skip list creation failed")
    }

    /* Increment the count of the times this type has been initialized */
    type_info->init_count++;

done:
    /* Clean up on error */
    if (ret_value < 0) {
        if (type_info) {
            if (type_info->ids)
                H5SL_close(type_info->ids);
            H5MM_free(type_info);
        }
    }

    FUNC_LEAVE_NOAPI(ret_value)
} /* end H5I_register_type() */

/*-------------------------------------------------------------------------
 * Function:    H5I_nmembers
 *
 * Purpose:     Returns the number of members in a type.
 *
 * Return:      Success:    Number of members; zero if the type is empty
 *                          or has been deleted.
 *
 *              Failure:    Negative
 *
 * Programmer:  Robb Matzke
 *              Wednesday, March 24, 1999
 *
 *-------------------------------------------------------------------------
 */
int64_t
H5I_nmembers(H5I_type_t type)
{
    H5I_type_info_t *type_info = NULL; /* Pointer to the ID type */
    int64_t          ret_value = 0;    /* Return value */

    FUNC_ENTER_NOAPI((-1))

    /* Validate parameter */
    if (type <= H5I_BADID || (int)type >= H5I_next_type_g)
        HGOTO_ERROR(H5E_ARGS, H5E_BADRANGE, FAIL, "invalid type number")
    if (NULL == (type_info = H5I_type_info_array_g[type]) || type_info->init_count <= 0)
        HGOTO_DONE(0);

    /* Set return value */
    H5_CHECKED_ASSIGN(ret_value, int64_t, type_info->id_count, uint64_t);

done:
    FUNC_LEAVE_NOAPI(ret_value)
} /* end H5I_nmembers() */

/*-------------------------------------------------------------------------
 * Function:    H5I__unwrap
 *
 * Purpose:     Unwraps the object pointer for the 'item' that corresponds
 *              to an ID.
 *
 * Return:      Pointer to the unwrapped pointer (can't fail)
 *
 * Programmer:  Quincey Koziol
 *              Friday, October 19, 2018
 *
 *-------------------------------------------------------------------------
 */
static void *
H5I__unwrap(void *object, H5I_type_t type)
{
    void *ret_value = NULL; /* Return value */

    FUNC_ENTER_STATIC_NOERR

    /* Sanity checks */
    HDassert(object);

    /* The stored object pointer might be an H5VL_object_t, in which
     * case we'll need to get the wrapped object struct (H5F_t *, etc.).
     */
    if (H5I_FILE == type || H5I_GROUP == type || H5I_DATASET == type || H5I_ATTR == type) {
        const H5VL_object_t *vol_obj;

        vol_obj   = (const H5VL_object_t *)object;
        ret_value = H5VL_object_data(vol_obj);
    }
    else if (H5I_DATATYPE == type) {
        H5T_t *dt = (H5T_t *)object;

        ret_value = (void *)H5T_get_actual_type(dt);
    }
    else
        ret_value = object;

    FUNC_LEAVE_NOAPI(ret_value)
} /* end H5I__unwrap() */

/*-------------------------------------------------------------------------
 * Function:    H5I_clear_type
 *
 * Purpose:     Removes all objects from the type, calling the free
 *              function for each object regardless of the reference count.
 *
 * Return:      SUCCEED/FAIL
 *
 * Programmer:  Robb Matzke
 *              Wednesday, March 24, 1999
 *
 *-------------------------------------------------------------------------
 */
herr_t
H5I_clear_type(H5I_type_t type, hbool_t force, hbool_t app_ref)
{
    H5I_clear_type_ud_t udata;               /* udata struct for callback */
    herr_t              ret_value = SUCCEED; /* Return value */

    FUNC_ENTER_NOAPI(FAIL)

    /* Validate parameters */
    if (type <= H5I_BADID || (int)type >= H5I_next_type_g)
        HGOTO_ERROR(H5E_ARGS, H5E_BADRANGE, FAIL, "invalid type number")

    udata.type_info = H5I_type_info_array_g[type];
    if (udata.type_info == NULL || udata.type_info->init_count <= 0)
        HGOTO_ERROR(H5E_ID, H5E_BADGROUP, FAIL, "invalid type")

    /* Finish constructing udata */
    udata.force   = force;
    udata.app_ref = app_ref;

    /* Attempt to free all ids in the type */
    if (H5SL_try_free_safe(udata.type_info->ids, H5I__clear_type_cb, &udata) < 0)
        HGOTO_ERROR(H5E_ID, H5E_CANTDELETE, FAIL, "can't free ids in type")

done:
    FUNC_LEAVE_NOAPI(ret_value)
} /* end H5I_clear_type() */

/*-------------------------------------------------------------------------
 * Function:    H5I__clear_type_cb
 *
 * Purpose:     Attempts to free the specified ID, calling the free
 *              function for the object.
 *
 * Return:      TRUE/FALSE/FAIL
 *
 * Programmer:  Neil Fortner
 *              Friday, July 10, 2015
 *
 *-------------------------------------------------------------------------
 */
static htri_t
H5I__clear_type_cb(void *_info, void H5_ATTR_UNUSED *key, void *_udata)
{
    H5I_id_info_t *      info      = (H5I_id_info_t *)_info;        /* Current ID info being worked with */
    H5I_clear_type_ud_t *udata     = (H5I_clear_type_ud_t *)_udata; /* udata struct */
    htri_t               ret_value = FALSE;                         /* Return value */

    FUNC_ENTER_STATIC_NOERR

    /* Sanity checks */
    HDassert(info);
    HDassert(udata);
    HDassert(udata->type_info);

    /* Do nothing to the object if the reference count is larger than
     * one and forcing is off.
     */
    if (udata->force || (info->count - (!udata->app_ref * info->app_count)) <= 1) {
        /* Check for a 'free' function and call it, if it exists */
        H5_GCC_DIAG_OFF("cast-qual")
        if (udata->type_info->cls->free_func &&
            (udata->type_info->cls->free_func)((void *)info->object, H5_REQUEST_NULL) < 0) { /* (Casting away const OK -QAK) */
            if (udata->force) {
#ifdef H5I_DEBUG
                if (H5DEBUG(I)) {
                    HDfprintf(H5DEBUG(I),
                              "H5I: free type=%d obj=0x%08lx "
                              "failure ignored\n",
                              (int)udata->type_info->cls->type, (unsigned long)(info->object));
                }
#endif /* H5I_DEBUG */

                /* Indicate node should be removed from list */
                ret_value = TRUE;
            }
        }
        else {
            /* Indicate node should be removed from list */
            ret_value = TRUE;
        }
        H5_GCC_DIAG_ON("cast-qual")

        /* Remove ID if requested */
        if (ret_value) {
            /* Free ID info */
            info = H5FL_FREE(H5I_id_info_t, info);

            /* Decrement the number of IDs in the type */
            udata->type_info->id_count--;
        }
    }

    FUNC_LEAVE_NOAPI(ret_value)
} /* end H5I__clear_type_cb() */

/*-------------------------------------------------------------------------
 * Function:    H5I__destroy_type
 *
 * Purpose:     Destroys a type along with all IDs in that type
 *              regardless of their reference counts. Destroying IDs
 *              involves calling the free-func for each ID's object and
 *              then adding the ID struct to the ID free list.
 *
 * Return:      SUCCEED/FAIL
 *
 * Programmer:  Nathaniel Furrer
 *              James Laird
 *
 *-------------------------------------------------------------------------
 */
herr_t
H5I__destroy_type(H5I_type_t type)
{
    H5I_type_info_t *type_info = NULL;    /* Pointer to the ID type */
    herr_t           ret_value = SUCCEED; /* Return value */

    FUNC_ENTER_PACKAGE

    /* Validate parameter */
    if (type <= H5I_BADID || (int)type >= H5I_next_type_g)
        HGOTO_ERROR(H5E_ARGS, H5E_BADRANGE, FAIL, "invalid type number")

    type_info = H5I_type_info_array_g[type];
    if (type_info == NULL || type_info->init_count <= 0)
        HGOTO_ERROR(H5E_ID, H5E_BADGROUP, FAIL, "invalid type")

        /* Close/clear/destroy all IDs for this type */
        H5E_BEGIN_TRY {
            H5I_clear_type(type, TRUE, FALSE);
        } H5E_END_TRY /* don't care about errors */

        /* Check if we should release the ID class */
        if (type_info->cls->flags & H5I_CLASS_IS_APPLICATION)
            type_info->cls = H5MM_xfree_const(type_info->cls);

    if (H5SL_close(type_info->ids) < 0)
        HGOTO_ERROR(H5E_ID, H5E_CANTCLOSEOBJ, FAIL, "can't close skip list")
    type_info->ids = NULL;

    type_info = H5MM_xfree(type_info);

    H5I_type_info_array_g[type] = NULL;

done:
    FUNC_LEAVE_NOAPI(ret_value)
} /* end H5I__destroy_type() */

/*-------------------------------------------------------------------------
 * Function:    H5I_register
 *
 * Purpose:     Registers an OBJECT in a TYPE and returns an ID for it.
 *              This routine does _not_ check for unique-ness of the objects,
 *              if you register an object twice, you will get two different
 *              IDs for it.  This routine does make certain that each ID in a
 *              type is unique.  IDs are created by getting a unique number
 *              for the type the ID is in and incorporating the type into
 *              the ID which is returned to the user.
 *
 * Return:      Success:    New object ID
 *              Failure:    H5I_INVALID_HID
 *
 *-------------------------------------------------------------------------
 */
hid_t
H5I_register(H5I_type_t type, const void *object, hbool_t app_ref)
{
    H5I_type_info_t *type_info = NULL;            /* Pointer to the type */
    H5I_id_info_t *  info      = NULL;            /* Pointer to the new ID information */
    hid_t            new_id    = H5I_INVALID_HID; /* New ID */
    hid_t            ret_value = H5I_INVALID_HID; /* Return value */

    FUNC_ENTER_NOAPI(H5I_INVALID_HID)

    /* Check arguments */
    if (type <= H5I_BADID || (int)type >= H5I_next_type_g)
        HGOTO_ERROR(H5E_ARGS, H5E_BADRANGE, H5I_INVALID_HID, "invalid type number")
    type_info = H5I_type_info_array_g[type];
    if ((NULL == type_info) || (type_info->init_count <= 0))
        HGOTO_ERROR(H5E_ID, H5E_BADGROUP, H5I_INVALID_HID, "invalid type")
    if (NULL == (info = H5FL_MALLOC(H5I_id_info_t)))
        HGOTO_ERROR(H5E_ID, H5E_NOSPACE, H5I_INVALID_HID, "memory allocation failed")

    /* Create the struct & its ID */
    new_id          = H5I_MAKE(type, type_info->nextid);
    info->id        = new_id;
    info->count     = 1; /* initial reference count */
    info->app_count = !!app_ref;
    info->object    = object;

    /* Insert into the type */
    if (H5SL_insert(type_info->ids, info, &info->id) < 0)
        HGOTO_ERROR(H5E_ID, H5E_CANTINSERT, H5I_INVALID_HID, "can't insert ID node into skip list")
    type_info->id_count++;
    type_info->nextid++;

    /* Sanity check for the 'nextid' getting too large and wrapping around */
    HDassert(type_info->nextid <= ID_MASK);

    /* Set the most recent ID to this object */
    type_info->last_id_info = info;

    /* Set return value */
    ret_value = new_id;

done:
    FUNC_LEAVE_NOAPI(ret_value)
} /* end H5I_register() */

/*-------------------------------------------------------------------------
 * Function:    H5I_register_using_existing_id
 *
 * Purpose:     Registers an OBJECT in a TYPE with the supplied ID for it.
 *              This routine will check to ensure the supplied ID is not already
 *              in use, and ensure that it is a valid ID for the given type,
 *              but will NOT check to ensure the OBJECT is not already
 *              registered (thus, it is possible to register one object under
 *              multiple IDs).
 *
 * NOTE:        Intended for use in refresh calls, where we have to close
 *              and re-open the underlying data, then hook the object back
 *              up to the original ID.
 *
 * Return:      SUCCEED/FAIL
 *
 *-------------------------------------------------------------------------
 */
herr_t
H5I_register_using_existing_id(H5I_type_t type, void *object, hbool_t app_ref, hid_t existing_id)
{
    H5I_type_info_t *type_info = NULL;    /* Pointer to the type */
    H5I_id_info_t *  info      = NULL;    /* Pointer to the new ID information */
    herr_t           ret_value = SUCCEED; /* Return value */

    FUNC_ENTER_NOAPI(FAIL)

    /* Check arguments */
    HDassert(object);

    /* Make sure ID is not already in use */
    if (NULL != (info = H5I__find_id(existing_id)))
        HGOTO_ERROR(H5E_ID, H5E_BADRANGE, FAIL, "ID already in use")

    /* Make sure type number is valid */
    if (type <= H5I_BADID || (int)type >= H5I_next_type_g)
        HGOTO_ERROR(H5E_ARGS, H5E_BADRANGE, FAIL, "invalid type number")

    /* Get type pointer from list of types */
    type_info = H5I_type_info_array_g[type];

    if (NULL == type_info || type_info->init_count <= 0)
        HGOTO_ERROR(H5E_ID, H5E_BADGROUP, FAIL, "invalid type")

    /* Make sure requested ID belongs to object's type */
    if (H5I_TYPE(existing_id) != type)
        HGOTO_ERROR(H5E_ID, H5E_BADRANGE, FAIL, "invalid type for provided ID")

    /* Allocate new structure to house this ID */
    if (NULL == (info = H5FL_MALLOC(H5I_id_info_t)))
        HGOTO_ERROR(H5E_ID, H5E_NOSPACE, FAIL, "memory allocation failed")

    /* Create the struct & insert requested ID */
    info->id        = existing_id;
    info->count     = 1; /* initial reference count*/
    info->app_count = !!app_ref;
    info->object    = object;

    /* Insert into the type */
    if (H5SL_insert(type_info->ids, info, &info->id) < 0)
        HGOTO_ERROR(H5E_ID, H5E_CANTINSERT, FAIL, "can't insert ID node into skip list")
    type_info->id_count++;

    /* Set the most recent ID to this object */
    type_info->last_id_info = info;

done:
    FUNC_LEAVE_NOAPI(ret_value)
} /* end H5I_register_using_existing_id() */

/*-------------------------------------------------------------------------
 * Function:    H5I_subst
 *
 * Purpose:     Substitute a new object pointer for the specified ID.
 *
 * Return:      Success:    Non-NULL previous object pointer associated
 *                          with the specified ID.
 *              Failure:    NULL
 *
 * Programmer:  Quincey Koziol
 *              Saturday, February 27, 2010
 *
 *-------------------------------------------------------------------------
 */
void *
H5I_subst(hid_t id, const void *new_object)
{
    H5I_id_info_t *info      = NULL; /* Pointer to the ID's info */
    void *         ret_value = NULL; /* Return value */

    FUNC_ENTER_NOAPI(NULL)

    /* General lookup of the ID */
    if (NULL == (info = H5I__find_id(id)))
        HGOTO_ERROR(H5E_ID, H5E_NOTFOUND, NULL, "can't get ID ref count")

    /* Get the old object pointer to return */
    H5_GCC_DIAG_OFF("cast-qual")
    ret_value = (void *)info->object; /* (Casting away const OK -QAK) */
    H5_GCC_DIAG_ON("cast-qual")

    /* Set the new object pointer for the ID */
    info->object = new_object;

done:
    FUNC_LEAVE_NOAPI(ret_value)
} /* end H5I_subst() */

/*-------------------------------------------------------------------------
 * Function:    H5I_object
 *
 * Purpose:     Find an object pointer for the specified ID.
 *
 * Return:      Success:    Non-NULL object pointer associated with the
 *                          specified ID
 *
 *              Failure:    NULL
 *
 *-------------------------------------------------------------------------
 */
void *
H5I_object(hid_t id)
{
    H5I_id_info_t *info      = NULL; /* Pointer to the ID info */
    void *         ret_value = NULL; /* Return value */

    FUNC_ENTER_NOAPI_NOERR

    /* General lookup of the ID */
    if (NULL != (info = H5I__find_id(id))) {
        /* Get the object pointer to return */
        H5_GCC_DIAG_OFF("cast-qual")
        ret_value = (void *)info->object; /* (Casting away const OK -QAK) */
        H5_GCC_DIAG_ON("cast-qual")
    }

    FUNC_LEAVE_NOAPI(ret_value)
} /* end H5I_object() */

/*-------------------------------------------------------------------------
 * Function:    H5I_object_verify
 *
 * Purpose:     Find an object pointer for the specified ID, verifying that
 *              its in a particular type.
 *
 * Return:      Success:    Non-NULL object pointer associated with the
 *                          specified ID.
 *              Failure:    NULL
 *
 * Programmer:  Quincey Koziol
 *              Wednesday, July 31, 2002
 *
 *-------------------------------------------------------------------------
 */
void *
H5I_object_verify(hid_t id, H5I_type_t type)
{
    H5I_id_info_t *info      = NULL; /* Pointer to the ID info */
    void *         ret_value = NULL; /* Return value */

    FUNC_ENTER_NOAPI_NOERR

    HDassert(type >= 1 && (int)type < H5I_next_type_g);

    /* Verify that the type of the ID is correct & lookup the ID */
    if (type == H5I_TYPE(id) && NULL != (info = H5I__find_id(id))) {
        /* Get the object pointer to return */
        H5_GCC_DIAG_OFF("cast-qual")
        ret_value = (void *)info->object; /* (Casting away const OK -QAK) */
        H5_GCC_DIAG_ON("cast-qual")
    }

    FUNC_LEAVE_NOAPI(ret_value)
} /* H5I_object_verify() */

/*-------------------------------------------------------------------------
 * Function:    H5I_get_type
 *
 * Purpose:     Given an object ID return the type to which it
 *              belongs.  The ID need not be the ID of an object which
 *              currently exists because the type number is encoded
 *              in the object ID.
 *
 * Return:      Success:    A positive integer (corresponding to an H5I_type_t
 *                          enum value for library ID types, but not for user
 *                          ID types).
 *              Failure:    H5I_BADID
 *
 * Programmer:  Robb Matzke
 *              Friday, February 19, 1999
 *
 *-------------------------------------------------------------------------
 */
H5I_type_t
H5I_get_type(hid_t id)
{
    H5I_type_t ret_value = H5I_BADID; /* Return value */

    FUNC_ENTER_NOAPI_NOERR

    if (id > 0)
        ret_value = H5I_TYPE(id);

    HDassert(ret_value >= H5I_BADID && (int)ret_value < H5I_next_type_g);

    FUNC_LEAVE_NOAPI(ret_value)
} /* end H5I_get_type() */

/*-------------------------------------------------------------------------
 * Function:    H5I_is_file_object
 *
 * Purpose:     Convenience function to determine if an ID represents
 *              a file object.
 *
 *              In H5O calls, you can't use object_verify to ensure
 *              the ID was of the correct class since there's no
 *              H5I_OBJECT ID class.
 *
 * Return:      Success:    TRUE/FALSE
 *              Failure:    FAIL
 *
 *-------------------------------------------------------------------------
 */
htri_t
H5I_is_file_object(hid_t id)
{
    H5I_type_t type      = H5I_get_type(id);
    htri_t     ret_value = FAIL;

    FUNC_ENTER_NOAPI(FAIL);

    /* Fail if the ID type is out of range */
    if (type < 1 || type >= H5I_NTYPES)
        HGOTO_ERROR(H5E_ARGS, H5E_BADTYPE, FAIL, "ID type out of range");

    /* Return TRUE if the ID is a file object (dataset, group, map, or committed
     * datatype), FALSE otherwise.
     */
    if (H5I_DATASET == type || H5I_GROUP == type || H5I_MAP == type)
        ret_value = TRUE;
    else if (H5I_DATATYPE == type) {

        H5T_t *dt = NULL;

        if (NULL == (dt = (H5T_t *)H5I_object(id)))
            HGOTO_ERROR(H5E_ARGS, H5E_BADTYPE, FAIL, "unable to get underlying datatype struct");

        ret_value = H5T_is_named(dt);
    }
    else
        ret_value = FALSE;

done:
    FUNC_LEAVE_NOAPI(ret_value);
} /* H5I_is_file_object() */

/*-------------------------------------------------------------------------
 * Function:    H5I__remove_verify
 *
 * Purpose:     Removes the specified ID from its type, first checking that
 *              the ID's type is the same as the ID type supplied as an argument
 *
 * Return:      Success:    A pointer to the object that was removed, the
 *                          same pointer which would have been found by
 *                          calling H5I_object().
 *              Failure:    NULL
 *
 * Programmer:  James Laird
 *              Nat Furrer
 *
 *-------------------------------------------------------------------------
 */
void *
H5I__remove_verify(hid_t id, H5I_type_t type)
{
    void *ret_value = NULL; /*return value            */

    FUNC_ENTER_STATIC_NOERR

    /* Argument checking will be performed by H5I_remove() */

    /* Verify that the type of the ID is correct */
    if (type == H5I_TYPE(id))
        ret_value = H5I_remove(id);

    FUNC_LEAVE_NOAPI(ret_value)
} /* end H5I__remove_verify() */

/*-------------------------------------------------------------------------
 * Function:    H5I__remove_common
 *
 * Purpose:     Common code to remove a specified ID from its type.
 *
 * Return:      Success:    A pointer to the object that was removed, the
 *                          same pointer which would have been found by
 *                          calling H5I_object().
 *              Failure:    NULL
 *
 * Programmer:  Quincey Koziol
 *              October 3, 2013
 *
 *-------------------------------------------------------------------------
 */
static void *
H5I__remove_common(H5I_type_info_t *type_info, hid_t id)
{
    H5I_id_info_t *info      = NULL; /* Pointer to the current ID */
    void *         ret_value = NULL; /* Return value */

    FUNC_ENTER_STATIC

    /* Sanity check */
    HDassert(type_info);

    /* Get the ID node for the ID */
    if (NULL == (info = (H5I_id_info_t *)H5SL_remove(type_info->ids, &id)))
        HGOTO_ERROR(H5E_ID, H5E_CANTDELETE, NULL, "can't remove ID node from skip list")

    /* Check if this ID was the last one accessed */
    if (type_info->last_id_info == info)
        type_info->last_id_info = NULL;

    H5_GCC_DIAG_OFF("cast-qual")
    ret_value = (void *)info->object; /* (Casting away const OK -QAK) */
    H5_GCC_DIAG_ON("cast-qual")

    info = H5FL_FREE(H5I_id_info_t, info);

    /* Decrement the number of IDs in the type */
    (type_info->id_count)--;

done:
    FUNC_LEAVE_NOAPI(ret_value)
} /* end H5I__remove_common() */

/*-------------------------------------------------------------------------
 * Function:    H5I_remove
 *
 * Purpose:     Removes the specified ID from its type.
 *
 * Return:      Success:    A pointer to the object that was removed, the
 *                          same pointer which would have been found by
 *                          calling H5I_object().
 *              Failure:    NULL
 *
 *-------------------------------------------------------------------------
 */
void *
H5I_remove(hid_t id)
{
    H5I_type_info_t *type_info = NULL;      /* Pointer to the ID type */
    H5I_type_t       type      = H5I_BADID; /* ID's type */
    void *           ret_value = NULL;      /* Return value */

    FUNC_ENTER_NOAPI(NULL)

    /* Check arguments */
    type = H5I_TYPE(id);
    if (type <= H5I_BADID || (int)type >= H5I_next_type_g)
        HGOTO_ERROR(H5E_ARGS, H5E_BADRANGE, NULL, "invalid type number")
    type_info = H5I_type_info_array_g[type];
    if (type_info == NULL || type_info->init_count <= 0)
        HGOTO_ERROR(H5E_ID, H5E_BADGROUP, NULL, "invalid type")

    /* Remove the node from the type */
    if (NULL == (ret_value = H5I__remove_common(type_info, id)))
        HGOTO_ERROR(H5E_ID, H5E_CANTDELETE, NULL, "can't remove ID node")

done:
    FUNC_LEAVE_NOAPI(ret_value)
} /* end H5I_remove() */

/*-------------------------------------------------------------------------
 * Function:    H5I__dec_ref
 *
 * Purpose:     This will fail if the type is not a reference counted type.
 *              The ID type's 'free' function will be called for the ID
 *              if the reference count for the ID reaches 0 and a free
 *              function has been defined at type creation time.
 *
 * Note:        Allows for asynchronous 'close' operation on object, with
<<<<<<< HEAD
 *              token != H5_REQUEST_NULL.
=======
 *              request != H5_REQUEST_NULL.
>>>>>>> 7950dca7
 *
 * Return:      Success:    New reference count
 *              Failure:    -1
 *
 * Programmer:  Houjun Tang
 *              Oct 21, 2019
 *
 *-------------------------------------------------------------------------
 */
static int
<<<<<<< HEAD
H5I__dec_ref(hid_t id, void **token)
=======
H5I__dec_ref(hid_t id, void **request)
>>>>>>> 7950dca7
{
    H5I_id_info_t *info      = NULL; /* Pointer to the ID */
    int            ret_value = 0;    /* Return value */

    FUNC_ENTER_STATIC

    /* Sanity check */
    HDassert(id >= 0);

    /* General lookup of the ID */
    if (NULL == (info = H5I__find_id(id)))
        HGOTO_ERROR(H5E_ID, H5E_BADID, (-1), "can't locate ID")

    /* If this is the last reference to the object then invoke the type's
     * free method on the object. If the free method is undefined or
     * successful then remove the object from the type; otherwise leave
     * the object in the type without decrementing the reference
     * count. If the reference count is more than one then decrement the
     * reference count without calling the free method.
     *
     * Beware: the free method may call other H5I functions.
     *
     * If an object is closing, we can remove the ID even though the free
     * method might fail.  This can happen when a mandatory filter fails to
     * write when a dataset is closed and the chunk cache is flushed to the
     * file.  We have to close the dataset anyway. (SLU - 2010/9/7)
     */
    if (1 == info->count) {
        H5I_type_info_t *type_info; /*ptr to the type    */

        /* Get the ID's type */
        type_info = H5I_type_info_array_g[H5I_TYPE(id)];

        H5_GCC_DIAG_OFF("cast-qual")
        /* (Casting away const OK -QAK) */
<<<<<<< HEAD
        if (!type_info->cls->free_func || (type_info->cls->free_func)((void *)info->object, token) >= 0) {
=======
        if (!type_info->cls->free_func || (type_info->cls->free_func)((void *)info->object, request) >= 0) {
>>>>>>> 7950dca7
            /* Remove the node from the type */
            if (NULL == H5I__remove_common(type_info, id))
                HGOTO_ERROR(H5E_ID, H5E_CANTDELETE, (-1), "can't remove ID node")
            ret_value = 0;
        } /* end if */
        else
            ret_value = -1;
        H5_GCC_DIAG_ON("cast-qual")
    } /* end if */
    else {
        --(info->count);
        ret_value = (int)info->count;
    } /* end else */

done:
    FUNC_LEAVE_NOAPI(ret_value)
} /* end H5I__dec_ref */

/*-------------------------------------------------------------------------
 * Function:    H5I_dec_ref
 *
 * Purpose:     Decrements the number of references outstanding for an ID.
 *
 * Return:      Success:    New reference count
 *              Failure:    -1
 *
 *-------------------------------------------------------------------------
 */
int
H5I_dec_ref(hid_t id)
{
<<<<<<< HEAD
    int ret_value = 0;          /* Return value */
=======
    int ret_value = 0; /* Return value */
>>>>>>> 7950dca7

    FUNC_ENTER_NOAPI((-1))

    /* Sanity check */
    HDassert(id >= 0);

    /* Synchronously decrement refcount on ID */
    if ((ret_value = H5I__dec_ref(id, H5_REQUEST_NULL)) < 0)
        HGOTO_ERROR(H5E_ID, H5E_CANTDEC, (-1), "can't decrement ID ref count")

done:
    FUNC_LEAVE_NOAPI(ret_value)
} /* end H5I_dec_ref() */

/*-------------------------------------------------------------------------
 * Function:    H5I__dec_app_ref
 *
 * Purpose:     Wrapper for case of modifying the application ref.
 *              count for an ID as well as normal reference count.
 *
 * Note:        Allows for asynchronous 'close' operation on object, with
<<<<<<< HEAD
 *              token != H5_REQUEST_NULL.
=======
 *              request != H5_REQUEST_NULL.
>>>>>>> 7950dca7
 *
 * Return:      Success:    New app. reference count
 *              Failure:    -1
 *
<<<<<<< HEAD
 * Programmer:  Houjun Tang
 *              Oct 21, 2019
 *
 *-------------------------------------------------------------------------
 */
static int
H5I__dec_app_ref(hid_t id, void **token)
=======
 *-------------------------------------------------------------------------
 */
static int
H5I__dec_app_ref(hid_t id, void **request)
>>>>>>> 7950dca7
{
    int ret_value = 0; /* Return value */

    FUNC_ENTER_STATIC

    /* Sanity check */
    HDassert(id >= 0);

    /* Call regular decrement reference count routine */
<<<<<<< HEAD
    if ((ret_value = H5I__dec_ref(id, token)) < 0)
=======
    if ((ret_value = H5I__dec_ref(id, request)) < 0)
>>>>>>> 7950dca7
        HGOTO_ERROR(H5E_ID, H5E_CANTDEC, (-1), "can't decrement ID ref count")

    /* Check if the ID still exists */
    if (ret_value > 0) {
        H5I_id_info_t *info = NULL; /* Pointer to the ID info */

        /* General lookup of the ID */
        if (NULL == (info = H5I__find_id(id)))
            HGOTO_ERROR(H5E_ID, H5E_BADID, (-1), "can't locate ID")

        /* Adjust app_ref */
        --(info->app_count);
        HDassert(info->count >= info->app_count);

        /* Set return value */
        ret_value = (int)info->app_count;
    } /* end if */

done:
    FUNC_LEAVE_NOAPI(ret_value)
} /* end H5I__dec_app_ref() */

/*-------------------------------------------------------------------------
 * Function:    H5I_dec_app_ref
 *
 * Purpose:     Wrapper for case of modifying the application ref. count for
 *              an ID as well as normal reference count.
 *
 * Return:      Success:    New app. reference count
 *              Failure:    -1
 *
 * Programmer:  Quincey Koziol
 *              Sept 16, 2010
 *
 *-------------------------------------------------------------------------
 */
int
H5I_dec_app_ref(hid_t id)
{
<<<<<<< HEAD
    int            ret_value = 0;   /* Return value */
=======
    int ret_value = 0; /* Return value */
>>>>>>> 7950dca7

    FUNC_ENTER_NOAPI((-1))

    /* Sanity check */
    HDassert(id >= 0);

    /* Synchronously decrement refcount on ID */
    if ((ret_value = H5I__dec_app_ref(id, H5_REQUEST_NULL)) < 0)
        HGOTO_ERROR(H5E_ID, H5E_CANTDEC, (-1), "can't decrement ID ref count")

done:
    FUNC_LEAVE_NOAPI(ret_value)
} /* end H5I_dec_app_ref() */

/*-------------------------------------------------------------------------
<<<<<<< HEAD
 * Function:    H5I_dec_app_ref_async
 *
 * Purpose:     Asynchronous wrapper for case of modifying the application ref.
 *              count for an ID as well as normal reference count.
 *
 * Note:        Allows for asynchronous 'close' operation on object, with
 *              token != H5_REQUEST_NULL.
 *
 * Return:      Success:    New app. reference count
 *              Failure:    -1
 *
 * Programmer:  Houjun Tang
 *              Oct 21, 2019
 *
 *-------------------------------------------------------------------------
 */
int
H5I_dec_app_ref_async(hid_t id, void **token)
{
    int            ret_value = 0;   /* Return value */

    FUNC_ENTER_NOAPI((-1))

    /* Sanity check */
    HDassert(id >= 0);

    /* [Possibly] aynchronously decrement refcount on ID */
    if ((ret_value = H5I__dec_app_ref(id, token)) < 0)
        HGOTO_ERROR(H5E_ID, H5E_CANTDEC, (-1), "can't asynchronously decrement ID ref count")

done:
    FUNC_LEAVE_NOAPI(ret_value)
} /* end H5I_dec_app_ref_async() */

/*-------------------------------------------------------------------------
=======
>>>>>>> 7950dca7
 * Function:    H5I__dec_app_ref_always_close
 *
 * Purpose:     Wrapper for case of always closing the ID, even when the free
 *              routine fails
 *
 * Note:        Allows for asynchronous 'close' operation on object, with
<<<<<<< HEAD
 *              token != H5_REQUEST_NULL.
=======
 *              request != H5_REQUEST_NULL.
>>>>>>> 7950dca7
 *
 * Return:      Success:    New app. reference count
 *              Failure:    -1
 *
 * Programmer:  Houjun Tang
 *              Oct 21, 2019
 *
 *-------------------------------------------------------------------------
 */
static int
<<<<<<< HEAD
H5I__dec_app_ref_always_close(hid_t id, void **token)
=======
H5I__dec_app_ref_always_close(hid_t id, void **request)
>>>>>>> 7950dca7
{
    int ret_value = 0; /* Return value */

    FUNC_ENTER_STATIC

    /* Sanity check */
    HDassert(id >= 0);

    /* Call application decrement reference count routine */
<<<<<<< HEAD
    ret_value = H5I__dec_app_ref(id, token);
=======
    ret_value = H5I__dec_app_ref(id, request);
>>>>>>> 7950dca7

    /* Check for failure */
    if (ret_value < 0) {
        /*
         * If an object is closing, we can remove the ID even though the free
         * method might fail.  This can happen when a mandatory filter fails to
         * write when a dataset is closed and the chunk cache is flushed to the
         * file.  We have to close the dataset anyway. (SLU - 2010/9/7)
         */
        H5I_remove(id);

        HGOTO_ERROR(H5E_ID, H5E_CANTDEC, (-1), "can't decrement ID ref count")
    } /* end if */

done:
    FUNC_LEAVE_NOAPI(ret_value)
} /* end H5I__dec_app_ref_always_close() */

/*-------------------------------------------------------------------------
 * Function:    H5I_dec_app_ref_always_close
 *
 * Purpose:     Wrapper for case of always closing the ID, even when the free
 *              routine fails.
 *
 * Return:      Success:    New app. reference count
 *              Failure:    -1
 *
 *-------------------------------------------------------------------------
 */
int
H5I_dec_app_ref_always_close(hid_t id)
{
    int ret_value = 0; /* Return value */

    FUNC_ENTER_NOAPI((-1))

    /* Sanity check */
    HDassert(id >= 0);

    /* Synchronously decrement refcount on ID */
    if ((ret_value = H5I__dec_app_ref_always_close(id, H5_REQUEST_NULL)) < 0)
        HGOTO_ERROR(H5E_ID, H5E_CANTDEC, (-1), "can't decrement ID ref count")

done:
    FUNC_LEAVE_NOAPI(ret_value)
} /* end H5I_dec_app_ref_always_close() */

/*-------------------------------------------------------------------------
 * Function:    H5I_dec_app_ref_always_close_async
 *
 * Purpose:     Asynchronous wrapper for case of always closing the ID, even
 *              when the free routine fails
 *
 * Note:        Allows for asynchronous 'close' operation on object, with
 *              token != H5_REQUEST_NULL.
 *
 * Return:      Success:    New app. reference count
 *              Failure:    -1
 *
 *-------------------------------------------------------------------------
 */
int
H5I_dec_app_ref_always_close_async(hid_t id, void **token)
{
    int ret_value = 0; /* Return value */

    FUNC_ENTER_NOAPI((-1))

    /* Sanity check */
    HDassert(id >= 0);

    /* [Possibly] aynchronously decrement refcount on ID */
    if ((ret_value = H5I__dec_app_ref_always_close(id, token)) < 0)
        HGOTO_ERROR(H5E_ID, H5E_CANTDEC, (-1), "can't asynchronously decrement ID ref count")

done:
    FUNC_LEAVE_NOAPI(ret_value)
} /* end H5I_dec_app_ref_always_close_async() */

/*-------------------------------------------------------------------------
 * Function:    H5I_inc_ref
 *
 * Purpose:     Increment the reference count for an object.
 *
 * Return:      Success:    The new reference count
 *              Failure:    -1
 *
 *-------------------------------------------------------------------------
 */
int
H5I_inc_ref(hid_t id, hbool_t app_ref)
{
    H5I_id_info_t *info      = NULL; /* Pointer to the ID info */
    int            ret_value = 0;    /* Return value */

    FUNC_ENTER_NOAPI((-1))

    /* Sanity check */
    HDassert(id >= 0);

    /* General lookup of the ID */
    if (NULL == (info = H5I__find_id(id)))
        HGOTO_ERROR(H5E_ID, H5E_BADID, (-1), "can't locate ID")

    /* Adjust reference counts */
    ++(info->count);
    if (app_ref)
        ++(info->app_count);

    /* Set return value */
    ret_value = (int)(app_ref ? info->app_count : info->count);

done:
    FUNC_LEAVE_NOAPI(ret_value)
} /* end H5I_inc_ref() */

/*-------------------------------------------------------------------------
 * Function:    H5I_get_ref
 *
 * Purpose:     Retrieve the reference count for an object.
 *
 * Return:      Success:    The reference count
 *              Failure:    -1
 *
 *-------------------------------------------------------------------------
 */
int
H5I_get_ref(hid_t id, hbool_t app_ref)
{
    H5I_id_info_t *info      = NULL; /* Pointer to the ID */
    int            ret_value = 0;    /* Return value */

    FUNC_ENTER_NOAPI((-1))

    /* Sanity check */
    HDassert(id >= 0);

    /* General lookup of the ID */
    if (NULL == (info = H5I__find_id(id)))
        HGOTO_ERROR(H5E_ID, H5E_BADID, (-1), "can't locate ID")

    /* Set return value */
    ret_value = (int)(app_ref ? info->app_count : info->count);

done:
    FUNC_LEAVE_NOAPI(ret_value)
} /* end H5I_get_ref() */

/*-------------------------------------------------------------------------
 * Function:    H5I__inc_type_ref
 *
 * Purpose:     Increment the reference count for an ID type.
 *
 * Return:      Success:    The new reference count
 *              Failure:    -1
 *
 *-------------------------------------------------------------------------
 */
int
H5I__inc_type_ref(H5I_type_t type)
{
    H5I_type_info_t *type_info = NULL; /* Pointer to the type */
    int              ret_value = -1;   /* Return value */

    FUNC_ENTER_STATIC

    /* Sanity check */
    HDassert(type > 0 && (int)type < H5I_next_type_g);

    /* Check arguments */
    type_info = H5I_type_info_array_g[type];
    if (NULL == type_info)
        HGOTO_ERROR(H5E_ID, H5E_BADGROUP, (-1), "invalid type")

    /* Set return value */
    ret_value = (int)(++(type_info->init_count));

done:
    FUNC_LEAVE_NOAPI(ret_value)
} /* end H5I__inc_type_ref() */

/*-------------------------------------------------------------------------
 * Function:    H5I_dec_type_ref
 *
 * Purpose:     Decrements the reference count on an entire type of IDs.
 *              If the type reference count becomes zero then the type is
 *              destroyed along with all IDs in that type regardless of
 *              their reference counts. Destroying IDs involves calling
 *              the free-func for each ID's object and then adding the ID
 *              struct to the ID free list.
 *              Returns the number of references to the type on success; a
 *              return value of 0 means that the type will have to be
 *              re-initialized before it can be used again (and should probably
 *              be set to H5I_UNINIT).
 *
 * Return:      Success:    Number of references to type
 *              Failure:    -1
 *
 *-------------------------------------------------------------------------
 */
int
H5I_dec_type_ref(H5I_type_t type)
{
    H5I_type_info_t *type_info = NULL; /* Pointer to the ID type */
    herr_t           ret_value = 0;    /* Return value */

    FUNC_ENTER_NOAPI((-1))

    if (type <= H5I_BADID || (int)type >= H5I_next_type_g)
        HGOTO_ERROR(H5E_ARGS, H5E_BADRANGE, (-1), "invalid type number")

    type_info = H5I_type_info_array_g[type];
    if (type_info == NULL || type_info->init_count <= 0)
        HGOTO_ERROR(H5E_ID, H5E_BADGROUP, (-1), "invalid type")

    /* Decrement the number of users of the ID type.  If this is the
     * last user of the type then release all IDs from the type and
     * free all memory it used.  The free function is invoked for each ID
     * being freed.
     */
    if (1 == type_info->init_count) {
        H5I__destroy_type(type);
        ret_value = 0;
    }
    else {
        --(type_info->init_count);
        ret_value = (herr_t)type_info->init_count;
    }

done:
    FUNC_LEAVE_NOAPI(ret_value)
} /* end H5I_dec_type_ref() */

/*-------------------------------------------------------------------------
 * Function:    H5I__get_type_ref
 *
 * Purpose:     Retrieve the reference count for an ID type.
 *
 * Return:      Success:    The reference count
 *
 *              Failure:    -1
 *
 *-------------------------------------------------------------------------
 */
int
H5I__get_type_ref(H5I_type_t type)
{
    H5I_type_info_t *type_info = NULL; /* Pointer to the type  */
    int              ret_value = -1;   /* Return value         */

    FUNC_ENTER_STATIC

    /* Sanity check */
    HDassert(type >= 0);

    /* Check arguments */
    type_info = H5I_type_info_array_g[type];
    if (!type_info)
        HGOTO_ERROR(H5E_ID, H5E_BADGROUP, (-1), "invalid type")

    /* Set return value */
    ret_value = (int)type_info->init_count;

done:
    FUNC_LEAVE_NOAPI(ret_value)
} /* end H5I__get_type_ref() */

/*-------------------------------------------------------------------------
 * Function:    H5I__iterate_cb
 *
 * Purpose:     Callback routine for H5I_iterate, invokes "user" callback
 *              function, and then sets return value, based on the result of
 *              that callback.
 *
 * Return:      Success:    H5_ITER_CONT (0) or H5_ITER_STOP (1)
 *              Failure:    H5_ITER_ERROR (-1)
 *
 *-------------------------------------------------------------------------
 */
static int
H5I__iterate_cb(void *_item, void H5_ATTR_UNUSED *_key, void *_udata)
{
    H5I_id_info_t *   info      = (H5I_id_info_t *)_item;     /* Pointer to the ID info */
    H5I_iterate_ud_t *udata     = (H5I_iterate_ud_t *)_udata; /* User data for callback */
    int               ret_value = H5_ITER_CONT;               /* Callback return value */

    FUNC_ENTER_STATIC_NOERR

    /* Only invoke the callback function if this ID is visible externally and
     * its reference count is positive.
     */
    if ((!udata->app_ref) || (info->app_count > 0)) {
        H5I_type_t type = udata->obj_type;
        void *     object;
        herr_t     cb_ret_val;

        /* The stored object pointer might be an H5VL_object_t, in which
         * case we'll need to get the wrapped object struct (H5F_t *, etc.).
         */
        H5_GCC_DIAG_OFF("cast-qual")
        object = H5I__unwrap((void *)info->object, type); /* Casting away const OK */
        H5_GCC_DIAG_ON("cast-qual")

        /* Invoke callback function */
        cb_ret_val = (*udata->user_func)((void *)object, info->id, udata->user_udata);

        /* Set the return value based on the callback's return value */
        if (cb_ret_val > 0)
            ret_value = H5_ITER_STOP; /* terminate iteration early */
        else if (cb_ret_val < 0)
            ret_value = H5_ITER_ERROR; /* indicate failure (which terminates iteration) */
    }

    FUNC_LEAVE_NOAPI(ret_value)
} /* end H5I__iterate_cb() */

/*-------------------------------------------------------------------------
 * Function:    H5I_iterate
 *
 * Purpose:     Apply function FUNC to each member of type TYPE (with
 *              non-zero application reference count if app_ref is TRUE).
 *              Stop if FUNC returns a non zero value (i.e. anything
 *              other than H5_ITER_CONT).
 *
 *              If FUNC returns a positive value (i.e. H5_ITER_STOP),
 *              return SUCCEED.
 *
 *              If FUNC returns a negative value (i.e. H5_ITER_ERROR),
 *              return FAIL.
 *
 *              The FUNC should take a pointer to the object and the
 *              udata as arguments and return non-zero to terminate
 *              siteration, and zero to continue.
 *
 * Limitation:  Currently there is no way to start the iteration from
 *              where a previous iteration left off.
 *
 * Return:      SUCCEED/FAIL
 *
 *-------------------------------------------------------------------------
 */
herr_t
H5I_iterate(H5I_type_t type, H5I_search_func_t func, void *udata, hbool_t app_ref)
{
    H5I_type_info_t *type_info = NULL;    /* Pointer to the type */
    herr_t           ret_value = SUCCEED; /* Return value */

    FUNC_ENTER_NOAPI(FAIL)

    /* Check arguments */
    if (type <= H5I_BADID || (int)type >= H5I_next_type_g)
        HGOTO_ERROR(H5E_ARGS, H5E_BADRANGE, FAIL, "invalid type number")
    type_info = H5I_type_info_array_g[type];

    /* Only iterate through ID list if it is initialized and there are IDs in type */
    if (type_info && type_info->init_count > 0 && type_info->id_count > 0) {
        H5I_iterate_ud_t iter_udata;  /* User data for iteration callback */
        herr_t           iter_status; /* Iteration status */

        /* Set up iterator user data */
        iter_udata.user_func  = func;
        iter_udata.user_udata = udata;
        iter_udata.app_ref    = app_ref;
        iter_udata.obj_type   = type;

        /* Iterate over IDs */
        if ((iter_status = H5SL_iterate(type_info->ids, H5I__iterate_cb, &iter_udata)) < 0)
            HGOTO_ERROR(H5E_ID, H5E_BADITER, FAIL, "iteration failed")
    }

done:
    FUNC_LEAVE_NOAPI(ret_value)
} /* end H5I_iterate() */

/*-------------------------------------------------------------------------
 * Function:    H5I__find_id
 *
 * Purpose:     Given an object ID find the info struct that describes the
 *              object.
 *
 * Return:      Success:    A pointer to the object's info struct.
 *
 *              Failure:    NULL
 *
 *-------------------------------------------------------------------------
 */
H5I_id_info_t *
H5I__find_id(hid_t id)
{
    H5I_type_t       type;             /* ID's type */
    H5I_type_info_t *type_info = NULL; /* Pointer to the type */
    H5I_id_info_t *  ret_value = NULL; /* Return value */

    FUNC_ENTER_PACKAGE_NOERR

    /* Check arguments */
    type = H5I_TYPE(id);
    if (type <= H5I_BADID || (int)type >= H5I_next_type_g)
        HGOTO_DONE(NULL)
    type_info = H5I_type_info_array_g[type];
    if (!type_info || type_info->init_count <= 0)
        HGOTO_DONE(NULL)

    /* Check for same ID as we have looked up last time */
    if (type_info->last_id_info && type_info->last_id_info->id == id)
        ret_value = type_info->last_id_info;
    else {
        /* Locate the ID node for the ID */
        ret_value = (H5I_id_info_t *)H5SL_search(type_info->ids, &id);

        /* Remember this ID */
        type_info->last_id_info = ret_value;
    }

done:
    FUNC_LEAVE_NOAPI(ret_value)
} /* end H5I__find_id() */

/*-------------------------------------------------------------------------
 * Function:    H5I__find_id_cb
 *
 * Purpose:     Callback for searching for an ID with a specific pointer
 *
 * Return:      Success:    H5_ITER_CONT (0) or H5_ITER_STOP (1)
 *              Failure:    H5_ITER_ERROR (-1)
 *
 *-------------------------------------------------------------------------
 */
static int
H5I__find_id_cb(void *_item, void H5_ATTR_UNUSED *_key, void *_udata)
{
    H5I_id_info_t *  info      = (H5I_id_info_t *)_item;    /* Pointer to the ID info */
    H5I_get_id_ud_t *udata     = (H5I_get_id_ud_t *)_udata; /* Pointer to user data */
    H5I_type_t       type      = udata->obj_type;
    const void *     object    = NULL;
    int              ret_value = H5_ITER_CONT; /* Return value */

    FUNC_ENTER_STATIC_NOERR

    /* Sanity check */
    HDassert(info);
    HDassert(udata);

    /* Get a pointer to the VOL connector's data */
    H5_GCC_DIAG_OFF("cast-qual")
    object = H5I__unwrap((void *)info->object, type); /* Casting away const OK */
    H5_GCC_DIAG_ON("cast-qual")

    /* Check for a match */
    if (object == udata->object) {
        udata->ret_id = info->id;
        ret_value     = H5_ITER_STOP;
    }

    FUNC_LEAVE_NOAPI(ret_value)
} /* end H5I__find_id_cb() */

/*-------------------------------------------------------------------------
 * Function:    H5I_find_id
 *
 * Purpose:     Return the ID of an object by searching through the ID list
 *              for the type.
 *
 * Return:      SUCCEED/FAIL
 *              (id will be set to H5I_INVALID_HID on errors or not found)
 *
 *-------------------------------------------------------------------------
 */
herr_t
H5I_find_id(const void *object, H5I_type_t type, hid_t *id)
{
    H5I_type_info_t *type_info = NULL;    /* Pointer to the type */
    herr_t           ret_value = SUCCEED; /* Return value */

    FUNC_ENTER_NOAPI(FAIL)

    HDassert(id);

    *id = H5I_INVALID_HID;

    type_info = H5I_type_info_array_g[type];
    if (!type_info || type_info->init_count <= 0)
        HGOTO_ERROR(H5E_ID, H5E_BADGROUP, FAIL, "invalid type")

    /* Only iterate through ID list if it is initialized and there are IDs in type */
    if (type_info->init_count > 0 && type_info->id_count > 0) {
        H5I_get_id_ud_t udata;       /* User data */
        herr_t          iter_status; /* Iteration status */

        /* Set up iterator user data */
        udata.object   = object;
        udata.obj_type = type;
        udata.ret_id   = H5I_INVALID_HID;

        /* Iterate over IDs for the ID type */
        if ((iter_status = H5SL_iterate(type_info->ids, H5I__find_id_cb, &udata)) < 0)
            HGOTO_ERROR(H5E_ID, H5E_BADITER, FAIL, "iteration failed")

        *id = udata.ret_id;
    }

done:
    FUNC_LEAVE_NOAPI(ret_value)
} /* end H5I_find_id() */<|MERGE_RESOLUTION|>--- conflicted
+++ resolved
@@ -77,15 +77,9 @@
 static void * H5I__unwrap(void *object, H5I_type_t type);
 static htri_t H5I__clear_type_cb(void *_id, void *key, void *udata);
 static void * H5I__remove_common(H5I_type_info_t *type_info, hid_t id);
-<<<<<<< HEAD
-static int    H5I__dec_ref(hid_t id, void **token);
-static int    H5I__dec_app_ref(hid_t id, void **token);
-static int    H5I__dec_app_ref_always_close(hid_t id, void **token);
-=======
 static int    H5I__dec_ref(hid_t id, void **request);
 static int    H5I__dec_app_ref(hid_t id, void **request);
 static int    H5I__dec_app_ref_always_close(hid_t id, void **request);
->>>>>>> 7950dca7
 static int    H5I__find_id_cb(void *_item, void *_key, void *_udata);
 
 /*********************/
@@ -904,11 +898,7 @@
  *              function has been defined at type creation time.
  *
  * Note:        Allows for asynchronous 'close' operation on object, with
-<<<<<<< HEAD
- *              token != H5_REQUEST_NULL.
-=======
  *              request != H5_REQUEST_NULL.
->>>>>>> 7950dca7
  *
  * Return:      Success:    New reference count
  *              Failure:    -1
@@ -919,11 +909,7 @@
  *-------------------------------------------------------------------------
  */
 static int
-<<<<<<< HEAD
-H5I__dec_ref(hid_t id, void **token)
-=======
 H5I__dec_ref(hid_t id, void **request)
->>>>>>> 7950dca7
 {
     H5I_id_info_t *info      = NULL; /* Pointer to the ID */
     int            ret_value = 0;    /* Return value */
@@ -959,11 +945,7 @@
 
         H5_GCC_DIAG_OFF("cast-qual")
         /* (Casting away const OK -QAK) */
-<<<<<<< HEAD
-        if (!type_info->cls->free_func || (type_info->cls->free_func)((void *)info->object, token) >= 0) {
-=======
         if (!type_info->cls->free_func || (type_info->cls->free_func)((void *)info->object, request) >= 0) {
->>>>>>> 7950dca7
             /* Remove the node from the type */
             if (NULL == H5I__remove_common(type_info, id))
                 HGOTO_ERROR(H5E_ID, H5E_CANTDELETE, (-1), "can't remove ID node")
@@ -995,11 +977,7 @@
 int
 H5I_dec_ref(hid_t id)
 {
-<<<<<<< HEAD
     int ret_value = 0;          /* Return value */
-=======
-    int ret_value = 0; /* Return value */
->>>>>>> 7950dca7
 
     FUNC_ENTER_NOAPI((-1))
 
@@ -1021,29 +999,15 @@
  *              count for an ID as well as normal reference count.
  *
  * Note:        Allows for asynchronous 'close' operation on object, with
-<<<<<<< HEAD
- *              token != H5_REQUEST_NULL.
-=======
  *              request != H5_REQUEST_NULL.
->>>>>>> 7950dca7
  *
  * Return:      Success:    New app. reference count
  *              Failure:    -1
  *
-<<<<<<< HEAD
- * Programmer:  Houjun Tang
- *              Oct 21, 2019
- *
- *-------------------------------------------------------------------------
- */
-static int
-H5I__dec_app_ref(hid_t id, void **token)
-=======
  *-------------------------------------------------------------------------
  */
 static int
 H5I__dec_app_ref(hid_t id, void **request)
->>>>>>> 7950dca7
 {
     int ret_value = 0; /* Return value */
 
@@ -1053,11 +1017,7 @@
     HDassert(id >= 0);
 
     /* Call regular decrement reference count routine */
-<<<<<<< HEAD
-    if ((ret_value = H5I__dec_ref(id, token)) < 0)
-=======
     if ((ret_value = H5I__dec_ref(id, request)) < 0)
->>>>>>> 7950dca7
         HGOTO_ERROR(H5E_ID, H5E_CANTDEC, (-1), "can't decrement ID ref count")
 
     /* Check if the ID still exists */
@@ -1097,11 +1057,7 @@
 int
 H5I_dec_app_ref(hid_t id)
 {
-<<<<<<< HEAD
     int            ret_value = 0;   /* Return value */
-=======
-    int ret_value = 0; /* Return value */
->>>>>>> 7950dca7
 
     FUNC_ENTER_NOAPI((-1))
 
@@ -1117,7 +1073,6 @@
 } /* end H5I_dec_app_ref() */
 
 /*-------------------------------------------------------------------------
-<<<<<<< HEAD
  * Function:    H5I_dec_app_ref_async
  *
  * Purpose:     Asynchronous wrapper for case of modifying the application ref.
@@ -1153,19 +1108,13 @@
 } /* end H5I_dec_app_ref_async() */
 
 /*-------------------------------------------------------------------------
-=======
->>>>>>> 7950dca7
  * Function:    H5I__dec_app_ref_always_close
  *
  * Purpose:     Wrapper for case of always closing the ID, even when the free
  *              routine fails
  *
  * Note:        Allows for asynchronous 'close' operation on object, with
-<<<<<<< HEAD
- *              token != H5_REQUEST_NULL.
-=======
  *              request != H5_REQUEST_NULL.
->>>>>>> 7950dca7
  *
  * Return:      Success:    New app. reference count
  *              Failure:    -1
@@ -1176,11 +1125,7 @@
  *-------------------------------------------------------------------------
  */
 static int
-<<<<<<< HEAD
-H5I__dec_app_ref_always_close(hid_t id, void **token)
-=======
 H5I__dec_app_ref_always_close(hid_t id, void **request)
->>>>>>> 7950dca7
 {
     int ret_value = 0; /* Return value */
 
@@ -1190,11 +1135,7 @@
     HDassert(id >= 0);
 
     /* Call application decrement reference count routine */
-<<<<<<< HEAD
-    ret_value = H5I__dec_app_ref(id, token);
-=======
     ret_value = H5I__dec_app_ref(id, request);
->>>>>>> 7950dca7
 
     /* Check for failure */
     if (ret_value < 0) {
