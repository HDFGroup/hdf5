--- conflicted
+++ resolved
@@ -531,11 +531,7 @@
     /* Initialize selection iterator */
     if (H5S_select_iter_init(sel_iter, space, elmt_size, 0) < 0)
         HGOTO_ERROR(H5E_DATASPACE, H5E_CANTINIT, FAIL, "unable to initialize selection iterator");
-<<<<<<< HEAD
-    sel_iter_init = TRUE; /* Selection iteration info has been initialized */
-=======
     sel_iter_init = true; /* Selection iteration info has been initialized */
->>>>>>> 07347cc5
 
     /* Set the number of elements to iterate over */
     H5_CHECKED_ASSIGN(max_elem, size_t, num_points, hsize_t);
@@ -682,11 +678,7 @@
     /* Initialize selection iterator */
     if (H5S_select_iter_init(sel_iter, space, elmt_size, 0) < 0)
         HGOTO_ERROR(H5E_DATASPACE, H5E_CANTINIT, FAIL, "unable to initialize selection iterator");
-<<<<<<< HEAD
-    sel_iter_init = TRUE; /* Selection iteration info has been initialized */
-=======
     sel_iter_init = true; /* Selection iteration info has been initialized */
->>>>>>> 07347cc5
 
     /* Abbreviate args */
     diminfo = sel_iter->u.hyp.diminfo;
@@ -1026,11 +1018,7 @@
     else if (H5_mpio_create_large_type(elmt_size, 0, MPI_BYTE, &elmt_type) < 0)
         HGOTO_ERROR(H5E_DATASPACE, H5E_BADTYPE, FAIL,
                     "couldn't create a large element datatype in span_hyper selection");
-<<<<<<< HEAD
-    elmt_type_is_derived = TRUE;
-=======
     elmt_type_is_derived = true;
->>>>>>> 07347cc5
 
     /* Compute 'down' sizes for each dimension */
     H5VM_array_down(space->extent.rank, space->extent.size, down);
