/* * * * * * * * * * * * * * * * * * * * * * * * * * * * * * * * * * * * * * *
 * Copyright by The HDF Group.                                               *
 * All rights reserved.                                                      *
 *                                                                           *
 * This file is part of HDF5.  The full HDF5 copyright notice, including     *
 * terms governing use, modification, and redistribution, is contained in    *
 * the COPYING file, which can be found at the root of the source code       *
 * distribution tree, or in https://www.hdfgroup.org/licenses.               *
 * If you do not have access to either file, you may request a copy from     *
 * help@hdfgroup.org.                                                        *
 * * * * * * * * * * * * * * * * * * * * * * * * * * * * * * * * * * * * * * */

/*-------------------------------------------------------------------------
 *
 * Created:             H5MF.c
 *
 * Purpose:             File memory management functions.
 *
 *-------------------------------------------------------------------------
 */

/****************/
/* Module Setup */
/****************/

#define H5F_FRIEND      /*suppress error about including H5Fpkg	  */
#define H5FS_FRIEND     /*suppress error about including H5Fpkg	  */
#include "H5MFmodule.h" /* This source code file is part of the H5MF module */

/***********/
/* Headers */
/***********/
#include "H5private.h"   /* Generic Functions			*/
#include "H5Eprivate.h"  /* Error handling		  	*/
#include "H5Fpkg.h"      /* File access				*/
#include "H5FSpkg.h"     /* File free space                      */
#include "H5Iprivate.h"  /* IDs			  		*/
#include "H5MFpkg.h"     /* File memory management		*/
#include "H5VMprivate.h" /* Vectors and arrays 			*/

/****************/
/* Local Macros */
/****************/

#define H5MF_FSPACE_SHRINK 80  /* Percent of "normal" size to shrink serialized free space size */
#define H5MF_FSPACE_EXPAND 120 /* Percent of "normal" size to expand serialized free space size */

#define H5MF_CHECK_FSM(FSM, CF)                                                                              \
    do {                                                                                                     \
<<<<<<< HEAD
        assert(*CF == FALSE);                                                                                \
        if (!H5_addr_defined(FSM->addr) || !H5_addr_defined(FSM->sect_addr))                                 \
            *CF = TRUE;                                                                                      \
=======
        assert(*CF == false);                                                                                \
        if (!H5_addr_defined(FSM->addr) || !H5_addr_defined(FSM->sect_addr))                                 \
            *CF = true;                                                                                      \
>>>>>>> 07347cc5
    } while (0)

/* For non-paged aggregation: map allocation request type to tracked free-space type */
/* F_SH -- pointer to H5F_shared_t; T -- H5FD_mem_t */
#define H5MF_ALLOC_TO_FS_AGGR_TYPE(F_SH, T)                                                                  \
    ((H5FD_MEM_DEFAULT == (F_SH)->fs_type_map[T]) ? (T) : (F_SH)->fs_type_map[T])

/******************/
/* Local Typedefs */
/******************/

/* Enum for kind of free space section+aggregator merging allowed for a file */
typedef enum {
    H5MF_AGGR_MERGE_SEPARATE,  /* Everything in separate free list */
    H5MF_AGGR_MERGE_DICHOTOMY, /* Metadata in one free list and raw data in another */
    H5MF_AGGR_MERGE_TOGETHER   /* Metadata & raw data in one free list */
} H5MF_aggr_merge_t;

/* User data for section info iterator callback for iterating over free space sections */
typedef struct {
    H5F_sect_info_t *sects;      /* section info to be retrieved */
    size_t           sect_count; /* # of sections requested */
    size_t           sect_idx;   /* the current count of sections */
} H5MF_sect_iter_ud_t;

/********************/
/* Package Typedefs */
/********************/

/********************/
/* Local Prototypes */
/********************/

/* Allocator routines */
static haddr_t H5MF__alloc_pagefs(H5F_t *f, H5FD_mem_t alloc_type, hsize_t size);

/* "File closing" routines */
static herr_t H5MF__close_aggrfs(H5F_t *f);
static herr_t H5MF__close_pagefs(H5F_t *f);
static herr_t H5MF__close_shrink_eoa(H5F_t *f);

/* General routines */
static herr_t H5MF__get_free_sects(H5F_t *f, H5FS_t *fspace, H5MF_sect_iter_ud_t *sect_udata, size_t *nums);
static bool   H5MF__fsm_type_is_self_referential(H5F_shared_t *f_sh, H5F_mem_page_t fsm_type);
static bool   H5MF__fsm_is_self_referential(H5F_shared_t *f_sh, H5FS_t *fspace);
static herr_t H5MF__continue_alloc_fsm(H5F_shared_t *f_sh, H5FS_t *sm_hdr_fspace, H5FS_t *sm_sinfo_fspace,
                                       H5FS_t *lg_hdr_fspace, H5FS_t *lg_sinfo_fspace,
                                       bool *continue_alloc_fsm);

/* Free-space type manager routines */
static herr_t H5MF__create_fstype(H5F_t *f, H5F_mem_page_t type);
static herr_t H5MF__close_fstype(H5F_t *f, H5F_mem_page_t type);
static herr_t H5MF__delete_fstype(H5F_t *f, H5F_mem_page_t type);
static herr_t H5MF__close_delete_fstype(H5F_t *f, H5F_mem_page_t type);

/* Callbacks */
static herr_t H5MF__sects_cb(H5FS_section_info_t *_sect, void *_udata);

/*********************/
/* Package Variables */
/*********************/

/*****************************/
/* Library Private Variables */
/*****************************/

/*******************/
/* Local Variables */
/*******************/

/*-------------------------------------------------------------------------
 * Function:    H5MF_init_merge_flags
 *
 * Purpose:     Initialize the free space section+aggregator merge flags
 *              for the file.
 *
 * Return:	SUCCEED/FAIL
 *
 *-------------------------------------------------------------------------
 */
herr_t
H5MF_init_merge_flags(H5F_shared_t *f_sh)
{
    H5MF_aggr_merge_t mapping_type;        /* Type of free list mapping */
    H5FD_mem_t        type;                /* Memory type for iteration */
    bool              all_same;            /* Whether all the types map to the same value */
    herr_t            ret_value = SUCCEED; /* Return value */

    FUNC_ENTER_NOAPI(FAIL)

    /* check args */
    assert(f_sh);
    assert(f_sh->lf);

    /* Iterate over all the free space types to determine if sections of that type
     *  can merge with the metadata or small 'raw' data aggregator
     */
    all_same = true;
    for (type = H5FD_MEM_DEFAULT; type < H5FD_MEM_NTYPES; type++)
        /* Check for any different type mappings */
        if (f_sh->fs_type_map[type] != f_sh->fs_type_map[H5FD_MEM_DEFAULT]) {
            all_same = false;
            break;
        } /* end if */

    /* Check for all allocation types mapping to the same free list type */
    if (all_same) {
        if (f_sh->fs_type_map[H5FD_MEM_DEFAULT] == H5FD_MEM_DEFAULT)
            mapping_type = H5MF_AGGR_MERGE_SEPARATE;
        else
            mapping_type = H5MF_AGGR_MERGE_TOGETHER;
    } /* end if */
    else {
        /* Check for raw data mapping into same list as metadata */
        if (f_sh->fs_type_map[H5FD_MEM_DRAW] == f_sh->fs_type_map[H5FD_MEM_SUPER])
            mapping_type = H5MF_AGGR_MERGE_SEPARATE;
        else {
            bool all_metadata_same; /* Whether all metadata go in same free list */

            /* One or more allocation type don't map to the same free list type */
            /* Check if all the metadata allocation types map to the same type */
            all_metadata_same = true;
            for (type = H5FD_MEM_SUPER; type < H5FD_MEM_NTYPES; type++)
                /* Skip checking raw data free list mapping */
                /* (global heap is treated as raw data) */
                if (type != H5FD_MEM_DRAW && type != H5FD_MEM_GHEAP) {
                    /* Check for any different type mappings */
                    if (f_sh->fs_type_map[type] != f_sh->fs_type_map[H5FD_MEM_SUPER]) {
                        all_metadata_same = false;
                        break;
                    } /* end if */
                }     /* end if */

            /* Check for all metadata on same free list */
            if (all_metadata_same)
                mapping_type = H5MF_AGGR_MERGE_DICHOTOMY;
            else
                mapping_type = H5MF_AGGR_MERGE_SEPARATE;
        } /* end else */
    }     /* end else */

    /* Based on mapping type, initialize merging flags for each free list type */
    switch (mapping_type) {
        case H5MF_AGGR_MERGE_SEPARATE:
            /* Don't merge any metadata together */
            memset(f_sh->fs_aggr_merge, 0, sizeof(f_sh->fs_aggr_merge));

            /* Check if merging raw data should be allowed */
            /* (treat global heaps as raw data) */
            if (H5FD_MEM_DRAW == f_sh->fs_type_map[H5FD_MEM_DRAW] ||
                H5FD_MEM_DEFAULT == f_sh->fs_type_map[H5FD_MEM_DRAW]) {
                f_sh->fs_aggr_merge[H5FD_MEM_DRAW]  = H5F_FS_MERGE_RAWDATA;
                f_sh->fs_aggr_merge[H5FD_MEM_GHEAP] = H5F_FS_MERGE_RAWDATA;
            } /* end if */
            break;

        case H5MF_AGGR_MERGE_DICHOTOMY:
            /* Merge all metadata together (but not raw data) */
            memset(f_sh->fs_aggr_merge, H5F_FS_MERGE_METADATA, sizeof(f_sh->fs_aggr_merge));

            /* Allow merging raw data allocations together */
            /* (treat global heaps as raw data) */
            f_sh->fs_aggr_merge[H5FD_MEM_DRAW]  = H5F_FS_MERGE_RAWDATA;
            f_sh->fs_aggr_merge[H5FD_MEM_GHEAP] = H5F_FS_MERGE_RAWDATA;
            break;

        case H5MF_AGGR_MERGE_TOGETHER:
            /* Merge all allocation types together */
            memset(f_sh->fs_aggr_merge, (H5F_FS_MERGE_METADATA | H5F_FS_MERGE_RAWDATA),
                   sizeof(f_sh->fs_aggr_merge));
            break;

        default:
            HGOTO_ERROR(H5E_RESOURCE, H5E_BADVALUE, FAIL, "invalid mapping type");
    } /* end switch */

done:
    FUNC_LEAVE_NOAPI(ret_value)
} /* end H5MF_init_merge_flags() */

/*-------------------------------------------------------------------------
 * Function:    H5MF__alloc_to_fs_type
 *
 * Purpose:     Map "alloc_type" to the free-space manager type
 *
 * Return:      Success:        non-negative
 *              Failure:        negative
 *
 *-------------------------------------------------------------------------
 */
void
H5MF__alloc_to_fs_type(H5F_shared_t *f_sh, H5FD_mem_t alloc_type, hsize_t size, H5F_mem_page_t *fs_type)
{
    FUNC_ENTER_PACKAGE_NOERR

    /* Check arguments */
    assert(f_sh);
    assert(fs_type);

    if (H5F_SHARED_PAGED_AGGR(f_sh)) { /* paged aggregation */
        if (size >= f_sh->fs_page_size) {
            if (H5F_SHARED_HAS_FEATURE(f_sh, H5FD_FEAT_PAGED_AGGR)) { /* multi or split driver */
                /* For non-contiguous address space, map to large size free-space manager for each alloc_type
                 */
                if (H5FD_MEM_DEFAULT == f_sh->fs_type_map[alloc_type])
                    *fs_type = (H5F_mem_page_t)(alloc_type + (H5FD_MEM_NTYPES - 1));
                else
                    *fs_type = (H5F_mem_page_t)(f_sh->fs_type_map[alloc_type] + (H5FD_MEM_NTYPES - 1));
            } /* end if */
            else
                /* For contiguous address space, map to generic large size free-space manager */
                *fs_type = H5F_MEM_PAGE_GENERIC; /* H5F_MEM_PAGE_SUPER */
        }                                        /* end if */
        else
            *fs_type = (H5F_mem_page_t)H5MF_ALLOC_TO_FS_AGGR_TYPE(f_sh, alloc_type);
    }    /* end if */
    else /* non-paged aggregation */
        *fs_type = (H5F_mem_page_t)H5MF_ALLOC_TO_FS_AGGR_TYPE(f_sh, alloc_type);

    FUNC_LEAVE_NOAPI_VOID
} /* end H5MF__alloc_to_fs_type() */

/*-------------------------------------------------------------------------
 * Function:	H5MF__open_fstype
 *
 * Purpose:	Open an existing free space manager of TYPE for file by
 *          creating a free-space structure.
 *          Note that TYPE can be H5F_mem_page_t or H5FD_mem_t enum types.
 *
 * Return:	Success:	non-negative
 *		Failure:	negative
 *
 *-------------------------------------------------------------------------
 */
herr_t
H5MF__open_fstype(H5F_t *f, H5F_mem_page_t type)
{
    const H5FS_section_class_t *classes[] = {/* Free space section classes implemented for file */
                                             H5MF_FSPACE_SECT_CLS_SIMPLE, H5MF_FSPACE_SECT_CLS_SMALL,
                                             H5MF_FSPACE_SECT_CLS_LARGE};
    hsize_t                     alignment;                 /* Alignment to use */
    hsize_t                     threshold;                 /* Threshold to use */
    H5AC_ring_t                 orig_ring = H5AC_RING_INV; /* Original ring value */
    H5AC_ring_t                 fsm_ring;                  /* Ring of FSM */
    herr_t                      ret_value = SUCCEED;       /* Return value */

    FUNC_ENTER_PACKAGE_TAG(H5AC__FREESPACE_TAG)

    /*
     * Check arguments.
     */
    assert(f);
    if (H5F_PAGED_AGGR(f))
        assert(type < H5F_MEM_PAGE_NTYPES);
    else {
        assert((H5FD_mem_t)type < H5FD_MEM_NTYPES);
        assert((H5FD_mem_t)type != H5FD_MEM_NOLIST);
    } /* end else */
    assert(f->shared);
    assert(H5_addr_defined(f->shared->fs_addr[type]));
    assert(f->shared->fs_state[type] == H5F_FS_STATE_CLOSED);

    /* Set up the alignment and threshold to use depending on the manager type */
    if (H5F_PAGED_AGGR(f)) {
        alignment = (type == H5F_MEM_PAGE_GENERIC) ? f->shared->fs_page_size : (hsize_t)H5F_ALIGN_DEF;
        threshold = H5F_ALIGN_THRHD_DEF;
    } /* end if */
    else {
        alignment = f->shared->alignment;
        threshold = f->shared->threshold;
    } /* end else */

    /* Set the ring type in the API context */
    if (H5MF__fsm_type_is_self_referential(f->shared, type))
        fsm_ring = H5AC_RING_MDFSM;
    else
        fsm_ring = H5AC_RING_RDFSM;
    H5AC_set_ring(fsm_ring, &orig_ring);

    /* Open an existing free space structure for the file */
    if (NULL == (f->shared->fs_man[type] = H5FS_open(f, f->shared->fs_addr[type], NELMTS(classes), classes, f,
                                                     alignment, threshold)))
        HGOTO_ERROR(H5E_RESOURCE, H5E_CANTINIT, FAIL, "can't initialize free space info");

    /* Set the state for the free space manager to "open", if it is now */
    if (f->shared->fs_man[type])
        f->shared->fs_state[type] = H5F_FS_STATE_OPEN;

done:
    /* Reset the ring in the API context */
    if (orig_ring != H5AC_RING_INV)
        H5AC_set_ring(orig_ring, NULL);

    FUNC_LEAVE_NOAPI_TAG(ret_value)
} /* end H5MF__open_fstype() */

/*-------------------------------------------------------------------------
 * Function:	H5MF__create_fstype
 *
 * Purpose:	Create free space manager of TYPE for the file by creating
 *          a free-space structure
 *          Note that TYPE can be H5F_mem_page_t or H5FD_mem_t enum types.
 *
 * Return:	Success:	non-negative
 *		Failure:	negative
 *
 *-------------------------------------------------------------------------
 */
static herr_t
H5MF__create_fstype(H5F_t *f, H5F_mem_page_t type)
{
    const H5FS_section_class_t *classes[] = {/* Free space section classes implemented for file */
                                             H5MF_FSPACE_SECT_CLS_SIMPLE, H5MF_FSPACE_SECT_CLS_SMALL,
                                             H5MF_FSPACE_SECT_CLS_LARGE};
    H5FS_create_t               fs_create;                 /* Free space creation parameters */
    hsize_t                     alignment;                 /* Alignment to use */
    hsize_t                     threshold;                 /* Threshold to use */
    H5AC_ring_t                 orig_ring = H5AC_RING_INV; /* Original ring value */
    H5AC_ring_t                 fsm_ring;                  /* Ring of FSM */
    herr_t                      ret_value = SUCCEED;       /* Return value */

    FUNC_ENTER_PACKAGE

    /*
     * Check arguments.
     */
    assert(f);
    if (H5F_PAGED_AGGR(f))
        assert(type < H5F_MEM_PAGE_NTYPES);
    else {
        assert((H5FD_mem_t)type < H5FD_MEM_NTYPES);
        assert((H5FD_mem_t)type != H5FD_MEM_NOLIST);
    } /* end else */
    assert(f->shared);
    assert(!H5_addr_defined(f->shared->fs_addr[type]));
    assert(f->shared->fs_state[type] == H5F_FS_STATE_CLOSED);

    /* Set the free space creation parameters */
    fs_create.client         = H5FS_CLIENT_FILE_ID;
    fs_create.shrink_percent = H5MF_FSPACE_SHRINK;
    fs_create.expand_percent = H5MF_FSPACE_EXPAND;
    fs_create.max_sect_addr  = 1 + H5VM_log2_gen((uint64_t)f->shared->maxaddr);
    fs_create.max_sect_size  = f->shared->maxaddr;

    /* Set up alignment and threshold to use depending on TYPE */
    if (H5F_PAGED_AGGR(f)) {
        alignment = (type == H5F_MEM_PAGE_GENERIC) ? f->shared->fs_page_size : (hsize_t)H5F_ALIGN_DEF;
        threshold = H5F_ALIGN_THRHD_DEF;
    } /* end if */
    else {
        alignment = f->shared->alignment;
        threshold = f->shared->threshold;
    } /* end else */

    /* Set the ring type in the API context */
    if (H5MF__fsm_type_is_self_referential(f->shared, type))
        fsm_ring = H5AC_RING_MDFSM;
    else
        fsm_ring = H5AC_RING_RDFSM;
    H5AC_set_ring(fsm_ring, &orig_ring);

    if (NULL == (f->shared->fs_man[type] =
                     H5FS_create(f, NULL, &fs_create, NELMTS(classes), classes, f, alignment, threshold)))
        HGOTO_ERROR(H5E_RESOURCE, H5E_CANTINIT, FAIL, "can't initialize free space info");

    /* Set the state for the free space manager to "open", if it is now */
    if (f->shared->fs_man[type])
        f->shared->fs_state[type] = H5F_FS_STATE_OPEN;

done:
    /* Reset the ring in the API context */
    if (orig_ring != H5AC_RING_INV)
        H5AC_set_ring(orig_ring, NULL);

    FUNC_LEAVE_NOAPI(ret_value)
} /* end H5MF__create_fstype() */

/*-------------------------------------------------------------------------
 * Function:	H5MF__start_fstype
 *
 * Purpose:	Open or create a free space manager of a given TYPE.
 *          Note that TYPE can be H5F_mem_page_t or H5FD_mem_t enum types.
 *
 * Return:	Success:	non-negative
 *		Failure:	negative
 *
 *-------------------------------------------------------------------------
 */
herr_t
H5MF__start_fstype(H5F_t *f, H5F_mem_page_t type)
{
    herr_t ret_value = SUCCEED; /* Return value */

    FUNC_ENTER_PACKAGE

    /*
     * Check arguments.
     */
    assert(f);
    assert(f->shared);
    if (H5F_PAGED_AGGR(f))
        assert(type < H5F_MEM_PAGE_NTYPES);
    else {
        assert((H5FD_mem_t)type < H5FD_MEM_NTYPES);
        assert((H5FD_mem_t)type != H5FD_MEM_NOLIST);
    } /* end else */

    /* Check if the free space manager exists already */
    if (H5_addr_defined(f->shared->fs_addr[type])) {
        /* Open existing free space manager */
        if (H5MF__open_fstype(f, type) < 0)
            HGOTO_ERROR(H5E_RESOURCE, H5E_CANTOPENOBJ, FAIL, "can't initialize file free space");
    } /* end if */
    else {
        /* Create new free space manager */
        if (H5MF__create_fstype(f, type) < 0)
            HGOTO_ERROR(H5E_RESOURCE, H5E_CANTCREATE, FAIL, "can't initialize file free space");
    } /* end else */

done:
    FUNC_LEAVE_NOAPI(ret_value)
} /* end H5MF__start_fstype() */

/*-------------------------------------------------------------------------
 * Function:    H5MF__delete_fstype
 *
 * Purpose:     Delete the free-space manager as specified by TYPE.
 *              Note that TYPE can be H5F_mem_page_t or H5FD_mem_t enum types.
 *
 * Return:      Success:        non-negative
 *              Failure:        negative
 *
 *-------------------------------------------------------------------------
 */
static herr_t
H5MF__delete_fstype(H5F_t *f, H5F_mem_page_t type)
{
    H5AC_ring_t orig_ring = H5AC_RING_INV; /* Original ring value */
    H5AC_ring_t fsm_ring  = H5AC_RING_INV; /* Ring of FSM */
    haddr_t     tmp_fs_addr;               /* Temporary holder for free space manager address */
    herr_t      ret_value = SUCCEED;       /* Return value */

    FUNC_ENTER_PACKAGE

    /* check args */
    assert(f);
    if (H5F_PAGED_AGGR(f))
        assert(type < H5F_MEM_PAGE_NTYPES);
    else
        assert((H5FD_mem_t)type < H5FD_MEM_NTYPES);
    assert(H5_addr_defined(f->shared->fs_addr[type]));

    /* Put address into temporary variable and reset it */
    /* (Avoids loopback in file space freeing routine) */
    tmp_fs_addr              = f->shared->fs_addr[type];
    f->shared->fs_addr[type] = HADDR_UNDEF;

    /* Shift to "deleting" state, to make certain we don't track any
     *  file space freed as a result of deleting the free space manager.
     */
    f->shared->fs_state[type] = H5F_FS_STATE_DELETING;

    /* Set the ring type in the API context */
    if (H5MF__fsm_type_is_self_referential(f->shared, type))
        fsm_ring = H5AC_RING_MDFSM;
    else
        fsm_ring = H5AC_RING_RDFSM;
    H5AC_set_ring(fsm_ring, &orig_ring);

#ifdef H5MF_ALLOC_DEBUG_MORE
    fprintf(stderr, "%s: Before deleting free space manager\n", __func__);
#endif /* H5MF_ALLOC_DEBUG_MORE */

    /* Delete free space manager for this type */
    if (H5FS_delete(f, tmp_fs_addr) < 0)
        HGOTO_ERROR(H5E_RESOURCE, H5E_CANTFREE, FAIL, "can't delete free space manager");

    /* Shift [back] to closed state */
    assert(f->shared->fs_state[type] == H5F_FS_STATE_DELETING);
    f->shared->fs_state[type] = H5F_FS_STATE_CLOSED;

    /* Sanity check that the free space manager for this type wasn't started up again */
    assert(!H5_addr_defined(f->shared->fs_addr[type]));

done:
    /* Reset the ring in the API context */
    if (orig_ring != H5AC_RING_INV)
        H5AC_set_ring(orig_ring, NULL);

    FUNC_LEAVE_NOAPI(ret_value)
} /* end H5MF__delete_fstype() */

/*-------------------------------------------------------------------------
 * Function:    H5MF__close_fstype
 *
 * Purpose:     Close the free space manager of TYPE for file
 *              Note that TYPE can be H5F_mem_page_t or H5FD_mem_t enum types.
 *
 * Return:      Success:        non-negative
 *              Failure:        negative
 *
 *-------------------------------------------------------------------------
 */
static herr_t
H5MF__close_fstype(H5F_t *f, H5F_mem_page_t type)
{
    herr_t ret_value = SUCCEED; /* Return value */

    FUNC_ENTER_PACKAGE

    /*
     * Check arguments.
     */
    assert(f);
    if (H5F_PAGED_AGGR(f))
        assert(type < H5F_MEM_PAGE_NTYPES);
    else
        assert((H5FD_mem_t)type < H5FD_MEM_NTYPES);
    assert(f->shared);
    assert(f->shared->fs_man[type]);
    assert(f->shared->fs_state[type] != H5F_FS_STATE_CLOSED);

#ifdef H5MF_ALLOC_DEBUG_MORE
    fprintf(stderr, "%s: Before closing free space manager\n", __func__);
#endif /* H5MF_ALLOC_DEBUG_MORE */

    /* Close an existing free space structure for the file */
    if (H5FS_close(f, f->shared->fs_man[type]) < 0)
        HGOTO_ERROR(H5E_RESOURCE, H5E_CANTRELEASE, FAIL, "can't release free space info");
    f->shared->fs_man[type]   = NULL;
    f->shared->fs_state[type] = H5F_FS_STATE_CLOSED;

done:
    FUNC_LEAVE_NOAPI(ret_value)
} /* end H5MF__close_fstype() */

/*-------------------------------------------------------------------------
 * Function:    H5MF__add_sect
 *
 * Purpose:	    To add a section to the specified free-space manager.
 *
 * Return:      Success:        non-negative
 *              Failure:        negative
 *
 *-------------------------------------------------------------------------
 */
herr_t
H5MF__add_sect(H5F_t *f, H5FD_mem_t alloc_type, H5FS_t *fspace, H5MF_free_section_t *node)
{
    H5AC_ring_t    orig_ring = H5AC_RING_INV; /* Original ring value */
    H5AC_ring_t    fsm_ring  = H5AC_RING_INV; /* Ring of FSM */
    H5MF_sect_ud_t udata;                     /* User data for callback */
    H5F_mem_page_t fs_type;                   /* Free space type (mapped from allocation type) */
    herr_t         ret_value = SUCCEED;       /* Return value */

    FUNC_ENTER_PACKAGE

    assert(f);
    assert(fspace);
    assert(node);

    H5MF__alloc_to_fs_type(f->shared, alloc_type, node->sect_info.size, &fs_type);

    /* Construct user data for callbacks */
    udata.f                     = f;
    udata.alloc_type            = alloc_type;
    udata.allow_sect_absorb     = true;
    udata.allow_eoa_shrink_only = false;

    /* Set the ring type in the API context */
    if (H5MF__fsm_is_self_referential(f->shared, fspace))
        fsm_ring = H5AC_RING_MDFSM;
    else
        fsm_ring = H5AC_RING_RDFSM;
    H5AC_set_ring(fsm_ring, &orig_ring);

#ifdef H5MF_ALLOC_DEBUG_MORE
    fprintf(stderr,
            "%s: adding node, node->sect_info.addr = %" PRIuHADDR ", node->sect_info.size = %" PRIuHSIZE "\n",
            __func__, node->sect_info.addr, node->sect_info.size);
#endif /* H5MF_ALLOC_DEBUG_MORE */
    /* Add the section */
    if (H5FS_sect_add(f, fspace, (H5FS_section_info_t *)node, H5FS_ADD_RETURNED_SPACE, &udata) < 0)
        HGOTO_ERROR(H5E_RESOURCE, H5E_CANTINSERT, FAIL, "can't re-add section to file free space");

done:
    /* Reset the ring in the API context */
    if (orig_ring != H5AC_RING_INV)
        H5AC_set_ring(orig_ring, NULL);

    FUNC_LEAVE_NOAPI(ret_value)
} /* end H5MF__add_sect() */

/*-------------------------------------------------------------------------
 * Function:    H5MF__find_sect
 *
 * Purpose:	To find a section from the specified free-space manager to fulfill the request.
 *		    If found, re-add the left-over space back to the manager.
 *
<<<<<<< HEAD
 * Return:	TRUE if a section is found to fulfill the request
 *		    FALSE if not
=======
 * Return:	true if a section is found to fulfill the request
 *		    false if not
>>>>>>> 07347cc5
 *
 *-------------------------------------------------------------------------
 */
htri_t
H5MF__find_sect(H5F_t *f, H5FD_mem_t alloc_type, hsize_t size, H5FS_t *fspace, haddr_t *addr)
{
    H5AC_ring_t          orig_ring = H5AC_RING_INV; /* Original ring value */
    H5AC_ring_t          fsm_ring  = H5AC_RING_INV; /* Ring of FSM */
    H5MF_free_section_t *node;                      /* Free space section pointer */
    htri_t               ret_value = FAIL;          /* Whether an existing free list node was found */

    FUNC_ENTER_PACKAGE

    assert(f);
    assert(fspace);

    /* Set the ring type in the API context */
    if (H5MF__fsm_is_self_referential(f->shared, fspace))
        fsm_ring = H5AC_RING_MDFSM;
    else
        fsm_ring = H5AC_RING_RDFSM;
    H5AC_set_ring(fsm_ring, &orig_ring);

    /* Try to get a section from the free space manager */
    if ((ret_value = H5FS_sect_find(f, fspace, size, (H5FS_section_info_t **)&node)) < 0)
        HGOTO_ERROR(H5E_RESOURCE, H5E_CANTALLOC, FAIL, "error locating free space in file");

#ifdef H5MF_ALLOC_DEBUG_MORE
    fprintf(stderr, "%s: section found = %d\n", __func__, ret_value);
#endif /* H5MF_ALLOC_DEBUG_MORE */

    /* Check for actually finding section */
    if (ret_value) {
        /* Sanity check */
        assert(node);

        /* Retrieve return value */
        if (addr)
            *addr = node->sect_info.addr;

        /* Check for eliminating the section */
        if (node->sect_info.size == size) {
#ifdef H5MF_ALLOC_DEBUG_MORE
            fprintf(stderr, "%s: freeing node\n", __func__);
#endif /* H5MF_ALLOC_DEBUG_MORE */

            /* Free section node */
            if (H5MF__sect_free((H5FS_section_info_t *)node) < 0)
                HGOTO_ERROR(H5E_RESOURCE, H5E_CANTRELEASE, FAIL, "can't free simple section node");
        } /* end if */
        else {
            /* Adjust information for section */
            node->sect_info.addr += size;
            node->sect_info.size -= size;

#ifdef H5MF_ALLOC_DEBUG_MORE
            fprintf(stderr, "%s: re-adding node, node->sect_info.size = %" PRIuHSIZE "\n", __func__,
                    node->sect_info.size);
#endif /* H5MF_ALLOC_DEBUG_MORE */

            /* Re-add the section to the free-space manager */
            if (H5MF__add_sect(f, alloc_type, fspace, node) < 0)
                HGOTO_ERROR(H5E_RESOURCE, H5E_CANTINSERT, FAIL, "can't re-add section to file free space");
        } /* end else */
    }     /* end if */

done:
    /* Reset the ring in the API context */
    if (orig_ring != H5AC_RING_INV)
        H5AC_set_ring(orig_ring, NULL);

    FUNC_LEAVE_NOAPI(ret_value)
} /* end H5MF__find_sect() */

/*-------------------------------------------------------------------------
 * Function:    H5MF_alloc
 *
 * Purpose:     Allocate SIZE bytes of file memory and return the relative
 *		address where that contiguous chunk of file memory exists.
 *		The TYPE argument describes the purpose for which the storage
 *		is being requested.
 *
 * Return:      Success:        The file address of new chunk.
 *              Failure:        HADDR_UNDEF
 *
 *-------------------------------------------------------------------------
 */
haddr_t
H5MF_alloc(H5F_t *f, H5FD_mem_t alloc_type, hsize_t size)
{
    H5AC_ring_t    fsm_ring  = H5AC_RING_INV; /* free space manager ring */
    H5AC_ring_t    orig_ring = H5AC_RING_INV; /* Original ring value */
    H5F_mem_page_t fs_type;                   /* Free space type (mapped from allocation type) */
    haddr_t        ret_value = HADDR_UNDEF;   /* Return value */

    FUNC_ENTER_NOAPI_TAG(H5AC__FREESPACE_TAG, HADDR_UNDEF)
#ifdef H5MF_ALLOC_DEBUG
    fprintf(stderr, "%s: alloc_type = %u, size = %" PRIuHSIZE "\n", __func__, (unsigned)alloc_type, size);
#endif /* H5MF_ALLOC_DEBUG */

    /* check arguments */
    assert(f);
    assert(f->shared);
    assert(f->shared->lf);
    assert(size > 0);

    H5MF__alloc_to_fs_type(f->shared, alloc_type, size, &fs_type);

#ifdef H5MF_ALLOC_DEBUG_MORE
    fprintf(stderr, "%s: Check 1.0\n", __func__);
#endif /* H5MF_ALLOC_DEBUG_MORE */

    /* Set the ring type in the API context */
    if (H5MF__fsm_type_is_self_referential(f->shared, fs_type))
        fsm_ring = H5AC_RING_MDFSM;
    else
        fsm_ring = H5AC_RING_RDFSM;
    H5AC_set_ring(fsm_ring, &orig_ring);

    /* Check if we are using the free space manager for this file */
    if (H5F_HAVE_FREE_SPACE_MANAGER(f)) {
        /* We are about to change the contents of the free space manager --
         * notify metadata cache that the associated fsm ring is
         * unsettled
         */
        if (H5AC_unsettle_ring(f, fsm_ring) < 0)
            HGOTO_ERROR(H5E_RESOURCE, H5E_SYSTEM, HADDR_UNDEF,
                        "attempt to notify cache that ring is unsettled failed");

        /* Check if the free space manager for the file has been initialized */
        if (!f->shared->fs_man[fs_type] && H5_addr_defined(f->shared->fs_addr[fs_type])) {
            /* Open the free-space manager */
            if (H5MF__open_fstype(f, fs_type) < 0)
                HGOTO_ERROR(H5E_RESOURCE, H5E_CANTOPENOBJ, HADDR_UNDEF, "can't initialize file free space");
            assert(f->shared->fs_man[fs_type]);
        } /* end if */

        /* Search for large enough space in the free space manager */
        if (f->shared->fs_man[fs_type])
            if (H5MF__find_sect(f, alloc_type, size, f->shared->fs_man[fs_type], &ret_value) < 0)
                HGOTO_ERROR(H5E_RESOURCE, H5E_CANTALLOC, HADDR_UNDEF, "error locating a node");
    } /* end if */

    /* If no space is found from the free-space manager, continue further action */
    if (!H5_addr_defined(ret_value)) {
#ifdef H5MF_ALLOC_DEBUG_MORE
        fprintf(stderr, "%s: Check 2.0\n", __func__);
#endif /* H5MF_ALLOC_DEBUG_MORE */
        if (f->shared->fs_strategy == H5F_FSPACE_STRATEGY_PAGE) {
            assert(f->shared->fs_page_size >= H5F_FILE_SPACE_PAGE_SIZE_MIN);
            if (HADDR_UNDEF == (ret_value = H5MF__alloc_pagefs(f, alloc_type, size)))
                HGOTO_ERROR(H5E_RESOURCE, H5E_CANTALLOC, HADDR_UNDEF,
                            "allocation failed from paged aggregation");
        }      /* end if */
        else { /* For non-paged aggregation, continue further action */
            if (HADDR_UNDEF == (ret_value = H5MF_aggr_vfd_alloc(f, alloc_type, size)))
                HGOTO_ERROR(H5E_RESOURCE, H5E_CANTALLOC, HADDR_UNDEF, "allocation failed from aggr/vfd");
        } /* end else */
    }     /* end if */
    assert(H5_addr_defined(ret_value));
#ifdef H5MF_ALLOC_DEBUG_MORE
    fprintf(stderr, "%s: Check 3.0\n", __func__);
#endif /* H5MF_ALLOC_DEBUG_MORE */

done:
    /* Reset the ring in the API context */
    if (orig_ring != H5AC_RING_INV)
        H5AC_set_ring(orig_ring, NULL);

#ifdef H5MF_ALLOC_DEBUG
    fprintf(stderr, "%s: Leaving: ret_value = %" PRIuHADDR ", size = %" PRIuHSIZE "\n", __func__, ret_value,
            size);
#endif /* H5MF_ALLOC_DEBUG */
#ifdef H5MF_ALLOC_DEBUG_DUMP
    H5MF__sects_dump(f, stderr);
#endif /* H5MF_ALLOC_DEBUG_DUMP */

    FUNC_LEAVE_NOAPI_TAG(ret_value)
} /* end H5MF_alloc() */

/*-------------------------------------------------------------------------
 * Function:    H5MF__alloc_pagefs
 *
 * Purpose:     Allocate space from either the large or small free-space manager.
 *              For "large" request:
 *                  Allocate request from VFD
 *                  Determine mis-aligned fragment and return the fragment to the
 *                  appropriate manager
 *              For "small" request:
 *                  Allocate a page from the large manager
 *                  Determine whether space is available from a mis-aligned fragment
 *                  being returned to the manager
 *              Return left-over space to the manager after fulfilling request
 *
 * Return:      Success:        The file address of new chunk.
 *              Failure:        HADDR_UNDEF
 *
 *-------------------------------------------------------------------------
 */
static haddr_t
H5MF__alloc_pagefs(H5F_t *f, H5FD_mem_t alloc_type, hsize_t size)
{
    H5F_mem_page_t       ptype;                   /* Free-space manager type */
    H5MF_free_section_t *node      = NULL;        /* Free space section pointer */
    haddr_t              ret_value = HADDR_UNDEF; /* Return value */

    FUNC_ENTER_PACKAGE

#ifdef H5MF_ALLOC_DEBUG
    fprintf(stderr, "%s: alloc_type = %u, size = %" PRIuHSIZE "\n", __func__, (unsigned)alloc_type, size);
#endif /* H5MF_ALLOC_DEBUG */

    H5MF__alloc_to_fs_type(f->shared, alloc_type, size, &ptype);

    switch (ptype) {
        case H5F_MEM_PAGE_GENERIC:
        case H5F_MEM_PAGE_LARGE_BTREE:
        case H5F_MEM_PAGE_LARGE_DRAW:
        case H5F_MEM_PAGE_LARGE_GHEAP:
        case H5F_MEM_PAGE_LARGE_LHEAP:
        case H5F_MEM_PAGE_LARGE_OHDR: {
            haddr_t eoa;           /* EOA for the file */
            hsize_t frag_size = 0; /* Fragment size */

            /* Get the EOA for the file */
            if (HADDR_UNDEF == (eoa = H5F_get_eoa(f, alloc_type)))
                HGOTO_ERROR(H5E_RESOURCE, H5E_CANTGET, HADDR_UNDEF, "Unable to get eoa");
            assert(!(eoa % f->shared->fs_page_size));

            H5MF_EOA_MISALIGN(f, (eoa + size), f->shared->fs_page_size, frag_size);

            /* Allocate from VFD */
            if (HADDR_UNDEF == (ret_value = H5F__alloc(f, alloc_type, size + frag_size, NULL, NULL)))
                HGOTO_ERROR(H5E_RESOURCE, H5E_CANTALLOC, HADDR_UNDEF, "can't allocate file space");

            /* If there is a mis-aligned fragment at EOA */
            if (frag_size) {

                /* Start up the free-space manager */
                if (!(f->shared->fs_man[ptype]))
                    if (H5MF__start_fstype(f, ptype) < 0)
                        HGOTO_ERROR(H5E_RESOURCE, H5E_CANTINIT, HADDR_UNDEF,
                                    "can't initialize file free space");

                /* Create free space section for the fragment */
                if (NULL == (node = H5MF__sect_new(H5MF_FSPACE_SECT_LARGE, ret_value + size, frag_size)))
                    HGOTO_ERROR(H5E_RESOURCE, H5E_CANTINIT, HADDR_UNDEF,
                                "can't initialize free space section");

                /* Add the fragment to the large free-space manager */
                if (H5MF__add_sect(f, alloc_type, f->shared->fs_man[ptype], node) < 0)
                    HGOTO_ERROR(H5E_RESOURCE, H5E_CANTINSERT, HADDR_UNDEF,
                                "can't re-add section to file free space");

                node = NULL;
            } /* end if */
        } break;

        case H5F_MEM_PAGE_META:
        case H5F_MEM_PAGE_DRAW:
        case H5F_MEM_PAGE_BTREE:
        case H5F_MEM_PAGE_GHEAP:
        case H5F_MEM_PAGE_LHEAP:
        case H5F_MEM_PAGE_OHDR: {
            haddr_t new_page; /* The address for the new file size page */

            /* Allocate one file space page */
            if (HADDR_UNDEF == (new_page = H5MF_alloc(f, alloc_type, f->shared->fs_page_size)))
                HGOTO_ERROR(H5E_RESOURCE, H5E_CANTALLOC, HADDR_UNDEF, "can't allocate file space");

            /* Start up the free-space manager */
            if (!(f->shared->fs_man[ptype]))
                if (H5MF__start_fstype(f, ptype) < 0)
                    HGOTO_ERROR(H5E_RESOURCE, H5E_CANTINIT, HADDR_UNDEF, "can't initialize file free space");
            assert(f->shared->fs_man[ptype]);

            if (NULL == (node = H5MF__sect_new(H5MF_FSPACE_SECT_SMALL, (new_page + size),
                                               (f->shared->fs_page_size - size))))
                HGOTO_ERROR(H5E_RESOURCE, H5E_CANTINIT, HADDR_UNDEF, "can't initialize free space section");

            /* Add the remaining space in the page to the manager */
            if (H5MF__add_sect(f, alloc_type, f->shared->fs_man[ptype], node) < 0)
                HGOTO_ERROR(H5E_RESOURCE, H5E_CANTINSERT, HADDR_UNDEF,
                            "can't re-add section to file free space");

            node = NULL;

            /* Insert the new page into the Page Buffer list of new pages so
               we don't read an empty page from disk */
            if (f->shared->page_buf != NULL && H5PB_add_new_page(f->shared, alloc_type, new_page) < 0)
                HGOTO_ERROR(H5E_RESOURCE, H5E_CANTINSERT, HADDR_UNDEF,
                            "can't add new page to Page Buffer new page list");

            ret_value = new_page;
        } break;

        case H5F_MEM_PAGE_NTYPES:
        case H5F_MEM_PAGE_DEFAULT:
        default:
            HGOTO_ERROR(H5E_RESOURCE, H5E_CANTALLOC, HADDR_UNDEF,
                        "can't allocate file space: unrecognized type");
            break;
    } /* end switch */

done:
#ifdef H5MF_ALLOC_DEBUG
    fprintf(stderr, "%s: Leaving: ret_value = %" PRIuHADDR ", size = %" PRIuHSIZE "\n", __func__, ret_value,
            size);
#endif /* H5MF_ALLOC_DEBUG */
#ifdef H5MF_ALLOC_DEBUG_DUMP
    H5MF__sects_dump(f, stderr);
#endif /* H5MF_ALLOC_DEBUG_DUMP */

    /* Release section node, if allocated and not added to section list or merged */
    if (node)
        if (H5MF__sect_free((H5FS_section_info_t *)node) < 0)
            HDONE_ERROR(H5E_RESOURCE, H5E_CANTRELEASE, HADDR_UNDEF, "can't free section node");

    FUNC_LEAVE_NOAPI(ret_value)
} /* end H5MF__alloc_pagefs() */

/*-------------------------------------------------------------------------
 * Function:    H5MF_alloc_tmp
 *
 * Purpose:     Allocate temporary space in the file
 *
 * Note:	The address returned is non-overlapping with any other address
 *		in the file and suitable for insertion into the metadata
 *		cache.
 *
 *		The address is _not_ suitable for actual file I/O and will
 *		cause an error if it is so used.
 *
 *		The space allocated with this routine should _not_ be freed,
 *		it should just be abandoned.  Calling H5MF_xfree() with space
 *              from this routine will cause an error.
 *
 * Return:      Success:        Temporary file address
 *              Failure:        HADDR_UNDEF
 *
 *-------------------------------------------------------------------------
 */
haddr_t
H5MF_alloc_tmp(H5F_t *f, hsize_t size)
{
    haddr_t eoa;                     /* End of allocated space in the file */
    haddr_t ret_value = HADDR_UNDEF; /* Return value */

    FUNC_ENTER_NOAPI(HADDR_UNDEF)
#ifdef H5MF_ALLOC_DEBUG
    fprintf(stderr, "%s: size = %" PRIuHSIZE "\n", __func__, size);
#endif /* H5MF_ALLOC_DEBUG */

    /* check args */
    assert(f);
    assert(f->shared);
    assert(f->shared->lf);
    assert(size > 0);

    /* Retrieve the 'eoa' for the file */
    if (HADDR_UNDEF == (eoa = H5F_get_eoa(f, H5FD_MEM_DEFAULT)))
        HGOTO_ERROR(H5E_RESOURCE, H5E_CANTGET, HADDR_UNDEF, "driver get_eoa request failed");

    /* Compute value to return */
    ret_value = f->shared->tmp_addr - size;

    /* Check for overlap into the actual allocated space in the file */
    if (H5_addr_le(ret_value, eoa))
        HGOTO_ERROR(H5E_RESOURCE, H5E_CANTGET, HADDR_UNDEF, "driver get_eoa request failed");

    /* Adjust temporary address allocator in the file */
    f->shared->tmp_addr = ret_value;

done:
    FUNC_LEAVE_NOAPI(ret_value)
} /* end H5MF_alloc_tmp() */

/*-------------------------------------------------------------------------
 * Function:    H5MF_xfree
 *
 * Purpose:     Frees part of a file, making that part of the file
 *              available for reuse.
 *
 * Return:      Non-negative on success/Negative on failure
 *
 *-------------------------------------------------------------------------
 */
herr_t
H5MF_xfree(H5F_t *f, H5FD_mem_t alloc_type, haddr_t addr, hsize_t size)
{
    H5F_mem_page_t       fs_type;                   /* Free space type (mapped from allocation type) */
    H5MF_free_section_t *node = NULL;               /* Free space section pointer */
    unsigned             ctype;                     /* section class type */
    H5AC_ring_t          orig_ring = H5AC_RING_INV; /* Original ring value */
    H5AC_ring_t          fsm_ring;                  /* Ring of FSM */
    herr_t               ret_value = SUCCEED;       /* Return value */

    FUNC_ENTER_NOAPI_TAG(H5AC__FREESPACE_TAG, FAIL)
#ifdef H5MF_ALLOC_DEBUG
    fprintf(stderr, "%s: Entering - alloc_type = %u, addr = %" PRIuHADDR ", size = %" PRIuHSIZE "\n",
            __func__, (unsigned)alloc_type, addr, size);
#endif /* H5MF_ALLOC_DEBUG */

    /* check arguments */
    assert(f);
    if (!H5_addr_defined(addr) || 0 == size)
        HGOTO_DONE(SUCCEED);
    assert(addr != 0); /* Can't deallocate the superblock :-) */

    H5MF__alloc_to_fs_type(f->shared, alloc_type, size, &fs_type);

    /* Set the ring type in the API context */
    if (H5MF__fsm_type_is_self_referential(f->shared, fs_type))
        fsm_ring = H5AC_RING_MDFSM;
    else
        fsm_ring = H5AC_RING_RDFSM;
    H5AC_set_ring(fsm_ring, &orig_ring);

    /* we are about to change the contents of the free space manager --
     * notify metadata cache that the associated fsm ring is
     * unsettled
     */
    /* Only do so for strategies that use free-space managers */
    if (H5F_HAVE_FREE_SPACE_MANAGER(f))
        if (H5AC_unsettle_ring(f, fsm_ring) < 0)
            HGOTO_ERROR(H5E_RESOURCE, H5E_SYSTEM, FAIL,
                        "attempt to notify cache that ring is unsettled failed");

    /* Check for attempting to free space that's a 'temporary' file address */
    if (H5_addr_le(f->shared->tmp_addr, addr))
        HGOTO_ERROR(H5E_RESOURCE, H5E_BADRANGE, FAIL, "attempting to free temporary file space");

    /* If it's metadata, check if the space to free intersects with the file's
     * metadata accumulator
     */
    if (H5FD_MEM_DRAW != alloc_type) {
        /* Check if the space to free intersects with the file's metadata accumulator */
        if (H5F__accum_free(f->shared, alloc_type, addr, size) < 0)
            HGOTO_ERROR(H5E_RESOURCE, H5E_CANTFREE, FAIL,
                        "can't check free space intersection w/metadata accumulator");
    } /* end if */

    /* Check if the free space manager for the file has been initialized */
    if (!f->shared->fs_man[fs_type]) {
        /* If there's no free space manager for objects of this type,
         *  see if we can avoid creating one by checking if the freed
         *  space is at the end of the file
         */
#ifdef H5MF_ALLOC_DEBUG_MORE
        fprintf(stderr, "%s: fs_addr = %" PRIuHADDR "\n", __func__, f->shared->fs_addr[fs_type]);
#endif /* H5MF_ALLOC_DEBUG_MORE */
        if (!H5_addr_defined(f->shared->fs_addr[fs_type])) {
            htri_t status; /* "can absorb" status for section into */

#ifdef H5MF_ALLOC_DEBUG_MORE
            fprintf(stderr, "%s: Trying to avoid starting up free space manager\n", __func__);
#endif /* H5MF_ALLOC_DEBUG_MORE */
            /* Try to shrink the file or absorb the block into a block aggregator */
            if ((status = H5MF_try_shrink(f, alloc_type, addr, size)) < 0)
                HGOTO_ERROR(H5E_RESOURCE, H5E_CANTMERGE, FAIL, "can't check for absorbing block");
            else if (status > 0)
                /* Indicate success */
                HGOTO_DONE(SUCCEED);
            else if (size < f->shared->fs_threshold) {
#ifdef H5MF_ALLOC_DEBUG_MORE
                fprintf(stderr, "%s: dropping addr = %" PRIuHADDR ", size = %" PRIuHSIZE ", on the floor!\n",
                        __func__, addr, size);
#endif /* H5MF_ALLOC_DEBUG_MORE */
                HGOTO_DONE(SUCCEED);
            } /* end else-if */
        }     /* end if */

        /* If we are deleting the free space manager, leave now, to avoid
         *  [re-]starting it.
         * or if file space strategy type is not using a free space manager
         *  (H5F_FSPACE_STRATEGY_AGGR or H5F_FSPACE_STRATEGY_NONE), drop free space
         *   section on the floor.
         *
         * Note: this drops the space to free on the floor...
         *
         */
        if (f->shared->fs_state[fs_type] == H5F_FS_STATE_DELETING || !H5F_HAVE_FREE_SPACE_MANAGER(f)) {
#ifdef H5MF_ALLOC_DEBUG_MORE
            fprintf(stderr, "%s: dropping addr = %" PRIuHADDR ", size = %" PRIuHSIZE ", on the floor!\n",
                    __func__, addr, size);
#endif /* H5MF_ALLOC_DEBUG_MORE */
            HGOTO_DONE(SUCCEED);
        } /* end if */

        /* There's either already a free space manager, or the freed
         *  space isn't at the end of the file, so start up (or create)
         *  the file space manager
         */
        if (H5MF__start_fstype(f, fs_type) < 0)
            HGOTO_ERROR(H5E_RESOURCE, H5E_CANTINIT, FAIL, "can't initialize file free space");
    } /* end if */

    /* Create the free-space section for the freed section */
    ctype = H5MF_SECT_CLASS_TYPE(f, size);
    if (NULL == (node = H5MF__sect_new(ctype, addr, size)))
        HGOTO_ERROR(H5E_RESOURCE, H5E_CANTINIT, FAIL, "can't initialize free space section");

    /* If size of the freed section is larger than threshold, add it to the free space manager */
    if (size >= f->shared->fs_threshold) {
        assert(f->shared->fs_man[fs_type]);

#ifdef H5MF_ALLOC_DEBUG_MORE
        fprintf(stderr, "%s: Before H5FS_sect_add()\n", __func__);
#endif /* H5MF_ALLOC_DEBUG_MORE */

        /* Add to the free space for the file */
        if (H5MF__add_sect(f, alloc_type, f->shared->fs_man[fs_type], node) < 0)
            HGOTO_ERROR(H5E_RESOURCE, H5E_CANTINSERT, FAIL, "can't add section to file free space");
        node = NULL;

#ifdef H5MF_ALLOC_DEBUG_MORE
        fprintf(stderr, "%s: After H5FS_sect_add()\n", __func__);
#endif /* H5MF_ALLOC_DEBUG_MORE */
    }  /* end if */
    else {
        htri_t         merged; /* Whether node was merged */
        H5MF_sect_ud_t udata;  /* User data for callback */

        /* Construct user data for callbacks */
        udata.f                     = f;
        udata.alloc_type            = alloc_type;
        udata.allow_sect_absorb     = true;
        udata.allow_eoa_shrink_only = false;

        /* Try to merge the section that is smaller than threshold */
        if ((merged = H5FS_sect_try_merge(f, f->shared->fs_man[fs_type], (H5FS_section_info_t *)node,
                                          H5FS_ADD_RETURNED_SPACE, &udata)) < 0)
            HGOTO_ERROR(H5E_RESOURCE, H5E_CANTINSERT, FAIL, "can't merge section to file free space");
<<<<<<< HEAD
        else if (merged == TRUE) /* successfully merged */
=======
        else if (merged == true) /* successfully merged */
>>>>>>> 07347cc5
                                 /* Indicate that the node was used */
            node = NULL;
    } /* end else */

done:
    /* Reset the ring in the API context */
    if (orig_ring != H5AC_RING_INV)
        H5AC_set_ring(orig_ring, NULL);

    /* Release section node, if allocated and not added to section list or merged */
    if (node)
        if (H5MF__sect_free((H5FS_section_info_t *)node) < 0)
            HDONE_ERROR(H5E_RESOURCE, H5E_CANTRELEASE, FAIL, "can't free simple section node");

#ifdef H5MF_ALLOC_DEBUG
    fprintf(stderr, "%s: Leaving, ret_value = %d\n", __func__, ret_value);
#endif /* H5MF_ALLOC_DEBUG */
#ifdef H5MF_ALLOC_DEBUG_DUMP
    H5MF__sects_dump(f, stderr);
#endif /* H5MF_ALLOC_DEBUG_DUMP */
    FUNC_LEAVE_NOAPI_TAG(ret_value)
} /* end H5MF_xfree() */

/*-------------------------------------------------------------------------
 * Function:	H5MF_try_extend
 *
 * Purpose:	Extend a block in the file if possible.
 *          For non-paged aggregation:
 *          --try to extend at EOA
 *          --try to extend into the aggregators
 *          --try to extend into a free-space section if adjoined
 *          For paged aggregation:
 *          --try to extend at EOA
 *          --try to extend into a free-space section if adjoined
 *          --try to extend into the page end threshold if a metadata block
 *
 * Return:	Success:	true(1)  - Block was extended
 *                              false(0) - Block could not be extended
 * 		Failure:	FAIL
 *
 *-------------------------------------------------------------------------
 */
htri_t
H5MF_try_extend(H5F_t *f, H5FD_mem_t alloc_type, haddr_t addr, hsize_t size, hsize_t extra_requested)
{
    H5AC_ring_t    orig_ring = H5AC_RING_INV; /* Original ring value */
    H5AC_ring_t    fsm_ring;                  /* Ring of FSM */
    haddr_t        end;                       /* End of block to extend */
    H5FD_mem_t     map_type;                  /* Mapped type */
    H5F_mem_page_t fs_type;                   /* free space type */
    htri_t         allow_extend = true;       /* Possible to extend the block */
    hsize_t        frag_size    = 0;          /* Size of mis-aligned fragment */
    htri_t         ret_value    = false;      /* Return value */

    FUNC_ENTER_NOAPI_TAG(H5AC__FREESPACE_TAG, FAIL)
#ifdef H5MF_ALLOC_DEBUG
    fprintf(stderr,
            "%s: Entering: alloc_type = %u, addr = %" PRIuHADDR ", size = %" PRIuHSIZE
            ", extra_requested = %" PRIuHSIZE "\n",
            __func__, (unsigned)alloc_type, addr, size, extra_requested);
#endif /* H5MF_ALLOC_DEBUG */

    /* Sanity check */
    assert(f);
    assert(H5F_INTENT(f) & H5F_ACC_RDWR);

    /* Set mapped type, treating global heap as raw data */
    map_type = (alloc_type == H5FD_MEM_GHEAP) ? H5FD_MEM_DRAW : alloc_type;

    /* Compute end of block to extend */
    end = addr + size;

    /* For paged aggregation:
     *   To extend a small block: can only extend if not crossing page boundary
     *   To extend a large block at EOA: calculate in advance mis-aligned fragment so EOA will still end at
     * page boundary
     */
    if (H5F_PAGED_AGGR(f)) {
        if (size < f->shared->fs_page_size) {
            /* To extend a small block: cannot cross page boundary */
            if ((addr / f->shared->fs_page_size) != (((end + extra_requested) - 1) / f->shared->fs_page_size))
                allow_extend = false;
        } /* end if */
        else {
            haddr_t eoa; /* EOA for the file */

            /*   To extend a large block: calculate in advance the mis-aligned fragment so EOA will end at
             * page boundary if extended */
            if (HADDR_UNDEF == (eoa = H5F_get_eoa(f, alloc_type)))
                HGOTO_ERROR(H5E_RESOURCE, H5E_CANTGET, FAIL, "Unable to get eoa");
            assert(!(eoa % f->shared->fs_page_size));

            H5MF_EOA_MISALIGN(f, (eoa + extra_requested), f->shared->fs_page_size, frag_size);
        } /* end else */
    }     /* end if */

    /* Get free space type from allocation type */
    H5MF__alloc_to_fs_type(f->shared, alloc_type, size, &fs_type);

    /* Set the ring type in the API context */
    if (H5MF__fsm_type_is_self_referential(f->shared, fs_type))
        fsm_ring = H5AC_RING_MDFSM;
    else
        fsm_ring = H5AC_RING_RDFSM;
    H5AC_set_ring(fsm_ring, &orig_ring);

    if (allow_extend) {
        /* Try extending the block at EOA */
        if ((ret_value = H5F__try_extend(f, map_type, end, extra_requested + frag_size)) < 0)
            HGOTO_ERROR(H5E_RESOURCE, H5E_CANTEXTEND, FAIL, "error extending file");
#ifdef H5MF_ALLOC_DEBUG_MORE
        fprintf(stderr, "%s: extended = %d\n", __func__, ret_value);
#endif /* H5MF_ALLOC_DEBUG_MORE */

        /* If extending at EOA succeeds: */
        /*   for paged aggregation, put the fragment into the large-sized free-space manager */
        if (ret_value == true && H5F_PAGED_AGGR(f) && frag_size) {
            H5MF_free_section_t *node = NULL; /* Free space section pointer */

            /* Should be large-sized block */
            assert(size >= f->shared->fs_page_size);

            /* Start up the free-space manager */
            if (!(f->shared->fs_man[fs_type]))
                if (H5MF__start_fstype(f, fs_type) < 0)
                    HGOTO_ERROR(H5E_RESOURCE, H5E_CANTINIT, FAIL, "can't initialize file free space");

            /* Create free space section for the fragment */
            if (NULL == (node = H5MF__sect_new(H5MF_FSPACE_SECT_LARGE, end + extra_requested, frag_size)))
                HGOTO_ERROR(H5E_RESOURCE, H5E_CANTINIT, FAIL, "can't initialize free space section");

            /* Add the fragment to the large-sized free-space manager */
            if (H5MF__add_sect(f, alloc_type, f->shared->fs_man[fs_type], node) < 0)
                HGOTO_ERROR(H5E_RESOURCE, H5E_CANTINSERT, FAIL, "can't re-add section to file free space");

            node = NULL;
        } /* end if */

        /* For non-paged aggregation: try to extend into the aggregators */
        if (ret_value == false && (f->shared->fs_strategy == H5F_FSPACE_STRATEGY_FSM_AGGR ||
                                   f->shared->fs_strategy == H5F_FSPACE_STRATEGY_AGGR)) {
            H5F_blk_aggr_t *aggr; /* Aggregator to use */

            /* Check if the block is able to extend into aggregation block */
            aggr = (map_type == H5FD_MEM_DRAW) ? &(f->shared->sdata_aggr) : &(f->shared->meta_aggr);
            if ((ret_value = H5MF__aggr_try_extend(f, aggr, map_type, end, extra_requested)) < 0)
                HGOTO_ERROR(H5E_RESOURCE, H5E_CANTEXTEND, FAIL, "error extending aggregation block");

#ifdef H5MF_ALLOC_DEBUG_MORE
            fprintf(stderr, "%s: H5MF__aggr_try_extend = %d\n", __func__, ret_value);
#endif    /* H5MF_ALLOC_DEBUG_MORE */
        } /* end if */

        /* If no extension so far, try to extend into a free-space section */
        if (ret_value == false &&
            ((f->shared->fs_strategy == H5F_FSPACE_STRATEGY_FSM_AGGR) || (H5F_PAGED_AGGR(f)))) {
            H5MF_sect_ud_t udata; /* User data */

            /* Construct user data for callbacks */
            udata.f          = f;
            udata.alloc_type = alloc_type;

            /* Check if the free space for the file has been initialized */
            if (!f->shared->fs_man[fs_type] && H5_addr_defined(f->shared->fs_addr[fs_type]))
                /* Open the free-space manager */
                if (H5MF__open_fstype(f, fs_type) < 0)
                    HGOTO_ERROR(H5E_RESOURCE, H5E_CANTINIT, FAIL, "can't initialize file free space");

            /* Try to extend the block into a free-space section */
            if (f->shared->fs_man[fs_type]) {
                if ((ret_value = H5FS_sect_try_extend(f, f->shared->fs_man[fs_type], addr, size,
                                                      extra_requested, H5FS_ADD_RETURNED_SPACE, &udata)) < 0)
                    HGOTO_ERROR(H5E_RESOURCE, H5E_CANTEXTEND, FAIL,
                                "error extending block in free space manager");
#ifdef H5MF_ALLOC_DEBUG_MORE
                fprintf(stderr, "%s: Try to H5FS_sect_try_extend = %d\n", __func__, ret_value);
#endif        /* H5MF_ALLOC_DEBUG_MORE */
            } /* end if */

            /* For paged aggregation and a metadata block: try to extend into page end threshold */
            if (ret_value == false && H5F_PAGED_AGGR(f) && map_type != H5FD_MEM_DRAW) {
                H5MF_EOA_MISALIGN(f, end, f->shared->fs_page_size, frag_size);

                if (frag_size <= H5F_PGEND_META_THRES(f) && extra_requested <= frag_size)
                    ret_value = true;
#ifdef H5MF_ALLOC_DEBUG_MORE
                fprintf(stderr, "%s: Try to extend into the page end threshold = %d\n", __func__, ret_value);
#endif        /* H5MF_ALLOC_DEBUG_MORE */
            } /* end if */
        }     /* end if */
    }         /* allow_extend */

done:
    /* Reset the ring in the API context */
    if (orig_ring != H5AC_RING_INV)
        H5AC_set_ring(orig_ring, NULL);

#ifdef H5MF_ALLOC_DEBUG
    fprintf(stderr, "%s: Leaving: ret_value = %d\n", __func__, ret_value);
#endif /* H5MF_ALLOC_DEBUG */
#ifdef H5MF_ALLOC_DEBUG_DUMP
    H5MF__sects_dump(f, stderr);
#endif /* H5MF_ALLOC_DEBUG_DUMP */

    FUNC_LEAVE_NOAPI_TAG(ret_value)
} /* end H5MF_try_extend() */

/*-------------------------------------------------------------------------
 * Function:    H5MF_try_shrink
 *
 * Purpose:     Try to shrink the size of a file with a block or absorb it
 *              into a block aggregator.
 *
 * Return:      Non-negative on success/Negative on failure
 *
 *-------------------------------------------------------------------------
 */
htri_t
H5MF_try_shrink(H5F_t *f, H5FD_mem_t alloc_type, haddr_t addr, hsize_t size)
{
    H5MF_free_section_t        *node = NULL;               /* Free space section pointer */
    H5MF_sect_ud_t              udata;                     /* User data for callback */
    const H5FS_section_class_t *sect_cls;                  /* Section class */
    H5AC_ring_t                 orig_ring = H5AC_RING_INV; /* Original ring value */
    H5AC_ring_t                 fsm_ring  = H5AC_RING_INV; /* Ring of FSM */
    H5F_mem_page_t              fs_type;                   /* Free space type */
    htri_t                      ret_value = false;         /* Return value */

    FUNC_ENTER_NOAPI_TAG(H5AC__FREESPACE_TAG, FAIL)
#ifdef H5MF_ALLOC_DEBUG
    fprintf(stderr, "%s: Entering - alloc_type = %u, addr = %" PRIuHADDR ", size = %" PRIuHSIZE "\n",
            __func__, (unsigned)alloc_type, addr, size);
#endif /* H5MF_ALLOC_DEBUG */

    /* check arguments */
    assert(f);
    assert(f->shared);
    assert(f->shared->lf);
    assert(H5_addr_defined(addr));
    assert(size > 0);

    /* Set up free-space section class information */
    sect_cls = H5MF_SECT_CLS_TYPE(f, size);
    assert(sect_cls);

    /* Get free space type from allocation type */
    H5MF__alloc_to_fs_type(f->shared, alloc_type, size, &fs_type);

    /* Set the ring type in the API context */
    if (H5MF__fsm_type_is_self_referential(f->shared, fs_type))
        fsm_ring = H5AC_RING_MDFSM;
    else
        fsm_ring = H5AC_RING_RDFSM;
    H5AC_set_ring(fsm_ring, &orig_ring);

    /* Create free-space section for block */
    if (NULL == (node = H5MF__sect_new(sect_cls->type, addr, size)))
        HGOTO_ERROR(H5E_RESOURCE, H5E_CANTINIT, FAIL, "can't initialize free space section");

    /* Construct user data for callbacks */
    udata.f                     = f;
    udata.alloc_type            = alloc_type;
    udata.allow_sect_absorb     = false; /* Force section to be absorbed into aggregator */
    udata.allow_eoa_shrink_only = false;

    /* Check if the block can shrink the container */
    if (sect_cls->can_shrink) {
        if ((ret_value = (*sect_cls->can_shrink)((const H5FS_section_info_t *)node, &udata)) < 0)
            HGOTO_ERROR(H5E_RESOURCE, H5E_CANTMERGE, FAIL, "can't check if section can shrink container");
        if (ret_value > 0) {
            assert(sect_cls->shrink);

            if ((*sect_cls->shrink)((H5FS_section_info_t **)&node, &udata) < 0)
                HGOTO_ERROR(H5E_RESOURCE, H5E_CANTSHRINK, FAIL, "can't shrink container");
        } /* end if */
    }     /* end if */

done:
    /* Reset the ring in the API context */
    if (orig_ring != H5AC_RING_INV)
        H5AC_set_ring(orig_ring, NULL);

    /* Free section node allocated */
    if (node && H5MF__sect_free((H5FS_section_info_t *)node) < 0)
        HDONE_ERROR(H5E_RESOURCE, H5E_CANTRELEASE, FAIL, "can't free simple section node");

#ifdef H5MF_ALLOC_DEBUG
    fprintf(stderr, "%s: Leaving, ret_value = %d\n", __func__, ret_value);
#endif /* H5MF_ALLOC_DEBUG */
    FUNC_LEAVE_NOAPI_TAG(ret_value)
} /* end H5MF_try_shrink() */

/*-------------------------------------------------------------------------
 * Function:    H5MF_close
 *
 * Purpose:     Close the free space tracker(s) for a file:
 *              paged or non-paged aggregation
 *
 * Return:	SUCCEED/FAIL
 *
 *-------------------------------------------------------------------------
 */
herr_t
H5MF_close(H5F_t *f)
{
    herr_t ret_value = SUCCEED; /* Return value */

    FUNC_ENTER_NOAPI_TAG(H5AC__FREESPACE_TAG, FAIL)
#ifdef H5MF_ALLOC_DEBUG
    fprintf(stderr, "%s: Entering\n", __func__);
#endif /* H5MF_ALLOC_DEBUG */

    /* check args */
    assert(f);
    assert(f->shared);

    if (H5F_PAGED_AGGR(f)) {
        if ((ret_value = H5MF__close_pagefs(f)) < 0)
            HGOTO_ERROR(H5E_FILE, H5E_CANTFREE, FAIL,
                        "can't close free-space managers for 'page' file space");
    }
    else {
        if ((ret_value = H5MF__close_aggrfs(f)) < 0)
            HGOTO_ERROR(H5E_FILE, H5E_CANTFREE, FAIL,
                        "can't close free-space managers for 'aggr' file space");
    }

done:
#ifdef H5MF_ALLOC_DEBUG
    fprintf(stderr, "%s: Leaving\n", __func__);
#endif /* H5MF_ALLOC_DEBUG */
    FUNC_LEAVE_NOAPI_TAG(ret_value)
} /* end H5MF_close() */

/*-------------------------------------------------------------------------
 * Function:    H5MF__close_delete_fstype
 *
 * Purpose:     Common code for closing and deleting the freespace manager
 *              of TYPE for file.
 *              Note that TYPE can be H5F_mem_page_t or H5FD_mem_t enum types.
 *
 * Return:	SUCCEED/FAIL
 *
 *-------------------------------------------------------------------------
 */
static herr_t
H5MF__close_delete_fstype(H5F_t *f, H5F_mem_page_t type)
{
    herr_t ret_value = SUCCEED; /* Return value */

    FUNC_ENTER_PACKAGE
#ifdef H5MF_ALLOC_DEBUG
    fprintf(stderr, "%s: Entering\n", __func__);
#endif /* H5MF_ALLOC_DEBUG */

    /* check args */
    assert(f);
    assert(f->shared);
    if (H5F_PAGED_AGGR(f))
        assert(type < H5F_MEM_PAGE_NTYPES);
    else
        assert((H5FD_mem_t)type < H5FD_MEM_NTYPES);

#ifdef H5MF_ALLOC_DEBUG_MORE
    fprintf(stderr, "%s: Check 1.0 - f->shared->fs_man[%u] = %p, f->shared->fs_addr[%u] = %" PRIuHADDR "\n",
            __func__, (unsigned)type, (void *)f->shared->fs_man[type], (unsigned)type,
            f->shared->fs_addr[type]);
#endif /* H5MF_ALLOC_DEBUG_MORE */

    /* If the free space manager for this type is open, close it */
    if (f->shared->fs_man[type])
        if (H5MF__close_fstype(f, type) < 0)
            HGOTO_ERROR(H5E_RESOURCE, H5E_CANTRELEASE, FAIL, "can't close the free space manager");

#ifdef H5MF_ALLOC_DEBUG_MORE
    fprintf(stderr, "%s: Check 2.0 - f->shared->fs_man[%u] = %p, f->shared->fs_addr[%u] = %" PRIuHADDR "\n",
            __func__, (unsigned)type, (void *)f->shared->fs_man[type], (unsigned)type,
            f->shared->fs_addr[type]);
#endif /* H5MF_ALLOC_DEBUG_MORE */

    /* If there is free space manager info for this type, delete it */
    if (H5_addr_defined(f->shared->fs_addr[type]))
        if (H5MF__delete_fstype(f, type) < 0)
            HGOTO_ERROR(H5E_RESOURCE, H5E_CANTRELEASE, FAIL, "can't delete the free space manager");

done:
#ifdef H5MF_ALLOC_DEBUG
    fprintf(stderr, "%s: Leaving\n", __func__);
#endif /* H5MF_ALLOC_DEBUG */
    FUNC_LEAVE_NOAPI(ret_value)
} /* H5MF__close_delete() */

/*-------------------------------------------------------------------------
 * Function:    H5MF_try_close
 *
 * Purpose:     This is called by H5Fformat_convert() to close and delete
 *              free-space managers when downgrading persistent free-space
 *              to non-persistent.
 *
 * Return:	SUCCEED/FAIL
 *
 *-------------------------------------------------------------------------
 */
herr_t
H5MF_try_close(H5F_t *f)
{
    H5AC_ring_t orig_ring   = H5AC_RING_INV; /* Original ring value */
    H5AC_ring_t curr_ring   = H5AC_RING_INV; /* Current ring value */
    H5AC_ring_t needed_ring = H5AC_RING_INV; /* Ring value needed for this iteration */
    herr_t      ret_value   = SUCCEED;       /* Return value */

    FUNC_ENTER_NOAPI_TAG(H5AC__FREESPACE_TAG, FAIL)
#ifdef H5MF_ALLOC_DEBUG
    fprintf(stderr, "%s: Entering\n", __func__);
#endif /* H5MF_ALLOC_DEBUG */

    /* check args */
    assert(f);

    /* If there have been no file space allocations / deallocation so
     * far, must call H5MF_tidy_self_referential_fsm_hack() to float
     * all self referential FSMs and release file space allocated to
     * them.  Otherwise, the function will be called after the format
     * conversion, and will become very confused.
     *
     * The situation is further complicated if a cache image exists
     * and had not yet been loaded into the metadata cache.  In this
     * case, call H5AC_force_cache_image_load() instead of
     * H5MF_tidy_self_referential_fsm_hack().  H5AC_force_cache_image_load()
     * will load the cache image, and then call
     * H5MF_tidy_self_referential_fsm_hack() to discard the cache image
     * block.
     */

    /* Set the ring type in the API context.  In most cases, we will
     * need H5AC_RING_RDFSM, so initially set the ring in
     * the context to that value.  We will alter this later if needed.
     */
    H5AC_set_ring(H5AC_RING_RDFSM, &orig_ring);
    curr_ring = H5AC_RING_RDFSM;

    if (H5F_PAGED_AGGR(f)) {
        H5F_mem_page_t ptype; /* Memory type for iteration */

        /* Iterate over all the free space types that have managers and
         * get each free list's space
         */
        for (ptype = H5F_MEM_PAGE_META; ptype < H5F_MEM_PAGE_NTYPES; ptype++) {
            /* Test to see if we need to switch rings -- do so if required */
            if (H5MF__fsm_type_is_self_referential(f->shared, ptype))
                needed_ring = H5AC_RING_MDFSM;
            else
                needed_ring = H5AC_RING_RDFSM;

            if (needed_ring != curr_ring) {
                H5AC_set_ring(needed_ring, NULL);
                curr_ring = needed_ring;
            } /* end if */

            if (H5MF__close_delete_fstype(f, ptype) < 0)
                HGOTO_ERROR(H5E_RESOURCE, H5E_CANTRELEASE, FAIL, "can't close the free space manager");
        } /* end for */
    }     /* end if */
    else {
        H5FD_mem_t type; /* Memory type for iteration */

        /* Iterate over all the free space types that have managers and
         * get each free list's space
         */
        for (type = H5FD_MEM_DEFAULT; type < H5FD_MEM_NTYPES; type++) {
            /* Test to see if we need to switch rings -- do so if required */
            if (H5MF__fsm_type_is_self_referential(f->shared, (H5F_mem_page_t)type))
                needed_ring = H5AC_RING_MDFSM;
            else
                needed_ring = H5AC_RING_RDFSM;

            if (needed_ring != curr_ring) {
                H5AC_set_ring(needed_ring, NULL);
                curr_ring = needed_ring;
            } /* end if */

            if (H5MF__close_delete_fstype(f, (H5F_mem_page_t)type) < 0)
                HGOTO_ERROR(H5E_RESOURCE, H5E_CANTRELEASE, FAIL, "can't close the free space manager");
        } /* end for */
    }     /* end else */

done:
    /* Reset the ring in the API context */
    if (orig_ring != H5AC_RING_INV)
        H5AC_set_ring(orig_ring, NULL);

#ifdef H5MF_ALLOC_DEBUG
    fprintf(stderr, "%s: Leaving\n", __func__);
#endif /* H5MF_ALLOC_DEBUG */
    FUNC_LEAVE_NOAPI_TAG(ret_value)
} /* H5MF_try_close() */

/*-------------------------------------------------------------------------
 * Function:    H5MF__close_aggrfs
 *
 * Purpose:     Close the free space tracker(s) for a file: non-paged aggregation
 *
 * Return:      SUCCEED/FAIL
 *
 *-------------------------------------------------------------------------
 */
static herr_t
H5MF__close_aggrfs(H5F_t *f)
{
    H5AC_ring_t orig_ring   = H5AC_RING_INV; /* Original ring value */
    H5AC_ring_t curr_ring   = H5AC_RING_INV; /* Current ring value */
    H5AC_ring_t needed_ring = H5AC_RING_INV; /* Ring value needed for this iteration.  */
    H5FD_mem_t  type;                        /* Memory type for iteration */
    herr_t      ret_value = SUCCEED;         /* Return value */

    FUNC_ENTER_PACKAGE
#ifdef H5MF_ALLOC_DEBUG
    fprintf(stderr, "%s: Entering\n", __func__);
#endif /* H5MF_ALLOC_DEBUG */

    /* check args */
    assert(f);
    assert(f->shared);
    assert(f->shared->lf);
    assert(f->shared->sblock);

    /* Set the ring type in the API context.  In most cases, we will
     * need H5AC_RING_RDFSM, so initially set the ring in
     * the context to that value.  We will alter this later if needed.
     */
    H5AC_set_ring(H5AC_RING_RDFSM, &orig_ring);
    curr_ring = H5AC_RING_RDFSM;

    /* Free the space in aggregators */
    /* (for space not at EOA, it may be put into free space managers) */
    if (H5MF_free_aggrs(f) < 0)
        HGOTO_ERROR(H5E_FILE, H5E_CANTFREE, FAIL, "can't free aggregators");

    /* Trying shrinking the EOA for the file */
    if (H5MF__close_shrink_eoa(f) < 0)
        HGOTO_ERROR(H5E_RESOURCE, H5E_CANTSHRINK, FAIL, "can't shrink eoa");

    /* Making free-space managers persistent for superblock version >= 2 */
    if (f->shared->sblock->super_vers >= HDF5_SUPERBLOCK_VERSION_2 && f->shared->fs_persist) {
        H5O_fsinfo_t   fsinfo;    /* File space info message */
        haddr_t        final_eoa; /* Final eoa -- for sanity check */
        H5F_mem_page_t ptype;     /* Memory type for iteration */

        /* superblock extension and free space manager message should
         * exist at this point -- verify at least the former.
         */
        assert(H5_addr_defined(f->shared->sblock->ext_addr));

        /* file space for all non-empty free space managers should be
         * allocated at this point, and these free space managers should
         * be written to file and thus their headers and section info
         * entries in the metadata cache should be clean.
         */

        /* gather data for the free space manager superblock extension message.
         *
         * In passing, verify that all the free space managers are closed.
         */
        for (ptype = H5F_MEM_PAGE_META; ptype < H5F_MEM_PAGE_NTYPES; ptype++)
            fsinfo.fs_addr[ptype - 1] = HADDR_UNDEF;
        for (type = H5FD_MEM_SUPER; type < H5FD_MEM_NTYPES; type++)
            fsinfo.fs_addr[type - 1] = f->shared->fs_addr[type];
        fsinfo.strategy            = f->shared->fs_strategy;
        fsinfo.persist             = f->shared->fs_persist;
        fsinfo.threshold           = f->shared->fs_threshold;
        fsinfo.page_size           = f->shared->fs_page_size;
        fsinfo.pgend_meta_thres    = f->shared->pgend_meta_thres;
        fsinfo.eoa_pre_fsm_fsalloc = f->shared->eoa_fsm_fsalloc;
        fsinfo.version             = f->shared->fs_version;

        /* Write the free space manager message -- message must already exist */
        if (H5F__super_ext_write_msg(f, H5O_FSINFO_ID, &fsinfo, false, H5O_MSG_FLAG_MARK_IF_UNKNOWN) < 0)
            HGOTO_ERROR(H5E_RESOURCE, H5E_WRITEERROR, FAIL,
                        "error in writing message to superblock extension");

        /* Close the free space managers */
        for (type = H5FD_MEM_SUPER; type < H5FD_MEM_NTYPES; type++) {
            if (f->shared->fs_man[type]) {
                /* Test to see if we need to switch rings -- do so if required */
                if (H5MF__fsm_type_is_self_referential(f->shared, (H5F_mem_page_t)type))
                    needed_ring = H5AC_RING_MDFSM;
                else
                    needed_ring = H5AC_RING_RDFSM;

                if (needed_ring != curr_ring) {
                    H5AC_set_ring(needed_ring, NULL);
                    curr_ring = needed_ring;
                } /* end if */

                assert(f->shared->fs_state[type] == H5F_FS_STATE_OPEN);

                if (H5FS_close(f, f->shared->fs_man[type]) < 0)
                    HGOTO_ERROR(H5E_RESOURCE, H5E_CANTRELEASE, FAIL, "can't close free space manager");
                f->shared->fs_man[type]   = NULL;
                f->shared->fs_state[type] = H5F_FS_STATE_CLOSED;
            } /* end if */
            f->shared->fs_addr[type] = HADDR_UNDEF;
        } /* end for */

        /* verify that we haven't dirtied any metadata cache entries
         * from the metadata free space manager ring out.
         */
        assert(H5AC_cache_is_clean(f, H5AC_RING_MDFSM));

        /* verify that the aggregators are still shutdown. */
        assert(f->shared->sdata_aggr.tot_size == 0);
        assert(f->shared->sdata_aggr.addr == 0);
        assert(f->shared->sdata_aggr.size == 0);

        assert(f->shared->meta_aggr.tot_size == 0);
        assert(f->shared->meta_aggr.addr == 0);
        assert(f->shared->meta_aggr.size == 0);

        /* Trying shrinking the EOA for the file */
        /* (in case any free space is now at the EOA) */
        if (H5MF__close_shrink_eoa(f) < 0)
            HGOTO_ERROR(H5E_RESOURCE, H5E_CANTSHRINK, FAIL, "can't shrink eoa");

        /* get the eoa, and verify that it has the expected value */
        if (HADDR_UNDEF == (final_eoa = H5FD_get_eoa(f->shared->lf, H5FD_MEM_DEFAULT)))
            HGOTO_ERROR(H5E_FILE, H5E_CANTGET, FAIL, "unable to get file size");

        /* f->shared->eoa_post_fsm_fsalloc is undefined if there has
         * been no file space allocation or deallocation since file
         * open.
         */
        assert(H5F_NULL_FSM_ADDR(f) || final_eoa == f->shared->eoa_fsm_fsalloc);
    }      /* end if */
    else { /* super_vers can be 0, 1, 2 */
        for (type = H5FD_MEM_DEFAULT; type < H5FD_MEM_NTYPES; type++)
            if (H5MF__close_delete_fstype(f, (H5F_mem_page_t)type) < 0)
                HGOTO_ERROR(H5E_RESOURCE, H5E_CANTINIT, FAIL, "can't initialize file free space");
    } /* end else */

    /* Free the space in aggregators (again) */
    /* (in case any free space information re-started them) */
    if (H5MF_free_aggrs(f) < 0)
        HGOTO_ERROR(H5E_FILE, H5E_CANTFREE, FAIL, "can't free aggregators");

    /* Trying shrinking the EOA for the file */
    /* (in case any free space is now at the EOA) */
    if (H5MF__close_shrink_eoa(f) < 0)
        HGOTO_ERROR(H5E_RESOURCE, H5E_CANTSHRINK, FAIL, "can't shrink eoa");

done:
    /* Reset the ring in the API context */
    if (orig_ring != H5AC_RING_INV)
        H5AC_set_ring(orig_ring, NULL);

#ifdef H5MF_ALLOC_DEBUG
    fprintf(stderr, "%s: Leaving\n", __func__);
#endif /* H5MF_ALLOC_DEBUG */
    FUNC_LEAVE_NOAPI(ret_value)
} /* end H5MF__close_aggrfs() */

/*-------------------------------------------------------------------------
 * Function:    H5MF__close_pagefs
 *
 * Purpose:     Close the free space tracker(s) for a file: paged aggregation
 *
 * Return:      SUCCEED/FAIL
 *
 *-------------------------------------------------------------------------
 */
static herr_t
H5MF__close_pagefs(H5F_t *f)
{
    H5AC_ring_t    orig_ring   = H5AC_RING_INV; /* Original ring value */
    H5AC_ring_t    curr_ring   = H5AC_RING_INV; /* Current ring value */
    H5AC_ring_t    needed_ring = H5AC_RING_INV; /* Ring value needed for this iteration.  */
    H5F_mem_page_t ptype;                       /* Memory type for iteration */
    H5O_fsinfo_t   fsinfo;                      /* File space info message */
    herr_t         ret_value = SUCCEED;         /* Return value */

    FUNC_ENTER_PACKAGE
#ifdef H5MF_ALLOC_DEBUG
    fprintf(stderr, "%s: Entering\n", __func__);
#endif /* H5MF_ALLOC_DEBUG */

    /* check args */
    assert(f);
    assert(f->shared);
    assert(f->shared->lf);
    assert(f->shared->sblock);
    assert(f->shared->fs_page_size);
    assert(f->shared->sblock->super_vers >= HDF5_SUPERBLOCK_VERSION_2);

    /* Set the ring type in the API context.  In most cases, we will
     * need H5AC_RING_RDFSM, so initially set the ring in
     * the context to that value.  We will alter this later if needed.
     */
    H5AC_set_ring(H5AC_RING_RDFSM, &orig_ring);
    curr_ring = H5AC_RING_RDFSM;

    /* Trying shrinking the EOA for the file */
    if (H5MF__close_shrink_eoa(f) < 0)
        HGOTO_ERROR(H5E_RESOURCE, H5E_CANTSHRINK, FAIL, "can't shrink eoa");

    /* Set up file space info message */
    fsinfo.strategy            = f->shared->fs_strategy;
    fsinfo.persist             = f->shared->fs_persist;
    fsinfo.threshold           = f->shared->fs_threshold;
    fsinfo.page_size           = f->shared->fs_page_size;
    fsinfo.pgend_meta_thres    = f->shared->pgend_meta_thres;
    fsinfo.eoa_pre_fsm_fsalloc = HADDR_UNDEF;
    fsinfo.version             = f->shared->fs_version;

    for (ptype = H5F_MEM_PAGE_META; ptype < H5F_MEM_PAGE_NTYPES; ptype++)
        fsinfo.fs_addr[ptype - 1] = HADDR_UNDEF;

    if (f->shared->fs_persist) {
        haddr_t final_eoa; /* final eoa -- for sanity check */

        /* superblock extension and free space manager message should
         * exist at this point -- verify at least the former.
         */
        assert(H5_addr_defined(f->shared->sblock->ext_addr));

        /* file space for all non-empty free space managers should be
         * allocated at this point, and these free space managers should
         * be written to file and thus their headers and section info
         * entries in the metadata cache should be clean.
         */

        /* gather data for the free space manager superblock extension message.
         * Only need addresses of FSMs and eoa prior to allocation of
         * file space for the self referential free space managers.  Other
         * data was gathered above.
         */
        for (ptype = H5F_MEM_PAGE_META; ptype < H5F_MEM_PAGE_NTYPES; ptype++)
            fsinfo.fs_addr[ptype - 1] = f->shared->fs_addr[ptype];
        fsinfo.eoa_pre_fsm_fsalloc = f->shared->eoa_fsm_fsalloc;

        /* Write the free space manager message -- message must already exist */
        if (H5F__super_ext_write_msg(f, H5O_FSINFO_ID, &fsinfo, false, H5O_MSG_FLAG_MARK_IF_UNKNOWN) < 0)
            HGOTO_ERROR(H5E_RESOURCE, H5E_WRITEERROR, FAIL,
                        "error in writing message to superblock extension");

        /* Close the free space managers */
        /* use H5MF__close_fstype() for this? */
        for (ptype = H5F_MEM_PAGE_META; ptype < H5F_MEM_PAGE_NTYPES; ptype++) {
            if (f->shared->fs_man[ptype]) {
                /* Test to see if we need to switch rings -- do so if required */
                if (H5MF__fsm_type_is_self_referential(f->shared, ptype))
                    needed_ring = H5AC_RING_MDFSM;
                else
                    needed_ring = H5AC_RING_RDFSM;

                if (needed_ring != curr_ring) {
                    H5AC_set_ring(needed_ring, NULL);
                    curr_ring = needed_ring;
                } /* end if */

                assert(f->shared->fs_state[ptype] == H5F_FS_STATE_OPEN);

                if (H5FS_close(f, f->shared->fs_man[ptype]) < 0)
                    HGOTO_ERROR(H5E_RESOURCE, H5E_CANTRELEASE, FAIL, "can't close free space manager");
                f->shared->fs_man[ptype]   = NULL;
                f->shared->fs_state[ptype] = H5F_FS_STATE_CLOSED;
            } /* end if */
            f->shared->fs_addr[ptype] = HADDR_UNDEF;
        } /* end for */

        /* verify that we haven't dirtied any metadata cache entries
         * from the metadata free space manager ring out.
         */
        assert(H5AC_cache_is_clean(f, H5AC_RING_MDFSM));

        /* Trying shrinking the EOA for the file */
        /* (in case any free space is now at the EOA) */
        if (H5MF__close_shrink_eoa(f) < 0)
            HGOTO_ERROR(H5E_RESOURCE, H5E_CANTSHRINK, FAIL, "can't shrink eoa");

        /* get the eoa, and verify that it has the expected value */
        if (HADDR_UNDEF == (final_eoa = H5FD_get_eoa(f->shared->lf, H5FD_MEM_DEFAULT)))
            HGOTO_ERROR(H5E_FILE, H5E_CANTGET, FAIL, "unable to get file size");

        /* f->shared->eoa_post_fsm_fsalloc is undefined if there has
         * been no file space allocation or deallocation since file
         * open.
         *
         * If there is a cache image in the file at file open,
         * f->shared->first_alloc_dealloc will always be false unless
         * the file is opened R/O, as otherwise, the image will have been
         * read and discarded by this point.
         *
         * If a cache image was created on file close, the actual EOA
         * should be in f->shared->eoa_post_mdci_fsalloc.  Note that in
         * this case, it is conceivable that f->shared->first_alloc_dealloc
         * will still be true, as the cache image is allocated directly from
         * the file driver layer.  However, as this possibility seems remote,
         * it is ignored in the following assert.
         */
        assert((H5F_NULL_FSM_ADDR(f)) || (final_eoa == f->shared->eoa_fsm_fsalloc) ||
               ((H5_addr_defined(f->shared->eoa_post_mdci_fsalloc)) &&
                (final_eoa == f->shared->eoa_post_mdci_fsalloc)));
    } /* end if */
    else {
        /* Iterate over all the free space types that have managers
         * and get each free list's space
         */
        for (ptype = H5F_MEM_PAGE_META; ptype < H5F_MEM_PAGE_NTYPES; ptype++)
            if (H5MF__close_delete_fstype(f, ptype) < 0)
                HGOTO_ERROR(H5E_RESOURCE, H5E_CANTRELEASE, FAIL, "can't close the free space manager");

        /* Write file space info message to superblock extension object header */
        /* Create the superblock extension object header in advance if needed */
        if (H5F__super_ext_write_msg(f, H5O_FSINFO_ID, &fsinfo, false, H5O_MSG_FLAG_MARK_IF_UNKNOWN) < 0)
            HGOTO_ERROR(H5E_RESOURCE, H5E_WRITEERROR, FAIL,
                        "error in writing message to superblock extension");
    } /* end else */

    /* Trying shrinking the EOA for the file */
    /* (in case any free space is now at the EOA) */
    if (H5MF__close_shrink_eoa(f) < 0)
        HGOTO_ERROR(H5E_RESOURCE, H5E_CANTSHRINK, FAIL, "can't shrink eoa");

done:
    /* Reset the ring in the API context */
    if (orig_ring != H5AC_RING_INV)
        H5AC_set_ring(orig_ring, NULL);

#ifdef H5MF_ALLOC_DEBUG
    fprintf(stderr, "%s: Leaving\n", __func__);
#endif /* H5MF_ALLOC_DEBUG */
    FUNC_LEAVE_NOAPI(ret_value)
} /* end H5MF__close_pagefs() */

/*-------------------------------------------------------------------------
 * Function:    H5MF__close_shrink_eoa
 *
 * Purpose:     Shrink the EOA while closing
 *
 * Return:	SUCCEED/FAIL
 *
 *-------------------------------------------------------------------------
 */
static herr_t
H5MF__close_shrink_eoa(H5F_t *f)
{
    H5AC_ring_t    orig_ring   = H5AC_RING_INV; /* Original ring value */
    H5AC_ring_t    curr_ring   = H5AC_RING_INV; /* Current ring value */
    H5AC_ring_t    needed_ring = H5AC_RING_INV; /* Ring value needed for this iteration.  */
    H5F_mem_t      type;
    H5F_mem_page_t ptype;               /* Memory type for iteration */
    bool           eoa_shrank;          /* Whether an EOA shrink occurs */
    htri_t         status;              /* Status value */
    H5MF_sect_ud_t udata;               /* User data for callback */
    herr_t         ret_value = SUCCEED; /* Return value */

    FUNC_ENTER_PACKAGE

    /* check args */
    assert(f);
    assert(f->shared);

    /* Construct user data for callbacks */
    udata.f                     = f;
    udata.allow_sect_absorb     = false;
    udata.allow_eoa_shrink_only = true;

    /* Set the ring type in the API context */
    H5AC_set_ring(H5AC_RING_RDFSM, &orig_ring);
    curr_ring = H5AC_RING_RDFSM;

    /* Iterate until no more EOA shrinking occurs */
    do {
        eoa_shrank = false;

        if (H5F_PAGED_AGGR(f)) {
            /* Check the last section of each free-space manager */
            for (ptype = H5F_MEM_PAGE_META; ptype < H5F_MEM_PAGE_NTYPES; ptype++) {
                if (f->shared->fs_man[ptype]) {
                    /* Test to see if we need to switch rings -- do so if required */
                    if (H5MF__fsm_type_is_self_referential(f->shared, ptype))
                        needed_ring = H5AC_RING_MDFSM;
                    else
                        needed_ring = H5AC_RING_RDFSM;

                    if (needed_ring != curr_ring) {
                        H5AC_set_ring(needed_ring, NULL);
                        curr_ring = needed_ring;
                    } /* end if */

                    udata.alloc_type =
                        (H5FD_mem_t)((H5FD_mem_t)ptype < H5FD_MEM_NTYPES ? ptype
                                                                         : ((ptype % H5FD_MEM_NTYPES) + 1));

                    if ((status = H5FS_sect_try_shrink_eoa(f, f->shared->fs_man[ptype], &udata)) < 0)
                        HGOTO_ERROR(H5E_RESOURCE, H5E_CANTSHRINK, FAIL, "can't check for shrinking eoa");
                    else if (status > 0)
                        eoa_shrank = true;
                } /* end if */
            }     /* end for */
        }         /* end if */
        else {
            /* Check the last section of each free-space manager */
            for (type = H5FD_MEM_DEFAULT; type < H5FD_MEM_NTYPES; type++) {
                if (f->shared->fs_man[type]) {
                    /* Test to see if we need to switch rings -- do so if required */
                    if (H5MF__fsm_type_is_self_referential(f->shared, (H5F_mem_page_t)type))
                        needed_ring = H5AC_RING_MDFSM;
                    else
                        needed_ring = H5AC_RING_RDFSM;

                    if (needed_ring != curr_ring) {
                        H5AC_set_ring(needed_ring, NULL);
                        curr_ring = needed_ring;
                    } /* end if */

                    udata.alloc_type = type;

                    if ((status = H5FS_sect_try_shrink_eoa(f, f->shared->fs_man[type], &udata)) < 0)
                        HGOTO_ERROR(H5E_RESOURCE, H5E_CANTSHRINK, FAIL, "can't check for shrinking eoa");
                    else if (status > 0)
                        eoa_shrank = true;
                } /* end if */
            }     /* end for */

            /* check the two aggregators */
            if ((status = H5MF__aggrs_try_shrink_eoa(f)) < 0)
                HGOTO_ERROR(H5E_RESOURCE, H5E_CANTSHRINK, FAIL, "can't check for shrinking eoa");
            else if (status > 0)
                eoa_shrank = true;
        } /* end else */
    } while (eoa_shrank);

done:
    /* Reset the ring in the API context */
    if (orig_ring != H5AC_RING_INV)
        H5AC_set_ring(orig_ring, NULL);

    FUNC_LEAVE_NOAPI(ret_value)
} /* end H5MF__close_shrink_eoa() */

/*-------------------------------------------------------------------------
 * Function:    H5MF_get_freespace
 *
 * Purpose:     Retrieve the amount of free space in the file
 *
 * Return:      Success:        Amount of free space in file
 *              Failure:        Negative
 *
 *-------------------------------------------------------------------------
 */
herr_t
H5MF_get_freespace(H5F_t *f, hsize_t *tot_space, hsize_t *meta_size)
{
    haddr_t        ma_addr       = HADDR_UNDEF; /* Base "metadata aggregator" address */
    hsize_t        ma_size       = 0;           /* Size of "metadata aggregator" */
    haddr_t        sda_addr      = HADDR_UNDEF; /* Base "small data aggregator" address */
    hsize_t        sda_size      = 0;           /* Size of "small data aggregator" */
    hsize_t        tot_fs_size   = 0;           /* Amount of all free space managed */
    hsize_t        tot_meta_size = 0;           /* Amount of metadata for free space managers */
    H5FD_mem_t     tt;                          /* Memory type for iteration */
    H5F_mem_page_t type;                        /* Memory type for iteration */
    H5F_mem_page_t start_type;                  /* Memory type for iteration */
    H5F_mem_page_t end_type;                    /* Memory type for iteration */
    htri_t  fs_started[H5F_MEM_PAGE_NTYPES];    /* Indicate whether the free-space manager has been started */
    haddr_t fs_eoa[H5FD_MEM_NTYPES];            /* EAO for each free-space manager */
    H5AC_ring_t orig_ring   = H5AC_RING_INV;    /* Original ring value */
    H5AC_ring_t curr_ring   = H5AC_RING_INV;    /* Current ring value */
    H5AC_ring_t needed_ring = H5AC_RING_INV;    /* Ring value needed for this iteration.  */
    herr_t      ret_value   = SUCCEED;          /* Return value */

    FUNC_ENTER_NOAPI_TAG(H5AC__FREESPACE_TAG, FAIL)

    /* check args */
    assert(f);
    assert(f->shared);
    assert(f->shared->lf);

    /* Set the ring type in the API context.  In most cases, we will
     * need H5AC_RING_RDFSM, so initially set the ring in
     * the context to that value.  We will alter this later if needed.
     */
    H5AC_set_ring(H5AC_RING_RDFSM, &orig_ring);
    curr_ring = H5AC_RING_RDFSM;

    /* Determine start/end points for loop */
    if (H5F_PAGED_AGGR(f)) {
        start_type = H5F_MEM_PAGE_META;
        end_type   = H5F_MEM_PAGE_NTYPES;
    } /* end if */
    else {
        start_type = (H5F_mem_page_t)H5FD_MEM_SUPER;
        end_type   = (H5F_mem_page_t)H5FD_MEM_NTYPES;
    } /* end else */

    for (tt = H5FD_MEM_SUPER; tt < H5FD_MEM_NTYPES; tt++)
        if (HADDR_UNDEF == (fs_eoa[tt] = H5F_get_eoa(f, tt)))
            HGOTO_ERROR(H5E_RESOURCE, H5E_CANTGET, FAIL, "driver get_eoa request failed");

    if (!H5F_PAGED_AGGR(f)) {
        /* Retrieve metadata aggregator info, if available */
        if (H5MF__aggr_query(f, &(f->shared->meta_aggr), &ma_addr, &ma_size) < 0)
            HGOTO_ERROR(H5E_RESOURCE, H5E_CANTGET, FAIL, "can't query metadata aggregator stats");

        /* Retrieve 'small data' aggregator info, if available */
        if (H5MF__aggr_query(f, &(f->shared->sdata_aggr), &sda_addr, &sda_size) < 0)
            HGOTO_ERROR(H5E_RESOURCE, H5E_CANTGET, FAIL, "can't query small data aggregator stats");
    } /* end if */

    /* Iterate over all the free space types that have managers and get each free list's space */
    for (type = start_type; type < end_type; type++) {
        fs_started[type] = false;

        /* Check if the free space for the file has been initialized */
        if (!f->shared->fs_man[type] && H5_addr_defined(f->shared->fs_addr[type])) {
            if (H5MF__open_fstype(f, type) < 0)
                HGOTO_ERROR(H5E_RESOURCE, H5E_CANTINIT, FAIL, "can't initialize file free space");
            assert(f->shared->fs_man[type]);
<<<<<<< HEAD
            fs_started[type] = TRUE;
=======
            fs_started[type] = true;
>>>>>>> 07347cc5
        } /* end if */

        /* Test to see if we need to switch rings -- do so if required */
        if (H5MF__fsm_type_is_self_referential(f->shared, (H5F_mem_page_t)type))
            needed_ring = H5AC_RING_MDFSM;
        else
            needed_ring = H5AC_RING_RDFSM;

        if (needed_ring != curr_ring) {
            H5AC_set_ring(needed_ring, NULL);
            curr_ring = needed_ring;
        } /* end if */

        /* Check if there's free space of this type */
        if (f->shared->fs_man[type]) {
            hsize_t type_fs_size   = 0; /* Amount of free space managed for each type */
            hsize_t type_meta_size = 0; /* Amount of free space metadata for each type */

            /* Retrieve free space size from free space manager */
            if (H5FS_sect_stats(f->shared->fs_man[type], &type_fs_size, NULL) < 0)
                HGOTO_ERROR(H5E_RESOURCE, H5E_CANTGET, FAIL, "can't query free space stats");
            if (H5FS_size(f->shared->fs_man[type], &type_meta_size) < 0)
                HGOTO_ERROR(H5E_RESOURCE, H5E_CANTGET, FAIL, "can't query free space metadata stats");

            /* Increment total free space for types */
            tot_fs_size += type_fs_size;
            tot_meta_size += type_meta_size;
        } /* end if */
    }     /* end for */

    /* Close the free-space managers if they were opened earlier in this routine */
    for (type = start_type; type < end_type; type++) {
        /* Test to see if we need to switch rings -- do so if required */
        if (H5MF__fsm_type_is_self_referential(f->shared, (H5F_mem_page_t)type))
            needed_ring = H5AC_RING_MDFSM;
        else
            needed_ring = H5AC_RING_RDFSM;

        if (needed_ring != curr_ring) {
            H5AC_set_ring(needed_ring, &curr_ring);
            curr_ring = needed_ring;
        } /* end if */

        if (fs_started[type])
            if (H5MF__close_fstype(f, type) < 0)
                HGOTO_ERROR(H5E_RESOURCE, H5E_CANTINIT, FAIL, "can't close file free space");
    } /* end for */

    /* Set the value(s) to return */
    /* (The metadata & small data aggregators count as free space now, since they aren't at EOA) */
    if (tot_space)
        *tot_space = tot_fs_size + ma_size + sda_size;
    if (meta_size)
        *meta_size = tot_meta_size;

done:
    /* Reset the ring in the API context */
    if (orig_ring != H5AC_RING_INV)
        H5AC_set_ring(orig_ring, NULL);

    FUNC_LEAVE_NOAPI_TAG(ret_value)
} /* end H5MF_get_freespace() */

/*-------------------------------------------------------------------------
 * Function:    H5MF_get_free_sections()
 *
 * Purpose: 	To retrieve free-space section information for
 *              paged or non-paged aggregation
 *
 * Return:	SUCCEED/FAIL
 *
 *-------------------------------------------------------------------------
 */
herr_t
H5MF_get_free_sections(H5F_t *f, H5FD_mem_t type, size_t nsects, H5F_sect_info_t *sect_info,
                       size_t *sect_count)
{
    H5AC_ring_t         orig_ring   = H5AC_RING_INV; /* Original ring value */
    H5AC_ring_t         curr_ring   = H5AC_RING_INV; /* Current ring value */
    H5AC_ring_t         needed_ring = H5AC_RING_INV; /* Ring value needed for this iteration.  */
    size_t              total_sects = 0;             /* Total number of sections */
    H5MF_sect_iter_ud_t sect_udata;                  /* User data for callback */
    H5F_mem_page_t      start_type, end_type;        /* Memory types to iterate over */
    H5F_mem_page_t      ty;                          /* Memory type for iteration */
    herr_t              ret_value = SUCCEED;         /* Return value */

    FUNC_ENTER_NOAPI_TAG(H5AC__FREESPACE_TAG, FAIL)

    /* check args */
    assert(f);
    assert(f->shared);
    assert(f->shared->lf);

    /* H5MF_tidy_self_referential_fsm_hack() will fail if any self
     * referential FSM is opened prior to the call to it.  Thus call
     * it here if necessary and if it hasn't been called already.
     *
     * The situation is further complicated if a cache image exists
     * and had not yet been loaded into the metadata cache.  In this
     * case, call H5AC_force_cache_image_load() instead of
     * H5MF_tidy_self_referential_fsm_hack().  H5AC_force_cache_image_load()
     * will load the cache image, and then call
     * H5MF_tidy_self_referential_fsm_hack() to discard the cache image
     * block.
     */

    if (type == H5FD_MEM_DEFAULT) {
        start_type = H5F_MEM_PAGE_SUPER;
        end_type   = H5F_MEM_PAGE_NTYPES;
    } /* end if */
    else {
        start_type = end_type = (H5F_mem_page_t)type;
        if (H5F_PAGED_AGGR(f)) /* set to the corresponding LARGE free-space manager */
            end_type = (H5F_mem_page_t)(end_type + H5FD_MEM_NTYPES);
        else
            end_type++;
    } /* end else */

    /* Set up user data for section iteration */
    sect_udata.sects      = sect_info;
    sect_udata.sect_count = nsects;
    sect_udata.sect_idx   = 0;

    /* Set the ring type in the API context.  In most cases, we will
     * need H5AC_RING_RDFSM, so initially set the ring in
     * the context to that value.  We will alter this later if needed.
     */
    H5AC_set_ring(H5AC_RING_RDFSM, &orig_ring);
    curr_ring = H5AC_RING_RDFSM;

    /* Iterate over memory types, retrieving the number of sections of each type */
    for (ty = start_type; ty < end_type; ty++) {
        bool   fs_started = false; /* The free-space manager is opened or not */
        size_t nums       = 0;     /* The number of free-space sections */

        /* Test to see if we need to switch rings -- do so if required */
        if (H5MF__fsm_type_is_self_referential(f->shared, ty))
            needed_ring = H5AC_RING_MDFSM;
        else
            needed_ring = H5AC_RING_RDFSM;

        if (needed_ring != curr_ring) {
            H5AC_set_ring(needed_ring, &curr_ring);
            curr_ring = needed_ring;
        } /* end if */

        if (!f->shared->fs_man[ty] && H5_addr_defined(f->shared->fs_addr[ty])) {
            if (H5MF__open_fstype(f, ty) < 0)
                HGOTO_ERROR(H5E_RESOURCE, H5E_CANTRELEASE, FAIL, "can't open the free space manager");
            assert(f->shared->fs_man[ty]);
<<<<<<< HEAD
            fs_started = TRUE;
=======
            fs_started = true;
>>>>>>> 07347cc5
        } /* end if */

        /* Check if there's free space sections of this type */
        if (f->shared->fs_man[ty])
            if (H5MF__get_free_sects(f, f->shared->fs_man[ty], &sect_udata, &nums) < 0)
                HGOTO_ERROR(H5E_RESOURCE, H5E_CANTRELEASE, FAIL,
                            "can't get section info for the free space manager");

        /* Increment total # of sections */
        total_sects += nums;

        /* Close the free space manager of this type, if we started it here */
        if (fs_started)
            if (H5MF__close_fstype(f, ty) < 0)
                HGOTO_ERROR(H5E_RESOURCE, H5E_CANTCLOSEOBJ, FAIL, "can't close file free space");
        if ((H5F_PAGED_AGGR(f)) && (type != H5FD_MEM_DEFAULT))
            ty = (H5F_mem_page_t)(ty + H5FD_MEM_NTYPES - 2);
    } /* end for */

    /* Set value to return */
    *sect_count = total_sects;

done:
    /* Reset the ring in the API context */
    if (orig_ring != H5AC_RING_INV)
        H5AC_set_ring(orig_ring, NULL);

    FUNC_LEAVE_NOAPI_TAG(ret_value)
} /* H5MF_get_free_sections() */

/*-------------------------------------------------------------------------
 * Function:    H5MF__sects_cb()
 *
 * Purpose:	Iterator callback for each free-space section
 *          Retrieve address and size into user data
 *
 * Return:	Always succeed
 *
 *-------------------------------------------------------------------------
 */
static herr_t
H5MF__sects_cb(H5FS_section_info_t *_sect, void *_udata)
{
    H5MF_free_section_t *sect  = (H5MF_free_section_t *)_sect;
    H5MF_sect_iter_ud_t *udata = (H5MF_sect_iter_ud_t *)_udata;

    FUNC_ENTER_PACKAGE_NOERR

    if (udata->sect_idx < udata->sect_count) {
        udata->sects[udata->sect_idx].addr = sect->sect_info.addr;
        udata->sects[udata->sect_idx].size = sect->sect_info.size;
        udata->sect_idx++;
    } /* end if */

    FUNC_LEAVE_NOAPI(SUCCEED)
} /* H5MF__sects_cb() */

/*-------------------------------------------------------------------------
 * Function:    H5MF__get_free_sects
 *
 * Purpose:	Retrieve section information for the specified free-space manager.
 *
 * Return:      Success:        non-negative
 *              Failure:        negative
 *
 *-------------------------------------------------------------------------
 */
static herr_t
H5MF__get_free_sects(H5F_t *f, H5FS_t *fspace, H5MF_sect_iter_ud_t *sect_udata, size_t *nums)
{
    hsize_t hnums     = 0;       /* # of sections */
    herr_t  ret_value = SUCCEED; /* Return value */

    FUNC_ENTER_PACKAGE

    /* check args */
    assert(f);
    assert(sect_udata);
    assert(nums);
    assert(fspace);

    /* Query how many sections of this type */
    if (H5FS_sect_stats(fspace, NULL, &hnums) < 0)
        HGOTO_ERROR(H5E_RESOURCE, H5E_CANTGET, FAIL, "can't query free space stats");
    H5_CHECKED_ASSIGN(*nums, size_t, hnums, hsize_t);

    /* Check if we should retrieve the section info */
    if (sect_udata->sects && *nums > 0)
        /* Iterate over all the free space sections of this type, adding them to the user's section info */
        if (H5FS_sect_iterate(f, fspace, H5MF__sects_cb, sect_udata) < 0)
            HGOTO_ERROR(H5E_RESOURCE, H5E_BADITER, FAIL, "can't iterate over sections");

done:
    FUNC_LEAVE_NOAPI(ret_value)
} /* H5MF__get_free_sects() */

/*-------------------------------------------------------------------------
 * Function:    H5MF_settle_raw_data_fsm()
 *
 * Purpose: 	Handle any tasks required before the metadata cache
 *		can serialize or flush the raw data free space manager
 *		and any metadata free space managers that reside in the
 *		raw data free space manager ring.
 *
 *              Specifically, this means any metadata managers that DON'T
 *              handle space allocation for free space manager header or
 *              section info will reside in the raw data free space manager
 *              ring.
 *
 *              In the absence of page allocation, there is at most one
 *		free space manager per memory type defined in H5F_mem_t.
 *		Of these, the one that allocates H5FD_MEM_DRAW will
 *		always reside in the raw data free space manager ring.
 *		If there is more than one metadata free space manager,
 *		all that don't handle H5FD_MEM_FSPACE_HDR or
 *              H5FD_MEM_FSPACE_SINFO (which map to H5FD_MEM_OHDR and
 *              H5FD_MEM_LHEAP respectively) will reside in the raw
 *		data free space manager ring as well
 *
 *		With page allocation, the situation is conceptually
 *		identical, but more complex in practice.
 *
 *              In the worst case (multi file driver) page allocation
 *		can result in two free space managers for each memory
 *		type -- one for small (less than on equal to one page)
 *              allocations, and one for large (greater than one page)
 *              allocations.
 *
 *		In the more common one file case, page allocation will
 *              result in a total of three free space managers -- one for
 *              small (<= one page) raw data allocations, one for small
 *              metadata allocations (i.e, all memory types other than
 *              H5FD_MEM_DRAW), and one for all large (> one page)
 *              allocations.
 *
 *              Despite these complications, the solution is the same in
 *		the page allocation case -- free space managers (be they
 *              small data or large) are assigned to the raw data free
 *              space manager ring if they don't allocate file space for
 *              free space managers.  Note that in the one file case, the
 *		large free space manager must be assigned to the metadata
 *		free space manager ring, as it both allocates pages for
 *		the metadata free space manager, and allocates space for
 *		large (> 1 page) metadata cache entries.
 *
 *              At present, the task list for this routine is:
 *
 *		1) Reduce the EOA to the extent possible.  To do this:
 *
 *		    a) Free both aggregators.  Space not at EOA will be
 *		       added to the appropriate free space manager.
 *
 *		       The raw data aggregator should not be restarted
 *		       after this point.  It is possible that the metadata
 *		       aggregator will be.
 *
 *		    b) Free all file space currently allocated to free
 *		       space managers.
 *
 *		    c) Delete the free space manager superblock
 *		       extension message if allocated.
 *
 *		   This done, reduce the EOA by moving it to just before
 *		   the last piece of free memory in the file.
 *
 *		2) Ensure that space is allocated for the free space
 *                 manager superblock extension message.  Must do this
 *                 now, before reallocating file space for free space
 *		   managers, as it is possible that this allocation may
 *		   grab the last section in a FSM -- making it unnecessary
 *		   to re-allocate file space for it.
 *
 *		3) Scan all free space managers not involved in allocating
 *		   space for free space managers.  For each such free space
 *		   manager, test to see if it contains free space.  If
 *		   it does, allocate file space for its header and section
 *		   data.  If it contains no free space, leave it without
 *		   allocated file space as there is no need to save it to
 *		   file.
 *
 *		   Note that all free space managers in this class should
 *		   see no further space allocations / deallocations as
 *		   at this point, all raw data allocations should be
 *		   finalized, as should all metadata allocations not
 *		   involving free space managers.
 *
 *		   We will allocate space for free space managers involved
 *		   in the allocation of file space for free space managers
 *		   in H5MF_settle_meta_data_fsm()
 *
 * Return:	SUCCEED/FAIL
 *
 *-------------------------------------------------------------------------
 */
herr_t
H5MF_settle_raw_data_fsm(H5F_t *f, bool *fsm_settled)
{
    int            pass_count;
    hsize_t        alloc_size;
    H5F_mem_t      mem_type;                    /* Memory type for iteration */
    H5F_mem_page_t fsm_type;                    /* FSM type for iteration */
    H5O_fsinfo_t   fsinfo;                      /* Free space manager info message */
    H5FS_stat_t    fs_stat;                     /* Information for free-space manager */
    H5AC_ring_t    orig_ring   = H5AC_RING_INV; /* Original ring value */
    H5AC_ring_t    curr_ring   = H5AC_RING_INV; /* Current ring value */
    H5AC_ring_t    needed_ring = H5AC_RING_INV; /* Ring value needed for this iteration */
    herr_t         ret_value   = SUCCEED;       /* Return value */

    FUNC_ENTER_NOAPI_TAG(H5AC__FREESPACE_TAG, FAIL)

    /* Check args */
    assert(f);
    assert(f->shared);
    assert(fsm_settled);

    /* Initialize structs */
    memset(&fsinfo, 0, sizeof(fsinfo));
    memset(&fs_stat, 0, sizeof(fs_stat));

    /*
     * Only need to settle things if we are persisting free space and
     * the private property in f->shared->null_fsm_addr is not enabled.
     */
    if (f->shared->fs_persist && !H5F_NULL_FSM_ADDR(f)) {
<<<<<<< HEAD
        hbool_t fsm_opened[H5F_MEM_PAGE_NTYPES];  /* State of FSM */
        hbool_t fsm_visited[H5F_MEM_PAGE_NTYPES]; /* State of FSM */
=======
        bool fsm_opened[H5F_MEM_PAGE_NTYPES];  /* State of FSM */
        bool fsm_visited[H5F_MEM_PAGE_NTYPES]; /* State of FSM */
>>>>>>> 07347cc5

        /* should only be called if file is opened R/W */
        assert(H5F_INTENT(f) & H5F_ACC_RDWR);

        /* shouldn't be called unless we have a superblock supporting the
         * superblock extension.
         */
        if (f->shared->sblock)
            assert(f->shared->sblock->super_vers >= HDF5_SUPERBLOCK_VERSION_2);

        /* Initialize fsm_opened and fsm_visited */
        memset(fsm_opened, 0, sizeof(fsm_opened));
        memset(fsm_visited, 0, sizeof(fsm_visited));

        /* 1) Reduce the EOA to the extent possible. */

        /* a) Free the space in aggregators:
         *
         * (for space not at EOF, it may be put into free space managers)
         *
         * Do this now so that the raw data FSM (and any other FSM that isn't
         * involved in space allocation for FSMs) will have no further activity.
         *
         * Note that while the raw data aggregator should not be restarted during
         * the close process, this need not be the case for the metadata aggregator.
         *
         * Note also that the aggregators will not exist if page aggregation
         * is enabled -- skip this if so.
         */
        /* Vailin -- is this correct? */
        if (!H5F_PAGED_AGGR(f) && (H5MF_free_aggrs(f) < 0))
            HGOTO_ERROR(H5E_RESOURCE, H5E_CANTFREE, FAIL, "can't free aggregators");

        /* Set the ring type in the DXPL.  In most cases, we will
         * need H5AC_RING_MDFSM first, so initially set the ring in
         * the DXPL to that value.  We will alter this later if
         * needed.
         */
        H5AC_set_ring(H5AC_RING_MDFSM, &orig_ring);
        curr_ring = H5AC_RING_MDFSM;

        /* b) Free the file space (if any) allocated to each free space manager.
         *
         * Do this to facilitate reduction of the size of the file to the
         * extent possible.  We will re-allocate space to free space managers
         * that have free space to save after this reduction.
         *
         * In the case of the raw data free space manager, and any other free
         * space manager that does not allocate space for free space managers,
         * allocations should be complete at this point, as all raw data should
         * have space allocated and be flushed to file by now.  Thus we
         * can examine such free space managers and only re-allocate space for
         * them if they contain free space.  Do this later in this function after
         * the EOA has been reduced to the extent possible.
         *
         * For free space managers that allocate file space for free space
         * managers (usually just a single metadata free space manager, but for
         * now at least, free space managers for different types of metadata
         * are possible), the matter is more ticklish due to the self-
         * referential nature of the problem.  These FSMs are dealt with in
         * H5MF_settle_meta_data_fsm().
         *
         * Since paged allocation may be enabled, there may be up to two
         * free space managers per memory type -- one for small and one for
         * large allocation.  Hence we must loop over the memory types twice
         * setting the allocation size accordingly if paged allocation is
         * enabled.
         */
        for (pass_count = 0; pass_count <= 1; pass_count++) {
            if (pass_count == 0)
                alloc_size = 1;
            else if (H5F_PAGED_AGGR(f))
                alloc_size = f->shared->fs_page_size + 1;
            else /* no need for a second pass */
                break;

            for (mem_type = H5FD_MEM_SUPER; mem_type < H5FD_MEM_NTYPES; mem_type++) {
                H5MF__alloc_to_fs_type(f->shared, mem_type, alloc_size, &fsm_type);

                if (pass_count == 0) { /* this is the first pass */
                    assert(fsm_type > H5F_MEM_PAGE_DEFAULT);
                    assert(fsm_type < H5F_MEM_PAGE_LARGE_SUPER);
                }                             /* end if */
                else if (H5F_PAGED_AGGR(f)) { /* page alloc active */
                    assert(fsm_type >= H5F_MEM_PAGE_LARGE_SUPER);
                    assert(fsm_type < H5F_MEM_PAGE_NTYPES);
                }    /* end else-if */
                else /* paged allocation disabled -- should be unreachable */
<<<<<<< HEAD
                    assert(FALSE);
=======
                    assert(false);
>>>>>>> 07347cc5

                if (!fsm_visited[fsm_type]) {
                    fsm_visited[fsm_type] = true;

                    /* If there is no active FSM for this type, but such a FSM has
                     * space allocated in file, open it so that we can free its file
                     * space.
                     */
                    if (NULL == f->shared->fs_man[fsm_type]) {
                        if (H5_addr_defined(f->shared->fs_addr[fsm_type])) {
                            /* Sanity check */
<<<<<<< HEAD
                            assert(fsm_opened[fsm_type] == FALSE);
=======
                            assert(fsm_opened[fsm_type] == false);
>>>>>>> 07347cc5

                            if (H5MF__open_fstype(f, fsm_type) < 0)
                                HGOTO_ERROR(H5E_RESOURCE, H5E_CANTINIT, FAIL,
                                            "can't initialize file free space manager");
<<<<<<< HEAD
                            fsm_opened[fsm_type] = TRUE;
=======
                            fsm_opened[fsm_type] = true;
>>>>>>> 07347cc5
                        } /* end if */
                    }     /* end if */

                    if (f->shared->fs_man[fsm_type]) {
                        /* Test to see if we need to switch rings -- do so if required */
                        if (H5MF__fsm_type_is_self_referential(f->shared, fsm_type))
                            needed_ring = H5AC_RING_MDFSM;
                        else
                            needed_ring = H5AC_RING_RDFSM;

                        if (needed_ring != curr_ring) {
                            H5AC_set_ring(needed_ring, NULL);
                            curr_ring = needed_ring;
                        } /* end if */

                        /* Query free space manager info for this type */
                        if (H5FS_stat_info(f, f->shared->fs_man[fsm_type], &fs_stat) < 0)
                            HGOTO_ERROR(H5E_RESOURCE, H5E_CANTRELEASE, FAIL, "can't get free-space info");

                        /* Check if the free space manager has space in the file */
                        if (H5_addr_defined(fs_stat.addr) || H5_addr_defined(fs_stat.sect_addr)) {
                            /* Delete the free space manager in the file.  Will
                             * reallocate later if the free space manager contains
                             * any free space.
                             */
                            if (H5FS_free(f, f->shared->fs_man[fsm_type], true) < 0)
                                HGOTO_ERROR(H5E_RESOURCE, H5E_CANTRELEASE, FAIL,
                                            "can't release free-space headers");
                            f->shared->fs_addr[fsm_type] = HADDR_UNDEF;
                        } /* end if */
                    }     /* end if */

                    /* note that we are tracking opened FSM -- we will close them
                     * at the end of the function.
                     */
                } /* end if */
            }     /* end for */
        }         /* end for */

        /* c) Delete the free space manager superblock extension message
         *    if allocated.
         *
         *    Must do this since the routine that writes / creates superblock
         *    extension messages will choke if the target message is
         *    unexpectedly either absent or present.
         *
         *    Update: This is probably unnecessary, as I gather that the
         *            file space manager info message is guaranteed to exist.
         *            Leave it in for now, but consider removing it.
         */
        if (f->shared->sblock) {
            if (H5_addr_defined(f->shared->sblock->ext_addr))
                if (H5F__super_ext_remove_msg(f, H5O_FSINFO_ID) < 0)
                    HGOTO_ERROR(H5E_RESOURCE, H5E_CANTRELEASE, FAIL,
                                "error in removing message from superblock extension");
        }

        /* As the final element in 1), shrink the EOA for the file */
        if (H5MF__close_shrink_eoa(f) < 0)
            HGOTO_ERROR(H5E_RESOURCE, H5E_CANTSHRINK, FAIL, "can't shrink eoa");

        if (f->shared->sblock) {
            /* 2) Ensure that space is allocated for the free space manager superblock
             *    extension message.  Must do this now, before reallocating file space
             *    for free space managers, as it is possible that this allocation may
             *    grab the last section in a FSM -- making it unnecessary to
             *    re-allocate file space for it.
             *
             * Do this by writing a free space manager superblock extension message.
             *
             * Since no free space manager has file space allocated for it, this
             * message must be invalid since we can't save addresses of FSMs when
             * those addresses are unknown.  This is OK -- we will write the correct
             * values to the message at free space manager shutdown.
             */
            for (fsm_type = H5F_MEM_PAGE_SUPER; fsm_type < H5F_MEM_PAGE_NTYPES; fsm_type++)
                fsinfo.fs_addr[fsm_type - 1] = HADDR_UNDEF;
            fsinfo.strategy            = f->shared->fs_strategy;
            fsinfo.persist             = f->shared->fs_persist;
            fsinfo.threshold           = f->shared->fs_threshold;
            fsinfo.page_size           = f->shared->fs_page_size;
            fsinfo.pgend_meta_thres    = f->shared->pgend_meta_thres;
            fsinfo.eoa_pre_fsm_fsalloc = HADDR_UNDEF;

<<<<<<< HEAD
            if (H5F__super_ext_write_msg(f, H5O_FSINFO_ID, &fsinfo, TRUE, H5O_MSG_FLAG_MARK_IF_UNKNOWN) < 0)
=======
            if (H5F__super_ext_write_msg(f, H5O_FSINFO_ID, &fsinfo, true, H5O_MSG_FLAG_MARK_IF_UNKNOWN) < 0)
>>>>>>> 07347cc5
                HGOTO_ERROR(H5E_RESOURCE, H5E_WRITEERROR, FAIL,
                            "error in writing fsinfo message to superblock extension");
        }

        /* 3) Scan all free space managers not involved in allocating
         *    space for free space managers.  For each such free space
         *    manager, test to see if it contains free space.  If
         *    it does, allocate file space for its header and section
         *    data.  If it contains no free space, leave it without
         *    allocated file space as there is no need to save it to
         *    file.
         *
         *    Note that all free space managers in this class should
         *    see no further space allocations / deallocations as
         *    at this point, all raw data allocations should be
         *    finalized, as should all metadata allocations not involving
         *    free space managers.
         *
         *    We will allocate space for free space managers involved
         *    in the allocation of file space for free space managers
         *    in H5MF_settle_meta_data_fsm()
         */

        /* Reinitialize fsm_visited */
        for (fsm_type = H5F_MEM_PAGE_SUPER; fsm_type < H5F_MEM_PAGE_NTYPES; fsm_type++)
            fsm_visited[fsm_type] = false;

        for (pass_count = 0; pass_count <= 1; pass_count++) {
            if (pass_count == 0)
                alloc_size = 1;
            else if (H5F_PAGED_AGGR(f))
                alloc_size = f->shared->fs_page_size + 1;
            else /* no need for a second pass */
                break;

            for (mem_type = H5FD_MEM_SUPER; mem_type < H5FD_MEM_NTYPES; mem_type++) {
                H5MF__alloc_to_fs_type(f->shared, mem_type, alloc_size, &fsm_type);

                if (pass_count == 0) { /* this is the first pass */
                    assert(fsm_type > H5F_MEM_PAGE_DEFAULT);
                    assert(fsm_type < H5F_MEM_PAGE_LARGE_SUPER);
                }                             /* end if */
                else if (H5F_PAGED_AGGR(f)) { /* page alloc active */
                    assert(fsm_type >= H5F_MEM_PAGE_LARGE_SUPER);
                    assert(fsm_type < H5F_MEM_PAGE_NTYPES);
                }    /* end else-if */
                else /* paged allocation disabled -- should be unreachable */
<<<<<<< HEAD
                    assert(FALSE);
=======
                    assert(false);
>>>>>>> 07347cc5

                /* Test to see if we need to switch rings -- do so if required */
                if (H5MF__fsm_type_is_self_referential(f->shared, fsm_type))
                    needed_ring = H5AC_RING_MDFSM;
                else
                    needed_ring = H5AC_RING_RDFSM;

                if (needed_ring != curr_ring) {
                    H5AC_set_ring(needed_ring, NULL);
                    curr_ring = needed_ring;
                } /* end if */

                /* Since there can be a many-to-one mapping from memory types
                 * to free space managers, ensure that we don't visit any FSM
                 * more than once.
                 */
                if (!fsm_visited[fsm_type]) {
                    fsm_visited[fsm_type] = true;

                    if (f->shared->fs_man[fsm_type]) {
                        /* Only allocate file space if the target free space manager
                         * doesn't allocate file space for free space managers.  Note
                         * that this is also the deciding factor as to whether a FSM
                         * in in the raw data FSM ring.
                         */
                        if (!H5MF__fsm_type_is_self_referential(f->shared, fsm_type)) {
                            /* The current ring should be H5AC_RING_RDFSM */
                            assert(curr_ring == H5AC_RING_RDFSM);

                            /* Query free space manager info for this type */
                            if (H5FS_stat_info(f, f->shared->fs_man[fsm_type], &fs_stat) < 0)
                                HGOTO_ERROR(H5E_RESOURCE, H5E_CANTGET, FAIL, "can't get free-space info");

                            /* If the free space manager contains section info,
                             * allocate space for the header and sinfo (note that
                             * space must not be allocated at present -- verify
                             * verify this with assertions).
                             */
                            if (fs_stat.serial_sect_count > 0) {
                                /* Sanity check */
                                assert(!H5_addr_defined(fs_stat.addr));

                                /* Allocate FSM header */
                                if (H5FS_alloc_hdr(f, f->shared->fs_man[fsm_type],
                                                   &f->shared->fs_addr[fsm_type]) < 0)
                                    HGOTO_ERROR(H5E_RESOURCE, H5E_CANTALLOC, FAIL,
                                                "can't allocated free-space header");

                                /* Allocate FSM section info */
                                assert(!H5_addr_defined(fs_stat.sect_addr));
                                assert(fs_stat.alloc_sect_size == 0);
                                if (H5FS_alloc_sect(f, f->shared->fs_man[fsm_type]) < 0)
                                    HGOTO_ERROR(H5E_RESOURCE, H5E_CANTALLOC, FAIL,
                                                "can't allocate free-space section info");

#ifndef NDEBUG
                                /* Re-Query free space manager info for this type */
                                if (H5FS_stat_info(f, f->shared->fs_man[fsm_type], &fs_stat) < 0)
                                    HGOTO_ERROR(H5E_RESOURCE, H5E_CANTRELEASE, FAIL,
                                                "can't get free-space info");

                                assert(H5_addr_defined(fs_stat.addr));
                                assert(H5_addr_defined(fs_stat.sect_addr));
                                assert(fs_stat.serial_sect_count > 0);
                                assert(fs_stat.alloc_sect_size > 0);
                                assert(fs_stat.alloc_sect_size == fs_stat.sect_size);
#endif                        /* NDEBUG */
                            } /* end if */
                            else {
                                assert(!H5_addr_defined(fs_stat.addr));
                                assert(!H5_addr_defined(fs_stat.sect_addr));
                                assert(fs_stat.serial_sect_count == 0);
                                assert(fs_stat.alloc_sect_size == 0);
                            } /* end else */
                        }     /* end if */
                    }         /* end if */

                    /* Close any opened FSMs */
                    if (fsm_opened[fsm_type]) {
                        if (H5MF__close_fstype(f, fsm_type) < 0)
                            HGOTO_ERROR(H5E_RESOURCE, H5E_CANTINIT, FAIL,
                                        "can't close file free space manager");
<<<<<<< HEAD
                        fsm_opened[fsm_type] = FALSE;
=======
                        fsm_opened[fsm_type] = false;
>>>>>>> 07347cc5
                    } /* end if */
                }     /* end if */
            }         /* end for */
        }             /* end for */

        /* verify that all opened FSMs were closed */
        for (fsm_type = H5F_MEM_PAGE_SUPER; fsm_type < H5F_MEM_PAGE_NTYPES; fsm_type++)
            assert(!fsm_opened[fsm_type]);

        /* Indicate that the FSM was settled successfully */
        *fsm_settled = true;
    } /* end if */

done:
    /* Reset the ring in the API context */
    if (orig_ring != H5AC_RING_INV)
        H5AC_set_ring(orig_ring, NULL);

    FUNC_LEAVE_NOAPI_TAG(ret_value)
} /* H5MF_settle_raw_data_fsm() */

/*-------------------------------------------------------------------------
 * Function:    H5MF_settle_meta_data_fsm()
 *
 * Purpose: 	If the free space manager is persistent, handle any tasks
 *		required before the metadata cache can serialize or flush
 *		the metadata free space manager(s) that handle file space
 *		allocation for free space managers.
 *
 *		In most cases, there will be only one manager assigned
 *		to this role.  However, since for reasons unknown,
 *		free space manager headers and section info blocks are
 *		different classes of memory, it is possible that two free
 *		space managers will be involved.
 *
 *		On entry to this function, the raw data settle routine
 *		(H5MF_settle_raw_data_fsm()) should have:
 *
 *      1) Freed the aggregators.
 *
 *		2) Freed all file space allocated to the free space managers.
 *
 *		3) Deleted the free space manager superblock extension message
 *
 *		4) Reduced the EOA to the extent possible.
 *
 *		5) Re-created the free space manager superblock extension
 *		   message.
 *
 *		6) Reallocated file space for all non-empty free space
 *		   managers NOT involved in allocation of space for free
 *		   space managers.
 *
 *		   Note that these free space managers (if not empty) should
 *		   have been written to file by this point, and that no
 *		   further space allocations involving them should take
 *		   place during file close.
 *
 *		On entry to this routine, the free space manager(s) involved
 *		in allocation of file space for free space managers should
 *		still be floating. (i.e. should not have any file space
 *		allocated to them.)
 *
 *		Similarly, the raw data aggregator should not have been
 *		restarted.  Note that it is probable that reallocation of
 *		space in 5) and 6) above will have re-started the metadata
 *		aggregator.
 *
 *
 *		In this routine, we proceed as follows:
 *
 *		1) Verify that the free space manager(s) involved in file
 *		   space allocation for free space managers are still floating.
 *
 *      2) Free the aggregators.
 *
 *      3) Reduce the EOA to the extent possible, and make note
 *		   of the resulting value.  This value will be stored
 *		   in the fsinfo superblock extension message and be used
 *         in the subsequent file open.
 *
 *		4) Re-allocate space for any free space manager(s) that:
 *
 *		   a) are involved in allocation of space for free space
 *		      managers, and
 *
 *		   b) contain free space.
 *
 *		   It is possible that we could allocate space for one
 *		   of these free space manager(s) only to have the allocation
 *		   result in the free space manager being empty and thus
 *		   obliging us to free the space again.  Thus there is the
 *		   potential for an infinite loop if we want to avoid saving
 *		   empty free space managers.
 *
 *		   Similarly, it is possible that we could allocate space
 *		   for a section info block, only to discover that this
 *		   allocation has changed the size of the section info --
 *		   forcing us to deallocate and start the loop over again.
 *
 *		   The solution is to modify the FSM code to
 *		   save empty FSMs to file, and to allow section info blocks
 *		   to be oversized.  That is, only allow section info to increase
 *         in size, not shrink.  The solution is now implemented.
 *
 *      5) Make note of the EOA -- used for sanity checking on
 *         FSM shutdown.  This is saved as eoa_pre_fsm_fsalloc in
 *         the free-space info message for backward compatibility
 *         with the 1.10 library that has the hack.
 *
 * Return:	SUCCEED/FAIL
 *
 *-------------------------------------------------------------------------
 */
herr_t
H5MF_settle_meta_data_fsm(H5F_t *f, bool *fsm_settled)
{
    H5F_mem_page_t sm_fshdr_fs_type;                          /* small fs hdr fsm */
    H5F_mem_page_t sm_fssinfo_fs_type;                        /* small fs sinfo fsm */
    H5F_mem_page_t lg_fshdr_fs_type   = H5F_MEM_PAGE_DEFAULT; /* large fs hdr fsm */
    H5F_mem_page_t lg_fssinfo_fs_type = H5F_MEM_PAGE_DEFAULT; /* large fs sinfo fsm */
    H5FS_t        *sm_hdr_fspace      = NULL;                 /* ptr to sm FSM hdr alloc FSM */
    H5FS_t        *sm_sinfo_fspace    = NULL;                 /* ptr to sm FSM sinfo alloc FSM */
    H5FS_t        *lg_hdr_fspace      = NULL;                 /* ptr to lg FSM hdr alloc FSM */
    H5FS_t        *lg_sinfo_fspace    = NULL;                 /* ptr to lg FSM sinfo alloc FSM */
    haddr_t        eoa_fsm_fsalloc;                           /* eoa after file space allocation */
                                                              /* for self referential FSMs */
    bool        continue_alloc_fsm = false;         /* Continue allocating addr and sect_addr for FSMs */
    H5AC_ring_t orig_ring          = H5AC_RING_INV; /* Original ring value */
    herr_t      ret_value          = SUCCEED;       /* Return value */

    FUNC_ENTER_NOAPI_TAG(H5AC__FREESPACE_TAG, FAIL)

    /* Check args */
    assert(f);
    assert(f->shared);
    assert(fsm_settled);

    /*
     * Only need to settle things if we are persisting free space and
     * the private property in f->shared->null_fsm_addr is not enabled.
     */
    if (f->shared->fs_persist && !H5F_NULL_FSM_ADDR(f)) {
        /* Sanity check */
        assert(f->shared->lf);

        /* should only be called if file is opened R/W */
        assert(H5F_INTENT(f) & H5F_ACC_RDWR);

        H5MF__alloc_to_fs_type(f->shared, H5FD_MEM_FSPACE_HDR, (size_t)1, &sm_fshdr_fs_type);
        H5MF__alloc_to_fs_type(f->shared, H5FD_MEM_FSPACE_SINFO, (size_t)1, &sm_fssinfo_fs_type);

        assert(sm_fshdr_fs_type > H5F_MEM_PAGE_DEFAULT);
        assert(sm_fshdr_fs_type < H5F_MEM_PAGE_LARGE_SUPER);

        assert(sm_fssinfo_fs_type > H5F_MEM_PAGE_DEFAULT);
        assert(sm_fssinfo_fs_type < H5F_MEM_PAGE_LARGE_SUPER);

        assert(!H5_addr_defined(f->shared->fs_addr[sm_fshdr_fs_type]));
        assert(!H5_addr_defined(f->shared->fs_addr[sm_fssinfo_fs_type]));

        /* Note that in most cases, sm_hdr_fspace will equal sm_sinfo_fspace. */
        sm_hdr_fspace   = f->shared->fs_man[sm_fshdr_fs_type];
        sm_sinfo_fspace = f->shared->fs_man[sm_fssinfo_fs_type];

        if (H5F_PAGED_AGGR(f)) {
            H5MF__alloc_to_fs_type(f->shared, H5FD_MEM_FSPACE_HDR, f->shared->fs_page_size + 1,
                                   &lg_fshdr_fs_type);
            H5MF__alloc_to_fs_type(f->shared, H5FD_MEM_FSPACE_SINFO, f->shared->fs_page_size + 1,
                                   &lg_fssinfo_fs_type);

            assert(lg_fshdr_fs_type >= H5F_MEM_PAGE_LARGE_SUPER);
            assert(lg_fshdr_fs_type < H5F_MEM_PAGE_NTYPES);

            assert(lg_fssinfo_fs_type >= H5F_MEM_PAGE_LARGE_SUPER);
            assert(lg_fssinfo_fs_type < H5F_MEM_PAGE_NTYPES);

            assert(!H5_addr_defined(f->shared->fs_addr[lg_fshdr_fs_type]));
            assert(!H5_addr_defined(f->shared->fs_addr[lg_fssinfo_fs_type]));

            /* Note that in most cases, lg_hdr_fspace will equal lg_sinfo_fspace. */
            lg_hdr_fspace   = f->shared->fs_man[lg_fshdr_fs_type];
            lg_sinfo_fspace = f->shared->fs_man[lg_fssinfo_fs_type];
        } /* end if */

        /* Set the ring in the API context appropriately for subsequent calls */
        H5AC_set_ring(H5AC_RING_MDFSM, &orig_ring);

#ifndef NDEBUG
        {
            H5FS_stat_t fs_stat; /* Information for hdr FSM */

            if (sm_hdr_fspace) {
                /* Query free space manager info for this type */
                if (H5FS_stat_info(f, sm_hdr_fspace, &fs_stat) < 0)
                    HGOTO_ERROR(H5E_RESOURCE, H5E_CANTGET, FAIL, "can't get free-space info");

                assert(!H5_addr_defined(fs_stat.addr));
                assert(!H5_addr_defined(fs_stat.sect_addr));
                assert(fs_stat.alloc_sect_size == 0);
            } /* end if */

            /* Verify that sm_sinfo_fspace is floating if it exists and is distinct */
            if ((sm_sinfo_fspace) && (sm_hdr_fspace != sm_sinfo_fspace)) {
                /* Query free space manager info for this type */
                if (H5FS_stat_info(f, sm_sinfo_fspace, &fs_stat) < 0)
                    HGOTO_ERROR(H5E_RESOURCE, H5E_CANTGET, FAIL, "can't get free-space info");

                assert(!H5_addr_defined(fs_stat.addr));
                assert(!H5_addr_defined(fs_stat.sect_addr));
                assert(fs_stat.alloc_sect_size == 0);
            } /* end if */

            if (H5F_PAGED_AGGR(f)) {
                /* Verify that lg_hdr_fspace is floating if it exists */
                if (lg_hdr_fspace) {
                    /* Query free space manager info for this type */
                    if (H5FS_stat_info(f, lg_hdr_fspace, &fs_stat) < 0)
                        HGOTO_ERROR(H5E_RESOURCE, H5E_CANTGET, FAIL, "can't get free-space info (3)");

                    assert(!H5_addr_defined(fs_stat.addr));
                    assert(!H5_addr_defined(fs_stat.sect_addr));
                    assert(fs_stat.alloc_sect_size == 0);
                } /* end if */

                /* Verify that lg_sinfo_fspace is floating if it
                 * exists and is distinct
                 */
                if ((lg_sinfo_fspace) && (lg_hdr_fspace != lg_sinfo_fspace)) {
                    /* Query free space manager info for this type */
                    if (H5FS_stat_info(f, lg_sinfo_fspace, &fs_stat) < 0)
                        HGOTO_ERROR(H5E_RESOURCE, H5E_CANTGET, FAIL, "can't get free-space info (4)");

                    assert(!H5_addr_defined(fs_stat.addr));
                    assert(!H5_addr_defined(fs_stat.sect_addr));
                    assert(fs_stat.alloc_sect_size == 0);
                } /* end if */
            }     /* end if */
        }
#endif /* NDEBUG */

        /* Free the space in the metadata aggregator.  Do this via the
         * H5MF_free_aggrs() call.  Note that the raw data aggregator must
         * have already been freed.  Sanity checks for this?
         *
         * Note that the aggregators will not exist if paged aggregation
         * is enabled -- don't attempt to free if this is the case.
         */
        /* (for space not at EOF, it may be put into free space managers) */
        if ((!H5F_PAGED_AGGR(f)) && (H5MF_free_aggrs(f) < 0))
            HGOTO_ERROR(H5E_RESOURCE, H5E_CANTFREE, FAIL, "can't free aggregators");

        /* Trying shrinking the EOA for the file */
        if (H5MF__close_shrink_eoa(f) < 0)
            HGOTO_ERROR(H5E_RESOURCE, H5E_CANTSHRINK, FAIL, "can't shrink eoa");

        /* WARNING:  This approach settling the self referential free space
         *           managers and allocating space for them in the file will
         *           not work as currently implemented with the split and
         *           multi file drivers, as the self referential free space
         *           manager header and section info can be stored in up to
         *           two different files -- requiring that up to two EOA's
         *           be stored in the free space manager's superblock
         *           extension message.
         *
         *           As of this writing, we are solving this problem by
         *           simply not supporting persistent FSMs with the split
         *           and multi file drivers.
         *
         *           Current plans are to do away with the multi file
         *           driver, so this should be a non-issue in this case.
         *
         *           We should be able to support the split file driver
         *           without a file format change.  However, the code to
         *           do so does not exist at present.
         * NOTE: not sure whether to remove or keep the above comments
         */

        /*
         * Continue allocating file space for the header and section info until
         * they are all settled,
         */
        do {
            continue_alloc_fsm = false;
            if (sm_hdr_fspace)
                if (H5FS_vfd_alloc_hdr_and_section_info_if_needed(
                        f, sm_hdr_fspace, &(f->shared->fs_addr[sm_fshdr_fs_type])) < 0)
                    HGOTO_ERROR(H5E_RESOURCE, H5E_CANTALLOC, FAIL,
                                "can't vfd allocate sm hdr FSM file space");

            if (sm_sinfo_fspace && (sm_sinfo_fspace != sm_hdr_fspace))
                if (H5FS_vfd_alloc_hdr_and_section_info_if_needed(
                        f, sm_sinfo_fspace, &(f->shared->fs_addr[sm_fssinfo_fs_type])) < 0)
                    HGOTO_ERROR(H5E_RESOURCE, H5E_CANTALLOC, FAIL,
                                "can't vfd allocate sm sinfo FSM file space");

            if (H5F_PAGED_AGGR(f)) {
                if (lg_hdr_fspace)
                    if (H5FS_vfd_alloc_hdr_and_section_info_if_needed(
                            f, lg_hdr_fspace, &(f->shared->fs_addr[lg_fshdr_fs_type])) < 0)
                        HGOTO_ERROR(H5E_RESOURCE, H5E_CANTALLOC, FAIL,
                                    "can't vfd allocate lg hdr FSM file space");

                if (lg_sinfo_fspace && (lg_sinfo_fspace != lg_hdr_fspace))
                    if (H5FS_vfd_alloc_hdr_and_section_info_if_needed(
                            f, lg_sinfo_fspace, &(f->shared->fs_addr[lg_fssinfo_fs_type])) < 0)
                        HGOTO_ERROR(H5E_RESOURCE, H5E_CANTALLOC, FAIL,
                                    "can't vfd allocate lg sinfo FSM file space");
            } /* end if */

            sm_hdr_fspace   = f->shared->fs_man[sm_fshdr_fs_type];
            sm_sinfo_fspace = f->shared->fs_man[sm_fssinfo_fs_type];
            if (H5F_PAGED_AGGR(f)) {
                lg_hdr_fspace   = f->shared->fs_man[lg_fshdr_fs_type];
                lg_sinfo_fspace = f->shared->fs_man[lg_fssinfo_fs_type];
            }

            if (H5MF__continue_alloc_fsm(f->shared, sm_hdr_fspace, sm_sinfo_fspace, lg_hdr_fspace,
                                         lg_sinfo_fspace, &continue_alloc_fsm) < 0)
                HGOTO_ERROR(H5E_RESOURCE, H5E_CANTALLOC, FAIL, "can't vfd allocate lg sinfo FSM file space");
        } while (continue_alloc_fsm);

        /* All free space managers should have file space allocated for them
         * now, and should see no further allocations / deallocations.
         * For backward compatibility, store the eoa in f->shared->eoa_fsm_fsalloc
         * which will be set to fsinfo.eoa_pre_fsm_fsalloc when we actually write
         * the free-space info message to the superblock extension.
         * This will allow the 1.10 library with the hack to open the file with
         * the new solution.
         */
        /* Get the eoa after allocation of file space for the self referential
         * free space managers.  Assuming no cache image, this should be the
         * final EOA of the file.
         */
        if (HADDR_UNDEF == (eoa_fsm_fsalloc = H5FD_get_eoa(f->shared->lf, H5FD_MEM_DEFAULT)))
            HGOTO_ERROR(H5E_FILE, H5E_CANTGET, FAIL, "unable to get file size");
        f->shared->eoa_fsm_fsalloc = eoa_fsm_fsalloc;

        /* Indicate that the FSM was settled successfully */
        *fsm_settled = true;
    } /* end if */

done:
    /* Reset the ring in the API context */
    if (orig_ring != H5AC_RING_INV)
        H5AC_set_ring(orig_ring, NULL);

    FUNC_LEAVE_NOAPI_TAG(ret_value)
} /* H5MF_settle_meta_data_fsm() */

/*-------------------------------------------------------------------------
 * Function:    H5MF__continue_alloc_fsm
 *
 * Purpose: 	To determine whether any of the input FSMs has allocated
 *              its "addr" and "sect_addr".
 *              Return true or false in *continue_alloc_fsm.
 *
 * Return:	    SUCCEED/FAIL
 *
 *-------------------------------------------------------------------------
 */
static herr_t
H5MF__continue_alloc_fsm(H5F_shared_t *f_sh, H5FS_t *sm_hdr_fspace, H5FS_t *sm_sinfo_fspace,
                         H5FS_t *lg_hdr_fspace, H5FS_t *lg_sinfo_fspace, bool *continue_alloc_fsm)
{
    FUNC_ENTER_PACKAGE_NOERR

    /* Sanity checks */
    assert(f_sh);
    assert(continue_alloc_fsm);

    /* Check sm_hdr_fspace */
    if (sm_hdr_fspace && sm_hdr_fspace->serial_sect_count > 0 && sm_hdr_fspace->sinfo)
        H5MF_CHECK_FSM(sm_hdr_fspace, continue_alloc_fsm);

    if (!(*continue_alloc_fsm))
        if (sm_sinfo_fspace && sm_sinfo_fspace != sm_hdr_fspace && sm_sinfo_fspace->serial_sect_count > 0 &&
            sm_sinfo_fspace->sinfo)
            H5MF_CHECK_FSM(sm_hdr_fspace, continue_alloc_fsm);

    if (H5F_SHARED_PAGED_AGGR(f_sh) && !(*continue_alloc_fsm)) {
        /* Check lg_hdr_fspace */
        if (lg_hdr_fspace && lg_hdr_fspace->serial_sect_count > 0 && lg_hdr_fspace->sinfo)
            H5MF_CHECK_FSM(lg_hdr_fspace, continue_alloc_fsm);

        /* Check lg_sinfo_fspace */
        if (!(*continue_alloc_fsm))
            if (lg_sinfo_fspace && lg_sinfo_fspace != lg_hdr_fspace &&
                lg_sinfo_fspace->serial_sect_count > 0 && lg_sinfo_fspace->sinfo)
                H5MF_CHECK_FSM(lg_sinfo_fspace, continue_alloc_fsm);
    } /* end if */

    FUNC_LEAVE_NOAPI(SUCCEED)
} /* H5MF__continue_alloc_fsm() */

/*-------------------------------------------------------------------------
 * Function:    H5MF__fsm_type_is_self_referential()
 *
 * Purpose:     Return true if the indicated free space manager allocates
 *		file space for free space managers.  Return false otherwise.
 *
<<<<<<< HEAD
 * Return:      TRUE/FALSE
=======
 * Return:      true/false
>>>>>>> 07347cc5
 *
 *-------------------------------------------------------------------------
 */
static bool
H5MF__fsm_type_is_self_referential(H5F_shared_t *f_sh, H5F_mem_page_t fsm_type)
{
    H5F_mem_page_t sm_fshdr_fsm;
    H5F_mem_page_t sm_fssinfo_fsm;
    H5F_mem_page_t lg_fshdr_fsm;
    H5F_mem_page_t lg_fssinfo_fsm;
    bool           result = false;

    FUNC_ENTER_PACKAGE_NOERR

    /* Sanity check */
    assert(f_sh);
    assert(fsm_type >= H5F_MEM_PAGE_DEFAULT);
    assert(fsm_type < H5F_MEM_PAGE_NTYPES);

    H5MF__alloc_to_fs_type(f_sh, H5FD_MEM_FSPACE_HDR, (size_t)1, &sm_fshdr_fsm);
    H5MF__alloc_to_fs_type(f_sh, H5FD_MEM_FSPACE_SINFO, (size_t)1, &sm_fssinfo_fsm);

    if (H5F_SHARED_PAGED_AGGR(f_sh)) {
        H5MF__alloc_to_fs_type(f_sh, H5FD_MEM_FSPACE_HDR, f_sh->fs_page_size + 1, &lg_fshdr_fsm);
        H5MF__alloc_to_fs_type(f_sh, H5FD_MEM_FSPACE_SINFO, f_sh->fs_page_size + 1, &lg_fssinfo_fsm);

        result = (fsm_type == sm_fshdr_fsm) || (fsm_type == sm_fssinfo_fsm) || (fsm_type == lg_fshdr_fsm) ||
                 (fsm_type == lg_fssinfo_fsm);
    } /* end if */
    else {
        /* In principle, fsm_type should always be less than
         * H5F_MEM_PAGE_LARGE_SUPER whenever paged aggregation
         * is not enabled.  However, since there is code that does
         * not observe this principle, force the result to false if
         * fsm_type is greater than or equal to H5F_MEM_PAGE_LARGE_SUPER.
         */
        if (fsm_type >= H5F_MEM_PAGE_LARGE_SUPER)
            result = false;
        else
            result = (fsm_type == sm_fshdr_fsm) || (fsm_type == sm_fssinfo_fsm);
    } /* end else */

    FUNC_LEAVE_NOAPI(result)
} /* H5MF__fsm_type_is_self_referential() */

/*-------------------------------------------------------------------------
 * Function:    H5MF__fsm_is_self_referential()
 *
 * Purpose:     Return true if the indicated free space manager allocates
 *		file space for free space managers.  Return false otherwise.
 *
<<<<<<< HEAD
=======
 * Return:      true/false
 *
>>>>>>> 07347cc5
 *-------------------------------------------------------------------------
 */
static bool
H5MF__fsm_is_self_referential(H5F_shared_t *f_sh, H5FS_t *fspace)
{
    H5F_mem_page_t sm_fshdr_fsm;
    H5F_mem_page_t sm_fssinfo_fsm;
    bool           result = false;

    FUNC_ENTER_PACKAGE_NOERR

    /* Sanity check */
    assert(f_sh);
    assert(fspace);

    H5MF__alloc_to_fs_type(f_sh, H5FD_MEM_FSPACE_HDR, (size_t)1, &sm_fshdr_fsm);
    H5MF__alloc_to_fs_type(f_sh, H5FD_MEM_FSPACE_SINFO, (size_t)1, &sm_fssinfo_fsm);

    if (H5F_SHARED_PAGED_AGGR(f_sh)) {
        H5F_mem_page_t lg_fshdr_fsm;
        H5F_mem_page_t lg_fssinfo_fsm;

        H5MF__alloc_to_fs_type(f_sh, H5FD_MEM_FSPACE_HDR, f_sh->fs_page_size + 1, &lg_fshdr_fsm);
        H5MF__alloc_to_fs_type(f_sh, H5FD_MEM_FSPACE_SINFO, f_sh->fs_page_size + 1, &lg_fssinfo_fsm);

        result = (fspace == f_sh->fs_man[sm_fshdr_fsm]) || (fspace == f_sh->fs_man[sm_fssinfo_fsm]) ||
                 (fspace == f_sh->fs_man[lg_fshdr_fsm]) || (fspace == f_sh->fs_man[lg_fssinfo_fsm]);
    } /* end if */
    else
        result = (fspace == f_sh->fs_man[sm_fshdr_fsm]) || (fspace == f_sh->fs_man[sm_fssinfo_fsm]);

    FUNC_LEAVE_NOAPI(result)
} /* H5MF__fsm_is_self_referential() */<|MERGE_RESOLUTION|>--- conflicted
+++ resolved
@@ -47,15 +47,9 @@
 
 #define H5MF_CHECK_FSM(FSM, CF)                                                                              \
     do {                                                                                                     \
-<<<<<<< HEAD
-        assert(*CF == FALSE);                                                                                \
-        if (!H5_addr_defined(FSM->addr) || !H5_addr_defined(FSM->sect_addr))                                 \
-            *CF = TRUE;                                                                                      \
-=======
         assert(*CF == false);                                                                                \
         if (!H5_addr_defined(FSM->addr) || !H5_addr_defined(FSM->sect_addr))                                 \
             *CF = true;                                                                                      \
->>>>>>> 07347cc5
     } while (0)
 
 /* For non-paged aggregation: map allocation request type to tracked free-space type */
@@ -655,13 +649,8 @@
  * Purpose:	To find a section from the specified free-space manager to fulfill the request.
  *		    If found, re-add the left-over space back to the manager.
  *
-<<<<<<< HEAD
- * Return:	TRUE if a section is found to fulfill the request
- *		    FALSE if not
-=======
  * Return:	true if a section is found to fulfill the request
  *		    false if not
->>>>>>> 07347cc5
  *
  *-------------------------------------------------------------------------
  */
@@ -1195,11 +1184,7 @@
         if ((merged = H5FS_sect_try_merge(f, f->shared->fs_man[fs_type], (H5FS_section_info_t *)node,
                                           H5FS_ADD_RETURNED_SPACE, &udata)) < 0)
             HGOTO_ERROR(H5E_RESOURCE, H5E_CANTINSERT, FAIL, "can't merge section to file free space");
-<<<<<<< HEAD
-        else if (merged == TRUE) /* successfully merged */
-=======
         else if (merged == true) /* successfully merged */
->>>>>>> 07347cc5
                                  /* Indicate that the node was used */
             node = NULL;
     } /* end else */
@@ -2217,11 +2202,7 @@
             if (H5MF__open_fstype(f, type) < 0)
                 HGOTO_ERROR(H5E_RESOURCE, H5E_CANTINIT, FAIL, "can't initialize file free space");
             assert(f->shared->fs_man[type]);
-<<<<<<< HEAD
-            fs_started[type] = TRUE;
-=======
             fs_started[type] = true;
->>>>>>> 07347cc5
         } /* end if */
 
         /* Test to see if we need to switch rings -- do so if required */
@@ -2372,11 +2353,7 @@
             if (H5MF__open_fstype(f, ty) < 0)
                 HGOTO_ERROR(H5E_RESOURCE, H5E_CANTRELEASE, FAIL, "can't open the free space manager");
             assert(f->shared->fs_man[ty]);
-<<<<<<< HEAD
-            fs_started = TRUE;
-=======
             fs_started = true;
->>>>>>> 07347cc5
         } /* end if */
 
         /* Check if there's free space sections of this type */
@@ -2601,13 +2578,8 @@
      * the private property in f->shared->null_fsm_addr is not enabled.
      */
     if (f->shared->fs_persist && !H5F_NULL_FSM_ADDR(f)) {
-<<<<<<< HEAD
-        hbool_t fsm_opened[H5F_MEM_PAGE_NTYPES];  /* State of FSM */
-        hbool_t fsm_visited[H5F_MEM_PAGE_NTYPES]; /* State of FSM */
-=======
         bool fsm_opened[H5F_MEM_PAGE_NTYPES];  /* State of FSM */
         bool fsm_visited[H5F_MEM_PAGE_NTYPES]; /* State of FSM */
->>>>>>> 07347cc5
 
         /* should only be called if file is opened R/W */
         assert(H5F_INTENT(f) & H5F_ACC_RDWR);
@@ -2696,11 +2668,7 @@
                     assert(fsm_type < H5F_MEM_PAGE_NTYPES);
                 }    /* end else-if */
                 else /* paged allocation disabled -- should be unreachable */
-<<<<<<< HEAD
-                    assert(FALSE);
-=======
                     assert(false);
->>>>>>> 07347cc5
 
                 if (!fsm_visited[fsm_type]) {
                     fsm_visited[fsm_type] = true;
@@ -2712,20 +2680,12 @@
                     if (NULL == f->shared->fs_man[fsm_type]) {
                         if (H5_addr_defined(f->shared->fs_addr[fsm_type])) {
                             /* Sanity check */
-<<<<<<< HEAD
-                            assert(fsm_opened[fsm_type] == FALSE);
-=======
                             assert(fsm_opened[fsm_type] == false);
->>>>>>> 07347cc5
 
                             if (H5MF__open_fstype(f, fsm_type) < 0)
                                 HGOTO_ERROR(H5E_RESOURCE, H5E_CANTINIT, FAIL,
                                             "can't initialize file free space manager");
-<<<<<<< HEAD
-                            fsm_opened[fsm_type] = TRUE;
-=======
                             fsm_opened[fsm_type] = true;
->>>>>>> 07347cc5
                         } /* end if */
                     }     /* end if */
 
@@ -2810,11 +2770,7 @@
             fsinfo.pgend_meta_thres    = f->shared->pgend_meta_thres;
             fsinfo.eoa_pre_fsm_fsalloc = HADDR_UNDEF;
 
-<<<<<<< HEAD
-            if (H5F__super_ext_write_msg(f, H5O_FSINFO_ID, &fsinfo, TRUE, H5O_MSG_FLAG_MARK_IF_UNKNOWN) < 0)
-=======
             if (H5F__super_ext_write_msg(f, H5O_FSINFO_ID, &fsinfo, true, H5O_MSG_FLAG_MARK_IF_UNKNOWN) < 0)
->>>>>>> 07347cc5
                 HGOTO_ERROR(H5E_RESOURCE, H5E_WRITEERROR, FAIL,
                             "error in writing fsinfo message to superblock extension");
         }
@@ -2862,11 +2818,7 @@
                     assert(fsm_type < H5F_MEM_PAGE_NTYPES);
                 }    /* end else-if */
                 else /* paged allocation disabled -- should be unreachable */
-<<<<<<< HEAD
-                    assert(FALSE);
-=======
                     assert(false);
->>>>>>> 07347cc5
 
                 /* Test to see if we need to switch rings -- do so if required */
                 if (H5MF__fsm_type_is_self_referential(f->shared, fsm_type))
@@ -2949,11 +2901,7 @@
                         if (H5MF__close_fstype(f, fsm_type) < 0)
                             HGOTO_ERROR(H5E_RESOURCE, H5E_CANTINIT, FAIL,
                                         "can't close file free space manager");
-<<<<<<< HEAD
-                        fsm_opened[fsm_type] = FALSE;
-=======
                         fsm_opened[fsm_type] = false;
->>>>>>> 07347cc5
                     } /* end if */
                 }     /* end if */
             }         /* end for */
@@ -3355,11 +3303,7 @@
  * Purpose:     Return true if the indicated free space manager allocates
  *		file space for free space managers.  Return false otherwise.
  *
-<<<<<<< HEAD
- * Return:      TRUE/FALSE
-=======
  * Return:      true/false
->>>>>>> 07347cc5
  *
  *-------------------------------------------------------------------------
  */
@@ -3411,11 +3355,8 @@
  * Purpose:     Return true if the indicated free space manager allocates
  *		file space for free space managers.  Return false otherwise.
  *
-<<<<<<< HEAD
-=======
  * Return:      true/false
  *
->>>>>>> 07347cc5
  *-------------------------------------------------------------------------
  */
 static bool
