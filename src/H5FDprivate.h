/* * * * * * * * * * * * * * * * * * * * * * * * * * * * * * * * * * * * * * *
 * Copyright by The HDF Group.                                               *
 * All rights reserved.                                                      *
 *                                                                           *
 * This file is part of HDF5.  The full HDF5 copyright notice, including     *
 * terms governing use, modification, and redistribution, is contained in    *
 * the COPYING file, which can be found at the root of the source code       *
 * distribution tree, or in https://www.hdfgroup.org/licenses.               *
 * If you do not have access to either file, you may request a copy from     *
 * help@hdfgroup.org.                                                        *
 * * * * * * * * * * * * * * * * * * * * * * * * * * * * * * * * * * * * * * */

#ifndef H5FDprivate_H
#define H5FDprivate_H

/* Include package's public headers */
#include "H5FDpublic.h"
#include "H5FDdevelop.h"

/* Private headers needed by this file */
#include "H5Pprivate.h" /* Property lists            */
#include "H5Sprivate.h" /* Dataspaces                */

/*
 * The MPI drivers are needed because there are
 * places where we check for things that aren't handled by these drivers.
 */
#include "H5FDmpi.h" /* MPI-based file drivers        */

/**************************/
/* Library Private Macros */
/**************************/

/* Length of filename buffer */
#define H5FD_MAX_FILENAME_LEN 1024

#ifdef H5_HAVE_PARALLEL
/* ======== Temporary data transfer properties ======== */
/* Definitions for memory MPI type property */
#define H5FD_MPI_XFER_MEM_MPI_TYPE_NAME "H5FD_mpi_mem_mpi_type"
/* Definitions for file MPI type property */
#define H5FD_MPI_XFER_FILE_MPI_TYPE_NAME "H5FD_mpi_file_mpi_type"

#endif

/****************************/
/* Library Private Typedefs */
/****************************/

/* File operations */
typedef enum {
    OP_UNKNOWN = 0, /* Unknown last file operation */
    OP_READ    = 1, /* Last file I/O operation was a read */
    OP_WRITE   = 2  /* Last file I/O operation was a write */
} H5FD_file_op_t;

/* Define structure to hold initial file image and other relevant information */
typedef struct {
    void                       *buffer;
    size_t                      size;
    H5FD_file_image_callbacks_t callbacks;
} H5FD_file_image_info_t;

/* Define default file image info */
#define H5FD_DEFAULT_FILE_IMAGE_INFO                                                                         \
    {                                                                                                        \
        NULL,         /* file image buffer */                                                                \
            0,        /* buffer size */                                                                      \
        {             /* Callbacks */                                                                        \
            NULL,     /* image_malloc */                                                                     \
                NULL, /* image_memcpy */                                                                     \
                NULL, /* image_realloc */                                                                    \
                NULL, /* image_free */                                                                       \
                NULL, /* udata_copy */                                                                       \
                NULL, /* udata_free */                                                                       \
                NULL, /* udata */                                                                            \
        }                                                                                                    \
    }

#define SKIP_NO_CB        0x00u
#define SKIP_SELECTION_CB 0x01u
#define SKIP_VECTOR_CB    0x02u

/* Define structure to hold driver ID, info & configuration string for FAPLs */
typedef struct {
    hid_t       driver_id;         /* Driver's ID */
    const void *driver_info;       /* Driver info, for open callbacks */
    const char *driver_config_str; /* Driver configuration string */
} H5FD_driver_prop_t;

/* Which kind of VFD field to use for searching */
typedef enum H5FD_get_driver_kind_t {
    H5FD_GET_DRIVER_BY_NAME, /* Name field is set */
    H5FD_GET_DRIVER_BY_VALUE /* Value field is set */
} H5FD_get_driver_kind_t;

/* Forward declarations for prototype arguments */
struct H5S_t;

/*****************************/
/* Library Private Variables */
/*****************************/

/******************************/
/* Library Private Prototypes */
/******************************/

/* Forward declarations for prototype arguments */
struct H5F_t;
union H5PL_key_t;

H5_DLL int           H5FD_term_interface(void);
H5_DLL herr_t        H5FD_locate_signature(H5FD_t *file, haddr_t *sig_addr);
H5_DLL H5FD_class_t *H5FD_get_class(hid_t id);
H5_DLL hsize_t       H5FD_sb_size(H5FD_t *file);
H5_DLL herr_t        H5FD_sb_encode(H5FD_t *file, char *name /*out*/, uint8_t *buf);
H5_DLL herr_t        H5FD_sb_load(H5FD_t *file, const char *name, const uint8_t *buf);
H5_DLL void         *H5FD_fapl_get(H5FD_t *file);
H5_DLL herr_t        H5FD_free_driver_info(hid_t driver_id, const void *driver_info);
H5_DLL hid_t         H5FD_register(const void *cls, size_t size, hbool_t app_ref);
H5_DLL hid_t         H5FD_register_driver_by_name(const char *name, hbool_t app_ref);
H5_DLL hid_t         H5FD_register_driver_by_value(H5FD_class_value_t value, hbool_t app_ref);
H5_DLL htri_t        H5FD_is_driver_registered_by_name(const char *driver_name, hid_t *registered_id);
H5_DLL htri_t  H5FD_is_driver_registered_by_value(H5FD_class_value_t driver_value, hid_t *registered_id);
H5_DLL hid_t   H5FD_get_driver_id_by_name(const char *name, hbool_t is_api);
H5_DLL hid_t   H5FD_get_driver_id_by_value(H5FD_class_value_t value, hbool_t is_api);
H5_DLL H5FD_t *H5FD_open(const char *name, unsigned flags, hid_t fapl_id, haddr_t maxaddr);
H5_DLL herr_t  H5FD_close(H5FD_t *file);
H5_DLL int     H5FD_cmp(const H5FD_t *f1, const H5FD_t *f2);
H5_DLL herr_t  H5FD_driver_query(const H5FD_class_t *driver, unsigned long *flags /*out*/);
H5_DLL herr_t  H5FD_check_plugin_load(const H5FD_class_t *cls, const union H5PL_key_t *key, hbool_t *success);
H5_DLL haddr_t H5FD_alloc(H5FD_t *file, H5FD_mem_t type, struct H5F_t *f, hsize_t size, haddr_t *frag_addr,
                          hsize_t *frag_size);
H5_DLL herr_t  H5FD_free(H5FD_t *file, H5FD_mem_t type, struct H5F_t *f, haddr_t addr, hsize_t size);
H5_DLL htri_t  H5FD_try_extend(H5FD_t *file, H5FD_mem_t type, struct H5F_t *f, haddr_t blk_end,
                               hsize_t extra_requested);
H5_DLL haddr_t H5FD_get_eoa(const H5FD_t *file, H5FD_mem_t type);
H5_DLL herr_t  H5FD_set_eoa(H5FD_t *file, H5FD_mem_t type, haddr_t addr);
H5_DLL haddr_t H5FD_get_eof(const H5FD_t *file, H5FD_mem_t type);
H5_DLL haddr_t H5FD_get_maxaddr(const H5FD_t *file);
H5_DLL herr_t  H5FD_get_feature_flags(const H5FD_t *file, unsigned long *feature_flags);
H5_DLL herr_t  H5FD_set_feature_flags(H5FD_t *file, unsigned long feature_flags);
H5_DLL herr_t  H5FD_get_fs_type_map(const H5FD_t *file, H5FD_mem_t *type_map);
H5_DLL herr_t  H5FD_read(H5FD_t *file, H5FD_mem_t type, haddr_t addr, size_t size, void *buf /*out*/);
H5_DLL herr_t  H5FD_write(H5FD_t *file, H5FD_mem_t type, haddr_t addr, size_t size, const void *buf);
H5_DLL herr_t  H5FD_read_vector(H5FD_t *file, uint32_t count, H5FD_mem_t types[], haddr_t addrs[],
                                size_t sizes[], void *bufs[] /* out */);
H5_DLL herr_t  H5FD_write_vector(H5FD_t *file, uint32_t count, H5FD_mem_t types[], haddr_t addrs[],
                                 size_t sizes[], const void *bufs[] /* out */);
H5_DLL herr_t  H5FD_read_selection(H5FD_t *file, H5FD_mem_t type, uint32_t count, struct H5S_t **mem_spaces,
                                   struct H5S_t **file_spaces, haddr_t offsets[], size_t element_sizes[],
                                   void *bufs[] /* out */);
H5_DLL herr_t  H5FD_write_selection(H5FD_t *file, H5FD_mem_t type, uint32_t count, struct H5S_t **mem_spaces,
                                    struct H5S_t **file_spaces, haddr_t offsets[], size_t element_sizes[],
                                    const void *bufs[]);
H5_DLL herr_t  H5FD_read_selection_id(uint32_t skip_cb, H5FD_t *file, H5FD_mem_t type, uint32_t count,
                                      hid_t mem_space_ids[], hid_t file_space_ids[], haddr_t offsets[],
                                      size_t element_sizes[], void *bufs[] /* out */);
H5_DLL herr_t  H5FD_write_selection_id(uint32_t skip_cb, H5FD_t *file, H5FD_mem_t type, uint32_t count,
                                       hid_t mem_space_ids[], hid_t file_space_ids[], haddr_t offsets[],
                                       size_t element_sizes[], const void *bufs[]);
H5_DLL herr_t  H5FD_flush(H5FD_t *file, hbool_t closing);
H5_DLL herr_t  H5FD_truncate(H5FD_t *file, hbool_t closing);
H5_DLL herr_t  H5FD_lock(H5FD_t *file, hbool_t rw);
H5_DLL herr_t  H5FD_unlock(H5FD_t *file);
H5_DLL herr_t  H5FD_delete(const char *name, hid_t fapl_id);
H5_DLL herr_t  H5FD_ctl(H5FD_t *file, uint64_t op_code, uint64_t flags, const void *input, void **output);
H5_DLL herr_t  H5FD_get_fileno(const H5FD_t *file, unsigned long *filenum);
H5_DLL herr_t  H5FD_get_vfd_handle(H5FD_t *file, hid_t fapl, void **file_handle);
H5_DLL herr_t  H5FD_set_base_addr(H5FD_t *file, haddr_t base_addr);
H5_DLL haddr_t H5FD_get_base_addr(const H5FD_t *file);
H5_DLL herr_t  H5FD_set_paged_aggr(H5FD_t *file, hbool_t paged);

H5_DLL herr_t H5FD_sort_vector_io_req(hbool_t *vector_was_sorted, uint32_t count, H5FD_mem_t types[],
                                      haddr_t addrs[], size_t sizes[], H5_flexible_const_ptr_t bufs[],
                                      H5FD_mem_t **s_types_ptr, haddr_t **s_addrs_ptr, size_t **s_sizes_ptr,
                                      H5_flexible_const_ptr_t **s_bufs_ptr);

H5_DLL herr_t H5FD_sort_selection_io_req(hbool_t *selection_was_sorted, uint32_t _count,
                                         hid_t mem_space_ids[], hid_t file_space_ids[], haddr_t offsets[],
                                         size_t element_sizes[], H5_flexible_const_ptr_t bufs[],
                                         hid_t **s_mem_space_ids, hid_t **s_file_space_ids,
                                         haddr_t **s_offsets_ptr, size_t **s_element_sizes_ptr,
                                         H5_flexible_const_ptr_t **s_bufs_ptr);

H5_DLL herr_t H5FD_init(void);

/* Function prototypes for MPI based VFDs*/
#ifdef H5_HAVE_PARALLEL
<<<<<<< HEAD
H5_DLL herr_t
H5FD_selection_build_types(hbool_t io_op_write, uint32_t num_pieces,
                            struct H5S_t **file_spaces, struct H5S_t **mem_spaces,
                            haddr_t addrs[], H5_flexible_const_ptr_t bufs[],
                            size_t src_type_sizes[], size_t dst_type_sizes[],
                            /* OUT */ MPI_Datatype *final_ftype, hbool_t *final_ftype_is_derived,
                            /* OUT */ MPI_Datatype *final_mtype, hbool_t *final_mtype_is_derived,
                            /* OUT */ int *size_i, /* OUT */ H5_flexible_const_ptr_t *mpi_bufs_base);
=======
H5_DLL herr_t H5FD_selection_build_types(hbool_t io_op_write, size_t num_pieces, struct H5S_t **file_spaces,
                                         struct H5S_t **mem_spaces, haddr_t addrs[],
                                         H5_flexible_const_ptr_t bufs[], size_t src_type_sizes[],
                                         size_t                  dst_type_sizes[],
                                         /* OUT */ MPI_Datatype *final_ftype, hbool_t *final_ftype_is_derived,
                                         /* OUT */ MPI_Datatype *final_mtype, hbool_t *final_mtype_is_derived,
                                         /* OUT */ int                     *size_i,
                                         /* OUT */ H5_flexible_const_ptr_t *mpi_bufs_base);
>>>>>>> d298b10f

/* General routines */
H5_DLL haddr_t H5FD_mpi_MPIOff_to_haddr(MPI_Offset mpi_off);
H5_DLL herr_t  H5FD_mpi_haddr_to_MPIOff(haddr_t addr, MPI_Offset *mpi_off /*out*/);
#ifdef NOT_YET
H5_DLL herr_t H5FD_mpio_wait_for_left_neighbor(H5FD_t *file);
H5_DLL herr_t H5FD_mpio_signal_right_neighbor(H5FD_t *file);
#endif /* NOT_YET */
H5_DLL herr_t H5FD_set_mpio_atomicity(H5FD_t *file, hbool_t flag);
H5_DLL herr_t H5FD_get_mpio_atomicity(H5FD_t *file, hbool_t *flag);

/* Driver specific methods */
H5_DLL int      H5FD_mpi_get_rank(H5FD_t *file);
H5_DLL int      H5FD_mpi_get_size(H5FD_t *file);
H5_DLL MPI_Comm H5FD_mpi_get_comm(H5FD_t *file);
H5_DLL herr_t   H5FD_mpi_get_file_sync_required(H5FD_t *file, hbool_t *file_sync_required);
#endif /* H5_HAVE_PARALLEL */

#endif /* H5FDprivate_H */<|MERGE_RESOLUTION|>--- conflicted
+++ resolved
@@ -187,7 +187,6 @@
 
 /* Function prototypes for MPI based VFDs*/
 #ifdef H5_HAVE_PARALLEL
-<<<<<<< HEAD
 H5_DLL herr_t
 H5FD_selection_build_types(hbool_t io_op_write, uint32_t num_pieces,
                             struct H5S_t **file_spaces, struct H5S_t **mem_spaces,
@@ -196,16 +195,6 @@
                             /* OUT */ MPI_Datatype *final_ftype, hbool_t *final_ftype_is_derived,
                             /* OUT */ MPI_Datatype *final_mtype, hbool_t *final_mtype_is_derived,
                             /* OUT */ int *size_i, /* OUT */ H5_flexible_const_ptr_t *mpi_bufs_base);
-=======
-H5_DLL herr_t H5FD_selection_build_types(hbool_t io_op_write, size_t num_pieces, struct H5S_t **file_spaces,
-                                         struct H5S_t **mem_spaces, haddr_t addrs[],
-                                         H5_flexible_const_ptr_t bufs[], size_t src_type_sizes[],
-                                         size_t                  dst_type_sizes[],
-                                         /* OUT */ MPI_Datatype *final_ftype, hbool_t *final_ftype_is_derived,
-                                         /* OUT */ MPI_Datatype *final_mtype, hbool_t *final_mtype_is_derived,
-                                         /* OUT */ int                     *size_i,
-                                         /* OUT */ H5_flexible_const_ptr_t *mpi_bufs_base);
->>>>>>> d298b10f
 
 /* General routines */
 H5_DLL haddr_t H5FD_mpi_MPIOff_to_haddr(MPI_Offset mpi_off);
