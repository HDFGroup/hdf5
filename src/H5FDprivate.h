/* * * * * * * * * * * * * * * * * * * * * * * * * * * * * * * * * * * * * * *
 * Copyright by The HDF Group.                                               *
 * Copyright by the Board of Trustees of the University of Illinois.         *
 * All rights reserved.                                                      *
 *                                                                           *
 * This file is part of HDF5.  The full HDF5 copyright notice, including     *
 * terms governing use, modification, and redistribution, is contained in    *
 * the COPYING file, which can be found at the root of the source code       *
 * distribution tree, or in https://www.hdfgroup.org/licenses.               *
 * If you do not have access to either file, you may request a copy from     *
 * help@hdfgroup.org.                                                        *
 * * * * * * * * * * * * * * * * * * * * * * * * * * * * * * * * * * * * * * */

/*
 * Programmer:  Robb Matzke
 *              Monday, July 26, 1999
 */
#ifndef H5FDprivate_H
#define H5FDprivate_H

/* Include package's public header */
#include "H5FDpublic.h"

/* Private headers needed by this file */
<<<<<<< HEAD
#include "H5Pprivate.h" /* Property lists			*/
=======
#include "H5Pprivate.h" /* Property lists            */
>>>>>>> 18bbd3f0

/*
 * The MPI drivers are needed because there are
 * places where we check for things that aren't handled by these drivers.
 */
<<<<<<< HEAD
#include "H5FDmpi.h" /* MPI-based file drivers		*/
=======
#include "H5FDmpi.h" /* MPI-based file drivers        */
>>>>>>> 18bbd3f0

/**************************/
/* Library Private Macros */
/**************************/

/* Length of filename buffer */
#define H5FD_MAX_FILENAME_LEN 1024

#ifdef H5_HAVE_PARALLEL
/* ======== Temporary data transfer properties ======== */
/* Definitions for memory MPI type property */
#define H5FD_MPI_XFER_MEM_MPI_TYPE_NAME "H5FD_mpi_mem_mpi_type"
/* Definitions for file MPI type property */
#define H5FD_MPI_XFER_FILE_MPI_TYPE_NAME "H5FD_mpi_file_mpi_type"

/* Sub-class the H5FD_class_t to add more specific functions for MPI-based VFDs */
typedef struct H5FD_class_mpi_t {
<<<<<<< HEAD
    H5FD_class_t super;                                    /* Superclass information & methods */
    int (*get_rank)(const H5FD_t *file);                   /* Get the MPI rank of a process */
    int (*get_size)(const H5FD_t *file);                   /* Get the MPI size of a communicator */
    MPI_Comm (*get_comm)(const H5FD_t *file);              /* Get the communicator for a file */
    herr_t (*get_mpi_info)(H5FD_t *file, void **mpi_info); /* get MPI_Info for a file */
=======
    H5FD_class_t super;                       /* Superclass information & methods */
    int (*get_rank)(const H5FD_t *file);      /* Get the MPI rank of a process */
    int (*get_size)(const H5FD_t *file);      /* Get the MPI size of a communicator */
    MPI_Comm (*get_comm)(const H5FD_t *file); /* Get the communicator for a file */
>>>>>>> 18bbd3f0
} H5FD_class_mpi_t;
#endif

/****************************/
/* Library Private Typedefs */
/****************************/

/* File operations */
typedef enum {
    OP_UNKNOWN = 0, /* Unknown last file operation */
    OP_READ    = 1, /* Last file I/O operation was a read */
    OP_WRITE   = 2  /* Last file I/O operation was a write */
} H5FD_file_op_t;

/* Define structure to hold initial file image and other relevant information */
typedef struct {
    void *                      buffer;
    size_t                      size;
    H5FD_file_image_callbacks_t callbacks;
} H5FD_file_image_info_t;

/* Define default file image info */
#define H5FD_DEFAULT_FILE_IMAGE_INFO                                                                         \
    {                                                                                                        \
<<<<<<< HEAD
        /* file image buffer */ NULL, /* buffer size */ 0,                                                   \
        { /* Callbacks */                                                                                    \
            /* image_malloc */ NULL, /* image_memcpy */ NULL, /* image_realloc */ NULL,                      \
                /* image_free */ NULL, /* udata_copy */ NULL, /* udata_free */ NULL, /* udata */ NULL,       \
=======
        NULL,         /* file image buffer */                                                                \
            0,        /* buffer size */                                                                      \
        {             /* Callbacks */                                                                        \
            NULL,     /* image_malloc */                                                                     \
                NULL, /* image_memcpy */                                                                     \
                NULL, /* image_realloc */                                                                    \
                NULL, /* image_free */                                                                       \
                NULL, /* udata_copy */                                                                       \
                NULL, /* udata_free */                                                                       \
                NULL, /* udata */                                                                            \
>>>>>>> 18bbd3f0
        }                                                                                                    \
    }

/* Define structure to hold driver ID & info for FAPLs */
typedef struct {
    hid_t       driver_id;   /* Driver's ID */
    const void *driver_info; /* Driver info, for open callbacks */
} H5FD_driver_prop_t;

/*****************************/
/* Library Private Variables */
/*****************************/

/******************************/
/* Library Private Prototypes */
/******************************/

/* Forward declarations for prototype arguments */
struct H5F_t;

H5_DLL int    H5FD_term_interface(void);
H5_DLL herr_t H5FD_locate_signature(H5FD_t *file, haddr_t *sig_addr);
H5_DLL H5FD_class_t *H5FD_get_class(hid_t id);
H5_DLL hsize_t       H5FD_sb_size(H5FD_t *file);
H5_DLL herr_t        H5FD_sb_encode(H5FD_t *file, char *name /*out*/, uint8_t *buf);
H5_DLL herr_t        H5FD_sb_load(H5FD_t *file, const char *name, const uint8_t *buf);
H5_DLL void *        H5FD_fapl_get(H5FD_t *file);
<<<<<<< HEAD
H5_DLL herr_t        H5FD_fapl_close(hid_t driver_id, const void *fapl);
=======
H5_DLL herr_t        H5FD_free_driver_info(hid_t driver_id, const void *driver_info);
>>>>>>> 18bbd3f0
H5_DLL hid_t         H5FD_register(const void *cls, size_t size, hbool_t app_ref);
H5_DLL H5FD_t *H5FD_open(const char *name, unsigned flags, hid_t fapl_id, haddr_t maxaddr);
H5_DLL herr_t  H5FD_close(H5FD_t *file);
H5_DLL int     H5FD_cmp(const H5FD_t *f1, const H5FD_t *f2);
H5_DLL herr_t  H5FD_driver_query(const H5FD_class_t *driver, unsigned long *flags /*out*/);
H5_DLL haddr_t H5FD_alloc(H5FD_t *file, H5FD_mem_t type, struct H5F_t *f, hsize_t size, haddr_t *frag_addr,
                          hsize_t *frag_size);
H5_DLL herr_t  H5FD_free(H5FD_t *file, H5FD_mem_t type, struct H5F_t *f, haddr_t addr, hsize_t size);
H5_DLL htri_t  H5FD_try_extend(H5FD_t *file, H5FD_mem_t type, struct H5F_t *f, haddr_t blk_end,
                               hsize_t extra_requested);
H5_DLL haddr_t H5FD_get_eoa(const H5FD_t *file, H5FD_mem_t type);
H5_DLL herr_t  H5FD_set_eoa(H5FD_t *file, H5FD_mem_t type, haddr_t addr);
H5_DLL haddr_t H5FD_get_eof(const H5FD_t *file, H5FD_mem_t type);
H5_DLL haddr_t H5FD_get_maxaddr(const H5FD_t *file);
H5_DLL herr_t  H5FD_get_feature_flags(const H5FD_t *file, unsigned long *feature_flags);
H5_DLL herr_t  H5FD_set_feature_flags(H5FD_t *file, unsigned long feature_flags);
H5_DLL herr_t  H5FD_get_fs_type_map(const H5FD_t *file, H5FD_mem_t *type_map);
H5_DLL herr_t  H5FD_read(H5FD_t *file, H5FD_mem_t type, haddr_t addr, size_t size, void *buf /*out*/);
H5_DLL herr_t  H5FD_write(H5FD_t *file, H5FD_mem_t type, haddr_t addr, size_t size, const void *buf);
H5_DLL herr_t  H5FD_flush(H5FD_t *file, hbool_t closing);
H5_DLL herr_t  H5FD_truncate(H5FD_t *file, hbool_t closing);
H5_DLL herr_t  H5FD_lock(H5FD_t *file, hbool_t rw);
H5_DLL herr_t  H5FD_unlock(H5FD_t *file);
H5_DLL herr_t  H5FD_get_fileno(const H5FD_t *file, unsigned long *filenum);
H5_DLL herr_t  H5FD_get_vfd_handle(H5FD_t *file, hid_t fapl, void **file_handle);
H5_DLL herr_t  H5FD_set_base_addr(H5FD_t *file, haddr_t base_addr);
H5_DLL haddr_t H5FD_get_base_addr(const H5FD_t *file);
H5_DLL herr_t  H5FD_set_paged_aggr(H5FD_t *file, hbool_t paged);

/* Function prototypes for MPI based VFDs*/
#ifdef H5_HAVE_PARALLEL
/* General routines */
H5_DLL haddr_t H5FD_mpi_MPIOff_to_haddr(MPI_Offset mpi_off);
H5_DLL herr_t  H5FD_mpi_haddr_to_MPIOff(haddr_t addr, MPI_Offset *mpi_off /*out*/);
#ifdef NOT_YET
H5_DLL herr_t H5FD_mpio_wait_for_left_neighbor(H5FD_t *file);
H5_DLL herr_t H5FD_mpio_signal_right_neighbor(H5FD_t *file);
#endif /* NOT_YET */
H5_DLL herr_t H5FD_set_mpio_atomicity(H5FD_t *file, hbool_t flag);
H5_DLL herr_t H5FD_get_mpio_atomicity(H5FD_t *file, hbool_t *flag);

/* Driver specific methods */
H5_DLL int      H5FD_mpi_get_rank(const H5FD_t *file);
H5_DLL int      H5FD_mpi_get_size(const H5FD_t *file);
H5_DLL MPI_Comm H5FD_mpi_get_comm(const H5FD_t *_file);
<<<<<<< HEAD
H5_DLL herr_t   H5FD_get_mpi_info(H5FD_t *file, void **file_info);
#endif /* H5_HAVE_PARALLEL */

#endif /* !_H5FDprivate_H */
=======
#endif /* H5_HAVE_PARALLEL */

#endif /* H5FDprivate_H */
>>>>>>> 18bbd3f0
<|MERGE_RESOLUTION|>--- conflicted
+++ resolved
@@ -22,21 +22,13 @@
 #include "H5FDpublic.h"
 
 /* Private headers needed by this file */
-<<<<<<< HEAD
-#include "H5Pprivate.h" /* Property lists			*/
-=======
 #include "H5Pprivate.h" /* Property lists            */
->>>>>>> 18bbd3f0
 
 /*
  * The MPI drivers are needed because there are
  * places where we check for things that aren't handled by these drivers.
  */
-<<<<<<< HEAD
-#include "H5FDmpi.h" /* MPI-based file drivers		*/
-=======
 #include "H5FDmpi.h" /* MPI-based file drivers        */
->>>>>>> 18bbd3f0
 
 /**************************/
 /* Library Private Macros */
@@ -54,18 +46,10 @@
 
 /* Sub-class the H5FD_class_t to add more specific functions for MPI-based VFDs */
 typedef struct H5FD_class_mpi_t {
-<<<<<<< HEAD
-    H5FD_class_t super;                                    /* Superclass information & methods */
-    int (*get_rank)(const H5FD_t *file);                   /* Get the MPI rank of a process */
-    int (*get_size)(const H5FD_t *file);                   /* Get the MPI size of a communicator */
-    MPI_Comm (*get_comm)(const H5FD_t *file);              /* Get the communicator for a file */
-    herr_t (*get_mpi_info)(H5FD_t *file, void **mpi_info); /* get MPI_Info for a file */
-=======
     H5FD_class_t super;                       /* Superclass information & methods */
     int (*get_rank)(const H5FD_t *file);      /* Get the MPI rank of a process */
     int (*get_size)(const H5FD_t *file);      /* Get the MPI size of a communicator */
     MPI_Comm (*get_comm)(const H5FD_t *file); /* Get the communicator for a file */
->>>>>>> 18bbd3f0
 } H5FD_class_mpi_t;
 #endif
 
@@ -90,12 +74,6 @@
 /* Define default file image info */
 #define H5FD_DEFAULT_FILE_IMAGE_INFO                                                                         \
     {                                                                                                        \
-<<<<<<< HEAD
-        /* file image buffer */ NULL, /* buffer size */ 0,                                                   \
-        { /* Callbacks */                                                                                    \
-            /* image_malloc */ NULL, /* image_memcpy */ NULL, /* image_realloc */ NULL,                      \
-                /* image_free */ NULL, /* udata_copy */ NULL, /* udata_free */ NULL, /* udata */ NULL,       \
-=======
         NULL,         /* file image buffer */                                                                \
             0,        /* buffer size */                                                                      \
         {             /* Callbacks */                                                                        \
@@ -106,7 +84,6 @@
                 NULL, /* udata_copy */                                                                       \
                 NULL, /* udata_free */                                                                       \
                 NULL, /* udata */                                                                            \
->>>>>>> 18bbd3f0
         }                                                                                                    \
     }
 
@@ -134,11 +111,7 @@
 H5_DLL herr_t        H5FD_sb_encode(H5FD_t *file, char *name /*out*/, uint8_t *buf);
 H5_DLL herr_t        H5FD_sb_load(H5FD_t *file, const char *name, const uint8_t *buf);
 H5_DLL void *        H5FD_fapl_get(H5FD_t *file);
-<<<<<<< HEAD
-H5_DLL herr_t        H5FD_fapl_close(hid_t driver_id, const void *fapl);
-=======
 H5_DLL herr_t        H5FD_free_driver_info(hid_t driver_id, const void *driver_info);
->>>>>>> 18bbd3f0
 H5_DLL hid_t         H5FD_register(const void *cls, size_t size, hbool_t app_ref);
 H5_DLL H5FD_t *H5FD_open(const char *name, unsigned flags, hid_t fapl_id, haddr_t maxaddr);
 H5_DLL herr_t  H5FD_close(H5FD_t *file);
@@ -184,13 +157,6 @@
 H5_DLL int      H5FD_mpi_get_rank(const H5FD_t *file);
 H5_DLL int      H5FD_mpi_get_size(const H5FD_t *file);
 H5_DLL MPI_Comm H5FD_mpi_get_comm(const H5FD_t *_file);
-<<<<<<< HEAD
-H5_DLL herr_t   H5FD_get_mpi_info(H5FD_t *file, void **file_info);
 #endif /* H5_HAVE_PARALLEL */
 
-#endif /* !_H5FDprivate_H */
-=======
-#endif /* H5_HAVE_PARALLEL */
-
-#endif /* H5FDprivate_H */
->>>>>>> 18bbd3f0
+#endif /* H5FDprivate_H */