/* * * * * * * * * * * * * * * * * * * * * * * * * * * * * * * * * * * * * * *
 * Copyright by The HDF Group.                                               *
 * All rights reserved.                                                      *
 *                                                                           *
 * This file is part of HDF5.  The full HDF5 copyright notice, including     *
 * terms governing use, modification, and redistribution, is contained in    *
 * the COPYING file, which can be found at the root of the source code       *
 * distribution tree, or in https://www.hdfgroup.org/licenses.               *
 * If you do not have access to either file, you may request a copy from     *
 * help@hdfgroup.org.                                                        *
 * * * * * * * * * * * * * * * * * * * * * * * * * * * * * * * * * * * * * * */

/*-------------------------------------------------------------------------
 *
 * Created:             H5Fvfd_swmr.c
 *                      Oct 10 2019
 *
 * Purpose:             Functions for VFD SWMR.
 *
 *-------------------------------------------------------------------------
 */

/****************/
/* Module Setup */
/****************/

#include "H5Fmodule.h" /* This source code file is part of the H5F module */

/***********/
/* Headers */
/***********/
#include "H5private.h"   /* Generic Functions                        */
#include "H5Aprivate.h"  /* Attributes                               */
#include "H5ACprivate.h" /* Metadata cache                           */
#include "H5CXprivate.h" /* API Contexts                             */
#include "H5Dprivate.h"  /* Datasets                                 */
#include "H5Eprivate.h"  /* Error handling                           */
#include "H5Fpkg.h"      /* File access                              */
#include "H5FDprivate.h" /* File drivers                             */
#include "H5Gprivate.h"  /* Groups                                   */
#include "H5Iprivate.h"  /* IDs                                      */
#include "H5Lprivate.h"  /* Links                                    */
#include "H5MFprivate.h" /* File memory management                   */
#include "H5MVprivate.h" /* File memory management for VFD SWMR      */
#include "H5MMprivate.h" /* Memory management                        */
#include "H5Pprivate.h"  /* Property lists                           */
#include "H5SMprivate.h" /* Shared Object Header Messages            */
#include "H5Tprivate.h"  /* Datatypes                                */

/****************/
/* Local Macros */
/****************/

#define nanosecs_per_second    1000000000 /* nanoseconds per second */
#define nanosecs_per_tenth_sec 100000000  /* nanoseconds per 0.1 second */

/********************/
/* Local Prototypes */
/********************/

static herr_t H5F__vfd_swmr_update_end_of_tick_and_tick_num(H5F_shared_t *, hbool_t);
static herr_t H5F__vfd_swmr_construct_write_md_hdr(H5F_shared_t *, uint32_t);
static herr_t H5F__vfd_swmr_construct_write_md_idx(H5F_shared_t *, uint32_t,
                                                   struct H5FD_vfd_swmr_idx_entry_t[]);
static herr_t H5F__idx_entry_cmp(const void *_entry1, const void *_entry2);
static herr_t H5F__vfd_swmr_create_index(H5F_shared_t *);
static herr_t H5F__vfd_swmr_writer__wait_a_tick(H5F_t *);

/*********************/
/* Package Variables */
/*********************/

/*
 * Globals for VFD SWMR
 */

unsigned int vfd_swmr_api_entries_g = 0; /* Times the library was entered
                                          * and re-entered minus the times
                                          * it was exited.  We only perform
                                          * the end-of-tick processing
                                          * on the 0->1 and 1->0
                                          * transitions.
                                          */
/*
 *  The head of the end of tick queue (EOT queue) for files opened in either
 *  VFD SWMR write or VFD SWMR read mode
 */
eot_queue_t eot_queue_g = TAILQ_HEAD_INITIALIZER(eot_queue_g);

/*******************/
/* Local Variables */
/*******************/

/* Declare a free list to manage the shadow_defree_t struct */
H5FL_DEFINE(shadow_defree_t);

/* Declare a free list to manage the eot_queue_entry_t struct */
H5FL_DEFINE(eot_queue_entry_t);

/*-------------------------------------------------------------------------
 *
 * Function:    H5F_vfd_swmr_init
 *
 * Purpose:     Initialize globals and the corresponding fields in
 *              file pointer.
 *
 *              For both VFD SWMR writer and reader:
 *
 *                  --set end_of_tick to the current time + tick length
 *
 *              For VFD SWMR writer:
 *
 *                  --set f->shared->tick_num to 1
 *                  --create the metadata file
 *                  --when opening an existing HDF5 file, write header and
 *                    empty index in the metadata file
 *
 *              For VFD SWMR reader:
 *
 *                  --set f->shared->tick_num to the current tick read from the
 *                    metadata file
 *
 * Return:      Success:        SUCCEED
 *              Failure:        FAIL
 *
 * Programmer:  Vailin Choi -- 11/??/18
 *
 * Changes:     None.
 *
 *-------------------------------------------------------------------------
 */
herr_t
H5F_vfd_swmr_init(H5F_t *f, hbool_t file_create)
{
    hsize_t       md_size;             /* Size of the metadata file */
    haddr_t       hdr_addr, idx_addr;  /* Addresses returned from H5MV_alloc() */
    herr_t        ret_value = SUCCEED; /* Return value */
    H5F_shared_t *shared    = f->shared;

    FUNC_ENTER_NOAPI(FAIL)

    HDassert(H5F_SHARED_VFD_SWMR_CONFIG(shared));

    shared->vfd_swmr = TRUE;

    if (H5F_SHARED_INTENT(shared) & H5F_ACC_RDWR) {

        HDassert(shared->vfd_swmr_config.writer);

        SIMPLEQ_INIT(&shared->lower_defrees);
        shared->vfd_swmr_writer = TRUE;
        shared->tick_num        = 1;

        if (H5PB_vfd_swmr__set_tick(shared) < 0)
            HGOTO_ERROR(H5E_FILE, H5E_SYSTEM, FAIL, "Can't update page buffer current tick")

        /* Create the metadata file */
        if (((shared->vfd_swmr_md_fd = HDopen(shared->vfd_swmr_config.md_file_path, O_CREAT | O_RDWR,
                                              H5_POSIX_CREATE_MODE_RW))) < 0)

            HGOTO_ERROR(H5E_FILE, H5E_CANTOPENFILE, FAIL, "unable to create the metadata file")

        md_size = (hsize_t)shared->vfd_swmr_config.md_pages_reserved * shared->fs_page_size;

        HDassert(shared->fs_page_size >= H5FD_MD_HEADER_SIZE);

        /* Allocate an entire page from the shadow file for the header. */
        if ((hdr_addr = H5MV_alloc(f, shared->fs_page_size)) == HADDR_UNDEF) {
            HGOTO_ERROR(H5E_FILE, H5E_WRITEERROR, FAIL, "error allocating shadow-file header");
        }
        HDassert(H5F_addr_eq(hdr_addr, H5FD_MD_HEADER_OFF));

        idx_addr = H5MV_alloc(f, md_size - shared->fs_page_size);
        if (idx_addr == HADDR_UNDEF) {
            HGOTO_ERROR(H5E_FILE, H5E_WRITEERROR, FAIL, "error allocating shadow-file index");
        }

        HDassert(H5F_addr_eq(idx_addr, shared->fs_page_size));

        shared->writer_index_offset = idx_addr;

        /* Set the metadata file size to md_pages_reserved */
        if (-1 == HDftruncate(shared->vfd_swmr_md_fd, (HDoff_t)md_size))
            HGOTO_ERROR(H5E_FILE, H5E_WRITEERROR, FAIL, "truncate fail for the metadata file");

        /* Set eof for metadata file to md_pages_reserved */
        shared->vfd_swmr_md_eoa = (haddr_t)md_size;

        /* When opening an existing HDF5 file, create header and empty
         * index in the metadata file
         */
        if (!file_create) {

            if (H5F__vfd_swmr_construct_write_md_idx(shared, 0, NULL) < 0)
                HGOTO_ERROR(H5E_FILE, H5E_CANTSET, FAIL, "fail to create index in md");

            if (H5F__vfd_swmr_construct_write_md_hdr(shared, 0) < 0)
                HGOTO_ERROR(H5E_FILE, H5E_CANTSET, FAIL, "fail to create header in md");
        }
    }
    else { /* VFD SWMR reader  */

        HDassert(!shared->vfd_swmr_config.writer);

        shared->vfd_swmr_writer = FALSE;
        shared->max_jump_ticks  = 0;

        HDassert(shared->mdf_idx == NULL);

        /* allocate an index to save the initial index */
        if (H5F__vfd_swmr_create_index(shared) < 0)
            HGOTO_ERROR(H5E_FILE, H5E_CANTALLOC, FAIL, "unable to allocate metadata file index");

        /* Set tick_num to the current tick read from the metadata file */
        shared->mdf_idx_entries_used = shared->mdf_idx_len;
        if (H5FD_vfd_swmr_get_tick_and_idx(shared->lf, FALSE, &shared->tick_num,
                                           &(shared->mdf_idx_entries_used), shared->mdf_idx) < 0)
            HGOTO_ERROR(H5E_FILE, H5E_CANTLOAD, FAIL, "unable to load/decode metadata file");

        HDassert(shared->tick_num != 0);
        vfd_swmr_reader_did_increase_tick_to(shared->tick_num);

#if 0  /* JRM */
        HDfprintf(stderr, 
                 "##### initialized index: tick/used/len = %lld/%d/%d #####\n",
                 shared->tick_num, shared->mdf_idx_entries_used,
                 shared->mdf_idx_len);
#endif /* JRM */
    }

    /* Update end_of_tick */
    if (H5F__vfd_swmr_update_end_of_tick_and_tick_num(shared, FALSE) < 0) {
        HGOTO_ERROR(H5E_FILE, H5E_CANTSET, FAIL, "unable to update end of tick");
    }

done:

    FUNC_LEAVE_NOAPI(ret_value)

} /* H5F_vfd_swmr_init() */

/*-------------------------------------------------------------------------
 *
 * Function:    H5F_vfd_swmr_close_or_flush
 *
 * Purpose:     Used by the VFD SWMR writer when the HDF5 file is closed
 *              or flushed:
 *
 *              1) For file close:
 *                  --write header and an empty index to the metadata file
 *                  --increment tick_num
 *                  --close the metadata file
 *                  --unlink the metadata file
 *                  --close the free-space manager for the metadata file
 *
 *              2) For file flush:
 *                  --write header and an empty index to the metadata file
 *                  --increment tick_num
 *                  --start a new tick (??check with JM for sure)
 *                    ??update end_of_tick
 *
 * Return:      Success:        SUCCEED
 *              Failure:        FAIL
 *
 * Programmer:  Vailin Choi -- 11/??/18
 *
 * Changes:     None.
 *
 *-------------------------------------------------------------------------
 */
herr_t
H5F_vfd_swmr_close_or_flush(H5F_t *f, hbool_t closing)
{
    H5F_shared_t *   shared = f->shared;
    shadow_defree_t *curr;
    herr_t           ret_value = SUCCEED;

    FUNC_ENTER_NOAPI(FAIL)

    HDassert(shared->vfd_swmr_writer);
    HDassert(shared->vfd_swmr_md_fd >= 0);

    /* Write empty index to the md file */
    if (H5F__vfd_swmr_construct_write_md_idx(shared, 0, NULL) < 0)
        HGOTO_ERROR(H5E_FILE, H5E_CANTSET, FAIL, "fail to create index in md");

    /* Write header to the md file */
    if (H5F__vfd_swmr_construct_write_md_hdr(shared, 0) < 0)
        HGOTO_ERROR(H5E_FILE, H5E_CANTSET, FAIL, "fail to create header in md");

    if (closing) { /* For file close */

        ++shared->tick_num;

        /* Close the md file */
        if (HDclose(shared->vfd_swmr_md_fd) < 0)
            HSYS_GOTO_ERROR(H5E_FILE, H5E_CANTCLOSEFILE, FAIL, "unable to close the metadata file");
        shared->vfd_swmr_md_fd = -1;

        /* Unlink the md file */
        if (HDunlink(shared->vfd_swmr_config.md_file_path) < 0)
            HSYS_GOTO_ERROR(H5E_FILE, H5E_CANTREMOVE, FAIL, "unable to unlink the metadata file");

        /* Close the free-space manager for the metadata file */
        if (H5MV_close(f) < 0)
            HGOTO_ERROR(H5E_FILE, H5E_CANTRELEASE, FAIL,
                        "unable to close the free-space manager for the metadata file");

        /* Free the delayed list */
        while ((curr = TAILQ_FIRST(&shared->shadow_defrees)) != NULL) {
            TAILQ_REMOVE(&shared->shadow_defrees, curr, link);
            H5FL_FREE(shadow_defree_t, curr);
        }

        HDassert(TAILQ_EMPTY(&shared->shadow_defrees));
    }
    else { /* For file flush */
        /* Update end_of_tick */
        if (H5F__vfd_swmr_update_end_of_tick_and_tick_num(shared, TRUE) < 0)
            HDONE_ERROR(H5E_FILE, H5E_CANTSET, FAIL, "unable to update end of tick");
    }
done:
    FUNC_LEAVE_NOAPI(ret_value)
}

static int
shadow_range_defer_free(H5F_shared_t *shared, uint64_t offset, uint32_t length)
{
    shadow_defree_t *shadow_defree;

    if (NULL == (shadow_defree = H5FL_CALLOC(shadow_defree_t)))
        return -1;

    shadow_defree->offset   = offset;
    shadow_defree->length   = length;
    shadow_defree->tick_num = shared->tick_num;

    TAILQ_INSERT_HEAD(&shared->shadow_defrees, shadow_defree, link);
    return 0;
}

int
shadow_image_defer_free(H5F_shared_t *shared, const H5FD_vfd_swmr_idx_entry_t *entry)
{
    return shadow_range_defer_free(shared, entry->md_file_page_offset * shared->fs_page_size, entry->length);
}

/*-------------------------------------------------------------------------
 *
 * Function: H5F_update_vfd_swmr_metadata_file()
 *
 * Purpose:  Update the metadata file with the input index
 *
 *           --Sort index
 *
 *           --For each non-null entry_ptr in the index entries:
 *               --Insert previous image of the entry onto the delayed list
 *               --Allocate space for the entry in the metadata file
 *               --Compute checksum
 *               --Update index entry
 *               --Write the entry to the metadata file
 *               --Set entry_ptr to NULL
 *
 *           --Construct on disk image of the index and write index to the
 *             metadata file
 *
 *           --Construct on disk image of the header and write header to
 *             the metadata file
 *
 *           --Release time out entries from the delayed list to the
 *             free-space manager
 *
 * Return:   SUCCEED/FAIL
 *
 * Programmer: Vailin Choi  11/??/18
 *
 * Changes:  None.
 *
 *
 *-------------------------------------------------------------------------
 */
herr_t
H5F_update_vfd_swmr_metadata_file(H5F_t *f, uint32_t num_entries, H5FD_vfd_swmr_idx_entry_t *index)
{
    H5F_shared_t *   shared = f->shared;
    shadow_defree_t *prev;
    shadow_defree_t *shadow_defree;
    haddr_t          md_addr;             /* Address in the metadata file */
    uint32_t         i;                   /* Local index variable */
    herr_t           ret_value = SUCCEED; /* Return value */

    FUNC_ENTER_NOAPI(FAIL)

    /* Sort index entries by increasing offset in the HDF5 file */
    if (num_entries > 0) {
        HDqsort(index, num_entries, sizeof(*index), H5F__idx_entry_cmp);
        /* Assert that no HDF5 page offsets are duplicated. */
        for (i = 1; i < num_entries; i++)
            HDassert(index[i - 1].hdf5_page_offset < index[i].hdf5_page_offset);
    }

    /* For each non-null entry_ptr in the index:
     *
     *  --Insert previous image of the entry (if exists) to the
     *    beginning of the delayed list
     *
     *  --Allocate space for the entry in the metadata file
     *
     *  --Compute checksum, update the index entry, write entry to
     *    the metadata file
     *
     *  --Set entry_ptr to NULL
     */
    for (i = 0; i < num_entries; i++) {

        if (index[i].entry_ptr == NULL)
            continue;

        /* Prepend previous image of the entry to the delayed list */
        if (index[i].md_file_page_offset) {
            if (shadow_image_defer_free(shared, &index[i]) == -1) {
                HGOTO_ERROR(H5E_FILE, H5E_CANTALLOC, FAIL, "unable to allocate the delayed entry")
            }
        }

        /* Allocate space for the entry in the metadata file */
        if ((md_addr = H5MV_alloc(f, index[i].length)) == HADDR_UNDEF)
            HGOTO_ERROR(H5E_FILE, H5E_WRITEERROR, FAIL, "error in allocating space from the metadata file")

        HDassert(md_addr % shared->fs_page_size == 0);

        /* Compute checksum and update the index entry */
        index[i].md_file_page_offset = md_addr / shared->fs_page_size;
        index[i].chksum              = H5_checksum_metadata(index[i].entry_ptr, index[i].length, 0);

#if 0  /* JRM */
        HDfprintf(stderr, 
   "writing index[%d] fo/mdfo/l/chksum/fc/lc = %lld/%lld/%ld/%lx/%lx/%lx\n",
                i,
                  index[i].hdf5_page_offset,
                  index[i].md_file_page_offset,
                  index[i].length,
                  index[i].chksum,
                  (((char*)(index[i].entry_ptr))[0]),
                  (((char*)(index[i].entry_ptr))[4095]));

        HDassert(md_addr == index[i].md_file_page_offset * 
                            shared->fs_page_size);
        HDassert(shared->fs_page_size == 4096);
#endif /* JRM */

        /* Seek and write the entry to the metadata file */
        if (HDlseek(shared->vfd_swmr_md_fd, (HDoff_t)md_addr, SEEK_SET) < 0)

            HGOTO_ERROR(H5E_FILE, H5E_SEEKERROR, FAIL, "unable to seek in the metadata file")

        if (HDwrite(shared->vfd_swmr_md_fd, index[i].entry_ptr, index[i].length) != (ssize_t)index[i].length)

            HGOTO_ERROR(H5E_FILE, H5E_WRITEERROR, FAIL,
                        "error in writing the page/multi-page entry to metadata file")

        index[i].entry_ptr = NULL;
    }

    /* Construct and write index to the metadata file */
    if (H5F__vfd_swmr_construct_write_md_idx(shared, num_entries, index) < 0)

        HGOTO_ERROR(H5E_FILE, H5E_CANTSET, FAIL, "fail to construct & write index to md")

    /* Construct and write header to the md file */
    if (H5F__vfd_swmr_construct_write_md_hdr(shared, num_entries) < 0)

        HGOTO_ERROR(H5E_FILE, H5E_CANTSET, FAIL, "fail to construct & write header to md")

    /*
     * Release time out entries from the delayed list by scanning the
     * list from the bottom up:
     *
     *      --release to the metadata file free space manager all index
     *        entries that have resided on the list for more than
     *        max_lag ticks
     *
     *      --remove the associated entries from the list
     */

    if (shared->tick_num <= shared->vfd_swmr_config.max_lag)
        goto done; // It is too early for any reclamations to be due.

    TAILQ_FOREACH_REVERSE_SAFE(shadow_defree, &shared->shadow_defrees, shadow_defree_queue, link, prev)
    {

        if (shadow_defree->tick_num + shared->vfd_swmr_config.max_lag > shared->tick_num) {
            break; // No more entries are due for reclamation.
        }

        if (H5MV_free(f, shadow_defree->offset, shadow_defree->length) < 0) {
            HGOTO_ERROR(H5E_CACHE, H5E_CANTFLUSH, FAIL, "unable to flush clean entry");
        }

        TAILQ_REMOVE(&shared->shadow_defrees, shadow_defree, link);

        H5FL_FREE(shadow_defree_t, shadow_defree);
    }

done:
    FUNC_LEAVE_NOAPI(ret_value)

} /* end H5F_update_vfd_swmr_metadata_file() */

/*-------------------------------------------------------------------------
 *
 * Function: H5F_vfd_swmr_writer__delay_write
 *
 * Purpose:  Given the base address of a page of metadata, or of a multi-
 *           page metadata entry, determine whether the write must be
 *           delayed.
 *
 *           At the conceptual level, the VFD SWMR writer must delay the
 *           write of any metadata page or multi-page metadata that
 *           overwrites an existing metadata page or multi-page metadata
 *           entry until it has appeared in the metadata file index for
 *           at least max_lag ticks.  Since the VFD SWMR reader goes
 *           to the HDF5 file for any piece of metadata not listed in
 *           the metadata file index, failure to delay such writes can
 *           result in message from the future bugs.
 *
 *           The easy case is pages or multi-page metadata entries
 *           have just been allocated.  Obviously, these can be written
 *           immediately.  This case is tracked and tested by the page
 *           buffer proper.
 *
 *           This routine looks up the supplied page in the metadata file
 *           index.
 *
 *           If the entry doesn't exist, the function sets
 *           *untilp to the current tick plus max_lag.
 *
 *           If the entry exists, the function sets *untilp
 *           equal to the entries delayed flush field if it is greater than
 *           or equal to the current tick, or zero otherwise.
 *
 * Return:   SUCCEED/FAIL
 *
 * Programmer: John Mainzer 11/4/18
 *
 * Changes:  None.
 *
 *-------------------------------------------------------------------------
 */
herr_t
H5F_vfd_swmr_writer__delay_write(H5F_shared_t *shared, uint64_t page, uint64_t *untilp)
{
    uint64_t                   until;
    H5FD_vfd_swmr_idx_entry_t *ie_ptr;
    H5FD_vfd_swmr_idx_entry_t *idx;
    herr_t                     ret_value = SUCCEED;

    FUNC_ENTER_NOAPI(FAIL)

    HDassert(shared);
    HDassert(shared->vfd_swmr);
    HDassert(shared->vfd_swmr_writer);

    idx = shared->mdf_idx;

    HDassert(idx != NULL || shared->tick_num <= 1);

    /* do a binary search on the metadata file index to see if
     * it already contains an entry for `page`.
     */

    if (idx == NULL) {
        ie_ptr = NULL;
    }
    else {
        ie_ptr = vfd_swmr_pageno_to_mdf_idx_entry(idx, shared->mdf_idx_entries_used, page, FALSE);
    }

    if (ie_ptr == NULL)
        until = shared->tick_num + shared->vfd_swmr_config.max_lag;
    else if (ie_ptr->delayed_flush >= shared->tick_num)
        until = ie_ptr->delayed_flush;
    else
        until = 0;

    if (until != 0 &&
        (until < shared->tick_num || shared->tick_num + shared->vfd_swmr_config.max_lag < until))
        HGOTO_ERROR(H5E_PAGEBUF, H5E_SYSTEM, FAIL, "VFD SWMR write delay out of range")

    *untilp = until;

done:

    FUNC_LEAVE_NOAPI(ret_value)

} /* H5F_vfd_swmr_writer__delay_write() */

/*-------------------------------------------------------------------------
 *
 * Function: H5F_vfd_swmr_writer__prep_for_flush_or_close
 *
 * Purpose:  In the context of the VFD SWMR writer, two issues must be
 *           addressed before the page buffer can be flushed -- as is
 *           necessary on both HDF5 file flush or close:
 *
 *           1) We must force an end of tick so as to clean the tick list
 *              in the page buffer.
 *
 *           2) If the page buffer delayed write list is not empty, we
 *              must repeatedly wait a tick and then run the writer end
 *              of tick function until the delayed write list drains.
 *
 *           This function manages these details.
 *
 * Return:   SUCCEED/FAIL
 *
 * Programmer: John Mainzer 11/27/18
 *
 * Changes:  None.
 *
 *-------------------------------------------------------------------------
 */
herr_t
H5F_vfd_swmr_writer__prep_for_flush_or_close(H5F_t *f)
{
    herr_t        ret_value = SUCCEED; /* Return value */
    H5F_shared_t *shared    = f->shared;

    FUNC_ENTER_NOAPI(FAIL)

    HDassert(shared->vfd_swmr);
    HDassert(shared->vfd_swmr_writer);
    HDassert(shared->page_buf);

    /* since we are about to flush the page buffer, force and end of
     * tick so as to avoid attempts to flush entries on the page buffer
     * tick list that were modified during the current tick.
     */
    if (H5F_vfd_swmr_writer_end_of_tick(f, TRUE) < 0)

        HGOTO_ERROR(H5E_FILE, H5E_SYSTEM, FAIL, "H5F_vfd_swmr_writer_end_of_tick() failed.")

    while (shared->page_buf->dwl_len > 0) {

        if (H5F__vfd_swmr_writer__wait_a_tick(f) < 0)

            HGOTO_ERROR(H5E_FILE, H5E_CANTFLUSH, FAIL, "wait a tick failed.")
    }

done:

    FUNC_LEAVE_NOAPI(ret_value)

} /* H5F_vfd_swmr_writer__prep_for_flush_or_close() */

static int
clean_shadow_index(H5F_t *f, uint32_t nentries, H5FD_vfd_swmr_idx_entry_t *idx, uint32_t *ndeletedp)
{
    H5F_shared_t *             shared = f->shared;
    uint32_t                   i, j, ndeleted, max_lag = shared->vfd_swmr_config.max_lag;
    uint64_t                   tick_num = shared->tick_num;
    H5FD_vfd_swmr_idx_entry_t *ie;

    for (i = j = ndeleted = 0; i < nentries; i++) {
        ie = &idx[i];

        if (ie->clean && ie->tick_of_last_flush + max_lag < tick_num) {

            HDassert(!ie->garbage);
            HDassert(ie->entry_ptr == NULL);

            if (ie->md_file_page_offset != 0) {
                if (shadow_image_defer_free(shared, ie) == -1)
                    return -1;
                ie->md_file_page_offset = 0;
            }
            ndeleted++;
            continue;
        }
        if (j != i)
            idx[j] = *ie;
        j++;
    }
    *ndeletedp = ndeleted;
    return 0;
}

/*-------------------------------------------------------------------------
 *
 * Function: H5F_vfd_swmr_writer_end_of_tick
 *
 * Purpose:  Main routine for managing the end of tick for the VFD
 *           SWMR writer.
 *
 *           This function performs all end of tick operations for the
 *           writer -- specifically:
 *
 *            1) If requested, flush all raw data to the HDF5 file.
 *
 *               (Not for first cut.)
 *
 *            2) Flush the metadata cache to the page buffer.
 *
 *               Note that we must run a tick after the destruction
 *               of the metadata cache, since this operation will usually
 *               dirty the first page in the HDF5 file.  However, the
 *               metadata cache will no longer exist at this point.
 *
 *               Thus, we must check for the existance of the metadata
 *               cache, and only attempt to flush it if it exists.
 *
 *            3) If this is the first tick (i.e. tick == 1), create the
 *               in memory version of the metadata file index.
 *
 *            4) Scan the page buffer tick list, and use it to update
 *               the metadata file index, adding or modifying entries as
 *               appropriate.
 *
 *            5) Scan the metadata file index for entries that can be
 *               removed -- specifically entries that have been written
 *               to the HDF5 file more than max_lag ticks ago, and haven't
 *               been modified since.
 *
 *               (This is an optimization -- address it later)
 *
 *            6) Update the metadata file.  Must do this before we
 *               release the tick list, as otherwise the page buffer
 *               entry images may not be available.
 *
 *            7) Release the page buffer tick list.
 *
 *            8) Release any delayed writes whose delay has expired.
 *
 *            9) Increment the tick, and update the end of tick.
 *
 *           In passing, generate log entries as appropriate.
 *
 * Return:   SUCCEED/FAIL
 *
 * Programmer: John Mainzer 11/4/18
 *
 * Changes:  None.
 *
 *-------------------------------------------------------------------------
 */
herr_t
H5F_vfd_swmr_writer_end_of_tick(H5F_t *f, hbool_t wait_for_reader)
{
    H5F_shared_t *shared                    = f->shared;
    uint32_t      idx_entries_added         = 0;
    uint32_t      idx_entries_modified      = 0;
    uint32_t      idx_entries_removed       = 0;
    uint32_t      idx_ent_not_in_tl         = 0;
    uint32_t      idx_ent_not_in_tl_flushed = 0;
    herr_t        ret_value                 = SUCCEED; /* Return value */
    hbool_t       incr_tick                 = FALSE;

    FUNC_ENTER_NOAPI(FAIL)

    HDassert(shared);
    HDassert(shared->page_buf);
    HDassert(shared->vfd_swmr_writer);

    if (!vfd_swmr_writer_may_increase_tick_to(shared->tick_num + 1, wait_for_reader))
        goto update_eot;

    incr_tick = TRUE;

    /* 1) If requested, flush all raw data to the HDF5 file.
     *
     *    (Not for first cut.)
     */
    HDassert(!shared->vfd_swmr_config.flush_raw_data);

#if 1
    /* Test to see if b-tree corruption seen in VFD SWMR tests
     * is caused by client hiding data from the metadata cache.  Do
     * this by calling H5D_flush_all(), which flushes any cached
     * dataset storage.  Eventually, we will do this regardless
     * when the above flush_raw_data flag is set.
     */

    if (H5D_flush_all(f) < 0)

        HGOTO_ERROR(H5E_CACHE, H5E_CANTFLUSH, FAIL, "unable to flush dataset cache")

    if (H5MF_free_aggrs(f) < 0)

        HGOTO_ERROR(H5E_FILE, H5E_CANTRELEASE, FAIL, "can't release file space")

    if (shared->cache) {

        if (H5AC_prep_for_file_flush(f) < 0)

            HDONE_ERROR(H5E_CACHE, H5E_CANTFLUSH, FAIL, "prep for MDC flush failed")

        if (H5AC_flush(f) < 0)

            HGOTO_ERROR(H5E_CACHE, H5E_CANTFLUSH, FAIL, "Can't flush metadata cache to the page buffer")

        if (H5AC_secure_from_file_flush(f) < 0)

            HDONE_ERROR(H5E_CACHE, H5E_CANTFLUSH, FAIL, "secure from MDC flush failed")
    }

    if (H5FD_truncate(shared->lf, FALSE) < 0)

        HGOTO_ERROR(H5E_FILE, H5E_WRITEERROR, FAIL, "low level truncate failed")
#endif

    /* 2) If it exists, flush the metadata cache to the page buffer. */
    if (shared->cache) {

        if (H5AC_prep_for_file_flush(f) < 0)

            HDONE_ERROR(H5E_CACHE, H5E_CANTFLUSH, FAIL, "prep for MDC flush failed")

        if (H5AC_flush(f) < 0)

            HGOTO_ERROR(H5E_CACHE, H5E_CANTFLUSH, FAIL, "Can't flush metadata cache to the page buffer")

        if (H5AC_secure_from_file_flush(f) < 0)

            HDONE_ERROR(H5E_CACHE, H5E_CANTFLUSH, FAIL, "secure from MDC flush failed")
    }

    /* 3) If this is the first tick (i.e. tick == 1), create the
     *    in memory version of the metadata file index.
     */
    if ((shared->tick_num == 1) && (H5F__vfd_swmr_create_index(shared) < 0))

        HGOTO_ERROR(H5E_FILE, H5E_CANTALLOC, FAIL, "unable to allocate metadata file index")

    /* 4) Scan the page buffer tick list, and use it to update
     *    the metadata file index, adding or modifying entries as
     *    appropriate.
     */
    if (H5PB_vfd_swmr__update_index(f, &idx_entries_added, &idx_entries_modified, &idx_ent_not_in_tl,
                                    &idx_ent_not_in_tl_flushed) < 0)

        HGOTO_ERROR(H5E_FILE, H5E_SYSTEM, FAIL, "can't update MD file index")

    /* 5) Scan the metadata file index for entries that can be
     *    removed -- specifically entries that have been written
     *    to the HDF5 file more than max_lag ticks ago, and haven't
     *    been modified since.
     */
    if (clean_shadow_index(f, shared->mdf_idx_entries_used + idx_entries_added, shared->mdf_idx,
                           &idx_entries_removed) < 0)
        HGOTO_ERROR(H5E_FILE, H5E_SYSTEM, FAIL, "can't clean shadow file index")

    /* 6) Update the metadata file.  Must do this before we
     *    release the tick list, as otherwise the page buffer
     *    entry images may not be available.
     *
     *    Note that this operation will restore the index to
     *    sorted order.
     */
    if (H5F_update_vfd_swmr_metadata_file(
            f, shared->mdf_idx_entries_used + idx_entries_added - idx_entries_removed, shared->mdf_idx) < 0)
        HGOTO_ERROR(H5E_FILE, H5E_SYSTEM, FAIL, "can't update MD file")

    /* at this point the metadata file index should be sorted -- update
     * shared->mdf_idx_entries_used.
     */
    shared->mdf_idx_entries_used += idx_entries_added;
    shared->mdf_idx_entries_used -= idx_entries_removed;

    HDassert(shared->mdf_idx_entries_used <= shared->mdf_idx_len);

#if 0  /* JRM */
    H5F__vfd_swmr_writer__dump_index(f);
#endif /* JRM */

    /* 7) Release the page buffer tick list. */
    if (H5PB_vfd_swmr__release_tick_list(shared) < 0)

        HGOTO_ERROR(H5E_FILE, H5E_SYSTEM, FAIL, "can't release tick list")

    /* 8) Release any delayed writes whose delay has expired */
    if (H5PB_vfd_swmr__release_delayed_writes(shared) < 0)

        HGOTO_ERROR(H5E_FILE, H5E_SYSTEM, FAIL, "can't release delayed writes")

update_eot:

    /* 9) Increment the tick, and update the end of tick. */

    /* Update end_of_tick */
    if (H5F__vfd_swmr_update_end_of_tick_and_tick_num(shared, incr_tick) < 0)

        HGOTO_ERROR(H5E_FILE, H5E_CANTSET, FAIL, "unable to update end of tick")

    /* Remove the entry from the EOT queue */
    if (H5F_vfd_swmr_remove_entry_eot(f) < 0)
        HDONE_ERROR(H5E_FILE, H5E_CANTCLOSEFILE, FAIL, "unable to remove entry from EOT queue")

    /* Re-insert the entry that corresponds to f onto the EOT queue */
    if (H5F_vfd_swmr_insert_entry_eot(f) < 0)
        HGOTO_ERROR(H5E_FILE, H5E_CANTSET, FAIL, "unable to insert entry into the EOT queue")

done:
    FUNC_LEAVE_NOAPI(ret_value)
}

/*-------------------------------------------------------------------------
 *
 * Function: H5F_vfd_swmr_writer__dump_index
 *
 * Purpose:  Dump a summary of the metadata file index.
 *
 * Return:   SUCCEED/FAIL
 *
 * Programmer: John Mainzer 12/14/19
 *
 * Changes:  None.
 *
 *-------------------------------------------------------------------------
 */
herr_t
H5F_vfd_swmr_writer__dump_index(H5F_shared_t *shared)
{
    unsigned int               i;
    uint32_t                   mdf_idx_len;
    uint32_t                   mdf_idx_entries_used;
    H5FD_vfd_swmr_idx_entry_t *index     = NULL;
    herr_t                     ret_value = SUCCEED; /* Return value */

    FUNC_ENTER_NOAPI(FAIL)

    HDassert(shared);
    HDassert(shared->vfd_swmr);
    HDassert(shared->mdf_idx);

    index                = shared->mdf_idx;
    mdf_idx_len          = shared->mdf_idx_len;
    mdf_idx_entries_used = shared->mdf_idx_entries_used;

    HDfprintf(stderr, "\n\nDumping Index:\n\n");
    HDfprintf(stderr, "index len / entries used = %" PRIu32 " / %" PRIu32 "\n\n", mdf_idx_len,
              mdf_idx_entries_used);

    for (i = 0; i < mdf_idx_entries_used; i++) {

        HDfprintf(stderr, "%u: %" PRIu64 " %" PRIu64 " %" PRIu32 "\n", i, index[i].hdf5_page_offset,
                  index[i].md_file_page_offset, index[i].length);
    }

done:

    FUNC_LEAVE_NOAPI(ret_value)

} /* end H5F_vfd_swmr_writer__dump_index() */

/*-------------------------------------------------------------------------
 * Function: H5F_vfd_swmr_reader_end_of_tick
 *
 * Purpose:  Main routine for VFD SWMR reader end of tick operations.
 *           The following operations must be performed:
 *
 *           1) Direct the VFD SWMR reader VFD to load the current header
 *              from the metadata file, and report the current tick.
 *
 *              If the tick reported has not increased since the last
 *              call, do nothing and exit.
 *
 *           2) If the tick has increased, obtain a copy of the new
 *              index from the VFD SWMR reader VFD, and compare it with
 *              the old index to identify all pages that have been updated
 *              in the previous tick.
 *
 *              If any such pages or multi-page metadata entries are found:
 *
 *                 a) direct the page buffer to evict any such superceeded
 *                    pages, and
 *
 *                 b) direct the metadata cache to either evict or refresh
 *                    any entries residing in the superceeded pages.
 *
 *              Note that this operation MUST be performed in this order,
 *              as the metadata cache will refer to the page buffer
 *              when refreshing entries.
 *
 *           9) Increment the tick, and update the end of tick.
 *
 * Return:   SUCCEED/FAIL
 *
 * Programmer: John Mainzer 12/29/18
 *
 * Changes:  None.
 *
 *-------------------------------------------------------------------------
 */
herr_t
H5F_vfd_swmr_reader_end_of_tick(H5F_t *f, hbool_t entering_api)
{
    uint64_t                   tmp_tick_num = 0;
    H5FD_vfd_swmr_idx_entry_t *tmp_mdf_idx;
    uint32_t                   entries_added   = 0;
    uint32_t                   entries_removed = 0;
    uint32_t                   entries_moved   = 0;
    uint32_t                   tmp_mdf_idx_len;
    uint32_t                   tmp_mdf_idx_entries_used;
    uint32_t                   mdf_idx_entries_used;
    H5F_shared_t *             shared = f->shared;
    struct {
        uint64_t pgno;
        uint32_t length;
    } *change          = NULL;
    herr_t   ret_value = SUCCEED;
    uint32_t i, j, nchanges;
    H5FD_t * file = shared->lf;

    FUNC_ENTER_NOAPI(FAIL)

    HDassert(shared->page_buf);
    HDassert(shared->vfd_swmr);
    HDassert(!shared->vfd_swmr_writer);
    HDassert(file);

    /* 1) Direct the VFD SWMR reader VFD to load the current header
     *    from the metadata file, and report the current tick.
     *
     *    If the tick reported has not increased since the last
     *    call, do nothing and exit.
     */
    if (H5FD_vfd_swmr_get_tick_and_idx(file, TRUE, &tmp_tick_num, NULL, NULL) < 0)

        HGOTO_ERROR(H5E_ARGS, H5E_CANTGET, FAIL, "error in retrieving tick_num from driver")

    /* This is ok if we're entering the API, but it should
     * not happen if we're exiting the API.
     */
    HDassert(entering_api || tmp_tick_num < shared->tick_num + shared->vfd_swmr_config.max_lag);

    if (!entering_api) {
        H5FD_vfd_swmr_record_elapsed_ticks(shared->lf, tmp_tick_num - shared->tick_num);
    }

    if (tmp_tick_num != shared->tick_num) {
        const H5FD_vfd_swmr_idx_entry_t *new_mdf_idx;
        const H5FD_vfd_swmr_idx_entry_t *old_mdf_idx;
        uint32_t                         new_mdf_idx_entries_used;
        uint32_t                         old_mdf_idx_entries_used;

        /* swap the old and new metadata file indexes */

        tmp_mdf_idx              = shared->old_mdf_idx;
        tmp_mdf_idx_len          = shared->old_mdf_idx_len;
        tmp_mdf_idx_entries_used = shared->old_mdf_idx_entries_used;

        shared->old_mdf_idx              = shared->mdf_idx;
        shared->old_mdf_idx_len          = shared->mdf_idx_len;
        shared->old_mdf_idx_entries_used = shared->mdf_idx_entries_used;

        shared->mdf_idx              = tmp_mdf_idx;
        shared->mdf_idx_len          = tmp_mdf_idx_len;
        shared->mdf_idx_entries_used = tmp_mdf_idx_entries_used;

        /* if shared->mdf_idx is NULL, allocate an index */
        if (shared->mdf_idx == NULL && H5F__vfd_swmr_create_index(shared) < 0)
            HGOTO_ERROR(H5E_FILE, H5E_CANTALLOC, FAIL, "unable to allocate metadata file index");

        mdf_idx_entries_used = shared->mdf_idx_len;

#if 0  /* JRM */
        HDfprintf(stderr, "--- reader EOT mdf_idx_entries_used = %d ---\n",
                  mdf_idx_entries_used);
#endif /* JRM */

        if (H5FD_vfd_swmr_get_tick_and_idx(file, FALSE, NULL, &mdf_idx_entries_used, shared->mdf_idx) < 0)
            HGOTO_ERROR(H5E_ARGS, H5E_CANTGET, FAIL, "error in retrieving tick_num from driver");

        HDassert(mdf_idx_entries_used <= shared->mdf_idx_len);

        shared->mdf_idx_entries_used = mdf_idx_entries_used;

#if 0  /* JRM */
        HDfprintf(stderr,
            "--- reader EOT index used / len = %" PRIu32 "/%" PRIu32 " ---\n",
            shared->mdf_idx_entries_used, shared->mdf_idx_len);
#endif /* JRM */

        new_mdf_idx              = shared->mdf_idx;
        old_mdf_idx              = shared->old_mdf_idx;
        new_mdf_idx_entries_used = shared->mdf_idx_entries_used;
        old_mdf_idx_entries_used = shared->old_mdf_idx_entries_used;

        change = malloc(sizeof(change[0]) * (old_mdf_idx_entries_used + new_mdf_idx_entries_used));

        if (change == NULL) {
            HGOTO_ERROR(H5E_FILE, H5E_CANTALLOC, FAIL, "unable to allocate removed pages list");
        }

        /* If an old metadata file index exists, compare it with the
         * new index and evict any modified, new, or deleted pages
         * and any associated metadata cache entries.
         *
         * Note that we must evict in two passes---page buffer first,
         * and then metadata cache.  This is necessary as the metadata
         * cache may attempt to refresh entries rather than evict them,
         * in which case it may access an entry in the page buffer.
         */

        for (i = j = nchanges = 0; i < old_mdf_idx_entries_used && j < new_mdf_idx_entries_used;) {
            const H5FD_vfd_swmr_idx_entry_t *oent = &old_mdf_idx[i], *nent = &new_mdf_idx[j];

            /* Verify that the old and new indices are sorted as expected. */
            HDassert(i == 0 || oent[-1].hdf5_page_offset < oent[0].hdf5_page_offset);

            HDassert(j == 0 || nent[-1].hdf5_page_offset < nent[0].hdf5_page_offset);

            if (oent->hdf5_page_offset == nent->hdf5_page_offset) {

                if (oent->md_file_page_offset != nent->md_file_page_offset) {

                    /* It's ok if the length changes, I think, but I need
                     * to think about how to perform MDC invalidation in the
                     * case where the new entry is *longer*, because the
                     * extension could overlap with a second entry.
                     */
                    HDassert(oent->length == nent->length);

                    /* the page has been altered -- evict it and
                     * any contained metadata cache entries.
                     */
                    change[nchanges].pgno   = oent->hdf5_page_offset;
                    change[nchanges].length = oent->length;
                    nchanges++;
                    entries_moved++;
                }
                i++;
                j++;
            }
            else if (oent->hdf5_page_offset < nent->hdf5_page_offset) {
                /* the page has been removed from the new version
                 * of the index.  Evict it and any contained metadata
                 * cache entries.
                 *
                 * If we are careful about removing entries from the
                 * the index so as to ensure that they haven't changed
                 * for several ticks, we can probably omit this.  However,
                 * lets not worry about this for the first cut.
                 */
                change[nchanges].pgno   = oent->hdf5_page_offset;
                change[nchanges].length = oent->length;
                nchanges++;
                entries_removed++;
                i++;
            }
            else { /* oent->hdf5_page_offset >
                    * nent->hdf5_page_offset
                    */

                /* The page has been added to the index. */
                change[nchanges].pgno   = nent->hdf5_page_offset;
                change[nchanges].length = nent->length;
                nchanges++;
                entries_added++;
                j++;
            }
        }

        for (; j < new_mdf_idx_entries_used; j++) {
            const H5FD_vfd_swmr_idx_entry_t *nent = &new_mdf_idx[j];
            change[nchanges].pgno                 = nent->hdf5_page_offset;
            change[nchanges].length               = nent->length;
            nchanges++;
            entries_added++;
        }

        /* cleanup any left overs in the old index */
        for (; i < old_mdf_idx_entries_used; i++) {
            const H5FD_vfd_swmr_idx_entry_t *oent = &old_mdf_idx[i];

            /* the page has been removed from the new version of the
             * index.  Evict it from the page buffer and also evict any
             * contained metadata cache entries
             */
            change[nchanges].pgno   = oent->hdf5_page_offset;
            change[nchanges].length = oent->length;
            nchanges++;
            entries_removed++;
        }
        for (i = 0; i < nchanges; i++) {
            haddr_t page_addr = (haddr_t)(change[i].pgno * shared->page_buf->page_size);
            if (H5PB_remove_entry(shared, page_addr) < 0) {
                HGOTO_ERROR(H5E_FILE, H5E_CANTFLUSH, FAIL, "remove page buffer entry failed");
            }
        }
        for (i = 0; i < nchanges; i++) {
            if (H5C_evict_or_refresh_all_entries_in_page(f, change[i].pgno, change[i].length, tmp_tick_num) <
                0) {
                HGOTO_ERROR(H5E_FILE, H5E_CANTFLUSH, FAIL, "evict or refresh stale MDC entries failed");
            }
        }

#if 0  /* JRM */
        HDfprintf(stderr, "--- reader EOT pre new tick index "
            "used/len = %" PRIu32 "/ %" PRIu32 " ---\n",
            shared->mdf_idx_entries_used, shared->mdf_idx_len);
#endif /* JRM */
        shared->max_jump_ticks = MAX(shared->max_jump_ticks, (tmp_tick_num - shared->tick_num));

        /* At this point, we should have evicted or refreshed all stale
         * page buffer and metadata cache entries.
         *
         * Start the next tick.
         */
        shared->tick_num = tmp_tick_num;

        vfd_swmr_reader_did_increase_tick_to(tmp_tick_num);

        /* Update end_of_tick */
        if (H5F__vfd_swmr_update_end_of_tick_and_tick_num(shared, FALSE) < 0) {
            HGOTO_ERROR(H5E_FILE, H5E_CANTSET, FAIL, "unable to update end of tick");
        }
    }

    /* Remove the entry from the EOT queue */
    if (H5F_vfd_swmr_remove_entry_eot(f) < 0) {
        HDONE_ERROR(H5E_FILE, H5E_CANTCLOSEFILE, FAIL, "unable to remove entry from EOT queue")
    }

    /* Re-insert the entry that corresponds to f onto the EOT queue */
    if (H5F_vfd_swmr_insert_entry_eot(f) < 0) {
        HGOTO_ERROR(H5E_FILE, H5E_CANTSET, FAIL, "unable to insert entry into the EOT queue")
    }

done:

    if (change != NULL)
        free(change);

    FUNC_LEAVE_NOAPI(ret_value)

} /* end H5F_vfd_swmr_reader_end_of_tick() */

static void
insert_eot_entry(eot_queue_entry_t *entry_ptr)
{
    eot_queue_entry_t *prec_ptr; /* The predecessor entry on the EOT end of tick queue */

    /* Find the insertion point for the entry on the EOT queue */
    TAILQ_FOREACH_REVERSE(prec_ptr, &eot_queue_g, eot_queue, link)
    {
        if (HDtimespeccmp(&prec_ptr->end_of_tick, &entry_ptr->end_of_tick, <=))
            break;
    }

    /* Insert the entry onto the EOT queue */
    if (prec_ptr != NULL)
        TAILQ_INSERT_AFTER(&eot_queue_g, prec_ptr, entry_ptr, link);
    else
        TAILQ_INSERT_HEAD(&eot_queue_g, entry_ptr, link);
}

/* Update an entry on the EOT queue and move it to its proper place.
 */
void
H5F_vfd_swmr_update_entry_eot(eot_queue_entry_t *entry)
{
    H5F_t *       f      = entry->vfd_swmr_file;
    H5F_shared_t *shared = f->shared;

    /* Free the entry on the EOT queue that corresponds to f */

    TAILQ_REMOVE(&eot_queue_g, entry, link);

    HDassert(entry->vfd_swmr_writer == shared->vfd_swmr_writer);
    entry->tick_num    = shared->tick_num;
    entry->end_of_tick = shared->end_of_tick;

    insert_eot_entry(entry);
}

/*-------------------------------------------------------------------------
 *
 * Function:    H5F__vfd_swmr_remove_entry_eot
 *
 * Purpose:     Remove an entry from the EOT queue
 *
 * Return:      Success:        SUCCEED
 *              Failure:        FAIL
 *
 * Programmer:  Vailin Choi -- 11/18/2019
 *
 *-------------------------------------------------------------------------
 */
herr_t
H5F_vfd_swmr_remove_entry_eot(H5F_t *f)
{
    eot_queue_entry_t *curr;

    FUNC_ENTER_NOAPI_NOINIT_NOERR

    /* Free the entry on the EOT queue that corresponds to f */

    TAILQ_FOREACH(curr, &eot_queue_g, link)
    {
        if (curr->vfd_swmr_file == f)
            break;
    }

    if (curr != NULL) {
        TAILQ_REMOVE(&eot_queue_g, curr, link);
        curr = H5FL_FREE(eot_queue_entry_t, curr);
    }

    FUNC_LEAVE_NOAPI(SUCCEED)
} /* H5F_vfd_swmr_remove_entry_eot() */

/*-------------------------------------------------------------------------
 *
 * Function:    H5F_vfd_swmr_insert_entry_eot
 *
 * Purpose:     Insert an entry onto the EOT queue
 *
 * Return:      Success:        SUCCEED
 *              Failure:        FAIL
 *
 * Programmer:  Vailin Choi -- 11/18/2019
 *
 *-------------------------------------------------------------------------
 */
herr_t
H5F_vfd_swmr_insert_entry_eot(H5F_t *f)
{
    H5F_shared_t *     shared = f->shared;
    eot_queue_entry_t *entry_ptr;           /* An entry on the EOT end of tick queue */
    herr_t             ret_value = SUCCEED; /* Return value */

    FUNC_ENTER_NOAPI(FAIL)

    /* Allocate an entry to be inserted onto the EOT queue */
    if (NULL == (entry_ptr = H5FL_CALLOC(eot_queue_entry_t)))
        HGOTO_ERROR(H5E_FILE, H5E_CANTALLOC, FAIL, "unable to allocate the end of tick queue entry")

    /* Initialize the entry */
    entry_ptr->vfd_swmr_writer = shared->vfd_swmr_writer;
    entry_ptr->tick_num        = shared->tick_num;
    entry_ptr->end_of_tick     = shared->end_of_tick;
    entry_ptr->vfd_swmr_file   = f;

    insert_eot_entry(entry_ptr);

done:
    FUNC_LEAVE_NOAPI(ret_value)

} /* H5F_vfd_swmr_insert_entry_eot() */

/*-------------------------------------------------------------------------
 *
 * Function:    H5F_dump_eot_queue()
 *
 * Purpose:     Dump the contents of the EOT queue
 *
 * Return:      Success:        SUCCEED
 *              Failure:        FAIL
 *
 * Programmer:  Vailin Choi -- 11/18/2019
 *
 *-------------------------------------------------------------------------
 */
herr_t
H5F_dump_eot_queue(void)
{
    int                i;
    eot_queue_entry_t *curr;

    FUNC_ENTER_NOAPI_NOINIT_NOERR

    for (curr = TAILQ_FIRST(&eot_queue_g), i = 0; curr != NULL; curr = TAILQ_NEXT(curr, link), i++) {
        HDfprintf(stderr, "%d: %s tick_num %" PRIu64 ", end_of_tick %jd.%09ld, vfd_swmr_file %p\n", i,
                  curr->vfd_swmr_writer ? "writer" : "not writer", curr->tick_num, curr->end_of_tick.tv_sec,
                  curr->end_of_tick.tv_nsec, (void *)curr->vfd_swmr_file);
    }

    if (i == 0)
        HDfprintf(stderr, "EOT head is null\n");

    FUNC_LEAVE_NOAPI(SUCCEED)

} /* H5F_dump_eot_queue() */

/*
 * Beginning of static functions
 */

/*-------------------------------------------------------------------------
 *
 * Function:    H5F__vfd_swmr_update_end_of_tick_and_tick_num
 *
 * Purpose:     Update end_of_tick (shared->end_of_tick)
 *              Update tick_num (shared->tick_num)
 *
 * Return:      Success:        SUCCEED
 *              Failure:        FAIL
 *
 * Programmer:  Vailin Choi -- 11/??/18
 *
 * Changes:     None.
 *
 *-------------------------------------------------------------------------
 */
static herr_t
H5F__vfd_swmr_update_end_of_tick_and_tick_num(H5F_shared_t *shared, hbool_t incr_tick_num)
{
    struct timespec curr;                /* Current time in struct timespec */
    struct timespec new_end_of_tick;     /* new end_of_tick in struct timespec */
    int64_t         curr_nsecs;          /* current time in nanoseconds */
    int64_t         tlen_nsecs;          /* tick_len in nanoseconds */
    int64_t         new_end_nsecs;       /* new end_of_tick in nanoseconds */
    herr_t          ret_value = SUCCEED; /* Return value */

    FUNC_ENTER_STATIC

    /* Get current time in struct timespec */
#ifdef H5_HAVE_WIN32_API
    if (timespec_get(&curr, TIME_UTC) != TIME_UTC)
        HGOTO_ERROR(H5E_FILE, H5E_CANTGET, FAIL, "can't get time via timespec_get");
#else
    if (HDclock_gettime(CLOCK_MONOTONIC, &curr) < 0) {
        HGOTO_ERROR(H5E_FILE, H5E_CANTGET, FAIL, "can't get time via clock_gettime");
    }
#endif

    /* Convert curr to nsecs */
    curr_nsecs = curr.tv_sec * nanosecs_per_second + curr.tv_nsec;

    /* Convert tick_len to nanosecs */
    tlen_nsecs = shared->vfd_swmr_config.tick_len * nanosecs_per_tenth_sec;

    /*
     *  Update shared->tick_num
     */
    if (incr_tick_num) {

        shared->tick_num++;

        if (H5PB_vfd_swmr__set_tick(shared) < 0)

            HGOTO_ERROR(H5E_FILE, H5E_SYSTEM, FAIL, "Can't update page buffer current tick")
    }

    /*
     * Update shared->end_of_tick
     */
    /* Calculate new end_of_tick */

    /* TODO: The modulo operation is very expensive on most machines --
     *       re-work this code so as to avoid it.
     *
     *                                    JRM -- 11/12/18
     */

    new_end_nsecs           = curr_nsecs + tlen_nsecs;
    new_end_of_tick.tv_nsec = (long)(new_end_nsecs % nanosecs_per_second);
    new_end_of_tick.tv_sec  = new_end_nsecs / nanosecs_per_second;

    shared->end_of_tick = new_end_of_tick;

done:

    FUNC_LEAVE_NOAPI(ret_value)

} /* H5F__vfd_swmr_update_end_of_tick_and_tick_num() */

/*-------------------------------------------------------------------------
 *
 * Function:    H5F__vfd_swmr_construct_write_md_hdr
 *
 * Purpose:     Encode and write header to the metadata file.
 *
 *              This is used by the VFD SWMR writer:
 *
 *                  --when opening an existing HDF5 file
 *                  --when closing the HDF5 file
 *                  --after flushing an HDF5 file
 *                  --when updating the metadata file
 *
 * Return:      Success:        SUCCEED
 *              Failure:        FAIL
 *
 * Programmer:  Vailin Choi -- 11/??/18
 *
 * Changes:     None.
 *
 *-------------------------------------------------------------------------
 */
static herr_t
H5F__vfd_swmr_construct_write_md_hdr(H5F_shared_t *shared, uint32_t num_entries)
{
    uint8_t  image[H5FD_MD_HEADER_SIZE]; /* Buffer for header */
    uint8_t *p = NULL;                   /* Pointer to buffer */
    uint32_t metadata_chksum;            /* Computed metadata checksum value */
    /* Size of header and index */
    const size_t hdr_size = H5FD_MD_HEADER_SIZE;
    ssize_t      nwritten;
    herr_t       ret_value = SUCCEED; /* Return value */

    FUNC_ENTER_STATIC

    /*
     * Encode metadata file header
     */
    p = image;

    /* Encode magic for header */
    HDmemcpy(p, H5FD_MD_HEADER_MAGIC, (size_t)H5_SIZEOF_MAGIC);
    p += H5_SIZEOF_MAGIC;

    /* Encode page size, tick number, index offset, index length */
    UINT32ENCODE(p, shared->fs_page_size);
    UINT64ENCODE(p, shared->tick_num);
    UINT64ENCODE(p, shared->writer_index_offset);
    UINT64ENCODE(p, H5FD_MD_INDEX_SIZE(num_entries));

    /* Calculate checksum for header */
    metadata_chksum = H5_checksum_metadata(image, (size_t)(p - image), 0);

    /* Encode checksum for header */
    UINT32ENCODE(p, metadata_chksum);

    /* Sanity checks on header */
    HDassert(p - image == (ptrdiff_t)hdr_size);

    /* Set to beginning of the file */
    if (HDlseek(shared->vfd_swmr_md_fd, H5FD_MD_HEADER_OFF, SEEK_SET) < 0)

        HGOTO_ERROR(H5E_VFL, H5E_SEEKERROR, FAIL, "unable to seek in metadata file")

    nwritten = HDwrite(shared->vfd_swmr_md_fd, image, hdr_size);
    /* Write header to the metadata file */
    if (nwritten != (ssize_t)hdr_size) {
        HGOTO_ERROR(H5E_FILE, H5E_WRITEERROR, FAIL, "error in writing header to metadata file")
    }

done:

    FUNC_LEAVE_NOAPI(ret_value)

} /* H5F__vfd_swmr_construct_write_md_hdr() */

/*-------------------------------------------------------------------------

 * Function:    H5F__vfd_swmr_construct_write_md_idx
 *
 * Purpose:     Encode and write index to the metadata file.
 *
 *              This is used by the VFD SWMR writer:
 *
 *                  --when opening an existing HDF5 file
 *                  --when closing the HDF5 file
 *                  --after flushing an HDF5 file
 *                  --when updating the metadata file
 *
 * Return:      Success:        SUCCEED
 *              Failure:        FAIL
 *
 * Programmer:  Vailin Choi -- 11/??/18
 *
 * Changes:     None.
 *
 *-------------------------------------------------------------------------
 */
static herr_t
H5F__vfd_swmr_construct_write_md_idx(H5F_shared_t *shared, uint32_t num_entries,
                                     struct H5FD_vfd_swmr_idx_entry_t index[])
{
    uint8_t *image = NULL;    /* Pointer to buffer */
    uint8_t *p     = NULL;    /* Pointer to buffer */
    uint32_t metadata_chksum; /* Computed metadata checksum value */
    /* Size of index */
    const size_t idx_size = H5FD_MD_INDEX_SIZE(num_entries);
    ssize_t      nwritten;
    unsigned     i;                   /* Local index variable */
    herr_t       ret_value = SUCCEED; /* Return value */

    FUNC_ENTER_STATIC

    HDassert(num_entries == 0 || index != NULL);

    /* Allocate space for the buffer to hold the index */
    if ((image = HDmalloc(idx_size)) == NULL)

        HGOTO_ERROR(H5E_RESOURCE, H5E_NOSPACE, FAIL, "memory allocation failed for md index")

    /*
     * Encode metadata file index
     */
    p = image;

    /* Encode magic for index */
    HDmemcpy(p, H5FD_MD_INDEX_MAGIC, H5_SIZEOF_MAGIC);
    p += H5_SIZEOF_MAGIC;

    /* Encode tick number */
    UINT64ENCODE(p, shared->tick_num);

    /* Encode number of entries in index */
    UINT32ENCODE(p, num_entries);

    /* Encode the index entries */
    for (i = 0; i < num_entries; i++) {
        UINT32ENCODE(p, index[i].hdf5_page_offset);
        UINT32ENCODE(p, index[i].md_file_page_offset);
        UINT32ENCODE(p, index[i].length);
        UINT32ENCODE(p, index[i].chksum);
    }

    /* Calculate checksum for index */
    metadata_chksum = H5_checksum_metadata(image, (size_t)(p - image), 0);

    /* Encode checksum for index */
    UINT32ENCODE(p, metadata_chksum);

    /* Sanity checks on index */
    HDassert(p - image == (ptrdiff_t)idx_size);

    /* Verify the md file descriptor exists */
    HDassert(shared->vfd_swmr_md_fd >= 0);

    if (HDlseek(shared->vfd_swmr_md_fd, (HDoff_t)shared->writer_index_offset, SEEK_SET) < 0)
        HGOTO_ERROR(H5E_VFL, H5E_SEEKERROR, FAIL, "unable to seek in metadata file")

    nwritten = HDwrite(shared->vfd_swmr_md_fd, image, idx_size);
    /* Write index to the metadata file */
    if (nwritten != (ssize_t)idx_size) {
        HGOTO_ERROR(H5E_FILE, H5E_WRITEERROR, FAIL, "error in writing index to metadata file")
    }

done:

    if (image) {

        HDfree(image);
    }

    FUNC_LEAVE_NOAPI(ret_value)

} /* H5F__vfd_swmr_construct_write_idx() */

/*-------------------------------------------------------------------------
 * Function: H5F__idx_entry_cmp()
 *
 * Purpose:  Callback used by HDqsort to sort entries in the index
 *
 * Return:   0 if the entries are the same
 *           -1 if entry1's offset is less than that of entry2
 *           1 if entry1's offset is greater than that of entry2
 *
 *-------------------------------------------------------------------------
 */
static herr_t
H5F__idx_entry_cmp(const void *_entry1, const void *_entry2)
{
    const H5FD_vfd_swmr_idx_entry_t *entry1 = _entry1;
    const H5FD_vfd_swmr_idx_entry_t *entry2 = _entry2;

    int ret_value = 0; /* Return value */

    FUNC_ENTER_STATIC_NOERR

    /* Sanity checks */
    HDassert(entry1);
    HDassert(entry2);

    if (entry1->hdf5_page_offset < entry2->hdf5_page_offset)
        ret_value = -1;
    else if (entry1->hdf5_page_offset > entry2->hdf5_page_offset)
        ret_value = 1;

    FUNC_LEAVE_NOAPI(ret_value)
} /* H5F__idx_entry_cmp() */

/*-------------------------------------------------------------------------
 *
 * Function: H5F__vfd_swmr_create_index
 *
 * Purpose:  Allocate and initialize the index for the VFD SWMR metadata
 *           file.
 *
 * Return:   SUCCEED/FAIL
 *
 * Programmer: John Mainzer 11/5/18
 *
 * Changes:  None.
 *
 *-------------------------------------------------------------------------
 */
static herr_t
H5F__vfd_swmr_create_index(H5F_shared_t *shared)
{
    size_t                     bytes_available;
    size_t                     entries_in_index;
    H5FD_vfd_swmr_idx_entry_t *index;
    herr_t                     ret_value = SUCCEED;

    FUNC_ENTER_STATIC

    HDassert(shared->vfd_swmr);
    HDassert(shared->mdf_idx == NULL);
    HDassert(shared->mdf_idx_len == 0);
    HDassert(shared->mdf_idx_entries_used == 0);

    bytes_available = (size_t)shared->fs_page_size * (size_t)(shared->vfd_swmr_config.md_pages_reserved - 1);

    HDassert(bytes_available > 0);

    entries_in_index = (bytes_available - H5FD_MD_INDEX_SIZE(0)) / H5FD_MD_INDEX_ENTRY_SIZE;

    HDassert(entries_in_index > 0);

    index = H5MM_calloc(entries_in_index * sizeof(index[0]));

    if (index == NULL) {
        HGOTO_ERROR(H5E_RESOURCE, H5E_NOSPACE, FAIL, "memory allocation failed for md index")
    }

    HDassert(entries_in_index <= UINT32_MAX);

    shared->mdf_idx              = index;
    shared->mdf_idx_len          = (uint32_t)entries_in_index;
    shared->mdf_idx_entries_used = 0;
done:
    FUNC_LEAVE_NOAPI(ret_value)
}

H5FD_vfd_swmr_idx_entry_t *
vfd_swmr_enlarge_shadow_index(H5F_t *f)
{
    H5F_shared_t *             shared    = f->shared;
    H5FD_vfd_swmr_idx_entry_t *ret_value = NULL;
    haddr_t                    idx_addr;
    hsize_t                    idx_size;
    H5FD_vfd_swmr_idx_entry_t *new_mdf_idx = NULL, *old_mdf_idx;
    uint32_t                   new_mdf_idx_len, old_mdf_idx_len;

    FUNC_ENTER_NOAPI(NULL)

    old_mdf_idx     = shared->mdf_idx;
    old_mdf_idx_len = shared->mdf_idx_len;

    /* New length is double previous or UINT32_MAX, whichever is smaller. */
    if (UINT32_MAX - old_mdf_idx_len >= old_mdf_idx_len)
        new_mdf_idx_len = old_mdf_idx_len * 2;
    else
        new_mdf_idx_len = UINT32_MAX;

    idx_size = H5FD_MD_INDEX_SIZE(new_mdf_idx_len);

    idx_addr = H5MV_alloc(f, idx_size);

    if (idx_addr == HADDR_UNDEF) {
        HGOTO_ERROR(H5E_RESOURCE, H5E_NOSPACE, NULL, "shadow-file allocation failed for index")
    }

    new_mdf_idx = H5MM_calloc(new_mdf_idx_len * sizeof(new_mdf_idx[0]));

    if (new_mdf_idx == NULL) {
        (void)H5MV_free(f, idx_addr, idx_size);
        HGOTO_ERROR(H5E_RESOURCE, H5E_NOSPACE, NULL, "memory allocation failed for md index")
    }

    /* Copy the old index in its entirety to the new, instead of copying
     * just the _entries_used, because the caller may have been in the
     * process of adding entries, and some callers may not update
     * _entries_used immediately.
     */
    H5MM_memcpy(new_mdf_idx, old_mdf_idx, sizeof(new_mdf_idx[0]) * old_mdf_idx_len);

    shared->writer_index_offset = idx_addr;
    ret_value = shared->mdf_idx = new_mdf_idx;
    shared->mdf_idx_len         = new_mdf_idx_len;

<<<<<<< HEAD
    H5MM_xfree(f->shared->old_mdf_idx);
=======
    if (shared->old_mdf_idx)
        H5MM_xfree(f->shared->old_mdf_idx);
>>>>>>> acaabcba

    shared->old_mdf_idx        = old_mdf_idx;
    f->shared->old_mdf_idx_len = old_mdf_idx_len;

    /* Postpone reclamation of the old index until max_lag ticks from now.
     * It's only necessary to wait until after the new index is in place,
     * so it's possible that some disused shadow storage will build up
     * past what is strictly necessary, but it seems like a reasonable
     * trade-off for simplicity.
     */
    if (shadow_range_defer_free(shared, shared->writer_index_offset, H5FD_MD_INDEX_SIZE(old_mdf_idx_len)) ==
        -1) {
        HGOTO_ERROR(H5E_RESOURCE, H5E_NOSPACE, NULL, "could not schedule index reclamation");
    }
done:
    FUNC_LEAVE_NOAPI(ret_value)
}

/*-------------------------------------------------------------------------
 *
 * Function: H5F__vfd_swmr_writer__wait_a_tick
 *
 * Purpose:  Before a file that has been opened by a VFD SWMR writer,
 *           all pending delayed writes must be allowed drain.
 *
 *           This function facilitates this by sleeping for a tick, and
 *           then running the writer end of tick function.
 *
 *           It should only be called as part the flush or close operations.
 *
 * Return:   SUCCEED/FAIL
 *
 * Programmer: John Mainzer 11/23/18
 *
 * Changes:  None.
 *
 *-------------------------------------------------------------------------
 */
static herr_t
H5F__vfd_swmr_writer__wait_a_tick(H5F_t *f)
{
    uint64_t      tick_in_nsec;
    H5F_shared_t *shared;
    herr_t        ret_value = SUCCEED; /* Return value */

    FUNC_ENTER_STATIC

    HDassert(f);
    shared = f->shared;
    HDassert(shared->vfd_swmr);
    HDassert(shared->vfd_swmr_writer);

    tick_in_nsec = shared->vfd_swmr_config.tick_len * nanosecs_per_tenth_sec;

    H5_nanosleep(tick_in_nsec);

    if (H5F_vfd_swmr_writer_end_of_tick(f, FALSE) < 0)
        HGOTO_ERROR(H5E_FILE, H5E_SYSTEM, FAIL, "H5F_vfd_swmr_writer_end_of_tick() failed")

done:
    FUNC_LEAVE_NOAPI(ret_value)
} /* H5F__vfd_swmr_writer__wait_a_tick() */

herr_t
H5F_vfd_swmr_process_eot_queue(hbool_t entering_api)
{
    struct timespec    now;
    eot_queue_entry_t *first_head, *head;
    herr_t             ret_value = SUCCEED;

    FUNC_ENTER_NOAPI(FAIL)

    first_head = head = TAILQ_FIRST(&eot_queue_g);

    do {
        H5F_t *       f      = head->vfd_swmr_file;
        H5F_shared_t *shared = f->shared;

#ifdef H5_HAVE_WIN32_API
        if (timespec_get(&now, TIME_UTC) != TIME_UTC)
            HGOTO_ERROR(H5E_FILE, H5E_CANTGET, FAIL, "can't get time via timespec_get");
#else
        if (HDclock_gettime(CLOCK_MONOTONIC, &now) < 0) {
            HGOTO_ERROR(H5E_FILE, H5E_CANTGET, FAIL, "can't get time via clock_gettime");
        }
#endif
        if (HDtimespeccmp(&now, &head->end_of_tick, <))
            break;
        /* If the H5F_shared_t is labeled with a later EOT time than
         * the queue entry is, then we have already performed the
         * H5F_shared_t's EOT processing.  That can happen if
         * multiple H5F_t share the H5F_shared_t.  Just update the
         * EOT queue entry and move to the next.
         */
        if (HDtimespeccmp(&head->end_of_tick, &shared->end_of_tick, <)) {
            H5F_vfd_swmr_update_entry_eot(head);
        }
        else if (shared->vfd_swmr_writer) {
            if (H5F_vfd_swmr_writer_end_of_tick(f, FALSE) < 0)
                HGOTO_ERROR(H5E_FUNC, H5E_CANTSET, FAIL, "end of tick error for VFD SWMR writer");
        }
        else if (H5F_vfd_swmr_reader_end_of_tick(f, entering_api) < 0) {
            HGOTO_ERROR(H5E_FUNC, H5E_CANTSET, FAIL, "end of tick error for VFD SWMR reader");
        }
    } while ((head = TAILQ_FIRST(&eot_queue_g)) != NULL && head != first_head);

done:
    FUNC_LEAVE_NOAPI(ret_value)
}<|MERGE_RESOLUTION|>--- conflicted
+++ resolved
@@ -1774,12 +1774,7 @@
     ret_value = shared->mdf_idx = new_mdf_idx;
     shared->mdf_idx_len         = new_mdf_idx_len;
 
-<<<<<<< HEAD
     H5MM_xfree(f->shared->old_mdf_idx);
-=======
-    if (shared->old_mdf_idx)
-        H5MM_xfree(f->shared->old_mdf_idx);
->>>>>>> acaabcba
 
     shared->old_mdf_idx        = old_mdf_idx;
     f->shared->old_mdf_idx_len = old_mdf_idx_len;
