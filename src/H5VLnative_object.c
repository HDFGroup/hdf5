--- conflicted
+++ resolved
@@ -61,17 +61,10 @@
 
         case H5VL_OBJECT_BY_IDX: {
             /* Open the object */
-<<<<<<< HEAD
-            if (NULL == (ret_value = H5O_open_by_idx(&loc, loc_params->loc_data.loc_by_idx.name,
-                                                     loc_params->loc_data.loc_by_idx.idx_type,
-                                                     loc_params->loc_data.loc_by_idx.order,
-                                                     loc_params->loc_data.loc_by_idx.n, opened_type)))
-=======
             if (NULL == (ret_value = H5O__open_by_idx(&loc, loc_params->loc_data.loc_by_idx.name,
                                                       loc_params->loc_data.loc_by_idx.idx_type,
                                                       loc_params->loc_data.loc_by_idx.order,
                                                       loc_params->loc_data.loc_by_idx.n, opened_type)))
->>>>>>> 18bbd3f0
                 HGOTO_ERROR(H5E_OHDR, H5E_CANTOPENOBJ, NULL, "unable to open object by index")
             break;
         }
@@ -86,11 +79,7 @@
                             "can't deserialize object token into address")
 
             /* Open the object */
-<<<<<<< HEAD
-            if (NULL == (ret_value = H5O_open_by_addr(&loc, addr, opened_type)))
-=======
             if (NULL == (ret_value = H5O__open_by_addr(&loc, addr, opened_type)))
->>>>>>> 18bbd3f0
                 HGOTO_ERROR(H5E_OHDR, H5E_CANTOPENOBJ, NULL, "unable to open object by address")
             break;
         }
@@ -132,13 +121,8 @@
         HGOTO_ERROR(H5E_ARGS, H5E_BADTYPE, FAIL, "not a file or file object")
 
     /* Copy the object */
-<<<<<<< HEAD
-    if ((ret_value = H5O_copy(&src_loc, src_name, &dst_loc, dst_name, ocpypl_id, lcpl_id)) < 0)
-        HGOTO_ERROR(H5E_SYM, H5E_CANTCOPY, FAIL, "unable to copy object")
-=======
     if ((ret_value = H5O__copy(&src_loc, src_name, &dst_loc, dst_name, ocpypl_id, lcpl_id)) < 0)
         HGOTO_ERROR(H5E_OHDR, H5E_CANTCOPY, FAIL, "unable to copy object")
->>>>>>> 18bbd3f0
 
 done:
     FUNC_LEAVE_NOAPI(ret_value)
@@ -354,11 +338,7 @@
 
         /* Lookup object */
         case H5VL_OBJECT_LOOKUP: {
-<<<<<<< HEAD
-            H5O_token_t *token = va_arg(arguments, H5O_token_t *);
-=======
             H5O_token_t *token = HDva_arg(arguments, H5O_token_t *);
->>>>>>> 18bbd3f0
 
             HDassert(token);
 
