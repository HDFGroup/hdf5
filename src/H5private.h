/* * * * * * * * * * * * * * * * * * * * * * * * * * * * * * * * * * * * * * *
 * Copyright by The HDF Group.                                               *
 * All rights reserved.                                                      *
 *                                                                           *
 * This file is part of HDF5.  The full HDF5 copyright notice, including     *
 * terms governing use, modification, and redistribution, is contained in    *
 * the COPYING file, which can be found at the root of the source code       *
 * distribution tree, or in https://www.hdfgroup.org/licenses.               *
 * If you do not have access to either file, you may request a copy from     *
 * help@hdfgroup.org.                                                        *
 * * * * * * * * * * * * * * * * * * * * * * * * * * * * * * * * * * * * * * */

/*
 * Purpose: This file is included by all HDF5 library source files to
 *          define common things which are not defined in the HDF5 API.
 *          The configuration constants like H5_HAVE_UNISTD_H etc. are
 *          defined in H5config.h which is included by H5public.h.
 */

#ifndef H5private_H
#define H5private_H

#include "H5public.h" /* Include Public Definitions    */

#include <assert.h>
#include <ctype.h>
#include <errno.h>
#include <fcntl.h>
#include <float.h>
#include <math.h>
#include <setjmp.h>
#include <signal.h>
#include <stdio.h>
#include <stdlib.h>
#include <string.h>
#include <time.h>

/* POSIX headers */
#ifdef H5_HAVE_SYS_TIME_H
#include <sys/time.h>
#endif
#ifdef H5_HAVE_UNISTD_H
#include <unistd.h>
#endif
#ifdef H5_HAVE_PWD_H
#include <pwd.h>
#endif
#ifdef H5_HAVE_WAITPID
#include <sys/wait.h>
#endif

/* Include the Pthreads header, if necessary */
#if defined(H5_HAVE_THREADSAFE) && defined(H5_HAVE_PTHREAD_H)
#include <pthread.h>
#endif

/*
 * The `struct stat' data type for stat() and fstat(). This is a POSIX file
 * but often appears on non-POSIX systems also.  The `struct stat' is required
 * for HDF5 to compile, although only a few fields are actually used.
 */
#ifdef H5_HAVE_SYS_STAT_H
#include <sys/stat.h>
#endif

/*
 * flock() in sys/file.h is used for the implementation of file locking.
 */
#if defined(H5_HAVE_FLOCK) && defined(H5_HAVE_SYS_FILE_H)
#include <sys/file.h>
#endif

/*
 * Resource usage is not Posix.1 but HDF5 uses it anyway for some performance
 * and debugging code if available.
 */
#ifdef H5_HAVE_SYS_RESOURCE_H
#include <sys/resource.h>
#endif

/*
 * Unix ioctls.   These are used by h5ls (and perhaps others) to determine a
 * reasonable output width.
 */
#ifdef H5_HAVE_SYS_IOCTL_H
#include <sys/ioctl.h>
#endif

/*
 * Dynamic library handling.  These are needed for dynamically loading I/O
 * filters and VFDs.
 */
#ifdef H5_HAVE_DLFCN_H
#include <dlfcn.h>
#endif
#ifdef H5_HAVE_DIRENT_H
#include <dirent.h>
#endif

/* Define the default VFD for this platform.  Since the removal of the
 * Windows VFD, this is sec2 for all platforms.
 *
 * Note well: if you change the default, then be sure to change
 * H5_default_vfd_init() to call that default's initializer.  Also,
 * make sure that the initializer for each *non*-default VFD calls
 * H5_init_library(); also, make sure that the initializer for default
 * VFD does *not* call H5_init_library().
 */
#define H5_DEFAULT_VFD H5FD_SEC2

/* Define the default VOL driver */
#define H5_DEFAULT_VOL H5VL_NATIVE

#ifdef H5_HAVE_WIN32_API

/* The following two defines must be before any windows headers are included */
#define WIN32_LEAN_AND_MEAN /* Exclude rarely-used stuff from Windows headers */
#define NOGDI               /* Exclude Graphic Display Interface macros */

#include <windows.h>

#include <direct.h>   /* For _getcwd() */
#include <io.h>       /* POSIX I/O */
#include <winsock2.h> /* For GetUserName() */
#include <shlwapi.h>  /* For StrStrIA */

#ifdef H5_HAVE_THREADSAFE
#include <process.h> /* For _beginthread() */
#endif

#endif /*H5_HAVE_WIN32_API*/

#ifndef F_OK
#define F_OK 00
#define W_OK 02
#define R_OK 04
#endif

/* uthash is an external, header-only hash table implementation.
 *
 * We include the file directly in src/ and #define a few functions
 * to use our internal memory calls.
 */
#define uthash_malloc(sz)    H5MM_malloc(sz)
#define uthash_free(ptr, sz) H5MM_free(ptr) /* Ignoring sz is intentional */
#define HASH_NONFATAL_OOM    1              /* Don't abort() on out-of-memory */
#include "uthash.h"

/*
 * NT doesn't define SIGBUS, but since NT only runs on processors
 * that do not have alignment constraints a SIGBUS would never be
 * raised, so we just replace it with SIGILL (which also should
 * never be raised by the hdf5 library).
 */
#ifndef SIGBUS
#define SIGBUS SIGILL
#endif

/*
 * Does the compiler support the __attribute__(()) syntax?  It's no
 * big deal if we don't.
 *
 * Note that Solaris Studio supports attribute, but does not support the
 * attributes we use.
 *
 * When using H5_ATTR_FALLTHROUGH, you should also include a comment that
 * says FALLTHROUGH to reduce warnings on compilers that don't use
 * attributes but do respect fall-through comments.
 *
 * H5_ATTR_CONST is redefined in tools/h5repack/dynlib_rpk.c to quiet
 * gcc warnings (it has to use the public API and can't include this
 * file). Be sure to update that file if the #ifdefs change here.
 */
/* clang-format off */
#if defined(H5_HAVE_ATTRIBUTE) && !defined(__SUNPRO_C)
#   define H5_ATTR_FORMAT(X, Y, Z) __attribute__((format(X, Y, Z)))
#   define H5_ATTR_UNUSED          __attribute__((unused))

#   ifdef H5_HAVE_PARALLEL
#       define H5_ATTR_PARALLEL_UNUSED __attribute__((unused))
#       define H5_ATTR_PARALLEL_USED   /*void*/
#   else
#       define H5_ATTR_PARALLEL_UNUSED /*void*/
#       define H5_ATTR_PARALLEL_USED   __attribute__((unused))
#   endif

#   ifdef H5_NO_DEPRECATED_SYMBOLS
#       define H5_ATTR_DEPRECATED_USED H5_ATTR_UNUSED
#   else
#       define H5_ATTR_DEPRECATED_USED /*void*/
#   endif

#   ifdef H5_DEBUG_API
#       define H5_ATTR_DEBUG_API_USED /*void*/
#   else
#       define H5_ATTR_DEBUG_API_USED H5_ATTR_UNUSED
#   endif

#   ifndef NDEBUG
#       define H5_ATTR_NDEBUG_UNUSED /*void*/
#   else
#       define H5_ATTR_NDEBUG_UNUSED H5_ATTR_UNUSED
#   endif

#   define H5_ATTR_NORETURN __attribute__((noreturn))
#   define H5_ATTR_CONST    __attribute__((const))
#   define H5_ATTR_PURE     __attribute__((pure))

#   if defined(__clang__) || defined(__GNUC__) && __GNUC__ >= 7 && !defined(__INTEL_COMPILER)
#       define H5_ATTR_FALLTHROUGH __attribute__((fallthrough));
#   else
#       define H5_ATTR_FALLTHROUGH /* FALLTHROUGH */
#   endif

#  if defined(__GNUC__) && !defined(__INTEL_COMPILER)
#       define H5_ATTR_MALLOC __attribute__((malloc))
#  else
#       define H5_ATTR_MALLOC /*void*/
#  endif

/* Turns off optimizations for a function. Goes after the return type.
 * Not generally needed in the library, but ancient versions of clang
 * (7.3.3, possibly others) have trouble with some of the onion VFD decode
 * functions and need the optimizer turned off. This macro can go away when
 * we figure out what's going on and can engineer another solution.
 */
#  if defined(__clang__)
#       define H5_ATTR_NO_OPTIMIZE __attribute__((optnone))
#  else
#       define H5_ATTR_NO_OPTIMIZE /*void*/
#  endif

#else
#   define H5_ATTR_FORMAT(X, Y, Z) /*void*/
#   define H5_ATTR_UNUSED          /*void*/
#   define H5_ATTR_NDEBUG_UNUSED   /*void*/
#   define H5_ATTR_DEBUG_API_USED  /*void*/
#   define H5_ATTR_DEPRECATED_USED /*void*/
#   define H5_ATTR_PARALLEL_UNUSED /*void*/
#   define H5_ATTR_PARALLEL_USED   /*void*/
#   define H5_ATTR_NORETURN        /*void*/
#   define H5_ATTR_CONST           /*void*/
#   define H5_ATTR_PURE            /*void*/
#   define H5_ATTR_FALLTHROUGH     /*void*/
#   define H5_ATTR_MALLOC          /*void*/
#   define H5_ATTR_NO_OPTIMIZE     /*void*/
#endif
/* clang-format on */

/*
 * Networking headers used by the mirror VFD and related tests and utilities.
 */
#ifdef H5_HAVE_ARPA_INET_H
#include <arpa/inet.h>
#endif
#ifdef H5_HAVE_NETDB_H
#include <netdb.h>
#endif
#ifdef H5_HAVE_NETINET_IN_H
#include <netinet/in.h>
#endif
#ifdef H5_HAVE_SYS_SOCKET_H
#include <sys/socket.h>
#endif

/*
 * Status return values for the `herr_t' type.
 * Since some unix/c routines use 0 and -1 (or more precisely, non-negative
 * vs. negative) as their return code, and some assumption had been made in
 * the code about that, it is important to keep these constants the same
 * values.  When checking the success or failure of an integer-valued
 * function, remember to compare against zero and not one of these two
 * values.
 */
#define SUCCEED 0
#define FAIL    (-1)

/* The HDF5 library uses the symbol `ERR` frequently.  So do
 * header files for libraries such as curses(3), terminfo(3), etc.
 * Remove its definition here to avoid clashes with HDF5.
 */
#ifdef ERR
#undef ERR
#endif

/* number of members in an array */
#ifndef NELMTS
#define NELMTS(X) (sizeof(X) / sizeof(X[0]))
#endif

/* minimum of two, three, or four values */
#undef MIN
#define MIN(a, b)        (((a) < (b)) ? (a) : (b))
#define MIN2(a, b)       MIN(a, b)
#define MIN3(a, b, c)    MIN(a, MIN(b, c))
#define MIN4(a, b, c, d) MIN(MIN(a, b), MIN(c, d))

/* maximum of two, three, or four values */
#undef MAX
#define MAX(a, b)        (((a) > (b)) ? (a) : (b))
#define MAX2(a, b)       MAX(a, b)
#define MAX3(a, b, c)    MAX(a, MAX(b, c))
#define MAX4(a, b, c, d) MAX(MAX(a, b), MAX(c, d))

/* limit the middle value to be within a range (inclusive) */
#define RANGE(LO, X, HI) MAX(LO, MIN(X, HI))

/* absolute value */
#ifndef ABS
#define ABS(a) (((a) >= 0) ? (a) : -(a))
#endif

/* sign of argument */
#ifndef SIGN
#define SIGN(a) ((a) > 0 ? 1 : (a) < 0 ? -1 : 0)
#endif

/* test for number that is a power of 2 */
/* (from: http://graphics.stanford.edu/~seander/bithacks.html#DetermineIfPowerOf2) */
#define POWER_OF_TWO(n) (!(n & (n - 1)) && n)

/* Raise an integer to a power of 2 */
#define H5_EXP2(n) (1 << (n))

/* Check if a read of size bytes starting at ptr would overflow past
 * the last valid byte, pointed to by buffer_end.
 */
#define H5_IS_BUFFER_OVERFLOW(ptr, size, buffer_end) (((ptr) + (size)-1) > (buffer_end))

/* Variant of H5_IS_BUFFER_OVERFLOW, used with functions such as H5Tdecode()
 * that don't take a size parameter, where we need to skip the bounds checks.
 *
 * This is a separate macro since we don't want to inflict that behavior on
 * the entire library.
 */
#define H5_IS_KNOWN_BUFFER_OVERFLOW(skip, ptr, size, buffer_end)                                             \
<<<<<<< HEAD
    (skip ? FALSE : ((ptr) + (size)-1) > (buffer_end))
=======
    (skip ? false : ((ptr) + (size)-1) > (buffer_end))
>>>>>>> 07347cc5

/*
 * HDF Boolean type.
 */
#ifndef FALSE
#define FALSE false
#endif
#ifndef TRUE
#define TRUE true
#endif

/*
 * The max value for ssize_t.
 *
 * Only needed where ssize_t isn't a thing (e.g., Windows)
 */
#ifndef SSIZE_MAX
#define SSIZE_MAX ((ssize_t)(((size_t)1 << (8 * sizeof(ssize_t) - 1)) - 1))
#endif

/*
 * Maximum & minimum values for HDF5 typedefs.
 */
#define HSIZET_MAX  ((hsize_t)ULLONG_MAX)
#define HSSIZET_MAX ((hssize_t)LLONG_MAX)
#define HSSIZET_MIN (~(HSSIZET_MAX))

#ifdef H5_HAVE_PARALLEL

/* Define a type for safely sending size_t values with MPI */
#if SIZE_MAX == UCHAR_MAX
#define H5_SIZE_T_AS_MPI_TYPE MPI_UNSIGNED_CHAR
#elif SIZE_MAX == USHRT_MAX
#define H5_SIZE_T_AS_MPI_TYPE MPI_UNSIGNED_SHORT
#elif SIZE_MAX == UINT_MAX
#define H5_SIZE_T_AS_MPI_TYPE MPI_UNSIGNED
#elif SIZE_MAX == ULONG_MAX
#define H5_SIZE_T_AS_MPI_TYPE MPI_UNSIGNED_LONG
#elif SIZE_MAX == ULLONG_MAX
#define H5_SIZE_T_AS_MPI_TYPE MPI_UNSIGNED_LONG_LONG
#else
#error "no suitable MPI type for size_t"
#endif

#endif /* H5_HAVE_PARALLEL */

/*
 * Types and max sizes for POSIX I/O.
 * OS X (Darwin) is odd since the max I/O size does not match the types.
 */
#if defined(H5_HAVE_WIN32_API)
#define h5_posix_io_t         unsigned int
#define h5_posix_io_ret_t     int
#define H5_POSIX_MAX_IO_BYTES INT_MAX
#elif defined(H5_HAVE_DARWIN)
#define h5_posix_io_t         size_t
#define h5_posix_io_ret_t     ssize_t
#define H5_POSIX_MAX_IO_BYTES INT_MAX
#else
#define h5_posix_io_t         size_t
#define h5_posix_io_ret_t     ssize_t
#define H5_POSIX_MAX_IO_BYTES SSIZE_MAX
#endif

/* POSIX I/O mode used as the third parameter to open/_open
 * when creating a new file (O_CREAT is set).
 */
#if defined(H5_HAVE_WIN32_API)
#define H5_POSIX_CREATE_MODE_RW (_S_IREAD | _S_IWRITE)
#else
#define H5_POSIX_CREATE_MODE_RW 0666
#endif

/* Represents an empty asynchronous request handle.
 * Used in the VOL code.
 */
#define H5_REQUEST_NULL NULL

/* clang-format off */
/* Address-related macros */
#define H5_addr_overflow(X,Z)    (HADDR_UNDEF == (X) ||                     \
                                  HADDR_UNDEF == (X) + (haddr_t)(Z) ||      \
                                  (X) + (haddr_t)(Z) < (X))
#define H5_addr_defined(X)       ((X) != HADDR_UNDEF)
/* The H5_addr_eq() macro guarantees that Y is not HADDR_UNDEF by making
 * certain that X is not HADDR_UNDEF and then checking that X equals Y
 */
#define H5_addr_eq(X,Y)          ((X) != HADDR_UNDEF && (X) == (Y))
#define H5_addr_ne(X,Y)          (!H5_addr_eq((X),(Y)))
#define H5_addr_lt(X,Y)          ((X) != HADDR_UNDEF &&                     \
                                  (Y) != HADDR_UNDEF &&                     \
                                  (X) < (Y))
#define H5_addr_le(X,Y)          ((X) != HADDR_UNDEF &&                     \
                                  (Y) != HADDR_UNDEF &&                     \
                                  (X) <= (Y))
#define H5_addr_gt(X,Y)          ((X) != HADDR_UNDEF &&                     \
                                  (Y) != HADDR_UNDEF &&                     \
                                  (X) > (Y))
#define H5_addr_ge(X,Y)          ((X) != HADDR_UNDEF &&                     \
                                  (Y) != HADDR_UNDEF &&                     \
                                  (X) >= (Y))
#define H5_addr_cmp(X,Y)         (H5_addr_eq((X), (Y)) ? 0 :                \
                                 (H5_addr_lt((X), (Y)) ? -1 : 1))
#define H5_addr_overlap(O1,L1,O2,L2) (((O1) < (O2) && ((O1) + (L1)) > (O2)) || \
                                      ((O1) >= (O2) && (O1) < ((O2) + (L2))))
/* clang-format on */

/*
 * Methods to compare the equality of floating-point values:
 *
 *    1. H5_XXX_ABS_EQUAL - check if the difference is smaller than the
 *       Epsilon value.  The Epsilon values, FLT_EPSILON, DBL_EPSILON,
 *       and LDBL_EPSILON, are defined by compiler in float.h.
 *
 *    2. H5_XXX_REL_EQUAL - check if the relative difference is smaller than a
 *       predefined value M.  See if two values are relatively equal.
 *       It's the developer's responsibility not to pass in the value 0, which
 *       may cause the equation to fail.
 */
#define H5_FLT_ABS_EQUAL(X, Y)  (fabsf((X) - (Y)) < FLT_EPSILON)
#define H5_DBL_ABS_EQUAL(X, Y)  (fabs((X) - (Y)) < DBL_EPSILON)
#define H5_LDBL_ABS_EQUAL(X, Y) (fabsl((X) - (Y)) < LDBL_EPSILON)

#define H5_FLT_REL_EQUAL(X, Y, M)  (fabsf(((Y) - (X)) / (X)) < (M))
#define H5_DBL_REL_EQUAL(X, Y, M)  (fabs(((Y) - (X)) / (X)) < (M))
#define H5_LDBL_REL_EQUAL(X, Y, M) (fabsl(((Y) - (X)) / (X)) < (M))

/* KiB, MiB, GiB, TiB, PiB, EiB - Used in profiling and timing code */
#define H5_KB (1024.0F)
#define H5_MB (1024.0F * 1024.0F)
#define H5_GB (1024.0F * 1024.0F * 1024.0F)
#define H5_TB (1024.0F * 1024.0F * 1024.0F * 1024.0F)
#define H5_PB (1024.0F * 1024.0F * 1024.0F * 1024.0F * 1024.0F)
#define H5_EB (1024.0F * 1024.0F * 1024.0F * 1024.0F * 1024.0F * 1024.0F)

#ifndef H5_HAVE_FLOCK
/* flock() operations. Used in the source so we have to define them when
 * the call is not available (e.g.: Windows). These should NOT be used
 * with system-provided flock() calls since the values will come from the
 * header file.
 */
#define LOCK_SH 0x01
#define LOCK_EX 0x02
#define LOCK_NB 0x04
#define LOCK_UN 0x08
#endif /* H5_HAVE_FLOCK */

/* Macros for enabling/disabling particular GCC / clang warnings
 *
 * These are duplicated in H5FDmulti.c (we don't want to put them in the
 * public header and the multi VFD can't use private headers). If you make
 * changes here, be sure to update those as well.
 *
 * (see the following web-sites for more info:
 *      http://www.dbp-consulting.com/tutorials/SuppressingGCCWarnings.html
 *      http://gcc.gnu.org/onlinedocs/gcc/Diagnostic-Pragmas.html#Diagnostic-Pragmas
 */
#define H5_DIAG_JOINSTR(x, y) x y
#define H5_DIAG_DO_PRAGMA(x)  _Pragma(#x)
#define H5_DIAG_PRAGMA(x)     H5_DIAG_DO_PRAGMA(GCC diagnostic x)

#define H5_DIAG_OFF(x) H5_DIAG_PRAGMA(push) H5_DIAG_PRAGMA(ignored H5_DIAG_JOINSTR("-W", x))
#define H5_DIAG_ON(x)  H5_DIAG_PRAGMA(pop)

/* Macros for enabling/disabling particular GCC-only warnings.
 * These pragmas are only implemented usefully in gcc 4.6+
 */
#if (((__GNUC__ * 100) + __GNUC_MINOR__) >= 406)
#define H5_GCC_DIAG_OFF(x) H5_DIAG_OFF(x)
#define H5_GCC_DIAG_ON(x)  H5_DIAG_ON(x)
#else
#define H5_GCC_DIAG_OFF(x)
#define H5_GCC_DIAG_ON(x)
#endif

/* Macros for enabling/disabling particular clang-only warnings.
 */
#if defined(__clang__)
#define H5_CLANG_DIAG_OFF(x) H5_DIAG_OFF(x)
#define H5_CLANG_DIAG_ON(x)  H5_DIAG_ON(x)
#else
#define H5_CLANG_DIAG_OFF(x)
#define H5_CLANG_DIAG_ON(x)
#endif

/* Macros for enabling/disabling particular GCC / clang warnings.
 * These macros should be used for warnings supported by both gcc and clang.
 */
#if (((__GNUC__ * 100) + __GNUC_MINOR__) >= 406) || defined(__clang__)
#define H5_GCC_CLANG_DIAG_OFF(x) H5_DIAG_OFF(x)
#define H5_GCC_CLANG_DIAG_ON(x)  H5_DIAG_ON(x)
#else
#define H5_GCC_CLANG_DIAG_OFF(x)
#define H5_GCC_CLANG_DIAG_ON(x)
#endif

/* Function pointer typedef for qsort */
typedef int (*H5_sort_func_cb_t)(const void *, const void *);

/* Typedefs and functions for timing certain parts of the library. */

/* A set of elapsed/user/system times emitted as a time point by the
 * platform-independent timers.
 */
typedef struct {
    double user;    /* User time in seconds */
    double system;  /* System time in seconds */
    double elapsed; /* Elapsed (wall clock) time in seconds */
} H5_timevals_t;

/* Timer structure for platform-independent timers */
typedef struct {
    H5_timevals_t initial;        /* Current interval start time */
    H5_timevals_t final_interval; /* Last interval elapsed time */
    H5_timevals_t total;          /* Total elapsed time for all intervals */
    bool          is_running;     /* Whether timer is running */
} H5_timer_t;

/* Returns library bandwidth as a pretty string */
H5_DLL void H5_bandwidth(char *buf /*out*/, size_t bufsize, double nbytes, double nseconds);

/* Timer functionality */
H5_DLL time_t   H5_now(void);
H5_DLL uint64_t H5_now_usec(void);
H5_DLL herr_t   H5_timer_init(H5_timer_t *timer /*in,out*/);
H5_DLL herr_t   H5_timer_start(H5_timer_t *timer /*in,out*/);
H5_DLL herr_t   H5_timer_stop(H5_timer_t *timer /*in,out*/);
H5_DLL herr_t   H5_timer_get_times(H5_timer_t timer, H5_timevals_t *times /*in,out*/);
H5_DLL herr_t   H5_timer_get_total_times(H5_timer_t timer, H5_timevals_t *times /*in,out*/);
H5_DLL char    *H5_timer_get_time_string(double seconds);
H5_DLL char    *H5_strcasestr(const char *haystack, const char *needle);

/* Depth of object copy */
typedef enum {
    H5_COPY_SHALLOW, /* Shallow copy from source to destination, just copy field pointers */
    H5_COPY_DEEP     /* Deep copy from source to destination, including duplicating fields pointed to */
} H5_copy_depth_t;

/* Common object copying udata (right now only used for groups and datasets) */
typedef struct H5O_copy_file_ud_common_t {
    struct H5O_pline_t *src_pline; /* Copy of filter pipeline for object */
} H5O_copy_file_ud_common_t;

/* Unique object "position" */
typedef struct {
    unsigned long fileno; /* The unique identifier for the file of the object */
    haddr_t       addr;   /* The unique address of the object's header in that file */
} H5_obj_t;

#define H5_SIZEOF_H5_STAT_SIZE_T H5_SIZEOF_OFF_T

/* Put all Windows-specific definitions in H5win32defs.h so we
 * can (mostly) assume a POSIX platform. Not all of the POSIX calls
 * will have a Windows equivalent so some #ifdef protection is still
 * necessary (e.g., fork()).
 */
#include "H5win32defs.h"

/* Platform-independent definitions for struct stat and off_t */
#ifndef H5_HAVE_WIN32_API
/* These definitions differ in Windows and are defined in
 * H5win32defs for that platform.
 */
typedef struct stat h5_stat_t;
typedef off_t       h5_stat_size_t;
#define HDoff_t off_t
#endif

/* Redefine all the POSIX and C functions.  We should never see an
 * undecorated POSIX or C function (or any other non-HDF5 function)
 * in the source.
 */

#ifndef HDabort
#define HDabort() abort()
#endif
#ifndef HDaccess
#define HDaccess(F, M) access(F, M)
#endif
#ifndef HDasctime
#define HDasctime(T) asctime(T)
#endif
<<<<<<< HEAD
#ifndef HDceil
#define HDceil(X) ceil(X)
#endif
=======
>>>>>>> 07347cc5
#ifndef HDchdir
#define HDchdir(S) chdir(S)
#endif
#ifndef HDclock
#define HDclock() clock()
#endif
#ifndef HDclose
#define HDclose(F) close(F)
#endif
#ifndef HDclosedir
#define HDclosedir(D) closedir(D)
#endif
#ifndef HDcreat
#define HDcreat(S, M) creat(S, M)
#endif
#ifndef HDctime
#define HDctime(T) ctime(T)
#endif
#ifndef HDdifftime
#define HDdifftime(X, Y) difftime(X, Y)
#endif
<<<<<<< HEAD
#ifndef HDfabs
#define HDfabs(X) fabs(X)
#endif
#ifndef HDfabsf
#define HDfabsf(X) fabsf(X)
#endif
#ifndef HDfabsl
#define HDfabsl(X) fabsl(X)
#endif
#ifndef HDfdopen
#define HDfdopen(N, S) fdopen(N, S)
#endif
#ifndef HDfgetc
#define HDfgetc(F) fgetc(F)
#endif
#ifndef HDfgets
#define HDfgets(S, N, F) fgets(S, N, F)
#endif
=======
#ifndef HDfdopen
#define HDfdopen(N, S) fdopen(N, S)
#endif
>>>>>>> 07347cc5
#ifndef HDfileno
#define HDfileno(F) fileno(F)
#endif

/* Since flock is so prevalent, always build these functions
 * when possible to avoid them becoming dead code.
 */
#ifdef H5_HAVE_FCNTL
H5_DLL int Pflock(int fd, int operation);
#endif
H5_DLL H5_ATTR_CONST int Nflock(int fd, int operation);

#ifndef HDflock
/* NOTE: flock(2) is not present on all POSIX systems.
 * If it is not present, we try a flock() equivalent based on
 * fcntl(2), then fall back to a function that always succeeds
 * if it is not present at all (Windows uses a separate Wflock()
 * function).
 */
#if defined(H5_HAVE_FLOCK)
#define HDflock(F, L) flock(F, L)
#elif defined(H5_HAVE_FCNTL)
#define HDflock(F, L) Pflock(F, L)
#else
#define HDflock(F, L) Nflock(F, L)
#endif

#endif /* HDflock */

<<<<<<< HEAD
#ifndef HDfloor
#define HDfloor(X) floor(X)
#endif
#ifndef HDfputc
#define HDfputc(C, F) fputc(C, F)
#endif
#ifndef HDfputs
#define HDfputs(S, F) fputs(S, F)
#endif
#ifndef HDfrexp
#define HDfrexp(X, N) frexp(X, N)
#endif
#ifndef HDfrexpf
#define HDfrexpf(X, N) frexpf(X, N)
#endif
#ifndef HDfrexpl
#define HDfrexpl(X, N) frexpl(X, N)
#endif
#ifndef HDfscanf
#define HDfscanf fscanf
#endif
=======
>>>>>>> 07347cc5
#ifndef HDfseek
#define HDfseek(F, O, W) fseeko(F, O, W)
#endif
#ifndef HDfstat
#define HDfstat(F, B) fstat(F, B)
#endif
#ifndef HDftell
#define HDftell(F) ftell(F)
#endif
#ifndef HDftruncate
#define HDftruncate(F, L) ftruncate(F, L)
#endif
<<<<<<< HEAD
#ifndef HDgetc
#define HDgetc(F) getc(F)
#endif
=======
>>>>>>> 07347cc5
#ifndef HDgetcwd
#define HDgetcwd(S, Z) getcwd(S, Z)
#endif
#ifndef HDgetdcwd
#define HDgetdcwd(D, S, Z) getcwd(S, Z)
#endif

/* Windows only - set to zero on other systems */
#ifndef HDgetdrive
#define HDgetdrive() 0
#endif

<<<<<<< HEAD
#ifndef HDgetenv
#define HDgetenv(S) getenv(S)
#endif
#ifndef HDgetpid
#define HDgetpid() getpid()
#endif

/* Don't define HDgets - gets() was deprecated in C99 and removed in C11 */
#ifdef HDgets
#undef HDgets
#endif

=======
#ifndef HDgetpid
#define HDgetpid() getpid()
#endif
>>>>>>> 07347cc5
#ifndef HDgettimeofday
#define HDgettimeofday(S, P) gettimeofday(S, P)
#endif
#ifndef HDgmtime
#define HDgmtime(T) gmtime(T)
#endif
#ifndef HDisatty
#define HDisatty(F) isatty(F)
#endif
<<<<<<< HEAD
#ifndef HDisnan
#define HDisnan(X) isnan(X)
#endif
#ifndef HDlabs
#define HDlabs(X) labs(X)
#endif
#ifndef HDldexp
#define HDldexp(X, N) ldexp(X, N)
#endif
#ifndef HDllround
#define HDllround(V) llround(V)
#endif
#ifndef HDllroundf
#define HDllroundf(V) llroundf(V)
#endif
#ifndef HDllroundl
#define HDllroundl(V) llroundl(V)
#endif
#ifndef HDlocaltime
#define HDlocaltime(T) localtime(T)
#endif
#ifndef HDlog
#define HDlog(X) log(X)
#endif
#ifndef HDlog2
#define HDlog2(X) log2(X)
#endif
#ifndef HDlog10
#define HDlog10(X) log10(X)
#endif
#ifndef HDlround
#define HDlround(V) lround(V)
#endif
#ifndef HDlroundf
#define HDlroundf(V) lroundf(V)
#endif
#ifndef HDlroundl
#define HDlroundl(V) lroundl(V)
#endif
=======
#ifndef HDlocaltime
#define HDlocaltime(T) localtime(T)
#endif
>>>>>>> 07347cc5
#ifndef HDlseek
#define HDlseek(F, O, W) lseek(F, O, W)
#endif
#ifndef HDlstat
#define HDlstat(S, B) lstat(S, B)
#endif
#ifndef HDmkdir
#define HDmkdir(S, M) mkdir(S, M)
#endif
#ifndef HDmktime
#define HDmktime(T) mktime(T)
#endif
#ifndef HDnanosleep
#define HDnanosleep(N, O) nanosleep(N, O)
#endif
#ifndef HDopen
#define HDopen(F, ...) open(F, __VA_ARGS__)
#endif
#ifndef HDopendir
#define HDopendir(S) opendir(S)
#endif
<<<<<<< HEAD
#ifndef HDperror
#define HDperror(S) perror(S)
#endif
#ifndef HDpow
#define HDpow(X, Y) pow(X, Y)
#endif
#ifndef HDpowf
#define HDpowf(X, Y) powf(X, Y)
#endif
#ifndef HDpread
#define HDpread(F, B, C, O) pread(F, B, C, O)
#endif
#ifndef HDputc
#define HDputc(C, F) putc(C, F)
#endif
#ifndef HDputchar
#define HDputchar(C) putchar(C)
#endif
#ifndef HDputs
#define HDputs(S) puts(S)
#endif
=======
#ifndef HDpread
#define HDpread(F, B, C, O) pread(F, B, C, O)
#endif
>>>>>>> 07347cc5
#ifndef HDpwrite
#define HDpwrite(F, B, C, O) pwrite(F, B, C, O)
#endif

/* clang-format off */
#ifdef H5_HAVE_RAND_R
#   ifndef HDrandom
#   define HDrandom() HDrand()
#   endif
    H5_DLL int HDrand(void);
#   ifndef HDsrandom
#   define HDsrandom(S) HDsrand(S)
#   endif
    H5_DLL void HDsrand(unsigned int seed);
#elif defined(H5_HAVE_RANDOM)
#   ifndef HDrand
#   define HDrand() random()
#   endif
#   ifndef HDrandom
#   define HDrandom() random()
#   endif
#   ifndef HDsrand
#   define HDsrand(S) srandom(S)
#   endif
#   ifndef HDsrandom
#   define HDsrandom(S) srandom(S)
#   endif
#else
#   ifndef HDrand
#   define HDrand() rand()
#   endif
#   ifndef HDrandom
#   define HDrandom() rand()
#   endif
#   ifndef HDsrand
#   define HDsrand(S) srand(S)
#   endif
#   ifndef HDsrandom
#   define HDsrandom(S) srand(S)
#   endif
#endif
/* clang-format on */

#ifndef HDread
#define HDread(F, M, Z) read(F, M, Z)
#endif
#ifndef HDreaddir
#define HDreaddir(D) readdir(D)
#endif
#ifndef HDrealpath
#define HDrealpath(F1, F2) realpath(F1, F2)
#endif
#ifndef HDremove
#define HDremove(S) remove(S)
#endif
#ifndef HDrename
#define HDrename(OLD, NEW) rename(OLD, NEW)
#endif
#ifndef HDrewind
#define HDrewind(F) rewind(F)
#endif
<<<<<<< HEAD
#ifndef HDround
#define HDround(V) round(V)
#endif
#ifndef HDroundf
#define HDroundf(V) roundf(V)
#endif
#ifndef HDroundl
#define HDroundl(V) roundl(V)
#endif
#ifndef HDrmdir
#define HDrmdir(S) rmdir(S)
#endif
#ifndef HDscanf
#define HDscanf scanf /*varargs*/
#endif
=======
#ifndef HDrmdir
#define HDrmdir(S) rmdir(S)
#endif
>>>>>>> 07347cc5
#ifndef HDsetbuf
#define HDsetbuf(F, S) setbuf(F, S)
#endif
#ifndef HDsetenv
#define HDsetenv(N, V, O) setenv(N, V, O)
#endif
#ifndef HDsetvbuf
#define HDsetvbuf(F, S, M, Z) setvbuf(F, S, M, Z)
#endif
#ifndef HDshutdown
#define HDshutdown(A, B) shutdown((A), (B))
#endif
#ifndef HDsigaction
#define HDsigaction(S, A, O) sigaction((S), (A), (O))
#endif
#ifndef HDsigemptyset
#define HDsigemptyset(S) sigemptyset(S)
#endif
#ifndef HDsignal
#define HDsignal(N, F) signal(N, F)
#endif
#ifndef HDsleep
#define HDsleep(N) sleep(N)
#endif
<<<<<<< HEAD
#ifndef HDsnprintf
#define HDsnprintf snprintf /*varargs*/
#endif
#ifndef HDsprintf
#define HDsprintf sprintf /*varargs*/
#endif
#ifndef HDsqrt
#define HDsqrt(X) sqrt(X)
#endif
#ifndef HDsscanf
#define HDsscanf sscanf /*varargs*/
#endif
=======
>>>>>>> 07347cc5
#ifndef HDstat
#define HDstat(S, B) stat(S, B)
#endif
#ifndef HDstrcasestr
#if defined(H5_HAVE_STRCASESTR)
#define HDstrcasestr(X, Y) strcasestr(X, Y)
#else
#define HDstrcasestr(X, Y) H5_strcasestr(X, Y)
#endif
#endif
#ifndef HDstrcasecmp
#define HDstrcasecmp(X, Y) strcasecmp(X, Y)
#endif
<<<<<<< HEAD
#ifndef HDstrcpy
#define HDstrcpy(X, Y) strcpy(X, Y)
#endif
#ifndef HDstrcspn
#define HDstrcspn(X, Y) strcspn(X, Y)
#endif
#ifndef HDstrdup
#define HDstrdup(S) strdup(S)
#endif
#ifndef HDstrerror
#define HDstrerror(N) strerror(N)
#endif
#ifndef HDstrftime
#define HDstrftime(S, Z, F, T) strftime(S, Z, F, T)
#endif
#ifndef HDstrlen
#define HDstrlen(S) strlen(S)
#endif
#ifndef HDstrnlen
#define HDstrnlen(S, L) strnlen(S, L)
#endif
#ifndef HDstrncat
#define HDstrncat(X, Y, Z) strncat(X, Y, Z)
#endif
#ifndef HDstrncmp
#define HDstrncmp(X, Y, Z) strncmp(X, Y, Z)
#endif
#ifndef HDstrncpy
#define HDstrncpy(X, Y, Z) strncpy(X, Y, Z)
#endif
#ifndef HDstrndup
#define HDstrndup(S, N) strndup(S, N)
#endif
#ifndef HDstrrchr
#define HDstrrchr(S, C) strrchr(S, C)
#endif
#ifndef HDstrstr
#define HDstrstr(X, Y) strstr(X, Y)
#endif
#ifndef HDstrtok
#define HDstrtok(X, Y) strtok(X, Y)
#endif
=======
#ifndef HDstrndup
#define HDstrndup(S, N) strndup(S, N)
#endif
>>>>>>> 07347cc5
#ifndef HDstrtok_r
#define HDstrtok_r(X, Y, Z) strtok_r(X, Y, Z)
#endif
#ifndef HDtime
#define HDtime(T) time(T)
#endif
#ifndef HDtmpfile
#define HDtmpfile() tmpfile()
#endif
#ifndef HDtolower
#define HDtolower(C) tolower(C)
#endif
#ifndef HDtoupper
#define HDtoupper(C) toupper(C)
#endif
#ifndef HDtzset
#define HDtzset() tzset()
#endif
#ifndef HDunlink
#define HDunlink(S) unlink(S)
#endif
#ifndef HDunsetenv
#define HDunsetenv(S) unsetenv(S)
#endif

#ifndef HDvasprintf
#ifdef H5_HAVE_VASPRINTF
#define HDvasprintf(RET, FMT, A) vasprintf(RET, FMT, A)
#else
H5_DLL int HDvasprintf(char **bufp, const char *fmt, va_list _ap);
#endif
#endif

<<<<<<< HEAD
#ifndef HDvfprintf
#define HDvfprintf(F, FMT, A) vfprintf(F, FMT, A)
#endif
#ifndef HDvprintf
#define HDvprintf(FMT, A) vprintf(FMT, A)
#endif
#ifndef HDvsprintf
#define HDvsprintf(S, FMT, A) vsprintf(S, FMT, A)
#endif
#ifndef HDvsnprintf
#define HDvsnprintf(S, N, FMT, A) vsnprintf(S, N, FMT, A)
#endif
=======
>>>>>>> 07347cc5
#ifndef HDwrite
#define HDwrite(F, M, Z) write(F, M, Z)
#endif

/* Macro for "stringizing" an integer in the C preprocessor (use H5_TOSTRING) */
/* (use H5_TOSTRING, H5_STRINGIZE is just part of the implementation) */
#define H5_STRINGIZE(x) #x
#define H5_TOSTRING(x)  H5_STRINGIZE(x)

/* Macro for "glueing" together items, for re-scanning macros */
#define H5_GLUE(x, y)        x##y
#define H5_GLUE3(x, y, z)    x##y##z
#define H5_GLUE4(w, x, y, z) w##x##y##z

/*
 * A macro for detecting over/under-flow when casting between types
 */
#ifndef NDEBUG
#define H5_CHECK_OVERFLOW(var, vartype, casttype)                                                            \
    do {                                                                                                     \
        casttype _tmp_overflow = (casttype)(var);                                                            \
        assert((var) == (vartype)_tmp_overflow);                                                             \
    } while (0)
#else /* NDEBUG */
#define H5_CHECK_OVERFLOW(var, vartype, casttype)
#endif /* NDEBUG */

/*
 * A macro for detecting over/under-flow when assigning between types
 */
#ifndef NDEBUG
#define ASSIGN_TO_SMALLER_SIZE(dst, dsttype, src, srctype)                                                   \
    {                                                                                                        \
        srctype _tmp_src = (srctype)(src);                                                                   \
        dsttype _tmp_dst = (dsttype)(_tmp_src);                                                              \
        assert(_tmp_src == (srctype)_tmp_dst);                                                               \
        (dst) = _tmp_dst;                                                                                    \
    }

#define ASSIGN_TO_LARGER_SIZE_SAME_SIGNED(dst, dsttype, src, srctype) (dst) = (dsttype)(src);

#define ASSIGN_TO_LARGER_SIZE_SIGNED_TO_UNSIGNED(dst, dsttype, src, srctype)                                 \
    {                                                                                                        \
        srctype _tmp_src = (srctype)(src);                                                                   \
        dsttype _tmp_dst = (dsttype)(_tmp_src);                                                              \
        assert(_tmp_src >= 0);                                                                               \
        assert(_tmp_src == (srctype)_tmp_dst);                                                               \
        (dst) = _tmp_dst;                                                                                    \
    }

#define ASSIGN_TO_LARGER_SIZE_UNSIGNED_TO_SIGNED(dst, dsttype, src, srctype) (dst) = (dsttype)(src);

#define ASSIGN_TO_SAME_SIZE_UNSIGNED_TO_SIGNED(dst, dsttype, src, srctype)                                   \
    {                                                                                                        \
        srctype _tmp_src = (srctype)(src);                                                                   \
        dsttype _tmp_dst = (dsttype)(_tmp_src);                                                              \
        assert(_tmp_dst >= 0);                                                                               \
        assert(_tmp_src == (srctype)_tmp_dst);                                                               \
        (dst) = _tmp_dst;                                                                                    \
    }

#define ASSIGN_TO_SAME_SIZE_SIGNED_TO_UNSIGNED(dst, dsttype, src, srctype)                                   \
    {                                                                                                        \
        srctype _tmp_src = (srctype)(src);                                                                   \
        dsttype _tmp_dst = (dsttype)(_tmp_src);                                                              \
        assert(_tmp_src >= 0);                                                                               \
        assert(_tmp_src == (srctype)_tmp_dst);                                                               \
        (dst) = _tmp_dst;                                                                                    \
    }

#define ASSIGN_TO_SAME_SIZE_SAME_SIGNED(dst, dsttype, src, srctype) (dst) = (dsttype)(src);

/* Include the generated overflow header file */
#include "H5overflow.h"

/* Assign a variable to one of a different size (think safer dst = (dsttype)src").
 * The code generated by the macro checks for overflows.
 *
 * Use w##x##y##z instead of H5_GLUE4(w, x, y, z) because srctype
 * or dsttype on some systems (e.g., NetBSD 8 and earlier) may
 * supply some standard types using a macro---e.g.,
 * #define uint8_t __uint8_t.  The preprocessor will expand the
 * macros before it evaluates H5_GLUE4(), and that will generate
 * an unexpected name such as ASSIGN___uint8_t_TO___uint16_t.
 * The preprocessor does not expand macros in w##x##y##z, so
 * that will always generate the expected name.
 */
#define H5_CHECKED_ASSIGN(dst, dsttype, src, srctype)                                                        \
    do {                                                                                                     \
        ASSIGN_##srctype##_TO_##dsttype(dst, dsttype, src, srctype)                                          \
    } while (0)

#else /* NDEBUG */
#define H5_CHECKED_ASSIGN(dst, dsttype, src, srctype)                                                        \
    do {                                                                                                     \
        (dst) = (dsttype)(src);                                                                              \
    } while (0)
#endif /* NDEBUG */

#if defined(H5_HAVE_WINDOW_PATH)

/* directory delimiter for Windows: slash and backslash are acceptable on Windows */
#define H5_DIR_SLASH_SEPC        '/'
#define H5_DIR_SEPC              '\\'
#define H5_DIR_SEPS              "\\"
#define H5_CHECK_DELIMITER(SS)   ((SS == H5_DIR_SEPC) || (SS == H5_DIR_SLASH_SEPC))
#define H5_CHECK_ABSOLUTE(NAME)  ((isalpha(NAME[0])) && (NAME[1] == ':') && (H5_CHECK_DELIMITER(NAME[2])))
#define H5_CHECK_ABS_DRIVE(NAME) ((isalpha(NAME[0])) && (NAME[1] == ':'))
#define H5_CHECK_ABS_PATH(NAME)  (H5_CHECK_DELIMITER(NAME[0]))

#define H5_GET_LAST_DELIMITER(NAME, ptr)                                                                     \
    {                                                                                                        \
        char *slash, *backslash;                                                                             \
                                                                                                             \
        slash     = strrchr(NAME, H5_DIR_SLASH_SEPC);                                                        \
        backslash = strrchr(NAME, H5_DIR_SEPC);                                                              \
        if (backslash > slash)                                                                               \
            (ptr = backslash);                                                                               \
        else                                                                                                 \
            (ptr = slash);                                                                                   \
    }

#else /* H5_HAVE_WINDOW_PATH */

#define H5_DIR_SEPC                      '/'
#define H5_DIR_SEPS                      "/"
#define H5_CHECK_DELIMITER(SS)           (SS == H5_DIR_SEPC)
#define H5_CHECK_ABSOLUTE(NAME)          (H5_CHECK_DELIMITER(*NAME))
#define H5_CHECK_ABS_DRIVE(NAME)         (0)
#define H5_CHECK_ABS_PATH(NAME)          (0)
#define H5_GET_LAST_DELIMITER(NAME, ptr) ptr = strrchr(NAME, H5_DIR_SEPC);

#endif /* H5_HAVE_WINDOW_PATH */

#define H5_COLON_SEPC ':'

/*
 * These macros check whether debugging has been requested for a certain
 * package at run-time.   Code for debugging is conditionally compiled by
 * defining constants like `H5X_DEBUG'.   In order to see the output though
 * the code must be enabled at run-time with an environment variable
 * HDF5_DEBUG which is a list of packages to debug.
 *
 * Note:  If you add/remove items from this enum then be sure to update the
 *    information about the package in H5_init_library().
 */
typedef enum {
    H5_PKG_A,  /* Attributes               */
    H5_PKG_AC, /* Metadata cache           */
    H5_PKG_B,  /* B-trees                  */
    H5_PKG_D,  /* Datasets                 */
    H5_PKG_E,  /* Error handling           */
    H5_PKG_F,  /* Files                    */
    H5_PKG_G,  /* Groups                   */
    H5_PKG_HG, /* Global heaps             */
    H5_PKG_HL, /* Local heaps              */
    H5_PKG_I,  /* IDs                      */
    H5_PKG_M,  /* Maps                     */
    H5_PKG_MF, /* File memory management   */
    H5_PKG_MM, /* Core memory management   */
    H5_PKG_O,  /* Object headers           */
    H5_PKG_P,  /* Property lists           */
    H5_PKG_S,  /* Dataspaces               */
    H5_PKG_T,  /* Datatypes                */
    H5_PKG_V,  /* Vector functions         */
    H5_PKG_VL, /* VOL functions            */
    H5_PKG_Z,  /* Raw data filters         */
    H5_NPKGS   /* Must be last             */
} H5_pkg_t;

typedef struct H5_debug_open_stream_t {
    FILE                          *stream; /* Open output stream */
    struct H5_debug_open_stream_t *next;   /* Next open output stream */
} H5_debug_open_stream_t;

typedef struct H5_debug_t {
    FILE *trace;  /*API trace output stream  */
    bool  ttop;   /*Show only top-level calls?    */
    bool  ttimes; /*Show trace event times?       */
    struct {
        const char *name;   /*package name      */
        FILE       *stream; /*output stream  or NULL    */
    } pkg[H5_NPKGS];
    H5_debug_open_stream_t *open_stream; /* Stack of open output streams */
} H5_debug_t;

#ifdef H5_HAVE_PARALLEL

/*
 * Check that the MPI library version is at least version
 * `mpi_version` and subversion `mpi_subversion`
 */
#define H5_CHECK_MPI_VERSION(mpi_version, mpi_subversion)                                                    \
    ((MPI_VERSION > (mpi_version)) ||                                                                        \
     ((MPI_VERSION == (mpi_version)) && (MPI_SUBVERSION >= (mpi_subversion))))

extern bool H5_coll_api_sanity_check_g;
#endif /* H5_HAVE_PARALLEL */

extern H5_debug_t H5_debug_g;
#define H5DEBUG(X) (H5_debug_g.pkg[H5_PKG_##X].stream)

/* Embedded build information */
extern const char H5build_settings[];

/*-------------------------------------------------------------------------
 * Purpose: These macros are inserted automatically just after the
 *          FUNC_ENTER() macro of API functions and are used to trace
 *          application program execution. Unless H5_DEBUG_API has been
 *          defined they are no-ops.
 *
 * Arguments:   R  - Return type encoded as a string
 *              T  - Argument types encoded as a string
 *              A0-An  - Arguments.  The number at the end of the macro name
 *                                   indicates the number of arguments.
 *
 *-------------------------------------------------------------------------
 */
#ifdef H5_DEBUG_API

#define H5TRACE_DECL                                                                                         \
    const char *RTYPE = NULL;                                                                                \
    double      CALLTIME;

#define H5TRACE0(R, T)                                                                                       \
    RTYPE    = R;                                                                                            \
    CALLTIME = H5_trace(NULL, __func__, T)
#define H5TRACE1(R, T, A0)                                                                                   \
    RTYPE    = R;                                                                                            \
    CALLTIME = H5_trace(NULL, __func__, T, #A0, A0)
#define H5TRACE2(R, T, A0, A1)                                                                               \
    RTYPE    = R;                                                                                            \
    CALLTIME = H5_trace(NULL, __func__, T, #A0, A0, #A1, A1)
#define H5TRACE3(R, T, A0, A1, A2)                                                                           \
    RTYPE    = R;                                                                                            \
    CALLTIME = H5_trace(NULL, __func__, T, #A0, A0, #A1, A1, #A2, A2)
#define H5TRACE4(R, T, A0, A1, A2, A3)                                                                       \
    RTYPE    = R;                                                                                            \
    CALLTIME = H5_trace(NULL, __func__, T, #A0, A0, #A1, A1, #A2, A2, #A3, A3)
#define H5TRACE5(R, T, A0, A1, A2, A3, A4)                                                                   \
    RTYPE    = R;                                                                                            \
    CALLTIME = H5_trace(NULL, __func__, T, #A0, A0, #A1, A1, #A2, A2, #A3, A3, #A4, A4)
#define H5TRACE6(R, T, A0, A1, A2, A3, A4, A5)                                                               \
    RTYPE    = R;                                                                                            \
    CALLTIME = H5_trace(NULL, __func__, T, #A0, A0, #A1, A1, #A2, A2, #A3, A3, #A4, A4, #A5, A5)
#define H5TRACE7(R, T, A0, A1, A2, A3, A4, A5, A6)                                                           \
    RTYPE    = R;                                                                                            \
    CALLTIME = H5_trace(NULL, __func__, T, #A0, A0, #A1, A1, #A2, A2, #A3, A3, #A4, A4, #A5, A5, #A6, A6)
#define H5TRACE8(R, T, A0, A1, A2, A3, A4, A5, A6, A7)                                                       \
    RTYPE = R;                                                                                               \
    CALLTIME =                                                                                               \
        H5_trace(NULL, __func__, T, #A0, A0, #A1, A1, #A2, A2, #A3, A3, #A4, A4, #A5, A5, #A6, A6, #A7, A7)
#define H5TRACE9(R, T, A0, A1, A2, A3, A4, A5, A6, A7, A8)                                                   \
    RTYPE    = R;                                                                                            \
    CALLTIME = H5_trace(NULL, __func__, T, #A0, A0, #A1, A1, #A2, A2, #A3, A3, #A4, A4, #A5, A5, #A6, A6,    \
                        #A7, A7, #A8, A8)
#define H5TRACE10(R, T, A0, A1, A2, A3, A4, A5, A6, A7, A8, A9)                                              \
    RTYPE    = R;                                                                                            \
    CALLTIME = H5_trace(NULL, __func__, T, #A0, A0, #A1, A1, #A2, A2, #A3, A3, #A4, A4, #A5, A5, #A6, A6,    \
                        #A7, A7, #A8, A8, #A9, A9)
#define H5TRACE11(R, T, A0, A1, A2, A3, A4, A5, A6, A7, A8, A9, A10)                                         \
    RTYPE    = R;                                                                                            \
    CALLTIME = H5_trace(NULL, __func__, T, #A0, A0, #A1, A1, #A2, A2, #A3, A3, #A4, A4, #A5, A5, #A6, A6,    \
                        #A7, A7, #A8, A8, #A9, A9, #A10, A10)
#define H5TRACE12(R, T, A0, A1, A2, A3, A4, A5, A6, A7, A8, A9, A10, A11)                                    \
    RTYPE    = R;                                                                                            \
    CALLTIME = H5_trace(NULL, __func__, T, #A0, A0, #A1, A1, #A2, A2, #A3, A3, #A4, A4, #A5, A5, #A6, A6,    \
                        #A7, A7, #A8, A8, #A9, A9, #A10, A10, #A11, A11)

#define H5TRACE_RETURN(V)                                                                                    \
    if (RTYPE) {                                                                                             \
        H5_trace(&CALLTIME, __func__, RTYPE, NULL, V);                                                       \
        RTYPE = NULL;                                                                                        \
    }
#else
#define H5TRACE_DECL                                                      /*void*/
#define H5TRACE0(R, T)                                                    /*void*/
#define H5TRACE1(R, T, A0)                                                /*void*/
#define H5TRACE2(R, T, A0, A1)                                            /*void*/
#define H5TRACE3(R, T, A0, A1, A2)                                        /*void*/
#define H5TRACE4(R, T, A0, A1, A2, A3)                                    /*void*/
#define H5TRACE5(R, T, A0, A1, A2, A3, A4)                                /*void*/
#define H5TRACE6(R, T, A0, A1, A2, A3, A4, A5)                            /*void*/
#define H5TRACE7(R, T, A0, A1, A2, A3, A4, A5, A6)                        /*void*/
#define H5TRACE8(R, T, A0, A1, A2, A3, A4, A5, A6, A7)                    /*void*/
#define H5TRACE9(R, T, A0, A1, A2, A3, A4, A5, A6, A7, A8)                /*void*/
#define H5TRACE10(R, T, A0, A1, A2, A3, A4, A5, A6, A7, A8, A9)           /*void*/
#define H5TRACE11(R, T, A0, A1, A2, A3, A4, A5, A6, A7, A8, A9, A10)      /*void*/
#define H5TRACE12(R, T, A0, A1, A2, A3, A4, A5, A6, A7, A8, A9, A10, A11) /*void*/
#define H5TRACE_RETURN(V)                                                 /*void*/
#endif                                                                    /* H5_DEBUG_API */

/* Argument tracing macros (defined all the time) */
#define H5ARG_TRACE0(C, T)                         C, T
#define H5ARG_TRACE1(C, T, A0)                     C, T, #A0, A0
#define H5ARG_TRACE2(C, T, A0, A1)                 C, T, #A0, A0, #A1, A1
#define H5ARG_TRACE3(C, T, A0, A1, A2)             C, T, #A0, A0, #A1, A1, #A2, A2
#define H5ARG_TRACE4(C, T, A0, A1, A2, A3)         C, T, #A0, A0, #A1, A1, #A2, A2, #A3, A3
#define H5ARG_TRACE5(C, T, A0, A1, A2, A3, A4)     C, T, #A0, A0, #A1, A1, #A2, A2, #A3, A3, #A4, A4
#define H5ARG_TRACE6(C, T, A0, A1, A2, A3, A4, A5) C, T, #A0, A0, #A1, A1, #A2, A2, #A3, A3, #A4, A4, #A5, A5
#define H5ARG_TRACE7(C, T, A0, A1, A2, A3, A4, A5, A6)                                                       \
    C, T, #A0, A0, #A1, A1, #A2, A2, #A3, A3, #A4, A4, #A5, A5, #A6, A6
#define H5ARG_TRACE8(C, T, A0, A1, A2, A3, A4, A5, A6, A7)                                                   \
    C, T, #A0, A0, #A1, A1, #A2, A2, #A3, A3, #A4, A4, #A5, A5, #A6, A6, #A7, A7
#define H5ARG_TRACE9(C, T, A0, A1, A2, A3, A4, A5, A6, A7, A8)                                               \
    C, T, #A0, A0, #A1, A1, #A2, A2, #A3, A3, #A4, A4, #A5, A5, #A6, A6, #A7, A7, #A8, A8
#define H5ARG_TRACE10(C, T, A0, A1, A2, A3, A4, A5, A6, A7, A8, A9)                                          \
    C, T, #A0, A0, #A1, A1, #A2, A2, #A3, A3, #A4, A4, #A5, A5, #A6, A6, #A7, A7, #A8, A8, #A9, A9
#define H5ARG_TRACE11(C, T, A0, A1, A2, A3, A4, A5, A6, A7, A8, A9, A10)                                     \
    C, T, #A0, A0, #A1, A1, #A2, A2, #A3, A3, #A4, A4, #A5, A5, #A6, A6, #A7, A7, #A8, A8, #A9, A9, #A10, A10
#define H5ARG_TRACE12(C, T, A0, A1, A2, A3, A4, A5, A6, A7, A8, A9, A10, A11)                                \
    C, T, #A0, A0, #A1, A1, #A2, A2, #A3, A3, #A4, A4, #A5, A5, #A6, A6, #A7, A7, #A8, A8, #A9, A9, #A10,    \
        A10, #A11, A11

struct H5RS_str_t;
H5_DLL double H5_trace(const double *calltime, const char *func, const char *type, ...);
H5_DLL herr_t H5_trace_args(struct H5RS_str_t *rs, const char *type, va_list ap);

/*-------------------------------------------------------------------------
 * Purpose:  Register function entry for library initialization and code
 *    profiling.
 *
 * Notes:  Every file must have a file-scope variable called
 *    `initialize_interface_g' of type bool which is initialized
 *    to false.
 *
 *    Don't use local variable initializers which contain
 *    calls to other library functions since the initializer
 *    would happen before the FUNC_ENTER() gets called.  Don't
 *    use initializers that require special cleanup code to
 *    execute if FUNC_ENTER() fails since a failing FUNC_ENTER()
 *    returns immediately without branching to the `done' label.
 *-------------------------------------------------------------------------
 */

/* `S' is the name of a function which is being tested to check if it's
 *  an API function.
 *
 *  BADNESS:
 *      - Underscore at positions 2 or 3 (0-indexed string). Handles
 *        H5_ and H5X_.
 *      - Underscore at position 4 if position 3 is uppercase or a digit.
 *        Handles H5XY_.
 */
#define H5_IS_API(S)                                                                                         \
    ('_' != ((const char *)S)[2]              /* underscore at position 2     */                             \
     && '_' != ((const char *)S)[3]           /* underscore at position 3     */                             \
     && !(                                    /* NOT              */                                         \
          ((const char *)S)[4]                /* pos 4 exists     */                                         \
          && (isupper(S[3]) || isdigit(S[3])) /* pos 3 dig | uc   */                                         \
          && '_' == ((const char *)S)[4]      /* pos 4 underscore */                                         \
          ))

/* `S' is the name of a function which is being tested to check if it's */
/*      a public API function */
#define H5_IS_PUB(S)                                                                                         \
    (((isdigit(S[1]) || isupper(S[1])) && islower(S[2])) ||                                                  \
     ((isdigit(S[2]) || isupper(S[2])) && islower(S[3])) ||                                                  \
     (!S[4] || ((isdigit(S[3]) || isupper(S[3])) && islower(S[4]))))

/* `S' is the name of a function which is being tested to check if it's */
/*      a private library function */
#define H5_IS_PRIV(S)                                                                                        \
    (((isdigit(S[1]) || isupper(S[1])) && '_' == S[2] && islower(S[3])) ||                                   \
     ((isdigit(S[2]) || isupper(S[2])) && '_' == S[3] && islower(S[4])) ||                                   \
     ((isdigit(S[3]) || isupper(S[3])) && '_' == S[4] && islower(S[5])))

/* `S' is the name of a function which is being tested to check if it's */
/*      a package private function */
#define H5_IS_PKG(S)                                                                                         \
    (((isdigit(S[1]) || isupper(S[1])) && '_' == S[2] && '_' == S[3] && islower(S[4])) ||                    \
     ((isdigit(S[2]) || isupper(S[2])) && '_' == S[3] && '_' == S[4] && islower(S[5])) ||                    \
     ((isdigit(S[3]) || isupper(S[3])) && '_' == S[4] && '_' == S[5] && islower(S[6])))

/* global library version information string */
extern char H5_lib_vers_info_g[];

#include "H5TSprivate.h"

/* Lock headers */
#ifdef H5_HAVE_THREADSAFE

/* replacement structure for original global variable */
typedef struct H5_api_struct {
    H5TS_mutex_t init_lock;    /* API entrance mutex */
    bool         H5_libinit_g; /* Has the library been initialized? */
    bool         H5_libterm_g; /* Is the library being shutdown? */
} H5_api_t;

/* Macros for accessing the global variables */
#define H5_INIT_GLOBAL (H5_g.H5_libinit_g)
#define H5_TERM_GLOBAL (H5_g.H5_libterm_g)

/* Macro for first thread initialization */
#ifdef H5_HAVE_WIN_THREADS
#define H5_FIRST_THREAD_INIT InitOnceExecuteOnce(&H5TS_first_init_g, H5TS_win32_process_enter, NULL, NULL);
#else
#define H5_FIRST_THREAD_INIT pthread_once(&H5TS_first_init_g, H5TS_pthread_first_thread_init);
#endif

/* Macros for threadsafe HDF5 Phase I locks */
#define H5_API_LOCK   H5TS_mutex_lock(&H5_g.init_lock);
#define H5_API_UNLOCK H5TS_mutex_unlock(&H5_g.init_lock);

/* Macros for thread cancellation-safe mechanism */
#define H5_API_UNSET_CANCEL H5TS_cancel_count_inc();

#define H5_API_SET_CANCEL H5TS_cancel_count_dec();

extern H5_api_t H5_g;

#else /* H5_HAVE_THREADSAFE */

/* disable any first thread init mechanism */
#define H5_FIRST_THREAD_INIT

/* disable locks (sequential version) */
#define H5_API_LOCK
#define H5_API_UNLOCK

/* disable cancellability (sequential version) */
#define H5_API_UNSET_CANCEL
#define H5_API_SET_CANCEL

/* extern global variables */
extern bool H5_libinit_g; /* Has the library been initialized? */
extern bool H5_libterm_g; /* Is the library being shutdown? */

/* Macros for accessing the global variables */
#define H5_INIT_GLOBAL (H5_libinit_g)
#define H5_TERM_GLOBAL (H5_libterm_g)

#endif /* H5_HAVE_THREADSAFE */

#ifdef H5_HAVE_CODESTACK

/* Include required function stack header */
#include "H5CSprivate.h"

#define H5_PUSH_FUNC H5CS_push(__func__);
#define H5_POP_FUNC  H5CS_pop();
#else                /* H5_HAVE_CODESTACK */
#define H5_PUSH_FUNC /* void */
#define H5_POP_FUNC  /* void */
#endif               /* H5_HAVE_CODESTACK */

/* Forward declaration of H5CXpush() / H5CXpop() */
/* (Including H5CXprivate.h creates bad circular dependencies - QAK, 3/18/2018) */
H5_DLL herr_t H5CX_push(void);
H5_DLL herr_t H5CX_pop(bool update_dxpl_props);

#ifndef NDEBUG
#define FUNC_ENTER_CHECK_NAME(asrt)                                                                          \
    {                                                                                                        \
        static bool func_check = false;                                                                      \
                                                                                                             \
        if (!func_check) {                                                                                   \
            /* Check function naming status */                                                               \
            assert(asrt &&                                                                                   \
                   "Function naming conventions are incorrect - check H5_IS_API|PUB|PRIV|PKG macros in "     \
                   "H5private.h (this is usually due to an incorrect number of underscores)");               \
                                                                                                             \
            /* Don't check again */                                                                          \
            func_check = true;                                                                               \
        } /* end if */                                                                                       \
    }     /* end scope */
#else     /* NDEBUG */
#define FUNC_ENTER_CHECK_NAME(asrt)
#endif /* NDEBUG */

#define FUNC_ENTER_COMMON(asrt)                                                                              \
    bool err_occurred = false;                                                                               \
                                                                                                             \
    FUNC_ENTER_CHECK_NAME(asrt);

#define FUNC_ENTER_COMMON_NOERR(asrt) FUNC_ENTER_CHECK_NAME(asrt);

/* Threadsafety initialization code for API routines */
#define FUNC_ENTER_API_THREADSAFE                                                                            \
    /* Initialize the thread-safe code */                                                                    \
    H5_FIRST_THREAD_INIT                                                                                     \
                                                                                                             \
    /* Grab the mutex for the library */                                                                     \
    H5_API_UNSET_CANCEL                                                                                      \
    H5_API_LOCK

/* Local variables for API routines */
#define FUNC_ENTER_API_VARS H5TRACE_DECL

#define FUNC_ENTER_API_COMMON                                                                                \
    FUNC_ENTER_API_VARS                                                                                      \
    FUNC_ENTER_COMMON(H5_IS_API(__func__));                                                                  \
    FUNC_ENTER_API_THREADSAFE;

#define FUNC_ENTER_API_INIT(err)                                                                             \
    /* Initialize the library */                                                                             \
    if (!H5_INIT_GLOBAL && !H5_TERM_GLOBAL) {                                                                \
        if (H5_init_library() < 0)                                                                           \
            HGOTO_ERROR(H5E_FUNC, H5E_CANTINIT, err, "library initialization failed");                       \
    }

#define FUNC_ENTER_API_PUSH(err)                                                                             \
    /* Push the name of this function on the function stack */                                               \
    H5_PUSH_FUNC                                                                                             \
                                                                                                             \
    /* Push the API context */                                                                               \
    if (H5CX_push() < 0)                                                                                     \
        HGOTO_ERROR(H5E_FUNC, H5E_CANTSET, err, "can't set API context");                                    \
    else                                                                                                     \
        api_ctx_pushed = true;

/* Use this macro for all "normal" API functions */
#define FUNC_ENTER_API(err)                                                                                  \
    {                                                                                                        \
        {                                                                                                    \
            bool api_ctx_pushed = false;                                                                     \
                                                                                                             \
            FUNC_ENTER_API_COMMON                                                                            \
            FUNC_ENTER_API_INIT(err);                                                                        \
            FUNC_ENTER_API_PUSH(err);                                                                        \
            /* Clear thread error stack entering public functions */                                         \
            H5E_clear_stack(NULL);                                                                           \
            {

/*
 * Use this macro for API functions that shouldn't clear the error stack
 *      like H5Eprint and H5Ewalk.
 */
#define FUNC_ENTER_API_NOCLEAR(err)                                                                          \
    {                                                                                                        \
        {                                                                                                    \
            bool api_ctx_pushed = false;                                                                     \
                                                                                                             \
            FUNC_ENTER_API_COMMON                                                                            \
            FUNC_ENTER_API_INIT(err);                                                                        \
            FUNC_ENTER_API_PUSH(err);                                                                        \
            {

/*
 * Use this macro for API functions that shouldn't perform _any_ initialization
 *      of the library or an interface, just perform tracing, etc.  Examples
 *      are: H5allocate_memory, H5is_library_threadsafe, public VOL callback
 *      wrappers (e.g. H5VLfile_create, H5VLdataset_read, etc.), etc.
 *
 */
#define FUNC_ENTER_API_NOINIT                                                                                \
    {                                                                                                        \
        {                                                                                                    \
            {                                                                                                \
                FUNC_ENTER_API_COMMON                                                                        \
                H5_PUSH_FUNC                                                                                 \
                {

/*
 * Use this macro for API functions that shouldn't perform _any_ initialization
 *      of the library or an interface or push themselves on the function
 *      stack, just perform tracing, etc.  Examples
 *      are: H5close, H5check_version, etc.
 *
 */
#define FUNC_ENTER_API_NOINIT_NOERR_NOFS                                                                     \
    {                                                                                                        \
        {                                                                                                    \
            {                                                                                                \
                {                                                                                            \
                    FUNC_ENTER_API_VARS                                                                      \
                    FUNC_ENTER_COMMON_NOERR(H5_IS_API(__func__));                                            \
                    FUNC_ENTER_API_THREADSAFE;                                                               \
                    {

/*
 * Use this macro for API functions that should only perform initialization
 *      of the library or an interface, but not push any state (API context,
 *      function name, etc.) examples are: H5open.
 *
 */
#define FUNC_ENTER_API_NOPUSH(err)                                                                           \
    {                                                                                                        \
        {                                                                                                    \
            {                                                                                                \
                {                                                                                            \
                    {                                                                                        \
                        FUNC_ENTER_COMMON(H5_IS_API(__func__));                                              \
                        FUNC_ENTER_API_THREADSAFE;                                                           \
                        FUNC_ENTER_API_INIT(err);                                                            \
                        {

/*
 * Use this macro for API functions that shouldn't perform _any_ initialization
 *      of the library or an interface, or push themselves on the function
 *      stack, or perform tracing, etc.  This macro _only_ sanity checks the
 *    API name itself.  Examples are: H5TSmutex_acquire,
 *
 */
#define FUNC_ENTER_API_NAMECHECK_ONLY                                                                        \
    {                                                                                                        \
        {                                                                                                    \
            {                                                                                                \
                {                                                                                            \
                    {                                                                                        \
                        {                                                                                    \
                            FUNC_ENTER_COMMON_NOERR(H5_IS_API(__func__));                                    \
                            {

/* Use this macro for all "normal" non-API functions */
#define FUNC_ENTER_NOAPI(err)                                                                                \
    {                                                                                                        \
        FUNC_ENTER_COMMON(!H5_IS_API(__func__));                                                             \
        H5_PUSH_FUNC                                                                                         \
        {

/* Use this macro for all non-API functions, which propagate errors, but don't issue them */
#define FUNC_ENTER_NOAPI_NOERR                                                                               \
    {                                                                                                        \
        FUNC_ENTER_COMMON_NOERR(!H5_IS_API(__func__));                                                       \
        H5_PUSH_FUNC                                                                                         \
        {

/*
 * Use this macro for non-API functions which fall into these categories:
 *      - static functions, since they must be called from a function in the
 *              interface, the library and interface must already be
 *              initialized.
 *      - functions which are called during library shutdown, since we don't
 *              want to re-initialize the library.
 */
#define FUNC_ENTER_NOAPI_NOINIT                                                                              \
    {                                                                                                        \
        FUNC_ENTER_COMMON(!H5_IS_API(__func__));                                                             \
        H5_PUSH_FUNC                                                                                         \
        {

/*
 * Use this macro for non-API functions which fall into these categories:
 *      - static functions, since they must be called from a function in the
 *              interface, the library and interface must already be
 *              initialized.
 *      - functions which are called during library shutdown, since we don't
 *              want to re-initialize the library.
 *      - functions that propagate, but don't issue errors
 */
#define FUNC_ENTER_NOAPI_NOINIT_NOERR                                                                        \
    {                                                                                                        \
        FUNC_ENTER_COMMON_NOERR(!H5_IS_API(__func__));                                                       \
        H5_PUSH_FUNC                                                                                         \
        {

/*
 * Use this macro for non-API functions which fall into these categories:
 *      - functions which shouldn't push their name on the function stack
 *              (so far, just the H5CS routines themselves)
 *
 */
#define FUNC_ENTER_NOAPI_NOFS                                                                                \
    {                                                                                                        \
        FUNC_ENTER_COMMON(!H5_IS_API(__func__));                                                             \
                                                                                                             \
        {

/*
 * Use this macro for non-API functions which fall into these categories:
 *      - functions which shouldn't push their name on the function stack
 *              (so far, just the H5CS routines themselves)
 *
 * This macro is used for functions which fit the above categories _and_
 * also don't use the 'FUNC' variable (i.e. don't push errors on the error stack)
 *
 */
#define FUNC_ENTER_NOAPI_NOERR_NOFS                                                                          \
    {                                                                                                        \
        FUNC_ENTER_COMMON_NOERR(!H5_IS_API(__func__));                                                       \
        {

/*
 * Use this macro for non-API functions that shouldn't perform _any_ initialization
 *      of the library or an interface, or push themselves on the function
 *      stack, or perform tracing, etc.  This macro _only_ sanity checks the
 *    API name itself.  Examples are private routines in the H5TS package.
 *
 */
#define FUNC_ENTER_NOAPI_NAMECHECK_ONLY                                                                      \
    {                                                                                                        \
        FUNC_ENTER_COMMON_NOERR(!H5_IS_API(__func__));

/* Use the following two macros as replacements for the FUNC_ENTER_NOAPI
 * and FUNC_ENTER_NOAPI_NOINIT macros when the function needs to set
 * up a metadata tag. */
#define FUNC_ENTER_NOAPI_TAG(tag, err)                                                                       \
    {                                                                                                        \
        haddr_t prev_tag = HADDR_UNDEF;                                                                      \
                                                                                                             \
        FUNC_ENTER_COMMON(!H5_IS_API(__func__));                                                             \
        H5AC_tag(tag, &prev_tag);                                                                            \
        H5_PUSH_FUNC                                                                                         \
        {

#define FUNC_ENTER_NOAPI_NOINIT_TAG(tag)                                                                     \
    {                                                                                                        \
        haddr_t prev_tag = HADDR_UNDEF;                                                                      \
                                                                                                             \
        FUNC_ENTER_COMMON(!H5_IS_API(__func__));                                                             \
        H5AC_tag(tag, &prev_tag);                                                                            \
        H5_PUSH_FUNC                                                                                         \
        {

/* Use this macro for all "normal" package-level functions */
#define FUNC_ENTER_PACKAGE                                                                                   \
    {                                                                                                        \
        FUNC_ENTER_COMMON(H5_IS_PKG(__func__));                                                              \
        H5_PUSH_FUNC                                                                                         \
        {

/* Use this macro for package-level functions which propagate errors, but don't issue them */
#define FUNC_ENTER_PACKAGE_NOERR                                                                             \
    {                                                                                                        \
        FUNC_ENTER_COMMON_NOERR(H5_IS_PKG(__func__));                                                        \
        H5_PUSH_FUNC                                                                                         \
        {

/* Use the following macro as replacement for the FUNC_ENTER_PACKAGE
 * macro when the function needs to set up a metadata tag. */
#define FUNC_ENTER_PACKAGE_TAG(tag)                                                                          \
    {                                                                                                        \
        haddr_t prev_tag = HADDR_UNDEF;                                                                      \
                                                                                                             \
        FUNC_ENTER_COMMON(H5_IS_PKG(__func__));                                                              \
        H5AC_tag(tag, &prev_tag);                                                                            \
        H5_PUSH_FUNC                                                                                         \
        {

/* Use this macro for staticly-scoped functions which propagate errors, but don't issue them */
/* And that shouldn't push their name on the function stack */
#define FUNC_ENTER_PACKAGE_NOERR_NOFS                                                                        \
    {                                                                                                        \
        FUNC_ENTER_COMMON_NOERR(H5_IS_PKG(__func__));                                                        \
        {

/*
 * Use this macro for non-API functions that shouldn't perform _any_ initialization
 *      of the library or an interface, or push themselves on the function
 *      stack, or perform tracing, etc.  This macro _only_ sanity checks the
 *    API name itself.  Examples are static routines in the H5TS package.
 *
 */
#define FUNC_ENTER_PACKAGE_NAMECHECK_ONLY                                                                    \
    {                                                                                                        \
        FUNC_ENTER_COMMON_NOERR(H5_IS_PKG(__func__));

/*-------------------------------------------------------------------------
 * Purpose: Register function exit for code profiling.  This should be
 *          the last statement executed by a function.
 *-------------------------------------------------------------------------
 */
/* Threadsafety termination code for API routines */
#define FUNC_LEAVE_API_THREADSAFE                                                                            \
    H5_API_UNLOCK                                                                                            \
    H5_API_SET_CANCEL

#define FUNC_LEAVE_API_COMMON(ret_value) H5TRACE_RETURN(ret_value);

#define FUNC_LEAVE_API(ret_value)                                                                            \
    ;                                                                                                        \
    } /*end scope from end of FUNC_ENTER*/                                                                   \
    FUNC_LEAVE_API_COMMON(ret_value);                                                                        \
    if (api_ctx_pushed) {                                                                                    \
        (void)H5CX_pop(true);                                                                                \
        api_ctx_pushed = false;                                                                              \
    }                                                                                                        \
    H5_POP_FUNC                                                                                              \
    if (err_occurred)                                                                                        \
        (void)H5E_dump_api_stack(true);                                                                      \
    FUNC_LEAVE_API_THREADSAFE                                                                                \
    return (ret_value);                                                                                      \
    }                                                                                                        \
    } /*end scope from beginning of FUNC_ENTER*/

/* Use this macro to match the FUNC_ENTER_API_NOINIT macro */
#define FUNC_LEAVE_API_NOINIT(ret_value)                                                                     \
    ;                                                                                                        \
    } /*end scope from end of FUNC_ENTER*/                                                                   \
    FUNC_LEAVE_API_COMMON(ret_value);                                                                        \
    H5_POP_FUNC                                                                                              \
    if (err_occurred)                                                                                        \
        (void)H5E_dump_api_stack(true);                                                                      \
    FUNC_LEAVE_API_THREADSAFE                                                                                \
    return (ret_value);                                                                                      \
    }                                                                                                        \
    }                                                                                                        \
    } /*end scope from beginning of FUNC_ENTER*/

/* Use this macro to match the FUNC_ENTER_API_NOINIT_NOERR_NOFS macro */
#define FUNC_LEAVE_API_NOFS(ret_value)                                                                       \
    ;                                                                                                        \
    } /*end scope from end of FUNC_ENTER*/                                                                   \
    FUNC_LEAVE_API_COMMON(ret_value);                                                                        \
    FUNC_LEAVE_API_THREADSAFE                                                                                \
    return (ret_value);                                                                                      \
    }                                                                                                        \
    }                                                                                                        \
    }                                                                                                        \
    } /*end scope from beginning of FUNC_ENTER*/

/* Use this macro to match the FUNC_ENTER_API_NOPUSH macro */
#define FUNC_LEAVE_API_NOPUSH(ret_value)                                                                     \
    ;                                                                                                        \
    } /*end scope from end of FUNC_ENTER*/                                                                   \
    if (err_occurred)                                                                                        \
        (void)H5E_dump_api_stack(true);                                                                      \
    FUNC_LEAVE_API_THREADSAFE                                                                                \
    return (ret_value);                                                                                      \
    }                                                                                                        \
    }                                                                                                        \
    }                                                                                                        \
    }                                                                                                        \
    } /*end scope from beginning of FUNC_ENTER*/

/* Use this macro to match the FUNC_ENTER_API_NAMECHECK_ONLY macro */
#define FUNC_LEAVE_API_NAMECHECK_ONLY(ret_value)                                                             \
    ;                                                                                                        \
    } /*end scope from end of FUNC_ENTER*/                                                                   \
    return (ret_value);                                                                                      \
    }                                                                                                        \
    }                                                                                                        \
    }                                                                                                        \
    }                                                                                                        \
    }                                                                                                        \
    } /*end scope from beginning of FUNC_ENTER*/

#define FUNC_LEAVE_NOAPI(ret_value)                                                                          \
    ;                                                                                                        \
    } /*end scope from end of FUNC_ENTER*/                                                                   \
    H5_POP_FUNC                                                                                              \
    return (ret_value);                                                                                      \
    } /*end scope from beginning of FUNC_ENTER*/

#define FUNC_LEAVE_NOAPI_VOID                                                                                \
    ;                                                                                                        \
    } /*end scope from end of FUNC_ENTER*/                                                                   \
    H5_POP_FUNC                                                                                              \
    return;                                                                                                  \
    } /*end scope from beginning of FUNC_ENTER*/

/*
 * Use this macro for non-API functions which fall into these categories:
 *      - functions which didn't push their name on the function stack
 *              (so far, just the H5CS routines themselves)
 */
#define FUNC_LEAVE_NOAPI_NOFS(ret_value)                                                                     \
    ;                                                                                                        \
    } /*end scope from end of FUNC_ENTER*/                                                                   \
    return (ret_value);                                                                                      \
    } /*end scope from beginning of FUNC_ENTER*/

/* Use these macros to match the FUNC_ENTER_NOAPI_NAMECHECK_ONLY macro */
#define FUNC_LEAVE_NOAPI_NAMECHECK_ONLY(ret_value)                                                           \
    return (ret_value);                                                                                      \
    } /*end scope from beginning of FUNC_ENTER*/
#define FUNC_LEAVE_NOAPI_VOID_NAMECHECK_ONLY                                                                 \
    return;                                                                                                  \
    } /*end scope from beginning of FUNC_ENTER*/

/* Use this macro when exiting a function that set up a metadata tag */
#define FUNC_LEAVE_NOAPI_TAG(ret_value)                                                                      \
    ;                                                                                                        \
    } /*end scope from end of FUNC_ENTER*/                                                                   \
    H5AC_tag(prev_tag, NULL);                                                                                \
    H5_POP_FUNC                                                                                              \
    return (ret_value);                                                                                      \
    } /*end scope from beginning of FUNC_ENTER*/

/* Macro to begin/end tagging (when FUNC_ENTER_*TAG macros are insufficient).
 * Make sure to use HGOTO_ERROR_TAG and HGOTO_DONE_TAG between these macros! */
#define H5_BEGIN_TAG(tag)                                                                                    \
    {                                                                                                        \
        haddr_t prv_tag = HADDR_UNDEF;                                                                       \
        H5AC_tag(tag, &prv_tag);

#define H5_END_TAG                                                                                           \
    H5AC_tag(prv_tag, NULL);                                                                                 \
    }

/* Compile-time "assert" macro */
#define HDcompile_assert(e) ((void)sizeof(char[!!(e) ? 1 : -1]))
/* Variants that are correct, but generate compile-time warnings in some circumstances:
  #define HDcompile_assert(e)     do { enum { compile_assert__ = 1 / (e) }; } while(0)
  #define HDcompile_assert(e)     do { typedef struct { unsigned int b: (e); } x; } while(0)
*/

/* Private typedefs */

/* Union for const/non-const pointer for use by functions that manipulate
 * pointers but do not write to their targets or return pointers to const
 * specified locations.  Also used for I/O functions that work for read and
 * write - these functions are expected to never write to these locations in the
 * write case.  This helps us avoid compiler warnings. */
typedef union {
    void       *vp;
    const void *cvp;
} H5_flexible_const_ptr_t;

/* File-independent encode/decode routines */
#include "H5encode.h"

/* Private functions, not part of the publicly documented API */
H5_DLL herr_t H5_init_library(void);
H5_DLL void   H5_term_library(void);

/* Functions to terminate interfaces */
H5_DLL int H5A_term_package(void);
H5_DLL int H5A_top_term_package(void);
H5_DLL int H5AC_term_package(void);
H5_DLL int H5CX_term_package(void);
H5_DLL int H5D_term_package(void);
H5_DLL int H5D_top_term_package(void);
H5_DLL int H5E_term_package(void);
H5_DLL int H5ES_term_package(void);
H5_DLL int H5F_term_package(void);
H5_DLL int H5FD_term_package(void);
H5_DLL int H5FL_term_package(void);
H5_DLL int H5FS_term_package(void);
H5_DLL int H5G_term_package(void);
H5_DLL int H5G_top_term_package(void);
H5_DLL int H5I_term_package(void);
H5_DLL int H5L_term_package(void);
H5_DLL int H5M_term_package(void);
H5_DLL int H5M_top_term_package(void);
H5_DLL int H5P_term_package(void);
H5_DLL int H5PL_term_package(void);
H5_DLL int H5R_term_package(void);
H5_DLL int H5R_top_term_package(void);
H5_DLL int H5S_term_package(void);
H5_DLL int H5S_top_term_package(void);
H5_DLL int H5SL_term_package(void);
H5_DLL int H5T_term_package(void);
H5_DLL int H5T_top_term_package(void);
H5_DLL int H5VL_term_package(void);
H5_DLL int H5Z_term_package(void);

/* Checksum functions */
H5_DLL uint32_t H5_checksum_fletcher32(const void *data, size_t len);
H5_DLL uint32_t H5_checksum_crc(const void *data, size_t len);
H5_DLL uint32_t H5_checksum_lookup3(const void *data, size_t len, uint32_t initval);
H5_DLL uint32_t H5_checksum_metadata(const void *data, size_t len, uint32_t initval);
H5_DLL uint32_t H5_hash_string(const char *str);

/* Time related routines */
H5_DLL time_t H5_make_time(struct tm *tm);
H5_DLL void   H5_nanosleep(uint64_t nanosec);
H5_DLL double H5_get_time(void);

/* Functions for building paths, etc. */
H5_DLL herr_t H5_build_extpath(const char *name, char **extpath /*out*/);
H5_DLL herr_t H5_combine_path(const char *path1, const char *path2, char **full_name /*out*/);
H5_DLL herr_t H5_dirname(const char *path, char **dirname /*out*/);
H5_DLL herr_t H5_basename(const char *path, char **basename /*out*/);

/* getopt(3) equivalent that papers over the lack of long options on BSD
 * and lack of Windows support.
 */
H5_DLLVAR int         H5_opterr; /* get_option prints errors if this is on */
H5_DLLVAR int         H5_optind; /* token pointer */
H5_DLLVAR const char *H5_optarg; /* flag argument (or value) */

enum h5_arg_level {
    no_arg = 0,  /* doesn't take an argument     */
    require_arg, /* requires an argument          */
    optional_arg /* argument is optional         */
};

/*
 * get_option determines which options are specified on the command line and
 * returns a pointer to any arguments possibly associated with the option in
 * the ``H5_optarg'' variable. get_option returns the shortname equivalent of
 * the option. The long options are specified in the following way:
 *
 * struct h5_long_options foo[] = {
 *   { "filename", require_arg, 'f' },
 *   { "append", no_arg, 'a' },
 *   { "width", require_arg, 'w' },
 *   { NULL, 0, 0 }
 * };
 *
 * Long named options can have arguments specified as either:
 *
 *   ``--param=arg'' or ``--param arg''
 *
 * Short named options can have arguments specified as either:
 *
 *   ``-w80'' or ``-w 80''
 *
 * and can have more than one short named option specified at one time:
 *
 *   -aw80
 *
 * in which case those options which expect an argument need to come at the
 * end.
 */
struct h5_long_options {
    const char       *name;     /* Name of the long option */
    enum h5_arg_level has_arg;  /* Whether we should look for an arg */
    char              shortval; /* The shortname equivalent of long arg
                                 * this gets returned from get_option
                                 */
};

H5_DLL int H5_get_option(int argc, const char *const *argv, const char *opt,
                         const struct h5_long_options *l_opt);

#ifdef H5_HAVE_PARALLEL
/* Generic MPI functions */
H5_DLL hsize_t H5_mpi_set_bigio_count(hsize_t new_count);
H5_DLL hsize_t H5_mpi_get_bigio_count(void);
H5_DLL herr_t  H5_mpi_comm_dup(MPI_Comm comm, MPI_Comm *comm_new);
H5_DLL herr_t  H5_mpi_info_dup(MPI_Info info, MPI_Info *info_new);
H5_DLL herr_t  H5_mpi_comm_free(MPI_Comm *comm);
H5_DLL herr_t  H5_mpi_info_free(MPI_Info *info);
H5_DLL herr_t  H5_mpi_comm_cmp(MPI_Comm comm1, MPI_Comm comm2, int *result);
H5_DLL herr_t  H5_mpi_info_cmp(MPI_Info info1, MPI_Info info2, int *result);
H5_DLL herr_t  H5_mpio_create_large_type(hsize_t num_elements, MPI_Aint stride_bytes, MPI_Datatype old_type,
                                         MPI_Datatype *new_type);
H5_DLL herr_t  H5_mpio_gatherv_alloc(void *send_buf, int send_count, MPI_Datatype send_type,
                                     const int recv_counts[], const int displacements[],
                                     MPI_Datatype recv_type, bool allgather, int root, MPI_Comm comm,
                                     int mpi_rank, int mpi_size, void **out_buf, size_t *out_buf_num_entries);
H5_DLL herr_t  H5_mpio_gatherv_alloc_simple(void *send_buf, int send_count, MPI_Datatype send_type,
                                            MPI_Datatype recv_type, bool allgather, int root, MPI_Comm comm,
                                            int mpi_rank, int mpi_size, void **out_buf,
                                            size_t *out_buf_num_entries);
H5_DLL herr_t  H5_mpio_get_file_sync_required(MPI_File fh, bool *file_sync_required);
#endif /* H5_HAVE_PARALLEL */

/* Functions for debugging */
H5_DLL herr_t H5_buffer_dump(FILE *stream, int indent, const uint8_t *buf, const uint8_t *marker,
                             size_t buf_offset, size_t buf_size);

#endif /* H5private_H */<|MERGE_RESOLUTION|>--- conflicted
+++ resolved
@@ -334,11 +334,7 @@
  * the entire library.
  */
 #define H5_IS_KNOWN_BUFFER_OVERFLOW(skip, ptr, size, buffer_end)                                             \
-<<<<<<< HEAD
-    (skip ? FALSE : ((ptr) + (size)-1) > (buffer_end))
-=======
     (skip ? false : ((ptr) + (size)-1) > (buffer_end))
->>>>>>> 07347cc5
 
 /*
  * HDF Boolean type.
@@ -621,12 +617,6 @@
 #ifndef HDasctime
 #define HDasctime(T) asctime(T)
 #endif
-<<<<<<< HEAD
-#ifndef HDceil
-#define HDceil(X) ceil(X)
-#endif
-=======
->>>>>>> 07347cc5
 #ifndef HDchdir
 #define HDchdir(S) chdir(S)
 #endif
@@ -648,30 +638,9 @@
 #ifndef HDdifftime
 #define HDdifftime(X, Y) difftime(X, Y)
 #endif
-<<<<<<< HEAD
-#ifndef HDfabs
-#define HDfabs(X) fabs(X)
-#endif
-#ifndef HDfabsf
-#define HDfabsf(X) fabsf(X)
-#endif
-#ifndef HDfabsl
-#define HDfabsl(X) fabsl(X)
-#endif
 #ifndef HDfdopen
 #define HDfdopen(N, S) fdopen(N, S)
 #endif
-#ifndef HDfgetc
-#define HDfgetc(F) fgetc(F)
-#endif
-#ifndef HDfgets
-#define HDfgets(S, N, F) fgets(S, N, F)
-#endif
-=======
-#ifndef HDfdopen
-#define HDfdopen(N, S) fdopen(N, S)
-#endif
->>>>>>> 07347cc5
 #ifndef HDfileno
 #define HDfileno(F) fileno(F)
 #endif
@@ -701,30 +670,6 @@
 
 #endif /* HDflock */
 
-<<<<<<< HEAD
-#ifndef HDfloor
-#define HDfloor(X) floor(X)
-#endif
-#ifndef HDfputc
-#define HDfputc(C, F) fputc(C, F)
-#endif
-#ifndef HDfputs
-#define HDfputs(S, F) fputs(S, F)
-#endif
-#ifndef HDfrexp
-#define HDfrexp(X, N) frexp(X, N)
-#endif
-#ifndef HDfrexpf
-#define HDfrexpf(X, N) frexpf(X, N)
-#endif
-#ifndef HDfrexpl
-#define HDfrexpl(X, N) frexpl(X, N)
-#endif
-#ifndef HDfscanf
-#define HDfscanf fscanf
-#endif
-=======
->>>>>>> 07347cc5
 #ifndef HDfseek
 #define HDfseek(F, O, W) fseeko(F, O, W)
 #endif
@@ -737,12 +682,6 @@
 #ifndef HDftruncate
 #define HDftruncate(F, L) ftruncate(F, L)
 #endif
-<<<<<<< HEAD
-#ifndef HDgetc
-#define HDgetc(F) getc(F)
-#endif
-=======
->>>>>>> 07347cc5
 #ifndef HDgetcwd
 #define HDgetcwd(S, Z) getcwd(S, Z)
 #endif
@@ -755,24 +694,9 @@
 #define HDgetdrive() 0
 #endif
 
-<<<<<<< HEAD
-#ifndef HDgetenv
-#define HDgetenv(S) getenv(S)
-#endif
 #ifndef HDgetpid
 #define HDgetpid() getpid()
 #endif
-
-/* Don't define HDgets - gets() was deprecated in C99 and removed in C11 */
-#ifdef HDgets
-#undef HDgets
-#endif
-
-=======
-#ifndef HDgetpid
-#define HDgetpid() getpid()
-#endif
->>>>>>> 07347cc5
 #ifndef HDgettimeofday
 #define HDgettimeofday(S, P) gettimeofday(S, P)
 #endif
@@ -782,51 +706,9 @@
 #ifndef HDisatty
 #define HDisatty(F) isatty(F)
 #endif
-<<<<<<< HEAD
-#ifndef HDisnan
-#define HDisnan(X) isnan(X)
-#endif
-#ifndef HDlabs
-#define HDlabs(X) labs(X)
-#endif
-#ifndef HDldexp
-#define HDldexp(X, N) ldexp(X, N)
-#endif
-#ifndef HDllround
-#define HDllround(V) llround(V)
-#endif
-#ifndef HDllroundf
-#define HDllroundf(V) llroundf(V)
-#endif
-#ifndef HDllroundl
-#define HDllroundl(V) llroundl(V)
-#endif
 #ifndef HDlocaltime
 #define HDlocaltime(T) localtime(T)
 #endif
-#ifndef HDlog
-#define HDlog(X) log(X)
-#endif
-#ifndef HDlog2
-#define HDlog2(X) log2(X)
-#endif
-#ifndef HDlog10
-#define HDlog10(X) log10(X)
-#endif
-#ifndef HDlround
-#define HDlround(V) lround(V)
-#endif
-#ifndef HDlroundf
-#define HDlroundf(V) lroundf(V)
-#endif
-#ifndef HDlroundl
-#define HDlroundl(V) lroundl(V)
-#endif
-=======
-#ifndef HDlocaltime
-#define HDlocaltime(T) localtime(T)
-#endif
->>>>>>> 07347cc5
 #ifndef HDlseek
 #define HDlseek(F, O, W) lseek(F, O, W)
 #endif
@@ -848,33 +730,9 @@
 #ifndef HDopendir
 #define HDopendir(S) opendir(S)
 #endif
-<<<<<<< HEAD
-#ifndef HDperror
-#define HDperror(S) perror(S)
-#endif
-#ifndef HDpow
-#define HDpow(X, Y) pow(X, Y)
-#endif
-#ifndef HDpowf
-#define HDpowf(X, Y) powf(X, Y)
-#endif
 #ifndef HDpread
 #define HDpread(F, B, C, O) pread(F, B, C, O)
 #endif
-#ifndef HDputc
-#define HDputc(C, F) putc(C, F)
-#endif
-#ifndef HDputchar
-#define HDputchar(C) putchar(C)
-#endif
-#ifndef HDputs
-#define HDputs(S) puts(S)
-#endif
-=======
-#ifndef HDpread
-#define HDpread(F, B, C, O) pread(F, B, C, O)
-#endif
->>>>>>> 07347cc5
 #ifndef HDpwrite
 #define HDpwrite(F, B, C, O) pwrite(F, B, C, O)
 #endif
@@ -936,27 +794,9 @@
 #ifndef HDrewind
 #define HDrewind(F) rewind(F)
 #endif
-<<<<<<< HEAD
-#ifndef HDround
-#define HDround(V) round(V)
-#endif
-#ifndef HDroundf
-#define HDroundf(V) roundf(V)
-#endif
-#ifndef HDroundl
-#define HDroundl(V) roundl(V)
-#endif
 #ifndef HDrmdir
 #define HDrmdir(S) rmdir(S)
 #endif
-#ifndef HDscanf
-#define HDscanf scanf /*varargs*/
-#endif
-=======
-#ifndef HDrmdir
-#define HDrmdir(S) rmdir(S)
-#endif
->>>>>>> 07347cc5
 #ifndef HDsetbuf
 #define HDsetbuf(F, S) setbuf(F, S)
 #endif
@@ -981,21 +821,6 @@
 #ifndef HDsleep
 #define HDsleep(N) sleep(N)
 #endif
-<<<<<<< HEAD
-#ifndef HDsnprintf
-#define HDsnprintf snprintf /*varargs*/
-#endif
-#ifndef HDsprintf
-#define HDsprintf sprintf /*varargs*/
-#endif
-#ifndef HDsqrt
-#define HDsqrt(X) sqrt(X)
-#endif
-#ifndef HDsscanf
-#define HDsscanf sscanf /*varargs*/
-#endif
-=======
->>>>>>> 07347cc5
 #ifndef HDstat
 #define HDstat(S, B) stat(S, B)
 #endif
@@ -1009,54 +834,9 @@
 #ifndef HDstrcasecmp
 #define HDstrcasecmp(X, Y) strcasecmp(X, Y)
 #endif
-<<<<<<< HEAD
-#ifndef HDstrcpy
-#define HDstrcpy(X, Y) strcpy(X, Y)
-#endif
-#ifndef HDstrcspn
-#define HDstrcspn(X, Y) strcspn(X, Y)
-#endif
-#ifndef HDstrdup
-#define HDstrdup(S) strdup(S)
-#endif
-#ifndef HDstrerror
-#define HDstrerror(N) strerror(N)
-#endif
-#ifndef HDstrftime
-#define HDstrftime(S, Z, F, T) strftime(S, Z, F, T)
-#endif
-#ifndef HDstrlen
-#define HDstrlen(S) strlen(S)
-#endif
-#ifndef HDstrnlen
-#define HDstrnlen(S, L) strnlen(S, L)
-#endif
-#ifndef HDstrncat
-#define HDstrncat(X, Y, Z) strncat(X, Y, Z)
-#endif
-#ifndef HDstrncmp
-#define HDstrncmp(X, Y, Z) strncmp(X, Y, Z)
-#endif
-#ifndef HDstrncpy
-#define HDstrncpy(X, Y, Z) strncpy(X, Y, Z)
-#endif
 #ifndef HDstrndup
 #define HDstrndup(S, N) strndup(S, N)
 #endif
-#ifndef HDstrrchr
-#define HDstrrchr(S, C) strrchr(S, C)
-#endif
-#ifndef HDstrstr
-#define HDstrstr(X, Y) strstr(X, Y)
-#endif
-#ifndef HDstrtok
-#define HDstrtok(X, Y) strtok(X, Y)
-#endif
-=======
-#ifndef HDstrndup
-#define HDstrndup(S, N) strndup(S, N)
-#endif
->>>>>>> 07347cc5
 #ifndef HDstrtok_r
 #define HDstrtok_r(X, Y, Z) strtok_r(X, Y, Z)
 #endif
@@ -1090,21 +870,6 @@
 #endif
 #endif
 
-<<<<<<< HEAD
-#ifndef HDvfprintf
-#define HDvfprintf(F, FMT, A) vfprintf(F, FMT, A)
-#endif
-#ifndef HDvprintf
-#define HDvprintf(FMT, A) vprintf(FMT, A)
-#endif
-#ifndef HDvsprintf
-#define HDvsprintf(S, FMT, A) vsprintf(S, FMT, A)
-#endif
-#ifndef HDvsnprintf
-#define HDvsnprintf(S, N, FMT, A) vsnprintf(S, N, FMT, A)
-#endif
-=======
->>>>>>> 07347cc5
 #ifndef HDwrite
 #define HDwrite(F, M, Z) write(F, M, Z)
 #endif
