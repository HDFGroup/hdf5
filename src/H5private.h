/* * * * * * * * * * * * * * * * * * * * * * * * * * * * * * * * * * * * * * *
 * Copyright by The HDF Group.                                               *
 * All rights reserved.                                                      *
 *                                                                           *
 * This file is part of HDF5.  The full HDF5 copyright notice, including     *
 * terms governing use, modification, and redistribution, is contained in    *
 * the COPYING file, which can be found at the root of the source code       *
 * distribution tree, or in https://www.hdfgroup.org/licenses.               *
 * If you do not have access to either file, you may request a copy from     *
 * help@hdfgroup.org.                                                        *
 * * * * * * * * * * * * * * * * * * * * * * * * * * * * * * * * * * * * * * */

/*
 * Purpose: This file is included by all HDF5 library source files to
 *          define common things which are not defined in the HDF5 API.
 *          The configuration constants like H5_HAVE_UNISTD_H etc. are
 *          defined in H5config.h which is included by H5public.h.
 */

#ifndef H5private_H
#define H5private_H

#include "H5public.h" /* Include Public Definitions    */

#include <assert.h>
#include <ctype.h>
#include <errno.h>
#include <fcntl.h>
#include <float.h>
#include <math.h>
#include <setjmp.h>
#include <signal.h>
#include <stdio.h>
#include <stdlib.h>
#include <string.h>
#include <time.h>

/* POSIX headers */
#ifdef H5_HAVE_SYS_TIME_H
#include <sys/time.h>
#endif
#ifdef H5_HAVE_UNISTD_H
#include <unistd.h>
#endif
#ifdef H5_HAVE_PWD_H
#include <pwd.h>
#endif
#ifdef H5_HAVE_WAITPID
#include <sys/wait.h>
#endif

/* Include the Pthreads header, if necessary */
#if defined(H5_HAVE_THREADSAFE) && defined(H5_HAVE_PTHREAD_H)
#include <pthread.h>
#endif

/*
 * The `struct stat' data type for stat() and fstat(). This is a POSIX file
 * but often appears on non-POSIX systems also.  The `struct stat' is required
 * for HDF5 to compile, although only a few fields are actually used.
 */
#ifdef H5_HAVE_SYS_STAT_H
#include <sys/stat.h>
#endif

/*
 * flock() in sys/file.h is used for the implementation of file locking.
 */
#if defined(H5_HAVE_FLOCK) && defined(H5_HAVE_SYS_FILE_H)
#include <sys/file.h>
#endif

/*
 * Resource usage is not Posix.1 but HDF5 uses it anyway for some performance
 * and debugging code if available.
 */
#ifdef H5_HAVE_SYS_RESOURCE_H
#include <sys/resource.h>
#endif

/*
 * Unix ioctls.   These are used by h5ls (and perhaps others) to determine a
 * reasonable output width.
 */
#ifdef H5_HAVE_SYS_IOCTL_H
#include <sys/ioctl.h>
#endif

/*
 * Dynamic library handling.  These are needed for dynamically loading I/O
 * filters and VFDs.
 */
#ifdef H5_HAVE_DLFCN_H
#include <dlfcn.h>
#endif
#ifdef H5_HAVE_DIRENT_H
#include <dirent.h>
#endif

/* Define the default VFD for this platform.  Since the removal of the
 * Windows VFD, this is sec2 for all platforms.
 *
 * Note well: if you change the default, then be sure to change
 * H5_default_vfd_init() to call that default's initializer.  Also,
 * make sure that the initializer for each *non*-default VFD calls
 * H5_init_library(); also, make sure that the initializer for default
 * VFD does *not* call H5_init_library().
 */
#define H5_DEFAULT_VFD H5FD_SEC2

/* Define the default VOL driver */
#define H5_DEFAULT_VOL H5VL_NATIVE

#ifdef H5_HAVE_WIN32_API

/* The following two defines must be before any windows headers are included */
#define WIN32_LEAN_AND_MEAN /* Exclude rarely-used stuff from Windows headers */
#define NOGDI               /* Exclude Graphic Display Interface macros */

#include <windows.h>

#include <direct.h>   /* For _getcwd() */
#include <io.h>       /* POSIX I/O */
#include <winsock2.h> /* For GetUserName() */
#include <shlwapi.h>  /* For StrStrIA */

#ifdef H5_HAVE_THREADSAFE
#include <process.h> /* For _beginthread() */
#endif

#endif /*H5_HAVE_WIN32_API*/

#ifndef F_OK
#define F_OK 00
#define W_OK 02
#define R_OK 04
#endif

/* uthash is an external, header-only hash table implementation.
 *
 * We include the file directly in src/ and #define a few functions
 * to use our internal memory calls.
 */
#define uthash_malloc(sz)    H5MM_malloc(sz)
#define uthash_free(ptr, sz) H5MM_free(ptr) /* Ignoring sz is intentional */
#define HASH_NONFATAL_OOM    1              /* Don't abort() on out-of-memory */
#include "uthash.h"

/*
 * NT doesn't define SIGBUS, but since NT only runs on processors
 * that do not have alignment constraints a SIGBUS would never be
 * raised, so we just replace it with SIGILL (which also should
 * never be raised by the hdf5 library).
 */
#ifndef SIGBUS
#define SIGBUS SIGILL
#endif

/*
 * Does the compiler support the __attribute__(()) syntax?  It's no
 * big deal if we don't.
 *
 * Note that Solaris Studio supports attribute, but does not support the
 * attributes we use.
 *
 * When using H5_ATTR_FALLTHROUGH, you should also include a comment that
 * says FALLTHROUGH to reduce warnings on compilers that don't use
 * attributes but do respect fall-through comments.
 *
 * H5_ATTR_CONST is redefined in tools/h5repack/dynlib_rpk.c to quiet
 * gcc warnings (it has to use the public API and can't include this
 * file). Be sure to update that file if the #ifdefs change here.
 */
/* clang-format off */
#if defined(H5_HAVE_ATTRIBUTE) && !defined(__SUNPRO_C)
#   define H5_ATTR_FORMAT(X, Y, Z) __attribute__((format(X, Y, Z)))
#   define H5_ATTR_UNUSED          __attribute__((unused))

#   ifdef H5_HAVE_PARALLEL
#       define H5_ATTR_PARALLEL_UNUSED __attribute__((unused))
#       define H5_ATTR_PARALLEL_USED   /*void*/
#   else
#       define H5_ATTR_PARALLEL_UNUSED /*void*/
#       define H5_ATTR_PARALLEL_USED   __attribute__((unused))
#   endif

#   ifdef H5_NO_DEPRECATED_SYMBOLS
#       define H5_ATTR_DEPRECATED_USED H5_ATTR_UNUSED
#   else
#       define H5_ATTR_DEPRECATED_USED /*void*/
#   endif

#   ifdef H5_DEBUG_API
#       define H5_ATTR_DEBUG_API_USED /*void*/
#   else
#       define H5_ATTR_DEBUG_API_USED H5_ATTR_UNUSED
#   endif

#   ifndef NDEBUG
#       define H5_ATTR_NDEBUG_UNUSED /*void*/
#   else
#       define H5_ATTR_NDEBUG_UNUSED H5_ATTR_UNUSED
#   endif

#   define H5_ATTR_NORETURN __attribute__((noreturn))
#   define H5_ATTR_CONST    __attribute__((const))
#   define H5_ATTR_PURE     __attribute__((pure))

#   if defined(__clang__) || defined(__GNUC__) && __GNUC__ >= 7 && !defined(__INTEL_COMPILER)
#       define H5_ATTR_FALLTHROUGH __attribute__((fallthrough));
#   else
#       define H5_ATTR_FALLTHROUGH /* FALLTHROUGH */
#   endif

#  if defined(__GNUC__) && !defined(__INTEL_COMPILER)
#       define H5_ATTR_MALLOC __attribute__((malloc))
#  else
#       define H5_ATTR_MALLOC /*void*/
#  endif

/* Turns off optimizations for a function. Goes after the return type.
 * Not generally needed in the library, but ancient versions of clang
 * (7.3.3, possibly others) have trouble with some of the onion VFD decode
 * functions and need the optimizer turned off. This macro can go away when
 * we figure out what's going on and can engineer another solution.
 */
#  if defined(__clang__)
#       define H5_ATTR_NO_OPTIMIZE __attribute__((optnone))
#  else
#       define H5_ATTR_NO_OPTIMIZE /*void*/
#  endif

#else
#   define H5_ATTR_FORMAT(X, Y, Z) /*void*/
#   define H5_ATTR_UNUSED          /*void*/
#   define H5_ATTR_NDEBUG_UNUSED   /*void*/
#   define H5_ATTR_DEBUG_API_USED  /*void*/
#   define H5_ATTR_DEPRECATED_USED /*void*/
#   define H5_ATTR_PARALLEL_UNUSED /*void*/
#   define H5_ATTR_PARALLEL_USED   /*void*/
#   define H5_ATTR_NORETURN        /*void*/
#   define H5_ATTR_CONST           /*void*/
#   define H5_ATTR_PURE            /*void*/
#   define H5_ATTR_FALLTHROUGH     /*void*/
#   define H5_ATTR_MALLOC          /*void*/
#   define H5_ATTR_NO_OPTIMIZE     /*void*/
#endif
/* clang-format on */

/*
 * Networking headers used by the mirror VFD and related tests and utilities.
 */
#ifdef H5_HAVE_ARPA_INET_H
#include <arpa/inet.h>
#endif
#ifdef H5_HAVE_NETDB_H
#include <netdb.h>
#endif
#ifdef H5_HAVE_NETINET_IN_H
#include <netinet/in.h>
#endif
#ifdef H5_HAVE_SYS_SOCKET_H
#include <sys/socket.h>
#endif

/*
 * Status return values for the `herr_t' type.
 * Since some unix/c routines use 0 and -1 (or more precisely, non-negative
 * vs. negative) as their return code, and some assumption had been made in
 * the code about that, it is important to keep these constants the same
 * values.  When checking the success or failure of an integer-valued
 * function, remember to compare against zero and not one of these two
 * values.
 */
#define SUCCEED 0
#define FAIL    (-1)

/* The HDF5 library uses the symbol `ERR` frequently.  So do
 * header files for libraries such as curses(3), terminfo(3), etc.
 * Remove its definition here to avoid clashes with HDF5.
 */
#ifdef ERR
#undef ERR
#endif

/* number of members in an array */
#ifndef NELMTS
#define NELMTS(X) (sizeof(X) / sizeof(X[0]))
#endif

/* minimum of two, three, or four values */
#undef MIN
#define MIN(a, b)        (((a) < (b)) ? (a) : (b))
#define MIN2(a, b)       MIN(a, b)
#define MIN3(a, b, c)    MIN(a, MIN(b, c))
#define MIN4(a, b, c, d) MIN(MIN(a, b), MIN(c, d))

/* maximum of two, three, or four values */
#undef MAX
#define MAX(a, b)        (((a) > (b)) ? (a) : (b))
#define MAX2(a, b)       MAX(a, b)
#define MAX3(a, b, c)    MAX(a, MAX(b, c))
#define MAX4(a, b, c, d) MAX(MAX(a, b), MAX(c, d))

/* limit the middle value to be within a range (inclusive) */
#define RANGE(LO, X, HI) MAX(LO, MIN(X, HI))

/* absolute value */
#ifndef ABS
#define ABS(a) (((a) >= 0) ? (a) : -(a))
#endif

/* sign of argument */
#ifndef SIGN
#define SIGN(a) ((a) > 0 ? 1 : (a) < 0 ? -1 : 0)
#endif

/* test for number that is a power of 2 */
/* (from: http://graphics.stanford.edu/~seander/bithacks.html#DetermineIfPowerOf2) */
#define POWER_OF_TWO(n) (!(n & (n - 1)) && n)

/* Raise an integer to a power of 2 */
#define H5_EXP2(n) (1 << (n))

/* Check if a read of size bytes starting at ptr would overflow past
 * the last valid byte, pointed to by buffer_end.
 */
#define H5_IS_BUFFER_OVERFLOW(ptr, size, buffer_end) (((ptr) + (size)-1) > (buffer_end))

/* Variant of H5_IS_BUFFER_OVERFLOW, used with functions such as H5Tdecode()
 * that don't take a size parameter, where we need to skip the bounds checks.
 *
 * This is a separate macro since we don't want to inflict that behavior on
 * the entire library.
 */
#define H5_IS_KNOWN_BUFFER_OVERFLOW(skip, ptr, size, buffer_end)                                             \
    (skip ? FALSE : ((ptr) + (size)-1) > (buffer_end))

/*
 * HDF Boolean type.
 */
#ifndef FALSE
#define FALSE false
#endif
#ifndef TRUE
#define TRUE true
#endif

/*
 * The max value for ssize_t.
 *
 * Only needed where ssize_t isn't a thing (e.g., Windows)
 */
#ifndef SSIZE_MAX
#define SSIZE_MAX ((ssize_t)(((size_t)1 << (8 * sizeof(ssize_t) - 1)) - 1))
#endif

/*
 * Maximum & minimum values for HDF5 typedefs.
 */
#define HSIZET_MAX  ((hsize_t)ULLONG_MAX)
#define HSSIZET_MAX ((hssize_t)LLONG_MAX)
#define HSSIZET_MIN (~(HSSIZET_MAX))

#ifdef H5_HAVE_PARALLEL

/* Define a type for safely sending size_t values with MPI */
#if SIZE_MAX == UCHAR_MAX
#define H5_SIZE_T_AS_MPI_TYPE MPI_UNSIGNED_CHAR
#elif SIZE_MAX == USHRT_MAX
#define H5_SIZE_T_AS_MPI_TYPE MPI_UNSIGNED_SHORT
#elif SIZE_MAX == UINT_MAX
#define H5_SIZE_T_AS_MPI_TYPE MPI_UNSIGNED
#elif SIZE_MAX == ULONG_MAX
#define H5_SIZE_T_AS_MPI_TYPE MPI_UNSIGNED_LONG
#elif SIZE_MAX == ULLONG_MAX
#define H5_SIZE_T_AS_MPI_TYPE MPI_UNSIGNED_LONG_LONG
#else
#error "no suitable MPI type for size_t"
#endif

#endif /* H5_HAVE_PARALLEL */

/*
 * Types and max sizes for POSIX I/O.
 * OS X (Darwin) is odd since the max I/O size does not match the types.
 */
#if defined(H5_HAVE_WIN32_API)
#define h5_posix_io_t         unsigned int
#define h5_posix_io_ret_t     int
#define H5_POSIX_MAX_IO_BYTES INT_MAX
#elif defined(H5_HAVE_DARWIN)
#define h5_posix_io_t         size_t
#define h5_posix_io_ret_t     ssize_t
#define H5_POSIX_MAX_IO_BYTES INT_MAX
#else
#define h5_posix_io_t         size_t
#define h5_posix_io_ret_t     ssize_t
#define H5_POSIX_MAX_IO_BYTES SSIZE_MAX
#endif

/* POSIX I/O mode used as the third parameter to open/_open
 * when creating a new file (O_CREAT is set).
 */
#if defined(H5_HAVE_WIN32_API)
#define H5_POSIX_CREATE_MODE_RW (_S_IREAD | _S_IWRITE)
#else
#define H5_POSIX_CREATE_MODE_RW 0666
#endif

/* Represents an empty asynchronous request handle.
 * Used in the VOL code.
 */
#define H5_REQUEST_NULL NULL

/* clang-format off */
/* Address-related macros */
#define H5_addr_overflow(X,Z)    (HADDR_UNDEF == (X) ||                     \
                                  HADDR_UNDEF == (X) + (haddr_t)(Z) ||      \
                                  (X) + (haddr_t)(Z) < (X))
#define H5_addr_defined(X)       ((X) != HADDR_UNDEF)
/* The H5_addr_eq() macro guarantees that Y is not HADDR_UNDEF by making
 * certain that X is not HADDR_UNDEF and then checking that X equals Y
 */
#define H5_addr_eq(X,Y)          ((X) != HADDR_UNDEF && (X) == (Y))
#define H5_addr_ne(X,Y)          (!H5_addr_eq((X),(Y)))
#define H5_addr_lt(X,Y)          ((X) != HADDR_UNDEF &&                     \
                                  (Y) != HADDR_UNDEF &&                     \
                                  (X) < (Y))
#define H5_addr_le(X,Y)          ((X) != HADDR_UNDEF &&                     \
                                  (Y) != HADDR_UNDEF &&                     \
                                  (X) <= (Y))
#define H5_addr_gt(X,Y)          ((X) != HADDR_UNDEF &&                     \
                                  (Y) != HADDR_UNDEF &&                     \
                                  (X) > (Y))
#define H5_addr_ge(X,Y)          ((X) != HADDR_UNDEF &&                     \
                                  (Y) != HADDR_UNDEF &&                     \
                                  (X) >= (Y))
#define H5_addr_cmp(X,Y)         (H5_addr_eq((X), (Y)) ? 0 :                \
                                 (H5_addr_lt((X), (Y)) ? -1 : 1))
#define H5_addr_overlap(O1,L1,O2,L2) (((O1) < (O2) && ((O1) + (L1)) > (O2)) || \
                                      ((O1) >= (O2) && (O1) < ((O2) + (L2))))
/* clang-format on */

/*
 * Methods to compare the equality of floating-point values:
 *
 *    1. H5_XXX_ABS_EQUAL - check if the difference is smaller than the
 *       Epsilon value.  The Epsilon values, FLT_EPSILON, DBL_EPSILON,
 *       and LDBL_EPSILON, are defined by compiler in float.h.
 *
 *    2. H5_XXX_REL_EQUAL - check if the relative difference is smaller than a
 *       predefined value M.  See if two values are relatively equal.
 *       It's the developer's responsibility not to pass in the value 0, which
 *       may cause the equation to fail.
 */
#define H5_FLT_ABS_EQUAL(X, Y)  (HDfabsf((X) - (Y)) < FLT_EPSILON)
#define H5_DBL_ABS_EQUAL(X, Y)  (HDfabs((X) - (Y)) < DBL_EPSILON)
#define H5_LDBL_ABS_EQUAL(X, Y) (HDfabsl((X) - (Y)) < LDBL_EPSILON)

#define H5_FLT_REL_EQUAL(X, Y, M)  (HDfabsf(((Y) - (X)) / (X)) < (M))
#define H5_DBL_REL_EQUAL(X, Y, M)  (HDfabs(((Y) - (X)) / (X)) < (M))
#define H5_LDBL_REL_EQUAL(X, Y, M) (HDfabsl(((Y) - (X)) / (X)) < (M))

/* KiB, MiB, GiB, TiB, PiB, EiB - Used in profiling and timing code */
#define H5_KB (1024.0F)
#define H5_MB (1024.0F * 1024.0F)
#define H5_GB (1024.0F * 1024.0F * 1024.0F)
#define H5_TB (1024.0F * 1024.0F * 1024.0F * 1024.0F)
#define H5_PB (1024.0F * 1024.0F * 1024.0F * 1024.0F * 1024.0F)
#define H5_EB (1024.0F * 1024.0F * 1024.0F * 1024.0F * 1024.0F * 1024.0F)

#ifndef H5_HAVE_FLOCK
/* flock() operations. Used in the source so we have to define them when
 * the call is not available (e.g.: Windows). These should NOT be used
 * with system-provided flock() calls since the values will come from the
 * header file.
 */
#define LOCK_SH 0x01
#define LOCK_EX 0x02
#define LOCK_NB 0x04
#define LOCK_UN 0x08
#endif /* H5_HAVE_FLOCK */

/* Macros for enabling/disabling particular GCC / clang warnings
 *
 * These are duplicated in H5FDmulti.c (we don't want to put them in the
 * public header and the multi VFD can't use private headers). If you make
 * changes here, be sure to update those as well.
 *
 * (see the following web-sites for more info:
 *      http://www.dbp-consulting.com/tutorials/SuppressingGCCWarnings.html
 *      http://gcc.gnu.org/onlinedocs/gcc/Diagnostic-Pragmas.html#Diagnostic-Pragmas
 */
#define H5_DIAG_JOINSTR(x, y) x y
#define H5_DIAG_DO_PRAGMA(x)  _Pragma(#x)
#define H5_DIAG_PRAGMA(x)     H5_DIAG_DO_PRAGMA(GCC diagnostic x)

#define H5_DIAG_OFF(x) H5_DIAG_PRAGMA(push) H5_DIAG_PRAGMA(ignored H5_DIAG_JOINSTR("-W", x))
#define H5_DIAG_ON(x)  H5_DIAG_PRAGMA(pop)

/* Macros for enabling/disabling particular GCC-only warnings.
 * These pragmas are only implemented usefully in gcc 4.6+
 */
#if (((__GNUC__ * 100) + __GNUC_MINOR__) >= 406)
#define H5_GCC_DIAG_OFF(x) H5_DIAG_OFF(x)
#define H5_GCC_DIAG_ON(x)  H5_DIAG_ON(x)
#else
#define H5_GCC_DIAG_OFF(x)
#define H5_GCC_DIAG_ON(x)
#endif

/* Macros for enabling/disabling particular clang-only warnings.
 */
#if defined(__clang__)
#define H5_CLANG_DIAG_OFF(x) H5_DIAG_OFF(x)
#define H5_CLANG_DIAG_ON(x)  H5_DIAG_ON(x)
#else
#define H5_CLANG_DIAG_OFF(x)
#define H5_CLANG_DIAG_ON(x)
#endif

/* Macros for enabling/disabling particular GCC / clang warnings.
 * These macros should be used for warnings supported by both gcc and clang.
 */
#if (((__GNUC__ * 100) + __GNUC_MINOR__) >= 406) || defined(__clang__)
#define H5_GCC_CLANG_DIAG_OFF(x) H5_DIAG_OFF(x)
#define H5_GCC_CLANG_DIAG_ON(x)  H5_DIAG_ON(x)
#else
#define H5_GCC_CLANG_DIAG_OFF(x)
#define H5_GCC_CLANG_DIAG_ON(x)
#endif

/* Function pointer typedef for qsort */
typedef int (*H5_sort_func_cb_t)(const void *, const void *);

/* Typedefs and functions for timing certain parts of the library. */

/* A set of elapsed/user/system times emitted as a time point by the
 * platform-independent timers.
 */
typedef struct {
    double user;    /* User time in seconds */
    double system;  /* System time in seconds */
    double elapsed; /* Elapsed (wall clock) time in seconds */
} H5_timevals_t;

/* Timer structure for platform-independent timers */
typedef struct {
    H5_timevals_t initial;        /* Current interval start time */
    H5_timevals_t final_interval; /* Last interval elapsed time */
    H5_timevals_t total;          /* Total elapsed time for all intervals */
    hbool_t       is_running;     /* Whether timer is running */
} H5_timer_t;

/* Returns library bandwidth as a pretty string */
H5_DLL void H5_bandwidth(char *buf /*out*/, size_t bufsize, double nbytes, double nseconds);

/* Timer functionality */
H5_DLL time_t   H5_now(void);
H5_DLL uint64_t H5_now_usec(void);
H5_DLL herr_t   H5_timer_init(H5_timer_t *timer /*in,out*/);
H5_DLL herr_t   H5_timer_start(H5_timer_t *timer /*in,out*/);
H5_DLL herr_t   H5_timer_stop(H5_timer_t *timer /*in,out*/);
H5_DLL herr_t   H5_timer_get_times(H5_timer_t timer, H5_timevals_t *times /*in,out*/);
H5_DLL herr_t   H5_timer_get_total_times(H5_timer_t timer, H5_timevals_t *times /*in,out*/);
H5_DLL char    *H5_timer_get_time_string(double seconds);
H5_DLL char    *H5_strcasestr(const char *haystack, const char *needle);

/* Depth of object copy */
typedef enum {
    H5_COPY_SHALLOW, /* Shallow copy from source to destination, just copy field pointers */
    H5_COPY_DEEP     /* Deep copy from source to destination, including duplicating fields pointed to */
} H5_copy_depth_t;

/* Common object copying udata (right now only used for groups and datasets) */
typedef struct H5O_copy_file_ud_common_t {
    struct H5O_pline_t *src_pline; /* Copy of filter pipeline for object */
} H5O_copy_file_ud_common_t;

/* Unique object "position" */
typedef struct {
    unsigned long fileno; /* The unique identifier for the file of the object */
    haddr_t       addr;   /* The unique address of the object's header in that file */
} H5_obj_t;

#define H5_SIZEOF_H5_STAT_SIZE_T H5_SIZEOF_OFF_T

/* Put all Windows-specific definitions in H5win32defs.h so we
 * can (mostly) assume a POSIX platform. Not all of the POSIX calls
 * will have a Windows equivalent so some #ifdef protection is still
 * necessary (e.g., fork()).
 */
#include "H5win32defs.h"

/* Platform-independent definitions for struct stat and off_t */
#ifndef H5_HAVE_WIN32_API
/* These definitions differ in Windows and are defined in
 * H5win32defs for that platform.
 */
typedef struct stat h5_stat_t;
typedef off_t       h5_stat_size_t;
#define HDoff_t off_t
#endif

/* Redefine all the POSIX and C functions.  We should never see an
 * undecorated POSIX or C function (or any other non-HDF5 function)
 * in the source.
 */

#ifndef HDabort
#define HDabort() abort()
#endif
#ifndef HDaccess
#define HDaccess(F, M) access(F, M)
#endif
#ifndef HDasctime
#define HDasctime(T) asctime(T)
#endif
#ifndef HDatexit
#define HDatexit(F) atexit(F)
#endif
#ifndef HDceil
#define HDceil(X) ceil(X)
#endif
#ifndef HDchdir
#define HDchdir(S) chdir(S)
#endif
#ifndef HDclock
#define HDclock() clock()
#endif
#ifndef HDclose
#define HDclose(F) close(F)
#endif
#ifndef HDclosedir
#define HDclosedir(D) closedir(D)
#endif
#ifndef HDcreat
#define HDcreat(S, M) creat(S, M)
#endif
#ifndef HDctime
#define HDctime(T) ctime(T)
#endif
#ifndef HDdifftime
#define HDdifftime(X, Y) difftime(X, Y)
#endif
#ifndef HDexit
#define HDexit(N) exit(N)
#endif
#ifndef HD_exit
#define HD_exit(N) _exit(N)
#endif
#ifndef HDfabs
#define HDfabs(X) fabs(X)
#endif
#ifndef HDfabsf
#define HDfabsf(X) fabsf(X)
#endif
#ifndef HDfabsl
#define HDfabsl(X) fabsl(X)
#endif
#ifndef HDfclose
#define HDfclose(F) fclose(F)
#endif
#ifndef HDfdopen
#define HDfdopen(N, S) fdopen(N, S)
#endif
#ifndef HDfeof
#define HDfeof(F) feof(F)
#endif
#ifndef HDferror
#define HDferror(F) ferror(F)
#endif
#ifndef HDfflush
#define HDfflush(F) fflush(F)
#endif
#ifndef HDfgetc
#define HDfgetc(F) fgetc(F)
#endif
#ifndef HDfgets
#define HDfgets(S, N, F) fgets(S, N, F)
#endif
#ifndef HDfileno
#define HDfileno(F) fileno(F)
#endif

/* Since flock is so prevalent, always build these functions
 * when possible to avoid them becoming dead code.
 */
#ifdef H5_HAVE_FCNTL
H5_DLL int Pflock(int fd, int operation);
#endif
H5_DLL H5_ATTR_CONST int Nflock(int fd, int operation);

#ifndef HDflock
/* NOTE: flock(2) is not present on all POSIX systems.
 * If it is not present, we try a flock() equivalent based on
 * fcntl(2), then fall back to a function that always succeeds
 * if it is not present at all (Windows uses a separate Wflock()
 * function).
 */
#if defined(H5_HAVE_FLOCK)
#define HDflock(F, L) flock(F, L)
#elif defined(H5_HAVE_FCNTL)
#define HDflock(F, L) Pflock(F, L)
#else
#define HDflock(F, L) Nflock(F, L)
#endif

#endif /* HDflock */

#ifndef HDfloor
#define HDfloor(X) floor(X)
#endif
#ifndef HDfopen
#define HDfopen(S, M) fopen(S, M)
#endif
#ifndef HDfputc
#define HDfputc(C, F) fputc(C, F)
#endif
#ifndef HDfputs
#define HDfputs(S, F) fputs(S, F)
#endif
#ifndef HDfread
#define HDfread(M, Z, N, F) fread(M, Z, N, F)
#endif
#ifndef HDfrexp
#define HDfrexp(X, N) frexp(X, N)
#endif
#ifndef HDfrexpf
#define HDfrexpf(X, N) frexpf(X, N)
#endif
#ifndef HDfrexpl
#define HDfrexpl(X, N) frexpl(X, N)
#endif
#ifndef HDfscanf
#define HDfscanf fscanf
#endif
#ifndef HDfseek
#define HDfseek(F, O, W) fseeko(F, O, W)
#endif
#ifndef HDfstat
#define HDfstat(F, B) fstat(F, B)
#endif
#ifndef HDftell
#define HDftell(F) ftell(F)
#endif
#ifndef HDftruncate
#define HDftruncate(F, L) ftruncate(F, L)
#endif
#ifndef HDfwrite
#define HDfwrite(M, Z, N, F) fwrite(M, Z, N, F)
#endif
#ifndef HDgetc
#define HDgetc(F) getc(F)
#endif
#ifndef HDgetcwd
#define HDgetcwd(S, Z) getcwd(S, Z)
#endif
#ifndef HDgetdcwd
#define HDgetdcwd(D, S, Z) getcwd(S, Z)
#endif

/* Windows only - set to zero on other systems */
#ifndef HDgetdrive
#define HDgetdrive() 0
#endif

#ifndef HDgetenv
#define HDgetenv(S) getenv(S)
#endif
#ifndef HDgetpid
#define HDgetpid() getpid()
#endif

/* Don't define HDgets - gets() was deprecated in C99 and removed in C11 */
#ifdef HDgets
#undef HDgets
#endif

#ifndef HDgettimeofday
#define HDgettimeofday(S, P) gettimeofday(S, P)
#endif
#ifndef HDgmtime
#define HDgmtime(T) gmtime(T)
#endif
#ifndef HDisalnum
#define HDisalnum(C) isalnum((int)(C)) /* Cast for Solaris warning */
#endif
#ifndef HDisalpha
#define HDisalpha(C) isalpha((int)(C)) /* Cast for Solaris warning */
#endif
#ifndef HDisatty
#define HDisatty(F) isatty(F)
#endif
#ifndef HDiscntrl
#define HDiscntrl(C) iscntrl((int)(C)) /* Cast for solaris warning */
#endif
#ifndef HDisdigit
#define HDisdigit(C) isdigit((int)(C)) /* Cast for Solaris warning */
#endif
#ifndef HDisgraph
#define HDisgraph(C) isgraph((int)(C)) /* Cast for Solaris warning*/
#endif
#ifndef HDislower
#define HDislower(C) islower((int)(C)) /* Cast for Solaris warning */
#endif
#ifndef HDisnan
#define HDisnan(X) isnan(X)
#endif
#ifndef HDisprint
#define HDisprint(C) isprint((int)(C)) /* Cast for Solaris warning */
#endif
#ifndef HDispunct
#define HDispunct(C) ispunct((int)(C)) /* Cast for Solaris warning */
#endif
#ifndef HDisspace
#define HDisspace(C) isspace((int)(C)) /* Cast for Solaris warning */
#endif
#ifndef HDisupper
#define HDisupper(C) isupper((int)(C)) /* Cast for Solaris warning */
#endif
#ifndef HDisxdigit
#define HDisxdigit(C) isxdigit((int)(C)) /* Cast for Solaris warning */
#endif
#ifndef HDlabs
#define HDlabs(X) labs(X)
#endif
#ifndef HDldexp
#define HDldexp(X, N) ldexp(X, N)
#endif
#ifndef HDllround
#define HDllround(V) llround(V)
#endif
#ifndef HDllroundf
#define HDllroundf(V) llroundf(V)
#endif
#ifndef HDllroundl
#define HDllroundl(V) llroundl(V)
#endif
#ifndef HDlocaltime
#define HDlocaltime(T) localtime(T)
#endif
#ifndef HDlog
#define HDlog(X) log(X)
#endif
#ifndef HDlog2
#define HDlog2(X) log2(X)
#endif
#ifndef HDlog10
#define HDlog10(X) log10(X)
#endif
#ifndef HDlround
#define HDlround(V) lround(V)
#endif
#ifndef HDlroundf
#define HDlroundf(V) lroundf(V)
#endif
#ifndef HDlroundl
#define HDlroundl(V) lroundl(V)
#endif
#ifndef HDlseek
#define HDlseek(F, O, W) lseek(F, O, W)
#endif
#ifndef HDlstat
#define HDlstat(S, B) lstat(S, B)
#endif
#ifndef HDmemcmp
#define HDmemcmp(X, Y, Z) memcmp(X, Y, Z)
#endif
#ifndef HDmemcpy
#define HDmemcpy(X, Y, Z) memcpy(X, Y, Z)
#endif
#ifndef HDmemmove
#define HDmemmove(X, Y, Z) memmove((char *)(X), (const char *)(Y), Z)
#endif
#ifndef HDmemset
#define HDmemset(X, C, Z) memset(X, C, Z)
#endif
#ifndef HDmkdir
#define HDmkdir(S, M) mkdir(S, M)
#endif
#ifndef HDmktime
#define HDmktime(T) mktime(T)
#endif
#ifndef HDnanosleep
#define HDnanosleep(N, O) nanosleep(N, O)
#endif
#ifndef HDopen
#define HDopen(F, ...) open(F, __VA_ARGS__)
#endif
#ifndef HDopendir
#define HDopendir(S) opendir(S)
#endif
#ifndef HDperror
#define HDperror(S) perror(S)
#endif
#ifndef HDpow
#define HDpow(X, Y) pow(X, Y)
#endif
#ifndef HDpowf
#define HDpowf(X, Y) powf(X, Y)
#endif
#ifndef HDpread
#define HDpread(F, B, C, O) pread(F, B, C, O)
#endif
#ifndef HDputc
#define HDputc(C, F) putc(C, F)
#endif
#ifndef HDputchar
#define HDputchar(C) putchar(C)
#endif
#ifndef HDputs
#define HDputs(S) puts(S)
#endif
#ifndef HDpwrite
#define HDpwrite(F, B, C, O) pwrite(F, B, C, O)
#endif

/* clang-format off */
#ifdef H5_HAVE_RAND_R
#   ifndef HDrandom
#   define HDrandom() HDrand()
#   endif
    H5_DLL int HDrand(void);
#   ifndef HDsrandom
#   define HDsrandom(S) HDsrand(S)
#   endif
    H5_DLL void HDsrand(unsigned int seed);
#elif defined(H5_HAVE_RANDOM)
#   ifndef HDrand
#   define HDrand() random()
#   endif
#   ifndef HDrandom
#   define HDrandom() random()
#   endif
#   ifndef HDsrand
#   define HDsrand(S) srandom(S)
#   endif
#   ifndef HDsrandom
#   define HDsrandom(S) srandom(S)
#   endif
#else
#   ifndef HDrand
#   define HDrand() rand()
#   endif
#   ifndef HDrandom
#   define HDrandom() rand()
#   endif
#   ifndef HDsrand
#   define HDsrand(S) srand(S)
#   endif
#   ifndef HDsrandom
#   define HDsrandom(S) srand(S)
#   endif
#endif
/* clang-format on */

#ifndef HDread
#define HDread(F, M, Z) read(F, M, Z)
#endif
#ifndef HDreaddir
#define HDreaddir(D) readdir(D)
#endif
#ifndef HDrealpath
#define HDrealpath(F1, F2) realpath(F1, F2)
#endif
#ifndef HDremove
#define HDremove(S) remove(S)
#endif
#ifndef HDrename
#define HDrename(OLD, NEW) rename(OLD, NEW)
#endif
#ifndef HDrewind
#define HDrewind(F) rewind(F)
#endif
#ifndef HDround
#define HDround(V) round(V)
#endif
#ifndef HDroundf
#define HDroundf(V) roundf(V)
#endif
#ifndef HDroundl
#define HDroundl(V) roundl(V)
#endif
#ifndef HDrmdir
#define HDrmdir(S) rmdir(S)
#endif
#ifndef HDscanf
#define HDscanf scanf /*varargs*/
#endif
#ifndef HDsetbuf
#define HDsetbuf(F, S) setbuf(F, S)
#endif
#ifndef HDsetenv
#define HDsetenv(N, V, O) setenv(N, V, O)
#endif
#ifndef HDsetvbuf
#define HDsetvbuf(F, S, M, Z) setvbuf(F, S, M, Z)
#endif
#ifndef HDshutdown
#define HDshutdown(A, B) shutdown((A), (B))
#endif
#ifndef HDsigaction
#define HDsigaction(S, A, O) sigaction((S), (A), (O))
#endif
#ifndef HDsigemptyset
#define HDsigemptyset(S) sigemptyset(S)
#endif
#ifndef HDsignal
#define HDsignal(N, F) signal(N, F)
#endif
#ifndef HDsleep
#define HDsleep(N) sleep(N)
#endif
#ifndef HDsnprintf
#define HDsnprintf snprintf /*varargs*/
#endif
#ifndef HDsprintf
#define HDsprintf sprintf /*varargs*/
#endif
#ifndef HDsqrt
#define HDsqrt(X) sqrt(X)
#endif
#ifndef HDsscanf
#define HDsscanf sscanf /*varargs*/
#endif
#ifndef HDstat
#define HDstat(S, B) stat(S, B)
#endif
#ifndef HDstrcat
#define HDstrcat(X, Y) strcat(X, Y)
#endif
#ifndef HDstrcasestr
#if defined(H5_HAVE_STRCASESTR)
#define HDstrcasestr(X, Y) strcasestr(X, Y)
#else
#define HDstrcasestr(X, Y) H5_strcasestr(X, Y)
#endif
#endif
#ifndef HDstrchr
#define HDstrchr(S, C) strchr(S, C)
#endif
#ifndef HDstrcmp
#define HDstrcmp(X, Y) strcmp(X, Y)
#endif
#ifndef HDstrcasecmp
#define HDstrcasecmp(X, Y) strcasecmp(X, Y)
#endif
#ifndef HDstrcpy
#define HDstrcpy(X, Y) strcpy(X, Y)
#endif
#ifndef HDstrcspn
#define HDstrcspn(X, Y) strcspn(X, Y)
#endif
#ifndef HDstrdup
#define HDstrdup(S) strdup(S)
#endif
#ifndef HDstrerror
#define HDstrerror(N) strerror(N)
#endif
#ifndef HDstrftime
#define HDstrftime(S, Z, F, T) strftime(S, Z, F, T)
#endif
#ifndef HDstrlen
#define HDstrlen(S) strlen(S)
#endif
#ifndef HDstrnlen
#define HDstrnlen(S, L) strnlen(S, L)
#endif
#ifndef HDstrncat
#define HDstrncat(X, Y, Z) strncat(X, Y, Z)
#endif
#ifndef HDstrncmp
#define HDstrncmp(X, Y, Z) strncmp(X, Y, Z)
#endif
#ifndef HDstrncpy
#define HDstrncpy(X, Y, Z) strncpy(X, Y, Z)
#endif
#ifndef HDstrndup
#define HDstrndup(S, N) strndup(S, N)
#endif
#ifndef HDstrrchr
#define HDstrrchr(S, C) strrchr(S, C)
#endif
#ifndef HDstrstr
#define HDstrstr(X, Y) strstr(X, Y)
#endif
#ifndef HDstrtok
#define HDstrtok(X, Y) strtok(X, Y)
#endif
#ifndef HDstrtok_r
#define HDstrtok_r(X, Y, Z) strtok_r(X, Y, Z)
#endif
<<<<<<< HEAD
#ifndef HDsymlink
#define HDsymlink(F1, F2) symlink(F1, F2)
=======
#ifndef HDstrtol
#define HDstrtol(S, R, N) strtol(S, R, N)
#endif
#ifndef HDstrtoll
#define HDstrtoll(S, R, N) strtoll(S, R, N)
#endif
#ifndef HDstrtoul
#define HDstrtoul(S, R, N) strtoul(S, R, N)
#endif
#ifndef HDstrtoull
#define HDstrtoull(S, R, N) strtoull(S, R, N)
#endif
#ifndef HDstrtoumax
#define HDstrtoumax(S, R, N) strtoumax(S, R, N)
>>>>>>> a5f1fb01
#endif
#ifndef HDtime
#define HDtime(T) time(T)
#endif
#ifndef HDtmpfile
#define HDtmpfile() tmpfile()
#endif
#ifndef HDtolower
#define HDtolower(C) tolower(C)
#endif
#ifndef HDtoupper
#define HDtoupper(C) toupper(C)
#endif
#ifndef HDtzset
#define HDtzset() tzset()
#endif
#ifndef HDunlink
#define HDunlink(S) unlink(S)
#endif
#ifndef HDunsetenv
#define HDunsetenv(S) unsetenv(S)
#endif

#ifndef HDvasprintf
#ifdef H5_HAVE_VASPRINTF
#define HDvasprintf(RET, FMT, A) vasprintf(RET, FMT, A)
#else
H5_DLL int HDvasprintf(char **bufp, const char *fmt, va_list _ap);
#endif
#endif

#ifndef HDvfprintf
#define HDvfprintf(F, FMT, A) vfprintf(F, FMT, A)
#endif
#ifndef HDvprintf
#define HDvprintf(FMT, A) vprintf(FMT, A)
#endif
#ifndef HDvsprintf
#define HDvsprintf(S, FMT, A) vsprintf(S, FMT, A)
#endif
#ifndef HDvsnprintf
#define HDvsnprintf(S, N, FMT, A) vsnprintf(S, N, FMT, A)
#endif
#ifndef HDwrite
#define HDwrite(F, M, Z) write(F, M, Z)
#endif

/* Macro for "stringizing" an integer in the C preprocessor (use H5_TOSTRING) */
/* (use H5_TOSTRING, H5_STRINGIZE is just part of the implementation) */
#define H5_STRINGIZE(x) #x
#define H5_TOSTRING(x)  H5_STRINGIZE(x)

/* Macro for "glueing" together items, for re-scanning macros */
#define H5_GLUE(x, y)        x##y
#define H5_GLUE3(x, y, z)    x##y##z
#define H5_GLUE4(w, x, y, z) w##x##y##z

/*
 * A macro for detecting over/under-flow when casting between types
 */
#ifndef NDEBUG
#define H5_CHECK_OVERFLOW(var, vartype, casttype)                                                            \
    {                                                                                                        \
        casttype _tmp_overflow = (casttype)(var);                                                            \
        assert((var) == (vartype)_tmp_overflow);                                                             \
    }
#else /* NDEBUG */
#define H5_CHECK_OVERFLOW(var, vartype, casttype)
#endif /* NDEBUG */

/*
 * A macro for detecting over/under-flow when assigning between types
 */
#ifndef NDEBUG
#define ASSIGN_TO_SMALLER_SIZE(dst, dsttype, src, srctype)                                                   \
    {                                                                                                        \
        srctype _tmp_src = (srctype)(src);                                                                   \
        dsttype _tmp_dst = (dsttype)(_tmp_src);                                                              \
        assert(_tmp_src == (srctype)_tmp_dst);                                                               \
        (dst) = _tmp_dst;                                                                                    \
    }

#define ASSIGN_TO_LARGER_SIZE_SAME_SIGNED(dst, dsttype, src, srctype) (dst) = (dsttype)(src);

#define ASSIGN_TO_LARGER_SIZE_SIGNED_TO_UNSIGNED(dst, dsttype, src, srctype)                                 \
    {                                                                                                        \
        srctype _tmp_src = (srctype)(src);                                                                   \
        dsttype _tmp_dst = (dsttype)(_tmp_src);                                                              \
        assert(_tmp_src >= 0);                                                                               \
        assert(_tmp_src == (srctype)_tmp_dst);                                                               \
        (dst) = _tmp_dst;                                                                                    \
    }

#define ASSIGN_TO_LARGER_SIZE_UNSIGNED_TO_SIGNED(dst, dsttype, src, srctype) (dst) = (dsttype)(src);

#define ASSIGN_TO_SAME_SIZE_UNSIGNED_TO_SIGNED(dst, dsttype, src, srctype)                                   \
    {                                                                                                        \
        srctype _tmp_src = (srctype)(src);                                                                   \
        dsttype _tmp_dst = (dsttype)(_tmp_src);                                                              \
        assert(_tmp_dst >= 0);                                                                               \
        assert(_tmp_src == (srctype)_tmp_dst);                                                               \
        (dst) = _tmp_dst;                                                                                    \
    }

#define ASSIGN_TO_SAME_SIZE_SIGNED_TO_UNSIGNED(dst, dsttype, src, srctype)                                   \
    {                                                                                                        \
        srctype _tmp_src = (srctype)(src);                                                                   \
        dsttype _tmp_dst = (dsttype)(_tmp_src);                                                              \
        assert(_tmp_src >= 0);                                                                               \
        assert(_tmp_src == (srctype)_tmp_dst);                                                               \
        (dst) = _tmp_dst;                                                                                    \
    }

#define ASSIGN_TO_SAME_SIZE_SAME_SIGNED(dst, dsttype, src, srctype) (dst) = (dsttype)(src);

/* Include the generated overflow header file */
#include "H5overflow.h"

/* Assign a variable to one of a different size (think safer dst = (dsttype)src").
 * The code generated by the macro checks for overflows.
 *
 * Use w##x##y##z instead of H5_GLUE4(w, x, y, z) because srctype
 * or dsttype on some systems (e.g., NetBSD 8 and earlier) may
 * supply some standard types using a macro---e.g.,
 * #define uint8_t __uint8_t.  The preprocessor will expand the
 * macros before it evaluates H5_GLUE4(), and that will generate
 * an unexpected name such as ASSIGN___uint8_t_TO___uint16_t.
 * The preprocessor does not expand macros in w##x##y##z, so
 * that will always generate the expected name.
 */
#define H5_CHECKED_ASSIGN(dst, dsttype, src, srctype)                                                        \
    do {                                                                                                     \
        ASSIGN_##srctype##_TO_##dsttype(dst, dsttype, src, srctype)                                          \
    } while (0)

#else /* NDEBUG */
#define H5_CHECKED_ASSIGN(dst, dsttype, src, srctype)                                                        \
    do {                                                                                                     \
        (dst) = (dsttype)(src);                                                                              \
    } while (0)
#endif /* NDEBUG */

#if defined(H5_HAVE_WINDOW_PATH)

/* directory delimiter for Windows: slash and backslash are acceptable on Windows */
#define H5_DIR_SLASH_SEPC        '/'
#define H5_DIR_SEPC              '\\'
#define H5_DIR_SEPS              "\\"
#define H5_CHECK_DELIMITER(SS)   ((SS == H5_DIR_SEPC) || (SS == H5_DIR_SLASH_SEPC))
#define H5_CHECK_ABSOLUTE(NAME)  ((HDisalpha(NAME[0])) && (NAME[1] == ':') && (H5_CHECK_DELIMITER(NAME[2])))
#define H5_CHECK_ABS_DRIVE(NAME) ((HDisalpha(NAME[0])) && (NAME[1] == ':'))
#define H5_CHECK_ABS_PATH(NAME)  (H5_CHECK_DELIMITER(NAME[0]))

#define H5_GET_LAST_DELIMITER(NAME, ptr)                                                                     \
    {                                                                                                        \
        char *slash, *backslash;                                                                             \
                                                                                                             \
        slash     = HDstrrchr(NAME, H5_DIR_SLASH_SEPC);                                                      \
        backslash = HDstrrchr(NAME, H5_DIR_SEPC);                                                            \
        if (backslash > slash)                                                                               \
            (ptr = backslash);                                                                               \
        else                                                                                                 \
            (ptr = slash);                                                                                   \
    }

#else /* H5_HAVE_WINDOW_PATH */

#define H5_DIR_SEPC                      '/'
#define H5_DIR_SEPS                      "/"
#define H5_CHECK_DELIMITER(SS)           (SS == H5_DIR_SEPC)
#define H5_CHECK_ABSOLUTE(NAME)          (H5_CHECK_DELIMITER(*NAME))
#define H5_CHECK_ABS_DRIVE(NAME)         (0)
#define H5_CHECK_ABS_PATH(NAME)          (0)
#define H5_GET_LAST_DELIMITER(NAME, ptr) ptr = HDstrrchr(NAME, H5_DIR_SEPC);

#endif /* H5_HAVE_WINDOW_PATH */

#define H5_COLON_SEPC ':'

/*
 * These macros check whether debugging has been requested for a certain
 * package at run-time.   Code for debugging is conditionally compiled by
 * defining constants like `H5X_DEBUG'.   In order to see the output though
 * the code must be enabled at run-time with an environment variable
 * HDF5_DEBUG which is a list of packages to debug.
 *
 * Note:  If you add/remove items from this enum then be sure to update the
 *    information about the package in H5_init_library().
 */
typedef enum {
    H5_PKG_A,  /* Attributes               */
    H5_PKG_AC, /* Metadata cache           */
    H5_PKG_B,  /* B-trees                  */
    H5_PKG_D,  /* Datasets                 */
    H5_PKG_E,  /* Error handling           */
    H5_PKG_F,  /* Files                    */
    H5_PKG_G,  /* Groups                   */
    H5_PKG_HG, /* Global heaps             */
    H5_PKG_HL, /* Local heaps              */
    H5_PKG_I,  /* IDs                      */
    H5_PKG_M,  /* Maps                     */
    H5_PKG_MF, /* File memory management   */
    H5_PKG_MM, /* Core memory management   */
    H5_PKG_O,  /* Object headers           */
    H5_PKG_P,  /* Property lists           */
    H5_PKG_S,  /* Dataspaces               */
    H5_PKG_T,  /* Datatypes                */
    H5_PKG_V,  /* Vector functions         */
    H5_PKG_VL, /* VOL functions            */
    H5_PKG_Z,  /* Raw data filters         */
    H5_NPKGS   /* Must be last             */
} H5_pkg_t;

typedef struct H5_debug_open_stream_t {
    FILE                          *stream; /* Open output stream */
    struct H5_debug_open_stream_t *next;   /* Next open output stream */
} H5_debug_open_stream_t;

typedef struct H5_debug_t {
    FILE   *trace;  /*API trace output stream  */
    hbool_t ttop;   /*Show only top-level calls?    */
    hbool_t ttimes; /*Show trace event times?       */
    struct {
        const char *name;   /*package name      */
        FILE       *stream; /*output stream  or NULL    */
    } pkg[H5_NPKGS];
    H5_debug_open_stream_t *open_stream; /* Stack of open output streams */
} H5_debug_t;

#ifdef H5_HAVE_PARALLEL

/*
 * Check that the MPI library version is at least version
 * `mpi_version` and subversion `mpi_subversion`
 */
#define H5_CHECK_MPI_VERSION(mpi_version, mpi_subversion)                                                    \
    ((MPI_VERSION > (mpi_version)) ||                                                                        \
     ((MPI_VERSION == (mpi_version)) && (MPI_SUBVERSION >= (mpi_subversion))))

extern hbool_t H5_coll_api_sanity_check_g;
#endif /* H5_HAVE_PARALLEL */

extern H5_debug_t H5_debug_g;
#define H5DEBUG(X) (H5_debug_g.pkg[H5_PKG_##X].stream)

/* Embedded build information */
extern const char H5build_settings[];

/*-------------------------------------------------------------------------
 * Purpose: These macros are inserted automatically just after the
 *          FUNC_ENTER() macro of API functions and are used to trace
 *          application program execution. Unless H5_DEBUG_API has been
 *          defined they are no-ops.
 *
 * Arguments:   R  - Return type encoded as a string
 *              T  - Argument types encoded as a string
 *              A0-An  - Arguments.  The number at the end of the macro name
 *                                   indicates the number of arguments.
 *
 *-------------------------------------------------------------------------
 */
#ifdef H5_DEBUG_API

#define H5TRACE_DECL                                                                                         \
    const char *RTYPE = NULL;                                                                                \
    double      CALLTIME;

#define H5TRACE0(R, T)                                                                                       \
    RTYPE    = R;                                                                                            \
    CALLTIME = H5_trace(NULL, __func__, T)
#define H5TRACE1(R, T, A0)                                                                                   \
    RTYPE    = R;                                                                                            \
    CALLTIME = H5_trace(NULL, __func__, T, #A0, A0)
#define H5TRACE2(R, T, A0, A1)                                                                               \
    RTYPE    = R;                                                                                            \
    CALLTIME = H5_trace(NULL, __func__, T, #A0, A0, #A1, A1)
#define H5TRACE3(R, T, A0, A1, A2)                                                                           \
    RTYPE    = R;                                                                                            \
    CALLTIME = H5_trace(NULL, __func__, T, #A0, A0, #A1, A1, #A2, A2)
#define H5TRACE4(R, T, A0, A1, A2, A3)                                                                       \
    RTYPE    = R;                                                                                            \
    CALLTIME = H5_trace(NULL, __func__, T, #A0, A0, #A1, A1, #A2, A2, #A3, A3)
#define H5TRACE5(R, T, A0, A1, A2, A3, A4)                                                                   \
    RTYPE    = R;                                                                                            \
    CALLTIME = H5_trace(NULL, __func__, T, #A0, A0, #A1, A1, #A2, A2, #A3, A3, #A4, A4)
#define H5TRACE6(R, T, A0, A1, A2, A3, A4, A5)                                                               \
    RTYPE    = R;                                                                                            \
    CALLTIME = H5_trace(NULL, __func__, T, #A0, A0, #A1, A1, #A2, A2, #A3, A3, #A4, A4, #A5, A5)
#define H5TRACE7(R, T, A0, A1, A2, A3, A4, A5, A6)                                                           \
    RTYPE    = R;                                                                                            \
    CALLTIME = H5_trace(NULL, __func__, T, #A0, A0, #A1, A1, #A2, A2, #A3, A3, #A4, A4, #A5, A5, #A6, A6)
#define H5TRACE8(R, T, A0, A1, A2, A3, A4, A5, A6, A7)                                                       \
    RTYPE = R;                                                                                               \
    CALLTIME =                                                                                               \
        H5_trace(NULL, __func__, T, #A0, A0, #A1, A1, #A2, A2, #A3, A3, #A4, A4, #A5, A5, #A6, A6, #A7, A7)
#define H5TRACE9(R, T, A0, A1, A2, A3, A4, A5, A6, A7, A8)                                                   \
    RTYPE    = R;                                                                                            \
    CALLTIME = H5_trace(NULL, __func__, T, #A0, A0, #A1, A1, #A2, A2, #A3, A3, #A4, A4, #A5, A5, #A6, A6,    \
                        #A7, A7, #A8, A8)
#define H5TRACE10(R, T, A0, A1, A2, A3, A4, A5, A6, A7, A8, A9)                                              \
    RTYPE    = R;                                                                                            \
    CALLTIME = H5_trace(NULL, __func__, T, #A0, A0, #A1, A1, #A2, A2, #A3, A3, #A4, A4, #A5, A5, #A6, A6,    \
                        #A7, A7, #A8, A8, #A9, A9)
#define H5TRACE11(R, T, A0, A1, A2, A3, A4, A5, A6, A7, A8, A9, A10)                                         \
    RTYPE    = R;                                                                                            \
    CALLTIME = H5_trace(NULL, __func__, T, #A0, A0, #A1, A1, #A2, A2, #A3, A3, #A4, A4, #A5, A5, #A6, A6,    \
                        #A7, A7, #A8, A8, #A9, A9, #A10, A10)
#define H5TRACE12(R, T, A0, A1, A2, A3, A4, A5, A6, A7, A8, A9, A10, A11)                                    \
    RTYPE    = R;                                                                                            \
    CALLTIME = H5_trace(NULL, __func__, T, #A0, A0, #A1, A1, #A2, A2, #A3, A3, #A4, A4, #A5, A5, #A6, A6,    \
                        #A7, A7, #A8, A8, #A9, A9, #A10, A10, #A11, A11)

#define H5TRACE_RETURN(V)                                                                                    \
    if (RTYPE) {                                                                                             \
        H5_trace(&CALLTIME, __func__, RTYPE, NULL, V);                                                       \
        RTYPE = NULL;                                                                                        \
    }
#else
#define H5TRACE_DECL                                                      /*void*/
#define H5TRACE0(R, T)                                                    /*void*/
#define H5TRACE1(R, T, A0)                                                /*void*/
#define H5TRACE2(R, T, A0, A1)                                            /*void*/
#define H5TRACE3(R, T, A0, A1, A2)                                        /*void*/
#define H5TRACE4(R, T, A0, A1, A2, A3)                                    /*void*/
#define H5TRACE5(R, T, A0, A1, A2, A3, A4)                                /*void*/
#define H5TRACE6(R, T, A0, A1, A2, A3, A4, A5)                            /*void*/
#define H5TRACE7(R, T, A0, A1, A2, A3, A4, A5, A6)                        /*void*/
#define H5TRACE8(R, T, A0, A1, A2, A3, A4, A5, A6, A7)                    /*void*/
#define H5TRACE9(R, T, A0, A1, A2, A3, A4, A5, A6, A7, A8)                /*void*/
#define H5TRACE10(R, T, A0, A1, A2, A3, A4, A5, A6, A7, A8, A9)           /*void*/
#define H5TRACE11(R, T, A0, A1, A2, A3, A4, A5, A6, A7, A8, A9, A10)      /*void*/
#define H5TRACE12(R, T, A0, A1, A2, A3, A4, A5, A6, A7, A8, A9, A10, A11) /*void*/
#define H5TRACE_RETURN(V)                                                 /*void*/
#endif                                                                    /* H5_DEBUG_API */

/* Argument tracing macros (defined all the time) */
#define H5ARG_TRACE0(C, T)                         C, T
#define H5ARG_TRACE1(C, T, A0)                     C, T, #A0, A0
#define H5ARG_TRACE2(C, T, A0, A1)                 C, T, #A0, A0, #A1, A1
#define H5ARG_TRACE3(C, T, A0, A1, A2)             C, T, #A0, A0, #A1, A1, #A2, A2
#define H5ARG_TRACE4(C, T, A0, A1, A2, A3)         C, T, #A0, A0, #A1, A1, #A2, A2, #A3, A3
#define H5ARG_TRACE5(C, T, A0, A1, A2, A3, A4)     C, T, #A0, A0, #A1, A1, #A2, A2, #A3, A3, #A4, A4
#define H5ARG_TRACE6(C, T, A0, A1, A2, A3, A4, A5) C, T, #A0, A0, #A1, A1, #A2, A2, #A3, A3, #A4, A4, #A5, A5
#define H5ARG_TRACE7(C, T, A0, A1, A2, A3, A4, A5, A6)                                                       \
    C, T, #A0, A0, #A1, A1, #A2, A2, #A3, A3, #A4, A4, #A5, A5, #A6, A6
#define H5ARG_TRACE8(C, T, A0, A1, A2, A3, A4, A5, A6, A7)                                                   \
    C, T, #A0, A0, #A1, A1, #A2, A2, #A3, A3, #A4, A4, #A5, A5, #A6, A6, #A7, A7
#define H5ARG_TRACE9(C, T, A0, A1, A2, A3, A4, A5, A6, A7, A8)                                               \
    C, T, #A0, A0, #A1, A1, #A2, A2, #A3, A3, #A4, A4, #A5, A5, #A6, A6, #A7, A7, #A8, A8
#define H5ARG_TRACE10(C, T, A0, A1, A2, A3, A4, A5, A6, A7, A8, A9)                                          \
    C, T, #A0, A0, #A1, A1, #A2, A2, #A3, A3, #A4, A4, #A5, A5, #A6, A6, #A7, A7, #A8, A8, #A9, A9
#define H5ARG_TRACE11(C, T, A0, A1, A2, A3, A4, A5, A6, A7, A8, A9, A10)                                     \
    C, T, #A0, A0, #A1, A1, #A2, A2, #A3, A3, #A4, A4, #A5, A5, #A6, A6, #A7, A7, #A8, A8, #A9, A9, #A10, A10
#define H5ARG_TRACE12(C, T, A0, A1, A2, A3, A4, A5, A6, A7, A8, A9, A10, A11)                                \
    C, T, #A0, A0, #A1, A1, #A2, A2, #A3, A3, #A4, A4, #A5, A5, #A6, A6, #A7, A7, #A8, A8, #A9, A9, #A10,    \
        A10, #A11, A11

struct H5RS_str_t;
H5_DLL double H5_trace(const double *calltime, const char *func, const char *type, ...);
H5_DLL herr_t H5_trace_args(struct H5RS_str_t *rs, const char *type, va_list ap);

/*-------------------------------------------------------------------------
 * Purpose:  Register function entry for library initialization and code
 *    profiling.
 *
 * Notes:  Every file must have a file-scope variable called
 *    `initialize_interface_g' of type hbool_t which is initialized
 *    to FALSE.
 *
 *    Don't use local variable initializers which contain
 *    calls to other library functions since the initializer
 *    would happen before the FUNC_ENTER() gets called.  Don't
 *    use initializers that require special cleanup code to
 *    execute if FUNC_ENTER() fails since a failing FUNC_ENTER()
 *    returns immediately without branching to the `done' label.
 *-------------------------------------------------------------------------
 */

/* `S' is the name of a function which is being tested to check if it's
 *  an API function.
 *
 *  BADNESS:
 *      - Underscore at positions 2 or 3 (0-indexed string). Handles
 *        H5_ and H5X_.
 *      - Underscore at position 4 if position 3 is uppercase or a digit.
 *        Handles H5XY_.
 */
#define H5_IS_API(S)                                                                                         \
    ('_' != ((const char *)S)[2]                  /* underscore at position 2     */                         \
     && '_' != ((const char *)S)[3]               /* underscore at position 3     */                         \
     && !(                                        /* NOT              */                                     \
          ((const char *)S)[4]                    /* pos 4 exists     */                                     \
          && (HDisupper(S[3]) || HDisdigit(S[3])) /* pos 3 dig | uc   */                                     \
          && '_' == ((const char *)S)[4]          /* pos 4 underscore */                                     \
          ))

/* `S' is the name of a function which is being tested to check if it's */
/*      a public API function */
#define H5_IS_PUB(S)                                                                                         \
    (((HDisdigit(S[1]) || HDisupper(S[1])) && HDislower(S[2])) ||                                            \
     ((HDisdigit(S[2]) || HDisupper(S[2])) && HDislower(S[3])) ||                                            \
     (!S[4] || ((HDisdigit(S[3]) || HDisupper(S[3])) && HDislower(S[4]))))

/* `S' is the name of a function which is being tested to check if it's */
/*      a private library function */
#define H5_IS_PRIV(S)                                                                                        \
    (((HDisdigit(S[1]) || HDisupper(S[1])) && '_' == S[2] && HDislower(S[3])) ||                             \
     ((HDisdigit(S[2]) || HDisupper(S[2])) && '_' == S[3] && HDislower(S[4])) ||                             \
     ((HDisdigit(S[3]) || HDisupper(S[3])) && '_' == S[4] && HDislower(S[5])))

/* `S' is the name of a function which is being tested to check if it's */
/*      a package private function */
#define H5_IS_PKG(S)                                                                                         \
    (((HDisdigit(S[1]) || HDisupper(S[1])) && '_' == S[2] && '_' == S[3] && HDislower(S[4])) ||              \
     ((HDisdigit(S[2]) || HDisupper(S[2])) && '_' == S[3] && '_' == S[4] && HDislower(S[5])) ||              \
     ((HDisdigit(S[3]) || HDisupper(S[3])) && '_' == S[4] && '_' == S[5] && HDislower(S[6])))

/* global library version information string */
extern char H5_lib_vers_info_g[];

#include "H5TSprivate.h"

/* Lock headers */
#ifdef H5_HAVE_THREADSAFE

/* replacement structure for original global variable */
typedef struct H5_api_struct {
    H5TS_mutex_t init_lock;    /* API entrance mutex */
    hbool_t      H5_libinit_g; /* Has the library been initialized? */
    hbool_t      H5_libterm_g; /* Is the library being shutdown? */
} H5_api_t;

/* Macros for accessing the global variables */
#define H5_INIT_GLOBAL (H5_g.H5_libinit_g)
#define H5_TERM_GLOBAL (H5_g.H5_libterm_g)

/* Macro for first thread initialization */
#ifdef H5_HAVE_WIN_THREADS
#define H5_FIRST_THREAD_INIT InitOnceExecuteOnce(&H5TS_first_init_g, H5TS_win32_process_enter, NULL, NULL);
#else
#define H5_FIRST_THREAD_INIT pthread_once(&H5TS_first_init_g, H5TS_pthread_first_thread_init);
#endif

/* Macros for threadsafe HDF5 Phase I locks */
#define H5_API_LOCK   H5TS_mutex_lock(&H5_g.init_lock);
#define H5_API_UNLOCK H5TS_mutex_unlock(&H5_g.init_lock);

/* Macros for thread cancellation-safe mechanism */
#define H5_API_UNSET_CANCEL H5TS_cancel_count_inc();

#define H5_API_SET_CANCEL H5TS_cancel_count_dec();

extern H5_api_t H5_g;

#else /* H5_HAVE_THREADSAFE */

/* disable any first thread init mechanism */
#define H5_FIRST_THREAD_INIT

/* disable locks (sequential version) */
#define H5_API_LOCK
#define H5_API_UNLOCK

/* disable cancellability (sequential version) */
#define H5_API_UNSET_CANCEL
#define H5_API_SET_CANCEL

/* extern global variables */
extern hbool_t H5_libinit_g; /* Has the library been initialized? */
extern hbool_t H5_libterm_g; /* Is the library being shutdown? */

/* Macros for accessing the global variables */
#define H5_INIT_GLOBAL (H5_libinit_g)
#define H5_TERM_GLOBAL (H5_libterm_g)

#endif /* H5_HAVE_THREADSAFE */

#ifdef H5_HAVE_CODESTACK

/* Include required function stack header */
#include "H5CSprivate.h"

#define H5_PUSH_FUNC H5CS_push(__func__);
#define H5_POP_FUNC  H5CS_pop();
#else                /* H5_HAVE_CODESTACK */
#define H5_PUSH_FUNC /* void */
#define H5_POP_FUNC  /* void */
#endif               /* H5_HAVE_CODESTACK */

/* Forward declaration of H5CXpush() / H5CXpop() */
/* (Including H5CXprivate.h creates bad circular dependencies - QAK, 3/18/2018) */
H5_DLL herr_t H5CX_push(void);
H5_DLL herr_t H5CX_pop(hbool_t update_dxpl_props);

#ifndef NDEBUG
#define FUNC_ENTER_CHECK_NAME(asrt)                                                                          \
    {                                                                                                        \
        static hbool_t func_check = FALSE;                                                                   \
                                                                                                             \
        if (!func_check) {                                                                                   \
            /* Check function naming status */                                                               \
            assert(asrt &&                                                                                   \
                   "Function naming conventions are incorrect - check H5_IS_API|PUB|PRIV|PKG macros in "     \
                   "H5private.h (this is usually due to an incorrect number of underscores)");               \
                                                                                                             \
            /* Don't check again */                                                                          \
            func_check = TRUE;                                                                               \
        } /* end if */                                                                                       \
    }     /* end scope */
#else     /* NDEBUG */
#define FUNC_ENTER_CHECK_NAME(asrt)
#endif /* NDEBUG */

#define FUNC_ENTER_COMMON(asrt)                                                                              \
    hbool_t err_occurred = FALSE;                                                                            \
                                                                                                             \
    FUNC_ENTER_CHECK_NAME(asrt);

#define FUNC_ENTER_COMMON_NOERR(asrt) FUNC_ENTER_CHECK_NAME(asrt);

/* Threadsafety initialization code for API routines */
#define FUNC_ENTER_API_THREADSAFE                                                                            \
    /* Initialize the thread-safe code */                                                                    \
    H5_FIRST_THREAD_INIT                                                                                     \
                                                                                                             \
    /* Grab the mutex for the library */                                                                     \
    H5_API_UNSET_CANCEL                                                                                      \
    H5_API_LOCK

/* Local variables for API routines */
#define FUNC_ENTER_API_VARS H5TRACE_DECL

#define FUNC_ENTER_API_COMMON                                                                                \
    FUNC_ENTER_API_VARS                                                                                      \
    FUNC_ENTER_COMMON(H5_IS_API(__func__));                                                                  \
    FUNC_ENTER_API_THREADSAFE;

#define FUNC_ENTER_API_INIT(err)                                                                             \
    /* Initialize the library */                                                                             \
    if (!H5_INIT_GLOBAL && !H5_TERM_GLOBAL) {                                                                \
        if (H5_init_library() < 0)                                                                           \
            HGOTO_ERROR(H5E_FUNC, H5E_CANTINIT, err, "library initialization failed")                        \
    }

#define FUNC_ENTER_API_PUSH(err)                                                                             \
    /* Push the name of this function on the function stack */                                               \
    H5_PUSH_FUNC                                                                                             \
                                                                                                             \
    /* Push the API context */                                                                               \
    if (H5CX_push() < 0)                                                                                     \
        HGOTO_ERROR(H5E_FUNC, H5E_CANTSET, err, "can't set API context")                                     \
    else                                                                                                     \
        api_ctx_pushed = TRUE;

/* Use this macro for all "normal" API functions */
#define FUNC_ENTER_API(err)                                                                                  \
    {                                                                                                        \
        {                                                                                                    \
            hbool_t api_ctx_pushed = FALSE;                                                                  \
                                                                                                             \
            FUNC_ENTER_API_COMMON                                                                            \
            FUNC_ENTER_API_INIT(err);                                                                        \
            FUNC_ENTER_API_PUSH(err);                                                                        \
            /* Clear thread error stack entering public functions */                                         \
            H5E_clear_stack(NULL);                                                                           \
            {

/*
 * Use this macro for API functions that shouldn't clear the error stack
 *      like H5Eprint and H5Ewalk.
 */
#define FUNC_ENTER_API_NOCLEAR(err)                                                                          \
    {                                                                                                        \
        {                                                                                                    \
            hbool_t api_ctx_pushed = FALSE;                                                                  \
                                                                                                             \
            FUNC_ENTER_API_COMMON                                                                            \
            FUNC_ENTER_API_INIT(err);                                                                        \
            FUNC_ENTER_API_PUSH(err);                                                                        \
            {

/*
 * Use this macro for API functions that shouldn't perform _any_ initialization
 *      of the library or an interface, just perform tracing, etc.  Examples
 *      are: H5allocate_memory, H5is_library_threadsafe, public VOL callback
 *      wrappers (e.g. H5VLfile_create, H5VLdataset_read, etc.), etc.
 *
 */
#define FUNC_ENTER_API_NOINIT                                                                                \
    {                                                                                                        \
        {                                                                                                    \
            {                                                                                                \
                FUNC_ENTER_API_COMMON                                                                        \
                H5_PUSH_FUNC                                                                                 \
                {

/*
 * Use this macro for API functions that shouldn't perform _any_ initialization
 *      of the library or an interface or push themselves on the function
 *      stack, just perform tracing, etc.  Examples
 *      are: H5close, H5check_version, etc.
 *
 */
#define FUNC_ENTER_API_NOINIT_NOERR_NOFS                                                                     \
    {                                                                                                        \
        {                                                                                                    \
            {                                                                                                \
                {                                                                                            \
                    FUNC_ENTER_API_VARS                                                                      \
                    FUNC_ENTER_COMMON_NOERR(H5_IS_API(__func__));                                            \
                    FUNC_ENTER_API_THREADSAFE;                                                               \
                    {

/*
 * Use this macro for API functions that should only perform initialization
 *      of the library or an interface, but not push any state (API context,
 *      function name, etc.) examples are: H5open.
 *
 */
#define FUNC_ENTER_API_NOPUSH(err)                                                                           \
    {                                                                                                        \
        {                                                                                                    \
            {                                                                                                \
                {                                                                                            \
                    {                                                                                        \
                        FUNC_ENTER_COMMON(H5_IS_API(__func__));                                              \
                        FUNC_ENTER_API_THREADSAFE;                                                           \
                        FUNC_ENTER_API_INIT(err);                                                            \
                        {

/*
 * Use this macro for API functions that shouldn't perform _any_ initialization
 *      of the library or an interface, or push themselves on the function
 *      stack, or perform tracing, etc.  This macro _only_ sanity checks the
 *    API name itself.  Examples are: H5TSmutex_acquire,
 *
 */
#define FUNC_ENTER_API_NAMECHECK_ONLY                                                                        \
    {                                                                                                        \
        {                                                                                                    \
            {                                                                                                \
                {                                                                                            \
                    {                                                                                        \
                        {                                                                                    \
                            FUNC_ENTER_COMMON_NOERR(H5_IS_API(__func__));                                    \
                            {

/* Use this macro for all "normal" non-API functions */
#define FUNC_ENTER_NOAPI(err)                                                                                \
    {                                                                                                        \
        FUNC_ENTER_COMMON(!H5_IS_API(__func__));                                                             \
        H5_PUSH_FUNC                                                                                         \
        {

/* Use this macro for all non-API functions, which propagate errors, but don't issue them */
#define FUNC_ENTER_NOAPI_NOERR                                                                               \
    {                                                                                                        \
        FUNC_ENTER_COMMON_NOERR(!H5_IS_API(__func__));                                                       \
        H5_PUSH_FUNC                                                                                         \
        {

/*
 * Use this macro for non-API functions which fall into these categories:
 *      - static functions, since they must be called from a function in the
 *              interface, the library and interface must already be
 *              initialized.
 *      - functions which are called during library shutdown, since we don't
 *              want to re-initialize the library.
 */
#define FUNC_ENTER_NOAPI_NOINIT                                                                              \
    {                                                                                                        \
        FUNC_ENTER_COMMON(!H5_IS_API(__func__));                                                             \
        H5_PUSH_FUNC                                                                                         \
        {

/*
 * Use this macro for non-API functions which fall into these categories:
 *      - static functions, since they must be called from a function in the
 *              interface, the library and interface must already be
 *              initialized.
 *      - functions which are called during library shutdown, since we don't
 *              want to re-initialize the library.
 *      - functions that propagate, but don't issue errors
 */
#define FUNC_ENTER_NOAPI_NOINIT_NOERR                                                                        \
    {                                                                                                        \
        FUNC_ENTER_COMMON_NOERR(!H5_IS_API(__func__));                                                       \
        H5_PUSH_FUNC                                                                                         \
        {

/*
 * Use this macro for non-API functions which fall into these categories:
 *      - functions which shouldn't push their name on the function stack
 *              (so far, just the H5CS routines themselves)
 *
 */
#define FUNC_ENTER_NOAPI_NOFS                                                                                \
    {                                                                                                        \
        FUNC_ENTER_COMMON(!H5_IS_API(__func__));                                                             \
                                                                                                             \
        {

/*
 * Use this macro for non-API functions which fall into these categories:
 *      - functions which shouldn't push their name on the function stack
 *              (so far, just the H5CS routines themselves)
 *
 * This macro is used for functions which fit the above categories _and_
 * also don't use the 'FUNC' variable (i.e. don't push errors on the error stack)
 *
 */
#define FUNC_ENTER_NOAPI_NOERR_NOFS                                                                          \
    {                                                                                                        \
        FUNC_ENTER_COMMON_NOERR(!H5_IS_API(__func__));                                                       \
        {

/*
 * Use this macro for non-API functions that shouldn't perform _any_ initialization
 *      of the library or an interface, or push themselves on the function
 *      stack, or perform tracing, etc.  This macro _only_ sanity checks the
 *    API name itself.  Examples are private routines in the H5TS package.
 *
 */
#define FUNC_ENTER_NOAPI_NAMECHECK_ONLY                                                                      \
    {                                                                                                        \
        FUNC_ENTER_COMMON_NOERR(!H5_IS_API(__func__));

/* Use the following two macros as replacements for the FUNC_ENTER_NOAPI
 * and FUNC_ENTER_NOAPI_NOINIT macros when the function needs to set
 * up a metadata tag. */
#define FUNC_ENTER_NOAPI_TAG(tag, err)                                                                       \
    {                                                                                                        \
        haddr_t prev_tag = HADDR_UNDEF;                                                                      \
                                                                                                             \
        FUNC_ENTER_COMMON(!H5_IS_API(__func__));                                                             \
        H5AC_tag(tag, &prev_tag);                                                                            \
        H5_PUSH_FUNC                                                                                         \
        {

#define FUNC_ENTER_NOAPI_NOINIT_TAG(tag)                                                                     \
    {                                                                                                        \
        haddr_t prev_tag = HADDR_UNDEF;                                                                      \
                                                                                                             \
        FUNC_ENTER_COMMON(!H5_IS_API(__func__));                                                             \
        H5AC_tag(tag, &prev_tag);                                                                            \
        H5_PUSH_FUNC                                                                                         \
        {

/* Use this macro for all "normal" package-level functions */
#define FUNC_ENTER_PACKAGE                                                                                   \
    {                                                                                                        \
        FUNC_ENTER_COMMON(H5_IS_PKG(__func__));                                                              \
        H5_PUSH_FUNC                                                                                         \
        {

/* Use this macro for package-level functions which propgate errors, but don't issue them */
#define FUNC_ENTER_PACKAGE_NOERR                                                                             \
    {                                                                                                        \
        FUNC_ENTER_COMMON_NOERR(H5_IS_PKG(__func__));                                                        \
        H5_PUSH_FUNC                                                                                         \
        {

/* Use the following macro as replacement for the FUNC_ENTER_PACKAGE
 * macro when the function needs to set up a metadata tag. */
#define FUNC_ENTER_PACKAGE_TAG(tag)                                                                          \
    {                                                                                                        \
        haddr_t prev_tag = HADDR_UNDEF;                                                                      \
                                                                                                             \
        FUNC_ENTER_COMMON(H5_IS_PKG(__func__));                                                              \
        H5AC_tag(tag, &prev_tag);                                                                            \
        H5_PUSH_FUNC                                                                                         \
        {

/* Use this macro for staticly-scoped functions which propgate errors, but don't issue them */
/* And that shouldn't push their name on the function stack */
#define FUNC_ENTER_PACKAGE_NOERR_NOFS                                                                        \
    {                                                                                                        \
        FUNC_ENTER_COMMON_NOERR(H5_IS_PKG(__func__));                                                        \
        {

/*
 * Use this macro for non-API functions that shouldn't perform _any_ initialization
 *      of the library or an interface, or push themselves on the function
 *      stack, or perform tracing, etc.  This macro _only_ sanity checks the
 *    API name itself.  Examples are static routines in the H5TS package.
 *
 */
#define FUNC_ENTER_PACKAGE_NAMECHECK_ONLY                                                                    \
    {                                                                                                        \
        FUNC_ENTER_COMMON_NOERR(H5_IS_PKG(__func__));

/*-------------------------------------------------------------------------
 * Purpose: Register function exit for code profiling.  This should be
 *          the last statement executed by a function.
 *-------------------------------------------------------------------------
 */
/* Threadsafety termination code for API routines */
#define FUNC_LEAVE_API_THREADSAFE                                                                            \
    H5_API_UNLOCK                                                                                            \
    H5_API_SET_CANCEL

#define FUNC_LEAVE_API_COMMON(ret_value) H5TRACE_RETURN(ret_value);

#define FUNC_LEAVE_API(ret_value)                                                                            \
    ;                                                                                                        \
    } /*end scope from end of FUNC_ENTER*/                                                                   \
    FUNC_LEAVE_API_COMMON(ret_value);                                                                        \
    if (api_ctx_pushed) {                                                                                    \
        (void)H5CX_pop(TRUE);                                                                                \
        api_ctx_pushed = FALSE;                                                                              \
    }                                                                                                        \
    H5_POP_FUNC                                                                                              \
    if (err_occurred)                                                                                        \
        (void)H5E_dump_api_stack(TRUE);                                                                      \
    FUNC_LEAVE_API_THREADSAFE                                                                                \
    return (ret_value);                                                                                      \
    }                                                                                                        \
    } /*end scope from beginning of FUNC_ENTER*/

/* Use this macro to match the FUNC_ENTER_API_NOINIT macro */
#define FUNC_LEAVE_API_NOINIT(ret_value)                                                                     \
    ;                                                                                                        \
    } /*end scope from end of FUNC_ENTER*/                                                                   \
    FUNC_LEAVE_API_COMMON(ret_value);                                                                        \
    H5_POP_FUNC                                                                                              \
    if (err_occurred)                                                                                        \
        (void)H5E_dump_api_stack(TRUE);                                                                      \
    FUNC_LEAVE_API_THREADSAFE                                                                                \
    return (ret_value);                                                                                      \
    }                                                                                                        \
    }                                                                                                        \
    } /*end scope from beginning of FUNC_ENTER*/

/* Use this macro to match the FUNC_ENTER_API_NOINIT_NOERR_NOFS macro */
#define FUNC_LEAVE_API_NOFS(ret_value)                                                                       \
    ;                                                                                                        \
    } /*end scope from end of FUNC_ENTER*/                                                                   \
    FUNC_LEAVE_API_COMMON(ret_value);                                                                        \
    FUNC_LEAVE_API_THREADSAFE                                                                                \
    return (ret_value);                                                                                      \
    }                                                                                                        \
    }                                                                                                        \
    }                                                                                                        \
    } /*end scope from beginning of FUNC_ENTER*/

/* Use this macro to match the FUNC_ENTER_API_NOPUSH macro */
#define FUNC_LEAVE_API_NOPUSH(ret_value)                                                                     \
    ;                                                                                                        \
    } /*end scope from end of FUNC_ENTER*/                                                                   \
    if (err_occurred)                                                                                        \
        (void)H5E_dump_api_stack(TRUE);                                                                      \
    FUNC_LEAVE_API_THREADSAFE                                                                                \
    return (ret_value);                                                                                      \
    }                                                                                                        \
    }                                                                                                        \
    }                                                                                                        \
    }                                                                                                        \
    } /*end scope from beginning of FUNC_ENTER*/

/* Use this macro to match the FUNC_ENTER_API_NAMECHECK_ONLY macro */
#define FUNC_LEAVE_API_NAMECHECK_ONLY(ret_value)                                                             \
    ;                                                                                                        \
    } /*end scope from end of FUNC_ENTER*/                                                                   \
    return (ret_value);                                                                                      \
    }                                                                                                        \
    }                                                                                                        \
    }                                                                                                        \
    }                                                                                                        \
    }                                                                                                        \
    } /*end scope from beginning of FUNC_ENTER*/

#define FUNC_LEAVE_NOAPI(ret_value)                                                                          \
    ;                                                                                                        \
    } /*end scope from end of FUNC_ENTER*/                                                                   \
    H5_POP_FUNC                                                                                              \
    return (ret_value);                                                                                      \
    } /*end scope from beginning of FUNC_ENTER*/

#define FUNC_LEAVE_NOAPI_VOID                                                                                \
    ;                                                                                                        \
    } /*end scope from end of FUNC_ENTER*/                                                                   \
    H5_POP_FUNC                                                                                              \
    return;                                                                                                  \
    } /*end scope from beginning of FUNC_ENTER*/

/*
 * Use this macro for non-API functions which fall into these categories:
 *      - functions which didn't push their name on the function stack
 *              (so far, just the H5CS routines themselves)
 */
#define FUNC_LEAVE_NOAPI_NOFS(ret_value)                                                                     \
    ;                                                                                                        \
    } /*end scope from end of FUNC_ENTER*/                                                                   \
    return (ret_value);                                                                                      \
    } /*end scope from beginning of FUNC_ENTER*/

/* Use these macros to match the FUNC_ENTER_NOAPI_NAMECHECK_ONLY macro */
#define FUNC_LEAVE_NOAPI_NAMECHECK_ONLY(ret_value)                                                           \
    return (ret_value);                                                                                      \
    } /*end scope from beginning of FUNC_ENTER*/
#define FUNC_LEAVE_NOAPI_VOID_NAMECHECK_ONLY                                                                 \
    return;                                                                                                  \
    } /*end scope from beginning of FUNC_ENTER*/

/* Use this macro when exiting a function that set up a metadata tag */
#define FUNC_LEAVE_NOAPI_TAG(ret_value)                                                                      \
    ;                                                                                                        \
    } /*end scope from end of FUNC_ENTER*/                                                                   \
    H5AC_tag(prev_tag, NULL);                                                                                \
    H5_POP_FUNC                                                                                              \
    return (ret_value);                                                                                      \
    } /*end scope from beginning of FUNC_ENTER*/

/* Macro to begin/end tagging (when FUNC_ENTER_*TAG macros are insufficient).
 * Make sure to use HGOTO_ERROR_TAG and HGOTO_DONE_TAG between these macros! */
#define H5_BEGIN_TAG(tag)                                                                                    \
    {                                                                                                        \
        haddr_t prv_tag = HADDR_UNDEF;                                                                       \
        H5AC_tag(tag, &prv_tag);

#define H5_END_TAG                                                                                           \
    H5AC_tag(prv_tag, NULL);                                                                                 \
    }

/* Compile-time "assert" macro */
#define HDcompile_assert(e) ((void)sizeof(char[!!(e) ? 1 : -1]))
/* Variants that are correct, but generate compile-time warnings in some circumstances:
  #define HDcompile_assert(e)     do { enum { compile_assert__ = 1 / (e) }; } while(0)
  #define HDcompile_assert(e)     do { typedef struct { unsigned int b: (e); } x; } while(0)
*/

/* Private typedefs */

/* Union for const/non-const pointer for use by functions that manipulate
 * pointers but do not write to their targets or return pointers to const
 * specified locations.  Also used for I/O functions that work for read and
 * write - these functions are expected to never write to these locations in the
 * write case.  This helps us avoid compiler warnings. */
typedef union {
    void       *vp;
    const void *cvp;
} H5_flexible_const_ptr_t;

/* File-independent encode/decode routines */
#include "H5encode.h"

/* Private functions, not part of the publicly documented API */
H5_DLL herr_t H5_init_library(void);
H5_DLL void   H5_term_library(void);

/* Functions to terminate interfaces */
H5_DLL int H5A_term_package(void);
H5_DLL int H5A_top_term_package(void);
H5_DLL int H5AC_term_package(void);
H5_DLL int H5CX_term_package(void);
H5_DLL int H5D_term_package(void);
H5_DLL int H5D_top_term_package(void);
H5_DLL int H5E_term_package(void);
H5_DLL int H5ES_term_package(void);
H5_DLL int H5F_term_package(void);
H5_DLL int H5FD_term_package(void);
H5_DLL int H5FL_term_package(void);
H5_DLL int H5FS_term_package(void);
H5_DLL int H5G_term_package(void);
H5_DLL int H5G_top_term_package(void);
H5_DLL int H5I_term_package(void);
H5_DLL int H5L_term_package(void);
H5_DLL int H5M_term_package(void);
H5_DLL int H5M_top_term_package(void);
H5_DLL int H5P_term_package(void);
H5_DLL int H5PL_term_package(void);
H5_DLL int H5R_term_package(void);
H5_DLL int H5R_top_term_package(void);
H5_DLL int H5S_term_package(void);
H5_DLL int H5S_top_term_package(void);
H5_DLL int H5SL_term_package(void);
H5_DLL int H5T_term_package(void);
H5_DLL int H5T_top_term_package(void);
H5_DLL int H5VL_term_package(void);
H5_DLL int H5Z_term_package(void);

/* Checksum functions */
H5_DLL uint32_t H5_checksum_fletcher32(const void *data, size_t len);
H5_DLL uint32_t H5_checksum_crc(const void *data, size_t len);
H5_DLL uint32_t H5_checksum_lookup3(const void *data, size_t len, uint32_t initval);
H5_DLL uint32_t H5_checksum_metadata(const void *data, size_t len, uint32_t initval);
H5_DLL uint32_t H5_hash_string(const char *str);

/* Time related routines */
H5_DLL time_t H5_make_time(struct tm *tm);
H5_DLL void   H5_nanosleep(uint64_t nanosec);
H5_DLL double H5_get_time(void);

/* Functions for building paths, etc. */
H5_DLL herr_t H5_build_extpath(const char *name, char **extpath /*out*/);
H5_DLL herr_t H5_combine_path(const char *path1, const char *path2, char **full_name /*out*/);
H5_DLL herr_t H5_dirname(const char *path, char **dirname /*out*/);
H5_DLL herr_t H5_basename(const char *path, char **basename /*out*/);

/* getopt(3) equivalent that papers over the lack of long options on BSD
 * and lack of Windows support.
 */
H5_DLLVAR int         H5_opterr; /* get_option prints errors if this is on */
H5_DLLVAR int         H5_optind; /* token pointer */
H5_DLLVAR const char *H5_optarg; /* flag argument (or value) */

enum h5_arg_level {
    no_arg = 0,  /* doesn't take an argument     */
    require_arg, /* requires an argument          */
    optional_arg /* argument is optional         */
};

/*
 * get_option determines which options are specified on the command line and
 * returns a pointer to any arguments possibly associated with the option in
 * the ``H5_optarg'' variable. get_option returns the shortname equivalent of
 * the option. The long options are specified in the following way:
 *
 * struct h5_long_options foo[] = {
 *   { "filename", require_arg, 'f' },
 *   { "append", no_arg, 'a' },
 *   { "width", require_arg, 'w' },
 *   { NULL, 0, 0 }
 * };
 *
 * Long named options can have arguments specified as either:
 *
 *   ``--param=arg'' or ``--param arg''
 *
 * Short named options can have arguments specified as either:
 *
 *   ``-w80'' or ``-w 80''
 *
 * and can have more than one short named option specified at one time:
 *
 *   -aw80
 *
 * in which case those options which expect an argument need to come at the
 * end.
 */
struct h5_long_options {
    const char       *name;     /* Name of the long option */
    enum h5_arg_level has_arg;  /* Whether we should look for an arg */
    char              shortval; /* The shortname equivalent of long arg
                                 * this gets returned from get_option
                                 */
};

H5_DLL int H5_get_option(int argc, const char *const *argv, const char *opt,
                         const struct h5_long_options *l_opt);

#ifdef H5_HAVE_PARALLEL
/* Generic MPI functions */
H5_DLL hsize_t H5_mpi_set_bigio_count(hsize_t new_count);
H5_DLL hsize_t H5_mpi_get_bigio_count(void);
H5_DLL herr_t  H5_mpi_comm_dup(MPI_Comm comm, MPI_Comm *comm_new);
H5_DLL herr_t  H5_mpi_info_dup(MPI_Info info, MPI_Info *info_new);
H5_DLL herr_t  H5_mpi_comm_free(MPI_Comm *comm);
H5_DLL herr_t  H5_mpi_info_free(MPI_Info *info);
H5_DLL herr_t  H5_mpi_comm_cmp(MPI_Comm comm1, MPI_Comm comm2, int *result);
H5_DLL herr_t  H5_mpi_info_cmp(MPI_Info info1, MPI_Info info2, int *result);
H5_DLL herr_t  H5_mpio_create_large_type(hsize_t num_elements, MPI_Aint stride_bytes, MPI_Datatype old_type,
                                         MPI_Datatype *new_type);
H5_DLL herr_t  H5_mpio_gatherv_alloc(void *send_buf, int send_count, MPI_Datatype send_type,
                                     const int recv_counts[], const int displacements[],
                                     MPI_Datatype recv_type, hbool_t allgather, int root, MPI_Comm comm,
                                     int mpi_rank, int mpi_size, void **out_buf, size_t *out_buf_num_entries);
H5_DLL herr_t  H5_mpio_gatherv_alloc_simple(void *send_buf, int send_count, MPI_Datatype send_type,
                                            MPI_Datatype recv_type, hbool_t allgather, int root, MPI_Comm comm,
                                            int mpi_rank, int mpi_size, void **out_buf,
                                            size_t *out_buf_num_entries);
H5_DLL herr_t  H5_mpio_get_file_sync_required(MPI_File fh, hbool_t *file_sync_required);
#endif /* H5_HAVE_PARALLEL */

/* Functions for debugging */
H5_DLL herr_t H5_buffer_dump(FILE *stream, int indent, const uint8_t *buf, const uint8_t *marker,
                             size_t buf_offset, size_t buf_size);

#endif /* H5private_H */<|MERGE_RESOLUTION|>--- conflicted
+++ resolved
@@ -1091,26 +1091,6 @@
 #endif
 #ifndef HDstrtok_r
 #define HDstrtok_r(X, Y, Z) strtok_r(X, Y, Z)
-#endif
-<<<<<<< HEAD
-#ifndef HDsymlink
-#define HDsymlink(F1, F2) symlink(F1, F2)
-=======
-#ifndef HDstrtol
-#define HDstrtol(S, R, N) strtol(S, R, N)
-#endif
-#ifndef HDstrtoll
-#define HDstrtoll(S, R, N) strtoll(S, R, N)
-#endif
-#ifndef HDstrtoul
-#define HDstrtoul(S, R, N) strtoul(S, R, N)
-#endif
-#ifndef HDstrtoull
-#define HDstrtoull(S, R, N) strtoull(S, R, N)
-#endif
-#ifndef HDstrtoumax
-#define HDstrtoumax(S, R, N) strtoumax(S, R, N)
->>>>>>> a5f1fb01
 #endif
 #ifndef HDtime
 #define HDtime(T) time(T)
