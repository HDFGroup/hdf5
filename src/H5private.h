/* * * * * * * * * * * * * * * * * * * * * * * * * * * * * * * * * * * * * * *
 * Copyright by The HDF Group.                                               *
 * Copyright by the Board of Trustees of the University of Illinois.         *
 * All rights reserved.                                                      *
 *                                                                           *
 * This file is part of HDF5.  The full HDF5 copyright notice, including     *
 * terms governing use, modification, and redistribution, is contained in    *
 * the COPYING file, which can be found at the root of the source code       *
 * distribution tree, or in https://www.hdfgroup.org/licenses.               *
 * If you do not have access to either file, you may request a copy from     *
 * help@hdfgroup.org.                                                        *
 * * * * * * * * * * * * * * * * * * * * * * * * * * * * * * * * * * * * * * */

/* Programmer:  Robb Matzke
 *    Friday, October 30, 1998
 *
 * Purpose:  This file is included by all HDF5 library source files to
 *    define common things which are not defined in the HDF5 API.
 *    The configuration constants like H5_HAVE_UNISTD_H etc. are
 *    defined in H5config.h which is included by H5public.h.
 *
 */

#ifndef H5private_H
#define H5private_H

#include "H5public.h" /* Include Public Definitions    */

#include <assert.h>
#include <ctype.h>
#include <errno.h>
#include <fcntl.h>
#include <float.h>
#include <math.h>
#include <signal.h>
#include <stdio.h>
#include <stdlib.h>
#include <string.h>
#include <time.h>

/* POSIX headers */
#ifdef H5_HAVE_UNISTD_H
#include <pwd.h>
#include <unistd.h>
<<<<<<< HEAD
=======
#include <sys/time.h>
#include <sys/types.h>
>>>>>>> 5c3f4b3c
#include <sys/wait.h>
#endif

/* Include the Pthreads header, if necessary */
#if defined(H5_HAVE_THREADSAFE) && defined(H5_HAVE_PTHREAD_H)
#include <pthread.h>
#endif

/*
 * The `struct stat' data type for stat() and fstat(). This is a POSIX file
 * but often apears on non-POSIX systems also.  The `struct stat' is required
 * for HDF5 to compile, although only a few fields are actually used.
 */
#ifdef H5_HAVE_SYS_STAT_H
#include <sys/stat.h>
#endif

/*
 * Longjumps are used to detect alignment constrants
 */
#ifdef H5_HAVE_SETJMP_H
#include <setjmp.h>
#endif

/*
 * flock() in sys/file.h is used for the implementation of file locking.
 */
#if defined(H5_HAVE_FLOCK) && defined(H5_HAVE_SYS_FILE_H)
#include <sys/file.h>
#endif

/*
 * Resource usage is not Posix.1 but HDF5 uses it anyway for some performance
 * and debugging code if available.
 */
#ifdef H5_HAVE_SYS_RESOURCE_H
#include <sys/resource.h>
#endif

/*
 * Unix ioctls.   These are used by h5ls (and perhaps others) to determine a
 * reasonable output width.
 */
#ifdef H5_HAVE_SYS_IOCTL_H
#include <sys/ioctl.h>
#endif

/*
 * Dynamic library handling.  These are needed for dynamically loading I/O
 * filters and VFDs.
 */
#ifdef H5_HAVE_DLFCN_H
#include <dlfcn.h>
#endif
#ifdef H5_HAVE_DIRENT_H
#include <dirent.h>
#endif

/* Define the default VFD for this platform.
 * Since the removal of the Windows VFD, this is sec2 for all platforms.
 */
#define H5_DEFAULT_VFD H5FD_SEC2

/* Define the default VOL driver */
#define H5_DEFAULT_VOL H5VL_NATIVE

#ifdef H5_HAVE_WIN32_API
/* The following two defines must be before any windows headers are included */
#define WIN32_LEAN_AND_MEAN /* Exclude rarely-used stuff from Windows headers */
#define NOGDI               /* Exclude Graphic Display Interface macros */

#ifdef H5_HAVE_WINSOCK2_H
#include <winsock2.h>
#endif

#ifdef H5_HAVE_THREADSAFE
#include <process.h> /* For _beginthread() */
#endif

#include <windows.h>
#include <direct.h> /* For _getcwd() */
#include <io.h>     /* POSIX I/O */

#endif /*H5_HAVE_WIN32_API*/

#ifndef F_OK
#define F_OK 00
#define W_OK 02
#define R_OK 04
#endif

/*
 * MPE Instrumentation support
 */
#ifdef H5_HAVE_MPE
/*------------------------------------------------------------------------
 * Purpose:    Begin to collect MPE log information for a function. It should
 *             be ahead of the actual function's process.
 *
 * Programmer: Long Wang
 *
 *------------------------------------------------------------------------
 */
#include "mpe.h"
/*
 * #define eventa(func_name)   h5_mpe_ ## func_name ## _a
 * #define eventb(func_name)   h5_mpe_ ## func_name ## _b
 */
#define eventa(func_name) h5_mpe_eventa
#define eventb(func_name) h5_mpe_eventb
#define MPE_LOG_VARS                                                                                         \
    static int eventa(FUNC) = -1;                                                                            \
    static int eventb(FUNC) = -1;                                                                            \
    char       p_event_start[128];

/* Hardwire the color to "red", since that's what all the routines are using
 * now.  In the future, if we want to change that color for a given routine,
 * we should define a "FUNC_ENTER_API_COLOR" macro which takes an extra 'color'
 * parameter and then make additional FUNC_ENTER_<foo>_COLOR macros to get that
 * color information down to the BEGIN_MPE_LOG macro (which should have a new
 * BEGIN_MPE_LOG_COLOR variant). -QAK
 */
#define BEGIN_MPE_LOG                                                                                        \
    if (H5_MPEinit_g) {                                                                                      \
        sprintf(p_event_start, "start %s", FUNC);                                                            \
        if (eventa(FUNC) == -1 && eventb(FUNC) == -1) {                                                      \
            const char *p_color = "red";                                                                     \
            eventa(FUNC)        = MPE_Log_get_event_number();                                                \
            eventb(FUNC)        = MPE_Log_get_event_number();                                                \
            MPE_Describe_state(eventa(FUNC), eventb(FUNC), FUNC, p_color);                                   \
        }                                                                                                    \
        MPE_Log_event(eventa(FUNC), 0, p_event_start);                                                       \
    }

/*------------------------------------------------------------------------
 * Purpose:   Finish the collection of MPE log information for a function.
 *            It should be after the actual function's process.
 *
 * Programmer: Long Wang
 */
#define FINISH_MPE_LOG                                                                                       \
    if (H5_MPEinit_g) {                                                                                      \
        MPE_Log_event(eventb(FUNC), 0, FUNC);                                                                \
    }

#else                  /* H5_HAVE_MPE */
#define MPE_LOG_VARS   /* void */
#define BEGIN_MPE_LOG  /* void */
#define FINISH_MPE_LOG /* void */

#endif /* H5_HAVE_MPE */

/*
 * dmalloc (debugging malloc) support
 */
#ifdef H5_HAVE_DMALLOC_H
#include "dmalloc.h"
#endif /* H5_HAVE_DMALLOC_H */

/*
 * NT doesn't define SIGBUS, but since NT only runs on processors
 * that do not have alignment constraints a SIGBUS would never be
 * raised, so we just replace it with SIGILL (which also should
 * never be raised by the hdf5 library).
 */
#ifndef SIGBUS
#define SIGBUS SIGILL
#endif

/*
 * Does the compiler support the __attribute__(()) syntax?  It's no
 * big deal if we don't.
 *
 * Note that Solaris Studio supports attribute, but does not support the
 * attributes we use.
 *
 * When using H5_ATTR_FALLTHROUGH, you should also include a comment that
 * says FALLTHROUGH to reduce warnings on compilers that don't use
 * attributes but do respect fall-through comments.
 *
 * H5_ATTR_CONST is redefined in tools/h5repack/dynlib_rpk.c to quiet
 * gcc warnings (it has to use the public API and can't include this
 * file). Be sure to update that file if the #ifdefs change here.
 */
#if defined(H5_HAVE_ATTRIBUTE) && !defined(__SUNPRO_C)
#define H5_ATTR_FORMAT(X, Y, Z) __attribute__((format(X, Y, Z)))
#define H5_ATTR_UNUSED          __attribute__((unused))
#ifdef H5_HAVE_PARALLEL
#define H5_ATTR_PARALLEL_UNUSED __attribute__((unused))
#define H5_ATTR_PARALLEL_USED   /*void*/
#else
#define H5_ATTR_PARALLEL_UNUSED /*void*/
#define H5_ATTR_PARALLEL_USED   __attribute__((unused))
#endif
#ifdef H5_NO_DEPRECATED_SYMBOLS
#define H5_ATTR_DEPRECATED_USED H5_ATTR_UNUSED
#else                           /* H5_NO_DEPRECATED_SYMBOLS */
#define H5_ATTR_DEPRECATED_USED /*void*/
#endif                          /* H5_NO_DEPRECATED_SYMBOLS */
#ifdef H5_DEBUG_API
#define H5_ATTR_DEBUG_API_USED /*void*/
#else                          /* H5_DEBUG_API */
#define H5_ATTR_DEBUG_API_USED H5_ATTR_UNUSED
#endif /* H5_DEBUG_API */
#ifndef NDEBUG
#define H5_ATTR_NDEBUG_UNUSED /*void*/
#else                         /* NDEBUG */
#define H5_ATTR_NDEBUG_UNUSED H5_ATTR_UNUSED
#endif /* NDEBUG */
#define H5_ATTR_NORETURN __attribute__((noreturn))
#define H5_ATTR_CONST    __attribute__((const))
#define H5_ATTR_PURE     __attribute__((pure))
#if defined(__GNUC__) && __GNUC__ >= 7 && !defined(__INTEL_COMPILER)
#define H5_ATTR_FALLTHROUGH __attribute__((fallthrough));
#else
#define H5_ATTR_FALLTHROUGH /*void*/
#endif
#else
#define H5_ATTR_FORMAT(X, Y, Z) /*void*/
#define H5_ATTR_UNUSED          /*void*/
#define H5_ATTR_NDEBUG_UNUSED   /*void*/
#define H5_ATTR_DEBUG_API_USED  /*void*/
#define H5_ATTR_DEPRECATED_USED /*void*/
#define H5_ATTR_PARALLEL_UNUSED /*void*/
#define H5_ATTR_PARALLEL_USED   /*void*/
#define H5_ATTR_NORETURN        /*void*/
#define H5_ATTR_CONST           /*void*/
#define H5_ATTR_PURE            /*void*/
#define H5_ATTR_FALLTHROUGH     /*void*/
#endif

/*
 * Networking headers used by the mirror VFD and related tests and utilities.
 */
#ifdef H5_HAVE_ARPA_INET_H
#include <arpa/inet.h>
#endif
#ifdef H5_HAVE_NETDB_H
#include <netdb.h>
#endif
#ifdef H5_HAVE_NETINET_IN_H
#include <netinet/in.h>
#endif
#ifdef H5_HAVE_SYS_SOCKET_H
#include <sys/socket.h>
#endif

/*
 * Status return values for the `herr_t' type.
 * Since some unix/c routines use 0 and -1 (or more precisely, non-negative
 * vs. negative) as their return code, and some assumption had been made in
 * the code about that, it is important to keep these constants the same
 * values.  When checking the success or failure of an integer-valued
 * function, remember to compare against zero and not one of these two
 * values.
 */
#define SUCCEED 0
#define FAIL    (-1)

/* The HDF5 library uses the symbol `ERR` frequently.  So do
 * header files for libraries such as curses(3), terminfo(3), etc.
 * Remove its definition here to avoid clashes with HDF5.
 */
#ifdef ERR
#undef ERR
#endif

/* number of members in an array */
#ifndef NELMTS
#define NELMTS(X) (sizeof(X) / sizeof(X[0]))
#endif

/* minimum of two, three, or four values */
#undef MIN
#define MIN(a, b)        (((a) < (b)) ? (a) : (b))
#define MIN2(a, b)       MIN(a, b)
#define MIN3(a, b, c)    MIN(a, MIN(b, c))
#define MIN4(a, b, c, d) MIN(MIN(a, b), MIN(c, d))

/* maximum of two, three, or four values */
#undef MAX
#define MAX(a, b)        (((a) > (b)) ? (a) : (b))
#define MAX2(a, b)       MAX(a, b)
#define MAX3(a, b, c)    MAX(a, MAX(b, c))
#define MAX4(a, b, c, d) MAX(MAX(a, b), MAX(c, d))

/* limit the middle value to be within a range (inclusive) */
#define RANGE(LO, X, HI) MAX(LO, MIN(X, HI))

/* absolute value */
#ifndef ABS
#define ABS(a) (((a) >= 0) ? (a) : -(a))
#endif

/* sign of argument */
#ifndef SIGN
#define SIGN(a) ((a) > 0 ? 1 : (a) < 0 ? -1 : 0)
#endif

/* test for number that is a power of 2 */
/* (from: http://graphics.stanford.edu/~seander/bithacks.html#DetermineIfPowerOf2) */
#define POWER_OF_TWO(n) (!(n & (n - 1)) && n)

/* Raise an integer to a power of 2 */
#define H5_EXP2(n) (1 << (n))

/*
 * HDF Boolean type.
 */
#ifndef FALSE
#define FALSE false
#endif
#ifndef TRUE
#define TRUE true
#endif

/*
 * Numeric data types.  Some of these might be defined in Posix.1g, otherwise
 * we define them with the closest available type which is at least as large
 * as the number of bits indicated in the type name.  The `int8' types *must*
 * be exactly one byte wide because we use it for pointer calculations to
 * void* memory.
 */
#if H5_SIZEOF_INT8_T == 0
typedef signed char int8_t;
#undef H5_SIZEOF_INT8_T
#define H5_SIZEOF_INT8_T H5_SIZEOF_CHAR
#elif H5_SIZEOF_INT8_T == 1
#else
#error "the int8_t type must be 1 byte wide"
#endif

#if H5_SIZEOF_UINT8_T == 0
typedef unsigned char uint8_t;
#undef H5_SIZEOF_UINT8_T
#define H5_SIZEOF_UINT8_T H5_SIZEOF_CHAR
#elif H5_SIZEOF_UINT8_T == 1
#else
#error "the uint8_t type must be 1 byte wide"
#endif

#if H5_SIZEOF_INT16_T >= 2
#elif H5_SIZEOF_SHORT >= 2
typedef short          int16_t;
#undef H5_SIZEOF_INT16_T
#define H5_SIZEOF_INT16_T H5_SIZEOF_SHORT
#elif H5_SIZEOF_INT >= 2
typedef int      int16_t;
#undef H5_SIZEOF_INT16_T
#define H5_SIZEOF_INT16_T H5_SIZEOF_INT
#else
#error "nothing appropriate for int16_t"
#endif

#if H5_SIZEOF_UINT16_T >= 2
#elif H5_SIZEOF_SHORT >= 2
typedef unsigned short uint16_t;
#undef H5_SIZEOF_UINT16_T
#define H5_SIZEOF_UINT16_T H5_SIZEOF_SHORT
#elif H5_SIZEOF_INT >= 2
typedef unsigned uint16_t;
#undef H5_SIZEOF_UINT16_T
#define H5_SIZEOF_UINT16_T H5_SIZEOF_INT
#else
#error "nothing appropriate for uint16_t"
#endif

#if H5_SIZEOF_INT32_T >= 4
#elif H5_SIZEOF_SHORT >= 4
typedef short          int32_t;
#undef H5_SIZEOF_INT32_T
#define H5_SIZEOF_INT32_T H5_SIZEOF_SHORT
#elif H5_SIZEOF_INT >= 4
typedef int      int32_t;
#undef H5_SIZEOF_INT32_T
#define H5_SIZEOF_INT32_T H5_SIZEOF_INT
#elif H5_SIZEOF_LONG >= 4
typedef long int32_t;
#undef H5_SIZEOF_INT32_T
#define H5_SIZEOF_INT32_T H5_SIZEOF_LONG
#else
#error "nothing appropriate for int32_t"
#endif

/*
 * Maximum and minimum values.  These should be defined in <limits.h> for the
 * most part.
 */
#ifndef LLONG_MAX
#define LLONG_MAX ((long long)(((unsigned long long)1 << (8 * sizeof(long long) - 1)) - 1))
#define LLONG_MIN ((long long)(-LLONG_MAX) - 1)
#endif
#ifndef ULLONG_MAX
#define ULLONG_MAX ((unsigned long long)((long long)(-1)))
#endif
#ifndef SIZET_MAX
#define SIZET_MAX  ((size_t)(ssize_t)(-1))
#define SSIZET_MAX ((ssize_t)(((size_t)1 << (8 * sizeof(ssize_t) - 1)) - 1))
#endif

/*
 * Maximum & minimum values for our typedefs.
 */
#define HSIZET_MAX  ((hsize_t)ULLONG_MAX)
#define HSSIZET_MAX ((hssize_t)LLONG_MAX)
#define HSSIZET_MIN (~(HSSIZET_MAX))

/*
 * Types and max sizes for POSIX I/O.
 * OS X (Darwin) is odd since the max I/O size does not match the types.
 */
#if defined(H5_HAVE_WIN32_API)
#define h5_posix_io_t         unsigned int
#define h5_posix_io_ret_t     int
#define H5_POSIX_MAX_IO_BYTES INT_MAX
#elif defined(H5_HAVE_DARWIN)
#define h5_posix_io_t         size_t
#define h5_posix_io_ret_t     ssize_t
#define H5_POSIX_MAX_IO_BYTES INT_MAX
#else
#define h5_posix_io_t         size_t
#define h5_posix_io_ret_t     ssize_t
#define H5_POSIX_MAX_IO_BYTES SSIZET_MAX
#endif

/* POSIX I/O mode used as the third parameter to open/_open
 * when creating a new file (O_CREAT is set).
 */
#if defined(H5_HAVE_WIN32_API)
#define H5_POSIX_CREATE_MODE_RW (_S_IREAD | _S_IWRITE)
#else
#define H5_POSIX_CREATE_MODE_RW 0666
#endif

/* Represents an empty asynchronous request handle.
 * Used in the VOL code.
 */
#define H5_REQUEST_NULL NULL

/*
 * Methods to compare the equality of floating-point values:
 *
 *    1. H5_XXX_ABS_EQUAL - check if the difference is smaller than the
 *       Epsilon value.  The Epsilon values, FLT_EPSILON, DBL_EPSILON,
 *       and LDBL_EPSILON, are defined by compiler in float.h.
 *
 *    2. H5_XXX_REL_EQUAL - check if the relative difference is smaller than a
 *       predefined value M.  See if two values are relatively equal.
 *       It's the developer's responsibility not to pass in the value 0, which
 *       may cause the equation to fail.
 */
#define H5_FLT_ABS_EQUAL(X, Y)  (HDfabsf((X) - (Y)) < FLT_EPSILON)
#define H5_DBL_ABS_EQUAL(X, Y)  (HDfabs((X) - (Y)) < DBL_EPSILON)
#define H5_LDBL_ABS_EQUAL(X, Y) (HDfabsl((X) - (Y)) < LDBL_EPSILON)

#define H5_FLT_REL_EQUAL(X, Y, M)  (HDfabsf(((Y) - (X)) / (X)) < (M))
#define H5_DBL_REL_EQUAL(X, Y, M)  (HDfabs(((Y) - (X)) / (X)) < (M))
#define H5_LDBL_REL_EQUAL(X, Y, M) (HDfabsl(((Y) - (X)) / (X)) < (M))

/* KiB, MiB, GiB, TiB, PiB, EiB - Used in profiling and timing code */
#define H5_KB (1024.0F)
#define H5_MB (1024.0F * 1024.0F)
#define H5_GB (1024.0F * 1024.0F * 1024.0F)
#define H5_TB (1024.0F * 1024.0F * 1024.0F * 1024.0F)
#define H5_PB (1024.0F * 1024.0F * 1024.0F * 1024.0F * 1024.0F)
#define H5_EB (1024.0F * 1024.0F * 1024.0F * 1024.0F * 1024.0F * 1024.0F)

#ifndef H5_HAVE_FLOCK
/* flock() operations. Used in the source so we have to define them when
 * the call is not available (e.g.: Windows). These should NOT be used
 * with system-provided flock() calls since the values will come from the
 * header file.
 */
#define LOCK_SH 0x01
#define LOCK_EX 0x02
#define LOCK_NB 0x04
#define LOCK_UN 0x08
#endif /* H5_HAVE_FLOCK */

/* Macros for enabling/disabling particular GCC warnings
 *
 * These are duplicated in H5FDmulti.c (we don't want to put them in the
 * public header and the multi VFD can't use private headers). If you make
 * changes here, be sure to update those as well.
 *
 * (see the following web-sites for more info:
 *      http://www.dbp-consulting.com/tutorials/SuppressingGCCWarnings.html
 *      http://gcc.gnu.org/onlinedocs/gcc/Diagnostic-Pragmas.html#Diagnostic-Pragmas
 */
/* These pragmas are only implemented usefully in gcc 4.6+ */
#if ((__GNUC__ * 100) + __GNUC_MINOR__) >= 406
#define H5_GCC_DIAG_JOINSTR(x, y) x y
#define H5_GCC_DIAG_DO_PRAGMA(x)  _Pragma(#x)
#define H5_GCC_DIAG_PRAGMA(x)     H5_GCC_DIAG_DO_PRAGMA(GCC diagnostic x)

#define H5_GCC_DIAG_OFF(x) H5_GCC_DIAG_PRAGMA(push) H5_GCC_DIAG_PRAGMA(ignored H5_GCC_DIAG_JOINSTR("-W", x))
#define H5_GCC_DIAG_ON(x)  H5_GCC_DIAG_PRAGMA(pop)
#else
#define H5_GCC_DIAG_OFF(x)
#define H5_GCC_DIAG_ON(x)
#endif

/* Typedefs and functions for timing certain parts of the library. */

/* A set of elapsed/user/system times emitted as a time point by the
 * platform-independent timers.
 */
typedef struct {
    double user;    /* User time in seconds */
    double system;  /* System time in seconds */
    double elapsed; /* Elapsed (wall clock) time in seconds */
} H5_timevals_t;

/* Timer structure for platform-independent timers */
typedef struct {
    H5_timevals_t initial;        /* Current interval start time */
    H5_timevals_t final_interval; /* Last interval elapsed time */
    H5_timevals_t total;          /* Total elapsed time for all intervals */
    hbool_t       is_running;     /* Whether timer is running */
} H5_timer_t;

/* Returns library bandwidth as a pretty string */
H5_DLL void H5_bandwidth(char *buf /*out*/, double nbytes, double nseconds);

/* Timer functionality */
H5_DLL time_t   H5_now(void);
H5_DLL uint64_t H5_now_usec(void);
H5_DLL herr_t   H5_timer_init(H5_timer_t *timer /*in,out*/);
H5_DLL herr_t   H5_timer_start(H5_timer_t *timer /*in,out*/);
H5_DLL herr_t   H5_timer_stop(H5_timer_t *timer /*in,out*/);
H5_DLL herr_t   H5_timer_get_times(H5_timer_t timer, H5_timevals_t *times /*in,out*/);
H5_DLL herr_t   H5_timer_get_total_times(H5_timer_t timer, H5_timevals_t *times /*in,out*/);
H5_DLL char *   H5_timer_get_time_string(double seconds);

/* Depth of object copy */
typedef enum {
    H5_COPY_SHALLOW, /* Shallow copy from source to destination, just copy field pointers */
    H5_COPY_DEEP     /* Deep copy from source to destination, including duplicating fields pointed to */
} H5_copy_depth_t;

/* Common object copying udata (right now only used for groups and datasets) */
typedef struct H5O_copy_file_ud_common_t {
    struct H5O_pline_t *src_pline; /* Copy of filter pipeline for object */
} H5O_copy_file_ud_common_t;

/* Unique object "position" */
typedef struct {
    unsigned long fileno; /* The unique identifier for the file of the object */
    haddr_t       addr;   /* The unique address of the object's header in that file */
} H5_obj_t;

/*
 * Redefine all the POSIX functions.  We should never see a POSIX
 * function (or any other non-HDF5 function) in the source!
 */

/* Put all platform-specific definitions in the following file */
/* so that the following definitions are platform free. */
#include "H5win32defs.h" /* For Windows-specific definitions */

#ifndef HDabort
#define HDabort() abort()
#endif /* HDabort */
#ifndef HDabs
#define HDabs(X) abs(X)
#endif /* HDabs */
#ifndef HDaccept
#define HDaccept(A, B, C) accept((A), (B), (C)) /* mirror VFD */
#endif                                          /* HDaccept */
#ifndef HDaccess
#define HDaccess(F, M) access(F, M)
#endif /* HDaccess */
#ifndef HDacos
#define HDacos(X) acos(X)
#endif /* HDacos */
#ifndef HDalarm
#ifdef H5_HAVE_ALARM
#define HDalarm(N) alarm(N)
#else /* H5_HAVE_ALARM */
#define HDalarm(N) (0)
#endif /* H5_HAVE_ALARM */
#endif /* HDalarm */
#ifndef HDasctime
#define HDasctime(T) asctime(T)
#endif /* HDasctime */
#ifndef HDasin
#define HDasin(X) asin(X)
#endif /* HDasin */
#ifndef HDasprintf
#define HDasprintf asprintf /*varargs*/
#endif                      /* HDasprintf */
#ifndef HDassert
#define HDassert(X) assert(X)
#endif /* HDassert */
#ifndef HDatan
#define HDatan(X) atan(X)
#endif /* HDatan */
#ifndef HDatan2
#define HDatan2(X, Y) atan2(X, Y)
#endif /* HDatan2 */
#ifndef HDatexit
#define HDatexit(F) atexit(F)
#endif /* HDatexit */
#ifndef HDatof
#define HDatof(S) atof(S)
#endif /* HDatof */
#ifndef HDatoi
#define HDatoi(S) atoi(S)
#endif /* HDatoi */
#ifndef HDatol
#define HDatol(S) atol(S)
#endif /* HDatol */
#ifndef HDatoll
#define HDatoll(S) atoll(S)
#endif /* HDatol */
#ifndef HDbind
#define HDbind(A, B, C) bind((A), (B), (C)) /* mirror VFD */
#endif                                      /* HDbind */
#ifndef HDbsearch
#define HDbsearch(K, B, N, Z, F) bsearch(K, B, N, Z, F)
#endif /* HDbsearch */
#ifndef HDcalloc
#define HDcalloc(N, Z) calloc(N, Z)
#endif /* HDcalloc */
#ifndef HDceil
#define HDceil(X) ceil(X)
#endif /* HDceil */
#ifndef HDcfgetispeed
#define HDcfgetispeed(T) cfgetispeed(T)
#endif /* HDcfgetispeed */
#ifndef HDcfgetospeed
#define HDcfgetospeed(T) cfgetospeed(T)
#endif /* HDcfgetospeed */
#ifndef HDcfsetispeed
#define HDcfsetispeed(T, S) cfsetispeed(T, S)
#endif /* HDcfsetispeed */
#ifndef HDcfsetospeed
#define HDcfsetospeed(T, S) cfsetospeed(T, S)
#endif /* HDcfsetospeed */
#ifndef HDchdir
#define HDchdir(S) chdir(S)
#endif /* HDchdir */
#ifndef HDchmod
#define HDchmod(S, M) chmod(S, M)
#endif /* HDchmod */
#ifndef HDchown
#define HDchown(S, O, G) chown(S, O, G)
#endif /* HDchown */
#ifndef HDclearerr
#define HDclearerr(F) clearerr(F)
#endif /* HDclearerr */
#ifndef HDclock
#define HDclock() clock()
#endif /* HDclock */
#ifndef HDclock_gettime
#define HDclock_gettime(CID, TS) clock_gettime(CID, TS)
#endif /* HDclock_gettime */
#ifndef HDclose
#define HDclose(F) close(F)
#endif /* HDclose */
#ifndef HDclosedir
#define HDclosedir(D) closedir(D)
#endif /* HDclosedir */
#ifndef HDconnect
#define HDconnect(A, B, C) connect((A), (B), (C)) /* mirror VFD */
#endif                                            /* HDconnect */
#ifndef HDcos
#define HDcos(X) cos(X)
#endif /* HDcos */
#ifndef HDcosh
#define HDcosh(X) cosh(X)
#endif /* HDcosh */
#ifndef HDcreat
#define HDcreat(S, M) creat(S, M)
#endif /* HDcreat */
#ifndef HDctermid
#define HDctermid(S) ctermid(S)
#endif /* HDctermid */
#ifndef HDctime
#define HDctime(T) ctime(T)
#endif /* HDctime */
#ifndef HDcuserid
#define HDcuserid(S) cuserid(S)
#endif /* HDcuserid */
#ifndef HDdifftime
#ifdef H5_HAVE_DIFFTIME
#define HDdifftime(X, Y) difftime(X, Y)
#else /* H5_HAVE_DIFFTIME */
#define HDdifftime(X, Y) ((double)(X) - (double)(Y))
#endif /* H5_HAVE_DIFFTIME */
#endif /* HDdifftime */
#ifndef HDdiv
#define HDdiv(X, Y) div(X, Y)
#endif /* HDdiv */
#ifndef HDdup
#define HDdup(F) dup(F)
#endif /* HDdup */
#ifndef HDdup2
#define HDdup2(F, I) dup2(F, I)
#endif /* HDdup2 */
/* execl() variable arguments */
/* execle() variable arguments */
/* execlp() variable arguments */
#ifndef HDexecv
#define HDexecv(S, AV) execv(S, AV)
#endif /* HDexecv */
#ifndef HDexecve
#define HDexecve(S, AV, E) execve(S, AV, E)
#endif /* HDexecve */
#ifndef HDexecvp
#define HDexecvp(S, AV) execvp(S, AV)
#endif /* HDexecvp */
#ifndef HDexit
#define HDexit(N) exit(N)
#endif /* HDexit */
#ifndef HD_exit
#define HD_exit(N) _exit(N)
#endif /* HD_exit */
#ifndef HDexp
#define HDexp(X) exp(X)
#endif /* HDexp */
#ifndef HDexp2
#define HDexp2(X) exp2(X)
#endif /* HDexp2 */
#ifndef HDfabs
#define HDfabs(X) fabs(X)
#endif /* HDfabs */
/* use ABS() because fabsf() fabsl() are not common yet. */
#ifndef HDfabsf
#define HDfabsf(X) ABS(X)
#endif /* HDfabsf */
#ifndef HDfabsl
#define HDfabsl(X) ABS(X)
#endif /* HDfabsl */
#ifndef HDfclose
#define HDfclose(F) fclose(F)
#endif /* HDfclose */
#ifdef H5_HAVE_FCNTL
#ifndef HDfcntl
#define HDfcntl(F, C, ...) fcntl(F, C, __VA_ARGS__)
#endif /* HDfcntl */
#endif /* H5_HAVE_FCNTL */
#ifndef HDfdopen
#define HDfdopen(N, S) fdopen(N, S)
#endif /* HDfdopen */
#ifndef HDfeof
#define HDfeof(F) feof(F)
#endif /* HDfeof */
#ifndef HDferror
#define HDferror(F) ferror(F)
#endif /* HDferror */
#ifndef HDfflush
#define HDfflush(F) fflush(F)
#endif /* HDfflush */
#ifndef HDfgetc
#define HDfgetc(F) fgetc(F)
#endif /* HDfgetc */
#ifndef HDfgetpos
#define HDfgetpos(F, P) fgetpos(F, P)
#endif /* HDfgetpos */
#ifndef HDfgets
#define HDfgets(S, N, F) fgets(S, N, F)
#endif /* HDfgets */
#ifndef HDfileno
#define HDfileno(F) fileno(F)
#endif /* HDfileno */
/* Since flock is so prevalent, always build these functions
 * when possible to avoid them becoming dead code.
 */
#ifdef H5_HAVE_FCNTL
H5_DLL int Pflock(int fd, int operation);
#endif /* H5_HAVE_FCNTL */
H5_DLL H5_ATTR_CONST int Nflock(int fd, int operation);
#ifndef HDflock
/* NOTE: flock(2) is not present on all POSIX systems.
 * If it is not present, we try a flock() equivalent based on
 * fcntl(2), then fall back to a function that always succeeds
 * if it is not present at all (Windows uses a separate Wflock()
 * function).
 */
#if defined(H5_HAVE_FLOCK)
#define HDflock(F, L) flock(F, L)
#elif defined(H5_HAVE_FCNTL)
#define HDflock(F, L) Pflock(F, L)
#else
#define HDflock(F, L) Nflock(F, L)
#endif /* H5_HAVE_FLOCK */
#endif /* HDflock */
#ifndef HDfloor
#define HDfloor(X) floor(X)
#endif /* HDfloor */
#ifndef HDfmod
#define HDfmod(X, Y) fmod(X, Y)
#endif /* HDfmod */
#ifndef HDfopen
#define HDfopen(S, M) fopen(S, M)
#endif /* HDfopen */
#ifndef HDfork
#define HDfork() fork()
#endif /* HDfork */
#ifndef HDfprintf
#define HDfprintf fprintf
#endif
#ifndef HDfpathconf
#define HDfpathconf(F, N) fpathconf(F, N)
#endif /* HDfpathconf */
#ifndef HDfputc
#define HDfputc(C, F) fputc(C, F)
#endif /* HDfputc */
#ifndef HDfputs
#define HDfputs(S, F) fputs(S, F)
#endif /* HDfputs */
#ifndef HDfread
#define HDfread(M, Z, N, F) fread(M, Z, N, F)
#endif /* HDfread */
#ifndef HDfree
#define HDfree(M) free(M)
#endif /* HDfree */
#ifndef HDfreopen
#define HDfreopen(S, M, F) freopen(S, M, F)
#endif /* HDfreopen */
#ifndef HDfrexp
#define HDfrexp(X, N) frexp(X, N)
#endif /* HDfrexp */
/* Check for Cray-specific 'frexpf()' and 'frexpl()' routines */
#ifndef HDfrexpf
#ifdef H5_HAVE_FREXPF
#define HDfrexpf(X, N) frexpf(X, N)
#else /* H5_HAVE_FREXPF */
#define HDfrexpf(X, N) frexp(X, N)
#endif /* H5_HAVE_FREXPF */
#endif /* HDfrexpf */
#ifndef HDfrexpl
#ifdef H5_HAVE_FREXPL
#define HDfrexpl(X, N) frexpl(X, N)
#else /* H5_HAVE_FREXPL */
#define HDfrexpl(X, N) frexp(X, N)
#endif /* H5_HAVE_FREXPL */
#endif /* HDfrexpl */
/* fscanf() variable arguments */
#ifndef HDfseek
#define HDfseek(F, O, W) fseeko(F, O, W)
#endif /* HDfseek */
#ifndef HDfsetpos
#define HDfsetpos(F, P) fsetpos(F, P)
#endif /* HDfsetpos */
#ifndef HDfstat
#define HDfstat(F, B) fstat(F, B)
#endif /* HDfstat */
#ifndef HDlstat
#define HDlstat(S, B) lstat(S, B)
#endif /* HDlstat */
#ifndef HDstat
#define HDstat(S, B) stat(S, B)
#endif /* HDstat */

#ifndef H5_HAVE_WIN32_API
/* These definitions differ in Windows and are defined in
 * H5win32defs for that platform.
 */
typedef struct stat h5_stat_t;
typedef off_t       h5_stat_size_t;
#define HDoff_t off_t
#endif /* H5_HAVE_WIN32_API */

#define H5_SIZEOF_H5_STAT_SIZE_T H5_SIZEOF_OFF_T

#ifndef HDftell
#define HDftell(F) ftell(F)
#endif /* HDftell */
#ifndef HDftruncate
#define HDftruncate(F, L) ftruncate(F, L)
#endif /* HDftruncate */
#ifndef HDfwrite
#define HDfwrite(M, Z, N, F) fwrite(M, Z, N, F)
#endif /* HDfwrite */
#ifndef HDgetc
#define HDgetc(F) getc(F)
#endif /* HDgetc */
#ifndef HDgetchar
#define HDgetchar() getchar()
#endif /* HDgetchar */
#ifndef HDgetcwd
#define HDgetcwd(S, Z) getcwd(S, Z)
#endif /* HDgetcwd */
#ifndef HDgetdcwd
#define HDgetdcwd(D, S, Z) getcwd(S, Z)
#endif /* HDgetdcwd */
#ifndef HDgetdrive
#define HDgetdrive() 0
#endif /* HDgetdrive */
#ifndef HDgetegid
#define HDgetegid() getegid()
#endif /* HDgetegid() */
#ifndef HDgetenv
#define HDgetenv(S) getenv(S)
#endif /* HDgetenv */
#ifndef HDgeteuid
#define HDgeteuid() geteuid()
#endif /* HDgeteuid */
#ifndef HDgetgid
#define HDgetgid() getgid()
#endif /* HDgetgid */
#ifndef HDgetgrgid
#define HDgetgrgid(G) getgrgid(G)
#endif /* HDgetgrgid */
#ifndef HDgetgrnam
#define HDgetgrnam(S) getgrnam(S)
#endif /* HDgetgrnam */
#ifndef HDgetgroups
#define HDgetgroups(Z, G) getgroups(Z, G)
#endif /* HDgetgroups */
#ifndef HDgethostbyaddr
#define HDgethostbyaddr(A, B, C) gethostbyaddr((A), (B), (C)) /* mirror VFD */
#endif                                                        /* HDgethostbyaddr */
#ifndef HDgethostname
#define HDgethostname(N, L) gethostname(N, L)
#endif /* HDgethostname */
#ifndef HDgetlogin
#define HDgetlogin() getlogin()
#endif /* HDgetlogin */
#ifndef HDgetpgrp
#define HDgetpgrp() getpgrp()
#endif /* HDgetpgrp */
#ifndef HDgetpid
#define HDgetpid() getpid()
#endif /* HDgetpid */
#ifndef HDgetppid
#define HDgetppid() getppid()
#endif /* HDgetppid */
#ifndef HDgetpwnam
#define HDgetpwnam(S) getpwnam(S)
#endif /* HDgetpwnam */
#ifndef HDgetpwuid
#define HDgetpwuid(U) getpwuid(U)
#endif /* HDgetpwuid */
#ifndef HDgetrusage
#define HDgetrusage(X, S) getrusage(X, S)
#endif /* HDgetrusage */

/* Don't define HDgets - gets() was deprecated in C99 and removed in C11 */
#ifdef HDgets
#undef HDgets
#endif /* HDgets */

#ifndef HDgettimeofday
#define HDgettimeofday(S, P) gettimeofday(S, P)
#endif /* HDgettimeofday */
#ifndef HDgetuid
#define HDgetuid() getuid()
#endif /* HDgetuid */
#ifndef HDgmtime
#define HDgmtime(T) gmtime(T)
#endif /* HDgmtime */
#ifndef HDhtonl
#define HDhtonl(X) htonl((X)) /* mirror VFD */
#endif                        /* HDhtonl */
#ifndef HDhtons
#define HDhtons(X) htons((X)) /* mirror VFD */
#endif                        /* HDhtons */
#ifndef HDinet_addr
#define HDinet_addr(C) inet_addr((C)) /* mirror VFD */
#endif                                /* HDinet_addr */
#ifndef HDinet_ntoa
#define HDinet_ntoa(C) inet_ntoa((C)) /* mirror VFD */
#endif                                /* HDinet_ntoa */
#ifndef HDisalnum
#define HDisalnum(C) isalnum((int)(C)) /*cast for solaris warning*/
#endif                                 /* HDisalnum */
#ifndef HDisalpha
#define HDisalpha(C) isalpha((int)(C)) /*cast for solaris warning*/
#endif                                 /* HDisalpha */
#ifndef HDisatty
#define HDisatty(F) isatty(F)
#endif /* HDisatty */
#ifndef HDiscntrl
#define HDiscntrl(C) iscntrl((int)(C)) /*cast for solaris warning*/
#endif                                 /* HDiscntrl */
#ifndef HDisdigit
#define HDisdigit(C) isdigit((int)(C)) /*cast for solaris warning*/
#endif                                 /* HDisdigit */
#ifndef HDisgraph
#define HDisgraph(C) isgraph((int)(C)) /*cast for solaris warning*/
#endif                                 /* HDisgraph */
#ifndef HDislower
#define HDislower(C) islower((int)(C)) /*cast for solaris warning*/
#endif                                 /* HDislower */
#ifndef HDisnan
#define HDisnan(X) isnan(X)
#endif /* HDisnan */
#ifndef HDisprint
#define HDisprint(C) isprint((int)(C)) /*cast for solaris warning*/
#endif                                 /* HDisprint */
#ifndef HDispunct
#define HDispunct(C) ispunct((int)(C)) /*cast for solaris warning*/
#endif                                 /* HDispunct */
#ifndef HDisspace
#define HDisspace(C) isspace((int)(C)) /*cast for solaris warning*/
#endif                                 /* HDisspace */
#ifndef HDisupper
#define HDisupper(C) isupper((int)(C)) /*cast for solaris warning*/
#endif                                 /* HDisupper */
#ifndef HDisxdigit
#define HDisxdigit(C) isxdigit((int)(C)) /*cast for solaris warning*/
#endif                                   /* HDisxdigit */
#ifndef HDkill
#define HDkill(P, S) kill(P, S)
#endif /* HDkill */
#ifndef HDlabs
#define HDlabs(X) labs(X)
#endif /* HDlabs */
#ifndef HDldexp
#define HDldexp(X, N) ldexp(X, N)
#endif /* HDldexp */
#ifndef HDldiv
#define HDldiv(X, Y) ldiv(X, Y)
#endif /* HDldiv */
#ifndef HDlink
#define HDlink(OLD, NEW) link(OLD, NEW)
#endif /* HDlink */
#ifndef HDlisten
#define HDlisten(A, B) listen((A), (B)) /* mirror VFD */
#endif                                  /* HDlisten */
#ifndef HDllround
#define HDllround(V) llround(V)
#endif /* HDround */
#ifndef HDllroundf
#define HDllroundf(V) llroundf(V)
#endif /* HDllroundf */
#ifndef HDllroundl
#define HDllroundl(V) llroundl(V)
#endif /* HDllroundl */
#ifndef HDlocaleconv
#define HDlocaleconv() localeconv()
#endif /* HDlocaleconv */
#ifndef HDlocaltime
#define HDlocaltime(T) localtime(T)
#endif /* HDlocaltime */
#ifndef HDlog
#define HDlog(X) log(X)
#endif /* HDlog */
#ifndef HDlog10
#define HDlog10(X) log10(X)
#endif /* HDlog10 */
#ifndef HDlongjmp
#define HDlongjmp(J, N) longjmp(J, N)
#endif /* HDlongjmp */
#ifndef HDlround
#define HDlround(V) lround(V)
#endif /* HDround */
#ifndef HDlroundf
#define HDlroundf(V) lroundf(V)
#endif /* HDlroundf */
#ifndef HDlroundl
#define HDlroundl(V) lroundl(V)
#endif /* HDroundl */
#ifndef HDlseek
#define HDlseek(F, O, W) lseek(F, O, W)
#endif /* HDlseek */
#ifndef HDmalloc
#define HDmalloc(Z) malloc(Z)
#endif /* HDmalloc */
#ifndef HDposix_memalign
#define HDposix_memalign(P, A, Z) posix_memalign(P, A, Z)
#endif /* HDposix_memalign */
#ifndef HDmblen
#define HDmblen(S, N) mblen(S, N)
#endif /* HDmblen */
#ifndef HDmbstowcs
#define HDmbstowcs(P, S, Z) mbstowcs(P, S, Z)
#endif /* HDmbstowcs */
#ifndef HDmbtowc
#define HDmbtowc(P, S, Z) mbtowc(P, S, Z)
#endif /* HDmbtowc */
#ifndef HDmemchr
#define HDmemchr(S, C, Z) memchr(S, C, Z)
#endif /* HDmemchr */
#ifndef HDmemcmp
#define HDmemcmp(X, Y, Z) memcmp(X, Y, Z)
#endif /* HDmemcmp */
#ifndef HDmemcpy
#define HDmemcpy(X, Y, Z) memcpy(X, Y, Z)
#endif /* HDmemcpy */
#ifndef HDmemmove
#define HDmemmove(X, Y, Z) memmove((char *)(X), (const char *)(Y), Z)
#endif /* HDmemmove */
#ifndef HDmemset
#define HDmemset(X, C, Z) memset(X, C, Z)
#endif /* HDmemset */
#ifndef HDmkdir
#define HDmkdir(S, M) mkdir(S, M)
#endif /* HDmkdir */
#ifndef HDmkfifo
#define HDmkfifo(S, M) mkfifo(S, M)
#endif /* HDmkfifo */
#ifndef HDmktime
#define HDmktime(T) mktime(T)
#endif /* HDmktime */
#ifndef HDmodf
#define HDmodf(X, Y) modf(X, Y)
#endif /* HDmodf */
#ifndef HDnanosleep
#define HDnanosleep(N, O) nanosleep(N, O)
#endif /* HDnanosleep */
#ifndef HDntohl
#define HDntohl(A) ntohl((A)) /* mirror VFD */
#endif                        /* HDntohl */
#ifndef HDntohs
#define HDntohs(A) ntohs((A)) /* mirror VFD */
#endif                        /* HDntohs */
#ifndef HDopen
#define HDopen(F, ...) open(F, __VA_ARGS__)
#endif /* HDopen */
#ifndef HDopendir
#define HDopendir(S) opendir(S)
#endif /* HDopendir */
#ifndef HDpathconf
#define HDpathconf(S, N) pathconf(S, N)
#endif /* HDpathconf */
#ifndef HDpause
#define HDpause() pause()
#endif /* HDpause */
#ifndef HDperror
#define HDperror(S) perror(S)
#endif /* HDperror */
#ifndef HDpipe
#define HDpipe(F) pipe(F)
#endif /* HDpipe */
#ifndef HDpow
#define HDpow(X, Y) pow(X, Y)
#endif /* HDpow */
#ifndef HDpowf
#define HDpowf(X, Y) powf(X, Y)
#endif /* HDpowf */
#ifndef HDpread
#define HDpread(F, B, C, O) pread(F, B, C, O)
#endif /* HDpread */
#ifndef HDprintf
#define HDprintf printf
#endif /* HDprintf */
#ifndef HDpthread_attr_destroy
#define HDpthread_attr_destroy(A) pthread_attr_destroy(A)
#endif /* HDpthread_attr_destroy */
#ifndef HDpthread_attr_init
#define HDpthread_attr_init(A) pthread_attr_init(A)
#endif /* HDpthread_attr_init */
#ifndef HDpthread_attr_setscope
#define HDpthread_attr_setscope(A, S) pthread_attr_setscope(A, S)
#endif /* HDpthread_attr_setscope */
#ifndef HDpthread_cond_init
#define HDpthread_cond_init(C, A) pthread_cond_init(C, A)
#endif /* HDpthread_cond_init */
#ifndef HDpthread_cond_signal
#define HDpthread_cond_signal(C) pthread_cond_signal(C)
#endif /* HDpthread_cond_signal */
#ifndef HDpthread_cond_wait
#define HDpthread_cond_wait(C, M) pthread_cond_wait(C, M)
#endif /* HDpthread_cond_wait */
#ifndef HDpthread_create
#define HDpthread_create(R, A, F, U) pthread_create(R, A, F, U)
#endif /* HDpthread_create */
#ifndef HDpthread_equal
#define HDpthread_equal(T1, T2) pthread_equal(T1, T2)
#endif /* HDpthread_equal */
#ifndef HDpthread_getspecific
#define HDpthread_getspecific(K) pthread_getspecific(K)
#endif /* HDpthread_getspecific */
#ifndef HDpthread_join
#define HDpthread_join(T, V) pthread_join(T, V)
#endif /* HDpthread_join */
#ifndef HDpthread_key_create
#define HDpthread_key_create(K, D) pthread_key_create(K, D)
#endif /* HDpthread_key_create */
#ifndef HDpthread_mutex_init
#define HDpthread_mutex_init(M, A) pthread_mutex_init(M, A)
#endif /* HDpthread_mutex_init */
#ifndef HDpthread_mutex_lock
#define HDpthread_mutex_lock(M) pthread_mutex_lock(M)
#endif /* HDpthread_mutex_lock */
#ifndef HDpthread_mutex_unlock
#define HDpthread_mutex_unlock(M) pthread_mutex_unlock(M)
#endif /* HDpthread_mutex_unlock */
#ifndef HDpthread_self
#define HDpthread_self() pthread_self()
#endif /* HDpthread_self */
#ifndef HDpthread_setcancelstate
#define HDpthread_setcancelstate(N, O) pthread_setcancelstate(N, O)
#endif /* HDpthread_setcancelstate */
#ifndef HDpthread_setspecific
#define HDpthread_setspecific(K, V) pthread_setspecific(K, V)
#endif /* HDpthread_setspecific */
#ifndef HDputc
#define HDputc(C, F) putc(C, F)
#endif /* HDputc*/
#ifndef HDputchar
#define HDputchar(C) putchar(C)
#endif /* HDputchar */
#ifndef HDputs
#define HDputs(S) puts(S)
#endif /* HDputs */
#ifndef HDpwrite
#define HDpwrite(F, B, C, O) pwrite(F, B, C, O)
#endif /* HDpwrite */
#ifndef HDqsort
#define HDqsort(M, N, Z, F) qsort(M, N, Z, F)
#endif /* HDqsort*/
#ifndef HDraise
#define HDraise(N) raise(N)
#endif /* HDraise */

#ifdef H5_HAVE_RAND_R
#ifndef HDrandom
#define HDrandom() HDrand()
#endif /* HDrandom */
H5_DLL int HDrand(void);
#ifndef HDsrandom
#define HDsrandom(S) HDsrand(S)
#endif /* HDsrandom */
H5_DLL void HDsrand(unsigned int seed);
#elif defined(H5_HAVE_RANDOM)
#ifndef HDrand
#define HDrand() random()
#endif /* HDrand */
#ifndef HDrandom
#define HDrandom() random()
#endif /* HDrandom */
#ifndef HDsrand
#define HDsrand(S) srandom(S)
#endif /* HDsrand */
#ifndef HDsrandom
#define HDsrandom(S) srandom(S)
#endif /* HDsrandom */
#else  /* H5_HAVE_RANDOM */
#ifndef HDrand
#define HDrand() rand()
#endif /* HDrand */
#ifndef HDrandom
#define HDrandom() rand()
#endif /* HDrandom */
#ifndef HDsrand
#define HDsrand(S) srand(S)
#endif /* HDsrand */
#ifndef HDsrandom
#define HDsrandom(S) srand(S)
#endif /* HDsrandom */
#endif /* H5_HAVE_RANDOM */

#ifndef HDread
#define HDread(F, M, Z) read(F, M, Z)
#endif /* HDread */
#ifndef HDreaddir
#define HDreaddir(D) readdir(D)
#endif /* HDreaddir */
#ifndef HDrealloc
#define HDrealloc(M, Z) realloc(M, Z)
#endif /* HDrealloc */
#ifndef HDrealpath
#define HDrealpath(F1, F2) realpath(F1, F2)
#endif /* HDrealloc */
#ifndef HDremove
#define HDremove(S) remove(S)
#endif /* HDremove */
#ifndef HDrename
#define HDrename(OLD, NEW) rename(OLD, NEW)
#endif /* HDrename */
#ifndef HDrewind
#define HDrewind(F) rewind(F)
#endif /* HDrewind */
#ifndef HDrewinddir
#define HDrewinddir(D) rewinddir(D)
#endif /* HDrewinddir */
#ifndef HDround
#define HDround(V) round(V)
#endif /* HDround */
#ifndef HDroundf
#define HDroundf(V) roundf(V)
#endif /* HDroundf */
#ifndef HDroundl
#define HDroundl(V) roundl(V)
#endif /* HDroundl */
#ifndef HDrmdir
#define HDrmdir(S) rmdir(S)
#endif /* HDrmdir */
/* scanf() variable arguments */
#ifndef HDselect
#define HDselect(N, RD, WR, ER, T) select(N, RD, WR, ER, T)
#endif /* HDsetbuf */
#ifndef HDsetbuf
#define HDsetbuf(F, S) setbuf(F, S)
#endif /* HDsetbuf */
#ifndef HDsetenv
#define HDsetenv(N, V, O) setenv(N, V, O)
#endif /* HDsetenv */
#ifndef HDsetgid
#define HDsetgid(G) setgid(G)
#endif /* HDsetgid */
#ifndef HDsetjmp
#define HDsetjmp(J) setjmp(J)
#endif /* HDsetjmp */
#ifndef HDsetlocale
#define HDsetlocale(N, S) setlocale(N, S)
#endif /* HDsetlocale */
#ifndef HDsetpgid
#define HDsetpgid(P, PG) setpgid(P, PG)
#endif /* HDsetpgid */
#ifndef HDsetsid
#define HDsetsid() setsid()
#endif /* HDsetsid */
#ifndef HDsetsockopt
#define HDsetsockopt(A, B, C, D, E) setsockopt((A), (B), (C), (D), (E)) /* mirror VFD */
#endif                                                                  /* HDsetsockopt */
#ifndef HDsetuid
#define HDsetuid(U) setuid(U)
#endif /* HDsetuid */
#ifndef HDsetvbuf
#define HDsetvbuf(F, S, M, Z) setvbuf(F, S, M, Z)
#endif /* HDsetvbuf */
#ifndef HDshutdown
#define HDshutdown(A, B) shutdown((A), (B)) /* mirror VFD */
#endif                                      /* HDshutdown */
#ifndef HDsigaction
#define HDsigaction(S, A, O) sigaction((S), (A), (O))
#endif /* HDsigaction */
#ifndef HDsigaddset
#define HDsigaddset(S, N) sigaddset(S, N)
#endif /* HDsigaddset */
#ifndef HDsigdelset
#define HDsigdelset(S, N) sigdelset(S, N)
#endif /* HDsigdelset */
#ifndef HDsigemptyset
#define HDsigemptyset(S) sigemptyset(S)
#endif /* HDsigemptyset */
#ifndef HDsigfillset
#define HDsigfillset(S) sigfillset(S)
#endif /* HDsigfillset */
#ifndef HDsigismember
#define HDsigismember(S, N) sigismember(S, N)
#endif /* HDsigismember */
#ifndef HDsiglongjmp
#define HDsiglongjmp(J, N) siglongjmp(J, N)
#endif /* HDsiglongjmp */
#ifndef HDsignal
#define HDsignal(N, F) signal(N, F)
#endif /* HDsignal */
#ifndef HDsigpending
#define HDsigpending(S) sigpending(S)
#endif /* HDsigpending */
#ifndef HDsigprocmask
#define HDsigprocmask(H, S, O) sigprocmask(H, S, O)
#endif /* HDsigprocmask */
#ifndef HDsigsetjmp
#define HDsigsetjmp(J, N) sigsetjmp(J, N)
#endif /* HDsigsetjmp */
#ifndef HDsigsuspend
#define HDsigsuspend(S) sigsuspend(S)
#endif /* HDsigsuspend */
#ifndef HDsin
#define HDsin(X) sin(X)
#endif /* HDsin */
#ifndef HDsinh
#define HDsinh(X) sinh(X)
#endif /* HDsinh */
#ifndef HDsleep
#define HDsleep(N) sleep(N)
#endif /* HDsleep */
#ifndef HDsnprintf
#define HDsnprintf snprintf /*varargs*/
#endif                      /* HDsnprintf */
#ifndef HDsocket
#define HDsocket(A, B, C) socket((A), (B), (C)) /* mirror VFD */
#endif                                          /* HDsocket */
#ifndef HDsprintf
#define HDsprintf sprintf /*varargs*/
#endif                    /* HDsprintf */
#ifndef HDsqrt
#define HDsqrt(X) sqrt(X)
#endif /* HDsqrt */
#ifndef HDsscanf
#define HDsscanf(S, FMT, ...) sscanf(S, FMT, __VA_ARGS__)
#endif /* HDsscanf */
#ifndef HDstrcat
#define HDstrcat(X, Y) strcat(X, Y)
#endif /* HDstrcat */
#ifndef HDstrchr
#define HDstrchr(S, C) strchr(S, C)
#endif /* HDstrchr */
#ifndef HDstrcmp
#define HDstrcmp(X, Y) strcmp(X, Y)
#endif /* HDstrcmp */
#ifndef HDstrcasecmp
#define HDstrcasecmp(X, Y) strcasecmp(X, Y)
#endif /* HDstrcasecmp */
#ifndef HDstrcoll
#define HDstrcoll(X, Y) strcoll(X, Y)
#endif /* HDstrcoll */
#ifndef HDstrcpy
#define HDstrcpy(X, Y) strcpy(X, Y)
#endif /* HDstrcpy */
#ifndef HDstrcspn
#define HDstrcspn(X, Y) strcspn(X, Y)
#endif /* HDstrcspn */
#ifndef HDstrdup
#define HDstrdup(S) strdup(S)
#endif /* HDstrdup */
#ifndef HDstrerror
#define HDstrerror(N) strerror(N)
#endif /* HDstrerror */
#ifndef HDstrftime
#define HDstrftime(S, Z, F, T) strftime(S, Z, F, T)
#endif /* HDstrftime */
#ifndef HDstrlen
#define HDstrlen(S) strlen(S)
#endif /* HDstrlen */
#ifndef HDstrncat
#define HDstrncat(X, Y, Z) strncat(X, Y, Z)
#endif /* HDstrncat */
#ifndef HDstrncmp
#define HDstrncmp(X, Y, Z) strncmp(X, Y, Z)
#endif /* HDstrncmp */
#ifndef HDstrncpy
#define HDstrncpy(X, Y, Z) strncpy(X, Y, Z)
#endif /* HDstrncpy */
#ifndef HDstrpbrk
#define HDstrpbrk(X, Y) strpbrk(X, Y)
#endif /* HDstrpbrk */
#ifndef HDstrrchr
#define HDstrrchr(S, C) strrchr(S, C)
#endif /* HDstrrchr */
#ifndef HDstrspn
#define HDstrspn(X, Y) strspn(X, Y)
#endif /* HDstrspn */
#ifndef HDstrstr
#define HDstrstr(X, Y) strstr(X, Y)
#endif /* HDstrstr */
#ifndef HDstrtod
#define HDstrtod(S, R) strtod(S, R)
#endif /* HDstrtod */
#ifndef HDstrtok
#define HDstrtok(X, Y) strtok(X, Y)
#endif /* HDstrtok */
#ifndef HDstrtok_r
#define HDstrtok_r(X, Y, Z) strtok_r(X, Y, Z)
#endif /* HDstrtok */
#ifndef HDstrtol
#define HDstrtol(S, R, N) strtol(S, R, N)
#endif /* HDstrtol */
#ifndef HDstrtoll
#define HDstrtoll(S, R, N) strtoll(S, R, N)
#endif /* HDstrtoll */
#ifndef HDstrtoul
#define HDstrtoul(S, R, N) strtoul(S, R, N)
#endif /* HDstrtoul */
#ifndef HDstrtoull
#define HDstrtoull(S, R, N) strtoull(S, R, N)
#endif /* HDstrtoul */
#ifndef HDstrtoumax
#define HDstrtoumax(S, R, N) strtoumax(S, R, N)
#endif /* HDstrtoumax */
#ifndef HDstrxfrm
#define HDstrxfrm(X, Y, Z) strxfrm(X, Y, Z)
#endif /* HDstrxfrm */
#ifdef H5_HAVE_SYMLINK
#ifndef HDsymlink
#define HDsymlink(F1, F2) symlink(F1, F2)
#endif /* HDsymlink */
#endif /* H5_HAVE_SYMLINK */
#ifndef HDsysconf
#define HDsysconf(N) sysconf(N)
#endif /* HDsysconf */
#ifndef HDsystem
#define HDsystem(S) system(S)
#endif /* HDsystem */
#ifndef HDtan
#define HDtan(X) tan(X)
#endif /* HDtan */
#ifndef HDtanh
#define HDtanh(X) tanh(X)
#endif /* HDtanh */
#ifndef HDtcdrain
#define HDtcdrain(F) tcdrain(F)
#endif /* HDtcdrain */
#ifndef HDtcflow
#define HDtcflow(F, A) tcflow(F, A)
#endif /* HDtcflow */
#ifndef HDtcflush
#define HDtcflush(F, N) tcflush(F, N)
#endif /* HDtcflush */
#ifndef HDtcgetattr
#define HDtcgetattr(F, T) tcgetattr(F, T)
#endif /* HDtcgetattr */
#ifndef HDtcgetpgrp
#define HDtcgetpgrp(F) tcgetpgrp(F)
#endif /* HDtcgetpgrp */
#ifndef HDtcsendbreak
#define HDtcsendbreak(F, N) tcsendbreak(F, N)
#endif /* HDtcsendbreak */
#ifndef HDtcsetattr
#define HDtcsetattr(F, O, T) tcsetattr(F, O, T)
#endif /* HDtcsetattr */
#ifndef HDtcsetpgrp
#define HDtcsetpgrp(F, N) tcsetpgrp(F, N)
#endif /* HDtcsetpgrp */
#ifndef HDtime
#define HDtime(T) time(T)
#endif /* HDtime */
#ifndef HDtimes
#define HDtimes(T) times(T)
#endif /* HDtimes*/
#ifndef HDtmpfile
#define HDtmpfile() tmpfile()
#endif /* HDtmpfile */
#ifndef HDtmpnam
#define HDtmpnam(S) tmpnam(S)
#endif /* HDtmpnam */
#ifndef HDtolower
#define HDtolower(C) tolower(C)
#endif /* HDtolower */
#ifndef HDtoupper
#define HDtoupper(C) toupper(C)
#endif /* HDtoupper */
#ifndef HDttyname
#define HDttyname(F) ttyname(F)
#endif /* HDttyname */
#ifndef HDtzset
#define HDtzset() tzset()
#endif /* HDtzset */
#ifndef HDumask
#define HDumask(N) umask(N)
#endif /* HDumask */
#ifndef HDuname
#define HDuname(S) uname(S)
#endif /* HDuname */
#ifndef HDungetc
#define HDungetc(C, F) ungetc(C, F)
#endif /* HDungetc */
#ifndef HDunlink
#define HDunlink(S) unlink(S)
#endif /* HDunlink */
#ifndef HDunsetenv
#define HDunsetenv(S) unsetenv(S)
#endif /* HDsetenv */
#ifndef HDutime
#define HDutime(S, T) utime(S, T)
#endif /* HDutime */
#ifndef HDvasprintf
#ifdef H5_HAVE_VASPRINTF
#define HDvasprintf(RET, FMT, A) vasprintf(RET, FMT, A)
#else
H5_DLL int HDvasprintf(char **bufp, const char *fmt, va_list _ap);
#endif /* H5_HAVE_VASPRINTF */
#endif /* HDvasprintf */
#ifndef HDva_arg
#define HDva_arg(A, T) va_arg(A, T)
#endif /* HDva_arg */
#ifndef HDva_copy
#define HDva_copy(D, S) va_copy(D, S)
#endif /* HDva_copy */
#ifndef HDva_end
#define HDva_end(A) va_end(A)
#endif /* HDva_end */
#ifndef HDva_start
#define HDva_start(A, P) va_start(A, P)
#endif /* HDva_start */
#ifndef HDvfprintf
#define HDvfprintf(F, FMT, A) vfprintf(F, FMT, A)
#endif /* HDvfprintf */
#ifndef HDvprintf
#define HDvprintf(FMT, A) vprintf(FMT, A)
#endif /* HDvprintf */
#ifndef HDvsprintf
#define HDvsprintf(S, FMT, A) vsprintf(S, FMT, A)
#endif /* HDvsprintf */
#ifndef HDvsnprintf
#define HDvsnprintf(S, N, FMT, A) vsnprintf(S, N, FMT, A)
#endif /* HDvsnprintf */
#ifndef HDwait
#define HDwait(W) wait(W)
#endif /* HDwait */
#ifndef HDwaitpid
#define HDwaitpid(P, W, O) waitpid(P, W, O)
#endif /* HDwaitpid */
#ifndef HDwcstombs
#define HDwcstombs(S, P, Z) wcstombs(S, P, Z)
#endif /* HDwcstombs */
#ifndef HDwctomb
#define HDwctomb(S, C) wctomb(S, C)
#endif /* HDwctomb */
#ifndef HDwrite
#define HDwrite(F, M, Z) write(F, M, Z)
#endif /* HDwrite */

/* Macro for "stringizing" an integer in the C preprocessor (use H5_TOSTRING) */
/* (use H5_TOSTRING, H5_STRINGIZE is just part of the implementation) */
#define H5_STRINGIZE(x) #x
#define H5_TOSTRING(x)  H5_STRINGIZE(x)

/* Macro for "glueing" together items, for re-scanning macros */
#define H5_GLUE(x, y)        x##y
#define H5_GLUE3(x, y, z)    x##y##z
#define H5_GLUE4(w, x, y, z) w##x##y##z

/*
 * A macro for detecting over/under-flow when casting between types
 */
#ifndef NDEBUG
#define H5_CHECK_OVERFLOW(var, vartype, casttype)                                                            \
    {                                                                                                        \
        casttype _tmp_overflow = (casttype)(var);                                                            \
        HDassert((var) == (vartype)_tmp_overflow);                                                           \
    }
#else /* NDEBUG */
#define H5_CHECK_OVERFLOW(var, vartype, casttype)
#endif /* NDEBUG */

/*
 * A macro for detecting over/under-flow when assigning between types
 */
#ifndef NDEBUG
#define ASSIGN_TO_SMALLER_SIZE(dst, dsttype, src, srctype)                                                   \
    {                                                                                                        \
        srctype _tmp_src = (srctype)(src);                                                                   \
        dsttype _tmp_dst = (dsttype)(_tmp_src);                                                              \
        HDassert(_tmp_src == (srctype)_tmp_dst);                                                             \
        (dst) = _tmp_dst;                                                                                    \
    }

#define ASSIGN_TO_LARGER_SIZE_SAME_SIGNED(dst, dsttype, src, srctype) (dst) = (dsttype)(src);

#define ASSIGN_TO_LARGER_SIZE_SIGNED_TO_UNSIGNED(dst, dsttype, src, srctype)                                 \
    {                                                                                                        \
        srctype _tmp_src = (srctype)(src);                                                                   \
        dsttype _tmp_dst = (dsttype)(_tmp_src);                                                              \
        HDassert(_tmp_src >= 0);                                                                             \
        HDassert(_tmp_src == (srctype)_tmp_dst);                                                             \
        (dst) = _tmp_dst;                                                                                    \
    }

#define ASSIGN_TO_LARGER_SIZE_UNSIGNED_TO_SIGNED(dst, dsttype, src, srctype) (dst) = (dsttype)(src);

#define ASSIGN_TO_SAME_SIZE_UNSIGNED_TO_SIGNED(dst, dsttype, src, srctype)                                   \
    {                                                                                                        \
        srctype _tmp_src = (srctype)(src);                                                                   \
        dsttype _tmp_dst = (dsttype)(_tmp_src);                                                              \
        HDassert(_tmp_dst >= 0);                                                                             \
        HDassert(_tmp_src == (srctype)_tmp_dst);                                                             \
        (dst) = _tmp_dst;                                                                                    \
    }

#define ASSIGN_TO_SAME_SIZE_SIGNED_TO_UNSIGNED(dst, dsttype, src, srctype)                                   \
    {                                                                                                        \
        srctype _tmp_src = (srctype)(src);                                                                   \
        dsttype _tmp_dst = (dsttype)(_tmp_src);                                                              \
        HDassert(_tmp_src >= 0);                                                                             \
        HDassert(_tmp_src == (srctype)_tmp_dst);                                                             \
        (dst) = _tmp_dst;                                                                                    \
    }

#define ASSIGN_TO_SAME_SIZE_SAME_SIGNED(dst, dsttype, src, srctype) (dst) = (dsttype)(src);

/* Include the generated overflow header file */
#include "H5overflow.h"

/* Assign a variable to one of a different size (think safer dst = (dsttype)src").
 * The code generated by the macro checks for overflows.
 *
 * Use w##x##y##z instead of H5_GLUE4(w, x, y, z) because srctype
 * or dsttype on some systems (e.g., NetBSD 8 and earlier) may
 * supply some standard types using a macro---e.g.,
 * #define uint8_t __uint8_t.  The preprocessor will expand the
 * macros before it evaluates H5_GLUE4(), and that will generate
 * an unexpected name such as ASSIGN___uint8_t_TO___uint16_t.
 * The preprocessor does not expand macros in w##x##y##z, so
 * that will always generate the expected name.
 */
#define H5_CHECKED_ASSIGN(dst, dsttype, src, srctype)                                                        \
    ASSIGN_##srctype##_TO_##dsttype(dst, dsttype, src, srctype)

#else /* NDEBUG */
#define H5_CHECKED_ASSIGN(dst, dsttype, src, srctype) (dst) = (dsttype)(src);
#endif /* NDEBUG */

#if defined(H5_HAVE_WINDOW_PATH)

/* directory delimiter for Windows: slash and backslash are acceptable on Windows */
#define H5_DIR_SLASH_SEPC        '/'
#define H5_DIR_SEPC              '\\'
#define H5_DIR_SEPS              "\\"
#define H5_CHECK_DELIMITER(SS)   ((SS == H5_DIR_SEPC) || (SS == H5_DIR_SLASH_SEPC))
#define H5_CHECK_ABSOLUTE(NAME)  ((HDisalpha(NAME[0])) && (NAME[1] == ':') && (H5_CHECK_DELIMITER(NAME[2])))
#define H5_CHECK_ABS_DRIVE(NAME) ((HDisalpha(NAME[0])) && (NAME[1] == ':'))
#define H5_CHECK_ABS_PATH(NAME)  (H5_CHECK_DELIMITER(NAME[0]))

#define H5_GET_LAST_DELIMITER(NAME, ptr)                                                                     \
    {                                                                                                        \
        char *slash, *backslash;                                                                             \
                                                                                                             \
        slash     = HDstrrchr(NAME, H5_DIR_SLASH_SEPC);                                                      \
        backslash = HDstrrchr(NAME, H5_DIR_SEPC);                                                            \
        if (backslash > slash)                                                                               \
            (ptr = backslash);                                                                               \
        else                                                                                                 \
            (ptr = slash);                                                                                   \
    }

#else /* H5_HAVE_WINDOW_PATH */

#define H5_DIR_SEPC                      '/'
#define H5_DIR_SEPS                      "/"
#define H5_CHECK_DELIMITER(SS)           (SS == H5_DIR_SEPC)
#define H5_CHECK_ABSOLUTE(NAME)          (H5_CHECK_DELIMITER(*NAME))
#define H5_CHECK_ABS_DRIVE(NAME)         (0)
#define H5_CHECK_ABS_PATH(NAME)          (0)
#define H5_GET_LAST_DELIMITER(NAME, ptr) ptr = HDstrrchr(NAME, H5_DIR_SEPC);

#endif /* H5_HAVE_WINDOW_PATH */

#define H5_COLON_SEPC ':'

/* Use FUNC to safely handle variations of C99 __func__ keyword handling */
#ifdef H5_HAVE_C99_FUNC
#define FUNC __func__
#elif defined(H5_HAVE_FUNCTION)
#define FUNC __FUNCTION__
#else
#error "We need __func__ or __FUNCTION__ to test function names!"
#endif

/*
 * These macros check whether debugging has been requested for a certain
 * package at run-time.   Code for debugging is conditionally compiled by
 * defining constants like `H5X_DEBUG'.   In order to see the output though
 * the code must be enabled at run-time with an environment variable
 * HDF5_DEBUG which is a list of packages to debug.
 *
 * Note:  If you add/remove items from this enum then be sure to update the
 *    information about the package in H5_init_library().
 */
typedef enum {
    H5_PKG_A,  /* Attributes               */
    H5_PKG_AC, /* Metadata cache           */
    H5_PKG_B,  /* B-trees                  */
    H5_PKG_D,  /* Datasets                 */
    H5_PKG_E,  /* Error handling           */
    H5_PKG_F,  /* Files                    */
    H5_PKG_G,  /* Groups                   */
    H5_PKG_HG, /* Global heaps             */
    H5_PKG_HL, /* Local heaps              */
    H5_PKG_I,  /* IDs                      */
    H5_PKG_M,  /* Maps                     */
    H5_PKG_MF, /* File memory management   */
    H5_PKG_MM, /* Core memory management   */
    H5_PKG_O,  /* Object headers           */
    H5_PKG_P,  /* Property lists           */
    H5_PKG_S,  /* Dataspaces               */
    H5_PKG_T,  /* Datatypes                */
    H5_PKG_V,  /* Vector functions         */
    H5_PKG_VL, /* VOL functions            */
    H5_PKG_Z,  /* Raw data filters         */
    H5_NPKGS   /* Must be last             */
} H5_pkg_t;

typedef struct H5_debug_open_stream_t {
    FILE *                         stream; /* Open output stream */
    struct H5_debug_open_stream_t *next;   /* Next open output stream */
} H5_debug_open_stream_t;

typedef struct H5_debug_t {
    FILE *  trace;  /*API trace output stream  */
    hbool_t ttop;   /*Show only top-level calls?    */
    hbool_t ttimes; /*Show trace event times?       */
    struct {
        const char *name;   /*package name      */
        FILE *      stream; /*output stream  or NULL    */
    } pkg[H5_NPKGS];
    H5_debug_open_stream_t *open_stream; /* Stack of open output streams */
} H5_debug_t;

#ifdef H5_HAVE_PARALLEL
extern hbool_t H5_coll_api_sanity_check_g;
#endif /* H5_HAVE_PARALLEL */

extern H5_debug_t H5_debug_g;
#define H5DEBUG(X) (H5_debug_g.pkg[H5_PKG_##X].stream)
/* Do not use const else AIX strings does not show it. */
extern char H5libhdf5_settings[]; /* embedded library information */

/*-------------------------------------------------------------------------
 * Purpose: These macros are inserted automatically just after the
 *          FUNC_ENTER() macro of API functions and are used to trace
 *          application program execution. Unless H5_DEBUG_API has been
 *          defined they are no-ops.
 *
 * Arguments:   R  - Return type encoded as a string
 *              T  - Argument types encoded as a string
 *              A0-An  - Arguments.  The number at the end of the macro name
 *                                   indicates the number of arguments.
 *
 *-------------------------------------------------------------------------
 */
#ifdef H5_DEBUG_API

#define H5TRACE_DECL                                                                                         \
    const char *RTYPE = NULL;                                                                                \
    double      CALLTIME;

#define H5TRACE0(R, T)                                                                                       \
    RTYPE    = R;                                                                                            \
    CALLTIME = H5_trace(NULL, FUNC, T)
#define H5TRACE1(R, T, A0)                                                                                   \
    RTYPE    = R;                                                                                            \
    CALLTIME = H5_trace(NULL, FUNC, T, #A0, A0)
#define H5TRACE2(R, T, A0, A1)                                                                               \
    RTYPE    = R;                                                                                            \
    CALLTIME = H5_trace(NULL, FUNC, T, #A0, A0, #A1, A1)
#define H5TRACE3(R, T, A0, A1, A2)                                                                           \
    RTYPE    = R;                                                                                            \
    CALLTIME = H5_trace(NULL, FUNC, T, #A0, A0, #A1, A1, #A2, A2)
#define H5TRACE4(R, T, A0, A1, A2, A3)                                                                       \
    RTYPE    = R;                                                                                            \
    CALLTIME = H5_trace(NULL, FUNC, T, #A0, A0, #A1, A1, #A2, A2, #A3, A3)
#define H5TRACE5(R, T, A0, A1, A2, A3, A4)                                                                   \
    RTYPE    = R;                                                                                            \
    CALLTIME = H5_trace(NULL, FUNC, T, #A0, A0, #A1, A1, #A2, A2, #A3, A3, #A4, A4)
#define H5TRACE6(R, T, A0, A1, A2, A3, A4, A5)                                                               \
    RTYPE    = R;                                                                                            \
    CALLTIME = H5_trace(NULL, FUNC, T, #A0, A0, #A1, A1, #A2, A2, #A3, A3, #A4, A4, #A5, A5)
#define H5TRACE7(R, T, A0, A1, A2, A3, A4, A5, A6)                                                           \
    RTYPE    = R;                                                                                            \
    CALLTIME = H5_trace(NULL, FUNC, T, #A0, A0, #A1, A1, #A2, A2, #A3, A3, #A4, A4, #A5, A5, #A6, A6)
#define H5TRACE8(R, T, A0, A1, A2, A3, A4, A5, A6, A7)                                                       \
    RTYPE    = R;                                                                                            \
    CALLTIME = H5_trace(NULL, FUNC, T, #A0, A0, #A1, A1, #A2, A2, #A3, A3, #A4, A4, #A5, A5, #A6, A6, #A7, A7)
#define H5TRACE9(R, T, A0, A1, A2, A3, A4, A5, A6, A7, A8)                                                   \
    RTYPE    = R;                                                                                            \
    CALLTIME = H5_trace(NULL, FUNC, T, #A0, A0, #A1, A1, #A2, A2, #A3, A3, #A4, A4, #A5, A5, #A6, A6, #A7,   \
                        A7, #A8, A8)
#define H5TRACE10(R, T, A0, A1, A2, A3, A4, A5, A6, A7, A8, A9)                                              \
    RTYPE    = R;                                                                                            \
    CALLTIME = H5_trace(NULL, FUNC, T, #A0, A0, #A1, A1, #A2, A2, #A3, A3, #A4, A4, #A5, A5, #A6, A6, #A7,   \
                        A7, #A8, A8, #A9, A9)
#define H5TRACE11(R, T, A0, A1, A2, A3, A4, A5, A6, A7, A8, A9, A10)                                         \
    RTYPE    = R;                                                                                            \
    CALLTIME = H5_trace(NULL, FUNC, T, #A0, A0, #A1, A1, #A2, A2, #A3, A3, #A4, A4, #A5, A5, #A6, A6, #A7,   \
                        A7, #A8, A8, #A9, A9, #A10, A10)
#define H5TRACE12(R, T, A0, A1, A2, A3, A4, A5, A6, A7, A8, A9, A10, A11)                                    \
    RTYPE    = R;                                                                                            \
    CALLTIME = H5_trace(NULL, FUNC, T, #A0, A0, #A1, A1, #A2, A2, #A3, A3, #A4, A4, #A5, A5, #A6, A6, #A7,   \
                        A7, #A8, A8, #A9, A9, #A10, A10, #A11, A11)

#define H5TRACE_RETURN(V)                                                                                    \
    if (RTYPE) {                                                                                             \
        H5_trace(&CALLTIME, FUNC, RTYPE, NULL, V);                                                           \
        RTYPE = NULL;                                                                                        \
    }
#else
#define H5TRACE_DECL                                                      /*void*/
#define H5TRACE0(R, T)                                                    /*void*/
#define H5TRACE1(R, T, A0)                                                /*void*/
#define H5TRACE2(R, T, A0, A1)                                            /*void*/
#define H5TRACE3(R, T, A0, A1, A2)                                        /*void*/
#define H5TRACE4(R, T, A0, A1, A2, A3)                                    /*void*/
#define H5TRACE5(R, T, A0, A1, A2, A3, A4)                                /*void*/
#define H5TRACE6(R, T, A0, A1, A2, A3, A4, A5)                            /*void*/
#define H5TRACE7(R, T, A0, A1, A2, A3, A4, A5, A6)                        /*void*/
#define H5TRACE8(R, T, A0, A1, A2, A3, A4, A5, A6, A7)                    /*void*/
#define H5TRACE9(R, T, A0, A1, A2, A3, A4, A5, A6, A7, A8)                /*void*/
#define H5TRACE10(R, T, A0, A1, A2, A3, A4, A5, A6, A7, A8, A9)           /*void*/
#define H5TRACE11(R, T, A0, A1, A2, A3, A4, A5, A6, A7, A8, A9, A10)      /*void*/
#define H5TRACE12(R, T, A0, A1, A2, A3, A4, A5, A6, A7, A8, A9, A10, A11) /*void*/
#define H5TRACE_RETURN(V)                                                 /*void*/
#endif                                                                    /* H5_DEBUG_API */

/* Argument tracing macros (defined all the time) */
#define H5ARG_TRACE0(C, T)                         C, T
#define H5ARG_TRACE1(C, T, A0)                     C, T, #A0, A0
#define H5ARG_TRACE2(C, T, A0, A1)                 C, T, #A0, A0, #A1, A1
#define H5ARG_TRACE3(C, T, A0, A1, A2)             C, T, #A0, A0, #A1, A1, #A2, A2
#define H5ARG_TRACE4(C, T, A0, A1, A2, A3)         C, T, #A0, A0, #A1, A1, #A2, A2, #A3, A3
#define H5ARG_TRACE5(C, T, A0, A1, A2, A3, A4)     C, T, #A0, A0, #A1, A1, #A2, A2, #A3, A3, #A4, A4
#define H5ARG_TRACE6(C, T, A0, A1, A2, A3, A4, A5) C, T, #A0, A0, #A1, A1, #A2, A2, #A3, A3, #A4, A4, #A5, A5
#define H5ARG_TRACE7(C, T, A0, A1, A2, A3, A4, A5, A6)                                                       \
    C, T, #A0, A0, #A1, A1, #A2, A2, #A3, A3, #A4, A4, #A5, A5, #A6, A6
#define H5ARG_TRACE8(C, T, A0, A1, A2, A3, A4, A5, A6, A7)                                                   \
    C, T, #A0, A0, #A1, A1, #A2, A2, #A3, A3, #A4, A4, #A5, A5, #A6, A6, #A7, A7
#define H5ARG_TRACE9(C, T, A0, A1, A2, A3, A4, A5, A6, A7, A8)                                               \
    C, T, #A0, A0, #A1, A1, #A2, A2, #A3, A3, #A4, A4, #A5, A5, #A6, A6, #A7, A7, #A8, A8
#define H5ARG_TRACE10(C, T, A0, A1, A2, A3, A4, A5, A6, A7, A8, A9)                                          \
    C, T, #A0, A0, #A1, A1, #A2, A2, #A3, A3, #A4, A4, #A5, A5, #A6, A6, #A7, A7, #A8, A8, #A9, A9
#define H5ARG_TRACE11(C, T, A0, A1, A2, A3, A4, A5, A6, A7, A8, A9, A10)                                     \
    C, T, #A0, A0, #A1, A1, #A2, A2, #A3, A3, #A4, A4, #A5, A5, #A6, A6, #A7, A7, #A8, A8, #A9, A9, #A10, A10
#define H5ARG_TRACE12(C, T, A0, A1, A2, A3, A4, A5, A6, A7, A8, A9, A10, A11)                                \
    C, T, #A0, A0, #A1, A1, #A2, A2, #A3, A3, #A4, A4, #A5, A5, #A6, A6, #A7, A7, #A8, A8, #A9, A9, #A10,    \
        A10, #A11, A11

struct H5RS_str_t;
H5_DLL double H5_trace(const double *calltime, const char *func, const char *type, ...);
H5_DLL herr_t H5_trace_args(struct H5RS_str_t *rs, const char *type, va_list ap);

/*-------------------------------------------------------------------------
 * Purpose:  Register function entry for library initialization and code
 *    profiling.
 *
 * Notes:  Every file must have a file-scope variable called
 *    `initialize_interface_g' of type hbool_t which is initialized
 *    to FALSE.
 *
 *    Don't use local variable initializers which contain
 *    calls to other library functions since the initializer
 *    would happen before the FUNC_ENTER() gets called.  Don't
 *    use initializers that require special cleanup code to
 *    execute if FUNC_ENTER() fails since a failing FUNC_ENTER()
 *    returns immediately without branching to the `done' label.
 *
 * Programmer:  Quincey Koziol
 *
 *-------------------------------------------------------------------------
 */

/* `S' is the name of a function which is being tested to check if it's
 *  an API function.
 *
 *  BADNESS:
 *      - Underscore at positions 2 or 3 (0-indexed string). Handles
 *        H5_ and H5X_.
 *      - Underscore at position 4 if position 3 is uppercase or a digit.
 *        Handles H5XY_.
 */
#define H5_IS_API(S)                                                                                         \
    ('_' != ((const char *)S)[2]                  /* underscore at position 2     */                         \
     && '_' != ((const char *)S)[3]               /* underscore at position 3     */                         \
     && !(                                        /* NOT              */                                     \
          ((const char *)S)[4]                    /* pos 4 exists     */                                     \
          && (HDisupper(S[3]) || HDisdigit(S[3])) /* pos 3 dig | uc   */                                     \
          && '_' == ((const char *)S)[4]          /* pos 4 underscore */                                     \
          ))

/* `S' is the name of a function which is being tested to check if it's */
/*      a public API function */
#define H5_IS_PUB(S)                                                                                         \
    (((HDisdigit(S[1]) || HDisupper(S[1])) && HDislower(S[2])) ||                                            \
     ((HDisdigit(S[2]) || HDisupper(S[2])) && HDislower(S[3])) ||                                            \
     (!S[4] || ((HDisdigit(S[3]) || HDisupper(S[3])) && HDislower(S[4]))))

/* `S' is the name of a function which is being tested to check if it's */
/*      a private library function */
#define H5_IS_PRIV(S)                                                                                        \
    (((HDisdigit(S[1]) || HDisupper(S[1])) && '_' == S[2] && HDislower(S[3])) ||                             \
     ((HDisdigit(S[2]) || HDisupper(S[2])) && '_' == S[3] && HDislower(S[4])) ||                             \
     ((HDisdigit(S[3]) || HDisupper(S[3])) && '_' == S[4] && HDislower(S[5])))

/* `S' is the name of a function which is being tested to check if it's */
/*      a package private function */
#define H5_IS_PKG(S)                                                                                         \
    (((HDisdigit(S[1]) || HDisupper(S[1])) && '_' == S[2] && '_' == S[3] && HDislower(S[4])) ||              \
     ((HDisdigit(S[2]) || HDisupper(S[2])) && '_' == S[3] && '_' == S[4] && HDislower(S[5])) ||              \
     ((HDisdigit(S[3]) || HDisupper(S[3])) && '_' == S[4] && '_' == S[5] && HDislower(S[6])))

/* global library version information string */
extern char H5_lib_vers_info_g[];

#include "H5TSprivate.h"

/* Lock headers */
#ifdef H5_HAVE_THREADSAFE

/* replacement structure for original global variable */
typedef struct H5_api_struct {
    H5TS_mutex_t init_lock;    /* API entrance mutex */
    hbool_t      H5_libinit_g; /* Has the library been initialized? */
    hbool_t      H5_libterm_g; /* Is the library being shutdown? */
} H5_api_t;

/* Macros for accessing the global variables */
#define H5_INIT_GLOBAL (H5_g.H5_libinit_g)
#define H5_TERM_GLOBAL (H5_g.H5_libterm_g)

/* Macro for first thread initialization */
#ifdef H5_HAVE_WIN_THREADS
#define H5_FIRST_THREAD_INIT InitOnceExecuteOnce(&H5TS_first_init_g, H5TS_win32_process_enter, NULL, NULL);
#else
#define H5_FIRST_THREAD_INIT pthread_once(&H5TS_first_init_g, H5TS_pthread_first_thread_init);
#endif

/* Macros for threadsafe HDF-5 Phase I locks */
#define H5_API_LOCK   H5TS_mutex_lock(&H5_g.init_lock);
#define H5_API_UNLOCK H5TS_mutex_unlock(&H5_g.init_lock);

/* Macros for thread cancellation-safe mechanism */
#define H5_API_UNSET_CANCEL H5TS_cancel_count_inc();

#define H5_API_SET_CANCEL H5TS_cancel_count_dec();

extern H5_api_t H5_g;

#else /* H5_HAVE_THREADSAFE */

/* disable any first thread init mechanism */
#define H5_FIRST_THREAD_INIT

/* disable locks (sequential version) */
#define H5_API_LOCK
#define H5_API_UNLOCK

/* disable cancelability (sequential version) */
#define H5_API_UNSET_CANCEL
#define H5_API_SET_CANCEL

/* extern global variables */
extern hbool_t H5_libinit_g; /* Has the library been initialized? */
extern hbool_t H5_libterm_g; /* Is the library being shutdown? */

/* Macros for accessing the global variables */
#define H5_INIT_GLOBAL (H5_libinit_g)
#define H5_TERM_GLOBAL (H5_libterm_g)

#endif /* H5_HAVE_THREADSAFE */

#ifdef H5_HAVE_CODESTACK

/* Include required function stack header */
#include "H5CSprivate.h"

#define H5_PUSH_FUNC H5CS_push(FUNC);
#define H5_POP_FUNC  H5CS_pop();
#else                /* H5_HAVE_CODESTACK */
#define H5_PUSH_FUNC /* void */
#define H5_POP_FUNC  /* void */
#endif               /* H5_HAVE_CODESTACK */

#ifdef H5_HAVE_MPE
extern hbool_t H5_MPEinit_g; /* Has the MPE Library been initialized? */
#endif

/* Macros for referencing package initialization symbols */
#define H5_PACKAGE_INIT_VAR(x)  H5_GLUE(x, _init_g)
#define H5_PACKAGE_INIT_FUNC(x) H5_GLUE(x, __init_package)

/* Macros for defining package initialization routines */
#ifdef H5_MY_PKG
#define H5_PKG_INIT_VAR  H5_PACKAGE_INIT_VAR(H5_MY_PKG)
#define H5_PKG_INIT_FUNC H5_PACKAGE_INIT_FUNC(H5_MY_PKG)
#define H5_PACKAGE_YES_INIT(err)                                                                             \
    /* Initialize this interface or bust */                                                                  \
    if (!H5_PKG_INIT_VAR && !H5_TERM_GLOBAL) {                                                               \
        H5_PKG_INIT_VAR = TRUE;                                                                              \
        if (H5_PKG_INIT_FUNC() < 0) {                                                                        \
            H5_PKG_INIT_VAR = FALSE;                                                                         \
            HGOTO_ERROR(H5E_FUNC, H5E_CANTINIT, err, "interface initialization failed")                      \
        }                                                                                                    \
    }
#define H5_PACKAGE_NO_INIT(err)                                                                              \
    /* Initialize this interface or bust */                                                                  \
    if (!H5_PKG_INIT_VAR && !H5_TERM_GLOBAL)                                                                 \
        H5_PKG_INIT_VAR = TRUE;
#define H5_PACKAGE_INIT(pkg_init, err) H5_GLUE3(H5_PACKAGE_, pkg_init, _INIT)(err)
#else /* H5_MY_PKG */
#define H5_PKG_INIT_VAR (TRUE)
#define H5_PACKAGE_INIT(pkg_init, err)
#endif /* H5_MY_PKG */

/* Forward declaration of H5CXpush() / H5CXpop() */
/* (Including H5CXprivate.h creates bad circular dependencies - QAK, 3/18/2018) */
H5_DLL herr_t H5CX_push(void);
H5_DLL herr_t H5CX_pop(hbool_t update_dxpl_props);

#ifndef NDEBUG
#define FUNC_ENTER_CHECK_NAME(asrt)                                                                          \
    {                                                                                                        \
        static hbool_t func_check = FALSE;                                                                   \
                                                                                                             \
        if (!func_check) {                                                                                   \
            /* Check function naming status */                                                               \
            HDassert(asrt &&                                                                                 \
                     "Function naming conventions are incorrect - check H5_IS_API|PUB|PRIV|PKG macros in "   \
                     "H5private.h (this is usually due to an incorrect number of underscores)");             \
                                                                                                             \
            /* Don't check again */                                                                          \
            func_check = TRUE;                                                                               \
        } /* end if */                                                                                       \
    }     /* end scope */
#else     /* NDEBUG */
#define FUNC_ENTER_CHECK_NAME(asrt)
#endif /* NDEBUG */

#define FUNC_ENTER_COMMON(asrt)                                                                              \
    hbool_t err_occurred = FALSE;                                                                            \
                                                                                                             \
    FUNC_ENTER_CHECK_NAME(asrt);

#define FUNC_ENTER_COMMON_NOERR(asrt) FUNC_ENTER_CHECK_NAME(asrt);

/* Threadsafety initialization code for API routines */
#define FUNC_ENTER_API_THREADSAFE                                                                            \
    /* Initialize the thread-safe code */                                                                    \
    H5_FIRST_THREAD_INIT                                                                                     \
                                                                                                             \
    /* Grab the mutex for the library */                                                                     \
    H5_API_UNSET_CANCEL                                                                                      \
    H5_API_LOCK

/* Local variables for API routines */
#define FUNC_ENTER_API_VARS                                                                                  \
    MPE_LOG_VARS                                                                                             \
    H5TRACE_DECL

#define FUNC_ENTER_API_COMMON                                                                                \
    FUNC_ENTER_API_VARS                                                                                      \
    FUNC_ENTER_COMMON(H5_IS_API(FUNC));                                                                      \
    FUNC_ENTER_API_THREADSAFE;

#define FUNC_ENTER_API_INIT(err)                                                                             \
    /* Initialize the library */                                                                             \
    if (!H5_INIT_GLOBAL && !H5_TERM_GLOBAL) {                                                                \
        if (H5_init_library() < 0)                                                                           \
            HGOTO_ERROR(H5E_FUNC, H5E_CANTINIT, err, "library initialization failed")                        \
    } /* end if */                                                                                           \
                                                                                                             \
    /* Initialize the package, if appropriate */                                                             \
    H5_PACKAGE_INIT(H5_MY_PKG_INIT, err)

#define FUNC_ENTER_API_PUSH(err)                                                                             \
    /* Push the name of this function on the function stack */                                               \
    H5_PUSH_FUNC                                                                                             \
                                                                                                             \
    /* Push the API context */                                                                               \
    if (H5CX_push() < 0)                                                                                     \
        HGOTO_ERROR(H5E_FUNC, H5E_CANTSET, err, "can't set API context")                                     \
                                                                                                             \
    BEGIN_MPE_LOG

/* Use this macro for all "normal" API functions */
#define FUNC_ENTER_API(err)                                                                                  \
    {                                                                                                        \
        {                                                                                                    \
            FUNC_ENTER_API_COMMON                                                                            \
            FUNC_ENTER_API_INIT(err);                                                                        \
            FUNC_ENTER_API_PUSH(err);                                                                        \
            /* Clear thread error stack entering public functions */                                         \
            H5E_clear_stack(NULL);                                                                           \
            {

/*
 * Use this macro for API functions that shouldn't clear the error stack
 *      like H5Eprint and H5Ewalk.
 */
#define FUNC_ENTER_API_NOCLEAR(err)                                                                          \
    {                                                                                                        \
        {                                                                                                    \
            FUNC_ENTER_API_COMMON                                                                            \
            FUNC_ENTER_API_INIT(err);                                                                        \
            FUNC_ENTER_API_PUSH(err);                                                                        \
            {

/*
 * Use this macro for API functions that shouldn't perform _any_ initialization
 *      of the library or an interface, just perform tracing, etc.  Examples
 *      are: H5allocate_memory, H5is_library_threadsafe, public VOL callback
 *      wrappers (e.g. H5VLfile_create, H5VLdataset_read, etc.), etc.
 *
 */
#define FUNC_ENTER_API_NOINIT                                                                                \
    {                                                                                                        \
        {                                                                                                    \
            {                                                                                                \
                FUNC_ENTER_API_COMMON                                                                        \
                H5_PUSH_FUNC                                                                                 \
                BEGIN_MPE_LOG                                                                                \
                {

/*
 * Use this macro for API functions that shouldn't perform _any_ initialization
 *      of the library or an interface or push themselves on the function
 *      stack, just perform tracing, etc.  Examples
 *      are: H5close, H5check_version, etc.
 *
 */
#define FUNC_ENTER_API_NOINIT_NOERR_NOFS                                                                     \
    {                                                                                                        \
        {                                                                                                    \
            {                                                                                                \
                {                                                                                            \
                    FUNC_ENTER_API_VARS                                                                      \
                    FUNC_ENTER_COMMON_NOERR(H5_IS_API(FUNC));                                                \
                    FUNC_ENTER_API_THREADSAFE;                                                               \
                    BEGIN_MPE_LOG                                                                            \
                    {

/*
 * Use this macro for API functions that should only perform initialization
 *      of the library or an interface, but not push any state (API context,
 *      function name, start MPE logging, etc) examples are: H5open.
 *
 */
#define FUNC_ENTER_API_NOPUSH(err)                                                                           \
    {                                                                                                        \
        {                                                                                                    \
            {                                                                                                \
                {                                                                                            \
                    {                                                                                        \
                        FUNC_ENTER_COMMON(H5_IS_API(FUNC));                                                  \
                        FUNC_ENTER_API_THREADSAFE;                                                           \
                        FUNC_ENTER_API_INIT(err);                                                            \
                        {

/*
 * Use this macro for API functions that shouldn't perform _any_ initialization
 *      of the library or an interface, or push themselves on the function
 *      stack, or perform tracing, etc.  This macro _only_ sanity checks the
 *	API name itself.  Examples are: H5TSmutex_acquire,
 *
 */
#define FUNC_ENTER_API_NAMECHECK_ONLY                                                                        \
    {                                                                                                        \
        {                                                                                                    \
            {                                                                                                \
                {                                                                                            \
                    {                                                                                        \
                        {                                                                                    \
                            FUNC_ENTER_COMMON_NOERR(H5_IS_API(FUNC));                                        \
                            {

/* Note: this macro only works when there's _no_ interface initialization routine for the module */
#define FUNC_ENTER_NOAPI_INIT(err)                                                                           \
    /* Initialize the package, if appropriate */                                                             \
    H5_PACKAGE_INIT(H5_MY_PKG_INIT, err)                                                                     \
                                                                                                             \
    /* Push the name of this function on the function stack */                                               \
    H5_PUSH_FUNC

/* Use this macro for all "normal" non-API functions */
#define FUNC_ENTER_NOAPI(err)                                                                                \
    {                                                                                                        \
        FUNC_ENTER_COMMON(!H5_IS_API(FUNC));                                                                 \
        FUNC_ENTER_NOAPI_INIT(err)                                                                           \
        if (H5_PKG_INIT_VAR || !H5_TERM_GLOBAL) {

/* Use this macro for all non-API functions, which propagate errors, but don't issue them */
#define FUNC_ENTER_NOAPI_NOERR                                                                               \
    {                                                                                                        \
        FUNC_ENTER_COMMON_NOERR(!H5_IS_API(FUNC));                                                           \
        FUNC_ENTER_NOAPI_INIT(-)                                                                             \
        if (H5_PKG_INIT_VAR || !H5_TERM_GLOBAL) {

/*
 * Use this macro for non-API functions which fall into these categories:
 *      - static functions, since they must be called from a function in the
 *              interface, the library and interface must already be
 *              initialized.
 *      - functions which are called during library shutdown, since we don't
 *              want to re-initialize the library.
 */
#define FUNC_ENTER_NOAPI_NOINIT                                                                              \
    {                                                                                                        \
        FUNC_ENTER_COMMON(!H5_IS_API(FUNC));                                                                 \
        H5_PUSH_FUNC                                                                                         \
        if (H5_PKG_INIT_VAR || !H5_TERM_GLOBAL) {

/*
 * Use this macro for non-API functions which fall into these categories:
 *      - static functions, since they must be called from a function in the
 *              interface, the library and interface must already be
 *              initialized.
 *      - functions which are called during library shutdown, since we don't
 *              want to re-initialize the library.
 *      - functions that propagate, but don't issue errors
 */
#define FUNC_ENTER_NOAPI_NOINIT_NOERR                                                                        \
    {                                                                                                        \
        FUNC_ENTER_COMMON_NOERR(!H5_IS_API(FUNC));                                                           \
        H5_PUSH_FUNC                                                                                         \
        if (H5_PKG_INIT_VAR || !H5_TERM_GLOBAL) {

/*
 * Use this macro for non-API functions which fall into these categories:
 *      - functions which shouldn't push their name on the function stack
 *              (so far, just the H5CS routines themselves)
 *
 */
#define FUNC_ENTER_NOAPI_NOFS                                                                                \
    {                                                                                                        \
        FUNC_ENTER_COMMON(!H5_IS_API(FUNC));                                                                 \
                                                                                                             \
        /* Initialize the package, if appropriate */                                                         \
        H5_PACKAGE_INIT(H5_MY_PKG_INIT, err)                                                                 \
        if (H5_PKG_INIT_VAR || !H5_TERM_GLOBAL) {

/*
 * Use this macro for non-API functions which fall into these categories:
 *      - functions which shouldn't push their name on the function stack
 *              (so far, just the H5CS routines themselves)
 *
 * This macro is used for functions which fit the above categories _and_
 * also don't use the 'FUNC' variable (i.e. don't push errors on the error stack)
 *
 */
#define FUNC_ENTER_NOAPI_NOERR_NOFS                                                                          \
    {                                                                                                        \
        FUNC_ENTER_COMMON_NOERR(!H5_IS_API(FUNC));                                                           \
        if (H5_PKG_INIT_VAR || !H5_TERM_GLOBAL) {

/*
 * Use this macro for non-API functions that shouldn't perform _any_ initialization
 *      of the library or an interface, or push themselves on the function
 *      stack, or perform tracing, etc.  This macro _only_ sanity checks the
 *	API name itself.  Examples are private routines in the H5TS package.
 *
 */
#define FUNC_ENTER_NOAPI_NAMECHECK_ONLY                                                                      \
    {                                                                                                        \
        FUNC_ENTER_COMMON_NOERR(!H5_IS_API(FUNC));

/* Use the following two macros as replacements for the FUNC_ENTER_NOAPI
 * and FUNC_ENTER_NOAPI_NOINIT macros when the function needs to set
 * up a metadata tag. */
#define FUNC_ENTER_NOAPI_TAG(tag, err)                                                                       \
    {                                                                                                        \
        haddr_t prev_tag = HADDR_UNDEF;                                                                      \
                                                                                                             \
        FUNC_ENTER_COMMON(!H5_IS_API(FUNC));                                                                 \
        H5AC_tag(tag, &prev_tag);                                                                            \
        FUNC_ENTER_NOAPI_INIT(err)                                                                           \
        if (H5_PKG_INIT_VAR || !H5_TERM_GLOBAL) {

#define FUNC_ENTER_NOAPI_NOINIT_TAG(tag)                                                                     \
    {                                                                                                        \
        haddr_t prev_tag = HADDR_UNDEF;                                                                      \
                                                                                                             \
        FUNC_ENTER_COMMON(!H5_IS_API(FUNC));                                                                 \
        H5AC_tag(tag, &prev_tag);                                                                            \
        H5_PUSH_FUNC                                                                                         \
        if (H5_PKG_INIT_VAR || !H5_TERM_GLOBAL) {

/* Use this macro for all "normal" package-level functions */
#define FUNC_ENTER_PACKAGE                                                                                   \
    {                                                                                                        \
        FUNC_ENTER_COMMON(H5_IS_PKG(FUNC));                                                                  \
        H5_PUSH_FUNC                                                                                         \
        if (H5_PKG_INIT_VAR || !H5_TERM_GLOBAL) {

/* Use this macro for package-level functions which propgate errors, but don't issue them */
#define FUNC_ENTER_PACKAGE_NOERR                                                                             \
    {                                                                                                        \
        FUNC_ENTER_COMMON_NOERR(H5_IS_PKG(FUNC));                                                            \
        H5_PUSH_FUNC                                                                                         \
        if (H5_PKG_INIT_VAR || !H5_TERM_GLOBAL) {

/* Use the following macro as replacement for the FUNC_ENTER_PACKAGE
 * macro when the function needs to set up a metadata tag. */
#define FUNC_ENTER_PACKAGE_TAG(tag)                                                                          \
    {                                                                                                        \
        haddr_t prev_tag = HADDR_UNDEF;                                                                      \
                                                                                                             \
        FUNC_ENTER_COMMON(H5_IS_PKG(FUNC));                                                                  \
        H5AC_tag(tag, &prev_tag);                                                                            \
        H5_PUSH_FUNC                                                                                         \
        if (H5_PKG_INIT_VAR || !H5_TERM_GLOBAL) {

/* Use this macro for all "normal" staticly-scoped functions */
#define FUNC_ENTER_STATIC                                                                                    \
    {                                                                                                        \
        FUNC_ENTER_COMMON(H5_IS_PKG(FUNC));                                                                  \
        H5_PUSH_FUNC                                                                                         \
        if (H5_PKG_INIT_VAR || !H5_TERM_GLOBAL) {

/* Use this macro for staticly-scoped functions which propgate errors, but don't issue them */
#define FUNC_ENTER_STATIC_NOERR                                                                              \
    {                                                                                                        \
        FUNC_ENTER_COMMON_NOERR(H5_IS_PKG(FUNC));                                                            \
        H5_PUSH_FUNC                                                                                         \
        if (H5_PKG_INIT_VAR || !H5_TERM_GLOBAL) {

/* Use this macro for staticly-scoped functions which propgate errors, but don't issue them */
/* And that shouldn't push their name on the function stack */
#define FUNC_ENTER_STATIC_NOERR_NOFS                                                                         \
    {                                                                                                        \
        FUNC_ENTER_COMMON_NOERR(H5_IS_PKG(FUNC));                                                            \
        if (H5_PKG_INIT_VAR || !H5_TERM_GLOBAL) {

/*
 * Use this macro for non-API functions that shouldn't perform _any_ initialization
 *      of the library or an interface, or push themselves on the function
 *      stack, or perform tracing, etc.  This macro _only_ sanity checks the
 *	API name itself.  Examples are static routines in the H5TS package.
 *
 */
#define FUNC_ENTER_STATIC_NAMECHECK_ONLY                                                                     \
    {                                                                                                        \
        FUNC_ENTER_COMMON_NOERR(H5_IS_PKG(FUNC));

/* Use the following macro as replacement for the FUNC_ENTER_STATIC
 * macro when the function needs to set up a metadata tag. */
#define FUNC_ENTER_STATIC_TAG(tag)                                                                           \
    {                                                                                                        \
        haddr_t prev_tag = HADDR_UNDEF;                                                                      \
                                                                                                             \
        FUNC_ENTER_COMMON(H5_IS_PKG(FUNC));                                                                  \
        H5AC_tag(tag, &prev_tag);                                                                            \
        H5_PUSH_FUNC                                                                                         \
        if (H5_PKG_INIT_VAR || !H5_TERM_GLOBAL) {

/*-------------------------------------------------------------------------
 * Purpose:  Register function exit for code profiling.  This should be
 *    the last statement executed by a function.
 *
 * Programmer:  Quincey Koziol
 *
 *-------------------------------------------------------------------------
 */
/* Threadsafety termination code for API routines */
#define FUNC_LEAVE_API_THREADSAFE                                                                            \
    H5_API_UNLOCK                                                                                            \
    H5_API_SET_CANCEL

#define FUNC_LEAVE_API_COMMON(ret_value)                                                                     \
    ;                                                                                                        \
    } /*end scope from end of FUNC_ENTER*/                                                                   \
    FINISH_MPE_LOG                                                                                           \
    H5TRACE_RETURN(ret_value);

#define FUNC_LEAVE_API(ret_value)                                                                            \
    FUNC_LEAVE_API_COMMON(ret_value);                                                                        \
    (void)H5CX_pop(TRUE);                                                                                    \
    H5_POP_FUNC                                                                                              \
    if (err_occurred)                                                                                        \
        (void)H5E_dump_api_stack(TRUE);                                                                      \
    FUNC_LEAVE_API_THREADSAFE                                                                                \
    return (ret_value);                                                                                      \
    }                                                                                                        \
    } /*end scope from beginning of FUNC_ENTER*/

/* Use this macro to match the FUNC_ENTER_API_NOINIT macro */
#define FUNC_LEAVE_API_NOINIT(ret_value)                                                                     \
    FUNC_LEAVE_API_COMMON(ret_value);                                                                        \
    H5_POP_FUNC                                                                                              \
    if (err_occurred)                                                                                        \
        (void)H5E_dump_api_stack(TRUE);                                                                      \
    FUNC_LEAVE_API_THREADSAFE                                                                                \
    return (ret_value);                                                                                      \
    }                                                                                                        \
    }                                                                                                        \
    } /*end scope from beginning of FUNC_ENTER*/

/* Use this macro to match the FUNC_ENTER_API_NOINIT_NOERR_NOFS macro */
#define FUNC_LEAVE_API_NOFS(ret_value)                                                                       \
    FUNC_LEAVE_API_COMMON(ret_value);                                                                        \
    FUNC_LEAVE_API_THREADSAFE                                                                                \
    return (ret_value);                                                                                      \
    }                                                                                                        \
    }                                                                                                        \
    }                                                                                                        \
    } /*end scope from beginning of FUNC_ENTER*/

/* Use this macro to match the FUNC_ENTER_API_NOPUSH macro */
#define FUNC_LEAVE_API_NOPUSH(ret_value)                                                                     \
    ;                                                                                                        \
    } /*end scope from end of FUNC_ENTER*/                                                                   \
    if (err_occurred)                                                                                        \
        (void)H5E_dump_api_stack(TRUE);                                                                      \
    FUNC_LEAVE_API_THREADSAFE                                                                                \
    return (ret_value);                                                                                      \
    }                                                                                                        \
    }                                                                                                        \
    }                                                                                                        \
    }                                                                                                        \
    } /*end scope from beginning of FUNC_ENTER*/

/* Use this macro to match the FUNC_ENTER_API_NAMECHECK_ONLY macro */
#define FUNC_LEAVE_API_NAMECHECK_ONLY(ret_value)                                                             \
    ;                                                                                                        \
    } /*end scope from end of FUNC_ENTER*/                                                                   \
    return (ret_value);                                                                                      \
    }                                                                                                        \
    }                                                                                                        \
    }                                                                                                        \
    }                                                                                                        \
    }                                                                                                        \
    } /*end scope from beginning of FUNC_ENTER*/

#define FUNC_LEAVE_NOAPI(ret_value)                                                                          \
    ;                                                                                                        \
    } /*end scope from end of FUNC_ENTER*/                                                                   \
    H5_POP_FUNC                                                                                              \
    return (ret_value);                                                                                      \
    } /*end scope from beginning of FUNC_ENTER*/

#define FUNC_LEAVE_NOAPI_VOID                                                                                \
    ;                                                                                                        \
    } /*end scope from end of FUNC_ENTER*/                                                                   \
    H5_POP_FUNC                                                                                              \
    return;                                                                                                  \
    } /*end scope from beginning of FUNC_ENTER*/

/*
 * Use this macro for non-API functions which fall into these categories:
 *      - functions which didn't push their name on the function stack
 *              (so far, just the H5CS routines themselves)
 */
#define FUNC_LEAVE_NOAPI_NOFS(ret_value)                                                                     \
    ;                                                                                                        \
    } /*end scope from end of FUNC_ENTER*/                                                                   \
    return (ret_value);                                                                                      \
    } /*end scope from beginning of FUNC_ENTER*/

/* Use these macros to match the FUNC_ENTER_NOAPI_NAMECHECK_ONLY macro */
#define FUNC_LEAVE_NOAPI_NAMECHECK_ONLY(ret_value)                                                           \
    return (ret_value);                                                                                      \
    } /*end scope from beginning of FUNC_ENTER*/
#define FUNC_LEAVE_NOAPI_VOID_NAMECHECK_ONLY                                                                 \
    return;                                                                                                  \
    } /*end scope from beginning of FUNC_ENTER*/

/* Use this macro when exiting a function that set up a metadata tag */
#define FUNC_LEAVE_NOAPI_TAG(ret_value)                                                                      \
    ;                                                                                                        \
    } /*end scope from end of FUNC_ENTER*/                                                                   \
    H5AC_tag(prev_tag, NULL);                                                                                \
    H5_POP_FUNC                                                                                              \
    return (ret_value);                                                                                      \
    } /*end scope from beginning of FUNC_ENTER*/

/* Macros to declare package initialization function, if a package initialization routine is defined */
#ifdef H5_PKG_SINGLE_SOURCE
#define H5_PKG_DECLARE_YES_FUNC(pkg) static herr_t H5_PACKAGE_INIT_FUNC(pkg)(void);
#else
#define H5_PKG_DECLARE_YES_FUNC(pkg) extern herr_t H5_PACKAGE_INIT_FUNC(pkg)(void);
#endif
#define H5_PKG_DECLARE_NO_FUNC(pkg)

/* Declare package initialization symbols (if in a package) */
#ifdef H5_PKG_SINGLE_SOURCE
#define H5_PKG_DECLARE_VAR(pkg) static hbool_t H5_PACKAGE_INIT_VAR(pkg);
#else
#define H5_PKG_DECLARE_VAR(pkg) extern hbool_t H5_PACKAGE_INIT_VAR(pkg);
#endif
#define H5_PKG_DECLARE_FUNC(pkg_init, pkg) H5_GLUE3(H5_PKG_DECLARE_, pkg_init, _FUNC)(pkg)

#ifdef H5_MY_PKG
H5_PKG_DECLARE_VAR(H5_MY_PKG)
H5_PKG_DECLARE_FUNC(H5_MY_PKG_INIT, H5_MY_PKG)
#endif

/* Macro to begin/end tagging (when FUNC_ENTER_*TAG macros are insufficient).
 * Make sure to use HGOTO_ERROR_TAG and HGOTO_DONE_TAG between these macros! */
#define H5_BEGIN_TAG(tag)                                                                                    \
    {                                                                                                        \
        haddr_t prv_tag = HADDR_UNDEF;                                                                       \
        H5AC_tag(tag, &prv_tag);

#define H5_END_TAG                                                                                           \
    H5AC_tag(prv_tag, NULL);                                                                                 \
    }

/* Compile-time "assert" macro */
#define HDcompile_assert(e) ((void)sizeof(char[!!(e) ? 1 : -1]))
/* Variants that are correct, but generate compile-time warnings in some circumstances:
  #define HDcompile_assert(e)     do { enum { compile_assert__ = 1 / (e) }; } while(0)
  #define HDcompile_assert(e)     do { typedef struct { unsigned int b: (e); } x; } while(0)
*/

/* Private functions, not part of the publicly documented API */
H5_DLL herr_t H5_init_library(void);
H5_DLL void   H5_term_library(void);

/* Functions to terminate interfaces */
H5_DLL int H5A_term_package(void);
H5_DLL int H5A_top_term_package(void);
H5_DLL int H5AC_term_package(void);
H5_DLL int H5CX_term_package(void);
H5_DLL int H5D_term_package(void);
H5_DLL int H5D_top_term_package(void);
H5_DLL int H5E_term_package(void);
H5_DLL int H5ES_term_package(void);
H5_DLL int H5F_term_package(void);
H5_DLL int H5FD_term_package(void);
H5_DLL int H5FL_term_package(void);
H5_DLL int H5FS_term_package(void);
H5_DLL int H5G_term_package(void);
H5_DLL int H5G_top_term_package(void);
H5_DLL int H5I_term_package(void);
H5_DLL int H5L_term_package(void);
H5_DLL int H5M_term_package(void);
H5_DLL int H5M_top_term_package(void);
H5_DLL int H5P_term_package(void);
H5_DLL int H5PL_term_package(void);
H5_DLL int H5R_term_package(void);
H5_DLL int H5R_top_term_package(void);
H5_DLL int H5S_term_package(void);
H5_DLL int H5S_top_term_package(void);
H5_DLL int H5SL_term_package(void);
H5_DLL int H5T_term_package(void);
H5_DLL int H5T_top_term_package(void);
H5_DLL int H5VL_term_package(void);
H5_DLL int H5Z_term_package(void);

/* Checksum functions */
H5_DLL uint32_t H5_checksum_fletcher32(const void *data, size_t len);
H5_DLL uint32_t H5_checksum_crc(const void *data, size_t len);
H5_DLL uint32_t H5_checksum_lookup3(const void *data, size_t len, uint32_t initval);
H5_DLL uint32_t H5_checksum_metadata(const void *data, size_t len, uint32_t initval);
H5_DLL uint32_t H5_hash_string(const char *str);

/* Time related routines */
H5_DLL time_t H5_make_time(struct tm *tm);
H5_DLL void   H5_nanosleep(uint64_t nanosec);
H5_DLL double H5_get_time(void);

/* Functions for building paths, etc. */
H5_DLL herr_t H5_build_extpath(const char *name, char **extpath /*out*/);
H5_DLL herr_t H5_combine_path(const char *path1, const char *path2, char **full_name /*out*/);

#ifdef H5_HAVE_PARALLEL
/* Generic MPI functions */
H5_DLL hsize_t H5_mpi_set_bigio_count(hsize_t new_count);
H5_DLL hsize_t H5_mpi_get_bigio_count(void);
H5_DLL herr_t  H5_mpi_comm_dup(MPI_Comm comm, MPI_Comm *comm_new);
H5_DLL herr_t  H5_mpi_info_dup(MPI_Info info, MPI_Info *info_new);
H5_DLL herr_t  H5_mpi_comm_free(MPI_Comm *comm);
H5_DLL herr_t  H5_mpi_info_free(MPI_Info *info);
H5_DLL herr_t  H5_mpi_comm_cmp(MPI_Comm comm1, MPI_Comm comm2, int *result);
H5_DLL herr_t  H5_mpi_info_cmp(MPI_Info info1, MPI_Info info2, int *result);
H5_DLL herr_t  H5_mpio_create_large_type(hsize_t num_elements, MPI_Aint stride_bytes, MPI_Datatype old_type,
                                         MPI_Datatype *new_type);
#endif /* H5_HAVE_PARALLEL */

/* Functions for debugging */
H5_DLL herr_t H5_buffer_dump(FILE *stream, int indent, const uint8_t *buf, const uint8_t *marker,
                             size_t buf_offset, size_t buf_size);

#endif /* H5private_H */<|MERGE_RESOLUTION|>--- conflicted
+++ resolved
@@ -39,14 +39,12 @@
 #include <time.h>
 
 /* POSIX headers */
+#ifdef H5_HAVE_SYS_TIME_H
+#include <sys/time.h>
+#endif
 #ifdef H5_HAVE_UNISTD_H
 #include <pwd.h>
 #include <unistd.h>
-<<<<<<< HEAD
-=======
-#include <sys/time.h>
-#include <sys/types.h>
->>>>>>> 5c3f4b3c
 #include <sys/wait.h>
 #endif
 
