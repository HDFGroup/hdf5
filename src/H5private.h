/* * * * * * * * * * * * * * * * * * * * * * * * * * * * * * * * * * * * * * *
 * Copyright by The HDF Group.                                               *
 * Copyright by the Board of Trustees of the University of Illinois.         *
 * All rights reserved.                                                      *
 *                                                                           *
 * This file is part of HDF5.  The full HDF5 copyright notice, including     *
 * terms governing use, modification, and redistribution, is contained in    *
 * the COPYING file, which can be found at the root of the source code       *
 * distribution tree, or in https://www.hdfgroup.org/licenses.               *
 * If you do not have access to either file, you may request a copy from     *
 * help@hdfgroup.org.                                                        *
 * * * * * * * * * * * * * * * * * * * * * * * * * * * * * * * * * * * * * * */

/* Programmer:  Robb Matzke
 *    Friday, October 30, 1998
 *
 * Purpose:  This file is included by all HDF5 library source files to
 *    define common things which are not defined in the HDF5 API.
 *    The configuration constants like H5_HAVE_UNISTD_H etc. are
 *    defined in H5config.h which is included by H5public.h.
 *
 */

#ifndef H5private_H
#define H5private_H

#include "H5public.h" /* Include Public Definitions    */

/* include the pthread header */
#ifdef H5_HAVE_THREADSAFE
#ifdef H5_HAVE_WIN32_API
#ifndef H5_HAVE_WIN_THREADS
#ifdef H5_HAVE_PTHREAD_H
#include <pthread.h>
#endif /* H5_HAVE_PTHREAD_H */
#endif /* H5_HAVE_WIN_THREADS */
#else  /* H5_HAVE_WIN32_API */
#ifdef H5_HAVE_PTHREAD_H
#include <pthread.h>
#endif /* H5_HAVE_PTHREAD_H */
#endif /* H5_HAVE_WIN32_API */
#endif /* H5_HAVE_THREADSAFE */

/*
 * Include ANSI-C header files.
 */
#ifdef H5_STDC_HEADERS
#include <assert.h>
#include <ctype.h>
#include <errno.h>
#include <fcntl.h>
#include <float.h>
#include <limits.h>
#include <math.h>
#include <signal.h>
#include <stdio.h>
#include <stdlib.h>
#include <string.h>
#endif

/*
 * If _POSIX_VERSION is defined in unistd.h then this system is Posix.1
 * compliant. Otherwise all bets are off.
 */
#ifdef H5_HAVE_UNISTD_H
#include <sys/types.h>
#include <unistd.h>
#endif
#ifdef _POSIX_VERSION
#include <sys/wait.h>
#include <pwd.h>
#endif

/*
 * C9x integer types
 */
#ifndef __cplusplus
#ifdef H5_HAVE_STDINT_H
#include <stdint.h>
#endif
#endif

/*
 * The `struct stat' data type for stat() and fstat(). This is a Posix file
 * but often apears on non-Posix systems also.  The `struct stat' is required
 * for hdf5 to compile, although only a few fields are actually used.
 */
#ifdef H5_HAVE_SYS_STAT_H
#include <sys/stat.h>
#endif

/*
 * If a program may include both `time.h' and `sys/time.h' then
 * TIME_WITH_SYS_TIME is defined (see AC_HEADER_TIME in configure.ac).
 * On some older systems, `sys/time.h' includes `time.h' but `time.h' is not
 * protected against multiple inclusion, so programs should not explicitly
 * include both files. This macro is useful in programs that use, for example,
 * `struct timeval' or `struct timezone' as well as `struct tm'.  It is best
 * used in conjunction with `HAVE_SYS_TIME_H', whose existence is checked
 * by `AC_CHECK_HEADERS(sys/time.h)' in configure.ac.
 */
#if defined(H5_TIME_WITH_SYS_TIME)
#include <sys/time.h>
#include <time.h>
#elif defined(H5_HAVE_SYS_TIME_H)
#include <sys/time.h>
#else
#include <time.h>
#endif

/*
 * Longjumps are used to detect alignment constrants
 */
#ifdef H5_HAVE_SETJMP_H
#include <setjmp.h>
#endif

/*
 * flock() in sys/file.h is used for the implementation of file locking.
 */
#if defined(H5_HAVE_FLOCK) && defined(H5_HAVE_SYS_FILE_H)
#include <sys/file.h>
#endif

/*
 * Resource usage is not Posix.1 but HDF5 uses it anyway for some performance
 * and debugging code if available.
 */
#ifdef H5_HAVE_SYS_RESOURCE_H
#include <sys/resource.h>
#endif

/*
 * Unix ioctls.   These are used by h5ls (and perhaps others) to determine a
 * reasonable output width.
 */
#ifdef H5_HAVE_SYS_IOCTL_H
#include <sys/ioctl.h>
#endif

/*
 * System information. These are needed on the DEC Alpha to turn off fixing
 * of unaligned accesses by the operating system during detection of
 * alignment constraints in H5detect.c:main().
 */
#ifdef H5_HAVE_SYS_SYSINFO_H
#include <sys/sysinfo.h>
#endif
#ifdef H5_HAVE_SYS_PROC_H
#include <sys/proc.h>
#endif
#ifdef H5_HAVE_IO_H
#include <io.h>
#endif

/*
 * Dynamic library handling.  These are needed for dynamically loading I/O
 * filters and VFDs.
 */
#ifdef H5_HAVE_DLFCN_H
#include <dlfcn.h>
#endif
#ifdef H5_HAVE_DIRENT_H
#include <dirent.h>
#endif

/* Define the default VFD for this platform.
 * Since the removal of the Windows VFD, this is sec2 for all platforms.
 */
#define H5_DEFAULT_VFD H5FD_SEC2

/* Define the default VOL driver */
#define H5_DEFAULT_VOL H5VL_NATIVE

#ifdef H5_HAVE_WIN32_API
/* The following two defines must be before any windows headers are included */
#define WIN32_LEAN_AND_MEAN /* Exclude rarely-used stuff from Windows headers */
#define NOGDI               /* Exclude Graphic Display Interface macros */

#ifdef H5_HAVE_WINSOCK2_H
#include <winsock2.h>
#endif

#ifdef H5_HAVE_THREADSAFE
#include <process.h> /* For _beginthread() */
#endif

#include <windows.h>
#include <direct.h> /* For _getcwd() */

#endif /*H5_HAVE_WIN32_API*/

<<<<<<< HEAD
/* Various ways that inline functions can be declared */
#if defined(H5_HAVE___INLINE__)
/* GNU (alternative form) */
#define H5_INLINE __inline__
#elif defined(H5_HAVE___INLINE)
/* Visual Studio */
#define H5_INLINE __inline
#elif defined(H5_HAVE_INLINE)
/* GNU, C++
 * Use "inline" as a last resort on the off-chance that there will
 * be C++ problems.
 */
#define H5_INLINE inline
#else
#define H5_INLINE
#endif /* inline choices */

=======
>>>>>>> 18bbd3f0
#ifndef F_OK
#define F_OK 00
#define W_OK 02
#define R_OK 04
#endif

/*
 * MPE Instrumentation support
 */
#ifdef H5_HAVE_MPE
/*------------------------------------------------------------------------
 * Purpose:    Begin to collect MPE log information for a function. It should
 *             be ahead of the actual function's process.
 *
 * Programmer: Long Wang
 *
 *------------------------------------------------------------------------
 */
#include "mpe.h"
/*
 * #define eventa(func_name)   h5_mpe_ ## func_name ## _a
 * #define eventb(func_name)   h5_mpe_ ## func_name ## _b
 */
#define eventa(func_name) h5_mpe_eventa
#define eventb(func_name) h5_mpe_eventb
#define MPE_LOG_VARS                                                                                         \
    static int eventa(FUNC) = -1;                                                                            \
    static int eventb(FUNC) = -1;                                                                            \
    char       p_event_start[128];

/* Hardwire the color to "red", since that's what all the routines are using
 * now.  In the future, if we want to change that color for a given routine,
 * we should define a "FUNC_ENTER_API_COLOR" macro which takes an extra 'color'
 * parameter and then make additional FUNC_ENTER_<foo>_COLOR macros to get that
 * color information down to the BEGIN_MPE_LOG macro (which should have a new
 * BEGIN_MPE_LOG_COLOR variant). -QAK
 */
#define BEGIN_MPE_LOG                                                                                        \
    if (H5_MPEinit_g) {                                                                                      \
        sprintf(p_event_start, "start %s", FUNC);                                                            \
        if (eventa(FUNC) == -1 && eventb(FUNC) == -1) {                                                      \
            const char *p_color = "red";                                                                     \
            eventa(FUNC)        = MPE_Log_get_event_number();                                                \
            eventb(FUNC)        = MPE_Log_get_event_number();                                                \
            MPE_Describe_state(eventa(FUNC), eventb(FUNC), FUNC, p_color);                                   \
        }                                                                                                    \
        MPE_Log_event(eventa(FUNC), 0, p_event_start);                                                       \
    }

/*------------------------------------------------------------------------
 * Purpose:   Finish the collection of MPE log information for a function.
 *            It should be after the actual function's process.
 *
 * Programmer: Long Wang
 */
#define FINISH_MPE_LOG                                                                                       \
    if (H5_MPEinit_g) {                                                                                      \
        MPE_Log_event(eventb(FUNC), 0, FUNC);                                                                \
    }

#else                  /* H5_HAVE_MPE */
#define MPE_LOG_VARS   /* void */
#define BEGIN_MPE_LOG  /* void */
#define FINISH_MPE_LOG /* void */

#endif /* H5_HAVE_MPE */

/*
 * dmalloc (debugging malloc) support
 */
#ifdef H5_HAVE_DMALLOC_H
#include "dmalloc.h"
#endif /* H5_HAVE_DMALLOC_H */

/*
 * NT doesn't define SIGBUS, but since NT only runs on processors
 * that do not have alignment constraints a SIGBUS would never be
 * raised, so we just replace it with SIGILL (which also should
 * never be raised by the hdf5 library).
 */
#ifndef SIGBUS
#define SIGBUS SIGILL
#endif

/*
 * Does the compiler support the __attribute__(()) syntax?  It's no
 * big deal if we don't.
 *
 * Note that Solaris Studio supports attribute, but does not support the
 * attributes we use.
 *
 * When using H5_ATTR_FALLTHROUGH, you should also include a comment that
 * says FALLTHROUGH to reduce warnings on compilers that don't use
 * attributes but do respect fall-through comments.
 *
 * H5_ATTR_CONST is redefined in tools/h5repack/dynlib_rpk.c to quiet
 * gcc warnings (it has to use the public API and can't include this
 * file). Be sure to update that file if the #ifdefs change here.
 */
<<<<<<< HEAD
#ifdef __cplusplus
#define H5_ATTR_FORMAT(X, Y, Z) /*void*/
#define H5_ATTR_UNUSED          /*void*/
#define H5_ATTR_NDEBUG_UNUSED   /*void*/
#define H5_ATTR_NORETURN        /*void*/
#define H5_ATTR_CONST           /*void*/
#define H5_ATTR_PURE            /*void*/
#define H5_ATTR_FALLTHROUGH     /*void*/
#else                           /* __cplusplus */
#if defined(H5_HAVE_ATTRIBUTE) && !defined(__SUNPRO_C)
#define H5_ATTR_FORMAT(X, Y, Z) __attribute__((format(X, Y, Z)))
#define H5_ATTR_UNUSED          __attribute__((unused))
=======
#if defined(H5_HAVE_ATTRIBUTE) && !defined(__SUNPRO_C)
#define H5_ATTR_FORMAT(X, Y, Z) __attribute__((format(X, Y, Z)))
#define H5_ATTR_UNUSED          __attribute__((unused))
#ifdef H5_HAVE_PARALLEL
#define H5_ATTR_PARALLEL_UNUSED __attribute__((unused))
#define H5_ATTR_PARALLEL_USED   /*void*/
#else
#define H5_ATTR_PARALLEL_UNUSED /*void*/
#define H5_ATTR_PARALLEL_USED   __attribute__((unused))
#endif
#ifdef H5_NO_DEPRECATED_SYMBOLS
#define H5_ATTR_DEPRECATED_USED H5_ATTR_UNUSED
#else                           /* H5_NO_DEPRECATED_SYMBOLS */
#define H5_ATTR_DEPRECATED_USED /*void*/
#endif                          /* H5_NO_DEPRECATED_SYMBOLS */
#ifdef H5_DEBUG_API
#define H5_ATTR_DEBUG_API_USED /*void*/
#else                          /* H5_DEBUG_API */
#define H5_ATTR_DEBUG_API_USED H5_ATTR_UNUSED
#endif /* H5_DEBUG_API */
>>>>>>> 18bbd3f0
#ifndef NDEBUG
#define H5_ATTR_NDEBUG_UNUSED /*void*/
#else                         /* NDEBUG */
#define H5_ATTR_NDEBUG_UNUSED H5_ATTR_UNUSED
#endif /* NDEBUG */
#define H5_ATTR_NORETURN __attribute__((noreturn))
#define H5_ATTR_CONST    __attribute__((const))
#define H5_ATTR_PURE     __attribute__((pure))
#if defined(__GNUC__) && __GNUC__ >= 7 && !defined(__INTEL_COMPILER)
#define H5_ATTR_FALLTHROUGH __attribute__((fallthrough));
#else
#define H5_ATTR_FALLTHROUGH /*void*/
#endif
#else
#define H5_ATTR_FORMAT(X, Y, Z) /*void*/
#define H5_ATTR_UNUSED          /*void*/
#define H5_ATTR_NDEBUG_UNUSED   /*void*/
<<<<<<< HEAD
=======
#define H5_ATTR_DEBUG_API_USED  /*void*/
#define H5_ATTR_DEPRECATED_USED /*void*/
#define H5_ATTR_PARALLEL_UNUSED /*void*/
#define H5_ATTR_PARALLEL_USED   /*void*/
>>>>>>> 18bbd3f0
#define H5_ATTR_NORETURN        /*void*/
#define H5_ATTR_CONST           /*void*/
#define H5_ATTR_PURE            /*void*/
#define H5_ATTR_FALLTHROUGH     /*void*/
<<<<<<< HEAD
=======
#endif

/*
 * Networking headers used by the mirror VFD and related tests and utilities.
 */
#ifdef H5_HAVE_ARPA_INET_H
#include <arpa/inet.h>
#endif
#ifdef H5_HAVE_NETDB_H
#include <netdb.h>
#endif
#ifdef H5_HAVE_NETINET_IN_H
#include <netinet/in.h>
#endif
#ifdef H5_HAVE_SYS_SOCKET_H
#include <sys/socket.h>
>>>>>>> 18bbd3f0
#endif

/*
 * Status return values for the `herr_t' type.
 * Since some unix/c routines use 0 and -1 (or more precisely, non-negative
 * vs. negative) as their return code, and some assumption had been made in
 * the code about that, it is important to keep these constants the same
 * values.  When checking the success or failure of an integer-valued
 * function, remember to compare against zero and not one of these two
 * values.
 */
#define SUCCEED 0
#define FAIL    (-1)
<<<<<<< HEAD
#define UFAIL   (unsigned)(-1)
=======
>>>>>>> 18bbd3f0

/* The HDF5 library uses the symbol `ERR` frequently.  So do
 * header files for libraries such as curses(3), terminfo(3), etc.
 * Remove its definition here to avoid clashes with HDF5.
 */
#ifdef ERR
#undef ERR
#endif

/* number of members in an array */
#ifndef NELMTS
#define NELMTS(X) (sizeof(X) / sizeof(X[0]))
#endif

/* minimum of two, three, or four values */
#undef MIN
#define MIN(a, b)        (((a) < (b)) ? (a) : (b))
#define MIN2(a, b)       MIN(a, b)
#define MIN3(a, b, c)    MIN(a, MIN(b, c))
#define MIN4(a, b, c, d) MIN(MIN(a, b), MIN(c, d))

/* maximum of two, three, or four values */
#undef MAX
#define MAX(a, b)        (((a) > (b)) ? (a) : (b))
#define MAX2(a, b)       MAX(a, b)
#define MAX3(a, b, c)    MAX(a, MAX(b, c))
#define MAX4(a, b, c, d) MAX(MAX(a, b), MAX(c, d))

/* limit the middle value to be within a range (inclusive) */
#define RANGE(LO, X, HI) MAX(LO, MIN(X, HI))

/* absolute value */
#ifndef ABS
#define ABS(a) (((a) >= 0) ? (a) : -(a))
#endif

/* sign of argument */
#ifndef SIGN
#define SIGN(a) ((a) > 0 ? 1 : (a) < 0 ? -1 : 0)
#endif

/* test for number that is a power of 2 */
/* (from: http://graphics.stanford.edu/~seander/bithacks.html#DetermineIfPowerOf2) */
#define POWER_OF_TWO(n) (!(n & (n - 1)) && n)

/* Raise an integer to a power of 2 */
#define H5_EXP2(n) (1 << (n))

/*
 * HDF Boolean type.
 */
#ifndef FALSE
#define FALSE false
#endif
#ifndef TRUE
#define TRUE true
#endif

/*
 * Numeric data types.  Some of these might be defined in Posix.1g, otherwise
 * we define them with the closest available type which is at least as large
 * as the number of bits indicated in the type name.  The `int8' types *must*
 * be exactly one byte wide because we use it for pointer calculations to
 * void* memory.
 */
#if H5_SIZEOF_INT8_T == 0
typedef signed char int8_t;
#undef H5_SIZEOF_INT8_T
#define H5_SIZEOF_INT8_T H5_SIZEOF_CHAR
#elif H5_SIZEOF_INT8_T == 1
#else
#error "the int8_t type must be 1 byte wide"
#endif

#if H5_SIZEOF_UINT8_T == 0
typedef unsigned char uint8_t;
#undef H5_SIZEOF_UINT8_T
#define H5_SIZEOF_UINT8_T H5_SIZEOF_CHAR
#elif H5_SIZEOF_UINT8_T == 1
#else
#error "the uint8_t type must be 1 byte wide"
#endif

#if H5_SIZEOF_INT16_T >= 2
#elif H5_SIZEOF_SHORT >= 2
typedef short          int16_t;
#undef H5_SIZEOF_INT16_T
#define H5_SIZEOF_INT16_T H5_SIZEOF_SHORT
#elif H5_SIZEOF_INT >= 2
typedef int      int16_t;
#undef H5_SIZEOF_INT16_T
#define H5_SIZEOF_INT16_T H5_SIZEOF_INT
#else
#error "nothing appropriate for int16_t"
#endif

#if H5_SIZEOF_UINT16_T >= 2
#elif H5_SIZEOF_SHORT >= 2
typedef unsigned short uint16_t;
#undef H5_SIZEOF_UINT16_T
#define H5_SIZEOF_UINT16_T H5_SIZEOF_SHORT
#elif H5_SIZEOF_INT >= 2
typedef unsigned uint16_t;
#undef H5_SIZEOF_UINT16_T
#define H5_SIZEOF_UINT16_T H5_SIZEOF_INT
#else
#error "nothing appropriate for uint16_t"
#endif

#if H5_SIZEOF_INT32_T >= 4
#elif H5_SIZEOF_SHORT >= 4
typedef short          int32_t;
#undef H5_SIZEOF_INT32_T
#define H5_SIZEOF_INT32_T H5_SIZEOF_SHORT
#elif H5_SIZEOF_INT >= 4
typedef int      int32_t;
#undef H5_SIZEOF_INT32_T
#define H5_SIZEOF_INT32_T H5_SIZEOF_INT
#elif H5_SIZEOF_LONG >= 4
typedef long int32_t;
#undef H5_SIZEOF_INT32_T
#define H5_SIZEOF_INT32_T H5_SIZEOF_LONG
#else
#error "nothing appropriate for int32_t"
#endif

/*
 * Maximum and minimum values.  These should be defined in <limits.h> for the
 * most part.
 */
#ifndef LLONG_MAX
#define LLONG_MAX ((long long)(((unsigned long long)1 << (8 * sizeof(long long) - 1)) - 1))
#define LLONG_MIN ((long long)(-LLONG_MAX) - 1)
#endif
#ifndef ULLONG_MAX
#define ULLONG_MAX ((unsigned long long)((long long)(-1)))
#endif
#ifndef SIZET_MAX
#define SIZET_MAX  ((size_t)(ssize_t)(-1))
#define SSIZET_MAX ((ssize_t)(((size_t)1 << (8 * sizeof(ssize_t) - 1)) - 1))
#endif

/*
 * Maximum & minimum values for our typedefs.
 */
#define HSIZET_MAX  ((hsize_t)ULLONG_MAX)
#define HSSIZET_MAX ((hssize_t)LLONG_MAX)
#define HSSIZET_MIN (~(HSSIZET_MAX))

/*
 * Types and max sizes for POSIX I/O.
 * OS X (Darwin) is odd since the max I/O size does not match the types.
 */
#if defined(H5_HAVE_WIN32_API)
#define h5_posix_io_t         unsigned int
#define h5_posix_io_ret_t     int
#define H5_POSIX_MAX_IO_BYTES INT_MAX
#elif defined(H5_HAVE_DARWIN)
#define h5_posix_io_t         size_t
#define h5_posix_io_ret_t     ssize_t
#define H5_POSIX_MAX_IO_BYTES INT_MAX
#else
#define h5_posix_io_t         size_t
#define h5_posix_io_ret_t     ssize_t
#define H5_POSIX_MAX_IO_BYTES SSIZET_MAX
#endif

/* POSIX I/O mode used as the third parameter to open/_open
 * when creating a new file (O_CREAT is set).
 */
#if defined(H5_HAVE_WIN32_API)
#define H5_POSIX_CREATE_MODE_RW (_S_IREAD | _S_IWRITE)
#else
#define H5_POSIX_CREATE_MODE_RW 0666
#endif

/* Represents an empty asynchronous request handle.
 * Used in the VOL code.
 */
#define H5_REQUEST_NULL NULL
<<<<<<< HEAD

/*
 * A macro to portably decrement enumerated types.
 */
#ifndef H5_DEC_ENUM
#define H5_DEC_ENUM(TYPE, VAR) (VAR) = ((TYPE)((VAR)-1))
#endif

/* Double constant wrapper
 *
 * Quiets gcc warnings from -Wunsuffixed-float-constants.
 *
 * This is a really annoying warning since the standard specifies that
 * constants of type double do NOT get a suffix so there's no way
 * to specify a constant of type double. To quiet gcc, we specify floating
 * point constants as type long double and cast to double.
 *
 * Note that this macro only needs to be used where using a double
 * is important. For most code, suffixing constants with F will quiet the
 * compiler and not produce erroneous code.
 */
#define H5_DOUBLE(S) ((double)S##L)
=======
>>>>>>> 18bbd3f0

/*
 * Methods to compare the equality of floating-point values:
 *
 *    1. H5_XXX_ABS_EQUAL - check if the difference is smaller than the
 *       Epsilon value.  The Epsilon values, FLT_EPSILON, DBL_EPSILON,
 *       and LDBL_EPSILON, are defined by compiler in float.h.
 *
 *    2. H5_XXX_REL_EQUAL - check if the relative difference is smaller than a
 *       predefined value M.  See if two values are relatively equal.
 *       It's the developer's responsibility not to pass in the value 0, which
 *       may cause the equation to fail.
 */
#define H5_FLT_ABS_EQUAL(X, Y)  (HDfabsf((X) - (Y)) < FLT_EPSILON)
#define H5_DBL_ABS_EQUAL(X, Y)  (HDfabs((X) - (Y)) < DBL_EPSILON)
#define H5_LDBL_ABS_EQUAL(X, Y) (HDfabsl((X) - (Y)) < LDBL_EPSILON)

#define H5_FLT_REL_EQUAL(X, Y, M)  (HDfabsf(((Y) - (X)) / (X)) < (M))
#define H5_DBL_REL_EQUAL(X, Y, M)  (HDfabs(((Y) - (X)) / (X)) < (M))
#define H5_LDBL_REL_EQUAL(X, Y, M) (HDfabsl(((Y) - (X)) / (X)) < (M))

/* KiB, MiB, GiB, TiB, PiB, EiB - Used in profiling and timing code */
#define H5_KB (1024.0F)
#define H5_MB (1024.0F * 1024.0F)
#define H5_GB (1024.0F * 1024.0F * 1024.0F)
#define H5_TB (1024.0F * 1024.0F * 1024.0F * 1024.0F)
#define H5_PB (1024.0F * 1024.0F * 1024.0F * 1024.0F * 1024.0F)
#define H5_EB (1024.0F * 1024.0F * 1024.0F * 1024.0F * 1024.0F * 1024.0F)

#ifndef H5_HAVE_FLOCK
/* flock() operations. Used in the source so we have to define them when
 * the call is not available (e.g.: Windows). These should NOT be used
 * with system-provided flock() calls since the values will come from the
 * header file.
 */
#define LOCK_SH 0x01
#define LOCK_EX 0x02
#define LOCK_NB 0x04
#define LOCK_UN 0x08
#endif /* H5_HAVE_FLOCK */

/* Typedefs and functions for timing certain parts of the library. */

/* A set of elapsed/user/system times emitted as a time point by the
 * platform-independent timers.
 */
typedef struct {
<<<<<<< HEAD
    double utime; /*user time      */
    double stime; /*system time      */
    double etime; /*elapsed wall-clock time  */
} H5_timer_t;

H5_DLL void   H5_timer_reset(H5_timer_t *timer);
H5_DLL void   H5_timer_begin(H5_timer_t *timer);
H5_DLL void   H5_timer_end(H5_timer_t *sum /*in,out*/, H5_timer_t *timer /*in,out*/);
H5_DLL void   H5_bandwidth(char *buf /*out*/, double nbytes, double nseconds);
H5_DLL time_t H5_now(void);
=======
    double user;    /* User time in seconds */
    double system;  /* System time in seconds */
    double elapsed; /* Elapsed (wall clock) time in seconds */
} H5_timevals_t;

/* Timer structure for platform-independent timers */
typedef struct {
    H5_timevals_t initial;        /* Current interval start time */
    H5_timevals_t final_interval; /* Last interval elapsed time */
    H5_timevals_t total;          /* Total elapsed time for all intervals */
    hbool_t       is_running;     /* Whether timer is running */
} H5_timer_t;

/* Returns library bandwidth as a pretty string */
H5_DLL void H5_bandwidth(char *buf /*out*/, double nbytes, double nseconds);

/* Timer functionality */
H5_DLL time_t   H5_now(void);
H5_DLL uint64_t H5_now_usec(void);
H5_DLL herr_t   H5_timer_init(H5_timer_t *timer /*in,out*/);
H5_DLL herr_t   H5_timer_start(H5_timer_t *timer /*in,out*/);
H5_DLL herr_t   H5_timer_stop(H5_timer_t *timer /*in,out*/);
H5_DLL herr_t   H5_timer_get_times(H5_timer_t timer, H5_timevals_t *times /*in,out*/);
H5_DLL herr_t   H5_timer_get_total_times(H5_timer_t timer, H5_timevals_t *times /*in,out*/);
H5_DLL char *   H5_timer_get_time_string(double seconds);
>>>>>>> 18bbd3f0

/* Depth of object copy */
typedef enum {
    H5_COPY_SHALLOW, /* Shallow copy from source to destination, just copy field pointers */
    H5_COPY_DEEP     /* Deep copy from source to destination, including duplicating fields pointed to */
} H5_copy_depth_t;

/* Common object copying udata (right now only used for groups and datasets) */
typedef struct H5O_copy_file_ud_common_t {
    struct H5O_pline_t *src_pline; /* Copy of filter pipeline for object */
} H5O_copy_file_ud_common_t;

/* Unique object "position" */
typedef struct {
    unsigned long fileno; /* The unique identifier for the file of the object */
    haddr_t       addr;   /* The unique address of the object's header in that file */
} H5_obj_t;

/*
 * Redefine all the POSIX functions.  We should never see a POSIX
 * function (or any other non-HDF5 function) in the source!
 */

/* Put all platform-specific definitions in the following file */
/* so that the following definitions are platform free. */
#include "H5win32defs.h" /* For Windows-specific definitions */

#ifndef HDabort
#define HDabort() abort()
#endif /* HDabort */
#ifndef HDabs
#define HDabs(X) abs(X)
#endif /* HDabs */
#ifndef HDaccept
#define HDaccept(A, B, C) accept((A), (B), (C)) /* mirror VFD */
#endif                                          /* HDaccept */
#ifndef HDaccess
#define HDaccess(F, M) access(F, M)
#endif /* HDaccess */
#ifndef HDacos
#define HDacos(X) acos(X)
#endif /* HDacos */
#ifndef HDalarm
#ifdef H5_HAVE_ALARM
#define HDalarm(N) alarm(N)
#else /* H5_HAVE_ALARM */
#define HDalarm(N) (0)
#endif /* H5_HAVE_ALARM */
#endif /* HDalarm */
#ifndef HDasctime
#define HDasctime(T) asctime(T)
#endif /* HDasctime */
#ifndef HDasin
#define HDasin(X) asin(X)
#endif /* HDasin */
#ifndef HDasprintf
#define HDasprintf asprintf /*varargs*/
#endif                      /* HDasprintf */
#ifndef HDassert
#define HDassert(X) assert(X)
#endif /* HDassert */
#ifndef HDatan
#define HDatan(X) atan(X)
#endif /* HDatan */
#ifndef HDatan2
#define HDatan2(X, Y) atan2(X, Y)
#endif /* HDatan2 */
#ifndef HDatexit
#define HDatexit(F) atexit(F)
#endif /* HDatexit */
#ifndef HDatof
#define HDatof(S) atof(S)
#endif /* HDatof */
#ifndef HDatoi
#define HDatoi(S) atoi(S)
#endif /* HDatoi */
#ifndef HDatol
#define HDatol(S) atol(S)
#endif /* HDatol */
#ifndef HDatoll
#define HDatoll(S) atoll(S)
#endif /* HDatol */
#ifndef HDbind
#define HDbind(A, B, C) bind((A), (B), (C)) /* mirror VFD */
#endif                                      /* HDbind */
#ifndef HDbsearch
#define HDbsearch(K, B, N, Z, F) bsearch(K, B, N, Z, F)
#endif /* HDbsearch */
#ifndef HDcalloc
#define HDcalloc(N, Z) calloc(N, Z)
#endif /* HDcalloc */
#ifndef HDceil
#define HDceil(X) ceil(X)
#endif /* HDceil */
#ifndef HDcfgetispeed
#define HDcfgetispeed(T) cfgetispeed(T)
#endif /* HDcfgetispeed */
#ifndef HDcfgetospeed
#define HDcfgetospeed(T) cfgetospeed(T)
#endif /* HDcfgetospeed */
#ifndef HDcfsetispeed
#define HDcfsetispeed(T, S) cfsetispeed(T, S)
#endif /* HDcfsetispeed */
#ifndef HDcfsetospeed
#define HDcfsetospeed(T, S) cfsetospeed(T, S)
#endif /* HDcfsetospeed */
#ifndef HDchdir
#define HDchdir(S) chdir(S)
#endif /* HDchdir */
#ifndef HDchmod
#define HDchmod(S, M) chmod(S, M)
#endif /* HDchmod */
#ifndef HDchown
#define HDchown(S, O, G) chown(S, O, G)
#endif /* HDchown */
#ifndef HDclearerr
#define HDclearerr(F) clearerr(F)
#endif /* HDclearerr */
#ifndef HDclock
#define HDclock() clock()
#endif /* HDclock */
#ifndef HDclock_gettime
#define HDclock_gettime(CID, TS) clock_gettime(CID, TS)
#endif /* HDclock_gettime */
#ifndef HDclose
#define HDclose(F) close(F)
#endif /* HDclose */
#ifndef HDclosedir
#define HDclosedir(D) closedir(D)
#endif /* HDclosedir */
#ifndef HDconnect
#define HDconnect(A, B, C) connect((A), (B), (C)) /* mirror VFD */
#endif                                            /* HDconnect */
#ifndef HDcos
#define HDcos(X) cos(X)
#endif /* HDcos */
#ifndef HDcosh
#define HDcosh(X) cosh(X)
#endif /* HDcosh */
#ifndef HDcreat
#define HDcreat(S, M) creat(S, M)
#endif /* HDcreat */
#ifndef HDctermid
#define HDctermid(S) ctermid(S)
#endif /* HDctermid */
#ifndef HDctime
#define HDctime(T) ctime(T)
#endif /* HDctime */
#ifndef HDcuserid
#define HDcuserid(S) cuserid(S)
#endif /* HDcuserid */
#ifndef HDdifftime
#ifdef H5_HAVE_DIFFTIME
#define HDdifftime(X, Y) difftime(X, Y)
#else /* H5_HAVE_DIFFTIME */
#define HDdifftime(X, Y) ((double)(X) - (double)(Y))
#endif /* H5_HAVE_DIFFTIME */
#endif /* HDdifftime */
#ifndef HDdiv
#define HDdiv(X, Y) div(X, Y)
#endif /* HDdiv */
#ifndef HDdup
#define HDdup(F) dup(F)
#endif /* HDdup */
#ifndef HDdup2
#define HDdup2(F, I) dup2(F, I)
#endif /* HDdup2 */
/* execl() variable arguments */
/* execle() variable arguments */
/* execlp() variable arguments */
#ifndef HDexecv
#define HDexecv(S, AV) execv(S, AV)
#endif /* HDexecv */
#ifndef HDexecve
#define HDexecve(S, AV, E) execve(S, AV, E)
#endif /* HDexecve */
#ifndef HDexecvp
#define HDexecvp(S, AV) execvp(S, AV)
#endif /* HDexecvp */
#ifndef HDexit
#define HDexit(N) exit(N)
#endif /* HDexit */
#ifndef HD_exit
#define HD_exit(N) _exit(N)
#endif /* HD_exit */
#ifndef HDexp
#define HDexp(X) exp(X)
#endif /* HDexp */
#ifndef HDexp2
#define HDexp2(X) exp2(X)
#endif /* HDexp2 */
#ifndef HDfabs
#define HDfabs(X) fabs(X)
#endif /* HDfabs */
/* use ABS() because fabsf() fabsl() are not common yet. */
#ifndef HDfabsf
#define HDfabsf(X) ABS(X)
#endif /* HDfabsf */
#ifndef HDfabsl
#define HDfabsl(X) ABS(X)
#endif /* HDfabsl */
#ifndef HDfclose
#define HDfclose(F) fclose(F)
#endif /* HDfclose */
#ifdef H5_HAVE_FCNTL
#ifndef HDfcntl
#define HDfcntl(F, C, ...) fcntl(F, C, __VA_ARGS__)
#endif /* HDfcntl */
#endif /* H5_HAVE_FCNTL */
#ifndef HDfdopen
#define HDfdopen(N, S) fdopen(N, S)
#endif /* HDfdopen */
#ifndef HDfeof
#define HDfeof(F) feof(F)
#endif /* HDfeof */
#ifndef HDferror
#define HDferror(F) ferror(F)
#endif /* HDferror */
#ifndef HDfflush
#define HDfflush(F) fflush(F)
#endif /* HDfflush */
#ifndef HDfgetc
#define HDfgetc(F) fgetc(F)
#endif /* HDfgetc */
#ifndef HDfgetpos
#define HDfgetpos(F, P) fgetpos(F, P)
#endif /* HDfgetpos */
#ifndef HDfgets
#define HDfgets(S, N, F) fgets(S, N, F)
#endif /* HDfgets */
#ifndef HDfileno
#define HDfileno(F) fileno(F)
#endif /* HDfileno */
/* Since flock is so prevalent, always build these functions
 * when possible to avoid them becoming dead code.
 */
#ifdef H5_HAVE_FCNTL
H5_DLL int Pflock(int fd, int operation);
#endif /* H5_HAVE_FCNTL */
H5_DLL H5_ATTR_CONST int Nflock(int fd, int operation);
#ifndef HDflock
/* NOTE: flock(2) is not present on all POSIX systems.
 * If it is not present, we try a flock() equivalent based on
<<<<<<< HEAD
 * fcntl(2), then fall back to a function that always fails if
 * it is not present at all (Windows uses a separate Wflock()
=======
 * fcntl(2), then fall back to a function that always succeeds
 * if it is not present at all (Windows uses a separate Wflock()
>>>>>>> 18bbd3f0
 * function).
 */
#if defined(H5_HAVE_FLOCK)
#define HDflock(F, L) flock(F, L)
#elif defined(H5_HAVE_FCNTL)
#define HDflock(F, L) Pflock(F, L)
#else
#define HDflock(F, L) Nflock(F, L)
#endif /* H5_HAVE_FLOCK */
#endif /* HDflock */
#ifndef HDfloor
#define HDfloor(X) floor(X)
#endif /* HDfloor */
#ifndef HDfmod
#define HDfmod(X, Y) fmod(X, Y)
#endif /* HDfmod */
#ifndef HDfopen
#define HDfopen(S, M) fopen(S, M)
#endif /* HDfopen */
#ifndef HDfork
#define HDfork() fork()
#endif /* HDfork */
#ifndef HDfprintf
#define HDfprintf fprintf
#endif
#ifndef HDfpathconf
#define HDfpathconf(F, N) fpathconf(F, N)
#endif /* HDfpathconf */
<<<<<<< HEAD
H5_DLL int HDfprintf(FILE *stream, const char *fmt, ...);
=======
>>>>>>> 18bbd3f0
#ifndef HDfputc
#define HDfputc(C, F) fputc(C, F)
#endif /* HDfputc */
#ifndef HDfputs
#define HDfputs(S, F) fputs(S, F)
#endif /* HDfputs */
#ifndef HDfread
#define HDfread(M, Z, N, F) fread(M, Z, N, F)
#endif /* HDfread */
#ifndef HDfree
#define HDfree(M) free(M)
#endif /* HDfree */
#ifndef HDfreopen
#define HDfreopen(S, M, F) freopen(S, M, F)
#endif /* HDfreopen */
#ifndef HDfrexp
#define HDfrexp(X, N) frexp(X, N)
#endif /* HDfrexp */
/* Check for Cray-specific 'frexpf()' and 'frexpl()' routines */
#ifndef HDfrexpf
#ifdef H5_HAVE_FREXPF
#define HDfrexpf(X, N) frexpf(X, N)
#else /* H5_HAVE_FREXPF */
#define HDfrexpf(X, N) frexp(X, N)
#endif /* H5_HAVE_FREXPF */
#endif /* HDfrexpf */
#ifndef HDfrexpl
#ifdef H5_HAVE_FREXPL
#define HDfrexpl(X, N) frexpl(X, N)
#else /* H5_HAVE_FREXPL */
#define HDfrexpl(X, N) frexp(X, N)
#endif /* H5_HAVE_FREXPL */
#endif /* HDfrexpl */
/* fscanf() variable arguments */
#ifndef HDfseek
#define HDfseek(F, O, W) fseeko(F, O, W)
#endif /* HDfseek */
#ifndef HDfsetpos
#define HDfsetpos(F, P) fsetpos(F, P)
#endif /* HDfsetpos */
#ifndef HDfstat
#define HDfstat(F, B) fstat(F, B)
#endif /* HDfstat */
#ifndef HDlstat
#define HDlstat(S, B) lstat(S, B)
#endif /* HDlstat */
#ifndef HDstat
#define HDstat(S, B) stat(S, B)
#endif /* HDstat */

#ifndef H5_HAVE_WIN32_API
/* These definitions differ in Windows and are defined in
 * H5win32defs for that platform.
 */
typedef struct stat h5_stat_t;
typedef off_t       h5_stat_size_t;
#define HDoff_t off_t
#endif /* H5_HAVE_WIN32_API */

#define H5_SIZEOF_H5_STAT_SIZE_T H5_SIZEOF_OFF_T

#ifndef HDftell
<<<<<<< HEAD
#define HDftell(F) ftello(F)
=======
#define HDftell(F) ftell(F)
>>>>>>> 18bbd3f0
#endif /* HDftell */
#ifndef HDftruncate
#define HDftruncate(F, L) ftruncate(F, L)
#endif /* HDftruncate */
#ifndef HDfwrite
#define HDfwrite(M, Z, N, F) fwrite(M, Z, N, F)
#endif /* HDfwrite */
#ifndef HDgetc
#define HDgetc(F) getc(F)
#endif /* HDgetc */
#ifndef HDgetchar
#define HDgetchar() getchar()
#endif /* HDgetchar */
#ifndef HDgetcwd
#define HDgetcwd(S, Z) getcwd(S, Z)
#endif /* HDgetcwd */
#ifndef HDgetdcwd
#define HDgetdcwd(D, S, Z) getcwd(S, Z)
#endif /* HDgetdcwd */
#ifndef HDgetdrive
#define HDgetdrive() 0
#endif /* HDgetdrive */
#ifndef HDgetegid
#define HDgetegid() getegid()
#endif /* HDgetegid() */
#ifndef HDgetenv
#define HDgetenv(S) getenv(S)
#endif /* HDgetenv */
#ifndef HDgeteuid
#define HDgeteuid() geteuid()
#endif /* HDgeteuid */
#ifndef HDgetgid
#define HDgetgid() getgid()
#endif /* HDgetgid */
#ifndef HDgetgrgid
#define HDgetgrgid(G) getgrgid(G)
#endif /* HDgetgrgid */
#ifndef HDgetgrnam
#define HDgetgrnam(S) getgrnam(S)
#endif /* HDgetgrnam */
#ifndef HDgetgroups
#define HDgetgroups(Z, G) getgroups(Z, G)
#endif /* HDgetgroups */
#ifndef HDgethostbyaddr
#define HDgethostbyaddr(A, B, C) gethostbyaddr((A), (B), (C)) /* mirror VFD */
#endif                                                        /* HDgethostbyaddr */
#ifndef HDgethostname
#define HDgethostname(N, L) gethostname(N, L)
<<<<<<< HEAD
#endif /* HDgetlogin */
=======
#endif /* HDgethostname */
>>>>>>> 18bbd3f0
#ifndef HDgetlogin
#define HDgetlogin() getlogin()
#endif /* HDgetlogin */
#ifndef HDgetpgrp
#define HDgetpgrp() getpgrp()
#endif /* HDgetpgrp */
#ifndef HDgetpid
#define HDgetpid() getpid()
#endif /* HDgetpid */
#ifndef HDgetppid
#define HDgetppid() getppid()
#endif /* HDgetppid */
#ifndef HDgetpwnam
#define HDgetpwnam(S) getpwnam(S)
#endif /* HDgetpwnam */
#ifndef HDgetpwuid
#define HDgetpwuid(U) getpwuid(U)
#endif /* HDgetpwuid */
#ifndef HDgetrusage
#define HDgetrusage(X, S) getrusage(X, S)
#endif /* HDgetrusage */
<<<<<<< HEAD
#ifndef HDgets
#define HDgets(S) gets(S)
=======

/* Don't define HDgets - gets() was deprecated in C99 and removed in C11 */
#ifdef HDgets
#undef HDgets
>>>>>>> 18bbd3f0
#endif /* HDgets */

#ifndef HDgettimeofday
#define HDgettimeofday(S, P) gettimeofday(S, P)
#endif /* HDgettimeofday */
#ifndef HDgetuid
#define HDgetuid() getuid()
#endif /* HDgetuid */
#ifndef HDgmtime
#define HDgmtime(T) gmtime(T)
#endif /* HDgmtime */
#ifndef HDhtonl
#define HDhtonl(X) htonl((X)) /* mirror VFD */
#endif                        /* HDhtonl */
#ifndef HDhtons
#define HDhtons(X) htons((X)) /* mirror VFD */
#endif                        /* HDhtons */
#ifndef HDinet_addr
#define HDinet_addr(C) inet_addr((C)) /* mirror VFD */
#endif                                /* HDinet_addr */
#ifndef HDinet_ntoa
#define HDinet_ntoa(C) inet_ntoa((C)) /* mirror VFD */
#endif                                /* HDinet_ntoa */
#ifndef HDisalnum
#define HDisalnum(C) isalnum((int)(C)) /*cast for solaris warning*/
#endif                                 /* HDisalnum */
#ifndef HDisalpha
#define HDisalpha(C) isalpha((int)(C)) /*cast for solaris warning*/
#endif                                 /* HDisalpha */
#ifndef HDisatty
#define HDisatty(F) isatty(F)
#endif /* HDisatty */
#ifndef HDiscntrl
#define HDiscntrl(C) iscntrl((int)(C)) /*cast for solaris warning*/
#endif                                 /* HDiscntrl */
#ifndef HDisdigit
#define HDisdigit(C) isdigit((int)(C)) /*cast for solaris warning*/
#endif                                 /* HDisdigit */
#ifndef HDisgraph
#define HDisgraph(C) isgraph((int)(C)) /*cast for solaris warning*/
#endif                                 /* HDisgraph */
#ifndef HDislower
#define HDislower(C) islower((int)(C)) /*cast for solaris warning*/
#endif                                 /* HDislower */
#ifndef HDisnan
#define HDisnan(X) isnan(X)
#endif /* HDisnan */
#ifndef HDisprint
#define HDisprint(C) isprint((int)(C)) /*cast for solaris warning*/
#endif                                 /* HDisprint */
#ifndef HDispunct
#define HDispunct(C) ispunct((int)(C)) /*cast for solaris warning*/
#endif                                 /* HDispunct */
#ifndef HDisspace
#define HDisspace(C) isspace((int)(C)) /*cast for solaris warning*/
#endif                                 /* HDisspace */
#ifndef HDisupper
#define HDisupper(C) isupper((int)(C)) /*cast for solaris warning*/
#endif                                 /* HDisupper */
#ifndef HDisxdigit
#define HDisxdigit(C) isxdigit((int)(C)) /*cast for solaris warning*/
#endif                                   /* HDisxdigit */
#ifndef HDkill
#define HDkill(P, S) kill(P, S)
#endif /* HDkill */
#ifndef HDlabs
#define HDlabs(X) labs(X)
#endif /* HDlabs */
#ifndef HDldexp
#define HDldexp(X, N) ldexp(X, N)
#endif /* HDldexp */
#ifndef HDldiv
#define HDldiv(X, Y) ldiv(X, Y)
#endif /* HDldiv */
#ifndef HDlink
#define HDlink(OLD, NEW) link(OLD, NEW)
#endif /* HDlink */
#ifndef HDlisten
#define HDlisten(A, B) listen((A), (B)) /* mirror VFD */
#endif                                  /* HDlisten */
#ifndef HDllround
#define HDllround(V) llround(V)
#endif /* HDround */
#ifndef HDllroundf
#define HDllroundf(V) llroundf(V)
#endif /* HDllroundf */
#ifndef HDllroundl
#define HDllroundl(V) llroundl(V)
#endif /* HDllroundl */
#ifndef HDlocaleconv
#define HDlocaleconv() localeconv()
#endif /* HDlocaleconv */
#ifndef HDlocaltime
#define HDlocaltime(T) localtime(T)
#endif /* HDlocaltime */
#ifndef HDlog
#define HDlog(X) log(X)
#endif /* HDlog */
#ifndef HDlog10
#define HDlog10(X) log10(X)
#endif /* HDlog10 */
#ifndef HDlongjmp
#define HDlongjmp(J, N) longjmp(J, N)
#endif /* HDlongjmp */
#ifndef HDlround
#define HDlround(V) lround(V)
#endif /* HDround */
#ifndef HDlroundf
#define HDlroundf(V) lroundf(V)
#endif /* HDlroundf */
#ifndef HDlroundl
#define HDlroundl(V) lroundl(V)
#endif /* HDroundl */
#ifndef HDlseek
#define HDlseek(F, O, W) lseek(F, O, W)
#endif /* HDlseek */
#ifndef HDmalloc
#define HDmalloc(Z) malloc(Z)
#endif /* HDmalloc */
#ifndef HDposix_memalign
#define HDposix_memalign(P, A, Z) posix_memalign(P, A, Z)
#endif /* HDposix_memalign */
#ifndef HDmblen
#define HDmblen(S, N) mblen(S, N)
#endif /* HDmblen */
#ifndef HDmbstowcs
#define HDmbstowcs(P, S, Z) mbstowcs(P, S, Z)
#endif /* HDmbstowcs */
#ifndef HDmbtowc
#define HDmbtowc(P, S, Z) mbtowc(P, S, Z)
#endif /* HDmbtowc */
#ifndef HDmemchr
#define HDmemchr(S, C, Z) memchr(S, C, Z)
#endif /* HDmemchr */
#ifndef HDmemcmp
#define HDmemcmp(X, Y, Z) memcmp(X, Y, Z)
#endif /* HDmemcmp */
#ifndef HDmemcpy
#define HDmemcpy(X, Y, Z) memcpy(X, Y, Z)
#endif /* HDmemcpy */
#ifndef HDmemmove
#define HDmemmove(X, Y, Z) memmove((char *)(X), (const char *)(Y), Z)
#endif /* HDmemmove */
#ifndef HDmemset
#define HDmemset(X, C, Z) memset(X, C, Z)
#endif /* HDmemset */
#ifndef HDmkdir
#define HDmkdir(S, M) mkdir(S, M)
#endif /* HDmkdir */
#ifndef HDmkfifo
#define HDmkfifo(S, M) mkfifo(S, M)
#endif /* HDmkfifo */
#ifndef HDmktime
#define HDmktime(T) mktime(T)
#endif /* HDmktime */
#ifndef HDmodf
#define HDmodf(X, Y) modf(X, Y)
#endif /* HDmodf */
#ifndef HDnanosleep
#define HDnanosleep(N, O) nanosleep(N, O)
#endif /* HDnanosleep */
#ifndef HDntohl
#define HDntohl(A) ntohl((A)) /* mirror VFD */
#endif                        /* HDntohl */
#ifndef HDntohs
#define HDntohs(A) ntohs((A)) /* mirror VFD */
#endif                        /* HDntohs */
#ifndef HDopen
#define HDopen(F, ...) open(F, __VA_ARGS__)
#endif /* HDopen */
#ifndef HDopendir
#define HDopendir(S) opendir(S)
#endif /* HDopendir */
#ifndef HDpathconf
#define HDpathconf(S, N) pathconf(S, N)
#endif /* HDpathconf */
#ifndef HDpause
#define HDpause() pause()
#endif /* HDpause */
#ifndef HDperror
#define HDperror(S) perror(S)
#endif /* HDperror */
#ifndef HDpipe
#define HDpipe(F) pipe(F)
#endif /* HDpipe */
#ifndef HDpow
#define HDpow(X, Y) pow(X, Y)
#endif /* HDpow */
#ifndef HDpowf
#define HDpowf(X, Y) powf(X, Y)
#endif /* HDpowf */
#ifndef HDpread
#define HDpread(F, B, C, O) pread(F, B, C, O)
#endif /* HDpread */
#ifndef HDprintf
<<<<<<< HEAD
#define HDprintf(...) HDfprintf(stdout, __VA_ARGS__)
=======
#define HDprintf printf
>>>>>>> 18bbd3f0
#endif /* HDprintf */
#ifndef HDputc
#define HDputc(C, F) putc(C, F)
#endif /* HDputc*/
#ifndef HDputchar
#define HDputchar(C) putchar(C)
#endif /* HDputchar */
#ifndef HDputs
#define HDputs(S) puts(S)
#endif /* HDputs */
#ifndef HDpwrite
#define HDpwrite(F, B, C, O) pwrite(F, B, C, O)
#endif /* HDpwrite */
#ifndef HDqsort
#define HDqsort(M, N, Z, F) qsort(M, N, Z, F)
#endif /* HDqsort*/
#ifndef HDraise
#define HDraise(N) raise(N)
#endif /* HDraise */

#ifdef H5_HAVE_RAND_R
#ifndef HDrandom
#define HDrandom() HDrand()
#endif /* HDrandom */
H5_DLL int HDrand(void);
#ifndef HDsrandom
#define HDsrandom(S) HDsrand(S)
#endif /* HDsrandom */
H5_DLL void HDsrand(unsigned int seed);
#elif defined(H5_HAVE_RANDOM)
#ifndef HDrand
#define HDrand() random()
#endif /* HDrand */
#ifndef HDrandom
#define HDrandom() random()
#endif /* HDrandom */
#ifndef HDsrand
#define HDsrand(S) srandom(S)
#endif /* HDsrand */
#ifndef HDsrandom
#define HDsrandom(S) srandom(S)
#endif /* HDsrandom */
#else  /* H5_HAVE_RANDOM */
#ifndef HDrand
#define HDrand() rand()
#endif /* HDrand */
#ifndef HDrandom
#define HDrandom() rand()
#endif /* HDrandom */
#ifndef HDsrand
#define HDsrand(S) srand(S)
#endif /* HDsrand */
#ifndef HDsrandom
#define HDsrandom(S) srand(S)
#endif /* HDsrandom */
#endif /* H5_HAVE_RANDOM */

#ifndef HDread
#define HDread(F, M, Z) read(F, M, Z)
#endif /* HDread */
#ifndef HDreaddir
#define HDreaddir(D) readdir(D)
#endif /* HDreaddir */
#ifndef HDrealloc
#define HDrealloc(M, Z) realloc(M, Z)
#endif /* HDrealloc */
#ifndef HDrealpath
#define HDrealpath(F1, F2) realpath(F1, F2)
#endif /* HDrealloc */
#ifndef HDremove
#define HDremove(S) remove(S)
#endif /* HDremove */
#ifndef HDrename
#define HDrename(OLD, NEW) rename(OLD, NEW)
#endif /* HDrename */
#ifndef HDrewind
#define HDrewind(F) rewind(F)
#endif /* HDrewind */
#ifndef HDrewinddir
#define HDrewinddir(D) rewinddir(D)
#endif /* HDrewinddir */
#ifndef HDround
#define HDround(V) round(V)
#endif /* HDround */
#ifndef HDroundf
#define HDroundf(V) roundf(V)
#endif /* HDroundf */
#ifndef HDroundl
#define HDroundl(V) roundl(V)
#endif /* HDroundl */
#ifndef HDrmdir
#define HDrmdir(S) rmdir(S)
#endif /* HDrmdir */
/* scanf() variable arguments */
#ifndef HDselect
#define HDselect(N, RD, WR, ER, T) select(N, RD, WR, ER, T)
#endif /* HDsetbuf */
#ifndef HDsetbuf
#define HDsetbuf(F, S) setbuf(F, S)
#endif /* HDsetbuf */
#ifndef HDsetenv
#define HDsetenv(N, V, O) setenv(N, V, O)
#endif /* HDsetenv */
#ifndef HDsetgid
#define HDsetgid(G) setgid(G)
#endif /* HDsetgid */
#ifndef HDsetjmp
#define HDsetjmp(J) setjmp(J)
#endif /* HDsetjmp */
#ifndef HDsetlocale
#define HDsetlocale(N, S) setlocale(N, S)
#endif /* HDsetlocale */
#ifndef HDsetpgid
#define HDsetpgid(P, PG) setpgid(P, PG)
#endif /* HDsetpgid */
#ifndef HDsetsid
#define HDsetsid() setsid()
#endif /* HDsetsid */
#ifndef HDsetsockopt
#define HDsetsockopt(A, B, C, D, E) setsockopt((A), (B), (C), (D), (E)) /* mirror VFD */
#endif                                                                  /* HDsetsockopt */
#ifndef HDsetuid
#define HDsetuid(U) setuid(U)
#endif /* HDsetuid */
#ifndef HDsetvbuf
#define HDsetvbuf(F, S, M, Z) setvbuf(F, S, M, Z)
#endif /* HDsetvbuf */
#ifndef HDshutdown
#define HDshutdown(A, B) shutdown((A), (B)) /* mirror VFD */
#endif                                      /* HDshutdown */
#ifndef HDsigaction
#define HDsigaction(S, A, O) sigaction((S), (A), (O))
#endif /* HDsigaction */
#ifndef HDsigaddset
#define HDsigaddset(S, N) sigaddset(S, N)
#endif /* HDsigaddset */
#ifndef HDsigdelset
#define HDsigdelset(S, N) sigdelset(S, N)
#endif /* HDsigdelset */
#ifndef HDsigemptyset
#define HDsigemptyset(S) sigemptyset(S)
#endif /* HDsigemptyset */
#ifndef HDsigfillset
#define HDsigfillset(S) sigfillset(S)
#endif /* HDsigfillset */
#ifndef HDsigismember
#define HDsigismember(S, N) sigismember(S, N)
#endif /* HDsigismember */
#ifndef HDsiglongjmp
#define HDsiglongjmp(J, N) siglongjmp(J, N)
#endif /* HDsiglongjmp */
#ifndef HDsignal
#define HDsignal(N, F) signal(N, F)
#endif /* HDsignal */
#ifndef HDsigpending
#define HDsigpending(S) sigpending(S)
#endif /* HDsigpending */
#ifndef HDsigprocmask
#define HDsigprocmask(H, S, O) sigprocmask(H, S, O)
#endif /* HDsigprocmask */
#ifndef HDsigsetjmp
#define HDsigsetjmp(J, N) sigsetjmp(J, N)
#endif /* HDsigsetjmp */
#ifndef HDsigsuspend
#define HDsigsuspend(S) sigsuspend(S)
#endif /* HDsigsuspend */
#ifndef HDsin
#define HDsin(X) sin(X)
#endif /* HDsin */
#ifndef HDsinh
#define HDsinh(X) sinh(X)
#endif /* HDsinh */
#ifndef HDsleep
#define HDsleep(N) sleep(N)
#endif /* HDsleep */
#ifndef HDsnprintf
#define HDsnprintf snprintf /*varargs*/
#endif                      /* HDsnprintf */
<<<<<<< HEAD
=======
#ifndef HDsocket
#define HDsocket(A, B, C) socket((A), (B), (C)) /* mirror VFD */
#endif                                          /* HDsocket */
>>>>>>> 18bbd3f0
#ifndef HDsprintf
#define HDsprintf sprintf /*varargs*/
#endif                    /* HDsprintf */
#ifndef HDsqrt
#define HDsqrt(X) sqrt(X)
#endif /* HDsqrt */
#ifndef HDsscanf
#define HDsscanf(S, FMT, ...) sscanf(S, FMT, __VA_ARGS__)
#endif /* HDsscanf */
#ifndef HDstrcat
#define HDstrcat(X, Y) strcat(X, Y)
#endif /* HDstrcat */
#ifndef HDstrchr
#define HDstrchr(S, C) strchr(S, C)
#endif /* HDstrchr */
#ifndef HDstrcmp
#define HDstrcmp(X, Y) strcmp(X, Y)
#endif /* HDstrcmp */
#ifndef HDstrcasecmp
#define HDstrcasecmp(X, Y) strcasecmp(X, Y)
#endif /* HDstrcasecmp */
#ifndef HDstrcoll
#define HDstrcoll(X, Y) strcoll(X, Y)
#endif /* HDstrcoll */
#ifndef HDstrcpy
#define HDstrcpy(X, Y) strcpy(X, Y)
#endif /* HDstrcpy */
#ifndef HDstrcspn
#define HDstrcspn(X, Y) strcspn(X, Y)
#endif /* HDstrcspn */
#ifndef HDstrdup
#define HDstrdup(S) strdup(S)
#endif /* HDstrdup */
#ifndef HDstrerror
#define HDstrerror(N) strerror(N)
#endif /* HDstrerror */
#ifndef HDstrftime
#define HDstrftime(S, Z, F, T) strftime(S, Z, F, T)
#endif /* HDstrftime */
#ifndef HDstrlen
#define HDstrlen(S) strlen(S)
#endif /* HDstrlen */
#ifndef HDstrncat
#define HDstrncat(X, Y, Z) strncat(X, Y, Z)
#endif /* HDstrncat */
#ifndef HDstrncmp
#define HDstrncmp(X, Y, Z) strncmp(X, Y, Z)
#endif /* HDstrncmp */
#ifndef HDstrncpy
#define HDstrncpy(X, Y, Z) strncpy(X, Y, Z)
#endif /* HDstrncpy */
#ifndef HDstrpbrk
#define HDstrpbrk(X, Y) strpbrk(X, Y)
#endif /* HDstrpbrk */
#ifndef HDstrrchr
#define HDstrrchr(S, C) strrchr(S, C)
#endif /* HDstrrchr */
#ifndef HDstrspn
#define HDstrspn(X, Y) strspn(X, Y)
#endif /* HDstrspn */
#ifndef HDstrstr
#define HDstrstr(X, Y) strstr(X, Y)
#endif /* HDstrstr */
#ifndef HDstrtod
#define HDstrtod(S, R) strtod(S, R)
#endif /* HDstrtod */
#ifndef HDstrtok
#define HDstrtok(X, Y) strtok(X, Y)
#endif /* HDstrtok */
#ifndef HDstrtok_r
#define HDstrtok_r(X, Y, Z) strtok_r(X, Y, Z)
#endif /* HDstrtok */
#ifndef HDstrtol
#define HDstrtol(S, R, N) strtol(S, R, N)
#endif /* HDstrtol */
#ifndef HDstrtoll
#ifdef H5_HAVE_STRTOLL
#define HDstrtoll(S, R, N) strtoll(S, R, N)
#else
H5_DLL int64_t HDstrtoll(const char *s, const char **rest, int base);
#endif /* H5_HAVE_STRTOLL */
#endif /* HDstrtoll */
#ifndef HDstrtoul
#define HDstrtoul(S, R, N) strtoul(S, R, N)
#endif /* HDstrtoul */
#ifndef HDstrtoull
#define HDstrtoull(S, R, N) strtoull(S, R, N)
#endif /* HDstrtoul */
#ifndef HDstrtoumax
#define HDstrtoumax(S, R, N) strtoumax(S, R, N)
#endif /* HDstrtoumax */
#ifndef HDstrxfrm
#define HDstrxfrm(X, Y, Z) strxfrm(X, Y, Z)
#endif /* HDstrxfrm */
#ifdef H5_HAVE_SYMLINK
#ifndef HDsymlink
#define HDsymlink(F1, F2) symlink(F1, F2)
#endif /* HDsymlink */
#endif /* H5_HAVE_SYMLINK */
#ifndef HDsysconf
#define HDsysconf(N) sysconf(N)
#endif /* HDsysconf */
#ifndef HDsystem
#define HDsystem(S) system(S)
#endif /* HDsystem */
#ifndef HDtan
#define HDtan(X) tan(X)
#endif /* HDtan */
#ifndef HDtanh
#define HDtanh(X) tanh(X)
#endif /* HDtanh */
#ifndef HDtcdrain
#define HDtcdrain(F) tcdrain(F)
#endif /* HDtcdrain */
#ifndef HDtcflow
#define HDtcflow(F, A) tcflow(F, A)
#endif /* HDtcflow */
#ifndef HDtcflush
#define HDtcflush(F, N) tcflush(F, N)
#endif /* HDtcflush */
#ifndef HDtcgetattr
#define HDtcgetattr(F, T) tcgetattr(F, T)
#endif /* HDtcgetattr */
#ifndef HDtcgetpgrp
#define HDtcgetpgrp(F) tcgetpgrp(F)
#endif /* HDtcgetpgrp */
#ifndef HDtcsendbreak
#define HDtcsendbreak(F, N) tcsendbreak(F, N)
#endif /* HDtcsendbreak */
#ifndef HDtcsetattr
#define HDtcsetattr(F, O, T) tcsetattr(F, O, T)
#endif /* HDtcsetattr */
#ifndef HDtcsetpgrp
#define HDtcsetpgrp(F, N) tcsetpgrp(F, N)
#endif /* HDtcsetpgrp */
#ifndef HDtime
#define HDtime(T) time(T)
#endif /* HDtime */
#ifndef HDtimes
#define HDtimes(T) times(T)
#endif /* HDtimes*/
#ifndef HDtmpfile
#define HDtmpfile() tmpfile()
#endif /* HDtmpfile */
#ifndef HDtmpnam
#define HDtmpnam(S) tmpnam(S)
#endif /* HDtmpnam */
#ifndef HDtolower
#define HDtolower(C) tolower(C)
#endif /* HDtolower */
#ifndef HDtoupper
#define HDtoupper(C) toupper(C)
#endif /* HDtoupper */
#ifndef HDttyname
#define HDttyname(F) ttyname(F)
#endif /* HDttyname */
#ifndef HDtzset
#define HDtzset() tzset()
#endif /* HDtzset */
#ifndef HDumask
#define HDumask(N) umask(N)
#endif /* HDumask */
#ifndef HDuname
#define HDuname(S) uname(S)
#endif /* HDuname */
#ifndef HDungetc
#define HDungetc(C, F) ungetc(C, F)
#endif /* HDungetc */
#ifndef HDunlink
#define HDunlink(S) unlink(S)
#endif /* HDunlink */
#ifndef HDutime
#define HDutime(S, T) utime(S, T)
#endif /* HDutime */
#ifndef HDvasprintf
#ifdef H5_HAVE_VASPRINTF
#define HDvasprintf(RET, FMT, A) vasprintf(RET, FMT, A)
#else
H5_DLL int     HDvasprintf(char **bufp, const char *fmt, va_list _ap);
#endif /* H5_HAVE_VASPRINTF */
#endif /* HDvasprintf */
#ifndef HDva_arg
#define HDva_arg(A, T) va_arg(A, T)
#endif /* HDva_arg */
#ifndef HDva_copy
#define HDva_copy(D, S) va_copy(D, S)
#endif /* HDva_copy */
#ifndef HDva_end
#define HDva_end(A) va_end(A)
#endif /* HDva_end */
#ifndef HDva_start
#define HDva_start(A, P) va_start(A, P)
#endif /* HDva_start */
<<<<<<< HEAD
#ifndef HDvasprintf
#define HDvasprintf(RET, FMT, A) vasprintf(RET, FMT, A)
#endif /* HDvasprintf */
=======
>>>>>>> 18bbd3f0
#ifndef HDvfprintf
#define HDvfprintf(F, FMT, A) vfprintf(F, FMT, A)
#endif /* HDvfprintf */
#ifndef HDvprintf
#define HDvprintf(FMT, A) vprintf(FMT, A)
#endif /* HDvprintf */
#ifndef HDvsprintf
#define HDvsprintf(S, FMT, A) vsprintf(S, FMT, A)
#endif /* HDvsprintf */
#ifndef HDvsnprintf
#define HDvsnprintf(S, N, FMT, A) vsnprintf(S, N, FMT, A)
#endif /* HDvsnprintf */
#ifndef HDwait
#define HDwait(W) wait(W)
#endif /* HDwait */
#ifndef HDwaitpid
#define HDwaitpid(P, W, O) waitpid(P, W, O)
#endif /* HDwaitpid */
#ifndef HDwcstombs
#define HDwcstombs(S, P, Z) wcstombs(S, P, Z)
#endif /* HDwcstombs */
#ifndef HDwctomb
#define HDwctomb(S, C) wctomb(S, C)
#endif /* HDwctomb */
#ifndef HDwrite
#define HDwrite(F, M, Z) write(F, M, Z)
#endif /* HDwrite */

<<<<<<< HEAD
/*
 * And now for a couple non-Posix functions...  Watch out for systems that
 * define these in terms of macros.
 */
#if !defined strdup && !defined H5_HAVE_STRDUP
extern char *                   strdup(const char *s);
#endif

#ifndef HDstrdup
#define HDstrdup(S) strdup(S)
#endif /* HDstrdup */

#ifndef HDpthread_self
#define HDpthread_self() pthread_self()
#endif /* HDpthread_self */

/* Use this version of pthread_self for printing the thread ID */
#ifndef HDpthread_self_ulong
#define HDpthread_self_ulong() ((unsigned long)pthread_self())
#endif /* HDpthread_self_ulong */

=======
>>>>>>> 18bbd3f0
/* Macro for "stringizing" an integer in the C preprocessor (use H5_TOSTRING) */
/* (use H5_TOSTRING, H5_STRINGIZE is just part of the implementation) */
#define H5_STRINGIZE(x) #x
#define H5_TOSTRING(x)  H5_STRINGIZE(x)

/* Macro for "glueing" together items, for re-scanning macros */
#define H5_GLUE(x, y)        x##y
#define H5_GLUE3(x, y, z)    x##y##z
#define H5_GLUE4(w, x, y, z) w##x##y##z

/*
 * A macro for detecting over/under-flow when casting between types
 */
#ifndef NDEBUG
#define H5_CHECK_OVERFLOW(var, vartype, casttype)                                                            \
    {                                                                                                        \
        casttype _tmp_overflow = (casttype)(var);                                                            \
        HDassert((var) == (vartype)_tmp_overflow);                                                           \
    }
#else /* NDEBUG */
#define H5_CHECK_OVERFLOW(var, vartype, casttype)
#endif /* NDEBUG */

/*
 * A macro for detecting over/under-flow when assigning between types
 */
#ifndef NDEBUG
#define ASSIGN_TO_SMALLER_SIZE(dst, dsttype, src, srctype)                                                   \
    {                                                                                                        \
        srctype _tmp_src = (srctype)(src);                                                                   \
        dsttype _tmp_dst = (dsttype)(_tmp_src);                                                              \
        HDassert(_tmp_src == (srctype)_tmp_dst);                                                             \
        (dst) = _tmp_dst;                                                                                    \
    }

#define ASSIGN_TO_LARGER_SIZE_SAME_SIGNED(dst, dsttype, src, srctype) (dst) = (dsttype)(src);

#define ASSIGN_TO_LARGER_SIZE_SIGNED_TO_UNSIGNED(dst, dsttype, src, srctype)                                 \
    {                                                                                                        \
        srctype _tmp_src = (srctype)(src);                                                                   \
        dsttype _tmp_dst = (dsttype)(_tmp_src);                                                              \
        HDassert(_tmp_src >= 0);                                                                             \
        HDassert(_tmp_src == (srctype)_tmp_dst);                                                             \
        (dst) = _tmp_dst;                                                                                    \
    }

#define ASSIGN_TO_LARGER_SIZE_UNSIGNED_TO_SIGNED(dst, dsttype, src, srctype) (dst) = (dsttype)(src);

#define ASSIGN_TO_SAME_SIZE_UNSIGNED_TO_SIGNED(dst, dsttype, src, srctype)                                   \
    {                                                                                                        \
        srctype _tmp_src = (srctype)(src);                                                                   \
        dsttype _tmp_dst = (dsttype)(_tmp_src);                                                              \
        HDassert(_tmp_dst >= 0);                                                                             \
        HDassert(_tmp_src == (srctype)_tmp_dst);                                                             \
        (dst) = _tmp_dst;                                                                                    \
    }

#define ASSIGN_TO_SAME_SIZE_SIGNED_TO_UNSIGNED(dst, dsttype, src, srctype)                                   \
    {                                                                                                        \
        srctype _tmp_src = (srctype)(src);                                                                   \
        dsttype _tmp_dst = (dsttype)(_tmp_src);                                                              \
        HDassert(_tmp_src >= 0);                                                                             \
        HDassert(_tmp_src == (srctype)_tmp_dst);                                                             \
        (dst) = _tmp_dst;                                                                                    \
    }

#define ASSIGN_TO_SAME_SIZE_SAME_SIGNED(dst, dsttype, src, srctype) (dst) = (dsttype)(src);

/* Include the generated overflow header file */
#include "H5overflow.h"

/* Assign a variable to one of a different size (think safer dst = (dsttype)src").
 * The code generated by the macro checks for overflows.
 *
 * Use w##x##y##z instead of H5_GLUE4(w, x, y, z) because srctype
 * or dsttype on some systems (e.g., NetBSD 8 and earlier) may
 * supply some standard types using a macro---e.g.,
 * #define uint8_t __uint8_t.  The preprocessor will expand the
 * macros before it evaluates H5_GLUE4(), and that will generate
 * an unexpected name such as ASSIGN___uint8_t_TO___uint16_t.
 * The preprocessor does not expand macros in w##x##y##z, so
 * that will always generate the expected name.
 */
#define H5_CHECKED_ASSIGN(dst, dsttype, src, srctype)                                                        \
    ASSIGN_##srctype##_TO_##dsttype(dst, dsttype, src, srctype)

#else /* NDEBUG */
#define H5_CHECKED_ASSIGN(dst, dsttype, src, srctype) (dst) = (dsttype)(src);
#endif /* NDEBUG */

#if defined(H5_HAVE_WINDOW_PATH)

/* directory delimiter for Windows: slash and backslash are acceptable on Windows */
#define H5_DIR_SLASH_SEPC        '/'
#define H5_DIR_SEPC              '\\'
#define H5_DIR_SEPS              "\\"
#define H5_CHECK_DELIMITER(SS)   ((SS == H5_DIR_SEPC) || (SS == H5_DIR_SLASH_SEPC))
#define H5_CHECK_ABSOLUTE(NAME)  ((HDisalpha(NAME[0])) && (NAME[1] == ':') && (H5_CHECK_DELIMITER(NAME[2])))
#define H5_CHECK_ABS_DRIVE(NAME) ((HDisalpha(NAME[0])) && (NAME[1] == ':'))
#define H5_CHECK_ABS_PATH(NAME)  (H5_CHECK_DELIMITER(NAME[0]))

#define H5_GET_LAST_DELIMITER(NAME, ptr)                                                                     \
    {                                                                                                        \
        char *slash, *backslash;                                                                             \
                                                                                                             \
        slash     = HDstrrchr(NAME, H5_DIR_SLASH_SEPC);                                                      \
        backslash = HDstrrchr(NAME, H5_DIR_SEPC);                                                            \
        if (backslash > slash)                                                                               \
            (ptr = backslash);                                                                               \
        else                                                                                                 \
            (ptr = slash);                                                                                   \
    }

#else /* H5_HAVE_WINDOW_PATH */

#define H5_DIR_SEPC                      '/'
#define H5_DIR_SEPS                      "/"
#define H5_CHECK_DELIMITER(SS)           (SS == H5_DIR_SEPC)
#define H5_CHECK_ABSOLUTE(NAME)          (H5_CHECK_DELIMITER(*NAME))
#define H5_CHECK_ABS_DRIVE(NAME)         (0)
#define H5_CHECK_ABS_PATH(NAME)          (0)
#define H5_GET_LAST_DELIMITER(NAME, ptr) ptr = HDstrrchr(NAME, H5_DIR_SEPC);

#endif /* H5_HAVE_WINDOW_PATH */

#define H5_COLON_SEPC ':'

/* Use FUNC to safely handle variations of C99 __func__ keyword handling */
#ifdef H5_HAVE_C99_FUNC
#define FUNC __func__
#elif defined(H5_HAVE_FUNCTION)
#define FUNC __FUNCTION__
#else
#error "We need __func__ or __FUNCTION__ to test function names!"
#endif

/*
 * These macros check whether debugging has been requested for a certain
 * package at run-time.   Code for debugging is conditionally compiled by
 * defining constants like `H5X_DEBUG'.   In order to see the output though
 * the code must be enabled at run-time with an environment variable
 * HDF5_DEBUG which is a list of packages to debug.
 *
 * Note:  If you add/remove items from this enum then be sure to update the
 *    information about the package in H5_init_library().
 */
typedef enum {
    H5_PKG_A,  /* Attributes               */
    H5_PKG_AC, /* Metadata cache           */
    H5_PKG_B,  /* B-trees                  */
    H5_PKG_D,  /* Datasets                 */
    H5_PKG_E,  /* Error handling           */
    H5_PKG_F,  /* Files                    */
    H5_PKG_G,  /* Groups                   */
    H5_PKG_HG, /* Global heaps             */
    H5_PKG_HL, /* Local heaps              */
    H5_PKG_I,  /* IDs                      */
    H5_PKG_M,  /* Maps                     */
    H5_PKG_MF, /* File memory management   */
    H5_PKG_MM, /* Core memory management   */
    H5_PKG_O,  /* Object headers           */
    H5_PKG_P,  /* Property lists           */
    H5_PKG_S,  /* Dataspaces               */
    H5_PKG_T,  /* Datatypes                */
    H5_PKG_V,  /* Vector functions         */
    H5_PKG_VL, /* VOL functions            */
    H5_PKG_Z,  /* Raw data filters         */
    H5_NPKGS   /* Must be last             */
} H5_pkg_t;

typedef struct H5_debug_open_stream_t {
    FILE *                         stream; /* Open output stream */
    struct H5_debug_open_stream_t *next;   /* Next open output stream */
} H5_debug_open_stream_t;

typedef struct H5_debug_t {
    FILE *  trace;  /*API trace output stream  */
    hbool_t ttop;   /*Show only top-level calls?    */
    hbool_t ttimes; /*Show trace event times?       */
    struct {
        const char *name;   /*package name      */
        FILE *      stream; /*output stream  or NULL    */
    } pkg[H5_NPKGS];
    H5_debug_open_stream_t *open_stream; /* Stack of open output streams */
} H5_debug_t;

#ifdef H5_HAVE_PARALLEL
extern hbool_t H5_coll_api_sanity_check_g;
#endif /* H5_HAVE_PARALLEL */

extern H5_debug_t H5_debug_g;
#define H5DEBUG(X) (H5_debug_g.pkg[H5_PKG_##X].stream)
/* Do not use const else AIX strings does not show it. */
extern char H5libhdf5_settings[]; /* embedded library information */

/*-------------------------------------------------------------------------
 * Purpose: These macros are inserted automatically just after the
 *          FUNC_ENTER() macro of API functions and are used to trace
 *          application program execution. Unless H5_DEBUG_API has been
 *          defined they are no-ops.
 *
 * Arguments:   R  - Return type encoded as a string
 *              T  - Argument types encoded as a string
 *              A0-An  - Arguments.  The number at the end of the macro name
 *                                   indicates the number of arguments.
 *
 *-------------------------------------------------------------------------
 */
#ifdef H5_DEBUG_API

#define H5TRACE_DECL                                                                                         \
    const char *RTYPE = NULL;                                                                                \
    double      CALLTIME;

#define H5TRACE0(R, T)                                                                                       \
    RTYPE    = R;                                                                                            \
    CALLTIME = H5_trace(NULL, FUNC, T)
#define H5TRACE1(R, T, A0)                                                                                   \
    RTYPE    = R;                                                                                            \
    CALLTIME = H5_trace(NULL, FUNC, T, #A0, A0)
#define H5TRACE2(R, T, A0, A1)                                                                               \
    RTYPE    = R;                                                                                            \
    CALLTIME = H5_trace(NULL, FUNC, T, #A0, A0, #A1, A1)
#define H5TRACE3(R, T, A0, A1, A2)                                                                           \
    RTYPE    = R;                                                                                            \
    CALLTIME = H5_trace(NULL, FUNC, T, #A0, A0, #A1, A1, #A2, A2)
#define H5TRACE4(R, T, A0, A1, A2, A3)                                                                       \
    RTYPE    = R;                                                                                            \
    CALLTIME = H5_trace(NULL, FUNC, T, #A0, A0, #A1, A1, #A2, A2, #A3, A3)
#define H5TRACE5(R, T, A0, A1, A2, A3, A4)                                                                   \
    RTYPE    = R;                                                                                            \
    CALLTIME = H5_trace(NULL, FUNC, T, #A0, A0, #A1, A1, #A2, A2, #A3, A3, #A4, A4)
#define H5TRACE6(R, T, A0, A1, A2, A3, A4, A5)                                                               \
    RTYPE    = R;                                                                                            \
    CALLTIME = H5_trace(NULL, FUNC, T, #A0, A0, #A1, A1, #A2, A2, #A3, A3, #A4, A4, #A5, A5)
#define H5TRACE7(R, T, A0, A1, A2, A3, A4, A5, A6)                                                           \
    RTYPE    = R;                                                                                            \
    CALLTIME = H5_trace(NULL, FUNC, T, #A0, A0, #A1, A1, #A2, A2, #A3, A3, #A4, A4, #A5, A5, #A6, A6)
#define H5TRACE8(R, T, A0, A1, A2, A3, A4, A5, A6, A7)                                                       \
    RTYPE    = R;                                                                                            \
    CALLTIME = H5_trace(NULL, FUNC, T, #A0, A0, #A1, A1, #A2, A2, #A3, A3, #A4, A4, #A5, A5, #A6, A6, #A7, A7)
#define H5TRACE9(R, T, A0, A1, A2, A3, A4, A5, A6, A7, A8)                                                   \
    RTYPE    = R;                                                                                            \
    CALLTIME = H5_trace(NULL, FUNC, T, #A0, A0, #A1, A1, #A2, A2, #A3, A3, #A4, A4, #A5, A5, #A6, A6, #A7,   \
                        A7, #A8, A8)
#define H5TRACE10(R, T, A0, A1, A2, A3, A4, A5, A6, A7, A8, A9)                                              \
    RTYPE    = R;                                                                                            \
    CALLTIME = H5_trace(NULL, FUNC, T, #A0, A0, #A1, A1, #A2, A2, #A3, A3, #A4, A4, #A5, A5, #A6, A6, #A7,   \
                        A7, #A8, A8, #A9, A9)
#define H5TRACE11(R, T, A0, A1, A2, A3, A4, A5, A6, A7, A8, A9, A10)                                         \
    RTYPE    = R;                                                                                            \
    CALLTIME = H5_trace(NULL, FUNC, T, #A0, A0, #A1, A1, #A2, A2, #A3, A3, #A4, A4, #A5, A5, #A6, A6, #A7,   \
                        A7, #A8, A8, #A9, A9, #A10, A10)
#define H5TRACE12(R, T, A0, A1, A2, A3, A4, A5, A6, A7, A8, A9, A10, A11)                                    \
    RTYPE    = R;                                                                                            \
    CALLTIME = H5_trace(NULL, FUNC, T, #A0, A0, #A1, A1, #A2, A2, #A3, A3, #A4, A4, #A5, A5, #A6, A6, #A7,   \
                        A7, #A8, A8, #A9, A9, #A10, A10, #A11, A11)

#define H5TRACE_RETURN(V)                                                                                    \
    if (RTYPE) {                                                                                             \
        H5_trace(&CALLTIME, FUNC, RTYPE, NULL, V);                                                           \
        RTYPE = NULL;                                                                                        \
    }
#else
#define H5TRACE_DECL                                                      /*void*/
#define H5TRACE0(R, T)                                                    /*void*/
#define H5TRACE1(R, T, A0)                                                /*void*/
#define H5TRACE2(R, T, A0, A1)                                            /*void*/
#define H5TRACE3(R, T, A0, A1, A2)                                        /*void*/
#define H5TRACE4(R, T, A0, A1, A2, A3)                                    /*void*/
#define H5TRACE5(R, T, A0, A1, A2, A3, A4)                                /*void*/
#define H5TRACE6(R, T, A0, A1, A2, A3, A4, A5)                            /*void*/
#define H5TRACE7(R, T, A0, A1, A2, A3, A4, A5, A6)                        /*void*/
#define H5TRACE8(R, T, A0, A1, A2, A3, A4, A5, A6, A7)                    /*void*/
#define H5TRACE9(R, T, A0, A1, A2, A3, A4, A5, A6, A7, A8)                /*void*/
#define H5TRACE10(R, T, A0, A1, A2, A3, A4, A5, A6, A7, A8, A9)           /*void*/
#define H5TRACE11(R, T, A0, A1, A2, A3, A4, A5, A6, A7, A8, A9, A10)      /*void*/
#define H5TRACE12(R, T, A0, A1, A2, A3, A4, A5, A6, A7, A8, A9, A10, A11) /*void*/
#define H5TRACE_RETURN(V)                                                 /*void*/
#endif                                                                    /* H5_DEBUG_API */

H5_DLL double H5_trace(const double *calltime, const char *func, const char *type, ...);

/*-------------------------------------------------------------------------
 * Purpose:  Register function entry for library initialization and code
 *    profiling.
 *
 * Notes:  Every file must have a file-scope variable called
 *    `initialize_interface_g' of type hbool_t which is initialized
 *    to FALSE.
 *
 *    Don't use local variable initializers which contain
 *    calls to other library functions since the initializer
 *    would happen before the FUNC_ENTER() gets called.  Don't
 *    use initializers that require special cleanup code to
 *    execute if FUNC_ENTER() fails since a failing FUNC_ENTER()
 *    returns immediately without branching to the `done' label.
 *
 * Programmer:  Quincey Koziol
 *
 *-------------------------------------------------------------------------
 */

/* `S' is the name of a function which is being tested to check if it's
 *  an API function.
 *
 *  BADNESS:
 *      - Underscore at positions 2 or 3 (0-indexed string). Handles
 *        H5_ and H5X_.
 *      - Underscore at position 4 if position 3 is uppercase or a digit.
 *        Handles H5XY_.
 */
#define H5_IS_API(S)                                                                                         \
    ('_' != ((const char *)S)[2]                  /* underscore at position 2     */                         \
     && '_' != ((const char *)S)[3]               /* underscore at position 3     */                         \
     && !(                                        /* NOT              */                                     \
          ((const char *)S)[4]                    /* pos 4 exists     */                                     \
          && (HDisupper(S[3]) || HDisdigit(S[3])) /* pos 3 dig | uc   */                                     \
          && '_' == ((const char *)S)[4]          /* pos 4 underscore */                                     \
          ))

/* `S' is the name of a function which is being tested to check if it's */
/*      a public API function */
#define H5_IS_PUB(S)                                                                                         \
    (((HDisdigit(S[1]) || HDisupper(S[1])) && HDislower(S[2])) ||                                            \
     ((HDisdigit(S[2]) || HDisupper(S[2])) && HDislower(S[3])) ||                                            \
     (!S[4] || ((HDisdigit(S[3]) || HDisupper(S[3])) && HDislower(S[4]))))

/* `S' is the name of a function which is being tested to check if it's */
/*      a private library function */
#define H5_IS_PRIV(S)                                                                                        \
    (((HDisdigit(S[1]) || HDisupper(S[1])) && '_' == S[2] && HDislower(S[3])) ||                             \
     ((HDisdigit(S[2]) || HDisupper(S[2])) && '_' == S[3] && HDislower(S[4])) ||                             \
     ((HDisdigit(S[3]) || HDisupper(S[3])) && '_' == S[4] && HDislower(S[5])))

/* `S' is the name of a function which is being tested to check if it's */
/*      a package private function */
#define H5_IS_PKG(S)                                                                                         \
    (((HDisdigit(S[1]) || HDisupper(S[1])) && '_' == S[2] && '_' == S[3] && HDislower(S[4])) ||              \
     ((HDisdigit(S[2]) || HDisupper(S[2])) && '_' == S[3] && '_' == S[4] && HDislower(S[5])) ||              \
     ((HDisdigit(S[3]) || HDisupper(S[3])) && '_' == S[4] && '_' == S[5] && HDislower(S[6])))

/* global library version information string */
extern char H5_lib_vers_info_g[];
<<<<<<< HEAD
=======

#include "H5TSprivate.h"
>>>>>>> 18bbd3f0

/* Lock headers */
#ifdef H5_HAVE_THREADSAFE

/* replacement structure for original global variable */
typedef struct H5_api_struct {
<<<<<<< HEAD
    H5TS_mutex_t init_lock;    /* API entrance mutex */
    hbool_t      H5_libinit_g; /* Has the library been initialized? */
    hbool_t      H5_libterm_g; /* Is the library being shutdown? */
=======
#ifdef H5_USE_RECURSIVE_WRITER_LOCKS
    H5TS_rw_lock_t init_rw_lock; /* API entrance RW lock */
#else
    H5TS_mutex_t init_lock; /* API entrance mutex */
#endif
    hbool_t H5_libinit_g; /* Has the library been initialized? */
    hbool_t H5_libterm_g; /* Is the library being shutdown? */
>>>>>>> 18bbd3f0
} H5_api_t;

/* Macros for accessing the global variables */
#define H5_INIT_GLOBAL (H5_g.H5_libinit_g)
#define H5_TERM_GLOBAL (H5_g.H5_libterm_g)

/* Macro for first thread initialization */
#ifdef H5_HAVE_WIN_THREADS
#define H5_FIRST_THREAD_INIT InitOnceExecuteOnce(&H5TS_first_init_g, H5TS_win32_process_enter, NULL, NULL);
#else
#define H5_FIRST_THREAD_INIT pthread_once(&H5TS_first_init_g, H5TS_pthread_first_thread_init);
#endif

/* Macros for threadsafe HDF-5 Phase I locks */
<<<<<<< HEAD
#define H5_API_LOCK   H5TS_mutex_lock(&H5_g.init_lock);
#define H5_API_UNLOCK H5TS_mutex_unlock(&H5_g.init_lock);

/* Macros for thread cancellation-safe mechanism */
#define H5_API_UNSET_CANCEL H5TS_cancel_count_inc();

#define H5_API_SET_CANCEL H5TS_cancel_count_dec();
=======
#ifdef H5_USE_RECURSIVE_WRITER_LOCKS
#define H5_API_LOCK   H5TS_rw_wrlock(&H5_g.init_rw_lock);
#define H5_API_UNLOCK H5TS_rw_unlock(&H5_g.init_rw_lock);
#else
#define H5_API_LOCK   H5TS_mutex_lock(&H5_g.init_lock);
#define H5_API_UNLOCK H5TS_mutex_unlock(&H5_g.init_lock);
#endif

/* Macros for thread cancellation-safe mechanism */
#define H5_API_UNSET_CANCEL H5TS_cancel_count_inc();
#define H5_API_SET_CANCEL   H5TS_cancel_count_dec();
>>>>>>> 18bbd3f0

extern H5_api_t H5_g;

#else /* H5_HAVE_THREADSAFE */

/* disable any first thread init mechanism */
#define H5_FIRST_THREAD_INIT

/* disable locks (sequential version) */
#define H5_API_LOCK
#define H5_API_UNLOCK

/* disable cancelability (sequential version) */
#define H5_API_UNSET_CANCEL
#define H5_API_SET_CANCEL

/* extern global variables */
extern hbool_t H5_libinit_g; /* Has the library been initialized? */
extern hbool_t H5_libterm_g; /* Is the library being shutdown? */

/* Macros for accessing the global variables */
#define H5_INIT_GLOBAL (H5_libinit_g)
#define H5_TERM_GLOBAL (H5_libterm_g)

#endif /* H5_HAVE_THREADSAFE */

#ifdef H5_HAVE_CODESTACK

/* Include required function stack header */
#include "H5CSprivate.h"

#define H5_PUSH_FUNC H5CS_push(FUNC);
#define H5_POP_FUNC  H5CS_pop();
#else                /* H5_HAVE_CODESTACK */
#define H5_PUSH_FUNC /* void */
#define H5_POP_FUNC  /* void */
#endif               /* H5_HAVE_CODESTACK */

#ifdef H5_HAVE_MPE
extern hbool_t H5_MPEinit_g; /* Has the MPE Library been initialized? */
#endif

/* Macros for referencing package initialization symbols */
#define H5_PACKAGE_INIT_VAR(x)  H5_GLUE(x, _init_g)
#define H5_PACKAGE_INIT_FUNC(x) H5_GLUE(x, __init_package)

/* Macros for defining package initialization routines */
#ifdef H5_MY_PKG
#define H5_PKG_INIT_VAR  H5_PACKAGE_INIT_VAR(H5_MY_PKG)
#define H5_PKG_INIT_FUNC H5_PACKAGE_INIT_FUNC(H5_MY_PKG)
#define H5_PACKAGE_YES_INIT(err)                                                                             \
    /* Initialize this interface or bust */                                                                  \
    if (!H5_PKG_INIT_VAR && !H5_TERM_GLOBAL) {                                                               \
        H5_PKG_INIT_VAR = TRUE;                                                                              \
        if (H5_PKG_INIT_FUNC() < 0) {                                                                        \
            H5_PKG_INIT_VAR = FALSE;                                                                         \
            HGOTO_ERROR(H5E_FUNC, H5E_CANTINIT, err, "interface initialization failed")                      \
        }                                                                                                    \
    }
#define H5_PACKAGE_NO_INIT(err)                                                                              \
    /* Initialize this interface or bust */                                                                  \
    if (!H5_PKG_INIT_VAR && !H5_TERM_GLOBAL)                                                                 \
        H5_PKG_INIT_VAR = TRUE;
#define H5_PACKAGE_INIT(pkg_init, err) H5_GLUE3(H5_PACKAGE_, pkg_init, _INIT)(err)
#else /* H5_MY_PKG */
#define H5_PKG_INIT_VAR (TRUE)
#define H5_PACKAGE_INIT(pkg_init, err)
#endif /* H5_MY_PKG */

/* Forward declaration of H5CXpush() / H5CXpop() */
/* (Including H5CXprivate.h creates bad circular dependencies - QAK, 3/18/2018) */
H5_DLL herr_t H5CX_push(void);
H5_DLL herr_t H5CX_pop(void);

#ifndef NDEBUG
#define FUNC_ENTER_CHECK_NAME(asrt)                                                                          \
    {                                                                                                        \
        static hbool_t func_check = FALSE;                                                                   \
                                                                                                             \
        if (!func_check) {                                                                                   \
            /* Check function naming status */                                                               \
            HDassert(asrt &&                                                                                 \
                     "Function naming conventions are incorrect - check H5_IS_API|PUB|PRIV|PKG macros in "   \
                     "H5private.h (this is usually due to an incorrect number of underscores)");             \
                                                                                                             \
            /* Don't check again */                                                                          \
            func_check = TRUE;                                                                               \
        } /* end if */                                                                                       \
    }     /* end scope */
#else     /* NDEBUG */
#define FUNC_ENTER_CHECK_NAME(asrt)
#endif /* NDEBUG */

#define FUNC_ENTER_COMMON(asrt)                                                                              \
    hbool_t err_occurred = FALSE;                                                                            \
                                                                                                             \
    FUNC_ENTER_CHECK_NAME(asrt);

#define FUNC_ENTER_COMMON_NOERR(asrt) FUNC_ENTER_CHECK_NAME(asrt);

/* Threadsafety initialization code for API routines */
#define FUNC_ENTER_API_THREADSAFE                                                                            \
    /* Initialize the thread-safe code */                                                                    \
    H5_FIRST_THREAD_INIT                                                                                     \
                                                                                                             \
    /* Grab the mutex for the library */                                                                     \
    H5_API_UNSET_CANCEL                                                                                      \
    H5_API_LOCK

/* Local variables for API routines */
#define FUNC_ENTER_API_VARS                                                                                  \
    MPE_LOG_VARS                                                                                             \
    H5TRACE_DECL

#define FUNC_ENTER_API_COMMON                                                                                \
    FUNC_ENTER_API_VARS                                                                                      \
    FUNC_ENTER_COMMON(H5_IS_API(FUNC));                                                                      \
    FUNC_ENTER_API_THREADSAFE;

#define FUNC_ENTER_API_INIT(err)                                                                             \
    /* Initialize the library */                                                                             \
    if (!H5_INIT_GLOBAL && !H5_TERM_GLOBAL) {                                                                \
<<<<<<< HEAD
        H5_INIT_GLOBAL = TRUE;                                                                               \
=======
>>>>>>> 18bbd3f0
        if (H5_init_library() < 0)                                                                           \
            HGOTO_ERROR(H5E_FUNC, H5E_CANTINIT, err, "library initialization failed")                        \
    } /* end if */                                                                                           \
                                                                                                             \
    /* Initialize the package, if appropriate */                                                             \
<<<<<<< HEAD
    H5_PACKAGE_INIT(H5_MY_PKG_INIT, err)                                                                     \
                                                                                                             \
=======
    H5_PACKAGE_INIT(H5_MY_PKG_INIT, err)

#define FUNC_ENTER_API_PUSH(err)                                                                             \
>>>>>>> 18bbd3f0
    /* Push the name of this function on the function stack */                                               \
    H5_PUSH_FUNC                                                                                             \
                                                                                                             \
    /* Push the API context */                                                                               \
    if (H5CX_push() < 0)                                                                                     \
        HGOTO_ERROR(H5E_FUNC, H5E_CANTSET, err, "can't set API context")                                     \
                                                                                                             \
    BEGIN_MPE_LOG

/* Use this macro for all "normal" API functions */
#define FUNC_ENTER_API(err)                                                                                  \
    {                                                                                                        \
        {                                                                                                    \
            FUNC_ENTER_API_COMMON                                                                            \
            FUNC_ENTER_API_INIT(err);                                                                        \
<<<<<<< HEAD
=======
            FUNC_ENTER_API_PUSH(err);                                                                        \
>>>>>>> 18bbd3f0
            /* Clear thread error stack entering public functions */                                         \
            H5E_clear_stack(NULL);                                                                           \
            {

/*
 * Use this macro for API functions that shouldn't clear the error stack
 *      like H5Eprint and H5Ewalk.
 */
#define FUNC_ENTER_API_NOCLEAR(err)                                                                          \
    {                                                                                                        \
        {                                                                                                    \
            FUNC_ENTER_API_COMMON                                                                            \
            FUNC_ENTER_API_INIT(err);                                                                        \
<<<<<<< HEAD
=======
            FUNC_ENTER_API_PUSH(err);                                                                        \
>>>>>>> 18bbd3f0
            {

/*
 * Use this macro for API functions that shouldn't perform _any_ initialization
 *      of the library or an interface, just perform tracing, etc.  Examples
 *      are: H5allocate_memory, H5is_library_threadsafe, public VOL callback
 *      wrappers (e.g. H5VLfile_create, H5VLdataset_read, etc.), etc.
 *
 */
#define FUNC_ENTER_API_NOINIT                                                                                \
    {                                                                                                        \
        {                                                                                                    \
            {                                                                                                \
                FUNC_ENTER_API_COMMON                                                                        \
                H5_PUSH_FUNC                                                                                 \
                BEGIN_MPE_LOG                                                                                \
                {

/*
 * Use this macro for API functions that shouldn't perform _any_ initialization
 *      of the library or an interface or push themselves on the function
 *      stack, just perform tracing, etc.  Examples
 *      are: H5close, H5check_version, etc.
 *
 */
#define FUNC_ENTER_API_NOINIT_NOERR_NOFS                                                                     \
    {                                                                                                        \
        {                                                                                                    \
            {                                                                                                \
                {                                                                                            \
                    FUNC_ENTER_API_VARS                                                                      \
                    FUNC_ENTER_COMMON_NOERR(H5_IS_API(FUNC));                                                \
                    FUNC_ENTER_API_THREADSAFE;                                                               \
                    BEGIN_MPE_LOG                                                                            \
                    {
<<<<<<< HEAD
=======

/*
 * Use this macro for API functions that should only perform initialization
 *      of the library or an interface, but not push any state (API context,
 *      function name, start MPE logging, etc) examples are: H5open.
 *
 */
#define FUNC_ENTER_API_NOPUSH(err)                                                                           \
    {                                                                                                        \
        {                                                                                                    \
            {                                                                                                \
                {                                                                                            \
                    {                                                                                        \
                        FUNC_ENTER_COMMON(H5_IS_API(FUNC));                                                  \
                        FUNC_ENTER_API_THREADSAFE;                                                           \
                        FUNC_ENTER_API_INIT(err);                                                            \
                        {
>>>>>>> 18bbd3f0

/* Note: this macro only works when there's _no_ interface initialization routine for the module */
#define FUNC_ENTER_NOAPI_INIT(err)                                                                           \
    /* Initialize the package, if appropriate */                                                             \
    H5_PACKAGE_INIT(H5_MY_PKG_INIT, err)                                                                     \
                                                                                                             \
    /* Push the name of this function on the function stack */                                               \
    H5_PUSH_FUNC

/* Use this macro for all "normal" non-API functions */
#define FUNC_ENTER_NOAPI(err)                                                                                \
    {                                                                                                        \
        FUNC_ENTER_COMMON(!H5_IS_API(FUNC));                                                                 \
        FUNC_ENTER_NOAPI_INIT(err)                                                                           \
        if (H5_PKG_INIT_VAR || !H5_TERM_GLOBAL) {

/* Use this macro for all non-API functions, which propagate errors, but don't issue them */
#define FUNC_ENTER_NOAPI_NOERR                                                                               \
    {                                                                                                        \
        FUNC_ENTER_COMMON_NOERR(!H5_IS_API(FUNC));                                                           \
        FUNC_ENTER_NOAPI_INIT(-)                                                                             \
        if (H5_PKG_INIT_VAR || !H5_TERM_GLOBAL) {

/*
 * Use this macro for non-API functions which fall into these categories:
 *      - static functions, since they must be called from a function in the
 *              interface, the library and interface must already be
 *              initialized.
 *      - functions which are called during library shutdown, since we don't
 *              want to re-initialize the library.
 */
#define FUNC_ENTER_NOAPI_NOINIT                                                                              \
    {                                                                                                        \
        FUNC_ENTER_COMMON(!H5_IS_API(FUNC));                                                                 \
        H5_PUSH_FUNC                                                                                         \
        if (H5_PKG_INIT_VAR || !H5_TERM_GLOBAL) {

/*
 * Use this macro for non-API functions which fall into these categories:
 *      - static functions, since they must be called from a function in the
 *              interface, the library and interface must already be
 *              initialized.
 *      - functions which are called during library shutdown, since we don't
 *              want to re-initialize the library.
 *      - functions that propagate, but don't issue errors
 */
#define FUNC_ENTER_NOAPI_NOINIT_NOERR                                                                        \
    {                                                                                                        \
        FUNC_ENTER_COMMON_NOERR(!H5_IS_API(FUNC));                                                           \
        H5_PUSH_FUNC                                                                                         \
        if (H5_PKG_INIT_VAR || !H5_TERM_GLOBAL) {

/*
 * Use this macro for non-API functions which fall into these categories:
 *      - functions which shouldn't push their name on the function stack
 *              (so far, just the H5CS routines themselves)
 *
 */
#define FUNC_ENTER_NOAPI_NOFS                                                                                \
    {                                                                                                        \
        FUNC_ENTER_COMMON(!H5_IS_API(FUNC));                                                                 \
                                                                                                             \
        /* Initialize the package, if appropriate */                                                         \
        H5_PACKAGE_INIT(H5_MY_PKG_INIT, err)                                                                 \
        if (H5_PKG_INIT_VAR || !H5_TERM_GLOBAL) {

/*
 * Use this macro for non-API functions which fall into these categories:
 *      - functions which shouldn't push their name on the function stack
 *              (so far, just the H5CS routines themselves)
 *
 * This macro is used for functions which fit the above categories _and_
 * also don't use the 'FUNC' variable (i.e. don't push errors on the error stack)
 *
 */
#define FUNC_ENTER_NOAPI_NOERR_NOFS                                                                          \
    {                                                                                                        \
        FUNC_ENTER_COMMON_NOERR(!H5_IS_API(FUNC));                                                           \
        if (H5_PKG_INIT_VAR || !H5_TERM_GLOBAL) {

/* Use the following two macros as replacements for the FUNC_ENTER_NOAPI
 * and FUNC_ENTER_NOAPI_NOINIT macros when the function needs to set
 * up a metadata tag. */
#define FUNC_ENTER_NOAPI_TAG(tag, err)                                                                       \
    {                                                                                                        \
        haddr_t prev_tag = HADDR_UNDEF;                                                                      \
                                                                                                             \
        FUNC_ENTER_COMMON(!H5_IS_API(FUNC));                                                                 \
        H5AC_tag(tag, &prev_tag);                                                                            \
        FUNC_ENTER_NOAPI_INIT(err)                                                                           \
        if (H5_PKG_INIT_VAR || !H5_TERM_GLOBAL) {

#define FUNC_ENTER_NOAPI_NOINIT_TAG(tag)                                                                     \
    {                                                                                                        \
        haddr_t prev_tag = HADDR_UNDEF;                                                                      \
                                                                                                             \
        FUNC_ENTER_COMMON(!H5_IS_API(FUNC));                                                                 \
        H5AC_tag(tag, &prev_tag);                                                                            \
        H5_PUSH_FUNC                                                                                         \
        if (H5_PKG_INIT_VAR || !H5_TERM_GLOBAL) {

/* Use this macro for all "normal" package-level functions */
#define FUNC_ENTER_PACKAGE                                                                                   \
    {                                                                                                        \
        FUNC_ENTER_COMMON(H5_IS_PKG(FUNC));                                                                  \
        H5_PUSH_FUNC                                                                                         \
        if (H5_PKG_INIT_VAR || !H5_TERM_GLOBAL) {

/* Use this macro for package-level functions which propgate errors, but don't issue them */
#define FUNC_ENTER_PACKAGE_NOERR                                                                             \
    {                                                                                                        \
        FUNC_ENTER_COMMON_NOERR(H5_IS_PKG(FUNC));                                                            \
        H5_PUSH_FUNC                                                                                         \
        if (H5_PKG_INIT_VAR || !H5_TERM_GLOBAL) {

/* Use the following macro as replacement for the FUNC_ENTER_PACKAGE
 * macro when the function needs to set up a metadata tag. */
#define FUNC_ENTER_PACKAGE_TAG(tag)                                                                          \
    {                                                                                                        \
        haddr_t prev_tag = HADDR_UNDEF;                                                                      \
                                                                                                             \
        FUNC_ENTER_COMMON(H5_IS_PKG(FUNC));                                                                  \
        H5AC_tag(tag, &prev_tag);                                                                            \
        H5_PUSH_FUNC                                                                                         \
        if (H5_PKG_INIT_VAR || !H5_TERM_GLOBAL) {

/* Use this macro for all "normal" staticly-scoped functions */
#define FUNC_ENTER_STATIC                                                                                    \
    {                                                                                                        \
        FUNC_ENTER_COMMON(H5_IS_PKG(FUNC));                                                                  \
        H5_PUSH_FUNC                                                                                         \
        if (H5_PKG_INIT_VAR || !H5_TERM_GLOBAL) {

/* Use this macro for staticly-scoped functions which propgate errors, but don't issue them */
#define FUNC_ENTER_STATIC_NOERR                                                                              \
    {                                                                                                        \
        FUNC_ENTER_COMMON_NOERR(H5_IS_PKG(FUNC));                                                            \
        H5_PUSH_FUNC                                                                                         \
        if (H5_PKG_INIT_VAR || !H5_TERM_GLOBAL) {

/* Use this macro for staticly-scoped functions which propgate errors, but don't issue them */
/* And that shouldn't push their name on the function stack */
#define FUNC_ENTER_STATIC_NOERR_NOFS                                                                         \
    {                                                                                                        \
        FUNC_ENTER_COMMON_NOERR(H5_IS_PKG(FUNC));                                                            \
        if (H5_PKG_INIT_VAR || !H5_TERM_GLOBAL) {

/* Use the following macro as replacement for the FUNC_ENTER_STATIC
 * macro when the function needs to set up a metadata tag. */
#define FUNC_ENTER_STATIC_TAG(tag)                                                                           \
    {                                                                                                        \
        haddr_t prev_tag = HADDR_UNDEF;                                                                      \
                                                                                                             \
        FUNC_ENTER_COMMON(H5_IS_PKG(FUNC));                                                                  \
        H5AC_tag(tag, &prev_tag);                                                                            \
        H5_PUSH_FUNC                                                                                         \
        if (H5_PKG_INIT_VAR || !H5_TERM_GLOBAL) {

/*-------------------------------------------------------------------------
 * Purpose:  Register function exit for code profiling.  This should be
 *    the last statement executed by a function.
 *
 * Programmer:  Quincey Koziol
 *
 *-------------------------------------------------------------------------
 */
/* Threadsafety termination code for API routines */
#define FUNC_LEAVE_API_THREADSAFE                                                                            \
    H5_API_UNLOCK                                                                                            \
    H5_API_SET_CANCEL

#define FUNC_LEAVE_API_COMMON(ret_value)                                                                     \
    ;                                                                                                        \
    } /*end scope from end of FUNC_ENTER*/                                                                   \
    FINISH_MPE_LOG                                                                                           \
    H5TRACE_RETURN(ret_value);

#define FUNC_LEAVE_API(ret_value)                                                                            \
    FUNC_LEAVE_API_COMMON(ret_value);                                                                        \
    (void)H5CX_pop();                                                                                        \
    H5_POP_FUNC                                                                                              \
    if (err_occurred)                                                                                        \
        (void)H5E_dump_api_stack(TRUE);                                                                      \
    FUNC_LEAVE_API_THREADSAFE                                                                                \
    return (ret_value);                                                                                      \
    }                                                                                                        \
    } /*end scope from beginning of FUNC_ENTER*/

/* Use this macro to match the FUNC_ENTER_API_NOINIT macro */
#define FUNC_LEAVE_API_NOINIT(ret_value)                                                                     \
    FUNC_LEAVE_API_COMMON(ret_value);                                                                        \
    H5_POP_FUNC                                                                                              \
    if (err_occurred)                                                                                        \
        (void)H5E_dump_api_stack(TRUE);                                                                      \
    FUNC_LEAVE_API_THREADSAFE                                                                                \
    return (ret_value);                                                                                      \
    }                                                                                                        \
    }                                                                                                        \
    } /*end scope from beginning of FUNC_ENTER*/

/* Use this macro to match the FUNC_ENTER_API_NOINIT_NOERR_NOFS macro */
#define FUNC_LEAVE_API_NOFS(ret_value)                                                                       \
    FUNC_LEAVE_API_COMMON(ret_value);                                                                        \
    FUNC_LEAVE_API_THREADSAFE                                                                                \
    return (ret_value);                                                                                      \
    }                                                                                                        \
    }                                                                                                        \
    }                                                                                                        \
    } /*end scope from beginning of FUNC_ENTER*/

<<<<<<< HEAD
=======
/* Use this macro to match the FUNC_ENTER_API_NOPUSH macro */
#define FUNC_LEAVE_API_NOPUSH(ret_value)                                                                     \
    ;                                                                                                        \
    } /*end scope from end of FUNC_ENTER*/                                                                   \
    if (err_occurred)                                                                                        \
        (void)H5E_dump_api_stack(TRUE);                                                                      \
    FUNC_LEAVE_API_THREADSAFE                                                                                \
    return (ret_value);                                                                                      \
    }                                                                                                        \
    }                                                                                                        \
    }                                                                                                        \
    }                                                                                                        \
    } /*end scope from beginning of FUNC_ENTER*/

>>>>>>> 18bbd3f0
#define FUNC_LEAVE_NOAPI(ret_value)                                                                          \
    ;                                                                                                        \
    } /*end scope from end of FUNC_ENTER*/                                                                   \
    H5_POP_FUNC                                                                                              \
    return (ret_value);                                                                                      \
    } /*end scope from beginning of FUNC_ENTER*/

#define FUNC_LEAVE_NOAPI_VOID                                                                                \
    ;                                                                                                        \
    } /*end scope from end of FUNC_ENTER*/                                                                   \
    H5_POP_FUNC                                                                                              \
    return;                                                                                                  \
    } /*end scope from beginning of FUNC_ENTER*/

/*
 * Use this macro for non-API functions which fall into these categories:
 *      - functions which didn't push their name on the function stack
 *              (so far, just the H5CS routines themselves)
 */
#define FUNC_LEAVE_NOAPI_NOFS(ret_value)                                                                     \
    ;                                                                                                        \
    } /*end scope from end of FUNC_ENTER*/                                                                   \
    return (ret_value);                                                                                      \
    } /*end scope from beginning of FUNC_ENTER*/

/* Use this macro when exiting a function that set up a metadata tag */
#define FUNC_LEAVE_NOAPI_TAG(ret_value)                                                                      \
    ;                                                                                                        \
    } /*end scope from end of FUNC_ENTER*/                                                                   \
    H5AC_tag(prev_tag, NULL);                                                                                \
    H5_POP_FUNC                                                                                              \
    return (ret_value);                                                                                      \
    } /*end scope from beginning of FUNC_ENTER*/

/****************************************/
/* Revisions to FUNC_ENTER/LEAVE Macros */
/****************************************/

/* Macros to check if a package is initialized */
#define H5_CHECK_PACKAGE_INIT_REG_YES(asrt) HDassert(H5_PACKAGE_INIT_VAR(pkg));
#define H5_CHECK_PACKAGE_INIT_REG_NO(asrt)
#define H5_CHECK_PACKAGE_INIT_INIT_YES(asrt)
#define H5_CHECK_PACKAGE_INIT_INIT_NO(asrt)
#define H5_CHECK_PACKAGE_INIT(pkg, pkg_init, init) H5_GLUE4(H5_CHECK_PACKAGE_INIT_, init, _, pkg_init)(pkg)

/* Macros to initialize package, if a package initialization routine is defined */
#define H5_PKG_YES_INIT(pkg)                                                                                 \
    if (!H5_PACKAGE_INIT_VAR(pkg) && !H5_TERM_GLOBAL) {                                                      \
        H5_PACKAGE_INIT_VAR(pkg) = TRUE;                                                                     \
        if (H5_PACKAGE_INIT_FUNC(pkg)() < 0) {                                                               \
            H5_PACKAGE_INIT_VAR(pkg) = FALSE;                                                                \
            /* (Can't use H5E_THROW here) */                                                                 \
            H5E_PRINTF(H5E_CANTINIT, "interface initialization failed");                                     \
            ret_value = fail_value;                                                                          \
            goto func_init_failed;                                                                           \
        } /* end if */                                                                                       \
    }     /* end if */
#define H5_PKG_NO_INIT(pkg)                                                                                  \
    if (!H5_PACKAGE_INIT_VAR(pkg) && !H5_TERM_GLOBAL)                                                        \
        H5_PACKAGE_INIT_VAR(pkg) = TRUE;
#define H5_PKG_INIT(pkg_init, pkg) H5_GLUE3(H5_PKG_, pkg_init, _INIT)(pkg)

/* Macros to declare package initialization function, if a package initialization routine is defined */
#ifdef H5_PKG_SINGLE_SOURCE
#define H5_PKG_DECLARE_YES_FUNC(pkg) static herr_t H5_PACKAGE_INIT_FUNC(pkg)(void);
#else /* H5_PKG_SINGLE_SOURCE */
#define H5_PKG_DECLARE_YES_FUNC(pkg) extern herr_t H5_PACKAGE_INIT_FUNC(pkg)(void);
#endif /* H5_PKG_SINGLE_SOURCE */
#define H5_PKG_DECLARE_NO_FUNC(pkg)

/* Declare package initialization symbols (if in a package) */
#ifdef H5_PKG_SINGLE_SOURCE
#define H5_PKG_DECLARE_VAR(pkg) static hbool_t H5_PACKAGE_INIT_VAR(pkg);
#else /* H5_PKG_SINGLE_SOURCE */
#define H5_PKG_DECLARE_VAR(pkg) extern hbool_t H5_PACKAGE_INIT_VAR(pkg);
#endif /* H5_PKG_SINGLE_SOURCE */
#define H5_PKG_DECLARE_FUNC(pkg_init, pkg) H5_GLUE3(H5_PKG_DECLARE_, pkg_init, _FUNC)(pkg)
#ifdef H5_MY_PKG
H5_PKG_DECLARE_VAR(H5_MY_PKG)
H5_PKG_DECLARE_FUNC(H5_MY_PKG_INIT, H5_MY_PKG)
#endif /* H5_MY_PKG */

/* API re-entrance variable */
extern hbool_t H5_api_entered_g; /* Has library already been entered through API? */

/* Macros for entering different scopes of routines */
#define H5_PACKAGE_ENTER(pkg, pkg_init, init)                                                                \
    FUNC_ENTER_CHECK_NAME(H5_IS_PKG(FUNC))                                                                   \
                                                                                                             \
    /* The library should be initialized already */                                                          \
    HDassert(H5_INIT_GLOBAL);                                                                                \
                                                                                                             \
    /* This interface should be initialized already */                                                       \
    /* (except for package initialization routines :-) */                                                    \
    H5_CHECK_PACKAGE_INIT(pkg, pkg_init, init)                                                               \
                                                                                                             \
    /* Push the name of this function on the function stack */                                               \
    H5_PUSH_FUNC                                                                                             \
                                                                                                             \
    /* Enter scope for this type of function */                                                              \
    {

#define H5_PRIVATE_ENTER(pkg, pkg_init)                                                                      \
    FUNC_ENTER_CHECK_NAME(H5_IS_PRIV(FUNC))                                                                  \
                                                                                                             \
    /* The library should be initialized already */                                                          \
    HDassert(H5_INIT_GLOBAL);                                                                                \
                                                                                                             \
    /* Initialize this interface if desired */                                                               \
    H5_PKG_INIT(pkg_init, pkg)                                                                               \
                                                                                                             \
    /* Push the name of this function on the function stack */                                               \
    H5_PUSH_FUNC                                                                                             \
                                                                                                             \
    /* Enter scope for this type of function */                                                              \
    {                                                                                                        \
        {

#define H5_PUBLIC_ENTER(pkg, pkg_init)                                                                       \
    FUNC_ENTER_API_VARS                                                                                      \
    FUNC_ENTER_API_THREADSAFE;                                                                               \
    FUNC_ENTER_CHECK_NAME(H5_IS_PUB(FUNC))                                                                   \
                                                                                                             \
    /* Clear thread error stack when entering public functions */                                            \
    H5E_clear_stack(NULL);                                                                                   \
                                                                                                             \
    /* Initialize the library or bust */                                                                     \
    if (!H5_INIT_GLOBAL && !H5_TERM_GLOBAL) {                                                                \
<<<<<<< HEAD
        H5_INIT_GLOBAL = TRUE;                                                                               \
=======
>>>>>>> 18bbd3f0
        if (H5_init_library() < 0) {                                                                         \
            /* (Can't use H5E_THROW here) */                                                                 \
            H5E_PRINTF(H5E_CANTINIT, "interface initialization failed");                                     \
            ret_value = fail_value;                                                                          \
            goto func_init_failed;                                                                           \
        } /* end if */                                                                                       \
    }     /* end if */                                                                                       \
                                                                                                             \
    /* Initialize this interface if desired */                                                               \
    H5_PKG_INIT(pkg_init, pkg)                                                                               \
                                                                                                             \
    /* Check for re-entering API routine */                                                                  \
    HDassert(!H5_api_entered_g);                                                                             \
    H5_api_entered_g = TRUE;                                                                                 \
                                                                                                             \
    /* Start logging MPI's MPE information */                                                                \
    BEGIN_MPE_LOG                                                                                            \
                                                                                                             \
    /* Push the name of this function on the function stack */                                               \
    H5_PUSH_FUNC                                                                                             \
                                                                                                             \
    /* Enter scope for this type of function */                                                              \
    {                                                                                                        \
        {                                                                                                    \
            {

/* Macros for substituting the package name */
#define FUNC_ENT_STATIC(pkg, pkg_init)  H5_PACKAGE_ENTER(pkg, pkg_init, REG)
#define FUNC_ENT_PKGINIT(pkg, pkg_init) H5_PACKAGE_ENTER(pkg, pkg_init, INIT)
#define FUNC_ENT_PKG(pkg, pkg_init)     H5_PACKAGE_ENTER(pkg, pkg_init, REG)
#define FUNC_ENT_PRIV(pkg, pkg_init)    H5_PRIVATE_ENTER(pkg, pkg_init)
#define FUNC_ENT_PUB(pkg, pkg_init)     H5_PUBLIC_ENTER(pkg, pkg_init)

/* Macros for substituting a function prefix */
#define FUNC_PREFIX_STATIC static
#define FUNC_PREFIX_PKGINIT
#define FUNC_PREFIX_PKG
#define FUNC_PREFIX_PRIV
#define FUNC_PREFIX_PUB

/* Macros for declaring error variables */
/* Function can detect errors and has a specific error return value */
#define FUNC_ERR_VAR_ERR(ret_typ, err)                                                                       \
    hbool_t past_catch = FALSE;                                                                              \
    ret_typ fail_value = err;
/* Function can detect errors but cannot return an error value (Cleanup only) */
#define FUNC_ERR_VAR_ERRCATCH(ret_typ, err) hbool_t past_catch = FALSE;
/* Function has no need to detect or clean up from errors */
#define FUNC_ERR_VAR_NOERR(ret_typ, err)

/* Use this macro when entering all functions */
#define BEGIN_FUNC(scope, use_err, ret_typ, ret_init, err, func)                                             \
    H5_GLUE(FUNC_PREFIX_, scope)                                                                             \
    ret_typ func                                                                                             \
    /* Open function */                                                                                      \
    {                                                                                                        \
        ret_typ ret_value = ret_init;                                                                        \
        H5_GLUE(FUNC_ERR_VAR_, use_err)(ret_typ, err) H5_GLUE(FUNC_ENT_, scope)(H5_MY_PKG, H5_MY_PKG_INIT)

/* Use this macro when entering functions that have no return value */
#define BEGIN_FUNC_VOID(scope, use_err, func)                                                                \
    H5_GLUE(FUNC_PREFIX_, scope)                                                                             \
    void func                                                                                                \
    /* Open function */                                                                                      \
    {                                                                                                        \
        H5_GLUE(FUNC_ERR_VAR_, use_err)(void, -, -) H5_GLUE(FUNC_ENT_, scope)

/* Macros for label when a function initialization can fail */
#define H5_PRIV_YES_FUNC_INIT_FAILED                                                                         \
func_init_failed:
#define H5_PRIV_NO_FUNC_INIT_FAILED
#define H5_PRIV_FUNC_INIT_FAILED(pkg_init) H5_GLUE3(H5_PRIV_, pkg_init, _FUNC_INIT_FAILED)

/* Macros for leaving different scopes of routines */
#define FUNC_LEAVE_PKGINIT                                                                                   \
    /* Leave scope for this type of function */                                                              \
    }                                                                                                        \
                                                                                                             \
    /* Pop the name of this function off the function stack */                                               \
    H5_POP_FUNC

#define FUNC_LEAVE_STATIC                                                                                    \
    /* Leave scope for this type of function */                                                              \
    }                                                                                                        \
                                                                                                             \
    /* Pop the name of this function off the function stack */                                               \
    H5_POP_FUNC

#define FUNC_LEAVE_PKG                                                                                       \
    /* Leave scope for this type of function */                                                              \
    }                                                                                                        \
                                                                                                             \
    /* Pop the name of this function off the function stack */                                               \
    H5_POP_FUNC

#define FUNC_LEAVE_PRIV                                                                                      \
    /* Leave scope for this type of function */                                                              \
    }                                                                                                        \
    }                                                                                                        \
                                                                                                             \
    /* Label for errors during FUNC_ENTER */                                                                 \
    H5_PRIV_FUNC_INIT_FAILED(H5_MY_PKG_INIT)                                                                 \
                                                                                                             \
    /* Pop the name of this function off the function stack */                                               \
    H5_POP_FUNC

#define FUNC_LEAVE_PUB                                                                                       \
    /* Leave scope for this type of function */                                                              \
    }                                                                                                        \
    }                                                                                                        \
    }                                                                                                        \
                                                                                                             \
    /* Label for errors during FUNC_ENTER */                                                                 \
func_init_failed:                                                                                            \
                                                                                                             \
    /* Dump error stack if an error occurred during API routine */                                           \
    if (ret_value == fail_value)                                                                             \
        (void)H5E_dump_api_stack(TRUE);                                                                      \
                                                                                                             \
    /* Finish the API tracing info */                                                                        \
    H5TRACE_RETURN(ret_value);                                                                               \
                                                                                                             \
    /* Pop the name of this function off the function stack */                                               \
    H5_POP_FUNC                                                                                              \
                                                                                                             \
    /* Finish the MPE tracing info */                                                                        \
    FINISH_MPE_LOG                                                                                           \
                                                                                                             \
    /* Check for leaving API routine */                                                                      \
    HDassert(H5_api_entered_g);                                                                              \
    H5_api_entered_g = FALSE;                                                                                \
                                                                                                             \
    /* Release thread-safety semaphore */                                                                    \
    FUNC_LEAVE_API_THREADSAFE

/* Use this macro when leaving all functions */
#define END_FUNC(scope)                                                                                      \
    /* Scope-specific function conclusion */                                                                 \
    H5_GLUE(FUNC_LEAVE_, scope)                                                                              \
                                                                                                             \
    /* Leave routine */                                                                                      \
    return (ret_value);                                                                                      \
                                                                                                             \
    /* Close Function */                                                                                     \
    }

/* Use this macro when leaving void functions */
#define END_FUNC_VOID(scope)                                                                                 \
    /* Scope-specific function conclusion */                                                                 \
    H5_GLUE(FUNC_LEAVE_, scope)                                                                              \
                                                                                                             \
    /* Leave routine */                                                                                      \
    return;                                                                                                  \
                                                                                                             \
    /* Close Function */                                                                                     \
    }

/* Macro to begin/end tagging (when FUNC_ENTER_*TAG macros are insufficient).
 * Make sure to use HGOTO_ERROR_TAG and HGOTO_DONE_TAG between these macros! */
#define H5_BEGIN_TAG(tag)                                                                                    \
    {                                                                                                        \
        haddr_t prv_tag = HADDR_UNDEF;                                                                       \
        H5AC_tag(tag, &prv_tag);

#define H5_END_TAG                                                                                           \
    H5AC_tag(prv_tag, NULL);                                                                                 \
    }

/* Compile-time "assert" macro */
#define HDcompile_assert(e) ((void)sizeof(char[!!(e) ? 1 : -1]))
/* Variants that are correct, but generate compile-time warnings in some circumstances:
  #define HDcompile_assert(e)     do { enum { compile_assert__ = 1 / (e) }; } while(0)
  #define HDcompile_assert(e)     do { typedef struct { unsigned int b: (e); } x; } while(0)
*/

/* Private functions, not part of the publicly documented API */
H5_DLL herr_t H5_init_library(void);
H5_DLL void   H5_term_library(void);

/* Functions to terminate interfaces */
H5_DLL int H5A_term_package(void);
H5_DLL int H5A_top_term_package(void);
H5_DLL int H5AC_term_package(void);
H5_DLL int H5CX_term_package(void);
H5_DLL int H5D_term_package(void);
H5_DLL int H5D_top_term_package(void);
H5_DLL int H5E_term_package(void);
H5_DLL int H5F_term_package(void);
H5_DLL int H5FD_term_package(void);
H5_DLL int H5FL_term_package(void);
H5_DLL int H5FS_term_package(void);
H5_DLL int H5G_term_package(void);
H5_DLL int H5G_top_term_package(void);
H5_DLL int H5I_term_package(void);
H5_DLL int H5L_term_package(void);
H5_DLL int H5M_term_package(void);
H5_DLL int H5M_top_term_package(void);
H5_DLL int H5P_term_package(void);
H5_DLL int H5PL_term_package(void);
H5_DLL int H5R_term_package(void);
H5_DLL int H5R_top_term_package(void);
H5_DLL int H5S_term_package(void);
H5_DLL int H5S_top_term_package(void);
H5_DLL int H5SL_term_package(void);
H5_DLL int H5T_term_package(void);
H5_DLL int H5T_top_term_package(void);
H5_DLL int H5VL_term_package(void);
H5_DLL int H5Z_term_package(void);

/* Checksum functions */
H5_DLL uint32_t H5_checksum_fletcher32(const void *data, size_t len);
H5_DLL uint32_t H5_checksum_crc(const void *data, size_t len);
H5_DLL uint32_t H5_checksum_lookup3(const void *data, size_t len, uint32_t initval);
H5_DLL uint32_t H5_checksum_metadata(const void *data, size_t len, uint32_t initval);
H5_DLL uint32_t H5_hash_string(const char *str);

/* Time related routines */
H5_DLL time_t H5_make_time(struct tm *tm);
H5_DLL void   H5_nanosleep(uint64_t nanosec);
H5_DLL double H5_get_time(void);

/* Functions for building paths, etc. */
H5_DLL herr_t H5_build_extpath(const char *name, char **extpath /*out*/);
H5_DLL herr_t H5_combine_path(const char *path1, const char *path2, char **full_name /*out*/);

#ifdef H5_HAVE_PARALLEL
/* Generic MPI functions */
H5_DLL hsize_t H5_mpi_set_bigio_count(hsize_t new_count);
H5_DLL hsize_t H5_mpi_get_bigio_count(void);
H5_DLL herr_t  H5_mpi_comm_dup(MPI_Comm comm, MPI_Comm *comm_new);
H5_DLL herr_t  H5_mpi_info_dup(MPI_Info info, MPI_Info *info_new);
H5_DLL herr_t  H5_mpi_comm_free(MPI_Comm *comm);
H5_DLL herr_t  H5_mpi_info_free(MPI_Info *info);
H5_DLL herr_t  H5_mpi_comm_cmp(MPI_Comm comm1, MPI_Comm comm2, int *result);
H5_DLL herr_t  H5_mpi_info_cmp(MPI_Info info1, MPI_Info info2, int *result);
H5_DLL herr_t  H5_mpio_create_large_type(hsize_t num_elements, MPI_Aint stride_bytes, MPI_Datatype old_type,
                                         MPI_Datatype *new_type);
#endif /* H5_HAVE_PARALLEL */

/* Functions for debugging */
H5_DLL herr_t H5_buffer_dump(FILE *stream, int indent, const uint8_t *buf, const uint8_t *marker,
                             size_t buf_offset, size_t buf_size);

<<<<<<< HEAD
#endif /* _H5private_H */
=======
#endif /* H5private_H */
>>>>>>> 18bbd3f0
<|MERGE_RESOLUTION|>--- conflicted
+++ resolved
@@ -190,26 +190,6 @@
 
 #endif /*H5_HAVE_WIN32_API*/
 
-<<<<<<< HEAD
-/* Various ways that inline functions can be declared */
-#if defined(H5_HAVE___INLINE__)
-/* GNU (alternative form) */
-#define H5_INLINE __inline__
-#elif defined(H5_HAVE___INLINE)
-/* Visual Studio */
-#define H5_INLINE __inline
-#elif defined(H5_HAVE_INLINE)
-/* GNU, C++
- * Use "inline" as a last resort on the off-chance that there will
- * be C++ problems.
- */
-#define H5_INLINE inline
-#else
-#define H5_INLINE
-#endif /* inline choices */
-
-=======
->>>>>>> 18bbd3f0
 #ifndef F_OK
 #define F_OK 00
 #define W_OK 02
@@ -309,20 +289,6 @@
  * gcc warnings (it has to use the public API and can't include this
  * file). Be sure to update that file if the #ifdefs change here.
  */
-<<<<<<< HEAD
-#ifdef __cplusplus
-#define H5_ATTR_FORMAT(X, Y, Z) /*void*/
-#define H5_ATTR_UNUSED          /*void*/
-#define H5_ATTR_NDEBUG_UNUSED   /*void*/
-#define H5_ATTR_NORETURN        /*void*/
-#define H5_ATTR_CONST           /*void*/
-#define H5_ATTR_PURE            /*void*/
-#define H5_ATTR_FALLTHROUGH     /*void*/
-#else                           /* __cplusplus */
-#if defined(H5_HAVE_ATTRIBUTE) && !defined(__SUNPRO_C)
-#define H5_ATTR_FORMAT(X, Y, Z) __attribute__((format(X, Y, Z)))
-#define H5_ATTR_UNUSED          __attribute__((unused))
-=======
 #if defined(H5_HAVE_ATTRIBUTE) && !defined(__SUNPRO_C)
 #define H5_ATTR_FORMAT(X, Y, Z) __attribute__((format(X, Y, Z)))
 #define H5_ATTR_UNUSED          __attribute__((unused))
@@ -343,7 +309,6 @@
 #else                          /* H5_DEBUG_API */
 #define H5_ATTR_DEBUG_API_USED H5_ATTR_UNUSED
 #endif /* H5_DEBUG_API */
->>>>>>> 18bbd3f0
 #ifndef NDEBUG
 #define H5_ATTR_NDEBUG_UNUSED /*void*/
 #else                         /* NDEBUG */
@@ -361,19 +326,14 @@
 #define H5_ATTR_FORMAT(X, Y, Z) /*void*/
 #define H5_ATTR_UNUSED          /*void*/
 #define H5_ATTR_NDEBUG_UNUSED   /*void*/
-<<<<<<< HEAD
-=======
 #define H5_ATTR_DEBUG_API_USED  /*void*/
 #define H5_ATTR_DEPRECATED_USED /*void*/
 #define H5_ATTR_PARALLEL_UNUSED /*void*/
 #define H5_ATTR_PARALLEL_USED   /*void*/
->>>>>>> 18bbd3f0
 #define H5_ATTR_NORETURN        /*void*/
 #define H5_ATTR_CONST           /*void*/
 #define H5_ATTR_PURE            /*void*/
 #define H5_ATTR_FALLTHROUGH     /*void*/
-<<<<<<< HEAD
-=======
 #endif
 
 /*
@@ -390,7 +350,6 @@
 #endif
 #ifdef H5_HAVE_SYS_SOCKET_H
 #include <sys/socket.h>
->>>>>>> 18bbd3f0
 #endif
 
 /*
@@ -404,10 +363,6 @@
  */
 #define SUCCEED 0
 #define FAIL    (-1)
-<<<<<<< HEAD
-#define UFAIL   (unsigned)(-1)
-=======
->>>>>>> 18bbd3f0
 
 /* The HDF5 library uses the symbol `ERR` frequently.  So do
  * header files for libraries such as curses(3), terminfo(3), etc.
@@ -588,31 +543,6 @@
  * Used in the VOL code.
  */
 #define H5_REQUEST_NULL NULL
-<<<<<<< HEAD
-
-/*
- * A macro to portably decrement enumerated types.
- */
-#ifndef H5_DEC_ENUM
-#define H5_DEC_ENUM(TYPE, VAR) (VAR) = ((TYPE)((VAR)-1))
-#endif
-
-/* Double constant wrapper
- *
- * Quiets gcc warnings from -Wunsuffixed-float-constants.
- *
- * This is a really annoying warning since the standard specifies that
- * constants of type double do NOT get a suffix so there's no way
- * to specify a constant of type double. To quiet gcc, we specify floating
- * point constants as type long double and cast to double.
- *
- * Note that this macro only needs to be used where using a double
- * is important. For most code, suffixing constants with F will quiet the
- * compiler and not produce erroneous code.
- */
-#define H5_DOUBLE(S) ((double)S##L)
-=======
->>>>>>> 18bbd3f0
 
 /*
  * Methods to compare the equality of floating-point values:
@@ -660,18 +590,6 @@
  * platform-independent timers.
  */
 typedef struct {
-<<<<<<< HEAD
-    double utime; /*user time      */
-    double stime; /*system time      */
-    double etime; /*elapsed wall-clock time  */
-} H5_timer_t;
-
-H5_DLL void   H5_timer_reset(H5_timer_t *timer);
-H5_DLL void   H5_timer_begin(H5_timer_t *timer);
-H5_DLL void   H5_timer_end(H5_timer_t *sum /*in,out*/, H5_timer_t *timer /*in,out*/);
-H5_DLL void   H5_bandwidth(char *buf /*out*/, double nbytes, double nseconds);
-H5_DLL time_t H5_now(void);
-=======
     double user;    /* User time in seconds */
     double system;  /* System time in seconds */
     double elapsed; /* Elapsed (wall clock) time in seconds */
@@ -697,7 +615,6 @@
 H5_DLL herr_t   H5_timer_get_times(H5_timer_t timer, H5_timevals_t *times /*in,out*/);
 H5_DLL herr_t   H5_timer_get_total_times(H5_timer_t timer, H5_timevals_t *times /*in,out*/);
 H5_DLL char *   H5_timer_get_time_string(double seconds);
->>>>>>> 18bbd3f0
 
 /* Depth of object copy */
 typedef enum {
@@ -941,13 +858,8 @@
 #ifndef HDflock
 /* NOTE: flock(2) is not present on all POSIX systems.
  * If it is not present, we try a flock() equivalent based on
-<<<<<<< HEAD
- * fcntl(2), then fall back to a function that always fails if
- * it is not present at all (Windows uses a separate Wflock()
-=======
  * fcntl(2), then fall back to a function that always succeeds
  * if it is not present at all (Windows uses a separate Wflock()
->>>>>>> 18bbd3f0
  * function).
  */
 #if defined(H5_HAVE_FLOCK)
@@ -976,10 +888,6 @@
 #ifndef HDfpathconf
 #define HDfpathconf(F, N) fpathconf(F, N)
 #endif /* HDfpathconf */
-<<<<<<< HEAD
-H5_DLL int HDfprintf(FILE *stream, const char *fmt, ...);
-=======
->>>>>>> 18bbd3f0
 #ifndef HDfputc
 #define HDfputc(C, F) fputc(C, F)
 #endif /* HDfputc */
@@ -1042,11 +950,7 @@
 #define H5_SIZEOF_H5_STAT_SIZE_T H5_SIZEOF_OFF_T
 
 #ifndef HDftell
-<<<<<<< HEAD
-#define HDftell(F) ftello(F)
-=======
 #define HDftell(F) ftell(F)
->>>>>>> 18bbd3f0
 #endif /* HDftell */
 #ifndef HDftruncate
 #define HDftruncate(F, L) ftruncate(F, L)
@@ -1095,11 +999,7 @@
 #endif                                                        /* HDgethostbyaddr */
 #ifndef HDgethostname
 #define HDgethostname(N, L) gethostname(N, L)
-<<<<<<< HEAD
-#endif /* HDgetlogin */
-=======
 #endif /* HDgethostname */
->>>>>>> 18bbd3f0
 #ifndef HDgetlogin
 #define HDgetlogin() getlogin()
 #endif /* HDgetlogin */
@@ -1121,15 +1021,10 @@
 #ifndef HDgetrusage
 #define HDgetrusage(X, S) getrusage(X, S)
 #endif /* HDgetrusage */
-<<<<<<< HEAD
-#ifndef HDgets
-#define HDgets(S) gets(S)
-=======
 
 /* Don't define HDgets - gets() was deprecated in C99 and removed in C11 */
 #ifdef HDgets
 #undef HDgets
->>>>>>> 18bbd3f0
 #endif /* HDgets */
 
 #ifndef HDgettimeofday
@@ -1325,11 +1220,7 @@
 #define HDpread(F, B, C, O) pread(F, B, C, O)
 #endif /* HDpread */
 #ifndef HDprintf
-<<<<<<< HEAD
-#define HDprintf(...) HDfprintf(stdout, __VA_ARGS__)
-=======
 #define HDprintf printf
->>>>>>> 18bbd3f0
 #endif /* HDprintf */
 #ifndef HDputc
 #define HDputc(C, F) putc(C, F)
@@ -1508,12 +1399,9 @@
 #ifndef HDsnprintf
 #define HDsnprintf snprintf /*varargs*/
 #endif                      /* HDsnprintf */
-<<<<<<< HEAD
-=======
 #ifndef HDsocket
 #define HDsocket(A, B, C) socket((A), (B), (C)) /* mirror VFD */
 #endif                                          /* HDsocket */
->>>>>>> 18bbd3f0
 #ifndef HDsprintf
 #define HDsprintf sprintf /*varargs*/
 #endif                    /* HDsprintf */
@@ -1707,12 +1595,6 @@
 #ifndef HDva_start
 #define HDva_start(A, P) va_start(A, P)
 #endif /* HDva_start */
-<<<<<<< HEAD
-#ifndef HDvasprintf
-#define HDvasprintf(RET, FMT, A) vasprintf(RET, FMT, A)
-#endif /* HDvasprintf */
-=======
->>>>>>> 18bbd3f0
 #ifndef HDvfprintf
 #define HDvfprintf(F, FMT, A) vfprintf(F, FMT, A)
 #endif /* HDvfprintf */
@@ -1741,30 +1623,6 @@
 #define HDwrite(F, M, Z) write(F, M, Z)
 #endif /* HDwrite */
 
-<<<<<<< HEAD
-/*
- * And now for a couple non-Posix functions...  Watch out for systems that
- * define these in terms of macros.
- */
-#if !defined strdup && !defined H5_HAVE_STRDUP
-extern char *                   strdup(const char *s);
-#endif
-
-#ifndef HDstrdup
-#define HDstrdup(S) strdup(S)
-#endif /* HDstrdup */
-
-#ifndef HDpthread_self
-#define HDpthread_self() pthread_self()
-#endif /* HDpthread_self */
-
-/* Use this version of pthread_self for printing the thread ID */
-#ifndef HDpthread_self_ulong
-#define HDpthread_self_ulong() ((unsigned long)pthread_self())
-#endif /* HDpthread_self_ulong */
-
-=======
->>>>>>> 18bbd3f0
 /* Macro for "stringizing" an integer in the C preprocessor (use H5_TOSTRING) */
 /* (use H5_TOSTRING, H5_STRINGIZE is just part of the implementation) */
 #define H5_STRINGIZE(x) #x
@@ -2109,22 +1967,14 @@
 
 /* global library version information string */
 extern char H5_lib_vers_info_g[];
-<<<<<<< HEAD
-=======
 
 #include "H5TSprivate.h"
->>>>>>> 18bbd3f0
 
 /* Lock headers */
 #ifdef H5_HAVE_THREADSAFE
 
 /* replacement structure for original global variable */
 typedef struct H5_api_struct {
-<<<<<<< HEAD
-    H5TS_mutex_t init_lock;    /* API entrance mutex */
-    hbool_t      H5_libinit_g; /* Has the library been initialized? */
-    hbool_t      H5_libterm_g; /* Is the library being shutdown? */
-=======
 #ifdef H5_USE_RECURSIVE_WRITER_LOCKS
     H5TS_rw_lock_t init_rw_lock; /* API entrance RW lock */
 #else
@@ -2132,7 +1982,6 @@
 #endif
     hbool_t H5_libinit_g; /* Has the library been initialized? */
     hbool_t H5_libterm_g; /* Is the library being shutdown? */
->>>>>>> 18bbd3f0
 } H5_api_t;
 
 /* Macros for accessing the global variables */
@@ -2147,15 +1996,6 @@
 #endif
 
 /* Macros for threadsafe HDF-5 Phase I locks */
-<<<<<<< HEAD
-#define H5_API_LOCK   H5TS_mutex_lock(&H5_g.init_lock);
-#define H5_API_UNLOCK H5TS_mutex_unlock(&H5_g.init_lock);
-
-/* Macros for thread cancellation-safe mechanism */
-#define H5_API_UNSET_CANCEL H5TS_cancel_count_inc();
-
-#define H5_API_SET_CANCEL H5TS_cancel_count_dec();
-=======
 #ifdef H5_USE_RECURSIVE_WRITER_LOCKS
 #define H5_API_LOCK   H5TS_rw_wrlock(&H5_g.init_rw_lock);
 #define H5_API_UNLOCK H5TS_rw_unlock(&H5_g.init_rw_lock);
@@ -2167,7 +2007,6 @@
 /* Macros for thread cancellation-safe mechanism */
 #define H5_API_UNSET_CANCEL H5TS_cancel_count_inc();
 #define H5_API_SET_CANCEL   H5TS_cancel_count_dec();
->>>>>>> 18bbd3f0
 
 extern H5_api_t H5_g;
 
@@ -2290,23 +2129,14 @@
 #define FUNC_ENTER_API_INIT(err)                                                                             \
     /* Initialize the library */                                                                             \
     if (!H5_INIT_GLOBAL && !H5_TERM_GLOBAL) {                                                                \
-<<<<<<< HEAD
-        H5_INIT_GLOBAL = TRUE;                                                                               \
-=======
->>>>>>> 18bbd3f0
         if (H5_init_library() < 0)                                                                           \
             HGOTO_ERROR(H5E_FUNC, H5E_CANTINIT, err, "library initialization failed")                        \
     } /* end if */                                                                                           \
                                                                                                              \
     /* Initialize the package, if appropriate */                                                             \
-<<<<<<< HEAD
-    H5_PACKAGE_INIT(H5_MY_PKG_INIT, err)                                                                     \
-                                                                                                             \
-=======
     H5_PACKAGE_INIT(H5_MY_PKG_INIT, err)
 
 #define FUNC_ENTER_API_PUSH(err)                                                                             \
->>>>>>> 18bbd3f0
     /* Push the name of this function on the function stack */                                               \
     H5_PUSH_FUNC                                                                                             \
                                                                                                              \
@@ -2322,10 +2152,7 @@
         {                                                                                                    \
             FUNC_ENTER_API_COMMON                                                                            \
             FUNC_ENTER_API_INIT(err);                                                                        \
-<<<<<<< HEAD
-=======
             FUNC_ENTER_API_PUSH(err);                                                                        \
->>>>>>> 18bbd3f0
             /* Clear thread error stack entering public functions */                                         \
             H5E_clear_stack(NULL);                                                                           \
             {
@@ -2339,10 +2166,7 @@
         {                                                                                                    \
             FUNC_ENTER_API_COMMON                                                                            \
             FUNC_ENTER_API_INIT(err);                                                                        \
-<<<<<<< HEAD
-=======
             FUNC_ENTER_API_PUSH(err);                                                                        \
->>>>>>> 18bbd3f0
             {
 
 /*
@@ -2378,8 +2202,6 @@
                     FUNC_ENTER_API_THREADSAFE;                                                               \
                     BEGIN_MPE_LOG                                                                            \
                     {
-<<<<<<< HEAD
-=======
 
 /*
  * Use this macro for API functions that should only perform initialization
@@ -2397,7 +2219,6 @@
                         FUNC_ENTER_API_THREADSAFE;                                                           \
                         FUNC_ENTER_API_INIT(err);                                                            \
                         {
->>>>>>> 18bbd3f0
 
 /* Note: this macro only works when there's _no_ interface initialization routine for the module */
 #define FUNC_ENTER_NOAPI_INIT(err)                                                                           \
@@ -2608,8 +2429,6 @@
     }                                                                                                        \
     } /*end scope from beginning of FUNC_ENTER*/
 
-<<<<<<< HEAD
-=======
 /* Use this macro to match the FUNC_ENTER_API_NOPUSH macro */
 #define FUNC_LEAVE_API_NOPUSH(ret_value)                                                                     \
     ;                                                                                                        \
@@ -2624,7 +2443,6 @@
     }                                                                                                        \
     } /*end scope from beginning of FUNC_ENTER*/
 
->>>>>>> 18bbd3f0
 #define FUNC_LEAVE_NOAPI(ret_value)                                                                          \
     ;                                                                                                        \
     } /*end scope from end of FUNC_ENTER*/                                                                   \
@@ -2753,10 +2571,6 @@
                                                                                                              \
     /* Initialize the library or bust */                                                                     \
     if (!H5_INIT_GLOBAL && !H5_TERM_GLOBAL) {                                                                \
-<<<<<<< HEAD
-        H5_INIT_GLOBAL = TRUE;                                                                               \
-=======
->>>>>>> 18bbd3f0
         if (H5_init_library() < 0) {                                                                         \
             /* (Can't use H5E_THROW here) */                                                                 \
             H5E_PRINTF(H5E_CANTINIT, "interface initialization failed");                                     \
@@ -3000,8 +2814,4 @@
 H5_DLL herr_t H5_buffer_dump(FILE *stream, int indent, const uint8_t *buf, const uint8_t *marker,
                              size_t buf_offset, size_t buf_size);
 
-<<<<<<< HEAD
-#endif /* _H5private_H */
-=======
-#endif /* H5private_H */
->>>>>>> 18bbd3f0
+#endif /* H5private_H */