--- conflicted
+++ resolved
@@ -63,13 +63,10 @@
  * compliant. Otherwise all bets are off.
  */
 #ifdef H5_HAVE_UNISTD_H
-<<<<<<< HEAD
 #ifdef H5_HAVE_PWD_H
 #include <pwd.h>
 #endif
-=======
 #include <sys/types.h>
->>>>>>> bfde2912
 #include <unistd.h>
 #endif
 #ifdef _POSIX_VERSION
