--- conflicted
+++ resolved
@@ -1109,9 +1109,6 @@
 #define H5_INIT_GLOBAL (H5_libinit_g)
 #define H5_TERM_GLOBAL (H5_libterm_g)
 
-<<<<<<< HEAD
-#include "H5CXprivate.h" /* API Contexts */
-=======
 /* Macros for referencing package initialization symbols */
 #define H5_PACKAGE_INIT_VAR(x)  H5_GLUE(x, _init_g)
 #define H5_PACKAGE_INIT_FUNC(x) H5_GLUE(x, __init_package)
@@ -1139,11 +1136,7 @@
 #define H5_PACKAGE_INIT(pkg_init, err)
 #endif /* H5_MY_PKG */
 
-/* Forward declaration of H5CXpush() / H5CXpop() */
-/* (Including H5CXprivate.h creates bad circular dependencies - QAK, 3/18/2018) */
-H5_DLL herr_t H5CX_push(void);
-H5_DLL herr_t H5CX_pop(bool update_dxpl_props);
->>>>>>> 2c58357b
+#include "H5CXprivate.h" /* API Contexts */
 
 #ifndef NDEBUG
 #define FUNC_ENTER_CHECK_NAME(asrt)                                                                          \
