--- conflicted
+++ resolved
@@ -895,13 +895,6 @@
 #ifndef HDlstat
 #define HDlstat(S, B) lstat(S, B)
 #endif
-<<<<<<< HEAD
-#ifndef HDposix_memalign
-#define HDposix_memalign(P, A, Z) posix_memalign(P, A, Z)
-=======
-#ifndef HDmalloc
-#define HDmalloc(Z) malloc(Z)
->>>>>>> 605cea4a
 #endif
 #ifndef HDmemcmp
 #define HDmemcmp(X, Y, Z) memcmp(X, Y, Z)
