--- conflicted
+++ resolved
@@ -522,64 +522,6 @@
 #define LOCK_UN 0x08
 #endif /* H5_HAVE_FLOCK */
 
-<<<<<<< HEAD
-/* Macros for enabling/disabling particular GCC / clang warnings
- *
- * These are duplicated in H5FDmulti.c (we don't want to put them in the
- * public header and the multi VFD can't use private headers). If you make
- * changes here, be sure to update those as well.
- *
- * (see the following web-sites for more info:
- *      http://www.dbp-consulting.com/tutorials/SuppressingGCCWarnings.html
- *      http://gcc.gnu.org/onlinedocs/gcc/Diagnostic-Pragmas.html#Diagnostic-Pragmas
- */
-#define H5_DIAG_JOINSTR(x, y) x y
-#define H5_DIAG_DO_PRAGMA(x)  _Pragma(#x)
-#define H5_DIAG_PRAGMA(x)     H5_DIAG_DO_PRAGMA(GCC diagnostic x)
-
-/* Allow suppression of compiler diagnostics unless H5_SHOW_ALL_WARNINGS is
- *      defined (enabled with '--enable-show-all-warnings' configure option).
- */
-#ifndef H5_SHOW_ALL_WARNINGS
-#define H5_DIAG_OFF(x) H5_DIAG_PRAGMA(push) H5_DIAG_PRAGMA(ignored H5_DIAG_JOINSTR("-W", x))
-#define H5_DIAG_ON(x)  H5_DIAG_PRAGMA(pop)
-#else
-#define H5_DIAG_OFF(x)
-#define H5_DIAG_ON(x)
-#endif
-
-/* Macros for enabling/disabling particular GCC-only warnings.
- * These pragmas are only implemented usefully in gcc 4.6+
- */
-#if (((__GNUC__ * 100) + __GNUC_MINOR__) >= 406)
-#define H5_GCC_DIAG_OFF(x) H5_DIAG_OFF(x)
-#define H5_GCC_DIAG_ON(x)  H5_DIAG_ON(x)
-#else
-#define H5_GCC_DIAG_OFF(x)
-#define H5_GCC_DIAG_ON(x)
-#endif
-
-/* Macros for enabling/disabling particular clang-only warnings.
- */
-#if defined(__clang__)
-#define H5_CLANG_DIAG_OFF(x) H5_DIAG_OFF(x)
-#define H5_CLANG_DIAG_ON(x)  H5_DIAG_ON(x)
-#else
-#define H5_CLANG_DIAG_OFF(x)
-#define H5_CLANG_DIAG_ON(x)
-#endif
-
-/* Macros for enabling/disabling particular GCC / clang warnings.
- * These macros should be used for warnings supported by both gcc and clang.
- */
-#if (((__GNUC__ * 100) + __GNUC_MINOR__) >= 406) || defined(__clang__)
-#define H5_GCC_CLANG_DIAG_OFF(x) H5_DIAG_OFF(x)
-#define H5_GCC_CLANG_DIAG_ON(x)  H5_DIAG_ON(x)
-#else
-#define H5_GCC_CLANG_DIAG_OFF(x)
-#define H5_GCC_CLANG_DIAG_ON(x)
-#endif
-
 /* Private typedefs */
 
 /* Union for const/non-const pointer for use by functions that manipulate
@@ -592,8 +534,6 @@
     const void *cvp;
 } H5_flexible_const_ptr_t;
 
-=======
->>>>>>> 4a10a060
 /* If necessary, create a typedef for library usage of the
  * _Float16 type to avoid issues when compiling the library
  * with the -pedantic flag or similar where we get warnings
