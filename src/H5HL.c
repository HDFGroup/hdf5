--- conflicted
+++ resolved
@@ -543,26 +543,17 @@
  *
  *-------------------------------------------------------------------------
  */
-<<<<<<< HEAD
-herr_t
+
 H5HL_insert(H5F_t *f, H5HL_t *heap, size_t buf_size, const void *buf, size_t *offset_out)
 {
-=======
-BEGIN_FUNC(PRIV, ERR, herr_t, SUCCEED, FAIL,
-           H5HL_insert(H5F_t *f, H5HL_t *heap, size_t buf_size, const void *buf, size_t *offset_out))
-
->>>>>>> 14794490
     H5HL_free_t *fl = NULL, *last_fl = NULL;
     size_t       need_size;
     size_t       offset = 0;
     hbool_t      found;
     herr_t       ret_value = SUCCEED;
 
-<<<<<<< HEAD
     FUNC_ENTER_NOAPI(FAIL)
 
-=======
->>>>>>> 14794490
     /* Check arguments */
     HDassert(f);
     HDassert(heap);
@@ -738,12 +729,6 @@
     H5MM_memcpy(heap->dblk_image + offset, buf, buf_size);
 
     *offset_out = offset;
-<<<<<<< HEAD
-=======
-
-    CATCH
-    /* No special processing on exit */
->>>>>>> 14794490
 
 done:
     FUNC_LEAVE_NOAPI(ret_value)
