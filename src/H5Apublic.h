--- conflicted
+++ resolved
@@ -47,7 +47,6 @@
 extern "C" {
 #endif
 
-<<<<<<< HEAD
 /*-------------------------------------------------------------------------*/
 /**
  * \ingroup H5A
@@ -69,8 +68,6 @@
  * \see H5Acreate(), H5Aopen()
  */
 H5_DLL herr_t  H5Aclose(hid_t attr_id);
-=======
->>>>>>> d85f6e2d
 /* --------------------------------------------------------------------------*/
 /**
  * \ingroup H5A
@@ -118,16 +115,11 @@
  * \see H5Aclose()
  *
  */
-<<<<<<< HEAD
 H5_DLL hid_t   H5Acreate2(hid_t loc_id, const char *attr_name, hid_t type_id, hid_t space_id, hid_t acpl_id,
                           hid_t aapl_id);
-=======
-H5_DLL hid_t H5Acreate2(hid_t loc_id, const char *attr_name, hid_t type_id, hid_t space_id, hid_t acpl_id,
-                        hid_t aapl_id);
 H5_DLL hid_t H5Acreate_async(const char *app_file, const char *app_func, unsigned app_line, hid_t loc_id,
                              const char *attr_name, hid_t type_id, hid_t space_id, hid_t acpl_id,
                              hid_t aapl_id, hid_t es_id);
->>>>>>> d85f6e2d
 /*--------------------------------------------------------------------------*/
 /**
  * \ingroup H5A
@@ -175,7 +167,6 @@
  * \since 1.8.0
  *
  */
-<<<<<<< HEAD
 H5_DLL hid_t   H5Acreate_by_name(hid_t loc_id, const char *obj_name, const char *attr_name, hid_t type_id,
                                  hid_t space_id, hid_t acpl_id, hid_t aapl_id, hid_t lapl_id);
 /*-------------------------------------------------------------------------*/
@@ -796,14 +787,10 @@
 H5_DLL herr_t  H5Aiterate_by_name(hid_t loc_id, const char *obj_name, H5_index_t idx_type,
     H5_iter_order_t order, hsize_t *idx, H5A_operator2_t op, void *op_data,
     hid_t lapl_id);
-=======
-H5_DLL hid_t H5Acreate_by_name(hid_t loc_id, const char *obj_name, const char *attr_name, hid_t type_id,
-                               hid_t space_id, hid_t acpl_id, hid_t aapl_id, hid_t lapl_id);
 H5_DLL hid_t H5Acreate_by_name_async(const char *app_file, const char *app_func, unsigned app_line,
                                      hid_t loc_id, const char *obj_name, const char *attr_name, hid_t type_id,
                                      hid_t space_id, hid_t acpl_id, hid_t aapl_id, hid_t lapl_id,
                                      hid_t es_id);
->>>>>>> d85f6e2d
 /*--------------------------------------------------------------------------*/
 /**
  * \ingroup H5A
@@ -834,13 +821,9 @@
  *
  * \see H5Aclose(), H5Acreate()
  */
-<<<<<<< HEAD
 H5_DLL hid_t   H5Aopen(hid_t obj_id, const char *attr_name, hid_t aapl_id);
-=======
-H5_DLL hid_t H5Aopen(hid_t obj_id, const char *attr_name, hid_t aapl_id);
 H5_DLL hid_t H5Aopen_async(const char *app_file, const char *app_func, unsigned app_line, hid_t obj_id,
                            const char *attr_name, hid_t aapl_id, hid_t es_id);
->>>>>>> d85f6e2d
 /*--------------------------------------------------------------------------*/
 /**
  * \ingroup H5A
@@ -886,16 +869,11 @@
  * \since 1.8.0
  *
  */
-<<<<<<< HEAD
 H5_DLL hid_t   H5Aopen_by_idx(hid_t loc_id, const char *obj_name, H5_index_t idx_type, H5_iter_order_t order,
                               hsize_t n, hid_t aapl_id, hid_t lapl_id);
-=======
-H5_DLL hid_t H5Aopen_by_idx(hid_t loc_id, const char *obj_name, H5_index_t idx_type, H5_iter_order_t order,
-                            hsize_t n, hid_t aapl_id, hid_t lapl_id);
 H5_DLL hid_t H5Aopen_by_idx_async(const char *app_file, const char *app_func, unsigned app_line, hid_t loc_id,
                                   const char *obj_name, H5_index_t idx_type, H5_iter_order_t order, hsize_t n,
                                   hid_t aapl_id, hid_t lapl_id, hid_t es_id);
->>>>>>> d85f6e2d
 /*--------------------------------------------------------------------------*/
 /**
  * \ingroup H5A
@@ -937,16 +915,11 @@
  * \since 1.8.0
  *
  */
-<<<<<<< HEAD
 H5_DLL hid_t   H5Aopen_by_name(hid_t loc_id, const char *obj_name, const char *attr_name, hid_t aapl_id,
                                hid_t lapl_id);
-=======
-H5_DLL hid_t H5Aopen_by_name(hid_t loc_id, const char *obj_name, const char *attr_name, hid_t aapl_id,
-                             hid_t lapl_id);
 H5_DLL hid_t H5Aopen_by_name_async(const char *app_file, const char *app_func, unsigned app_line,
                                    hid_t loc_id, const char *obj_name, const char *attr_name, hid_t aapl_id,
                                    hid_t lapl_id, hid_t es_id);
->>>>>>> d85f6e2d
 /*-------------------------------------------------------------------------- */
 /**
  * \ingroup H5A
@@ -973,7 +946,6 @@
  *
  * \see H5Awrite()
  *
-<<<<<<< HEAD
 */
 H5_DLL herr_t  H5Aread(hid_t attr_id, hid_t type_id, void *buf);
 /*-------------------------------------------------------------------------*/
@@ -998,9 +970,6 @@
  *
  */
 H5_DLL herr_t  H5Arename(hid_t loc_id, const char *old_name, const char *new_name);
-=======
- */
-H5_DLL herr_t H5Aread(hid_t attr_id, hid_t type_id, void *buf);
 H5_DLL herr_t H5Aread_async(const char *app_file, const char *app_func, unsigned app_line, hid_t attr_id,
                             hid_t dtype_id, void *buf, hid_t es_id);
 /*--------------------------------------------------------------------------*/
@@ -1037,49 +1006,20 @@
 H5_DLL herr_t  H5Awrite(hid_t attr_id, hid_t type_id, const void *buf);
 H5_DLL herr_t  H5Awrite_async(const char *app_file, const char *app_func, unsigned app_line, hid_t attr_id,
                               hid_t type_id, const void *buf, hid_t es_id);
-H5_DLL hid_t   H5Aget_space(hid_t attr_id);
-H5_DLL hid_t   H5Aget_type(hid_t attr_id);
-H5_DLL hid_t   H5Aget_create_plist(hid_t attr_id);
-H5_DLL ssize_t H5Aget_name(hid_t attr_id, size_t buf_size, char *buf);
-H5_DLL ssize_t H5Aget_name_by_idx(hid_t loc_id, const char *obj_name, H5_index_t idx_type,
-                                  H5_iter_order_t order, hsize_t n, char *name /*out*/, size_t size,
-                                  hid_t lapl_id);
-H5_DLL hsize_t H5Aget_storage_size(hid_t attr_id);
-H5_DLL herr_t  H5Aget_info(hid_t attr_id, H5A_info_t *ainfo /*out*/);
-H5_DLL herr_t  H5Aget_info_by_name(hid_t loc_id, const char *obj_name, const char *attr_name,
-                                   H5A_info_t *ainfo /*out*/, hid_t lapl_id);
-H5_DLL herr_t  H5Aget_info_by_idx(hid_t loc_id, const char *obj_name, H5_index_t idx_type,
-                                  H5_iter_order_t order, hsize_t n, H5A_info_t *ainfo /*out*/, hid_t lapl_id);
-H5_DLL herr_t  H5Arename(hid_t loc_id, const char *old_name, const char *new_name);
 H5_DLL herr_t  H5Arename_async(const char *app_file, const char *app_func, unsigned app_line, hid_t loc_id,
                                const char *old_name, const char *new_name, hid_t es_id);
-H5_DLL herr_t  H5Arename_by_name(hid_t loc_id, const char *obj_name, const char *old_attr_name,
-                                 const char *new_attr_name, hid_t lapl_id);
 H5_DLL herr_t  H5Arename_by_name_async(const char *app_file, const char *app_func, unsigned app_line,
                                        hid_t loc_id, const char *obj_name, const char *old_attr_name,
                                        const char *new_attr_name, hid_t lapl_id, hid_t es_id);
-H5_DLL herr_t  H5Aiterate2(hid_t loc_id, H5_index_t idx_type, H5_iter_order_t order, hsize_t *idx,
-                           H5A_operator2_t op, void *op_data);
-H5_DLL herr_t  H5Aiterate_by_name(hid_t loc_id, const char *obj_name, H5_index_t idx_type,
-                                  H5_iter_order_t order, hsize_t *idx, H5A_operator2_t op, void *op_data,
-                                  hid_t lapd_id);
-H5_DLL herr_t  H5Adelete(hid_t loc_id, const char *name);
-H5_DLL herr_t  H5Adelete_by_name(hid_t loc_id, const char *obj_name, const char *attr_name, hid_t lapl_id);
-H5_DLL herr_t H5Adelete_by_idx(hid_t loc_id, const char *obj_name, H5_index_t idx_type, H5_iter_order_t order,
-                               hsize_t n, hid_t lapl_id);
-H5_DLL htri_t H5Aexists(hid_t obj_id, const char *attr_name);
 H5_DLL herr_t H5Aexists_async(const char *app_file, const char *app_func, unsigned app_line, hid_t obj_id,
                               const char *attr_name, hbool_t *exists, hid_t es_id);
-H5_DLL htri_t H5Aexists_by_name(hid_t obj_id, const char *obj_name, const char *attr_name, hid_t lapl_id);
 H5_DLL herr_t H5Aexists_by_name_async(const char *app_file, const char *app_func, unsigned app_line,
                                       hid_t loc_id, const char *obj_name, const char *attr_name,
                                       hbool_t *exists, hid_t lapl_id, hid_t es_id);
->>>>>>> d85f6e2d
-/*-------------------------------------------------------------------------*/
-/**
- * \ingroup H5A
- *
-<<<<<<< HEAD
+/*-------------------------------------------------------------------------*/
+/**
+ * \ingroup H5A
+ *
  * \fgdt_loc_id
  * \param[in] obj_name      Name of object, relative to location, whose
  *                          attribute is to be renamed
@@ -1101,56 +1041,6 @@
  */
 H5_DLL herr_t  H5Arename_by_name(hid_t loc_id, const char *obj_name,
     const char *old_attr_name, const char *new_attr_name, hid_t lapl_id);
-/*--------------------------------------------------------------------------*/
-/**
- * \ingroup H5A
- *
- * \brief Writes data to an attribute
- *
- * \attr_id
- * \mem_type_id{type_id}
- * \param[out]  buf       Data to be written
- *
- * \return \herr_t
- *
- * \details H5Awrite() writes an attribute, specified with \p attr_id. The
- *          attribute's in-memory datatype is specified with \p type_id.
- *          The entire attribute is written from \p buf to the file.
- *
- *          If \p type_id is either a fixed-length or variable-length string,
- *          it is important to set the string length when defining the datatype.
- *          String datatypes are derived from #H5T_C_S1 (or #H5T_FORTRAN_S1 for
- *          Fortran codes), which defaults to 1 character in size.
- *          See H5Tset_size() and Creating variable-length string datatypes.
- *
- *          Datatype conversion takes place at the time of a read or write and
- *          is automatic.
- *
- * \version 1.8.8   Fortran updated to Fortran2003.
- * \version 1.4.2   Fortran \p dims parameter added in this release
- * \since 1.0.0
- * \see H5Aread()
- *
- */
-H5_DLL herr_t  H5Awrite(hid_t attr_id, hid_t type_id, const void *buf);
-=======
- * \brief Closes the specified attribute
- *
- * \attr_id
- *
- * \return \herr_t
- *
- * \details H5Aclose() terminates access to the attribute specified by
- *          \p attr_id by releasing the identifier.
- *
- * \attention Further use of a released attribute identifier is illegal; a
- *            function using such an identifier will generate an error.
- *
- * \since 1.0.0
- *
- * \see H5Acreate(), H5Aopen()
- */
-H5_DLL herr_t H5Aclose(hid_t attr_id);
 H5_DLL herr_t H5Aclose_async(const char *app_file, const char *app_func, unsigned app_line, hid_t attr_id,
                              hid_t es_id);
 
@@ -1187,7 +1077,6 @@
 #define H5Aexists_by_name_async_wrap H5_NO_EXPAND(H5Aexists_by_name_async)
 #define H5Aclose_async_wrap          H5_NO_EXPAND(H5Aclose_async)
 #endif /* H5A_MODULE */
->>>>>>> d85f6e2d
 
 /* Symbols defined for compatibility with previous versions of the HDF5 API.
  *
