/* * * * * * * * * * * * * * * * * * * * * * * * * * * * * * * * * * * * * * *
 * Copyright by The HDF Group.                                               *
 * Copyright by the Board of Trustees of the University of Illinois.         *
 * All rights reserved.                                                      *
 *                                                                           *
 * This file is part of HDF5.  The full HDF5 copyright notice, including     *
 * terms governing use, modification, and redistribution, is contained in    *
 * the COPYING file, which can be found at the root of the source code       *
 * distribution tree, or in https://www.hdfgroup.org/licenses.               *
 * If you do not have access to either file, you may request a copy from     *
 * help@hdfgroup.org.                                                        *
 * * * * * * * * * * * * * * * * * * * * * * * * * * * * * * * * * * * * * * */

/*
 * Programmer:  Quincey Koziol
 *              Friday, January 30, 2004
 *
 * Purpose:	Common routines for all MPI-based VFL drivers.
 *
 */

#include "H5private.h"   /* Generic Functions			*/
#include "H5CXprivate.h" /* API Contexts                         */
#include "H5Eprivate.h"  /* Error handling		  	*/
#include "H5Fprivate.h"  /* File access				*/
#include "H5FDprivate.h" /* File drivers				*/
#include "H5FDmpi.h"     /* Common MPI file driver		*/
#include "H5Pprivate.h"  /* Property lists			*/

#ifdef H5_HAVE_PARALLEL

/*-------------------------------------------------------------------------
 * Function:	H5FD_mpi_get_rank
 *
 * Purpose:	Retrieves the rank of an MPI process.
 *
 * Return:	Success:	The rank (non-negative)
 *
 *		Failure:	Negative
 *
 * Programmer:	Quincey Koziol
 *              Friday, January 30, 2004
 *
 *-------------------------------------------------------------------------
 */
int
H5FD_mpi_get_rank(const H5FD_t *file)
{
    const H5FD_class_mpi_t *cls;

    int ret_value;

    FUNC_ENTER_NOAPI(FAIL)

    HDassert(file);
    cls = (const H5FD_class_mpi_t *)(file->cls);
    HDassert(cls);
    HDassert(cls->get_rank); /* All MPI drivers must implement this */

    /* Dispatch to driver */
    if ((ret_value = (cls->get_rank)(file)) < 0)
        HGOTO_ERROR(H5E_VFL, H5E_CANTGET, FAIL, "driver get_rank request failed")

done:
    FUNC_LEAVE_NOAPI(ret_value)
} /* end H5FD_mpi_get_rank() */

/*-------------------------------------------------------------------------
 * Function:	H5FD_mpi_get_size
 *
 * Purpose:	Retrieves the size of the communicator used for the file
 *
 * Return:	Success:	The communicator size (non-negative)
 *
 *		Failure:	Negative
 *
 * Programmer:	Quincey Koziol
 *              Friday, January 30, 2004
 *
 *-------------------------------------------------------------------------
 */
int
H5FD_mpi_get_size(const H5FD_t *file)
{
    const H5FD_class_mpi_t *cls;
    int                     ret_value;

    FUNC_ENTER_NOAPI(FAIL)

    HDassert(file);
    cls = (const H5FD_class_mpi_t *)(file->cls);
    HDassert(cls);
    HDassert(cls->get_size); /* All MPI drivers must implement this */

    /* Dispatch to driver */
    if ((ret_value = (cls->get_size)(file)) < 0)
        HGOTO_ERROR(H5E_VFL, H5E_CANTGET, FAIL, "driver get_size request failed")

done:
    FUNC_LEAVE_NOAPI(ret_value)
} /* end H5FD_mpi_get_size() */

/*-------------------------------------------------------------------------
 * Function:	H5FD_mpi_get_comm
 *
 * Purpose:	Retrieves the file's communicator
 *
 * Return:	Success:	The communicator (non-negative)
 *
 *		Failure:	Negative
 *
 * Programmer:	Quincey Koziol
 *              Friday, January 30, 2004
 *
 *-------------------------------------------------------------------------
 */
MPI_Comm
H5FD_mpi_get_comm(const H5FD_t *file)
{
    const H5FD_class_mpi_t *cls;
    MPI_Comm                ret_value;

    FUNC_ENTER_NOAPI(MPI_COMM_NULL)

    HDassert(file);
    cls = (const H5FD_class_mpi_t *)(file->cls);
    HDassert(cls);
    HDassert(cls->get_comm); /* All MPI drivers must implement this */

    /* Dispatch to driver */
    if ((ret_value = (cls->get_comm)(file)) == MPI_COMM_NULL)
        HGOTO_ERROR(H5E_VFL, H5E_CANTGET, MPI_COMM_NULL, "driver get_comm request failed")

done:
    FUNC_LEAVE_NOAPI(ret_value)
} /* end H5FD_mpi_get_comm() */

<<<<<<< HEAD

=======
>>>>>>> a3e040f3
/*-------------------------------------------------------------------------
 * Function:    H5FD_mpi_MPIOff_to_haddr
 *
 * Purpose:     Convert an MPI_Offset value to haddr_t.
 *
 * Return:      Success:	The haddr_t equivalent of the MPI_OFF
 *				argument.
 *
 *              Failure:	HADDR_UNDEF
 *
 * Programmer:  Unknown
 *              January 30, 1998
 *
 *-------------------------------------------------------------------------
 */
haddr_t
H5FD_mpi_MPIOff_to_haddr(MPI_Offset mpi_off)
{
    haddr_t ret_value = HADDR_UNDEF;

    FUNC_ENTER_NOAPI_NOINIT_NOERR

    if (mpi_off != (MPI_Offset)(haddr_t)mpi_off)
        ret_value = HADDR_UNDEF;
    else
        ret_value = (haddr_t)mpi_off;

    FUNC_LEAVE_NOAPI(ret_value)
}

/*-------------------------------------------------------------------------
 * Function:    H5FD_mpi_haddr_to_MPIOff
 *
 * Purpose:     Convert an haddr_t value to MPI_Offset.
 *
 * Return:      Success:	Non-negative, the MPI_OFF argument contains
 *				the converted value.
 *
 * 		Failure:	Negative, MPI_OFF is undefined.
 *
 * Programmer:  Unknown
 *              January 30, 1998
 *
 *-------------------------------------------------------------------------
 */
herr_t
H5FD_mpi_haddr_to_MPIOff(haddr_t addr, MPI_Offset *mpi_off /*out*/)
{
    herr_t ret_value = FAIL;

    FUNC_ENTER_NOAPI_NOINIT_NOERR

    HDassert(mpi_off);

    /* Convert the HDF5 address into an MPI offset */
    *mpi_off = (MPI_Offset)addr;

    if (addr != (haddr_t)((MPI_Offset)addr))
        ret_value = FAIL;
    else
        ret_value = SUCCEED;

    FUNC_LEAVE_NOAPI(ret_value)
}

/*-------------------------------------------------------------------------
 * Function:    H5FD_mpi_comm_info_dup
 *
 * Purpose:     Make duplicates of communicator and Info object.
 * 		If the Info object is in fact MPI_INFO_NULL, no duplicate
 * 		is made but the same value assigned to the new Info object
 * 		handle.
 *
 * Return:      Success:	Non-negative.  The new communicator and Info
 * 				object handles are returned via comm_new and
 * 				info_new pointers.
 *
 * 		Failure:	Negative.
 *
 * Programmer:  Albert Cheng
 *              Jan  8, 2003
 *-------------------------------------------------------------------------
 */
herr_t
H5FD_mpi_comm_info_dup(MPI_Comm comm, MPI_Info info, MPI_Comm *comm_new, MPI_Info *info_new)
{
    herr_t   ret_value = SUCCEED;
    MPI_Comm comm_dup  = MPI_COMM_NULL;
    MPI_Info info_dup  = MPI_INFO_NULL;
    int      mpi_code;

    FUNC_ENTER_NOAPI(FAIL)

    /* Check arguments */
    if (MPI_COMM_NULL == comm)
        HGOTO_ERROR(H5E_INTERNAL, H5E_BADVALUE, FAIL, "not a valid argument")
    if (!comm_new || !info_new)
        HGOTO_ERROR(H5E_INTERNAL, H5E_BADVALUE, FAIL, "bad pointers")

    /* Dup them.  Using temporary variables for error recovery cleanup. */
    if (MPI_SUCCESS != (mpi_code = MPI_Comm_dup(comm, &comm_dup)))
        HMPI_GOTO_ERROR(FAIL, "MPI_Comm_dup failed", mpi_code)
    if (MPI_INFO_NULL != info) {
        if (MPI_SUCCESS != (mpi_code = MPI_Info_dup(info, &info_dup)))
            HMPI_GOTO_ERROR(FAIL, "MPI_Info_dup failed", mpi_code)
    }
    else {
        /* No dup, just copy it. */
        info_dup = info;
    }

    /* Set MPI_ERRORS_RETURN on comm_dup so that MPI failures are not fatal,
       and return codes can be checked and handled. May 23, 2017 FTW */
    if (MPI_SUCCESS != (mpi_code = MPI_Comm_set_errhandler(comm_dup, MPI_ERRORS_RETURN)))
        HMPI_GOTO_ERROR(FAIL, "MPI_Errhandler_set failed", mpi_code)

    /* copy them to the return arguments */
    *comm_new = comm_dup;
    *info_new = info_dup;

done:
    if (FAIL == ret_value) {
        /* need to free anything created here */
        if (MPI_COMM_NULL != comm_dup)
            MPI_Comm_free(&comm_dup);
        if (MPI_INFO_NULL != info_dup)
            MPI_Info_free(&info_dup);
    }

    FUNC_LEAVE_NOAPI(ret_value)
}

/*-------------------------------------------------------------------------
 * Function:    H5FD_mpi_comm_info_free
 *
 * Purpose:     Free the communicator and Info object.
 * 		If comm or info is in fact MPI_COMM_NULL or MPI_INFO_NULL
 * 		respectively, no action occurs to it.
 *
 * Return:      Success:	Non-negative.  The values the pointers refer
 * 				to will be set to the corresponding NULL
 * 				handles.
 *
 * 		Failure:	Negative.
 *
 * Programmer:  Albert Cheng
 *              Jan  8, 2003
 *-------------------------------------------------------------------------
 */
herr_t
H5FD_mpi_comm_info_free(MPI_Comm *comm, MPI_Info *info)
{
    herr_t ret_value = SUCCEED;

    FUNC_ENTER_NOAPI(FAIL)

    /* Check arguments */
    if (!comm || !info)
        HGOTO_ERROR(H5E_INTERNAL, H5E_BADVALUE, FAIL, "not a valid argument")

    if (MPI_COMM_NULL != *comm)
        MPI_Comm_free(comm);
    if (MPI_INFO_NULL != *info)
        MPI_Info_free(info);

done:
    FUNC_LEAVE_NOAPI(ret_value)
}

#ifdef NOT_YET

/*-------------------------------------------------------------------------
 * Function:	H5FD_mpio_wait_for_left_neighbor
 *
 * Purpose:	Blocks until (empty) msg is received from immediately
 *		lower-rank neighbor. In conjunction with
 *		H5FD_mpio_signal_right_neighbor, useful for enforcing
 *		1-process-at-at-time access to critical regions to avoid race
 *		conditions (though it is overkill to require that the
 *		processes be allowed to proceed strictly in order of their
 *		rank).
 *
 * Note:	This routine doesn't read or write any file, just performs
 *		interprocess coordination. It really should reside in a
 *		separate package of such routines.
 *
 * Return:	Success:	0
 *		Failure:	-1
 *
 * Programmer:	rky
 *              19981207
 *
 *-------------------------------------------------------------------------
 */
herr_t
H5FD_mpio_wait_for_left_neighbor(H5FD_t *_file)
{
    H5FD_mpio_t *file = (H5FD_mpio_t *)_file;
    char         msgbuf[1];
    MPI_Status   rcvstat;
    int          mpi_code;            /* mpi return code */
    herr_t       ret_value = SUCCEED; /* Return value */

    FUNC_ENTER_NOAPI(FAIL)

    HDassert(file);
    HDassert(H5FD_MPIO == file->pub.driver_id);

    /* Portably initialize MPI status variable */
    HDmemset(&rcvstat, 0, sizeof(MPI_Status));

    /* p0 has no left neighbor; all other procs wait for msg */
    if (file->mpi_rank != 0) {
        if (MPI_SUCCESS != (mpi_code = MPI_Recv(&msgbuf, 1, MPI_CHAR, file->mpi_rank - 1, MPI_ANY_TAG,
                                                file->comm, &rcvstat)))
            HMPI_GOTO_ERROR(FAIL, "MPI_Recv failed", mpi_code)
    }

done:
    FUNC_LEAVE_NOAPI(ret_value)
}

/*-------------------------------------------------------------------------
 * Function:	H5FD_mpio_signal_right_neighbor
 *
 * Purpose:	Blocks until (empty) msg is received from immediately
 *		lower-rank neighbor. In conjunction with
 *		H5FD_mpio_wait_for_left_neighbor, useful for enforcing
 *		1-process-at-at-time access to critical regions to avoid race
 *		conditions (though it is overkill to require that the
 *		processes be allowed to proceed strictly in order of their
 *		rank).
 *
 * Note: 	This routine doesn't read or write any file, just performs
 *		interprocess coordination. It really should reside in a
 *		separate package of such routines.
 *
 * Return:	Success:	0
 *		Failure:	-1
 *
 * Programmer:	rky
 *              19981207
 *
 *-------------------------------------------------------------------------
 */
herr_t
H5FD_mpio_signal_right_neighbor(H5FD_t *_file)
{
    H5FD_mpio_t *file = (H5FD_mpio_t *)_file;
    char         msgbuf[1];
    int          mpi_code;            /* mpi return code */
    herr_t       ret_value = SUCCEED; /* Return value */

    FUNC_ENTER_NOAPI(FAIL)

    HDassert(file);
    HDassert(H5FD_MPIO == file->pub.driver_id);

    if (file->mpi_rank != (file->mpi_size - 1))
        if (MPI_SUCCESS !=
            (mpi_code = MPI_Send(&msgbuf, 0 /*empty msg*/, MPI_CHAR, file->mpi_rank + 1, 0, file->comm)))
            HMPI_GOTO_ERROR(FAIL, "MPI_Send failed", mpi_code)

done:
    FUNC_LEAVE_NOAPI(ret_value)
}
#endif /* NOT_YET */
#endif /* H5_HAVE_PARALLEL */<|MERGE_RESOLUTION|>--- conflicted
+++ resolved
@@ -135,11 +135,6 @@
     FUNC_LEAVE_NOAPI(ret_value)
 } /* end H5FD_mpi_get_comm() */
 
-<<<<<<< HEAD
--
-=======
->>>>>>> a3e040f3
 /*-------------------------------------------------------------------------
  * Function:    H5FD_mpi_MPIOff_to_haddr
  *
