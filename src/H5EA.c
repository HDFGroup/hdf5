--- conflicted
+++ resolved
@@ -347,11 +347,7 @@
             hdr->idx_blk_addr = H5EA__iblock_create(hdr, &stats_changed);
             if (!H5_addr_defined(hdr->idx_blk_addr))
                 HGOTO_ERROR(H5E_EARRAY, H5E_CANTCREATE, FAIL, "unable to create index block");
-<<<<<<< HEAD
-            hdr_dirty = TRUE;
-=======
             hdr_dirty = true;
->>>>>>> 07347cc5
         } /* end if */
         else
             HGOTO_DONE(SUCCEED);
@@ -430,11 +426,7 @@
                         H5E_EARRAY, H5E_CANTDEPEND, FAIL,
                         "unable to create flush dependency between data block and header, index = %llu",
                         (unsigned long long)idx);
-<<<<<<< HEAD
-                dblock->has_hdr_depend = TRUE;
-=======
                 dblock->has_hdr_depend = true;
->>>>>>> 07347cc5
             } /* end if */
 
             /* Set 'thing' info to refer to the data block */
@@ -509,11 +501,7 @@
                                 "unable to create flush dependency between super block and header, address "
                                 "= %llu",
                                 (unsigned long long)sblock->addr);
-<<<<<<< HEAD
-                        sblock->has_hdr_depend = TRUE;
-=======
                         sblock->has_hdr_depend = true;
->>>>>>> 07347cc5
                     } /* end if */
                 }     /* end if */
                 else
@@ -571,11 +559,7 @@
                                     "unable to create flush dependency between data block page and header, "
                                     "index = %llu",
                                     (unsigned long long)idx);
-<<<<<<< HEAD
-                    dblk_page->has_hdr_depend = TRUE;
-=======
                     dblk_page->has_hdr_depend = true;
->>>>>>> 07347cc5
                 } /* end if */
 
                 /* Set 'thing' info to refer to the data block page */
@@ -599,11 +583,7 @@
                             H5E_EARRAY, H5E_CANTDEPEND, FAIL,
                             "unable to create flush dependency between data block and header, index = %llu",
                             (unsigned long long)idx);
-<<<<<<< HEAD
-                    dblock->has_hdr_depend = TRUE;
-=======
                     dblock->has_hdr_depend = true;
->>>>>>> 07347cc5
                 } /* end if */
 
                 /* Set 'thing' info to refer to the data block */
