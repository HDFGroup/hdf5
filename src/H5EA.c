--- conflicted
+++ resolved
@@ -508,18 +508,11 @@
                      */
                     if (will_extend && !sblock->has_hdr_depend) {
                         if (H5EA__create_flush_depend((H5AC_info_t *)sblock->hdr, (H5AC_info_t *)sblock) < 0)
-<<<<<<< HEAD
-                            H5E_THROW(H5E_CANTDEPEND,
-                                      "unable to create flush dependency between super block and header, "
-                                      "address = %llu",
-                                      (unsigned long long)sblock->addr)
-=======
                             H5E_THROW(
                                 H5E_CANTDEPEND,
                                 "unable to create flush dependency between super block and header, address "
                                 "= %llu",
                                 (unsigned long long)sblock->addr)
->>>>>>> 18bbd3f0
                         sblock->has_hdr_depend = TRUE;
                     } /* end if */
                 }     /* end if */
@@ -729,12 +722,8 @@
     /* Local variables */
     H5EA_hdr_t *hdr = ea->hdr; /* Header for EA */
     void *thing = NULL; /* Pointer to the array metadata containing the array index we are interested in */
-<<<<<<< HEAD
-    H5EA__unprotect_func_t thing_unprot_func; /* Function pointer for unprotecting the array metadata */
-=======
     H5EA__unprotect_func_t thing_unprot_func =
         NULL; /* Function pointer for unprotecting the array metadata */
->>>>>>> 18bbd3f0
 
     /*
      * Check arguments.
