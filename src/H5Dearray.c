--- conflicted
+++ resolved
@@ -395,11 +395,7 @@
     assert(elmt);
 
     /* Print element */
-<<<<<<< HEAD
-    HDsnprintf(temp_str, sizeof(temp_str), "Element #%" PRIuHSIZE ":", idx);
-=======
     snprintf(temp_str, sizeof(temp_str), "Element #%" PRIuHSIZE ":", idx);
->>>>>>> 07347cc5
     fprintf(stream, "%*s%-*s %" PRIuHADDR "\n", indent, "", fwidth, temp_str, *(const haddr_t *)elmt);
 
     FUNC_LEAVE_NOAPI(SUCCEED)
@@ -543,11 +539,7 @@
     assert(elmt);
 
     /* Print element */
-<<<<<<< HEAD
-    HDsnprintf(temp_str, sizeof(temp_str), "Element #%" PRIuHSIZE ":", idx);
-=======
     snprintf(temp_str, sizeof(temp_str), "Element #%" PRIuHSIZE ":", idx);
->>>>>>> 07347cc5
     fprintf(stream, "%*s%-*s {%" PRIuHADDR ", %u, %0x}\n", indent, "", fwidth, temp_str, elmt->addr,
             elmt->nbytes, elmt->filter_mask);
 
@@ -593,11 +585,7 @@
     /* Open the object header where the layout message resides */
     if (H5O_open(&obj_loc) < 0)
         HGOTO_ERROR(H5E_DATASET, H5E_CANTOPENOBJ, NULL, "can't open object header");
-<<<<<<< HEAD
-    obj_opened = TRUE;
-=======
     obj_opened = true;
->>>>>>> 07347cc5
 
     /* Read the layout message */
     if (NULL == H5O_msg_read(&obj_loc, H5O_LAYOUT_ID, &layout))
@@ -697,11 +685,7 @@
     oloc.addr = idx_info->storage->u.earray.dset_ohdr_addr;
 
     /* Get header */
-<<<<<<< HEAD
-    if (NULL == (oh = H5O_protect(&oloc, H5AC__READ_ONLY_FLAG, TRUE)))
-=======
     if (NULL == (oh = H5O_protect(&oloc, H5AC__READ_ONLY_FLAG, true)))
->>>>>>> 07347cc5
         HGOTO_ERROR(H5E_DATASET, H5E_CANTPROTECT, FAIL, "unable to protect object header");
 
     /* Retrieve the dataset's object header proxy */
@@ -938,11 +922,7 @@
     /* Check args */
     assert(storage);
 
-<<<<<<< HEAD
-    FUNC_LEAVE_NOAPI((hbool_t)H5_addr_defined(storage->idx_addr))
-=======
     FUNC_LEAVE_NOAPI((bool)H5_addr_defined(storage->idx_addr))
->>>>>>> 07347cc5
 } /* end H5D__earray_idx_is_space_alloc() */
 
 /*-------------------------------------------------------------------------
