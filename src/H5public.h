--- conflicted
+++ resolved
@@ -79,19 +79,11 @@
 /**
  * For minor interface/format changes
  */
-<<<<<<< HEAD
 #define H5_VERS_MINOR 14
 /**
  * For tweaks, bug-fixes, or development
  */
 #define H5_VERS_RELEASE 3
-=======
-#define H5_VERS_MINOR 15
-/**
- * For tweaks, bug-fixes, or development
- */
-#define H5_VERS_RELEASE 0
->>>>>>> 07347cc5
 /**
  * For pre-releases like \c snap0. Empty string for official releases.
  */
@@ -99,11 +91,7 @@
 /**
  * Full version string
  */
-<<<<<<< HEAD
 #define H5_VERS_INFO "HDF5 library version: 1.14.3-1"
-=======
-#define H5_VERS_INFO "HDF5 library version: 1.15.0"
->>>>>>> 07347cc5
 
 #define H5check() H5check_version(H5_VERS_MAJOR, H5_VERS_MINOR, H5_VERS_RELEASE)
 
