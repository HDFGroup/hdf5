/* * * * * * * * * * * * * * * * * * * * * * * * * * * * * * * * * * * * * * *
 * Copyright by The HDF Group.                                               *
 * Copyright by the Board of Trustees of the University of Illinois.         *
 * All rights reserved.                                                      *
 *                                                                           *
 * This file is part of HDF5.  The full HDF5 copyright notice, including     *
 * terms governing use, modification, and redistribution, is contained in    *
 * the COPYING file, which can be found at the root of the source code       *
 * distribution tree, or in https://support.hdfgroup.org/ftp/HDF5/releases.  *
 * If you do not have access to either file, you may request a copy from     *
 * help@hdfgroup.org.                                                        *
 * * * * * * * * * * * * * * * * * * * * * * * * * * * * * * * * * * * * * * */

/*
 * This file contains public declarations for the HDF5 module.
 */
#ifndef _H5public_H
#define _H5public_H

/* Include files for public use... */
/*
 * Since H5pubconf.h is a generated header file, it is messy to try
 * to put a #ifndef _H5pubconf_H ... #endif guard in it.
 * HDF5 has set an internal rule that it is being included here.
 * Source files should NOT include H5pubconf.h directly but include
 * it via H5public.h.  The #ifndef _H5public_H guard above would
 * prevent repeated include.
 */
#include "H5pubconf.h" /* From configure */

/* API Version macro wrapper definitions */
#include "H5version.h"

#ifdef H5_HAVE_FEATURES_H
#include <features.h> /* For setting POSIX, BSD, etc. compatibility */
#endif
#ifdef H5_HAVE_SYS_TYPES_H
#include <sys/types.h>
#endif
#ifdef H5_STDC_HEADERS
#include <limits.h> /* For H5T_NATIVE_CHAR defn in H5Tpublic.h  */
#include <stdarg.h> /* For variadic functions in H5VLpublic.h   */
#endif
#ifndef __cplusplus
#ifdef H5_HAVE_STDINT_H
#include <stdint.h> /* For C9x types */
#endif
#else
#ifdef H5_HAVE_STDINT_H_CXX
#include <stdint.h> /* For C9x types (when included from C++) */
#endif
#endif
#ifdef H5_HAVE_INTTYPES_H
#include <inttypes.h> /* C99/POSIX.1 header for uint64_t, PRIu64 */
#endif
#ifdef H5_HAVE_STDDEF_H
#include <stddef.h>
#endif
#ifdef H5_HAVE_PARALLEL
/* Don't link against MPI C++ bindings */
#define MPICH_SKIP_MPICXX 1
#define OMPI_SKIP_MPICXX  1
#include <mpi.h>
#ifndef MPI_FILE_NULL /* MPIO may be defined in mpi.h already */
#include <mpio.h>
#endif
#endif

/* Include the Windows API adapter header early */
#include "H5api_adpt.h"

#ifdef __cplusplus
extern "C" {
#endif

/* Macros for enabling/disabling particular GCC warnings */
/* (see the following web-sites for more info:
 *      http://www.dbp-consulting.com/tutorials/SuppressingGCCWarnings.html
 *      http://gcc.gnu.org/onlinedocs/gcc/Diagnostic-Pragmas.html#Diagnostic-Pragmas
 */
/* These pragmas are only implemented usefully in gcc 4.6+ */
#if ((__GNUC__ * 100) + __GNUC_MINOR__) >= 406
#define H5_GCC_DIAG_JOINSTR(x, y) x y
#define H5_GCC_DIAG_DO_PRAGMA(x)  _Pragma(#x)
#define H5_GCC_DIAG_PRAGMA(x)     H5_GCC_DIAG_DO_PRAGMA(GCC diagnostic x)

#define H5_GCC_DIAG_OFF(x) H5_GCC_DIAG_PRAGMA(push) H5_GCC_DIAG_PRAGMA(ignored H5_GCC_DIAG_JOINSTR("-W", x))
#define H5_GCC_DIAG_ON(x)  H5_GCC_DIAG_PRAGMA(pop)
#else
#define H5_GCC_DIAG_OFF(x)
#define H5_GCC_DIAG_ON(x)
#endif

/* Version numbers */
#define H5_VERS_MAJOR      1                        /* For major interface/format changes       */
#define H5_VERS_MINOR      13                       /* For minor interface/format changes       */
#define H5_VERS_RELEASE    0                        /* For tweaks, bug-fixes, or development    */
#define H5_VERS_SUBRELEASE ""                       /* For pre-releases like snap0          */
                                                    /* Empty string for real releases.           */
#define H5_VERS_INFO "HDF5 library version: 1.13.0" /* Full version string */

#define H5check() H5check_version(H5_VERS_MAJOR, H5_VERS_MINOR, H5_VERS_RELEASE)

/* macros for comparing the version */
#define H5_VERSION_GE(Maj, Min, Rel)                                                                         \
    (((H5_VERS_MAJOR == Maj) && (H5_VERS_MINOR == Min) && (H5_VERS_RELEASE >= Rel)) ||                       \
     ((H5_VERS_MAJOR == Maj) && (H5_VERS_MINOR > Min)) || (H5_VERS_MAJOR > Maj))

#define H5_VERSION_LE(Maj, Min, Rel)                                                                         \
    (((H5_VERS_MAJOR == Maj) && (H5_VERS_MINOR == Min) && (H5_VERS_RELEASE <= Rel)) ||                       \
     ((H5_VERS_MAJOR == Maj) && (H5_VERS_MINOR < Min)) || (H5_VERS_MAJOR < Maj))

/*
 * Status return values.  Failed integer functions in HDF5 result almost
 * always in a negative value (unsigned failing functions sometimes return
 * zero for failure) while successful return is non-negative (often zero).
 * The negative failure value is most commonly -1, but don't bet on it.  The
 * proper way to detect failure is something like:
 *
 *  if((dset = H5Dopen2(file, name)) < 0)
 *      fprintf(stderr, "unable to open the requested dataset\n");
 */
typedef int herr_t;

/*
 * Boolean type.  Successful return values are zero (false) or positive
 * (true). The typical true value is 1 but don't bet on it.  Boolean
 * functions cannot fail.  Functions that return `htri_t' however return zero
 * (false), positive (true), or negative (failure). The proper way to test
 * for truth from a htri_t function is:
 *
 *  if ((retval = H5Tcommitted(type)) > 0) {
 *      printf("data type is committed\n");
 *  } else if (!retval) {
 *      printf("data type is not committed\n");
 *  } else {
 *      printf("error determining whether data type is committed\n");
 *  }
 */
#ifdef H5_HAVE_STDBOOL_H
#include <stdbool.h>
#else /* H5_HAVE_STDBOOL_H */
#ifndef __cplusplus
#if defined(H5_SIZEOF_BOOL) && (H5_SIZEOF_BOOL != 0)
#define bool _Bool
#else
#define bool unsigned int
#endif
#define true 1
#define false 0
#endif /* __cplusplus */
#endif /* H5_HAVE_STDBOOL_H */
typedef bool hbool_t;
typedef int  htri_t;

/* Define the ssize_t type if it not is defined */
#if H5_SIZEOF_SSIZE_T == 0
/* Undefine this size, we will re-define it in one of the sections below */
#undef H5_SIZEOF_SSIZE_T
#if H5_SIZEOF_SIZE_T == H5_SIZEOF_INT
typedef int ssize_t;
#define H5_SIZEOF_SSIZE_T H5_SIZEOF_INT
#elif H5_SIZEOF_SIZE_T == H5_SIZEOF_LONG
typedef long ssize_t;
#define H5_SIZEOF_SSIZE_T H5_SIZEOF_LONG
#elif H5_SIZEOF_SIZE_T == H5_SIZEOF_LONG_LONG
typedef long long ssize_t;
#define H5_SIZEOF_SSIZE_T H5_SIZEOF_LONG_LONG
#else /* Can't find matching type for ssize_t */
#error "nothing appropriate for ssize_t"
#endif
#endif

/* int64_t type is used for creation order field for links.  It may be
 * defined in Posix.1g, otherwise it is defined here.
 */
#if H5_SIZEOF_INT64_T >= 8
#elif H5_SIZEOF_INT >= 8
typedef int           int64_t;
#undef H5_SIZEOF_INT64_T
#define H5_SIZEOF_INT64_T H5_SIZEOF_INT
#elif H5_SIZEOF_LONG >= 8
typedef long               int64_t;
#undef H5_SIZEOF_INT64_T
#define H5_SIZEOF_INT64_T H5_SIZEOF_LONG
#elif H5_SIZEOF_LONG_LONG >= 8
typedef long long          int64_t;
#undef H5_SIZEOF_INT64_T
#define H5_SIZEOF_INT64_T H5_SIZEOF_LONG_LONG
#else
#error "nothing appropriate for int64_t"
#endif

/* uint64_t type is used for fields for H5O_info_t.  It may be
 * defined in Posix.1g, otherwise it is defined here.
 */
#if H5_SIZEOF_UINT64_T >= 8
#ifndef UINT64_MAX
#define UINT64_MAX ((uint64_t)-1)
#endif
#elif H5_SIZEOF_INT >= 8
typedef unsigned      uint64_t;
#define UINT64_MAX UINT_MAX
#undef H5_SIZEOF_UINT64_T
#define H5_SIZEOF_UINT64_T H5_SIZEOF_INT
#elif H5_SIZEOF_LONG >= 8
typedef unsigned long      uint64_t;
#define UINT64_MAX ULONG_MAX
#undef H5_SIZEOF_UINT64_T
#define H5_SIZEOF_UINT64_T H5_SIZEOF_LONG
#elif H5_SIZEOF_LONG_LONG >= 8
typedef unsigned long long uint64_t;
#define UINT64_MAX ULLONG_MAX
#undef H5_SIZEOF_UINT64_T
#define H5_SIZEOF_UINT64_T H5_SIZEOF_LONG_LONG
#else
#error "nothing appropriate for uint64_t"
#endif

/*
 * The sizes of file objects have their own types defined here, use a minimum
 * 64-bit type.
 */
#if H5_SIZEOF_LONG_LONG >= 8
H5_GCC_DIAG_OFF("long-long")
<<<<<<< HEAD
typedef unsigned long long  hsize_t;
typedef signed long long    hssize_t;
H5_GCC_DIAG_ON("long-long")
#define PRIdHSIZE   H5_PRINTF_LL_WIDTH "d"
#define PRIiHSIZE   H5_PRINTF_LL_WIDTH "i"
#define PRIoHSIZE   H5_PRINTF_LL_WIDTH "o"
#define PRIuHSIZE   H5_PRINTF_LL_WIDTH "u"
#define PRIxHSIZE   H5_PRINTF_LL_WIDTH "x"
#define PRIXHSIZE   H5_PRINTF_LL_WIDTH "X"
#define H5_SIZEOF_HSIZE_T   H5_SIZEOF_UINT64_T
#define H5_SIZEOF_HSSIZE_T  H5_SIZEOF_INT64_T
#define HSIZE_UNDEF         UINT64_MAX
#else
#   error "nothing appropriate for hsize_t"
=======
typedef unsigned long long hsize_t;
typedef signed long long   hssize_t;
H5_GCC_DIAG_ON("long-long")
#define PRIdHSIZE          H5_PRINTF_LL_WIDTH "d"
#define PRIiHSIZE          H5_PRINTF_LL_WIDTH "i"
#define PRIoHSIZE          H5_PRINTF_LL_WIDTH "o"
#define PRIuHSIZE          H5_PRINTF_LL_WIDTH "u"
#define PRIxHSIZE          H5_PRINTF_LL_WIDTH "x"
#define PRIXHSIZE          H5_PRINTF_LL_WIDTH "X"
#define H5_SIZEOF_HSIZE_T  H5_SIZEOF_LONG_LONG
#define H5_SIZEOF_HSSIZE_T H5_SIZEOF_LONG_LONG
#define HSIZE_UNDEF        ULLONG_MAX
#else
#error "nothing appropriate for hsize_t"
>>>>>>> 1a6fba94
#endif

/*
 * File addresses have their own types.
 */
#if H5_SIZEOF_INT >= 8
<<<<<<< HEAD
    typedef unsigned                haddr_t;
#   define HADDR_UNDEF              UINT_MAX
#   define H5_SIZEOF_HADDR_T        H5_SIZEOF_INT
#   ifdef H5_HAVE_PARALLEL
#       define HADDR_AS_MPI_TYPE    MPI_UNSIGNED
#   endif  /* H5_HAVE_PARALLEL */
#   define PRIdHADDR  "d"
#   define PRIoHADDR  "o"
#   define PRIuHADDR  "u"
#   define PRIxHADDR  "x"
#   define PRIXHADDR  "X"
#elif H5_SIZEOF_LONG >= 8
    typedef unsigned long           haddr_t;
#   define HADDR_UNDEF              ULONG_MAX
#   define H5_SIZEOF_HADDR_T        H5_SIZEOF_LONG
#   ifdef H5_HAVE_PARALLEL
#       define HADDR_AS_MPI_TYPE    MPI_UNSIGNED_LONG
#   endif  /* H5_HAVE_PARALLEL */
#   define PRIdHADDR  "ld"
#   define PRIoHADDR  "lo"
#   define PRIuHADDR  "lu"
#   define PRIxHADDR  "lx"
#   define PRIXHADDR  "lX"
#elif H5_SIZEOF_LONG_LONG >= 8
    typedef unsigned long long      haddr_t;
#   define HADDR_UNDEF              ULLONG_MAX
#   define H5_SIZEOF_HADDR_T        H5_SIZEOF_LONG_LONG
#   ifdef H5_HAVE_PARALLEL
#       define HADDR_AS_MPI_TYPE    MPI_LONG_LONG_INT
#   endif  /* H5_HAVE_PARALLEL */
#   define PRIdHADDR  H5_PRINTF_LL_WIDTH "d"
#   define PRIoHADDR  H5_PRINTF_LL_WIDTH "o"
#   define PRIuHADDR  H5_PRINTF_LL_WIDTH "u"
#   define PRIxHADDR  H5_PRINTF_LL_WIDTH "x"
#   define PRIXHADDR  H5_PRINTF_LL_WIDTH "X"
#else
#   error "nothing appropriate for haddr_t"
=======
typedef unsigned haddr_t;
#define HADDR_UNDEF       UINT_MAX
#define H5_SIZEOF_HADDR_T H5_SIZEOF_INT
#ifdef H5_HAVE_PARALLEL
#define HADDR_AS_MPI_TYPE MPI_UNSIGNED
#endif /* H5_HAVE_PARALLEL */
#define PRIdHADDR "d"
#define PRIoHADDR "o"
#define PRIuHADDR "u"
#define PRIxHADDR "x"
#define PRIXHADDR "X"
#elif H5_SIZEOF_LONG >= 8
typedef unsigned long haddr_t;
#define HADDR_UNDEF       ULONG_MAX
#define H5_SIZEOF_HADDR_T H5_SIZEOF_LONG
#ifdef H5_HAVE_PARALLEL
#define HADDR_AS_MPI_TYPE MPI_UNSIGNED_LONG
#endif /* H5_HAVE_PARALLEL */
#define PRIdHADDR "ld"
#define PRIoHADDR "lo"
#define PRIuHADDR "lu"
#define PRIxHADDR "lx"
#define PRIXHADDR "lX"
#elif H5_SIZEOF_LONG_LONG >= 8
typedef unsigned long long haddr_t;
#define HADDR_UNDEF       ULLONG_MAX
#define H5_SIZEOF_HADDR_T H5_SIZEOF_LONG_LONG
#ifdef H5_HAVE_PARALLEL
#define HADDR_AS_MPI_TYPE MPI_LONG_LONG_INT
#endif /* H5_HAVE_PARALLEL */
#define PRIdHADDR H5_PRINTF_LL_WIDTH "d"
#define PRIoHADDR H5_PRINTF_LL_WIDTH "o"
#define PRIuHADDR H5_PRINTF_LL_WIDTH "u"
#define PRIxHADDR H5_PRINTF_LL_WIDTH "x"
#define PRIXHADDR H5_PRINTF_LL_WIDTH "X"
#else
#error "nothing appropriate for haddr_t"
>>>>>>> 1a6fba94
#endif
#define H5_PRINTF_HADDR_FMT "%" PRIuHADDR
#define HADDR_MAX           (HADDR_UNDEF - 1)

/* uint32_t type is used for creation order field for messages.  It may be
 * defined in Posix.1g, otherwise it is defined here.
 */
#if H5_SIZEOF_UINT32_T >= 4
#elif H5_SIZEOF_SHORT >= 4
typedef short         uint32_t;
#undef H5_SIZEOF_UINT32_T
#define H5_SIZEOF_UINT32_T H5_SIZEOF_SHORT
#elif H5_SIZEOF_INT >= 4
typedef unsigned int       uint32_t;
#undef H5_SIZEOF_UINT32_T
#define H5_SIZEOF_UINT32_T H5_SIZEOF_INT
#elif H5_SIZEOF_LONG >= 4
typedef unsigned long      uint32_t;
#undef H5_SIZEOF_UINT32_T
#define H5_SIZEOF_UINT32_T H5_SIZEOF_LONG
#else
#error "nothing appropriate for uint32_t"
#endif

/* Common iteration orders */
typedef enum {
    H5_ITER_UNKNOWN = -1, /* Unknown order */
    H5_ITER_INC,          /* Increasing order */
    H5_ITER_DEC,          /* Decreasing order */
    H5_ITER_NATIVE,       /* No particular order, whatever is fastest */
    H5_ITER_N             /* Number of iteration orders */
} H5_iter_order_t;

/* Iteration callback values */
/* (Actually, any positive value will cause the iterator to stop and pass back
 *      that positive value to the function that called the iterator)
 */
#define H5_ITER_ERROR (-1)
#define H5_ITER_CONT  (0)
#define H5_ITER_STOP  (1)

/*
 * The types of indices on links in groups/attributes on objects.
 * Primarily used for "<do> <foo> by index" routines and for iterating over
 * links in groups/attributes on objects.
 */
typedef enum H5_index_t {
    H5_INDEX_UNKNOWN = -1, /* Unknown index type                   */
    H5_INDEX_NAME,         /* Index on names                       */
    H5_INDEX_CRT_ORDER,    /* Index on creation order              */
    H5_INDEX_N             /* Number of indices defined            */
} H5_index_t;

/*
 * Storage info struct used by H5O_info_t and H5F_info_t
 */
typedef struct H5_ih_info_t {
    hsize_t index_size; /* btree and/or list */
    hsize_t heap_size;
} H5_ih_info_t;

/* Tokens are unique and permanent identifiers that are
 * used to reference HDF5 objects in a container. */

/* The maximum size allowed for tokens */
#define H5O_MAX_TOKEN_SIZE (16) /* Allows for 128-bit tokens */

/* Type for object tokens */
/* (Hoisted here, since it's used by both the H5Lpublic.h and H5Opublic.h headers) */
typedef struct H5O_token_t {
    uint8_t __data[H5O_MAX_TOKEN_SIZE];
} H5O_token_t;

/*
 * Allocation statistics info struct
 */
typedef struct H5_alloc_stats_t {
    unsigned long long total_alloc_bytes;        /* Running count of total # of bytes allocated */
    size_t             curr_alloc_bytes;         /* Current # of bytes allocated */
    size_t             peak_alloc_bytes;         /* Peak # of bytes allocated */
    size_t             max_block_size;           /* Largest block allocated */
    size_t             total_alloc_blocks_count; /* Running count of total # of blocks allocated */
    size_t             curr_alloc_blocks_count;  /* Current # of blocks allocated */
    size_t             peak_alloc_blocks_count;  /* Peak # of blocks allocated */
} H5_alloc_stats_t;

/* Functions in H5.c */
H5_DLL herr_t H5open(void);
H5_DLL herr_t H5close(void);
H5_DLL herr_t H5dont_atexit(void);
H5_DLL herr_t H5garbage_collect(void);
H5_DLL herr_t H5set_free_list_limits(int reg_global_lim, int reg_list_lim, int arr_global_lim,
                                     int arr_list_lim, int blk_global_lim, int blk_list_lim);
H5_DLL herr_t H5get_free_list_sizes(size_t *reg_size, size_t *arr_size, size_t *blk_size, size_t *fac_size);
H5_DLL herr_t H5get_alloc_stats(H5_alloc_stats_t *stats);
<<<<<<< HEAD
H5_DLL herr_t H5get_libversion(unsigned *majnum, unsigned *minnum,
                unsigned *relnum);
H5_DLL herr_t H5check_version(unsigned majnum, unsigned minnum,
                unsigned relnum);
H5_DLL herr_t H5is_library_terminating(hbool_t *is_terminating);
=======
H5_DLL herr_t H5get_libversion(unsigned *majnum, unsigned *minnum, unsigned *relnum);
H5_DLL herr_t H5check_version(unsigned majnum, unsigned minnum, unsigned relnum);
>>>>>>> 1a6fba94
H5_DLL herr_t H5is_library_threadsafe(hbool_t *is_ts);
H5_DLL herr_t H5free_memory(void *mem);
H5_DLL void * H5allocate_memory(size_t size, hbool_t clear);
H5_DLL void * H5resize_memory(void *mem, size_t size);

#ifdef __cplusplus
}
#endif
#endif /* _H5public_H */<|MERGE_RESOLUTION|>--- conflicted
+++ resolved
@@ -223,22 +223,6 @@
  */
 #if H5_SIZEOF_LONG_LONG >= 8
 H5_GCC_DIAG_OFF("long-long")
-<<<<<<< HEAD
-typedef unsigned long long  hsize_t;
-typedef signed long long    hssize_t;
-H5_GCC_DIAG_ON("long-long")
-#define PRIdHSIZE   H5_PRINTF_LL_WIDTH "d"
-#define PRIiHSIZE   H5_PRINTF_LL_WIDTH "i"
-#define PRIoHSIZE   H5_PRINTF_LL_WIDTH "o"
-#define PRIuHSIZE   H5_PRINTF_LL_WIDTH "u"
-#define PRIxHSIZE   H5_PRINTF_LL_WIDTH "x"
-#define PRIXHSIZE   H5_PRINTF_LL_WIDTH "X"
-#define H5_SIZEOF_HSIZE_T   H5_SIZEOF_UINT64_T
-#define H5_SIZEOF_HSSIZE_T  H5_SIZEOF_INT64_T
-#define HSIZE_UNDEF         UINT64_MAX
-#else
-#   error "nothing appropriate for hsize_t"
-=======
 typedef unsigned long long hsize_t;
 typedef signed long long   hssize_t;
 H5_GCC_DIAG_ON("long-long")
@@ -253,52 +237,12 @@
 #define HSIZE_UNDEF        ULLONG_MAX
 #else
 #error "nothing appropriate for hsize_t"
->>>>>>> 1a6fba94
 #endif
 
 /*
  * File addresses have their own types.
  */
 #if H5_SIZEOF_INT >= 8
-<<<<<<< HEAD
-    typedef unsigned                haddr_t;
-#   define HADDR_UNDEF              UINT_MAX
-#   define H5_SIZEOF_HADDR_T        H5_SIZEOF_INT
-#   ifdef H5_HAVE_PARALLEL
-#       define HADDR_AS_MPI_TYPE    MPI_UNSIGNED
-#   endif  /* H5_HAVE_PARALLEL */
-#   define PRIdHADDR  "d"
-#   define PRIoHADDR  "o"
-#   define PRIuHADDR  "u"
-#   define PRIxHADDR  "x"
-#   define PRIXHADDR  "X"
-#elif H5_SIZEOF_LONG >= 8
-    typedef unsigned long           haddr_t;
-#   define HADDR_UNDEF              ULONG_MAX
-#   define H5_SIZEOF_HADDR_T        H5_SIZEOF_LONG
-#   ifdef H5_HAVE_PARALLEL
-#       define HADDR_AS_MPI_TYPE    MPI_UNSIGNED_LONG
-#   endif  /* H5_HAVE_PARALLEL */
-#   define PRIdHADDR  "ld"
-#   define PRIoHADDR  "lo"
-#   define PRIuHADDR  "lu"
-#   define PRIxHADDR  "lx"
-#   define PRIXHADDR  "lX"
-#elif H5_SIZEOF_LONG_LONG >= 8
-    typedef unsigned long long      haddr_t;
-#   define HADDR_UNDEF              ULLONG_MAX
-#   define H5_SIZEOF_HADDR_T        H5_SIZEOF_LONG_LONG
-#   ifdef H5_HAVE_PARALLEL
-#       define HADDR_AS_MPI_TYPE    MPI_LONG_LONG_INT
-#   endif  /* H5_HAVE_PARALLEL */
-#   define PRIdHADDR  H5_PRINTF_LL_WIDTH "d"
-#   define PRIoHADDR  H5_PRINTF_LL_WIDTH "o"
-#   define PRIuHADDR  H5_PRINTF_LL_WIDTH "u"
-#   define PRIxHADDR  H5_PRINTF_LL_WIDTH "x"
-#   define PRIXHADDR  H5_PRINTF_LL_WIDTH "X"
-#else
-#   error "nothing appropriate for haddr_t"
-=======
 typedef unsigned haddr_t;
 #define HADDR_UNDEF       UINT_MAX
 #define H5_SIZEOF_HADDR_T H5_SIZEOF_INT
@@ -336,7 +280,6 @@
 #define PRIXHADDR H5_PRINTF_LL_WIDTH "X"
 #else
 #error "nothing appropriate for haddr_t"
->>>>>>> 1a6fba94
 #endif
 #define H5_PRINTF_HADDR_FMT "%" PRIuHADDR
 #define HADDR_MAX           (HADDR_UNDEF - 1)
@@ -432,16 +375,9 @@
                                      int arr_list_lim, int blk_global_lim, int blk_list_lim);
 H5_DLL herr_t H5get_free_list_sizes(size_t *reg_size, size_t *arr_size, size_t *blk_size, size_t *fac_size);
 H5_DLL herr_t H5get_alloc_stats(H5_alloc_stats_t *stats);
-<<<<<<< HEAD
-H5_DLL herr_t H5get_libversion(unsigned *majnum, unsigned *minnum,
-                unsigned *relnum);
-H5_DLL herr_t H5check_version(unsigned majnum, unsigned minnum,
-                unsigned relnum);
-H5_DLL herr_t H5is_library_terminating(hbool_t *is_terminating);
-=======
 H5_DLL herr_t H5get_libversion(unsigned *majnum, unsigned *minnum, unsigned *relnum);
 H5_DLL herr_t H5check_version(unsigned majnum, unsigned minnum, unsigned relnum);
->>>>>>> 1a6fba94
+H5_DLL herr_t H5is_library_terminating(hbool_t *is_terminating);
 H5_DLL herr_t H5is_library_threadsafe(hbool_t *is_ts);
 H5_DLL herr_t H5free_memory(void *mem);
 H5_DLL void * H5allocate_memory(size_t size, hbool_t clear);
