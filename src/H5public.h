--- conflicted
+++ resolved
@@ -719,11 +719,7 @@
  * \since 1.8.15
  *
  */
-<<<<<<< HEAD
-H5_DLL void * H5allocate_memory(size_t size, hbool_t clear);
-=======
 H5_DLL void *H5allocate_memory(size_t size, hbool_t clear);
->>>>>>> ebe9a396
 /**
  * \ingroup H5
  * \brief Resizes and, if required, re-allocates memory that will later be
@@ -797,11 +793,7 @@
  * \since 1.8.15
  *
  */
-<<<<<<< HEAD
-H5_DLL void * H5resize_memory(void *mem, size_t size);
-=======
 H5_DLL void *H5resize_memory(void *mem, size_t size);
->>>>>>> ebe9a396
 
 #ifdef __cplusplus
 }
