/* * * * * * * * * * * * * * * * * * * * * * * * * * * * * * * * * * * * * * *
 * Copyright by The HDF Group.                                               *
 * Copyright by the Board of Trustees of the University of Illinois.         *
 * All rights reserved.                                                      *
 *                                                                           *
 * This file is part of HDF5.  The full HDF5 copyright notice, including     *
 * terms governing use, modification, and redistribution, is contained in    *
 * the COPYING file, which can be found at the root of the source code       *
 * distribution tree, or in https://www.hdfgroup.org/licenses.               *
 * If you do not have access to either file, you may request a copy from     *
 * help@hdfgroup.org.                                                        *
 * * * * * * * * * * * * * * * * * * * * * * * * * * * * * * * * * * * * * * */

/*
 * This file contains public declarations for the HDF5 module.
 */
#ifndef H5public_H
#define H5public_H

/* Include files for public use... */
/*
 * Since H5pubconf.h is a generated header file, it is messy to try
 * to put a #ifndef H5pubconf_H ... #endif guard in it.
 * HDF5 has set an internal rule that it is being included here.
 * Source files should NOT include H5pubconf.h directly but include
 * it via H5public.h.  The #ifndef H5public_H guard above would
 * prevent repeated include.
 */
#include "H5pubconf.h" /* From configure */

/* API Version macro wrapper definitions */
#include "H5version.h"

#ifdef H5_HAVE_FEATURES_H
#include <features.h> /* For setting POSIX, BSD, etc. compatibility */
#endif

/* C library header files for things that appear in HDF5 public headers */
#ifdef __cplusplus
#define __STDC_FORMAT_MACROS
#endif
#include <inttypes.h>
#include <limits.h>
#include <stdarg.h>
#include <stdbool.h>
#include <stddef.h>
#include <stdint.h>

/* Unlike most sys/ headers, which are POSIX-only, sys/types.h is avaible
 * on Windows, though it doesn't necessarily contain all the POSIX types
 * we need for HDF5 (e.g. ssize_t).
 */
#ifdef H5_HAVE_SYS_TYPES_H
#include <sys/types.h>
#endif

#ifdef H5_HAVE_PARALLEL
/* Don't link against MPI C++ bindings */
#define MPICH_SKIP_MPICXX 1
#define OMPI_SKIP_MPICXX  1
#include <mpi.h>
#ifndef MPI_FILE_NULL /* MPIO may be defined in mpi.h already */
#include <mpio.h>
#endif
#endif

/* Macro to hide a symbol from further preprocessor substitutions */
#define H5_NO_EXPAND(x) (x)

/* Version numbers */
/**
 * For major interface/format changes
 */
#define H5_VERS_MAJOR 1
/**
 * For minor interface/format changes
 */
#define H5_VERS_MINOR 13
/**
 * For tweaks, bug-fixes, or development
 */
#define H5_VERS_RELEASE 0
/**
 * For pre-releases like \c snap0. Empty string for official releases.
 */
#define H5_VERS_SUBRELEASE ""
/**
 * Full version string
 */
#define H5_VERS_INFO "HDF5 library version: 1.13.0"

#define H5check() H5check_version(H5_VERS_MAJOR, H5_VERS_MINOR, H5_VERS_RELEASE)

/* macros for comparing the version */
/**
 * \brief Determines whether the version of the library being used is greater
 *        than or equal to the specified version
 *
 * \param[in] Maj Major version number - A non-negative integer value
 * \param[in] Min Minor version number - A non-negative integer value
 * \param[in] Rel Release version number - A non-negative integer value
 * \returns A value of 1 is returned if the library version is greater than
 *          or equal to the version number specified.\n
 *          A value of 0 is returned if the library version is less than the
 *          version number specified.\n
 *          A library version is greater than the specified version number if
 *          its major version is larger than the specified major version
 *          number. If the major version numbers are the same, it is greater
 *          than the specified version number if its minor version is larger
 *          than the specified minor version number. If the minor version
 *          numbers are the same, then a library version would be greater than
 *          the specified version number if its release number is larger than
 *          the specified release number.
 *
 * \details The #H5_VERSION_GE and #H5_VERSION_LE macros are used at compile
 *          time to conditionally include or exclude code based on the version
 *          of the HDF5 library against which an application will be linked.
 *
 *          The #H5_VERSION_GE macro compares the version of the HDF5 library
 *          being used against the version number specified in the parameters.
 *
 *          For more information about release versioning, see \ref_h5lib_relver.
 *
 * \since 1.8.7
 *
 */
#define H5_VERSION_GE(Maj, Min, Rel)                                                                         \
    (((H5_VERS_MAJOR == Maj) && (H5_VERS_MINOR == Min) && (H5_VERS_RELEASE >= Rel)) ||                       \
     ((H5_VERS_MAJOR == Maj) && (H5_VERS_MINOR > Min)) || (H5_VERS_MAJOR > Maj))

/**
 * \brief Determines whether the version of the library being used is less
 *        than or equal to the specified version
 *
 * \param[in] Maj Major version number - A non-negative integer value
 * \param[in] Min Minor version number - A non-negative integer value
 * \param[in] Rel Release version number - A non-negative integer value
 * \returns A value of 1 is returned if the library version is less than
 *          or equal to the version number specified.\n
 *          A value of 0 is returned if the library version is greater than the
 *          version number specified.\n
 *          A library version is less than the specified version number if
 *          its major version is smaller than the specified major version
 *          number. If the major version numbers are the same, it is smaller
 *          than the specified version number if its minor version is smaller
 *          than the specified minor version number. If the minor version
 *          numbers are the same, then a library version would be smaller than
 *          the specified version number if its release number is smaller than
 *          the specified release number.
 *
 * \details The #H5_VERSION_GE and #H5_VERSION_LE macros are used at compile
 *          time to conditionally include or exclude code based on the version
 *          of the HDF5 library against which an application will be linked.
 *
 *          The #H5_VERSION_LE macro compares the version of the HDF5 library
 *          being used against the version number specified in the parameters.
 *
 *          For more information about release versioning, see \ref_h5lib_relver.
 *
 * \since 1.8.7
 *
 */
#define H5_VERSION_LE(Maj, Min, Rel)                                                                         \
    (((H5_VERS_MAJOR == Maj) && (H5_VERS_MINOR == Min) && (H5_VERS_RELEASE <= Rel)) ||                       \
     ((H5_VERS_MAJOR == Maj) && (H5_VERS_MINOR < Min)) || (H5_VERS_MAJOR < Maj))

/**
 * Status return values.  Failed integer functions in HDF5 result almost
 * always in a negative value (unsigned failing functions sometimes return
 * zero for failure) while successful return is non-negative (often zero).
 * The negative failure value is most commonly -1, but don't bet on it.
 *
 * The proper way to detect failure is something like:
 * \code
 * if((dset = H5Dopen2(file, name)) < 0)
 *    fprintf(stderr, "unable to open the requested dataset\n");
 * \endcode
 */
typedef int herr_t;

/**
 * C99-style Boolean type. Successful return values are zero (false) or positive
 * (true). The typical true value is 1 but don't bet on it.
 * \attention Boolean functions cannot fail.
 */
#include <stdbool.h>
typedef bool hbool_t;
/**
 * Three-valued Boolean type. Functions that return #htri_t however return zero
 * (false), positive (true), or negative (failure).
 *
 * The proper way to test for truth from a #htri_t function is:
 * \code
 * if ((retval = H5Tcommitted(type)) > 0) {
 *     printf("data type is committed\n");
 * } else if (!retval) {
 *     printf("data type is not committed\n");
 * } else {
 *     printf("error determining whether data type is committed\n");
 * }
 * \endcode
 */
<<<<<<< HEAD
typedef int htri_t;
=======
typedef bool hbool_t;
typedef int  htri_t;
>>>>>>> 257c8c74

/* The signed version of size_t
 *
 * ssize_t is POSIX and not defined in any C standard. It's used in some
 * public HDF5 API calls so this work-around will define it if it's not
 * present.
 *
 * Use of ssize_t should be discouraged in new code.
 */
#if H5_SIZEOF_SSIZE_T == 0
/* Undefine this size, we will re-define it in one of the sections below */
#undef H5_SIZEOF_SSIZE_T
#if H5_SIZEOF_SIZE_T == H5_SIZEOF_INT
typedef int ssize_t;
#define H5_SIZEOF_SSIZE_T H5_SIZEOF_INT
#elif H5_SIZEOF_SIZE_T == H5_SIZEOF_LONG
typedef long ssize_t;
#define H5_SIZEOF_SSIZE_T H5_SIZEOF_LONG
#elif H5_SIZEOF_SIZE_T == H5_SIZEOF_LONG_LONG
typedef long long ssize_t;
#define H5_SIZEOF_SSIZE_T H5_SIZEOF_LONG_LONG
#else /* Can't find matching type for ssize_t */
#error "nothing appropriate for ssize_t"
#endif
#endif

/**
 * The size of file objects.
 *
 * \internal Defined as a (minimum) 64-bit integer type.
 */
typedef uint64_t hsize_t;
/**
 * The size of file objects. Used when negative values are needed to indicate errors.
 *
 * \internal Defined as a (minimum) 64-bit integer type. Use of hssize_t
 * should be discouraged in new code.
 */
typedef int64_t hssize_t;
#define PRIdHSIZE          PRId64
#define PRIiHSIZE          PRIi64
#define PRIoHSIZE          PRIo64
#define PRIuHSIZE          PRIu64
#define PRIxHSIZE          PRIx64
#define PRIXHSIZE          PRIX64
#define H5_SIZEOF_HSIZE_T  8
#define H5_SIZEOF_HSSIZE_T 8
#define HSIZE_UNDEF        UINT64_MAX

/**
 * The address of an object in the file.
 *
 * \internal Defined as a (minimum) 64-bit unsigned integer type.
 */
typedef uint64_t haddr_t;
#define PRIdHADDR           PRId64
#define PRIoHADDR           PRIo64
#define PRIuHADDR           PRIu64
#define PRIxHADDR           PRIx64
#define PRIXHADDR           PRIX64
#define H5_SIZEOF_HADDR_T   8
#define HADDR_UNDEF         UINT64_MAX
#define H5_PRINTF_HADDR_FMT "%" PRIuHADDR
#define HADDR_MAX           (HADDR_UNDEF - 1)

#ifdef H5_HAVE_PARALLEL
#define HADDR_AS_MPI_TYPE MPI_LONG_LONG_INT
#endif

//! <!-- [H5_iter_order_t_snip] -->
/**
 * Common iteration orders
 */
typedef enum {
    H5_ITER_UNKNOWN = -1, /**< Unknown order */
    H5_ITER_INC,          /**< Increasing order */
    H5_ITER_DEC,          /**< Decreasing order */
    H5_ITER_NATIVE,       /**< No particular order, whatever is fastest */
    H5_ITER_N             /**< Number of iteration orders */
} H5_iter_order_t;
//! <!-- [H5_iter_order_t_snip] -->

/* Iteration callback values */
/* (Actually, any positive value will cause the iterator to stop and pass back
 *      that positive value to the function that called the iterator)
 */
#define H5_ITER_ERROR (-1) /**< Error, stop iteration */
#define H5_ITER_CONT  (0)  /**< Continue iteration */
#define H5_ITER_STOP  (1)  /**< Stop iteration, short-circuit success */

//! <!-- [H5_index_t_snip] -->
/**
 * The types of indices on links in groups/attributes on objects.
 * Primarily used for "<do> <foo> by index" routines and for iterating over
 * links in groups/attributes on objects.
 */
typedef enum H5_index_t {
    H5_INDEX_UNKNOWN = -1, /**< Unknown index type                   */
    H5_INDEX_NAME,         /**< Index on names                       */
    H5_INDEX_CRT_ORDER,    /**< Index on creation order              */
    H5_INDEX_N             /**< Number of indices defined            */
} H5_index_t;
//! <!-- [H5_index_t_snip] -->

/**
 * Storage info struct used by H5O_info_t and H5F_info_t
 */
//! <!-- [H5_ih_info_t_snip] -->
typedef struct H5_ih_info_t {
    hsize_t index_size; /**< btree and/or list */
    hsize_t heap_size;
} H5_ih_info_t;
//! <!-- [H5_ih_info_t_snip] -->

/**
 * The maximum size allowed for tokens
 * \details Tokens are unique and permanent identifiers that are
 *          used to reference HDF5 objects in a container. This allows
 *          for 128-bit tokens
 */
#define H5O_MAX_TOKEN_SIZE (16)

//! <!-- [H5O_token_t_snip] -->
/**
 * Type for object tokens
 *
 * \internal (Hoisted here, since it's used by both the
 *            H5Lpublic.h and H5Opublic.h headers)
 */
typedef struct H5O_token_t {
    uint8_t __data[H5O_MAX_TOKEN_SIZE];
} H5O_token_t;
//! <!-- [H5O_token_t_snip] -->

/**
 * Allocation statistics info struct
 */
typedef struct H5_alloc_stats_t {
    unsigned long long total_alloc_bytes;        /**< Running count of total # of bytes allocated */
    size_t             curr_alloc_bytes;         /**< Current # of bytes allocated */
    size_t             peak_alloc_bytes;         /**< Peak # of bytes allocated */
    size_t             max_block_size;           /**< Largest block allocated */
    size_t             total_alloc_blocks_count; /**< Running count of total # of blocks allocated */
    size_t             curr_alloc_blocks_count;  /**< Current # of blocks allocated */
    size_t             peak_alloc_blocks_count;  /**< Peak # of blocks allocated */
} H5_alloc_stats_t;

/**
 * Library shutdown callback, used by H5atclose().
 */
typedef void (*H5_atclose_func_t)(void *ctx);

/* API adapter header (defines H5_DLL, etc.) */
#include "H5api_adpt.h"

#ifdef __cplusplus
extern "C" {
#endif

/* Functions in H5.c */
/**
 * \ingroup H5
 * \brief Initializes the HDF5 library
 * \return \herr_t
 *
 * \details H5open() initializes the HDF5 library.
 *
 * \details When the HDF5 library is used in a C application, the library is
 *          automatically initialized when the first HDf5 function call is
 *          issued. If one finds that an HDF5 library function is failing
 *          inexplicably, H5open() can be called first. It is safe to call
 *          H5open() before an application issues any other function calls to
 *          the HDF5 library as there are no damaging side effects in calling
 *          it more than once.
 */
H5_DLL herr_t H5open(void);
/**
 * \ingroup H5
 * \brief Registers a callback for the library to invoke when it's closing.
 * \param[in] func The function pointer to invoke
 * \param[in] ctx Context to pass to \p func when invoked
 * \return \herr_t
 *
 * \details H5atclose() registers a callback that the HDF5 library will invoke
 *          when closing.  The full capabilities of the HDF5 library are
 *          available to callbacks invoked through this mechanism, library
 *          shutdown will only begin in earnest when all callbacks have been
 *          invoked and have returned.
 *
 *          Registered callbacks are invoked in LIFO order, similar to the
 *          Standard C 'atexit' routine.  For example, if 'func1' is registered,
 *          then 'func2', when the library is closing 'func2' will
 *          be invoked first, then 'func1'.
 *
 *          The \p ctx pointer will be passed to \p func when it's invoked.
 *          NULL is allowed for \p ctx.
 *
 *          If the HDF5 library is initialized and closed more than once, the
 *          \p func callback must be registered within each open/close cycle.
 *
 * \since 1.13.0
 */
H5_DLL herr_t H5atclose(H5_atclose_func_t func, void *ctx);
/**
 * \ingroup H5
 * \brief Flushes all data to disk, closes all open objects, and releases memory
 * \return \herr_t
 *
 * \details H5close() flushes all data to disk, closes all open HDF5 objects,
 *          and cleans up all memory used by the HDF5 library. This function is
 *          generally called when the application calls exit(), but may be
 *          called earlier in the event of an emergency shutdown or out of a
 *          desire to free all resources used by the HDF5 library.
 */
H5_DLL herr_t H5close(void);
/**
 * \ingroup H5
 * \brief Instructs library not to install atexit() cleanup routine
 * \return \herr_t
 *
 * \details H5dont_atexit() indicates to the library that an atexit() cleanup
 *          routine should not be installed. The major purpose for using this
 *          function is in situations where the library is dynamically linked
 *          into an application and is un-linked from the application before
 *          exit() gets called. In those situations, a routine installed with
 *          atexit() would jump to a routine which was no longer in memory,
 *          causing errors.
 *
 * \attention In order to be effective, this routine \Emph{must} be called
 *            before any other HDF5 function calls, and must be called each
 *            time the library is loaded/linked into the application (the first
 *            time and after it's been un-loaded).
 */
H5_DLL herr_t H5dont_atexit(void);
/**
 * \ingroup H5
 * \brief Garbage collects on all free-lists of all types
 * \return \herr_t
 *
 * \details H5garbage_collect() walks through all garbage collection routines
 *          of the library, freeing any unused memory.
 *
 *          It is not required that H5garbage_collect() be called at any
 *          particular time; it is only necessary in certain situations where
 *          the application has performed actions that cause the library to
 *          allocate many objects. The application should call
 *          H5garbage_collect() if it eventually releases those objects and
 *          wants to reduce the memory used by the library from the peak usage
 *          required.
 *
 * \note The library automatically garbage collects all the free lists when the
 *       application ends.
 */
H5_DLL herr_t H5garbage_collect(void);
/**
 * \ingroup H5
 * \brief Sets free-list size limits
 *
 * \param[in] reg_global_lim The cumulative limit, in bytes, on memory used for
 *                           all regular free lists (Default: 1MB)
 * \param[in] reg_list_lim The limit, in bytes, on memory used for each regular
 *                         free list (Default: 64KB)
 * \param[in] arr_global_lim The cumulative limit, in bytes, on memory used for
 *                           all array free lists (Default: 4MB)
 * \param[in] arr_list_lim The limit, in bytes, on memory used for each array
 *                         free list (Default: 256KB)
 * \param[in] blk_global_lim The cumulative limit, in bytes, on memory used for
 *                           all block free lists and, separately, for all
 *                           factory free lists (Default: 16MB)
 * \param[in] blk_list_lim The limit, in bytes, on memory used for each block
 *                         or factory free list (Default: 1MB)
 * \return \herr_t
 *
 * \details H5set_free_list_limits() sets size limits on all types of free
 *          lists. The HDF5 library uses free lists internally to manage
 *          memory. The types of free lists used are as follows:
 *          \li Regular free lists manage memory for single internal data
 *              structures.
 *          \li Array free lists manage memory for arrays of internal
 *              data structures.
 *          \li Block free lists manage memory for arbitrarily-sized blocks
 *              of bytes.
 *          \li Factory free lists manage memory for fixed-size blocks of
 *              bytes.
 *
 *          The parameters specify global and per-list limits; for example, \p
 *          reg_global_limit and \p reg_list_limit limit the accumulated size
 *          of all regular free lists and the size of each individual regular
 *          free list, respectively. Therefore, if an application sets a 1Mb
 *          limit on each of the global lists, up to 4Mb of total storage might
 *          be allocated, 1Mb for each of the regular, array, block, and
 *          factory type lists.
 *
 *          The settings specified for block free lists are duplicated for
 *          factory free lists. Therefore, increasing the global limit on block
 *          free lists by x bytes will increase the potential free list memory
 *          usage by 2x bytes.
 *
 *          Using a value of -1 for a limit means that no limit is set for the
 *          specified type of free list.
 *
 * \version 1.8.3 Function changed in this release to set factory free list
 *                memory limits.
 *
 * \since 1.6.0
 */
H5_DLL herr_t H5set_free_list_limits(int reg_global_lim, int reg_list_lim, int arr_global_lim,
                                     int arr_list_lim, int blk_global_lim, int blk_list_lim);
/**
 * \ingroup H5
 * \brief Gets the current size of the free lists used to manage memory
 *
 * \param[out] reg_size The current size of all "regular" free list memory used
 * \param[out] arr_size The current size of all "array" free list memory used
 * \param[out] blk_size The current size of all "block" free list memory used
 * \param[out] fac_size The current size of all "factory" free list memory used
 * \return \herr_t
 *
 * \details H5get_free_list_sizes() obtains the current size of the different
 *          kinds of free lists that the library uses to manage memory. The
 *          free list sizes can be set with H5set_free_list_limits() and
 *          garbage collected with H5garbage_collect(). These lists are global
 *          for the entire library.
 *
 * \since 1.12.1
 */
H5_DLL herr_t H5get_free_list_sizes(size_t *reg_size, size_t *arr_size, size_t *blk_size, size_t *fac_size);
/**
 * \ingroup H5
 * \brief Gets the memory allocation statistics for the library
 *
 * \param[out] stats Memory allocation statistics
 * \return \herr_t
 *
 * \details H5get_alloc_stats() gets the memory allocation statistics for the
 *          library, if the \c --enable-memory-alloc-sanity-check option was
 *          given when building the library. Applications can check whether
 *          this option was enabled detecting if the
 *          \c H5_MEMORY_ALLOC_SANITY_CHECK macro is defined. This option is
 *          enabled by default for debug builds of the library and disabled by
 *          default for non-debug builds. If the option is not enabled, all the
 *          values returned with be 0. These statistics are global for the
 *          entire library, but do not include allocations from chunked dataset
 *          I/O filters or non-native VOL connectors.
 *
 * \since 1.12.1
 */
H5_DLL herr_t H5get_alloc_stats(H5_alloc_stats_t *stats);
/**
 * \ingroup H5
 * \brief Returns the HDF library release number
 *
 * \param[out] majnum The major version number of the library
 * \param[out] minnum The minor version number of the library
 * \param[out] relnum The release version number of the library
 * \return \herr_t
 *
 * \details H5get_libversion() retrieves the major, minor, and release numbers
 *          of the version of the HDF5 library which is linked to the
 *          application.
 *
 */
H5_DLL herr_t H5get_libversion(unsigned *majnum, unsigned *minnum, unsigned *relnum);
/**
 * \ingroup H5
 * \brief Verifies that HDF5 library versions are consistent
 *
 * \param[in] majnum HDF5 library major version number
 * \param[in] minnum HDF5 library minor version number
 * \param[in] relnum HDF5 library release number
 * \return \herr_t
 *
 * \details H5check_version() verifies that the version of the HDF5 library
 *          with which an application was compiled, as indicated by the passed
 *          parameters, matches the version of the HDF5 library against which
 *          the application is currently linked.
 *
 *          \p majnum is the major version number of the HDF library with which
 *          the application was compiled, \p minnum is the minor version
 *          number, and \p relnum is the release number. Consider the following
 *          example:
 *
 *          An official HDF5 release is labelled as follows:
 *          HDF5 Release \Code{\<majnum\>.\<minnum\>.\<relnum\>}\n
 *          For example, in HDF5 Release 1.8.5:
 *          \li 1 is the major version number, \p majnum.
 *          \li 8 is the minor version number, \p minnum.
 *          \li 5 is the release number, \p relnum.
 *
 *          As stated above, H5check_version() first verifies that the version
 *          of the HDF5 library with which an application was compiled matches
 *          the version of the HDF5 library against which the application is
 *          currently linked. If this check fails, H5check_version() causes the
 *          application to abort (by means of a standard C abort() call) and
 *          prints information that is usually useful for debugging. This
 *          precaution is is taken to avoid the risks of data corruption or
 *          segmentation faults.
 *
 *          The most common cause of this failure is that an application was
 *          compiled with one version of HDF5 and is dynamically linked with a
 *          different version different version.
 *
 *          If the above test passes, H5check_version() proceeds to verify the
 *          consistency of additional library version information. This is
 *          designed to catch source code inconsistencies that do not normally
 *          cause failures; if this check reveals an inconsistency, an
 *          informational warning is printed but the application is allowed to
 *          run.
 *
 */
H5_DLL herr_t H5check_version(unsigned majnum, unsigned minnum, unsigned relnum);
/**
 * \ingroup H5
 * \brief Checks whether the HDF5 library is closing.
 * \param[out] is_terminating Flag indicating whether library is shutting down
 * \return \herr_t
 *
 * \details H5is_library_terminating() queries whether the HDF5 library is in
 *          the process of shutting down.  The \p is_terminating flag will only
 *          be set to TRUE after shutdown starts, it will be FALSE before the
 *          library has been initialized, while the library is initialized, and
 *          after it has been closed.  The value of \p is_terminating is
 *          undefined if this routine fails.
 *
 * \since 1.13.0
 */
H5_DLL herr_t H5is_library_terminating(hbool_t *is_terminating);
/**
 * \ingroup H5
 * \brief Determines whether the HDF5 library was built with the thread-safety
 *        feature enabled
 *
 * \param[out] is_ts Boolean value indicating whether the library was built
 *                   with thread-safety enabled
 * \return \herr_t
 *
 * \details The HDF5 library, although not internally multi-threaded, can be
 *          built with a thread-safety feature enabled that protects internal
 *          data structures with a mutex. In certain circumstances, it may be
 *          useful to determine, at run-time, whether the linked HDF5 library
 *          was built with the thread-safety feature enabled.
 */
H5_DLL herr_t H5is_library_threadsafe(hbool_t *is_ts);
/**
 * \ingroup H5
 * \brief Frees memory allocated by the HDF5 library
 *
 * \param[in] mem Buffer to be freed. Can be NULL
 * \return \herr_t
 *
 * \details H5free_memory() frees memory that has been allocated by the caller
 *          with H5allocate_memory() or by the HDF5 library on behalf of the
 *          caller.
 *
 *          H5Tget_member_name() provides an example of memory allocation on
 *          behalf of the caller: The function returns a buffer containing the
 *          name of a compound datatype member. It is the caller’s
 *          responsibility to eventually free that buffer with H5free_memory().
 *
 * \attention It is especially important to use this function to free memory
 *            allocated by the library on Windows. The C standard library is
 *            implemented in dynamic link libraries (DLLs) known as the C
 *            run-time (CRT). Each version of Visual Studio comes with two CRT
 *            DLLs (debug and release) and allocating and freeing across DLL
 *            boundaries can cause resource leaks and subtle bugs due to heap
 *            corruption.\n
 *            Only use this function to free memory allocated by the HDF5
 *            Library. It will generally not be safe to use this function to
 *            free memory allocated by any other means.\n
 *            Even when using this function, it is still best to ensure that
 *            all components of a C application are built with the same version
 *            of Visual Studio and build (debug or release) and thus linked
 *            against the same CRT.
 *
 * \see H5allocate_memory(), H5resize_memory()
 *
 * \since 1.8.13
 *
 */
H5_DLL herr_t H5free_memory(void *mem);
/**
 * \ingroup H5
 * \brief Frees memory allocated by the HDF5 library
 *
 * \param[in] size The size in bytes of the buffer to be allocated
 * \param[in] clear Flag whether the new buffer is to be initialized with 0
 *
 * \return On success, returns pointer to newly allocated buffer or returns
 *         NULL if size is 0 (zero).\n
 *         Returns NULL on failure.
 *
 * \details H5allocate_memory() allocates a memory buffer of size bytes that
 *          will later be freed internally by the HDF5 library.
 *
 *          The boolean \p clear parameter specifies whether the buffer should
 *          be initialized. If clear is \c TRUE, all bits in the buffer are to be
 *          set to 0 (zero); if clear is \c FALSE, the buffer will not be
 *          initialized.
 *
 *          This function is intended to have the semantics of malloc() and
 *          calloc(). However, unlike malloc() and calloc() which allow for a
 *          "special" pointer to be returned instead of NULL, this function
 *          always returns NULL on failure or when size is set to 0 (zero).
 *
 * \note At this time, the only intended use for this function is to allocate
 *       memory that will be returned to the library as a data buffer from a
 *       third-party filter.
 *
 * \attention To avoid heap corruption, allocated memory should be freed using
 *            the same library that initially allocated it. In most cases, the
 *            HDF5 API uses resources that are allocated and freed either
 *            entirely by the user or entirely by the library, so this is not a
 *            problem. In rare cases, however, HDF5 API calls will free memory
 *            that the user allocated. This function allows the user to safely
 *            allocate this memory.\n
 *            It is particularly important to use this function to allocate
 *            memory in Microsoft Windows environments. In Windows, the C
 *            standard library is implemented in dynamic link libraries (DLLs)
 *            known as the C run-time (CRT). Each version of Visual Studio
 *            comes with multiple versions of the CRT DLLs (debug, release, et
 *            cetera) and allocating and freeing memory across DLL boundaries
 *            can cause resource leaks and subtle bugs due to heap corruption.\n
 *            Even when using this function, it is best where possible to
 *            ensure that all components of a C application are built with the
 *            same version of Visual Studio and configuration (Debug or
 *            Release), and thus linked against the same CRT.\n
 *            Use this function only to allocate memory inside third-party HDF5
 *            filters. It will generally not be safe to use this function to
 *            allocate memory for any other purpose.
 *
 * \see H5free_memory(), H5resize_memory()
 *
 * \since 1.8.15
 *
 */
H5_DLL void *H5allocate_memory(size_t size, hbool_t clear);
/**
 * \ingroup H5
 * \brief Resizes and, if required, re-allocates memory that will later be
 *        freed internally by the HDF5 library
 *
 * \param[in] mem Pointer to a buffer to be resized. May be NULL
 * \param[in] size New size of the buffer, in bytes

 *
 * \return On success, returns pointer to resized or reallocated buffer
 *         or returns NULL if size is 0 (zero).\n
 *         Returns NULL on failure.
 *
 * \details H5resize_memory() takes a pointer to an existing buffer and resizes
 *          the buffer to match the value in \p size. If necessary, the buffer
 *          is reallocated. If \p size is 0, the buffer is released.
 *
 *          The input buffer must either be NULL or have been allocated by
 *          H5allocate_memory() since the input buffer may be freed by the
 *          library.
 *
 *          For certain behaviors, the pointer \p mem may be passed in as NULL.
 *
 *          This function is intended to have the semantics of realloc():
 *
 *          <table>
 *            <tr><td>\Code{H5resize_memory(buffer, size)}</td>
 *                <td>Resizes buffer. Returns pointer to resized buffer.</td></tr>
 *            <tr><td>\Code{H5resize_memory(NULL, size)}</td>
 *                <td>Allocates memory using HDF5 Library allocator.
 *                    Returns pointer to new buffer</td></tr>
 *            <tr><td>\Code{H5resize_memory(buffer, 0)}</td>
 *                <td>Frees memory using HDF5 Library allocator.
 *                    Returns NULL.</td></tr>
 *            <tr><td>\Code{H5resize_memory(NULL, 0)}</td>
 *                <td>Returns NULL (undefined in C standard).</td></tr>
 *          </table>
 *
 *          Unlike realloc(), which allows for a "special pointer to be
 *          returned instead of NULL, this function always returns NULL on
 *          failure or when size is 0 (zero).
 *
 * \note At this time, the only intended use for this function is to resize or
 *       reallocate memory that will be returned to the library (and eventually
 *       to the user) as a data buffer from a third-party HDF5 filter.
 *
 * \attention To avoid heap corruption, allocated memory should be freed using
 *            the same library that initially allocated it. In most cases, the
 *            HDF5 API uses resources that are allocated and freed either
 *            entirely by the user or entirely by the library, so this is not a
 *            problem. In rare cases, however, HDF5 API calls will free memory
 *            that the user allocated. This function allows the user to safely
 *            allocate this memory.\n
 *            It is particularly important to use this function to resize
 *            memory on Microsoft Windows systems. In Windows, the C standard
 *            library is implemented in dynamic link libraries (DLLs) known as
 *            the C run-time (CRT). Each version of Visual Studio comes with
 *            multiple versions of the CRT DLLs (debug, release, et cetera) and
 *            allocating and freeing memory across DLL boundaries can cause
 *            resource leaks and subtle bugs due to heap corruption.\n
 *            Even when using this function, it is still best to ensure that
 *            all components of a C application are built with the same version
 *            of Visual Studio and the same configuration (Debug or Release),
 *            and thus linked against the same CRT.\n
 *            Only use this function to resize memory inside third-party HDF5
 *            filters. It will generally not be safe to use this function to
 *            resize memory for any other purpose.
 *
 * \see H5allocate_memory(), H5free_memory()
 *
 * \since 1.8.15
 *
 */
H5_DLL void *H5resize_memory(void *mem, size_t size);

#ifdef __cplusplus
}
#endif
#endif /* H5public_H */<|MERGE_RESOLUTION|>--- conflicted
+++ resolved
@@ -200,12 +200,7 @@
  * }
  * \endcode
  */
-<<<<<<< HEAD
 typedef int htri_t;
-=======
-typedef bool hbool_t;
-typedef int  htri_t;
->>>>>>> 257c8c74
 
 /* The signed version of size_t
  *
