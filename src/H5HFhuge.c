--- conflicted
+++ resolved
@@ -883,11 +883,7 @@
     assert(obj);
 
     /* Call the internal 'op' routine */
-<<<<<<< HEAD
-    if (H5HF__huge_op_real(hdr, id, TRUE, NULL, obj) < 0)
-=======
     if (H5HF__huge_op_real(hdr, id, true, NULL, obj) < 0)
->>>>>>> 07347cc5
         HGOTO_ERROR(H5E_HEAP, H5E_CANTOPERATE, FAIL, "unable to operate on heap object");
 
 done:
@@ -918,11 +914,7 @@
     assert(op);
 
     /* Call the internal 'op' routine routine */
-<<<<<<< HEAD
-    if (H5HF__huge_op_real(hdr, id, FALSE, op, op_data) < 0)
-=======
     if (H5HF__huge_op_real(hdr, id, false, op, op_data) < 0)
->>>>>>> 07347cc5
         HGOTO_ERROR(H5E_HEAP, H5E_CANTOPERATE, FAIL, "unable to operate on heap object");
 
 done:
