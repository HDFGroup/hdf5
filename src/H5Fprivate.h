--- conflicted
+++ resolved
@@ -35,287 +35,6 @@
 /**************************/
 /* Library Private Macros */
 /**************************/
-
-<<<<<<< HEAD
-/* clang-format off */
-/* Address-related macros */
-#define H5F_addr_overflow(X,Z)    (HADDR_UNDEF==(X) ||                      \
-                HADDR_UNDEF==(X)+(haddr_t)(Z) ||                            \
-                (X)+(haddr_t)(Z)<(X))
-#define H5F_addr_defined(X)    ((X)!=HADDR_UNDEF)
-/* The H5F_addr_eq() macro guarantees that Y is not HADDR_UNDEF by making
- * certain that X is not HADDR_UNDEF and then checking that X equals Y
- */
-#define H5F_addr_eq(X,Y)    ((X)!=HADDR_UNDEF &&                            \
-                (X)==(Y))
-#define H5F_addr_ne(X,Y)    (!H5F_addr_eq((X),(Y)))
-#define H5F_addr_lt(X,Y)     ((X)!=HADDR_UNDEF &&                           \
-                (Y)!=HADDR_UNDEF &&                                         \
-                (X)<(Y))
-#define H5F_addr_le(X,Y)    ((X)!=HADDR_UNDEF &&                            \
-                (Y)!=HADDR_UNDEF &&                                         \
-                (X)<=(Y))
-#define H5F_addr_gt(X,Y)    ((X)!=HADDR_UNDEF &&                            \
-                (Y)!=HADDR_UNDEF &&                                         \
-                (X)>(Y))
-#define H5F_addr_ge(X,Y)    ((X)!=HADDR_UNDEF &&                            \
-                (Y)!=HADDR_UNDEF &&                                         \
-                (X)>=(Y))
-#define H5F_addr_cmp(X,Y)    (H5F_addr_eq((X), (Y)) ? 0 :                   \
-                (H5F_addr_lt((X), (Y)) ? -1 : 1))
-#define H5F_addr_pow2(N)    ((haddr_t)1<<(N))
-#define H5F_addr_overlap(O1,L1,O2,L2) (((O1) < (O2) && ((O1) + (L1)) > (O2)) || \
-                                 ((O1) >= (O2) && (O1) < ((O2) + (L2))))
-/* clang-format on */
-=======
-/*
- * Encode and decode macros for file meta-data.
- * Currently, all file meta-data is little-endian.
- */
-
-#define INT16ENCODE(p, i)                                                                                    \
-    {                                                                                                        \
-        *(p) = (uint8_t)((unsigned)(i)&0xff);                                                                \
-        (p)++;                                                                                               \
-        *(p) = (uint8_t)(((unsigned)(i) >> 8) & 0xff);                                                       \
-        (p)++;                                                                                               \
-    }
-
-#define UINT16ENCODE(p, i)                                                                                   \
-    {                                                                                                        \
-        *(p) = (uint8_t)((unsigned)(i)&0xff);                                                                \
-        (p)++;                                                                                               \
-        *(p) = (uint8_t)(((unsigned)(i) >> 8) & 0xff);                                                       \
-        (p)++;                                                                                               \
-    }
-
-#define INT32ENCODE(p, i)                                                                                    \
-    {                                                                                                        \
-        *(p) = (uint8_t)((uint32_t)(i)&0xff);                                                                \
-        (p)++;                                                                                               \
-        *(p) = (uint8_t)(((uint32_t)(i) >> 8) & 0xff);                                                       \
-        (p)++;                                                                                               \
-        *(p) = (uint8_t)(((uint32_t)(i) >> 16) & 0xff);                                                      \
-        (p)++;                                                                                               \
-        *(p) = (uint8_t)(((uint32_t)(i) >> 24) & 0xff);                                                      \
-        (p)++;                                                                                               \
-    }
-
-#define UINT32ENCODE(p, i)                                                                                   \
-    {                                                                                                        \
-        *(p) = (uint8_t)((i)&0xff);                                                                          \
-        (p)++;                                                                                               \
-        *(p) = (uint8_t)(((i) >> 8) & 0xff);                                                                 \
-        (p)++;                                                                                               \
-        *(p) = (uint8_t)(((i) >> 16) & 0xff);                                                                \
-        (p)++;                                                                                               \
-        *(p) = (uint8_t)(((i) >> 24) & 0xff);                                                                \
-        (p)++;                                                                                               \
-    }
-
-/* Encode an unsigned integer into a variable-sized buffer */
-/* (Assumes that the high bits of the integer are zero) */
-#define ENCODE_VAR(p, typ, n, l)                                                                             \
-    {                                                                                                        \
-        typ      _n = (n);                                                                                   \
-        size_t   _i;                                                                                         \
-        uint8_t *_p = (uint8_t *)(p);                                                                        \
-                                                                                                             \
-        for (_i = 0; _i < l; _i++, _n >>= 8)                                                                 \
-            *_p++ = (uint8_t)(_n & 0xff);                                                                    \
-        (p) = (uint8_t *)(p) + l;                                                                            \
-    }
-
-/* Encode a 32-bit unsigned integer into a variable-sized buffer */
-/* (Assumes that the high bits of the integer are zero) */
-#define UINT32ENCODE_VAR(p, n, l) ENCODE_VAR(p, uint32_t, n, l)
-
-#define INT64ENCODE(p, n)                                                                                    \
-    {                                                                                                        \
-        int64_t  _n = (n);                                                                                   \
-        size_t   _i;                                                                                         \
-        uint8_t *_p = (uint8_t *)(p);                                                                        \
-                                                                                                             \
-        for (_i = 0; _i < sizeof(int64_t); _i++, _n >>= 8)                                                   \
-            *_p++ = (uint8_t)(_n & 0xff);                                                                    \
-        for (/*void*/; _i < 8; _i++)                                                                         \
-            *_p++ = (uint8_t)((n) < 0 ? 0xff : 0);                                                           \
-        (p) = (uint8_t *)(p) + 8;                                                                            \
-    }
-
-#define UINT64ENCODE(p, n)                                                                                   \
-    {                                                                                                        \
-        uint64_t _n = (n);                                                                                   \
-        size_t   _i;                                                                                         \
-        uint8_t *_p = (uint8_t *)(p);                                                                        \
-                                                                                                             \
-        for (_i = 0; _i < sizeof(uint64_t); _i++, _n >>= 8)                                                  \
-            *_p++ = (uint8_t)(_n & 0xff);                                                                    \
-        for (/*void*/; _i < 8; _i++)                                                                         \
-            *_p++ = 0;                                                                                       \
-        (p) = (uint8_t *)(p) + 8;                                                                            \
-    }
-
-/* Encode a 64-bit unsigned integer into a variable-sized buffer */
-/* (Assumes that the high bits of the integer are zero) */
-#define UINT64ENCODE_VAR(p, n, l) ENCODE_VAR(p, uint64_t, n, l)
-
-/* Encode a 64-bit unsigned integer and its length into a variable-sized buffer */
-/* (Assumes that the high bits of the integer are zero) */
-#define UINT64ENCODE_VARLEN(p, n)                                                                            \
-    {                                                                                                        \
-        uint64_t __n = (uint64_t)(n);                                                                        \
-        unsigned _s  = H5VM_limit_enc_size(__n);                                                             \
-                                                                                                             \
-        *(p)++ = (uint8_t)_s;                                                                                \
-        UINT64ENCODE_VAR(p, __n, _s);                                                                        \
-    }
-
-#define H5_ENCODE_UNSIGNED(p, n)                                                                             \
-    {                                                                                                        \
-        HDcompile_assert(sizeof(unsigned) == sizeof(uint32_t));                                              \
-        UINT32ENCODE(p, n)                                                                                   \
-    }
-
-/* Assumes the endianness of uint64_t is the same as double */
-#define H5_ENCODE_DOUBLE(p, n)                                                                               \
-    {                                                                                                        \
-        uint64_t _n;                                                                                         \
-        size_t   _u;                                                                                         \
-        uint8_t *_p = (uint8_t *)(p);                                                                        \
-                                                                                                             \
-        HDcompile_assert(sizeof(double) == 8);                                                               \
-        HDcompile_assert(sizeof(double) == sizeof(uint64_t));                                                \
-        H5MM_memcpy(&_n, &n, sizeof(double));                                                                \
-        for (_u = 0; _u < sizeof(uint64_t); _u++, _n >>= 8)                                                  \
-            *_p++ = (uint8_t)(_n & 0xff);                                                                    \
-        (p) = (uint8_t *)(p) + 8;                                                                            \
-    }
-
-/* DECODE converts little endian bytes pointed by p to integer values and store
- * it in i.  For signed values, need to do sign-extension when converting
- * the last byte which carries the sign bit.
- * The macros does not require i be of a certain byte sizes.  It just requires
- * i be big enough to hold the intended value range.  E.g. INT16DECODE works
- * correctly even if i is actually a 64bit int like in a Cray.
- */
-
-#define INT16DECODE(p, i)                                                                                    \
-    {                                                                                                        \
-        (i) = (int16_t)((*(p)&0xff));                                                                        \
-        (p)++;                                                                                               \
-        (i) |= (int16_t)(((*(p)&0xff) << 8) | ((*(p)&0x80) ? ~0xffff : 0x0));                                \
-        (p)++;                                                                                               \
-    }
-
-#define UINT16DECODE(p, i)                                                                                   \
-    {                                                                                                        \
-        (i) = (uint16_t)(*(p)&0xff);                                                                         \
-        (p)++;                                                                                               \
-        (i) |= (uint16_t)((*(p)&0xff) << 8);                                                                 \
-        (p)++;                                                                                               \
-    }
-
-#define INT32DECODE(p, i)                                                                                    \
-    {                                                                                                        \
-        (i) = ((int32_t)(*(p)&0xff));                                                                        \
-        (p)++;                                                                                               \
-        (i) |= ((int32_t)(*(p)&0xff) << 8);                                                                  \
-        (p)++;                                                                                               \
-        (i) |= ((int32_t)(*(p)&0xff) << 16);                                                                 \
-        (p)++;                                                                                               \
-        (i) |= ((int32_t)(((*(p) & (unsigned)0xff) << 24) | ((*(p)&0x80) ? ~0xffffffffULL : 0x0ULL)));       \
-        (p)++;                                                                                               \
-    }
-
-#define UINT32DECODE(p, i)                                                                                   \
-    {                                                                                                        \
-        (i) = (uint32_t)(*(p)&0xff);                                                                         \
-        (p)++;                                                                                               \
-        (i) |= ((uint32_t)(*(p)&0xff) << 8);                                                                 \
-        (p)++;                                                                                               \
-        (i) |= ((uint32_t)(*(p)&0xff) << 16);                                                                \
-        (p)++;                                                                                               \
-        (i) |= ((uint32_t)(*(p)&0xff) << 24);                                                                \
-        (p)++;                                                                                               \
-    }
-
-/* Decode a variable-sized buffer */
-/* (Assumes that the high bits of the integer will be zero) */
-#define DECODE_VAR(p, n, l)                                                                                  \
-    {                                                                                                        \
-        size_t _i;                                                                                           \
-                                                                                                             \
-        n = 0;                                                                                               \
-        (p) += l;                                                                                            \
-        for (_i = 0; _i < l; _i++)                                                                           \
-            n = (n << 8) | *(--p);                                                                           \
-        (p) += l;                                                                                            \
-    }
-
-/* Decode a variable-sized buffer into a 32-bit unsigned integer */
-/* (Assumes that the high bits of the integer will be zero) */
-#define UINT32DECODE_VAR(p, n, l) DECODE_VAR(p, n, l)
-
-#define INT64DECODE(p, n)                                                                                    \
-    {                                                                                                        \
-        /* WE DON'T CHECK FOR OVERFLOW! */                                                                   \
-        size_t _i;                                                                                           \
-                                                                                                             \
-        n = 0;                                                                                               \
-        (p) += 8;                                                                                            \
-        for (_i = 0; _i < sizeof(int64_t); _i++)                                                             \
-            n = (n << 8) | *(--p);                                                                           \
-        (p) += 8;                                                                                            \
-    }
-
-#define UINT64DECODE(p, n)                                                                                   \
-    {                                                                                                        \
-        /* WE DON'T CHECK FOR OVERFLOW! */                                                                   \
-        size_t _i;                                                                                           \
-                                                                                                             \
-        n = 0;                                                                                               \
-        (p) += 8;                                                                                            \
-        for (_i = 0; _i < sizeof(uint64_t); _i++)                                                            \
-            n = (n << 8) | *(--p);                                                                           \
-        (p) += 8;                                                                                            \
-    }
-
-/* Decode a variable-sized buffer into a 64-bit unsigned integer */
-/* (Assumes that the high bits of the integer will be zero) */
-#define UINT64DECODE_VAR(p, n, l) DECODE_VAR(p, n, l)
-
-/* Decode a 64-bit unsigned integer and its length from a variable-sized buffer */
-/* (Assumes that the high bits of the integer will be zero) */
-#define UINT64DECODE_VARLEN(p, n)                                                                            \
-    {                                                                                                        \
-        unsigned _s = *(p)++;                                                                                \
-                                                                                                             \
-        UINT64DECODE_VAR(p, n, _s);                                                                          \
-    }
-
-#define H5_DECODE_UNSIGNED(p, n)                                                                             \
-    {                                                                                                        \
-        HDcompile_assert(sizeof(unsigned) == sizeof(uint32_t));                                              \
-        UINT32DECODE(p, n)                                                                                   \
-    }
-
-/* Assumes the endianness of uint64_t is the same as double */
-#define H5_DECODE_DOUBLE(p, n)                                                                               \
-    {                                                                                                        \
-        uint64_t _n;                                                                                         \
-        size_t   _u;                                                                                         \
-                                                                                                             \
-        HDcompile_assert(sizeof(double) == 8);                                                               \
-        HDcompile_assert(sizeof(double) == sizeof(uint64_t));                                                \
-        _n = 0;                                                                                              \
-        (p) += 8;                                                                                            \
-        for (_u = 0; _u < sizeof(uint64_t); _u++)                                                            \
-            _n = (_n << 8) | *(--p);                                                                         \
-        H5MM_memcpy(&(n), &_n, sizeof(double));                                                              \
-        (p) += 8;                                                                                            \
-    }
->>>>>>> 7ecf1d09
 
 /* If the module using this macro is allowed access to the private variables, access them directly */
 #ifdef H5F_MODULE
