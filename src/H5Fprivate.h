--- conflicted
+++ resolved
@@ -949,13 +949,8 @@
 H5_DLL herr_t   H5F_get_mpi_handle(const H5F_t *f, MPI_File **f_handle);
 H5_DLL int      H5F_mpi_get_rank(const H5F_t *f);
 H5_DLL MPI_Comm H5F_mpi_get_comm(const H5F_t *f);
-<<<<<<< HEAD
-H5_DLL int H5F_mpi_get_size(const H5F_t *f);
-H5_DLL herr_t H5F_mpi_retrieve_comm(hid_t loc_id, hid_t acspl_id, MPI_Comm *mpi_comm);
-=======
 H5_DLL int      H5F_mpi_get_size(const H5F_t *f);
 H5_DLL herr_t   H5F_mpi_retrieve_comm(hid_t loc_id, hid_t acspl_id, MPI_Comm *mpi_comm);
->>>>>>> a3e040f3
 #endif /* H5_HAVE_PARALLEL */
 
 /* External file cache routines */
