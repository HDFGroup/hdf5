--- conflicted
+++ resolved
@@ -280,11 +280,7 @@
     int *     node_ranks;  /* ranks extracted from sorted layout */
     int       node_count;  /* Total nodes (differnt hostids) */
     int       node_index;  /* My node: index into node_ranks */
-<<<<<<< HEAD
-    int       local_peers; /* How may local peers on my node (NOT USED) */
-=======
     int       local_peers; /* How may local peers on my node */
->>>>>>> ed197933
     int       world_rank;  /* My MPI rank                    */
     int       world_size;  /* Total number of MPI ranks      */
 } app_layout_t;
@@ -330,7 +326,6 @@
  */
 typedef struct {
     /* {Datasize, Offset, FileID} */
-<<<<<<< HEAD
     int64_t header[3];        /* The basic RPC input plus       */
     int     tag;              /* the supplied OPCODE tag        */
     int     source;           /* Rank of who sent the message   */
@@ -344,17 +339,6 @@
     volatile int serialize;   /* worker thread needs to wait while true */
     volatile int dependents;  //* If current work item has dependents */
     int          depend_id;   /* work queue index of the dependent */
-=======
-    int64_t header[3];    /* The basic RPC input plus       */
-    int     tag;          /* the supplied OPCODE tag        */
-    int     source;       /* Rank of who sent the message   */
-    int     subfile_rank; /* The IOC rank                   */
-    hid_t   context_id;   /* context to be used to complete */
-    double  start_time;   /* the request, + time of receipt */
-                          /* from which we calc Time(queued) */
-    void *buffer;         /* for writes, we keep the buffer */
-    int   completed;      /* around for awhile...           */
->>>>>>> ed197933
 } sf_work_request_t;
 
 typedef struct {            /* Format of a context map entry  */
