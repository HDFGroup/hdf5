/* * * * * * * * * * * * * * * * * * * * * * * * * * * * * * * * * * * * * * *
 * Copyright by The HDF Group.                                               *
 * Copyright by the Board of Trustees of the University of Illinois.         *
 * All rights reserved.                                                      *
 *                                                                           *
 * This file is part of HDF5.  The full HDF5 copyright notice, including     *
 * terms governing use, modification, and redistribution, is contained in    *
 * the COPYING file, which can be found at the root of the source code       *
 * distribution tree, or in https://www.hdfgroup.org/licenses.               *
 * If you do not have access to either file, you may request a copy from     *
 * help@hdfgroup.org.                                                        *
 * * * * * * * * * * * * * * * * * * * * * * * * * * * * * * * * * * * * * * */

/*
 * Programmer:  Robb Matzke
 *              Thursday, July 29, 1999
 *
 * Purpose: The POSIX unbuffered file driver using only the HDF5 public
 *          API and with a few optimizations: the lseek() call is made
 *          only when the current file position is unknown or needs to be
 *          changed based on previous I/O through this driver (don't mix
 *          I/O from this driver with I/O from other parts of the
 *          application to the same file).
 */

#include "H5FDdrvr_module.h" /* This source code file is part of the H5FD driver module */

#include "H5private.h"   /* Generic Functions        */
#include "H5Eprivate.h"  /* Error handling           */
#include "H5Fprivate.h"  /* File access              */
#include "H5FDprivate.h" /* File drivers             */
#include "H5FDsec2.h"    /* Sec2 file driver         */
#include "H5FLprivate.h" /* Free Lists               */
#include "H5Iprivate.h"  /* IDs                      */
#include "H5MMprivate.h" /* Memory management        */
#include "H5Pprivate.h"  /* Property lists           */

/* The driver identification number, initialized at runtime */
static hid_t H5FD_SEC2_g = 0;

/* Whether to ignore file locks when disabled (env var value) */
static htri_t ignore_disabled_file_locks_s = FAIL;

/* The description of a file belonging to this driver. The 'eoa' and 'eof'
 * determine the amount of hdf5 address space in use and the high-water mark
 * of the file (the current size of the underlying filesystem file). The
 * 'pos' value is used to eliminate file position updates when they would be a
 * no-op. Unfortunately we've found systems that use separate file position
 * indicators for reading and writing so the lseek can only be eliminated if
 * the current operation is the same as the previous operation.  When opening
 * a file the 'eof' will be set to the current file size, `eoa' will be set
 * to zero, 'pos' will be set to H5F_ADDR_UNDEF (as it is when an error
 * occurs), and 'op' will be set to H5F_OP_UNKNOWN.
 */
typedef struct H5FD_sec2_t {
    H5FD_t         pub; /* public stuff, must be first      */
    int            fd;  /* the filesystem file descriptor   */
    haddr_t        eoa; /* end of allocated region          */
    haddr_t        eof; /* end of file; current file size   */
    haddr_t        pos; /* current file I/O position        */
    H5FD_file_op_t op;  /* last operation                   */
    hbool_t        ignore_disabled_file_locks;
    char           filename[H5FD_MAX_FILENAME_LEN]; /* Copy of file name from open operation */
#ifndef H5_HAVE_WIN32_API
    /* On most systems the combination of device and i-node number uniquely
     * identify a file.  Note that Cygwin, MinGW and other Windows POSIX
     * environments have the stat function (which fakes inodes)
     * and will use the 'device + inodes' scheme as opposed to the
     * Windows code further below.
     */
    dev_t device; /* file device number   */
    ino_t inode;  /* file i-node number   */
#else
    /* Files in windows are uniquely identified by the volume serial
     * number and the file index (both low and high parts).
     *
     * There are caveats where these numbers can change, especially
     * on FAT file systems.  On NTFS, however, a file should keep
     * those numbers the same until renamed or deleted (though you
     * can use ReplaceFile() on NTFS to keep the numbers the same
     * while renaming).
     *
     * See the MSDN "BY_HANDLE_FILE_INFORMATION Structure" entry for
     * more information.
     *
     * http://msdn.microsoft.com/en-us/library/aa363788(v=VS.85).aspx
     */
    DWORD nFileIndexLow;
    DWORD nFileIndexHigh;
    DWORD dwVolumeSerialNumber;

    HANDLE hFile; /* Native windows file handle */
#endif /* H5_HAVE_WIN32_API */

    /* Information from properties set by 'h5repart' tool
     *
     * Whether to eliminate the family driver info and convert this file to
     * a single file.
     */
    hbool_t fam_to_single;
} H5FD_sec2_t;

/*
 * These macros check for overflow of various quantities.  These macros
 * assume that HDoff_t is signed and haddr_t and size_t are unsigned.
 *
 * ADDR_OVERFLOW:   Checks whether a file address of type `haddr_t'
 *                  is too large to be represented by the second argument
 *                  of the file seek function.
 *
 * SIZE_OVERFLOW:   Checks whether a buffer size of type `hsize_t' is too
 *                  large to be represented by the `size_t' type.
 *
 * REGION_OVERFLOW: Checks whether an address and size pair describe data
 *                  which can be addressed entirely by the second
 *                  argument of the file seek function.
 */
#define MAXADDR          (((haddr_t)1 << (8 * sizeof(HDoff_t) - 1)) - 1)
#define ADDR_OVERFLOW(A) (HADDR_UNDEF == (A) || ((A) & ~(haddr_t)MAXADDR))
#define SIZE_OVERFLOW(Z) ((Z) & ~(hsize_t)MAXADDR)
#define REGION_OVERFLOW(A, Z)                                                                                \
    (ADDR_OVERFLOW(A) || SIZE_OVERFLOW(Z) || HADDR_UNDEF == (A) + (Z) || (HDoff_t)((A) + (Z)) < (HDoff_t)(A))

/* Prototypes */
static herr_t  H5FD__sec2_term(void);
static H5FD_t *H5FD__sec2_open(const char *name, unsigned flags, hid_t fapl_id, haddr_t maxaddr);
static herr_t  H5FD__sec2_close(H5FD_t *_file);
static int     H5FD__sec2_cmp(const H5FD_t *_f1, const H5FD_t *_f2);
static herr_t  H5FD__sec2_query(const H5FD_t *_f1, unsigned long *flags);
static haddr_t H5FD__sec2_get_eoa(const H5FD_t *_file, H5FD_mem_t type);
static herr_t  H5FD__sec2_set_eoa(H5FD_t *_file, H5FD_mem_t type, haddr_t addr);
static haddr_t H5FD__sec2_get_eof(const H5FD_t *_file, H5FD_mem_t type);
static herr_t  H5FD__sec2_get_handle(H5FD_t *_file, hid_t fapl, void **file_handle);
static herr_t  H5FD__sec2_read(H5FD_t *_file, H5FD_mem_t type, hid_t fapl_id, haddr_t addr, size_t size,
                               void *buf);
static herr_t  H5FD__sec2_write(H5FD_t *_file, H5FD_mem_t type, hid_t fapl_id, haddr_t addr, size_t size,
                                const void *buf);
static herr_t  H5FD__sec2_truncate(H5FD_t *_file, hid_t dxpl_id, hbool_t closing);
static herr_t  H5FD__sec2_lock(H5FD_t *_file, hbool_t rw);
static herr_t  H5FD__sec2_unlock(H5FD_t *_file);
static herr_t  H5FD__sec2_delete(const char *filename, hid_t fapl_id);
static herr_t  H5FD__sec2_ctl(H5FD_t *_file, uint64_t op_code, uint64_t flags, const void *input,
                              void **output);

static const H5FD_class_t H5FD_sec2_g = {
    H5FD_CLASS_VERSION,    /* struct version       */
    H5FD_SEC2_VALUE,       /* value                */
    "sec2",                /* name                 */
    MAXADDR,               /* maxaddr              */
    H5F_CLOSE_WEAK,        /* fc_degree            */
    H5FD__sec2_term,       /* terminate            */
    NULL,                  /* sb_size              */
    NULL,                  /* sb_encode            */
    NULL,                  /* sb_decode            */
    0,                     /* fapl_size            */
    NULL,                  /* fapl_get             */
    NULL,                  /* fapl_copy            */
    NULL,                  /* fapl_free            */
    0,                     /* dxpl_size            */
    NULL,                  /* dxpl_copy            */
    NULL,                  /* dxpl_free            */
    H5FD__sec2_open,       /* open                 */
    H5FD__sec2_close,      /* close                */
    H5FD__sec2_cmp,        /* cmp                  */
    H5FD__sec2_query,      /* query                */
    NULL,                  /* get_type_map         */
    NULL,                  /* alloc                */
    NULL,                  /* free                 */
    H5FD__sec2_get_eoa,    /* get_eoa              */
    H5FD__sec2_set_eoa,    /* set_eoa              */
    H5FD__sec2_get_eof,    /* get_eof              */
    H5FD__sec2_get_handle, /* get_handle           */
    H5FD__sec2_read,       /* read                 */
    H5FD__sec2_write,      /* write                */
    NULL,                  /* read_vector          */
    NULL,                  /* write_vector         */
    NULL,                  /* read_selection       */
    NULL,                  /* write_selection      */
    NULL,                  /* flush                */
    H5FD__sec2_truncate,   /* truncate             */
    H5FD__sec2_lock,       /* lock                 */
    H5FD__sec2_unlock,     /* unlock               */
    H5FD__sec2_delete,     /* del                  */
    H5FD__sec2_ctl,        /* ctl                  */
    H5FD_FLMAP_DICHOTOMY   /* fl_map               */
};

/* Declare a free list to manage the H5FD_sec2_t struct */
H5FL_DEFINE_STATIC(H5FD_sec2_t);

/*-------------------------------------------------------------------------
 * Function:    H5FD_sec2_init
 *
 * Purpose:     Initialize this driver by registering the driver with the
 *              library.
 *
 * Return:      Success:    The driver ID for the sec2 driver
 *              Failure:    H5I_INVALID_HID
 *
 * Programmer:  Robb Matzke
 *              Thursday, July 29, 1999
 *
 *-------------------------------------------------------------------------
 */
hid_t
H5FD_sec2_init(void)
{
    char *lock_env_var = NULL;            /* Environment variable pointer */
    hid_t ret_value    = H5I_INVALID_HID; /* Return value */

    FUNC_ENTER_NOAPI_NOERR

    /* Check the use disabled file locks environment variable */
    lock_env_var = HDgetenv(HDF5_USE_FILE_LOCKING);
    if (lock_env_var && !HDstrcmp(lock_env_var, "BEST_EFFORT"))
        ignore_disabled_file_locks_s = TRUE; /* Override: Ignore disabled locks */
    else if (lock_env_var && (!HDstrcmp(lock_env_var, "TRUE") || !HDstrcmp(lock_env_var, "1")))
        ignore_disabled_file_locks_s = FALSE; /* Override: Don't ignore disabled locks */
    else
        ignore_disabled_file_locks_s = FAIL; /* Environment variable not set, or not set correctly */

    if (H5I_VFL != H5I_get_type(H5FD_SEC2_g))
        H5FD_SEC2_g = H5FD_register(&H5FD_sec2_g, sizeof(H5FD_class_t), FALSE);

    /* Set return value */
    ret_value = H5FD_SEC2_g;

    FUNC_LEAVE_NOAPI(ret_value)
} /* end H5FD_sec2_init() */

/*---------------------------------------------------------------------------
 * Function:    H5FD__sec2_term
 *
 * Purpose:     Shut down the VFD
 *
 * Returns:     SUCCEED (Can't fail)
 *
 * Programmer:  Quincey Koziol
 *              Friday, Jan 30, 2004
 *
 *---------------------------------------------------------------------------
 */
static herr_t
H5FD__sec2_term(void)
{
    FUNC_ENTER_PACKAGE_NOERR

    /* Reset VFL ID */
    H5FD_SEC2_g = 0;

    FUNC_LEAVE_NOAPI(SUCCEED)
} /* end H5FD__sec2_term() */

/*-------------------------------------------------------------------------
 * Function:    H5Pset_fapl_sec2
 *
 * Purpose:     Modify the file access property list to use the H5FD_SEC2
 *              driver defined in this source file.  There are no driver
 *              specific properties.
 *
 * Return:      SUCCEED/FAIL
 *
 * Programmer:  Robb Matzke
 *              Thursday, February 19, 1998
 *
 *-------------------------------------------------------------------------
 */
herr_t
H5Pset_fapl_sec2(hid_t fapl_id)
{
    H5P_genplist_t *plist; /* Property list pointer */
    herr_t          ret_value;

    FUNC_ENTER_API(FAIL)
    H5TRACE1("e", "i", fapl_id);

    if (NULL == (plist = H5P_object_verify(fapl_id, H5P_FILE_ACCESS)))
        HGOTO_ERROR(H5E_ARGS, H5E_BADTYPE, FAIL, "not a file access property list")

    ret_value = H5P_set_driver(plist, H5FD_SEC2, NULL, NULL);

done:
    FUNC_LEAVE_API(ret_value)
} /* end H5Pset_fapl_sec2() */

/*-------------------------------------------------------------------------
 * Function:    H5FD__sec2_open
 *
 * Purpose:     Create and/or opens a file as an HDF5 file.
 *
 * Return:      Success:    A pointer to a new file data structure. The
 *                          public fields will be initialized by the
 *                          caller, which is always H5FD_open().
 *              Failure:    NULL
 *
 * Programmer:  Robb Matzke
 *              Thursday, July 29, 1999
 *
 *-------------------------------------------------------------------------
 */
static H5FD_t *
H5FD__sec2_open(const char *name, unsigned flags, hid_t fapl_id, haddr_t maxaddr)
{
    H5FD_sec2_t *file = NULL; /* sec2 VFD info            */
    int          fd   = -1;   /* File descriptor          */
    int          o_flags;     /* Flags for open() call    */
#ifdef H5_HAVE_WIN32_API
    struct _BY_HANDLE_FILE_INFORMATION fileinfo;
#endif
    h5_stat_t       sb;
    H5P_genplist_t *plist;            /* Property list pointer */
    H5FD_t *        ret_value = NULL; /* Return value */

    FUNC_ENTER_PACKAGE

    /* Sanity check on file offsets */
    HDcompile_assert(sizeof(HDoff_t) >= sizeof(size_t));

    /* Check arguments */
    if (!name || !*name)
        HGOTO_ERROR(H5E_ARGS, H5E_BADVALUE, NULL, "invalid file name")
    if (0 == maxaddr || HADDR_UNDEF == maxaddr)
        HGOTO_ERROR(H5E_ARGS, H5E_BADRANGE, NULL, "bogus maxaddr")
    if (ADDR_OVERFLOW(maxaddr))
        HGOTO_ERROR(H5E_ARGS, H5E_OVERFLOW, NULL, "bogus maxaddr")

    /* Build the open flags */
    o_flags = (H5F_ACC_RDWR & flags) ? O_RDWR : O_RDONLY;
    if (H5F_ACC_TRUNC & flags)
        o_flags |= O_TRUNC;
    if (H5F_ACC_CREAT & flags)
        o_flags |= O_CREAT;
    if (H5F_ACC_EXCL & flags)
        o_flags |= O_EXCL;

    /* Open the file */
    if ((fd = HDopen(name, o_flags, H5_POSIX_CREATE_MODE_RW)) < 0) {
        int myerrno = errno;
        HGOTO_ERROR(
            H5E_FILE, H5E_CANTOPENFILE, NULL,
            "unable to open file: name = '%s', errno = %d, error message = '%s', flags = %x, o_flags = %x",
            name, myerrno, HDstrerror(myerrno), flags, (unsigned)o_flags);
    } /* end if */

    if (HDfstat(fd, &sb) < 0)
        HSYS_GOTO_ERROR(H5E_FILE, H5E_BADFILE, NULL, "unable to fstat file")

    /* Create the new file struct */
    if (NULL == (file = H5FL_CALLOC(H5FD_sec2_t)))
        HGOTO_ERROR(H5E_RESOURCE, H5E_NOSPACE, NULL, "unable to allocate file struct")

    file->fd = fd;
    H5_CHECKED_ASSIGN(file->eof, haddr_t, sb.st_size, h5_stat_size_t);
    file->pos = HADDR_UNDEF;
    file->op  = OP_UNKNOWN;
#ifdef H5_HAVE_WIN32_API
    file->hFile = (HANDLE)_get_osfhandle(fd);
    if (INVALID_HANDLE_VALUE == file->hFile)
        HGOTO_ERROR(H5E_FILE, H5E_CANTOPENFILE, NULL, "unable to get Windows file handle")

    if (!GetFileInformationByHandle((HANDLE)file->hFile, &fileinfo))
        HGOTO_ERROR(H5E_FILE, H5E_CANTOPENFILE, NULL, "unable to get Windows file information")

    file->nFileIndexHigh       = fileinfo.nFileIndexHigh;
    file->nFileIndexLow        = fileinfo.nFileIndexLow;
    file->dwVolumeSerialNumber = fileinfo.dwVolumeSerialNumber;
#else  /* H5_HAVE_WIN32_API */
    file->device = sb.st_dev;
    file->inode  = sb.st_ino;
#endif /* H5_HAVE_WIN32_API */

    /* Get the FAPL */
    if (NULL == (plist = (H5P_genplist_t *)H5I_object(fapl_id)))
        HGOTO_ERROR(H5E_VFL, H5E_BADTYPE, NULL, "not a file access property list")

    /* Check the file locking flags in the fapl */
    if (ignore_disabled_file_locks_s != FAIL)
        /* The environment variable was set, so use that preferentially */
        file->ignore_disabled_file_locks = ignore_disabled_file_locks_s;
    else {
        /* Use the value in the property list */
        if (H5P_get(plist, H5F_ACS_IGNORE_DISABLED_FILE_LOCKS_NAME, &file->ignore_disabled_file_locks) < 0)
            HGOTO_ERROR(H5E_VFL, H5E_CANTGET, NULL, "can't get ignore disabled file locks property")
    }

    /* Retain a copy of the name used to open the file, for possible error reporting */
    HDstrncpy(file->filename, name, sizeof(file->filename));
    file->filename[sizeof(file->filename) - 1] = '\0';

    /* Check for non-default FAPL */
    if (H5P_FILE_ACCESS_DEFAULT != fapl_id) {

        /* This step is for h5repart tool only. If user wants to change file driver from
         * family to one that uses single files (sec2, etc.) while using h5repart, this
         * private property should be set so that in the later step, the library can ignore
         * the family driver information saved in the superblock.
         */
        if (H5P_exist_plist(plist, H5F_ACS_FAMILY_TO_SINGLE_NAME) > 0)
            if (H5P_get(plist, H5F_ACS_FAMILY_TO_SINGLE_NAME, &file->fam_to_single) < 0)
                HGOTO_ERROR(H5E_VFL, H5E_CANTGET, NULL, "can't get property of changing family to single")
    } /* end if */

    /* Set return value */
    ret_value = (H5FD_t *)file;

done:
    if (NULL == ret_value) {
        if (fd >= 0)
            HDclose(fd);
        if (file)
            file = H5FL_FREE(H5FD_sec2_t, file);
    } /* end if */

    FUNC_LEAVE_NOAPI(ret_value)
} /* end H5FD__sec2_open() */

/*-------------------------------------------------------------------------
 * Function:    H5FD__sec2_close
 *
 * Purpose:     Closes an HDF5 file.
 *
 * Return:      Success:    SUCCEED
 *              Failure:    FAIL, file not closed.
 *
 * Programmer:  Robb Matzke
 *              Thursday, July 29, 1999
 *
 *-------------------------------------------------------------------------
 */
static herr_t
H5FD__sec2_close(H5FD_t *_file)
{
    H5FD_sec2_t *file      = (H5FD_sec2_t *)_file;
    herr_t       ret_value = SUCCEED; /* Return value */

    FUNC_ENTER_PACKAGE

    /* Sanity check */
    HDassert(file);

    /* Close the underlying file */
    if (HDclose(file->fd) < 0)
        HSYS_GOTO_ERROR(H5E_IO, H5E_CANTCLOSEFILE, FAIL, "unable to close file")

    /* Release the file info */
    file = H5FL_FREE(H5FD_sec2_t, file);

done:
    FUNC_LEAVE_NOAPI(ret_value)
} /* end H5FD__sec2_close() */

/*-------------------------------------------------------------------------
 * Function:    H5FD__sec2_cmp
 *
 * Purpose:     Compares two files belonging to this driver using an
 *              arbitrary (but consistent) ordering.
 *
 * Return:      Success:    A value like strcmp()
 *              Failure:    never fails (arguments were checked by the
 *                          caller).
 *
 * Programmer:  Robb Matzke
 *              Thursday, July 29, 1999
 *
 *-------------------------------------------------------------------------
 */
static int
H5FD__sec2_cmp(const H5FD_t *_f1, const H5FD_t *_f2)
{
    const H5FD_sec2_t *f1        = (const H5FD_sec2_t *)_f1;
    const H5FD_sec2_t *f2        = (const H5FD_sec2_t *)_f2;
    int                ret_value = 0;

    FUNC_ENTER_PACKAGE_NOERR

#ifdef H5_HAVE_WIN32_API
    if (f1->dwVolumeSerialNumber < f2->dwVolumeSerialNumber)
        HGOTO_DONE(-1)
    if (f1->dwVolumeSerialNumber > f2->dwVolumeSerialNumber)
        HGOTO_DONE(1)

    if (f1->nFileIndexHigh < f2->nFileIndexHigh)
        HGOTO_DONE(-1)
    if (f1->nFileIndexHigh > f2->nFileIndexHigh)
        HGOTO_DONE(1)

    if (f1->nFileIndexLow < f2->nFileIndexLow)
        HGOTO_DONE(-1)
    if (f1->nFileIndexLow > f2->nFileIndexLow)
        HGOTO_DONE(1)
#else /* H5_HAVE_WIN32_API */
#ifdef H5_DEV_T_IS_SCALAR
    if (f1->device < f2->device)
        HGOTO_DONE(-1)
    if (f1->device > f2->device)
        HGOTO_DONE(1)
#else  /* H5_DEV_T_IS_SCALAR */
    /* If dev_t isn't a scalar value on this system, just use memcmp to
     * determine if the values are the same or not.  The actual return value
     * shouldn't really matter...
     */
    if (HDmemcmp(&(f1->device), &(f2->device), sizeof(dev_t)) < 0)
        HGOTO_DONE(-1)
    if (HDmemcmp(&(f1->device), &(f2->device), sizeof(dev_t)) > 0)
        HGOTO_DONE(1)
#endif /* H5_DEV_T_IS_SCALAR */
    if (f1->inode < f2->inode)
        HGOTO_DONE(-1)
    if (f1->inode > f2->inode)
        HGOTO_DONE(1)
#endif /* H5_HAVE_WIN32_API */

done:
    FUNC_LEAVE_NOAPI(ret_value)
} /* end H5FD__sec2_cmp() */

/*-------------------------------------------------------------------------
 * Function:    H5FD__sec2_query
 *
 * Purpose:     Set the flags that this VFL driver is capable of supporting.
 *              (listed in H5FDpublic.h)
 *
 * Return:      SUCCEED (Can't fail)
 *
 * Programmer:  Quincey Koziol
 *              Friday, August 25, 2000
 *
 *-------------------------------------------------------------------------
 */
static herr_t
H5FD__sec2_query(const H5FD_t *_file, unsigned long *flags /* out */)
{
    const H5FD_sec2_t *file = (const H5FD_sec2_t *)_file; /* sec2 VFD info */

    FUNC_ENTER_PACKAGE_NOERR

    /* Set the VFL feature flags that this driver supports */
    /* Notice: the Mirror VFD Writer currently uses only the Sec2 driver as
     * the underying driver -- as such, the Mirror VFD implementation copies
     * these feature flags as its own. Any modifications made here must be
     * reflected in H5FDmirror.c
     * -- JOS 2020-01-13
     */
    if (flags) {
        *flags = 0;
        *flags |= H5FD_FEAT_AGGREGATE_METADATA;  /* OK to aggregate metadata allocations  */
        *flags |= H5FD_FEAT_ACCUMULATE_METADATA; /* OK to accumulate metadata for faster writes */
        *flags |= H5FD_FEAT_DATA_SIEVE; /* OK to perform data sieving for faster raw data reads & writes    */
        *flags |= H5FD_FEAT_AGGREGATE_SMALLDATA; /* OK to aggregate "small" raw data allocations */
        *flags |= H5FD_FEAT_POSIX_COMPAT_HANDLE; /* get_handle callback returns a POSIX file descriptor */
        *flags |=
            H5FD_FEAT_SUPPORTS_SWMR_IO; /* VFD supports the single-writer/multiple-readers (SWMR) pattern   */
        *flags |= H5FD_FEAT_DEFAULT_VFD_COMPATIBLE; /* VFD creates a file which can be opened with the default
                                                       VFD      */

        /* Check for flags that are set by h5repart */
        if (file && file->fam_to_single)
            *flags |= H5FD_FEAT_IGNORE_DRVRINFO; /* Ignore the driver info when file is opened (which
                                                    eliminates it) */
    }                                            /* end if */

    FUNC_LEAVE_NOAPI(SUCCEED)
} /* end H5FD__sec2_query() */

/*-------------------------------------------------------------------------
 * Function:    H5FD__sec2_get_eoa
 *
 * Purpose:     Gets the end-of-address marker for the file. The EOA marker
 *              is the first address past the last byte allocated in the
 *              format address space.
 *
 * Return:      The end-of-address marker.
 *
 * Programmer:  Robb Matzke
 *              Monday, August  2, 1999
 *
 *-------------------------------------------------------------------------
 */
static haddr_t
H5FD__sec2_get_eoa(const H5FD_t *_file, H5FD_mem_t H5_ATTR_UNUSED type)
{
    const H5FD_sec2_t *file = (const H5FD_sec2_t *)_file;

    FUNC_ENTER_PACKAGE_NOERR

    FUNC_LEAVE_NOAPI(file->eoa)
} /* end H5FD__sec2_get_eoa() */

/*-------------------------------------------------------------------------
 * Function:    H5FD__sec2_set_eoa
 *
 * Purpose:     Set the end-of-address marker for the file. This function is
 *              called shortly after an existing HDF5 file is opened in order
 *              to tell the driver where the end of the HDF5 data is located.
 *
 * Return:      SUCCEED (Can't fail)
 *
 * Programmer:  Robb Matzke
 *              Thursday, July 29, 1999
 *
 *-------------------------------------------------------------------------
 */
static herr_t
H5FD__sec2_set_eoa(H5FD_t *_file, H5FD_mem_t H5_ATTR_UNUSED type, haddr_t addr)
{
    H5FD_sec2_t *file = (H5FD_sec2_t *)_file;

    FUNC_ENTER_PACKAGE_NOERR

    file->eoa = addr;

    FUNC_LEAVE_NOAPI(SUCCEED)
} /* end H5FD__sec2_set_eoa() */

/*-------------------------------------------------------------------------
 * Function:    H5FD__sec2_get_eof
 *
 * Purpose:     Returns the end-of-file marker, which is the greater of
 *              either the filesystem end-of-file or the HDF5 end-of-address
 *              markers.
 *
 * Return:      End of file address, the first address past the end of the
 *              "file", either the filesystem file or the HDF5 file.
 *
 * Programmer:  Robb Matzke
 *              Thursday, July 29, 1999
 *
 *-------------------------------------------------------------------------
 */
static haddr_t
H5FD__sec2_get_eof(const H5FD_t *_file, H5FD_mem_t H5_ATTR_UNUSED type)
{
    const H5FD_sec2_t *file = (const H5FD_sec2_t *)_file;

    FUNC_ENTER_PACKAGE_NOERR

    FUNC_LEAVE_NOAPI(file->eof)
} /* end H5FD__sec2_get_eof() */

/*-------------------------------------------------------------------------
 * Function:       H5FD__sec2_get_handle
 *
 * Purpose:        Returns the file handle of sec2 file driver.
 *
 * Returns:        SUCCEED/FAIL
 *
 * Programmer:     Raymond Lu
 *                 Sept. 16, 2002
 *
 *-------------------------------------------------------------------------
 */
static herr_t
H5FD__sec2_get_handle(H5FD_t *_file, hid_t H5_ATTR_UNUSED fapl, void **file_handle)
{
    H5FD_sec2_t *file      = (H5FD_sec2_t *)_file;
    herr_t       ret_value = SUCCEED;

    FUNC_ENTER_PACKAGE

    if (!file_handle)
        HGOTO_ERROR(H5E_ARGS, H5E_BADVALUE, FAIL, "file handle not valid")

    *file_handle = &(file->fd);

done:
    FUNC_LEAVE_NOAPI(ret_value)
} /* end H5FD__sec2_get_handle() */

/*-------------------------------------------------------------------------
 * Function:    H5FD__sec2_read
 *
 * Purpose:     Reads SIZE bytes of data from FILE beginning at address ADDR
 *              into buffer BUF according to data transfer properties in
 *              DXPL_ID.
 *
 * Return:      Success:    SUCCEED. Result is stored in caller-supplied
 *                          buffer BUF.
 *              Failure:    FAIL, Contents of buffer BUF are undefined.
 *
 * Programmer:  Robb Matzke
 *              Thursday, July 29, 1999
 *
 *-------------------------------------------------------------------------
 */
static herr_t
H5FD__sec2_read(H5FD_t *_file, H5FD_mem_t H5_ATTR_UNUSED type, hid_t H5_ATTR_UNUSED dxpl_id, haddr_t addr,
                size_t size, void *buf /*out*/)
{
    H5FD_sec2_t *file      = (H5FD_sec2_t *)_file;
    HDoff_t      offset    = (HDoff_t)addr;
    herr_t       ret_value = SUCCEED; /* Return value */

    FUNC_ENTER_PACKAGE

    HDassert(file && file->pub.cls);
    HDassert(buf);

    /* Check for overflow conditions */
    if (!H5F_addr_defined(addr))
        HGOTO_ERROR(H5E_ARGS, H5E_BADVALUE, FAIL, "addr undefined, addr = %llu", (unsigned long long)addr)
    if (REGION_OVERFLOW(addr, size))
        HGOTO_ERROR(H5E_ARGS, H5E_OVERFLOW, FAIL, "addr overflow, addr = %llu", (unsigned long long)addr)

#ifndef H5_HAVE_PREADWRITE
    /* Seek to the correct location (if we don't have pread) */
    if (addr != file->pos || OP_READ != file->op)
        if (HDlseek(file->fd, (HDoff_t)addr, SEEK_SET) < 0)
            HSYS_GOTO_ERROR(H5E_IO, H5E_SEEKERROR, FAIL, "unable to seek to proper position")
#endif /* H5_HAVE_PREADWRITE */

    /* Read data, being careful of interrupted system calls, partial results,
     * and the end of the file.
     */
    while (size > 0) {
        h5_posix_io_t     bytes_in   = 0;  /* # of bytes to read       */
        h5_posix_io_ret_t bytes_read = -1; /* # of bytes actually read */

        /* Trying to read more bytes than the return type can handle is
         * undefined behavior in POSIX.
         */
        if (size > H5_POSIX_MAX_IO_BYTES)
            bytes_in = H5_POSIX_MAX_IO_BYTES;
        else
            bytes_in = (h5_posix_io_t)size;

        do {
#ifdef H5_HAVE_PREADWRITE
            bytes_read = HDpread(file->fd, buf, bytes_in, offset);
            if (bytes_read > 0)
                offset += bytes_read;
#else
            bytes_read  = HDread(file->fd, buf, bytes_in);
#endif /* H5_HAVE_PREADWRITE */
        } while (-1 == bytes_read && EINTR == errno);

        if (-1 == bytes_read) { /* error */
            int    myerrno = errno;
            time_t mytime  = HDtime(NULL);

            offset = HDlseek(file->fd, (HDoff_t)0, SEEK_CUR);

            HGOTO_ERROR(H5E_IO, H5E_READERROR, FAIL,
                        "file read failed: time = %s, filename = '%s', file descriptor = %d, errno = %d, "
                        "error message = '%s', buf = %p, total read size = %llu, bytes this sub-read = %llu, "
                        "bytes actually read = %llu, offset = %llu",
                        HDctime(&mytime), file->filename, file->fd, myerrno, HDstrerror(myerrno), buf,
                        (unsigned long long)size, (unsigned long long)bytes_in,
                        (unsigned long long)bytes_read, (unsigned long long)offset);
        } /* end if */

        if (0 == bytes_read) {
            /* end of file but not end of format address space */
            HDmemset(buf, 0, size);
            break;
        } /* end if */

        HDassert(bytes_read >= 0);
        HDassert((size_t)bytes_read <= size);

        size -= (size_t)bytes_read;
        addr += (haddr_t)bytes_read;
        buf = (char *)buf + bytes_read;
    } /* end while */

    /* Update current position */
    file->pos = addr;
    file->op  = OP_READ;

done:
    if (ret_value < 0) {
        /* Reset last file I/O information */
        file->pos = HADDR_UNDEF;
        file->op  = OP_UNKNOWN;
    } /* end if */

    FUNC_LEAVE_NOAPI(ret_value)
} /* end H5FD__sec2_read() */

/*-------------------------------------------------------------------------
 * Function:    H5FD__sec2_write
 *
 * Purpose:     Writes SIZE bytes of data to FILE beginning at address ADDR
 *              from buffer BUF according to data transfer properties in
 *              DXPL_ID.
 *
 * Return:      SUCCEED/FAIL
 *
 * Programmer:  Robb Matzke
 *              Thursday, July 29, 1999
 *
 *-------------------------------------------------------------------------
 */
static herr_t
H5FD__sec2_write(H5FD_t *_file, H5FD_mem_t H5_ATTR_UNUSED type, hid_t H5_ATTR_UNUSED dxpl_id, haddr_t addr,
                 size_t size, const void *buf)
{
    H5FD_sec2_t *file      = (H5FD_sec2_t *)_file;
    HDoff_t      offset    = (HDoff_t)addr;
    herr_t       ret_value = SUCCEED; /* Return value */

    FUNC_ENTER_PACKAGE

    HDassert(file && file->pub.cls);
    HDassert(buf);

    /* Check for overflow conditions */
    if (!H5F_addr_defined(addr))
        HGOTO_ERROR(H5E_ARGS, H5E_BADVALUE, FAIL, "addr undefined, addr = %llu", (unsigned long long)addr)
    if (REGION_OVERFLOW(addr, size))
        HGOTO_ERROR(H5E_ARGS, H5E_OVERFLOW, FAIL, "addr overflow, addr = %llu, size = %llu",
                    (unsigned long long)addr, (unsigned long long)size)

#ifndef H5_HAVE_PREADWRITE
    /* Seek to the correct location (if we don't have pwrite) */
    if (addr != file->pos || OP_WRITE != file->op)
        if (HDlseek(file->fd, (HDoff_t)addr, SEEK_SET) < 0)
            HSYS_GOTO_ERROR(H5E_IO, H5E_SEEKERROR, FAIL, "unable to seek to proper position")
#endif /* H5_HAVE_PREADWRITE */

    /* Write the data, being careful of interrupted system calls and partial
     * results
     */
    while (size > 0) {
        h5_posix_io_t     bytes_in    = 0;  /* # of bytes to write  */
        h5_posix_io_ret_t bytes_wrote = -1; /* # of bytes written   */

        /* Trying to write more bytes than the return type can handle is
         * undefined behavior in POSIX.
         */
        if (size > H5_POSIX_MAX_IO_BYTES)
            bytes_in = H5_POSIX_MAX_IO_BYTES;
        else
            bytes_in = (h5_posix_io_t)size;

        do {
#ifdef H5_HAVE_PREADWRITE
            bytes_wrote = HDpwrite(file->fd, buf, bytes_in, offset);
            if (bytes_wrote > 0)
                offset += bytes_wrote;
#else
            bytes_wrote = HDwrite(file->fd, buf, bytes_in);
#endif /* H5_HAVE_PREADWRITE */
        } while (-1 == bytes_wrote && EINTR == errno);

        if (-1 == bytes_wrote) { /* error */
            int    myerrno = errno;
            time_t mytime  = HDtime(NULL);

            offset = HDlseek(file->fd, (HDoff_t)0, SEEK_CUR);

            HGOTO_ERROR(H5E_IO, H5E_WRITEERROR, FAIL,
                        "file write failed: time = %s, filename = '%s', file descriptor = %d, errno = %d, "
                        "error message = '%s', buf = %p, total write size = %llu, bytes this sub-write = "
                        "%llu, bytes actually written = %llu, offset = %llu",
                        HDctime(&mytime), file->filename, file->fd, myerrno, HDstrerror(myerrno), buf,
                        (unsigned long long)size, (unsigned long long)bytes_in,
                        (unsigned long long)bytes_wrote, (unsigned long long)offset);
        } /* end if */

        HDassert(bytes_wrote > 0);
        HDassert((size_t)bytes_wrote <= size);

        size -= (size_t)bytes_wrote;
        addr += (haddr_t)bytes_wrote;
        buf = (const char *)buf + bytes_wrote;
    } /* end while */

    /* Update current position and eof */
    file->pos = addr;
    file->op  = OP_WRITE;
    if (file->pos > file->eof)
        file->eof = file->pos;

done:
    if (ret_value < 0) {
        /* Reset last file I/O information */
        file->pos = HADDR_UNDEF;
        file->op  = OP_UNKNOWN;
    } /* end if */

    FUNC_LEAVE_NOAPI(ret_value)
} /* end H5FD__sec2_write() */

/*-------------------------------------------------------------------------
 * Function:    H5FD__sec2_truncate
 *
 * Purpose:     Makes sure that the true file size is the same (or larger)
 *              than the end-of-address.
 *
 * Return:      SUCCEED/FAIL
 *
 * Programmer:  Robb Matzke
 *              Wednesday, August  4, 1999
 *
 *-------------------------------------------------------------------------
 */
static herr_t
H5FD__sec2_truncate(H5FD_t *_file, hid_t H5_ATTR_UNUSED dxpl_id, hbool_t H5_ATTR_UNUSED closing)
{
    H5FD_sec2_t *file      = (H5FD_sec2_t *)_file;
    herr_t       ret_value = SUCCEED; /* Return value */

    FUNC_ENTER_PACKAGE

    HDassert(file);

    /* Extend the file to make sure it's large enough */
    if (!H5F_addr_eq(file->eoa, file->eof)) {
#ifdef H5_HAVE_WIN32_API
        LARGE_INTEGER li;       /* 64-bit (union) integer for SetFilePointer() call */
        DWORD         dwPtrLow; /* Low-order pointer bits from SetFilePointer()
                                 * Only used as an error code here.
                                 */
        DWORD dwError;          /* DWORD error code from GetLastError() */
        BOOL  bError;           /* Boolean error flag */

        /* Windows uses this odd QuadPart union for 32/64-bit portability */
        li.QuadPart = (__int64)file->eoa;

        /* Extend the file to make sure it's large enough.
         *
         * Since INVALID_SET_FILE_POINTER can technically be a valid return value
         * from SetFilePointer(), we also need to check GetLastError().
         */
        dwPtrLow = SetFilePointer(file->hFile, li.LowPart, &li.HighPart, FILE_BEGIN);
        if (INVALID_SET_FILE_POINTER == dwPtrLow) {
            dwError = GetLastError();
            if (dwError != NO_ERROR)
                HGOTO_ERROR(H5E_FILE, H5E_FILEOPEN, FAIL, "unable to set file pointer")
        }

        bError = SetEndOfFile(file->hFile);
        if (0 == bError)
            HGOTO_ERROR(H5E_IO, H5E_SEEKERROR, FAIL, "unable to extend file properly")
#else  /* H5_HAVE_WIN32_API */
        if (-1 == HDftruncate(file->fd, (HDoff_t)file->eoa))
            HSYS_GOTO_ERROR(H5E_IO, H5E_SEEKERROR, FAIL, "unable to extend file properly")
#endif /* H5_HAVE_WIN32_API */

        /* Update the eof value */
        file->eof = file->eoa;

        /* Reset last file I/O information */
        file->pos = HADDR_UNDEF;
        file->op  = OP_UNKNOWN;
    } /* end if */

done:
    FUNC_LEAVE_NOAPI(ret_value)
} /* end H5FD__sec2_truncate() */

/*-------------------------------------------------------------------------
 * Function:    H5FD__sec2_lock
 *
 * Purpose:     To place an advisory lock on a file.
 *		The lock type to apply depends on the parameter "rw":
 *			TRUE--opens for write: an exclusive lock
 *			FALSE--opens for read: a shared lock
 *
 * Return:      SUCCEED/FAIL
 *
 * Programmer:  Vailin Choi; May 2013
 *
 *-------------------------------------------------------------------------
 */
static herr_t
H5FD__sec2_lock(H5FD_t *_file, hbool_t rw)
{
    H5FD_sec2_t *file = (H5FD_sec2_t *)_file; /* VFD file struct          */
    int          lock_flags;                  /* file locking flags       */
    herr_t       ret_value = SUCCEED;         /* Return value             */

    FUNC_ENTER_PACKAGE

    HDassert(file);

    /* Set exclusive or shared lock based on rw status */
    lock_flags = rw ? LOCK_EX : LOCK_SH;

    /* Place a non-blocking lock on the file */
    if (HDflock(file->fd, lock_flags | LOCK_NB) < 0) {
        if (file->ignore_disabled_file_locks && ENOSYS == errno) {
            /* When errno is set to ENOSYS, the file system does not support
             * locking, so ignore it.
             */
            errno = 0;
        }
        else
            HSYS_GOTO_ERROR(H5E_VFL, H5E_CANTLOCKFILE, FAIL, "unable to lock file")
    }

done:
    FUNC_LEAVE_NOAPI(ret_value)
} /* end H5FD__sec2_lock() */

/*-------------------------------------------------------------------------
 * Function:    H5FD__sec2_unlock
 *
 * Purpose:     To remove the existing lock on the file
 *
 * Return:      SUCCEED/FAIL
 *
 * Programmer:  Vailin Choi; May 2013
 *
 *-------------------------------------------------------------------------
 */
static herr_t
H5FD__sec2_unlock(H5FD_t *_file)
{
    H5FD_sec2_t *file      = (H5FD_sec2_t *)_file; /* VFD file struct          */
    herr_t       ret_value = SUCCEED;              /* Return value             */

    FUNC_ENTER_PACKAGE

    HDassert(file);

    if (HDflock(file->fd, LOCK_UN) < 0) {
        if (file->ignore_disabled_file_locks && ENOSYS == errno) {
            /* When errno is set to ENOSYS, the file system does not support
             * locking, so ignore it.
             */
            errno = 0;
        }
        else
            HSYS_GOTO_ERROR(H5E_VFL, H5E_CANTUNLOCKFILE, FAIL, "unable to unlock file")
    }

done:
    FUNC_LEAVE_NOAPI(ret_value)
} /* end H5FD__sec2_unlock() */

/*-------------------------------------------------------------------------
 * Function:    H5FD__sec2_delete
 *
 * Purpose:     Delete a file
 *
 * Return:      SUCCEED/FAIL
 *
 *-------------------------------------------------------------------------
 */
static herr_t
H5FD__sec2_delete(const char *filename, hid_t H5_ATTR_UNUSED fapl_id)
{
    herr_t ret_value = SUCCEED; /* Return value */

    FUNC_ENTER_PACKAGE

    HDassert(filename);

    if (HDremove(filename) < 0)
        HSYS_GOTO_ERROR(H5E_VFL, H5E_CANTDELETEFILE, FAIL, "unable to delete file")

done:
    FUNC_LEAVE_NOAPI(ret_value)
} /* end H5FD__sec2_delete() */

/*-------------------------------------------------------------------------
 * Function:    H5FD__sec2_ctl
 *
 * Purpose:     Sec2 VFD version of the ctl callback.
 *
 *              The desired operation is specified by the op_code
 *              parameter.
 *
 *              The flags parameter controls management of op_codes that
 *              are unknown to the callback
 *
 *              The input and output parameters allow op_code specific
 *              input and output
 *
 *              At present, no op codes are supported by this VFD.
 *
 * Return:      Non-negative on success/Negative on failure
 *
 *-------------------------------------------------------------------------
 */
static herr_t
<<<<<<< HEAD
H5FD__sec2_ctl(H5FD_t H5_ATTR_UNUSED *_file, uint64_t op_code, uint64_t flags,
=======
H5FD__sec2_ctl(H5FD_t *_file, uint64_t H5_ATTR_UNUSED op_code, uint64_t flags,
>>>>>>> 01b7165d
               const void H5_ATTR_UNUSED *input, void H5_ATTR_UNUSED **output)
{
    herr_t ret_value = SUCCEED;

    FUNC_ENTER_PACKAGE

<<<<<<< HEAD
    switch (op_code) {
        /* Unknown op code */
        default:
            if (flags & H5FD_CTL__FAIL_IF_UNKNOWN_FLAG)
                HGOTO_ERROR(H5E_VFL, H5E_FCNTL, FAIL, "unknown op_code and fail if unknown flag is set")
            break;
    }
=======
    /* Sanity checks */
    HDassert(_file);

    /* No op codes are understood. */
    if (flags & H5FD_CTL__FAIL_IF_UNKNOWN_FLAG)
        HGOTO_ERROR(H5E_VFL, H5E_FCNTL, FAIL, "unknown op_code and fail if unknown flag is set")
>>>>>>> 01b7165d

done:
    FUNC_LEAVE_NOAPI(ret_value)
} /* end H5FD__sec2_ctl() */<|MERGE_RESOLUTION|>--- conflicted
+++ resolved
@@ -1075,33 +1075,19 @@
  *-------------------------------------------------------------------------
  */
 static herr_t
-<<<<<<< HEAD
-H5FD__sec2_ctl(H5FD_t H5_ATTR_UNUSED *_file, uint64_t op_code, uint64_t flags,
-=======
 H5FD__sec2_ctl(H5FD_t *_file, uint64_t H5_ATTR_UNUSED op_code, uint64_t flags,
->>>>>>> 01b7165d
                const void H5_ATTR_UNUSED *input, void H5_ATTR_UNUSED **output)
 {
     herr_t ret_value = SUCCEED;
 
     FUNC_ENTER_PACKAGE
 
-<<<<<<< HEAD
-    switch (op_code) {
-        /* Unknown op code */
-        default:
-            if (flags & H5FD_CTL__FAIL_IF_UNKNOWN_FLAG)
-                HGOTO_ERROR(H5E_VFL, H5E_FCNTL, FAIL, "unknown op_code and fail if unknown flag is set")
-            break;
-    }
-=======
     /* Sanity checks */
     HDassert(_file);
 
     /* No op codes are understood. */
     if (flags & H5FD_CTL__FAIL_IF_UNKNOWN_FLAG)
         HGOTO_ERROR(H5E_VFL, H5E_FCNTL, FAIL, "unknown op_code and fail if unknown flag is set")
->>>>>>> 01b7165d
 
 done:
     FUNC_LEAVE_NOAPI(ret_value)
