/* * * * * * * * * * * * * * * * * * * * * * * * * * * * * * * * * * * * * * *
 * Copyright by The HDF Group.                                               *
 * Copyright by the Board of Trustees of the University of Illinois.         *
 * All rights reserved.                                                      *
 *                                                                           *
 * This file is part of HDF5.  The full HDF5 copyright notice, including     *
 * terms governing use, modification, and redistribution, is contained in    *
 * the COPYING file, which can be found at the root of the source code       *
 * distribution tree, or in https://www.hdfgroup.org/licenses.               *
 * If you do not have access to either file, you may request a copy from     *
 * help@hdfgroup.org.                                                        *
 * * * * * * * * * * * * * * * * * * * * * * * * * * * * * * * * * * * * * * */

/* Programmer:  Robb Matzke
 *              Thursday, April 16, 1998
 */

#ifndef H5Zpublic_H
#define H5Zpublic_H

/* Public headers needed by this file */
#include "H5public.h"

/**
 * \brief Filter identifiers
 *
 * \details Values 0 through 255 are for filters defined by the HDF5 library.
 *          Values 256 through 511 are available for testing new filters.
 *          Subsequent values should be obtained from the HDF5 development team
 *          at mailto:help@hdfgroup.org. These values will never change because
 *          they appear in the HDF5 files.
 */
typedef int H5Z_filter_t;

/* Filter IDs */
<<<<<<< HEAD
#define H5Z_FILTER_ERROR       (-1) /*no filter			*/
#define H5Z_FILTER_NONE        0    /*reserved indefinitely		*/
#define H5Z_FILTER_DEFLATE     1    /*deflation like gzip	     	*/
#define H5Z_FILTER_SHUFFLE     2    /*shuffle the data              */
#define H5Z_FILTER_FLETCHER32  3    /*fletcher32 checksum of EDC    */
#define H5Z_FILTER_SZIP        4    /*szip compression              */
#define H5Z_FILTER_NBIT        5    /*nbit compression              */
#define H5Z_FILTER_SCALEOFFSET 6    /*scale+offset compression      */
#define H5Z_FILTER_RESERVED    256  /*filter ids below this value are reserved for library use */

#define H5Z_FILTER_MAX 65535 /*maximum filter id		*/

/* General macros */
#define H5Z_FILTER_ALL   0  /* Symbol to remove all filters in H5Premove_filter */
#define H5Z_MAX_NFILTERS 32 /* Maximum number of filters allowed in a pipeline */
                            /* (should probably be allowed to be an
                             * unlimited amount, but currently each
                             * filter uses a bit in a 32-bit field,
                             * so the format would have to be
                             * changed to accommodate that)
                             */

/* Flags for filter definition (stored) */
#define H5Z_FLAG_DEFMASK   0x00ff /*definition flag mask		*/
#define H5Z_FLAG_MANDATORY 0x0000 /*filter is mandatory		*/
#define H5Z_FLAG_OPTIONAL  0x0001 /*filter is optional		*/

/* Additional flags for filter invocation (not stored) */
#define H5Z_FLAG_INVMASK  0xff00 /*invocation flag mask		*/
#define H5Z_FLAG_REVERSE  0x0100 /*reverse direction; read	*/
#define H5Z_FLAG_SKIP_EDC 0x0200 /*skip EDC filters for read	*/
=======
/**
 * no filter
 */
#define H5Z_FILTER_ERROR (-1)
/**
 * reserved indefinitely
 */
#define H5Z_FILTER_NONE 0
/**
 * deflation like gzip
 */
#define H5Z_FILTER_DEFLATE 1
/**
 * shuffle the data
 */
#define H5Z_FILTER_SHUFFLE 2
/**
 * fletcher32 checksum of EDC
 */
#define H5Z_FILTER_FLETCHER32 3
/**
 * szip compression
 */
#define H5Z_FILTER_SZIP 4
/**
 * nbit compression
 */
#define H5Z_FILTER_NBIT 5
/**
 * scale+offset compression
 */
#define H5Z_FILTER_SCALEOFFSET 6
/**
 * filter ids below this value are reserved for library use
 */
#define H5Z_FILTER_RESERVED 256
/**
 * maximum filter id
 */
#define H5Z_FILTER_MAX 65535

/* General macros */
/**
 * Symbol to remove all filters in H5Premove_filter()
 */
#define H5Z_FILTER_ALL 0
/**
 * Maximum number of filters allowed in a pipeline
 *
 * \internal (should probably be allowed to be an unlimited amount, but
 *            currently each filter uses a bit in a 32-bit field, so the format
 *            would have to be changed to accommodate that)
 */
#define H5Z_MAX_NFILTERS 32

/* Flags for filter definition (stored) */
/**
 * definition flag mask
 */
#define H5Z_FLAG_DEFMASK 0x00ff
/**
 * filter is mandatory
 */
#define H5Z_FLAG_MANDATORY 0x0000
/**
 * filter is optional
 */
#define H5Z_FLAG_OPTIONAL 0x0001

/* Additional flags for filter invocation (not stored) */
/**
 * invocation flag mask
 */
#define H5Z_FLAG_INVMASK 0xff00
/**
 * reverse direction; read
 */
#define H5Z_FLAG_REVERSE 0x0100
/**
 * skip EDC filters for read
 */
#define H5Z_FLAG_SKIP_EDC 0x0200
>>>>>>> 18bbd3f0

/* Special parameters for szip compression */
/* [These are aliases for the similar definitions in szlib.h, which we can't
 * include directly due to the duplication of various symbols with the zlib.h
 * header file] */
<<<<<<< HEAD
#define H5_SZIP_ALLOW_K13_OPTION_MASK 1
#define H5_SZIP_CHIP_OPTION_MASK      2
#define H5_SZIP_EC_OPTION_MASK        4
#define H5_SZIP_NN_OPTION_MASK        32
#define H5_SZIP_MAX_PIXELS_PER_BLOCK  32

/* Macros for the shuffle filter */
#define H5Z_SHUFFLE_USER_NPARMS  0 /* Number of parameters that users can set */
#define H5Z_SHUFFLE_TOTAL_NPARMS 1 /* Total number of parameters for filter */

/* Macros for the szip filter */
#define H5Z_SZIP_USER_NPARMS  2 /* Number of parameters that users can set */
#define H5Z_SZIP_TOTAL_NPARMS 4 /* Total number of parameters for filter */
#define H5Z_SZIP_PARM_MASK    0 /* "User" parameter for option mask */
#define H5Z_SZIP_PARM_PPB     1 /* "User" parameter for pixels-per-block */
#define H5Z_SZIP_PARM_BPP     2 /* "Local" parameter for bits-per-pixel */
#define H5Z_SZIP_PARM_PPS     3 /* "Local" parameter for pixels-per-scanline */

/* Macros for the nbit filter */
#define H5Z_NBIT_USER_NPARMS 0 /* Number of parameters that users can set */

/* Macros for the scale offset filter */
#define H5Z_SCALEOFFSET_USER_NPARMS 2 /* Number of parameters that users can set */
=======
/**
 * \ingroup SZIP */
#define H5_SZIP_ALLOW_K13_OPTION_MASK 1
/**
 * \ingroup SZIP */
#define H5_SZIP_CHIP_OPTION_MASK 2
/**
 * \ingroup SZIP */
#define H5_SZIP_EC_OPTION_MASK 4
/**
 * \ingroup SZIP */
#define H5_SZIP_NN_OPTION_MASK 32
/**
 * \ingroup SZIP */
#define H5_SZIP_MAX_PIXELS_PER_BLOCK 32

/* Macros for the shuffle filter */
/**
 * \ingroup SHUFFLE
 * Number of parameters that users can set for the shuffle filter
 */
#define H5Z_SHUFFLE_USER_NPARMS 0
/**
 * \ingroup SHUFFLE
 * Total number of parameters for the shuffle filter
 */
#define H5Z_SHUFFLE_TOTAL_NPARMS 1

/* Macros for the szip filter */
/**
 * \ingroup SZIP
 * Number of parameters that users can set for SZIP
 */
#define H5Z_SZIP_USER_NPARMS 2
/**
 * \ingroup SZIP
 * Total number of parameters for SZIP filter
 */
#define H5Z_SZIP_TOTAL_NPARMS 4
/**
 * \ingroup SZIP
 * "User" parameter for option mask
 */
#define H5Z_SZIP_PARM_MASK 0
/**
 * \ingroup SZIP
 * "User" parameter for pixels-per-block
 */
#define H5Z_SZIP_PARM_PPB 1
/**
 * \ingroup SZIP
 * "Local" parameter for bits-per-pixel
 */
#define H5Z_SZIP_PARM_BPP 2
/**
 * \ingroup SZIP
 * "Local" parameter for pixels-per-scanline
 */
#define H5Z_SZIP_PARM_PPS 3

/* Macros for the nbit filter */
/**
 * \ingroup NBIT
 * Number of parameters that users can set for the N-bit filter
 */
#define H5Z_NBIT_USER_NPARMS 0 /* Number of parameters that users can set */

/* Macros for the scale offset filter */
/**
 * \ingroup SCALEOFFSET
 * Number of parameters that users can set for the scale-offset filter
 */
#define H5Z_SCALEOFFSET_USER_NPARMS 2
>>>>>>> 18bbd3f0

/* Special parameters for ScaleOffset filter*/
/**
 * \ingroup SCALEOFFSET */
#define H5Z_SO_INT_MINBITS_DEFAULT 0
/**
 * \ingroup SCALEOFFSET */
typedef enum H5Z_SO_scale_type_t {
    H5Z_SO_FLOAT_DSCALE = 0,
    H5Z_SO_FLOAT_ESCALE = 1,
    H5Z_SO_INT          = 2
} H5Z_SO_scale_type_t;

/**
 * Current version of the H5Z_class_t struct
 */
#define H5Z_CLASS_T_VERS (1)

/**
 * \ingroup FLETCHER32
 * Values to decide if EDC is enabled for reading data
 */
typedef enum H5Z_EDC_t {
<<<<<<< HEAD
    H5Z_ERROR_EDC   = -1, /* error value */
    H5Z_DISABLE_EDC = 0,
    H5Z_ENABLE_EDC  = 1,
    H5Z_NO_EDC      = 2 /* must be the last */
=======
    H5Z_ERROR_EDC   = -1, /**< error value */
    H5Z_DISABLE_EDC = 0,
    H5Z_ENABLE_EDC  = 1,
    H5Z_NO_EDC      = 2 /**< sentinel */
>>>>>>> 18bbd3f0
} H5Z_EDC_t;

/* Bit flags for H5Zget_filter_info */
#define H5Z_FILTER_CONFIG_ENCODE_ENABLED (0x0001)
#define H5Z_FILTER_CONFIG_DECODE_ENABLED (0x0002)

/**
 * Return values for filter callback function
 */
typedef enum H5Z_cb_return_t {
<<<<<<< HEAD
    H5Z_CB_ERROR = -1,
    H5Z_CB_FAIL  = 0, /* I/O should fail if filter fails. */
    H5Z_CB_CONT  = 1, /* I/O continues if filter fails.   */
    H5Z_CB_NO    = 2
} H5Z_cb_return_t;

/* Filter callback function definition */
typedef H5Z_cb_return_t (*H5Z_filter_func_t)(H5Z_filter_t filter, void *buf, size_t buf_size, void *op_data);
=======
    H5Z_CB_ERROR = -1, /**< error value */
    H5Z_CB_FAIL  = 0,  /**< I/O should fail if filter fails. */
    H5Z_CB_CONT  = 1,  /**< I/O continues if filter fails.   */
    H5Z_CB_NO    = 2   /**< sentinel */
} H5Z_cb_return_t;

//! <!-- [H5Z_filter_func_t_snip] -->
/**
 *  Filter callback function definition
 */
typedef H5Z_cb_return_t (*H5Z_filter_func_t)(H5Z_filter_t filter, void *buf, size_t buf_size, void *op_data);
//! <!-- [H5Z_filter_func_t_snip] -->
>>>>>>> 18bbd3f0

/**
 * Structure for filter callback property
 */
typedef struct H5Z_cb_t {
    H5Z_filter_func_t func;
    void *            op_data;
} H5Z_cb_t;

#ifdef __cplusplus
extern "C" {
#endif

/**
 * \brief This callback determines if a filter can be applied to the dataset
 *        with the characteristics provided
 *
 * \dcpl_id
 * \type_id
 * \space_id
 *
 * \return \htri_t
 *
 * \details Before a dataset gets created, the \ref H5Z_can_apply_func_t
 *          callbacks for any filters used in the dataset creation property list
 *          are called with the dataset's dataset creation property list, the
 *          dataset's datatype and a dataspace describing a chunk (for chunked
 *          dataset storage).
 *
 *          The \ref H5Z_can_apply_func_t callback must determine if the
 *          combination of the dataset creation property list setting, the
 *          datatype and the dataspace represent a valid combination to apply
 *          this filter to.  For example, some cases of invalid combinations may
 *          involve the filter not operating correctly on certain datatypes (or
 *          certain datatype sizes), or certain sizes of the chunk dataspace.
 *
 *          The \ref H5Z_can_apply_func_t callback can be the NULL pointer, in
 *          which case, the library will assume that it can apply to any
 *          combination of dataset creation property list values, datatypes and
 *          dataspaces.
 *
 *          The \ref H5Z_can_apply_func_t callback returns positive a valid
 *          combination, zero for an invalid combination and negative for an
 *          error.
 */
//! <!-- [H5Z_can_apply_func_t_snip] -->
typedef htri_t (*H5Z_can_apply_func_t)(hid_t dcpl_id, hid_t type_id, hid_t space_id);
//! <!-- [H5Z_can_apply_func_t_snip] -->
/**
 * \brief The filter operation callback function, defining a filter's operation
 *        on data
 *
 * \dcpl_id
 * \type_id
 * \space_id
 *
 * \return \herr_t
 *
 * \details After the \ref H5Z_can_apply_func_t callbacks are checked for new
 *          datasets, the \ref H5Z_set_local_func_t callbacks for any filters
 *          used in the dataset creation property list are called. These
 *          callbacks receive the dataset's private copy of the dataset creation
 *          property list passed in to H5Dcreate() (i.e. not the actual property
 *          list passed in to H5Dcreate()) and the datatype ID passed in to
 *          H5Dcreate() (which is not copied and should not be modified) and a
 *          dataspace describing the chunk (for chunked dataset storage) (which
 *          should also not be modified).
 *
 *          The \ref H5Z_set_local_func_t callback must set any parameters that
 *          are specific to this dataset, based on the combination of the
 *          dataset creation property list values, the datatype and the
 *          dataspace. For example, some filters perform different actions based
 *          on different datatypes (or datatype sizes) or different number of
 *          dimensions or dataspace sizes.
 *
 *          The \ref H5Z_set_local_func_t callback can be the NULL pointer, in
 *          which case, the library will assume that there are no
 *          dataset-specific settings for this filter.
 *
 *          The \ref H5Z_set_local_func_t callback must return non-negative on
 *          success and negative for an error.
 */
//! <!-- [H5Z_set_local_func_t_snip] -->
typedef herr_t (*H5Z_set_local_func_t)(hid_t dcpl_id, hid_t type_id, hid_t space_id);
//! <!-- [H5Z_set_local_func_t_snip] -->

/**
 * \brief The filter operation callback function, defining a filter's operation
 *        on data
 *
 * \param[in] flags Bit vector specifying certain general properties of the filter
 * \param[in] cd_nelmts Number of elements in \p cd_values
 * \param[in] cd_values Auxiliary data for the filter
 * \param[in] nbytes The number of valid bytes in \p buf to be filtered
 * \param[in,out] buf_size The size of \p buf
 * \param[in,out] buf The filter buffer
 *
 * \return Returns the number of valid bytes of data contained in \p buf. In the
 *         case of failure, the return value is 0 (zero) and all pointer
 *         arguments are left unchanged.
 *
 * \details A filter gets definition flags and invocation flags (defined
 *          above), the client data array and size defined when the filter was
 *          added to the pipeline, the size in bytes of the data on which to
 *          operate, and pointers to a buffer and its allocated size.
 *
 *          The filter should store the result in the supplied buffer if
 *          possible, otherwise it can allocate a new buffer, freeing the
 *          original. The allocated size of the new buffer should be returned
 *          through the \p buf_size pointer and the new buffer through the \p
 *          buf pointer.
 *
 *          The return value from the filter is the number of bytes in the
 *          output buffer. If an error occurs then the function should return
 *          zero and leave all pointer arguments unchanged.
 */
<<<<<<< HEAD
typedef size_t (*H5Z_func_t)(unsigned int flags, size_t cd_nelmts, const unsigned int cd_values[],
                             size_t nbytes, size_t *buf_size, void **buf);

/*
=======
//! <!-- [H5Z_func_t_snip] -->
typedef size_t (*H5Z_func_t)(unsigned int flags, size_t cd_nelmts, const unsigned int cd_values[],
                             size_t nbytes, size_t *buf_size, void **buf);
//! <!-- [H5Z_func_t_snip] -->
/**
>>>>>>> 18bbd3f0
 * The filter table maps filter identification numbers to structs that
 * contain a pointers to the filter function and timing statistics.
 */
//! <!-- [H5Z_class2_t_snip] -->
typedef struct H5Z_class2_t {
<<<<<<< HEAD
    int                  version;         /* Version number of the H5Z_class_t struct     */
    H5Z_filter_t         id;              /* Filter ID number                             */
    unsigned             encoder_present; /* Does this filter have an encoder?            */
    unsigned             decoder_present; /* Does this filter have a decoder?             */
    const char *         name;            /* Comment for debugging                        */
    H5Z_can_apply_func_t can_apply;       /* The "can apply" callback for a filter        */
    H5Z_set_local_func_t set_local;       /* The "set local" callback for a filter        */
    H5Z_func_t           filter;          /* The actual filter function                   */
=======
    int                  version;         /**< Version number of the H5Z_class_t struct     */
    H5Z_filter_t         id;              /**< Filter ID number                             */
    unsigned             encoder_present; /**< Does this filter have an encoder?            */
    unsigned             decoder_present; /**< Does this filter have a decoder?             */
    const char *         name;            /**< Comment for debugging                        */
    H5Z_can_apply_func_t can_apply;       /**< The "can apply" callback for a filter        */
    H5Z_set_local_func_t set_local;       /**< The "set local" callback for a filter        */
    H5Z_func_t           filter;          /**< The actual filter function                   */
>>>>>>> 18bbd3f0
} H5Z_class2_t;
//! <!-- [H5Z_class2_t_snip] -->

/**
 * \ingroup H5Z
 *
 * \brief Registers a new filter with the HDF5 library
 *
 * \param[in] cls A pointer to a buffer for the struct containing the
 *                filter-definition
 *
 * \return \herr_t
 *
 * \details H5Zregister() registers a new filter with the HDF5 library.
 *
 * \details Making a new filter available to an application is a two-step
 *          process. The first step is to write the three filter callback
 *          functions described below: \c can_apply, \c set_local, and \c
 *          filter. This call to H5Zregister(), registering the filter with the
 *          library, is the second step. The can_apply and set_local fields can
 *          be set to NULL if they are not required for the filter being
 *          registered.
 *
 *          H5Zregister() accepts a single parameter, a pointer to a buffer for
 *          the \p cls data structure. That data structure must conform to one
 *          of the following definitions:
 *          \snippet this H5Z_class1_t_snip
 *          or
 *          \snippet this H5Z_class2_t_snip
 *
 *          \c version is a library-defined value reporting the version number
 *          of the #H5Z_class_t struct. This currently must be set to
 *          #H5Z_CLASS_T_VERS.
 *
 *          \c id is the identifier for the new filter. This is a user-defined
 *          value between #H5Z_FILTER_RESERVED and #H5Z_FILTER_MAX. These
 *          values are defined in the HDF5 source file H5Zpublic.h, but the
 *          symbols #H5Z_FILTER_RESERVED and #H5Z_FILTER_MAX should always be
 *          used instead of the literal values.
 *
 *          \c encoder_present is a library-defined value indicating whether
 *          the filter’s encoding capability is available to the application.
 *
 *          \c decoder_present is a library-defined value indicating whether
 *          the filter’s encoding capability is available to the application.
 *
 *          \c name is a descriptive comment used for debugging, may contain a
 *          descriptive name for the filter, and may be the null pointer.
 *
 *          \c can_apply, described in detail below, is a user-defined callback
 *          function which determines whether the combination of the dataset
 *          creation property list values, the datatype, and the dataspace
 *          represent a valid combination to apply this filter to.
 *
 *          \c set_local, described in detail below, is a user-defined callback
 *          function which sets any parameters that are specific to this
 *          dataset, based on the combination of the dataset creation property
 *          list values, the datatype, and the dataspace.
 *
 *          \c filter, described in detail below, is a user-defined callback
 *          function which performs the action of the filter.
 *
 *          The statistics associated with a filter are not reset by this
 *          function; they accumulate over the life of the library.
 *
 *          #H5Z_class_t is a macro which maps to either H5Z_class1_t or
 *          H5Z_class2_t, depending on the needs of the application. To affect
 *          only this macro, H5Z_class_t_vers may be defined to either 1 or 2.
 *          Otherwise, it will behave in the same manner as other API
 *          compatibility macros. See API Compatibility Macros in HDF5 for more
 *          information. H5Z_class1_t matches the #H5Z_class_t structure that is
 *          used in the 1.6.x versions of the HDF5 library.
 *
 *          H5Zregister() will automatically detect which structure type has
 *          been passed in, regardless of the mapping of the #H5Z_class_t macro.
 *          However, the application must make sure that the fields are filled
 *          in according to the correct structure definition if the macro is
 *          used to declare the structure.
 *
 *          \Bold{The callback functions:}\n Before H5Zregister() can link a
 *          filter into an application, three callback functions must be
 *          defined as described in the HDF5 library header file H5Zpublic.h.
 *
 *          When a filter is applied to the fractal heap for a group (e.g.,
 *          when compressing group metadata) and if the can apply and set local
 *          callback functions have been defined for that filter, HDF5 passes
 *          the value -1 for all parameters for those callback functions. This
 *          is done to ensure that the filter will not be applied to groups if
 *          it relies on these parameters, as they are not applicable to group
 *          fractal heaps; to operate on group fractal heaps, a filter must be
 *          capable of operating on an opaque block of binary data.
 *
 *          The \Emph{can apply} callback function must return a positive value
 *          for a valid combination, zero for an invalid combination, and a
 *          negative value for an error.
 *          \snippet this H5Z_can_apply_func_t_snip
 *
 *          Before a dataset is created, the \Emph{can apply} callbacks for any
 *          filters used in the dataset creation property list are called with
 *          the dataset's dataset creation property list, \c dcpl_id, the
 *          dataset's datatype, \p type_id, and a dataspace describing a chunk,
 *          \p space_id, (for chunked dataset storage).
 *
 *          This callback must determine whether the combination of the dataset
 *          creation property list settings, the datatype, and the dataspace
 *          represent a valid combination to which to apply this filter. For
 *          example, an invalid combination may involve the filter not
 *          operating correctly on certain datatypes, on certain datatype
 *          sizes, or on certain sizes of the chunk dataspace. If this filter
 *          is enabled through H5Pset_filter() as optional and the can apply
 *          function returns 0, the library will skip the filter in the filter
 *          pipeline.
 *
 *          This callback can be the NULL pointer, in which case the library
 *          will assume that the filter can be applied to a dataset with any
 *          combination of dataset creation property list values, datatypes,
 *          and dataspaces.
 *
 *          The \Emph{set local} callback function is defined as follows:
 *          \snippet this H5Z_set_local_func_t_snip
 *
 *          After the can apply callbacks are checked for a new dataset, the
 *          \Emph{set local} callback functions for any filters used in the
 *          dataset creation property list are called. These callbacks receive
 *          \c dcpl_id, the dataset's private copy of the dataset creation
 *          property list passed in to H5Dcreate() (i.e. not the actual
 *          property list passed in to H5Dcreate()); \c type_id, the datatype
 *          identifier passed in to H5Dcreate(), which is not copied and should
 *          not be modified; and \c space_id, a dataspace describing the chunk
 *          (for chunked dataset storage), which should also not be modified.
 *
 *          The set local callback must set any filter parameters that are
 *          specific to this dataset, based on the combination of the dataset
 *          creation property list values, the datatype, and the dataspace. For
 *          example, some filters perform different actions based on different
 *          datatypes, datatype sizes, numbers of dimensions, or dataspace
 *          sizes.
 *
 *          The \Emph{set local} callback may be the NULL pointer, in which
 *          case, the library will assume that there are no dataset-specific
 *          settings for this filter.
 *
 *          The \Emph{set local} callback function must return a non-negative
 *          value on success and a negative value for an error.
 *
 *          The \Emph{filter operation} callback function, defining the
 *          filter's operation on the data, is defined as follows:
 *          \snippet this H5Z_func_t_snip
 *
 *          The parameters \c flags, \c cd_nelmts, and \c cd_values are the
 *          same as for the function H5Pset_filter(). The one exception is that
 *          an additional flag, #H5Z_FLAG_REVERSE, is set when the filter is
 *          called as part of the input pipeline.
 *
 *          The parameter \c buf points to the input buffer which has a size of
 *          \c buf_size bytes, \c nbytes of which are valid data.
 *
 *          The filter should perform the transformation in place if possible.
 *          If the transformation cannot be done in place, then the filter
 *          should allocate a new buffer with malloc() and assign it to \c buf,
 *          assigning the allocated size of that buffer to \c buf_size. The old
 *          buffer should be freed by calling free().
 *
 *          If successful, the \Emph{filter operation} callback function
 *          returns the number of valid bytes of data contained in \c buf. In
 *          the case of failure, the return value is 0 (zero) and all pointer
 *          arguments are left unchanged.
 *
 * \version 1.8.6 Return type for the \Emph{can apply} callback function,
 *                \ref H5Z_can_apply_func_t, changed to \ref htri_t.
 * \version 1.8.5 Semantics of the \Emph{can apply} and \Emph{set local}
 *                callback functions changed to accommodate the use of filters
 *                with group fractal heaps.
 * \version 1.8.3 #H5Z_class_t renamed to H5Z_class2_t, H5Z_class1_t structure
 *                introduced for backwards compatibility with release 1.6.x,
 *                and #H5Z_class_t macro introduced in this release. Function
 *                modified to accept either structure type.
 * \version 1.8.0 The fields \c version, \c encoder_present, and
 *                \c decoder_present were added to the #H5Z_class_t \c struct
 *                in this release.
 * \version 1.6.0 This function was substantially revised in Release 1.6.0 with
 *                a new #H5Z_class_t struct and new set local and can apply
 *                callback functions.
 *
 */
H5_DLL herr_t H5Zregister(const void *cls);
/**
 * \ingroup H5Z
 *
 * \brief Unregisters a filter.
 *
 * \param[in] id Identifier of the filter to be unregistered.
 * \return \herr_t
 *
 * \details H5Zunregister() unregisters the filter specified in \p id.
 *
 * \details This function first iterates through all opened datasets and
 *          groups. If an open object that uses this filter is found, the
 *          function will fail with a message indicating that an object using
 *          the filter is still open. All open files are then flushed to make
 *          sure that all cached data that may use this filter are written out.
 *
 *          If the application is a parallel program, all processes that
 *          participate in collective data write should call this function to
 *          ensure that all data is flushed.
 *
 *          After a call to H5Zunregister(), the filter specified in filter
 *          will no longer be available to the application.
 *
 * \version 1.8.12 Function modified to check for open objects using the
 *                 filter.
 * \since 1.6.0
 */
H5_DLL herr_t H5Zunregister(H5Z_filter_t id);
/**
 * \ingroup H5Z
 *
 * \brief Determines whether a filter is available
 *
 * \param[in] id Filter identifier
 * \return \htri_t
 *
 * \details H5Zfilter_avail() determines whether the filter specified in \p id
 *          is available to the application.
 *
 * \since 1.6.0
 */
H5_DLL htri_t H5Zfilter_avail(H5Z_filter_t id);
/**
 * \ingroup H5Z
 *
 * \brief Retrieves information about a filter
 *
 * \param[in] filter Filter identifier
 * \param[out] filter_config_flags A bit field encoding the returned filter
 *                                 information
 * \return \herr_t
 *
 * \details H5Zget_filter_info() retrieves information about a filter. At
 *          present, this means that the function retrieves a filter's
 *          configuration flags, indicating whether the filter is configured to
 *          decode data, to encode data, neither, or both.
 *
 *          If \p filter_config_flags is not set to NULL prior to the function
 *          call, the returned parameter contains a bit field specifying the
 *          available filter configuration. The configuration flag values can
 *          then be determined through a series of bitwise AND operations, as
 *          described below.
 *
 *          Valid filter configuration flags include the following:
 *          <table>
 *            <tr><td>#H5Z_FILTER_CONFIG_ENCODE_ENABLED</td>
 *                <td>Encoding is enabled for this filter</td></tr>
 *            <tr><td>#H5Z_FILTER_CONFIG_DECODE_ENABLED</td>
 *                <td>Decoding is enabled for this filter</td></tr>
 *          </table>
 *
 *          A bitwise AND of the returned \p filter_config_flags and a valid
 *          filter configuration flag will reveal whether the related
 *          configuration option is available. For example, if the value of
 *          \code
 *          H5Z_FILTER_CONFIG_ENCODE_ENABLED & filter_config_flags
 *          \endcode
 *          is true, i.e., greater than 0 (zero), the queried filter
 *          is configured to encode data; if the value is \c FALSE, i.e., equal to
 *          0 (zero), the filter is not so configured.
 *
 *          If a filter is not encode-enabled, the corresponding \c H5Pset_*
 *          function will return an error if the filter is added to a dataset
 *          creation property list (which is required if the filter is to be
 *          used to encode that dataset). For example, if the
 *          #H5Z_FILTER_CONFIG_ENCODE_ENABLED flag is not returned for the SZIP
 *          filter, #H5Z_FILTER_SZIP, a call to H5Pset_szip() will fail.
 *
 *          If a filter is not decode-enabled, the application will not be able
 *          to read an existing file encoded with that filter.
 *
 *          This function should be called, and the returned \p
 *          filter_config_flags analyzed, before calling any other function,
 *          such as H5Pset_szip() , that might require a particular filter
 *          configuration.
 *
 * \since 1.6.3
 */
H5_DLL herr_t H5Zget_filter_info(H5Z_filter_t filter, unsigned int *filter_config_flags);

/* Symbols defined for compatibility with previous versions of the HDF5 API.
 *
 * Use of these symbols is deprecated.
 */
#ifndef H5_NO_DEPRECATED_SYMBOLS

/**
 * The filter table maps filter identification numbers to structs that
 * contain a pointers to the filter function and timing statistics.
 */
//! <!-- [H5Z_class1_t_snip] -->
typedef struct H5Z_class1_t {
<<<<<<< HEAD
    H5Z_filter_t         id;        /* Filter ID number			     */
    const char *         name;      /* Comment for debugging		     */
    H5Z_can_apply_func_t can_apply; /* The "can apply" callback for a filter */
    H5Z_set_local_func_t set_local; /* The "set local" callback for a filter */
    H5Z_func_t           filter;    /* The actual filter function		     */
=======
    H5Z_filter_t         id;        /**< Filter ID number			     */
    const char *         name;      /**< Comment for debugging		     */
    H5Z_can_apply_func_t can_apply; /**< The "can apply" callback for a filter */
    H5Z_set_local_func_t set_local; /**< The "set local" callback for a filter */
    H5Z_func_t           filter;    /**< The actual filter function		     */
>>>>>>> 18bbd3f0
} H5Z_class1_t;
//! <!-- [H5Z_class1_t_snip] -->

#endif /* H5_NO_DEPRECATED_SYMBOLS */

#ifdef __cplusplus
}
#endif
#endif<|MERGE_RESOLUTION|>--- conflicted
+++ resolved
@@ -33,39 +33,6 @@
 typedef int H5Z_filter_t;
 
 /* Filter IDs */
-<<<<<<< HEAD
-#define H5Z_FILTER_ERROR       (-1) /*no filter			*/
-#define H5Z_FILTER_NONE        0    /*reserved indefinitely		*/
-#define H5Z_FILTER_DEFLATE     1    /*deflation like gzip	     	*/
-#define H5Z_FILTER_SHUFFLE     2    /*shuffle the data              */
-#define H5Z_FILTER_FLETCHER32  3    /*fletcher32 checksum of EDC    */
-#define H5Z_FILTER_SZIP        4    /*szip compression              */
-#define H5Z_FILTER_NBIT        5    /*nbit compression              */
-#define H5Z_FILTER_SCALEOFFSET 6    /*scale+offset compression      */
-#define H5Z_FILTER_RESERVED    256  /*filter ids below this value are reserved for library use */
-
-#define H5Z_FILTER_MAX 65535 /*maximum filter id		*/
-
-/* General macros */
-#define H5Z_FILTER_ALL   0  /* Symbol to remove all filters in H5Premove_filter */
-#define H5Z_MAX_NFILTERS 32 /* Maximum number of filters allowed in a pipeline */
-                            /* (should probably be allowed to be an
-                             * unlimited amount, but currently each
-                             * filter uses a bit in a 32-bit field,
-                             * so the format would have to be
-                             * changed to accommodate that)
-                             */
-
-/* Flags for filter definition (stored) */
-#define H5Z_FLAG_DEFMASK   0x00ff /*definition flag mask		*/
-#define H5Z_FLAG_MANDATORY 0x0000 /*filter is mandatory		*/
-#define H5Z_FLAG_OPTIONAL  0x0001 /*filter is optional		*/
-
-/* Additional flags for filter invocation (not stored) */
-#define H5Z_FLAG_INVMASK  0xff00 /*invocation flag mask		*/
-#define H5Z_FLAG_REVERSE  0x0100 /*reverse direction; read	*/
-#define H5Z_FLAG_SKIP_EDC 0x0200 /*skip EDC filters for read	*/
-=======
 /**
  * no filter
  */
@@ -148,37 +115,11 @@
  * skip EDC filters for read
  */
 #define H5Z_FLAG_SKIP_EDC 0x0200
->>>>>>> 18bbd3f0
 
 /* Special parameters for szip compression */
 /* [These are aliases for the similar definitions in szlib.h, which we can't
  * include directly due to the duplication of various symbols with the zlib.h
  * header file] */
-<<<<<<< HEAD
-#define H5_SZIP_ALLOW_K13_OPTION_MASK 1
-#define H5_SZIP_CHIP_OPTION_MASK      2
-#define H5_SZIP_EC_OPTION_MASK        4
-#define H5_SZIP_NN_OPTION_MASK        32
-#define H5_SZIP_MAX_PIXELS_PER_BLOCK  32
-
-/* Macros for the shuffle filter */
-#define H5Z_SHUFFLE_USER_NPARMS  0 /* Number of parameters that users can set */
-#define H5Z_SHUFFLE_TOTAL_NPARMS 1 /* Total number of parameters for filter */
-
-/* Macros for the szip filter */
-#define H5Z_SZIP_USER_NPARMS  2 /* Number of parameters that users can set */
-#define H5Z_SZIP_TOTAL_NPARMS 4 /* Total number of parameters for filter */
-#define H5Z_SZIP_PARM_MASK    0 /* "User" parameter for option mask */
-#define H5Z_SZIP_PARM_PPB     1 /* "User" parameter for pixels-per-block */
-#define H5Z_SZIP_PARM_BPP     2 /* "Local" parameter for bits-per-pixel */
-#define H5Z_SZIP_PARM_PPS     3 /* "Local" parameter for pixels-per-scanline */
-
-/* Macros for the nbit filter */
-#define H5Z_NBIT_USER_NPARMS 0 /* Number of parameters that users can set */
-
-/* Macros for the scale offset filter */
-#define H5Z_SCALEOFFSET_USER_NPARMS 2 /* Number of parameters that users can set */
-=======
 /**
  * \ingroup SZIP */
 #define H5_SZIP_ALLOW_K13_OPTION_MASK 1
@@ -252,7 +193,6 @@
  * Number of parameters that users can set for the scale-offset filter
  */
 #define H5Z_SCALEOFFSET_USER_NPARMS 2
->>>>>>> 18bbd3f0
 
 /* Special parameters for ScaleOffset filter*/
 /**
@@ -276,17 +216,10 @@
  * Values to decide if EDC is enabled for reading data
  */
 typedef enum H5Z_EDC_t {
-<<<<<<< HEAD
-    H5Z_ERROR_EDC   = -1, /* error value */
-    H5Z_DISABLE_EDC = 0,
-    H5Z_ENABLE_EDC  = 1,
-    H5Z_NO_EDC      = 2 /* must be the last */
-=======
     H5Z_ERROR_EDC   = -1, /**< error value */
     H5Z_DISABLE_EDC = 0,
     H5Z_ENABLE_EDC  = 1,
     H5Z_NO_EDC      = 2 /**< sentinel */
->>>>>>> 18bbd3f0
 } H5Z_EDC_t;
 
 /* Bit flags for H5Zget_filter_info */
@@ -297,16 +230,6 @@
  * Return values for filter callback function
  */
 typedef enum H5Z_cb_return_t {
-<<<<<<< HEAD
-    H5Z_CB_ERROR = -1,
-    H5Z_CB_FAIL  = 0, /* I/O should fail if filter fails. */
-    H5Z_CB_CONT  = 1, /* I/O continues if filter fails.   */
-    H5Z_CB_NO    = 2
-} H5Z_cb_return_t;
-
-/* Filter callback function definition */
-typedef H5Z_cb_return_t (*H5Z_filter_func_t)(H5Z_filter_t filter, void *buf, size_t buf_size, void *op_data);
-=======
     H5Z_CB_ERROR = -1, /**< error value */
     H5Z_CB_FAIL  = 0,  /**< I/O should fail if filter fails. */
     H5Z_CB_CONT  = 1,  /**< I/O continues if filter fails.   */
@@ -319,7 +242,6 @@
  */
 typedef H5Z_cb_return_t (*H5Z_filter_func_t)(H5Z_filter_t filter, void *buf, size_t buf_size, void *op_data);
 //! <!-- [H5Z_filter_func_t_snip] -->
->>>>>>> 18bbd3f0
 
 /**
  * Structure for filter callback property
@@ -436,33 +358,16 @@
  *          output buffer. If an error occurs then the function should return
  *          zero and leave all pointer arguments unchanged.
  */
-<<<<<<< HEAD
-typedef size_t (*H5Z_func_t)(unsigned int flags, size_t cd_nelmts, const unsigned int cd_values[],
-                             size_t nbytes, size_t *buf_size, void **buf);
-
-/*
-=======
 //! <!-- [H5Z_func_t_snip] -->
 typedef size_t (*H5Z_func_t)(unsigned int flags, size_t cd_nelmts, const unsigned int cd_values[],
                              size_t nbytes, size_t *buf_size, void **buf);
 //! <!-- [H5Z_func_t_snip] -->
 /**
->>>>>>> 18bbd3f0
  * The filter table maps filter identification numbers to structs that
  * contain a pointers to the filter function and timing statistics.
  */
 //! <!-- [H5Z_class2_t_snip] -->
 typedef struct H5Z_class2_t {
-<<<<<<< HEAD
-    int                  version;         /* Version number of the H5Z_class_t struct     */
-    H5Z_filter_t         id;              /* Filter ID number                             */
-    unsigned             encoder_present; /* Does this filter have an encoder?            */
-    unsigned             decoder_present; /* Does this filter have a decoder?             */
-    const char *         name;            /* Comment for debugging                        */
-    H5Z_can_apply_func_t can_apply;       /* The "can apply" callback for a filter        */
-    H5Z_set_local_func_t set_local;       /* The "set local" callback for a filter        */
-    H5Z_func_t           filter;          /* The actual filter function                   */
-=======
     int                  version;         /**< Version number of the H5Z_class_t struct     */
     H5Z_filter_t         id;              /**< Filter ID number                             */
     unsigned             encoder_present; /**< Does this filter have an encoder?            */
@@ -471,7 +376,6 @@
     H5Z_can_apply_func_t can_apply;       /**< The "can apply" callback for a filter        */
     H5Z_set_local_func_t set_local;       /**< The "set local" callback for a filter        */
     H5Z_func_t           filter;          /**< The actual filter function                   */
->>>>>>> 18bbd3f0
 } H5Z_class2_t;
 //! <!-- [H5Z_class2_t_snip] -->
 
@@ -770,19 +674,11 @@
  */
 //! <!-- [H5Z_class1_t_snip] -->
 typedef struct H5Z_class1_t {
-<<<<<<< HEAD
-    H5Z_filter_t         id;        /* Filter ID number			     */
-    const char *         name;      /* Comment for debugging		     */
-    H5Z_can_apply_func_t can_apply; /* The "can apply" callback for a filter */
-    H5Z_set_local_func_t set_local; /* The "set local" callback for a filter */
-    H5Z_func_t           filter;    /* The actual filter function		     */
-=======
     H5Z_filter_t         id;        /**< Filter ID number			     */
     const char *         name;      /**< Comment for debugging		     */
     H5Z_can_apply_func_t can_apply; /**< The "can apply" callback for a filter */
     H5Z_set_local_func_t set_local; /**< The "set local" callback for a filter */
     H5Z_func_t           filter;    /**< The actual filter function		     */
->>>>>>> 18bbd3f0
 } H5Z_class1_t;
 //! <!-- [H5Z_class1_t_snip] -->
 
