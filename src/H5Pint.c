--- conflicted
+++ resolved
@@ -397,32 +397,18 @@
 
 /* Generic Property Class ID class */
 static const H5I_class_t H5I_GENPROPCLS_CLS[1] = {{
-<<<<<<< HEAD
-    H5I_GENPROP_CLS,		        /* ID class value */
-    0,				        /* Class flags */
-    0,				        /* # of reserved IDs for class */
-    (H5I_free_t)H5P__close_class_cb	/* Callback routine for closing objects of this class */
-=======
-    H5I_GENPROP_CLS,             /* ID class value */
-    0,                           /* Class flags */
-    0,                           /* # of reserved IDs for class */
-    (H5I_free_t)H5P__close_class /* Callback routine for closing objects of this class */
->>>>>>> 1a6fba94
+    H5I_GENPROP_CLS,                /* ID class value */
+    0,                              /* Class flags */
+    0,                              /* # of reserved IDs for class */
+    (H5I_free_t)H5P__close_class_cb /* Callback routine for closing objects of this class */
 }};
 
 /* Generic Property List ID class */
 static const H5I_class_t H5I_GENPROPLST_CLS[1] = {{
-<<<<<<< HEAD
-    H5I_GENPROP_LST,		        /* ID class value */
-    0,				        /* Class flags */
-    0,				        /* # of reserved IDs for class */
-    (H5I_free_t)H5P__close_list_cb	/* Callback routine for closing objects of this class */
-=======
-    H5I_GENPROP_LST,      /* ID class value */
-    0,                    /* Class flags */
-    0,                    /* # of reserved IDs for class */
-    (H5I_free_t)H5P_close /* Callback routine for closing objects of this class */
->>>>>>> 1a6fba94
+    H5I_GENPROP_LST,               /* ID class value */
+    0,                             /* Class flags */
+    0,                             /* # of reserved IDs for class */
+    (H5I_free_t)H5P__close_list_cb /* Callback routine for closing objects of this class */
 }};
 
 /*-------------------------------------------------------------------------
@@ -639,9 +625,6 @@
     FUNC_LEAVE_NOAPI(n)
 } /* end H5P_term_package() */
 
-<<<<<<< HEAD
--
 /*-------------------------------------------------------------------------
  * Function:    H5P__close_class_cb
  *
@@ -657,8 +640,8 @@
 static herr_t
 H5P__close_class_cb(void *_pclass, void H5_ATTR_UNUSED **request)
 {
-    H5P_genclass_t *pclass = (H5P_genclass_t *)_pclass; /* Property list class to close */
-    herr_t ret_value = SUCCEED;         /* Return value */
+    H5P_genclass_t *pclass    = (H5P_genclass_t *)_pclass; /* Property list class to close */
+    herr_t          ret_value = SUCCEED;                   /* Return value */
 
     FUNC_ENTER_STATIC
 
@@ -666,14 +649,12 @@
     HDassert(pclass);
 
     /* Close the property list class object */
-    if(H5P__close_class(pclass) < 0)
+    if (H5P__close_class(pclass) < 0)
         HGOTO_ERROR(H5E_PLIST, H5E_CLOSEERROR, FAIL, "unable to close property list class");
 
 done:
     FUNC_LEAVE_NOAPI(ret_value)
 } /* end H5P__close_class_cb() */
-
- 
 /*-------------------------------------------------------------------------
  * Function:    H5P__close_list_cb
@@ -690,8 +671,8 @@
 static herr_t
 H5P__close_list_cb(void *_plist, void H5_ATTR_UNUSED **request)
 {
-    H5P_genplist_t *plist = (H5P_genplist_t *)_plist; /* Property list to close */
-    herr_t ret_value = SUCCEED;         /* Return value */
+    H5P_genplist_t *plist     = (H5P_genplist_t *)_plist; /* Property list to close */
+    herr_t          ret_value = SUCCEED;                  /* Return value */
 
     FUNC_ENTER_STATIC
 
@@ -699,17 +680,13 @@
     HDassert(plist);
 
     /* Close the property list object */
-    if(H5P_close(plist) < 0)
+    if (H5P_close(plist) < 0)
         HGOTO_ERROR(H5E_PLIST, H5E_CLOSEERROR, FAIL, "unable to close property list");
 
 done:
     FUNC_LEAVE_NOAPI(ret_value)
 } /* end H5P__close_list_cb() */
 
--
-=======
->>>>>>> 1a6fba94
 /*--------------------------------------------------------------------------
  NAME
     H5P__do_prop_cb1
@@ -5101,20 +5078,8 @@
 herr_t
 H5P_close(H5P_genplist_t *plist)
 {
-<<<<<<< HEAD
-    H5P_genclass_t *tclass;         /* Temporary class pointer */
-    H5SL_t *seen=NULL;              /* Skip list to hold names of properties already seen */
-    size_t nseen;                   /* Number of items 'seen' */
-    hbool_t has_parent_class;       /* Flag to indicate that this property list's class has a parent */
-    size_t ndel;                    /* Number of items deleted */
-    H5SL_node_t *curr_node;         /* Current node in skip list */
-    H5P_genprop_t *tmp;             /* Temporary pointer to properties */
-    unsigned make_cb=0;             /* Operator data for property free callback */
-    herr_t ret_value=SUCCEED;       /* return value */
-=======
-    H5P_genclass_t *tclass; /* Temporary class pointer */
-    H5P_genplist_t *plist = (H5P_genplist_t *)_plist;
-    H5SL_t *        seen  = NULL;        /* Skip list to hold names of properties already seen */
+    H5P_genclass_t *tclass;              /* Temporary class pointer */
+    H5SL_t *        seen = NULL;         /* Skip list to hold names of properties already seen */
     size_t          nseen;               /* Number of items 'seen' */
     hbool_t         has_parent_class;    /* Flag to indicate that this property list's class has a parent */
     size_t          ndel;                /* Number of items deleted */
@@ -5122,7 +5087,6 @@
     H5P_genprop_t * tmp;                 /* Temporary pointer to properties */
     unsigned        make_cb   = 0;       /* Operator data for property free callback */
     herr_t          ret_value = SUCCEED; /* return value */
->>>>>>> 1a6fba94
 
     FUNC_ENTER_NOAPI_NOINIT
 
@@ -5496,12 +5460,7 @@
 herr_t
 H5P__close_class(H5P_genclass_t *pclass)
 {
-<<<<<<< HEAD
-    herr_t      ret_value = SUCCEED;       /* Return value */
-=======
-    H5P_genclass_t *pclass    = (H5P_genclass_t *)_pclass;
-    herr_t          ret_value = SUCCEED; /* Return value */
->>>>>>> 1a6fba94
+    herr_t ret_value = SUCCEED; /* Return value */
 
     FUNC_ENTER_NOAPI_NOINIT
 
