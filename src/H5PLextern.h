/* * * * * * * * * * * * * * * * * * * * * * * * * * * * * * * * * * * * * * *
 * Copyright by The HDF Group.                                               *
 * All rights reserved.                                                      *
 *                                                                           *
 * This file is part of HDF5. The full HDF5 copyright notice, including      *
 * terms governing use, modification, and redistribution, is contained in    *
 * the COPYING file, which can be found at the root of the source code       *
 * distribution tree, or in https://www.hdfgroup.org/licenses.               *
 * If you do not have access to either file, you may request a copy from     *
 * help@hdfgroup.org.                                                        *
 * * * * * * * * * * * * * * * * * * * * * * * * * * * * * * * * * * * * * * */

/*
 * Purpose:     Header file for writing external HDF5 plugins.
 */

#ifndef H5PLextern_H
#define H5PLextern_H

/* Include HDF5 header */
#include "hdf5.h"

/* plugins always export */
#if defined(_MSC_VER) /* MSVC Compiler Case */
#define H5PLUGIN_DLL __declspec(dllexport)
#elif (__GNUC__ >= 4) /* GCC 4.x has support for visibility options */
#define H5PLUGIN_DLL __attribute__((visibility("default")))
#else
#define H5PLUGIN_DLL
#endif

#ifdef __cplusplus
extern "C" {
#endif

H5PLUGIN_DLL H5PL_type_t H5PLget_plugin_type(void);
H5PLUGIN_DLL const void *H5PLget_plugin_info(void);

#ifdef __cplusplus
}
#endif

<<<<<<< HEAD
#endif /* _H5PLextern_H */
=======
#endif /* H5PLextern_H */
>>>>>>> 18bbd3f0
<|MERGE_RESOLUTION|>--- conflicted
+++ resolved
@@ -40,8 +40,4 @@
 }
 #endif
 
-<<<<<<< HEAD
-#endif /* _H5PLextern_H */
-=======
-#endif /* H5PLextern_H */
->>>>>>> 18bbd3f0
+#endif /* H5PLextern_H */