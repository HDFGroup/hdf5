/* * * * * * * * * * * * * * * * * * * * * * * * * * * * * * * * * * * * * * *
 * Copyright by The HDF Group.                                               *
 * All rights reserved.                                                      *
 *                                                                           *
 * This file is part of HDF5.  The full HDF5 copyright notice, including     *
 * terms governing use, modification, and redistribution, is contained in    *
 * the COPYING file, which can be found at the root of the source code       *
 * distribution tree, or in https://www.hdfgroup.org/licenses.               *
 * If you do not have access to either file, you may request a copy from     *
 * help@hdfgroup.org.                                                        *
 * * * * * * * * * * * * * * * * * * * * * * * * * * * * * * * * * * * * * * */

/*-------------------------------------------------------------------------
 *
 * Created:		H5Plapl.c
 *
 * Purpose:		Link access property list class routines
 *
 *-------------------------------------------------------------------------
 */

/****************/
/* Module Setup */
/****************/

#include "H5Pmodule.h" /* This source code file is part of the H5P module */

/***********/
/* Headers */
/***********/
#include "H5private.h"   /* Generic Functions                        */
#include "H5Eprivate.h"  /* Error handling                           */
#include "H5Iprivate.h"  /* IDs                                      */
#include "H5Lprivate.h"  /* Links                                    */
#include "H5MMprivate.h" /* Memory management                        */
#include "H5Ppkg.h"      /* Property lists                           */
#include "H5VMprivate.h" /* Vector Functions                         */

/****************/
/* Local Macros */
/****************/

/* ========  Link access properties ======== */
/* Definitions for number of soft links to traverse */
#define H5L_ACS_NLINKS_SIZE sizeof(size_t)
#define H5L_ACS_NLINKS_DEF  H5L_NUM_LINKS /*max symlinks to follow per lookup  */
#define H5L_ACS_NLINKS_ENC  H5P__encode_size_t
#define H5L_ACS_NLINKS_DEC  H5P__decode_size_t

/* Definitions for external link prefix */
#define H5L_ACS_ELINK_PREFIX_SIZE  sizeof(char *)
#define H5L_ACS_ELINK_PREFIX_DEF   NULL /*default is no prefix */
#define H5L_ACS_ELINK_PREFIX_SET   H5P__lacc_elink_pref_set
#define H5L_ACS_ELINK_PREFIX_GET   H5P__lacc_elink_pref_get
#define H5L_ACS_ELINK_PREFIX_ENC   H5P__lacc_elink_pref_enc
#define H5L_ACS_ELINK_PREFIX_DEC   H5P__lacc_elink_pref_dec
#define H5L_ACS_ELINK_PREFIX_DEL   H5P__lacc_elink_pref_del
#define H5L_ACS_ELINK_PREFIX_COPY  H5P__lacc_elink_pref_copy
#define H5L_ACS_ELINK_PREFIX_CMP   H5P__lacc_elink_pref_cmp
#define H5L_ACS_ELINK_PREFIX_CLOSE H5P__lacc_elink_pref_close

/* Definitions for setting fapl of external link access */
#define H5L_ACS_ELINK_FAPL_SIZE  sizeof(hid_t)
#define H5L_ACS_ELINK_FAPL_DEF   H5P_DEFAULT
#define H5L_ACS_ELINK_FAPL_SET   H5P__lacc_elink_fapl_set
#define H5L_ACS_ELINK_FAPL_GET   H5P__lacc_elink_fapl_get
#define H5L_ACS_ELINK_FAPL_ENC   H5P__lacc_elink_fapl_enc
#define H5L_ACS_ELINK_FAPL_DEC   H5P__lacc_elink_fapl_dec
#define H5L_ACS_ELINK_FAPL_DEL   H5P__lacc_elink_fapl_del
#define H5L_ACS_ELINK_FAPL_COPY  H5P__lacc_elink_fapl_copy
#define H5L_ACS_ELINK_FAPL_CMP   H5P__lacc_elink_fapl_cmp
#define H5L_ACS_ELINK_FAPL_CLOSE H5P__lacc_elink_fapl_close

/* Definitions for file access flags for external link traversal */
#define H5L_ACS_ELINK_FLAGS_SIZE sizeof(unsigned)
#define H5L_ACS_ELINK_FLAGS_DEF  H5F_ACC_DEFAULT
#define H5L_ACS_ELINK_FLAGS_ENC  H5P__encode_unsigned
#define H5L_ACS_ELINK_FLAGS_DEC  H5P__decode_unsigned

/* Definitions for callback function for external link traversal */
#define H5L_ACS_ELINK_CB_SIZE sizeof(H5L_elink_cb_t)
#define H5L_ACS_ELINK_CB_DEF                                                                                 \
    {                                                                                                        \
        NULL, NULL                                                                                           \
    }

#ifdef H5_HAVE_PARALLEL
/* Definition for reading metadata collectively */
#define H5L_ACS_COLL_MD_READ_SIZE sizeof(H5P_coll_md_read_flag_t)
#define H5L_ACS_COLL_MD_READ_DEF  H5P_USER_FALSE
#define H5L_ACS_COLL_MD_READ_ENC  H5P__encode_coll_md_read_flag_t
#define H5L_ACS_COLL_MD_READ_DEC  H5P__decode_coll_md_read_flag_t
#endif /* H5_HAVE_PARALLEL */

/******************/
/* Local Typedefs */
/******************/

/********************/
/* Package Typedefs */
/********************/

/********************/
/* Local Prototypes */
/********************/

/* Property class callbacks */
static herr_t H5P__lacc_reg_prop(H5P_genclass_t *pclass);

/* Property list callbacks */
static herr_t H5P__lacc_elink_pref_set(hid_t prop_id, const char *name, size_t size, void *value);
static herr_t H5P__lacc_elink_pref_get(hid_t prop_id, const char *name, size_t size, void *value);
static herr_t H5P__lacc_elink_pref_enc(const void *value, void **_pp, size_t *size);
static herr_t H5P__lacc_elink_pref_dec(const void **_pp, void *value);
static herr_t H5P__lacc_elink_pref_del(hid_t prop_id, const char *name, size_t size, void *value);
static herr_t H5P__lacc_elink_pref_copy(const char *name, size_t size, void *value);
static int    H5P__lacc_elink_pref_cmp(const void *value1, const void *value2, size_t size);
static herr_t H5P__lacc_elink_pref_close(const char *name, size_t size, void *value);
static herr_t H5P__lacc_elink_fapl_set(hid_t prop_id, const char *name, size_t size, void *value);
static herr_t H5P__lacc_elink_fapl_get(hid_t prop_id, const char *name, size_t size, void *value);
static herr_t H5P__lacc_elink_fapl_enc(const void *value, void **_pp, size_t *size);
static herr_t H5P__lacc_elink_fapl_dec(const void **_pp, void *value);
static herr_t H5P__lacc_elink_fapl_del(hid_t prop_id, const char *name, size_t size, void *value);
static herr_t H5P__lacc_elink_fapl_copy(const char *name, size_t size, void *value);
static int    H5P__lacc_elink_fapl_cmp(const void *value1, const void *value2, size_t size);
static herr_t H5P__lacc_elink_fapl_close(const char *name, size_t size, void *value);

/*********************/
/* Package Variables */
/*********************/

/* Dataset creation property list class library initialization object */
const H5P_libclass_t H5P_CLS_LACC[1] = {{
    "link access",        /* Class name for debugging     */
    H5P_TYPE_LINK_ACCESS, /* Class type                   */

    &H5P_CLS_ROOT_g,           /* Parent class                 */
    &H5P_CLS_LINK_ACCESS_g,    /* Pointer to class             */
    &H5P_CLS_LINK_ACCESS_ID_g, /* Pointer to class ID          */
    &H5P_LST_LINK_ACCESS_ID_g, /* Pointer to default property list ID */
    H5P__lacc_reg_prop,        /* Default property registration routine */

    NULL, /* Class creation callback      */
    NULL, /* Class creation callback info */
    NULL, /* Class copy callback          */
    NULL, /* Class copy callback info     */
    NULL, /* Class close callback         */
    NULL  /* Class close callback info    */
}};

/*****************************/
/* Library Private Variables */
/*****************************/

/*******************/
/* Local Variables */
/*******************/

/* Property value defaults */
static const size_t H5L_def_nlinks_g = H5L_ACS_NLINKS_DEF; /* Default number of soft links to traverse */
static const char  *H5L_def_elink_prefix_g =
    H5L_ACS_ELINK_PREFIX_DEF;                                     /* Default external link prefix string */
static const hid_t    H5L_def_fapl_id_g = H5L_ACS_ELINK_FAPL_DEF; /* Default fapl for external link access */
static const unsigned H5L_def_elink_flags_g =
    H5L_ACS_ELINK_FLAGS_DEF; /* Default file access flags for external link traversal */
static const H5L_elink_cb_t H5L_def_elink_cb_g =
    H5L_ACS_ELINK_CB_DEF; /* Default external link traversal callback */
#ifdef H5_HAVE_PARALLEL
static const H5P_coll_md_read_flag_t H5L_def_coll_md_read_g =
    H5L_ACS_COLL_MD_READ_DEF; /* Default setting for the collective metedata read flag */
#endif                        /* H5_HAVE_PARALLEL */

/*-------------------------------------------------------------------------
 * Function:    H5P__lacc_reg_prop
 *
 * Purpose:     Register the dataset creation property list class's properties
 *
 * Return:      Non-negative on success/Negative on failure
 *
 *-------------------------------------------------------------------------
 */
static herr_t
H5P__lacc_reg_prop(H5P_genclass_t *pclass)
{
    herr_t ret_value = SUCCEED; /* Return value */

    FUNC_ENTER_PACKAGE

    /* Register property for number of links traversed */
    if (H5P__register_real(pclass, H5L_ACS_NLINKS_NAME, H5L_ACS_NLINKS_SIZE, &H5L_def_nlinks_g, NULL, NULL,
                           NULL, H5L_ACS_NLINKS_ENC, H5L_ACS_NLINKS_DEC, NULL, NULL, NULL, NULL) < 0)
        HGOTO_ERROR(H5E_PLIST, H5E_CANTINSERT, FAIL, "can't insert property into class");

    /* Register property for external link prefix */
    if (H5P__register_real(pclass, H5L_ACS_ELINK_PREFIX_NAME, H5L_ACS_ELINK_PREFIX_SIZE,
                           &H5L_def_elink_prefix_g, NULL, H5L_ACS_ELINK_PREFIX_SET, H5L_ACS_ELINK_PREFIX_GET,
                           H5L_ACS_ELINK_PREFIX_ENC, H5L_ACS_ELINK_PREFIX_DEC, H5L_ACS_ELINK_PREFIX_DEL,
                           H5L_ACS_ELINK_PREFIX_COPY, H5L_ACS_ELINK_PREFIX_CMP,
                           H5L_ACS_ELINK_PREFIX_CLOSE) < 0)
        HGOTO_ERROR(H5E_PLIST, H5E_CANTINSERT, FAIL, "can't insert property into class");

    /* Register fapl for link access */
    if (H5P__register_real(pclass, H5L_ACS_ELINK_FAPL_NAME, H5L_ACS_ELINK_FAPL_SIZE, &H5L_def_fapl_id_g, NULL,
                           H5L_ACS_ELINK_FAPL_SET, H5L_ACS_ELINK_FAPL_GET, H5L_ACS_ELINK_FAPL_ENC,
                           H5L_ACS_ELINK_FAPL_DEC, H5L_ACS_ELINK_FAPL_DEL, H5L_ACS_ELINK_FAPL_COPY,
                           H5L_ACS_ELINK_FAPL_CMP, H5L_ACS_ELINK_FAPL_CLOSE) < 0)
        HGOTO_ERROR(H5E_PLIST, H5E_CANTINSERT, FAIL, "can't insert property into class");

    /* Register property for external link file access flags */
    if (H5P__register_real(pclass, H5L_ACS_ELINK_FLAGS_NAME, H5L_ACS_ELINK_FLAGS_SIZE, &H5L_def_elink_flags_g,
                           NULL, NULL, NULL, H5L_ACS_ELINK_FLAGS_ENC, H5L_ACS_ELINK_FLAGS_DEC, NULL, NULL,
                           NULL, NULL) < 0)
        HGOTO_ERROR(H5E_PLIST, H5E_CANTINSERT, FAIL, "can't insert property into class");

    /* Register property for external link file traversal callback */
    /* (Note: this property should not have an encode/decode callback -QAK) */
    if (H5P__register_real(pclass, H5L_ACS_ELINK_CB_NAME, H5L_ACS_ELINK_CB_SIZE, &H5L_def_elink_cb_g, NULL,
                           NULL, NULL, NULL, NULL, NULL, NULL, NULL, NULL) < 0)
        HGOTO_ERROR(H5E_PLIST, H5E_CANTINSERT, FAIL, "can't insert property into class");

#ifdef H5_HAVE_PARALLEL
    /* Register the metadata collective read flag */
    if (H5P__register_real(pclass, H5_COLL_MD_READ_FLAG_NAME, H5L_ACS_COLL_MD_READ_SIZE,
                           &H5L_def_coll_md_read_g, NULL, NULL, NULL, H5L_ACS_COLL_MD_READ_ENC,
                           H5L_ACS_COLL_MD_READ_DEC, NULL, NULL, NULL, NULL) < 0)
        HGOTO_ERROR(H5E_PLIST, H5E_CANTINSERT, FAIL, "can't insert property into class");
#endif /* H5_HAVE_PARALLEL */

done:
    FUNC_LEAVE_NOAPI(ret_value)
} /* end H5P__lacc_reg_prop() */

/*-------------------------------------------------------------------------
 * Function:    H5P__lacc_elink_fapl_set
 *
 * Purpose:     Copies an external link FAPL property when it's set for a property list
 *
 * Return:      Success:        Non-negative
 *              Failure:        Negative
 *
 *-------------------------------------------------------------------------
 */
static herr_t
H5P__lacc_elink_fapl_set(hid_t H5_ATTR_UNUSED prop_id, const char H5_ATTR_UNUSED *name,
                         size_t H5_ATTR_UNUSED size, void *value)
{
    hid_t  l_fapl_id;
    herr_t ret_value = SUCCEED;

    FUNC_ENTER_PACKAGE

    /* Sanity check */
    assert(value);

    /* Get the FAPL ID */
    l_fapl_id = *(const hid_t *)value;

    /* Duplicate the FAPL, if it's non-default */
    if (l_fapl_id != H5P_DEFAULT) {
        H5P_genplist_t *l_fapl_plist;

        if (NULL == (l_fapl_plist = (H5P_genplist_t *)H5P_object_verify(l_fapl_id, H5P_FILE_ACCESS)))
            HGOTO_ERROR(H5E_PLIST, H5E_BADTYPE, FAIL, "can't get property list");
<<<<<<< HEAD
        if (((*(hid_t *)value) = H5P_copy_plist(l_fapl_plist, FALSE)) < 0)
=======
        if (((*(hid_t *)value) = H5P_copy_plist(l_fapl_plist, false)) < 0)
>>>>>>> 07347cc5
            HGOTO_ERROR(H5E_PLIST, H5E_CANTCOPY, FAIL, "unable to copy file access property list");
    } /* end if */

done:
    FUNC_LEAVE_NOAPI(ret_value)
} /* end H5P__lacc_elink_fapl_set() */

/*-------------------------------------------------------------------------
 * Function:    H5P__lacc_elink_fapl_get
 *
 * Purpose:     Copies an external link FAPL property when it's retrieved from a property list
 *
 * Return:      Success:        Non-negative
 *              Failure:        Negative
 *
 *-------------------------------------------------------------------------
 */
static herr_t
H5P__lacc_elink_fapl_get(hid_t H5_ATTR_UNUSED prop_id, const char H5_ATTR_UNUSED *name,
                         size_t H5_ATTR_UNUSED size, void *value)
{
    hid_t  l_fapl_id;
    herr_t ret_value = SUCCEED;

    FUNC_ENTER_PACKAGE

    /* Sanity check */
    assert(value);

    /* Get the FAPL ID */
    l_fapl_id = *(const hid_t *)value;

    /* Duplicate the FAPL, if it's non-default */
    if (l_fapl_id != H5P_DEFAULT) {
        H5P_genplist_t *l_fapl_plist;

        if (NULL == (l_fapl_plist = (H5P_genplist_t *)H5P_object_verify(l_fapl_id, H5P_FILE_ACCESS)))
            HGOTO_ERROR(H5E_PLIST, H5E_BADTYPE, FAIL, "can't get property list");
<<<<<<< HEAD
        if (((*(hid_t *)value) = H5P_copy_plist(l_fapl_plist, FALSE)) < 0)
=======
        if (((*(hid_t *)value) = H5P_copy_plist(l_fapl_plist, false)) < 0)
>>>>>>> 07347cc5
            HGOTO_ERROR(H5E_PLIST, H5E_CANTCOPY, FAIL, "unable to copy file access property list");
    } /* end if */

done:
    FUNC_LEAVE_NOAPI(ret_value)
} /* end H5P__lacc_elink_fapl_get() */

/*-------------------------------------------------------------------------
 * Function:       H5P__lacc_elink_fapl_enc
 *
 * Purpose:        Callback routine which is called whenever the elink FAPL
 *                 property in the dataset access property list is
 *                 encoded.
 *
 * Return:         Success:        Non-negative
 *	               Failure:        Negative
 *
 *-------------------------------------------------------------------------
 */
static herr_t
H5P__lacc_elink_fapl_enc(const void *value, void **_pp, size_t *size)
{
    const hid_t    *elink_fapl = (const hid_t *)value; /* Property to encode */
    uint8_t       **pp         = (uint8_t **)_pp;
    H5P_genplist_t *fapl_plist;                 /* Pointer to property list */
    bool            non_default_fapl = false;   /* Whether the FAPL is non-default */
    size_t          fapl_size        = 0;       /* FAPL's encoded size */
    herr_t          ret_value        = SUCCEED; /* Return value */

    FUNC_ENTER_PACKAGE

    /* Check for non-default FAPL */
    if (*elink_fapl != H5P_DEFAULT) {
        if (NULL == (fapl_plist = (H5P_genplist_t *)H5P_object_verify(*elink_fapl, H5P_FILE_ACCESS)))
            HGOTO_ERROR(H5E_PLIST, H5E_CANTGET, FAIL, "can't get property list");
<<<<<<< HEAD
        non_default_fapl = TRUE;
=======
        non_default_fapl = true;
>>>>>>> 07347cc5
    } /* end if */

    if (NULL != *pp) {
        /* Store whether the FAPL is non-default */
        *(*pp)++ = (uint8_t)non_default_fapl;
    } /* end if */

    /* Encode the property list, if non-default */
    /* (if *pp == NULL, will only compute the size) */
    if (non_default_fapl) {
<<<<<<< HEAD
        if (H5P__encode(fapl_plist, TRUE, NULL, &fapl_size) < 0)
=======
        if (H5P__encode(fapl_plist, true, NULL, &fapl_size) < 0)
>>>>>>> 07347cc5
            HGOTO_ERROR(H5E_PLIST, H5E_CANTENCODE, FAIL, "can't encode property list");

        if (*pp) {
            uint64_t enc_value;
            unsigned enc_size;

            /* encode the length of the plist */
            enc_value = (uint64_t)fapl_size;
            enc_size  = H5VM_limit_enc_size(enc_value);
            assert(enc_size < 256);
            *(*pp)++ = (uint8_t)enc_size;
            UINT64ENCODE_VAR(*pp, enc_value, enc_size);

            /* encode the plist */
<<<<<<< HEAD
            if (H5P__encode(fapl_plist, TRUE, *pp, &fapl_size) < 0)
=======
            if (H5P__encode(fapl_plist, true, *pp, &fapl_size) < 0)
>>>>>>> 07347cc5
                HGOTO_ERROR(H5E_PLIST, H5E_CANTENCODE, FAIL, "can't encode property list");

            *pp += fapl_size;
        }
        fapl_size += (1 + H5VM_limit_enc_size((uint64_t)fapl_size));
    } /* end if */

    *size += (1 + fapl_size); /* Non-default flag, plus encoded property list size */

done:
    FUNC_LEAVE_NOAPI(ret_value)
} /* end H5P__lacc_elink_fapl_enc() */

/*-------------------------------------------------------------------------
 * Function:       H5P__lacc_elink_fapl_dec
 *
 * Purpose:        Callback routine which is called whenever the elink FAPL
 *                 property in the dataset access property list is
 *                 decoded.
 *
 * Return:         Success:        Non-negative
 *	               Failure:        Negative
 *
 *-------------------------------------------------------------------------
 */
static herr_t
H5P__lacc_elink_fapl_dec(const void **_pp, void *_value)
{
    hid_t          *elink_fapl = (hid_t *)_value; /* The elink FAPL value */
    const uint8_t **pp         = (const uint8_t **)_pp;
    bool            non_default_fapl;    /* Whether the FAPL is non-default */
    herr_t          ret_value = SUCCEED; /* Return value */

    FUNC_ENTER_PACKAGE

    /* Sanity check */
    assert(pp);
    assert(*pp);
    assert(elink_fapl);
    HDcompile_assert(sizeof(size_t) <= sizeof(uint64_t));

    /* Determine if the FAPL is non-default */
    non_default_fapl = (bool)*(*pp)++;

    if (non_default_fapl) {
        size_t   fapl_size = 0; /* Encoded size of property list */
        unsigned enc_size;
        uint64_t enc_value;

        /* Decode the plist length */
        enc_size = *(*pp)++;
        assert(enc_size < 256);
        UINT64DECODE_VAR(*pp, enc_value, enc_size);
        fapl_size = (size_t)enc_value;

        /* Decode the property list */
        if ((*elink_fapl = H5P__decode(*pp)) < 0)
            HGOTO_ERROR(H5E_PLIST, H5E_CANTDECODE, FAIL, "can't decode property");

        *pp += fapl_size;
    } /* end if */
    else
        *elink_fapl = H5P_DEFAULT;

done:
    FUNC_LEAVE_NOAPI(ret_value)
} /* end H5P__lacc_elink_fapl_dec() */

/*--------------------------------------------------------------------------
 * Function:    H5P__lacc_elink_fapl_del
 *
 * Purpose:     Close the FAPL for link access
 *
 * Return:      Success:        Non-negative
 * 	            Failure:        Negative
 *
 *--------------------------------------------------------------------------
 */
static herr_t
H5P__lacc_elink_fapl_del(hid_t H5_ATTR_UNUSED prop_id, const char H5_ATTR_UNUSED *name,
                         size_t H5_ATTR_UNUSED size, void *value)
{
    hid_t  l_fapl_id;
    herr_t ret_value = SUCCEED;

    FUNC_ENTER_PACKAGE

    /* Sanity check */
    assert(value);

    /* Get the FAPL ID */
    l_fapl_id = (*(const hid_t *)value);

    /* Close the FAPL */
    if (l_fapl_id != H5P_DEFAULT && H5I_dec_ref(l_fapl_id) < 0)
        HGOTO_ERROR(H5E_PLIST, H5E_CANTRELEASE, FAIL, "unable to close ID for file access property list");

done:
    FUNC_LEAVE_NOAPI(ret_value)
} /* end H5P__lacc_elink_fapl_del() */

/*--------------------------------------------------------------------------
 * Function:    H5P__lacc_elink_fapl_copy
 *
 * Purpose:     Copy the FAPL for link access
 *
 * Return:      Success:        Non-negative
 * 	            Failure:        Negative
 *
 *--------------------------------------------------------------------------
 */
static herr_t
H5P__lacc_elink_fapl_copy(const char H5_ATTR_UNUSED *name, size_t H5_ATTR_UNUSED size, void *value)
{
    hid_t  l_fapl_id;
    herr_t ret_value = SUCCEED;

    FUNC_ENTER_PACKAGE

    /* Sanity check */
    assert(value);

    /* Get the FAPL ID */
    l_fapl_id = (*(const hid_t *)value);

    /* Duplicate the FAPL, if it's non-default */
    if (l_fapl_id != H5P_DEFAULT) {
        H5P_genplist_t *l_fapl_plist;

        if (NULL == (l_fapl_plist = (H5P_genplist_t *)H5P_object_verify(l_fapl_id, H5P_FILE_ACCESS)))
            HGOTO_ERROR(H5E_PLIST, H5E_BADTYPE, FAIL, "can't get property list");
<<<<<<< HEAD
        if (((*(hid_t *)value) = H5P_copy_plist(l_fapl_plist, FALSE)) < 0)
=======
        if (((*(hid_t *)value) = H5P_copy_plist(l_fapl_plist, false)) < 0)
>>>>>>> 07347cc5
            HGOTO_ERROR(H5E_PLIST, H5E_CANTCOPY, FAIL, "unable to copy file access property list");
    } /* end if */

done:
    FUNC_LEAVE_NOAPI(ret_value)
} /* end H5P__lacc_elink_fapl_copy() */

/*-------------------------------------------------------------------------
 * Function:       H5P__lacc_elink_fapl_cmp
 *
 * Purpose:        Callback routine which is called whenever the elink FAPL
 *                 property in the link access property list is
 *                 compared.
 *
 * Return:         zero if VALUE1 and VALUE2 are equal, non zero otherwise.
 *
 *-------------------------------------------------------------------------
 */
static int
H5P__lacc_elink_fapl_cmp(const void *value1, const void *value2, size_t H5_ATTR_UNUSED size)
{
    const hid_t    *fapl1 = (const hid_t *)value1;
    const hid_t    *fapl2 = (const hid_t *)value2;
    H5P_genplist_t *obj1, *obj2; /* Property lists to compare */
    int             ret_value = 0;

    FUNC_ENTER_PACKAGE_NOERR

    /* Check for comparison with default value */
    if (*fapl1 == 0 && *fapl2 > 0)
        HGOTO_DONE(1);
    if (*fapl1 > 0 && *fapl2 == 0)
        HGOTO_DONE(-1);

    /* Get the property list objects */
    obj1 = (H5P_genplist_t *)H5I_object(*fapl1);
    obj2 = (H5P_genplist_t *)H5I_object(*fapl2);

    /* Check for NULL property lists */
    if (obj1 == NULL && obj2 != NULL)
        HGOTO_DONE(1);
    if (obj1 != NULL && obj2 == NULL)
        HGOTO_DONE(-1);
    if (obj1 && obj2) {
        herr_t H5_ATTR_NDEBUG_UNUSED status;

        status = H5P__cmp_plist(obj1, obj2, &ret_value);
        assert(status >= 0);
    } /* end if */

done:
    FUNC_LEAVE_NOAPI(ret_value)
} /* end H5P__lacc_elink_fapl_cmp() */

/*--------------------------------------------------------------------------
 * Function:    H5P__lacc_elink_fapl_close
 *
 * Purpose:     Close the FAPL for link access
 *
 * Return:      Success:        Non-negative
 * 	            Failure:        Negative
 *
 *---------------------------------------------------------------------------
 */
static herr_t
H5P__lacc_elink_fapl_close(const char H5_ATTR_UNUSED *name, size_t H5_ATTR_UNUSED size, void *value)
{
    hid_t  l_fapl_id;
    herr_t ret_value = SUCCEED;

    FUNC_ENTER_PACKAGE

    /* Sanity check */
    assert(value);

    /* Get the FAPL ID */
    l_fapl_id = (*(const hid_t *)value);

    /* Close the FAPL */
    if ((l_fapl_id > H5P_DEFAULT) && (H5I_dec_ref(l_fapl_id) < 0))
        HGOTO_ERROR(H5E_PLIST, H5E_CANTRELEASE, FAIL, "unable to close ID for file access property list");

done:
    FUNC_LEAVE_NOAPI(ret_value)
} /* end H5P__lacc_elink_fapl_close() */

/*-------------------------------------------------------------------------
 * Function:    H5P__lacc_elink_pref_set
 *
 * Purpose:     Copies an external link prefix property when it's set for a property list
 *
 * Return:      Success:        Non-negative
 *              Failure:        Negative
 *
 *-------------------------------------------------------------------------
 */
static herr_t
H5P__lacc_elink_pref_set(hid_t H5_ATTR_UNUSED prop_id, const char H5_ATTR_UNUSED *name,
                         size_t H5_ATTR_UNUSED size, void *value)
{
    FUNC_ENTER_PACKAGE_NOERR

    /* Sanity check */
    assert(value);

    /* Copy the prefix */
    *(char **)value = H5MM_xstrdup(*(const char **)value);

    FUNC_LEAVE_NOAPI(SUCCEED)
} /* end H5P__lacc_elink_pref_set() */

/*-------------------------------------------------------------------------
 * Function:    H5P__lacc_elink_pref_get
 *
 * Purpose:     Copies an external link prefix property when it's retrieved from a property list
 *
 * Return:      Success:        Non-negative
 *              Failure:        Negative
 *
 *-------------------------------------------------------------------------
 */
static herr_t
H5P__lacc_elink_pref_get(hid_t H5_ATTR_UNUSED prop_id, const char H5_ATTR_UNUSED *name,
                         size_t H5_ATTR_UNUSED size, void *value)
{
    FUNC_ENTER_PACKAGE_NOERR

    /* Sanity check */
    assert(value);

    /* Copy the prefix */
    *(char **)value = H5MM_xstrdup(*(const char **)value);

    FUNC_LEAVE_NOAPI(SUCCEED)
} /* end H5P__lacc_elink_pref_get() */

/*-------------------------------------------------------------------------
 * Function:       H5P__lacc_elink_pref_enc
 *
 * Purpose:        Callback routine which is called whenever the elink flags
 *                 property in the dataset access property list is
 *                 encoded.
 *
 * Return:	   Success:	Non-negative
 *		   Failure:	Negative
 *
 *-------------------------------------------------------------------------
 */
static herr_t
H5P__lacc_elink_pref_enc(const void *value, void **_pp, size_t *size)
{
    const char *elink_pref = *(const char *const *)value;
    uint8_t   **pp         = (uint8_t **)_pp;
    size_t      len        = 0;
    uint64_t    enc_value;
    unsigned    enc_size;

    FUNC_ENTER_PACKAGE_NOERR

    HDcompile_assert(sizeof(size_t) <= sizeof(uint64_t));

    /* calculate prefix length */
    if (NULL != elink_pref)
        len = strlen(elink_pref);

    enc_value = (uint64_t)len;
    enc_size  = H5VM_limit_enc_size(enc_value);
    assert(enc_size < 256);

    if (NULL != *pp) {
        /* encode the length of the prefix */
        *(*pp)++ = (uint8_t)enc_size;
        UINT64ENCODE_VAR(*pp, enc_value, enc_size);

        /* encode the prefix */
        if (NULL != elink_pref) {
            H5MM_memcpy(*(char **)pp, elink_pref, len);
            *pp += len;
        } /* end if */
    }     /* end if */

    *size += (1 + enc_size);
    if (NULL != elink_pref)
        *size += len;

    FUNC_LEAVE_NOAPI(SUCCEED)
} /* end H5P__lacc_elink_pref_enc() */

/*-------------------------------------------------------------------------
 * Function:       H5P__lacc_elink_pref_dec
 *
 * Purpose:        Callback routine which is called whenever the elink prefix
 *                 property in the dataset access property list is
 *                 decoded.
 *
 * Return:	   Success:	Non-negative
 *		   Failure:	Negative
 *
 *-------------------------------------------------------------------------
 */
static herr_t
H5P__lacc_elink_pref_dec(const void **_pp, void *_value)
{
    char          **elink_pref = (char **)_value;
    const uint8_t **pp         = (const uint8_t **)_pp;
    size_t          len;
    uint64_t        enc_value; /* Decoded property value */
    unsigned        enc_size;  /* Size of encoded property */
    herr_t          ret_value = SUCCEED;

    FUNC_ENTER_PACKAGE

    assert(pp);
    assert(*pp);
    assert(elink_pref);
    HDcompile_assert(sizeof(size_t) <= sizeof(uint64_t));

    /* Decode the size */
    enc_size = *(*pp)++;
    assert(enc_size < 256);

    /* Decode the value */
    UINT64DECODE_VAR(*pp, enc_value, enc_size);
    len = (size_t)enc_value;

    if (0 != len) {
        /* Make a copy of the user's prefix string */
        if (NULL == (*elink_pref = (char *)H5MM_malloc(len + 1)))
            HGOTO_ERROR(H5E_RESOURCE, H5E_CANTINIT, FAIL, "memory allocation failed for prefix");
<<<<<<< HEAD
        HDstrncpy(*elink_pref, *(const char **)pp, len);
=======
        strncpy(*elink_pref, *(const char **)pp, len);
>>>>>>> 07347cc5
        (*elink_pref)[len] = '\0';

        *pp += len;
    } /* end if */
    else
        *elink_pref = NULL;

done:
    FUNC_LEAVE_NOAPI(ret_value)
} /* end H5P__lacc_elink_pref_dec() */

/*-------------------------------------------------------------------------
 * Function:    H5P__lacc_elink_pref_del
 *
 * Purpose:     Frees memory used to store the external link prefix string
 *
 * Return:      Non-negative on success/Negative on failure
 *
 *-------------------------------------------------------------------------
 */
static herr_t
H5P__lacc_elink_pref_del(hid_t H5_ATTR_UNUSED prop_id, const char H5_ATTR_UNUSED *name,
                         size_t H5_ATTR_UNUSED size, void *value)
{
    FUNC_ENTER_PACKAGE_NOERR

    assert(value);

    H5MM_xfree(*(void **)value);

    FUNC_LEAVE_NOAPI(SUCCEED)
} /* end H5P__lacc_elink_pref_del() */

/*-------------------------------------------------------------------------
 * Function:    H5P__lacc_elink_pref_copy
 *
 * Purpose:     Creates a copy of the external link prefix string
 *
 * Return:      Non-negative on success/Negative on failure
 *
 *-------------------------------------------------------------------------
 */
static herr_t
H5P__lacc_elink_pref_copy(const char H5_ATTR_UNUSED *name, size_t H5_ATTR_UNUSED size, void *value)
{
    FUNC_ENTER_PACKAGE_NOERR

    assert(value);

    *(char **)value = H5MM_xstrdup(*(const char **)value);

    FUNC_LEAVE_NOAPI(SUCCEED)
} /* end H5P__lacc_elink_pref_copy() */

/*-------------------------------------------------------------------------
 * Function:       H5P__lacc_elink_pref_cmp
 *
 * Purpose:        Callback routine which is called whenever the elink prefix
 *                 property in the dataset creation property list is
 *                 compared.
 *
 * Return:         zero if VALUE1 and VALUE2 are equal, non zero otherwise.
 *
 *-------------------------------------------------------------------------
 */
static int
H5P__lacc_elink_pref_cmp(const void *value1, const void *value2, size_t H5_ATTR_UNUSED size)
{
    const char *pref1     = *(const char *const *)value1;
    const char *pref2     = *(const char *const *)value2;
    int         ret_value = 0;

    FUNC_ENTER_PACKAGE_NOERR

    if (NULL == pref1 && NULL != pref2)
        HGOTO_DONE(1);
    if (NULL != pref1 && NULL == pref2)
        HGOTO_DONE(-1);
    if (NULL != pref1 && NULL != pref2)
        ret_value = strcmp(pref1, pref2);

done:
    FUNC_LEAVE_NOAPI(ret_value)
} /* end H5P__lacc_elink_pref_cmp() */

/*-------------------------------------------------------------------------
 * Function:    H5P__lacc_elink_pref_close
 *
 * Purpose:     Frees memory used to store the external link prefix string
 *
 * Return:      Non-negative on success/Negative on failure
 *
 *-------------------------------------------------------------------------
 */
static herr_t
H5P__lacc_elink_pref_close(const char H5_ATTR_UNUSED *name, size_t H5_ATTR_UNUSED size, void *value)
{
    FUNC_ENTER_PACKAGE_NOERR

    assert(value);

    H5MM_xfree(*(void **)value);

    FUNC_LEAVE_NOAPI(SUCCEED)
} /* end H5P__lacc_elink_pref_close() */

/*-------------------------------------------------------------------------
 * Function:    H5Pset_nlinks
 *
 * Purpose:     Set the number of soft or UD link traversals allowed before
 *              the library assumes it has found a cycle and aborts the
 *              traversal.
 *
 *              The limit on soft or UD link traversals is designed to
 *              terminate link traversal if one or more links form a cycle.
 *              However, users may have a file with a legitimate path
 *              formed of a large number of soft or user-defined links.
 *              This property can be used to allow traversal of as many
 *              links as desired.
 *
 * Return:	Non-negative on success/Negative on failure
 *
 *-------------------------------------------------------------------------
 */
herr_t
H5Pset_nlinks(hid_t plist_id, size_t nlinks)
{
    H5P_genplist_t *plist;               /* Property list pointer */
    herr_t          ret_value = SUCCEED; /* Return value */

    FUNC_ENTER_API(FAIL)
    H5TRACE2("e", "iz", plist_id, nlinks);

    if (nlinks <= 0)
        HGOTO_ERROR(H5E_ARGS, H5E_BADVALUE, FAIL, "number of links must be positive");

    /* Get the plist structure */
    if (NULL == (plist = H5P_object_verify(plist_id, H5P_LINK_ACCESS)))
        HGOTO_ERROR(H5E_ID, H5E_BADID, FAIL, "can't find object for ID");

    /* Set number of links */
    if (H5P_set(plist, H5L_ACS_NLINKS_NAME, &nlinks) < 0)
        HGOTO_ERROR(H5E_PLIST, H5E_CANTSET, FAIL, "can't set nlink info");

done:
    FUNC_LEAVE_API(ret_value)
} /* end H5Pset_nlinks() */

/*-------------------------------------------------------------------------
 * Function:    H5Pget_nlinks
 *
 * Purpose:	Gets the number of soft or user-defined links that can be
 *              traversed before a failure occurs.
 *
 *              Retrieves the current setting for the nlinks property on
 *              the given property list.
 *
 * Return:	Non-negative on success/Negative on failure
 *
 *-------------------------------------------------------------------------
 */
herr_t
H5Pget_nlinks(hid_t plist_id, size_t *nlinks /*out*/)
{
    H5P_genplist_t *plist;               /* Property list pointer */
    herr_t          ret_value = SUCCEED; /* Return value */

    FUNC_ENTER_API(FAIL)
    H5TRACE2("e", "ix", plist_id, nlinks);

    if (!nlinks)
        HGOTO_ERROR(H5E_ARGS, H5E_BADVALUE, FAIL, "invalid pointer passed in");

    /* Get the plist structure */
    if (NULL == (plist = H5P_object_verify(plist_id, H5P_LINK_ACCESS)))
        HGOTO_ERROR(H5E_ID, H5E_BADID, FAIL, "can't find object for ID");

    /* Get the current number of links */
    if (H5P_get(plist, H5L_ACS_NLINKS_NAME, nlinks) < 0)
        HGOTO_ERROR(H5E_PLIST, H5E_CANTGET, FAIL, "can't get number of links");

done:
    FUNC_LEAVE_API(ret_value)
}

/*-------------------------------------------------------------------------
 * Function:    H5Pset_elink_prefix
 *
 * Purpose:     Set a prefix to be applied to the path of any external links
 *              traversed.  The prefix is appended to the filename stored
 *              in the external link.
 *
 * Return:	Non-negative on success/Negative on failure
 *
 *-------------------------------------------------------------------------
 */
herr_t
H5Pset_elink_prefix(hid_t plist_id, const char *prefix)
{
    H5P_genplist_t *plist;               /* Property list pointer */
    herr_t          ret_value = SUCCEED; /* Return value */

    FUNC_ENTER_API(FAIL)
    H5TRACE2("e", "i*s", plist_id, prefix);

    /* Get the plist structure */
    if (NULL == (plist = H5P_object_verify(plist_id, H5P_LINK_ACCESS)))
        HGOTO_ERROR(H5E_ID, H5E_BADID, FAIL, "can't find object for ID");

    /* Set prefix */
    if (H5P_set(plist, H5L_ACS_ELINK_PREFIX_NAME, &prefix) < 0)
        HGOTO_ERROR(H5E_PLIST, H5E_CANTSET, FAIL, "can't set prefix info");

done:
    FUNC_LEAVE_API(ret_value)
} /* end H5Pset_elink_prefix() */

/*-------------------------------------------------------------------------
 * Function:    H5Pget_elink_prefix
 *
 * Purpose:	Gets the prefix to be applied to any external link
 *              traversals made using this property list.
 *
 *              If the pointer is not NULL, it points to a user-allocated
 *              buffer.
 *
 * Return:	Non-negative on success/Negative on failure
 *
 *-------------------------------------------------------------------------
 */
ssize_t
H5Pget_elink_prefix(hid_t plist_id, char *prefix /*out*/, size_t size)
{
    H5P_genplist_t *plist;     /* Property list pointer */
    char           *my_prefix; /* Library's copy of the prefix */
    size_t          len;       /* Length of prefix string */
    ssize_t         ret_value; /* Return value */

    FUNC_ENTER_API(FAIL)
    H5TRACE3("Zs", "ixz", plist_id, prefix, size);

    /* Get the plist structure */
    if (NULL == (plist = H5P_object_verify(plist_id, H5P_LINK_ACCESS)))
        HGOTO_ERROR(H5E_ID, H5E_BADID, FAIL, "can't find object for ID");

    /* Get the current prefix */
    if (H5P_peek(plist, H5L_ACS_ELINK_PREFIX_NAME, &my_prefix) < 0)
        HGOTO_ERROR(H5E_PLIST, H5E_CANTGET, FAIL, "can't get external link prefix");

    /* Check for prefix being set */
    if (my_prefix) {
        /* Copy to user's buffer, if given */
        len = strlen(my_prefix);
        if (prefix) {
            strncpy(prefix, my_prefix, size);
            if (len >= size)
                prefix[size - 1] = '\0';
        } /* end if */
    }     /* end if */
    else
        len = 0;

    /* Set return value */
    ret_value = (ssize_t)len;

done:
    FUNC_LEAVE_API(ret_value)
} /* end H5Pget_elink_prefix() */

/*-------------------------------------------------------------------------
 * Function:    H5Pset_elink_fapl
 *
 * Purpose:     Sets the file access property list for link access
 *
 * Return:	Non-negative on success/Negative on failure
 *
 *-------------------------------------------------------------------------
 */
herr_t
H5Pset_elink_fapl(hid_t lapl_id, hid_t fapl_id)
{
    H5P_genplist_t *plist;               /* Property list pointer */
    herr_t          ret_value = SUCCEED; /* Return value */

    FUNC_ENTER_API(FAIL)
    H5TRACE2("e", "ii", lapl_id, fapl_id);

    /* Check arguments */
    if (NULL == (plist = H5P_object_verify(lapl_id, H5P_LINK_ACCESS)))
        HGOTO_ERROR(H5E_ARGS, H5E_BADTYPE, FAIL, "not a link access property list");

    /* Set the file access property list for the link access */
    if (H5P_set(plist, H5L_ACS_ELINK_FAPL_NAME, &fapl_id) < 0)
        HGOTO_ERROR(H5E_PLIST, H5E_CANTSET, FAIL, "can't set fapl for link");

done:
    FUNC_LEAVE_API(ret_value)
} /* end H5Pset_elink_fapl() */

/*-------------------------------------------------------------------------
 * Function:    H5Pget_elink_fapl
 *
 * Purpose:	Gets the file access property list identifier that is
 *		set for link access property.
 *
 * Return:	Non-negative on success/Negative on failure
 *
 *-------------------------------------------------------------------------
 */
hid_t
H5Pget_elink_fapl(hid_t lapl_id)
{
    H5P_genplist_t *plist;     /* Property list pointer */
    hid_t           ret_value; /* Return value */

    FUNC_ENTER_API(FAIL)
    H5TRACE1("i", "i", lapl_id);

    /* Get the plist structure */
    if (NULL == (plist = H5P_object_verify(lapl_id, H5P_LINK_ACCESS)))
        HGOTO_ERROR(H5E_ID, H5E_BADID, FAIL, "can't find object for ID");

    if (H5P_get(plist, H5L_ACS_ELINK_FAPL_NAME, &ret_value) < 0)
        HGOTO_ERROR(H5E_PLIST, H5E_CANTGET, FAIL, "can't get fapl for links");

done:
    FUNC_LEAVE_API(ret_value)
} /* end H5Pget_elink_fapl() */

/*-------------------------------------------------------------------------
 * Function:    H5Pset_elink_acc_flags
 *
 * Purpose:     Sets the file access flags to be used when traversing an
 *              external link.  This should be either H5F_ACC_RDONLY or
 *              H5F_ACC_RDWR, or H5F_ACC_DEFAULT to unset the value.
 *
 * Return:      Non-negative on success/Negative on failure
 *
 *-------------------------------------------------------------------------
 */
herr_t
H5Pset_elink_acc_flags(hid_t lapl_id, unsigned flags)
{
    H5P_genplist_t *plist;               /* Property list pointer */
    herr_t          ret_value = SUCCEED; /* Return value */

    FUNC_ENTER_API(FAIL)
    H5TRACE2("e", "iIu", lapl_id, flags);

    /* Check that flags are valid */
    if ((flags != H5F_ACC_RDWR) && (flags != (H5F_ACC_RDWR | H5F_ACC_SWMR_WRITE)) &&
        (flags != H5F_ACC_RDONLY) && (flags != (H5F_ACC_RDONLY | H5F_ACC_SWMR_READ)) &&
        (flags != H5F_ACC_DEFAULT))
        HGOTO_ERROR(H5E_ARGS, H5E_BADVALUE, FAIL, "invalid file open flags");

    /* Get the plist structure */
    if (NULL == (plist = H5P_object_verify(lapl_id, H5P_LINK_ACCESS)))
        HGOTO_ERROR(H5E_ID, H5E_BADID, FAIL, "can't find object for ID");

    /* Set flags */
    if (H5P_set(plist, H5L_ACS_ELINK_FLAGS_NAME, &flags) < 0)
        HGOTO_ERROR(H5E_PLIST, H5E_CANTSET, FAIL, "can't set access flags");

done:
    FUNC_LEAVE_API(ret_value)
} /* end H5Pset_elink_acc_flags() */

/*-------------------------------------------------------------------------
 * Function:    H5Pget_elink_acc_flags
 *
 * Purpose:     Gets the file access flags to be used when traversing an
 *              external link.
 *
 * Return:      Non-negative on success/Negative on failure
 *
 *-------------------------------------------------------------------------
 */
herr_t
H5Pget_elink_acc_flags(hid_t lapl_id, unsigned *flags /*out*/)
{
    H5P_genplist_t *plist;               /* Property list pointer */
    herr_t          ret_value = SUCCEED; /* Return value */

    FUNC_ENTER_API(FAIL)
    H5TRACE2("e", "ix", lapl_id, flags);

    /* Get the plist structure */
    if (NULL == (plist = H5P_object_verify(lapl_id, H5P_LINK_ACCESS)))
        HGOTO_ERROR(H5E_ID, H5E_BADID, FAIL, "can't find object for ID");

    /* Get flags */
    if (flags)
        if (H5P_get(plist, H5L_ACS_ELINK_FLAGS_NAME, flags) < 0)
            HGOTO_ERROR(H5E_PLIST, H5E_CANTGET, 0, "can't get access flags");

done:
    FUNC_LEAVE_API(ret_value)
} /* end H5Pget_elink_acc_flags() */

/*-------------------------------------------------------------------------
 * Function:    H5Pset_elink_cb
 *
 * Purpose:     Sets the file access flags to be used when traversing an
 *              external link.  This should be either H5F_ACC_RDONLY or
 *              H5F_ACC_RDWR.
 *
 * Return:      Non-negative on success/Negative on failure
 *
 *-------------------------------------------------------------------------
 */
herr_t
H5Pset_elink_cb(hid_t lapl_id, H5L_elink_traverse_t func, void *op_data)
{
    H5P_genplist_t *plist;               /* Property list pointer */
    H5L_elink_cb_t  cb_info;             /* Callback info struct */
    herr_t          ret_value = SUCCEED; /* Return value */

    FUNC_ENTER_API(FAIL)
    H5TRACE3("e", "iLt*x", lapl_id, func, op_data);

    /* Check if the callback function is NULL and the user data is non-NULL.
     * This is almost certainly an error as the user data will not be used. */
    if (!func && op_data)
        HGOTO_ERROR(H5E_ARGS, H5E_BADVALUE, FAIL, "callback is NULL while user data is not");

    /* Get the plist structure */
    if (NULL == (plist = H5P_object_verify(lapl_id, H5P_LINK_ACCESS)))
        HGOTO_ERROR(H5E_ID, H5E_BADID, FAIL, "can't find object for ID");

    /* Populate the callback info struct */
    cb_info.func      = func;
    cb_info.user_data = op_data;

    /* Set callback info */
    if (H5P_set(plist, H5L_ACS_ELINK_CB_NAME, &cb_info) < 0)
        HGOTO_ERROR(H5E_PLIST, H5E_CANTSET, FAIL, "can't set callback info");

done:
    FUNC_LEAVE_API(ret_value)
} /* end H5Pset_elink_acc_flags() */

/*-------------------------------------------------------------------------
 * Function:    H5Pget_elink_cb
 *
 * Purpose:     Gets the file access flags to be used when traversing an
 *              external link.
 *
 * Return:      Non-negative on success/Negative on failure
 *
 *-------------------------------------------------------------------------
 */
herr_t
H5Pget_elink_cb(hid_t lapl_id, H5L_elink_traverse_t *func /*out*/, void **op_data /*out*/)
{
    H5P_genplist_t *plist;               /* Property list pointer */
    H5L_elink_cb_t  cb_info;             /* Callback info struct */
    herr_t          ret_value = SUCCEED; /* Return value */

    FUNC_ENTER_API(FAIL)
    H5TRACE3("e", "ixx", lapl_id, func, op_data);

    /* Get the plist structure */
    if (NULL == (plist = H5P_object_verify(lapl_id, H5P_LINK_ACCESS)))
        HGOTO_ERROR(H5E_ID, H5E_BADID, FAIL, "can't find object for ID");

    /* Get callback_info */
    if (H5P_get(plist, H5L_ACS_ELINK_CB_NAME, &cb_info) < 0)
        HGOTO_ERROR(H5E_PLIST, H5E_CANTGET, FAIL, "can't get callback info");

    if (func)
        *func = cb_info.func;
    if (op_data)
        *op_data = cb_info.user_data;

done:
    FUNC_LEAVE_API(ret_value)
} /* end H5Pget_elink_cb() */<|MERGE_RESOLUTION|>--- conflicted
+++ resolved
@@ -261,11 +261,7 @@
 
         if (NULL == (l_fapl_plist = (H5P_genplist_t *)H5P_object_verify(l_fapl_id, H5P_FILE_ACCESS)))
             HGOTO_ERROR(H5E_PLIST, H5E_BADTYPE, FAIL, "can't get property list");
-<<<<<<< HEAD
-        if (((*(hid_t *)value) = H5P_copy_plist(l_fapl_plist, FALSE)) < 0)
-=======
         if (((*(hid_t *)value) = H5P_copy_plist(l_fapl_plist, false)) < 0)
->>>>>>> 07347cc5
             HGOTO_ERROR(H5E_PLIST, H5E_CANTCOPY, FAIL, "unable to copy file access property list");
     } /* end if */
 
@@ -304,11 +300,7 @@
 
         if (NULL == (l_fapl_plist = (H5P_genplist_t *)H5P_object_verify(l_fapl_id, H5P_FILE_ACCESS)))
             HGOTO_ERROR(H5E_PLIST, H5E_BADTYPE, FAIL, "can't get property list");
-<<<<<<< HEAD
-        if (((*(hid_t *)value) = H5P_copy_plist(l_fapl_plist, FALSE)) < 0)
-=======
         if (((*(hid_t *)value) = H5P_copy_plist(l_fapl_plist, false)) < 0)
->>>>>>> 07347cc5
             HGOTO_ERROR(H5E_PLIST, H5E_CANTCOPY, FAIL, "unable to copy file access property list");
     } /* end if */
 
@@ -344,11 +336,7 @@
     if (*elink_fapl != H5P_DEFAULT) {
         if (NULL == (fapl_plist = (H5P_genplist_t *)H5P_object_verify(*elink_fapl, H5P_FILE_ACCESS)))
             HGOTO_ERROR(H5E_PLIST, H5E_CANTGET, FAIL, "can't get property list");
-<<<<<<< HEAD
-        non_default_fapl = TRUE;
-=======
         non_default_fapl = true;
->>>>>>> 07347cc5
     } /* end if */
 
     if (NULL != *pp) {
@@ -359,11 +347,7 @@
     /* Encode the property list, if non-default */
     /* (if *pp == NULL, will only compute the size) */
     if (non_default_fapl) {
-<<<<<<< HEAD
-        if (H5P__encode(fapl_plist, TRUE, NULL, &fapl_size) < 0)
-=======
         if (H5P__encode(fapl_plist, true, NULL, &fapl_size) < 0)
->>>>>>> 07347cc5
             HGOTO_ERROR(H5E_PLIST, H5E_CANTENCODE, FAIL, "can't encode property list");
 
         if (*pp) {
@@ -378,11 +362,7 @@
             UINT64ENCODE_VAR(*pp, enc_value, enc_size);
 
             /* encode the plist */
-<<<<<<< HEAD
-            if (H5P__encode(fapl_plist, TRUE, *pp, &fapl_size) < 0)
-=======
             if (H5P__encode(fapl_plist, true, *pp, &fapl_size) < 0)
->>>>>>> 07347cc5
                 HGOTO_ERROR(H5E_PLIST, H5E_CANTENCODE, FAIL, "can't encode property list");
 
             *pp += fapl_size;
@@ -514,11 +494,7 @@
 
         if (NULL == (l_fapl_plist = (H5P_genplist_t *)H5P_object_verify(l_fapl_id, H5P_FILE_ACCESS)))
             HGOTO_ERROR(H5E_PLIST, H5E_BADTYPE, FAIL, "can't get property list");
-<<<<<<< HEAD
-        if (((*(hid_t *)value) = H5P_copy_plist(l_fapl_plist, FALSE)) < 0)
-=======
         if (((*(hid_t *)value) = H5P_copy_plist(l_fapl_plist, false)) < 0)
->>>>>>> 07347cc5
             HGOTO_ERROR(H5E_PLIST, H5E_CANTCOPY, FAIL, "unable to copy file access property list");
     } /* end if */
 
@@ -748,11 +724,7 @@
         /* Make a copy of the user's prefix string */
         if (NULL == (*elink_pref = (char *)H5MM_malloc(len + 1)))
             HGOTO_ERROR(H5E_RESOURCE, H5E_CANTINIT, FAIL, "memory allocation failed for prefix");
-<<<<<<< HEAD
-        HDstrncpy(*elink_pref, *(const char **)pp, len);
-=======
         strncpy(*elink_pref, *(const char **)pp, len);
->>>>>>> 07347cc5
         (*elink_pref)[len] = '\0';
 
         *pp += len;
