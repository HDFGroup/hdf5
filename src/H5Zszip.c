--- conflicted
+++ resolved
@@ -31,23 +31,6 @@
 #endif
 
 /* Local function prototypes */
-<<<<<<< HEAD
-static htri_t H5Z_can_apply_szip(hid_t dcpl_id, hid_t type_id, hid_t space_id);
-static herr_t H5Z_set_local_szip(hid_t dcpl_id, hid_t type_id, hid_t space_id);
-static size_t H5Z_filter_szip(unsigned flags, size_t cd_nelmts, const unsigned cd_values[], size_t nbytes,
-                              size_t *buf_size, void **buf);
-
-/* This message derives from H5Z */
-H5Z_class2_t H5Z_SZIP[1] = {{
-    H5Z_CLASS_T_VERS,   /* H5Z_class_t version */
-    H5Z_FILTER_SZIP,    /* Filter id number		*/
-    1,                  /* Assume encoder present: check before registering */
-    1,                  /* decoder_present flag (set to true) */
-    "szip",             /* Filter name for debugging	*/
-    H5Z_can_apply_szip, /* The "can apply" callback     */
-    H5Z_set_local_szip, /* The "set local" callback     */
-    H5Z_filter_szip,    /* The actual filter function	*/
-=======
 static htri_t H5Z__can_apply_szip(hid_t dcpl_id, hid_t type_id, hid_t space_id);
 static herr_t H5Z__set_local_szip(hid_t dcpl_id, hid_t type_id, hid_t space_id);
 static size_t H5Z__filter_szip(unsigned flags, size_t cd_nelmts, const unsigned cd_values[], size_t nbytes,
@@ -63,7 +46,6 @@
     H5Z__can_apply_szip, /* The "can apply" callback     */
     H5Z__set_local_szip, /* The "set local" callback     */
     H5Z__filter_szip,    /* The actual filter function	*/
->>>>>>> 18bbd3f0
 }};
 
 /*-------------------------------------------------------------------------
@@ -153,11 +135,7 @@
     hsize_t         scanline;                         /* Size of dataspace's fastest changing dimension */
     herr_t          ret_value = SUCCEED;              /* Return value */
 
-<<<<<<< HEAD
-    FUNC_ENTER_NOAPI(FAIL)
-=======
     FUNC_ENTER_STATIC
->>>>>>> 18bbd3f0
 
     /* Get the plist structure */
     if (NULL == (dcpl_plist = H5P_object_verify(dcpl_id, H5P_DATASET_CREATE)))
@@ -281,13 +259,8 @@
  *-------------------------------------------------------------------------
  */
 static size_t
-<<<<<<< HEAD
-H5Z_filter_szip(unsigned flags, size_t cd_nelmts, const unsigned cd_values[], size_t nbytes, size_t *buf_size,
-                void **buf)
-=======
 H5Z__filter_szip(unsigned flags, size_t cd_nelmts, const unsigned cd_values[], size_t nbytes,
                  size_t *buf_size, void **buf)
->>>>>>> 18bbd3f0
 {
     size_t         ret_value = 0;    /* Return value */
     size_t         size_out  = 0;    /* Size of output buffer */
