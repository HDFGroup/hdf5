--- conflicted
+++ resolved
@@ -175,11 +175,7 @@
         HGOTO_ERROR(H5E_ARGS, H5E_BADVALUE, FAIL, "invalid reference pointer")
     if (!name || !*name)
         HGOTO_ERROR(H5E_ARGS, H5E_BADVALUE, FAIL, "no name given")
-<<<<<<< HEAD
-    if ((space_id == H5I_BADID) || (space_id == H5S_ALL))
-=======
     if ((space_id == H5I_INVALID_HID) || (space_id == H5S_ALL))
->>>>>>> 18bbd3f0
         HGOTO_ERROR(H5E_ARGS, H5E_BADVALUE, FAIL, "reference region dataspace id must be valid")
     if (NULL == (space = (struct H5S_t *)H5I_object_verify(space_id, H5I_DATASPACE)))
         HGOTO_ERROR(H5E_ARGS, H5E_BADTYPE, FAIL, "not a dataspace")
