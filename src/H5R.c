--- conflicted
+++ resolved
@@ -838,13 +838,8 @@
                     H5R_REF_ATTRNAME((const H5R_ref_priv_t *)ref_ptr))
 
     /* Register the attribute and get an ID for it */
-<<<<<<< HEAD
     if ((ret_value = H5VL_register(H5I_ATTR, opened_attr, (*vol_obj_ptr)->connector, TRUE)) < 0)
-        HGOTO_ERROR(H5E_REFERENCE, H5E_CANTREGISTER, H5I_INVALID_HID, "unable to atomize attribute handle")
-=======
-    if ((ret_value = H5VL_register(H5I_ATTR, opened_attr, vol_obj->connector, TRUE)) < 0)
         HGOTO_ERROR(H5E_REFERENCE, H5E_CANTREGISTER, H5I_INVALID_HID, "unable to register attribute handle")
->>>>>>> b8d06c76
 
 done:
     if ((opened_obj_id != H5I_INVALID_HID) && (H5I_dec_ref(opened_obj_id) < 0))
