/* * * * * * * * * * * * * * * * * * * * * * * * * * * * * * * * * * * * * * *
 * Copyright by The HDF Group.                                               *
 * All rights reserved.                                                      *
 *                                                                           *
 * This file is part of HDF5.  The full HDF5 copyright notice, including     *
 * terms governing use, modification, and redistribution, is contained in    *
 * the COPYING file, which can be found at the root of the source code       *
 * distribution tree, or in https://www.hdfgroup.org/licenses.               *
 * If you do not have access to either file, you may request a copy from     *
 * help@hdfgroup.org.                                                        *
 * * * * * * * * * * * * * * * * * * * * * * * * * * * * * * * * * * * * * * */

/*
 * Purpose:     The Virtual Object Layer as described in documentation.
 *              The pupose is to provide an abstraction on how to access the
 *              underlying HDF5 container, whether in a local file with
 *              a specific file format, or remotely on other machines, etc...
 */

/****************/
/* Module Setup */
/****************/

#include "H5VLmodule.h" /* This source code file is part of the H5VL module */

/***********/
/* Headers */
/***********/

#include "H5private.h"   /* Generic Functions                    */
#include "H5Aprivate.h"  /* Attributes                           */
#include "H5CXprivate.h" /* API Contexts                         */
#include "H5Dprivate.h"  /* Datasets                             */
#include "H5Eprivate.h"  /* Error handling                       */
#include "H5Fprivate.h"  /* Files                                */
#include "H5FLprivate.h" /* Free lists                           */
#include "H5Gprivate.h"  /* Groups                               */
#include "H5Iprivate.h"  /* IDs                                  */
#include "H5Mprivate.h"  /* Maps                                 */
#include "H5MMprivate.h" /* Memory management                    */
#include "H5PLprivate.h" /* Plugins                              */
#include "H5Tprivate.h"  /* Datatypes                            */
#include "H5VLpkg.h"     /* Virtual Object Layer                 */

/* VOL connectors */
#include "H5VLnative.h"   /* Native VOL connector                 */
#include "H5VLpassthru.h" /* Pass-through VOL connector           */

/****************/
/* Local Macros */
/****************/

/******************/
/* Local Typedefs */
/******************/

/* Object wrapping context info */
typedef struct H5VL_wrap_ctx_t {
    unsigned rc;           /* Ref. count for the # of times the context was set / reset */
    H5VL_t * connector;    /* VOL connector for "outermost" class to start wrap */
    void *   obj_wrap_ctx; /* "wrap context" for outermost connector */
} H5VL_wrap_ctx_t;

/* Information needed for iterating over the registered VOL connector hid_t IDs.
 * The name or value of the new VOL connector that is being registered is
 * stored in the name (or value) field and the found_id field is initialized to
 * H5I_INVALID_HID (-1).  If we find a VOL connector with the same name / value,
 * we set the found_id field to the existing ID for return to the function.
 */
typedef struct {
    /* IN */
    H5VL_get_connector_kind_t kind; /* Which kind of connector search to make */
    union {
        const char *       name;  /* The name of the VOL connector to check */
        H5VL_class_value_t value; /* The value of the VOL connector to check */
    } u;

    /* OUT */
    hid_t found_id; /* The connector ID, if we found a match */
} H5VL_get_connector_ud_t;

/********************/
/* Package Typedefs */
/********************/

/********************/
/* Local Prototypes */
/********************/
static herr_t         H5VL__free_cls(H5VL_class_t *cls);
static int            H5VL__get_connector_cb(void *obj, hid_t id, void *_op_data);
static herr_t         H5VL__set_def_conn(void);
static void *         H5VL__wrap_obj(void *obj, H5I_type_t obj_type);
static H5VL_object_t *H5VL__new_vol_obj(H5I_type_t type, void *object, H5VL_t *vol_connector,
                                        hbool_t wrap_obj);
static int64_t        H5VL__conn_inc_rc(H5VL_t *connector);
static int64_t        H5VL__conn_dec_rc(H5VL_t *connector);
static void *         H5VL__object(hid_t id, H5I_type_t obj_type);
static herr_t         H5VL__free_vol_wrapper(H5VL_wrap_ctx_t *vol_wrap_ctx);

/*********************/
/* Package Variables */
/*********************/

/* Package initialization variable */
hbool_t H5_PKG_INIT_VAR = FALSE;

/*****************************/
/* Library Private Variables */
/*****************************/

/*******************/
/* Local Variables */
/*******************/

/* VOL ID class */
static const H5I_class_t H5I_VOL_CLS[1] = {{
    H5I_VOL,                   /* ID class value */
    0,                         /* Class flags */
    0,                         /* # of reserved IDs for class */
    (H5I_free_t)H5VL__free_cls /* Callback routine for closing objects of this class */
}};

/* Declare a free list to manage the H5VL_class_t struct */
H5FL_DEFINE_STATIC(H5VL_class_t);

/* Declare a free list to manage the H5VL_t struct */
H5FL_DEFINE(H5VL_t);

/* Declare a free list to manage the H5VL_object_t struct */
H5FL_DEFINE(H5VL_object_t);

/* Declare a free list to manage the H5VL_wrap_ctx_t struct */
H5FL_DEFINE_STATIC(H5VL_wrap_ctx_t);

/* Default VOL connector */
static H5VL_connector_prop_t H5VL_def_conn_s = {-1, NULL};

/*-------------------------------------------------------------------------
 * Function:    H5VL_init_phase1
 *
 * Purpose:     Initialize the interface from some other package.  This should
 *		be followed with a call to H5VL_init_phase2 after the H5P
 *		interface is completely set up, finish setting up the H5VL
 *		information.
 *
 *
 * Return:      Success:    Non-negative
 *              Failure:    Negative
 *
 *-------------------------------------------------------------------------
 */
herr_t
H5VL_init_phase1(void)
{
    herr_t ret_value = SUCCEED; /* Return value */

    FUNC_ENTER_NOAPI(FAIL)

    /* FUNC_ENTER() does all the work */

done:
    FUNC_LEAVE_NOAPI(ret_value)
} /* end H5VL_init_phase1() */

/*-------------------------------------------------------------------------
 * Function:    H5VL_init_phase2
 *
 * Purpose:     Finish initializing the interface from some other package.
 *
 * Note:	This is broken out as a separate routine to avoid a circular
 *		reference with the H5P package.
 *
 * Return:      Success:    Non-negative
 *              Failure:    Negative
 *
 *-------------------------------------------------------------------------
 */
herr_t
H5VL_init_phase2(void)
{
    herr_t ret_value = SUCCEED; /* Return value */

    FUNC_ENTER_NOAPI(FAIL)

    /* Initialize all packages for VOL-managed objects */
    if (H5T_init() < 0)
        HGOTO_ERROR(H5E_VOL, H5E_CANTINIT, FAIL, "unable to initialize datatype interface")
    if (H5D_init() < 0)
        HGOTO_ERROR(H5E_VOL, H5E_CANTINIT, FAIL, "unable to initialize dataset interface")
    if (H5F_init() < 0)
        HGOTO_ERROR(H5E_VOL, H5E_CANTINIT, FAIL, "unable to initialize file interface")
    if (H5G_init() < 0)
        HGOTO_ERROR(H5E_VOL, H5E_CANTINIT, FAIL, "unable to initialize group interface")
    if (H5A_init() < 0)
        HGOTO_ERROR(H5E_VOL, H5E_CANTINIT, FAIL, "unable to initialize attribute interface")
    if (H5M_init() < 0)
        HGOTO_ERROR(H5E_VOL, H5E_CANTINIT, FAIL, "unable to initialize map interface")

    /* Set up the default VOL connector in the default FAPL */
    if (H5VL__set_def_conn() < 0)
        HGOTO_ERROR(H5E_VOL, H5E_CANTSET, FAIL, "unable to set default VOL connector")

done:
    FUNC_LEAVE_NOAPI(ret_value)
} /* end H5VL_init_phase2() */

/*-------------------------------------------------------------------------
 * Function:	H5VL__init_package
 *
 * Purpose:     Initialize interface-specific information
 *
 * Return:      Success:    Non-negative
 *
 *              Failure:    Negative
 *
 *-------------------------------------------------------------------------
 */
herr_t
H5VL__init_package(void)
{
    herr_t ret_value = SUCCEED; /* Return value */

    FUNC_ENTER_PACKAGE

    /* Initialize the atom group for the VL IDs */
    if (H5I_register_type(H5I_VOL_CLS) < 0)
        HGOTO_ERROR(H5E_VOL, H5E_CANTINIT, FAIL, "unable to initialize H5VL interface")

done:
    FUNC_LEAVE_NOAPI(ret_value)
} /* end H5VL__init_package() */

/*-------------------------------------------------------------------------
 * Function:	H5VL_term_package
 *
 * Purpose:     Terminate various H5VL objects
 *
 * Return:      Success:    Positive if anything was done that might
 *                          affect other interfaces; zero otherwise.
 *              Failure:    Negative
 *
 *-------------------------------------------------------------------------
 */
int
H5VL_term_package(void)
{
    int n = 0;

    FUNC_ENTER_NOAPI_NOINIT_NOERR

    if (H5_PKG_INIT_VAR) {
        if (H5VL_def_conn_s.connector_id > 0) {
            /* Release the default VOL connector */
            (void)H5VL_conn_free(&H5VL_def_conn_s);
            H5VL_def_conn_s.connector_id   = -1;
            H5VL_def_conn_s.connector_info = NULL;
            n++;
        } /* end if */
        else {
            if (H5I_nmembers(H5I_VOL) > 0) {
                /* Unregister all VOL connectors */
                (void)H5I_clear_type(H5I_VOL, TRUE, FALSE);
                n++;
            } /* end if */
            else {
                /* Destroy the VOL connector ID group */
                n += (H5I_dec_type_ref(H5I_VOL) > 0);

                /* Mark interface as closed */
                if (0 == n)
                    H5_PKG_INIT_VAR = FALSE;
            } /* end else */
        }     /* end else */
    }         /* end if */

    FUNC_LEAVE_NOAPI(n)
} /* end H5VL_term_package() */

/*-------------------------------------------------------------------------
 * Function:    H5VL__free_cls
 *
 * Purpose:     Frees a file VOL class struct and returns an indication of
 *              success. This function is used as the free callback for the
 *              virtual object layer object identifiers
 *              (c.f.: H5VL_init_interface).
 *
 * Return:      SUCCEED/FAIL
 *
 *-------------------------------------------------------------------------
 */
static herr_t
H5VL__free_cls(H5VL_class_t *cls)
{
    herr_t ret_value = SUCCEED;

    FUNC_ENTER_STATIC

    /* Sanity check */
    HDassert(cls);

    /* Shut down the VOL connector */
    if (cls->terminate && cls->terminate() < 0)
        HGOTO_ERROR(H5E_VOL, H5E_CANTCLOSEOBJ, FAIL, "VOL connector did not terminate cleanly")

    /* Release the class */
<<<<<<< HEAD
    H5MM_xfree((void *)cls->name); /* Casting away const OK -QAK */
=======
    H5MM_xfree_const(cls->name);
>>>>>>> 18bbd3f0
    H5FL_FREE(H5VL_class_t, cls);

done:
    FUNC_LEAVE_NOAPI(ret_value)
} /* end H5VL__free_cls() */

/*-------------------------------------------------------------------------
 * Function:    H5VL__get_connector_cb
 *
 * Purpose:     Callback routine to search through registered VOLs
 *
 * Return:      Success:    H5_ITER_STOP if the class and op_data name
 *                          members match. H5_ITER_CONT otherwise.
 *              Failure:    Can't fail
 *
 * Programmer:  Dana Robinson
 *              June 22, 2017
 *
 *-------------------------------------------------------------------------
 */
static int
H5VL__get_connector_cb(void *obj, hid_t id, void *_op_data)
{
    H5VL_get_connector_ud_t *op_data   = (H5VL_get_connector_ud_t *)_op_data; /* User data for callback */
    H5VL_class_t *           cls       = (H5VL_class_t *)obj;
    int                      ret_value = H5_ITER_CONT; /* Callback return value */

    FUNC_ENTER_STATIC_NOERR

    if (H5VL_GET_CONNECTOR_BY_NAME == op_data->kind) {
        if (0 == HDstrcmp(cls->name, op_data->u.name)) {
            op_data->found_id = id;
            ret_value         = H5_ITER_STOP;
        } /* end if */
    }     /* end if */
    else {
        HDassert(H5VL_GET_CONNECTOR_BY_VALUE == op_data->kind);
        if (cls->value == op_data->u.value) {
            op_data->found_id = id;
            ret_value         = H5_ITER_STOP;
        } /* end if */
    }     /* end else */

    FUNC_LEAVE_NOAPI(ret_value)
} /* end H5VL__get_connector_cb() */

/*-------------------------------------------------------------------------
 * Function:    H5VL__set_def_conn
 *
 * Purpose:     Parses a string that contains the default VOL connector for
 *              the library.
 *
 * Note:	Usually from the environment variable "HDF5_VOL_CONNECTOR",
 *		but could be from elsewhere.
 *
 * Return:      Success:    0
 *              Failure:    -1
 *
 * Programmer:  Jordan Henderson
 *              November 2018
 *
 *-------------------------------------------------------------------------
 */
static herr_t
H5VL__set_def_conn(void)
{
    H5P_genplist_t *def_fapl;               /* Default file access property list */
    H5P_genclass_t *def_fapclass;           /* Default file access property class */
    const char *    env_var;                /* Environment variable for default VOL connector */
    char *          buf          = NULL;    /* Buffer for tokenizing string */
    hid_t           connector_id = -1;      /* VOL conntector ID */
    void *          vol_info     = NULL;    /* VOL connector info */
    herr_t          ret_value    = SUCCEED; /* Return value */

    FUNC_ENTER_STATIC

    /* Sanity check */
    HDassert(H5VL_def_conn_s.connector_id == (-1));
    HDassert(H5VL_def_conn_s.connector_info == NULL);

    /* Check for environment variable set */
    env_var = HDgetenv("HDF5_VOL_CONNECTOR");

    /* Only parse the string if it's set */
    if (env_var && *env_var) {
        char *      lasts = NULL;            /* Context pointer for strtok_r() call */
        const char *tok   = NULL;            /* Token from strtok_r call */
        htri_t      connector_is_registered; /* Whether connector is already registered */

        /* Duplicate the string to parse, as it is modified as we go */
        if (NULL == (buf = H5MM_strdup(env_var)))
            HGOTO_ERROR(H5E_VOL, H5E_CANTALLOC, FAIL, "can't allocate memory for environment variable string")

        /* Get the first 'word' of the environment variable.
         * If it's nothing (environment variable was whitespace) return error.
         */
        if (NULL == (tok = HDstrtok_r(buf, " \t\n\r", &lasts)))
            HGOTO_ERROR(H5E_VOL, H5E_BADVALUE, FAIL, "VOL connector environment variable set empty?")

        /* First, check to see if the connector is already registered */
        if ((connector_is_registered = H5VL__is_connector_registered_by_name(tok)) < 0)
            HGOTO_ERROR(H5E_VOL, H5E_CANTGET, FAIL, "can't check if VOL connector already registered")
        else if (connector_is_registered) {
            /* Retrieve the ID of the already-registered VOL connector */
            if ((connector_id = H5VL__get_connector_id_by_name(tok, FALSE)) < 0)
                HGOTO_ERROR(H5E_VOL, H5E_CANTGET, FAIL, "can't get VOL connector ID")
        } /* end else-if */
        else {
            /* Check for VOL connectors that ship with the library */
            if (!HDstrcmp(tok, "native")) {
                connector_id = H5VL_NATIVE;
                if (H5I_inc_ref(connector_id, FALSE) < 0)
                    HGOTO_ERROR(H5E_VOL, H5E_CANTINC, FAIL, "can't increment VOL connector refcount")
            } /* end if */
            else if (!HDstrcmp(tok, "pass_through")) {
                connector_id = H5VL_PASSTHRU;
                if (H5I_inc_ref(connector_id, FALSE) < 0)
                    HGOTO_ERROR(H5E_VOL, H5E_CANTINC, FAIL, "can't increment VOL connector refcount")
            } /* end else-if */
            else {
                /* Register the VOL connector */
                /* (NOTE: No provisions for vipl_id currently) */
                if ((connector_id = H5VL__register_connector_by_name(tok, TRUE, H5P_VOL_INITIALIZE_DEFAULT)) <
                    0)
                    HGOTO_ERROR(H5E_VOL, H5E_CANTREGISTER, FAIL, "can't register connector")
            } /* end else */
        }     /* end else */

        /* Was there any connector info specified in the environment variable? */
        if (NULL != (tok = HDstrtok_r(NULL, " \t\n\r", &lasts)))
            if (H5VL__connector_str_to_info(tok, connector_id, &vol_info) < 0)
                HGOTO_ERROR(H5E_VOL, H5E_CANTDECODE, FAIL, "can't deserialize connector info")

        /* Set the default VOL connector */
        H5VL_def_conn_s.connector_id   = connector_id;
        H5VL_def_conn_s.connector_info = vol_info;
    } /* end if */
    else {
        /* Set the default VOL connector */
        H5VL_def_conn_s.connector_id   = H5_DEFAULT_VOL;
        H5VL_def_conn_s.connector_info = NULL;

        /* Increment the ref count on the default connector */
        if (H5I_inc_ref(H5VL_def_conn_s.connector_id, FALSE) < 0)
            HGOTO_ERROR(H5E_VOL, H5E_CANTINC, FAIL, "can't increment VOL connector refcount")
    } /* end else */

    /* Get default file access pclass */
    if (NULL == (def_fapclass = (H5P_genclass_t *)H5I_object(H5P_FILE_ACCESS)))
        HGOTO_ERROR(H5E_VOL, H5E_BADATOM, FAIL, "can't find object for default file access property class ID")

    /* Change the default VOL for the default file access pclass */
    if (H5P_reset_vol_class(def_fapclass, &H5VL_def_conn_s) < 0)
        HGOTO_ERROR(H5E_VOL, H5E_CANTSET, FAIL,
                    "can't set default VOL connector for default file access property class")

    /* Get default file access plist */
    if (NULL == (def_fapl = (H5P_genplist_t *)H5I_object(H5P_FILE_ACCESS_DEFAULT)))
        HGOTO_ERROR(H5E_VOL, H5E_BADATOM, FAIL, "can't find object for default fapl ID")

    /* Change the default VOL for the default FAPL */
    if (H5P_set_vol(def_fapl, H5VL_def_conn_s.connector_id, H5VL_def_conn_s.connector_info) < 0)
        HGOTO_ERROR(H5E_VOL, H5E_CANTSET, FAIL, "can't set default VOL connector for default FAPL")

done:
    /* Clean up on error */
    if (ret_value < 0) {
        if (vol_info)
            if (H5VL_free_connector_info(connector_id, vol_info) < 0)
                HDONE_ERROR(H5E_VOL, H5E_CANTRELEASE, FAIL, "can't free VOL connector info")
        if (connector_id >= 0)
            /* The H5VL_class_t struct will be freed by this function */
            if (H5I_dec_ref(connector_id) < 0)
                HDONE_ERROR(H5E_VOL, H5E_CANTDEC, FAIL, "unable to unregister VOL connector")
    } /* end if */

    /* Clean up */
    H5MM_xfree(buf);

    FUNC_LEAVE_NOAPI(ret_value)
} /* end H5VL__set_def_conn() */

/*-------------------------------------------------------------------------
 * Function:    H5VL__wrap_obj
 *
 * Purpose:     Wraps a library object with possible VOL connector wrappers, to
 *		match the VOL connector stack for the file.
 *
 * Return:      Success:        Wrapped object pointer
 *              Failure:        NULL
 *
 * Programmer:	Quincey Koziol
 *		Friday, October  7, 2018
 *
 *-------------------------------------------------------------------------
 */
static void *
H5VL__wrap_obj(void *obj, H5I_type_t obj_type)
{
    H5VL_wrap_ctx_t *vol_wrap_ctx = NULL; /* Object wrapping context */
    void *           ret_value    = NULL; /* Return value */

    FUNC_ENTER_STATIC

    /* Check arguments */
    HDassert(obj);

    /* Retrieve the VOL object wrapping context */
    if (H5CX_get_vol_wrap_ctx((void **)&vol_wrap_ctx) < 0)
        HGOTO_ERROR(H5E_VOL, H5E_CANTGET, NULL, "can't get VOL object wrap context")

    /* If there is a VOL object wrapping context, wrap the object */
    if (vol_wrap_ctx) {
        /* Wrap object, using the VOL callback */
        if (NULL == (ret_value = H5VL_wrap_object(vol_wrap_ctx->connector->cls, vol_wrap_ctx->obj_wrap_ctx,
                                                  obj, obj_type)))
            HGOTO_ERROR(H5E_VOL, H5E_CANTGET, NULL, "can't wrap object")
    } /* end if */
    else
        ret_value = obj;

done:
    FUNC_LEAVE_NOAPI(ret_value)
} /* end H5VL__wrap_obj() */

/*-------------------------------------------------------------------------
 * Function:    H5VL__new_vol_obj
 *
 * Purpose:     Creates a new VOL object, to use when registering an ID.
 *
 * Return:      Success:        VOL object pointer
 *              Failure:        NULL
 *
 * Programmer:	Quincey Koziol
 *		Friday, October  7, 2018
 *
 *-------------------------------------------------------------------------
 */
static H5VL_object_t *
H5VL__new_vol_obj(H5I_type_t type, void *object, H5VL_t *vol_connector, hbool_t wrap_obj)
{
    H5VL_object_t *new_vol_obj  = NULL;  /* Pointer to new VOL object                    */
    hbool_t        conn_rc_incr = FALSE; /* Whether the VOL connector refcount has been incremented */
    H5VL_object_t *ret_value    = NULL;  /* Return value                                 */

    FUNC_ENTER_STATIC

    /* Check arguments */
    HDassert(object);
    HDassert(vol_connector);

    /* Make sure type number is valid */
    if (type != H5I_ATTR && type != H5I_DATASET && type != H5I_DATATYPE && type != H5I_FILE &&
        type != H5I_GROUP && type != H5I_MAP)
        HGOTO_ERROR(H5E_VOL, H5E_BADVALUE, NULL, "invalid type number")

    /* Create the new VOL object */
    if (NULL == (new_vol_obj = H5FL_CALLOC(H5VL_object_t)))
        HGOTO_ERROR(H5E_VOL, H5E_CANTALLOC, NULL, "can't allocate memory for VOL object")
    new_vol_obj->connector = vol_connector;
    if (wrap_obj) {
        if (NULL == (new_vol_obj->data = H5VL__wrap_obj(object, type)))
            HGOTO_ERROR(H5E_VOL, H5E_CANTCREATE, NULL, "can't wrap library object")
    } /* end if */
    else
        new_vol_obj->data = object;
    new_vol_obj->rc = 1;

    /* Bump the reference count on the VOL connector */
    H5VL__conn_inc_rc(vol_connector);
    conn_rc_incr = TRUE;

    /* If this is a datatype, we have to hide the VOL object under the H5T_t pointer */
    if (H5I_DATATYPE == type) {
        if (NULL == (ret_value = (H5VL_object_t *)H5T_construct_datatype(new_vol_obj)))
            HGOTO_ERROR(H5E_VOL, H5E_CANTINIT, NULL, "can't construct datatype object")
    } /* end if */
    else
        ret_value = (H5VL_object_t *)new_vol_obj;

done:
    /* Cleanup on error */
    if (NULL == ret_value) {
        if (conn_rc_incr && H5VL__conn_dec_rc(vol_connector) < 0)
            HDONE_ERROR(H5E_VOL, H5E_CANTDEC, NULL, "unable to decrement ref count on VOL connector")
    } /* end if */

    FUNC_LEAVE_NOAPI(ret_value)
} /* end H5VL__new_vol_obj() */

/*-------------------------------------------------------------------------
 * Function:    H5VL_conn_copy
 *
 * Purpose:     Copy VOL connector ID & info.
 *
 * Note:        This is an "in-place" copy.
 *
 * Return:      Success:        Non-negative
 *              Failure:        Negative
 *
 *-------------------------------------------------------------------------
 */
herr_t
H5VL_conn_copy(H5VL_connector_prop_t *connector_prop)
{
    herr_t ret_value = SUCCEED; /* Return value */

    FUNC_ENTER_NOAPI(FAIL)

    if (connector_prop) {
        /* Copy the connector ID & info, if there is one */
        if (connector_prop->connector_id > 0) {
            /* Increment the reference count on connector ID and copy connector info */
            if (H5I_inc_ref(connector_prop->connector_id, FALSE) < 0)
                HGOTO_ERROR(H5E_PLIST, H5E_CANTINC, FAIL, "unable to increment ref count on VOL connector ID")

            /* Copy connector info, if it exists */
            if (connector_prop->connector_info) {
                H5VL_class_t *connector;                 /* Pointer to connector */
                void *        new_connector_info = NULL; /* Copy of connector info */

                /* Retrieve the connector for the ID */
                if (NULL == (connector = (H5VL_class_t *)H5I_object(connector_prop->connector_id)))
                    HGOTO_ERROR(H5E_PLIST, H5E_BADTYPE, FAIL, "not a VOL connector ID")

                /* Allocate and copy connector info */
                if (H5VL_copy_connector_info(connector, &new_connector_info, connector_prop->connector_info) <
                    0)
                    HGOTO_ERROR(H5E_PLIST, H5E_CANTCOPY, FAIL, "connector info copy failed")

                /* Set the connector info to the copy */
                connector_prop->connector_info = new_connector_info;
            } /* end if */
        }     /* end if */
    }         /* end if */

done:
    FUNC_LEAVE_NOAPI(ret_value)
} /* end H5VL_conn_copy() */

/*-------------------------------------------------------------------------
 * Function:    H5VL_conn_free
 *
 * Purpose:     Free VOL connector ID & info.
 *
 * Return:      Success:        Non-negative
 *              Failure:        Negative
 *
 *-------------------------------------------------------------------------
 */
herr_t
H5VL_conn_free(const H5VL_connector_prop_t *connector_prop)
{
    herr_t ret_value = SUCCEED; /* Return value */

    FUNC_ENTER_NOAPI(FAIL)

    if (connector_prop) {
        /* Free the connector info (if it exists) and decrement the ID */
        if (connector_prop->connector_id > 0) {
            if (connector_prop->connector_info)
                /* Free the connector info */
<<<<<<< HEAD
                if (H5VL_free_connector_info(connector_prop->connector_id,
                                             (void *)connector_prop->connector_info) <
                    0) /* Casting away const OK - QAK */
=======
                if (H5VL_free_connector_info(connector_prop->connector_id, connector_prop->connector_info) <
                    0)
>>>>>>> 18bbd3f0
                    HGOTO_ERROR(H5E_VOL, H5E_CANTRELEASE, FAIL, "unable to release VOL connector info object")

            /* Decrement reference count for connector ID */
            if (H5I_dec_ref(connector_prop->connector_id) < 0)
                HGOTO_ERROR(H5E_VOL, H5E_CANTDEC, FAIL, "can't decrement reference count for connector ID")
<<<<<<< HEAD
        } /* end if */
    }     /* end if */
=======
        }
    }
>>>>>>> 18bbd3f0

done:
    FUNC_LEAVE_NOAPI(ret_value)
} /* end H5VL_conn_free() */

/*-------------------------------------------------------------------------
 * Function:    H5VL_register
 *
 * Purpose:     VOL-aware version of H5I_register. Constructs an H5VL_object_t
 *              from the passed-in object and registers that. Does the right
 *              thing with datatypes, which are complicated under the VOL.
 *
 * Return:      Success:    A valid HDF5 ID
 *              Failure:    H5I_INVALID_HID
 *
 *-------------------------------------------------------------------------
 */
hid_t
H5VL_register(H5I_type_t type, void *object, H5VL_t *vol_connector, hbool_t app_ref)
{
    H5VL_object_t *vol_obj   = NULL;            /* VOL object wrapper for library object */
    hid_t          ret_value = H5I_INVALID_HID; /* Return value */

    FUNC_ENTER_NOAPI(H5I_INVALID_HID)

    /* Check arguments */
    HDassert(object);
    HDassert(vol_connector);

    /* Set up VOL object for the passed-in data */
    /* (Does not wrap object, since it's from a VOL callback) */
    if (NULL == (vol_obj = H5VL__new_vol_obj(type, object, vol_connector, FALSE)))
        HGOTO_ERROR(H5E_VOL, H5E_CANTCREATE, FAIL, "can't create VOL object")

    /* Register VOL object as _object_ type, for future object API calls */
    if ((ret_value = H5I_register(type, vol_obj, app_ref)) < 0)
        HGOTO_ERROR(H5E_VOL, H5E_CANTREGISTER, H5I_INVALID_HID, "unable to atomize handle")

done:
    FUNC_LEAVE_NOAPI(ret_value)
} /* end H5VL_register() */

/*-------------------------------------------------------------------------
 * Function:    H5VL_register_using_existing_id
 *
 * Purpose:     Registers an OBJECT in a TYPE with the supplied ID for it.
 *              This routine will check to ensure the supplied ID is not already
 *              in use, and ensure that it is a valid ID for the given type,
 *              but will NOT check to ensure the OBJECT is not already
 *              registered (thus, it is possible to register one object under
 *              multiple IDs).
 *
 * NOTE:        Intended for use in refresh calls, where we have to close
 *              and re-open the underlying data, then hook the VOL object back
 *              up to the original ID.
 *
 * Return:      SUCCEED/FAIL
 *
 *-------------------------------------------------------------------------
 */
herr_t
H5VL_register_using_existing_id(H5I_type_t type, void *object, H5VL_t *vol_connector, hbool_t app_ref,
                                hid_t existing_id)
{
    H5VL_object_t *new_vol_obj = NULL;    /* Pointer to new VOL object                    */
    herr_t         ret_value   = SUCCEED; /* Return value                                 */

    FUNC_ENTER_NOAPI(FAIL)

    /* Check arguments */
    HDassert(object);
    HDassert(vol_connector);

    /* Set up VOL object for the passed-in data */
    /* (Wraps object, since it's a library object) */
    if (NULL == (new_vol_obj = H5VL__new_vol_obj(type, object, vol_connector, TRUE)))
        HGOTO_ERROR(H5E_VOL, H5E_CANTCREATE, FAIL, "can't create VOL object")

    /* Call the underlying H5I function to complete the registration */
    if (H5I_register_using_existing_id(type, new_vol_obj, app_ref, existing_id) < 0)
        HGOTO_ERROR(H5E_VOL, H5E_CANTREGISTER, FAIL, "can't register object under existing ID")

done:
    FUNC_LEAVE_NOAPI(ret_value)
} /* end H5VL_register_using_existing_id() */

/*-------------------------------------------------------------------------
 * Function:	H5VL_register_using_vol_id
 *
 * Purpose:     Utility function to create a user ID for an object created
 *              or opened through the VOL. Uses the VOL connector's ID to
 *              get the connector information instead of it being passed in.
 *
 * Return:      Success:    A valid HDF5 ID
 *              Failure:    H5I_INVALID_HID
 *
 *-------------------------------------------------------------------------
 */
hid_t
H5VL_register_using_vol_id(H5I_type_t type, void *obj, hid_t connector_id, hbool_t app_ref)
{
    H5VL_class_t *cls          = NULL;            /* VOL connector class */
    H5VL_t *      connector    = NULL;            /* VOL connector struct */
    hbool_t       conn_id_incr = FALSE;           /* Whether the VOL connector ID has been incremented */
    hid_t         ret_value    = H5I_INVALID_HID; /* Return value */

    FUNC_ENTER_NOAPI(FAIL)

    /* Get the VOL class object from the connector's ID */
    if (NULL == (cls = (H5VL_class_t *)H5I_object_verify(connector_id, H5I_VOL)))
        HGOTO_ERROR(H5E_VOL, H5E_BADTYPE, H5I_INVALID_HID, "not a VOL connector ID")

    /* Setup VOL info struct */
    if (NULL == (connector = H5FL_CALLOC(H5VL_t)))
        HGOTO_ERROR(H5E_VOL, H5E_CANTALLOC, H5I_INVALID_HID, "can't allocate VOL info struct")
    connector->cls = cls;
    connector->id  = connector_id;
    if (H5I_inc_ref(connector->id, FALSE) < 0)
        HGOTO_ERROR(H5E_VOL, H5E_CANTINC, H5I_INVALID_HID, "unable to increment ref count on VOL connector")
    conn_id_incr = TRUE;

    /* Get an ID for the VOL object */
    if ((ret_value = H5VL_register(type, obj, connector, app_ref)) < 0)
        HGOTO_ERROR(H5E_VOL, H5E_CANTREGISTER, H5I_INVALID_HID, "unable to register object handle")

done:
    /* Clean up on error */
    if (ret_value < 0) {
        /* Decrement VOL connector ID ref count on error */
        if (conn_id_incr && H5I_dec_ref(connector_id) < 0)
            HDONE_ERROR(H5E_VOL, H5E_CANTDEC, H5I_INVALID_HID,
                        "unable to decrement ref count on VOL connector")

        /* Free VOL connector struct */
        if (NULL != connector)
            connector = H5FL_FREE(H5VL_t, connector);
    } /* end if */

    FUNC_LEAVE_NOAPI(ret_value)
} /* end H5VL_register_using_vol_id() */

<<<<<<< HEAD
=======
/*-------------------------------------------------------------------------
 * Function:    H5VL_create_object
 *
 * Purpose:     Similar to H5VL_register but does not create an ID.
 *              Creates a new VOL object for the provided generic object
 *              using the provided vol connector.  Should only be used for
 *              internal objects returned from the connector such as
 *              requests.
 *
 * Return:      Success:    A valid VOL object
 *              Failure:    NULL
 *
 *-------------------------------------------------------------------------
 */
H5VL_object_t *
H5VL_create_object(void *object, H5VL_t *vol_connector)
{
    H5VL_object_t *ret_value = NULL; /* Return value */

    FUNC_ENTER_NOAPI(NULL)

    /* Check arguments */
    HDassert(object);
    HDassert(vol_connector);

    /* Set up VOL object for the passed-in data */
    /* (Does not wrap object, since it's from a VOL callback) */
    if (NULL == (ret_value = H5FL_CALLOC(H5VL_object_t)))
        HGOTO_ERROR(H5E_VOL, H5E_CANTALLOC, NULL, "can't allocate memory for VOL object")
    ret_value->connector = vol_connector;
    ret_value->data      = object;
    ret_value->rc        = 1;

    /* Bump the reference count on the VOL connector */
    H5VL__conn_inc_rc(vol_connector);

done:
    FUNC_LEAVE_NOAPI(ret_value)
} /* end H5VL_create_object() */

>>>>>>> 18bbd3f0
/*-------------------------------------------------------------------------
 * Function:	H5VL_create_object_using_vol_id
 *
 * Purpose:     Similar to H5VL_register_using_vol_id but does not create
 *              an id.  Intended for use by internal library routines,
 *              therefore it wraps the object.
 *
 * Return:      Success:        VOL object pointer
 *              Failure:        NULL
 *
 *-------------------------------------------------------------------------
 */
H5VL_object_t *
H5VL_create_object_using_vol_id(H5I_type_t type, void *obj, hid_t connector_id)
{
    H5VL_class_t * cls          = NULL;  /* VOL connector class */
    H5VL_t *       connector    = NULL;  /* VOL connector struct */
    hbool_t        conn_id_incr = FALSE; /* Whether the VOL connector ID has been incremented */
    H5VL_object_t *ret_value    = NULL;  /* Return value */

    FUNC_ENTER_NOAPI(NULL)

    /* Get the VOL class object from the connector's ID */
    if (NULL == (cls = (H5VL_class_t *)H5I_object_verify(connector_id, H5I_VOL)))
        HGOTO_ERROR(H5E_VOL, H5E_BADTYPE, NULL, "not a VOL connector ID")

    /* Setup VOL info struct */
    if (NULL == (connector = H5FL_CALLOC(H5VL_t)))
        HGOTO_ERROR(H5E_VOL, H5E_CANTALLOC, NULL, "can't allocate VOL info struct")
    connector->cls = cls;
    connector->id  = connector_id;
    if (H5I_inc_ref(connector->id, FALSE) < 0)
        HGOTO_ERROR(H5E_VOL, H5E_CANTINC, NULL, "unable to increment ref count on VOL connector")
    conn_id_incr = TRUE;

    /* Set up VOL object for the passed-in data */
    /* (Wraps object, since it's a library object) */
    if (NULL == (ret_value = H5VL__new_vol_obj(type, obj, connector, TRUE)))
        HGOTO_ERROR(H5E_VOL, H5E_CANTCREATE, NULL, "can't create VOL object")

done:
    /* Clean up on error */
    if (!ret_value) {
        /* Decrement VOL connector ID ref count on error */
        if (conn_id_incr && H5I_dec_ref(connector_id) < 0)
            HDONE_ERROR(H5E_VOL, H5E_CANTDEC, NULL, "unable to decrement ref count on VOL connector")

        /* Free VOL connector struct */
        if (NULL != connector)
            connector = H5FL_FREE(H5VL_t, connector);
    } /* end if */

    FUNC_LEAVE_NOAPI(ret_value)
} /* end H5VL_create_object_using_vol_id() */

/*-------------------------------------------------------------------------
 * Function:    H5VL__conn_inc_rc
 *
 * Purpose:     Wrapper to increment the ref. count on a connector.
 *
 * Return:      Current ref. count (can't fail)
 *
 * Programmer:  Quincey Koziol
 *              February 23, 2019
 *
 *-------------------------------------------------------------------------
 */
static int64_t
H5VL__conn_inc_rc(H5VL_t *connector)
{
    FUNC_ENTER_STATIC_NOERR

    /* Check arguments */
    HDassert(connector);

    /* Increment refcount for connector */
    connector->nrefs++;

    FUNC_LEAVE_NOAPI(connector->nrefs)
} /* end H5VL__conn_inc_rc() */

/*-------------------------------------------------------------------------
 * Function:    H5VL__conn_dec_rc
 *
 * Purpose:     Wrapper to decrement the ref. count on a connector.
 *
 * Return:      Current ref. count (>=0) on success, <0 on failure
 *
 * Programmer:  Quincey Koziol
 *              February 23, 2019
 *
 *-------------------------------------------------------------------------
 */
static int64_t
H5VL__conn_dec_rc(H5VL_t *connector)
{
    int64_t ret_value = -1; /* Return value */

    FUNC_ENTER_STATIC

    /* Check arguments */
    HDassert(connector);

    /* Decrement refcount for connector */
    connector->nrefs--;

    /* Check for last reference */
    if (0 == connector->nrefs) {
        if (H5I_dec_ref(connector->id) < 0)
            HGOTO_ERROR(H5E_VOL, H5E_CANTDEC, FAIL, "unable to decrement ref count on VOL connector")
        H5FL_FREE(H5VL_t, connector);

        /* Set return value */
        ret_value = 0;
    } /* end if */
    else
        /* Set return value */
        ret_value = connector->nrefs;

done:
    FUNC_LEAVE_NOAPI(ret_value)
} /* end H5VL__conn_dec_rc() */

<<<<<<< HEAD
=======
/*-------------------------------------------------------------------------
 * Function:    H5VL_object_inc_rc
 *
 * Purpose:     Wrapper to increment the ref count on a VOL object.
 *
 * Return:      SUCCEED/FAIL
 *
 *-------------------------------------------------------------------------
 */
hsize_t
H5VL_object_inc_rc(H5VL_object_t *vol_obj)
{
    FUNC_ENTER_NOAPI_NOERR_NOFS

    /* Check arguments */
    HDassert(vol_obj);

    /* Increment refcount for object and return */
    FUNC_LEAVE_NOAPI(++vol_obj->rc)
} /* end H5VL_object_inc_rc() */

>>>>>>> 18bbd3f0
/*-------------------------------------------------------------------------
 * Function:    H5VL_free_object
 *
 * Purpose:     Wrapper to unregister an object ID with a VOL aux struct
 *              and decrement ref count on VOL connector ID
 *
 * Return:      SUCCEED/FAIL
 *
 *-------------------------------------------------------------------------
 */
herr_t
H5VL_free_object(H5VL_object_t *vol_obj)
{
    herr_t ret_value = SUCCEED; /* Return value */

    FUNC_ENTER_NOAPI(FAIL)

    /* Check arguments */
    HDassert(vol_obj);

<<<<<<< HEAD
    /* Decrement refcount on connector */
    if (H5VL__conn_dec_rc(vol_obj->connector) < 0)
        HGOTO_ERROR(H5E_VOL, H5E_CANTDEC, FAIL, "unable to decrement ref count on VOL connector")
=======
    if (--vol_obj->rc == 0) {
        /* Decrement refcount on connector */
        if (H5VL__conn_dec_rc(vol_obj->connector) < 0)
            HGOTO_ERROR(H5E_VOL, H5E_CANTDEC, FAIL, "unable to decrement ref count on VOL connector")
>>>>>>> 18bbd3f0

        vol_obj = H5FL_FREE(H5VL_object_t, vol_obj);
    } /* end if */

done:
    FUNC_LEAVE_NOAPI(ret_value)
} /* end H5VL_free_object() */

/*-------------------------------------------------------------------------
 * Function:    H5VL_object_is_native
 *
 * Purpose:     Query if an object is (if it's a file object) / is in (if its
 *              an object) a native connector's file.
 *
 * Return:      SUCCEED/FAIL
 *
 * Programmer:  Quincey Koziol
 *              December 14, 2019
 *
 *-------------------------------------------------------------------------
 */
herr_t
H5VL_object_is_native(const H5VL_object_t *obj, hbool_t *is_native)
{
    const H5VL_class_t *cls;                 /* VOL connector class structs for object */
    const H5VL_class_t *native_cls;          /* Native VOL connector class structs */
    int                 cmp_value;           /* Comparison result */
    herr_t              ret_value = SUCCEED; /* Return value */

    FUNC_ENTER_NOAPI(FAIL)

    /* Check arguments */
    HDassert(obj);
    HDassert(is_native);

    /* Retrieve the terminal connector class for the object */
    cls = NULL;
    if (H5VL_introspect_get_conn_cls(obj, H5VL_GET_CONN_LVL_TERM, &cls) < 0)
        HGOTO_ERROR(H5E_VOL, H5E_CANTGET, FAIL, "can't get VOL connector class")

    /* Retrieve the native connector class */
    if (NULL == (native_cls = (H5VL_class_t *)H5I_object_verify(H5VL_NATIVE, H5I_VOL)))
        HGOTO_ERROR(H5E_VOL, H5E_CANTGET, FAIL, "can't retrieve native VOL connector class")

    /* Compare connector classes */
    if (H5VL_cmp_connector_cls(&cmp_value, cls, native_cls) < 0)
        HGOTO_ERROR(H5E_VOL, H5E_CANTCOMPARE, FAIL, "can't compare connector classes")

    /* If classes compare equal, then the object is / is in a native connector's file */
    *is_native = (cmp_value == 0);

done:
    FUNC_LEAVE_NOAPI(ret_value)
} /* end H5VL_object_is_native() */

/*-------------------------------------------------------------------------
 * Function:    H5VL_file_is_same
 *
 * Purpose:     Query if two files are the same.
 *
 * Return:      SUCCEED/FAIL
 *
 * Programmer:  Quincey Koziol
 *              December 14, 2019
 *
 *-------------------------------------------------------------------------
 */
herr_t
H5VL_file_is_same(const H5VL_object_t *vol_obj1, const H5VL_object_t *vol_obj2, hbool_t *same_file)
{
    const H5VL_class_t *cls1;                /* VOL connector class struct for first object */
    const H5VL_class_t *cls2;                /* VOL connector class struct for second object */
    int                 cmp_value;           /* Comparison result */
    herr_t              ret_value = SUCCEED; /* Return value */

    FUNC_ENTER_NOAPI(FAIL)

    /* Check arguments */
    HDassert(vol_obj1);
    HDassert(vol_obj2);
    HDassert(same_file);

    /* Retrieve the terminal connectors for each object */
    cls1 = NULL;
    if (H5VL_introspect_get_conn_cls(vol_obj1, H5VL_GET_CONN_LVL_TERM, &cls1) < 0)
        HGOTO_ERROR(H5E_VOL, H5E_CANTGET, FAIL, "can't get VOL connector class")
    cls2 = NULL;
    if (H5VL_introspect_get_conn_cls(vol_obj2, H5VL_GET_CONN_LVL_TERM, &cls2) < 0)
        HGOTO_ERROR(H5E_VOL, H5E_CANTGET, FAIL, "can't get VOL connector class")

    /* Compare connector classes */
    if (H5VL_cmp_connector_cls(&cmp_value, cls1, cls2) < 0)
        HGOTO_ERROR(H5E_VOL, H5E_CANTCOMPARE, FAIL, "can't compare connector classes")

    /* If the connector classes are different, the files are different */
    if (cmp_value)
        *same_file = FALSE;
    else {
        void *obj2; /* Terminal object for second file */

        /* Get unwrapped (terminal) object for vol_obj2 */
        if (NULL == (obj2 = H5VL_object_data(vol_obj2)))
            HGOTO_ERROR(H5E_VOL, H5E_CANTGET, FAIL, "can't get unwrapped object")

        /* Make callback */
        if (H5VL_file_specific(vol_obj1, H5VL_FILE_IS_EQUAL, H5P_DATASET_XFER_DEFAULT, NULL, obj2,
                               same_file) < 0)
            HGOTO_ERROR(H5E_VOL, H5E_CANTOPERATE, FAIL, "file specific failed")
    } /* end else */

done:
    FUNC_LEAVE_NOAPI(ret_value)
} /* end H5VL_file_is_same() */

/*-------------------------------------------------------------------------
 * Function:    H5VL__register_connector
 *
 * Purpose:     Registers a new VOL connector as a member of the virtual object
 *              layer class.
 *
 * Return:      Success:    A VOL connector ID which is good until the
 *                          library is closed or the connector is unregistered.
 *
 *              Failure:    H5I_INVALID_HID
 *
 * Programmer:  Dana Robinson
 *              June 22, 2017
 *
 *-------------------------------------------------------------------------
 */
hid_t
H5VL__register_connector(const void *_cls, hbool_t app_ref, hid_t vipl_id)
{
    const H5VL_class_t *cls       = (const H5VL_class_t *)_cls;
    H5VL_class_t *      saved     = NULL;
    hid_t               ret_value = H5I_INVALID_HID;

    FUNC_ENTER_PACKAGE

    /* Check arguments */
    HDassert(cls);

    /* Copy the class structure so the caller can reuse or free it */
    if (NULL == (saved = H5FL_MALLOC(H5VL_class_t)))
        HGOTO_ERROR(H5E_VOL, H5E_CANTALLOC, H5I_INVALID_HID,
                    "memory allocation failed for VOL connector class struct")
    H5MM_memcpy(saved, cls, sizeof(H5VL_class_t));
    if (NULL == (saved->name = H5MM_strdup(cls->name)))
        HGOTO_ERROR(H5E_VOL, H5E_CANTALLOC, H5I_INVALID_HID,
                    "memory allocation failed for VOL connector name")

    /* Initialize the VOL connector */
    if (cls->initialize && cls->initialize(vipl_id) < 0)
        HGOTO_ERROR(H5E_VOL, H5E_CANTINIT, H5I_INVALID_HID, "unable to init VOL connector")

    /* Create the new class ID */
    if ((ret_value = H5I_register(H5I_VOL, saved, app_ref)) < 0)
        HGOTO_ERROR(H5E_VOL, H5E_CANTREGISTER, H5I_INVALID_HID, "unable to register VOL connector ID")

done:
    if (ret_value < 0 && saved) {
        if (saved->name)
<<<<<<< HEAD
            H5MM_xfree((void *)(saved->name)); /* Casting away const OK -QAK */
=======
            H5MM_xfree_const(saved->name);
>>>>>>> 18bbd3f0

        H5FL_FREE(H5VL_class_t, saved);
    } /* end if */

    FUNC_LEAVE_NOAPI(ret_value)
} /* end H5VL__register_connector() */

/*-------------------------------------------------------------------------
 * Function:    H5VL__register_connector_by_class
 *
 * Purpose:     Registers a new VOL connector as a member of the virtual object
 *              layer class.
 *
 * Return:      Success:    A VOL connector ID which is good until the
 *                          library is closed or the connector is
 *                          unregistered.
 *
 *              Failure:    H5I_INVALID_HID
 *
 * Programmer:  Dana Robinson
 *              June 22, 2017
 *
 *-------------------------------------------------------------------------
 */
hid_t
H5VL__register_connector_by_class(const H5VL_class_t *cls, hbool_t app_ref, hid_t vipl_id)
{
    H5VL_get_connector_ud_t op_data;                     /* Callback info for connector search */
    hid_t                   ret_value = H5I_INVALID_HID; /* Return value */

    FUNC_ENTER_PACKAGE

    /* Check arguments */
    if (!cls)
        HGOTO_ERROR(H5E_ARGS, H5E_UNINITIALIZED, H5I_INVALID_HID,
                    "VOL connector class pointer cannot be NULL")
    if (H5VL_VERSION != cls->version)
        HGOTO_ERROR(H5E_VOL, H5E_CANTREGISTER, H5I_INVALID_HID, "VOL connector has incompatible version")
    if (!cls->name)
        HGOTO_ERROR(H5E_VOL, H5E_CANTREGISTER, H5I_INVALID_HID,
                    "VOL connector class name cannot be the NULL pointer")
    if (0 == HDstrlen(cls->name))
        HGOTO_ERROR(H5E_VOL, H5E_CANTREGISTER, H5I_INVALID_HID,
                    "VOL connector class name cannot be the empty string")
    if (cls->info_cls.copy && !cls->info_cls.free)
        HGOTO_ERROR(
            H5E_VOL, H5E_CANTREGISTER, H5I_INVALID_HID,
            "VOL connector must provide free callback for VOL info objects when a copy callback is provided")
    if (cls->wrap_cls.get_wrap_ctx && !cls->wrap_cls.free_wrap_ctx)
        HGOTO_ERROR(H5E_VOL, H5E_CANTREGISTER, H5I_INVALID_HID,
                    "VOL connector must provide free callback for object wrapping contexts when a get "
                    "callback is provided")

    /* Set up op data for iteration */
    op_data.kind     = H5VL_GET_CONNECTOR_BY_NAME;
    op_data.u.name   = cls->name;
    op_data.found_id = H5I_INVALID_HID;

    /* Check if connector is already registered */
    if (H5I_iterate(H5I_VOL, H5VL__get_connector_cb, &op_data, TRUE) < 0)
        HGOTO_ERROR(H5E_VOL, H5E_BADITER, H5I_INVALID_HID, "can't iterate over VOL IDs")

    /* Increment the ref count on the existing VOL connector ID, if it's already registered */
    if (op_data.found_id != H5I_INVALID_HID) {
        if (H5I_inc_ref(op_data.found_id, app_ref) < 0)
            HGOTO_ERROR(H5E_VOL, H5E_CANTINC, H5I_INVALID_HID,
                        "unable to increment ref count on VOL connector")
        ret_value = op_data.found_id;
    } /* end if */
    else {
        /* Create a new class ID */
<<<<<<< HEAD
        if ((ret_value = H5VL_register_connector(cls, app_ref, vipl_id)) < 0)
=======
        if ((ret_value = H5VL__register_connector(cls, app_ref, vipl_id)) < 0)
>>>>>>> 18bbd3f0
            HGOTO_ERROR(H5E_VOL, H5E_CANTREGISTER, H5I_INVALID_HID, "unable to register VOL connector")
    } /* end else */

done:
    FUNC_LEAVE_NOAPI(ret_value)
} /* end H5VL__register_connector_by_class() */

/*-------------------------------------------------------------------------
 * Function:    H5VL__register_connector_by_name
 *
 * Purpose:     Registers a new VOL connector as a member of the virtual object
 *              layer class.
 *
 * Return:      Success:    A VOL connector ID which is good until the
 *                          library is closed or the connector is
 *                          unregistered.
 *
 *              Failure:    H5I_INVALID_HID
 *
 * Programmer:  Dana Robinson
 *              June 22, 2017
 *
 *-------------------------------------------------------------------------
 */
hid_t
H5VL__register_connector_by_name(const char *name, hbool_t app_ref, hid_t vipl_id)
{
    H5VL_get_connector_ud_t op_data;                     /* Callback info for connector search */
    hid_t                   ret_value = H5I_INVALID_HID; /* Return value */

    FUNC_ENTER_PACKAGE

    /* Set up op data for iteration */
    op_data.kind     = H5VL_GET_CONNECTOR_BY_NAME;
    op_data.u.name   = name;
    op_data.found_id = H5I_INVALID_HID;

    /* Check if connector is already registered */
    if (H5I_iterate(H5I_VOL, H5VL__get_connector_cb, &op_data, app_ref) < 0)
        HGOTO_ERROR(H5E_VOL, H5E_BADITER, H5I_INVALID_HID, "can't iterate over VOL ids")

    /* If connector alread registered, increment ref count on ID and return ID */
    if (op_data.found_id != H5I_INVALID_HID) {
        if (H5I_inc_ref(op_data.found_id, app_ref) < 0)
            HGOTO_ERROR(H5E_VOL, H5E_CANTINC, H5I_INVALID_HID,
                        "unable to increment ref count on VOL connector")
        ret_value = op_data.found_id;
    } /* end if */
    else {
        H5PL_key_t          key;
        const H5VL_class_t *cls;

        /* Try loading the connector */
        key.vol.kind   = H5VL_GET_CONNECTOR_BY_NAME;
        key.vol.u.name = name;
        if (NULL == (cls = (const H5VL_class_t *)H5PL_load(H5PL_TYPE_VOL, &key)))
            HGOTO_ERROR(H5E_VOL, H5E_CANTINIT, H5I_INVALID_HID, "unable to load VOL connector")

        /* Register the connector we loaded */
<<<<<<< HEAD
        if ((ret_value = H5VL_register_connector(cls, app_ref, vipl_id)) < 0)
=======
        if ((ret_value = H5VL__register_connector(cls, app_ref, vipl_id)) < 0)
>>>>>>> 18bbd3f0
            HGOTO_ERROR(H5E_VOL, H5E_CANTREGISTER, H5I_INVALID_HID, "unable to register VOL connector ID")
    } /* end else */

done:
    FUNC_LEAVE_NOAPI(ret_value)
} /* end H5VL__register_connector_by_name() */

/*-------------------------------------------------------------------------
 * Function:    H5VL__register_connector_by_value
 *
 * Purpose:     Registers a new VOL connector as a member of the virtual object
 *              layer class.
 *
 * Return:      Success:    A VOL connector ID which is good until the
 *                          library is closed or the connector is
 *                          unregistered.
 *
 *              Failure:    H5I_INVALID_HID
 *
 * Programmer:  Dana Robinson
 *              June 22, 2017
 *
 *-------------------------------------------------------------------------
 */
hid_t
H5VL__register_connector_by_value(H5VL_class_value_t value, hbool_t app_ref, hid_t vipl_id)
{
    H5VL_get_connector_ud_t op_data;                     /* Callback info for connector search */
    hid_t                   ret_value = H5I_INVALID_HID; /* Return value */

    FUNC_ENTER_PACKAGE

    /* Set up op data for iteration */
    op_data.kind     = H5VL_GET_CONNECTOR_BY_VALUE;
    op_data.u.value  = value;
    op_data.found_id = H5I_INVALID_HID;

    /* Check if connector is already registered */
    if (H5I_iterate(H5I_VOL, H5VL__get_connector_cb, &op_data, TRUE) < 0)
        HGOTO_ERROR(H5E_VOL, H5E_BADITER, H5I_INVALID_HID, "can't iterate over VOL ids")

    /* If connector alread registered, increment ref count on ID and return ID */
    if (op_data.found_id != H5I_INVALID_HID) {
        if (H5I_inc_ref(op_data.found_id, app_ref) < 0)
            HGOTO_ERROR(H5E_VOL, H5E_CANTINC, H5I_INVALID_HID,
                        "unable to increment ref count on VOL connector")
        ret_value = op_data.found_id;
    } /* end if */
    else {
        H5PL_key_t          key;
        const H5VL_class_t *cls;

        /* Try loading the connector */
        key.vol.kind    = H5VL_GET_CONNECTOR_BY_VALUE;
        key.vol.u.value = value;
        if (NULL == (cls = (const H5VL_class_t *)H5PL_load(H5PL_TYPE_VOL, &key)))
            HGOTO_ERROR(H5E_VOL, H5E_CANTINIT, H5I_INVALID_HID, "unable to load VOL connector")

        /* Register the connector we loaded */
<<<<<<< HEAD
        if ((ret_value = H5VL_register_connector(cls, app_ref, vipl_id)) < 0)
=======
        if ((ret_value = H5VL__register_connector(cls, app_ref, vipl_id)) < 0)
>>>>>>> 18bbd3f0
            HGOTO_ERROR(H5E_VOL, H5E_CANTREGISTER, H5I_INVALID_HID, "unable to register VOL connector ID")
    } /* end else */

done:
    FUNC_LEAVE_NOAPI(ret_value)
} /* end H5VL__register_connector_by_value() */

/*-------------------------------------------------------------------------
 * Function:    H5VL__is_connector_registered_by_name
 *
 * Purpose:     Checks if a connector with a particular name is registered.
 *
 * Return:      Success:    0
 *              Failure:    -1
 *
 * Programmer:  Dana Robinson
 *              June 17, 2017
 *
 *-------------------------------------------------------------------------
 */
htri_t
H5VL__is_connector_registered_by_name(const char *name)
{
    H5VL_get_connector_ud_t op_data;           /* Callback info for connector search */
    htri_t                  ret_value = FALSE; /* Return value */

    FUNC_ENTER_PACKAGE

    /* Set up op data for iteration */
    op_data.kind     = H5VL_GET_CONNECTOR_BY_NAME;
    op_data.u.name   = name;
    op_data.found_id = H5I_INVALID_HID;

    /* Find connector with name */
    if (H5I_iterate(H5I_VOL, H5VL__get_connector_cb, &op_data, TRUE) < 0)
<<<<<<< HEAD
=======
        HGOTO_ERROR(H5E_VOL, H5E_BADITER, FAIL, "can't iterate over VOL connectors")

    /* Found a connector with that name */
    if (op_data.found_id != H5I_INVALID_HID)
        ret_value = TRUE;

done:
    FUNC_LEAVE_NOAPI(ret_value)
} /* end H5VL__is_connector_registered_by_name() */

/*-------------------------------------------------------------------------
 * Function:    H5VL__is_connector_registered_by_value
 *
 * Purpose:     Checks if a connector with a particular value (ID) is
 *              registered.
 *
 * Return:      Success:    0
 *              Failure:    -1
 *
 *-------------------------------------------------------------------------
 */
htri_t
H5VL__is_connector_registered_by_value(H5VL_class_value_t value)
{
    H5VL_get_connector_ud_t op_data;           /* Callback info for connector search */
    htri_t                  ret_value = FALSE; /* Return value */

    FUNC_ENTER_PACKAGE

    /* Set up op data for iteration */
    op_data.kind     = H5VL_GET_CONNECTOR_BY_VALUE;
    op_data.u.value  = value;
    op_data.found_id = H5I_INVALID_HID;

    /* Find connector with value */
    if (H5I_iterate(H5I_VOL, H5VL__get_connector_cb, &op_data, TRUE) < 0)
>>>>>>> 18bbd3f0
        HGOTO_ERROR(H5E_VOL, H5E_BADITER, FAIL, "can't iterate over VOL connectors")

    /* Found a connector with that name */
    if (op_data.found_id != H5I_INVALID_HID)
        ret_value = TRUE;

done:
    FUNC_LEAVE_NOAPI(ret_value)
<<<<<<< HEAD
} /* end H5VL__is_connector_registered_by_name() */

/*-------------------------------------------------------------------------
 * Function:    H5VL__is_connector_registered_by_value
 *
 * Purpose:     Checks if a connector with a particular value (ID) is
 *              registered.
 *
 * Return:      Success:    0
 *              Failure:    -1
 *
 *-------------------------------------------------------------------------
 */
htri_t
H5VL__is_connector_registered_by_value(H5VL_class_value_t value)
{
    H5VL_get_connector_ud_t op_data;           /* Callback info for connector search */
    htri_t                  ret_value = FALSE; /* Return value */

    FUNC_ENTER_PACKAGE

    /* Set up op data for iteration */
    op_data.kind     = H5VL_GET_CONNECTOR_BY_VALUE;
    op_data.u.value  = value;
    op_data.found_id = H5I_INVALID_HID;

    /* Find connector with value */
    if (H5I_iterate(H5I_VOL, H5VL__get_connector_cb, &op_data, TRUE) < 0)
        HGOTO_ERROR(H5E_VOL, H5E_BADITER, FAIL, "can't iterate over VOL connectors")

    /* Found a connector with that name */
    if (op_data.found_id != H5I_INVALID_HID)
        ret_value = TRUE;

done:
    FUNC_LEAVE_NOAPI(ret_value)
=======
>>>>>>> 18bbd3f0
} /* end H5VL__is_connector_registered_by_value() */

/*-------------------------------------------------------------------------
 * Function:    H5VL__get_connector_id
 *
 * Purpose:     Retrieves the VOL connector ID for a given object ID.
 *
 * Return:      Positive if the VOL class has been registered
 *              Negative on error (if the class is not a valid class or not registered)
 *
 * Programmer:  Dana Robinson
 *              June 17, 2017
 *
 *-------------------------------------------------------------------------
 */
hid_t
H5VL__get_connector_id(hid_t obj_id, hbool_t is_api)
{
    H5VL_object_t *vol_obj   = NULL;
    hid_t          ret_value = H5I_INVALID_HID; /* Return value */

    FUNC_ENTER_PACKAGE

    /* Get the underlying VOL object for the object ID */
    if (NULL == (vol_obj = H5VL_vol_object(obj_id)))
        HGOTO_ERROR(H5E_ARGS, H5E_BADTYPE, H5I_INVALID_HID, "invalid location identifier")

    /* Return the VOL object's VOL class ID */
    ret_value = vol_obj->connector->id;
    if (H5I_inc_ref(ret_value, is_api) < 0)
        HGOTO_ERROR(H5E_FILE, H5E_CANTINC, H5I_INVALID_HID, "unable to increment ref count on VOL connector")

done:
    FUNC_LEAVE_NOAPI(ret_value)
} /* end H5VL__get_connector_id() */

/*-------------------------------------------------------------------------
 * Function:    H5VL__get_connector_id_by_name
 *
 * Purpose:     Retrieves the ID for a registered VOL connector.
 *
 * Return:      Positive if the VOL class has been registered
 *              Negative on error (if the class is not a valid class or not registered)
 *
 * Programmer:  Dana Robinson
 *              June 17, 2017
 *
 *-------------------------------------------------------------------------
 */
hid_t
H5VL__get_connector_id_by_name(const char *name, hbool_t is_api)
{
    hid_t ret_value = H5I_INVALID_HID; /* Return value */

    FUNC_ENTER_PACKAGE

    /* Find connector with name */
    if ((ret_value = H5VL__peek_connector_id_by_name(name)) < 0)
        HGOTO_ERROR(H5E_VOL, H5E_BADITER, H5I_INVALID_HID, "can't find VOL connector")

    /* Found a connector with that name */
    if (H5I_inc_ref(ret_value, is_api) < 0)
        HGOTO_ERROR(H5E_FILE, H5E_CANTINC, H5I_INVALID_HID, "unable to increment ref count on VOL connector")

done:
    FUNC_LEAVE_NOAPI(ret_value)
} /* end H5VL__get_connector_id_by_name() */

/*-------------------------------------------------------------------------
 * Function:    H5VL__get_connector_id_by_value
 *
 * Purpose:     Retrieves the ID for a registered VOL connector.
 *
 * Return:      Positive if the VOL class has been registered
 *              Negative on error (if the class is not a valid class or
 *                not registered)
 *
 *-------------------------------------------------------------------------
 */
hid_t
H5VL__get_connector_id_by_value(H5VL_class_value_t value, hbool_t is_api)
{
    hid_t ret_value = H5I_INVALID_HID; /* Return value */

    FUNC_ENTER_PACKAGE

    /* Find connector with value */
    if ((ret_value = H5VL__peek_connector_id_by_value(value)) < 0)
        HGOTO_ERROR(H5E_VOL, H5E_BADITER, H5I_INVALID_HID, "can't find VOL connector")

    /* Found a connector with that value */
    if (H5I_inc_ref(ret_value, is_api) < 0)
        HGOTO_ERROR(H5E_FILE, H5E_CANTINC, H5I_INVALID_HID, "unable to increment ref count on VOL connector")

done:
    FUNC_LEAVE_NOAPI(ret_value)
} /* end H5VL__get_connector_id_by_value() */

/*-------------------------------------------------------------------------
 * Function:    H5VL__peek_connector_id_by_name
 *
 * Purpose:     Retrieves the ID for a registered VOL connector.  Does not
 *              increment the ref count
 *
 * Return:      Positive if the VOL class has been registered
 *              Negative on error (if the class is not a valid class or
 *                not registered)
 *
 *-------------------------------------------------------------------------
 */
hid_t
H5VL__peek_connector_id_by_name(const char *name)
{
    H5VL_get_connector_ud_t op_data;                     /* Callback info for connector search */
    hid_t                   ret_value = H5I_INVALID_HID; /* Return value */

    FUNC_ENTER_PACKAGE

    /* Set up op data for iteration */
    op_data.kind     = H5VL_GET_CONNECTOR_BY_NAME;
    op_data.u.name   = name;
    op_data.found_id = H5I_INVALID_HID;

    /* Find connector with name */
    if (H5I_iterate(H5I_VOL, H5VL__get_connector_cb, &op_data, TRUE) < 0)
<<<<<<< HEAD
=======
        HGOTO_ERROR(H5E_VOL, H5E_BADITER, H5I_INVALID_HID, "can't iterate over VOL connectors")

    /* Set return value */
    ret_value = op_data.found_id;

done:
    FUNC_LEAVE_NOAPI(ret_value)
} /* end H5VL__peek_connector_id_by_name() */

/*-------------------------------------------------------------------------
 * Function:    H5VL__peek_connector_id_by_value
 *
 * Purpose:     Retrieves the ID for a registered VOL connector.  Does not
 *              increment the ref count
 *
 * Return:      Positive if the VOL class has been registered
 *              Negative on error (if the class is not a valid class or
 *                not registered)
 *
 *-------------------------------------------------------------------------
 */
hid_t
H5VL__peek_connector_id_by_value(H5VL_class_value_t value)
{
    H5VL_get_connector_ud_t op_data;                     /* Callback info for connector search */
    hid_t                   ret_value = H5I_INVALID_HID; /* Return value */

    FUNC_ENTER_PACKAGE

    /* Set up op data for iteration */
    op_data.kind     = H5VL_GET_CONNECTOR_BY_VALUE;
    op_data.u.value  = value;
    op_data.found_id = H5I_INVALID_HID;

    /* Find connector with value */
    if (H5I_iterate(H5I_VOL, H5VL__get_connector_cb, &op_data, TRUE) < 0)
>>>>>>> 18bbd3f0
        HGOTO_ERROR(H5E_VOL, H5E_BADITER, H5I_INVALID_HID, "can't iterate over VOL connectors")

    /* Set return value */
    ret_value = op_data.found_id;

done:
    FUNC_LEAVE_NOAPI(ret_value)
<<<<<<< HEAD
} /* end H5VL__peek_connector_id_by_name() */

/*-------------------------------------------------------------------------
 * Function:    H5VL__peek_connector_id_by_value
 *
 * Purpose:     Retrieves the ID for a registered VOL connector.  Does not
 *              increment the ref count
 *
 * Return:      Positive if the VOL class has been registered
 *              Negative on error (if the class is not a valid class or
 *                not registered)
 *
 *-------------------------------------------------------------------------
 */
hid_t
H5VL__peek_connector_id_by_value(H5VL_class_value_t value)
{
    H5VL_get_connector_ud_t op_data;                     /* Callback info for connector search */
    hid_t                   ret_value = H5I_INVALID_HID; /* Return value */

    FUNC_ENTER_PACKAGE

    /* Set up op data for iteration */
    op_data.kind     = H5VL_GET_CONNECTOR_BY_VALUE;
    op_data.u.value  = value;
    op_data.found_id = H5I_INVALID_HID;

    /* Find connector with value */
    if (H5I_iterate(H5I_VOL, H5VL__get_connector_cb, &op_data, TRUE) < 0)
        HGOTO_ERROR(H5E_VOL, H5E_BADITER, H5I_INVALID_HID, "can't iterate over VOL connectors")

    /* Set return value */
    ret_value = op_data.found_id;

done:
    FUNC_LEAVE_NOAPI(ret_value)
=======
>>>>>>> 18bbd3f0
} /* end H5VL__peek_connector_id_by_value() */

/*-------------------------------------------------------------------------
 * Function:    H5VL__connector_str_to_info
 *
 * Purpose:     Deserializes a string into a connector's info object
 *
 * Return:      Success:    Non-negative
 *              Failure:    Negative
 *
 * Programmer:  Quincey Koziol
 *              March 2, 2019
 *
 *-------------------------------------------------------------------------
 */
herr_t
H5VL__connector_str_to_info(const char *str, hid_t connector_id, void **info)
{
    herr_t ret_value = SUCCEED; /* Return value */

    FUNC_ENTER_PACKAGE

    /* Only deserialize string, if it's non-NULL */
    if (str) {
        H5VL_class_t *cls; /* VOL connector's class struct */

        /* Check args and get class pointer */
        if (NULL == (cls = (H5VL_class_t *)H5I_object_verify(connector_id, H5I_VOL)))
            HGOTO_ERROR(H5E_VOL, H5E_BADTYPE, FAIL, "not a VOL connector ID")

        /* Allow the connector to deserialize info */
        if (cls->info_cls.from_str) {
            if ((cls->info_cls.from_str)(str, info) < 0)
                HGOTO_ERROR(H5E_VOL, H5E_CANTUNSERIALIZE, FAIL, "can't deserialize connector info")
        } /* end if */
        else
            *info = NULL;
    } /* end if */
    else
        *info = NULL;

done:
    FUNC_LEAVE_NOAPI(ret_value)
} /* end H5VL__connector_str_to_info() */

/*-------------------------------------------------------------------------
 * Function:    H5VL__get_connector_name
 *
 * Purpose:     Private version of H5VLget_connector_name
 *
 * Return:      Success:        The length of the connector name
 *              Failure:        Negative
 *
 *-------------------------------------------------------------------------
 */
ssize_t
H5VL__get_connector_name(hid_t id, char *name /*out*/, size_t size)
{
    H5VL_object_t *     vol_obj;
    const H5VL_class_t *cls;
    size_t              len;
    ssize_t             ret_value = -1;

    FUNC_ENTER_PACKAGE

    /* get the object pointer */
    if (NULL == (vol_obj = H5VL_vol_object(id)))
        HGOTO_ERROR(H5E_VOL, H5E_BADTYPE, FAIL, "invalid VOL identifier")

    cls = vol_obj->connector->cls;

    len = HDstrlen(cls->name);
    if (name) {
        HDstrncpy(name, cls->name, MIN(len + 1, size));
        if (len >= size)
            name[size - 1] = '\0';
    } /* end if */

    /* Set the return value for the API call */
    ret_value = (ssize_t)len;

done:
    FUNC_LEAVE_NOAPI(ret_value)
} /* end H5VL__get_connector_name() */

/*-------------------------------------------------------------------------
 * Function:    H5VL_vol_object
 *
 * Purpose:     Utility function to return the object pointer associated with
 *              a hid_t. This routine is the same as H5I_object for all types
 *              except for named datatypes, where the vol_obj is returned that
 *              is attached to the H5T_t struct.
 *
 * Return:      Success:        object pointer
 *              Failure:        NULL
 *
 *-------------------------------------------------------------------------
 */
H5VL_object_t *
H5VL_vol_object(hid_t id)
{
    void *         obj = NULL;
    H5I_type_t     obj_type;
    H5VL_object_t *ret_value = NULL;

    FUNC_ENTER_NOAPI(NULL)

    obj_type = H5I_get_type(id);
    if (H5I_FILE == obj_type || H5I_GROUP == obj_type || H5I_ATTR == obj_type || H5I_DATASET == obj_type ||
        H5I_DATATYPE == obj_type) {
        /* Get the object */
        if (NULL == (obj = H5I_object(id)))
            HGOTO_ERROR(H5E_ARGS, H5E_BADTYPE, NULL, "invalid identifier")

        /* If this is a datatype, get the VOL object attached to the H5T_t struct */
        if (H5I_DATATYPE == obj_type)
            if (NULL == (obj = H5T_get_named_type((H5T_t *)obj)))
                HGOTO_ERROR(H5E_ARGS, H5E_BADTYPE, NULL, "not a named datatype")
    } /* end if */
    else
        HGOTO_ERROR(H5E_ARGS, H5E_BADTYPE, NULL, "invalid identifier type to function")

    ret_value = (H5VL_object_t *)obj;

done:
    FUNC_LEAVE_NOAPI(ret_value)
} /* end H5VL_vol_object() */

/*-------------------------------------------------------------------------
 * Function:    H5VL_object_data
 *
 * Purpose:     Correctly retrieve the 'data' field for a VOL object (H5VL_object),
 *              even for nested / stacked VOL connectors.
 *
 * Return:      Success:        object pointer
 *              Failure:        NULL
 *
 *-------------------------------------------------------------------------
 */
void *
H5VL_object_data(const H5VL_object_t *vol_obj)
{
    void *ret_value = NULL;

    FUNC_ENTER_NOAPI_NOINIT_NOERR

    /* Check for 'get_object' callback in connector */
    if (vol_obj->connector->cls->wrap_cls.get_object)
        ret_value = (vol_obj->connector->cls->wrap_cls.get_object)(vol_obj->data);
    else
        ret_value = vol_obj->data;

    FUNC_LEAVE_NOAPI(ret_value)
} /* end H5VL_object_data() */

/*-------------------------------------------------------------------------
 * Function:    H5VL_object_unwrap
 *
 * Purpose:     Correctly unwrap the 'data' field for a VOL object (H5VL_object),
 *              even for nested / stacked VOL connectors.
 *
 * Return:      Success:        Object pointer
 *              Failure:        NULL
 *
 *-------------------------------------------------------------------------
 */
void *
H5VL_object_unwrap(const H5VL_object_t *vol_obj)
{
    void *ret_value = NULL;

    FUNC_ENTER_NOAPI(NULL)

    if (NULL == (ret_value = H5VL_unwrap_object(vol_obj->connector->cls, vol_obj->data)))
        HGOTO_ERROR(H5E_VOL, H5E_CANTGET, NULL, "can't unwrap object")

done:
    FUNC_LEAVE_NOAPI(ret_value)
} /* end H5VL_object_unwrap() */

/*-------------------------------------------------------------------------
 * Function:    H5VL__object
 *
 * Purpose:     Internal function to return the VOL object pointer associated
 *              with an hid_t.
 *
 * Return:      Success:    object pointer
 *              Failure:    NULL
 *
 *-------------------------------------------------------------------------
 */
static void *
H5VL__object(hid_t id, H5I_type_t obj_type)
{
    H5VL_object_t *vol_obj   = NULL;
    void *         ret_value = NULL;

    FUNC_ENTER_STATIC

    /* Get the underlying object */
    switch (obj_type) {
        case H5I_GROUP:
        case H5I_DATASET:
        case H5I_FILE:
        case H5I_ATTR:
        case H5I_MAP:
            /* get the object */
            if (NULL == (vol_obj = (H5VL_object_t *)H5I_object(id)))
                HGOTO_ERROR(H5E_ARGS, H5E_BADTYPE, NULL, "invalid identifier")
            break;

        case H5I_DATATYPE: {
            H5T_t *dt = NULL;

            /* get the object */
            if (NULL == (dt = (H5T_t *)H5I_object(id)))
                HGOTO_ERROR(H5E_ARGS, H5E_BADTYPE, NULL, "invalid identifier")

            /* Get the actual datatype object that should be the vol_obj */
            if (NULL == (vol_obj = H5T_get_named_type(dt)))
                HGOTO_ERROR(H5E_ARGS, H5E_BADTYPE, NULL, "not a named datatype")
            break;
        }

        case H5I_UNINIT:
        case H5I_BADID:
        case H5I_DATASPACE:
        case H5I_VFL:
        case H5I_VOL:
        case H5I_GENPROP_CLS:
        case H5I_GENPROP_LST:
        case H5I_ERROR_CLASS:
        case H5I_ERROR_MSG:
        case H5I_ERROR_STACK:
        case H5I_SPACE_SEL_ITER:
        case H5I_NTYPES:
        default:
            HGOTO_ERROR(H5E_ARGS, H5E_BADTYPE, NULL, "unknown data object type")
    } /* end switch */

    /* Set the return value */
    ret_value = H5VL_object_data(vol_obj);

done:
    FUNC_LEAVE_NOAPI(ret_value)
} /* end H5VL__object() */

/*-------------------------------------------------------------------------
 * Function:    H5VL_object
 *
 * Purpose:     Utility function to return the VOL object pointer associated with
 *              a hid_t.
 *
 * Return:      Success:    object pointer
 *              Failure:    NULL
 *
 *-------------------------------------------------------------------------
 */
void *
H5VL_object(hid_t id)
{
    void *ret_value = NULL;

    FUNC_ENTER_NOAPI(NULL)

    /* Get the underlying object */
    if (NULL == (ret_value = H5VL__object(id, H5I_get_type(id))))
        HGOTO_ERROR(H5E_VOL, H5E_CANTGET, NULL, "can't retrieve object for ID")

done:
    FUNC_LEAVE_NOAPI(ret_value)
} /* end H5VL_object() */

/*-------------------------------------------------------------------------
 * Function:    H5VL_object_verify
 *
 * Purpose:     Utility function to return the VOL object pointer associated
 *              with an identifier.
 *
 * Return:      Success:    object pointer
 *              Failure:    NULL
 *
 *-------------------------------------------------------------------------
 */
void *
H5VL_object_verify(hid_t id, H5I_type_t obj_type)
{
    void *ret_value = NULL;

    FUNC_ENTER_NOAPI(NULL)

    /* Check of ID of correct type */
    if (obj_type != H5I_get_type(id))
        HGOTO_ERROR(H5E_ARGS, H5E_BADTYPE, NULL, "invalid identifier")

    /* Get the underlying object */
    if (NULL == (ret_value = H5VL__object(id, obj_type)))
        HGOTO_ERROR(H5E_ARGS, H5E_CANTGET, NULL, "can't retrieve object for ID")

done:
    FUNC_LEAVE_NOAPI(ret_value)
} /* end H5VL_object_verify() */

/*-------------------------------------------------------------------------
 * Function:    H5VL_cmp_connector_cls
 *
 * Purpose:     Compare VOL class for a connector
 *
 * Note:        Sets *cmp_value positive if VALUE1 is greater than VALUE2,
 *		negative if VALUE2 is greater than VALUE1, and zero if VALUE1
 *              and VALUE2 are equal (like strcmp).
 *
 * Return:      SUCCEED / FAIL
 *
 *-------------------------------------------------------------------------
 */
herr_t
H5VL_cmp_connector_cls(int *cmp_value, const H5VL_class_t *cls1, const H5VL_class_t *cls2)
{
    herr_t ret_value = SUCCEED; /* Return value */

    FUNC_ENTER_NOAPI(FAIL)

    /* Sanity checks */
    HDassert(cls1);
    HDassert(cls2);

    /* If the pointers are the same the classes are the same */
    if (cls1 == cls2) {
        *cmp_value = 0;
        HGOTO_DONE(SUCCEED);
    } /* end if */

    /* Compare connector "values" */
    if (cls1->value < cls2->value) {
        *cmp_value = -1;
        HGOTO_DONE(SUCCEED)
    } /* end if */
    if (cls1->value > cls2->value) {
        *cmp_value = 1;
        HGOTO_DONE(SUCCEED)
    } /* end if */
    HDassert(cls1->value == cls2->value);

    /* Compare connector names */
    if (cls1->name == NULL && cls2->name != NULL) {
        *cmp_value = -1;
        HGOTO_DONE(SUCCEED)
    } /* end if */
    if (cls1->name != NULL && cls2->name == NULL) {
        *cmp_value = 1;
        HGOTO_DONE(SUCCEED)
    } /* end if */
    if (0 != (*cmp_value = HDstrcmp(cls1->name, cls2->name)))
        HGOTO_DONE(SUCCEED)

    /* Compare connector VOL API versions */
    if (cls1->version < cls2->version) {
        *cmp_value = -1;
        HGOTO_DONE(SUCCEED)
    } /* end if */
    if (cls1->version > cls2->version) {
        *cmp_value = 1;
        HGOTO_DONE(SUCCEED)
    } /* end if */
    HDassert(cls1->version == cls2->version);

    /* Compare connector info */
    if (cls1->info_cls.size < cls2->info_cls.size) {
        *cmp_value = -1;
        HGOTO_DONE(SUCCEED)
    } /* end if */
    if (cls1->info_cls.size > cls2->info_cls.size) {
        *cmp_value = 1;
        HGOTO_DONE(SUCCEED)
    } /* end if */
    HDassert(cls1->info_cls.size == cls2->info_cls.size);

    /* Set comparison value to 'equal' */
    *cmp_value = 0;

done:
    FUNC_LEAVE_NOAPI(ret_value)
} /* end H5VL_cmp_connector_cls() */

/*-------------------------------------------------------------------------
 * Function:    H5VL_retrieve_lib_state
 *
 * Purpose:     Retrieve the state of the library.
 *
 * Note:        Currently just retrieves the API context state, but could be
 *		expanded in the future.
 *
 * Return:      Success:    Non-negative, *state set
 *              Failure:    Negative, *state unset
 *
 *-------------------------------------------------------------------------
 */
herr_t
H5VL_retrieve_lib_state(void **state)
{
    herr_t ret_value = SUCCEED; /* Return value */

    FUNC_ENTER_NOAPI(FAIL)

    /* Sanity checks */
    HDassert(state);

    /* Retrieve the API context state */
    if (H5CX_retrieve_state((H5CX_state_t **)state) < 0)
        HGOTO_ERROR(H5E_VOL, H5E_CANTGET, FAIL, "can't get API context state")

done:
    FUNC_LEAVE_NOAPI(ret_value)
} /* end H5VL_retrieve_lib_state() */

/*-------------------------------------------------------------------------
 * Function:    H5VL_restore_lib_state
 *
 * Purpose:     Restore the state of the library.
 *
 * Note:        Currently just restores the API context state, but could be
 *		expanded in the future.
 *
 * Return:      SUCCEED / FAIL
 *
 * Programmer:	Quincey Koziol
 *		Thursday, January 10, 2019
 *
 *-------------------------------------------------------------------------
 */
herr_t
H5VL_restore_lib_state(const void *state)
{
    herr_t ret_value = SUCCEED; /* Return value */

    FUNC_ENTER_NOAPI(FAIL)

    /* Sanity checks */
    HDassert(state);

    /* Push a new API context on the stack */
    if (H5CX_push() < 0)
        HGOTO_ERROR(H5E_VOL, H5E_CANTSET, FAIL, "can't push API context")

    /* Restore the API context state */
    if (H5CX_restore_state((const H5CX_state_t *)state) < 0)
        HGOTO_ERROR(H5E_VOL, H5E_CANTSET, FAIL, "can't set API context state")

done:
    FUNC_LEAVE_NOAPI(ret_value)
} /* end H5VL_restore_lib_state() */

/*-------------------------------------------------------------------------
 * Function:    H5VL_reset_lib_state
 *
 * Purpose:     Reset the state of the library, undoing affects of
 *		H5VL_restore_lib_state.
 *
 * Note:        Currently just resets the API context state, but could be
 *		expanded in the future.
 *
 * Note:	This routine must be called as a "pair" with
 * 		H5VL_restore_lib_state.  It can be called before / after /
 * 		independently of H5VL_free_lib_state.
 *
 * Return:      SUCCEED / FAIL
 *
 * Programmer:	Quincey Koziol
 *		Saturday, February 23, 2019
 *
 *-------------------------------------------------------------------------
 */
herr_t
H5VL_reset_lib_state(void)
{
    herr_t ret_value = SUCCEED; /* Return value */

    FUNC_ENTER_NOAPI(FAIL)

    /* Pop the API context off the stack */
    if (H5CX_pop() < 0)
        HGOTO_ERROR(H5E_VOL, H5E_CANTRESET, FAIL, "can't pop API context")

done:
    FUNC_LEAVE_NOAPI(ret_value)
} /* end H5VL_reset_lib_state() */

/*-------------------------------------------------------------------------
 * Function:    H5VL_free_lib_state
 *
 * Purpose:     Free a library state.
 *
 * Note:	This routine must be called as a "pair" with
 * 		H5VL_retrieve_lib_state.
 *
 * Return:      SUCCEED / FAIL
 *
 * Programmer:	Quincey Koziol
 *		Thursday, January 10, 2019
 *
 *-------------------------------------------------------------------------
 */
herr_t
H5VL_free_lib_state(void *state)
{
    herr_t ret_value = SUCCEED; /* Return value */

    FUNC_ENTER_NOAPI(FAIL)

    /* Sanity checks */
    HDassert(state);

    /* Free the API context state */
    if (H5CX_free_state((H5CX_state_t *)state) < 0)
        HGOTO_ERROR(H5E_VOL, H5E_CANTRELEASE, FAIL, "can't free API context state")

done:
    FUNC_LEAVE_NOAPI(ret_value)
} /* end H5VL_free_lib_state() */

/*-------------------------------------------------------------------------
 * Function:    H5VL__free_vol_wrapper
 *
 * Purpose:     Free object wrapping context for VOL connector
 *
 * Return:      SUCCEED / FAIL
 *
 * Programmer:	Quincey Koziol
 *		Wednesday, January  9, 2019
 *
 *-------------------------------------------------------------------------
 */
static herr_t
H5VL__free_vol_wrapper(H5VL_wrap_ctx_t *vol_wrap_ctx)
{
    herr_t ret_value = SUCCEED; /* Return value */

    FUNC_ENTER_STATIC

    /* Sanity check */
    HDassert(vol_wrap_ctx);
    HDassert(0 == vol_wrap_ctx->rc);
    HDassert(vol_wrap_ctx->connector);
    HDassert(vol_wrap_ctx->connector->cls);

    /* If there is a VOL connector object wrapping context, release it */
    if (vol_wrap_ctx->obj_wrap_ctx)
        /* Release the VOL connector's object wrapping context */
        if ((*vol_wrap_ctx->connector->cls->wrap_cls.free_wrap_ctx)(vol_wrap_ctx->obj_wrap_ctx) < 0)
            HGOTO_ERROR(H5E_VOL, H5E_CANTRELEASE, FAIL,
                        "unable to release connector's object wrapping context")

    /* Decrement refcount on connector */
    if (H5VL__conn_dec_rc(vol_wrap_ctx->connector) < 0)
        HGOTO_ERROR(H5E_VOL, H5E_CANTDEC, FAIL, "unable to decrement ref count on VOL connector")

    /* Release object wrapping context */
    H5FL_FREE(H5VL_wrap_ctx_t, vol_wrap_ctx);

done:
    FUNC_LEAVE_NOAPI(ret_value)
} /* end H5VL__free_vol_wrapper() */

/*-------------------------------------------------------------------------
 * Function:    H5VL_set_vol_wrapper
 *
 * Purpose:     Set up object wrapping context for current VOL connector
 *
 * Return:      SUCCEED / FAIL
 *
 *-------------------------------------------------------------------------
 */
herr_t
H5VL_set_vol_wrapper(const H5VL_object_t *vol_obj)
{
    H5VL_wrap_ctx_t *vol_wrap_ctx = NULL;    /* Object wrapping context */
    herr_t           ret_value    = SUCCEED; /* Return value */

    FUNC_ENTER_NOAPI(FAIL)

    /* Sanity check */
    HDassert(vol_obj);

    /* Retrieve the VOL object wrap context */
    if (H5CX_get_vol_wrap_ctx((void **)&vol_wrap_ctx) < 0)
        HGOTO_ERROR(H5E_VOL, H5E_CANTGET, FAIL, "can't get VOL object wrap context")

    /* Check for existing wrapping context */
    if (NULL == vol_wrap_ctx) {
        void *obj_wrap_ctx = NULL; /* VOL connector's wrapping context */

        /* Sanity checks */
        HDassert(vol_obj->data);
        HDassert(vol_obj->connector);

        /* Check if the connector can create a wrap context */
        if (vol_obj->connector->cls->wrap_cls.get_wrap_ctx) {
            /* Sanity check */
            HDassert(vol_obj->connector->cls->wrap_cls.free_wrap_ctx);

            /* Get the wrap context from the connector */
            if ((vol_obj->connector->cls->wrap_cls.get_wrap_ctx)(vol_obj->data, &obj_wrap_ctx) < 0)
                HGOTO_ERROR(H5E_VOL, H5E_CANTGET, FAIL, "can't retrieve VOL connector's object wrap context")
        } /* end if */

        /* Allocate VOL object wrapper context */
        if (NULL == (vol_wrap_ctx = H5FL_MALLOC(H5VL_wrap_ctx_t)))
            HGOTO_ERROR(H5E_VOL, H5E_CANTALLOC, FAIL, "can't allocate VOL wrap context")

        /* Increment the outstanding objects that are using the connector */
        H5VL__conn_inc_rc(vol_obj->connector);

        /* Set up VOL object wrapper context */
        vol_wrap_ctx->rc           = 1;
        vol_wrap_ctx->connector    = vol_obj->connector;
        vol_wrap_ctx->obj_wrap_ctx = obj_wrap_ctx;
    } /* end if */
    else
        /* Incremeent ref count on existing wrapper context */
        vol_wrap_ctx->rc++;

    /* Save the wrapper context */
    if (H5CX_set_vol_wrap_ctx(vol_wrap_ctx) < 0)
        HGOTO_ERROR(H5E_VOL, H5E_CANTSET, FAIL, "can't set VOL object wrap context")

done:
    if (ret_value < 0 && vol_wrap_ctx)
        /* Release object wrapping context */
        H5FL_FREE(H5VL_wrap_ctx_t, vol_wrap_ctx);

    FUNC_LEAVE_NOAPI(ret_value)
} /* end H5VL_set_vol_wrapper() */

/*-------------------------------------------------------------------------
 * Function:    H5VL_inc_vol_wrapper
 *
 * Purpose:     Increment refcount on object wrapping context
 *
 * Return:      SUCCEED / FAIL
 *
 * Programmer:	Quincey Koziol
 *		Wednesday, January  9, 2019
 *
 *-------------------------------------------------------------------------
 */
herr_t
H5VL_inc_vol_wrapper(void *_vol_wrap_ctx)
{
    H5VL_wrap_ctx_t *vol_wrap_ctx = (H5VL_wrap_ctx_t *)_vol_wrap_ctx; /* VOL object wrapping context */
    herr_t           ret_value    = SUCCEED;                          /* Return value */

    FUNC_ENTER_NOAPI(FAIL)

    /* Check for valid, active VOL object wrap context */
    if (NULL == vol_wrap_ctx)
        HGOTO_ERROR(H5E_VOL, H5E_BADVALUE, FAIL, "no VOL object wrap context?")
    if (0 == vol_wrap_ctx->rc)
        HGOTO_ERROR(H5E_VOL, H5E_BADVALUE, FAIL, "bad VOL object wrap context refcount?")

    /* Increment ref count on wrapping context */
    vol_wrap_ctx->rc++;

done:
    FUNC_LEAVE_NOAPI(ret_value)
} /* end H5VL_inc_vol_wrapper() */

/*-------------------------------------------------------------------------
 * Function:    H5VL_dec_vol_wrapper
 *
 * Purpose:     Decrement refcount on object wrapping context, releasing it
 *		if the refcount drops to zero.
 *
 * Return:      SUCCEED / FAIL
 *
 * Programmer:	Quincey Koziol
 *		Wednesday, January  9, 2019
 *
 *-------------------------------------------------------------------------
 */
herr_t
H5VL_dec_vol_wrapper(void *_vol_wrap_ctx)
{
    H5VL_wrap_ctx_t *vol_wrap_ctx = (H5VL_wrap_ctx_t *)_vol_wrap_ctx; /* VOL object wrapping context */
    herr_t           ret_value    = SUCCEED;                          /* Return value */

    FUNC_ENTER_NOAPI(FAIL)

    /* Check for valid, active VOL object wrap context */
    if (NULL == vol_wrap_ctx)
        HGOTO_ERROR(H5E_VOL, H5E_BADVALUE, FAIL, "no VOL object wrap context?")
    if (0 == vol_wrap_ctx->rc)
        HGOTO_ERROR(H5E_VOL, H5E_BADVALUE, FAIL, "bad VOL object wrap context refcount?")

    /* Decrement ref count on wrapping context */
    vol_wrap_ctx->rc--;

    /* Release context if the ref count drops to zero */
    if (0 == vol_wrap_ctx->rc)
        if (H5VL__free_vol_wrapper(vol_wrap_ctx) < 0)
            HGOTO_ERROR(H5E_VOL, H5E_CANTRELEASE, FAIL, "unable to release VOL object wrapping context")

done:
    FUNC_LEAVE_NOAPI(ret_value)
} /* end H5VL_dec_vol_wrapper() */

/*-------------------------------------------------------------------------
 * Function:    H5VL_reset_vol_wrapper
 *
 * Purpose:     Reset object wrapping context for current VOL connector
 *
 * Return:      SUCCEED / FAIL
 *
 *-------------------------------------------------------------------------
 */
herr_t
H5VL_reset_vol_wrapper(void)
{
    H5VL_wrap_ctx_t *vol_wrap_ctx = NULL;    /* Object wrapping context */
    herr_t           ret_value    = SUCCEED; /* Return value */

    FUNC_ENTER_NOAPI(FAIL)

    /* Retrieve the VOL object wrap context */
    if (H5CX_get_vol_wrap_ctx((void **)&vol_wrap_ctx) < 0)
        HGOTO_ERROR(H5E_VOL, H5E_CANTGET, FAIL, "can't get VOL object wrap context")

    /* Check for VOL object wrap context */
    if (NULL == vol_wrap_ctx)
        HGOTO_ERROR(H5E_VOL, H5E_BADVALUE, FAIL, "no VOL object wrap context?")

    /* Decrement ref count on wrapping context */
    vol_wrap_ctx->rc--;

    /* Release context if the ref count drops to zero */
    if (0 == vol_wrap_ctx->rc) {
        /* Release object wrapping context */
        if (H5VL__free_vol_wrapper(vol_wrap_ctx) < 0)
            HGOTO_ERROR(H5E_VOL, H5E_CANTRELEASE, FAIL, "unable to release VOL object wrapping context")

        /* Reset the wrapper context */
        if (H5CX_set_vol_wrap_ctx(NULL) < 0)
            HGOTO_ERROR(H5E_VOL, H5E_CANTSET, FAIL, "can't set VOL object wrap context")
    } /* end if */
    else
        /* Save the updated wrapper context */
        if (H5CX_set_vol_wrap_ctx(vol_wrap_ctx) < 0)
        HGOTO_ERROR(H5E_VOL, H5E_CANTSET, FAIL, "can't set VOL object wrap context")

done:
    FUNC_LEAVE_NOAPI(ret_value)
} /* end H5VL_reset_vol_wrapper() */

/*-------------------------------------------------------------------------
 * Function:    H5VL_wrap_register
 *
 * Purpose:     Wrap an object and register an ID for it
 *
 * Return:      SUCCEED / FAIL
 *
 *-------------------------------------------------------------------------
 */
hid_t
H5VL_wrap_register(H5I_type_t type, void *obj, hbool_t app_ref)
{
    H5VL_wrap_ctx_t *vol_wrap_ctx = NULL;         /* Object wrapping context */
    void *           new_obj;                     /* Newly wrapped object */
    hid_t            ret_value = H5I_INVALID_HID; /* Return value */

    FUNC_ENTER_NOAPI(H5I_INVALID_HID)

    /* Sanity check */
    HDassert(obj);

    /* Retrieve the VOL object wrapping context */
    if (H5CX_get_vol_wrap_ctx((void **)&vol_wrap_ctx) < 0)
        HGOTO_ERROR(H5E_VOL, H5E_CANTGET, H5I_INVALID_HID, "can't get VOL object wrap context")
    if (NULL == vol_wrap_ctx || NULL == vol_wrap_ctx->connector)
        HGOTO_ERROR(H5E_VOL, H5E_BADVALUE, H5I_INVALID_HID,
                    "VOL object wrap context or its connector is NULL???")

    /* If the datatype is already VOL-managed, the datatype's vol_obj
     * field will get clobbered later, so disallow this.
     */
    if (type == H5I_DATATYPE)
<<<<<<< HEAD
        if (TRUE == H5T_already_vol_managed((const H5T_t *)obj))
            HGOTO_ERROR(H5E_VOL, H5E_BADTYPE, H5I_INVALID_HID, "can't wrap an uncommitted datatype")
=======
        if (vol_wrap_ctx->connector->id == H5VL_NATIVE)
            if (TRUE == H5T_already_vol_managed((const H5T_t *)obj))
                HGOTO_ERROR(H5E_VOL, H5E_BADTYPE, H5I_INVALID_HID, "can't wrap an uncommitted datatype")
>>>>>>> 18bbd3f0

    /* Wrap the object with VOL connector info */
    if (NULL == (new_obj = H5VL__wrap_obj(obj, type)))
        HGOTO_ERROR(H5E_VOL, H5E_CANTCREATE, H5I_INVALID_HID, "can't wrap library object")

<<<<<<< HEAD
    /* Retrieve the VOL object wrapping context */
    if (H5CX_get_vol_wrap_ctx((void **)&vol_wrap_ctx) < 0)
        HGOTO_ERROR(H5E_VOL, H5E_CANTGET, H5I_INVALID_HID, "can't get VOL object wrap context")
    if (NULL == vol_wrap_ctx || NULL == vol_wrap_ctx->connector)
        HGOTO_ERROR(H5E_VOL, H5E_BADVALUE, H5I_INVALID_HID,
                    "VOL object wrap context or its connector is NULL???")

=======
>>>>>>> 18bbd3f0
    /* Get an ID for the object */
    if ((ret_value = H5VL_register_using_vol_id(type, new_obj, vol_wrap_ctx->connector->id, app_ref)) < 0)
        HGOTO_ERROR(H5E_VOL, H5E_CANTREGISTER, H5I_INVALID_HID, "unable to get an ID for the object")

done:
    FUNC_LEAVE_NOAPI(ret_value)
<<<<<<< HEAD
} /* end H5VL_wrap_register() */
=======
} /* end H5VL_wrap_register() */

/*-------------------------------------------------------------------------
 * Function:    H5VL_check_plugin_load
 *
 * Purpose:     Check if a VOL connector matches the search criteria, and
 *              can be loaded.
 *
 * Note:        Matching the connector's name / value, but the connector
 *              having an incompatible version is not an error, but means
 *              that the connector isn't a "match".  Setting the SUCCEED
 *              value to FALSE and not failing for that case allows the
 *              plugin framework to keep looking for other DLLs that match
 *              and have a compatible version.
 *
 * Return:      SUCCEED / FAIL
 *
 *-------------------------------------------------------------------------
 */
herr_t
H5VL_check_plugin_load(const H5VL_class_t *cls, const H5PL_key_t *key, hbool_t *success)
{
    herr_t ret_value = SUCCEED; /* Return value */

    FUNC_ENTER_NOAPI(FAIL)

    /* Sanity checks */
    HDassert(cls);
    HDassert(key);
    HDassert(success);

    /* Which kind of key are we looking for? */
    if (key->vol.kind == H5VL_GET_CONNECTOR_BY_NAME) {
        /* Check if plugin name matches VOL connector class name */
        if (cls->name && !HDstrcmp(cls->name, key->vol.u.name))
            *success = TRUE;
    } /* end if */
    else {
        /* Sanity check */
        HDassert(key->vol.kind == H5VL_GET_CONNECTOR_BY_VALUE);

        /* Check if plugin value matches VOL connector class value */
        if (cls->value == key->vol.u.value)
            *success = TRUE;
    } /* end else */

    /* Connector is a match, but might not be a compatible version */
    if (*success && cls->version != H5VL_VERSION)
        *success = FALSE;

done:
    FUNC_LEAVE_NOAPI(ret_value)
} /* end H5VL_check_plugin_load() */
>>>>>>> 18bbd3f0
<|MERGE_RESOLUTION|>--- conflicted
+++ resolved
@@ -303,11 +303,7 @@
         HGOTO_ERROR(H5E_VOL, H5E_CANTCLOSEOBJ, FAIL, "VOL connector did not terminate cleanly")
 
     /* Release the class */
-<<<<<<< HEAD
-    H5MM_xfree((void *)cls->name); /* Casting away const OK -QAK */
-=======
     H5MM_xfree_const(cls->name);
->>>>>>> 18bbd3f0
     H5FL_FREE(H5VL_class_t, cls);
 
 done:
@@ -670,26 +666,15 @@
         if (connector_prop->connector_id > 0) {
             if (connector_prop->connector_info)
                 /* Free the connector info */
-<<<<<<< HEAD
-                if (H5VL_free_connector_info(connector_prop->connector_id,
-                                             (void *)connector_prop->connector_info) <
-                    0) /* Casting away const OK - QAK */
-=======
                 if (H5VL_free_connector_info(connector_prop->connector_id, connector_prop->connector_info) <
                     0)
->>>>>>> 18bbd3f0
                     HGOTO_ERROR(H5E_VOL, H5E_CANTRELEASE, FAIL, "unable to release VOL connector info object")
 
             /* Decrement reference count for connector ID */
             if (H5I_dec_ref(connector_prop->connector_id) < 0)
                 HGOTO_ERROR(H5E_VOL, H5E_CANTDEC, FAIL, "can't decrement reference count for connector ID")
-<<<<<<< HEAD
-        } /* end if */
-    }     /* end if */
-=======
         }
     }
->>>>>>> 18bbd3f0
 
 done:
     FUNC_LEAVE_NOAPI(ret_value)
@@ -831,8 +816,6 @@
     FUNC_LEAVE_NOAPI(ret_value)
 } /* end H5VL_register_using_vol_id() */
 
-<<<<<<< HEAD
-=======
 /*-------------------------------------------------------------------------
  * Function:    H5VL_create_object
  *
@@ -873,7 +856,6 @@
     FUNC_LEAVE_NOAPI(ret_value)
 } /* end H5VL_create_object() */
 
->>>>>>> 18bbd3f0
 /*-------------------------------------------------------------------------
  * Function:	H5VL_create_object_using_vol_id
  *
@@ -997,8 +979,6 @@
     FUNC_LEAVE_NOAPI(ret_value)
 } /* end H5VL__conn_dec_rc() */
 
-<<<<<<< HEAD
-=======
 /*-------------------------------------------------------------------------
  * Function:    H5VL_object_inc_rc
  *
@@ -1020,7 +1000,6 @@
     FUNC_LEAVE_NOAPI(++vol_obj->rc)
 } /* end H5VL_object_inc_rc() */
 
->>>>>>> 18bbd3f0
 /*-------------------------------------------------------------------------
  * Function:    H5VL_free_object
  *
@@ -1041,16 +1020,10 @@
     /* Check arguments */
     HDassert(vol_obj);
 
-<<<<<<< HEAD
-    /* Decrement refcount on connector */
-    if (H5VL__conn_dec_rc(vol_obj->connector) < 0)
-        HGOTO_ERROR(H5E_VOL, H5E_CANTDEC, FAIL, "unable to decrement ref count on VOL connector")
-=======
     if (--vol_obj->rc == 0) {
         /* Decrement refcount on connector */
         if (H5VL__conn_dec_rc(vol_obj->connector) < 0)
             HGOTO_ERROR(H5E_VOL, H5E_CANTDEC, FAIL, "unable to decrement ref count on VOL connector")
->>>>>>> 18bbd3f0
 
         vol_obj = H5FL_FREE(H5VL_object_t, vol_obj);
     } /* end if */
@@ -1213,11 +1186,7 @@
 done:
     if (ret_value < 0 && saved) {
         if (saved->name)
-<<<<<<< HEAD
-            H5MM_xfree((void *)(saved->name)); /* Casting away const OK -QAK */
-=======
             H5MM_xfree_const(saved->name);
->>>>>>> 18bbd3f0
 
         H5FL_FREE(H5VL_class_t, saved);
     } /* end if */
@@ -1289,11 +1258,7 @@
     } /* end if */
     else {
         /* Create a new class ID */
-<<<<<<< HEAD
-        if ((ret_value = H5VL_register_connector(cls, app_ref, vipl_id)) < 0)
-=======
         if ((ret_value = H5VL__register_connector(cls, app_ref, vipl_id)) < 0)
->>>>>>> 18bbd3f0
             HGOTO_ERROR(H5E_VOL, H5E_CANTREGISTER, H5I_INVALID_HID, "unable to register VOL connector")
     } /* end else */
 
@@ -1353,11 +1318,7 @@
             HGOTO_ERROR(H5E_VOL, H5E_CANTINIT, H5I_INVALID_HID, "unable to load VOL connector")
 
         /* Register the connector we loaded */
-<<<<<<< HEAD
-        if ((ret_value = H5VL_register_connector(cls, app_ref, vipl_id)) < 0)
-=======
         if ((ret_value = H5VL__register_connector(cls, app_ref, vipl_id)) < 0)
->>>>>>> 18bbd3f0
             HGOTO_ERROR(H5E_VOL, H5E_CANTREGISTER, H5I_INVALID_HID, "unable to register VOL connector ID")
     } /* end else */
 
@@ -1417,11 +1378,7 @@
             HGOTO_ERROR(H5E_VOL, H5E_CANTINIT, H5I_INVALID_HID, "unable to load VOL connector")
 
         /* Register the connector we loaded */
-<<<<<<< HEAD
-        if ((ret_value = H5VL_register_connector(cls, app_ref, vipl_id)) < 0)
-=======
         if ((ret_value = H5VL__register_connector(cls, app_ref, vipl_id)) < 0)
->>>>>>> 18bbd3f0
             HGOTO_ERROR(H5E_VOL, H5E_CANTREGISTER, H5I_INVALID_HID, "unable to register VOL connector ID")
     } /* end else */
 
@@ -1457,8 +1414,6 @@
 
     /* Find connector with name */
     if (H5I_iterate(H5I_VOL, H5VL__get_connector_cb, &op_data, TRUE) < 0)
-<<<<<<< HEAD
-=======
         HGOTO_ERROR(H5E_VOL, H5E_BADITER, FAIL, "can't iterate over VOL connectors")
 
     /* Found a connector with that name */
@@ -1495,7 +1450,6 @@
 
     /* Find connector with value */
     if (H5I_iterate(H5I_VOL, H5VL__get_connector_cb, &op_data, TRUE) < 0)
->>>>>>> 18bbd3f0
         HGOTO_ERROR(H5E_VOL, H5E_BADITER, FAIL, "can't iterate over VOL connectors")
 
     /* Found a connector with that name */
@@ -1504,25 +1458,157 @@
 
 done:
     FUNC_LEAVE_NOAPI(ret_value)
-<<<<<<< HEAD
-} /* end H5VL__is_connector_registered_by_name() */
-
-/*-------------------------------------------------------------------------
- * Function:    H5VL__is_connector_registered_by_value
- *
- * Purpose:     Checks if a connector with a particular value (ID) is
- *              registered.
- *
- * Return:      Success:    0
- *              Failure:    -1
- *
- *-------------------------------------------------------------------------
- */
-htri_t
-H5VL__is_connector_registered_by_value(H5VL_class_value_t value)
-{
-    H5VL_get_connector_ud_t op_data;           /* Callback info for connector search */
-    htri_t                  ret_value = FALSE; /* Return value */
+} /* end H5VL__is_connector_registered_by_value() */
+
+/*-------------------------------------------------------------------------
+ * Function:    H5VL__get_connector_id
+ *
+ * Purpose:     Retrieves the VOL connector ID for a given object ID.
+ *
+ * Return:      Positive if the VOL class has been registered
+ *              Negative on error (if the class is not a valid class or not registered)
+ *
+ * Programmer:  Dana Robinson
+ *              June 17, 2017
+ *
+ *-------------------------------------------------------------------------
+ */
+hid_t
+H5VL__get_connector_id(hid_t obj_id, hbool_t is_api)
+{
+    H5VL_object_t *vol_obj   = NULL;
+    hid_t          ret_value = H5I_INVALID_HID; /* Return value */
+
+    FUNC_ENTER_PACKAGE
+
+    /* Get the underlying VOL object for the object ID */
+    if (NULL == (vol_obj = H5VL_vol_object(obj_id)))
+        HGOTO_ERROR(H5E_ARGS, H5E_BADTYPE, H5I_INVALID_HID, "invalid location identifier")
+
+    /* Return the VOL object's VOL class ID */
+    ret_value = vol_obj->connector->id;
+    if (H5I_inc_ref(ret_value, is_api) < 0)
+        HGOTO_ERROR(H5E_FILE, H5E_CANTINC, H5I_INVALID_HID, "unable to increment ref count on VOL connector")
+
+done:
+    FUNC_LEAVE_NOAPI(ret_value)
+} /* end H5VL__get_connector_id() */
+
+/*-------------------------------------------------------------------------
+ * Function:    H5VL__get_connector_id_by_name
+ *
+ * Purpose:     Retrieves the ID for a registered VOL connector.
+ *
+ * Return:      Positive if the VOL class has been registered
+ *              Negative on error (if the class is not a valid class or not registered)
+ *
+ * Programmer:  Dana Robinson
+ *              June 17, 2017
+ *
+ *-------------------------------------------------------------------------
+ */
+hid_t
+H5VL__get_connector_id_by_name(const char *name, hbool_t is_api)
+{
+    hid_t ret_value = H5I_INVALID_HID; /* Return value */
+
+    FUNC_ENTER_PACKAGE
+
+    /* Find connector with name */
+    if ((ret_value = H5VL__peek_connector_id_by_name(name)) < 0)
+        HGOTO_ERROR(H5E_VOL, H5E_BADITER, H5I_INVALID_HID, "can't find VOL connector")
+
+    /* Found a connector with that name */
+    if (H5I_inc_ref(ret_value, is_api) < 0)
+        HGOTO_ERROR(H5E_FILE, H5E_CANTINC, H5I_INVALID_HID, "unable to increment ref count on VOL connector")
+
+done:
+    FUNC_LEAVE_NOAPI(ret_value)
+} /* end H5VL__get_connector_id_by_name() */
+
+/*-------------------------------------------------------------------------
+ * Function:    H5VL__get_connector_id_by_value
+ *
+ * Purpose:     Retrieves the ID for a registered VOL connector.
+ *
+ * Return:      Positive if the VOL class has been registered
+ *              Negative on error (if the class is not a valid class or
+ *                not registered)
+ *
+ *-------------------------------------------------------------------------
+ */
+hid_t
+H5VL__get_connector_id_by_value(H5VL_class_value_t value, hbool_t is_api)
+{
+    hid_t ret_value = H5I_INVALID_HID; /* Return value */
+
+    FUNC_ENTER_PACKAGE
+
+    /* Find connector with value */
+    if ((ret_value = H5VL__peek_connector_id_by_value(value)) < 0)
+        HGOTO_ERROR(H5E_VOL, H5E_BADITER, H5I_INVALID_HID, "can't find VOL connector")
+
+    /* Found a connector with that value */
+    if (H5I_inc_ref(ret_value, is_api) < 0)
+        HGOTO_ERROR(H5E_FILE, H5E_CANTINC, H5I_INVALID_HID, "unable to increment ref count on VOL connector")
+
+done:
+    FUNC_LEAVE_NOAPI(ret_value)
+} /* end H5VL__get_connector_id_by_value() */
+
+/*-------------------------------------------------------------------------
+ * Function:    H5VL__peek_connector_id_by_name
+ *
+ * Purpose:     Retrieves the ID for a registered VOL connector.  Does not
+ *              increment the ref count
+ *
+ * Return:      Positive if the VOL class has been registered
+ *              Negative on error (if the class is not a valid class or
+ *                not registered)
+ *
+ *-------------------------------------------------------------------------
+ */
+hid_t
+H5VL__peek_connector_id_by_name(const char *name)
+{
+    H5VL_get_connector_ud_t op_data;                     /* Callback info for connector search */
+    hid_t                   ret_value = H5I_INVALID_HID; /* Return value */
+
+    FUNC_ENTER_PACKAGE
+
+    /* Set up op data for iteration */
+    op_data.kind     = H5VL_GET_CONNECTOR_BY_NAME;
+    op_data.u.name   = name;
+    op_data.found_id = H5I_INVALID_HID;
+
+    /* Find connector with name */
+    if (H5I_iterate(H5I_VOL, H5VL__get_connector_cb, &op_data, TRUE) < 0)
+        HGOTO_ERROR(H5E_VOL, H5E_BADITER, H5I_INVALID_HID, "can't iterate over VOL connectors")
+
+    /* Set return value */
+    ret_value = op_data.found_id;
+
+done:
+    FUNC_LEAVE_NOAPI(ret_value)
+} /* end H5VL__peek_connector_id_by_name() */
+
+/*-------------------------------------------------------------------------
+ * Function:    H5VL__peek_connector_id_by_value
+ *
+ * Purpose:     Retrieves the ID for a registered VOL connector.  Does not
+ *              increment the ref count
+ *
+ * Return:      Positive if the VOL class has been registered
+ *              Negative on error (if the class is not a valid class or
+ *                not registered)
+ *
+ *-------------------------------------------------------------------------
+ */
+hid_t
+H5VL__peek_connector_id_by_value(H5VL_class_value_t value)
+{
+    H5VL_get_connector_ud_t op_data;                     /* Callback info for connector search */
+    hid_t                   ret_value = H5I_INVALID_HID; /* Return value */
 
     FUNC_ENTER_PACKAGE
 
@@ -1533,143 +1619,6 @@
 
     /* Find connector with value */
     if (H5I_iterate(H5I_VOL, H5VL__get_connector_cb, &op_data, TRUE) < 0)
-        HGOTO_ERROR(H5E_VOL, H5E_BADITER, FAIL, "can't iterate over VOL connectors")
-
-    /* Found a connector with that name */
-    if (op_data.found_id != H5I_INVALID_HID)
-        ret_value = TRUE;
-
-done:
-    FUNC_LEAVE_NOAPI(ret_value)
-=======
->>>>>>> 18bbd3f0
-} /* end H5VL__is_connector_registered_by_value() */
-
-/*-------------------------------------------------------------------------
- * Function:    H5VL__get_connector_id
- *
- * Purpose:     Retrieves the VOL connector ID for a given object ID.
- *
- * Return:      Positive if the VOL class has been registered
- *              Negative on error (if the class is not a valid class or not registered)
- *
- * Programmer:  Dana Robinson
- *              June 17, 2017
- *
- *-------------------------------------------------------------------------
- */
-hid_t
-H5VL__get_connector_id(hid_t obj_id, hbool_t is_api)
-{
-    H5VL_object_t *vol_obj   = NULL;
-    hid_t          ret_value = H5I_INVALID_HID; /* Return value */
-
-    FUNC_ENTER_PACKAGE
-
-    /* Get the underlying VOL object for the object ID */
-    if (NULL == (vol_obj = H5VL_vol_object(obj_id)))
-        HGOTO_ERROR(H5E_ARGS, H5E_BADTYPE, H5I_INVALID_HID, "invalid location identifier")
-
-    /* Return the VOL object's VOL class ID */
-    ret_value = vol_obj->connector->id;
-    if (H5I_inc_ref(ret_value, is_api) < 0)
-        HGOTO_ERROR(H5E_FILE, H5E_CANTINC, H5I_INVALID_HID, "unable to increment ref count on VOL connector")
-
-done:
-    FUNC_LEAVE_NOAPI(ret_value)
-} /* end H5VL__get_connector_id() */
-
-/*-------------------------------------------------------------------------
- * Function:    H5VL__get_connector_id_by_name
- *
- * Purpose:     Retrieves the ID for a registered VOL connector.
- *
- * Return:      Positive if the VOL class has been registered
- *              Negative on error (if the class is not a valid class or not registered)
- *
- * Programmer:  Dana Robinson
- *              June 17, 2017
- *
- *-------------------------------------------------------------------------
- */
-hid_t
-H5VL__get_connector_id_by_name(const char *name, hbool_t is_api)
-{
-    hid_t ret_value = H5I_INVALID_HID; /* Return value */
-
-    FUNC_ENTER_PACKAGE
-
-    /* Find connector with name */
-    if ((ret_value = H5VL__peek_connector_id_by_name(name)) < 0)
-        HGOTO_ERROR(H5E_VOL, H5E_BADITER, H5I_INVALID_HID, "can't find VOL connector")
-
-    /* Found a connector with that name */
-    if (H5I_inc_ref(ret_value, is_api) < 0)
-        HGOTO_ERROR(H5E_FILE, H5E_CANTINC, H5I_INVALID_HID, "unable to increment ref count on VOL connector")
-
-done:
-    FUNC_LEAVE_NOAPI(ret_value)
-} /* end H5VL__get_connector_id_by_name() */
-
-/*-------------------------------------------------------------------------
- * Function:    H5VL__get_connector_id_by_value
- *
- * Purpose:     Retrieves the ID for a registered VOL connector.
- *
- * Return:      Positive if the VOL class has been registered
- *              Negative on error (if the class is not a valid class or
- *                not registered)
- *
- *-------------------------------------------------------------------------
- */
-hid_t
-H5VL__get_connector_id_by_value(H5VL_class_value_t value, hbool_t is_api)
-{
-    hid_t ret_value = H5I_INVALID_HID; /* Return value */
-
-    FUNC_ENTER_PACKAGE
-
-    /* Find connector with value */
-    if ((ret_value = H5VL__peek_connector_id_by_value(value)) < 0)
-        HGOTO_ERROR(H5E_VOL, H5E_BADITER, H5I_INVALID_HID, "can't find VOL connector")
-
-    /* Found a connector with that value */
-    if (H5I_inc_ref(ret_value, is_api) < 0)
-        HGOTO_ERROR(H5E_FILE, H5E_CANTINC, H5I_INVALID_HID, "unable to increment ref count on VOL connector")
-
-done:
-    FUNC_LEAVE_NOAPI(ret_value)
-} /* end H5VL__get_connector_id_by_value() */
-
-/*-------------------------------------------------------------------------
- * Function:    H5VL__peek_connector_id_by_name
- *
- * Purpose:     Retrieves the ID for a registered VOL connector.  Does not
- *              increment the ref count
- *
- * Return:      Positive if the VOL class has been registered
- *              Negative on error (if the class is not a valid class or
- *                not registered)
- *
- *-------------------------------------------------------------------------
- */
-hid_t
-H5VL__peek_connector_id_by_name(const char *name)
-{
-    H5VL_get_connector_ud_t op_data;                     /* Callback info for connector search */
-    hid_t                   ret_value = H5I_INVALID_HID; /* Return value */
-
-    FUNC_ENTER_PACKAGE
-
-    /* Set up op data for iteration */
-    op_data.kind     = H5VL_GET_CONNECTOR_BY_NAME;
-    op_data.u.name   = name;
-    op_data.found_id = H5I_INVALID_HID;
-
-    /* Find connector with name */
-    if (H5I_iterate(H5I_VOL, H5VL__get_connector_cb, &op_data, TRUE) < 0)
-<<<<<<< HEAD
-=======
         HGOTO_ERROR(H5E_VOL, H5E_BADITER, H5I_INVALID_HID, "can't iterate over VOL connectors")
 
     /* Set return value */
@@ -1677,82 +1626,6 @@
 
 done:
     FUNC_LEAVE_NOAPI(ret_value)
-} /* end H5VL__peek_connector_id_by_name() */
-
-/*-------------------------------------------------------------------------
- * Function:    H5VL__peek_connector_id_by_value
- *
- * Purpose:     Retrieves the ID for a registered VOL connector.  Does not
- *              increment the ref count
- *
- * Return:      Positive if the VOL class has been registered
- *              Negative on error (if the class is not a valid class or
- *                not registered)
- *
- *-------------------------------------------------------------------------
- */
-hid_t
-H5VL__peek_connector_id_by_value(H5VL_class_value_t value)
-{
-    H5VL_get_connector_ud_t op_data;                     /* Callback info for connector search */
-    hid_t                   ret_value = H5I_INVALID_HID; /* Return value */
-
-    FUNC_ENTER_PACKAGE
-
-    /* Set up op data for iteration */
-    op_data.kind     = H5VL_GET_CONNECTOR_BY_VALUE;
-    op_data.u.value  = value;
-    op_data.found_id = H5I_INVALID_HID;
-
-    /* Find connector with value */
-    if (H5I_iterate(H5I_VOL, H5VL__get_connector_cb, &op_data, TRUE) < 0)
->>>>>>> 18bbd3f0
-        HGOTO_ERROR(H5E_VOL, H5E_BADITER, H5I_INVALID_HID, "can't iterate over VOL connectors")
-
-    /* Set return value */
-    ret_value = op_data.found_id;
-
-done:
-    FUNC_LEAVE_NOAPI(ret_value)
-<<<<<<< HEAD
-} /* end H5VL__peek_connector_id_by_name() */
-
-/*-------------------------------------------------------------------------
- * Function:    H5VL__peek_connector_id_by_value
- *
- * Purpose:     Retrieves the ID for a registered VOL connector.  Does not
- *              increment the ref count
- *
- * Return:      Positive if the VOL class has been registered
- *              Negative on error (if the class is not a valid class or
- *                not registered)
- *
- *-------------------------------------------------------------------------
- */
-hid_t
-H5VL__peek_connector_id_by_value(H5VL_class_value_t value)
-{
-    H5VL_get_connector_ud_t op_data;                     /* Callback info for connector search */
-    hid_t                   ret_value = H5I_INVALID_HID; /* Return value */
-
-    FUNC_ENTER_PACKAGE
-
-    /* Set up op data for iteration */
-    op_data.kind     = H5VL_GET_CONNECTOR_BY_VALUE;
-    op_data.u.value  = value;
-    op_data.found_id = H5I_INVALID_HID;
-
-    /* Find connector with value */
-    if (H5I_iterate(H5I_VOL, H5VL__get_connector_cb, &op_data, TRUE) < 0)
-        HGOTO_ERROR(H5E_VOL, H5E_BADITER, H5I_INVALID_HID, "can't iterate over VOL connectors")
-
-    /* Set return value */
-    ret_value = op_data.found_id;
-
-done:
-    FUNC_LEAVE_NOAPI(ret_value)
-=======
->>>>>>> 18bbd3f0
 } /* end H5VL__peek_connector_id_by_value() */
 
 /*-------------------------------------------------------------------------
@@ -2538,38 +2411,20 @@
      * field will get clobbered later, so disallow this.
      */
     if (type == H5I_DATATYPE)
-<<<<<<< HEAD
-        if (TRUE == H5T_already_vol_managed((const H5T_t *)obj))
-            HGOTO_ERROR(H5E_VOL, H5E_BADTYPE, H5I_INVALID_HID, "can't wrap an uncommitted datatype")
-=======
         if (vol_wrap_ctx->connector->id == H5VL_NATIVE)
             if (TRUE == H5T_already_vol_managed((const H5T_t *)obj))
                 HGOTO_ERROR(H5E_VOL, H5E_BADTYPE, H5I_INVALID_HID, "can't wrap an uncommitted datatype")
->>>>>>> 18bbd3f0
 
     /* Wrap the object with VOL connector info */
     if (NULL == (new_obj = H5VL__wrap_obj(obj, type)))
         HGOTO_ERROR(H5E_VOL, H5E_CANTCREATE, H5I_INVALID_HID, "can't wrap library object")
 
-<<<<<<< HEAD
-    /* Retrieve the VOL object wrapping context */
-    if (H5CX_get_vol_wrap_ctx((void **)&vol_wrap_ctx) < 0)
-        HGOTO_ERROR(H5E_VOL, H5E_CANTGET, H5I_INVALID_HID, "can't get VOL object wrap context")
-    if (NULL == vol_wrap_ctx || NULL == vol_wrap_ctx->connector)
-        HGOTO_ERROR(H5E_VOL, H5E_BADVALUE, H5I_INVALID_HID,
-                    "VOL object wrap context or its connector is NULL???")
-
-=======
->>>>>>> 18bbd3f0
     /* Get an ID for the object */
     if ((ret_value = H5VL_register_using_vol_id(type, new_obj, vol_wrap_ctx->connector->id, app_ref)) < 0)
         HGOTO_ERROR(H5E_VOL, H5E_CANTREGISTER, H5I_INVALID_HID, "unable to get an ID for the object")
 
 done:
     FUNC_LEAVE_NOAPI(ret_value)
-<<<<<<< HEAD
-} /* end H5VL_wrap_register() */
-=======
 } /* end H5VL_wrap_register() */
 
 /*-------------------------------------------------------------------------
@@ -2622,5 +2477,4 @@
 
 done:
     FUNC_LEAVE_NOAPI(ret_value)
-} /* end H5VL_check_plugin_load() */
->>>>>>> 18bbd3f0
+} /* end H5VL_check_plugin_load() */