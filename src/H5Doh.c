/* * * * * * * * * * * * * * * * * * * * * * * * * * * * * * * * * * * * * * *
 * Copyright by The HDF Group.                                               *
 * All rights reserved.                                                      *
 *                                                                           *
 * This file is part of HDF5.  The full HDF5 copyright notice, including     *
 * terms governing use, modification, and redistribution, is contained in    *
 * the COPYING file, which can be found at the root of the source code       *
 * distribution tree, or in https://www.hdfgroup.org/licenses.               *
 * If you do not have access to either file, you may request a copy from     *
 * help@hdfgroup.org.                                                        *
 * * * * * * * * * * * * * * * * * * * * * * * * * * * * * * * * * * * * * * */

/****************/
/* Module Setup */
/****************/

#include "H5Dmodule.h" /* This source code file is part of the H5D module */
#define H5O_FRIEND     /*suppress error about including H5Opkg	  */

/***********/
/* Headers */
/***********/
#include "H5private.h"   /* Generic Functions			*/
#include "H5CXprivate.h" /* API Contexts                         */
#include "H5Dpkg.h"      /* Datasets				*/
#include "H5Eprivate.h"  /* Error handling		  	*/
#include "H5FLprivate.h" /* Free lists                           */
#include "H5Iprivate.h"  /* IDs			  		*/
#include "H5Opkg.h"      /* Object headers			*/
#include "H5VLprivate.h" /* Virtual Object Layer                     */

/****************/
/* Local Macros */
/****************/

/******************/
/* Local Typedefs */
/******************/

/********************/
/* Local Prototypes */
/********************/
static void      *H5O__dset_get_copy_file_udata(void);
static void       H5O__dset_free_copy_file_udata(void *);
static htri_t     H5O__dset_isa(const H5O_t *loc);
static void      *H5O__dset_open(const H5G_loc_t *obj_loc, H5I_type_t *opened_type);
static void      *H5O__dset_create(H5F_t *f, void *_crt_info, H5G_loc_t *obj_loc);
static H5O_loc_t *H5O__dset_get_oloc(hid_t obj_id);
static herr_t     H5O__dset_bh_info(const H5O_loc_t *loc, H5O_t *oh, H5_ih_info_t *bh_info);
static herr_t     H5O__dset_flush(void *_obj_ptr);

/*********************/
/* Package Variables */
/*********************/

/*****************************/
/* Library Private Variables */
/*****************************/

/*******************/
/* Local Variables */
/*******************/

/* This message derives from H5O object class */
const H5O_obj_class_t H5O_OBJ_DATASET[1] = {{
    H5O_TYPE_DATASET,               /* object type			*/
    "dataset",                      /* object name, for debugging	*/
    H5O__dset_get_copy_file_udata,  /* get 'copy file' user data	*/
    H5O__dset_free_copy_file_udata, /* free 'copy file' user data	*/
    H5O__dset_isa,                  /* "isa" message		*/
    H5O__dset_open,                 /* open an object of this class */
    H5O__dset_create,               /* create an object of this class */
    H5O__dset_get_oloc,             /* get an object header location for an object */
    H5O__dset_bh_info,              /* get the index & heap info for an object */
    H5O__dset_flush                 /* flush an opened object of this class */
}};

/* Declare a free list to manage the H5D_copy_file_ud_t struct */
H5FL_DEFINE(H5D_copy_file_ud_t);

/*-------------------------------------------------------------------------
 * Function:	H5O__dset_get_copy_file_udata
 *
 * Purpose:	Allocates the user data needed for copying a dataset's
 *		object header from file to file.
 *
 * Return:	Success:	Non-NULL pointer to user data
 *
 *		Failure:	NULL
 *
 *-------------------------------------------------------------------------
 */
static void *
H5O__dset_get_copy_file_udata(void)
{
    void *ret_value = NULL; /* Return value */

    FUNC_ENTER_PACKAGE

    /* Allocate space for the 'copy file' user data for copying datasets */
    if (NULL == (ret_value = H5FL_CALLOC(H5D_copy_file_ud_t)))
        HGOTO_ERROR(H5E_RESOURCE, H5E_NOSPACE, NULL, "memory allocation failed");

done:
    FUNC_LEAVE_NOAPI(ret_value)
} /* end H5O__dset_get_copy_file_udata() */

/*-------------------------------------------------------------------------
 * Function:	H5O__dset_free_copy_file_udata
 *
 * Purpose:	Release the user data needed for copying a dataset's
 *		object header from file to file.
 *
 * Return:	<none>
 *
 *-------------------------------------------------------------------------
 */
static void
H5O__dset_free_copy_file_udata(void *_udata)
{
    H5D_copy_file_ud_t *udata = (H5D_copy_file_ud_t *)_udata;

    FUNC_ENTER_PACKAGE_NOERR

    /* Sanity check */
    assert(udata);

    /* Release copy of dataset's dataspace extent, if it was set */
    if (udata->src_space_extent)
        H5O_msg_free(H5O_SDSPACE_ID, udata->src_space_extent);

    /* Release copy of dataset's datatype, if it was set */
    if (udata->src_dtype)
        H5T_close_real(udata->src_dtype);

    /* Release copy of dataset's filter pipeline, if it was set */
    if (udata->common.src_pline)
        H5O_msg_free(H5O_PLINE_ID, udata->common.src_pline);

    /* Release space for 'copy file' user data */
    udata = H5FL_FREE(H5D_copy_file_ud_t, udata);

    FUNC_LEAVE_NOAPI_VOID
} /* end H5O__dset_free_copy_file_udata() */

/*-------------------------------------------------------------------------
 * Function:	H5O__dset_isa
 *
 * Purpose:	Determines if an object has the requisite messages for being
 *		a dataset.
 *
 * Return:	Success:	true if the required dataset messages are
 *				present; false otherwise.
 *
 *		Failure:	FAIL if the existence of certain messages
 *				cannot be determined.
 *
 *-------------------------------------------------------------------------
 */
static htri_t
H5O__dset_isa(const H5O_t *oh)
{
    htri_t exists;           /* Flag if header message of interest exists */
    htri_t ret_value = true; /* Return value */

    FUNC_ENTER_PACKAGE

    assert(oh);

    /* Datatype */
    if ((exists = H5O_msg_exists_oh(oh, H5O_DTYPE_ID)) < 0)
        HGOTO_ERROR(H5E_DATASET, H5E_CANTINIT, FAIL, "unable to read object header");
    else if (!exists)
<<<<<<< HEAD
        HGOTO_DONE(FALSE);
=======
        HGOTO_DONE(false);
>>>>>>> 07347cc5

    /* Layout */
    if ((exists = H5O_msg_exists_oh(oh, H5O_SDSPACE_ID)) < 0)
        HGOTO_ERROR(H5E_DATASET, H5E_CANTINIT, FAIL, "unable to read object header");
    else if (!exists)
<<<<<<< HEAD
        HGOTO_DONE(FALSE);
=======
        HGOTO_DONE(false);
>>>>>>> 07347cc5

done:
    FUNC_LEAVE_NOAPI(ret_value)
} /* end H5O__dset_isa() */

/*-------------------------------------------------------------------------
 * Function:	H5O__dset_open
 *
 * Purpose:	Open a dataset at a particular location
 *
 * Return:	Success:	Open object identifier
 *		Failure:	Negative
 *
 *-------------------------------------------------------------------------
 */
static void *
H5O__dset_open(const H5G_loc_t *obj_loc, H5I_type_t *opened_type)
{
    H5D_t *dset = NULL;      /* Dataset opened */
    hid_t  dapl_id;          /* dapl to use to open this dataset */
    void  *ret_value = NULL; /* Return value */

    FUNC_ENTER_PACKAGE

    assert(obj_loc);

    *opened_type = H5I_DATASET;

    /* Get the LAPL (which is a superclass of DAPLs) from the API context, but
     * if it's the default link access property list or a custom link access
     * property list but not a dataset access property list, use the default
     * dataset access property list instead.  (Since LAPLs don't have the
     * additional properties that DAPLs have)
     */
    dapl_id = H5CX_get_lapl();
    if (dapl_id == H5P_LINK_ACCESS_DEFAULT)
        dapl_id = H5P_DATASET_ACCESS_DEFAULT;
    else {
        htri_t is_lapl, is_dapl; /* Class of LAPL from API context */

        /* Check class of LAPL from API context */
        if ((is_lapl = H5P_isa_class(dapl_id, H5P_LINK_ACCESS)) < 0)
            HGOTO_ERROR(H5E_DATASET, H5E_CANTGET, NULL, "unable to get LAPL status");
        if ((is_dapl = H5P_isa_class(dapl_id, H5P_DATASET_ACCESS)) < 0)
            HGOTO_ERROR(H5E_DATASET, H5E_CANTGET, NULL, "unable to get DAPL status");

        /* Switch to default DAPL if not an actual DAPL in the API context */
        if (!is_dapl && is_lapl)
            dapl_id = H5P_DATASET_ACCESS_DEFAULT;
    } /* end else */

    /* Open the dataset */
    if (NULL == (dset = H5D_open(obj_loc, dapl_id)))
        HGOTO_ERROR(H5E_DATASET, H5E_CANTOPENOBJ, NULL, "unable to open dataset");

    ret_value = (void *)dset;

done:
    if (NULL == ret_value)
        if (dset && H5D_close(dset) < 0)
            HDONE_ERROR(H5E_DATASET, H5E_CLOSEERROR, NULL, "unable to release dataset");

    FUNC_LEAVE_NOAPI(ret_value)
} /* end H5O__dset_open() */

/*-------------------------------------------------------------------------
 * Function:	H5O__dset_create
 *
 * Purpose:	Create a dataset in a file
 *
 * Return:	Success:	Pointer to the dataset data structure
 *		Failure:	NULL
 *
 *-------------------------------------------------------------------------
 */
static void *
H5O__dset_create(H5F_t *f, void *_crt_info, H5G_loc_t *obj_loc)
{
    H5D_obj_create_t *crt_info  = (H5D_obj_create_t *)_crt_info; /* Dataset creation parameters */
    H5D_t            *dset      = NULL;                          /* New dataset created */
    void             *ret_value = NULL;                          /* Return value */

    FUNC_ENTER_PACKAGE

    /* Sanity checks */
    assert(f);
    assert(crt_info);
    assert(obj_loc);

    /* Create the dataset */
    if (NULL ==
        (dset = H5D__create(f, crt_info->type_id, crt_info->space, crt_info->dcpl_id, crt_info->dapl_id)))
        HGOTO_ERROR(H5E_DATASET, H5E_CANTINIT, NULL, "unable to create dataset");

    /* Set up the new dataset's location */
    if (NULL == (obj_loc->oloc = H5D_oloc(dset)))
        HGOTO_ERROR(H5E_ARGS, H5E_BADVALUE, NULL, "unable to get object location of dataset");
    if (NULL == (obj_loc->path = H5D_nameof(dset)))
        HGOTO_ERROR(H5E_ARGS, H5E_BADVALUE, NULL, "unable to get path of dataset");

    /* Set the return value */
    ret_value = dset;

done:
    if (ret_value == NULL)
        if (dset && H5D_close(dset) < 0)
            HDONE_ERROR(H5E_DATASET, H5E_CLOSEERROR, NULL, "unable to release dataset");

    FUNC_LEAVE_NOAPI(ret_value)
} /* end H5O__dset_create() */

/*-------------------------------------------------------------------------
 * Function:	H5O__dset_get_oloc
 *
 * Purpose:	Retrieve the object header location for an open object
 *
 * Return:	Success:	Pointer to object header location
 *		Failure:	NULL
 *
 *-------------------------------------------------------------------------
 */
static H5O_loc_t *
H5O__dset_get_oloc(hid_t obj_id)
{
    H5D_t     *dset;             /* Dataset opened */
    H5O_loc_t *ret_value = NULL; /* Return value */

    FUNC_ENTER_PACKAGE

    /* Get the dataset */
    if (NULL == (dset = (H5D_t *)H5VL_object(obj_id)))
        HGOTO_ERROR(H5E_OHDR, H5E_BADID, NULL, "couldn't get object from ID");

    /* Get the dataset's object header location */
    if (NULL == (ret_value = H5D_oloc(dset)))
        HGOTO_ERROR(H5E_OHDR, H5E_CANTGET, NULL, "unable to get object location from object");

done:
    FUNC_LEAVE_NOAPI(ret_value)
} /* end H5O__dset_get_oloc() */

/*-------------------------------------------------------------------------
 * Function:    H5O__dset_bh_info
 *
 * Purpose:     Returns the amount of btree storage that is used for chunked
 *              dataset.
 *
 * Return:      Success:        non-negative
 *              Failure:        negative
 *
 *-------------------------------------------------------------------------
 */
static herr_t
H5O__dset_bh_info(const H5O_loc_t *loc, H5O_t *oh, H5_ih_info_t *bh_info)
{
    H5O_layout_t layout;              /* Data storage layout message */
    H5O_efl_t    efl;                 /* External File List message */
    bool         layout_read = false; /* Whether the layout message was read */
    bool         efl_read    = false; /* Whether the external file list message was read */
    htri_t       exists;              /* Flag if header message of interest exists */
    herr_t       ret_value = SUCCEED; /* Return value */

    FUNC_ENTER_PACKAGE

    /* Sanity check */
    assert(loc);
    assert(loc->file);
    assert(H5_addr_defined(loc->addr));
    assert(oh);
    assert(bh_info);

    /* Get the layout message from the object header */
    if (NULL == H5O_msg_read_oh(loc->file, oh, H5O_LAYOUT_ID, &layout))
        HGOTO_ERROR(H5E_OHDR, H5E_CANTGET, FAIL, "can't find layout message");
<<<<<<< HEAD
    layout_read = TRUE;
=======
    layout_read = true;
>>>>>>> 07347cc5

    /* Check for chunked dataset storage */
    if (layout.type == H5D_CHUNKED && H5D__chunk_is_space_alloc(&layout.storage)) {
        /* Get size of chunk index */
        if (H5D__chunk_bh_info(loc, oh, &layout, &(bh_info->index_size)) < 0)
            HGOTO_ERROR(H5E_OHDR, H5E_CANTGET, FAIL, "can't determine chunked dataset btree info");
    } /* end if */
    else if (layout.type == H5D_VIRTUAL && (layout.storage.u.virt.serial_list_hobjid.addr != HADDR_UNDEF)) {
        size_t virtual_heap_size;

        /* Get size of global heap object for virtual dataset */
        if (H5HG_get_obj_size(loc->file, &(layout.storage.u.virt.serial_list_hobjid), &virtual_heap_size) < 0)
            HGOTO_ERROR(H5E_DATASET, H5E_CANTGET, FAIL,
                        "can't get global heap size for virtual dataset mapping");

        /* Return heap size */
        bh_info->heap_size = (hsize_t)virtual_heap_size;
    } /* end if */

    /* Check for External File List message in the object header */
    if ((exists = H5O_msg_exists_oh(oh, H5O_EFL_ID)) < 0)
        HGOTO_ERROR(H5E_OHDR, H5E_NOTFOUND, FAIL, "unable to check for EFL message");

    if (exists && H5D__efl_is_space_alloc(&layout.storage)) {
        /* Start with clean EFL info */
        memset(&efl, 0, sizeof(efl));

        /* Get External File List message from the object header */
        if (NULL == H5O_msg_read_oh(loc->file, oh, H5O_EFL_ID, &efl))
            HGOTO_ERROR(H5E_OHDR, H5E_CANTGET, FAIL, "can't find EFL message");
<<<<<<< HEAD
        efl_read = TRUE;
=======
        efl_read = true;
>>>>>>> 07347cc5

        /* Get size of local heap for EFL message's file list */
        if (H5D__efl_bh_info(loc->file, &efl, &(bh_info->heap_size)) < 0)
            HGOTO_ERROR(H5E_OHDR, H5E_CANTGET, FAIL, "can't determine EFL heap info");
    } /* end if */

done:
    /* Free messages, if they've been read in */
    if (layout_read && H5O_msg_reset(H5O_LAYOUT_ID, &layout) < 0)
        HDONE_ERROR(H5E_DATASET, H5E_CANTRESET, FAIL, "unable to reset data storage layout message");
    if (efl_read && H5O_msg_reset(H5O_EFL_ID, &efl) < 0)
        HDONE_ERROR(H5E_DATASET, H5E_CANTRESET, FAIL, "unable to reset external file list message");

    FUNC_LEAVE_NOAPI(ret_value)
} /* end H5O__dset_bh_info() */

/*-------------------------------------------------------------------------
 * Function:    H5O__dset_flush
 *
 * Purpose:     To flush any dataset information cached in memory
 *
 * Return:      Success:        non-negative
 *              Failure:        negative
 *
 *-------------------------------------------------------------------------
 */
static herr_t
H5O__dset_flush(void *_obj_ptr)
{
    H5D_t     *dset = (H5D_t *)_obj_ptr; /* Pointer to dataset object */
    H5O_type_t obj_type;                 /* Type of object at location */
    herr_t     ret_value = SUCCEED;      /* Return value */

    FUNC_ENTER_PACKAGE

    assert(dset);
    assert(&dset->oloc);

    /* Check that the object found is the correct type */
    if (H5O_obj_type(&dset->oloc, &obj_type) < 0)
        HGOTO_ERROR(H5E_DATASET, H5E_CANTGET, FAIL, "can't get object type");
    if (obj_type != H5O_TYPE_DATASET)
        HGOTO_ERROR(H5E_DATASET, H5E_BADTYPE, FAIL, "not a dataset");

    if (H5D__flush_real(dset) < 0)
        HDONE_ERROR(H5E_DATASET, H5E_WRITEERROR, FAIL, "unable to flush cached dataset info");

done:
    FUNC_LEAVE_NOAPI(ret_value)
} /* end H5O__dset_flush() */<|MERGE_RESOLUTION|>--- conflicted
+++ resolved
@@ -171,21 +171,13 @@
     if ((exists = H5O_msg_exists_oh(oh, H5O_DTYPE_ID)) < 0)
         HGOTO_ERROR(H5E_DATASET, H5E_CANTINIT, FAIL, "unable to read object header");
     else if (!exists)
-<<<<<<< HEAD
-        HGOTO_DONE(FALSE);
-=======
         HGOTO_DONE(false);
->>>>>>> 07347cc5
 
     /* Layout */
     if ((exists = H5O_msg_exists_oh(oh, H5O_SDSPACE_ID)) < 0)
         HGOTO_ERROR(H5E_DATASET, H5E_CANTINIT, FAIL, "unable to read object header");
     else if (!exists)
-<<<<<<< HEAD
-        HGOTO_DONE(FALSE);
-=======
         HGOTO_DONE(false);
->>>>>>> 07347cc5
 
 done:
     FUNC_LEAVE_NOAPI(ret_value)
@@ -360,11 +352,7 @@
     /* Get the layout message from the object header */
     if (NULL == H5O_msg_read_oh(loc->file, oh, H5O_LAYOUT_ID, &layout))
         HGOTO_ERROR(H5E_OHDR, H5E_CANTGET, FAIL, "can't find layout message");
-<<<<<<< HEAD
-    layout_read = TRUE;
-=======
     layout_read = true;
->>>>>>> 07347cc5
 
     /* Check for chunked dataset storage */
     if (layout.type == H5D_CHUNKED && H5D__chunk_is_space_alloc(&layout.storage)) {
@@ -395,11 +383,7 @@
         /* Get External File List message from the object header */
         if (NULL == H5O_msg_read_oh(loc->file, oh, H5O_EFL_ID, &efl))
             HGOTO_ERROR(H5E_OHDR, H5E_CANTGET, FAIL, "can't find EFL message");
-<<<<<<< HEAD
-        efl_read = TRUE;
-=======
         efl_read = true;
->>>>>>> 07347cc5
 
         /* Get size of local heap for EFL message's file list */
         if (H5D__efl_bh_info(loc->file, &efl, &(bh_info->heap_size)) < 0)
