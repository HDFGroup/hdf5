/* * * * * * * * * * * * * * * * * * * * * * * * * * * * * * * * * * * * * * *
 * Copyright by The HDF Group.                                               *
 * All rights reserved.                                                      *
 *                                                                           *
 * This file is part of HDF5.  The full HDF5 copyright notice, including     *
 * terms governing use, modification, and redistribution, is contained in    *
 * the COPYING file, which can be found at the root of the source code       *
 * distribution tree, or in https://www.hdfgroup.org/licenses.               *
 * If you do not have access to either file, you may request a copy from     *
 * help@hdfgroup.org.                                                        *
 * * * * * * * * * * * * * * * * * * * * * * * * * * * * * * * * * * * * * * */

/*
 * Module Info:    Datatype conversions for the H5T interface.
 */

/****************/
/* Module Setup */
/****************/

#include "H5Tmodule.h" /* This source code file is part of the H5T module */

/***********/
/* Headers */
/***********/
#include "H5private.h"   /* Generic Functions            */
#include "H5CXprivate.h" /* API Contexts                         */
#include "H5Dprivate.h"  /* Datasets                */
#include "H5Eprivate.h"  /* Error handling              */
#include "H5FLprivate.h" /* Free Lists                           */
#include "H5Iprivate.h"  /* IDs                      */
#include "H5MMprivate.h" /* Memory management            */
#include "H5Pprivate.h"  /* Property lists            */
#include "H5Tpkg.h"      /* Datatypes                */

/****************/
/* Local Macros */
/****************/

/*
 * These macros are for the bodies of functions that convert buffers of one
 * atomic type to another using hardware.
 *
 * They all start with `H5T_CONV_' and end with two letters that represent the
 * source and destination types, respectively. The letters `s' and `S' refer to
 * signed integers while the letters `u' and `U' refer to unsigned integers, and
 * the letters `f' and `F' refer to floating-point values.
 *
 * The letter which is capitalized indicates that the corresponding type
 * (source or destination) is at least as large as the other type.
 *
 * Certain conversions may experience overflow conditions which arise when the
 * source value has a magnitude that cannot be represented by the destination
 * type.
 *
 * Suffix    Description
 * ------    -----------
 * sS:        Signed integers to signed integers where the destination is
 *        at least as wide as the source.     This case cannot generate
 *        overflows.
 *
 * sU:        Signed integers to unsigned integers where the destination is
 *        at least as wide as the source.     This case experiences
 *        overflows when the source value is negative.
 *
 * uS:        Unsigned integers to signed integers where the destination is
 *        at least as wide as the source.     This case can experience
 *        overflows when the source and destination are the same size.
 *
 * uU:        Unsigned integers to unsigned integers where the destination
 *        is at least as wide as the source.  Overflows are not
 *        possible in this case.
 *
 * Ss:        Signed integers to signed integers where the source is at
 *        least as large as the destination.  Overflows can occur when
 *        the destination is narrower than the source.
 *
 * Su:        Signed integers to unsigned integers where the source is at
 *        least as large as the destination.  Overflows occur when the
 *        source value is negative and can also occur if the
 *        destination is narrower than the source.
 *
 * Us:        Unsigned integers to signed integers where the source is at
 *        least as large as the destination.  Overflows can occur for
 *        all sizes.
 *
 * Uu:        Unsigned integers to unsigned integers where the source is at
 *        least as large as the destination. Overflows can occur if the
 *        destination is narrower than the source.
 *
 * su:        Conversion from signed integers to unsigned integers where
 *        the source and destination are the same size. Overflow occurs
 *        when the source value is negative.
 *
 * us:        Conversion from unsigned integers to signed integers where
 *        the source and destination are the same size.  Overflow
 *        occurs when the source magnitude is too large for the
 *        destination.
 *
 * fF:        Floating-point values to floating-point values where the
 *              destination is at least as wide as the source.     This case
 *              cannot generate overflows.
 *
 * Ff:        Floating-point values to floating-point values the source is at
 *        least as large as the destination.  Overflows can occur when
 *        the destination is narrower than the source.
 *
 * xF:          Integers to float-point(float or double) values where the destination
 *              is at least as wide as the source.  This case cannot generate
 *              overflows.
 *
 * Fx:          Float-point(float or double) values to integer where the source is
 *              at least as wide as the destination.  Overflow can occur
 *              when the source magnitude is too large for the destination.
 *
 * fX:    Floating-point values to integers where the destination is at least
 *        as wide as the source. This case cannot generate overflows.
 *
 * Xf:    Integers to floating-point values where the source is at least as
 *        wide as the destination. Overflows can occur when the destination is
 *        narrower than the source.
 *
 *
 * The macros take a subset of these arguments in the order listed here:
 *
 * CDATA:    A pointer to the H5T_cdata_t structure that was passed to the
 *           conversion function.
 *
 * STYPE:    The hid_t value for the source datatype.
 *
 * DTYPE:    The hid_t value for the destination datatype.
 *
 * BUF:      A pointer to the conversion buffer.
 *
 * NELMTS:   The number of values to be converted.
 *
 * ST:       The C name for source datatype (e.g., int)
 *
 * DT:       The C name for the destination datatype (e.g., signed char)
 *
 * D_MIN:    The minimum possible destination value.     For unsigned
 *        destination types this should be zero.    For signed
 *        destination types it's a negative value with a magnitude that
 *        is usually one greater than D_MAX.  Source values which are
 *        smaller than D_MIN generate overflows.
 *
 * D_MAX:    The maximum possible destination value. Source values which
 *        are larger than D_MAX generate overflows.
 *
 * The macros are implemented with a generic programming technique, similar
 * to templates in C++.  The macro which defines the "core" part of the
 * conversion (which actually moves the data from the source to the destination)
 * is invoked inside the H5T_CONV "template" macro by "gluing" it together,
 * which allows the core conversion macro to be invoked as necessary.
 *
 * "Core" macros come in two flavors: one which calls the exception handling
 * routine and one which doesn't (the "_NOEX" variant).  The presence of the
 * exception handling routine is detected before the loop over the values and
 * the appropriate core routine loop is executed.
 *
 * The generic "core" macros are: (others are specific to particular conversion)
 *
 * Suffix    Description
 * ------    -----------
 * xX:        Generic Conversion where the destination is at least as
 *              wide as the source.  This case cannot generate overflows.
 *
 * Xx:        Generic signed conversion where the source is at least as large
 *              as the destination.  Overflows can occur when the destination is
 *              narrower than the source.
 *
 * Ux:        Generic conversion for the `Us', `Uu' & `us' cases
 *        Overflow occurs when the source magnitude is too large for the
 *        destination.
 *
 */
#define H5T_CONV_xX_CORE(STYPE, DTYPE, S, D, ST, DT, D_MIN, D_MAX)                                           \
    {                                                                                                        \
        *(D) = (DT)(*(S));                                                                                   \
    }
#define H5T_CONV_xX_NOEX_CORE(STYPE, DTYPE, S, D, ST, DT, D_MIN, D_MAX)                                      \
    {                                                                                                        \
        *(D) = (DT)(*(S));                                                                                   \
    }

/* Added a condition branch(else if (*(S) == (DT)(D_MAX))) which seems redundant.
 * It handles a special situation when the source is "float" and assigned the value
 * of "INT_MAX".  A compiler may do roundup making this value "INT_MAX+1".  However,
 * when do comparison "if (*(S) > (DT)(D_MAX))", the compiler may consider them
 * equal. In this case, do not return exception but make sure the maximum is assigned
 * to the destination.   SLU - 2005/06/29
 */
#define H5T_CONV_Xx_CORE(STYPE, DTYPE, S, D, ST, DT, D_MIN, D_MAX)                                           \
    {                                                                                                        \
        if (*(S) > (ST)(D_MAX)) {                                                                            \
            H5T_conv_ret_t except_ret = (conv_ctx->u.conv.cb_struct.func)(                                   \
                H5T_CONV_EXCEPT_RANGE_HI, conv_ctx->u.conv.src_type_id, conv_ctx->u.conv.dst_type_id, S, D,  \
                conv_ctx->u.conv.cb_struct.user_data);                                                       \
            if (except_ret == H5T_CONV_UNHANDLED)                                                            \
                /* Let compiler convert if case is ignored by user handler*/                                 \
                *(D) = (DT)(D_MAX);                                                                          \
            else if (except_ret == H5T_CONV_ABORT)                                                           \
                HGOTO_ERROR(H5E_DATATYPE, H5E_CANTCONVERT, FAIL, "can't handle conversion exception");       \
            /* if(except_ret==H5T_CONV_HANDLED): Fall through, user handled it */                            \
        }                                                                                                    \
        else if (*(S) < (ST)(D_MIN)) {                                                                       \
            H5T_conv_ret_t except_ret = (conv_ctx->u.conv.cb_struct.func)(                                   \
                H5T_CONV_EXCEPT_RANGE_LOW, conv_ctx->u.conv.src_type_id, conv_ctx->u.conv.dst_type_id, S, D, \
                conv_ctx->u.conv.cb_struct.user_data);                                                       \
            if (except_ret == H5T_CONV_UNHANDLED)                                                            \
                /* Let compiler convert if case is ignored by user handler*/                                 \
                *(D) = (DT)(D_MIN);                                                                          \
            else if (except_ret == H5T_CONV_ABORT)                                                           \
                HGOTO_ERROR(H5E_DATATYPE, H5E_CANTCONVERT, FAIL, "can't handle conversion exception");       \
            /* if(except_ret==H5T_CONV_HANDLED): Fall through, user handled it */                            \
        }                                                                                                    \
        else                                                                                                 \
            *(D) = (DT)(*(S));                                                                               \
    }
#define H5T_CONV_Xx_NOEX_CORE(STYPE, DTYPE, S, D, ST, DT, D_MIN, D_MAX)                                      \
    {                                                                                                        \
        if (*(S) > (ST)(D_MAX)) {                                                                            \
            *(D) = (DT)(D_MAX);                                                                              \
        }                                                                                                    \
        else if (*(S) < (ST)(D_MIN)) {                                                                       \
            *(D) = (DT)(D_MIN);                                                                              \
        }                                                                                                    \
        else                                                                                                 \
            *(D) = (DT)(*(S));                                                                               \
    }

#define H5T_CONV_Ux_CORE(STYPE, DTYPE, S, D, ST, DT, D_MIN, D_MAX)                                           \
    {                                                                                                        \
        if (*(S) > (ST)(D_MAX)) {                                                                            \
            H5T_conv_ret_t except_ret = (conv_ctx->u.conv.cb_struct.func)(                                   \
                H5T_CONV_EXCEPT_RANGE_HI, conv_ctx->u.conv.src_type_id, conv_ctx->u.conv.dst_type_id, S, D,  \
                conv_ctx->u.conv.cb_struct.user_data);                                                       \
            if (except_ret == H5T_CONV_UNHANDLED)                                                            \
                /* Let compiler convert if case is ignored by user handler*/                                 \
                *(D) = (DT)(D_MAX);                                                                          \
            else if (except_ret == H5T_CONV_ABORT)                                                           \
                HGOTO_ERROR(H5E_DATATYPE, H5E_CANTCONVERT, FAIL, "can't handle conversion exception");       \
            /* if(except_ret==H5T_CONV_HANDLED): Fall through, user handled it */                            \
        }                                                                                                    \
        else                                                                                                 \
            *(D) = (DT)(*(S));                                                                               \
    }
#define H5T_CONV_Ux_NOEX_CORE(STYPE, DTYPE, S, D, ST, DT, D_MIN, D_MAX)                                      \
    {                                                                                                        \
        if (*(S) > (ST)(D_MAX)) {                                                                            \
            *(D) = (DT)(D_MAX);                                                                              \
        }                                                                                                    \
        else                                                                                                 \
            *(D) = (DT)(*(S));                                                                               \
    }

#define H5T_CONV_sS(STYPE, DTYPE, ST, DT, D_MIN, D_MAX)                                                      \
    do {                                                                                                     \
        HDcompile_assert(sizeof(ST) <= sizeof(DT));                                                          \
        H5T_CONV(H5T_CONV_xX, STYPE, DTYPE, ST, DT, D_MIN, D_MAX, N)                                         \
    } while (0)

#define H5T_CONV_sU_CORE(STYPE, DTYPE, S, D, ST, DT, D_MIN, D_MAX)                                           \
    {                                                                                                        \
        if (*(S) < 0) {                                                                                      \
            H5T_conv_ret_t except_ret = (conv_ctx->u.conv.cb_struct.func)(                                   \
                H5T_CONV_EXCEPT_RANGE_LOW, conv_ctx->u.conv.src_type_id, conv_ctx->u.conv.dst_type_id, S, D, \
                conv_ctx->u.conv.cb_struct.user_data);                                                       \
            if (except_ret == H5T_CONV_UNHANDLED)                                                            \
                /* Let compiler convert if case is ignored by user handler*/                                 \
                *(D) = 0;                                                                                    \
            else if (except_ret == H5T_CONV_ABORT)                                                           \
                HGOTO_ERROR(H5E_DATATYPE, H5E_CANTCONVERT, FAIL, "can't handle conversion exception");       \
            /* if(except_ret==H5T_CONV_HANDLED): Fall through, user handled it */                            \
        }                                                                                                    \
        else                                                                                                 \
            *(D) = (DT)(*(S));                                                                               \
    }
#define H5T_CONV_sU_NOEX_CORE(STYPE, DTYPE, S, D, ST, DT, D_MIN, D_MAX)                                      \
    {                                                                                                        \
        if (*(S) < 0)                                                                                        \
            *(D) = 0;                                                                                        \
        else                                                                                                 \
            *(D) = (DT)(*(S));                                                                               \
    }

#define H5T_CONV_sU(STYPE, DTYPE, ST, DT, D_MIN, D_MAX)                                                      \
    do {                                                                                                     \
        HDcompile_assert(sizeof(ST) <= sizeof(DT));                                                          \
        H5T_CONV(H5T_CONV_sU, STYPE, DTYPE, ST, DT, D_MIN, D_MAX, N)                                         \
    } while (0)

/* Define to 1 if overflow is possible during conversion, 0 otherwise
 * Because destination is at least as wide as the source, this should only
 * occur between types of equal size */
#define H5T_CONV_uS_UCHAR_SHORT 0
#define H5T_CONV_uS_UCHAR_INT   0
#define H5T_CONV_uS_UCHAR_LONG  0
#define H5T_CONV_uS_UCHAR_LLONG 0
#if H5_SIZEOF_SHORT == H5_SIZEOF_INT
#define H5T_CONV_uS_USHORT_INT 1
#else
#define H5T_CONV_uS_USHORT_INT 0
#endif
#define H5T_CONV_uS_USHORT_LONG  0
#define H5T_CONV_uS_USHORT_LLONG 0
#if H5_SIZEOF_INT == H5_SIZEOF_LONG
#define H5T_CONV_uS_UINT_LONG 1
#else
#define H5T_CONV_uS_UINT_LONG 0
#endif
#define H5T_CONV_uS_UINT_LLONG 0
#if H5_SIZEOF_LONG == H5_SIZEOF_LONG_LONG
#define H5T_CONV_uS_ULONG_LLONG 1
#else
#define H5T_CONV_uS_ULONG_LLONG 0
#endif

/* Note. If an argument is stringified or concatenated, the prescan does not
 * occur. To expand the macro, then stringify or concatenate its expansion,
 * one macro must call another macro that does the stringification or
 * concatenation. */
#define H5T_CONV_uS_EVAL_TYPES(STYPE, DTYPE) H5_GLUE4(H5T_CONV_uS_, STYPE, _, DTYPE)

/* Called if overflow is possible */
#define H5T_CONV_uS_CORE_1(S, D, ST, DT, D_MIN, D_MAX)                                                       \
    if (*(S) > (DT)(D_MAX)) {                                                                                \
        H5T_conv_ret_t except_ret = (conv_ctx->u.conv.cb_struct.func)(                                       \
            H5T_CONV_EXCEPT_RANGE_HI, conv_ctx->u.conv.src_type_id, conv_ctx->u.conv.dst_type_id, S, D,      \
            conv_ctx->u.conv.cb_struct.user_data);                                                           \
        if (except_ret == H5T_CONV_UNHANDLED)                                                                \
            /* Let compiler convert if case is ignored by user handler */                                    \
            *(D) = (DT)(D_MAX);                                                                              \
        else if (except_ret == H5T_CONV_ABORT)                                                               \
            HGOTO_ERROR(H5E_DATATYPE, H5E_CANTCONVERT, FAIL, "can't handle conversion exception");           \
        /* if (except_ret==H5T_CONV_HANDLED): Fall through, user handled it */                               \
    }                                                                                                        \
    else                                                                                                     \
        *(D) = (DT)(*(S));

/* Called if no overflow is possible */
#define H5T_CONV_uS_CORE_0(S, D, ST, DT, D_MIN, D_MAX) *(D) = (DT)(*(S));

#define H5T_CONV_uS_CORE_I(over, S, D, ST, DT, D_MIN, D_MAX)                                                 \
    H5_GLUE(H5T_CONV_uS_CORE_, over)(S, D, ST, DT, D_MIN, D_MAX)

#define H5T_CONV_uS_CORE(STYPE, DTYPE, S, D, ST, DT, D_MIN, D_MAX)                                           \
    {                                                                                                        \
        H5T_CONV_uS_CORE_I(H5T_CONV_uS_EVAL_TYPES(STYPE, DTYPE), S, D, ST, DT, D_MIN, D_MAX)                 \
    }

/* Called if overflow is possible */
#define H5T_CONV_uS_NOEX_CORE_1(S, D, ST, DT, D_MIN, D_MAX)                                                  \
    if (*(S) > (DT)(D_MAX))                                                                                  \
        *(D) = (D_MAX);                                                                                      \
    else                                                                                                     \
        *(D) = (DT)(*(S));

/* Called if no overflow is possible */
#define H5T_CONV_uS_NOEX_CORE_0(S, D, ST, DT, D_MIN, D_MAX) *(D) = (DT)(*(S));

#define H5T_CONV_uS_NOEX_CORE_I(over, S, D, ST, DT, D_MIN, D_MAX)                                            \
    H5_GLUE(H5T_CONV_uS_NOEX_CORE_, over)(S, D, ST, DT, D_MIN, D_MAX)

#define H5T_CONV_uS_NOEX_CORE(STYPE, DTYPE, S, D, ST, DT, D_MIN, D_MAX)                                      \
    {                                                                                                        \
        H5T_CONV_uS_NOEX_CORE_I(H5T_CONV_uS_EVAL_TYPES(STYPE, DTYPE), S, D, ST, DT, D_MIN, D_MAX)            \
    }

#define H5T_CONV_uS(STYPE, DTYPE, ST, DT, D_MIN, D_MAX)                                                      \
    do {                                                                                                     \
        HDcompile_assert(sizeof(ST) <= sizeof(DT));                                                          \
        H5T_CONV(H5T_CONV_uS, STYPE, DTYPE, ST, DT, D_MIN, D_MAX, N)                                         \
    } while (0)

#define H5T_CONV_uU(STYPE, DTYPE, ST, DT, D_MIN, D_MAX)                                                      \
    do {                                                                                                     \
        HDcompile_assert(sizeof(ST) <= sizeof(DT));                                                          \
        H5T_CONV(H5T_CONV_xX, STYPE, DTYPE, ST, DT, D_MIN, D_MAX, N)                                         \
    } while (0)

#define H5T_CONV_Ss(STYPE, DTYPE, ST, DT, D_MIN, D_MAX)                                                      \
    do {                                                                                                     \
        HDcompile_assert(sizeof(ST) >= sizeof(DT));                                                          \
        H5T_CONV(H5T_CONV_Xx, STYPE, DTYPE, ST, DT, D_MIN, D_MAX, N)                                         \
    } while (0)

#define H5T_CONV_Su_CORE(STYPE, DTYPE, S, D, ST, DT, D_MIN, D_MAX)                                           \
    {                                                                                                        \
        if (*(S) < 0) {                                                                                      \
            H5T_conv_ret_t except_ret = (conv_ctx->u.conv.cb_struct.func)(                                   \
                H5T_CONV_EXCEPT_RANGE_LOW, conv_ctx->u.conv.src_type_id, conv_ctx->u.conv.dst_type_id, S, D, \
                conv_ctx->u.conv.cb_struct.user_data);                                                       \
            if (except_ret == H5T_CONV_UNHANDLED)                                                            \
                /* Let compiler convert if case is ignored by user handler*/                                 \
                *(D) = 0;                                                                                    \
            else if (except_ret == H5T_CONV_ABORT)                                                           \
                HGOTO_ERROR(H5E_DATATYPE, H5E_CANTCONVERT, FAIL, "can't handle conversion exception");       \
            /* if(except_ret==H5T_CONV_HANDLED): Fall through, user handled it */                            \
        }                                                                                                    \
        else if (sizeof(ST) > sizeof(DT) && *(S) > (ST)(D_MAX)) {                                            \
            H5T_conv_ret_t except_ret = (conv_ctx->u.conv.cb_struct.func)(                                   \
                H5T_CONV_EXCEPT_RANGE_HI, conv_ctx->u.conv.src_type_id, conv_ctx->u.conv.dst_type_id, S, D,  \
                conv_ctx->u.conv.cb_struct.user_data);                                                       \
            if (except_ret == H5T_CONV_UNHANDLED)                                                            \
                /* Let compiler convert if case is ignored by user handler*/                                 \
                *(D) = (DT)(D_MAX);                                                                          \
            else if (except_ret == H5T_CONV_ABORT)                                                           \
                HGOTO_ERROR(H5E_DATATYPE, H5E_CANTCONVERT, FAIL, "can't handle conversion exception");       \
            /* if(except_ret==H5T_CONV_HANDLED): Fall through, user handled it */                            \
        }                                                                                                    \
        else                                                                                                 \
            *(D) = (DT)(*(S));                                                                               \
    }
#define H5T_CONV_Su_NOEX_CORE(STYPE, DTYPE, S, D, ST, DT, D_MIN, D_MAX)                                      \
    {                                                                                                        \
        if (*(S) < 0)                                                                                        \
            *(D) = 0;                                                                                        \
        else if (sizeof(ST) > sizeof(DT) && *(S) > (ST)(D_MAX))                                              \
            *(D) = (DT)(D_MAX);                                                                              \
        else                                                                                                 \
            *(D) = (DT)(*(S));                                                                               \
    }

#define H5T_CONV_Su(STYPE, DTYPE, ST, DT, D_MIN, D_MAX)                                                      \
    do {                                                                                                     \
        HDcompile_assert(sizeof(ST) >= sizeof(DT));                                                          \
        H5T_CONV(H5T_CONV_Su, STYPE, DTYPE, ST, DT, D_MIN, D_MAX, N)                                         \
    } while (0)

#define H5T_CONV_Us(STYPE, DTYPE, ST, DT, D_MIN, D_MAX)                                                      \
    do {                                                                                                     \
        HDcompile_assert(sizeof(ST) >= sizeof(DT));                                                          \
        H5T_CONV(H5T_CONV_Ux, STYPE, DTYPE, ST, DT, D_MIN, D_MAX, N)                                         \
    } while (0)

#define H5T_CONV_Uu(STYPE, DTYPE, ST, DT, D_MIN, D_MAX)                                                      \
    do {                                                                                                     \
        HDcompile_assert(sizeof(ST) >= sizeof(DT));                                                          \
        H5T_CONV(H5T_CONV_Ux, STYPE, DTYPE, ST, DT, D_MIN, D_MAX, N)                                         \
    } while (0)

#define H5T_CONV_su_CORE(STYPE, DTYPE, S, D, ST, DT, D_MIN, D_MAX)                                           \
    {                                                                                                        \
        /* Assumes memory format of unsigned & signed integers is same */                                    \
        if (*(S) < 0) {                                                                                      \
            H5T_conv_ret_t except_ret = (conv_ctx->u.conv.cb_struct.func)(                                   \
                H5T_CONV_EXCEPT_RANGE_LOW, conv_ctx->u.conv.src_type_id, conv_ctx->u.conv.dst_type_id, S, D, \
                conv_ctx->u.conv.cb_struct.user_data);                                                       \
            if (except_ret == H5T_CONV_UNHANDLED)                                                            \
                /* Let compiler convert if case is ignored by user handler*/                                 \
                *(D) = 0;                                                                                    \
            else if (except_ret == H5T_CONV_ABORT)                                                           \
                HGOTO_ERROR(H5E_DATATYPE, H5E_CANTCONVERT, FAIL, "can't handle conversion exception");       \
            /* if(except_ret==H5T_CONV_HANDLED): Fall through, user handled it */                            \
        }                                                                                                    \
        else                                                                                                 \
            *(D) = (DT)(*(S));                                                                               \
    }
#define H5T_CONV_su_NOEX_CORE(STYPE, DTYPE, S, D, ST, DT, D_MIN, D_MAX)                                      \
    {                                                                                                        \
        /* Assumes memory format of unsigned & signed integers is same */                                    \
        if (*(S) < 0)                                                                                        \
            *(D) = 0;                                                                                        \
        else                                                                                                 \
            *(D) = (DT)(*(S));                                                                               \
    }

#define H5T_CONV_su(STYPE, DTYPE, ST, DT, D_MIN, D_MAX)                                                      \
    do {                                                                                                     \
        HDcompile_assert(sizeof(ST) == sizeof(DT));                                                          \
        H5T_CONV(H5T_CONV_su, STYPE, DTYPE, ST, DT, D_MIN, D_MAX, N)                                         \
    } while (0)

#define H5T_CONV_us_CORE(STYPE, DTYPE, S, D, ST, DT, D_MIN, D_MAX)                                           \
    {                                                                                                        \
        /* Assumes memory format of unsigned & signed integers is same */                                    \
        if (*(S) > (ST)(D_MAX)) {                                                                            \
            H5T_conv_ret_t except_ret = (conv_ctx->u.conv.cb_struct.func)(                                   \
                H5T_CONV_EXCEPT_RANGE_HI, conv_ctx->u.conv.src_type_id, conv_ctx->u.conv.dst_type_id, S, D,  \
                conv_ctx->u.conv.cb_struct.user_data);                                                       \
            if (except_ret == H5T_CONV_UNHANDLED)                                                            \
                /* Let compiler convert if case is ignored by user handler*/                                 \
                *(D) = (DT)(D_MAX);                                                                          \
            else if (except_ret == H5T_CONV_ABORT)                                                           \
                HGOTO_ERROR(H5E_DATATYPE, H5E_CANTCONVERT, FAIL, "can't handle conversion exception");       \
            /* if(except_ret==H5T_CONV_HANDLED): Fall through, user handled it */                            \
        }                                                                                                    \
        else                                                                                                 \
            *(D) = (DT)(*(S));                                                                               \
    }
#define H5T_CONV_us_NOEX_CORE(STYPE, DTYPE, S, D, ST, DT, D_MIN, D_MAX)                                      \
    {                                                                                                        \
        /* Assumes memory format of unsigned & signed integers is same */                                    \
        if (*(S) > (ST)(D_MAX))                                                                              \
            *(D) = (DT)(D_MAX);                                                                              \
        else                                                                                                 \
            *(D) = (DT)(*(S));                                                                               \
    }

#define H5T_CONV_us(STYPE, DTYPE, ST, DT, D_MIN, D_MAX)                                                      \
    do {                                                                                                     \
        HDcompile_assert(sizeof(ST) == sizeof(DT));                                                          \
        H5T_CONV(H5T_CONV_us, STYPE, DTYPE, ST, DT, D_MIN, D_MAX, N)                                         \
    } while (0)

#define H5T_CONV_fF(STYPE, DTYPE, ST, DT, D_MIN, D_MAX)                                                      \
    do {                                                                                                     \
        HDcompile_assert(sizeof(ST) <= sizeof(DT));                                                          \
        H5T_CONV(H5T_CONV_xX, STYPE, DTYPE, ST, DT, D_MIN, D_MAX, N)                                         \
    } while (0)

/* Same as H5T_CONV_Xx_CORE, except that instead of using D_MAX and D_MIN
 * when an overflow occurs, use the 'float' infinity values.
 */
#define H5T_CONV_Ff_CORE(STYPE, DTYPE, S, D, ST, DT, D_MIN, D_MAX)                                           \
    {                                                                                                        \
        if (*(S) > (ST)(D_MAX)) {                                                                            \
            H5T_conv_ret_t except_ret = (conv_ctx->u.conv.cb_struct.func)(                                   \
                H5T_CONV_EXCEPT_RANGE_HI, conv_ctx->u.conv.src_type_id, conv_ctx->u.conv.dst_type_id, S, D,  \
                conv_ctx->u.conv.cb_struct.user_data);                                                       \
            if (except_ret == H5T_CONV_UNHANDLED)                                                            \
                /* Let compiler convert if case is ignored by user handler*/                                 \
                *(D) = H5_GLUE3(H5T_NATIVE_, DTYPE, _POS_INF_g);                                             \
            else if (except_ret == H5T_CONV_ABORT)                                                           \
                HGOTO_ERROR(H5E_DATATYPE, H5E_CANTCONVERT, FAIL, "can't handle conversion exception");       \
            /* if(except_ret==H5T_CONV_HANDLED): Fall through, user handled it */                            \
        }                                                                                                    \
        else if (*(S) < (ST)(D_MIN)) {                                                                       \
            H5T_conv_ret_t except_ret = (conv_ctx->u.conv.cb_struct.func)(                                   \
                H5T_CONV_EXCEPT_RANGE_LOW, conv_ctx->u.conv.src_type_id, conv_ctx->u.conv.dst_type_id, S, D, \
                conv_ctx->u.conv.cb_struct.user_data);                                                       \
            if (except_ret == H5T_CONV_UNHANDLED)                                                            \
                /* Let compiler convert if case is ignored by user handler*/                                 \
                *(D) = H5_GLUE3(H5T_NATIVE_, DTYPE, _NEG_INF_g);                                             \
            else if (except_ret == H5T_CONV_ABORT)                                                           \
                HGOTO_ERROR(H5E_DATATYPE, H5E_CANTCONVERT, FAIL, "can't handle conversion exception");       \
            /* if(except_ret==H5T_CONV_HANDLED): Fall through, user handled it */                            \
        }                                                                                                    \
        else                                                                                                 \
            *(D) = (DT)(*(S));                                                                               \
    }
#define H5T_CONV_Ff_NOEX_CORE(STYPE, DTYPE, S, D, ST, DT, D_MIN, D_MAX)                                      \
    {                                                                                                        \
        if (*(S) > (ST)(D_MAX))                                                                              \
            *(D) = H5_GLUE3(H5T_NATIVE_, DTYPE, _POS_INF_g);                                                 \
        else if (*(S) < (ST)(D_MIN))                                                                         \
            *(D) = H5_GLUE3(H5T_NATIVE_, DTYPE, _NEG_INF_g);                                                 \
        else                                                                                                 \
            *(D) = (DT)(*(S));                                                                               \
    }

#define H5T_CONV_Ff(STYPE, DTYPE, ST, DT, D_MIN, D_MAX)                                                      \
    do {                                                                                                     \
        HDcompile_assert(sizeof(ST) >= sizeof(DT));                                                          \
        H5T_CONV(H5T_CONV_Ff, STYPE, DTYPE, ST, DT, D_MIN, D_MAX, N)                                         \
    } while (0)

#define H5T_HI_LO_BIT_SET(TYP, V, LO, HI)                                                                    \
    {                                                                                                        \
        unsigned      count;                                                                                 \
        unsigned char p;                                                                                     \
        unsigned      u;                                                                                     \
                                                                                                             \
        count = 0;                                                                                           \
        for (u = 0; u < sizeof(TYP); u++) {                                                                  \
            count = (((unsigned)sizeof(TYP) - 1) - u) * 8;                                                   \
            p     = (unsigned char)((V) >> count);                                                           \
            if (p > 0) {                                                                                     \
                if (p & 0x80)                                                                                \
                    count += 7;                                                                              \
                else if (p & 0x40)                                                                           \
                    count += 6;                                                                              \
                else if (p & 0x20)                                                                           \
                    count += 5;                                                                              \
                else if (p & 0x10)                                                                           \
                    count += 4;                                                                              \
                else if (p & 0x08)                                                                           \
                    count += 3;                                                                              \
                else if (p & 0x04)                                                                           \
                    count += 2;                                                                              \
                else if (p & 0x02)                                                                           \
                    count += 1;                                                                              \
                break;                                                                                       \
            } /* end if */                                                                                   \
        }     /* end for */                                                                                  \
                                                                                                             \
        HI = count;                                                                                          \
                                                                                                             \
        count = 0;                                                                                           \
        for (u = 0; u < sizeof(TYP); u++) {                                                                  \
            p = (unsigned char)((V) >> (u * 8));                                                             \
            if (p > 0) {                                                                                     \
                count = u * 8;                                                                               \
                                                                                                             \
                if (p & 0x01)                                                                                \
                    ;                                                                                        \
                else if (p & 0x02)                                                                           \
                    count += 1;                                                                              \
                else if (p & 0x04)                                                                           \
                    count += 2;                                                                              \
                else if (p & 0x08)                                                                           \
                    count += 3;                                                                              \
                else if (p & 0x10)                                                                           \
                    count += 4;                                                                              \
                else if (p & 0x20)                                                                           \
                    count += 5;                                                                              \
                else if (p & 0x40)                                                                           \
                    count += 6;                                                                              \
                else if (p & 0x80)                                                                           \
                    count += 7;                                                                              \
                break;                                                                                       \
            } /* end if */                                                                                   \
        }     /* end for */                                                                                  \
                                                                                                             \
        LO = count;                                                                                          \
    }

#define H5T_CONV_xF_CORE(STYPE, DTYPE, S, D, ST, DT, D_MIN, D_MAX)                                           \
    {                                                                                                        \
        if (sprec > dprec) {                                                                                 \
            unsigned low_bit_pos, high_bit_pos;                                                              \
                                                                                                             \
            /* Detect high & low bits set in source */                                                       \
            H5T_HI_LO_BIT_SET(ST, *(S), low_bit_pos, high_bit_pos)                                           \
                                                                                                             \
            /* Check for more bits of precision in src than available in dst */                              \
            if ((high_bit_pos - low_bit_pos) >= dprec) {                                                     \
                H5T_conv_ret_t except_ret = (conv_ctx->u.conv.cb_struct.func)(                               \
                    H5T_CONV_EXCEPT_PRECISION, conv_ctx->u.conv.src_type_id, conv_ctx->u.conv.dst_type_id,   \
                    S, D, conv_ctx->u.conv.cb_struct.user_data);                                             \
                if (except_ret == H5T_CONV_UNHANDLED)                                                        \
                    /* Let compiler convert if case is ignored by user handler*/                             \
                    *(D) = (DT)(*(S));                                                                       \
                else if (except_ret == H5T_CONV_ABORT)                                                       \
                    HGOTO_ERROR(H5E_DATATYPE, H5E_CANTCONVERT, FAIL, "can't handle conversion exception");   \
                /* if(except_ret==H5T_CONV_HANDLED): Fall through, user handled it */                        \
            }                                                                                                \
            else                                                                                             \
                *(D) = (DT)(*(S));                                                                           \
        }                                                                                                    \
        else                                                                                                 \
            *(D) = (DT)(*(S));                                                                               \
    }
#define H5T_CONV_xF_NOEX_CORE(STYPE, DTYPE, S, D, ST, DT, D_MIN, D_MAX)                                      \
    {                                                                                                        \
        *(D) = (DT)(*(S));                                                                                   \
    }

#define H5T_CONV_xF(STYPE, DTYPE, ST, DT, D_MIN, D_MAX)                                                      \
    do {                                                                                                     \
        H5T_CONV(H5T_CONV_xF, STYPE, DTYPE, ST, DT, D_MIN, D_MAX, Y)                                         \
    } while (0)

/* Quincey added the condition branch (else if (*(S) != (ST)((DT)(*(S))))).
 * It handles a special situation when the source is "float" and assigned the value
 * of "INT_MAX".  Compilers do roundup making this value "INT_MAX+1".  This branch
 * is to check that situation and return exception for some compilers, mainly GCC.
 * The branch if (*(S) > (DT)(D_MAX) || (sprec < dprec && *(S) ==
 * (ST)(D_MAX))) is for some compilers like Sun, HP, IBM, and SGI where under
 * the same situation the "int" doesn't overflow.  SLU - 2005/9/12
 */
#define H5T_CONV_Fx_CORE(STYPE, DTYPE, S, D, ST, DT, D_MIN, D_MAX)                                           \
    {                                                                                                        \
        if (*(S) > (ST)(D_MAX) || (sprec < dprec && *(S) == (ST)(D_MAX))) {                                  \
            H5T_conv_ret_t except_ret = (conv_ctx->u.conv.cb_struct.func)(                                   \
                H5T_CONV_EXCEPT_RANGE_HI, conv_ctx->u.conv.src_type_id, conv_ctx->u.conv.dst_type_id, S, D,  \
                conv_ctx->u.conv.cb_struct.user_data);                                                       \
            if (except_ret == H5T_CONV_UNHANDLED)                                                            \
                /* Let compiler convert if case is ignored by user handler*/                                 \
                *(D) = (DT)(D_MAX);                                                                          \
            else if (except_ret == H5T_CONV_ABORT)                                                           \
                HGOTO_ERROR(H5E_DATATYPE, H5E_CANTCONVERT, FAIL, "can't handle conversion exception");       \
            /* if(except_ret==H5T_CONV_HANDLED): Fall through, user handled it */                            \
        }                                                                                                    \
        else if (*(S) < (ST)(D_MIN)) {                                                                       \
            H5T_conv_ret_t except_ret = (conv_ctx->u.conv.cb_struct.func)(                                   \
                H5T_CONV_EXCEPT_RANGE_LOW, conv_ctx->u.conv.src_type_id, conv_ctx->u.conv.dst_type_id, S, D, \
                conv_ctx->u.conv.cb_struct.user_data);                                                       \
            if (except_ret == H5T_CONV_UNHANDLED)                                                            \
                /* Let compiler convert if case is ignored by user handler*/                                 \
                *(D) = (DT)(D_MIN);                                                                          \
            else if (except_ret == H5T_CONV_ABORT)                                                           \
                HGOTO_ERROR(H5E_DATATYPE, H5E_CANTCONVERT, FAIL, "can't handle conversion exception");       \
            /* if(except_ret==H5T_CONV_HANDLED): Fall through, user handled it */                            \
        }                                                                                                    \
        else if (*(S) != (ST)((DT)(*(S)))) {                                                                 \
            H5T_conv_ret_t except_ret = (conv_ctx->u.conv.cb_struct.func)(                                   \
                H5T_CONV_EXCEPT_TRUNCATE, conv_ctx->u.conv.src_type_id, conv_ctx->u.conv.dst_type_id, S, D,  \
                conv_ctx->u.conv.cb_struct.user_data);                                                       \
            if (except_ret == H5T_CONV_UNHANDLED)                                                            \
                /* Let compiler convert if case is ignored by user handler*/                                 \
                *(D) = (DT)(*(S));                                                                           \
            else if (except_ret == H5T_CONV_ABORT)                                                           \
                HGOTO_ERROR(H5E_DATATYPE, H5E_CANTCONVERT, FAIL, "can't handle conversion exception");       \
            /* if(except_ret==H5T_CONV_HANDLED): Fall through, user handled it */                            \
        }                                                                                                    \
        else                                                                                                 \
            *(D) = (DT)(*(S));                                                                               \
    }
#define H5T_CONV_Fx_NOEX_CORE(STYPE, DTYPE, S, D, ST, DT, D_MIN, D_MAX)                                      \
    {                                                                                                        \
        if (*(S) > (ST)(D_MAX))                                                                              \
            *(D) = (DT)(D_MAX);                                                                              \
        else if (*(S) < (ST)(D_MIN))                                                                         \
            *(D) = (DT)(D_MIN);                                                                              \
        else                                                                                                 \
            *(D) = (DT)(*(S));                                                                               \
    }

#define H5T_CONV_Fx(STYPE, DTYPE, ST, DT, D_MIN, D_MAX)                                                      \
    do {                                                                                                     \
        H5T_CONV(H5T_CONV_Fx, STYPE, DTYPE, ST, DT, D_MIN, D_MAX, Y)                                         \
    } while (0)

#define H5T_CONV_fX(STYPE, DTYPE, ST, DT, D_MIN, D_MAX)                                                      \
    do {                                                                                                     \
        HDcompile_assert(sizeof(ST) <= sizeof(DT));                                                          \
        H5T_CONV(H5T_CONV_xX, STYPE, DTYPE, ST, DT, D_MIN, D_MAX, N)                                         \
    } while (0)

#define H5T_CONV_Xf_CORE(STYPE, DTYPE, S, D, ST, DT, D_MIN, D_MAX)                                           \
    {                                                                                                        \
        if (*(S) > (ST)(D_MAX) || (sprec < dprec && *(S) == (ST)(D_MAX))) {                                  \
            H5T_conv_ret_t except_ret =                                                                      \
                (cb_struct.func)(H5T_CONV_EXCEPT_RANGE_HI, src_id, dst_id, S, D, cb_struct.user_data);       \
            if (except_ret == H5T_CONV_UNHANDLED)                                                            \
                /* Let compiler convert if case is ignored by user handler*/                                 \
                *(D) = H5_GLUE3(H5T_NATIVE_, DTYPE, _POS_INF_g);                                             \
            else if (except_ret == H5T_CONV_ABORT)                                                           \
                HGOTO_ERROR(H5E_DATATYPE, H5E_CANTCONVERT, FAIL, "can't handle conversion exception");       \
            /* if(except_ret==H5T_CONV_HANDLED): Fall through, user handled it */                            \
        }                                                                                                    \
        else if (*(S) < (ST)(D_MIN)) {                                                                       \
            H5T_conv_ret_t except_ret =                                                                      \
                (cb_struct.func)(H5T_CONV_EXCEPT_RANGE_LOW, src_id, dst_id, S, D, cb_struct.user_data);      \
            if (except_ret == H5T_CONV_UNHANDLED)                                                            \
                /* Let compiler convert if case is ignored by user handler*/                                 \
                *(D) = H5_GLUE3(H5T_NATIVE_, DTYPE, _NEG_INF_g);                                             \
            else if (except_ret == H5T_CONV_ABORT)                                                           \
                HGOTO_ERROR(H5E_DATATYPE, H5E_CANTCONVERT, FAIL, "can't handle conversion exception");       \
            /* if(except_ret==H5T_CONV_HANDLED): Fall through, user handled it */                            \
        }                                                                                                    \
        else if (sprec > dprec) {                                                                            \
            unsigned low_bit_pos, high_bit_pos;                                                              \
                                                                                                             \
            /* Detect high & low bits set in source */                                                       \
            H5T_HI_LO_BIT_SET(ST, *(S), low_bit_pos, high_bit_pos)                                           \
                                                                                                             \
            /* Check for more bits of precision in src than available in dst */                              \
            if ((high_bit_pos - low_bit_pos) >= dprec) {                                                     \
                H5T_conv_ret_t except_ret =                                                                  \
                    (cb_struct.func)(H5T_CONV_EXCEPT_PRECISION, src_id, dst_id, S, D, cb_struct.user_data);  \
                if (except_ret == H5T_CONV_UNHANDLED)                                                        \
                    /* Let compiler convert if case is ignored by user handler*/                             \
                    *(D) = (DT)(*(S));                                                                       \
                else if (except_ret == H5T_CONV_ABORT)                                                       \
                    HGOTO_ERROR(H5E_DATATYPE, H5E_CANTCONVERT, FAIL, "can't handle conversion exception");   \
                /* if(except_ret==H5T_CONV_HANDLED): Fall through, user handled it */                        \
            }                                                                                                \
            else                                                                                             \
                *(D) = (DT)(*(S));                                                                           \
        }                                                                                                    \
        else                                                                                                 \
            *(D) = (DT)(*(S));                                                                               \
    }
#define H5T_CONV_Xf_NOEX_CORE(STYPE, DTYPE, S, D, ST, DT, D_MIN, D_MAX)                                      \
    {                                                                                                        \
        if (*(S) > (ST)(D_MAX))                                                                              \
            *(D) = H5_GLUE3(H5T_NATIVE_, DTYPE, _POS_INF_g);                                                 \
        else {                                                                                               \
            intmax_t s_cast = (intmax_t)(*(S));                                                              \
            intmax_t d_cast = (intmax_t)(D_MAX);                                                             \
                                                                                                             \
            /* Check if source value would underflow destination. Do NOT do this                             \
             * by comparing against D_MIN casted to type ST here, as this will                               \
             * generally be undefined behavior (casting negative float value <= 1.0                          \
             * to integer) for all floating point types and some compilers optimize                          \
             * this in a way that causes unexpected behavior. Instead, grab the                              \
             * absolute value of the source value first, then compare it to D_MAX.                           \
             */                                                                                              \
            if (s_cast != INTMAX_MIN)                                                                        \
                s_cast = imaxabs(s_cast);                                                                    \
            else {                                                                                           \
                /* Handle two's complement integer representations where abs(INTMAX_MIN)                     \
                 * can't be represented. Other representations will fall here as well,                       \
                 * but this should be fine.                                                                  \
                 */                                                                                          \
                s_cast = INTMAX_MAX;                                                                         \
                d_cast -= 1;                                                                                 \
            }                                                                                                \
                                                                                                             \
            if (s_cast > d_cast)                                                                             \
                *(D) = H5_GLUE3(H5T_NATIVE_, DTYPE, _NEG_INF_g);                                             \
            else                                                                                             \
                *(D) = (DT)(*(S));                                                                           \
        }                                                                                                    \
    }

#define H5T_CONV_Xf(STYPE, DTYPE, ST, DT, D_MIN, D_MAX)                                                      \
    do {                                                                                                     \
        HDcompile_assert(sizeof(ST) >= sizeof(DT));                                                          \
        H5T_CONV(H5T_CONV_Xf, STYPE, DTYPE, ST, DT, D_MIN, D_MAX, Y)                                         \
    } while (0)

/* Since all "no exception" cores do the same thing (assign the value in the
 * source location to the destination location, using casting), use one "core"
 * to do them all.
 */
#ifndef H5_WANT_DCONV_EXCEPTION
#define H5T_CONV_NO_EXCEPT_CORE(STYPE, DTYPE, S, D, ST, DT, D_MIN, D_MAX)                                    \
    {                                                                                                        \
        *(D) = (DT)(*(S));                                                                                   \
    }
#endif /* H5_WANT_DCONV_EXCEPTION */

/* The main part of every integer hardware conversion macro */
#define H5T_CONV(GUTS, STYPE, DTYPE, ST, DT, D_MIN, D_MAX, PREC)                                             \
    {                                                                                                        \
        herr_t ret_value = SUCCEED; /* Return value         */                                               \
                                                                                                             \
        FUNC_ENTER_PACKAGE                                                                                   \
                                                                                                             \
        {                                                                                                    \
            size_t elmtno;              /*element number        */                                           \
            H5T_CONV_DECL_PREC(PREC)    /*declare precision variables, or not */                             \
            void   *src_buf;            /*'raw' source buffer        */                                      \
            void   *dst_buf;            /*'raw' destination buffer    */                                     \
            ST     *src, *s;            /*source buffer            */                                        \
            DT     *dst, *d;            /*destination buffer        */                                       \
            ST      src_aligned;        /*source aligned type        */                                      \
            DT      dst_aligned;        /*destination aligned type    */                                     \
            bool    s_mv, d_mv;         /*move data to align it?    */                                       \
            ssize_t s_stride, d_stride; /*src and dst strides        */                                      \
            size_t  safe;               /*how many elements are safe to process in each pass */              \
                                                                                                             \
            switch (cdata->command) {                                                                        \
                case H5T_CONV_INIT:                                                                          \
                    /* Sanity check and initialize statistics */                                             \
                    cdata->need_bkg = H5T_BKG_NO;                                                            \
                    if (NULL == st || NULL == dt)                                                            \
                        HGOTO_ERROR(H5E_DATATYPE, H5E_CANTINIT, FAIL, "invalid datatype");                   \
                    if (st->shared->size != sizeof(ST) || dt->shared->size != sizeof(DT))                    \
                        HGOTO_ERROR(H5E_DATATYPE, H5E_CANTINIT, FAIL, "disagreement about datatype size");   \
                    CI_ALLOC_PRIV                                                                            \
                    break;                                                                                   \
                                                                                                             \
                case H5T_CONV_FREE:                                                                          \
                    /* Print and free statistics */                                                          \
                    CI_PRINT_STATS(STYPE, DTYPE);                                                            \
                    CI_FREE_PRIV                                                                             \
                    break;                                                                                   \
                                                                                                             \
                case H5T_CONV_CONV:                                                                          \
                    if (NULL == st || NULL == dt)                                                            \
                        HGOTO_ERROR(H5E_DATATYPE, H5E_CANTINIT, FAIL, "invalid datatype");                   \
                    if (NULL == conv_ctx)                                                                    \
                        HGOTO_ERROR(H5E_DATATYPE, H5E_CANTINIT, FAIL,                                        \
                                    "invalid datatype conversion context pointer");                          \
                                                                                                             \
                    /* Initialize source & destination strides */                                            \
                    if (buf_stride) {                                                                        \
                        assert(buf_stride >= sizeof(ST));                                                    \
                        assert(buf_stride >= sizeof(DT));                                                    \
                        s_stride = d_stride = (ssize_t)buf_stride;                                           \
                    }                                                                                        \
                    else {                                                                                   \
                        s_stride = sizeof(ST);                                                               \
                        d_stride = sizeof(DT);                                                               \
                    }                                                                                        \
                                                                                                             \
                    /* Is alignment required for source or dest? */                                          \
                    s_mv = H5T_NATIVE_##STYPE##_ALIGN_g > 1 &&                                               \
                           ((size_t)buf % H5T_NATIVE_##STYPE##_ALIGN_g ||                                    \
                            /* Cray */ ((size_t)((ST *)buf) != (size_t)buf) ||                               \
                            (size_t)s_stride % H5T_NATIVE_##STYPE##_ALIGN_g);                                \
                    d_mv = H5T_NATIVE_##DTYPE##_ALIGN_g > 1 &&                                               \
                           ((size_t)buf % H5T_NATIVE_##DTYPE##_ALIGN_g ||                                    \
                            /* Cray */ ((size_t)((DT *)buf) != (size_t)buf) ||                               \
                            (size_t)d_stride % H5T_NATIVE_##DTYPE##_ALIGN_g);                                \
                    CI_INC_SRC(s_mv)                                                                         \
                    CI_INC_DST(d_mv)                                                                         \
                                                                                                             \
                    H5T_CONV_SET_PREC(PREC) /*init precision variables, or not */                            \
                                                                                                             \
                    /* The outer loop of the type conversion macro, controlling which */                     \
                    /* direction the buffer is walked */                                                     \
                    while (nelmts > 0) {                                                                     \
                        /* Check if we need to go backwards through the buffer */                            \
                        if (d_stride > s_stride) {                                                           \
                            /* Compute the number of "safe" destination elements at */                       \
                            /* the end of the buffer (Those which don't overlap with */                      \
                            /* any source elements at the beginning of the buffer) */                        \
                            safe = nelmts - (((nelmts * (size_t)s_stride) + (size_t)(d_stride - 1)) /        \
                                             (size_t)d_stride);                                              \
                                                                                                             \
                            /* If we're down to the last few elements, just wrap up */                       \
                            /* with a "real" reverse copy */                                                 \
                            if (safe < 2) {                                                                  \
                                src      = (ST *)(src_buf = (void *)((uint8_t *)buf +                        \
                                                                (nelmts - 1) * (size_t)s_stride));      \
                                dst      = (DT *)(dst_buf = (void *)((uint8_t *)buf +                        \
                                                                (nelmts - 1) * (size_t)d_stride));      \
                                s_stride = -s_stride;                                                        \
                                d_stride = -d_stride;                                                        \
                                                                                                             \
                                safe = nelmts;                                                               \
                            } /* end if */                                                                   \
                            else {                                                                           \
                                src = (ST *)(src_buf = (void *)((uint8_t *)buf +                             \
                                                                (nelmts - safe) * (size_t)s_stride));        \
                                dst = (DT *)(dst_buf = (void *)((uint8_t *)buf +                             \
                                                                (nelmts - safe) * (size_t)d_stride));        \
                            } /* end else */                                                                 \
                        }     /* end if */                                                                   \
                        else {                                                                               \
                            /* Single forward pass over all data */                                          \
                            src  = (ST *)(src_buf = buf);                                                    \
                            dst  = (DT *)(dst_buf = buf);                                                    \
                            safe = nelmts;                                                                   \
                        } /* end else */                                                                     \
                                                                                                             \
                        /* Perform loop over elements to convert */                                          \
                        if (s_mv && d_mv) {                                                                  \
                            /* Alignment is required for both source and dest */                             \
                            s = &src_aligned;                                                                \
                            H5T_CONV_LOOP_OUTER(PRE_SALIGN, PRE_DALIGN, POST_SALIGN, POST_DALIGN, GUTS,      \
                                                STYPE, DTYPE, s, d, ST, DT, D_MIN, D_MAX)                    \
                        }                                                                                    \
                        else if (s_mv) {                                                                     \
                            /* Alignment is required only for source */                                      \
                            s = &src_aligned;                                                                \
                            H5T_CONV_LOOP_OUTER(PRE_SALIGN, PRE_DNOALIGN, POST_SALIGN, POST_DNOALIGN, GUTS,  \
                                                STYPE, DTYPE, s, dst, ST, DT, D_MIN, D_MAX)                  \
                        }                                                                                    \
                        else if (d_mv) {                                                                     \
                            /* Alignment is required only for destination */                                 \
                            H5T_CONV_LOOP_OUTER(PRE_SNOALIGN, PRE_DALIGN, POST_SNOALIGN, POST_DALIGN, GUTS,  \
                                                STYPE, DTYPE, src, d, ST, DT, D_MIN, D_MAX)                  \
                        }                                                                                    \
                        else {                                                                               \
                            /* Alignment is not required for both source and destination */                  \
                            H5T_CONV_LOOP_OUTER(PRE_SNOALIGN, PRE_DNOALIGN, POST_SNOALIGN, POST_DNOALIGN,    \
                                                GUTS, STYPE, DTYPE, src, dst, ST, DT, D_MIN, D_MAX)          \
                        }                                                                                    \
                                                                                                             \
                        /* Decrement number of elements left to convert */                                   \
                        nelmts -= safe;                                                                      \
                    } /* end while */                                                                        \
                    break;                                                                                   \
                                                                                                             \
                default:                                                                                     \
                    HGOTO_ERROR(H5E_DATATYPE, H5E_UNSUPPORTED, FAIL, "unknown conversion command");          \
            }                                                                                                \
        }                                                                                                    \
                                                                                                             \
done:                                                                                                        \
        FUNC_LEAVE_NOAPI(ret_value)                                                                          \
    }

/* Declare the source & destination precision variables */
#define H5T_CONV_DECL_PREC(PREC) H5_GLUE(H5T_CONV_DECL_PREC_, PREC)

#define H5T_CONV_DECL_PREC_Y                                                                                 \
    size_t      sprec;  /*source precision        */                                                         \
    size_t      dprec;  /*destination precision        */                                                    \
    H5T_class_t tclass; /*datatype's class        */

#define H5T_CONV_DECL_PREC_N /*no precision variables        */

/* Initialize the source & destination precision variables */
#define H5T_CONV_SET_PREC(PREC) H5_GLUE(H5T_CONV_SET_PREC_, PREC)

#define H5T_CONV_SET_PREC_Y                                                                                  \
    /* Get source & destination precisions into a variable */                                                \
    tclass = st->shared->type;                                                                               \
    assert(tclass == H5T_INTEGER || tclass == H5T_FLOAT);                                                    \
    if (tclass == H5T_INTEGER)                                                                               \
        sprec = st->shared->u.atomic.prec;                                                                   \
    else                                                                                                     \
        sprec = 1 + st->shared->u.atomic.u.f.msize;                                                          \
    tclass = dt->shared->type;                                                                               \
    assert(tclass == H5T_INTEGER || tclass == H5T_FLOAT);                                                    \
    if (tclass == H5T_INTEGER)                                                                               \
        dprec = dt->shared->u.atomic.prec;                                                                   \
    else                                                                                                     \
        dprec = 1 + dt->shared->u.atomic.u.f.msize;

#define H5T_CONV_SET_PREC_N /*don't init precision variables */

/* Macro defining action on source data which needs to be aligned (before main action) */
#define H5T_CONV_LOOP_PRE_SALIGN(ST)                                                                         \
    {                                                                                                        \
        /* The uint8_t * cast is required to avoid tripping over undefined behavior.                         \
         *                                                                                                   \
         * The typed pointer arrives via a void pointer, which may have any alignment.                       \
         * We then cast it to a pointer to a type that is assumed to be aligned, which                       \
         * is undefined behavior (section 6.3.2.3 paragraph 7 of the C99 standard).                          \
         * In the past this hasn't caused many problems, but in some cases (e.g.                             \
         * converting long doubles on macOS), an optimizing compiler might do the                            \
         * wrong thing (in the macOS case, the conversion uses SSE, which has stricter                       \
         * requirements about alignment).                                                                    \
         */                                                                                                  \
        H5MM_memcpy(&src_aligned, (const uint8_t *)src, sizeof(ST));                                         \
    }

/* Macro defining action on source data which doesn't need to be aligned (before main action) */
#define H5T_CONV_LOOP_PRE_SNOALIGN(ST)                                                                       \
    {                                                                                                        \
    }

/* Macro defining action on destination data which needs to be aligned (before main action) */
#define H5T_CONV_LOOP_PRE_DALIGN(DT)                                                                         \
    {                                                                                                        \
        d = &dst_aligned;                                                                                    \
    }

/* Macro defining action on destination data which doesn't need to be aligned (before main action) */
#define H5T_CONV_LOOP_PRE_DNOALIGN(DT)                                                                       \
    {                                                                                                        \
    }

/* Macro defining action on source data which needs to be aligned (after main action) */
#define H5T_CONV_LOOP_POST_SALIGN(ST)                                                                        \
    {                                                                                                        \
    }

/* Macro defining action on source data which doesn't need to be aligned (after main action) */
#define H5T_CONV_LOOP_POST_SNOALIGN(ST)                                                                      \
    {                                                                                                        \
    }

/* Macro defining action on destination data which needs to be aligned (after main action) */
#define H5T_CONV_LOOP_POST_DALIGN(DT)                                                                        \
    {                                                                                                        \
        /* The uint8_t * cast is required to avoid tripping over undefined behavior.                         \
         *                                                                                                   \
         * The typed pointer arrives via a void pointer, which may have any alignment.                       \
         * We then cast it to a pointer to a type that is assumed to be aligned, which                       \
         * is undefined behavior (section 6.3.2.3 paragraph 7 of the C99 standard).                          \
         * In the past this hasn't caused many problems, but in some cases (e.g.                             \
         * converting long doubles on macOS), an optimizing compiler might do the                            \
         * wrong thing (in the macOS case, the conversion uses SSE, which has stricter                       \
         * requirements about alignment).                                                                    \
         */                                                                                                  \
        H5MM_memcpy((uint8_t *)dst, &dst_aligned, sizeof(DT));                                               \
    }

/* Macro defining action on destination data which doesn't need to be aligned (after main action) */
#define H5T_CONV_LOOP_POST_DNOALIGN(DT)                                                                      \
    {                                                                                                        \
    }

/* The outer wrapper for the type conversion loop, to check for an exception handling routine */
#define H5T_CONV_LOOP_OUTER(PRE_SALIGN_GUTS, PRE_DALIGN_GUTS, POST_SALIGN_GUTS, POST_DALIGN_GUTS, GUTS,      \
                            STYPE, DTYPE, S, D, ST, DT, D_MIN, D_MAX)                                        \
    if (conv_ctx->u.conv.cb_struct.func) {                                                                   \
        H5T_CONV_LOOP(PRE_SALIGN_GUTS, PRE_DALIGN_GUTS, POST_SALIGN_GUTS, POST_DALIGN_GUTS, GUTS, STYPE,     \
                      DTYPE, S, D, ST, DT, D_MIN, D_MAX)                                                     \
    }                                                                                                        \
    else {                                                                                                   \
        H5T_CONV_LOOP(PRE_SALIGN_GUTS, PRE_DALIGN_GUTS, POST_SALIGN_GUTS, POST_DALIGN_GUTS,                  \
                      H5_GLUE(GUTS, _NOEX), STYPE, DTYPE, S, D, ST, DT, D_MIN, D_MAX)                        \
    }

/* The inner loop of the type conversion macro, actually converting the elements */
#define H5T_CONV_LOOP(PRE_SALIGN_GUTS, PRE_DALIGN_GUTS, POST_SALIGN_GUTS, POST_DALIGN_GUTS, GUTS, STYPE,     \
                      DTYPE, S, D, ST, DT, D_MIN, D_MAX)                                                     \
    for (elmtno = 0; elmtno < safe; elmtno++) {                                                              \
        /* Handle source pre-alignment */                                                                    \
        H5_GLUE(H5T_CONV_LOOP_, PRE_SALIGN_GUTS)                                                             \
        (ST)                                                                                                 \
                                                                                                             \
            /* Handle destination pre-alignment */                                                           \
            H5_GLUE(H5T_CONV_LOOP_, PRE_DALIGN_GUTS)(DT)                                                     \
                                                                                                             \
            /* ... user-defined stuff here -- the conversion ... */                                          \
            H5T_CONV_LOOP_GUTS(GUTS, STYPE, DTYPE, S, D, ST, DT, D_MIN, D_MAX)                               \
                                                                                                             \
            /* Handle source post-alignment */                                                               \
            H5_GLUE(H5T_CONV_LOOP_, POST_SALIGN_GUTS)(ST)                                                    \
                                                                                                             \
            /* Handle destination post-alignment */                                                          \
            H5_GLUE(H5T_CONV_LOOP_, POST_DALIGN_GUTS)(DT)                                                    \
                                                                                                             \
            /* Advance pointers */                                                                           \
            src_buf = (void *)((uint8_t *)src_buf + s_stride);                                               \
        src         = (ST *)src_buf;                                                                         \
        dst_buf     = (void *)((uint8_t *)dst_buf + d_stride);                                               \
        dst         = (DT *)dst_buf;                                                                         \
    }

/* Macro to call the actual "guts" of the type conversion, or call the "no exception" guts */
#ifdef H5_WANT_DCONV_EXCEPTION
#define H5T_CONV_LOOP_GUTS(GUTS, STYPE, DTYPE, S, D, ST, DT, D_MIN, D_MAX)                                   \
    /* ... user-defined stuff here -- the conversion ... */                                                  \
    H5_GLUE(GUTS, _CORE)(STYPE, DTYPE, S, D, ST, DT, D_MIN, D_MAX)
#else /* H5_WANT_DCONV_EXCEPTION */
#define H5T_CONV_LOOP_GUTS(GUTS, STYPE, DTYPE, S, D, ST, DT, D_MIN, D_MAX)                                   \
    H5_GLUE(H5T_CONV_NO_EXCEPT, _CORE)(STYPE, DTYPE, S, D, ST, DT, D_MIN, D_MAX)
#endif /* H5_WANT_DCONV_EXCEPTION */

#ifdef H5T_DEBUG

/* Print alignment statistics */
#define CI_PRINT_STATS(STYPE, DTYPE)                                                                         \
    do {                                                                                                     \
        if (H5DEBUG(T) && ((H5T_conv_hw_t *)cdata->priv)->s_aligned) {                                       \
            fprintf(H5DEBUG(T), "      %zu src elements aligned on %zu-byte boundaries\n",                   \
                    ((H5T_conv_hw_t *)cdata->priv)->s_aligned, H5T_NATIVE_##STYPE##_ALIGN_g);                \
        }                                                                                                    \
        if (H5DEBUG(T) && ((H5T_conv_hw_t *)cdata->priv)->d_aligned) {                                       \
            fprintf(H5DEBUG(T), "      %zu dst elements aligned on %zu-byte boundaries\n",                   \
                    ((H5T_conv_hw_t *)cdata->priv)->d_aligned, H5T_NATIVE_##DTYPE##_ALIGN_g);                \
        }                                                                                                    \
    } while (0)

/* Allocate private alignment structure for atomic types */
#define CI_ALLOC_PRIV                                                                                        \
    if (NULL == (cdata->priv = H5MM_calloc(sizeof(H5T_conv_hw_t)))) {                                        \
        HGOTO_ERROR(H5E_RESOURCE, H5E_NOSPACE, FAIL, "memory allocation failed");                            \
    }

/* Free private alignment structure for atomic types */
#define CI_FREE_PRIV                                                                                         \
    if (cdata->priv != NULL)                                                                                 \
        cdata->priv = H5MM_xfree(cdata->priv);

/* Increment source alignment counter */
#define CI_INC_SRC(s)                                                                                        \
    if (s)                                                                                                   \
        ((H5T_conv_hw_t *)cdata->priv)->s_aligned += nelmts;

/* Increment destination alignment counter */
#define CI_INC_DST(d)                                                                                        \
    if (d)                                                                                                   \
        ((H5T_conv_hw_t *)cdata->priv)->d_aligned += nelmts;
#else                                /* H5T_DEBUG */
#define CI_PRINT_STATS(STYPE, DTYPE) /*void*/
#define CI_ALLOC_PRIV                cdata->priv = NULL;
#define CI_FREE_PRIV                 /* void */
#define CI_INC_SRC(s)                /* void */
#define CI_INC_DST(d)                /* void */
#endif                               /* H5T_DEBUG */

/* Swap two elements (I & J) of an array using a temporary variable */
#define H5_SWAP_BYTES(ARRAY, I, J)                                                                           \
    do {                                                                                                     \
        uint8_t _tmp;                                                                                        \
        _tmp     = ARRAY[I];                                                                                 \
        ARRAY[I] = ARRAY[J];                                                                                 \
        ARRAY[J] = _tmp;                                                                                     \
    } while (0)

/* Minimum size of variable-length conversion buffer */
#define H5T_VLEN_MIN_CONF_BUF_SIZE 4096

/******************/
/* Local Typedefs */
/******************/

/* Conversion data for H5T__conv_struct() */
typedef struct H5T_conv_struct_t {
    int              *src2dst;     /*mapping from src to dst member num */
    H5T_t           **src_memb;    /*source member datatypes */
    H5T_t           **dst_memb;    /*destination member datatypes */
    hid_t            *src_memb_id; /*source member type ID's */
    hid_t            *dst_memb_id; /*destination member type ID's         */
    H5T_path_t      **memb_path;   /*conversion path for each member    */
    H5T_subset_info_t subset_info; /*info related to compound subsets   */
    unsigned          src_nmembs;  /*needed by free function            */
    bool              need_ids;    /*whether we need IDs for the datatypes */
} H5T_conv_struct_t;

/* Conversion data for H5T__conv_enum() */
typedef struct H5T_enum_struct_t {
    int      base;    /*lowest `in' value             */
    unsigned length;  /*num elements in arrays         */
    int     *src2dst; /*map from src to dst index         */
} H5T_enum_struct_t;

/* Conversion data for the hardware conversion functions */
typedef struct H5T_conv_hw_t {
    size_t s_aligned; /*number source elements aligned     */
    size_t d_aligned; /*number destination elements aligned*/
} H5T_conv_hw_t;

/********************/
/* Package Typedefs */
/********************/

/********************/
/* Local Prototypes */
/********************/

static herr_t H5T__reverse_order(uint8_t *rev, uint8_t *s, size_t size, H5T_order_t order);

/*********************/
/* Public Variables */
/*********************/

/*********************/
/* Package Variables */
/*********************/

/*****************************/
/* Library Private Variables */
/*****************************/

/*******************/
/* Local Variables */
/*******************/

/* Declare a free list to manage pieces of vlen data */
H5FL_BLK_DEFINE_STATIC(vlen_seq);

/* Declare a free list to manage pieces of array data */
H5FL_BLK_DEFINE_STATIC(array_seq);

/* Declare a free list to manage pieces of reference data */
H5FL_BLK_DEFINE_STATIC(ref_seq);

/*-------------------------------------------------------------------------
 * Function:    H5T__conv_noop
 *
 * Purpose:    The no-op conversion.  The library knows about this
 *        conversion without it being registered.
 *
 * Return:     Non-negative on success/Negative on failure
 *
 *-------------------------------------------------------------------------
 */
herr_t
H5T__conv_noop(H5T_t H5_ATTR_UNUSED *src, H5T_t H5_ATTR_UNUSED *dst, H5T_cdata_t *cdata,
               const H5T_conv_ctx_t H5_ATTR_UNUSED *conv_ctx, size_t H5_ATTR_UNUSED nelmts,
               size_t H5_ATTR_UNUSED buf_stride, size_t H5_ATTR_UNUSED bkg_stride, void H5_ATTR_UNUSED *buf,
               void H5_ATTR_UNUSED *background)
{
    herr_t ret_value = SUCCEED; /* Return value */

    FUNC_ENTER_PACKAGE

    switch (cdata->command) {
        case H5T_CONV_INIT:
            cdata->need_bkg = H5T_BKG_NO;
            break;

        case H5T_CONV_CONV:
            /* Nothing to convert */
            break;

        case H5T_CONV_FREE:
            break;

        default:
            HGOTO_ERROR(H5E_DATATYPE, H5E_UNSUPPORTED, FAIL, "unknown conversion command");
    } /* end switch */

done:
    FUNC_LEAVE_NOAPI(ret_value)
} /* end H5T__conv_noop() */

/*-------------------------------------------------------------------------
 * Function:    H5T__conv_order_opt
 *
 * Purpose:    Convert one type to another when byte order is the only
 *        difference. This is the optimized version of H5T__conv_order()
 *              for a handful of different sizes.
 *
 * Note:    This is a soft conversion function.
 *
 * Return:    Non-negative on success/Negative on failure
 *
 *-------------------------------------------------------------------------
 */
herr_t
H5T__conv_order_opt(H5T_t *src, H5T_t *dst, H5T_cdata_t *cdata, const H5T_conv_ctx_t H5_ATTR_UNUSED *conv_ctx,
                    size_t nelmts, size_t buf_stride, size_t H5_ATTR_UNUSED bkg_stride, void *_buf,
                    void H5_ATTR_UNUSED *background)
{
    uint8_t *buf = (uint8_t *)_buf;
    size_t   i;
    herr_t   ret_value = SUCCEED; /* Return value */

    FUNC_ENTER_PACKAGE

    switch (cdata->command) {
        case H5T_CONV_INIT:
            /* Capability query */
            if (NULL == src || NULL == dst)
                HGOTO_ERROR(H5E_ARGS, H5E_BADTYPE, FAIL, "not a datatype");
            if (src->shared->size != dst->shared->size || 0 != src->shared->u.atomic.offset ||
                0 != dst->shared->u.atomic.offset)
                HGOTO_ERROR(H5E_DATATYPE, H5E_UNSUPPORTED, FAIL, "conversion not supported");
            if ((src->shared->type == H5T_REFERENCE && dst->shared->type != H5T_REFERENCE) ||
                (dst->shared->type == H5T_REFERENCE && src->shared->type != H5T_REFERENCE))
                HGOTO_ERROR(H5E_DATATYPE, H5E_UNSUPPORTED, FAIL, "conversion not supported");
            if (src->shared->type != H5T_REFERENCE && !((H5T_ORDER_BE == src->shared->u.atomic.order &&
                                                         H5T_ORDER_LE == dst->shared->u.atomic.order) ||
                                                        (H5T_ORDER_LE == src->shared->u.atomic.order &&
                                                         H5T_ORDER_BE == dst->shared->u.atomic.order)))
                HGOTO_ERROR(H5E_DATATYPE, H5E_UNSUPPORTED, FAIL, "conversion not supported");
            if (src->shared->size != 1 && src->shared->size != 2 && src->shared->size != 4 &&
                src->shared->size != 8 && src->shared->size != 16)
                HGOTO_ERROR(H5E_DATATYPE, H5E_UNSUPPORTED, FAIL, "conversion not supported");
            switch (src->shared->type) {
                case H5T_INTEGER:
                case H5T_BITFIELD:
                case H5T_REFERENCE:
                    /* nothing to check */
                    break;

                case H5T_FLOAT:
                    if (src->shared->u.atomic.u.f.sign != dst->shared->u.atomic.u.f.sign ||
                        src->shared->u.atomic.u.f.epos != dst->shared->u.atomic.u.f.epos ||
                        src->shared->u.atomic.u.f.esize != dst->shared->u.atomic.u.f.esize ||
                        src->shared->u.atomic.u.f.ebias != dst->shared->u.atomic.u.f.ebias ||
                        src->shared->u.atomic.u.f.mpos != dst->shared->u.atomic.u.f.mpos ||
                        src->shared->u.atomic.u.f.msize != dst->shared->u.atomic.u.f.msize ||
                        src->shared->u.atomic.u.f.norm != dst->shared->u.atomic.u.f.norm ||
                        src->shared->u.atomic.u.f.pad != dst->shared->u.atomic.u.f.pad)
                        HGOTO_ERROR(H5E_DATATYPE, H5E_UNSUPPORTED, FAIL, "conversion not supported");
                    break;

                case H5T_NO_CLASS:
                case H5T_TIME:
                case H5T_STRING:
                case H5T_OPAQUE:
                case H5T_COMPOUND:
                case H5T_ENUM:
                case H5T_VLEN:
                case H5T_ARRAY:
                case H5T_NCLASSES:
                default:
                    HGOTO_ERROR(H5E_DATATYPE, H5E_UNSUPPORTED, FAIL, "conversion not supported");
            }
            cdata->need_bkg = H5T_BKG_NO;
            break;

        case H5T_CONV_CONV:
            /* The conversion */
            if (NULL == src || NULL == dst)
                HGOTO_ERROR(H5E_ARGS, H5E_BADTYPE, FAIL, "not a datatype");

            /* Check for "no op" reference conversion */
            if (src->shared->type == H5T_REFERENCE) {
                /* Sanity check */
                if (dst->shared->type != H5T_REFERENCE)
                    HGOTO_ERROR(H5E_DATATYPE, H5E_BADTYPE, FAIL, "not a H5T_REFERENCE datatype");

                /* Check if we are on a little-endian machine (the order that
                 * the addresses in the file must be) and just get out now, there
                 * is no need to convert the object reference.  Yes, this is
                 * icky and non-portable, but I can't think of a better way to
                 * support allowing the objno in the H5O_info_t struct and the
                 * hobj_ref_t type to be compared directly without introducing a
                 * "native" hobj_ref_t datatype and I think that would break a
                 * lot of existing programs.  -QAK
                 */
                if (H5T_native_order_g == H5T_ORDER_LE)
                    break;
            } /* end if */

            buf_stride = buf_stride ? buf_stride : src->shared->size;
            switch (src->shared->size) {
                case 1:
                    /*no-op*/
                    break;

                case 2:
                    for (/*void*/; nelmts >= 20; nelmts -= 20) {
                        H5_SWAP_BYTES(buf, 0, 1); /*  0 */
                        buf += buf_stride;
                        H5_SWAP_BYTES(buf, 0, 1); /*  1 */
                        buf += buf_stride;
                        H5_SWAP_BYTES(buf, 0, 1); /*  2 */
                        buf += buf_stride;
                        H5_SWAP_BYTES(buf, 0, 1); /*  3 */
                        buf += buf_stride;
                        H5_SWAP_BYTES(buf, 0, 1); /*  4 */
                        buf += buf_stride;
                        H5_SWAP_BYTES(buf, 0, 1); /*  5 */
                        buf += buf_stride;
                        H5_SWAP_BYTES(buf, 0, 1); /*  6 */
                        buf += buf_stride;
                        H5_SWAP_BYTES(buf, 0, 1); /*  7 */
                        buf += buf_stride;
                        H5_SWAP_BYTES(buf, 0, 1); /*  8 */
                        buf += buf_stride;
                        H5_SWAP_BYTES(buf, 0, 1); /*  9 */
                        buf += buf_stride;
                        H5_SWAP_BYTES(buf, 0, 1); /* 10 */
                        buf += buf_stride;
                        H5_SWAP_BYTES(buf, 0, 1); /* 11 */
                        buf += buf_stride;
                        H5_SWAP_BYTES(buf, 0, 1); /* 12 */
                        buf += buf_stride;
                        H5_SWAP_BYTES(buf, 0, 1); /* 13 */
                        buf += buf_stride;
                        H5_SWAP_BYTES(buf, 0, 1); /* 14 */
                        buf += buf_stride;
                        H5_SWAP_BYTES(buf, 0, 1); /* 15 */
                        buf += buf_stride;
                        H5_SWAP_BYTES(buf, 0, 1); /* 16 */
                        buf += buf_stride;
                        H5_SWAP_BYTES(buf, 0, 1); /* 17 */
                        buf += buf_stride;
                        H5_SWAP_BYTES(buf, 0, 1); /* 18 */
                        buf += buf_stride;
                        H5_SWAP_BYTES(buf, 0, 1); /* 19 */
                        buf += buf_stride;
                    } /* end for */
                    for (i = 0; i < nelmts; i++, buf += buf_stride)
                        H5_SWAP_BYTES(buf, 0, 1);
                    break;

                case 4:
                    for (/*void*/; nelmts >= 20; nelmts -= 20) {
                        H5_SWAP_BYTES(buf, 0, 3); /*  0 */
                        H5_SWAP_BYTES(buf, 1, 2);
                        buf += buf_stride;
                        H5_SWAP_BYTES(buf, 0, 3); /*  1 */
                        H5_SWAP_BYTES(buf, 1, 2);
                        buf += buf_stride;
                        H5_SWAP_BYTES(buf, 0, 3); /*  2 */
                        H5_SWAP_BYTES(buf, 1, 2);
                        buf += buf_stride;
                        H5_SWAP_BYTES(buf, 0, 3); /*  3 */
                        H5_SWAP_BYTES(buf, 1, 2);
                        buf += buf_stride;
                        H5_SWAP_BYTES(buf, 0, 3); /*  4 */
                        H5_SWAP_BYTES(buf, 1, 2);
                        buf += buf_stride;
                        H5_SWAP_BYTES(buf, 0, 3); /*  5 */
                        H5_SWAP_BYTES(buf, 1, 2);
                        buf += buf_stride;
                        H5_SWAP_BYTES(buf, 0, 3); /*  6 */
                        H5_SWAP_BYTES(buf, 1, 2);
                        buf += buf_stride;
                        H5_SWAP_BYTES(buf, 0, 3); /*  7 */
                        H5_SWAP_BYTES(buf, 1, 2);
                        buf += buf_stride;
                        H5_SWAP_BYTES(buf, 0, 3); /*  8 */
                        H5_SWAP_BYTES(buf, 1, 2);
                        buf += buf_stride;
                        H5_SWAP_BYTES(buf, 0, 3); /*  9 */
                        H5_SWAP_BYTES(buf, 1, 2);
                        buf += buf_stride;
                        H5_SWAP_BYTES(buf, 0, 3); /* 10 */
                        H5_SWAP_BYTES(buf, 1, 2);
                        buf += buf_stride;
                        H5_SWAP_BYTES(buf, 0, 3); /* 11 */
                        H5_SWAP_BYTES(buf, 1, 2);
                        buf += buf_stride;
                        H5_SWAP_BYTES(buf, 0, 3); /* 12 */
                        H5_SWAP_BYTES(buf, 1, 2);
                        buf += buf_stride;
                        H5_SWAP_BYTES(buf, 0, 3); /* 13 */
                        H5_SWAP_BYTES(buf, 1, 2);
                        buf += buf_stride;
                        H5_SWAP_BYTES(buf, 0, 3); /* 14 */
                        H5_SWAP_BYTES(buf, 1, 2);
                        buf += buf_stride;
                        H5_SWAP_BYTES(buf, 0, 3); /* 15 */
                        H5_SWAP_BYTES(buf, 1, 2);
                        buf += buf_stride;
                        H5_SWAP_BYTES(buf, 0, 3); /* 16 */
                        H5_SWAP_BYTES(buf, 1, 2);
                        buf += buf_stride;
                        H5_SWAP_BYTES(buf, 0, 3); /* 17 */
                        H5_SWAP_BYTES(buf, 1, 2);
                        buf += buf_stride;
                        H5_SWAP_BYTES(buf, 0, 3); /* 18 */
                        H5_SWAP_BYTES(buf, 1, 2);
                        buf += buf_stride;
                        H5_SWAP_BYTES(buf, 0, 3); /* 19 */
                        H5_SWAP_BYTES(buf, 1, 2);
                        buf += buf_stride;
                    } /* end for */
                    for (i = 0; i < nelmts; i++, buf += buf_stride) {
                        H5_SWAP_BYTES(buf, 0, 3);
                        H5_SWAP_BYTES(buf, 1, 2);
                    } /* end for */
                    break;

                case 8:
                    for (/*void*/; nelmts >= 10; nelmts -= 10) {
                        H5_SWAP_BYTES(buf, 0, 7); /*  0 */
                        H5_SWAP_BYTES(buf, 1, 6);
                        H5_SWAP_BYTES(buf, 2, 5);
                        H5_SWAP_BYTES(buf, 3, 4);
                        buf += buf_stride;
                        H5_SWAP_BYTES(buf, 0, 7); /*  1 */
                        H5_SWAP_BYTES(buf, 1, 6);
                        H5_SWAP_BYTES(buf, 2, 5);
                        H5_SWAP_BYTES(buf, 3, 4);
                        buf += buf_stride;
                        H5_SWAP_BYTES(buf, 0, 7); /*  2 */
                        H5_SWAP_BYTES(buf, 1, 6);
                        H5_SWAP_BYTES(buf, 2, 5);
                        H5_SWAP_BYTES(buf, 3, 4);
                        buf += buf_stride;
                        H5_SWAP_BYTES(buf, 0, 7); /*  3 */
                        H5_SWAP_BYTES(buf, 1, 6);
                        H5_SWAP_BYTES(buf, 2, 5);
                        H5_SWAP_BYTES(buf, 3, 4);
                        buf += buf_stride;
                        H5_SWAP_BYTES(buf, 0, 7); /*  4 */
                        H5_SWAP_BYTES(buf, 1, 6);
                        H5_SWAP_BYTES(buf, 2, 5);
                        H5_SWAP_BYTES(buf, 3, 4);
                        buf += buf_stride;
                        H5_SWAP_BYTES(buf, 0, 7); /*  5 */
                        H5_SWAP_BYTES(buf, 1, 6);
                        H5_SWAP_BYTES(buf, 2, 5);
                        H5_SWAP_BYTES(buf, 3, 4);
                        buf += buf_stride;
                        H5_SWAP_BYTES(buf, 0, 7); /*  6 */
                        H5_SWAP_BYTES(buf, 1, 6);
                        H5_SWAP_BYTES(buf, 2, 5);
                        H5_SWAP_BYTES(buf, 3, 4);
                        buf += buf_stride;
                        H5_SWAP_BYTES(buf, 0, 7); /*  7 */
                        H5_SWAP_BYTES(buf, 1, 6);
                        H5_SWAP_BYTES(buf, 2, 5);
                        H5_SWAP_BYTES(buf, 3, 4);
                        buf += buf_stride;
                        H5_SWAP_BYTES(buf, 0, 7); /*  8 */
                        H5_SWAP_BYTES(buf, 1, 6);
                        H5_SWAP_BYTES(buf, 2, 5);
                        H5_SWAP_BYTES(buf, 3, 4);
                        buf += buf_stride;
                        H5_SWAP_BYTES(buf, 0, 7); /*  9 */
                        H5_SWAP_BYTES(buf, 1, 6);
                        H5_SWAP_BYTES(buf, 2, 5);
                        H5_SWAP_BYTES(buf, 3, 4);
                        buf += buf_stride;
                    } /* end for */
                    for (i = 0; i < nelmts; i++, buf += buf_stride) {
                        H5_SWAP_BYTES(buf, 0, 7);
                        H5_SWAP_BYTES(buf, 1, 6);
                        H5_SWAP_BYTES(buf, 2, 5);
                        H5_SWAP_BYTES(buf, 3, 4);
                    } /* end for */
                    break;

                case 16:
                    for (/*void*/; nelmts >= 10; nelmts -= 10) {
                        H5_SWAP_BYTES(buf, 0, 15); /*  0 */
                        H5_SWAP_BYTES(buf, 1, 14);
                        H5_SWAP_BYTES(buf, 2, 13);
                        H5_SWAP_BYTES(buf, 3, 12);
                        H5_SWAP_BYTES(buf, 4, 11);
                        H5_SWAP_BYTES(buf, 5, 10);
                        H5_SWAP_BYTES(buf, 6, 9);
                        H5_SWAP_BYTES(buf, 7, 8);
                        buf += buf_stride;
                        H5_SWAP_BYTES(buf, 0, 15); /*  1 */
                        H5_SWAP_BYTES(buf, 1, 14);
                        H5_SWAP_BYTES(buf, 2, 13);
                        H5_SWAP_BYTES(buf, 3, 12);
                        H5_SWAP_BYTES(buf, 4, 11);
                        H5_SWAP_BYTES(buf, 5, 10);
                        H5_SWAP_BYTES(buf, 6, 9);
                        H5_SWAP_BYTES(buf, 7, 8);
                        buf += buf_stride;
                        H5_SWAP_BYTES(buf, 0, 15); /*  2 */
                        H5_SWAP_BYTES(buf, 1, 14);
                        H5_SWAP_BYTES(buf, 2, 13);
                        H5_SWAP_BYTES(buf, 3, 12);
                        H5_SWAP_BYTES(buf, 4, 11);
                        H5_SWAP_BYTES(buf, 5, 10);
                        H5_SWAP_BYTES(buf, 6, 9);
                        H5_SWAP_BYTES(buf, 7, 8);
                        buf += buf_stride;
                        H5_SWAP_BYTES(buf, 0, 15); /*  3 */
                        H5_SWAP_BYTES(buf, 1, 14);
                        H5_SWAP_BYTES(buf, 2, 13);
                        H5_SWAP_BYTES(buf, 3, 12);
                        H5_SWAP_BYTES(buf, 4, 11);
                        H5_SWAP_BYTES(buf, 5, 10);
                        H5_SWAP_BYTES(buf, 6, 9);
                        H5_SWAP_BYTES(buf, 7, 8);
                        buf += buf_stride;
                        H5_SWAP_BYTES(buf, 0, 15); /*  4 */
                        H5_SWAP_BYTES(buf, 1, 14);
                        H5_SWAP_BYTES(buf, 2, 13);
                        H5_SWAP_BYTES(buf, 3, 12);
                        H5_SWAP_BYTES(buf, 4, 11);
                        H5_SWAP_BYTES(buf, 5, 10);
                        H5_SWAP_BYTES(buf, 6, 9);
                        H5_SWAP_BYTES(buf, 7, 8);
                        buf += buf_stride;
                        H5_SWAP_BYTES(buf, 0, 15); /*  5 */
                        H5_SWAP_BYTES(buf, 1, 14);
                        H5_SWAP_BYTES(buf, 2, 13);
                        H5_SWAP_BYTES(buf, 3, 12);
                        H5_SWAP_BYTES(buf, 4, 11);
                        H5_SWAP_BYTES(buf, 5, 10);
                        H5_SWAP_BYTES(buf, 6, 9);
                        H5_SWAP_BYTES(buf, 7, 8);
                        buf += buf_stride;
                        H5_SWAP_BYTES(buf, 0, 15); /*  6 */
                        H5_SWAP_BYTES(buf, 1, 14);
                        H5_SWAP_BYTES(buf, 2, 13);
                        H5_SWAP_BYTES(buf, 3, 12);
                        H5_SWAP_BYTES(buf, 4, 11);
                        H5_SWAP_BYTES(buf, 5, 10);
                        H5_SWAP_BYTES(buf, 6, 9);
                        H5_SWAP_BYTES(buf, 7, 8);
                        buf += buf_stride;
                        H5_SWAP_BYTES(buf, 0, 15); /*  7 */
                        H5_SWAP_BYTES(buf, 1, 14);
                        H5_SWAP_BYTES(buf, 2, 13);
                        H5_SWAP_BYTES(buf, 3, 12);
                        H5_SWAP_BYTES(buf, 4, 11);
                        H5_SWAP_BYTES(buf, 5, 10);
                        H5_SWAP_BYTES(buf, 6, 9);
                        H5_SWAP_BYTES(buf, 7, 8);
                        buf += buf_stride;
                        H5_SWAP_BYTES(buf, 0, 15); /*  8 */
                        H5_SWAP_BYTES(buf, 1, 14);
                        H5_SWAP_BYTES(buf, 2, 13);
                        H5_SWAP_BYTES(buf, 3, 12);
                        H5_SWAP_BYTES(buf, 4, 11);
                        H5_SWAP_BYTES(buf, 5, 10);
                        H5_SWAP_BYTES(buf, 6, 9);
                        H5_SWAP_BYTES(buf, 7, 8);
                        buf += buf_stride;
                        H5_SWAP_BYTES(buf, 0, 15); /*  9 */
                        H5_SWAP_BYTES(buf, 1, 14);
                        H5_SWAP_BYTES(buf, 2, 13);
                        H5_SWAP_BYTES(buf, 3, 12);
                        H5_SWAP_BYTES(buf, 4, 11);
                        H5_SWAP_BYTES(buf, 5, 10);
                        H5_SWAP_BYTES(buf, 6, 9);
                        H5_SWAP_BYTES(buf, 7, 8);
                        buf += buf_stride;
                    } /* end for */
                    for (i = 0; i < nelmts; i++, buf += buf_stride) {
                        H5_SWAP_BYTES(buf, 0, 15);
                        H5_SWAP_BYTES(buf, 1, 14);
                        H5_SWAP_BYTES(buf, 2, 13);
                        H5_SWAP_BYTES(buf, 3, 12);
                        H5_SWAP_BYTES(buf, 4, 11);
                        H5_SWAP_BYTES(buf, 5, 10);
                        H5_SWAP_BYTES(buf, 6, 9);
                        H5_SWAP_BYTES(buf, 7, 8);
                    } /* end for */
                    break;

                default:
                    HGOTO_ERROR(H5E_DATATYPE, H5E_UNSUPPORTED, FAIL, "invalid conversion size");
            } /* end switch */
            break;

        case H5T_CONV_FREE:
            /* Free private data */
            break;

        default:
            HGOTO_ERROR(H5E_DATATYPE, H5E_UNSUPPORTED, FAIL, "unknown conversion command");
    } /* end switch */

done:
    FUNC_LEAVE_NOAPI(ret_value)
} /* end H5T__conv_order_opt() */

/*-------------------------------------------------------------------------
 * Function:    H5T__conv_order
 *
 * Purpose:    Convert one type to another when byte order is the only
 *        difference.
 *
 * Note:    This is a soft conversion function.
 *
 * Return:    Non-negative on success/Negative on failure
 *
 *-------------------------------------------------------------------------
 */
herr_t
H5T__conv_order(H5T_t *src, H5T_t *dst, H5T_cdata_t *cdata, const H5T_conv_ctx_t H5_ATTR_UNUSED *conv_ctx,
                size_t nelmts, size_t buf_stride, size_t H5_ATTR_UNUSED bkg_stride, void *_buf,
                void H5_ATTR_UNUSED *background)
{
    uint8_t *buf = (uint8_t *)_buf;
    size_t   i;
    size_t   j, md;
    herr_t   ret_value = SUCCEED; /* Return value */

    FUNC_ENTER_PACKAGE

    switch (cdata->command) {
        case H5T_CONV_INIT:
            /* Capability query */
            if (NULL == src || NULL == dst)
                HGOTO_ERROR(H5E_ARGS, H5E_BADTYPE, FAIL, "not a datatype");
            if (src->shared->size != dst->shared->size || 0 != src->shared->u.atomic.offset ||
                0 != dst->shared->u.atomic.offset ||
                !((H5T_ORDER_BE == src->shared->u.atomic.order &&
                   H5T_ORDER_LE == dst->shared->u.atomic.order) ||
                  (H5T_ORDER_LE == src->shared->u.atomic.order &&
                   H5T_ORDER_BE == dst->shared->u.atomic.order)))
                HGOTO_ERROR(H5E_DATATYPE, H5E_UNSUPPORTED, FAIL, "conversion not supported");
            switch (src->shared->type) {
                case H5T_INTEGER:
                case H5T_BITFIELD:
                    /* nothing to check */
                    break;

                case H5T_FLOAT:
                    if (src->shared->u.atomic.u.f.sign != dst->shared->u.atomic.u.f.sign ||
                        src->shared->u.atomic.u.f.epos != dst->shared->u.atomic.u.f.epos ||
                        src->shared->u.atomic.u.f.esize != dst->shared->u.atomic.u.f.esize ||
                        src->shared->u.atomic.u.f.ebias != dst->shared->u.atomic.u.f.ebias ||
                        src->shared->u.atomic.u.f.mpos != dst->shared->u.atomic.u.f.mpos ||
                        src->shared->u.atomic.u.f.msize != dst->shared->u.atomic.u.f.msize ||
                        src->shared->u.atomic.u.f.norm != dst->shared->u.atomic.u.f.norm ||
                        src->shared->u.atomic.u.f.pad != dst->shared->u.atomic.u.f.pad) {
                        HGOTO_ERROR(H5E_DATATYPE, H5E_UNSUPPORTED, FAIL, "conversion not supported");
                    } /* end if */
                    break;

                case H5T_NO_CLASS:
                case H5T_TIME:
                case H5T_STRING:
                case H5T_OPAQUE:
                case H5T_COMPOUND:
                case H5T_REFERENCE:
                case H5T_ENUM:
                case H5T_VLEN:
                case H5T_ARRAY:
                case H5T_NCLASSES:
                default:
                    HGOTO_ERROR(H5E_DATATYPE, H5E_UNSUPPORTED, FAIL, "conversion not supported");
            } /* end switch */
            cdata->need_bkg = H5T_BKG_NO;
            break;

        case H5T_CONV_CONV:
            /* The conversion */
            if (NULL == src)
                HGOTO_ERROR(H5E_ARGS, H5E_BADTYPE, FAIL, "not a datatype");

            buf_stride = buf_stride ? buf_stride : src->shared->size;
            md         = src->shared->size / 2;
            for (i = 0; i < nelmts; i++, buf += buf_stride)
                for (j = 0; j < md; j++)
                    H5_SWAP_BYTES(buf, j, src->shared->size - (j + 1));
            break;

        case H5T_CONV_FREE:
            /* Free private data */
            break;

        default:
            HGOTO_ERROR(H5E_DATATYPE, H5E_UNSUPPORTED, FAIL, "unknown conversion command");
    } /* end switch */

done:
    FUNC_LEAVE_NOAPI(ret_value)
} /* end H5T__conv_order() */

/*-------------------------------------------------------------------------
 * Function:    H5T__conv_b_b
 *
 * Purpose:    Convert from one bitfield to any other bitfield.
 *
 * Return:    Non-negative on success/Negative on failure
 *
 *-------------------------------------------------------------------------
 */
herr_t
H5T__conv_b_b(H5T_t *src, H5T_t *dst, H5T_cdata_t *cdata, const H5T_conv_ctx_t *conv_ctx, size_t nelmts,
              size_t buf_stride, size_t H5_ATTR_UNUSED bkg_stride, void *_buf,
              void H5_ATTR_UNUSED *background)
{
    uint8_t       *buf = (uint8_t *)_buf;
    ssize_t        direction;       /*direction of traversal    */
    size_t         elmtno;          /*element number        */
    size_t         olap;            /*num overlapping elements    */
    size_t         half_size;       /*1/2 of total size for swapping*/
    uint8_t       *s, *sp, *d, *dp; /*source and dest traversal ptrs*/
    uint8_t        dbuf[256] = {0}; /*temp destination buffer    */
    size_t         msb_pad_offset;  /*offset for dest MSB padding    */
    size_t         i;
    uint8_t       *src_rev = NULL;      /*order-reversed source buffer  */
    H5T_conv_ret_t except_ret;          /*return of callback function   */
    bool           reverse;             /*if reverse the order of destination        */
    herr_t         ret_value = SUCCEED; /* Return value */

    FUNC_ENTER_PACKAGE

    switch (cdata->command) {
        case H5T_CONV_INIT:
            /* Capability query */
            if (NULL == src || NULL == dst)
                HGOTO_ERROR(H5E_ARGS, H5E_BADTYPE, FAIL, "not a datatype");
            if (H5T_ORDER_LE != src->shared->u.atomic.order && H5T_ORDER_BE != src->shared->u.atomic.order)
                HGOTO_ERROR(H5E_DATATYPE, H5E_UNSUPPORTED, FAIL, "unsupported byte order");
            if (H5T_ORDER_LE != dst->shared->u.atomic.order && H5T_ORDER_BE != dst->shared->u.atomic.order)
                HGOTO_ERROR(H5E_DATATYPE, H5E_UNSUPPORTED, FAIL, "unsupported byte order");
            cdata->need_bkg = H5T_BKG_NO;
            break;

        case H5T_CONV_FREE:
            break;

        case H5T_CONV_CONV:
            if (NULL == src || NULL == dst)
                HGOTO_ERROR(H5E_ARGS, H5E_BADTYPE, FAIL, "not a datatype");
            if (NULL == conv_ctx)
                HGOTO_ERROR(H5E_ARGS, H5E_BADVALUE, FAIL, "invalid datatype conversion context pointer");

            /*
             * Do we process the values from beginning to end or vice versa? Also,
             * how many of the elements have the source and destination areas
             * overlapping?
             */
            if (src->shared->size == dst->shared->size || buf_stride) {
                sp = dp   = (uint8_t *)buf;
                direction = 1;
                olap      = nelmts;
            }
            else if (src->shared->size >= dst->shared->size) {
                double olap_d =
                    ceil((double)(dst->shared->size) / (double)(src->shared->size - dst->shared->size));

                olap = (size_t)olap_d;
                sp = dp   = (uint8_t *)buf;
                direction = 1;
            }
            else {
                double olap_d =
                    ceil((double)(src->shared->size) / (double)(dst->shared->size - src->shared->size));
                olap      = (size_t)olap_d;
                sp        = (uint8_t *)buf + (nelmts - 1) * src->shared->size;
                dp        = (uint8_t *)buf + (nelmts - 1) * dst->shared->size;
                direction = -1;
            }

            /* Allocate space for order-reversed source buffer */
            src_rev = (uint8_t *)H5MM_calloc(src->shared->size);

            /* The conversion loop */
            H5_CHECK_OVERFLOW(buf_stride, size_t, ssize_t);
            H5_CHECK_OVERFLOW(src->shared->size, size_t, ssize_t);
            H5_CHECK_OVERFLOW(dst->shared->size, size_t, ssize_t);
            for (elmtno = 0; elmtno < nelmts; elmtno++) {

                /*
                 * If the source and destination buffers overlap then use a
                 * temporary buffer for the destination.
                 */
                if (direction > 0) {
                    s = sp;
                    d = elmtno < olap ? dbuf : dp;
                } /* end if */
                else {
                    s = sp;
                    d = (elmtno + olap) >= nelmts ? dbuf : dp;
                } /* end else */
#ifndef NDEBUG
                /* I don't quite trust the overlap calculations yet --rpm */
                if (d == dbuf)
                    assert((dp >= sp && dp < sp + src->shared->size) ||
                           (sp >= dp && sp < dp + dst->shared->size));
                else
                    assert((dp < sp && dp + dst->shared->size <= sp) ||
                           (sp < dp && sp + src->shared->size <= dp));
#endif

                /*
                 * Put the data in little endian order so our loops aren't so
                 * complicated.  We'll do all the conversion stuff assuming
                 * little endian and then we'll fix the order at the end.
                 */
                if (H5T_ORDER_BE == src->shared->u.atomic.order) {
                    half_size = src->shared->size / 2;
                    for (i = 0; i < half_size; i++) {
                        uint8_t tmp                    = s[src->shared->size - (i + 1)];
                        s[src->shared->size - (i + 1)] = s[i];
                        s[i]                           = tmp;
                    } /* end for */
                }     /* end if */

                /* Initiate these variables */
                except_ret = H5T_CONV_UNHANDLED;
                reverse    = true;

                /*
                 * Copy the significant part of the value. If the source is larger
                 * than the destination then invoke the overflow function or copy
                 * as many bits as possible. Zero extra bits in the destination.
                 */
                if (src->shared->u.atomic.prec > dst->shared->u.atomic.prec) {
                    /*overflow*/
                    if (conv_ctx->u.conv.cb_struct.func) { /*If user's exception handler is present, use it*/
                        H5T__reverse_order(src_rev, s, src->shared->size,
                                           src->shared->u.atomic.order); /*reverse order first*/
                        except_ret = (conv_ctx->u.conv.cb_struct.func)(
                            H5T_CONV_EXCEPT_RANGE_HI, conv_ctx->u.conv.src_type_id,
                            conv_ctx->u.conv.dst_type_id, src_rev, d, conv_ctx->u.conv.cb_struct.user_data);
                    } /* end if */

                    if (except_ret == H5T_CONV_UNHANDLED) {
                        H5T__bit_copy(d, dst->shared->u.atomic.offset, s, src->shared->u.atomic.offset,
                                      dst->shared->u.atomic.prec);
                    }
                    else if (except_ret == H5T_CONV_ABORT)
                        HGOTO_ERROR(H5E_DATATYPE, H5E_CANTCONVERT, FAIL, "can't handle conversion exception");
                    else if (except_ret == H5T_CONV_HANDLED)
                        /*Don't reverse because user handles it*/
                        reverse = false;
                }
                else {
                    H5T__bit_copy(d, dst->shared->u.atomic.offset, s, src->shared->u.atomic.offset,
                                  src->shared->u.atomic.prec);
                    H5T__bit_set(d, dst->shared->u.atomic.offset + src->shared->u.atomic.prec,
                                 dst->shared->u.atomic.prec - src->shared->u.atomic.prec, false);
                }

                /*
                 * Fill the destination padding areas.
                 */
                switch (dst->shared->u.atomic.lsb_pad) {
                    case H5T_PAD_ZERO:
                        H5T__bit_set(d, (size_t)0, dst->shared->u.atomic.offset, false);
                        break;

                    case H5T_PAD_ONE:
                        H5T__bit_set(d, (size_t)0, dst->shared->u.atomic.offset, true);
                        break;

                    case H5T_PAD_ERROR:
                    case H5T_PAD_BACKGROUND:
                    case H5T_NPAD:
                    default:
                        HGOTO_ERROR(H5E_DATATYPE, H5E_UNSUPPORTED, FAIL, "unsupported LSB padding");
                } /* end switch */
                msb_pad_offset = dst->shared->u.atomic.offset + dst->shared->u.atomic.prec;
                switch (dst->shared->u.atomic.msb_pad) {
                    case H5T_PAD_ZERO:
                        H5T__bit_set(d, msb_pad_offset, 8 * dst->shared->size - msb_pad_offset, false);
                        break;

                    case H5T_PAD_ONE:
                        H5T__bit_set(d, msb_pad_offset, 8 * dst->shared->size - msb_pad_offset, true);
                        break;

                    case H5T_PAD_ERROR:
                    case H5T_PAD_BACKGROUND:
                    case H5T_NPAD:
                    default:
                        HGOTO_ERROR(H5E_DATATYPE, H5E_UNSUPPORTED, FAIL, "unsupported MSB padding");
                } /* end switch */

                /*
                 * Put the destination in the correct byte order.  See note at
                 * beginning of loop.
                 */
                if (H5T_ORDER_BE == dst->shared->u.atomic.order && reverse) {
                    half_size = dst->shared->size / 2;
                    for (i = 0; i < half_size; i++) {
                        uint8_t tmp                    = d[dst->shared->size - (i + 1)];
                        d[dst->shared->size - (i + 1)] = d[i];
                        d[i]                           = tmp;
                    } /* end for */
                }     /* end if */

                /*
                 * If we had used a temporary buffer for the destination then we
                 * should copy the value to the true destination buffer.
                 */
                if (d == dbuf)
                    H5MM_memcpy(dp, d, dst->shared->size);
                if (buf_stride) {
                    sp += direction *
                          (ssize_t)buf_stride; /* Note that cast is checked with H5_CHECK_OVERFLOW, above */
                    dp += direction *
                          (ssize_t)buf_stride; /* Note that cast is checked with H5_CHECK_OVERFLOW, above */
                }                              /* end if */
                else {
                    sp += direction *
                          (ssize_t)
                              src->shared->size; /* Note that cast is checked with H5_CHECK_OVERFLOW, above */
                    dp += direction *
                          (ssize_t)
                              dst->shared->size; /* Note that cast is checked with H5_CHECK_OVERFLOW, above */
                }                                /* end else */
            }                                    /* end for */

            break;

        default:
            HGOTO_ERROR(H5E_DATATYPE, H5E_UNSUPPORTED, FAIL, "unknown conversion command");
    } /* end switch */

done:
    if (src_rev)
        H5MM_free(src_rev);
    FUNC_LEAVE_NOAPI(ret_value)
} /* end H5T__conv_b_b() */

/*-------------------------------------------------------------------------
 * Function:    H5T__conv_struct_free
 *
 * Purpose:     Free the private data structure used by the compound
 *              conversion functions.
 *
 * Return:      Non-negative on success/Negative on failure
 *
 *-------------------------------------------------------------------------
 */
static herr_t
H5T__conv_struct_free(H5T_conv_struct_t *priv)
{
    int    *src2dst     = priv->src2dst;
    H5T_t **src_memb    = priv->src_memb;
    H5T_t **dst_memb    = priv->dst_memb;
    hid_t  *src_memb_id = priv->src_memb_id;
    hid_t  *dst_memb_id = priv->dst_memb_id;
    herr_t  ret_value   = SUCCEED;

    FUNC_ENTER_PACKAGE_NOERR

    for (unsigned i = 0; i < priv->src_nmembs; i++)
        if (src2dst[i] >= 0) {
            if (priv->need_ids) {
                if (H5I_dec_ref(src_memb_id[i]) < 0)
                    ret_value = FAIL; /* set return value, but keep going */
                if (H5I_dec_ref(dst_memb_id[src2dst[i]]) < 0)
                    ret_value = FAIL; /* set return value, but keep going */
            }
            else {
                if (H5T_close(src_memb[i]) < 0)
                    ret_value = FAIL; /* set return value, but keep going */
                if (H5T_close(dst_memb[src2dst[i]]) < 0)
                    ret_value = FAIL; /* set return value, but keep going */
            }
        } /* end if */

    H5MM_xfree(src2dst);
    H5MM_xfree(src_memb);
    H5MM_xfree(dst_memb);
    H5MM_xfree(src_memb_id);
    H5MM_xfree(dst_memb_id);

    H5MM_xfree(priv->memb_path);
    H5MM_xfree(priv);

    FUNC_LEAVE_NOAPI(ret_value)
} /* end H5T__conv_struct_free() */

/*-------------------------------------------------------------------------
 * Function:    H5T__conv_struct_init
 *
 * Purpose:    Initialize the `priv' field of `cdata' with conversion
 *        information that is relatively constant.  If `priv' is
 *        already initialized then the member conversion functions
 *        are recalculated.
 *
 *        Priv fields are indexed by source member number or
 *        destination member number depending on whether the field
 *        contains information about the source datatype or the
 *        destination datatype (fields that contains the same
 *        information for both source and destination are indexed by
 *        source member number).  The src2dst[] priv array maps source
 *        member numbers to destination member numbers, but if the
 *        source member doesn't have a corresponding destination member
 *        then the src2dst[i]=-1.
 *
 *              Special optimization case when the source and destination
 *              members are a subset of each other, and the order is the same,
 *              and no conversion is needed.  For example:
 *                  struct source {            struct destination {
 *                      TYPE1 A;      -->          TYPE1 A;
 *                      TYPE2 B;      -->          TYPE2 B;
 *                      TYPE3 C;      -->          TYPE3 C;
 *                  };                             TYPE4 D;
 *                                                 TYPE5 E;
 *                                             };
 *              or
 *                  struct destination {       struct source {
 *                      TYPE1 A;      <--          TYPE1 A;
 *                      TYPE2 B;      <--          TYPE2 B;
 *                      TYPE3 C;      <--          TYPE3 C;
 *                  };                             TYPE4 D;
 *                                                 TYPE5 E;
 *                                             };
 *              The optimization is simply moving data to the appropriate
 *              places in the buffer.
 *
 * Return:    Non-negative on success/Negative on failure
 *
 *-------------------------------------------------------------------------
 */
static herr_t
H5T__conv_struct_init(H5T_t *src, H5T_t *dst, H5T_cdata_t *cdata, const H5T_conv_ctx_t *conv_ctx)
{
    H5T_conv_struct_t *priv    = (H5T_conv_struct_t *)(cdata->priv);
    int               *src2dst = NULL;
    unsigned           src_nmembs, dst_nmembs;
    unsigned           i, j;
    herr_t             ret_value = SUCCEED; /* Return value */

    FUNC_ENTER_PACKAGE

    src_nmembs = src->shared->u.compnd.nmembs;
    dst_nmembs = dst->shared->u.compnd.nmembs;

    if (!priv) {
        /*
         * Allocate private data structure and arrays.
         */
        if (NULL == (priv = (H5T_conv_struct_t *)(cdata->priv = H5MM_calloc(sizeof(H5T_conv_struct_t)))))
            HGOTO_ERROR(H5E_RESOURCE, H5E_CANTALLOC, FAIL, "couldn't allocate private conversion data");
        if (NULL == (priv->src2dst = (int *)H5MM_malloc(src_nmembs * sizeof(int))))
            HGOTO_ERROR(H5E_RESOURCE, H5E_CANTALLOC, FAIL,
                        "couldn't allocate source to destination member mapping array");
        if (NULL == (priv->src_memb = (H5T_t **)H5MM_malloc(src_nmembs * sizeof(H5T_t *))))
            HGOTO_ERROR(H5E_RESOURCE, H5E_CANTALLOC, FAIL,
                        "couldn't allocate source compound member datatype array");
        if (NULL == (priv->dst_memb = (H5T_t **)H5MM_malloc(dst_nmembs * sizeof(H5T_t *))))
            HGOTO_ERROR(H5E_RESOURCE, H5E_CANTALLOC, FAIL,
                        "couldn't allocate destination compound member datatype array");

        priv->need_ids = (cdata->command == H5T_CONV_INIT && conv_ctx->u.init.cb_struct.func) ||
                         (cdata->command == H5T_CONV_CONV && conv_ctx->u.conv.cb_struct.func);

        /* Only create IDs for compound member datatypes if we need to */
        if (priv->need_ids) {
            if (NULL == (priv->src_memb_id = (hid_t *)H5MM_malloc(src_nmembs * sizeof(hid_t))))
                HGOTO_ERROR(H5E_RESOURCE, H5E_CANTALLOC, FAIL,
                            "couldn't allocate source compound member datatype ID array");
            if (NULL == (priv->dst_memb_id = (hid_t *)H5MM_malloc(dst_nmembs * sizeof(hid_t))))
                HGOTO_ERROR(H5E_RESOURCE, H5E_CANTALLOC, FAIL,
                            "couldn't allocate destination compound member datatype ID array");
        }

        src2dst          = priv->src2dst;
        priv->src_nmembs = src_nmembs;

        /* The flag of special optimization to indicate if source members and destination
         * members are a subset of each other.  Initialize it to false */
        priv->subset_info.subset    = H5T_SUBSET_FALSE;
        priv->subset_info.copy_size = 0;

        /*
         * Ensure that members are sorted.
         */
        H5T__sort_value(src, NULL);
        H5T__sort_value(dst, NULL);

        /*
         * Build a mapping from source member number to destination member
         * number. If some source member is not a destination member then that
         * mapping element will be negative.  Also create atoms for each
         * source and destination member datatype if necessary.
         */
        for (i = 0; i < src_nmembs; i++) {
            src2dst[i] = -1;
            for (j = 0; j < dst_nmembs; j++) {
                if (!strcmp(src->shared->u.compnd.memb[i].name, dst->shared->u.compnd.memb[j].name)) {
                    H5_CHECKED_ASSIGN(src2dst[i], int, j, unsigned);
                    break;
                } /* end if */
            }     /* end for */
            if (src2dst[i] >= 0) {
                H5T_t *type;
                hid_t  tid;

                if (NULL == (type = H5T_copy(src->shared->u.compnd.memb[i].type, H5T_COPY_ALL)))
                    HGOTO_ERROR(H5E_DATATYPE, H5E_CANTCOPY, FAIL,
                                "can't copy source compound member datatype");
                priv->src_memb[i] = type;

                if (priv->need_ids) {
                    if ((tid = H5I_register(H5I_DATATYPE, type, false)) < 0)
                        HGOTO_ERROR(H5E_DATATYPE, H5E_CANTREGISTER, FAIL,
                                    "can't register ID for source compound member datatype");
                    priv->src_memb_id[i] = tid;
                }

                if (NULL == (type = H5T_copy(dst->shared->u.compnd.memb[src2dst[i]].type, H5T_COPY_ALL)))
                    HGOTO_ERROR(H5E_DATATYPE, H5E_CANTCOPY, FAIL,
                                "can't copy destination compound member datatype");
                priv->dst_memb[src2dst[i]] = type;

                if (priv->need_ids) {
                    if ((tid = H5I_register(H5I_DATATYPE, type, false)) < 0)
                        HGOTO_ERROR(H5E_DATATYPE, H5E_CANTREGISTER, FAIL,
                                    "can't register ID for source compound member datatype");
                    priv->dst_memb_id[src2dst[i]] = tid;
                }
            } /* end if */
        }     /* end for */
    }         /* end if */
    else {
        /* Restore sorted conditions for the datatypes */
        /* (Required for the src2dst array to be valid) */
        H5T__sort_value(src, NULL);
        H5T__sort_value(dst, NULL);
    } /* end else */

    /*
     * (Re)build the cache of member conversion functions and pointers to
     * their cdata entries.
     */
    src2dst = priv->src2dst;
    H5MM_xfree(priv->memb_path);
    if (NULL ==
        (priv->memb_path = (H5T_path_t **)H5MM_malloc(src->shared->u.compnd.nmembs * sizeof(H5T_path_t *))))
        HGOTO_ERROR(H5E_RESOURCE, H5E_NOSPACE, FAIL, "memory allocation failed");

    for (i = 0; i < src_nmembs; i++) {
        if (src2dst[i] >= 0) {
            H5T_path_t *tpath = H5T_path_find(src->shared->u.compnd.memb[i].type,
                                              dst->shared->u.compnd.memb[src2dst[i]].type);

            if (NULL == (priv->memb_path[i] = tpath)) {
                H5T__conv_struct_free(priv);
                cdata->priv = NULL;
                HGOTO_ERROR(H5E_DATATYPE, H5E_UNSUPPORTED, FAIL, "unable to convert member datatype");
            } /* end if */
        }     /* end if */
    }         /* end for */

    /* The compound conversion functions need a background buffer */
    cdata->need_bkg = H5T_BKG_YES;

    if (src_nmembs < dst_nmembs) {
        priv->subset_info.subset = H5T_SUBSET_SRC;
        for (i = 0; i < src_nmembs; i++) {
            /* If any of source members doesn't have counterpart in the same
             * order or there's conversion between members, don't do the
             * optimization.
             */
            if (src2dst[i] != (int)i ||
                (src->shared->u.compnd.memb[i].offset != dst->shared->u.compnd.memb[i].offset) ||
                (priv->memb_path[i])->is_noop == false) {
                priv->subset_info.subset = H5T_SUBSET_FALSE;
                break;
            } /* end if */
        }     /* end for */
        /* Compute the size of the data to be copied for each element.  It
         * may be smaller than either src or dst if there is extra space at
         * the end of src.
         */
        if (priv->subset_info.subset == H5T_SUBSET_SRC)
            priv->subset_info.copy_size = src->shared->u.compnd.memb[src_nmembs - 1].offset +
                                          src->shared->u.compnd.memb[src_nmembs - 1].size;
    }
    else if (dst_nmembs < src_nmembs) {
        priv->subset_info.subset = H5T_SUBSET_DST;
        for (i = 0; i < dst_nmembs; i++) {
            /* If any of source members doesn't have counterpart in the same order or
             * there's conversion between members, don't do the optimization. */
            if (src2dst[i] != (int)i ||
                (src->shared->u.compnd.memb[i].offset != dst->shared->u.compnd.memb[i].offset) ||
                (priv->memb_path[i])->is_noop == false) {
                priv->subset_info.subset = H5T_SUBSET_FALSE;
                break;
            }
        } /* end for */
        /* Compute the size of the data to be copied for each element.  It
         * may be smaller than either src or dst if there is extra space at
         * the end of dst.
         */
        if (priv->subset_info.subset == H5T_SUBSET_DST)
            priv->subset_info.copy_size = dst->shared->u.compnd.memb[dst_nmembs - 1].offset +
                                          dst->shared->u.compnd.memb[dst_nmembs - 1].size;
    }
    else /* If the numbers of source and dest members are equal and no conversion is needed,
          * the case should have been handled as noop earlier in H5Dio.c. */
    {
    }

    cdata->recalc = false;

done:
    FUNC_LEAVE_NOAPI(ret_value)
} /* end H5T__conv_struct_init() */

/*-------------------------------------------------------------------------
 * Function:    H5T__conv_struct_subset
 *
 * Purpose:     A quick way to return a field in a struct private in this
 *              file.  The flag SMEMBS_SUBSET indicates whether the source
 *              members are a subset of destination or the destination
 *              members are a subset of the source, and the order is the
 *              same, and no conversion is needed.  For example:
 *                  struct source {            struct destination {
 *                      TYPE1 A;      -->          TYPE1 A;
 *                      TYPE2 B;      -->          TYPE2 B;
 *                      TYPE3 C;      -->          TYPE3 C;
 *                  };                             TYPE4 D;
 *                                                 TYPE5 E;
 *                                             };
 *
 * Return:      A pointer to the subset info struct in p.  Points directly
 *              into the structure.
 *
 *-------------------------------------------------------------------------
 */
H5T_subset_info_t *
H5T__conv_struct_subset(const H5T_cdata_t *cdata)
{
    H5T_conv_struct_t *priv = NULL;

    FUNC_ENTER_PACKAGE_NOERR

    assert(cdata);
    assert(cdata->priv);

    priv = (H5T_conv_struct_t *)(cdata->priv);

    FUNC_LEAVE_NOAPI((H5T_subset_info_t *)&priv->subset_info)
} /* end H5T__conv_struct_subset() */

/*-------------------------------------------------------------------------
 * Function:    H5T__conv_struct
 *
 * Purpose:    Converts between compound datatypes.  This is a soft
 *        conversion function.  The algorithm is basically:
 *
 *         For each element do
 *          For I=1..NELMTS do
 *            If sizeof destination type <= sizeof source type then
 *              Convert member to destination type;
 *            Move member as far left as possible;
 *
 *          For I=NELMTS..1 do
 *            If not destination type then
 *              Convert member to destination type;
 *            Move member to correct position in BKG
 *
 *          Copy BKG to BUF
 *
 * Return:    Non-negative on success/Negative on failure
 *
 *-------------------------------------------------------------------------
 */
herr_t
H5T__conv_struct(H5T_t *src, H5T_t *dst, H5T_cdata_t *cdata, const H5T_conv_ctx_t *conv_ctx, size_t nelmts,
                 size_t buf_stride, size_t bkg_stride, void *_buf, void *_bkg)
{
    uint8_t           *buf  = (uint8_t *)_buf;  /*cast for pointer arithmetic    */
    uint8_t           *bkg  = (uint8_t *)_bkg;  /*background pointer arithmetic    */
    uint8_t           *xbuf = buf, *xbkg = bkg; /*temp pointers into buf and bkg*/
    int               *src2dst  = NULL;         /*maps src member to dst member    */
    H5T_cmemb_t       *src_memb = NULL;         /*source struct member descript.*/
    H5T_cmemb_t       *dst_memb = NULL;         /*destination struct memb desc.    */
    size_t             offset;                  /*byte offset wrt struct    */
    ssize_t            src_delta;               /*source stride    */
    ssize_t            bkg_delta;               /*background stride    */
    size_t             elmtno;
    unsigned           u; /*counters */
    H5T_conv_struct_t *priv         = (H5T_conv_struct_t *)(cdata->priv);
    H5T_conv_ctx_t     tmp_conv_ctx = {0};
    herr_t             ret_value    = SUCCEED; /* Return value */

    FUNC_ENTER_PACKAGE

    switch (cdata->command) {
        case H5T_CONV_INIT:
            /*
             * First, determine if this conversion function applies to the
             * conversion path SRC-->DST.  If not, return failure;
             * otherwise initialize the `priv' field of `cdata' with information
             * that remains (almost) constant for this conversion path.
             */
            if (NULL == src || NULL == dst)
                HGOTO_ERROR(H5E_DATATYPE, H5E_BADTYPE, FAIL, "not a datatype");
            if (H5T_COMPOUND != src->shared->type)
                HGOTO_ERROR(H5E_DATATYPE, H5E_BADTYPE, FAIL, "not a H5T_COMPOUND datatype");
            if (H5T_COMPOUND != dst->shared->type)
                HGOTO_ERROR(H5E_DATATYPE, H5E_BADTYPE, FAIL, "not a H5T_COMPOUND datatype");

            if (H5T__conv_struct_init(src, dst, cdata, conv_ctx) < 0)
                HGOTO_ERROR(H5E_DATATYPE, H5E_CANTINIT, FAIL, "unable to initialize conversion data");
            break;

        case H5T_CONV_FREE: {
            /*
             * Free the private conversion data.
             */
            herr_t status = H5T__conv_struct_free(priv);
            cdata->priv   = NULL;
            if (status < 0)
                HGOTO_ERROR(H5E_DATATYPE, H5E_CANTFREE, FAIL, "unable to free private conversion data");

            break;
        }

        case H5T_CONV_CONV:
            /*
             * Conversion.
             */
            if (NULL == src || NULL == dst)
                HGOTO_ERROR(H5E_DATATYPE, H5E_BADTYPE, FAIL, "not a datatype");
            if (NULL == conv_ctx)
                HGOTO_ERROR(H5E_DATATYPE, H5E_BADVALUE, FAIL, "invalid datatype conversion context pointer");
            assert(priv);
            assert(bkg && cdata->need_bkg);

            /* Initialize temporary conversion context */
            tmp_conv_ctx = *conv_ctx;

            if (cdata->recalc && H5T__conv_struct_init(src, dst, cdata, conv_ctx) < 0)
                HGOTO_ERROR(H5E_DATATYPE, H5E_CANTINIT, FAIL, "unable to initialize conversion data");

            /*
             * Insure that members are sorted.
             */
            H5T__sort_value(src, NULL);
            H5T__sort_value(dst, NULL);
            src2dst = priv->src2dst;

            /*
             * Direction of conversion and striding through background.
             */
            if (buf_stride) {
                H5_CHECKED_ASSIGN(src_delta, ssize_t, buf_stride, size_t);
                if (!bkg_stride) {
                    H5_CHECKED_ASSIGN(bkg_delta, ssize_t, dst->shared->size, size_t);
                } /* end if */
                else
                    H5_CHECKED_ASSIGN(bkg_delta, ssize_t, bkg_stride, size_t);
            } /* end if */
            else if (dst->shared->size <= src->shared->size) {
                H5_CHECKED_ASSIGN(src_delta, ssize_t, src->shared->size, size_t);
                H5_CHECKED_ASSIGN(bkg_delta, ssize_t, dst->shared->size, size_t);
            } /* end else-if */
            else {
                H5_CHECK_OVERFLOW(src->shared->size, size_t, ssize_t);
                src_delta = -(ssize_t)src->shared->size;
                H5_CHECK_OVERFLOW(dst->shared->size, size_t, ssize_t);
                bkg_delta = -(ssize_t)dst->shared->size;
                xbuf += (nelmts - 1) * src->shared->size;
                xbkg += (nelmts - 1) * dst->shared->size;
            } /* end else */

            /* Conversion loop... */
            for (elmtno = 0; elmtno < nelmts; elmtno++) {
                /*
                 * For each source member which will be present in the
                 * destination, convert the member to the destination type unless
                 * it is larger than the source type.  Then move the member to the
                 * left-most unoccupied position in the buffer.  This makes the
                 * data point as small as possible with all the free space on the
                 * right side.
                 */
                for (u = 0, offset = 0; u < src->shared->u.compnd.nmembs; u++) {
                    if (src2dst[u] < 0)
                        continue; /*subsetting*/
                    src_memb = src->shared->u.compnd.memb + u;
                    dst_memb = dst->shared->u.compnd.memb + src2dst[u];

                    if (dst_memb->size <= src_memb->size) {
                        if (priv->need_ids) {
                            /* Update IDs in conversion context */
                            tmp_conv_ctx.u.conv.src_type_id = priv->src_memb_id[u];
                            tmp_conv_ctx.u.conv.dst_type_id = priv->dst_memb_id[src2dst[u]];
                        }

                        if (H5T_convert_with_ctx(priv->memb_path[u], priv->src_memb[u],
                                                 priv->dst_memb[src2dst[u]], &tmp_conv_ctx, (size_t)1,
                                                 (size_t)0, (size_t)0, /*no striding (packed array)*/
                                                 xbuf + src_memb->offset, xbkg + dst_memb->offset) < 0)
                            HGOTO_ERROR(H5E_DATATYPE, H5E_CANTCONVERT, FAIL,
                                        "unable to convert compound datatype member");

                        memmove(xbuf + offset, xbuf + src_memb->offset, dst_memb->size);
                        offset += dst_memb->size;
                    } /* end if */
                    else {
                        memmove(xbuf + offset, xbuf + src_memb->offset, src_memb->size);
                        offset += src_memb->size;
                    } /* end else */
                }     /* end for */

                /*
                 * For each source member which will be present in the
                 * destination, convert the member to the destination type if it
                 * is larger than the source type (that is, has not been converted
                 * yet).  Then copy the member to the destination offset in the
                 * background buffer.
                 */
                H5_CHECK_OVERFLOW(src->shared->u.compnd.nmembs, size_t, int);
                for (int i = (int)src->shared->u.compnd.nmembs - 1; i >= 0; --i) {
                    if (src2dst[i] < 0)
                        continue; /*subsetting*/
                    src_memb = src->shared->u.compnd.memb + i;
                    dst_memb = dst->shared->u.compnd.memb + src2dst[i];

                    if (dst_memb->size > src_memb->size) {
                        if (priv->need_ids) {
                            /* Update IDs in conversion context */
                            tmp_conv_ctx.u.conv.src_type_id = priv->src_memb_id[i];
                            tmp_conv_ctx.u.conv.dst_type_id = priv->dst_memb_id[src2dst[i]];
                        }

                        offset -= src_memb->size;
                        if (H5T_convert_with_ctx(priv->memb_path[i], priv->src_memb[i],
                                                 priv->dst_memb[src2dst[i]], &tmp_conv_ctx, (size_t)1,
                                                 (size_t)0, (size_t)0, /*no striding (packed array)*/
                                                 xbuf + offset, xbkg + dst_memb->offset) < 0)
                            HGOTO_ERROR(H5E_DATATYPE, H5E_CANTCONVERT, FAIL,
                                        "unable to convert compound datatype member");
                    } /* end if */
                    else
                        offset -= dst_memb->size;
                    memmove(xbkg + dst_memb->offset, xbuf + offset, dst_memb->size);
                } /* end for */
                assert(0 == offset);

                /*
                 * Update pointers
                 */
                xbuf += src_delta;
                xbkg += bkg_delta;
            } /* end for */

            /* If the bkg_delta was set to -(dst->shared->size), make it positive now */
            if (buf_stride == 0 && dst->shared->size > src->shared->size)
                H5_CHECKED_ASSIGN(bkg_delta, ssize_t, dst->shared->size, size_t);

            /*
             * Copy the background buffer back into the in-place conversion
             * buffer.
             */
            for (xbuf = buf, xbkg = bkg, elmtno = 0; elmtno < nelmts; elmtno++) {
                memmove(xbuf, xbkg, dst->shared->size);
                xbuf += buf_stride ? buf_stride : dst->shared->size;
                xbkg += bkg_delta;
            } /* end for */
            break;

        default:
            /* Some other command we don't know about yet.*/
            HGOTO_ERROR(H5E_DATATYPE, H5E_UNSUPPORTED, FAIL, "unknown conversion command");
    } /* end switch */

done:
    FUNC_LEAVE_NOAPI(ret_value)
} /* end H5T__conv_struct() */

/*-------------------------------------------------------------------------
 * Function:    H5T__conv_struct_opt
 *
 * Purpose:    Converts between compound datatypes in a manner more
 *        efficient than the general-purpose H5T__conv_struct()
 *        function.  This function isn't applicable if the destination
 *        is larger than the source type. This is a soft conversion
 *        function.  The algorithm is basically:
 *
 *         For each member of the struct
 *          If sizeof destination type <= sizeof source type then
 *            Convert member to destination type for all elements
 *            Move memb to BKG buffer for all elements
 *          Else
 *            Move member as far left as possible for all elements
 *
 *        For each member of the struct (in reverse order)
 *          If not destination type then
 *            Convert member to destination type for all elements
 *            Move member to correct position in BKG for all elements
 *
 *        Copy BKG to BUF for all elements
 *
 *              Special case when the source and destination members
 *              are a subset of each other, and the order is the same, and no
 *              conversion is needed.  For example:
 *                  struct source {            struct destination {
 *                      TYPE1 A;      -->          TYPE1 A;
 *                      TYPE2 B;      -->          TYPE2 B;
 *                      TYPE3 C;      -->          TYPE3 C;
 *                  };                             TYPE4 D;
 *                                                 TYPE5 E;
 *                                             };
 *              The optimization is simply moving data to the appropriate
 *              places in the buffer.
 *
 * Return:    Non-negative on success/Negative on failure
 *
 *-------------------------------------------------------------------------
 */
herr_t
H5T__conv_struct_opt(H5T_t *src, H5T_t *dst, H5T_cdata_t *cdata, const H5T_conv_ctx_t *conv_ctx,
                     size_t nelmts, size_t buf_stride, size_t bkg_stride, void *_buf, void *_bkg)
{
    uint8_t           *buf      = (uint8_t *)_buf; /*cast for pointer arithmetic    */
    uint8_t           *bkg      = (uint8_t *)_bkg; /*background pointer arithmetic    */
    uint8_t           *xbuf     = NULL;            /*temporary pointer into `buf'    */
    uint8_t           *xbkg     = NULL;            /*temporary pointer into `bkg'    */
    int               *src2dst  = NULL;            /*maps src member to dst member    */
    H5T_cmemb_t       *src_memb = NULL;            /*source struct member descript.*/
    H5T_cmemb_t       *dst_memb = NULL;            /*destination struct memb desc.    */
    size_t             offset;                     /*byte offset wrt struct    */
    size_t             elmtno;                     /*element counter        */
    size_t             copy_size;                  /*size of element for copying   */
    H5T_conv_struct_t *priv         = NULL;        /*private data            */
    H5T_conv_ctx_t     tmp_conv_ctx = {0};         /*temporary conversion context */
    bool               no_stride    = false;       /*flag to indicate no stride    */
    unsigned           u;                          /*counters */
    herr_t             ret_value = SUCCEED;        /* Return value */

    FUNC_ENTER_PACKAGE

    switch (cdata->command) {
        case H5T_CONV_INIT:
            /*
             * First, determine if this conversion function applies to the
             * conversion path SRC-->DST.  If not, return failure;
             * otherwise initialize the `priv' field of `cdata' with information
             * that remains (almost) constant for this conversion path.
             */
            if (NULL == src || NULL == dst)
                HGOTO_ERROR(H5E_ARGS, H5E_BADTYPE, FAIL, "not a datatype");
            if (H5T_COMPOUND != src->shared->type)
                HGOTO_ERROR(H5E_DATATYPE, H5E_BADTYPE, FAIL, "not a H5T_COMPOUND datatype");
            if (H5T_COMPOUND != dst->shared->type)
                HGOTO_ERROR(H5E_DATATYPE, H5E_BADTYPE, FAIL, "not a H5T_COMPOUND datatype");

            /* Initialize data which is relatively constant */
            if (H5T__conv_struct_init(src, dst, cdata, conv_ctx) < 0)
                HGOTO_ERROR(H5E_DATATYPE, H5E_CANTINIT, FAIL, "unable to initialize conversion data");
            priv    = (H5T_conv_struct_t *)(cdata->priv);
            src2dst = priv->src2dst;

            /*
             * If the destination type is not larger than the source type then
             * this conversion function is guaranteed to work (provided all
             * members can be converted also). Otherwise the determination is
             * quite a bit more complicated. Essentially we have to make sure
             * that there is always room in the source buffer to do the
             * conversion of a member in place. This is basically the same pair
             * of loops as in the actual conversion except it checks that there
             * is room for each conversion instead of actually doing anything.
             */
            if (dst->shared->size > src->shared->size) {
                for (u = 0, offset = 0; u < src->shared->u.compnd.nmembs; u++) {
                    if (src2dst[u] < 0)
                        continue;
                    src_memb = src->shared->u.compnd.memb + u;
                    dst_memb = dst->shared->u.compnd.memb + src2dst[u];
                    if (dst_memb->size > src_memb->size)
                        offset += src_memb->size;
                } /* end for */
                H5_CHECK_OVERFLOW(src->shared->u.compnd.nmembs, size_t, int);
                for (int i = (int)src->shared->u.compnd.nmembs - 1; i >= 0; --i) {
                    if (src2dst[i] < 0)
                        continue;
                    src_memb = src->shared->u.compnd.memb + i;
                    dst_memb = dst->shared->u.compnd.memb + src2dst[i];
                    if (dst_memb->size > src_memb->size) {
                        offset -= src_memb->size;
                        if (dst_memb->size > src->shared->size - offset) {
                            H5T__conv_struct_free(priv);
                            cdata->priv = NULL;
                            HGOTO_ERROR(H5E_DATATYPE, H5E_UNSUPPORTED, FAIL,
                                        "conversion is unsupported by this function");
                        } /* end if */
                    }     /* end if */
                }         /* end for */
            }             /* end if */
            break;

        case H5T_CONV_FREE: {
            /*
             * Free the private conversion data.
             */
            herr_t status = H5T__conv_struct_free((H5T_conv_struct_t *)(cdata->priv));
            cdata->priv   = NULL;
            if (status < 0)
                HGOTO_ERROR(H5E_DATATYPE, H5E_CANTFREE, FAIL, "unable to free private conversion data");

            break;
        }

        case H5T_CONV_CONV:
            /*
             * Conversion.
             */
            if (NULL == src || NULL == dst)
                HGOTO_ERROR(H5E_ARGS, H5E_BADTYPE, FAIL, "not a datatype");
            if (NULL == conv_ctx)
                HGOTO_ERROR(H5E_DATATYPE, H5E_BADVALUE, FAIL, "invalid datatype conversion context pointer");

            /* Initialize temporary conversion context */
            tmp_conv_ctx = *conv_ctx;

            /* Update cached data if necessary */
            if (cdata->recalc && H5T__conv_struct_init(src, dst, cdata, conv_ctx) < 0)
                HGOTO_ERROR(H5E_DATATYPE, H5E_CANTINIT, FAIL, "unable to initialize conversion data");
            priv = (H5T_conv_struct_t *)(cdata->priv);
            assert(priv);
            src2dst = priv->src2dst;
            assert(bkg && cdata->need_bkg);

            /*
             * Insure that members are sorted.
             */
            H5T__sort_value(src, NULL);
            H5T__sort_value(dst, NULL);

            /*
             * Calculate strides. If BUF_STRIDE is non-zero then convert one
             * data element at every BUF_STRIDE bytes through the main buffer
             * (BUF), leaving the result of each conversion at the same
             * location; otherwise assume the source and destination data are
             * packed tightly based on src->shared->size and dst->shared->size.  Also, if
             * BUF_STRIDE and BKG_STRIDE are both non-zero then place
             * background data into the BKG buffer at multiples of BKG_STRIDE;
             * otherwise assume BKG buffer is the packed destination datatype.
             */
            if (!buf_stride || !bkg_stride)
                bkg_stride = dst->shared->size;
            if (!buf_stride) {
                no_stride  = true;
                buf_stride = src->shared->size;
            } /* end if */

            if (priv->subset_info.subset == H5T_SUBSET_SRC || priv->subset_info.subset == H5T_SUBSET_DST) {
                /* If the optimization flag is set to indicate source members are a subset and
                 * in the top of the destination, simply copy the source members to background buffer.
                 */
                xbuf      = buf;
                xbkg      = bkg;
                copy_size = priv->subset_info.copy_size;

                for (elmtno = 0; elmtno < nelmts; elmtno++) {
                    memmove(xbkg, xbuf, copy_size);

                    /* Update pointers */
                    xbuf += buf_stride;
                    xbkg += bkg_stride;
                } /* end for */
            }     /* end if */
            else {
                /*
                 * For each member where the destination is not larger than the
                 * source, stride through all the elements converting only that member
                 * in each element and then copying the element to its final
                 * destination in the bkg buffer. Otherwise move the element as far
                 * left as possible in the buffer.
                 */
                for (u = 0, offset = 0; u < src->shared->u.compnd.nmembs; u++) {
                    if (src2dst[u] < 0)
                        continue; /*subsetting*/
                    src_memb = src->shared->u.compnd.memb + u;
                    dst_memb = dst->shared->u.compnd.memb + src2dst[u];

                    if (dst_memb->size <= src_memb->size) {
                        if (priv->need_ids) {
                            /* Update IDs in conversion context */
                            tmp_conv_ctx.u.conv.src_type_id = priv->src_memb_id[u];
                            tmp_conv_ctx.u.conv.dst_type_id = priv->dst_memb_id[src2dst[u]];
                        }

                        xbuf = buf + src_memb->offset;
                        xbkg = bkg + dst_memb->offset;
                        if (H5T_convert_with_ctx(priv->memb_path[u], priv->src_memb[u],
                                                 priv->dst_memb[src2dst[u]], &tmp_conv_ctx, nelmts,
                                                 buf_stride, bkg_stride, xbuf, xbkg) < 0)
                            HGOTO_ERROR(H5E_DATATYPE, H5E_CANTCONVERT, FAIL,
                                        "unable to convert compound datatype member");

                        for (elmtno = 0; elmtno < nelmts; elmtno++) {
                            memmove(xbkg, xbuf, dst_memb->size);
                            xbuf += buf_stride;
                            xbkg += bkg_stride;
                        } /* end for */
                    }     /* end if */
                    else {
                        for (xbuf = buf, elmtno = 0; elmtno < nelmts; elmtno++) {
                            memmove(xbuf + offset, xbuf + src_memb->offset, src_memb->size);
                            xbuf += buf_stride;
                        } /* end for */
                        offset += src_memb->size;
                    } /* end else */
                }     /* end else */

                /*
                 * Work from right to left, converting those members that weren't
                 * converted in the previous loop (those members where the destination
                 * is larger than the source) and them to their final position in the
                 * bkg buffer.
                 */
                H5_CHECK_OVERFLOW(src->shared->u.compnd.nmembs, size_t, int);
                for (int i = (int)src->shared->u.compnd.nmembs - 1; i >= 0; --i) {
                    if (src2dst[i] < 0)
                        continue;
                    src_memb = src->shared->u.compnd.memb + i;
                    dst_memb = dst->shared->u.compnd.memb + src2dst[i];

                    if (dst_memb->size > src_memb->size) {
                        if (priv->need_ids) {
                            /* Update IDs in conversion context */
                            tmp_conv_ctx.u.conv.src_type_id = priv->src_memb_id[i];
                            tmp_conv_ctx.u.conv.dst_type_id = priv->dst_memb_id[src2dst[i]];
                        }

                        offset -= src_memb->size;
                        xbuf = buf + offset;
                        xbkg = bkg + dst_memb->offset;
                        if (H5T_convert_with_ctx(priv->memb_path[i], priv->src_memb[i],
                                                 priv->dst_memb[src2dst[i]], &tmp_conv_ctx, nelmts,
                                                 buf_stride, bkg_stride, xbuf, xbkg) < 0)
                            HGOTO_ERROR(H5E_DATATYPE, H5E_CANTCONVERT, FAIL,
                                        "unable to convert compound datatype member");
                        for (elmtno = 0; elmtno < nelmts; elmtno++) {
                            memmove(xbkg, xbuf, dst_memb->size);
                            xbuf += buf_stride;
                            xbkg += bkg_stride;
                        } /* end for */
                    }     /* end if */
                }         /* end for */
            }             /* end else */

            if (no_stride)
                buf_stride = dst->shared->size;

            /* Move background buffer into result buffer */
            for (xbuf = buf, xbkg = bkg, elmtno = 0; elmtno < nelmts; elmtno++) {
                memmove(xbuf, xbkg, dst->shared->size);
                xbuf += buf_stride;
                xbkg += bkg_stride;
            } /* end for */
            break;

        default:
            /* Some other command we don't know about yet.*/
            HGOTO_ERROR(H5E_DATATYPE, H5E_UNSUPPORTED, FAIL, "unknown conversion command");
    } /* end switch */

done:
    FUNC_LEAVE_NOAPI(ret_value)
} /* end H5T__conv_struct_opt() */

/*-------------------------------------------------------------------------
 * Function:    H5T__conv_enum_init
 *
 * Purpose:    Initialize information for H5T__conv_enum().
 *
 * Return:    Success:    Non-negative
 *
 *            Failure:    Negative
 *
 *-------------------------------------------------------------------------
 */
static herr_t
H5T__conv_enum_init(H5T_t *src, H5T_t *dst, H5T_cdata_t *cdata)
{
    H5T_enum_struct_t *priv = NULL;         /*private conversion data    */
    int                n;                   /*src value cast as native int    */
    int                domain[2] = {0, 0};  /*min and max source values    */
    int               *map       = NULL;    /*map from src value to dst idx    */
    unsigned           length;              /*nelmts in map array        */
    unsigned           i, j;                /*counters            */
    herr_t             ret_value = SUCCEED; /* Return value */

    FUNC_ENTER_PACKAGE

    cdata->need_bkg = H5T_BKG_NO;
    if (NULL == (priv = (H5T_enum_struct_t *)(cdata->priv = H5MM_calloc(sizeof(*priv)))))
        HGOTO_ERROR(H5E_RESOURCE, H5E_NOSPACE, FAIL, "memory allocation failed");
    if (0 == src->shared->u.enumer.nmembs)
        HGOTO_DONE(SUCCEED);

    /*
     * Check that the source symbol names are a subset of the destination
     * symbol names and build a map from source member index to destination
     * member index.
     */
    H5T__sort_name(src, NULL);
    H5T__sort_name(dst, NULL);
    if (NULL == (priv->src2dst = (int *)H5MM_malloc(src->shared->u.enumer.nmembs * sizeof(int))))
        HGOTO_ERROR(H5E_RESOURCE, H5E_NOSPACE, FAIL, "memory allocation failed");
    for (i = 0, j = 0; i < src->shared->u.enumer.nmembs && j < dst->shared->u.enumer.nmembs; i++, j++) {
        while (j < dst->shared->u.enumer.nmembs &&
               strcmp(src->shared->u.enumer.name[i], dst->shared->u.enumer.name[j]) != 0)
            j++;
        if (j >= dst->shared->u.enumer.nmembs)
            HGOTO_ERROR(H5E_DATATYPE, H5E_UNSUPPORTED, FAIL,
                        "source type is not a subset of destination type");
        priv->src2dst[i] = (int)j;
    } /* end for */

    /*
     * The conversion function will use an O(log N) lookup method for each
     * value converted. However, if all of the following constraints are met
     * then we can build a perfect hash table and use an O(1) lookup method.
     *
     *      A: The source datatype size matches one of our native datatype
     *         sizes.
     *
     *      B: After casting the source value bit pattern to a native type
     *         the size of the range of values is less than 20% larger than
     *         the number of values.
     *
     * If this special case is met then we use the source bit pattern cast as
     * a native integer type as an index into the `val2dst'. The values of
     * that array are the index numbers in the destination type or negative
     * if the entry is unused.
     *
     * (This optimized algorithm doesn't work when the byte orders are different.
     * The code such as "n = *((int*)(src->shared->u.enumer.value+i*src->shared->size));"
     * can change the value significantly. i.g. if the source value is big-endian 0x0000000f,
     * executing the casting on little-endian machine will get a big number 0x0f000000.
     * Then it can't meet the condition
     * "if(src->shared->u.enumer.nmembs<2 || (double)length/src->shared->u.enumer.nmembs<1.2)"
     * Because this is the optimized code, we won't fix it. It should still work in some
     * situations. SLU - 2011/5/24)
     */
    if (1 == src->shared->size || sizeof(short) == src->shared->size || sizeof(int) == src->shared->size) {
        for (i = 0; i < src->shared->u.enumer.nmembs; i++) {
            if (1 == src->shared->size)
                n = *((signed char *)((uint8_t *)src->shared->u.enumer.value + i));
            else if (sizeof(short) == src->shared->size)
                n = *((short *)((void *)((uint8_t *)src->shared->u.enumer.value + (i * src->shared->size))));
            else
                n = *((int *)((void *)((uint8_t *)src->shared->u.enumer.value + (i * src->shared->size))));
            if (0 == i) {
                domain[0] = domain[1] = n;
            }
            else {
                domain[0] = MIN(domain[0], n);
                domain[1] = MAX(domain[1], n);
            }
        } /* end for */

        assert(domain[1] >= domain[0]);
        length = (unsigned)(domain[1] - domain[0]) + 1;
        if (src->shared->u.enumer.nmembs < 2 ||
            (double)length / src->shared->u.enumer.nmembs < (double)(1.2F)) {
            priv->base   = domain[0];
            priv->length = length;
            if (NULL == (map = (int *)H5MM_malloc(length * sizeof(int))))
                HGOTO_ERROR(H5E_RESOURCE, H5E_NOSPACE, FAIL, "memory allocation failed");
            for (i = 0; i < length; i++)
                map[i] = -1; /*entry unused*/
            for (i = 0; i < src->shared->u.enumer.nmembs; i++) {
                if (1 == src->shared->size)
                    n = *((signed char *)((uint8_t *)src->shared->u.enumer.value + i));
                else if (sizeof(short) == src->shared->size)
                    n = *((
                        short *)((void *)((uint8_t *)src->shared->u.enumer.value + (i * src->shared->size))));
                else
                    n = *(
                        (int *)((void *)((uint8_t *)src->shared->u.enumer.value + (i * src->shared->size))));
                n -= priv->base;
                assert(n >= 0 && (unsigned)n < priv->length);
                assert(map[n] < 0);
                map[n] = priv->src2dst[i];
            } /* end for */

            /*
             * Replace original src2dst array with our new one. The original
             * was indexed by source member number while the new one is
             * indexed by source values.
             */
            H5MM_xfree(priv->src2dst);
            priv->src2dst = map;
            HGOTO_DONE(SUCCEED);
        }
    }

    /* Sort source type by value and adjust src2dst[] appropriately */
    H5T__sort_value(src, priv->src2dst);

done:
    if (ret_value < 0 && priv) {
        H5MM_xfree(priv->src2dst);
        H5MM_xfree(priv);
        cdata->priv = NULL;
    }
    FUNC_LEAVE_NOAPI(ret_value)
}

/*-------------------------------------------------------------------------
 * Function:    H5T__conv_enum
 *
 * Purpose:    Converts one type of enumerated data to another.
 *
 * Return:    Success:    Non-negative
 *
 *            Failure:    negative
 *
 *-------------------------------------------------------------------------
 */
herr_t
H5T__conv_enum(H5T_t *src, H5T_t *dst, H5T_cdata_t *cdata, const H5T_conv_ctx_t *conv_ctx, size_t nelmts,
               size_t buf_stride, size_t H5_ATTR_UNUSED bkg_stride, void *_buf, void H5_ATTR_UNUSED *bkg)
{
    uint8_t           *buf = (uint8_t *)_buf; /*cast for pointer arithmetic    */
    uint8_t           *s = NULL, *d = NULL;   /*src and dst BUF pointers    */
    ssize_t            src_delta, dst_delta;  /*conversion strides        */
    int                n;                     /*src value cast as native int    */
    H5T_enum_struct_t *priv = (H5T_enum_struct_t *)(cdata->priv);
    H5T_conv_ret_t     except_ret;          /*return of callback function   */
    size_t             i;                   /*counters            */
    herr_t             ret_value = SUCCEED; /* Return value                 */

    FUNC_ENTER_PACKAGE

    switch (cdata->command) {
        case H5T_CONV_INIT:
            /*
             * Determine if this conversion function applies to the conversion
             * path SRC->DST.  If not return failure; otherwise initialize
             * the `priv' field of `cdata' with information about the underlying
             * integer conversion.
             */
            if (NULL == src || NULL == dst)
                HGOTO_ERROR(H5E_DATATYPE, H5E_BADTYPE, FAIL, "not a datatype");
            if (H5T_ENUM != src->shared->type)
                HGOTO_ERROR(H5E_DATATYPE, H5E_BADTYPE, FAIL, "not a H5T_ENUM datatype");
            if (H5T_ENUM != dst->shared->type)
                HGOTO_ERROR(H5E_DATATYPE, H5E_BADTYPE, FAIL, "not a H5T_ENUM datatype");

            if (H5T__conv_enum_init(src, dst, cdata) < 0)
                HGOTO_ERROR(H5E_DATATYPE, H5E_CANTINIT, FAIL, "unable to initialize private data");
            break;

        case H5T_CONV_FREE:
#ifdef H5T_DEBUG
            if (H5DEBUG(T)) {
                fprintf(H5DEBUG(T), "      Using %s mapping function%s\n", priv->length ? "O(1)" : "O(log N)",
                        priv->length ? "" : ", where N is the number of enum members");
            }
#endif
            if (priv) {
                H5MM_xfree(priv->src2dst);
                H5MM_xfree(priv);
            }
            cdata->priv = NULL;
            break;

        case H5T_CONV_CONV:
            if (NULL == src || NULL == dst)
                HGOTO_ERROR(H5E_ARGS, H5E_BADTYPE, FAIL, "not a datatype");
            if (NULL == conv_ctx)
                HGOTO_ERROR(H5E_ARGS, H5E_BADVALUE, FAIL, "invalid datatype conversion context pointer");
            if (H5T_ENUM != src->shared->type)
                HGOTO_ERROR(H5E_DATATYPE, H5E_BADTYPE, FAIL, "not a H5T_ENUM datatype");
            if (H5T_ENUM != dst->shared->type)
                HGOTO_ERROR(H5E_DATATYPE, H5E_BADTYPE, FAIL, "not a H5T_ENUM datatype");

            /* priv->src2dst map was computed for certain sort keys. Make sure those same
             * sort keys are used here during conversion. See H5T__conv_enum_init(). But
             * we actually don't care about the source type's order when doing the O(1)
             * conversion algorithm, which is turned on by non-zero priv->length */
            H5T__sort_name(dst, NULL);
            if (!priv->length)
                H5T__sort_value(src, NULL);

            /*
             * Direction of conversion.
             */
            if (buf_stride) {
                H5_CHECK_OVERFLOW(buf_stride, size_t, ssize_t);
                src_delta = dst_delta = (ssize_t)buf_stride;
                s = d = buf;
            }
            else if (dst->shared->size <= src->shared->size) {
                H5_CHECKED_ASSIGN(src_delta, ssize_t, src->shared->size, size_t);
                H5_CHECKED_ASSIGN(dst_delta, ssize_t, dst->shared->size, size_t);
                s = d = buf;
            }
            else {
                H5_CHECK_OVERFLOW(src->shared->size, size_t, ssize_t);
                H5_CHECK_OVERFLOW(dst->shared->size, size_t, ssize_t);
                src_delta = -(ssize_t)src->shared->size;
                dst_delta = -(ssize_t)dst->shared->size;
                s         = buf + (nelmts - 1) * src->shared->size;
                d         = buf + (nelmts - 1) * dst->shared->size;
            }

            for (i = 0; i < nelmts; i++, s += src_delta, d += dst_delta) {
                if (priv->length) {
                    /* Use O(1) lookup */
                    /* (The casting won't work when the byte orders are different. i.g. if the source value
                     * is big-endian 0x0000000f, the direct casting "n = *((int*)s);" will make it a big
                     * number 0x0f000000 on little-endian machine. But we won't fix it because it's an
                     * optimization code. Please also see the comment in the H5T__conv_enum_init() function.
                     * SLU - 2011/5/24)
                     */
                    if (1 == src->shared->size)
                        n = *((signed char *)s);
                    else if (sizeof(short) == src->shared->size)
                        n = *((short *)((void *)s));
                    else
                        n = *((int *)((void *)s));
                    n -= priv->base;
                    if (n < 0 || (unsigned)n >= priv->length || priv->src2dst[n] < 0) {
                        /*overflow*/
                        except_ret = H5T_CONV_UNHANDLED;
                        /*If user's exception handler is present, use it*/
                        if (conv_ctx->u.conv.cb_struct.func)
                            except_ret = (conv_ctx->u.conv.cb_struct.func)(
                                H5T_CONV_EXCEPT_RANGE_HI, conv_ctx->u.conv.src_type_id,
                                conv_ctx->u.conv.dst_type_id, s, d, conv_ctx->u.conv.cb_struct.user_data);

                        if (except_ret == H5T_CONV_UNHANDLED)
                            memset(d, 0xff, dst->shared->size);
                        else if (except_ret == H5T_CONV_ABORT)
                            HGOTO_ERROR(H5E_DATATYPE, H5E_CANTCONVERT, FAIL,
                                        "can't handle conversion exception");
                    }
                    else
                        H5MM_memcpy(d,
                                    (uint8_t *)dst->shared->u.enumer.value +
                                        ((unsigned)priv->src2dst[n] * dst->shared->size),
                                    dst->shared->size);
                } /* end if */
                else {
                    /* Use O(log N) lookup */
                    unsigned lt = 0;
                    unsigned rt = src->shared->u.enumer.nmembs;
                    unsigned md = 0;
                    int      cmp;

                    while (lt < rt) {
                        md  = (lt + rt) / 2;
                        cmp = memcmp(s, (uint8_t *)src->shared->u.enumer.value + (md * src->shared->size),
                                     src->shared->size);
                        if (cmp < 0)
                            rt = md;
                        else if (cmp > 0)
                            lt = md + 1;
                        else
                            break;
                    } /* end while */
                    if (lt >= rt) {
                        except_ret = H5T_CONV_UNHANDLED;
                        /*If user's exception handler is present, use it*/
                        if (conv_ctx->u.conv.cb_struct.func)
                            except_ret = (conv_ctx->u.conv.cb_struct.func)(
                                H5T_CONV_EXCEPT_RANGE_HI, conv_ctx->u.conv.src_type_id,
                                conv_ctx->u.conv.dst_type_id, s, d, conv_ctx->u.conv.cb_struct.user_data);

                        if (except_ret == H5T_CONV_UNHANDLED)
                            memset(d, 0xff, dst->shared->size);
                        else if (except_ret == H5T_CONV_ABORT)
                            HGOTO_ERROR(H5E_DATATYPE, H5E_CANTCONVERT, FAIL,
                                        "can't handle conversion exception");
                    } /* end if */
                    else {
                        assert(priv->src2dst[md] >= 0);
                        H5MM_memcpy(d,
                                    (uint8_t *)dst->shared->u.enumer.value +
                                        ((unsigned)priv->src2dst[md] * dst->shared->size),
                                    dst->shared->size);
                    } /* end else */
                }     /* end else */
            }

            break;

        default:
            /* Some other command we don't know about yet.*/
            HGOTO_ERROR(H5E_DATATYPE, H5E_UNSUPPORTED, FAIL, "unknown conversion command");
    } /* end switch */

done:
    FUNC_LEAVE_NOAPI(ret_value)
} /* end H5T__conv_enum() */

/*-------------------------------------------------------------------------
 * Function:    H5T__conv_enum_numeric
 *
 * Purpose:    Converts enumerated data to a numeric type (integer or
 *              floating-point number). This function is registered into
 *              the conversion table twice in H5T_init_interface in H5T.c.
 *              Once for enum-integer conversion. Once for enum-float conversion.
 *
 * Return:    Success:    Non-negative
 *
 *            Failure:    negative
 *
 *-------------------------------------------------------------------------
 */
herr_t
H5T__conv_enum_numeric(H5T_t *src, H5T_t *dst, H5T_cdata_t *cdata,
                       const H5T_conv_ctx_t H5_ATTR_UNUSED *conv_ctx, size_t nelmts,
                       size_t H5_ATTR_UNUSED buf_stride, size_t H5_ATTR_UNUSED bkg_stride, void *_buf,
                       void H5_ATTR_UNUSED *bkg)
{
    H5T_t      *src_parent;          /*parent type for src           */
    H5T_t      *tmp_type = NULL;     /*temporary datatype for parent type */
    H5T_path_t *tpath;               /* Conversion information       */
    herr_t      ret_value = SUCCEED; /* Return value                 */

    FUNC_ENTER_PACKAGE

    switch (cdata->command) {
        case H5T_CONV_INIT:
            /*
             * Determine if this conversion function applies to the conversion
             * path SRC->DST.  If not, return failure.
             */
            if (NULL == src || NULL == dst)
                HGOTO_ERROR(H5E_DATATYPE, H5E_BADTYPE, FAIL, "not a datatype");
            if (H5T_ENUM != src->shared->type)
                HGOTO_ERROR(H5E_DATATYPE, H5E_BADTYPE, FAIL, "source type is not a H5T_ENUM datatype");
            if (H5T_INTEGER != dst->shared->type && H5T_FLOAT != dst->shared->type)
                HGOTO_ERROR(H5E_DATATYPE, H5E_BADTYPE, FAIL, "destination is not an integer type");

            cdata->need_bkg = H5T_BKG_NO;
            break;

        case H5T_CONV_FREE:
            break;

        case H5T_CONV_CONV:
            if (NULL == src || NULL == dst)
                HGOTO_ERROR(H5E_ARGS, H5E_BADTYPE, FAIL, "not a datatype");

            src_parent = src->shared->parent;

            if (NULL == (tpath = H5T_path_find(src_parent, dst))) {
                HGOTO_ERROR(H5E_DATATYPE, H5E_UNSUPPORTED, FAIL,
                            "unable to convert between src and dest datatype");
            }
            else if (!H5T_path_noop(tpath)) {
                if (NULL == (tmp_type = H5T_copy(src_parent, H5T_COPY_ALL)))
                    HGOTO_ERROR(H5E_DATATYPE, H5E_CANTCOPY, FAIL, "can't copy parent datatype");

                /* Convert the data */
                if (H5T_convert(tpath, tmp_type, dst, nelmts, buf_stride, bkg_stride, _buf, bkg) < 0)
                    HGOTO_ERROR(H5E_DATATYPE, H5E_CANTINIT, FAIL, "datatype conversion failed");
            }
            break;

        default:
            /* Some other command we don't know about yet.*/
            HGOTO_ERROR(H5E_DATATYPE, H5E_UNSUPPORTED, FAIL, "unknown conversion command");
    } /* end switch */

done:
    /* Release the temporary datatype used */
    if (tmp_type && (H5T_close(tmp_type) < 0))
        HDONE_ERROR(H5E_DATATYPE, H5E_CANTCLOSEOBJ, FAIL, "can't close temporary datatype");

    FUNC_LEAVE_NOAPI(ret_value)
} /* end H5T__conv_enum_numeric() */

/*-------------------------------------------------------------------------
 * Function:    H5T__conv_vlen
 *
 * Purpose:    Converts between VL datatypes in memory and on disk.
 *        This is a soft conversion function.  The algorithm is
 *        basically:
 *
 *          For every VL struct in the main buffer:
 *          1. Allocate space for temporary dst VL data (reuse buffer
 *             if possible)
 *                2. Copy VL data from src buffer into dst buffer
 *                3. Convert VL data into dst representation
 *                4. Allocate buffer in dst heap
 *          5. Free heap objects storing old data
 *                6. Write dst VL data into dst heap
 *                7. Store (heap ID or pointer) and length in main dst buffer
 *
 * Return:    Non-negative on success/Negative on failure
 *
 *-------------------------------------------------------------------------
 */
herr_t
H5T__conv_vlen(H5T_t *src, H5T_t *dst, H5T_cdata_t *cdata, const H5T_conv_ctx_t *conv_ctx, size_t nelmts,
               size_t buf_stride, size_t bkg_stride, void *buf, void *bkg)
{
    H5T_vlen_alloc_info_t vl_alloc_info;         /* VL allocation info */
    H5T_conv_ctx_t        tmp_conv_ctx  = {0};   /* Temporary conversion context */
    H5T_path_t           *tpath         = NULL;  /* Type conversion path             */
    bool                  noop_conv     = false; /* Flag to indicate a noop conversion */
    bool                  write_to_file = false; /* Flag to indicate writing to file */
    htri_t                parent_is_vlen;        /* Flag to indicate parent is vlen datatype */
    size_t                bg_seq_len = 0;        /* The number of elements in the background sequence */
    H5T_t                *tsrc_cpy   = NULL;     /*temporary copy of source base datatype */
    H5T_t                *tdst_cpy   = NULL;     /*temporary copy of destination base datatype */
    hid_t                 tsrc_id    = H5I_INVALID_HID; /*temporary type atom */
    hid_t                 tdst_id    = H5I_INVALID_HID; /*temporary type atom */
    uint8_t              *s          = NULL;            /*source buffer            */
    uint8_t              *d          = NULL;            /*destination buffer        */
    uint8_t              *b          = NULL;            /*background buffer        */
    ssize_t               s_stride, d_stride;           /*src and dst strides        */
    ssize_t               b_stride;                     /*bkg stride            */
    size_t                safe;                  /*how many elements are safe to process in each pass */
    size_t                src_base_size;         /*source base size*/
    size_t                dst_base_size;         /*destination base size*/
    void                 *conv_buf      = NULL;  /*temporary conversion buffer          */
    size_t                conv_buf_size = 0;     /*size of conversion buffer in bytes */
    void                 *tmp_buf       = NULL;  /*temporary background buffer          */
    size_t                tmp_buf_size  = 0;     /*size of temporary bkg buffer         */
    bool                  nested        = false; /*flag of nested VL case             */
    bool                  need_ids      = false; /*whether we need IDs for the datatypes */
    size_t                elmtno;                /*element number counter         */
    herr_t                ret_value = SUCCEED;   /* Return value */

    FUNC_ENTER_PACKAGE

    switch (cdata->command) {
        case H5T_CONV_INIT:
            /*
             * First, determine if this conversion function applies to the
             * conversion path SRC_ID-->DST_ID.  If not, return failure;
             * otherwise initialize the `priv' field of `cdata' with
             * information that remains (almost) constant for this
             * conversion path.
             */
            if (NULL == src || NULL == dst)
                HGOTO_ERROR(H5E_DATATYPE, H5E_BADTYPE, FAIL, "not a datatype");
            if (H5T_VLEN != src->shared->type)
                HGOTO_ERROR(H5E_DATATYPE, H5E_BADTYPE, FAIL, "not a H5T_VLEN datatype");
            if (H5T_VLEN != dst->shared->type)
                HGOTO_ERROR(H5E_DATATYPE, H5E_BADTYPE, FAIL, "not a H5T_VLEN datatype");
            if (H5T_VLEN_STRING == src->shared->u.vlen.type && H5T_VLEN_STRING == dst->shared->u.vlen.type) {
                if ((H5T_CSET_ASCII == src->shared->u.vlen.cset &&
                     H5T_CSET_UTF8 == dst->shared->u.vlen.cset) ||
                    (H5T_CSET_ASCII == dst->shared->u.vlen.cset && H5T_CSET_UTF8 == src->shared->u.vlen.cset))
                    HGOTO_ERROR(H5E_ARGS, H5E_BADVALUE, FAIL,
                                "The library doesn't convert between strings of ASCII and UTF");
            } /* end if */

            /* Variable-length types don't need a background buffer */
            cdata->need_bkg = H5T_BKG_NO;

            break;

        case H5T_CONV_FREE:
            /* QAK - Nothing to do currently */
            break;

        case H5T_CONV_CONV:
            /*
             * Conversion.
             */
            if (NULL == src || NULL == dst)
                HGOTO_ERROR(H5E_ARGS, H5E_BADTYPE, FAIL, "not a datatype");
            if (NULL == conv_ctx)
                HGOTO_ERROR(H5E_DATATYPE, H5E_BADVALUE, FAIL, "invalid datatype conversion context pointer");

            /* Initialize temporary conversion context */
            tmp_conv_ctx = *conv_ctx;

            need_ids = (conv_ctx->u.conv.cb_struct.func != NULL);

            /* Initialize source & destination strides */
            if (buf_stride) {
                assert(buf_stride >= src->shared->size);
                assert(buf_stride >= dst->shared->size);
                H5_CHECK_OVERFLOW(buf_stride, size_t, ssize_t);
                s_stride = d_stride = (ssize_t)buf_stride;
            } /* end if */
            else {
                H5_CHECK_OVERFLOW(src->shared->size, size_t, ssize_t);
                H5_CHECK_OVERFLOW(dst->shared->size, size_t, ssize_t);
                s_stride = (ssize_t)src->shared->size;
                d_stride = (ssize_t)dst->shared->size;
            } /* end else */
            if (bkg) {
                if (bkg_stride)
                    b_stride = (ssize_t)bkg_stride;
                else
                    b_stride = d_stride;
            } /* end if */
            else
                b_stride = 0;

            /* Get the size of the base types in src & dst */
            src_base_size = H5T_get_size(src->shared->parent);
            dst_base_size = H5T_get_size(dst->shared->parent);

            /* Set up conversion path for base elements */
            if (NULL == (tpath = H5T_path_find(src->shared->parent, dst->shared->parent)))
                HGOTO_ERROR(H5E_DATATYPE, H5E_UNSUPPORTED, FAIL,
                            "unable to convert between src and dest datatypes");
            else if (!H5T_path_noop(tpath)) {
                if (NULL == (tsrc_cpy = H5T_copy(src->shared->parent, H5T_COPY_ALL)))
                    HGOTO_ERROR(H5E_DATATYPE, H5E_CANTCOPY, FAIL,
                                "unable to copy src base type for conversion");
                /* References need to know about the src file */
                if (tsrc_cpy->shared->type == H5T_REFERENCE)
                    if (H5T_set_loc(tsrc_cpy, src->shared->u.vlen.file, src->shared->u.vlen.loc) < 0)
                        HGOTO_ERROR(H5E_DATATYPE, H5E_CANTSET, FAIL, "can't set datatype location");

                if (NULL == (tdst_cpy = H5T_copy(dst->shared->parent, H5T_COPY_ALL)))
                    HGOTO_ERROR(H5E_DATATYPE, H5E_CANTCOPY, FAIL,
                                "unable to copy dst base type for conversion");
                /* References need to know about the dst file */
                if (tdst_cpy->shared->type == H5T_REFERENCE)
                    if (H5T_set_loc(tdst_cpy, dst->shared->u.vlen.file, dst->shared->u.vlen.loc) < 0)
                        HGOTO_ERROR(H5E_DATATYPE, H5E_CANTSET, FAIL, "can't set datatype location");

                if (need_ids) {
                    if ((tsrc_id = H5I_register(H5I_DATATYPE, tsrc_cpy, false)) < 0)
                        HGOTO_ERROR(H5E_DATATYPE, H5E_CANTREGISTER, FAIL,
                                    "unable to register ID for source base datatype");
                    if ((tdst_id = H5I_register(H5I_DATATYPE, tdst_cpy, false)) < 0)
                        HGOTO_ERROR(H5E_DATATYPE, H5E_CANTREGISTER, FAIL,
                                    "unable to register ID for destination base datatype");
                }

                /* Update IDs in conversion context */
                tmp_conv_ctx.u.conv.src_type_id = tsrc_id;
                tmp_conv_ctx.u.conv.dst_type_id = tdst_id;
            } /* end else-if */
            else
                noop_conv = true;

            /* Check if we need a temporary buffer for this conversion */
            if ((parent_is_vlen = H5T_detect_class(dst->shared->parent, H5T_VLEN, false)) < 0)
                HGOTO_ERROR(H5E_DATATYPE, H5E_SYSTEM, FAIL,
                            "internal error when detecting variable-length class");
            if (tpath->cdata.need_bkg || parent_is_vlen) {
                /* Set up initial background buffer */
                tmp_buf_size = MAX(src_base_size, dst_base_size);
                if (NULL == (tmp_buf = H5FL_BLK_CALLOC(vlen_seq, tmp_buf_size)))
                    HGOTO_ERROR(H5E_RESOURCE, H5E_CANTALLOC, FAIL,
                                "memory allocation failed for type conversion");
            } /* end if */

            /* Get the allocation info */
            if (H5CX_get_vlen_alloc_info(&vl_alloc_info) < 0)
                HGOTO_ERROR(H5E_DATATYPE, H5E_CANTGET, FAIL, "unable to retrieve VL allocation info");

            /* Set flags to indicate we are writing to or reading from the file */
            if (dst->shared->u.vlen.file != NULL)
                write_to_file = true;

            /* Set the flag for nested VL case */
            if (write_to_file && parent_is_vlen && bkg != NULL)
                nested = true;

            /* The outer loop of the type conversion macro, controlling which */
            /* direction the buffer is walked */
            while (nelmts > 0) {
                /* Check if we need to go backwards through the buffer */
                if (d_stride > s_stride) {
                    /* Sanity check */
                    assert(s_stride > 0);
                    assert(d_stride > 0);
                    assert(b_stride >= 0);

                    /* Compute the number of "safe" destination elements at */
                    /* the end of the buffer (Those which don't overlap with */
                    /* any source elements at the beginning of the buffer) */
                    safe =
                        nelmts - (((nelmts * (size_t)s_stride) + ((size_t)d_stride - 1)) / (size_t)d_stride);

                    /* If we're down to the last few elements, just wrap up */
                    /* with a "real" reverse copy */
                    if (safe < 2) {
                        s = (uint8_t *)buf + (nelmts - 1) * (size_t)s_stride;
                        d = (uint8_t *)buf + (nelmts - 1) * (size_t)d_stride;
                        if (bkg)
                            b = (uint8_t *)bkg + (nelmts - 1) * (size_t)b_stride;
                        s_stride = -s_stride;
                        d_stride = -d_stride;
                        b_stride = -b_stride;

                        safe = nelmts;
                    } /* end if */
                    else {
                        s = (uint8_t *)buf + (nelmts - safe) * (size_t)s_stride;
                        d = (uint8_t *)buf + (nelmts - safe) * (size_t)d_stride;
                        if (bkg)
                            b = (uint8_t *)bkg + (nelmts - safe) * (size_t)b_stride;
                    } /* end else */
                }     /* end if */
                else {
                    /* Single forward pass over all data */
                    s = d = (uint8_t *)buf;
                    b     = (uint8_t *)bkg;
                    safe  = nelmts;
                } /* end else */

                for (elmtno = 0; elmtno < safe; elmtno++) {
                    bool is_nil; /* Whether sequence is "nil" */

                    /* Check for "nil" source sequence */
                    if ((*(src->shared->u.vlen.cls->isnull))(src->shared->u.vlen.file, s, &is_nil) < 0)
                        HGOTO_ERROR(H5E_DATATYPE, H5E_CANTGET, FAIL, "can't check if VL data is 'nil'");
                    else if (is_nil) {
                        /* Write "nil" sequence to destination location */
                        if ((*(dst->shared->u.vlen.cls->setnull))(dst->shared->u.vlen.file, d, b) < 0)
                            HGOTO_ERROR(H5E_DATATYPE, H5E_WRITEERROR, FAIL, "can't set VL data to 'nil'");
                    } /* end else-if */
                    else {
                        size_t seq_len; /* The number of elements in the current sequence */

                        /* Get length of element sequences */
                        if ((*(src->shared->u.vlen.cls->getlen))(src->shared->u.vlen.file, s, &seq_len) < 0)
                            HGOTO_ERROR(H5E_DATATYPE, H5E_CANTGET, FAIL, "bad sequence length");

                        /* If we are reading from memory and there is no conversion, just get the pointer to
                         * sequence */
                        if (write_to_file && noop_conv) {
                            /* Get direct pointer to sequence */
                            if (NULL == (conv_buf = (*(src->shared->u.vlen.cls->getptr))(s)))
                                HGOTO_ERROR(H5E_ARGS, H5E_BADTYPE, FAIL, "invalid source pointer");
                        } /* end if */
                        else {
                            size_t src_size, dst_size; /*source & destination total size in bytes*/

                            src_size = seq_len * src_base_size;
                            dst_size = seq_len * dst_base_size;

                            /* Check if conversion buffer is large enough, resize if
                             * necessary.  If the SEQ_LEN is 0, allocate a minimal size buffer.
                             */
                            if (!seq_len && !conv_buf) {
                                conv_buf_size = H5T_VLEN_MIN_CONF_BUF_SIZE;
                                if (NULL == (conv_buf = H5FL_BLK_CALLOC(vlen_seq, conv_buf_size)))
                                    HGOTO_ERROR(H5E_RESOURCE, H5E_NOSPACE, FAIL,
                                                "memory allocation failed for type conversion");
                            } /* end if */
                            else if (conv_buf_size < MAX(src_size, dst_size)) {
                                /* Only allocate conversion buffer in H5T_VLEN_MIN_CONF_BUF_SIZE increments */
                                conv_buf_size = ((MAX(src_size, dst_size) / H5T_VLEN_MIN_CONF_BUF_SIZE) + 1) *
                                                H5T_VLEN_MIN_CONF_BUF_SIZE;
                                if (NULL == (conv_buf = H5FL_BLK_REALLOC(vlen_seq, conv_buf, conv_buf_size)))
                                    HGOTO_ERROR(H5E_RESOURCE, H5E_NOSPACE, FAIL,
                                                "memory allocation failed for type conversion");
                                memset(conv_buf, 0, conv_buf_size);
                            } /* end else-if */

                            /* Read in VL sequence */
                            if ((*(src->shared->u.vlen.cls->read))(src->shared->u.vlen.file, s, conv_buf,
                                                                   src_size) < 0)
                                HGOTO_ERROR(H5E_DATATYPE, H5E_READERROR, FAIL, "can't read VL data");
                        } /* end else */

                        if (!noop_conv) {
                            /* Check if temporary buffer is large enough, resize if necessary */
                            /* (Chain off the conversion buffer size) */
                            if (tmp_buf && tmp_buf_size < conv_buf_size) {
                                /* Set up initial background buffer */
                                tmp_buf_size = conv_buf_size;
                                if (NULL == (tmp_buf = H5FL_BLK_REALLOC(vlen_seq, tmp_buf, tmp_buf_size)))
                                    HGOTO_ERROR(H5E_RESOURCE, H5E_NOSPACE, FAIL,
                                                "memory allocation failed for type conversion");
                                memset(tmp_buf, 0, tmp_buf_size);
                            } /* end if */

                            /* If we are writing and there is a nested VL type, read
                             * the sequence into the background buffer */
                            if (nested) {
                                /* Sanity check */
                                assert(write_to_file);

                                /* Get length of background element sequence */
                                if ((*(dst->shared->u.vlen.cls->getlen))(dst->shared->u.vlen.file, b,
                                                                         &bg_seq_len) < 0)
                                    HGOTO_ERROR(H5E_DATATYPE, H5E_CANTGET, FAIL, "bad sequence length");

                                /* Read sequence if length > 0 */
                                if (bg_seq_len > 0) {
                                    if (tmp_buf_size < (bg_seq_len * MAX(src_base_size, dst_base_size))) {
                                        tmp_buf_size = (bg_seq_len * MAX(src_base_size, dst_base_size));
                                        if (NULL ==
                                            (tmp_buf = H5FL_BLK_REALLOC(vlen_seq, tmp_buf, tmp_buf_size)))
                                            HGOTO_ERROR(H5E_RESOURCE, H5E_NOSPACE, FAIL,
                                                        "memory allocation failed for type conversion");
                                        memset(tmp_buf, 0, tmp_buf_size);
                                    } /* end if */

                                    /* Read in background VL sequence */
                                    if ((*(dst->shared->u.vlen.cls->read))(dst->shared->u.vlen.file, b,
                                                                           tmp_buf,
                                                                           bg_seq_len * dst_base_size) < 0)
                                        HGOTO_ERROR(H5E_DATATYPE, H5E_READERROR, FAIL, "can't read VL data");
                                } /* end if */

                                /* If the sequence gets shorter, pad out the original sequence with zeros */
                                if (bg_seq_len < seq_len)
                                    memset((uint8_t *)tmp_buf + dst_base_size * bg_seq_len, 0,
                                           (seq_len - bg_seq_len) * dst_base_size);
                            } /* end if */

                            /* Convert VL sequence */
                            if (H5T_convert_with_ctx(tpath, tsrc_cpy, tdst_cpy, &tmp_conv_ctx, seq_len,
                                                     (size_t)0, (size_t)0, conv_buf, tmp_buf) < 0)
                                HGOTO_ERROR(H5E_DATATYPE, H5E_CANTCONVERT, FAIL,
                                            "datatype conversion failed");
                        } /* end if */

                        /* Write sequence to destination location */
                        if ((*(dst->shared->u.vlen.cls->write))(dst->shared->u.vlen.file, &vl_alloc_info, d,
                                                                conv_buf, b, seq_len, dst_base_size) < 0)
                            HGOTO_ERROR(H5E_DATATYPE, H5E_WRITEERROR, FAIL, "can't write VL data");

                        if (!noop_conv) {
                            /* For nested VL case, free leftover heap objects from the deeper level if the
                             * length of new data elements is shorter than the old data elements.*/
                            if (nested && seq_len < bg_seq_len) {
                                uint8_t *tmp;
                                size_t   u;

                                /* Sanity check */
                                assert(write_to_file);

                                tmp = (uint8_t *)tmp_buf + seq_len * dst_base_size;
                                for (u = seq_len; u < bg_seq_len; u++, tmp += dst_base_size) {
                                    /* Delete sequence in destination location */
                                    if ((*(dst->shared->u.vlen.cls->del))(dst->shared->u.vlen.file, tmp) < 0)
                                        HGOTO_ERROR(H5E_DATATYPE, H5E_CANTREMOVE, FAIL,
                                                    "unable to remove heap object");
                                } /* end for */
                            }     /* end if */
                        }         /* end if */
                    }             /* end else */

                    /* Advance pointers */
                    s += s_stride;
                    d += d_stride;

                    if (b)
                        b += b_stride;
                } /* end for */

                /* Decrement number of elements left to convert */
                nelmts -= safe;
            } /* end while */

            break;

        default: /* Some other command we don't know about yet.*/
            HGOTO_ERROR(H5E_DATATYPE, H5E_UNSUPPORTED, FAIL, "unknown conversion command");
    } /* end switch */

done:
    if (tsrc_id >= 0) {
        if (H5I_dec_ref(tsrc_id) < 0)
            HDONE_ERROR(H5E_DATATYPE, H5E_CANTDEC, FAIL, "can't decrement reference on temporary ID");
    }
    else if (tsrc_cpy) {
        if (H5T_close(tsrc_cpy) < 0)
            HDONE_ERROR(H5E_DATATYPE, H5E_CANTCLOSEOBJ, FAIL, "can't close temporary datatype");
    }
    if (tdst_id >= 0) {
        if (H5I_dec_ref(tdst_id) < 0)
            HDONE_ERROR(H5E_DATATYPE, H5E_CANTDEC, FAIL, "can't decrement reference on temporary ID");
    }
    else if (tdst_cpy) {
        if (H5T_close(tdst_cpy) < 0)
            HDONE_ERROR(H5E_DATATYPE, H5E_CANTCLOSEOBJ, FAIL, "can't close temporary datatype");
    }

    /* If the conversion buffer doesn't need to be freed, reset its pointer */
    if (write_to_file && noop_conv)
        conv_buf = NULL;
    /* Release the conversion buffer (always allocated, except on errors) */
    if (conv_buf)
        conv_buf = H5FL_BLK_FREE(vlen_seq, conv_buf);
    /* Release the background buffer, if we have one */
    if (tmp_buf)
        tmp_buf = H5FL_BLK_FREE(vlen_seq, tmp_buf);

    FUNC_LEAVE_NOAPI(ret_value)
} /* end H5T__conv_vlen() */

/*-------------------------------------------------------------------------
 * Function:    H5T__conv_array
 *
 * Purpose:    Converts between array datatypes in memory and on disk.
 *        This is a soft conversion function.
 *
 * Return:    Non-negative on success/Negative on failure
 *
 *-------------------------------------------------------------------------
 */
herr_t
H5T__conv_array(H5T_t *src, H5T_t *dst, H5T_cdata_t *cdata, const H5T_conv_ctx_t H5_ATTR_UNUSED *conv_ctx,
                size_t nelmts, size_t buf_stride, size_t bkg_stride, void *_buf, void H5_ATTR_UNUSED *_bkg)
{
    H5T_conv_ctx_t tmp_conv_ctx = {0};         /* Temporary conversion context */
    H5T_path_t    *tpath;                      /* Type conversion path             */
    H5T_t         *tsrc_cpy = NULL;            /*temporary copy of source base datatype */
    H5T_t         *tdst_cpy = NULL;            /*temporary copy of destination base datatype */
    hid_t          tsrc_id  = H5I_INVALID_HID; /*temporary type atom */
    hid_t          tdst_id  = H5I_INVALID_HID; /*temporary type atom */
    uint8_t       *sp, *dp;                    /*source and dest traversal ptrs     */
    ssize_t        src_delta, dst_delta;       /*source & destination stride         */
    int            direction;                  /*direction of traversal         */
    bool           need_ids  = false;          /*whether we need IDs for the datatypes */
    void          *bkg_buf   = NULL;           /*temporary background buffer          */
    herr_t         ret_value = SUCCEED;        /* Return value */

    FUNC_ENTER_PACKAGE

    switch (cdata->command) {
        case H5T_CONV_INIT:
            /*
             * First, determine if this conversion function applies to the
             * conversion path SRC-->DST.  If not, return failure;
             * otherwise initialize the `priv' field of `cdata' with
             * information that remains (almost) constant for this
             * conversion path.
             */
            if (NULL == src || NULL == dst)
                HGOTO_ERROR(H5E_ARGS, H5E_BADTYPE, FAIL, "not a datatype");
            assert(H5T_ARRAY == src->shared->type);
            assert(H5T_ARRAY == dst->shared->type);

            /* Check the number and sizes of the dimensions */
            if (src->shared->u.array.ndims != dst->shared->u.array.ndims)
                HGOTO_ERROR(H5E_DATATYPE, H5E_UNSUPPORTED, FAIL,
                            "array datatypes do not have the same number of dimensions");
            for (unsigned u = 0; u < src->shared->u.array.ndims; u++)
                if (src->shared->u.array.dim[u] != dst->shared->u.array.dim[u])
                    HGOTO_ERROR(H5E_DATATYPE, H5E_UNSUPPORTED, FAIL,
                                "array datatypes do not have the same sizes of dimensions");

            /* Array datatypes don't need a background buffer */
            cdata->need_bkg = H5T_BKG_NO;

            break;

        case H5T_CONV_FREE:
            /* QAK - Nothing to do currently */
            break;

        case H5T_CONV_CONV:
            /*
             * Conversion.
             */
            if (NULL == src || NULL == dst)
                HGOTO_ERROR(H5E_ARGS, H5E_BADTYPE, FAIL, "not a datatype");
            if (NULL == conv_ctx)
                HGOTO_ERROR(H5E_DATATYPE, H5E_BADVALUE, FAIL, "invalid datatype conversion context pointer");

            /* Initialize temporary conversion context */
            tmp_conv_ctx = *conv_ctx;

            need_ids = (conv_ctx->u.conv.cb_struct.func != NULL);

            /*
             * Do we process the values from beginning to end or vice
             * versa? Also, how many of the elements have the source and
             * destination areas overlapping?
             */
            if (src->shared->size >= dst->shared->size || buf_stride > 0) {
                sp = dp   = (uint8_t *)_buf;
                direction = 1;
            }
            else {
                sp        = (uint8_t *)_buf + (nelmts - 1) * (buf_stride ? buf_stride : src->shared->size);
                dp        = (uint8_t *)_buf + (nelmts - 1) * (buf_stride ? buf_stride : dst->shared->size);
                direction = -1;
            }

            /*
             * Direction & size of buffer traversal.
             */
            H5_CHECK_OVERFLOW(buf_stride, size_t, ssize_t);
            H5_CHECK_OVERFLOW(src->shared->size, size_t, ssize_t);
            H5_CHECK_OVERFLOW(dst->shared->size, size_t, ssize_t);
            src_delta = (ssize_t)direction * (ssize_t)(buf_stride ? buf_stride : src->shared->size);
            dst_delta = (ssize_t)direction * (ssize_t)(buf_stride ? buf_stride : dst->shared->size);

            /* Set up conversion path for base elements */
            if (NULL == (tpath = H5T_path_find(src->shared->parent, dst->shared->parent))) {
                HGOTO_ERROR(H5E_DATATYPE, H5E_UNSUPPORTED, FAIL,
                            "unable to convert between src and dest datatypes");
            }
            else if (!H5T_path_noop(tpath)) {
                if (NULL == (tsrc_cpy = H5T_copy(src->shared->parent, H5T_COPY_ALL)))
                    HGOTO_ERROR(H5E_DATATYPE, H5E_CANTCOPY, FAIL,
                                "unable to copy src base type for conversion");

                if (NULL == (tdst_cpy = H5T_copy(dst->shared->parent, H5T_COPY_ALL)))
                    HGOTO_ERROR(H5E_DATATYPE, H5E_CANTCOPY, FAIL,
                                "unable to copy dst base type for conversion");

                if (need_ids) {
                    if ((tsrc_id = H5I_register(H5I_DATATYPE, tsrc_cpy, false)) < 0)
                        HGOTO_ERROR(H5E_DATATYPE, H5E_CANTREGISTER, FAIL,
                                    "unable to register ID for source base datatype");
                    if ((tdst_id = H5I_register(H5I_DATATYPE, tdst_cpy, false)) < 0)
                        HGOTO_ERROR(H5E_DATATYPE, H5E_CANTREGISTER, FAIL,
                                    "unable to register ID for destination base datatype");
                }

                /* Update IDs in conversion context */
                tmp_conv_ctx.u.conv.src_type_id = tsrc_id;
                tmp_conv_ctx.u.conv.dst_type_id = tdst_id;
            }

            /* Check if we need a background buffer for this conversion */
            if (tpath->cdata.need_bkg) {
                size_t bkg_buf_size; /*size of background buffer in bytes */

                /* Allocate background buffer */
                bkg_buf_size = src->shared->u.array.nelem * MAX(src->shared->size, dst->shared->size);
                if (NULL == (bkg_buf = H5FL_BLK_CALLOC(array_seq, bkg_buf_size)))
                    HGOTO_ERROR(H5E_RESOURCE, H5E_NOSPACE, FAIL,
                                "memory allocation failed for type conversion");
            } /* end if */

            /* Perform the actual conversion */
            for (size_t elmtno = 0; elmtno < nelmts; elmtno++) {
                /* Copy the source array into the correct location for the destination */
                memmove(dp, sp, src->shared->size);

                /* Convert array */
                if (H5T_convert_with_ctx(tpath, tsrc_cpy, tdst_cpy, &tmp_conv_ctx, src->shared->u.array.nelem,
                                         (size_t)0, bkg_stride, dp, bkg_buf) < 0)
                    HGOTO_ERROR(H5E_DATATYPE, H5E_CANTCONVERT, FAIL, "datatype conversion failed");

                /* Advance the source & destination pointers */
                sp += src_delta;
                dp += dst_delta;
            } /* end for */

            break;

        default: /* Some other command we don't know about yet.*/
            HGOTO_ERROR(H5E_DATATYPE, H5E_UNSUPPORTED, FAIL, "unknown conversion command");
    } /* end switch */

done:
    if (tsrc_id >= 0) {
        if (H5I_dec_ref(tsrc_id) < 0)
            HDONE_ERROR(H5E_DATATYPE, H5E_CANTDEC, FAIL, "can't decrement reference on temporary ID");
    }
    else if (tsrc_cpy) {
        if (H5T_close(tsrc_cpy) < 0)
            HDONE_ERROR(H5E_DATATYPE, H5E_CANTCLOSEOBJ, FAIL, "can't close temporary datatype");
    }
    if (tdst_id >= 0) {
        if (H5I_dec_ref(tdst_id) < 0)
            HDONE_ERROR(H5E_DATATYPE, H5E_CANTDEC, FAIL, "can't decrement reference on temporary ID");
    }
    else if (tdst_cpy) {
        if (H5T_close(tdst_cpy) < 0)
            HDONE_ERROR(H5E_DATATYPE, H5E_CANTCLOSEOBJ, FAIL, "can't close temporary datatype");
    }

    /* Release the background buffer, if we have one */
    if (bkg_buf)
        bkg_buf = H5FL_BLK_FREE(array_seq, bkg_buf);

    FUNC_LEAVE_NOAPI(ret_value)
} /* end H5T__conv_array() */

/*-------------------------------------------------------------------------
 * Function:    H5T__conv_ref
 *
 * Purpose: Converts between reference datatypes in memory and on disk.
 *      This is a soft conversion function.
 *
 * Return:  Non-negative on success/Negative on failure
 *
 *-------------------------------------------------------------------------
 */
herr_t
H5T__conv_ref(H5T_t *src, H5T_t *dst, H5T_cdata_t *cdata, const H5T_conv_ctx_t H5_ATTR_UNUSED *conv_ctx,
              size_t nelmts, size_t buf_stride, size_t bkg_stride, void *buf, void *bkg)
{
    uint8_t *s = NULL;             /* source buffer                        */
    uint8_t *d = NULL;             /* destination buffer                   */
    uint8_t *b = NULL;             /* background buffer                    */
    ssize_t  s_stride, d_stride;   /* src and dst strides                  */
    ssize_t  b_stride;             /* bkg stride                           */
    size_t   safe;                 /* how many elements are safe to process in each pass */
    void    *conv_buf      = NULL; /* temporary conversion buffer          */
    size_t   conv_buf_size = 0;    /* size of conversion buffer in bytes   */
    size_t   elmtno;               /* element number counter               */
    herr_t   ret_value = SUCCEED;  /* return value                         */

    FUNC_ENTER_PACKAGE

    switch (cdata->command) {
        case H5T_CONV_INIT:
            /*
             * First, determine if this conversion function applies to the
             * conversion path SRC-->DST.  If not, return failure;
             * otherwise initialize the `priv' field of `cdata' with
             * information that remains (almost) constant for this
             * conversion path.
             */
            if (NULL == src || NULL == dst)
                HGOTO_ERROR(H5E_DATATYPE, H5E_BADTYPE, FAIL, "not a datatype");
            if (H5T_REFERENCE != src->shared->type)
                HGOTO_ERROR(H5E_DATATYPE, H5E_BADTYPE, FAIL, "not a H5T_REFERENCE datatype");
            if (H5T_REFERENCE != dst->shared->type)
                HGOTO_ERROR(H5E_DATATYPE, H5E_BADTYPE, FAIL, "not a H5T_REFERENCE datatype");
            /* Only allow for source reference that is not an opaque type, destination must be opaque */
            if (!dst->shared->u.atomic.u.r.opaque)
                HGOTO_ERROR(H5E_DATATYPE, H5E_BADTYPE, FAIL, "not an H5T_STD_REF datatype");

            /* Reference types don't need a background buffer */
            cdata->need_bkg = H5T_BKG_NO;
            break;

        case H5T_CONV_FREE:
            break;

        case H5T_CONV_CONV: {
            /*
             * Conversion.
             */
            if (NULL == src || NULL == dst)
                HGOTO_ERROR(H5E_ARGS, H5E_BADTYPE, FAIL, "not a datatype");

            assert(src->shared->u.atomic.u.r.cls);

            /* Initialize source & destination strides */
            if (buf_stride) {
                assert(buf_stride >= src->shared->size);
                assert(buf_stride >= dst->shared->size);
                H5_CHECK_OVERFLOW(buf_stride, size_t, ssize_t);
                s_stride = d_stride = (ssize_t)buf_stride;
            } /* end if */
            else {
                H5_CHECK_OVERFLOW(src->shared->size, size_t, ssize_t);
                H5_CHECK_OVERFLOW(dst->shared->size, size_t, ssize_t);
                s_stride = (ssize_t)src->shared->size;
                d_stride = (ssize_t)dst->shared->size;
            } /* end else */
            if (bkg) {
                if (bkg_stride)
                    b_stride = (ssize_t)bkg_stride;
                else
                    b_stride = d_stride;
            } /* end if */
            else
                b_stride = 0;

            /* The outer loop of the type conversion macro, controlling which */
            /* direction the buffer is walked */
            while (nelmts > 0) {
                /* Check if we need to go backwards through the buffer */
                if (d_stride > s_stride) {
                    /* Sanity check */
                    assert(s_stride > 0);
                    assert(d_stride > 0);
                    assert(b_stride >= 0);

                    /* Compute the number of "safe" destination elements at */
                    /* the end of the buffer (Those which don't overlap with */
                    /* any source elements at the beginning of the buffer) */
                    safe =
                        nelmts - (((nelmts * (size_t)s_stride) + ((size_t)d_stride - 1)) / (size_t)d_stride);

                    /* If we're down to the last few elements, just wrap up */
                    /* with a "real" reverse copy */
                    if (safe < 2) {
                        s = (uint8_t *)buf + (nelmts - 1) * (size_t)s_stride;
                        d = (uint8_t *)buf + (nelmts - 1) * (size_t)d_stride;
                        if (bkg)
                            b = (uint8_t *)bkg + (nelmts - 1) * (size_t)b_stride;
                        s_stride = -s_stride;
                        d_stride = -d_stride;
                        b_stride = -b_stride;

                        safe = nelmts;
                    } /* end if */
                    else {
                        s = (uint8_t *)buf + (nelmts - safe) * (size_t)s_stride;
                        d = (uint8_t *)buf + (nelmts - safe) * (size_t)d_stride;
                        if (bkg)
                            b = (uint8_t *)bkg + (nelmts - safe) * (size_t)b_stride;
                    } /* end else */
                }     /* end if */
                else {
                    /* Single forward pass over all data */
                    s = d = (uint8_t *)buf;
                    b     = (uint8_t *)bkg;
                    safe  = nelmts;
                } /* end else */

                for (elmtno = 0; elmtno < safe; elmtno++) {
                    size_t buf_size;
                    bool   dst_copy = false;
                    bool   is_nil; /* Whether reference is "nil" */

                    /* Check for "nil" source reference */
                    if ((*(src->shared->u.atomic.u.r.cls->isnull))(src->shared->u.atomic.u.r.file, s,
                                                                   &is_nil) < 0)
                        HGOTO_ERROR(H5E_DATATYPE, H5E_CANTGET, FAIL,
                                    "can't check if reference data is 'nil'");

                    if (is_nil) {
                        /* Write "nil" reference to destination location */
                        if ((*(dst->shared->u.atomic.u.r.cls->setnull))(dst->shared->u.atomic.u.r.file, d,
                                                                        b) < 0)
                            HGOTO_ERROR(H5E_DATATYPE, H5E_WRITEERROR, FAIL,
                                        "can't set reference data to 'nil'");
                    } /* end else-if */
                    else {
                        /* Get size of references */
                        if (0 == (buf_size = src->shared->u.atomic.u.r.cls->getsize(
                                      src->shared->u.atomic.u.r.file, s, src->shared->size,
                                      dst->shared->u.atomic.u.r.file, &dst_copy)))
                            HGOTO_ERROR(H5E_ARGS, H5E_BADTYPE, FAIL, "unable to obtain size of reference");

                        /* Check if conversion buffer is large enough, resize if necessary. */
                        if (conv_buf_size < buf_size) {
                            conv_buf_size = buf_size;
                            if (NULL == (conv_buf = H5FL_BLK_REALLOC(ref_seq, conv_buf, conv_buf_size)))
                                HGOTO_ERROR(H5E_RESOURCE, H5E_NOSPACE, FAIL,
                                            "memory allocation failed for type conversion");
                            memset(conv_buf, 0, conv_buf_size);
                        } /* end if */

                        if (dst_copy && (src->shared->u.atomic.u.r.loc == H5T_LOC_DISK))
                            H5MM_memcpy(conv_buf, s, buf_size);
                        else {
                            /* Read reference */
                            if (src->shared->u.atomic.u.r.cls->read(
                                    src->shared->u.atomic.u.r.file, s, src->shared->size,
                                    dst->shared->u.atomic.u.r.file, conv_buf, buf_size) < 0)
                                HGOTO_ERROR(H5E_DATATYPE, H5E_READERROR, FAIL, "can't read reference data");
                        } /* end else */

                        if (dst_copy && (dst->shared->u.atomic.u.r.loc == H5T_LOC_DISK))
                            H5MM_memcpy(d, conv_buf, buf_size);
                        else {
                            /* Write reference to destination location */
                            if (dst->shared->u.atomic.u.r.cls->write(
                                    src->shared->u.atomic.u.r.file, conv_buf, buf_size,
                                    src->shared->u.atomic.u.r.rtype, dst->shared->u.atomic.u.r.file, d,
                                    dst->shared->size, b) < 0)
                                HGOTO_ERROR(H5E_DATATYPE, H5E_WRITEERROR, FAIL, "can't write reference data");
                        } /* end else */
                    }     /* end else */

                    /* Advance pointers */
                    s += s_stride;
                    d += d_stride;

                    if (b)
                        b += b_stride;
                } /* end for */

                /* Decrement number of elements left to convert */
                nelmts -= safe;
            } /* end while */
        }     /* end case */
        break;

        default: /* Some other command we don't know about yet.*/
            HGOTO_ERROR(H5E_DATATYPE, H5E_UNSUPPORTED, FAIL, "unknown conversion command");
    } /* end switch */

done:
    /* Release the conversion buffer (always allocated, except on errors) */
    if (conv_buf)
        conv_buf = H5FL_BLK_FREE(ref_seq, conv_buf);

    FUNC_LEAVE_NOAPI(ret_value)
} /* end H5T__conv_ref() */

/*-------------------------------------------------------------------------
 * Function:    H5T__conv_i_i
 *
 * Purpose:    Convert one integer type to another.  This is the catch-all
 *        function for integer conversions and is probably not
 *        particularly fast.
 *
 * Return:    Non-negative on success/Negative on failure
 *
 *-------------------------------------------------------------------------
 */
herr_t
H5T__conv_i_i(H5T_t *src, H5T_t *dst, H5T_cdata_t *cdata, const H5T_conv_ctx_t *conv_ctx, size_t nelmts,
              size_t buf_stride, size_t H5_ATTR_UNUSED bkg_stride, void *buf, void H5_ATTR_UNUSED *bkg)
{
    ssize_t        src_delta, dst_delta; /*source & destination stride    */
    int            direction;            /*direction of traversal    */
    size_t         elmtno;               /*element number        */
    size_t         half_size;            /*half the type size        */
    size_t         olap;                 /*num overlapping elements    */
    uint8_t       *s, *sp, *d, *dp;      /*source and dest traversal ptrs*/
    uint8_t       *src_rev  = NULL;      /*order-reversed source buffer  */
    uint8_t        dbuf[64] = {0};       /*temp destination buffer    */
    size_t         first;
    ssize_t        sfirst;              /*a signed version of `first'    */
    size_t         i;                   /*Local index variables         */
    H5T_conv_ret_t except_ret;          /*return of callback function   */
    bool           reverse;             /*if reverse the order of destination        */
    herr_t         ret_value = SUCCEED; /* Return value */

    FUNC_ENTER_PACKAGE

    switch (cdata->command) {
        case H5T_CONV_INIT:
            if (NULL == src || NULL == dst)
                HGOTO_ERROR(H5E_ARGS, H5E_BADTYPE, FAIL, "not a datatype");
            if (H5T_ORDER_LE != src->shared->u.atomic.order && H5T_ORDER_BE != src->shared->u.atomic.order)
                HGOTO_ERROR(H5E_DATATYPE, H5E_UNSUPPORTED, FAIL, "unsupported byte order");
            if (H5T_ORDER_LE != dst->shared->u.atomic.order && H5T_ORDER_BE != dst->shared->u.atomic.order)
                HGOTO_ERROR(H5E_DATATYPE, H5E_UNSUPPORTED, FAIL, "unsupported byte order");
            if (dst->shared->size > sizeof dbuf)
                HGOTO_ERROR(H5E_DATATYPE, H5E_UNSUPPORTED, FAIL, "destination size is too large");
            cdata->need_bkg = H5T_BKG_NO;
            break;

        case H5T_CONV_FREE:
            break;

        case H5T_CONV_CONV:
            if (NULL == src || NULL == dst)
                HGOTO_ERROR(H5E_ARGS, H5E_BADTYPE, FAIL, "not a datatype");
            if (NULL == conv_ctx)
                HGOTO_ERROR(H5E_ARGS, H5E_BADVALUE, FAIL, "invalid datatype conversion context pointer");

            /*
             * Do we process the values from beginning to end or vice versa? Also,
             * how many of the elements have the source and destination areas
             * overlapping?
             */
            if (src->shared->size == dst->shared->size || buf_stride) {
                sp = dp   = (uint8_t *)buf;
                direction = 1;
                olap      = nelmts;
            }
            else if (src->shared->size >= dst->shared->size) {
                double olap_d =
                    ceil((double)(dst->shared->size) / (double)(src->shared->size - dst->shared->size));

                olap = (size_t)olap_d;
                sp = dp   = (uint8_t *)buf;
                direction = 1;
            }
            else {
                double olap_d =
                    ceil((double)(src->shared->size) / (double)(dst->shared->size - src->shared->size));
                olap      = (size_t)olap_d;
                sp        = (uint8_t *)buf + (nelmts - 1) * src->shared->size;
                dp        = (uint8_t *)buf + (nelmts - 1) * dst->shared->size;
                direction = -1;
            }

            /*
             * Direction & size of buffer traversal.
             */
            H5_CHECK_OVERFLOW(buf_stride, size_t, ssize_t);
            H5_CHECK_OVERFLOW(src->shared->size, size_t, ssize_t);
            H5_CHECK_OVERFLOW(dst->shared->size, size_t, ssize_t);
            src_delta = (ssize_t)direction * (ssize_t)(buf_stride ? buf_stride : src->shared->size);
            dst_delta = (ssize_t)direction * (ssize_t)(buf_stride ? buf_stride : dst->shared->size);

            /* Allocate space for order-reversed source buffer */
            src_rev = (uint8_t *)H5MM_calloc(src->shared->size);

            /* The conversion loop */
            for (elmtno = 0; elmtno < nelmts; elmtno++) {

                /*
                 * If the source and destination buffers overlap then use a
                 * temporary buffer for the destination.
                 */
                if (direction > 0) {
                    s = sp;
                    d = elmtno < olap ? dbuf : dp;
                }
                else {
                    s = sp;
                    d = elmtno + olap >= nelmts ? dbuf : dp;
                }
#ifndef NDEBUG
                /* I don't quite trust the overlap calculations yet --rpm */
                if (d == dbuf) {
                    assert((dp >= sp && dp < sp + src->shared->size) ||
                           (sp >= dp && sp < dp + dst->shared->size));
                }
                else {
                    assert((dp < sp && dp + dst->shared->size <= sp) ||
                           (sp < dp && sp + src->shared->size <= dp));
                }
#endif

                /*
                 * Put the data in little endian order so our loops aren't so
                 * complicated.  We'll do all the conversion stuff assuming
                 * little endian and then we'll fix the order at the end.
                 */
                if (H5T_ORDER_BE == src->shared->u.atomic.order) {
                    half_size = src->shared->size / 2;
                    for (i = 0; i < half_size; i++) {
                        uint8_t tmp                    = s[src->shared->size - (i + 1)];
                        s[src->shared->size - (i + 1)] = s[i];
                        s[i]                           = tmp;
                    }
                }

                /*
                 * What is the bit number for the msb bit of S which is set? The
                 * bit number is relative to the significant part of the number.
                 */
                sfirst = H5T__bit_find(s, src->shared->u.atomic.offset, src->shared->u.atomic.prec,
                                       H5T_BIT_MSB, true);
                first  = (size_t)sfirst;

                /* Set these variables to default */
                except_ret = H5T_CONV_UNHANDLED;
                reverse    = true;

                if (sfirst < 0) {
                    /*
                     * The source has no bits set and must therefore be zero.
                     * Set the destination to zero.
                     */
                    H5T__bit_set(d, dst->shared->u.atomic.offset, dst->shared->u.atomic.prec, false);
                }
                else if (H5T_SGN_NONE == src->shared->u.atomic.u.i.sign &&
                         H5T_SGN_NONE == dst->shared->u.atomic.u.i.sign) {
                    /*
                     * Source and destination are both unsigned, but if the
                     * source has more precision bits than the destination then
                     * it's possible to overflow.  When overflow occurs the
                     * destination will be set to the maximum possible value.
                     */
                    if (src->shared->u.atomic.prec <= dst->shared->u.atomic.prec) {
                        H5T__bit_copy(d, dst->shared->u.atomic.offset, s, src->shared->u.atomic.offset,
                                      src->shared->u.atomic.prec);
                        H5T__bit_set(d, dst->shared->u.atomic.offset + src->shared->u.atomic.prec,
                                     dst->shared->u.atomic.prec - src->shared->u.atomic.prec, false);
                    }
                    else if (first >= dst->shared->u.atomic.prec) {
                        /*overflow*/
                        if (conv_ctx->u.conv.cb_struct
                                .func) { /*If user's exception handler is present, use it*/
                            H5T__reverse_order(src_rev, s, src->shared->size,
                                               src->shared->u.atomic.order); /*reverse order first*/
                            except_ret = (conv_ctx->u.conv.cb_struct.func)(
                                H5T_CONV_EXCEPT_RANGE_HI, conv_ctx->u.conv.src_type_id,
                                conv_ctx->u.conv.dst_type_id, src_rev, d,
                                conv_ctx->u.conv.cb_struct.user_data);
                        }

                        if (except_ret == H5T_CONV_UNHANDLED) {
                            H5T__bit_set(d, dst->shared->u.atomic.offset, dst->shared->u.atomic.prec, true);
                        }
                        else if (except_ret == H5T_CONV_ABORT)
                            HGOTO_ERROR(H5E_DATATYPE, H5E_CANTCONVERT, FAIL,
                                        "can't handle conversion exception");
                        else if (except_ret == H5T_CONV_HANDLED)
                            /*Don't reverse because user handles it already*/
                            reverse = false;
                    }
                    else {
                        H5T__bit_copy(d, dst->shared->u.atomic.offset, s, src->shared->u.atomic.offset,
                                      dst->shared->u.atomic.prec);
                    }
                }
                else if (H5T_SGN_2 == src->shared->u.atomic.u.i.sign &&
                         H5T_SGN_NONE == dst->shared->u.atomic.u.i.sign) {
                    /*
                     * If the source is signed and the destination isn't then we
                     * can have overflow if the source contains more bits than
                     * the destination (destination is set to the maximum
                     * possible value) or overflow if the source is negative
                     * (destination is set to zero).
                     */
                    if (first + 1 == src->shared->u.atomic.prec) {
                        /*overflow - source is negative*/
                        if (conv_ctx->u.conv.cb_struct
                                .func) { /*If user's exception handler is present, use it*/
                            H5T__reverse_order(src_rev, s, src->shared->size,
                                               src->shared->u.atomic.order); /*reverse order first*/
                            except_ret = (conv_ctx->u.conv.cb_struct.func)(
                                H5T_CONV_EXCEPT_RANGE_LOW, conv_ctx->u.conv.src_type_id,
                                conv_ctx->u.conv.dst_type_id, src_rev, d,
                                conv_ctx->u.conv.cb_struct.user_data);
                        }

                        if (except_ret == H5T_CONV_UNHANDLED) {
                            H5T__bit_set(d, dst->shared->u.atomic.offset, dst->shared->u.atomic.prec, false);
                        }
                        else if (except_ret == H5T_CONV_ABORT)
                            HGOTO_ERROR(H5E_DATATYPE, H5E_CANTCONVERT, FAIL,
                                        "can't handle conversion exception");
                        else if (except_ret == H5T_CONV_HANDLED)
                            /*Don't reverse because user handles it already*/
                            reverse = false;
                    }
                    else if (src->shared->u.atomic.prec < dst->shared->u.atomic.prec) {
                        H5T__bit_copy(d, dst->shared->u.atomic.offset, s, src->shared->u.atomic.offset,
                                      src->shared->u.atomic.prec - 1);
                        H5T__bit_set(d, dst->shared->u.atomic.offset + src->shared->u.atomic.prec - 1,
                                     (dst->shared->u.atomic.prec - src->shared->u.atomic.prec) + 1, false);
                    }
                    else if (first >= dst->shared->u.atomic.prec) {
                        /*overflow - source is positive*/
                        if (conv_ctx->u.conv.cb_struct
                                .func) { /*If user's exception handler is present, use it*/
                            H5T__reverse_order(src_rev, s, src->shared->size,
                                               src->shared->u.atomic.order); /*reverse order first*/
                            except_ret = (conv_ctx->u.conv.cb_struct.func)(
                                H5T_CONV_EXCEPT_RANGE_HI, conv_ctx->u.conv.src_type_id,
                                conv_ctx->u.conv.dst_type_id, src_rev, d,
                                conv_ctx->u.conv.cb_struct.user_data);
                        }

                        if (except_ret == H5T_CONV_UNHANDLED)
                            H5T__bit_set(d, dst->shared->u.atomic.offset, dst->shared->u.atomic.prec, true);
                        else if (except_ret == H5T_CONV_ABORT)
                            HGOTO_ERROR(H5E_DATATYPE, H5E_CANTCONVERT, FAIL,
                                        "can't handle conversion exception");
                        else if (except_ret == H5T_CONV_HANDLED)
                            /*Don't reverse because user handles it already*/
                            reverse = false;
                    }
                    else {
                        H5T__bit_copy(d, dst->shared->u.atomic.offset, s, src->shared->u.atomic.offset,
                                      dst->shared->u.atomic.prec);
                    }
                }
                else if (H5T_SGN_NONE == src->shared->u.atomic.u.i.sign &&
                         H5T_SGN_2 == dst->shared->u.atomic.u.i.sign) {
                    /*
                     * If the source is not signed but the destination is then
                     * overflow can occur in which case the destination is set to
                     * the largest possible value (all bits set except the msb).
                     */
                    if (first + 1 >= dst->shared->u.atomic.prec) {
                        /*overflow*/
                        if (conv_ctx->u.conv.cb_struct
                                .func) { /*If user's exception handler is present, use it*/
                            H5T__reverse_order(src_rev, s, src->shared->size,
                                               src->shared->u.atomic.order); /*reverse order first*/
                            except_ret = (conv_ctx->u.conv.cb_struct.func)(
                                H5T_CONV_EXCEPT_RANGE_HI, conv_ctx->u.conv.src_type_id,
                                conv_ctx->u.conv.dst_type_id, src_rev, d,
                                conv_ctx->u.conv.cb_struct.user_data);
                        }

                        if (except_ret == H5T_CONV_UNHANDLED) {
                            H5T__bit_set(d, dst->shared->u.atomic.offset, dst->shared->u.atomic.prec - 1,
                                         true);
                            H5T__bit_set(d, (dst->shared->u.atomic.offset + dst->shared->u.atomic.prec - 1),
                                         (size_t)1, false);
                        }
                        else if (except_ret == H5T_CONV_ABORT)
                            HGOTO_ERROR(H5E_DATATYPE, H5E_CANTCONVERT, FAIL,
                                        "can't handle conversion exception");
                        else if (except_ret == H5T_CONV_HANDLED)
                            /*Don't reverse because user handles it already*/
                            reverse = false;
                    }
                    else if (src->shared->u.atomic.prec < dst->shared->u.atomic.prec) {
                        H5T__bit_copy(d, dst->shared->u.atomic.offset, s, src->shared->u.atomic.offset,
                                      src->shared->u.atomic.prec);
                        H5T__bit_set(d, dst->shared->u.atomic.offset + src->shared->u.atomic.prec,
                                     dst->shared->u.atomic.prec - src->shared->u.atomic.prec, false);
                    }
                    else {
                        H5T__bit_copy(d, dst->shared->u.atomic.offset, s, src->shared->u.atomic.offset,
                                      dst->shared->u.atomic.prec);
                    }
                }
                else if (first + 1 == src->shared->u.atomic.prec) {
                    /*
                     * Both the source and the destination are signed and the
                     * source value is negative.  We could experience overflow
                     * if the destination isn't wide enough in which case the
                     * destination is set to a negative number with the largest
                     * possible magnitude.
                     */
                    ssize_t sfz = H5T__bit_find(s, src->shared->u.atomic.offset,
                                                src->shared->u.atomic.prec - 1, H5T_BIT_MSB, false);
                    size_t  fz  = (size_t)sfz;

                    if (sfz >= 0 && fz + 1 >= dst->shared->u.atomic.prec) {
                        /*overflow*/
                        if (conv_ctx->u.conv.cb_struct
                                .func) { /*If user's exception handler is present, use it*/
                            H5T__reverse_order(src_rev, s, src->shared->size,
                                               src->shared->u.atomic.order); /*reverse order first*/
                            except_ret = (conv_ctx->u.conv.cb_struct.func)(
                                H5T_CONV_EXCEPT_RANGE_LOW, conv_ctx->u.conv.src_type_id,
                                conv_ctx->u.conv.dst_type_id, src_rev, d,
                                conv_ctx->u.conv.cb_struct.user_data);
                        }

                        if (except_ret == H5T_CONV_UNHANDLED) {
                            H5T__bit_set(d, dst->shared->u.atomic.offset, dst->shared->u.atomic.prec - 1,
                                         false);
                            H5T__bit_set(d, (dst->shared->u.atomic.offset + dst->shared->u.atomic.prec - 1),
                                         (size_t)1, true);
                        }
                        else if (except_ret == H5T_CONV_ABORT)
                            HGOTO_ERROR(H5E_DATATYPE, H5E_CANTCONVERT, FAIL,
                                        "can't handle conversion exception");
                        else if (except_ret == H5T_CONV_HANDLED)
                            /*Don't reverse because user handles it already*/
                            reverse = false;
                    }
                    else if (src->shared->u.atomic.prec < dst->shared->u.atomic.prec) {
                        H5T__bit_copy(d, dst->shared->u.atomic.offset, s, src->shared->u.atomic.offset,
                                      src->shared->u.atomic.prec);
                        H5T__bit_set(d, dst->shared->u.atomic.offset + src->shared->u.atomic.prec,
                                     dst->shared->u.atomic.prec - src->shared->u.atomic.prec, true);
                    }
                    else {
                        H5T__bit_copy(d, dst->shared->u.atomic.offset, s, src->shared->u.atomic.offset,
                                      dst->shared->u.atomic.prec);
                    }
                }
                else {
                    /*
                     * Source and destination are both signed but the source
                     * value is positive.  We could have an overflow in which
                     * case the destination is set to the largest possible
                     * positive value.
                     */
                    if (first + 1 >= dst->shared->u.atomic.prec) {
                        /*overflow*/
                        if (conv_ctx->u.conv.cb_struct
                                .func) { /*If user's exception handler is present, use it*/
                            H5T__reverse_order(src_rev, s, src->shared->size,
                                               src->shared->u.atomic.order); /*reverse order first*/
                            except_ret = (conv_ctx->u.conv.cb_struct.func)(
                                H5T_CONV_EXCEPT_RANGE_HI, conv_ctx->u.conv.src_type_id,
                                conv_ctx->u.conv.dst_type_id, src_rev, d,
                                conv_ctx->u.conv.cb_struct.user_data);
                        }

                        if (except_ret == H5T_CONV_UNHANDLED) {
                            H5T__bit_set(d, dst->shared->u.atomic.offset, dst->shared->u.atomic.prec - 1,
                                         true);
                            H5T__bit_set(d, (dst->shared->u.atomic.offset + dst->shared->u.atomic.prec - 1),
                                         (size_t)1, false);
                        }
                        else if (except_ret == H5T_CONV_ABORT)
                            HGOTO_ERROR(H5E_DATATYPE, H5E_CANTCONVERT, FAIL,
                                        "can't handle conversion exception");
                        else if (except_ret == H5T_CONV_HANDLED)
                            /*Don't reverse because user handles it already*/
                            reverse = false;
                    }
                    else if (src->shared->u.atomic.prec < dst->shared->u.atomic.prec) {
                        H5T__bit_copy(d, dst->shared->u.atomic.offset, s, src->shared->u.atomic.offset,
                                      src->shared->u.atomic.prec);
                        H5T__bit_set(d, dst->shared->u.atomic.offset + src->shared->u.atomic.prec,
                                     dst->shared->u.atomic.prec - src->shared->u.atomic.prec, false);
                    }
                    else {
                        H5T__bit_copy(d, dst->shared->u.atomic.offset, s, src->shared->u.atomic.offset,
                                      dst->shared->u.atomic.prec);
                    }
                }

                /*
                 * Set padding areas in destination.
                 */
                if (dst->shared->u.atomic.offset > 0) {
                    assert(H5T_PAD_ZERO == dst->shared->u.atomic.lsb_pad ||
                           H5T_PAD_ONE == dst->shared->u.atomic.lsb_pad);
                    H5T__bit_set(d, (size_t)0, dst->shared->u.atomic.offset,
                                 (bool)(H5T_PAD_ONE == dst->shared->u.atomic.lsb_pad));
                }
                if (dst->shared->u.atomic.offset + dst->shared->u.atomic.prec != 8 * dst->shared->size) {
                    assert(H5T_PAD_ZERO == dst->shared->u.atomic.msb_pad ||
                           H5T_PAD_ONE == dst->shared->u.atomic.msb_pad);
                    H5T__bit_set(d, dst->shared->u.atomic.offset + dst->shared->u.atomic.prec,
                                 8 * dst->shared->size -
                                     (dst->shared->u.atomic.offset + dst->shared->u.atomic.prec),
                                 (bool)(H5T_PAD_ONE == dst->shared->u.atomic.msb_pad));
                }

                /*
                 * Put the destination in the correct byte order.  See note at
                 * beginning of loop.
                 */
                if (H5T_ORDER_BE == dst->shared->u.atomic.order && reverse) {
                    half_size = dst->shared->size / 2;
                    for (i = 0; i < half_size; i++) {
                        uint8_t tmp                    = d[dst->shared->size - (i + 1)];
                        d[dst->shared->size - (i + 1)] = d[i];
                        d[i]                           = tmp;
                    }
                }

                /*
                 * If we had used a temporary buffer for the destination then we
                 * should copy the value to the true destination buffer.
                 */
                if (d == dbuf)
                    H5MM_memcpy(dp, d, dst->shared->size);

                /* Advance source & destination pointers by delta amounts */
                sp += src_delta;
                dp += dst_delta;
            } /* end for */

            break;

        default:
            HGOTO_ERROR(H5E_DATATYPE, H5E_UNSUPPORTED, FAIL, "unknown conversion command");
    } /* end switch */

done:
    if (src_rev)
        H5MM_free(src_rev);
    FUNC_LEAVE_NOAPI(ret_value)
} /* end H5T__conv_i_i() */

/*-------------------------------------------------------------------------
 * Function:    H5T__conv_f_f
 *
 * Purpose:    Convert one floating point type to another.  This is a catch
 *        all for floating point conversions and is probably not
 *        particularly fast!
 *
 * Return:    Non-negative on success/Negative on failure
 *
 *-------------------------------------------------------------------------
 */
herr_t
H5T__conv_f_f(H5T_t *src_p, H5T_t *dst_p, H5T_cdata_t *cdata, const H5T_conv_ctx_t *conv_ctx, size_t nelmts,
              size_t buf_stride, size_t H5_ATTR_UNUSED bkg_stride, void *buf, void H5_ATTR_UNUSED *bkg)
{
    /* Traversal-related variables */
    H5T_atomic_t src;                  /*atomic source info        */
    H5T_atomic_t dst;                  /*atomic destination info    */
    ssize_t      src_delta, dst_delta; /*source & destination stride    */
    int          direction;            /*forward or backward traversal    */
    size_t       elmtno;               /*element number        */
    size_t       half_size;            /*half the type size        */
    size_t       tsize;                /*type size for swapping bytes  */
    size_t       olap;                 /*num overlapping elements    */
    ssize_t      bitno = 0;            /*bit number            */
    uint8_t     *s, *sp, *d, *dp;      /*source and dest traversal ptrs*/
    uint8_t     *src_rev  = NULL;      /*order-reversed source buffer  */
    uint8_t      dbuf[64] = {0};       /*temp destination buffer    */
    uint8_t      tmp1, tmp2;           /*temp variables for swapping bytes*/

    /* Conversion-related variables */
    int64_t        expo;                 /*exponent            */
    hssize_t       expo_max;             /*maximum possible dst exponent    */
    size_t         msize = 0;            /*useful size of mantissa in src*/
    size_t         mpos;                 /*offset to useful mant is src    */
    uint64_t       sign;                 /*source sign bit value         */
    size_t         mrsh;                 /*amount to right shift mantissa*/
    bool           carry = false;        /*carry after rounding mantissa    */
    size_t         i;                    /*miscellaneous counters    */
    size_t         implied;              /*destination implied bits    */
    bool           denormalized = false; /*is either source or destination denormalized?*/
    H5T_conv_ret_t except_ret;           /*return of callback function   */
    bool           reverse;              /*if reverse the order of destination        */
    herr_t         ret_value = SUCCEED;  /*return value                 */

    FUNC_ENTER_PACKAGE

    switch (cdata->command) {
        case H5T_CONV_INIT:
            if (NULL == src_p || NULL == dst_p)
                HGOTO_ERROR(H5E_ARGS, H5E_BADTYPE, FAIL, "not a datatype");
            src = src_p->shared->u.atomic;
            dst = dst_p->shared->u.atomic;
            if (H5T_ORDER_LE != src.order && H5T_ORDER_BE != src.order && H5T_ORDER_VAX != src.order)
                HGOTO_ERROR(H5E_DATATYPE, H5E_UNSUPPORTED, FAIL, "unsupported byte order");
            if (H5T_ORDER_LE != dst.order && H5T_ORDER_BE != dst.order && H5T_ORDER_VAX != dst.order)
                HGOTO_ERROR(H5E_DATATYPE, H5E_UNSUPPORTED, FAIL, "unsupported byte order");
            if (dst_p->shared->size > sizeof(dbuf))
                HGOTO_ERROR(H5E_DATATYPE, H5E_UNSUPPORTED, FAIL, "destination size is too large");
            if (8 * sizeof(expo) - 1 < src.u.f.esize || 8 * sizeof(expo) - 1 < dst.u.f.esize)
                HGOTO_ERROR(H5E_DATATYPE, H5E_UNSUPPORTED, FAIL, "exponent field is too large");
            cdata->need_bkg = H5T_BKG_NO;
            break;

        case H5T_CONV_FREE:
            break;

        case H5T_CONV_CONV:
            if (NULL == src_p || NULL == dst_p)
                HGOTO_ERROR(H5E_ARGS, H5E_BADTYPE, FAIL, "not a datatype");
            if (NULL == conv_ctx)
                HGOTO_ERROR(H5E_ARGS, H5E_BADVALUE, FAIL, "invalid datatype conversion context pointer");

            src      = src_p->shared->u.atomic;
            dst      = dst_p->shared->u.atomic;
            expo_max = ((hssize_t)1 << dst.u.f.esize) - 1;

            /*
             * Do we process the values from beginning to end or vice versa? Also,
             * how many of the elements have the source and destination areas
             * overlapping?
             */
            if (src_p->shared->size == dst_p->shared->size || buf_stride) {
                sp = dp   = (uint8_t *)buf;
                direction = 1;
                olap      = nelmts;
            }
            else if (src_p->shared->size >= dst_p->shared->size) {
                double olap_d =
                    ceil((double)(dst_p->shared->size) / (double)(src_p->shared->size - dst_p->shared->size));
                olap = (size_t)olap_d;
                sp = dp   = (uint8_t *)buf;
                direction = 1;
            }
            else {
                double olap_d =
                    ceil((double)(src_p->shared->size) / (double)(dst_p->shared->size - src_p->shared->size));
                olap      = (size_t)olap_d;
                sp        = (uint8_t *)buf + (nelmts - 1) * src_p->shared->size;
                dp        = (uint8_t *)buf + (nelmts - 1) * dst_p->shared->size;
                direction = -1;
            }

            /*
             * Direction & size of buffer traversal.
             */
            H5_CHECK_OVERFLOW(buf_stride, size_t, ssize_t);
            H5_CHECK_OVERFLOW(src_p->shared->size, size_t, ssize_t);
            H5_CHECK_OVERFLOW(dst_p->shared->size, size_t, ssize_t);
            src_delta = (ssize_t)direction * (ssize_t)(buf_stride ? buf_stride : src_p->shared->size);
            dst_delta = (ssize_t)direction * (ssize_t)(buf_stride ? buf_stride : dst_p->shared->size);

            /* Allocate space for order-reversed source buffer */
            src_rev = (uint8_t *)H5MM_calloc(src_p->shared->size);

            /* The conversion loop */
            for (elmtno = 0; elmtno < nelmts; elmtno++) {
                /* Set these variables to default */
                except_ret = H5T_CONV_UNHANDLED;
                reverse    = true;

                /*
                 * If the source and destination buffers overlap then use a
                 * temporary buffer for the destination.
                 */
                if (direction > 0) {
                    s = sp;
                    d = elmtno < olap ? dbuf : dp;
                }
                else {
                    s = sp;
                    d = elmtno + olap >= nelmts ? dbuf : dp;
                }
#ifndef NDEBUG
                /* I don't quite trust the overlap calculations yet --rpm */
                if (d == dbuf) {
                    assert((dp >= sp && dp < sp + src_p->shared->size) ||
                           (sp >= dp && sp < dp + dst_p->shared->size));
                }
                else {
                    assert((dp < sp && dp + dst_p->shared->size <= sp) ||
                           (sp < dp && sp + src_p->shared->size <= dp));
                }
#endif

                /*
                 * Put the data in little endian order so our loops aren't so
                 * complicated.  We'll do all the conversion stuff assuming
                 * little endian and then we'll fix the order at the end.
                 */
                if (H5T_ORDER_BE == src.order) {
                    half_size = src_p->shared->size / 2;
                    for (i = 0; i < half_size; i++) {
                        tmp1                             = s[src_p->shared->size - (i + 1)];
                        s[src_p->shared->size - (i + 1)] = s[i];
                        s[i]                             = tmp1;
                    }
                }
                else if (H5T_ORDER_VAX == src.order) {
                    tsize = src_p->shared->size;
                    assert(0 == tsize % 2);

                    for (i = 0; i < tsize; i += 4) {
                        tmp1 = s[i];
                        tmp2 = s[i + 1];

                        s[i]     = s[(tsize - 2) - i];
                        s[i + 1] = s[(tsize - 1) - i];

                        s[(tsize - 2) - i] = tmp1;
                        s[(tsize - 1) - i] = tmp2;
                    }
                }

                /*
                 * Find the sign bit value of the source.
                 */
                sign = H5T__bit_get_d(s, src.u.f.sign, (size_t)1);

                /*
                 * Check for special cases: +0, -0, +Inf, -Inf, NaN
                 */
                if (H5T__bit_find(s, src.u.f.mpos, src.u.f.msize, H5T_BIT_LSB, true) < 0) {
                    if (H5T__bit_find(s, src.u.f.epos, src.u.f.esize, H5T_BIT_LSB, true) < 0) {
                        /* +0 or -0 */
                        H5T__bit_copy(d, dst.u.f.sign, s, src.u.f.sign, (size_t)1);
                        H5T__bit_set(d, dst.u.f.epos, dst.u.f.esize, false);
                        H5T__bit_set(d, dst.u.f.mpos, dst.u.f.msize, false);
                        goto padding;
                    }
                    else if (H5T__bit_find(s, src.u.f.epos, src.u.f.esize, H5T_BIT_LSB, false) < 0) {
                        /* +Inf or -Inf */
                        if (conv_ctx->u.conv.cb_struct
                                .func) { /*If user's exception handler is present, use it*/
                            /*reverse order first*/
                            H5T__reverse_order(src_rev, s, src_p->shared->size,
                                               src_p->shared->u.atomic.order);
                            if (sign)
                                except_ret = (conv_ctx->u.conv.cb_struct.func)(
                                    H5T_CONV_EXCEPT_NINF, conv_ctx->u.conv.src_type_id,
                                    conv_ctx->u.conv.dst_type_id, src_rev, d,
                                    conv_ctx->u.conv.cb_struct.user_data);
                            else
                                except_ret = (conv_ctx->u.conv.cb_struct.func)(
                                    H5T_CONV_EXCEPT_PINF, conv_ctx->u.conv.src_type_id,
                                    conv_ctx->u.conv.dst_type_id, src_rev, d,
                                    conv_ctx->u.conv.cb_struct.user_data);
                        }

                        if (except_ret == H5T_CONV_UNHANDLED) {
                            H5T__bit_copy(d, dst.u.f.sign, s, src.u.f.sign, (size_t)1);
                            H5T__bit_set(d, dst.u.f.epos, dst.u.f.esize, true);
                            H5T__bit_set(d, dst.u.f.mpos, dst.u.f.msize, false);
                            /*If the destination no implied mantissa bit, we'll need to set
                             *the 1st bit of mantissa to 1.  The Intel-Linux long double is
                             *this case.*/
                            if (H5T_NORM_NONE == dst.u.f.norm)
                                H5T__bit_set(d, dst.u.f.mpos + dst.u.f.msize - 1, (size_t)1, true);
                        }
                        else if (except_ret == H5T_CONV_HANDLED) {
                            /*No need to reverse the order of destination because user handles it*/
                            reverse = false;
                            goto next;
                        }
                        else if (except_ret == H5T_CONV_ABORT)
                            HGOTO_ERROR(H5E_DATATYPE, H5E_CANTCONVERT, FAIL,
                                        "can't handle conversion exception");

                        goto padding;
                    }
                }
                else if (H5T_NORM_NONE == src.u.f.norm &&
                         H5T__bit_find(s, src.u.f.mpos, src.u.f.msize - 1, H5T_BIT_LSB, true) < 0 &&
                         H5T__bit_find(s, src.u.f.epos, src.u.f.esize, H5T_BIT_LSB, false) < 0) {
                    /*This is a special case for the source of no implied mantissa bit.
                     *If the exponent bits are all 1s and only the 1st bit of mantissa
                     *is set to 1.  It's infinity. The Intel-Linux "long double" is this case.*/
                    /* +Inf or -Inf */
                    if (conv_ctx->u.conv.cb_struct.func) { /*If user's exception handler is present, use it*/
                        /*reverse order first*/
                        H5T__reverse_order(src_rev, s, src_p->shared->size, src_p->shared->u.atomic.order);
                        if (sign)
                            except_ret = (conv_ctx->u.conv.cb_struct.func)(
                                H5T_CONV_EXCEPT_NINF, conv_ctx->u.conv.src_type_id,
                                conv_ctx->u.conv.dst_type_id, src_rev, d,
                                conv_ctx->u.conv.cb_struct.user_data);
                        else
                            except_ret = (conv_ctx->u.conv.cb_struct.func)(
                                H5T_CONV_EXCEPT_PINF, conv_ctx->u.conv.src_type_id,
                                conv_ctx->u.conv.dst_type_id, src_rev, d,
                                conv_ctx->u.conv.cb_struct.user_data);
                    }

                    if (except_ret == H5T_CONV_UNHANDLED) {
                        H5T__bit_copy(d, dst.u.f.sign, s, src.u.f.sign, (size_t)1);
                        H5T__bit_set(d, dst.u.f.epos, dst.u.f.esize, true);
                        H5T__bit_set(d, dst.u.f.mpos, dst.u.f.msize, false);
                        /*If the destination no implied mantissa bit, we'll need to set
                         *the 1st bit of mantissa to 1.  The Intel-Linux long double is
                         *this case.*/
                        if (H5T_NORM_NONE == dst.u.f.norm)
                            H5T__bit_set(d, dst.u.f.mpos + dst.u.f.msize - 1, (size_t)1, true);
                    }
                    else if (except_ret == H5T_CONV_HANDLED) {
                        /*No need to reverse the order of destination because user handles it*/
                        reverse = false;
                        goto next;
                    }
                    else if (except_ret == H5T_CONV_ABORT)
                        HGOTO_ERROR(H5E_DATATYPE, H5E_CANTCONVERT, FAIL, "can't handle conversion exception");

                    goto padding;
                    /* Temporary solution to handle VAX special values.
                     * Note that even though we don't support VAX anymore, we
                     * still need to handle legacy VAX files so this code must
                     * remain in place.
                     */
                }
                else if (H5T__bit_find(s, src.u.f.epos, src.u.f.esize, H5T_BIT_LSB, false) < 0) {
                    /* NaN */
                    if (conv_ctx->u.conv.cb_struct.func) { /*If user's exception handler is present, use it*/
                        /*reverse order first*/
                        H5T__reverse_order(src_rev, s, src_p->shared->size, src_p->shared->u.atomic.order);
                        except_ret = (conv_ctx->u.conv.cb_struct.func)(
                            H5T_CONV_EXCEPT_NAN, conv_ctx->u.conv.src_type_id, conv_ctx->u.conv.dst_type_id,
                            src_rev, d, conv_ctx->u.conv.cb_struct.user_data);
                    }

                    if (except_ret == H5T_CONV_UNHANDLED) {
                        /* There are many NaN values, so we just set all bits of
                         * the significand. */
                        H5T__bit_copy(d, dst.u.f.sign, s, src.u.f.sign, (size_t)1);
                        H5T__bit_set(d, dst.u.f.epos, dst.u.f.esize, true);
                        H5T__bit_set(d, dst.u.f.mpos, dst.u.f.msize, true);
                    }
                    else if (except_ret == H5T_CONV_HANDLED) {
                        /*No need to reverse the order of destination because user handles it*/
                        reverse = false;
                        goto next;
                    }
                    else if (except_ret == H5T_CONV_ABORT)
                        HGOTO_ERROR(H5E_DATATYPE, H5E_CANTCONVERT, FAIL, "can't handle conversion exception");

                    goto padding;
                }

                /*
                 * Get the exponent as an unsigned quantity from the section of
                 * the source bit field where it's located.     Don't worry about
                 * the exponent bias yet.
                 */
                expo = (int64_t)H5T__bit_get_d(s, src.u.f.epos, src.u.f.esize);

                if (expo == 0)
                    denormalized = true;

                /*
                 * Set markers for the source mantissa, excluding the leading `1'
                 * (might be implied).
                 */
                implied = 1;
                mpos    = src.u.f.mpos;
                mrsh    = 0;
                if (0 == expo || H5T_NORM_NONE == src.u.f.norm) {
                    if ((bitno = H5T__bit_find(s, src.u.f.mpos, src.u.f.msize, H5T_BIT_MSB, true)) > 0) {
                        msize = (size_t)bitno;
                    }
                    else if (0 == bitno) {
                        msize = 1;
                        H5T__bit_set(s, src.u.f.mpos, (size_t)1, false);
                    }
                }
                else if (H5T_NORM_IMPLIED == src.u.f.norm) {
                    msize = src.u.f.msize;
                }
                else {
                    HGOTO_ERROR(H5E_DATATYPE, H5E_CANTCONVERT, FAIL,
                                "normalization method not implemented yet");
                }

                /*
                 * The sign for the destination is the same as the sign for the
                 * source in all cases.
                 */
                H5T__bit_copy(d, dst.u.f.sign, s, src.u.f.sign, (size_t)1);

                /*
                 * Calculate the true source exponent by adjusting according to
                 * the source exponent bias.
                 */
                if (0 == expo || H5T_NORM_NONE == src.u.f.norm) {
                    assert(bitno >= 0);
                    expo -= (int64_t)((src.u.f.ebias - 1) + (src.u.f.msize - (size_t)bitno));
                }
                else if (H5T_NORM_IMPLIED == src.u.f.norm) {
                    expo -= (int64_t)src.u.f.ebias;
                }
                else {
                    HGOTO_ERROR(H5E_DATATYPE, H5E_CANTCONVERT, FAIL,
                                "normalization method not implemented yet");
                }

                /*
                 * If the destination is not normalized then right shift the
                 * mantissa by one.
                 */
                if (H5T_NORM_NONE == dst.u.f.norm)
                    mrsh++;

                /*
                 * Calculate the destination exponent by adding the destination
                 * bias and clipping by the minimum and maximum possible
                 * destination exponent values.
                 */
                expo += (int64_t)dst.u.f.ebias;

                if (expo < -(hssize_t)(dst.u.f.msize)) {
                    /* The exponent is way too small.  Result is zero. */
                    expo = 0;
                    H5T__bit_set(d, dst.u.f.mpos, dst.u.f.msize, false);
                    msize = 0;
                }
                else if (expo <= 0) {
                    /*
                     * The exponent is too small to fit in the exponent field,
                     * but by shifting the mantissa to the right we can
                     * accommodate that value.  The mantissa of course is no
                     * longer normalized.
                     */
                    mrsh += (size_t)(1 - expo);
                    expo         = 0;
                    denormalized = true;
                }
                else if (expo >= expo_max) {
                    /*
                     * The exponent is too large to fit in the available region
                     * or it results in the maximum possible value.     Use positive
                     * or negative infinity instead unless the application
                     * specifies something else.  Before calling the overflow
                     * handler make sure the source buffer we hand it is in the
                     * original byte order.
                     */
                    if (conv_ctx->u.conv.cb_struct.func) { /*If user's exception handler is present, use it*/
                        /*reverse order first*/
                        H5T__reverse_order(src_rev, s, src_p->shared->size, src_p->shared->u.atomic.order);
                        except_ret = (conv_ctx->u.conv.cb_struct.func)(
                            H5T_CONV_EXCEPT_RANGE_HI, conv_ctx->u.conv.src_type_id,
                            conv_ctx->u.conv.dst_type_id, src_rev, d, conv_ctx->u.conv.cb_struct.user_data);
                    }

                    if (except_ret == H5T_CONV_UNHANDLED) {
                        expo = expo_max;
                        H5T__bit_set(d, dst.u.f.mpos, dst.u.f.msize, false);
                        msize = 0;
                    }
                    else if (except_ret == H5T_CONV_ABORT)
                        HGOTO_ERROR(H5E_DATATYPE, H5E_CANTCONVERT, FAIL, "can't handle conversion exception");
                    else if (except_ret == H5T_CONV_HANDLED) {
                        reverse = false;
                        goto next;
                    }
                }

                /*
                 * If the destination mantissa is smaller than the source
                 * mantissa then round the source mantissa. Rounding may cause a
                 * carry in which case the exponent has to be re-evaluated for
                 * overflow.  That is, if `carry' is clear then the implied
                 * mantissa bit is `1', else it is `10' binary.
                 */
                if (msize > 0 && mrsh <= dst.u.f.msize && mrsh + msize > dst.u.f.msize) {
                    bitno = (ssize_t)(mrsh + msize - dst.u.f.msize);
                    assert(bitno >= 0 && (size_t)bitno <= msize);
                    /* If the 1st bit being cut off is set and source isn't denormalized.*/
                    if (H5T__bit_get_d(s, (mpos + (size_t)bitno) - 1, (size_t)1) && !denormalized) {
                        /* Don't do rounding if exponent is 111...110 and mantissa is 111...11.
                         * To do rounding and increment exponent in this case will create an infinity value.*/
                        if ((H5T__bit_find(s, mpos + (size_t)bitno, msize - (size_t)bitno, H5T_BIT_LSB,
                                           false) >= 0 ||
                             expo < expo_max - 1)) {
                            carry = H5T__bit_inc(s, mpos + (size_t)bitno - 1, 1 + msize - (size_t)bitno);
                            if (carry)
                                implied = 2;
                        }
                    }
                    else if (H5T__bit_get_d(s, (mpos + (size_t)bitno) - 1, (size_t)1) && denormalized)
                        /* For either source or destination, denormalized value doesn't increment carry.*/
                        H5T__bit_inc(s, mpos + (size_t)bitno - 1, 1 + msize - (size_t)bitno);
                }
                else
                    carry = false;

                /*
                 * Write the mantissa to the destination
                 */
                if (mrsh > dst.u.f.msize + 1) {
                    H5T__bit_set(d, dst.u.f.mpos, dst.u.f.msize, false);
                }
                else if (mrsh == dst.u.f.msize + 1) {
                    H5T__bit_set(d, dst.u.f.mpos + 1, dst.u.f.msize - 1, false);
                    H5T__bit_set(d, dst.u.f.mpos, (size_t)1, true);
                }
                else if (mrsh == dst.u.f.msize) {
                    H5T__bit_set(d, dst.u.f.mpos, dst.u.f.msize, false);
                    H5T__bit_set_d(d, dst.u.f.mpos, MIN(2, dst.u.f.msize), (hsize_t)implied);
                }
                else {
                    if (mrsh > 0) {
                        H5T__bit_set(d, dst.u.f.mpos + dst.u.f.msize - mrsh, mrsh, false);
                        H5T__bit_set_d(d, dst.u.f.mpos + dst.u.f.msize - mrsh, (size_t)2, (hsize_t)implied);
                    }
                    if (mrsh + msize >= dst.u.f.msize) {
                        H5T__bit_copy(d, dst.u.f.mpos, s, (mpos + msize + mrsh - dst.u.f.msize),
                                      dst.u.f.msize - mrsh);
                    }
                    else {
                        H5T__bit_copy(d, dst.u.f.mpos + dst.u.f.msize - (mrsh + msize), s, mpos, msize);
                        H5T__bit_set(d, dst.u.f.mpos, dst.u.f.msize - (mrsh + msize), false);
                    }
                }

                /* Write the exponent */
                if (carry) {
                    expo++;
                    if (expo >= expo_max) {
                        /*
                         * The exponent is too large to fit in the available
                         * region or it results in the maximum possible value.
                         * Use positive or negative infinity instead unless the
                         * application specifies something else.  Before
                         * calling the overflow handler make sure the source
                         * buffer we hand it is in the original byte order.
                         */
                        if (conv_ctx->u.conv.cb_struct
                                .func) { /*If user's exception handler is present, use it*/
                            /*reverse order first*/
                            H5T__reverse_order(src_rev, s, src_p->shared->size,
                                               src_p->shared->u.atomic.order);
                            except_ret = (conv_ctx->u.conv.cb_struct.func)(
                                H5T_CONV_EXCEPT_RANGE_HI, conv_ctx->u.conv.src_type_id,
                                conv_ctx->u.conv.dst_type_id, src_rev, d,
                                conv_ctx->u.conv.cb_struct.user_data);
                        }

                        if (except_ret == H5T_CONV_UNHANDLED) {
                            expo = expo_max;
                            H5T__bit_set(d, dst.u.f.mpos, dst.u.f.msize, false);
                        }
                        else if (except_ret == H5T_CONV_ABORT)
                            HGOTO_ERROR(H5E_DATATYPE, H5E_CANTCONVERT, FAIL,
                                        "can't handle conversion exception");
                        else if (except_ret == H5T_CONV_HANDLED) {
                            reverse = false;
                            goto next;
                        }
                    }
                }
                /*reset CARRY*/
                carry = false;

                H5_CHECK_OVERFLOW(expo, hssize_t, hsize_t);
                H5T__bit_set_d(d, dst.u.f.epos, dst.u.f.esize, (hsize_t)expo);

padding:

                /*
                 * Set external padding areas
                 */
                if (dst.offset > 0) {
                    assert(H5T_PAD_ZERO == dst.lsb_pad || H5T_PAD_ONE == dst.lsb_pad);
                    H5T__bit_set(d, (size_t)0, dst.offset, (bool)(H5T_PAD_ONE == dst.lsb_pad));
                }
                if (dst.offset + dst.prec != 8 * dst_p->shared->size) {
                    assert(H5T_PAD_ZERO == dst.msb_pad || H5T_PAD_ONE == dst.msb_pad);
                    H5T__bit_set(d, dst.offset + dst.prec, 8 * dst_p->shared->size - (dst.offset + dst.prec),
                                 (bool)(H5T_PAD_ONE == dst.msb_pad));
                }

                /*
                 * Put the destination in the correct byte order.  See note at
                 * beginning of loop.
                 */
                if (H5T_ORDER_BE == dst.order && reverse) {
                    half_size = dst_p->shared->size / 2;
                    for (i = 0; i < half_size; i++) {
                        uint8_t tmp                      = d[dst_p->shared->size - (i + 1)];
                        d[dst_p->shared->size - (i + 1)] = d[i];
                        d[i]                             = tmp;
                    }
                }
                else if (H5T_ORDER_VAX == dst.order && reverse) {
                    tsize = dst_p->shared->size;
                    assert(0 == tsize % 2);

                    for (i = 0; i < tsize; i += 4) {
                        tmp1 = d[i];
                        tmp2 = d[i + 1];

                        d[i]     = d[(tsize - 2) - i];
                        d[i + 1] = d[(tsize - 1) - i];

                        d[(tsize - 2) - i] = tmp1;
                        d[(tsize - 1) - i] = tmp2;
                    }
                }

                /*
                 * If we had used a temporary buffer for the destination then we
                 * should copy the value to the true destination buffer.
                 */
next:
                if (d == dbuf)
                    H5MM_memcpy(dp, d, dst_p->shared->size);

                /* Advance source & destination pointers by delta amounts */
                sp += src_delta;
                dp += dst_delta;
            }

            break;

        default:
            HGOTO_ERROR(H5E_DATATYPE, H5E_UNSUPPORTED, FAIL, "unknown conversion command");
    } /* end switch */

done:
    if (src_rev)
        H5MM_free(src_rev);

    FUNC_LEAVE_NOAPI(ret_value)
} /* end H5T__conv_f_f() */

/*-------------------------------------------------------------------------
 * Function:    H5T__conv_s_s
 *
 * Purpose:    Convert one fixed-length string type to another.
 *
 * Return:    Non-negative on success/Negative on failure
 *
 *-------------------------------------------------------------------------
 */
herr_t
H5T__conv_s_s(H5T_t *src, H5T_t *dst, H5T_cdata_t *cdata, const H5T_conv_ctx_t H5_ATTR_UNUSED *conv_ctx,
              size_t nelmts, size_t buf_stride, size_t H5_ATTR_UNUSED bkg_stride, void *buf,
              void H5_ATTR_UNUSED *bkg)
{
    ssize_t  src_delta, dst_delta; /*source & destination stride    */
    int      direction;            /*direction of traversal    */
    size_t   elmtno;               /*element number        */
    size_t   olap;                 /*num overlapping elements    */
    size_t   nchars = 0;           /*number of characters copied    */
    uint8_t *s, *sp, *d, *dp;      /*src and dst traversal pointers*/
    uint8_t *dbuf      = NULL;     /*temp buf for overlap converts.    */
    herr_t   ret_value = SUCCEED;  /* Return value */

    FUNC_ENTER_PACKAGE

    switch (cdata->command) {
        case H5T_CONV_INIT:
            if (NULL == src || NULL == dst)
                HGOTO_ERROR(H5E_ARGS, H5E_BADTYPE, FAIL, "not a datatype");
            if (8 * src->shared->size != src->shared->u.atomic.prec ||
                8 * dst->shared->size != dst->shared->u.atomic.prec)
                HGOTO_ERROR(H5E_ARGS, H5E_BADVALUE, FAIL, "bad precision");
            if (0 != src->shared->u.atomic.offset || 0 != dst->shared->u.atomic.offset)
                HGOTO_ERROR(H5E_ARGS, H5E_BADVALUE, FAIL, "bad offset");
            if (H5T_CSET_ASCII != src->shared->u.atomic.u.s.cset &&
                H5T_CSET_UTF8 != src->shared->u.atomic.u.s.cset)
                HGOTO_ERROR(H5E_ARGS, H5E_BADVALUE, FAIL, "bad source character set");
            if (H5T_CSET_ASCII != dst->shared->u.atomic.u.s.cset &&
                H5T_CSET_UTF8 != dst->shared->u.atomic.u.s.cset)
                HGOTO_ERROR(H5E_ARGS, H5E_BADVALUE, FAIL, "bad destination character set");
            if ((H5T_CSET_ASCII == src->shared->u.atomic.u.s.cset &&
                 H5T_CSET_UTF8 == dst->shared->u.atomic.u.s.cset) ||
                (H5T_CSET_ASCII == dst->shared->u.atomic.u.s.cset &&
                 H5T_CSET_UTF8 == src->shared->u.atomic.u.s.cset))
                HGOTO_ERROR(H5E_ARGS, H5E_BADVALUE, FAIL,
                            "The library doesn't convert between strings of ASCII and UTF");
            if (src->shared->u.atomic.u.s.pad < 0 || src->shared->u.atomic.u.s.pad >= H5T_NSTR ||
                dst->shared->u.atomic.u.s.pad < 0 || dst->shared->u.atomic.u.s.pad >= H5T_NSTR)
                HGOTO_ERROR(H5E_ARGS, H5E_BADVALUE, FAIL, "bad character padding");
            cdata->need_bkg = H5T_BKG_NO;
            break;

        case H5T_CONV_FREE:
            break;

        case H5T_CONV_CONV:
            /* Get the datatypes */
            if (NULL == src || NULL == dst)
                HGOTO_ERROR(H5E_ARGS, H5E_BADTYPE, FAIL, "not a datatype");

            /*
             * Do we process the values from beginning to end or vice versa? Also,
             * how many of the elements have the source and destination areas
             * overlapping?
             */
            if (src->shared->size == dst->shared->size || buf_stride) {
                /*
                 * When the source and destination are the same size we can do
                 * all the conversions in place.
                 */
                sp = dp   = (uint8_t *)buf;
                direction = 1;
                olap      = 0;
            }
            else if (src->shared->size >= dst->shared->size) {
                double olapd =
                    ceil((double)(dst->shared->size) / (double)(src->shared->size - dst->shared->size));
                olap = (size_t)olapd;
                sp = dp   = (uint8_t *)buf;
                direction = 1;
            }
            else {
                double olapd =
                    ceil((double)(src->shared->size) / (double)(dst->shared->size - src->shared->size));
                olap      = (size_t)olapd;
                sp        = (uint8_t *)buf + (nelmts - 1) * src->shared->size;
                dp        = (uint8_t *)buf + (nelmts - 1) * dst->shared->size;
                direction = -1;
            }

            /*
             * Direction & size of buffer traversal.
             */
            H5_CHECK_OVERFLOW(buf_stride, size_t, ssize_t);
            H5_CHECK_OVERFLOW(src->shared->size, size_t, ssize_t);
            H5_CHECK_OVERFLOW(dst->shared->size, size_t, ssize_t);
            src_delta = (ssize_t)direction * (ssize_t)(buf_stride ? buf_stride : src->shared->size);
            dst_delta = (ssize_t)direction * (ssize_t)(buf_stride ? buf_stride : dst->shared->size);

            /* Allocate the overlap buffer */
            if (NULL == (dbuf = (uint8_t *)H5MM_calloc(dst->shared->size)))
                HGOTO_ERROR(H5E_RESOURCE, H5E_NOSPACE, FAIL,
                            "memory allocation failed for string conversion");

            /* The conversion loop. */
            for (elmtno = 0; elmtno < nelmts; elmtno++) {

                /*
                 * If the source and destination buffers overlap then use a
                 * temporary buffer for the destination.
                 */
                if (direction > 0) {
                    s = sp;
                    d = elmtno < olap ? dbuf : dp;
                }
                else {
                    s = sp;
                    d = elmtno + olap >= nelmts ? dbuf : dp;
                }
#ifndef NDEBUG
                /* I don't quite trust the overlap calculations yet --rpm */
                if (src->shared->size == dst->shared->size || buf_stride) {
                    assert(s == d);
                }
                else if (d == dbuf) {
                    assert((dp >= sp && dp < sp + src->shared->size) ||
                           (sp >= dp && sp < dp + dst->shared->size));
                }
                else {
                    assert((dp < sp && dp + dst->shared->size <= sp) ||
                           (sp < dp && sp + src->shared->size <= dp));
                }
#endif

                /* Copy characters from source to destination */
                switch (src->shared->u.atomic.u.s.pad) {
                    case H5T_STR_NULLTERM:
                        for (nchars = 0;
                             nchars < dst->shared->size && nchars < src->shared->size && s[nchars];
                             nchars++) {
                            d[nchars] = s[nchars];
                        }
                        break;

                    case H5T_STR_NULLPAD:
                        for (nchars = 0;
                             nchars < dst->shared->size && nchars < src->shared->size && s[nchars];
                             nchars++) {
                            d[nchars] = s[nchars];
                        }
                        break;

                    case H5T_STR_SPACEPAD:
                        nchars = src->shared->size;
                        while (nchars > 0 && ' ' == s[nchars - 1])
                            --nchars;
                        nchars = MIN(dst->shared->size, nchars);
                        if (d != s)
                            H5MM_memcpy(d, s, nchars);
                        break;

                    case H5T_STR_RESERVED_3:
                    case H5T_STR_RESERVED_4:
                    case H5T_STR_RESERVED_5:
                    case H5T_STR_RESERVED_6:
                    case H5T_STR_RESERVED_7:
                    case H5T_STR_RESERVED_8:
                    case H5T_STR_RESERVED_9:
                    case H5T_STR_RESERVED_10:
                    case H5T_STR_RESERVED_11:
                    case H5T_STR_RESERVED_12:
                    case H5T_STR_RESERVED_13:
                    case H5T_STR_RESERVED_14:
                    case H5T_STR_RESERVED_15:
                    case H5T_STR_ERROR:
                    default:
                        HGOTO_ERROR(H5E_DATATYPE, H5E_UNSUPPORTED, FAIL,
                                    "source string padding method not supported");
                } /* end switch */

                /* Terminate or pad the destination */
                switch (dst->shared->u.atomic.u.s.pad) {
                    case H5T_STR_NULLTERM:
                        while (nchars < dst->shared->size)
                            d[nchars++] = '\0';
                        d[dst->shared->size - 1] = '\0';
                        break;

                    case H5T_STR_NULLPAD:
                        while (nchars < dst->shared->size)
                            d[nchars++] = '\0';
                        break;

                    case H5T_STR_SPACEPAD:
                        while (nchars < dst->shared->size)
                            d[nchars++] = ' ';
                        break;

                    case H5T_STR_RESERVED_3:
                    case H5T_STR_RESERVED_4:
                    case H5T_STR_RESERVED_5:
                    case H5T_STR_RESERVED_6:
                    case H5T_STR_RESERVED_7:
                    case H5T_STR_RESERVED_8:
                    case H5T_STR_RESERVED_9:
                    case H5T_STR_RESERVED_10:
                    case H5T_STR_RESERVED_11:
                    case H5T_STR_RESERVED_12:
                    case H5T_STR_RESERVED_13:
                    case H5T_STR_RESERVED_14:
                    case H5T_STR_RESERVED_15:
                    case H5T_STR_ERROR:
                    default:
                        HGOTO_ERROR(H5E_DATATYPE, H5E_UNSUPPORTED, FAIL,
                                    "destination string padding method not supported");
                } /* end switch */

                /*
                 * If we used a temporary buffer for the destination then we
                 * should copy the value to the true destination buffer.
                 */
                if (d == dbuf)
                    H5MM_memcpy(dp, d, dst->shared->size);

                /* Advance source & destination pointers by delta amounts */
                sp += src_delta;
                dp += dst_delta;
            } /* end for */
            break;

        default:
            HGOTO_ERROR(H5E_DATATYPE, H5E_UNSUPPORTED, FAIL, "unknown conversion command");
    } /* end switch */

done:
    H5MM_xfree(dbuf);

    FUNC_LEAVE_NOAPI(ret_value)
} /* end H5T__conv_s_s() */

/*-------------------------------------------------------------------------
 * Function:    H5T__conv_schar_uchar
 *
 * Purpose:    Converts `signed char' to `unsigned char'
 *
 * Return:    Success:    non-negative
 *
 *            Failure:    negative
 *
 *-------------------------------------------------------------------------
 */
herr_t
H5T__conv_schar_uchar(H5T_t *st, H5T_t *dt, H5T_cdata_t *cdata, const H5T_conv_ctx_t *conv_ctx, size_t nelmts,
                      size_t buf_stride, size_t H5_ATTR_UNUSED bkg_stride, void *buf,
                      void H5_ATTR_UNUSED *bkg)
{
    H5T_CONV_su(SCHAR, UCHAR, signed char, unsigned char, -, -);
}

/*-------------------------------------------------------------------------
 * Function:    H5T__conv_uchar_schar
 *
 * Purpose:    Converts `unsigned char' to `signed char'
 *
 * Return:    Success:    non-negative
 *
 *            Failure:    negative
 *
 *-------------------------------------------------------------------------
 */
herr_t
H5T__conv_uchar_schar(H5T_t *st, H5T_t *dt, H5T_cdata_t *cdata, const H5T_conv_ctx_t *conv_ctx, size_t nelmts,
                      size_t buf_stride, size_t H5_ATTR_UNUSED bkg_stride, void *buf,
                      void H5_ATTR_UNUSED *bkg)
{
    H5T_CONV_us(UCHAR, SCHAR, unsigned char, signed char, -, SCHAR_MAX);
}

/*-------------------------------------------------------------------------
 * Function:    H5T__conv_schar_short
 *
 * Purpose:    Converts `signed char' to `short'
 *
 * Return:    Success:    Non-negative
 *
 *            Failure:    Negative
 *
 *-------------------------------------------------------------------------
 */
herr_t
H5T__conv_schar_short(H5T_t *st, H5T_t *dt, H5T_cdata_t *cdata, const H5T_conv_ctx_t *conv_ctx, size_t nelmts,
                      size_t buf_stride, size_t H5_ATTR_UNUSED bkg_stride, void *buf,
                      void H5_ATTR_UNUSED *bkg)
{
    H5T_CONV_sS(SCHAR, SHORT, signed char, short, -, -);
}

/*-------------------------------------------------------------------------
 * Function:    H5T__conv_schar_ushort
 *
 * Purpose:    Converts `signed char' to `unsigned short'
 *
 * Return:    Success:    Non-negative
 *
 *            Failure:    Negative
 *
 *-------------------------------------------------------------------------
 */
herr_t
H5T__conv_schar_ushort(H5T_t *st, H5T_t *dt, H5T_cdata_t *cdata, const H5T_conv_ctx_t *conv_ctx,
                       size_t nelmts, size_t buf_stride, size_t H5_ATTR_UNUSED bkg_stride, void *buf,
                       void H5_ATTR_UNUSED *bkg)
{
    H5T_CONV_sU(SCHAR, USHORT, signed char, unsigned short, -, -);
}

/*-------------------------------------------------------------------------
 * Function:    H5T__conv_uchar_short
 *
 * Purpose:    Converts `unsigned char' to `short'
 *
 * Return:    Success:    non-negative
 *
 *            Failure:    negative
 *
 *-------------------------------------------------------------------------
 */
herr_t
H5T__conv_uchar_short(H5T_t *st, H5T_t *dt, H5T_cdata_t *cdata, const H5T_conv_ctx_t *conv_ctx, size_t nelmts,
                      size_t buf_stride, size_t H5_ATTR_UNUSED bkg_stride, void *buf,
                      void H5_ATTR_UNUSED *bkg)
{
    H5T_CONV_uS(UCHAR, SHORT, unsigned char, short, -, SHRT_MAX);
}

/*-------------------------------------------------------------------------
 * Function:    H5T__conv_uchar_ushort
 *
 * Purpose:    Converts `unsigned char' to `unsigned short'
 *
 * Return:    Success:    non-negative
 *
 *            Failure:    negative
 *
 *-------------------------------------------------------------------------
 */
herr_t
H5T__conv_uchar_ushort(H5T_t *st, H5T_t *dt, H5T_cdata_t *cdata, const H5T_conv_ctx_t *conv_ctx,
                       size_t nelmts, size_t buf_stride, size_t H5_ATTR_UNUSED bkg_stride, void *buf,
                       void H5_ATTR_UNUSED *bkg)
{
    H5T_CONV_uU(UCHAR, USHORT, unsigned char, unsigned short, -, -);
}

/*-------------------------------------------------------------------------
 * Function:    H5T__conv_schar_int
 *
 * Purpose:    Converts `signed char' to `int'
 *
 * Return:    Success:    Non-negative
 *
 *            Failure:    Negative
 *
 *-------------------------------------------------------------------------
 */
herr_t
H5T__conv_schar_int(H5T_t *st, H5T_t *dt, H5T_cdata_t *cdata, const H5T_conv_ctx_t *conv_ctx, size_t nelmts,
                    size_t buf_stride, size_t H5_ATTR_UNUSED bkg_stride, void *buf, void H5_ATTR_UNUSED *bkg)
{
    H5T_CONV_sS(SCHAR, INT, signed char, int, -, -);
}

/*-------------------------------------------------------------------------
 * Function:    H5T__conv_schar_uint
 *
 * Purpose:    Converts `signed char' to `unsigned int'
 *
 * Return:    Success:    Non-negative
 *
 *            Failure:    Negative
 *
 *-------------------------------------------------------------------------
 */
herr_t
H5T__conv_schar_uint(H5T_t *st, H5T_t *dt, H5T_cdata_t *cdata, const H5T_conv_ctx_t *conv_ctx, size_t nelmts,
                     size_t buf_stride, size_t H5_ATTR_UNUSED bkg_stride, void *buf, void H5_ATTR_UNUSED *bkg)
{
    H5T_CONV_sU(SCHAR, UINT, signed char, unsigned, -, -);
}

/*-------------------------------------------------------------------------
 * Function:    H5T__conv_uchar_int
 *
 * Purpose:    Converts `unsigned char' to `int'
 *
 * Return:    Success:    Non-negative
 *
 *            Failure:    Negative
 *
 *-------------------------------------------------------------------------
 */
herr_t
H5T__conv_uchar_int(H5T_t *st, H5T_t *dt, H5T_cdata_t *cdata, const H5T_conv_ctx_t *conv_ctx, size_t nelmts,
                    size_t buf_stride, size_t H5_ATTR_UNUSED bkg_stride, void *buf, void H5_ATTR_UNUSED *bkg)
{
    H5T_CONV_uS(UCHAR, INT, unsigned char, int, -, INT_MAX);
}

/*-------------------------------------------------------------------------
 * Function:    H5T__conv_uchar_uint
 *
 * Purpose:    Converts `unsigned char' to `unsigned int'
 *
 * Return:    Success:    Non-negative
 *
 *            Failure:    Negative
 *
 *-------------------------------------------------------------------------
 */
herr_t
H5T__conv_uchar_uint(H5T_t *st, H5T_t *dt, H5T_cdata_t *cdata, const H5T_conv_ctx_t *conv_ctx, size_t nelmts,
                     size_t buf_stride, size_t H5_ATTR_UNUSED bkg_stride, void *buf, void H5_ATTR_UNUSED *bkg)
{
    H5T_CONV_uU(UCHAR, UINT, unsigned char, unsigned, -, -);
}

/*-------------------------------------------------------------------------
 * Function:    H5T__conv_schar_long
 *
 * Purpose:    Converts `signed char' to `long'
 *
 * Return:    Success:    Non-negative
 *
 *            Failure:    Negative
 *
 *-------------------------------------------------------------------------
 */
herr_t
H5T__conv_schar_long(H5T_t *st, H5T_t *dt, H5T_cdata_t *cdata, const H5T_conv_ctx_t *conv_ctx, size_t nelmts,
                     size_t buf_stride, size_t H5_ATTR_UNUSED bkg_stride, void *buf, void H5_ATTR_UNUSED *bkg)
{
    H5T_CONV_sS(SCHAR, LONG, signed char, long, -, -);
}

/*-------------------------------------------------------------------------
 * Function:    H5T__conv_schar_ulong
 *
 * Purpose:    Converts `signed char' to `unsigned long'
 *
 * Return:    Success:    Non-negative
 *
 *            Failure:    Negative
 *
 *-------------------------------------------------------------------------
 */
herr_t
H5T__conv_schar_ulong(H5T_t *st, H5T_t *dt, H5T_cdata_t *cdata, const H5T_conv_ctx_t *conv_ctx, size_t nelmts,
                      size_t buf_stride, size_t H5_ATTR_UNUSED bkg_stride, void *buf,
                      void H5_ATTR_UNUSED *bkg)
{
    H5T_CONV_sU(SCHAR, ULONG, signed char, unsigned long, -, -);
}

/*-------------------------------------------------------------------------
 * Function:    H5T__conv_uchar_long
 *
 * Purpose:    Converts `unsigned char' to `long'
 *
 * Return:    Success:    Non-negative
 *
 *            Failure:    Negative
 *
 *-------------------------------------------------------------------------
 */
herr_t
H5T__conv_uchar_long(H5T_t *st, H5T_t *dt, H5T_cdata_t *cdata, const H5T_conv_ctx_t *conv_ctx, size_t nelmts,
                     size_t buf_stride, size_t H5_ATTR_UNUSED bkg_stride, void *buf, void H5_ATTR_UNUSED *bkg)
{
    H5T_CONV_uS(UCHAR, LONG, unsigned char, long, -, LONG_MAX);
}

/*-------------------------------------------------------------------------
 * Function:    H5T__conv_uchar_ulong
 *
 * Purpose:    Converts `unsigned char' to `unsigned long'
 *
 * Return:    Success:    Non-negative
 *
 *            Failure:    Negative
 *
 *-------------------------------------------------------------------------
 */
herr_t
H5T__conv_uchar_ulong(H5T_t *st, H5T_t *dt, H5T_cdata_t *cdata, const H5T_conv_ctx_t *conv_ctx, size_t nelmts,
                      size_t buf_stride, size_t H5_ATTR_UNUSED bkg_stride, void *buf,
                      void H5_ATTR_UNUSED *bkg)
{
    H5T_CONV_uU(UCHAR, ULONG, unsigned char, unsigned long, -, -);
}

/*-------------------------------------------------------------------------
 * Function:    H5T__conv_schar_llong
 *
 * Purpose:    Converts `signed char' to `long long'
 *
 * Return:    Success:    Non-negative
 *
 *            Failure:    Negative
 *
 *-------------------------------------------------------------------------
 */
herr_t
H5T__conv_schar_llong(H5T_t *st, H5T_t *dt, H5T_cdata_t *cdata, const H5T_conv_ctx_t *conv_ctx, size_t nelmts,
                      size_t buf_stride, size_t H5_ATTR_UNUSED bkg_stride, void *buf,
                      void H5_ATTR_UNUSED *bkg)
{
    H5T_CONV_sS(SCHAR, LLONG, signed char, long long, -, -);
}

/*-------------------------------------------------------------------------
 * Function:    H5T__conv_schar_ullong
 *
 * Purpose:    Converts `signed char' to `unsigned long long'
 *
 * Return:    Success:    Non-negative
 *
 *            Failure:    Negative
 *
 *-------------------------------------------------------------------------
 */
herr_t
H5T__conv_schar_ullong(H5T_t *st, H5T_t *dt, H5T_cdata_t *cdata, const H5T_conv_ctx_t *conv_ctx,
                       size_t nelmts, size_t buf_stride, size_t H5_ATTR_UNUSED bkg_stride, void *buf,
                       void H5_ATTR_UNUSED *bkg)
{
    H5T_CONV_sU(SCHAR, ULLONG, signed char, unsigned long long, -, -);
}

/*-------------------------------------------------------------------------
 * Function:    H5T__conv_uchar_llong
 *
 * Purpose:    Converts `unsigned char' to `long long'
 *
 * Return:    Success:    Non-negative
 *
 *            Failure:    Negative
 *
 *-------------------------------------------------------------------------
 */
herr_t
H5T__conv_uchar_llong(H5T_t *st, H5T_t *dt, H5T_cdata_t *cdata, const H5T_conv_ctx_t *conv_ctx, size_t nelmts,
                      size_t buf_stride, size_t H5_ATTR_UNUSED bkg_stride, void *buf,
                      void H5_ATTR_UNUSED *bkg)
{
    H5T_CONV_uS(UCHAR, LLONG, unsigned char, long long, -, LLONG_MAX);
}

/*-------------------------------------------------------------------------
 * Function:    H5T__conv_uchar_ullong
 *
 * Purpose:    Converts `unsigned char' to `unsigned long long'
 *
 * Return:    Success:    Non-negative
 *
 *            Failure:    Negative
 *
 *-------------------------------------------------------------------------
 */
herr_t
H5T__conv_uchar_ullong(H5T_t *st, H5T_t *dt, H5T_cdata_t *cdata, const H5T_conv_ctx_t *conv_ctx,
                       size_t nelmts, size_t buf_stride, size_t H5_ATTR_UNUSED bkg_stride, void *buf,
                       void H5_ATTR_UNUSED *bkg)
{
    H5T_CONV_uU(UCHAR, ULLONG, unsigned char, unsigned long long, -, -);
}

/*-------------------------------------------------------------------------
 * Function:    H5T__conv_short_schar
 *
 * Purpose:    Converts `short' to `signed char'
 *
 * Return:    Success:    non-negative
 *
 *            Failure:    negative
 *
 *-------------------------------------------------------------------------
 */
herr_t
H5T__conv_short_schar(H5T_t *st, H5T_t *dt, H5T_cdata_t *cdata, const H5T_conv_ctx_t *conv_ctx, size_t nelmts,
                      size_t buf_stride, size_t H5_ATTR_UNUSED bkg_stride, void *buf,
                      void H5_ATTR_UNUSED *bkg)
{
    H5T_CONV_Ss(SHORT, SCHAR, short, signed char, SCHAR_MIN, SCHAR_MAX);
}

/*-------------------------------------------------------------------------
 * Function:    H5T__conv_short_uchar
 *
 * Purpose:    Converts `short' to `unsigned char'
 *
 * Return:    Success:    non-negative
 *
 *            Failure:    negative
 *
 *-------------------------------------------------------------------------
 */
herr_t
H5T__conv_short_uchar(H5T_t *st, H5T_t *dt, H5T_cdata_t *cdata, const H5T_conv_ctx_t *conv_ctx, size_t nelmts,
                      size_t buf_stride, size_t H5_ATTR_UNUSED bkg_stride, void *buf,
                      void H5_ATTR_UNUSED *bkg)
{
    H5T_CONV_Su(SHORT, UCHAR, short, unsigned char, -, UCHAR_MAX);
}

/*-------------------------------------------------------------------------
 * Function:    H5T__conv_ushort_schar
 *
 * Purpose:    Converts `unsigned short' to `signed char'
 *
 * Return:    Success:    non-negative
 *
 *            Failure:    negative
 *
 *-------------------------------------------------------------------------
 */
herr_t
H5T__conv_ushort_schar(H5T_t *st, H5T_t *dt, H5T_cdata_t *cdata, const H5T_conv_ctx_t *conv_ctx,
                       size_t nelmts, size_t buf_stride, size_t H5_ATTR_UNUSED bkg_stride, void *buf,
                       void H5_ATTR_UNUSED *bkg)
{
    H5T_CONV_Us(USHORT, SCHAR, unsigned short, signed char, -, SCHAR_MAX);
}

/*-------------------------------------------------------------------------
 * Function:    H5T__conv_ushort_uchar
 *
 * Purpose:    Converts `unsigned short' to `unsigned char'
 *
 * Return:    Success:    non-negative
 *
 *            Failure:    negative
 *
 *-------------------------------------------------------------------------
 */
herr_t
H5T__conv_ushort_uchar(H5T_t *st, H5T_t *dt, H5T_cdata_t *cdata, const H5T_conv_ctx_t *conv_ctx,
                       size_t nelmts, size_t buf_stride, size_t H5_ATTR_UNUSED bkg_stride, void *buf,
                       void H5_ATTR_UNUSED *bkg)
{
    H5T_CONV_Uu(USHORT, UCHAR, unsigned short, unsigned char, -, UCHAR_MAX);
}

/*-------------------------------------------------------------------------
 * Function:    H5T__conv_short_ushort
 *
 * Purpose:    Converts `short' to `unsigned short'
 *
 * Return:    Success:    non-negative
 *
 *            Failure:    negative
 *
 *-------------------------------------------------------------------------
 */
herr_t
H5T__conv_short_ushort(H5T_t *st, H5T_t *dt, H5T_cdata_t *cdata, const H5T_conv_ctx_t *conv_ctx,
                       size_t nelmts, size_t buf_stride, size_t H5_ATTR_UNUSED bkg_stride, void *buf,
                       void H5_ATTR_UNUSED *bkg)
{
    H5T_CONV_su(SHORT, USHORT, short, unsigned short, -, -);
}

/*-------------------------------------------------------------------------
 * Function:    H5T__conv_ushort_short
 *
 * Purpose:    Converts `unsigned short' to `short'
 *
 * Return:    Success:    non-negative
 *
 *            Failure:    negative
 *
 *-------------------------------------------------------------------------
 */
herr_t
H5T__conv_ushort_short(H5T_t *st, H5T_t *dt, H5T_cdata_t *cdata, const H5T_conv_ctx_t *conv_ctx,
                       size_t nelmts, size_t buf_stride, size_t H5_ATTR_UNUSED bkg_stride, void *buf,
                       void H5_ATTR_UNUSED *bkg)
{
    H5T_CONV_us(USHORT, SHORT, unsigned short, short, -, SHRT_MAX);
}

/*-------------------------------------------------------------------------
 * Function:    H5T__conv_short_int
 *
 * Purpose:    Converts `short' to `int'
 *
 * Return:    Success:    non-negative
 *
 *            Failure:    negative
 *
 *-------------------------------------------------------------------------
 */
herr_t
H5T__conv_short_int(H5T_t *st, H5T_t *dt, H5T_cdata_t *cdata, const H5T_conv_ctx_t *conv_ctx, size_t nelmts,
                    size_t buf_stride, size_t H5_ATTR_UNUSED bkg_stride, void *buf, void H5_ATTR_UNUSED *bkg)
{
    H5T_CONV_sS(SHORT, INT, short, int, -, -);
}

/*-------------------------------------------------------------------------
 * Function:    H5T__conv_short_uint
 *
 * Purpose:    Converts `short' to `unsigned int'
 *
 * Return:    Success:    Non-negative
 *
 *            Failure:    Negative
 *
 *-------------------------------------------------------------------------
 */
herr_t
H5T__conv_short_uint(H5T_t *st, H5T_t *dt, H5T_cdata_t *cdata, const H5T_conv_ctx_t *conv_ctx, size_t nelmts,
                     size_t buf_stride, size_t H5_ATTR_UNUSED bkg_stride, void *buf, void H5_ATTR_UNUSED *bkg)
{
    H5T_CONV_sU(SHORT, UINT, short, unsigned, -, -);
}

/*-------------------------------------------------------------------------
 * Function:    H5T__conv_ushort_int
 *
 * Purpose:    Converts `unsigned short' to `int'
 *
 * Return:    Success:    Non-negative
 *
 *            Failure:    Negative
 *
 *-------------------------------------------------------------------------
 */
herr_t
H5T__conv_ushort_int(H5T_t *st, H5T_t *dt, H5T_cdata_t *cdata, const H5T_conv_ctx_t *conv_ctx, size_t nelmts,
                     size_t buf_stride, size_t H5_ATTR_UNUSED bkg_stride, void *buf, void H5_ATTR_UNUSED *bkg)
{
    H5T_CONV_uS(USHORT, INT, unsigned short, int, -, INT_MAX);
}

/*-------------------------------------------------------------------------
 * Function:    H5T__conv_ushort_uint
 *
 * Purpose:    Converts `unsigned short' to `unsigned int'
 *
 * Return:    Success:    non-negative
 *
 *            Failure:    negative
 *
 *-------------------------------------------------------------------------
 */
herr_t
H5T__conv_ushort_uint(H5T_t *st, H5T_t *dt, H5T_cdata_t *cdata, const H5T_conv_ctx_t *conv_ctx, size_t nelmts,
                      size_t buf_stride, size_t H5_ATTR_UNUSED bkg_stride, void *buf,
                      void H5_ATTR_UNUSED *bkg)
{
    H5T_CONV_uU(USHORT, UINT, unsigned short, unsigned, -, -);
}

/*-------------------------------------------------------------------------
 * Function:    H5T__conv_short_long
 *
 * Purpose:    Converts `short' to `long'
 *
 * Return:    Success:    non-negative
 *
 *            Failure:    negative
 *
 *-------------------------------------------------------------------------
 */
herr_t
H5T__conv_short_long(H5T_t *st, H5T_t *dt, H5T_cdata_t *cdata, const H5T_conv_ctx_t *conv_ctx, size_t nelmts,
                     size_t buf_stride, size_t H5_ATTR_UNUSED bkg_stride, void *buf, void H5_ATTR_UNUSED *bkg)
{
    H5T_CONV_sS(SHORT, LONG, short, long, -, -);
}

/*-------------------------------------------------------------------------
 * Function:    H5T__conv_short_ulong
 *
 * Purpose:    Converts `short' to `unsigned long'
 *
 * Return:    Success:    Non-negative
 *
 *            Failure:    Negative
 *
 *-------------------------------------------------------------------------
 */
herr_t
H5T__conv_short_ulong(H5T_t *st, H5T_t *dt, H5T_cdata_t *cdata, const H5T_conv_ctx_t *conv_ctx, size_t nelmts,
                      size_t buf_stride, size_t H5_ATTR_UNUSED bkg_stride, void *buf,
                      void H5_ATTR_UNUSED *bkg)
{
    H5T_CONV_sU(SHORT, ULONG, short, unsigned long, -, -);
}

/*-------------------------------------------------------------------------
 * Function:    H5T__conv_ushort_long
 *
 * Purpose:    Converts `unsigned short' to `long'
 *
 * Return:    Success:    Non-negative
 *
 *            Failure:    Negative
 *
 *-------------------------------------------------------------------------
 */
herr_t
H5T__conv_ushort_long(H5T_t *st, H5T_t *dt, H5T_cdata_t *cdata, const H5T_conv_ctx_t *conv_ctx, size_t nelmts,
                      size_t buf_stride, size_t H5_ATTR_UNUSED bkg_stride, void *buf,
                      void H5_ATTR_UNUSED *bkg)
{
    H5T_CONV_uS(USHORT, LONG, unsigned short, long, -, LONG_MAX);
}

/*-------------------------------------------------------------------------
 * Function:    H5T__conv_ushort_ulong
 *
 * Purpose:    Converts `unsigned short' to `unsigned long'
 *
 * Return:    Success:    non-negative
 *
 *            Failure:    negative
 *
 *-------------------------------------------------------------------------
 */
herr_t
H5T__conv_ushort_ulong(H5T_t *st, H5T_t *dt, H5T_cdata_t *cdata, const H5T_conv_ctx_t *conv_ctx,
                       size_t nelmts, size_t buf_stride, size_t H5_ATTR_UNUSED bkg_stride, void *buf,
                       void H5_ATTR_UNUSED *bkg)
{
    H5T_CONV_uU(USHORT, ULONG, unsigned short, unsigned long, -, -);
}

/*-------------------------------------------------------------------------
 * Function:    H5T__conv_short_llong
 *
 * Purpose:    Converts `short' to `long long'
 *
 * Return:    Success:    Non-negative
 *
 *            Failure:    Negative
 *
 *-------------------------------------------------------------------------
 */
herr_t
H5T__conv_short_llong(H5T_t *st, H5T_t *dt, H5T_cdata_t *cdata, const H5T_conv_ctx_t *conv_ctx, size_t nelmts,
                      size_t buf_stride, size_t H5_ATTR_UNUSED bkg_stride, void *buf,
                      void H5_ATTR_UNUSED *bkg)
{
    H5T_CONV_sS(SHORT, LLONG, short, long long, -, -);
}

/*-------------------------------------------------------------------------
 * Function:    H5T__conv_short_ullong
 *
 * Purpose:    Converts `short' to `unsigned long long'
 *
 * Return:    Success:    Non-negative
 *
 *            Failure:    Negative
 *
 *-------------------------------------------------------------------------
 */
herr_t
H5T__conv_short_ullong(H5T_t *st, H5T_t *dt, H5T_cdata_t *cdata, const H5T_conv_ctx_t *conv_ctx,
                       size_t nelmts, size_t buf_stride, size_t H5_ATTR_UNUSED bkg_stride, void *buf,
                       void H5_ATTR_UNUSED *bkg)
{
    H5T_CONV_sU(SHORT, ULLONG, short, unsigned long long, -, -);
}

/*-------------------------------------------------------------------------
 * Function:    H5T__conv_ushort_llong
 *
 * Purpose:    Converts `unsigned short' to `long long'
 *
 * Return:    Success:    Non-negative
 *
 *            Failure:    Negative
 *
 *-------------------------------------------------------------------------
 */
herr_t
H5T__conv_ushort_llong(H5T_t *st, H5T_t *dt, H5T_cdata_t *cdata, const H5T_conv_ctx_t *conv_ctx,
                       size_t nelmts, size_t buf_stride, size_t H5_ATTR_UNUSED bkg_stride, void *buf,
                       void H5_ATTR_UNUSED *bkg)
{
    H5T_CONV_uS(USHORT, LLONG, unsigned short, long long, -, LLONG_MAX);
}

/*-------------------------------------------------------------------------
 * Function:    H5T__conv_ushort_ullong
 *
 * Purpose:    Converts `unsigned short' to `unsigned long long'
 *
 * Return:    Success:    Non-negative
 *
 *            Failure:    Negative
 *
 *-------------------------------------------------------------------------
 */
herr_t
H5T__conv_ushort_ullong(H5T_t *st, H5T_t *dt, H5T_cdata_t *cdata, const H5T_conv_ctx_t *conv_ctx,
                        size_t nelmts, size_t buf_stride, size_t H5_ATTR_UNUSED bkg_stride, void *buf,
                        void H5_ATTR_UNUSED *bkg)
{
    H5T_CONV_uU(USHORT, ULLONG, unsigned short, unsigned long long, -, -);
}

/*-------------------------------------------------------------------------
 * Function:    H5T__conv_int_schar
 *
 * Purpose:    Converts `int' to `signed char'
 *
 * Return:    Success:    non-negative
 *
 *            Failure:    negative
 *
 *-------------------------------------------------------------------------
 */
herr_t
H5T__conv_int_schar(H5T_t *st, H5T_t *dt, H5T_cdata_t *cdata, const H5T_conv_ctx_t *conv_ctx, size_t nelmts,
                    size_t buf_stride, size_t H5_ATTR_UNUSED bkg_stride, void *buf, void H5_ATTR_UNUSED *bkg)
{
    H5T_CONV_Ss(INT, SCHAR, int, signed char, SCHAR_MIN, SCHAR_MAX);
}

/*-------------------------------------------------------------------------
 * Function:    H5T__conv_int_uchar
 *
 * Purpose:    Converts `int' to `unsigned char'
 *
 * Return:    Success:    non-negative
 *
 *            Failure:    negative
 *
 *-------------------------------------------------------------------------
 */
herr_t
H5T__conv_int_uchar(H5T_t *st, H5T_t *dt, H5T_cdata_t *cdata, const H5T_conv_ctx_t *conv_ctx, size_t nelmts,
                    size_t buf_stride, size_t H5_ATTR_UNUSED bkg_stride, void *buf, void H5_ATTR_UNUSED *bkg)
{
    H5T_CONV_Su(INT, UCHAR, int, unsigned char, -, UCHAR_MAX);
}

/*-------------------------------------------------------------------------
 * Function:    H5T__conv_uint_schar
 *
 * Purpose:    Converts `unsigned int' to `signed char'
 *
 * Return:    Success:    non-negative
 *
 *            Failure:    negative
 *
 *-------------------------------------------------------------------------
 */
herr_t
H5T__conv_uint_schar(H5T_t *st, H5T_t *dt, H5T_cdata_t *cdata, const H5T_conv_ctx_t *conv_ctx, size_t nelmts,
                     size_t buf_stride, size_t H5_ATTR_UNUSED bkg_stride, void *buf, void H5_ATTR_UNUSED *bkg)
{
    H5T_CONV_Us(UINT, SCHAR, unsigned, signed char, -, SCHAR_MAX);
}

/*-------------------------------------------------------------------------
 * Function:    H5T__conv_uint_uchar
 *
 * Purpose:    Converts `unsigned int' to `unsigned char'
 *
 * Return:    Success:    non-negative
 *
 *            Failure:    negative
 *
 *-------------------------------------------------------------------------
 */
herr_t
H5T__conv_uint_uchar(H5T_t *st, H5T_t *dt, H5T_cdata_t *cdata, const H5T_conv_ctx_t *conv_ctx, size_t nelmts,
                     size_t buf_stride, size_t H5_ATTR_UNUSED bkg_stride, void *buf, void H5_ATTR_UNUSED *bkg)
{
    H5T_CONV_Uu(UINT, UCHAR, unsigned, unsigned char, -, UCHAR_MAX);
}

/*-------------------------------------------------------------------------
 * Function:    H5T__conv_int_short
 *
 * Purpose:    Converts `int' to `short'
 *
 * Return:    Success:    non-negative
 *
 *            Failure:    negative
 *
 *-------------------------------------------------------------------------
 */
herr_t
H5T__conv_int_short(H5T_t *st, H5T_t *dt, H5T_cdata_t *cdata, const H5T_conv_ctx_t *conv_ctx, size_t nelmts,
                    size_t buf_stride, size_t H5_ATTR_UNUSED bkg_stride, void *buf, void H5_ATTR_UNUSED *bkg)
{
    H5T_CONV_Ss(INT, SHORT, int, short, SHRT_MIN, SHRT_MAX);
}

/*-------------------------------------------------------------------------
 * Function:    H5T__conv_int_ushort
 *
 * Purpose:    Converts `int' to `unsigned short'
 *
 * Return:    Success:    non-negative
 *
 *            Failure:    negative
 *
 *-------------------------------------------------------------------------
 */
herr_t
H5T__conv_int_ushort(H5T_t *st, H5T_t *dt, H5T_cdata_t *cdata, const H5T_conv_ctx_t *conv_ctx, size_t nelmts,
                     size_t buf_stride, size_t H5_ATTR_UNUSED bkg_stride, void *buf, void H5_ATTR_UNUSED *bkg)
{
    H5T_CONV_Su(INT, USHORT, int, unsigned short, -, USHRT_MAX);
}

/*-------------------------------------------------------------------------
 * Function:    H5T__conv_uint_short
 *
 * Purpose:    Converts `unsigned int' to `short'
 *
 * Return:    Success:    non-negative
 *
 *            Failure:    negative
 *
 *-------------------------------------------------------------------------
 */
herr_t
H5T__conv_uint_short(H5T_t *st, H5T_t *dt, H5T_cdata_t *cdata, const H5T_conv_ctx_t *conv_ctx, size_t nelmts,
                     size_t buf_stride, size_t H5_ATTR_UNUSED bkg_stride, void *buf, void H5_ATTR_UNUSED *bkg)
{
    H5T_CONV_Us(UINT, SHORT, unsigned, short, -, SHRT_MAX);
}

/*-------------------------------------------------------------------------
 * Function:    H5T__conv_uint_ushort
 *
 * Purpose:    Converts `unsigned int' to `unsigned short'
 *
 * Return:    Success:    non-negative
 *
 *            Failure:    negative
 *
 *-------------------------------------------------------------------------
 */
herr_t
H5T__conv_uint_ushort(H5T_t *st, H5T_t *dt, H5T_cdata_t *cdata, const H5T_conv_ctx_t *conv_ctx, size_t nelmts,
                      size_t buf_stride, size_t H5_ATTR_UNUSED bkg_stride, void *buf,
                      void H5_ATTR_UNUSED *bkg)
{
    H5T_CONV_Uu(UINT, USHORT, unsigned, unsigned short, -, USHRT_MAX);
}

/*-------------------------------------------------------------------------
 * Function:    H5T__conv_int_uint
 *
 * Purpose:    Converts `int' to `unsigned int'
 *
 * Return:    Success:    non-negative
 *
 *            Failure:    negative
 *
 *-------------------------------------------------------------------------
 */
herr_t
H5T__conv_int_uint(H5T_t *st, H5T_t *dt, H5T_cdata_t *cdata, const H5T_conv_ctx_t *conv_ctx, size_t nelmts,
                   size_t buf_stride, size_t H5_ATTR_UNUSED bkg_stride, void *buf, void H5_ATTR_UNUSED *bkg)
{
    H5T_CONV_su(INT, UINT, int, unsigned, -, -);
}

/*-------------------------------------------------------------------------
 * Function:    H5T__conv_uint_int
 *
 * Purpose:    Converts `unsigned int' to `int'
 *
 * Return:    Success:    non-negative
 *
 *            Failure:    negative
 *
 *-------------------------------------------------------------------------
 */
herr_t
H5T__conv_uint_int(H5T_t *st, H5T_t *dt, H5T_cdata_t *cdata, const H5T_conv_ctx_t *conv_ctx, size_t nelmts,
                   size_t buf_stride, size_t H5_ATTR_UNUSED bkg_stride, void *buf, void H5_ATTR_UNUSED *bkg)
{
    H5T_CONV_us(UINT, INT, unsigned, int, -, INT_MAX);
}

/*-------------------------------------------------------------------------
 * Function:    H5T__conv_int_long
 *
 * Purpose:    Converts `int' to `long'
 *
 * Return:    Success:    non-negative
 *
 *            Failure:    negative
 *
 *-------------------------------------------------------------------------
 */
herr_t
H5T__conv_int_long(H5T_t *st, H5T_t *dt, H5T_cdata_t *cdata, const H5T_conv_ctx_t *conv_ctx, size_t nelmts,
                   size_t buf_stride, size_t H5_ATTR_UNUSED bkg_stride, void *buf, void H5_ATTR_UNUSED *bkg)
{
    H5T_CONV_sS(INT, LONG, int, long, -, -);
}

/*-------------------------------------------------------------------------
 * Function:    H5T__conv_int_ulong
 *
 * Purpose:    Converts `int' to `unsigned long'
 *
 * Return:    Success:    Non-negative
 *
 *            Failure:    Negative
 *
 *-------------------------------------------------------------------------
 */
herr_t
H5T__conv_int_ulong(H5T_t *st, H5T_t *dt, H5T_cdata_t *cdata, const H5T_conv_ctx_t *conv_ctx, size_t nelmts,
                    size_t buf_stride, size_t H5_ATTR_UNUSED bkg_stride, void *buf, void H5_ATTR_UNUSED *bkg)
{
    H5T_CONV_sU(INT, LONG, int, unsigned long, -, -);
}

/*-------------------------------------------------------------------------
 * Function:    H5T__conv_uint_long
 *
 * Purpose:    Converts `unsigned int' to `long'
 *
 * Return:    Success:    Non-negative
 *
 *            Failure:    Negative
 *
 *-------------------------------------------------------------------------
 */
herr_t
H5T__conv_uint_long(H5T_t *st, H5T_t *dt, H5T_cdata_t *cdata, const H5T_conv_ctx_t *conv_ctx, size_t nelmts,
                    size_t buf_stride, size_t H5_ATTR_UNUSED bkg_stride, void *buf, void H5_ATTR_UNUSED *bkg)
{
    H5T_CONV_uS(UINT, LONG, unsigned, long, -, LONG_MAX);
}

/*-------------------------------------------------------------------------
 * Function:    H5T__conv_uint_ulong
 *
 * Purpose:    Converts `unsigned int' to `unsigned long'
 *
 * Return:    Success:    non-negative
 *
 *            Failure:    negative
 *
 *-------------------------------------------------------------------------
 */
herr_t
H5T__conv_uint_ulong(H5T_t *st, H5T_t *dt, H5T_cdata_t *cdata, const H5T_conv_ctx_t *conv_ctx, size_t nelmts,
                     size_t buf_stride, size_t H5_ATTR_UNUSED bkg_stride, void *buf, void H5_ATTR_UNUSED *bkg)
{
    H5T_CONV_uU(UINT, ULONG, unsigned, unsigned long, -, -);
}

/*-------------------------------------------------------------------------
 * Function:    H5T__conv_int_llong
 *
 * Purpose:    Converts `int' to `long long'
 *
 * Return:    Success:    Non-negative
 *
 *            Failure:    Negative
 *
 *-------------------------------------------------------------------------
 */
herr_t
H5T__conv_int_llong(H5T_t *st, H5T_t *dt, H5T_cdata_t *cdata, const H5T_conv_ctx_t *conv_ctx, size_t nelmts,
                    size_t buf_stride, size_t H5_ATTR_UNUSED bkg_stride, void *buf, void H5_ATTR_UNUSED *bkg)
{
    H5T_CONV_sS(INT, LLONG, int, long long, -, -);
}

/*-------------------------------------------------------------------------
 * Function:    H5T__conv_int_ullong
 *
 * Purpose:    Converts `int' to `unsigned long long'
 *
 * Return:    Success:    Non-negative
 *
 *            Failure:    Negative
 *
 *-------------------------------------------------------------------------
 */
herr_t
H5T__conv_int_ullong(H5T_t *st, H5T_t *dt, H5T_cdata_t *cdata, const H5T_conv_ctx_t *conv_ctx, size_t nelmts,
                     size_t buf_stride, size_t H5_ATTR_UNUSED bkg_stride, void *buf, void H5_ATTR_UNUSED *bkg)
{
    H5T_CONV_sU(INT, ULLONG, int, unsigned long long, -, -);
}

/*-------------------------------------------------------------------------
 * Function:    H5T__conv_uint_llong
 *
 * Purpose:    Converts `unsigned int' to `long long'
 *
 * Return:    Success:    Non-negative
 *
 *            Failure:    Negative
 *
 *-------------------------------------------------------------------------
 */
herr_t
H5T__conv_uint_llong(H5T_t *st, H5T_t *dt, H5T_cdata_t *cdata, const H5T_conv_ctx_t *conv_ctx, size_t nelmts,
                     size_t buf_stride, size_t H5_ATTR_UNUSED bkg_stride, void *buf, void H5_ATTR_UNUSED *bkg)
{
    H5T_CONV_uS(UINT, LLONG, unsigned, long long, -, LLONG_MAX);
}

/*-------------------------------------------------------------------------
 * Function:    H5T__conv_uint_ullong
 *
 * Purpose:    Converts `unsigned int' to `unsigned long long'
 *
 * Return:    Success:    Non-negative
 *
 *            Failure:    Negative
 *
 *-------------------------------------------------------------------------
 */
herr_t
H5T__conv_uint_ullong(H5T_t *st, H5T_t *dt, H5T_cdata_t *cdata, const H5T_conv_ctx_t *conv_ctx, size_t nelmts,
                      size_t buf_stride, size_t H5_ATTR_UNUSED bkg_stride, void *buf,
                      void H5_ATTR_UNUSED *bkg)
{
    H5T_CONV_uU(UINT, ULLONG, unsigned, unsigned long long, -, -);
}

/*-------------------------------------------------------------------------
 * Function:    H5T__conv_long_schar
 *
 * Purpose:    Converts `long' to `signed char'
 *
 * Return:    Success:    non-negative
 *
 *            Failure:    negative
 *
 *-------------------------------------------------------------------------
 */
herr_t
H5T__conv_long_schar(H5T_t *st, H5T_t *dt, H5T_cdata_t *cdata, const H5T_conv_ctx_t *conv_ctx, size_t nelmts,
                     size_t buf_stride, size_t H5_ATTR_UNUSED bkg_stride, void *buf, void H5_ATTR_UNUSED *bkg)
{
    H5T_CONV_Ss(LONG, SCHAR, long, signed char, SCHAR_MIN, SCHAR_MAX);
}

/*-------------------------------------------------------------------------
 * Function:    H5T__conv_long_uchar
 *
 * Purpose:    Converts `long' to `unsigned char'
 *
 * Return:    Success:    non-negative
 *
 *            Failure:    negative
 *
 *-------------------------------------------------------------------------
 */
herr_t
H5T__conv_long_uchar(H5T_t *st, H5T_t *dt, H5T_cdata_t *cdata, const H5T_conv_ctx_t *conv_ctx, size_t nelmts,
                     size_t buf_stride, size_t H5_ATTR_UNUSED bkg_stride, void *buf, void H5_ATTR_UNUSED *bkg)
{
    H5T_CONV_Su(LONG, UCHAR, long, unsigned char, -, UCHAR_MAX);
}

/*-------------------------------------------------------------------------
 * Function:    H5T__conv_ulong_schar
 *
 * Purpose:    Converts `unsigned long' to `signed char'
 *
 * Return:    Success:    non-negative
 *
 *            Failure:    negative
 *
 *-------------------------------------------------------------------------
 */
herr_t
H5T__conv_ulong_schar(H5T_t *st, H5T_t *dt, H5T_cdata_t *cdata, const H5T_conv_ctx_t *conv_ctx, size_t nelmts,
                      size_t buf_stride, size_t H5_ATTR_UNUSED bkg_stride, void *buf,
                      void H5_ATTR_UNUSED *bkg)
{
    H5T_CONV_Us(ULONG, SCHAR, unsigned long, signed char, -, SCHAR_MAX);
}

/*-------------------------------------------------------------------------
 * Function:    H5T__conv_ulong_uchar
 *
 * Purpose:    Converts `unsigned long' to `unsigned char'
 *
 * Return:    Success:    non-negative
 *
 *            Failure:    negative
 *
 *-------------------------------------------------------------------------
 */
herr_t
H5T__conv_ulong_uchar(H5T_t *st, H5T_t *dt, H5T_cdata_t *cdata, const H5T_conv_ctx_t *conv_ctx, size_t nelmts,
                      size_t buf_stride, size_t H5_ATTR_UNUSED bkg_stride, void *buf,
                      void H5_ATTR_UNUSED *bkg)
{
    H5T_CONV_Uu(ULONG, UCHAR, unsigned long, unsigned char, -, UCHAR_MAX);
}

/*-------------------------------------------------------------------------
 * Function:    H5T__conv_long_short
 *
 * Purpose:    Converts `long' to `short'
 *
 * Return:    Success:    non-negative
 *
 *            Failure:    negative
 *
 *-------------------------------------------------------------------------
 */
herr_t
H5T__conv_long_short(H5T_t *st, H5T_t *dt, H5T_cdata_t *cdata, const H5T_conv_ctx_t *conv_ctx, size_t nelmts,
                     size_t buf_stride, size_t H5_ATTR_UNUSED bkg_stride, void *buf, void H5_ATTR_UNUSED *bkg)
{
    H5T_CONV_Ss(LONG, SHORT, long, short, SHRT_MIN, SHRT_MAX);
}

/*-------------------------------------------------------------------------
 * Function:    H5T__conv_long_ushort
 *
 * Purpose:    Converts `long' to `unsigned short'
 *
 * Return:    Success:    non-negative
 *
 *            Failure:    negative
 *
 *-------------------------------------------------------------------------
 */
herr_t
H5T__conv_long_ushort(H5T_t *st, H5T_t *dt, H5T_cdata_t *cdata, const H5T_conv_ctx_t *conv_ctx, size_t nelmts,
                      size_t buf_stride, size_t H5_ATTR_UNUSED bkg_stride, void *buf,
                      void H5_ATTR_UNUSED *bkg)
{
    H5T_CONV_Su(LONG, USHORT, long, unsigned short, -, USHRT_MAX);
}

/*-------------------------------------------------------------------------
 * Function:    H5T__conv_ulong_short
 *
 * Purpose:    Converts `unsigned long' to `short'
 *
 * Return:    Success:    non-negative
 *
 *            Failure:    negative
 *
 *-------------------------------------------------------------------------
 */
herr_t
H5T__conv_ulong_short(H5T_t *st, H5T_t *dt, H5T_cdata_t *cdata, const H5T_conv_ctx_t *conv_ctx, size_t nelmts,
                      size_t buf_stride, size_t H5_ATTR_UNUSED bkg_stride, void *buf,
                      void H5_ATTR_UNUSED *bkg)
{
    H5T_CONV_Us(ULONG, SHORT, unsigned long, short, -, SHRT_MAX);
}

/*-------------------------------------------------------------------------
 * Function:    H5T__conv_ulong_ushort
 *
 * Purpose:    Converts `unsigned long' to `unsigned short'
 *
 * Return:    Success:    non-negative
 *
 *            Failure:    negative
 *
 *-------------------------------------------------------------------------
 */
herr_t
H5T__conv_ulong_ushort(H5T_t *st, H5T_t *dt, H5T_cdata_t *cdata, const H5T_conv_ctx_t *conv_ctx,
                       size_t nelmts, size_t buf_stride, size_t H5_ATTR_UNUSED bkg_stride, void *buf,
                       void H5_ATTR_UNUSED *bkg)
{
    H5T_CONV_Uu(ULONG, USHORT, unsigned long, unsigned short, -, USHRT_MAX);
}

/*-------------------------------------------------------------------------
 * Function:    H5T__conv_long_int
 *
 * Purpose:    Converts `long' to `int'
 *
 * Return:    Success:    non-negative
 *
 *            Failure:    negative
 *
 *-------------------------------------------------------------------------
 */
herr_t
H5T__conv_long_int(H5T_t *st, H5T_t *dt, H5T_cdata_t *cdata, const H5T_conv_ctx_t *conv_ctx, size_t nelmts,
                   size_t buf_stride, size_t H5_ATTR_UNUSED bkg_stride, void *buf, void H5_ATTR_UNUSED *bkg)
{
    H5T_CONV_Ss(LONG, INT, long, int, INT_MIN, INT_MAX);
}

/*-------------------------------------------------------------------------
 * Function:    H5T__conv_long_uint
 *
 * Purpose:    Converts `long' to `unsigned int'
 *
 * Return:    Success:    non-negative
 *
 *            Failure:    negative
 *
 *-------------------------------------------------------------------------
 */
herr_t
H5T__conv_long_uint(H5T_t *st, H5T_t *dt, H5T_cdata_t *cdata, const H5T_conv_ctx_t *conv_ctx, size_t nelmts,
                    size_t buf_stride, size_t H5_ATTR_UNUSED bkg_stride, void *buf, void H5_ATTR_UNUSED *bkg)
{
    H5T_CONV_Su(LONG, UINT, long, unsigned, -, UINT_MAX);
}

/*-------------------------------------------------------------------------
 * Function:    H5T__conv_ulong_int
 *
 * Purpose:    Converts `unsigned long' to `int'
 *
 * Return:    Success:    non-negative
 *
 *            Failure:    negative
 *
 *-------------------------------------------------------------------------
 */
herr_t
H5T__conv_ulong_int(H5T_t *st, H5T_t *dt, H5T_cdata_t *cdata, const H5T_conv_ctx_t *conv_ctx, size_t nelmts,
                    size_t buf_stride, size_t H5_ATTR_UNUSED bkg_stride, void *buf, void H5_ATTR_UNUSED *bkg)
{
    H5T_CONV_Us(ULONG, INT, unsigned long, int, -, INT_MAX);
}

/*-------------------------------------------------------------------------
 * Function:    H5T__conv_ulong_uint
 *
 * Purpose:    Converts `unsigned long' to `unsigned int'
 *
 * Return:    Success:    non-negative
 *
 *            Failure:    negative
 *
 *-------------------------------------------------------------------------
 */
herr_t
H5T__conv_ulong_uint(H5T_t *st, H5T_t *dt, H5T_cdata_t *cdata, const H5T_conv_ctx_t *conv_ctx, size_t nelmts,
                     size_t buf_stride, size_t H5_ATTR_UNUSED bkg_stride, void *buf, void H5_ATTR_UNUSED *bkg)
{
    H5T_CONV_Uu(ULONG, UINT, unsigned long, unsigned, -, UINT_MAX);
}

/*-------------------------------------------------------------------------
 * Function:    H5T__conv_long_ulong
 *
 * Purpose:    Converts `long' to `unsigned long'
 *
 * Return:    Success:    non-negative
 *
 *            Failure:    negative
 *
 *-------------------------------------------------------------------------
 */
herr_t
H5T__conv_long_ulong(H5T_t *st, H5T_t *dt, H5T_cdata_t *cdata, const H5T_conv_ctx_t *conv_ctx, size_t nelmts,
                     size_t buf_stride, size_t H5_ATTR_UNUSED bkg_stride, void *buf, void H5_ATTR_UNUSED *bkg)
{
    H5T_CONV_su(LONG, ULONG, long, unsigned long, -, -);
}

/*-------------------------------------------------------------------------
 * Function:    H5T__conv_ulong_long
 *
 * Purpose:    Converts `unsigned long' to `long'
 *
 * Return:    Success:    non-negative
 *
 *            Failure:    negative
 *
 *-------------------------------------------------------------------------
 */
herr_t
H5T__conv_ulong_long(H5T_t *st, H5T_t *dt, H5T_cdata_t *cdata, const H5T_conv_ctx_t *conv_ctx, size_t nelmts,
                     size_t buf_stride, size_t H5_ATTR_UNUSED bkg_stride, void *buf, void H5_ATTR_UNUSED *bkg)
{
    H5T_CONV_us(ULONG, LONG, unsigned long, long, -, LONG_MAX);
}

/*-------------------------------------------------------------------------
 * Function:    H5T__conv_long_llong
 *
 * Purpose:    Converts `long' to `long long'
 *
 * Return:    Success:    Non-negative
 *
 *            Failure:    Negative
 *
 *-------------------------------------------------------------------------
 */
herr_t
H5T__conv_long_llong(H5T_t *st, H5T_t *dt, H5T_cdata_t *cdata, const H5T_conv_ctx_t *conv_ctx, size_t nelmts,
                     size_t buf_stride, size_t H5_ATTR_UNUSED bkg_stride, void *buf, void H5_ATTR_UNUSED *bkg)
{
    H5T_CONV_sS(LONG, LLONG, long, long long, -, -);
}

/*-------------------------------------------------------------------------
 * Function:    H5T__conv_long_ullong
 *
 * Purpose:    Converts `long' to `unsigned long long'
 *
 * Return:    Success:    Non-negative
 *
 *            Failure:    Negative
 *
 *-------------------------------------------------------------------------
 */
herr_t
H5T__conv_long_ullong(H5T_t *st, H5T_t *dt, H5T_cdata_t *cdata, const H5T_conv_ctx_t *conv_ctx, size_t nelmts,
                      size_t buf_stride, size_t H5_ATTR_UNUSED bkg_stride, void *buf,
                      void H5_ATTR_UNUSED *bkg)
{
    H5T_CONV_sU(LONG, ULLONG, long, unsigned long long, -, -);
}

/*-------------------------------------------------------------------------
 * Function:    H5T__conv_ulong_llong
 *
 * Purpose:    Converts `unsigned long' to `long long'
 *
 * Return:    Success:    Non-negative
 *
 *            Failure:    Negative
 *
 *-------------------------------------------------------------------------
 */
herr_t
H5T__conv_ulong_llong(H5T_t *st, H5T_t *dt, H5T_cdata_t *cdata, const H5T_conv_ctx_t *conv_ctx, size_t nelmts,
                      size_t buf_stride, size_t H5_ATTR_UNUSED bkg_stride, void *buf,
                      void H5_ATTR_UNUSED *bkg)
{
    H5T_CONV_uS(ULONG, LLONG, unsigned long, long long, -, LLONG_MAX);
}

/*-------------------------------------------------------------------------
 * Function:    H5T__conv_ulong_ullong
 *
 * Purpose:    Converts `unsigned long' to `unsigned long long'
 *
 * Return:    Success:    Non-negative
 *
 *            Failure:    Negative
 *
 *-------------------------------------------------------------------------
 */
herr_t
H5T__conv_ulong_ullong(H5T_t *st, H5T_t *dt, H5T_cdata_t *cdata, const H5T_conv_ctx_t *conv_ctx,
                       size_t nelmts, size_t buf_stride, size_t H5_ATTR_UNUSED bkg_stride, void *buf,
                       void H5_ATTR_UNUSED *bkg)
{
    H5T_CONV_uU(ULONG, ULLONG, unsigned long, unsigned long long, -, -);
}

/*-------------------------------------------------------------------------
 * Function:    H5T__conv_llong_schar
 *
 * Purpose:    Converts `long long' to `signed char'
 *
 * Return:    Success:    Non-negative
 *
 *            Failure:    Negative
 *
 *-------------------------------------------------------------------------
 */
herr_t
H5T__conv_llong_schar(H5T_t *st, H5T_t *dt, H5T_cdata_t *cdata, const H5T_conv_ctx_t *conv_ctx, size_t nelmts,
                      size_t buf_stride, size_t H5_ATTR_UNUSED bkg_stride, void *buf,
                      void H5_ATTR_UNUSED *bkg)
{
    H5T_CONV_Ss(LLONG, SCHAR, long long, signed char, SCHAR_MIN, SCHAR_MAX);
}

/*-------------------------------------------------------------------------
 * Function:    H5T__conv_llong_uchar
 *
 * Purpose:    Converts `long long' to `unsigned char'
 *
 * Return:    Success:    Non-negative
 *
 *            Failure:    Negative
 *
 *-------------------------------------------------------------------------
 */
herr_t
H5T__conv_llong_uchar(H5T_t *st, H5T_t *dt, H5T_cdata_t *cdata, const H5T_conv_ctx_t *conv_ctx, size_t nelmts,
                      size_t buf_stride, size_t H5_ATTR_UNUSED bkg_stride, void *buf,
                      void H5_ATTR_UNUSED *bkg)
{
    H5T_CONV_Su(LLONG, UCHAR, long long, unsigned char, -, UCHAR_MAX);
}

/*-------------------------------------------------------------------------
 * Function:    H5T__conv_ullong_schar
 *
 * Purpose:    Converts `unsigned long long' to `signed char'
 *
 * Return:    Success:    Non-negative
 *
 *            Failure:    Negative
 *
 *-------------------------------------------------------------------------
 */
herr_t
H5T__conv_ullong_schar(H5T_t *st, H5T_t *dt, H5T_cdata_t *cdata, const H5T_conv_ctx_t *conv_ctx,
                       size_t nelmts, size_t buf_stride, size_t H5_ATTR_UNUSED bkg_stride, void *buf,
                       void H5_ATTR_UNUSED *bkg)
{
    H5T_CONV_Us(ULLONG, SCHAR, unsigned long long, signed char, -, SCHAR_MAX);
}

/*-------------------------------------------------------------------------
 * Function:    H5T__conv_ullong_uchar
 *
 * Purpose:    Converts `unsigned long long' to `unsigned char'
 *
 * Return:    Success:    Non-negative
 *
 *            Failure:    Negative
 *
 *-------------------------------------------------------------------------
 */
herr_t
H5T__conv_ullong_uchar(H5T_t *st, H5T_t *dt, H5T_cdata_t *cdata, const H5T_conv_ctx_t *conv_ctx,
                       size_t nelmts, size_t buf_stride, size_t H5_ATTR_UNUSED bkg_stride, void *buf,
                       void H5_ATTR_UNUSED *bkg)
{
    H5T_CONV_Uu(ULLONG, UCHAR, unsigned long long, unsigned char, -, UCHAR_MAX);
}

/*-------------------------------------------------------------------------
 * Function:    H5T__conv_llong_short
 *
 * Purpose:    Converts `long long' to `short'
 *
 * Return:    Success:    Non-negative
 *
 *            Failure:    Negative
 *
 *-------------------------------------------------------------------------
 */
herr_t
H5T__conv_llong_short(H5T_t *st, H5T_t *dt, H5T_cdata_t *cdata, const H5T_conv_ctx_t *conv_ctx, size_t nelmts,
                      size_t buf_stride, size_t H5_ATTR_UNUSED bkg_stride, void *buf,
                      void H5_ATTR_UNUSED *bkg)
{
    H5T_CONV_Ss(LLONG, SHORT, long long, short, SHRT_MIN, SHRT_MAX);
}

/*-------------------------------------------------------------------------
 * Function:    H5T__conv_llong_ushort
 *
 * Purpose:    Converts `long long' to `unsigned short'
 *
 * Return:    Success:    Non-negative
 *
 *            Failure:    Negative
 *
 *-------------------------------------------------------------------------
 */
herr_t
H5T__conv_llong_ushort(H5T_t *st, H5T_t *dt, H5T_cdata_t *cdata, const H5T_conv_ctx_t *conv_ctx,
                       size_t nelmts, size_t buf_stride, size_t H5_ATTR_UNUSED bkg_stride, void *buf,
                       void H5_ATTR_UNUSED *bkg)
{
    H5T_CONV_Su(LLONG, USHORT, long long, unsigned short, -, USHRT_MAX);
}

/*-------------------------------------------------------------------------
 * Function:    H5T__conv_ullong_short
 *
 * Purpose:    Converts `unsigned long long' to `short'
 *
 * Return:    Success:    Non-negative
 *
 *            Failure:    Negative
 *
 *-------------------------------------------------------------------------
 */
herr_t
H5T__conv_ullong_short(H5T_t *st, H5T_t *dt, H5T_cdata_t *cdata, const H5T_conv_ctx_t *conv_ctx,
                       size_t nelmts, size_t buf_stride, size_t H5_ATTR_UNUSED bkg_stride, void *buf,
                       void H5_ATTR_UNUSED *bkg)
{
    H5T_CONV_Us(ULLONG, SHORT, unsigned long long, short, -, SHRT_MAX);
}

/*-------------------------------------------------------------------------
 * Function:    H5T__conv_ullong_ushort
 *
 * Purpose:    Converts `unsigned long long' to `unsigned short'
 *
 * Return:    Success:    Non-negative
 *
 *            Failure:    Negative
 *
 *-------------------------------------------------------------------------
 */
herr_t
H5T__conv_ullong_ushort(H5T_t *st, H5T_t *dt, H5T_cdata_t *cdata, const H5T_conv_ctx_t *conv_ctx,
                        size_t nelmts, size_t buf_stride, size_t H5_ATTR_UNUSED bkg_stride, void *buf,
                        void H5_ATTR_UNUSED *bkg)
{
    H5T_CONV_Uu(ULLONG, USHORT, unsigned long long, unsigned short, -, USHRT_MAX);
}

/*-------------------------------------------------------------------------
 * Function:    H5T__conv_llong_int
 *
 * Purpose:    Converts `long long' to `int'
 *
 * Return:    Success:    Non-negative
 *
 *            Failure:    Negative
 *
 *-------------------------------------------------------------------------
 */
herr_t
H5T__conv_llong_int(H5T_t *st, H5T_t *dt, H5T_cdata_t *cdata, const H5T_conv_ctx_t *conv_ctx, size_t nelmts,
                    size_t buf_stride, size_t H5_ATTR_UNUSED bkg_stride, void *buf, void H5_ATTR_UNUSED *bkg)
{
    H5T_CONV_Ss(LLONG, INT, long long, int, INT_MIN, INT_MAX);
}

/*-------------------------------------------------------------------------
 * Function:    H5T__conv_llong_uint
 *
 * Purpose:    Converts `long long' to `unsigned int'
 *
 * Return:    Success:    Non-negative
 *
 *            Failure:    Negative
 *
 *-------------------------------------------------------------------------
 */
herr_t
H5T__conv_llong_uint(H5T_t *st, H5T_t *dt, H5T_cdata_t *cdata, const H5T_conv_ctx_t *conv_ctx, size_t nelmts,
                     size_t buf_stride, size_t H5_ATTR_UNUSED bkg_stride, void *buf, void H5_ATTR_UNUSED *bkg)
{
    H5T_CONV_Su(LLONG, UINT, long long, unsigned, -, UINT_MAX);
}

/*-------------------------------------------------------------------------
 * Function:    H5T__conv_ullong_int
 *
 * Purpose:    Converts `unsigned long long' to `int'
 *
 * Return:    Success:    Non-negative
 *
 *            Failure:    Negative
 *
 *-------------------------------------------------------------------------
 */
herr_t
H5T__conv_ullong_int(H5T_t *st, H5T_t *dt, H5T_cdata_t *cdata, const H5T_conv_ctx_t *conv_ctx, size_t nelmts,
                     size_t buf_stride, size_t H5_ATTR_UNUSED bkg_stride, void *buf, void H5_ATTR_UNUSED *bkg)
{
    H5T_CONV_Us(ULLONG, INT, unsigned long long, int, -, INT_MAX);
}

/*-------------------------------------------------------------------------
 * Function:    H5T__conv_ullong_uint
 *
 * Purpose:    Converts `unsigned long long' to `unsigned int'
 *
 * Return:    Success:    Non-negative
 *
 *            Failure:    Negative
 *
 *-------------------------------------------------------------------------
 */
herr_t
H5T__conv_ullong_uint(H5T_t *st, H5T_t *dt, H5T_cdata_t *cdata, const H5T_conv_ctx_t *conv_ctx, size_t nelmts,
                      size_t buf_stride, size_t H5_ATTR_UNUSED bkg_stride, void *buf,
                      void H5_ATTR_UNUSED *bkg)
{
    H5T_CONV_Uu(ULLONG, UINT, unsigned long long, unsigned, -, UINT_MAX);
}

/*-------------------------------------------------------------------------
 * Function:    H5T__conv_llong_long
 *
 * Purpose:    Converts `long long' to `long'
 *
 * Return:    Success:    Non-negative
 *
 *            Failure:    Negative
 *
 *-------------------------------------------------------------------------
 */
herr_t
H5T__conv_llong_long(H5T_t *st, H5T_t *dt, H5T_cdata_t *cdata, const H5T_conv_ctx_t *conv_ctx, size_t nelmts,
                     size_t buf_stride, size_t H5_ATTR_UNUSED bkg_stride, void *buf, void H5_ATTR_UNUSED *bkg)
{
    H5T_CONV_Ss(LLONG, LONG, long long, long, LONG_MIN, LONG_MAX);
}

/*-------------------------------------------------------------------------
 * Function:    H5T__conv_llong_ulong
 *
 * Purpose:    Converts `long long' to `unsigned long'
 *
 * Return:    Success:    Non-negative
 *
 *            Failure:    Negative
 *
 *-------------------------------------------------------------------------
 */
herr_t
H5T__conv_llong_ulong(H5T_t *st, H5T_t *dt, H5T_cdata_t *cdata, const H5T_conv_ctx_t *conv_ctx, size_t nelmts,
                      size_t buf_stride, size_t H5_ATTR_UNUSED bkg_stride, void *buf,
                      void H5_ATTR_UNUSED *bkg)
{
    H5T_CONV_Su(LLONG, ULONG, long long, unsigned long, -, ULONG_MAX);
}

/*-------------------------------------------------------------------------
 * Function:    H5T__conv_ullong_long
 *
 * Purpose:    Converts `unsigned long long' to `long'
 *
 * Return:    Success:    Non-negative
 *
 *            Failure:    Negative
 *
 *-------------------------------------------------------------------------
 */
herr_t
H5T__conv_ullong_long(H5T_t *st, H5T_t *dt, H5T_cdata_t *cdata, const H5T_conv_ctx_t *conv_ctx, size_t nelmts,
                      size_t buf_stride, size_t H5_ATTR_UNUSED bkg_stride, void *buf,
                      void H5_ATTR_UNUSED *bkg)
{
    H5T_CONV_Us(ULLONG, LONG, unsigned long long, long, -, LONG_MAX);
}

/*-------------------------------------------------------------------------
 * Function:    H5T__conv_ullong_ulong
 *
 * Purpose:    Converts `unsigned long long' to `unsigned long'
 *
 * Return:    Success:    Non-negative
 *
 *            Failure:    Negative
 *
 *-------------------------------------------------------------------------
 */
herr_t
H5T__conv_ullong_ulong(H5T_t *st, H5T_t *dt, H5T_cdata_t *cdata, const H5T_conv_ctx_t *conv_ctx,
                       size_t nelmts, size_t buf_stride, size_t H5_ATTR_UNUSED bkg_stride, void *buf,
                       void H5_ATTR_UNUSED *bkg)
{
    H5T_CONV_Uu(ULLONG, ULONG, unsigned long long, unsigned long, -, ULONG_MAX);
}

/*-------------------------------------------------------------------------
 * Function:    H5T__conv_llong_ullong
 *
 * Purpose:    Converts `long long' to `unsigned long long'
 *
 * Return:    Success:    non-negative
 *
 *            Failure:    negative
 *
 *-------------------------------------------------------------------------
 */
herr_t
H5T__conv_llong_ullong(H5T_t *st, H5T_t *dt, H5T_cdata_t *cdata, const H5T_conv_ctx_t *conv_ctx,
                       size_t nelmts, size_t buf_stride, size_t H5_ATTR_UNUSED bkg_stride, void *buf,
                       void H5_ATTR_UNUSED *bkg)
{
    H5T_CONV_su(LLONG, ULLONG, long long, unsigned long long, -, -);
}

/*-------------------------------------------------------------------------
 * Function:    H5T__conv_ullong_llong
 *
 * Purpose:    Converts `unsigned long long' to `long long'
 *
 * Return:    Success:    non-negative
 *
 *            Failure:    negative
 *
 *-------------------------------------------------------------------------
 */
herr_t
H5T__conv_ullong_llong(H5T_t *st, H5T_t *dt, H5T_cdata_t *cdata, const H5T_conv_ctx_t *conv_ctx,
                       size_t nelmts, size_t buf_stride, size_t H5_ATTR_UNUSED bkg_stride, void *buf,
                       void H5_ATTR_UNUSED *bkg)
{
    H5T_CONV_us(ULLONG, LLONG, unsigned long long, long long, -, LLONG_MAX);
}

/*-------------------------------------------------------------------------
 * Function:    H5T__conv_float_double
 *
 * Purpose:    Convert native `float' to native `double' using hardware.
 *        This is a fast special case.
 *
 * Return:    Non-negative on success/Negative on failure
 *
 *-------------------------------------------------------------------------
 */
herr_t
H5T__conv_float_double(H5T_t *st, H5T_t *dt, H5T_cdata_t *cdata, const H5T_conv_ctx_t *conv_ctx,
                       size_t nelmts, size_t buf_stride, size_t H5_ATTR_UNUSED bkg_stride, void *buf,
                       void H5_ATTR_UNUSED *bkg)
{
    H5T_CONV_fF(FLOAT, DOUBLE, float, double, -, -);
}

/*-------------------------------------------------------------------------
 * Function:    H5T__conv_float_ldouble
 *
 * Purpose:    Convert native `float' to native `long double' using hardware.
 *        This is a fast special case.
 *
 * Return:    Non-negative on success/Negative on failure
 *
 *-------------------------------------------------------------------------
 */
herr_t
H5T__conv_float_ldouble(H5T_t *st, H5T_t *dt, H5T_cdata_t *cdata, const H5T_conv_ctx_t *conv_ctx,
                        size_t nelmts, size_t buf_stride, size_t H5_ATTR_UNUSED bkg_stride, void *buf,
                        void H5_ATTR_UNUSED *bkg)
{
    H5T_CONV_fF(FLOAT, LDOUBLE, float, long double, -, -);
}

/*-------------------------------------------------------------------------
 * Function:    H5T__conv_double_float
 *
 * Purpose:    Convert native `double' to native `float' using hardware.
 *        This is a fast special case.
 *
 * Return:    Non-negative on success/Negative on failure
 *
 *-------------------------------------------------------------------------
 */
herr_t
H5T__conv_double_float(H5T_t *st, H5T_t *dt, H5T_cdata_t *cdata, const H5T_conv_ctx_t *conv_ctx,
                       size_t nelmts, size_t buf_stride, size_t H5_ATTR_UNUSED bkg_stride, void *buf,
                       void H5_ATTR_UNUSED *bkg)
{
    H5T_CONV_Ff(DOUBLE, FLOAT, double, float, -FLT_MAX, FLT_MAX);
}

/*-------------------------------------------------------------------------
 * Function:    H5T__conv_double_ldouble
 *
 * Purpose:    Convert native `double' to native `long double' using hardware.
 *        This is a fast special case.
 *
 * Return:    Non-negative on success/Negative on failure
 *
 *-------------------------------------------------------------------------
 */
herr_t
H5T__conv_double_ldouble(H5T_t *st, H5T_t *dt, H5T_cdata_t *cdata, const H5T_conv_ctx_t *conv_ctx,
                         size_t nelmts, size_t buf_stride, size_t H5_ATTR_UNUSED bkg_stride, void *buf,
                         void H5_ATTR_UNUSED *bkg)
{
    H5T_CONV_fF(DOUBLE, LDOUBLE, double, long double, -, -);
}

/*-------------------------------------------------------------------------
 * Function:    H5T__conv_ldouble_float
 *
 * Purpose:    Convert native `long double' to native `float' using hardware.
 *        This is a fast special case.
 *
 * Return:    Non-negative on success/Negative on failure
 *
 *-------------------------------------------------------------------------
 */
herr_t
H5T__conv_ldouble_float(H5T_t *st, H5T_t *dt, H5T_cdata_t *cdata, const H5T_conv_ctx_t *conv_ctx,
                        size_t nelmts, size_t buf_stride, size_t H5_ATTR_UNUSED bkg_stride, void *buf,
                        void H5_ATTR_UNUSED *bkg)
{
    H5T_CONV_Ff(LDOUBLE, FLOAT, long double, float, -FLT_MAX, FLT_MAX);
}

/*-------------------------------------------------------------------------
 * Function:    H5T__conv_ldouble_double
 *
 * Purpose:    Convert native `long double' to native `double' using hardware.
 *        This is a fast special case.
 *
 * Return:    Non-negative on success/Negative on failure
 *
 *-------------------------------------------------------------------------
 */
herr_t
H5T__conv_ldouble_double(H5T_t *st, H5T_t *dt, H5T_cdata_t *cdata, const H5T_conv_ctx_t *conv_ctx,
                         size_t nelmts, size_t buf_stride, size_t H5_ATTR_UNUSED bkg_stride, void *buf,
                         void H5_ATTR_UNUSED *bkg)
{
    H5T_CONV_Ff(LDOUBLE, DOUBLE, long double, double, -DBL_MAX, DBL_MAX);
}

/*-------------------------------------------------------------------------
 * Function:    H5T__conv_schar_float
 *
 * Purpose:    Convert native signed char to native float using hardware.
 *        This is a fast special case.
 *
 * Return:    Non-negative on success/Negative on failure
 *
 *-------------------------------------------------------------------------
 */
herr_t
H5T__conv_schar_float(H5T_t *st, H5T_t *dt, H5T_cdata_t *cdata, const H5T_conv_ctx_t *conv_ctx, size_t nelmts,
                      size_t buf_stride, size_t H5_ATTR_UNUSED bkg_stride, void *buf,
                      void H5_ATTR_UNUSED *bkg)
{
    H5T_CONV_xF(SCHAR, FLOAT, signed char, float, -, -);
}

/*-------------------------------------------------------------------------
 * Function:    H5T__conv_schar_double
 *
 * Purpose:    Convert native signed char to native double using hardware.
 *        This is a fast special case.
 *
 * Return:    Non-negative on success/Negative on failure
 *
 *-------------------------------------------------------------------------
 */
herr_t
H5T__conv_schar_double(H5T_t *st, H5T_t *dt, H5T_cdata_t *cdata, const H5T_conv_ctx_t *conv_ctx,
                       size_t nelmts, size_t buf_stride, size_t H5_ATTR_UNUSED bkg_stride, void *buf,
                       void H5_ATTR_UNUSED *bkg)
{
    H5T_CONV_xF(SCHAR, DOUBLE, signed char, double, -, -);
}

/*-------------------------------------------------------------------------
 * Function:    H5T__conv_schar_ldouble
 *
 * Purpose:    Convert native signed char to native long double using
 *              hardware.  This is a fast special case.
 *
 * Return:    Non-negative on success/Negative on failure
 *
 *-------------------------------------------------------------------------
 */
herr_t
H5T__conv_schar_ldouble(H5T_t *st, H5T_t *dt, H5T_cdata_t *cdata, const H5T_conv_ctx_t *conv_ctx,
                        size_t nelmts, size_t buf_stride, size_t H5_ATTR_UNUSED bkg_stride, void *buf,
                        void H5_ATTR_UNUSED *bkg)
{
    H5T_CONV_xF(SCHAR, LDOUBLE, signed char, long double, -, -);
}

/*-------------------------------------------------------------------------
 * Function:    H5T__conv_uchar_float
 *
 * Purpose:    Convert native unsigned char to native float using hardware.
 *        This is a fast special case.
 *
 * Return:    Non-negative on success/Negative on failure
 *
 *-------------------------------------------------------------------------
 */
herr_t
H5T__conv_uchar_float(H5T_t *st, H5T_t *dt, H5T_cdata_t *cdata, const H5T_conv_ctx_t *conv_ctx, size_t nelmts,
                      size_t buf_stride, size_t H5_ATTR_UNUSED bkg_stride, void *buf,
                      void H5_ATTR_UNUSED *bkg)
{
    H5T_CONV_xF(UCHAR, FLOAT, unsigned char, float, -, -);
}

/*-------------------------------------------------------------------------
 * Function:    H5T__conv_uchar_double
 *
 * Purpose:    Convert native unsigned char to native double using hardware.
 *        This is a fast special case.
 *
 * Return:    Non-negative on success/Negative on failure
 *
 *-------------------------------------------------------------------------
 */
herr_t
H5T__conv_uchar_double(H5T_t *st, H5T_t *dt, H5T_cdata_t *cdata, const H5T_conv_ctx_t *conv_ctx,
                       size_t nelmts, size_t buf_stride, size_t H5_ATTR_UNUSED bkg_stride, void *buf,
                       void H5_ATTR_UNUSED *bkg)
{
    H5T_CONV_xF(UCHAR, DOUBLE, unsigned char, double, -, -);
}

/*-------------------------------------------------------------------------
 * Function:    H5T__conv_uchar_ldouble
 *
 * Purpose:    Convert native unsigned char to native long double using
 *              hardware.  This is a fast special case.
 *
 * Return:    Non-negative on success/Negative on failure
 *
 *-------------------------------------------------------------------------
 */
herr_t
H5T__conv_uchar_ldouble(H5T_t *st, H5T_t *dt, H5T_cdata_t *cdata, const H5T_conv_ctx_t *conv_ctx,
                        size_t nelmts, size_t buf_stride, size_t H5_ATTR_UNUSED bkg_stride, void *buf,
                        void H5_ATTR_UNUSED *bkg)
{
    H5T_CONV_xF(UCHAR, LDOUBLE, unsigned char, long double, -, -);
}

/*-------------------------------------------------------------------------
 * Function:    H5T__conv_short_float
 *
 * Purpose:    Convert native short to native float using hardware.
 *        This is a fast special case.
 *
 * Return:    Non-negative on success/Negative on failure
 *
 *-------------------------------------------------------------------------
 */
herr_t
H5T__conv_short_float(H5T_t *st, H5T_t *dt, H5T_cdata_t *cdata, const H5T_conv_ctx_t *conv_ctx, size_t nelmts,
                      size_t buf_stride, size_t H5_ATTR_UNUSED bkg_stride, void *buf,
                      void H5_ATTR_UNUSED *bkg)
{
    H5T_CONV_xF(SHORT, FLOAT, short, float, -, -);
}

/*-------------------------------------------------------------------------
 * Function:    H5T__conv_short_double
 *
 * Purpose:    Convert native short to native double using hardware.
 *        This is a fast special case.
 *
 * Return:    Non-negative on success/Negative on failure
 *
 *-------------------------------------------------------------------------
 */
herr_t
H5T__conv_short_double(H5T_t *st, H5T_t *dt, H5T_cdata_t *cdata, const H5T_conv_ctx_t *conv_ctx,
                       size_t nelmts, size_t buf_stride, size_t H5_ATTR_UNUSED bkg_stride, void *buf,
                       void H5_ATTR_UNUSED *bkg)
{
    H5T_CONV_xF(SHORT, DOUBLE, short, double, -, -);
}

/*-------------------------------------------------------------------------
 * Function:    H5T__conv_short_ldouble
 *
 * Purpose:    Convert native short to native long double using hardware.
 *        This is a fast special case.
 *
 * Return:    Non-negative on success/Negative on failure
 *
 *-------------------------------------------------------------------------
 */
herr_t
H5T__conv_short_ldouble(H5T_t *st, H5T_t *dt, H5T_cdata_t *cdata, const H5T_conv_ctx_t *conv_ctx,
                        size_t nelmts, size_t buf_stride, size_t H5_ATTR_UNUSED bkg_stride, void *buf,
                        void H5_ATTR_UNUSED *bkg)
{
    H5T_CONV_xF(SHORT, LDOUBLE, short, long double, -, -);
}

/*-------------------------------------------------------------------------
 * Function:    H5T__conv_ushort_float
 *
 * Purpose:    Convert native unsigned short to native float using hardware.
 *        This is a fast special case.
 *
 * Return:    Non-negative on success/Negative on failure
 *
 *-------------------------------------------------------------------------
 */
herr_t
H5T__conv_ushort_float(H5T_t *st, H5T_t *dt, H5T_cdata_t *cdata, const H5T_conv_ctx_t *conv_ctx,
                       size_t nelmts, size_t buf_stride, size_t H5_ATTR_UNUSED bkg_stride, void *buf,
                       void H5_ATTR_UNUSED *bkg)
{
    H5T_CONV_xF(USHORT, FLOAT, unsigned short, float, -, -);
}

/*-------------------------------------------------------------------------
 * Function:    H5T__conv_ushort_double
 *
 * Purpose:    Convert native unsigned short to native double using hardware.
 *        This is a fast special case.
 *
 * Return:    Non-negative on success/Negative on failure
 *
 *-------------------------------------------------------------------------
 */
herr_t
H5T__conv_ushort_double(H5T_t *st, H5T_t *dt, H5T_cdata_t *cdata, const H5T_conv_ctx_t *conv_ctx,
                        size_t nelmts, size_t buf_stride, size_t H5_ATTR_UNUSED bkg_stride, void *buf,
                        void H5_ATTR_UNUSED *bkg)
{
    H5T_CONV_xF(USHORT, DOUBLE, unsigned short, double, -, -);
}

/*-------------------------------------------------------------------------
 * Function:    H5T__conv_ushort_ldouble
 *
 * Purpose:    Convert native unsigned short to native long double using
 *              hardware.  This is a fast special case.
 *
 * Return:    Non-negative on success/Negative on failure
 *
 *-------------------------------------------------------------------------
 */
herr_t
H5T__conv_ushort_ldouble(H5T_t *st, H5T_t *dt, H5T_cdata_t *cdata, const H5T_conv_ctx_t *conv_ctx,
                         size_t nelmts, size_t buf_stride, size_t H5_ATTR_UNUSED bkg_stride, void *buf,
                         void H5_ATTR_UNUSED *bkg)
{
    H5T_CONV_xF(USHORT, LDOUBLE, unsigned short, long double, -, -);
}

/*-------------------------------------------------------------------------
 * Function:    H5T__conv_int_float
 *
 * Purpose:    Convert native integer to native float using hardware.
 *        This is a fast special case.
 *
 * Return:    Non-negative on success/Negative on failure
 *
 *-------------------------------------------------------------------------
 */
herr_t
H5T__conv_int_float(H5T_t *st, H5T_t *dt, H5T_cdata_t *cdata, const H5T_conv_ctx_t *conv_ctx, size_t nelmts,
                    size_t buf_stride, size_t H5_ATTR_UNUSED bkg_stride, void *buf, void H5_ATTR_UNUSED *bkg)
{
    H5T_CONV_xF(INT, FLOAT, int, float, -, -);
}

/*-------------------------------------------------------------------------
 * Function:    H5T__conv_int_double
 *
 * Purpose:    Convert native integer to native double using hardware.
 *        This is a fast special case.
 *
 * Return:    Non-negative on success/Negative on failure
 *
 *-------------------------------------------------------------------------
 */
herr_t
H5T__conv_int_double(H5T_t *st, H5T_t *dt, H5T_cdata_t *cdata, const H5T_conv_ctx_t *conv_ctx, size_t nelmts,
                     size_t buf_stride, size_t H5_ATTR_UNUSED bkg_stride, void *buf, void H5_ATTR_UNUSED *bkg)
{
    H5T_CONV_xF(INT, DOUBLE, int, double, -, -);
}

/*-------------------------------------------------------------------------
 * Function:    H5T__conv_int_ldouble
 *
 * Purpose:    Convert native integer to native long double using hardware.
 *        This is a fast special case.
 *
 * Return:    Non-negative on success/Negative on failure
 *
 *-------------------------------------------------------------------------
 */
herr_t
H5T__conv_int_ldouble(H5T_t *st, H5T_t *dt, H5T_cdata_t *cdata, const H5T_conv_ctx_t *conv_ctx, size_t nelmts,
                      size_t buf_stride, size_t H5_ATTR_UNUSED bkg_stride, void *buf,
                      void H5_ATTR_UNUSED *bkg)
{
    H5T_CONV_xF(INT, LDOUBLE, int, long double, -, -);
}

/*-------------------------------------------------------------------------
 * Function:    H5T__conv_uint_float
 *
 * Purpose:    Convert native unsigned integer to native float using
 *              hardware.  This is a fast special case.
 *
 * Return:    Non-negative on success/Negative on failure
 *
 *-------------------------------------------------------------------------
 */
herr_t
H5T__conv_uint_float(H5T_t *st, H5T_t *dt, H5T_cdata_t *cdata, const H5T_conv_ctx_t *conv_ctx, size_t nelmts,
                     size_t buf_stride, size_t H5_ATTR_UNUSED bkg_stride, void *buf, void H5_ATTR_UNUSED *bkg)
{
    H5T_CONV_xF(UINT, FLOAT, unsigned int, float, -, -);
}

/*-------------------------------------------------------------------------
 * Function:    H5T__conv_uint_double
 *
 * Purpose:    Convert native unsigned integer to native double using
 *              hardware.  This is a fast special case.
 *
 * Return:    Non-negative on success/Negative on failure
 *
 *-------------------------------------------------------------------------
 */
herr_t
H5T__conv_uint_double(H5T_t *st, H5T_t *dt, H5T_cdata_t *cdata, const H5T_conv_ctx_t *conv_ctx, size_t nelmts,
                      size_t buf_stride, size_t H5_ATTR_UNUSED bkg_stride, void *buf,
                      void H5_ATTR_UNUSED *bkg)
{
    H5T_CONV_xF(UINT, DOUBLE, unsigned int, double, -, -);
}

/*-------------------------------------------------------------------------
 * Function:    H5T__conv_uint_ldouble
 *
 * Purpose:    Convert native unsigned integer to native long double using
 *              hardware.  This is a fast special case.
 *
 * Return:    Non-negative on success/Negative on failure
 *
 *-------------------------------------------------------------------------
 */
herr_t
H5T__conv_uint_ldouble(H5T_t *st, H5T_t *dt, H5T_cdata_t *cdata, const H5T_conv_ctx_t *conv_ctx,
                       size_t nelmts, size_t buf_stride, size_t H5_ATTR_UNUSED bkg_stride, void *buf,
                       void H5_ATTR_UNUSED *bkg)
{
    H5T_CONV_xF(UINT, LDOUBLE, unsigned int, long double, -, -);
}

/*-------------------------------------------------------------------------
 * Function:    H5T__conv_long_float
 *
 * Purpose:    Convert native long to native float using hardware.
 *        This is a fast special case.
 *
 * Return:    Non-negative on success/Negative on failure
 *
 *-------------------------------------------------------------------------
 */
herr_t
H5T__conv_long_float(H5T_t *st, H5T_t *dt, H5T_cdata_t *cdata, const H5T_conv_ctx_t *conv_ctx, size_t nelmts,
                     size_t buf_stride, size_t H5_ATTR_UNUSED bkg_stride, void *buf, void H5_ATTR_UNUSED *bkg)
{
    H5T_CONV_xF(LONG, FLOAT, long, float, -, -);
}

/*-------------------------------------------------------------------------
 * Function:    H5T__conv_long_double
 *
 * Purpose:    Convert native long to native double using hardware.
 *        This is a fast special case.
 *
 * Return:    Non-negative on success/Negative on failure
 *
 *-------------------------------------------------------------------------
 */
herr_t
H5T__conv_long_double(H5T_t *st, H5T_t *dt, H5T_cdata_t *cdata, const H5T_conv_ctx_t *conv_ctx, size_t nelmts,
                      size_t buf_stride, size_t H5_ATTR_UNUSED bkg_stride, void *buf,
                      void H5_ATTR_UNUSED *bkg)
{
    H5T_CONV_xF(LONG, DOUBLE, long, double, -, -);
}

/*-------------------------------------------------------------------------
 * Function:    H5T__conv_long_ldouble
 *
 * Purpose:    Convert native long to native long double using hardware.
 *        This is a fast special case.
 *
 * Return:    Non-negative on success/Negative on failure
 *
 *-------------------------------------------------------------------------
 */
herr_t
H5T__conv_long_ldouble(H5T_t *st, H5T_t *dt, H5T_cdata_t *cdata, const H5T_conv_ctx_t *conv_ctx,
                       size_t nelmts, size_t buf_stride, size_t H5_ATTR_UNUSED bkg_stride, void *buf,
                       void H5_ATTR_UNUSED *bkg)
{
    H5T_CONV_xF(LONG, LDOUBLE, long, long double, -, -);
}

/*-------------------------------------------------------------------------
 * Function:    H5T__conv_ulong_float
 *
 * Purpose:    Convert native unsigned long to native float using hardware.
 *        This is a fast special case.
 *
 * Return:    Non-negative on success/Negative on failure
 *
 *-------------------------------------------------------------------------
 */
herr_t
H5T__conv_ulong_float(H5T_t *st, H5T_t *dt, H5T_cdata_t *cdata, const H5T_conv_ctx_t *conv_ctx, size_t nelmts,
                      size_t buf_stride, size_t H5_ATTR_UNUSED bkg_stride, void *buf,
                      void H5_ATTR_UNUSED *bkg)
{
    H5T_CONV_xF(ULONG, FLOAT, unsigned long, float, -, -);
}

/*-------------------------------------------------------------------------
 * Function:    H5T__conv_ulong_double
 *
 * Purpose:    Convert native unsigned long to native double using hardware.
 *        This is a fast special case.
 *
 * Return:    Non-negative on success/Negative on failure
 *
 *-------------------------------------------------------------------------
 */
herr_t
H5T__conv_ulong_double(H5T_t *st, H5T_t *dt, H5T_cdata_t *cdata, const H5T_conv_ctx_t *conv_ctx,
                       size_t nelmts, size_t buf_stride, size_t H5_ATTR_UNUSED bkg_stride, void *buf,
                       void H5_ATTR_UNUSED *bkg)
{
    H5T_CONV_xF(ULONG, DOUBLE, unsigned long, double, -, -);
}

/*-------------------------------------------------------------------------
 * Function:    H5T__conv_ulong_ldouble
 *
 * Purpose:    Convert native unsigned long to native long double using
 *              hardware.  This is a fast special case.
 *
 * Return:    Non-negative on success/Negative on failure
 *
 *-------------------------------------------------------------------------
 */
herr_t
H5T__conv_ulong_ldouble(H5T_t *st, H5T_t *dt, H5T_cdata_t *cdata, const H5T_conv_ctx_t *conv_ctx,
                        size_t nelmts, size_t buf_stride, size_t H5_ATTR_UNUSED bkg_stride, void *buf,
                        void H5_ATTR_UNUSED *bkg)
{
    H5T_CONV_xF(ULONG, LDOUBLE, unsigned long, long double, -, -);
}

/*-------------------------------------------------------------------------
 * Function:    H5T__conv_llong_float
 *
 * Purpose:    Convert native long long to native float using hardware.
 *        This is a fast special case.
 *
 * Return:    Non-negative on success/Negative on failure
 *
 *-------------------------------------------------------------------------
 */
herr_t
H5T__conv_llong_float(H5T_t *st, H5T_t *dt, H5T_cdata_t *cdata, const H5T_conv_ctx_t *conv_ctx, size_t nelmts,
                      size_t buf_stride, size_t H5_ATTR_UNUSED bkg_stride, void *buf,
                      void H5_ATTR_UNUSED *bkg)
{
    H5T_CONV_xF(LLONG, FLOAT, long long, float, -, -);
}

/*-------------------------------------------------------------------------
 * Function:    H5T__conv_llong_double
 *
 * Purpose:    Convert native long long to native double using hardware.
 *        This is a fast special case.
 *
 * Return:    Non-negative on success/Negative on failure
 *
 *-------------------------------------------------------------------------
 */
herr_t
H5T__conv_llong_double(H5T_t *st, H5T_t *dt, H5T_cdata_t *cdata, const H5T_conv_ctx_t *conv_ctx,
                       size_t nelmts, size_t buf_stride, size_t H5_ATTR_UNUSED bkg_stride, void *buf,
                       void H5_ATTR_UNUSED *bkg)
{
    H5T_CONV_xF(LLONG, DOUBLE, long long, double, -, -);
}

/*-------------------------------------------------------------------------
 * Function:    H5T__conv_llong_ldouble
 *
 * Purpose:    Convert native long long to native long double using
 *              hardware.  This is a fast special case.
 *
 * Return:    Non-negative on success/Negative on failure
 *
 *-------------------------------------------------------------------------
 */
#ifdef H5T_CONV_INTERNAL_LLONG_LDOUBLE
herr_t
H5T__conv_llong_ldouble(H5T_t *st, H5T_t *dt, H5T_cdata_t *cdata, const H5T_conv_ctx_t *conv_ctx,
                        size_t nelmts, size_t buf_stride, size_t H5_ATTR_UNUSED bkg_stride, void *buf,
                        void H5_ATTR_UNUSED *bkg)
{
    H5T_CONV_xF(LLONG, LDOUBLE, long long, long double, -, -);
}
#endif /* H5T_CONV_INTERNAL_LLONG_LDOUBLE */

/*-------------------------------------------------------------------------
 * Function:    H5T__conv_ullong_float
 *
 * Purpose:    Convert native unsigned long long to native float using
 *              hardware.  This is a fast special case.
 *
 * Return:    Non-negative on success/Negative on failure
 *
 *-------------------------------------------------------------------------
 */
herr_t
H5T__conv_ullong_float(H5T_t *st, H5T_t *dt, H5T_cdata_t *cdata, const H5T_conv_ctx_t *conv_ctx,
                       size_t nelmts, size_t buf_stride, size_t H5_ATTR_UNUSED bkg_stride, void *buf,
                       void H5_ATTR_UNUSED *bkg)
{
    H5T_CONV_xF(ULLONG, FLOAT, unsigned long long, float, -, -);
}

/*-------------------------------------------------------------------------
 * Function:    H5T__conv_ullong_double
 *
 * Purpose:    Convert native unsigned long long to native double using
 *              hardware.  This is a fast special case.
 *
 * Return:    Non-negative on success/Negative on failure
 *
 *-------------------------------------------------------------------------
 */
herr_t
H5T__conv_ullong_double(H5T_t *st, H5T_t *dt, H5T_cdata_t *cdata, const H5T_conv_ctx_t *conv_ctx,
                        size_t nelmts, size_t buf_stride, size_t H5_ATTR_UNUSED bkg_stride, void *buf,
                        void H5_ATTR_UNUSED *bkg)
{
    H5T_CONV_xF(ULLONG, DOUBLE, unsigned long long, double, -, -);
}

/*-------------------------------------------------------------------------
 * Function:    H5T__conv_ullong_ldouble
 *
 * Purpose:    Convert native unsigned long long to native long double using
 *              hardware.  This is a fast special case.
 *
 * Return:    Non-negative on success/Negative on failure
 *
 *-------------------------------------------------------------------------
 */
#ifdef H5T_CONV_INTERNAL_ULLONG_LDOUBLE
herr_t
H5T__conv_ullong_ldouble(H5T_t *st, H5T_t *dt, H5T_cdata_t *cdata, const H5T_conv_ctx_t *conv_ctx,
                         size_t nelmts, size_t buf_stride, size_t H5_ATTR_UNUSED bkg_stride, void *buf,
                         void H5_ATTR_UNUSED *bkg)
{
    H5T_CONV_xF(ULLONG, LDOUBLE, unsigned long long, long double, -, -);
}
#endif /*H5T_CONV_INTERNAL_ULLONG_LDOUBLE*/

/*-------------------------------------------------------------------------
 * Function:    H5T__conv_float_schar
 *
 * Purpose:    Convert native float to native signed char using
 *              hardware.  This is a fast special case.
 *
 * Return:    Non-negative on success/Negative on failure
 *
 *-------------------------------------------------------------------------
 */
herr_t
H5T__conv_float_schar(H5T_t *st, H5T_t *dt, H5T_cdata_t *cdata, const H5T_conv_ctx_t *conv_ctx, size_t nelmts,
                      size_t buf_stride, size_t H5_ATTR_UNUSED bkg_stride, void *buf,
                      void H5_ATTR_UNUSED *bkg)
{
    H5_GCC_CLANG_DIAG_OFF("float-equal")
    H5T_CONV_Fx(FLOAT, SCHAR, float, signed char, SCHAR_MIN, SCHAR_MAX);
    H5_GCC_CLANG_DIAG_ON("float-equal")
}

/*-------------------------------------------------------------------------
 * Function:    H5T__conv_float_uchar
 *
 * Purpose:    Convert native float to native unsigned char using
 *              hardware.  This is a fast special case.
 *
 * Return:    Non-negative on success/Negative on failure
 *
 *-------------------------------------------------------------------------
 */
herr_t
H5T__conv_float_uchar(H5T_t *st, H5T_t *dt, H5T_cdata_t *cdata, const H5T_conv_ctx_t *conv_ctx, size_t nelmts,
                      size_t buf_stride, size_t H5_ATTR_UNUSED bkg_stride, void *buf,
                      void H5_ATTR_UNUSED *bkg)
{
    H5_GCC_CLANG_DIAG_OFF("float-equal")
    H5T_CONV_Fx(FLOAT, UCHAR, float, unsigned char, 0, UCHAR_MAX);
    H5_GCC_CLANG_DIAG_ON("float-equal")
}

/*-------------------------------------------------------------------------
 * Function:    H5T__conv_double_schar
 *
 * Purpose:    Convert native double to native signed char using
 *              hardware.  This is a fast special case.
 *
 * Return:    Non-negative on success/Negative on failure
 *
 *-------------------------------------------------------------------------
 */
herr_t
H5T__conv_double_schar(H5T_t *st, H5T_t *dt, H5T_cdata_t *cdata, const H5T_conv_ctx_t *conv_ctx,
                       size_t nelmts, size_t buf_stride, size_t H5_ATTR_UNUSED bkg_stride, void *buf,
                       void H5_ATTR_UNUSED *bkg)
{
    H5_GCC_CLANG_DIAG_OFF("float-equal")
    H5T_CONV_Fx(DOUBLE, SCHAR, double, signed char, SCHAR_MIN, SCHAR_MAX);
    H5_GCC_CLANG_DIAG_ON("float-equal")
}

/*-------------------------------------------------------------------------
 * Function:    H5T__conv_double_uchar
 *
 * Purpose:    Convert native double to native unsigned char using
 *              hardware.  This is a fast special case.
 *
 * Return:    Non-negative on success/Negative on failure
 *
 *-------------------------------------------------------------------------
 */
herr_t
H5T__conv_double_uchar(H5T_t *st, H5T_t *dt, H5T_cdata_t *cdata, const H5T_conv_ctx_t *conv_ctx,
                       size_t nelmts, size_t buf_stride, size_t H5_ATTR_UNUSED bkg_stride, void *buf,
                       void H5_ATTR_UNUSED *bkg)
{
    H5_GCC_CLANG_DIAG_OFF("float-equal")
    H5T_CONV_Fx(DOUBLE, UCHAR, double, unsigned char, 0, UCHAR_MAX);
    H5_GCC_CLANG_DIAG_ON("float-equal")
}

/*-------------------------------------------------------------------------
 * Function:    H5T__conv_ldouble_schar
 *
 * Purpose:    Convert native long double to native signed char using
 *              hardware.  This is a fast special case.
 *
 * Return:    Non-negative on success/Negative on failure
 *
 *-------------------------------------------------------------------------
 */
herr_t
H5T__conv_ldouble_schar(H5T_t *st, H5T_t *dt, H5T_cdata_t *cdata, const H5T_conv_ctx_t *conv_ctx,
                        size_t nelmts, size_t buf_stride, size_t H5_ATTR_UNUSED bkg_stride, void *buf,
                        void H5_ATTR_UNUSED *bkg)
{
    H5_GCC_CLANG_DIAG_OFF("float-equal")
    H5T_CONV_Fx(LDOUBLE, SCHAR, long double, signed char, SCHAR_MIN, SCHAR_MAX);
    H5_GCC_CLANG_DIAG_ON("float-equal")
}

/*-------------------------------------------------------------------------
 * Function:    H5T__conv_ldouble_uchar
 *
 * Purpose:    Convert native long double to native unsigned char using
 *              hardware.  This is a fast special case.
 *
 * Return:    Non-negative on success/Negative on failure
 *
 *-------------------------------------------------------------------------
 */
herr_t
H5T__conv_ldouble_uchar(H5T_t *st, H5T_t *dt, H5T_cdata_t *cdata, const H5T_conv_ctx_t *conv_ctx,
                        size_t nelmts, size_t buf_stride, size_t H5_ATTR_UNUSED bkg_stride, void *buf,
                        void H5_ATTR_UNUSED *bkg)
{
    H5_GCC_CLANG_DIAG_OFF("float-equal")
    H5T_CONV_Fx(LDOUBLE, UCHAR, long double, unsigned char, 0, UCHAR_MAX);
    H5_GCC_CLANG_DIAG_ON("float-equal")
}

/*-------------------------------------------------------------------------
 * Function:    H5T__conv_float_short
 *
 * Purpose:    Convert native float to native short using
 *              hardware.  This is a fast special case.
 *
 * Return:    Non-negative on success/Negative on failure
 *
 *-------------------------------------------------------------------------
 */
herr_t
H5T__conv_float_short(H5T_t *st, H5T_t *dt, H5T_cdata_t *cdata, const H5T_conv_ctx_t *conv_ctx, size_t nelmts,
                      size_t buf_stride, size_t H5_ATTR_UNUSED bkg_stride, void *buf,
                      void H5_ATTR_UNUSED *bkg)
{
    H5_GCC_CLANG_DIAG_OFF("float-equal")
    H5T_CONV_Fx(FLOAT, SHORT, float, short, SHRT_MIN, SHRT_MAX);
    H5_GCC_CLANG_DIAG_ON("float-equal")
}

/*-------------------------------------------------------------------------
 * Function:    H5T__conv_float_ushort
 *
 * Purpose:    Convert native float to native unsigned short using
 *              hardware.  This is a fast special case.
 *
 * Return:    Non-negative on success/Negative on failure
 *
 *-------------------------------------------------------------------------
 */
herr_t
H5T__conv_float_ushort(H5T_t *st, H5T_t *dt, H5T_cdata_t *cdata, const H5T_conv_ctx_t *conv_ctx,
                       size_t nelmts, size_t buf_stride, size_t H5_ATTR_UNUSED bkg_stride, void *buf,
                       void H5_ATTR_UNUSED *bkg)
{
    H5_GCC_CLANG_DIAG_OFF("float-equal")
    H5T_CONV_Fx(FLOAT, USHORT, float, unsigned short, 0, USHRT_MAX);
    H5_GCC_CLANG_DIAG_ON("float-equal")
}

/*-------------------------------------------------------------------------
 * Function:    H5T__conv_double_short
 *
 * Purpose:    Convert native double to native short using
 *              hardware.  This is a fast special case.
 *
 * Return:    Non-negative on success/Negative on failure
 *
 *-------------------------------------------------------------------------
 */
herr_t
H5T__conv_double_short(H5T_t *st, H5T_t *dt, H5T_cdata_t *cdata, const H5T_conv_ctx_t *conv_ctx,
                       size_t nelmts, size_t buf_stride, size_t H5_ATTR_UNUSED bkg_stride, void *buf,
                       void H5_ATTR_UNUSED *bkg)
{
    H5_GCC_CLANG_DIAG_OFF("float-equal")
    H5T_CONV_Fx(DOUBLE, SHORT, double, short, SHRT_MIN, SHRT_MAX);
    H5_GCC_CLANG_DIAG_ON("float-equal")
}

/*-------------------------------------------------------------------------
 * Function:    H5T__conv_double_ushort
 *
 * Purpose:    Convert native double to native unsigned short using
 *              hardware.  This is a fast special case.
 *
 * Return:    Non-negative on success/Negative on failure
 *
 *-------------------------------------------------------------------------
 */
herr_t
H5T__conv_double_ushort(H5T_t *st, H5T_t *dt, H5T_cdata_t *cdata, const H5T_conv_ctx_t *conv_ctx,
                        size_t nelmts, size_t buf_stride, size_t H5_ATTR_UNUSED bkg_stride, void *buf,
                        void H5_ATTR_UNUSED *bkg)
{
    H5_GCC_CLANG_DIAG_OFF("float-equal")
    H5T_CONV_Fx(DOUBLE, USHORT, double, unsigned short, 0, USHRT_MAX);
    H5_GCC_CLANG_DIAG_ON("float-equal")
}

/*-------------------------------------------------------------------------
 * Function:    H5T__conv_ldouble_short
 *
 * Purpose:    Convert native long double to native short using
 *              hardware.  This is a fast special case.
 *
 * Return:    Non-negative on success/Negative on failure
 *
 *-------------------------------------------------------------------------
 */
herr_t
H5T__conv_ldouble_short(H5T_t *st, H5T_t *dt, H5T_cdata_t *cdata, const H5T_conv_ctx_t *conv_ctx,
                        size_t nelmts, size_t buf_stride, size_t H5_ATTR_UNUSED bkg_stride, void *buf,
                        void H5_ATTR_UNUSED *bkg)
{
    H5_GCC_CLANG_DIAG_OFF("float-equal")
    H5T_CONV_Fx(LDOUBLE, SHORT, long double, short, SHRT_MIN, SHRT_MAX);
    H5_GCC_CLANG_DIAG_ON("float-equal")
}

/*-------------------------------------------------------------------------
 * Function:    H5T__conv_ldouble_ushort
 *
 * Purpose:    Convert native long double to native unsigned short using
 *              hardware.  This is a fast special case.
 *
 * Return:    Non-negative on success/Negative on failure
 *
 *-------------------------------------------------------------------------
 */
herr_t
H5T__conv_ldouble_ushort(H5T_t *st, H5T_t *dt, H5T_cdata_t *cdata, const H5T_conv_ctx_t *conv_ctx,
                         size_t nelmts, size_t buf_stride, size_t H5_ATTR_UNUSED bkg_stride, void *buf,
                         void H5_ATTR_UNUSED *bkg)
{
    H5_GCC_CLANG_DIAG_OFF("float-equal")
    H5T_CONV_Fx(LDOUBLE, USHORT, long double, unsigned short, 0, USHRT_MAX);
    H5_GCC_CLANG_DIAG_ON("float-equal")
}

/*-------------------------------------------------------------------------
 * Function:    H5T__conv_float_int
 *
 * Purpose:    Convert native float to native int using
 *              hardware.  This is a fast special case.
 *
 * Return:    Non-negative on success/Negative on failure
 *
 *-------------------------------------------------------------------------
 */
herr_t
H5T__conv_float_int(H5T_t *st, H5T_t *dt, H5T_cdata_t *cdata, const H5T_conv_ctx_t *conv_ctx, size_t nelmts,
                    size_t buf_stride, size_t H5_ATTR_UNUSED bkg_stride, void *buf, void H5_ATTR_UNUSED *bkg)
{
    H5_GCC_CLANG_DIAG_OFF("float-equal")
    H5T_CONV_Fx(FLOAT, INT, float, int, INT_MIN, INT_MAX);
    H5_GCC_CLANG_DIAG_ON("float-equal")
}

/*-------------------------------------------------------------------------
 * Function:    H5T__conv_float_uint
 *
 * Purpose:    Convert native float to native unsigned int using
 *              hardware.  This is a fast special case.
 *
 * Return:    Non-negative on success/Negative on failure
 *
 *-------------------------------------------------------------------------
 */
herr_t
H5T__conv_float_uint(H5T_t *st, H5T_t *dt, H5T_cdata_t *cdata, const H5T_conv_ctx_t *conv_ctx, size_t nelmts,
                     size_t buf_stride, size_t H5_ATTR_UNUSED bkg_stride, void *buf, void H5_ATTR_UNUSED *bkg)
{
    H5_GCC_CLANG_DIAG_OFF("float-equal")
    H5T_CONV_Fx(FLOAT, UINT, float, unsigned int, 0, UINT_MAX);
    H5_GCC_CLANG_DIAG_ON("float-equal")
}

/*-------------------------------------------------------------------------
 * Function:    H5T__conv_double_int
 *
 * Purpose:    Convert native double to native int using
 *              hardware.  This is a fast special case.
 *
 * Return:    Non-negative on success/Negative on failure
 *
 *-------------------------------------------------------------------------
 */
herr_t
H5T__conv_double_int(H5T_t *st, H5T_t *dt, H5T_cdata_t *cdata, const H5T_conv_ctx_t *conv_ctx, size_t nelmts,
                     size_t buf_stride, size_t H5_ATTR_UNUSED bkg_stride, void *buf, void H5_ATTR_UNUSED *bkg)
{
    H5_GCC_CLANG_DIAG_OFF("float-equal")
    H5T_CONV_Fx(DOUBLE, INT, double, int, INT_MIN, INT_MAX);
    H5_GCC_CLANG_DIAG_ON("float-equal")
}

/*-------------------------------------------------------------------------
 * Function:    H5T__conv_double_uint
 *
 * Purpose:    Convert native double to native unsigned int using
 *              hardware.  This is a fast special case.
 *
 * Return:    Non-negative on success/Negative on failure
 *
 *-------------------------------------------------------------------------
 */
herr_t
H5T__conv_double_uint(H5T_t *st, H5T_t *dt, H5T_cdata_t *cdata, const H5T_conv_ctx_t *conv_ctx, size_t nelmts,
                      size_t buf_stride, size_t H5_ATTR_UNUSED bkg_stride, void *buf,
                      void H5_ATTR_UNUSED *bkg)
{
    H5_GCC_CLANG_DIAG_OFF("float-equal")
    H5T_CONV_Fx(DOUBLE, UINT, double, unsigned int, 0, UINT_MAX);
    H5_GCC_CLANG_DIAG_ON("float-equal")
}

/*-------------------------------------------------------------------------
 * Function:    H5T__conv_ldouble_int
 *
 * Purpose:    Convert native long double to native int using
 *              hardware.  This is a fast special case.
 *
 * Return:    Non-negative on success/Negative on failure
 *
 *-------------------------------------------------------------------------
 */
herr_t
H5T__conv_ldouble_int(H5T_t *st, H5T_t *dt, H5T_cdata_t *cdata, const H5T_conv_ctx_t *conv_ctx, size_t nelmts,
                      size_t buf_stride, size_t H5_ATTR_UNUSED bkg_stride, void *buf,
                      void H5_ATTR_UNUSED *bkg)
{
    H5_GCC_CLANG_DIAG_OFF("float-equal")
    H5T_CONV_Fx(LDOUBLE, INT, long double, int, INT_MIN, INT_MAX);
    H5_GCC_CLANG_DIAG_ON("float-equal")
}

/*-------------------------------------------------------------------------
 * Function:    H5T__conv_ldouble_uint
 *
 * Purpose:    Convert native long double to native unsigned int using
 *              hardware.  This is a fast special case.
 *
 * Return:    Non-negative on success/Negative on failure
 *
 *-------------------------------------------------------------------------
 */
herr_t
H5T__conv_ldouble_uint(H5T_t *st, H5T_t *dt, H5T_cdata_t *cdata, const H5T_conv_ctx_t *conv_ctx,
                       size_t nelmts, size_t buf_stride, size_t H5_ATTR_UNUSED bkg_stride, void *buf,
                       void H5_ATTR_UNUSED *bkg)
{
    H5_GCC_CLANG_DIAG_OFF("float-equal")
    H5T_CONV_Fx(LDOUBLE, UINT, long double, unsigned int, 0, UINT_MAX);
    H5_GCC_CLANG_DIAG_ON("float-equal")
}

/*-------------------------------------------------------------------------
 * Function:    H5T__conv_float_long
 *
 * Purpose:    Convert native float to native long using
 *              hardware.  This is a fast special case.
 *
 * Return:    Non-negative on success/Negative on failure
 *
 *-------------------------------------------------------------------------
 */
herr_t
H5T__conv_float_long(H5T_t *st, H5T_t *dt, H5T_cdata_t *cdata, const H5T_conv_ctx_t *conv_ctx, size_t nelmts,
                     size_t buf_stride, size_t H5_ATTR_UNUSED bkg_stride, void *buf, void H5_ATTR_UNUSED *bkg)
{
    H5_GCC_CLANG_DIAG_OFF("float-equal")
    H5T_CONV_Fx(FLOAT, LONG, float, long, LONG_MIN, LONG_MAX);
    H5_GCC_CLANG_DIAG_ON("float-equal")
}

/*-------------------------------------------------------------------------
 * Function:    H5T__conv_float_ulong
 *
 * Purpose:    Convert native float to native unsigned long using
 *              hardware.  This is a fast special case.
 *
 * Return:    Non-negative on success/Negative on failure
 *
 *-------------------------------------------------------------------------
 */
herr_t
H5T__conv_float_ulong(H5T_t *st, H5T_t *dt, H5T_cdata_t *cdata, const H5T_conv_ctx_t *conv_ctx, size_t nelmts,
                      size_t buf_stride, size_t H5_ATTR_UNUSED bkg_stride, void *buf,
                      void H5_ATTR_UNUSED *bkg)
{
    H5_GCC_CLANG_DIAG_OFF("float-equal")
    H5T_CONV_Fx(FLOAT, ULONG, float, unsigned long, 0, ULONG_MAX);
    H5_GCC_CLANG_DIAG_ON("float-equal")
}

/*-------------------------------------------------------------------------
 * Function:    H5T__conv_double_long
 *
 * Purpose:    Convert native double to native long using
 *              hardware.  This is a fast special case.
 *
 * Return:    Non-negative on success/Negative on failure
 *
 *-------------------------------------------------------------------------
 */
herr_t
H5T__conv_double_long(H5T_t *st, H5T_t *dt, H5T_cdata_t *cdata, const H5T_conv_ctx_t *conv_ctx, size_t nelmts,
                      size_t buf_stride, size_t H5_ATTR_UNUSED bkg_stride, void *buf,
                      void H5_ATTR_UNUSED *bkg)
{
    H5_GCC_CLANG_DIAG_OFF("float-equal")
    H5T_CONV_Fx(DOUBLE, LONG, double, long, LONG_MIN, LONG_MAX);
    H5_GCC_CLANG_DIAG_ON("float-equal")
}

/*-------------------------------------------------------------------------
 * Function:    H5T__conv_double_ulong
 *
 * Purpose:    Convert native double to native unsigned long using
 *              hardware.  This is a fast special case.
 *
 * Return:    Non-negative on success/Negative on failure
 *
 *-------------------------------------------------------------------------
 */
herr_t
H5T__conv_double_ulong(H5T_t *st, H5T_t *dt, H5T_cdata_t *cdata, const H5T_conv_ctx_t *conv_ctx,
                       size_t nelmts, size_t buf_stride, size_t H5_ATTR_UNUSED bkg_stride, void *buf,
                       void H5_ATTR_UNUSED *bkg)
{
    H5_GCC_CLANG_DIAG_OFF("float-equal")
    H5T_CONV_Fx(DOUBLE, ULONG, double, unsigned long, 0, ULONG_MAX);
    H5_GCC_CLANG_DIAG_ON("float-equal")
}

/*-------------------------------------------------------------------------
 * Function:    H5T__conv_ldouble_long
 *
 * Purpose:    Convert native long double to native long using
 *              hardware.  This is a fast special case.
 *
 * Return:    Non-negative on success/Negative on failure
 *
 *-------------------------------------------------------------------------
 */
herr_t
H5T__conv_ldouble_long(H5T_t *st, H5T_t *dt, H5T_cdata_t *cdata, const H5T_conv_ctx_t *conv_ctx,
                       size_t nelmts, size_t buf_stride, size_t H5_ATTR_UNUSED bkg_stride, void *buf,
                       void H5_ATTR_UNUSED *bkg)
{
    H5_GCC_CLANG_DIAG_OFF("float-equal")
    H5T_CONV_Fx(LDOUBLE, LONG, long double, long, LONG_MIN, LONG_MAX);
    H5_GCC_CLANG_DIAG_ON("float-equal")
}

/*-------------------------------------------------------------------------
 * Function:    H5T__conv_ldouble_ulong
 *
 * Purpose:    Convert native long double to native unsigned long using
 *              hardware.  This is a fast special case.
 *
 * Return:    Non-negative on success/Negative on failure
 *
 *-------------------------------------------------------------------------
 */
herr_t
H5T__conv_ldouble_ulong(H5T_t *st, H5T_t *dt, H5T_cdata_t *cdata, const H5T_conv_ctx_t *conv_ctx,
                        size_t nelmts, size_t buf_stride, size_t H5_ATTR_UNUSED bkg_stride, void *buf,
                        void H5_ATTR_UNUSED *bkg)
{
    H5_GCC_CLANG_DIAG_OFF("float-equal")
    H5T_CONV_Fx(LDOUBLE, ULONG, long double, unsigned long, 0, ULONG_MAX);
    H5_GCC_CLANG_DIAG_ON("float-equal")
}

/*-------------------------------------------------------------------------
 * Function:    H5T__conv_float_llong
 *
 * Purpose:    Convert native float to native long long using
 *              hardware.  This is a fast special case.
 *
 * Return:    Non-negative on success/Negative on failure
 *
 *-------------------------------------------------------------------------
 */
herr_t
H5T__conv_float_llong(H5T_t *st, H5T_t *dt, H5T_cdata_t *cdata, const H5T_conv_ctx_t *conv_ctx, size_t nelmts,
                      size_t buf_stride, size_t H5_ATTR_UNUSED bkg_stride, void *buf,
                      void H5_ATTR_UNUSED *bkg)
{
    H5_GCC_CLANG_DIAG_OFF("float-equal")
    H5T_CONV_Fx(FLOAT, LLONG, float, long long, LLONG_MIN, LLONG_MAX);
    H5_GCC_CLANG_DIAG_ON("float-equal")
}

/*-------------------------------------------------------------------------
 * Function:    H5T__conv_float_ullong
 *
 * Purpose:    Convert native float to native unsigned long long using
 *              hardware.  This is a fast special case.
 *
 * Return:    Non-negative on success/Negative on failure
 *
 *-------------------------------------------------------------------------
 */
herr_t
H5T__conv_float_ullong(H5T_t *st, H5T_t *dt, H5T_cdata_t *cdata, const H5T_conv_ctx_t *conv_ctx,
                       size_t nelmts, size_t buf_stride, size_t H5_ATTR_UNUSED bkg_stride, void *buf,
                       void H5_ATTR_UNUSED *bkg)
{
    H5_GCC_CLANG_DIAG_OFF("float-equal")
    H5T_CONV_Fx(FLOAT, ULLONG, float, unsigned long long, 0, ULLONG_MAX);
    H5_GCC_CLANG_DIAG_ON("float-equal")
}

/*-------------------------------------------------------------------------
 * Function:    H5T__conv_double_llong
 *
 * Purpose:    Convert native double to native long long using
 *              hardware.  This is a fast special case.
 *
 * Return:    Non-negative on success/Negative on failure
 *
 *-------------------------------------------------------------------------
 */
herr_t
H5T__conv_double_llong(H5T_t *st, H5T_t *dt, H5T_cdata_t *cdata, const H5T_conv_ctx_t *conv_ctx,
                       size_t nelmts, size_t buf_stride, size_t H5_ATTR_UNUSED bkg_stride, void *buf,
                       void H5_ATTR_UNUSED *bkg)
{
    H5_GCC_CLANG_DIAG_OFF("float-equal")
    H5T_CONV_Fx(DOUBLE, LLONG, double, long long, LLONG_MIN, LLONG_MAX);
    H5_GCC_CLANG_DIAG_ON("float-equal")
}

/*-------------------------------------------------------------------------
 * Function:    H5T__conv_double_ullong
 *
 * Purpose:    Convert native double to native unsigned long long using
 *              hardware.  This is a fast special case.
 *
 * Return:    Non-negative on success/Negative on failure
 *
 *-------------------------------------------------------------------------
 */
herr_t
H5T__conv_double_ullong(H5T_t *st, H5T_t *dt, H5T_cdata_t *cdata, const H5T_conv_ctx_t *conv_ctx,
                        size_t nelmts, size_t buf_stride, size_t H5_ATTR_UNUSED bkg_stride, void *buf,
                        void H5_ATTR_UNUSED *bkg)
{
    H5_GCC_CLANG_DIAG_OFF("float-equal")
    H5T_CONV_Fx(DOUBLE, ULLONG, double, unsigned long long, 0, ULLONG_MAX);
    H5_GCC_CLANG_DIAG_ON("float-equal")
}

/*-------------------------------------------------------------------------
 * Function:    H5T__conv_ldouble_llong
 *
 * Purpose:    Convert native long double to native long long using
 *              hardware.  This is a fast special case.
 *
 * Return:    Non-negative on success/Negative on failure
 *
 *-------------------------------------------------------------------------
 */
#ifdef H5T_CONV_INTERNAL_LDOUBLE_LLONG
herr_t
H5T__conv_ldouble_llong(H5T_t *st, H5T_t *dt, H5T_cdata_t *cdata, const H5T_conv_ctx_t *conv_ctx,
                        size_t nelmts, size_t buf_stride, size_t H5_ATTR_UNUSED bkg_stride, void *buf,
                        void H5_ATTR_UNUSED *bkg)
{
    H5_GCC_CLANG_DIAG_OFF("float-equal")
    H5T_CONV_Fx(LDOUBLE, LLONG, long double, long long, LLONG_MIN, LLONG_MAX);
    H5_GCC_CLANG_DIAG_ON("float-equal")
}
#endif /*H5T_CONV_INTERNAL_LDOUBLE_LLONG*/

/*-------------------------------------------------------------------------
 * Function:    H5T__conv_ldouble_ullong
 *
 * Purpose:    Convert native long double to native unsigned long long using
 *              hardware.  This is a fast special case.
 *
 * Return:    Non-negative on success/Negative on failure
 *
 *-------------------------------------------------------------------------
 */
#ifdef H5T_CONV_INTERNAL_LDOUBLE_ULLONG
herr_t
H5T__conv_ldouble_ullong(H5T_t *st, H5T_t *dt, H5T_cdata_t *cdata, const H5T_conv_ctx_t *conv_ctx,
                         size_t nelmts, size_t buf_stride, size_t H5_ATTR_UNUSED bkg_stride, void *buf,
                         void H5_ATTR_UNUSED *bkg)
{
    H5_GCC_CLANG_DIAG_OFF("float-equal")
    H5T_CONV_Fx(LDOUBLE, ULLONG, long double, unsigned long long, 0, ULLONG_MAX);
    H5_GCC_CLANG_DIAG_ON("float-equal")
}
#endif /*H5T_CONV_INTERNAL_LDOUBLE_ULLONG*/

/* Conversions for _Float16 type */
#ifdef H5_HAVE__FLOAT16
herr_t
H5T__conv_schar__Float16(hid_t src_id, hid_t dst_id, H5T_cdata_t *cdata, size_t nelmts, size_t buf_stride,
                         size_t H5_ATTR_UNUSED bkg_stride, void *buf, void H5_ATTR_UNUSED *bkg)
{
    H5T_CONV_xF(SCHAR, FLOAT16, signed char, H5__Float16, -, -);
}

herr_t
H5T__conv_uchar__Float16(hid_t src_id, hid_t dst_id, H5T_cdata_t *cdata, size_t nelmts, size_t buf_stride,
                         size_t H5_ATTR_UNUSED bkg_stride, void *buf, void H5_ATTR_UNUSED *bkg)
{
    H5T_CONV_xF(UCHAR, FLOAT16, unsigned char, H5__Float16, -, -);
}

herr_t
H5T__conv_short__Float16(hid_t src_id, hid_t dst_id, H5T_cdata_t *cdata, size_t nelmts, size_t buf_stride,
                         size_t H5_ATTR_UNUSED bkg_stride, void *buf, void H5_ATTR_UNUSED *bkg)
{
    H5T_CONV_xF(SHORT, FLOAT16, short, H5__Float16, -, -);
}

herr_t
H5T__conv_ushort__Float16(hid_t src_id, hid_t dst_id, H5T_cdata_t *cdata, size_t nelmts, size_t buf_stride,
                          size_t H5_ATTR_UNUSED bkg_stride, void *buf, void H5_ATTR_UNUSED *bkg)
{
    /* Suppress warning about non-standard floating-point literal suffix */
    H5_GCC_CLANG_DIAG_OFF("pedantic")
    H5T_CONV_Xf(USHORT, FLOAT16, unsigned short, H5__Float16, -FLT16_MAX, FLT16_MAX);
    H5_GCC_CLANG_DIAG_ON("pedantic")
}

herr_t
H5T__conv_int__Float16(hid_t src_id, hid_t dst_id, H5T_cdata_t *cdata, size_t nelmts, size_t buf_stride,
                       size_t H5_ATTR_UNUSED bkg_stride, void *buf, void H5_ATTR_UNUSED *bkg)
{
    /* Suppress warning about non-standard floating-point literal suffix */
    H5_GCC_CLANG_DIAG_OFF("pedantic")
    H5T_CONV_Xf(INT, FLOAT16, int, H5__Float16, -FLT16_MAX, FLT16_MAX);
    H5_GCC_CLANG_DIAG_ON("pedantic")
}

herr_t
H5T__conv_uint__Float16(hid_t src_id, hid_t dst_id, H5T_cdata_t *cdata, size_t nelmts, size_t buf_stride,
                        size_t H5_ATTR_UNUSED bkg_stride, void *buf, void H5_ATTR_UNUSED *bkg)
{
    /* Suppress warning about non-standard floating-point literal suffix */
    H5_GCC_CLANG_DIAG_OFF("pedantic")
    H5T_CONV_Xf(UINT, FLOAT16, unsigned int, H5__Float16, -FLT16_MAX, FLT16_MAX);
    H5_GCC_CLANG_DIAG_ON("pedantic")
}

herr_t
H5T__conv_long__Float16(hid_t src_id, hid_t dst_id, H5T_cdata_t *cdata, size_t nelmts, size_t buf_stride,
                        size_t H5_ATTR_UNUSED bkg_stride, void *buf, void H5_ATTR_UNUSED *bkg)
{
    /* Suppress warning about non-standard floating-point literal suffix */
    H5_GCC_CLANG_DIAG_OFF("pedantic")
    H5T_CONV_Xf(LONG, FLOAT16, long, H5__Float16, -FLT16_MAX, FLT16_MAX);
    H5_GCC_CLANG_DIAG_ON("pedantic")
}

herr_t
H5T__conv_ulong__Float16(hid_t src_id, hid_t dst_id, H5T_cdata_t *cdata, size_t nelmts, size_t buf_stride,
                         size_t H5_ATTR_UNUSED bkg_stride, void *buf, void H5_ATTR_UNUSED *bkg)
{
    /* Suppress warning about non-standard floating-point literal suffix */
    H5_GCC_CLANG_DIAG_OFF("pedantic")
    H5T_CONV_Xf(ULONG, FLOAT16, unsigned long, H5__Float16, -FLT16_MAX, FLT16_MAX);
    H5_GCC_CLANG_DIAG_ON("pedantic")
}

herr_t
H5T__conv_llong__Float16(hid_t src_id, hid_t dst_id, H5T_cdata_t *cdata, size_t nelmts, size_t buf_stride,
                         size_t H5_ATTR_UNUSED bkg_stride, void *buf, void H5_ATTR_UNUSED *bkg)
{
    /* Suppress warning about non-standard floating-point literal suffix */
    H5_GCC_CLANG_DIAG_OFF("pedantic")
    H5T_CONV_Xf(LLONG, FLOAT16, long long, H5__Float16, -FLT16_MAX, FLT16_MAX);
    H5_GCC_CLANG_DIAG_ON("pedantic")
}

herr_t
H5T__conv_ullong__Float16(hid_t src_id, hid_t dst_id, H5T_cdata_t *cdata, size_t nelmts, size_t buf_stride,
                          size_t H5_ATTR_UNUSED bkg_stride, void *buf, void H5_ATTR_UNUSED *bkg)
{
    /* Suppress warning about non-standard floating-point literal suffix */
    H5_GCC_CLANG_DIAG_OFF("pedantic")
    H5T_CONV_Xf(ULLONG, FLOAT16, unsigned long long, H5__Float16, -FLT16_MAX, FLT16_MAX);
    H5_GCC_CLANG_DIAG_ON("pedantic")
}

herr_t
H5T__conv_float__Float16(hid_t src_id, hid_t dst_id, H5T_cdata_t *cdata, size_t nelmts, size_t buf_stride,
                         size_t H5_ATTR_UNUSED bkg_stride, void *buf, void H5_ATTR_UNUSED *bkg)
{
    /* Suppress warning about non-standard floating-point literal suffix */
    H5_GCC_CLANG_DIAG_OFF("pedantic")
    H5T_CONV_Ff(FLOAT, FLOAT16, float, H5__Float16, -FLT16_MAX, FLT16_MAX);
    H5_GCC_CLANG_DIAG_ON("pedantic")
}

herr_t
H5T__conv_double__Float16(hid_t src_id, hid_t dst_id, H5T_cdata_t *cdata, size_t nelmts, size_t buf_stride,
                          size_t H5_ATTR_UNUSED bkg_stride, void *buf, void H5_ATTR_UNUSED *bkg)
{
    /* Suppress warning about non-standard floating-point literal suffix */
    H5_GCC_CLANG_DIAG_OFF("pedantic")
    H5T_CONV_Ff(DOUBLE, FLOAT16, double, H5__Float16, -FLT16_MAX, FLT16_MAX);
    H5_GCC_CLANG_DIAG_ON("pedantic")
}

#ifdef H5T_CONV_INTERNAL_LDOUBLE_FLOAT16
herr_t
H5T__conv_ldouble__Float16(hid_t src_id, hid_t dst_id, H5T_cdata_t *cdata, size_t nelmts, size_t buf_stride,
                           size_t H5_ATTR_UNUSED bkg_stride, void *buf, void H5_ATTR_UNUSED *bkg)
{
    /* Suppress warning about non-standard floating-point literal suffix */
    H5_GCC_CLANG_DIAG_OFF("pedantic")
    H5T_CONV_Ff(LDOUBLE, FLOAT16, long double, H5__Float16, -FLT16_MAX, FLT16_MAX);
    H5_GCC_CLANG_DIAG_ON("pedantic")
}
#endif

herr_t
H5T__conv__Float16_schar(hid_t src_id, hid_t dst_id, H5T_cdata_t *cdata, size_t nelmts, size_t buf_stride,
                         size_t H5_ATTR_UNUSED bkg_stride, void *buf, void H5_ATTR_UNUSED *bkg)
{
    H5_GCC_CLANG_DIAG_OFF("float-equal")
    H5T_CONV_Fx(FLOAT16, SCHAR, H5__Float16, signed char, SCHAR_MIN, SCHAR_MAX);
    H5_GCC_CLANG_DIAG_ON("float-equal")
}

herr_t
H5T__conv__Float16_uchar(hid_t src_id, hid_t dst_id, H5T_cdata_t *cdata, size_t nelmts, size_t buf_stride,
                         size_t H5_ATTR_UNUSED bkg_stride, void *buf, void H5_ATTR_UNUSED *bkg)
{
    H5_GCC_CLANG_DIAG_OFF("float-equal")
    H5T_CONV_Fx(FLOAT16, UCHAR, H5__Float16, unsigned char, 0, UCHAR_MAX);
    H5_GCC_CLANG_DIAG_ON("float-equal")
}

herr_t
H5T__conv__Float16_short(hid_t src_id, hid_t dst_id, H5T_cdata_t *cdata, size_t nelmts, size_t buf_stride,
                         size_t H5_ATTR_UNUSED bkg_stride, void *buf, void H5_ATTR_UNUSED *bkg)
{
    H5_GCC_CLANG_DIAG_OFF("float-equal")
    H5T_CONV_Fx(FLOAT16, SHORT, H5__Float16, short, SHRT_MIN, SHRT_MAX);
    H5_GCC_CLANG_DIAG_ON("float-equal")
}

herr_t
H5T__conv__Float16_ushort(hid_t src_id, hid_t dst_id, H5T_cdata_t *cdata, size_t nelmts, size_t buf_stride,
                          size_t H5_ATTR_UNUSED bkg_stride, void *buf, void H5_ATTR_UNUSED *bkg)
{
    H5T_CONV_fX(FLOAT16, USHORT, H5__Float16, unsigned short, 0, USHRT_MAX);
}

herr_t
H5T__conv__Float16_int(hid_t src_id, hid_t dst_id, H5T_cdata_t *cdata, size_t nelmts, size_t buf_stride,
                       size_t H5_ATTR_UNUSED bkg_stride, void *buf, void H5_ATTR_UNUSED *bkg)
{
    H5T_CONV_fX(FLOAT16, INT, H5__Float16, int, INT_MIN, INT_MAX);
}

herr_t
H5T__conv__Float16_uint(hid_t src_id, hid_t dst_id, H5T_cdata_t *cdata, size_t nelmts, size_t buf_stride,
                        size_t H5_ATTR_UNUSED bkg_stride, void *buf, void H5_ATTR_UNUSED *bkg)
{
    H5T_CONV_fX(FLOAT16, UINT, H5__Float16, unsigned int, 0, UINT_MAX);
}

herr_t
H5T__conv__Float16_long(hid_t src_id, hid_t dst_id, H5T_cdata_t *cdata, size_t nelmts, size_t buf_stride,
                        size_t H5_ATTR_UNUSED bkg_stride, void *buf, void H5_ATTR_UNUSED *bkg)
{
    H5T_CONV_fX(FLOAT16, LONG, H5__Float16, long, LONG_MIN, LONG_MAX);
}

herr_t
H5T__conv__Float16_ulong(hid_t src_id, hid_t dst_id, H5T_cdata_t *cdata, size_t nelmts, size_t buf_stride,
                         size_t H5_ATTR_UNUSED bkg_stride, void *buf, void H5_ATTR_UNUSED *bkg)
{
    H5T_CONV_fX(FLOAT16, ULONG, H5__Float16, unsigned long, 0, ULONG_MAX);
}

herr_t
H5T__conv__Float16_llong(hid_t src_id, hid_t dst_id, H5T_cdata_t *cdata, size_t nelmts, size_t buf_stride,
                         size_t H5_ATTR_UNUSED bkg_stride, void *buf, void H5_ATTR_UNUSED *bkg)
{
    H5T_CONV_fX(FLOAT16, LLONG, H5__Float16, long long, LLONG_MIN, LLONG_MAX);
}

herr_t
H5T__conv__Float16_ullong(hid_t src_id, hid_t dst_id, H5T_cdata_t *cdata, size_t nelmts, size_t buf_stride,
                          size_t H5_ATTR_UNUSED bkg_stride, void *buf, void H5_ATTR_UNUSED *bkg)
{
    H5T_CONV_fX(FLOAT16, ULLONG, H5__Float16, unsigned long long, 0, ULLONG_MAX);
}

herr_t
H5T__conv__Float16_float(hid_t src_id, hid_t dst_id, H5T_cdata_t *cdata, size_t nelmts, size_t buf_stride,
                         size_t H5_ATTR_UNUSED bkg_stride, void *buf, void H5_ATTR_UNUSED *bkg)
{
    H5T_CONV_fF(FLOAT16, FLOAT, H5__Float16, float, -, -);
}

herr_t
H5T__conv__Float16_double(hid_t src_id, hid_t dst_id, H5T_cdata_t *cdata, size_t nelmts, size_t buf_stride,
                          size_t H5_ATTR_UNUSED bkg_stride, void *buf, void H5_ATTR_UNUSED *bkg)
{
    H5T_CONV_fF(FLOAT16, DOUBLE, H5__Float16, double, -, -);
}

herr_t
H5T__conv__Float16_ldouble(hid_t src_id, hid_t dst_id, H5T_cdata_t *cdata, size_t nelmts, size_t buf_stride,
                           size_t H5_ATTR_UNUSED bkg_stride, void *buf, void H5_ATTR_UNUSED *bkg)
{
    H5T_CONV_fF(FLOAT16, LDOUBLE, H5__Float16, long double, -, -);
}
#endif

/*-------------------------------------------------------------------------
 * Function:    H5T__conv_f_i
 *
 * Purpose:    Convert one floating-point type to an integer.  This is
 *              the catch-all function for float-integer conversions and
 *              is probably not particularly fast.
 *
 * Return:    Non-negative on success/Negative on failure
 *
 *-------------------------------------------------------------------------
 */
herr_t
H5T__conv_f_i(H5T_t *src_p, H5T_t *dst_p, H5T_cdata_t *cdata, const H5T_conv_ctx_t *conv_ctx, size_t nelmts,
              size_t buf_stride, size_t H5_ATTR_UNUSED bkg_stride, void *buf, void H5_ATTR_UNUSED *bkg)
{
    /* Traversal-related variables */
    H5T_atomic_t src;             /*atomic source info        */
    H5T_atomic_t dst;             /*atomic destination info    */
    int          direction;       /*forward or backward traversal    */
    size_t       elmtno;          /*element number        */
    size_t       half_size;       /*half the type size        */
    size_t       tsize;           /*type size for swapping bytes  */
    size_t       olap;            /*num overlapping elements    */
    uint8_t     *s, *sp, *d, *dp; /*source and dest traversal ptrs*/
    uint8_t     *src_rev  = NULL; /*order-reversed source buffer  */
    uint8_t      dbuf[64] = {0};  /*temp destination buffer    */
    uint8_t      tmp1, tmp2;      /*temp variables for swapping bytes*/

    /* Conversion-related variables */
<<<<<<< HEAD
    hssize_t       expo;                     /*source exponent        */
    hssize_t       sign;                     /*source sign bit value         */
    uint8_t       *int_buf = NULL;           /*buffer for temporary value    */
    size_t         buf_size;                 /*buffer size for temporary value */
    size_t         i;                        /*miscellaneous counters    */
    ssize_t        msb_pos_s;                /*first bit(MSB) in an integer */
    ssize_t        new_msb_pos;              /*MSB position after shifting mantissa by exponent */
    hssize_t       shift_val;                /*shift value when shifting mantissa by exponent */
    H5T_conv_cb_t  cb_struct = {NULL, NULL}; /*conversion callback structure */
    bool           truncated;                /*if fraction value is dropped  */
    bool           reverse;                  /*if reverse order of destination at the end */
    H5T_conv_ret_t except_ret;               /*return of callback function   */
    herr_t         ret_value = SUCCEED;      /* Return value                 */
=======
    hssize_t       expo;                /*source exponent        */
    hssize_t       sign;                /*source sign bit value         */
    uint8_t       *int_buf = NULL;      /*buffer for temporary value    */
    size_t         buf_size;            /*buffer size for temporary value */
    size_t         i;                   /*miscellaneous counters    */
    size_t         first;               /*first bit(MSB) in an integer  */
    ssize_t        sfirst;              /*a signed version of `first'    */
    bool           truncated;           /*if fraction value is dropped  */
    bool           reverse;             /*if reverse order of destination at the end */
    H5T_conv_ret_t except_ret;          /*return of callback function   */
    herr_t         ret_value = SUCCEED; /* Return value                 */
>>>>>>> 56f1092d

    FUNC_ENTER_PACKAGE

    switch (cdata->command) {
        case H5T_CONV_INIT:
            if (NULL == src_p || NULL == dst_p)
                HGOTO_ERROR(H5E_ARGS, H5E_BADTYPE, FAIL, "not a datatype");
            src = src_p->shared->u.atomic;
            dst = dst_p->shared->u.atomic;
            if (H5T_ORDER_LE != src.order && H5T_ORDER_BE != src.order && H5T_ORDER_VAX != src.order)
                HGOTO_ERROR(H5E_DATATYPE, H5E_UNSUPPORTED, FAIL, "unsupported byte order");
            if (dst_p->shared->size > sizeof(dbuf))
                HGOTO_ERROR(H5E_DATATYPE, H5E_UNSUPPORTED, FAIL, "destination size is too large");
            if (8 * sizeof(expo) - 1 < src.u.f.esize)
                HGOTO_ERROR(H5E_DATATYPE, H5E_UNSUPPORTED, FAIL, "exponent field is too large");
            cdata->need_bkg = H5T_BKG_NO;
            break;

        case H5T_CONV_FREE:
            break;

        case H5T_CONV_CONV:
            if (NULL == src_p || NULL == dst_p)
                HGOTO_ERROR(H5E_ARGS, H5E_BADTYPE, FAIL, "not a datatype");
            if (NULL == conv_ctx)
                HGOTO_ERROR(H5E_ARGS, H5E_BADVALUE, FAIL, "invalid datatype conversion context pointer");

            src = src_p->shared->u.atomic;
            dst = dst_p->shared->u.atomic;

            /*
             * Do we process the values from beginning to end or vice versa? Also,
             * how many of the elements have the source and destination areas
             * overlapping?
             */
            if (src_p->shared->size == dst_p->shared->size || buf_stride) {
                sp = dp   = (uint8_t *)buf;
                direction = 1;
                olap      = nelmts;
            }
            else if (src_p->shared->size >= dst_p->shared->size) {
                double olap_d =
                    ceil((double)(dst_p->shared->size) / (double)(src_p->shared->size - dst_p->shared->size));
                olap = (size_t)olap_d;
                sp = dp   = (uint8_t *)buf;
                direction = 1;
            }
            else {
                double olap_d =
                    ceil((double)(src_p->shared->size) / (double)(dst_p->shared->size - src_p->shared->size));
                olap      = (size_t)olap_d;
                sp        = (uint8_t *)buf + (nelmts - 1) * src_p->shared->size;
                dp        = (uint8_t *)buf + (nelmts - 1) * dst_p->shared->size;
                direction = -1;
            }

            /* Allocate enough space for the buffer holding temporary
             * converted value
             */
            if (dst.prec / 8 > src_p->shared->size)
                buf_size = (dst.prec + 7) / 8;
            else
                buf_size = src_p->shared->size;
            int_buf = (uint8_t *)H5MM_calloc(buf_size);

            /* Allocate space for order-reversed source buffer */
            src_rev = (uint8_t *)H5MM_calloc(src_p->shared->size);

            /* The conversion loop */
            for (elmtno = 0; elmtno < nelmts; elmtno++) {
                /* Set these variables to default */
                except_ret = H5T_CONV_UNHANDLED;
                truncated  = false;
                reverse    = true;

                /*
                 * If the source and destination buffers overlap then use a
                 * temporary buffer for the destination.
                 */
                if (direction > 0) {
                    s = sp;
                    d = elmtno < olap ? dbuf : dp;
                }
                else {
                    s = sp;
                    d = elmtno + olap >= nelmts ? dbuf : dp;
                }
#ifndef NDEBUG
                /* I don't quite trust the overlap calculations yet --rpm */
                if (d == dbuf) {
                    assert((dp >= sp && dp < sp + src_p->shared->size) ||
                           (sp >= dp && sp < dp + dst_p->shared->size));
                }
                else {
                    assert((dp < sp && dp + dst_p->shared->size <= sp) ||
                           (sp < dp && sp + src_p->shared->size <= dp));
                }
#endif
                /*
                 * Put the data in little endian order so our loops aren't so
                 * complicated.  We'll do all the conversion stuff assuming
                 * little endian and then we'll fix the order at the end.
                 */
                if (H5T_ORDER_BE == src.order) {
                    half_size = src_p->shared->size / 2;
                    for (i = 0; i < half_size; i++) {
                        tmp1                             = s[src_p->shared->size - (i + 1)];
                        s[src_p->shared->size - (i + 1)] = s[i];
                        s[i]                             = tmp1;
                    }
                }
                else if (H5T_ORDER_VAX == src.order) {
                    tsize = src_p->shared->size;
                    assert(0 == tsize % 2);

                    for (i = 0; i < tsize; i += 4) {
                        tmp1 = s[i];
                        tmp2 = s[i + 1];

                        s[i]     = s[(tsize - 2) - i];
                        s[i + 1] = s[(tsize - 1) - i];

                        s[(tsize - 2) - i] = tmp1;
                        s[(tsize - 1) - i] = tmp2;
                    }
                }

                /*zero-set all destination bits*/
                H5T__bit_set(d, dst.offset, dst.prec, false);

                /*
                 * Find the sign bit value of the source.
                 */
                sign = (hssize_t)H5T__bit_get_d(s, src.u.f.sign, (size_t)1);

                /*
                 * Check for special cases: +0, -0, +Inf, -Inf, NaN
                 */
                if (H5T__bit_find(s, src.u.f.mpos, src.u.f.msize, H5T_BIT_LSB, true) < 0) {
                    if (H5T__bit_find(s, src.u.f.epos, src.u.f.esize, H5T_BIT_LSB, true) < 0) {
                        /* +0 or -0 */
                        /* Set all bits to zero */
                        goto padding;
                    }
                    else if (H5T__bit_find(s, src.u.f.epos, src.u.f.esize, H5T_BIT_LSB, false) < 0) {
                        /* +Infinity or -Infinity */
                        if (sign) { /* -Infinity */
                            if (conv_ctx->u.conv.cb_struct
                                    .func) { /*If user's exception handler is present, use it*/
                                /*reverse order first*/
                                H5T__reverse_order(src_rev, s, src_p->shared->size,
                                                   src_p->shared->u.atomic.order);
                                except_ret = (conv_ctx->u.conv.cb_struct.func)(
                                    H5T_CONV_EXCEPT_NINF, conv_ctx->u.conv.src_type_id,
                                    conv_ctx->u.conv.dst_type_id, src_rev, d,
                                    conv_ctx->u.conv.cb_struct.user_data);
                            }

                            if (except_ret == H5T_CONV_UNHANDLED) {
                                if (H5T_SGN_2 == dst.u.i.sign)
                                    H5T__bit_set(d, dst.prec - 1, (size_t)1, true);
                            }
                            else if (except_ret == H5T_CONV_HANDLED) {
                                /*No need to reverse the order of destination because user handles it*/
                                reverse = false;
                                goto next;
                            }
                            else if (except_ret == H5T_CONV_ABORT)
                                HGOTO_ERROR(H5E_DATATYPE, H5E_CANTCONVERT, FAIL,
                                            "can't handle conversion exception");
                        }
                        else { /* +Infinity */
                            if (conv_ctx->u.conv.cb_struct
                                    .func) { /*If user's exception handler is present, use it*/
                                /*reverse order first*/
                                H5T__reverse_order(src_rev, s, src_p->shared->size,
                                                   src_p->shared->u.atomic.order);
                                except_ret = (conv_ctx->u.conv.cb_struct.func)(
                                    H5T_CONV_EXCEPT_PINF, conv_ctx->u.conv.src_type_id,
                                    conv_ctx->u.conv.dst_type_id, src_rev, d,
                                    conv_ctx->u.conv.cb_struct.user_data);
                            }

                            if (except_ret == H5T_CONV_UNHANDLED) {
                                if (H5T_SGN_NONE == dst.u.i.sign)
                                    H5T__bit_set(d, dst.offset, dst.prec, true);
                                else if (H5T_SGN_2 == dst.u.i.sign)
                                    H5T__bit_set(d, dst.offset, dst.prec - 1, true);
                            }
                            else if (except_ret == H5T_CONV_HANDLED) {
                                /*No need to reverse the order of destination because user handles it*/
                                reverse = false;
                                goto next;
                            }
                            else if (except_ret == H5T_CONV_ABORT)
                                HGOTO_ERROR(H5E_DATATYPE, H5E_CANTCONVERT, FAIL,
                                            "can't handle conversion exception");
                        }
                        goto padding;
                    }
                }
                else if (H5T_NORM_NONE == src.u.f.norm &&
                         H5T__bit_find(s, src.u.f.mpos, src.u.f.msize - 1, H5T_BIT_LSB, true) < 0 &&
                         H5T__bit_find(s, src.u.f.epos, src.u.f.esize, H5T_BIT_LSB, false) < 0) {
                    /*This is a special case for the source of no implied mantissa bit.
                     *If the exponent bits are all 1s and only the 1st bit of mantissa
                     *is set to 1.  It's infinity. The Intel-Linux "long double" is this case.*/
                    /* +Infinity or -Infinity */
                    if (sign) { /* -Infinity */
                        if (conv_ctx->u.conv.cb_struct
                                .func) { /*If user's exception handler is present, use it*/
                            /*reverse order first*/
                            H5T__reverse_order(src_rev, s, src_p->shared->size,
                                               src_p->shared->u.atomic.order);
                            except_ret = (conv_ctx->u.conv.cb_struct.func)(
                                H5T_CONV_EXCEPT_NINF, conv_ctx->u.conv.src_type_id,
                                conv_ctx->u.conv.dst_type_id, src_rev, d,
                                conv_ctx->u.conv.cb_struct.user_data);
                        }

                        if (except_ret == H5T_CONV_UNHANDLED) {
                            if (H5T_SGN_2 == dst.u.i.sign)
                                H5T__bit_set(d, dst.prec - 1, (size_t)1, true);
                        }
                        else if (except_ret == H5T_CONV_HANDLED) {
                            /*No need to reverse the order of destination because user handles it*/
                            reverse = false;
                            goto next;
                        }
                        else if (except_ret == H5T_CONV_ABORT)
                            HGOTO_ERROR(H5E_DATATYPE, H5E_CANTCONVERT, FAIL,
                                        "can't handle conversion exception");
                    }
                    else { /* +Infinity */
                        if (conv_ctx->u.conv.cb_struct
                                .func) { /*If user's exception handler is present, use it*/
                            /*reverse order first*/
                            H5T__reverse_order(src_rev, s, src_p->shared->size,
                                               src_p->shared->u.atomic.order);
                            except_ret = (conv_ctx->u.conv.cb_struct.func)(
                                H5T_CONV_EXCEPT_PINF, conv_ctx->u.conv.src_type_id,
                                conv_ctx->u.conv.dst_type_id, src_rev, d,
                                conv_ctx->u.conv.cb_struct.user_data);
                        }

                        if (except_ret == H5T_CONV_UNHANDLED) {
                            if (H5T_SGN_NONE == dst.u.i.sign)
                                H5T__bit_set(d, dst.offset, dst.prec, true);
                            else if (H5T_SGN_2 == dst.u.i.sign)
                                H5T__bit_set(d, dst.offset, dst.prec - 1, true);
                        }
                        else if (except_ret == H5T_CONV_HANDLED) {
                            /*No need to reverse the order of destination because user handles it*/
                            reverse = false;
                            goto next;
                        }
                        else if (except_ret == H5T_CONV_ABORT)
                            HGOTO_ERROR(H5E_DATATYPE, H5E_CANTCONVERT, FAIL,
                                        "can't handle conversion exception");
                    }
                    goto padding;
                }
                else if (H5T__bit_find(s, src.u.f.epos, src.u.f.esize, H5T_BIT_LSB, false) < 0) {
                    /* NaN */
                    if (conv_ctx->u.conv.cb_struct.func) { /*If user's exception handler is present, use it*/
                        /*reverse order first*/
                        H5T__reverse_order(src_rev, s, src_p->shared->size, src_p->shared->u.atomic.order);
                        except_ret = (conv_ctx->u.conv.cb_struct.func)(
                            H5T_CONV_EXCEPT_NAN, conv_ctx->u.conv.src_type_id, conv_ctx->u.conv.dst_type_id,
                            src_rev, d, conv_ctx->u.conv.cb_struct.user_data);
                    }

                    if (except_ret == H5T_CONV_UNHANDLED) {
                        /*Just set all bits to zero.*/
                        goto padding;
                    }
                    else if (except_ret == H5T_CONV_HANDLED) {
                        /*No need to reverse the order of destination because user handles it*/
                        reverse = false;
                        goto next;
                    }
                    else if (except_ret == H5T_CONV_ABORT)
                        HGOTO_ERROR(H5E_DATATYPE, H5E_CANTCONVERT, FAIL, "can't handle conversion exception");

                    goto padding;
                }

                /*
                 * Get the exponent as an unsigned quantity from the section of
                 * the source bit field where it's located.   Not expecting
                 * exponent to be greater than the maximal value of hssize_t.
                 */
                expo = (hssize_t)H5T__bit_get_d(s, src.u.f.epos, src.u.f.esize);

                /*
                 * Calculate the true source exponent by adjusting according to
                 * the source exponent bias.
                 */
                if (0 == expo || H5T_NORM_NONE == src.u.f.norm) {
                    expo -= (hssize_t)(src.u.f.ebias - 1);
                }
                else if (H5T_NORM_IMPLIED == src.u.f.norm) {
                    expo -= (hssize_t)src.u.f.ebias;
                }
                else {
                    HGOTO_ERROR(H5E_DATATYPE, H5E_CANTCONVERT, FAIL,
                                "normalization method not implemented yet");
                }

                /*
                 * Get the mantissa as bit vector from the section of
                 * the source bit field where it's located.
                 * Keep the little-endian order in the buffer.
                 * A sequence 0x01020304 will be like in the buffer,
                 *      04      03      02      01
                 *      |       |       |       |
                 *      V       V       V       V
                 *    buf[0]  buf[1]  buf[2]  buf[3]
                 */
                H5T__bit_copy(int_buf, (size_t)0, s, src.u.f.mpos, src.u.f.msize);

                /*
                 * Restore the implicit bit for mantissa if it's implied.
                 * Equivalent to mantissa |= (hsize_t)1<<src.u.f.msize.
                 */
                if (H5T_NORM_IMPLIED == src.u.f.norm)
                    H5T__bit_inc(int_buf, src.u.f.msize, 8 * buf_size - src.u.f.msize);

                /*
                 * What is the bit position for the most significant bit(MSB) of S
                 * which is set?  This is checked before shifting and before possibly
                 * converting to a negative integer. Note that later use of this value
                 * assumes that H5T__bit_shift will always shift in 0 during a right
                 * shift.
                 */
                msb_pos_s = H5T__bit_find(int_buf, (size_t)0, src.prec, H5T_BIT_MSB, true);

                /*
                 * The temporary buffer has no bits set and must therefore be
                 * zero; nothing to do.
                 */
                if (msb_pos_s < 0)
                    goto padding;

                /*
                 * Shift mantissa part by exponent minus mantissa size(right shift),
                 * or by mantissa size minus exponent(left shift).  Example: Sequence
                 * 10...010111, expo=20, expo-msize=-3.  Right-shift the sequence, we get
                 * 00010...10.  The last three bits were dropped.
                 */
                shift_val = expo - (ssize_t)src.u.f.msize;
                H5T__bit_shift(int_buf, shift_val, (size_t)0, buf_size * 8);

                /* Calculate the new position of the MSB after shifting and
                 * skip to the padding section if we shifted exactly to 0
                 * (MSB position is -1)
                 */
                new_msb_pos = msb_pos_s + shift_val;
                if (new_msb_pos == -1)
                    goto padding;

                /*
                 * If expo is less than mantissa size, the fractional value is dropped off
                 * during conversion.  Set exception type to be "truncate"
                 */
                if ((size_t)expo < src.u.f.msize && conv_ctx->u.conv.cb_struct.func)
                    truncated = true;

                if (H5T_SGN_NONE == dst.u.i.sign) { /*destination is unsigned*/
                    /*
                     * Destination is unsigned.  Library's default way: If the source value
                     * is greater than the maximal destination value then it overflows, the
                     * destination will be set to the maximum possible value.  When the
                     * source is negative, underflow happens.  Set the destination to be
                     * zero(do nothing).  If user's exception handler is set, call it and
                     * let user handle it.
                     */
                    if (sign) { /*source is negative*/
                        if (conv_ctx->u.conv.cb_struct
                                .func) { /*If user's exception handler is present, use it*/
                            /*reverse order first*/
                            H5T__reverse_order(src_rev, s, src_p->shared->size,
                                               src_p->shared->u.atomic.order);
                            except_ret = (conv_ctx->u.conv.cb_struct.func)(
                                H5T_CONV_EXCEPT_RANGE_LOW, conv_ctx->u.conv.src_type_id,
                                conv_ctx->u.conv.dst_type_id, src_rev, d,
                                conv_ctx->u.conv.cb_struct.user_data);
                            if (except_ret == H5T_CONV_ABORT)
                                HGOTO_ERROR(H5E_DATATYPE, H5E_CANTCONVERT, FAIL,
                                            "can't handle conversion exception");
                            else if (except_ret == H5T_CONV_HANDLED) {
                                /*No need to reverse the order of destination because user handles it*/
                                reverse = false;
                                goto next;
                            }
                        }
                    }
                    else { /*source is positive*/
                        if (new_msb_pos >= (ssize_t)dst.prec) {
                            /*overflow*/
                            if (conv_ctx->u.conv.cb_struct
                                    .func) { /*If user's exception handler is present, use it*/
                                /*reverse order first*/
                                H5T__reverse_order(src_rev, s, src_p->shared->size,
                                                   src_p->shared->u.atomic.order);
                                except_ret = (conv_ctx->u.conv.cb_struct.func)(
                                    H5T_CONV_EXCEPT_RANGE_HI, conv_ctx->u.conv.src_type_id,
                                    conv_ctx->u.conv.dst_type_id, src_rev, d,
                                    conv_ctx->u.conv.cb_struct.user_data);
                            }

                            if (except_ret == H5T_CONV_UNHANDLED)
                                H5T__bit_set(d, dst.offset, dst.prec, true);
                            else if (except_ret == H5T_CONV_HANDLED) {
                                /*No need to reverse the order of destination because user handles it*/
                                reverse = false;
                                goto next;
                            }
                            else if (except_ret == H5T_CONV_ABORT)
                                HGOTO_ERROR(H5E_DATATYPE, H5E_CANTCONVERT, FAIL,
                                            "can't handle conversion exception");
                        }
<<<<<<< HEAD
                        else {
                            if (truncated &&
                                cb_struct.func) { /*If user's exception handler is present, use it*/
=======
                        else if (first < dst.prec) {
                            if (truncated && conv_ctx->u.conv.cb_struct
                                                 .func) { /*If user's exception handler is present, use it*/
>>>>>>> 56f1092d
                                /*reverse order first*/
                                H5T__reverse_order(src_rev, s, src_p->shared->size,
                                                   src_p->shared->u.atomic.order);
                                except_ret = (conv_ctx->u.conv.cb_struct.func)(
                                    H5T_CONV_EXCEPT_TRUNCATE, conv_ctx->u.conv.src_type_id,
                                    conv_ctx->u.conv.dst_type_id, src_rev, d,
                                    conv_ctx->u.conv.cb_struct.user_data);
                            }

                            if (except_ret == H5T_CONV_UNHANDLED) {
                                /*copy source value into it if case is ignored by user handler*/
                                if (new_msb_pos >= 0)
                                    H5T__bit_copy(d, dst.offset, int_buf, (size_t)0, (size_t)new_msb_pos + 1);
                            }
                            else if (except_ret == H5T_CONV_HANDLED) {
                                /*No need to reverse the order of destination because user handles it*/
                                reverse = false;
                                goto next;
                            }
                            else if (except_ret == H5T_CONV_ABORT)
                                HGOTO_ERROR(H5E_DATATYPE, H5E_CANTCONVERT, FAIL,
                                            "can't handle conversion exception");
                        }
                    }
                }
                else if (H5T_SGN_2 == dst.u.i.sign) { /*Destination is signed*/
                    if (sign) {                       /*source is negative*/
<<<<<<< HEAD
                        if ((new_msb_pos >= 0) && ((size_t)new_msb_pos < dst.prec - 1)) {
                            if (truncated &&
                                cb_struct.func) { /*If user's exception handler is present, use it*/
=======
                        if (first < dst.prec - 1) {
                            if (truncated && conv_ctx->u.conv.cb_struct
                                                 .func) { /*If user's exception handler is present, use it*/
>>>>>>> 56f1092d
                                /*reverse order first*/
                                H5T__reverse_order(src_rev, s, src_p->shared->size,
                                                   src_p->shared->u.atomic.order);
                                except_ret = (conv_ctx->u.conv.cb_struct.func)(
                                    H5T_CONV_EXCEPT_TRUNCATE, conv_ctx->u.conv.src_type_id,
                                    conv_ctx->u.conv.dst_type_id, src_rev, d,
                                    conv_ctx->u.conv.cb_struct.user_data);
                            }

                            if (except_ret == H5T_CONV_UNHANDLED) { /*If this case ignored by user handler*/
                                /*Convert to integer representation.  Equivalent to ~(value - 1).*/
                                H5T__bit_dec(int_buf, (size_t)0, dst.prec);
                                H5T__bit_neg(int_buf, (size_t)0, dst.prec);

                                /*copy source value into destination*/
                                H5T__bit_copy(d, dst.offset, int_buf, (size_t)0, dst.prec - 1);
                                H5T__bit_set(d, (dst.offset + dst.prec - 1), (size_t)1, true);
                            }
                            else if (except_ret == H5T_CONV_ABORT)
                                HGOTO_ERROR(H5E_DATATYPE, H5E_CANTCONVERT, FAIL,
                                            "can't handle conversion exception");
                            else if (except_ret == H5T_CONV_HANDLED) {
                                /*No need to reverse the order of destination because user handles it*/
                                reverse = false;
                                goto next;
                            }
                        }
                        else {
                            /* if underflows and no callback, do nothing except turn on
                             * the sign bit because 0x80...00 is the biggest negative value.
                             */
                            if (conv_ctx->u.conv.cb_struct
                                    .func) { /*If user's exception handler is present, use it*/
                                /*reverse order first*/
                                H5T__reverse_order(src_rev, s, src_p->shared->size,
                                                   src_p->shared->u.atomic.order);
                                except_ret = (conv_ctx->u.conv.cb_struct.func)(
                                    H5T_CONV_EXCEPT_RANGE_LOW, conv_ctx->u.conv.src_type_id,
                                    conv_ctx->u.conv.dst_type_id, src_rev, d,
                                    conv_ctx->u.conv.cb_struct.user_data);
                            }

                            if (except_ret == H5T_CONV_UNHANDLED)
                                H5T__bit_set(d, (dst.offset + dst.prec - 1), (size_t)1, true);
                            else if (except_ret == H5T_CONV_ABORT)
                                HGOTO_ERROR(H5E_DATATYPE, H5E_CANTCONVERT, FAIL,
                                            "can't handle conversion exception");
                            else if (except_ret == H5T_CONV_HANDLED) {
                                /*No need to reverse the order of destination because user handles it*/
                                reverse = false;
                                goto next;
                            }
                        }
                    }
                    else { /*source is positive*/
                        if (new_msb_pos >= (ssize_t)dst.prec - 1) {
                            /*overflow*/
                            if (conv_ctx->u.conv.cb_struct
                                    .func) { /*If user's exception handler is present, use it*/
                                /*reverse order first*/
                                H5T__reverse_order(src_rev, s, src_p->shared->size,
                                                   src_p->shared->u.atomic.order);
                                except_ret = (conv_ctx->u.conv.cb_struct.func)(
                                    H5T_CONV_EXCEPT_RANGE_HI, conv_ctx->u.conv.src_type_id,
                                    conv_ctx->u.conv.dst_type_id, src_rev, d,
                                    conv_ctx->u.conv.cb_struct.user_data);
                            }

                            if (except_ret == H5T_CONV_UNHANDLED)
                                H5T__bit_set(d, dst.offset, dst.prec - 1, true);
                            else if (except_ret == H5T_CONV_ABORT)
                                HGOTO_ERROR(H5E_DATATYPE, H5E_CANTCONVERT, FAIL,
                                            "can't handle conversion exception");
                            else if (except_ret == H5T_CONV_HANDLED) {
                                /*No need to reverse the order of destination because user handles it*/
                                reverse = false;
                                goto next;
                            }
                        }
<<<<<<< HEAD
                        else if (new_msb_pos < (ssize_t)dst.prec - 1) {
                            if (truncated &&
                                cb_struct.func) { /*If user's exception handler is present, use it*/
=======
                        else if (first < dst.prec - 1) {
                            if (truncated && conv_ctx->u.conv.cb_struct
                                                 .func) { /*If user's exception handler is present, use it*/
>>>>>>> 56f1092d
                                /*reverse order first*/
                                H5T__reverse_order(src_rev, s, src_p->shared->size,
                                                   src_p->shared->u.atomic.order);
                                except_ret = (conv_ctx->u.conv.cb_struct.func)(
                                    H5T_CONV_EXCEPT_TRUNCATE, conv_ctx->u.conv.src_type_id,
                                    conv_ctx->u.conv.dst_type_id, src_rev, d,
                                    conv_ctx->u.conv.cb_struct.user_data);
                            }

                            if (except_ret == H5T_CONV_UNHANDLED) {
                                /*copy source value into it if case is ignored by user handler*/
                                if (new_msb_pos >= 0)
                                    H5T__bit_copy(d, dst.offset, int_buf, (size_t)0, (size_t)new_msb_pos + 1);
                            }
                            else if (except_ret == H5T_CONV_ABORT)
                                HGOTO_ERROR(H5E_DATATYPE, H5E_CANTCONVERT, FAIL,
                                            "can't handle conversion exception");
                            else if (except_ret == H5T_CONV_HANDLED) {
                                /*No need to reverse the order of destination because user handles it*/
                                reverse = false;
                                goto next;
                            }
                        }
                    }
                }

padding:
                /*
                 * Set padding areas in destination.
                 */
                if (dst.offset > 0) {
                    assert(H5T_PAD_ZERO == dst.lsb_pad || H5T_PAD_ONE == dst.lsb_pad);
                    H5T__bit_set(d, (size_t)0, dst.offset, (bool)(H5T_PAD_ONE == dst.lsb_pad));
                }
                if (dst.offset + dst.prec != 8 * dst_p->shared->size) {
                    assert(H5T_PAD_ZERO == dst.msb_pad || H5T_PAD_ONE == dst.msb_pad);
                    H5T__bit_set(d, dst.offset + dst.prec, 8 * dst_p->shared->size - (dst.offset + dst.prec),
                                 (bool)(H5T_PAD_ONE == dst.msb_pad));
                }

                /*
                 * Put the destination in the correct byte order.  See note at
                 * beginning of loop.
                 */
                if (H5T_ORDER_BE == dst.order && reverse) {
                    half_size = dst_p->shared->size / 2;
                    for (i = 0; i < half_size; i++) {
                        tmp1                             = d[dst_p->shared->size - (i + 1)];
                        d[dst_p->shared->size - (i + 1)] = d[i];
                        d[i]                             = tmp1;
                    }
                }

next:
                /*
                 * If we had used a temporary buffer for the destination then we
                 * should copy the value to the true destination buffer.
                 */
                if (d == dbuf)
                    H5MM_memcpy(dp, d, dst_p->shared->size);
                if (buf_stride) {
                    sp += direction * (ssize_t)buf_stride;
                    dp += direction * (ssize_t)buf_stride;
                }
                else {
                    sp += direction * (ssize_t)src_p->shared->size;
                    dp += direction * (ssize_t)dst_p->shared->size;
                }

                memset(int_buf, 0, buf_size);
            }

            break;

        default:
            HGOTO_ERROR(H5E_DATATYPE, H5E_UNSUPPORTED, FAIL, "unknown conversion command");
    } /* end switch */

done:
    if (int_buf)
        H5MM_xfree(int_buf);
    if (src_rev)
        H5MM_free(src_rev);

    FUNC_LEAVE_NOAPI(ret_value)
} /* end H5T__conv_f_i() */

/*-------------------------------------------------------------------------
 * Function:    H5T__conv_i_f
 *
 * Purpose:    Convert one integer type to a floating-point type.  This is
 *              the catch-all function for integer-float conversions and
 *              is probably not particularly fast.
 *
 * Return:    Non-negative on success/Negative on failure
 *
 *-------------------------------------------------------------------------
 */
herr_t
H5T__conv_i_f(H5T_t *src_p, H5T_t *dst_p, H5T_cdata_t *cdata, const H5T_conv_ctx_t *conv_ctx, size_t nelmts,
              size_t buf_stride, size_t H5_ATTR_UNUSED bkg_stride, void *buf, void H5_ATTR_UNUSED *bkg)
{
    /* Traversal-related variables */
    H5T_atomic_t src;             /*atomic source info        */
    H5T_atomic_t dst;             /*atomic destination info    */
    int          direction;       /*forward or backward traversal    */
    size_t       elmtno;          /*element number        */
    size_t       half_size;       /*half the type size        */
    size_t       tsize;           /*type size for swapping bytes  */
    size_t       olap;            /*num overlapping elements    */
    uint8_t     *s, *sp, *d, *dp; /*source and dest traversal ptrs*/
    uint8_t     *src_rev  = NULL; /*order-reversed source buffer  */
    uint8_t      dbuf[64] = {0};  /*temp destination buffer    */
    uint8_t      tmp1, tmp2;      /*temp variables for swapping bytes*/

    /* Conversion-related variables */
    hsize_t        expo;                /*destination exponent        */
    hsize_t        expo_max;            /*maximal possible exponent value       */
    size_t         sign;                /*source sign bit value         */
    bool           is_max_neg;          /*source is maximal negative value*/
    bool           do_round;            /*whether there is roundup      */
    uint8_t       *int_buf = NULL;      /*buffer for temporary value    */
    size_t         buf_size;            /*buffer size for temporary value */
    size_t         i;                   /*miscellaneous counters    */
    size_t         first;               /*first bit(MSB) in an integer  */
    ssize_t        sfirst;              /*a signed version of `first'    */
    H5T_conv_ret_t except_ret;          /*return of callback function   */
    bool           reverse;             /*if reverse the order of destination   */
    herr_t         ret_value = SUCCEED; /* Return value */

    FUNC_ENTER_PACKAGE

    switch (cdata->command) {
        case H5T_CONV_INIT:
            if (NULL == src_p || NULL == dst_p)
                HGOTO_ERROR(H5E_ARGS, H5E_BADTYPE, FAIL, "not a datatype");
            src = src_p->shared->u.atomic;
            dst = dst_p->shared->u.atomic;
            if (H5T_ORDER_LE != dst.order && H5T_ORDER_BE != dst.order && H5T_ORDER_VAX != dst.order)
                HGOTO_ERROR(H5E_DATATYPE, H5E_UNSUPPORTED, FAIL, "unsupported byte order");
            if (dst_p->shared->size > sizeof(dbuf))
                HGOTO_ERROR(H5E_DATATYPE, H5E_UNSUPPORTED, FAIL, "destination size is too large");
            if (8 * sizeof(expo) - 1 < src.u.f.esize)
                HGOTO_ERROR(H5E_DATATYPE, H5E_UNSUPPORTED, FAIL, "exponent field is too large");
            cdata->need_bkg = H5T_BKG_NO;
            break;

        case H5T_CONV_FREE:
            break;

        case H5T_CONV_CONV:
            if (NULL == src_p || NULL == dst_p)
                HGOTO_ERROR(H5E_ARGS, H5E_BADTYPE, FAIL, "not a datatype");
            if (NULL == conv_ctx)
                HGOTO_ERROR(H5E_ARGS, H5E_BADVALUE, FAIL, "invalid datatype conversion context pointer");

            src = src_p->shared->u.atomic;
            dst = dst_p->shared->u.atomic;

            /*
             * Do we process the values from beginning to end or vice versa? Also,
             * how many of the elements have the source and destination areas
             * overlapping?
             */
            if (src_p->shared->size == dst_p->shared->size || buf_stride) {
                sp = dp   = (uint8_t *)buf;
                direction = 1;
                olap      = nelmts;
            }
            else if (src_p->shared->size >= dst_p->shared->size) {
                double olap_d =
                    ceil((double)(dst_p->shared->size) / (double)(src_p->shared->size - dst_p->shared->size));
                olap = (size_t)olap_d;
                sp = dp   = (uint8_t *)buf;
                direction = 1;
            }
            else {
                double olap_d =
                    ceil((double)(src_p->shared->size) / (double)(dst_p->shared->size - src_p->shared->size));
                olap      = (size_t)olap_d;
                sp        = (uint8_t *)buf + (nelmts - 1) * src_p->shared->size;
                dp        = (uint8_t *)buf + (nelmts - 1) * dst_p->shared->size;
                direction = -1;
            }

            /* Allocate enough space for the buffer holding temporary
             * converted value
             */
            buf_size = ((src.prec > dst.u.f.msize ? src.prec : dst.u.f.msize) + 7) / 8;
            int_buf  = (uint8_t *)H5MM_calloc(buf_size);

            /* Allocate space for order-reversed source buffer */
            src_rev = (uint8_t *)H5MM_calloc(src_p->shared->size);

            /* The conversion loop */
            for (elmtno = 0; elmtno < nelmts; elmtno++) {
                /* Set these variables to default */
                except_ret = H5T_CONV_UNHANDLED;
                reverse    = true;

                /* Make sure these variables are reset to 0. */
                sign       = 0; /*source sign bit value         */
                is_max_neg = 0; /*source is maximal negative value*/
                do_round   = 0; /*whether there is roundup      */
                sfirst     = 0;

                /*
                 * If the source and destination buffers overlap then use a
                 * temporary buffer for the destination.
                 */
                if (direction > 0) {
                    s = sp;
                    d = elmtno < olap ? dbuf : dp;
                }
                else {
                    s = sp;
                    d = elmtno + olap >= nelmts ? dbuf : dp;
                }
#ifndef NDEBUG
                /* I don't quite trust the overlap calculations yet --rpm */
                if (d == dbuf) {
                    assert((dp >= sp && dp < sp + src_p->shared->size) ||
                           (sp >= dp && sp < dp + dst_p->shared->size));
                }
                else {
                    assert((dp < sp && dp + dst_p->shared->size <= sp) ||
                           (sp < dp && sp + src_p->shared->size <= dp));
                }
#endif

                /* Put the data in little endian order so our loops aren't so
                 * complicated.  We'll do all the conversion stuff assuming
                 * little endian and then we'll fix the order at the end.
                 */
                if (H5T_ORDER_BE == src.order) {
                    half_size = src_p->shared->size / 2;
                    for (i = 0; i < half_size; i++) {
                        tmp1                             = s[src_p->shared->size - (i + 1)];
                        s[src_p->shared->size - (i + 1)] = s[i];
                        s[i]                             = tmp1;
                    }
                }

                /* Zero-set all destination bits*/
                H5T__bit_set(d, dst.offset, dst.prec, false);

                /* Copy source into a temporary buffer */
                H5T__bit_copy(int_buf, (size_t)0, s, src.offset, src.prec);

                /* Find the sign bit value of the source */
                if (H5T_SGN_2 == src.u.i.sign)
                    sign = (size_t)H5T__bit_get_d(int_buf, src.prec - 1, (size_t)1);

                /* What is the bit position(starting from 0 as first one) for the most significant
                 * bit(MSB) of S which is set?
                 */
                if (H5T_SGN_2 == src.u.i.sign) {
                    sfirst = H5T__bit_find(int_buf, (size_t)0, src.prec - 1, H5T_BIT_MSB, true);
                    if (sign && sfirst < 0)
                        /* The case 0x80...00, which is negative with maximal value */
                        is_max_neg = 1;
                }
                else if (H5T_SGN_NONE == src.u.i.sign)
                    sfirst = H5T__bit_find(int_buf, (size_t)0, src.prec, H5T_BIT_MSB, true);

                /* Handle special cases here.  Integer is zero */
                if (!sign && sfirst < 0)
                    goto padding;

                /* Convert source integer if it's negative */
                if (H5T_SGN_2 == src.u.i.sign && sign) {
                    if (!is_max_neg) {
                        /* Equivalent to ~(i - 1) */
                        H5T__bit_dec(int_buf, (size_t)0, buf_size * 8);
                        H5T__bit_neg(int_buf, (size_t)0, buf_size * 8);
                        sfirst = H5T__bit_find(int_buf, (size_t)0, src.prec - 1, H5T_BIT_MSB, true);
                    }
                    else {
                        /* If it's maximal negative number 0x80...000, treat it as if it overflowed
                         * (create a carry) to help conversion.  i.e. a character type number 0x80
                         * is treated as 0x100.
                         */
                        sfirst     = (ssize_t)(src.prec - 1);
                        is_max_neg = 0;
                    }
                    if (sfirst < 0)
                        HGOTO_ERROR(H5E_DATATYPE, H5E_CANTCONVERT, FAIL, "zero bit not found");

                    /* Sign bit has been negated if bit vector isn't 0x80...00.  Set all bits in front of
                     * sign bit to 0 in the temporary buffer because they're all negated from the previous
                     * step.
                     */
                    H5T__bit_set(int_buf, src.prec, (buf_size * 8) - src.prec, 0);

                    /* Set sign bit in destination */
                    H5T__bit_set_d(d, dst.u.f.sign, (size_t)1, (hsize_t)sign);
                } /* end if */

                first = (size_t)sfirst;

                /* Calculate the true destination exponent by adjusting according to
                 * the destination exponent bias.  Implied and non-implied normalization
                 * should be the same.
                 */
                if (H5T_NORM_NONE == dst.u.f.norm || H5T_NORM_IMPLIED == dst.u.f.norm) {
                    expo = first + dst.u.f.ebias;
                }
                else {
                    HGOTO_ERROR(H5E_DATATYPE, H5E_CANTCONVERT, FAIL,
                                "normalization method not implemented yet");
                }

                /* Handle mantissa part here */
                if (H5T_NORM_IMPLIED == dst.u.f.norm) {
                    /* Imply first bit */
                    H5T__bit_set(int_buf, first, (size_t)1, 0);
                }
                else if (H5T_NORM_NONE == dst.u.f.norm) {
                    first++;
                }

                /* Roundup for mantissa */
                if (first > dst.u.f.msize) {
                    /* If the bit sequence is bigger than the mantissa part, there'll be some
                     * precision loss.  Let user's handler deal with the case if it's present
                     */
                    if (conv_ctx->u.conv.cb_struct.func) {
                        H5T__reverse_order(src_rev, s, src_p->shared->size,
                                           src_p->shared->u.atomic.order); /*reverse order first*/
                        except_ret = (conv_ctx->u.conv.cb_struct.func)(
                            H5T_CONV_EXCEPT_PRECISION, conv_ctx->u.conv.src_type_id,
                            conv_ctx->u.conv.dst_type_id, src_rev, d, conv_ctx->u.conv.cb_struct.user_data);
                    }

                    if (except_ret == H5T_CONV_HANDLED) {
                        reverse = false;
                        goto padding;
                    }
                    else if (except_ret == H5T_CONV_ABORT)
                        HGOTO_ERROR(H5E_DATATYPE, H5E_CANTCONVERT, FAIL, "can't handle conversion exception");

                    /* If user's exception handler does deal with it, we do it by dropping off the
                     * extra bits at the end and do rounding.  If we have .50...0(decimal) after radix
                     * point, we do roundup when the least significant digit before radix is odd, we do
                     * rounddown if it's even.
                     */

                    /* Check 1st dropoff bit, see if it's set. */
                    if (H5T__bit_get_d(int_buf, ((first - dst.u.f.msize) - 1), (size_t)1)) {
                        /* Check all bits after 1st dropoff bit, see if any of them is set. */
                        if (((first - dst.u.f.msize) - 1) > 0 &&
                            H5T__bit_get_d(int_buf, (size_t)0, ((first - dst.u.f.msize) - 1)))
                            do_round = 1;
                        else { /* The .50...0 case */
                            /* Check if the least significant bit is odd. */
                            if (H5T__bit_get_d(int_buf, (first - dst.u.f.msize), (size_t)1))
                                do_round = 1;
                        }
                    }

                    /* Right shift to drop off extra bits */
                    H5T__bit_shift(int_buf, (ssize_t)(dst.u.f.msize - first), (size_t)0, buf_size * 8);

                    if (do_round) {
                        H5T__bit_inc(int_buf, (size_t)0, buf_size * 8);
                        do_round = 0;

                        /* If integer is like 0x0ff...fff and we need to round up the
                         * last f, we get 0x100...000.  Treat this special case here.
                         */
                        if (H5T__bit_get_d(int_buf, dst.u.f.msize, (size_t)1)) {
                            if (H5T_NORM_IMPLIED == dst.u.f.norm) {
                                /* The bit at this 1's position was impled already, so this
                                 * number should be 0x200...000.  We need to increment the
                                 * exponent in this case.
                                 */
                                expo++;
                            }
                            else if (H5T_NORM_NONE == dst.u.f.norm) {
                                /* Right shift 1 bit to let the carried 1 fit in the mantissa,
                                 * and increment exponent by 1.
                                 */
                                H5T__bit_shift(int_buf, (ssize_t)-1, (size_t)0, buf_size * 8);
                                expo++;
                            }
                        }
                    }
                }
                else {
                    /* The bit sequence can fit mantissa part.  Left shift to fit in from high-order of
                     * bit position. */
                    H5T__bit_shift(int_buf, (ssize_t)(dst.u.f.msize - first), (size_t)0, dst.u.f.msize);
                }

                /* Check if the exponent is too big */
                expo_max = (hsize_t)(pow(2.0, (double)dst.u.f.esize) - 1);

                if (expo > expo_max) { /*overflows*/
                    if (conv_ctx->u.conv.cb_struct
                            .func) { /*user's exception handler.  Reverse back source order*/
                        H5T__reverse_order(src_rev, s, src_p->shared->size,
                                           src_p->shared->u.atomic.order); /*reverse order first*/
                        except_ret = (conv_ctx->u.conv.cb_struct.func)(
                            H5T_CONV_EXCEPT_RANGE_HI, conv_ctx->u.conv.src_type_id,
                            conv_ctx->u.conv.dst_type_id, src_rev, d, conv_ctx->u.conv.cb_struct.user_data);

                        if (except_ret == H5T_CONV_ABORT)
                            HGOTO_ERROR(H5E_DATATYPE, H5E_CANTCONVERT, FAIL,
                                        "can't handle conversion exception");
                        else if (except_ret == H5T_CONV_HANDLED) {
                            reverse = false;
                            goto padding;
                        }
                    }

                    if (!cb_struct.func || (except_ret == H5T_CONV_UNHANDLED)) {
                        /*make destination infinity by setting exponent to maximal number and
                         *mantissa to zero.*/
                        expo = expo_max;
                        memset(int_buf, 0, buf_size);
                    }
                }

                if (except_ret == H5T_CONV_UNHANDLED) {
                    /* Set exponent in destination */
                    H5T__bit_set_d(d, dst.u.f.epos, dst.u.f.esize, expo);

                    /* Copy mantissa into destination */
                    H5T__bit_copy(d, dst.u.f.mpos, int_buf, (size_t)0,
                                  (buf_size * 8) > dst.u.f.msize ? dst.u.f.msize : buf_size * 8);
                }

padding:
                /*
                 * Set padding areas in destination.
                 */
                if (dst.offset > 0) {
                    assert(H5T_PAD_ZERO == dst.lsb_pad || H5T_PAD_ONE == dst.lsb_pad);
                    H5T__bit_set(d, (size_t)0, dst.offset, (bool)(H5T_PAD_ONE == dst.lsb_pad));
                }
                if (dst.offset + dst.prec != 8 * dst_p->shared->size) {
                    assert(H5T_PAD_ZERO == dst.msb_pad || H5T_PAD_ONE == dst.msb_pad);
                    H5T__bit_set(d, dst.offset + dst.prec, 8 * dst_p->shared->size - (dst.offset + dst.prec),
                                 (bool)(H5T_PAD_ONE == dst.msb_pad));
                }

                /*
                 * Put the destination in the correct byte order.  See note at
                 * beginning of loop.
                 */
                if (H5T_ORDER_BE == dst.order && reverse) {
                    half_size = dst_p->shared->size / 2;
                    for (i = 0; i < half_size; i++) {
                        uint8_t tmp                      = d[dst_p->shared->size - (i + 1)];
                        d[dst_p->shared->size - (i + 1)] = d[i];
                        d[i]                             = tmp;
                    }
                }
                else if (H5T_ORDER_VAX == dst.order && reverse) {
                    tsize = dst_p->shared->size;
                    assert(0 == tsize % 2);

                    for (i = 0; i < tsize; i += 4) {
                        tmp1 = d[i];
                        tmp2 = d[i + 1];

                        d[i]     = d[(tsize - 2) - i];
                        d[i + 1] = d[(tsize - 1) - i];

                        d[(tsize - 2) - i] = tmp1;
                        d[(tsize - 1) - i] = tmp2;
                    }
                }

                /*
                 * If we had used a temporary buffer for the destination then we
                 * should copy the value to the true destination buffer.
                 */
                if (d == dbuf)
                    H5MM_memcpy(dp, d, dst_p->shared->size);
                if (buf_stride) {
                    sp += direction * (ssize_t)buf_stride;
                    dp += direction * (ssize_t)buf_stride;
                }
                else {
                    sp += direction * (ssize_t)src_p->shared->size;
                    dp += direction * (ssize_t)dst_p->shared->size;
                }

                memset(int_buf, 0, buf_size);
            }

            break;

        default:
            HGOTO_ERROR(H5E_DATATYPE, H5E_UNSUPPORTED, FAIL, "unknown conversion command");
    } /* end switch */

done:
    if (int_buf)
        H5MM_xfree(int_buf);
    if (src_rev)
        H5MM_free(src_rev);

    FUNC_LEAVE_NOAPI(ret_value)
} /* end H5T__conv_i_f() */

/*-------------------------------------------------------------------------
 * Function:    H5T__reverse_order
 *
 * Purpose:    Internal assisting function to reverse the order of
 *              a sequence of byte when it's big endian or VAX order.
 *              The byte sequence simulates the endian order.
 *
 * Return:      Success:        A pointer to the reversed byte sequence
 *
 *              Failure:        Null
 *
 *-------------------------------------------------------------------------
 */
static herr_t
H5T__reverse_order(uint8_t *rev, uint8_t *s, size_t size, H5T_order_t order)
{
    size_t i;

    FUNC_ENTER_PACKAGE_NOERR

    assert(s);
    assert(size);

    if (H5T_ORDER_VAX == order) {
        for (i = 0; i < size; i += 2) {
            rev[i]     = s[(size - 2) - i];
            rev[i + 1] = s[(size - 1) - i];
        }
    }
    else if (H5T_ORDER_BE == order) {
        for (i = 0; i < size; i++)
            rev[size - (i + 1)] = s[i];
    }
    else {
        for (i = 0; i < size; i++)
            rev[i] = s[i];
    }

    FUNC_LEAVE_NOAPI(SUCCEED)
}

/*-------------------------------------------------------------------------
 * Function:    H5T_reclaim
 *
 * Purpose: Frees the buffers allocated for storing variable-length data
 *          in memory. Only frees the VL data in the selection defined in the
 *          dataspace.
 *
 * Return:  Non-negative on success/Negative on failure
 *
 *-------------------------------------------------------------------------
 */
herr_t
H5T_reclaim(H5T_t *type, H5S_t *space, void *buf)
{
    H5S_sel_iter_op_t     dset_op;          /* Operator for iteration */
    H5T_vlen_alloc_info_t vl_alloc_info;    /* VL allocation info */
    herr_t                ret_value = FAIL; /* Return value */

    FUNC_ENTER_NOAPI_NOINIT

    /* Check args */
    assert(type);
    assert(space);
    assert(buf);

    /* Get the allocation info */
    if (H5CX_get_vlen_alloc_info(&vl_alloc_info) < 0)
        HGOTO_ERROR(H5E_DATATYPE, H5E_CANTGET, FAIL, "unable to retrieve VL allocation info");

    /* Call H5S_select_iterate with args, etc. */
    dset_op.op_type  = H5S_SEL_ITER_OP_LIB;
    dset_op.u.lib_op = H5T_reclaim_cb;

    ret_value = H5S_select_iterate(buf, type, space, &dset_op, &vl_alloc_info);

done:
    FUNC_LEAVE_NOAPI(ret_value)
} /* end H5T_reclaim() */

/*-------------------------------------------------------------------------
 * Function:    H5T_reclaim_cb
 *
 * Purpose: Iteration callback to reclaim conversion allocated memory for a
 *          buffer element.
 *
 * Return:  Non-negative on success/Negative on failure
 *
 *-------------------------------------------------------------------------
 */
herr_t
H5T_reclaim_cb(void *elem, H5T_t *dt, unsigned H5_ATTR_UNUSED ndim, const hsize_t H5_ATTR_UNUSED *point,
               void *op_data)
{
    herr_t ret_value = SUCCEED; /* Return value */

    FUNC_ENTER_NOAPI_NOINIT

    /* Sanity check */
    assert(elem);
    assert(dt);

    if (dt->shared->type == H5T_REFERENCE) {
        if (H5T__ref_reclaim(elem, dt) < 0)
            HGOTO_ERROR(H5E_DATATYPE, H5E_CANTFREE, FAIL, "can't reclaim ref elements");
    }
    else {
        assert(op_data);

        /* Allow vlen reclaim to recurse into that routine */
        if (H5T__vlen_reclaim(elem, dt, (H5T_vlen_alloc_info_t *)op_data) < 0)
            HGOTO_ERROR(H5E_DATATYPE, H5E_CANTFREE, FAIL, "can't reclaim vlen elements");
    }

done:
    FUNC_LEAVE_NOAPI(ret_value)
} /* end H5T_reclaim_cb() */<|MERGE_RESOLUTION|>--- conflicted
+++ resolved
@@ -8505,7 +8505,6 @@
     uint8_t      tmp1, tmp2;      /*temp variables for swapping bytes*/
 
     /* Conversion-related variables */
-<<<<<<< HEAD
     hssize_t       expo;                     /*source exponent        */
     hssize_t       sign;                     /*source sign bit value         */
     uint8_t       *int_buf = NULL;           /*buffer for temporary value    */
@@ -8514,24 +8513,10 @@
     ssize_t        msb_pos_s;                /*first bit(MSB) in an integer */
     ssize_t        new_msb_pos;              /*MSB position after shifting mantissa by exponent */
     hssize_t       shift_val;                /*shift value when shifting mantissa by exponent */
-    H5T_conv_cb_t  cb_struct = {NULL, NULL}; /*conversion callback structure */
     bool           truncated;                /*if fraction value is dropped  */
     bool           reverse;                  /*if reverse order of destination at the end */
     H5T_conv_ret_t except_ret;               /*return of callback function   */
     herr_t         ret_value = SUCCEED;      /* Return value                 */
-=======
-    hssize_t       expo;                /*source exponent        */
-    hssize_t       sign;                /*source sign bit value         */
-    uint8_t       *int_buf = NULL;      /*buffer for temporary value    */
-    size_t         buf_size;            /*buffer size for temporary value */
-    size_t         i;                   /*miscellaneous counters    */
-    size_t         first;               /*first bit(MSB) in an integer  */
-    ssize_t        sfirst;              /*a signed version of `first'    */
-    bool           truncated;           /*if fraction value is dropped  */
-    bool           reverse;             /*if reverse order of destination at the end */
-    H5T_conv_ret_t except_ret;          /*return of callback function   */
-    herr_t         ret_value = SUCCEED; /* Return value                 */
->>>>>>> 56f1092d
 
     FUNC_ENTER_PACKAGE
 
@@ -8954,15 +8939,8 @@
                                 HGOTO_ERROR(H5E_DATATYPE, H5E_CANTCONVERT, FAIL,
                                             "can't handle conversion exception");
                         }
-<<<<<<< HEAD
                         else {
-                            if (truncated &&
-                                cb_struct.func) { /*If user's exception handler is present, use it*/
-=======
-                        else if (first < dst.prec) {
-                            if (truncated && conv_ctx->u.conv.cb_struct
-                                                 .func) { /*If user's exception handler is present, use it*/
->>>>>>> 56f1092d
+                            if (truncated && conv_ctx->u.conv.cb_struct.func) { /*If user's exception handler is present, use it*/
                                 /*reverse order first*/
                                 H5T__reverse_order(src_rev, s, src_p->shared->size,
                                                    src_p->shared->u.atomic.order);
@@ -8990,15 +8968,8 @@
                 }
                 else if (H5T_SGN_2 == dst.u.i.sign) { /*Destination is signed*/
                     if (sign) {                       /*source is negative*/
-<<<<<<< HEAD
                         if ((new_msb_pos >= 0) && ((size_t)new_msb_pos < dst.prec - 1)) {
-                            if (truncated &&
-                                cb_struct.func) { /*If user's exception handler is present, use it*/
-=======
-                        if (first < dst.prec - 1) {
-                            if (truncated && conv_ctx->u.conv.cb_struct
-                                                 .func) { /*If user's exception handler is present, use it*/
->>>>>>> 56f1092d
+                            if (truncated && conv_ctx->u.conv.cb_struct.func) { /*If user's exception handler is present, use it*/
                                 /*reverse order first*/
                                 H5T__reverse_order(src_rev, s, src_p->shared->size,
                                                    src_p->shared->u.atomic.order);
@@ -9078,15 +9049,8 @@
                                 goto next;
                             }
                         }
-<<<<<<< HEAD
                         else if (new_msb_pos < (ssize_t)dst.prec - 1) {
-                            if (truncated &&
-                                cb_struct.func) { /*If user's exception handler is present, use it*/
-=======
-                        else if (first < dst.prec - 1) {
-                            if (truncated && conv_ctx->u.conv.cb_struct
-                                                 .func) { /*If user's exception handler is present, use it*/
->>>>>>> 56f1092d
+                            if (truncated && conv_ctx->u.conv.cb_struct.func) { /*If user's exception handler is present, use it*/
                                 /*reverse order first*/
                                 H5T__reverse_order(src_rev, s, src_p->shared->size,
                                                    src_p->shared->u.atomic.order);
