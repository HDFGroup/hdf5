--- conflicted
+++ resolved
@@ -1186,11 +1186,7 @@
     int     *src2dst;  /*map from src to dst index         */
 } H5T_conv_enum_t;
 
-<<<<<<< HEAD
-/* Cnversion data for H5T__conv_array() */
-=======
 /* Conversion data for H5T__conv_array() */
->>>>>>> f2cf0be9
 typedef struct H5T_conv_array_t {
     H5T_path_t *tpath; /* Conversion path for parent types */
 } H5T_conv_array_t;
