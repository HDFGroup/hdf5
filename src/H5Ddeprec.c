--- conflicted
+++ resolved
@@ -137,21 +137,13 @@
     if (NULL == (vol_obj = H5VL_vol_object(loc_id)))
         HGOTO_ERROR(H5E_ARGS, H5E_BADTYPE, H5I_INVALID_HID, "invalid location identifier")
 
-<<<<<<< HEAD
-    /* Create the dataset through the VOL */
-=======
     /* Create the dataset */
->>>>>>> 18bbd3f0
     if (NULL == (dset = H5VL_dataset_create(vol_obj, &loc_params, name, H5P_LINK_CREATE_DEFAULT, type_id,
                                             space_id, dcpl_id, H5P_DATASET_ACCESS_DEFAULT,
                                             H5P_DATASET_XFER_DEFAULT, H5_REQUEST_NULL)))
         HGOTO_ERROR(H5E_DATASET, H5E_CANTINIT, H5I_INVALID_HID, "unable to create dataset")
 
-<<<<<<< HEAD
-    /* Get an atom for the dataset */
-=======
     /* Register the new dataset to get an ID for it */
->>>>>>> 18bbd3f0
     if ((ret_value = H5VL_register(H5I_DATASET, dset, vol_obj->connector, TRUE)) < 0)
         HGOTO_ERROR(H5E_DATASET, H5E_CANTREGISTER, H5I_INVALID_HID, "unable to register dataset")
 
