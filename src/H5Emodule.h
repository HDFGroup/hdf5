--- conflicted
+++ resolved
@@ -29,7 +29,6 @@
 #define H5_MY_PKG_ERR  H5E_ERROR
 #define H5_MY_PKG_INIT YES
 
-<<<<<<< HEAD
 /**
  * \defgroup H5E H5E
  * \brief Error Handling Interface
@@ -59,7 +58,4 @@
  *          complexity of handling errors within the \c H5E package.
  */
 
-#endif /* _H5Emodule_H */
-=======
-#endif /* H5Emodule_H */
->>>>>>> b2c78e15
+#endif /* H5Emodule_H */