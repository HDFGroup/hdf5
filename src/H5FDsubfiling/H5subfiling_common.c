--- conflicted
+++ resolved
@@ -106,13 +106,8 @@
 static int         get_next_fid_map_index(void);
 static void        clear_fid_map_entry(void *file_handle, int64_t sf_context_id);
 static int         compare_hostid(const void *h1, const void *h2);
-<<<<<<< HEAD
 static herr_t      get_ioc_selection_criteria_from_env(H5FD_subfiling_ioc_select_t *ioc_selection_type,
-                                                       char **                      ioc_sel_info_str);
-=======
-static herr_t      get_ioc_selection_criteria_from_env(ioc_selection_t *ioc_selection_type,
-                                                       char           **ioc_sel_info_str);
->>>>>>> fcf41b3c
+                                                       char                       **ioc_sel_info_str);
 static int         count_nodes(sf_topology_t *info, MPI_Comm comm);
 static herr_t      gather_topology_info(sf_topology_t *info, MPI_Comm comm);
 static int         identify_ioc_ranks(sf_topology_t *info, int node_count, int iocs_per_node);
@@ -2001,22 +1996,12 @@
 {
     subfiling_context_t *sf_context = NULL;
     int64_t              file_context_id;
-<<<<<<< HEAD
     mode_t               mode        = S_IRUSR | S_IWUSR | S_IRGRP | S_IROTH;
-    char *               filepath    = NULL;
-    char *               subfile_dir = NULL;
-    char *               base        = NULL;
+    char                *filepath    = NULL;
+    char                *subfile_dir = NULL;
+    char                *base        = NULL;
     int                  fd          = -1;
     herr_t               ret_value   = SUCCEED;
-=======
-    hbool_t              mutex_locked = FALSE;
-    mode_t               mode         = S_IRUSR | S_IWUSR | S_IRGRP | S_IROTH;
-    char                *filepath     = NULL;
-    char                *subfile_dir  = NULL;
-    char                *base         = NULL;
-    int                  fd           = -1;
-    herr_t               ret_value    = SUCCEED;
->>>>>>> fcf41b3c
 
     HDassert(msg);
 
@@ -2118,18 +2103,10 @@
 generate_subfile_name(subfiling_context_t *sf_context, int file_acc_flags, char *filename_out,
                       size_t filename_out_len, char **filename_basename_out, char **subfile_dir_out)
 {
-<<<<<<< HEAD
-    FILE * config_file = NULL;
-    char * subfile_dir = NULL;
-    char * prefix      = NULL;
-    char * base        = NULL;
-=======
     FILE  *config_file = NULL;
-    char  *config_buf  = NULL;
     char  *subfile_dir = NULL;
     char  *prefix      = NULL;
     char  *base        = NULL;
->>>>>>> fcf41b3c
     int    n_io_concentrators;
     int    num_digits;
     herr_t ret_value = SUCCEED;
