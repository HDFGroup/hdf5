/* * * * * * * * * * * * * * * * * * * * * * * * * * * * * * * * * * * * * * *
 * Copyright by The HDF Group.                                               *
 * All rights reserved.                                                      *
 *                                                                           *
 * This file is part of HDF5.  The full HDF5 copyright notice, including     *
 * terms governing use, modification, and redistribution, is contained in    *
 * the COPYING file, which can be found at the root of the source code       *
 * distribution tree, or in https://support.hdfgroup.org/ftp/HDF5/releases.  *
 * If you do not have access to either file, you may request a copy from     *
 * help@hdfgroup.org.                                                        *
 * * * * * * * * * * * * * * * * * * * * * * * * * * * * * * * * * * * * * * */

/*
 * Purpose:     The IOC VFD implements a file driver which relays all the
 *              VFD calls to an underlying VFD, and send all the write calls to
 *              another underlying VFD. Maintains two files simultaneously.
 */

#include <libgen.h>

/* This source code file is part of the H5FD driver module */
#include "H5FDdrvr_module.h"

#include "H5private.h"    /* Generic Functions        */
#include "H5FDpublic.h"   /* Basic H5FD definitions   */
#include "H5Eprivate.h"   /* Error handling           */
#include "H5FDprivate.h"  /* File drivers             */
#include "H5FDioc.h"      /* IOC file driver          */
#include "H5FDioc_priv.h" /* IOC file driver          */
#include "H5FDmpio.h"     /* MPI I/O VFD              */
#include "H5FLprivate.h"  /* Free Lists               */
#include "H5Fprivate.h"   /* File access              */
#include "H5Iprivate.h"   /* IDs                      */
#include "H5MMprivate.h"  /* Memory management        */
#include "H5Pprivate.h"   /* Property lists           */

/* The driver identification number, initialized at runtime */
static hid_t H5FD_IOC_g = H5I_INVALID_HID;

/* Whether the driver initialized MPI on its own */
static hbool_t H5FD_mpi_self_initialized = FALSE;

/* Pointer to value for MPI_TAG_UB */
int *H5FD_IOC_tag_ub_val_ptr = NULL;

/* The information of this ioc */
typedef struct H5FD_ioc_t {
    H5FD_t            pub; /* public stuff, must be first    */
    int               fd;  /* the filesystem file descriptor */
    H5FD_ioc_config_t fa;  /* driver-specific file access properties */

    /* MPI Info */
    MPI_Comm comm;
    MPI_Info info;
    int      mpi_rank;
    int      mpi_size;

    H5FD_t *ioc_file; /* native HDF5 file pointer */

    int64_t context_id; /* The value used to lookup a subfiling context for the file */

    char *file_dir;  /* Directory where we find files */
    char *file_path; /* The user defined filename */

#ifndef H5_HAVE_WIN32_API
    /* On most systems the combination of device and i-node number uniquely
     * identify a file.  Note that Cygwin, MinGW and other Windows POSIX
     * environments have the stat function (which fakes inodes)
     * and will use the 'device + inodes' scheme as opposed to the
     * Windows code further below.
     */
    dev_t device; /* file device number   */
#else
    /* Files in windows are uniquely identified by the volume serial
     * number and the file index (both low and high parts).
     *
     * There are caveats where these numbers can change, especially
     * on FAT file systems.  On NTFS, however, a file should keep
     * those numbers the same until renamed or deleted (though you
     * can use ReplaceFile() on NTFS to keep the numbers the same
     * while renaming).
     *
     * See the MSDN "BY_HANDLE_FILE_INFORMATION Structure" entry for
     * more information.
     *
     * http://msdn.microsoft.com/en-us/library/aa363788(v=VS.85).aspx
     */
    DWORD nFileIndexLow;
    DWORD nFileIndexHigh;
    DWORD dwVolumeSerialNumber;

    HANDLE hFile; /* Native windows file handle */
#endif /* H5_HAVE_WIN32_API */
} H5FD_ioc_t;

/*
 * These macros check for overflow of various quantities.  These macros
 * assume that HDoff_t is signed and haddr_t and size_t are unsigned.
 *
 * ADDR_OVERFLOW:   Checks whether a file address of type `haddr_t'
 *                  is too large to be represented by the second argument
 *                  of the file seek function.
 *
 * SIZE_OVERFLOW:   Checks whether a buffer size of type `hsize_t' is too
 *                  large to be represented by the `size_t' type.
 *
 * REGION_OVERFLOW: Checks whether an address and size pair describe data
 *                  which can be addressed entirely by the second
 *                  argument of the file seek function.
 */
#define MAXADDR          (((haddr_t)1 << (8 * sizeof(HDoff_t) - 1)) - 1)
#define ADDR_OVERFLOW(A) (HADDR_UNDEF == (A) || ((A) & ~(haddr_t)MAXADDR))
#define SIZE_OVERFLOW(Z) ((Z) & ~(hsize_t)MAXADDR)
#define REGION_OVERFLOW(A, Z)                                                                                \
    (ADDR_OVERFLOW(A) || SIZE_OVERFLOW(Z) || HADDR_UNDEF == (A) + (Z) || (HDoff_t)((A) + (Z)) < (HDoff_t)(A))

#ifdef H5FD_IOC_DEBUG
#define H5FD_IOC_LOG_CALL(name)                                                                              \
    do {                                                                                                     \
        HDprintf("called %s()\n", (name));                                                                   \
        HDfflush(stdout);                                                                                    \
    } while (0)
#else
#define H5FD_IOC_LOG_CALL(name) /* no-op */
#endif

/* Private functions */
/* Prototypes */
static herr_t  H5FD__ioc_term(void);
static hsize_t H5FD__ioc_sb_size(H5FD_t *_file);
static herr_t  H5FD__ioc_sb_encode(H5FD_t *_file, char *name /*out*/, unsigned char *buf /*out*/);
static herr_t  H5FD__ioc_sb_decode(H5FD_t *_file, const char *name, const unsigned char *buf);
static void   *H5FD__ioc_fapl_get(H5FD_t *_file);
static void   *H5FD__ioc_fapl_copy(const void *_old_fa);
static herr_t  H5FD__ioc_fapl_free(void *_fapl);
static H5FD_t *H5FD__ioc_open(const char *name, unsigned flags, hid_t fapl_id, haddr_t maxaddr);
static herr_t  H5FD__ioc_close(H5FD_t *_file);
static int     H5FD__ioc_cmp(const H5FD_t *_f1, const H5FD_t *_f2);
static herr_t  H5FD__ioc_query(const H5FD_t *_file, unsigned long *flags /* out */);
static herr_t  H5FD__ioc_get_type_map(const H5FD_t *_file, H5FD_mem_t *type_map);
static haddr_t H5FD__ioc_alloc(H5FD_t *file, H5FD_mem_t type, hid_t dxpl_id, hsize_t size);
static herr_t  H5FD__ioc_free(H5FD_t *_file, H5FD_mem_t type, hid_t dxpl_id, haddr_t addr, hsize_t size);
static haddr_t H5FD__ioc_get_eoa(const H5FD_t *_file, H5FD_mem_t H5_ATTR_UNUSED type);
static herr_t  H5FD__ioc_set_eoa(H5FD_t *_file, H5FD_mem_t H5_ATTR_UNUSED type, haddr_t addr);
static haddr_t H5FD__ioc_get_eof(const H5FD_t *_file, H5FD_mem_t H5_ATTR_UNUSED type);
static herr_t  H5FD__ioc_get_handle(H5FD_t *_file, hid_t H5_ATTR_UNUSED fapl, void **file_handle);
static herr_t  H5FD__ioc_read(H5FD_t *_file, H5FD_mem_t type, hid_t dxpl_id, haddr_t addr, size_t size,
                              void *buf);
static herr_t  H5FD__ioc_write(H5FD_t *_file, H5FD_mem_t type, hid_t dxpl_id, haddr_t addr, size_t size,
                               const void *buf);
static herr_t  H5FD__ioc_read_vector(H5FD_t *file, hid_t dxpl_id, uint32_t count, H5FD_mem_t types[],
                                     haddr_t addrs[], size_t sizes[], void *bufs[] /* out */);
static herr_t  H5FD__ioc_write_vector(H5FD_t *file, hid_t dxpl_id, uint32_t count, H5FD_mem_t types[],
                                      haddr_t addrs[], size_t sizes[], const void *bufs[] /* in */);
static herr_t  H5FD__ioc_flush(H5FD_t *_file, hid_t dxpl_id, hbool_t closing);
static herr_t  H5FD__ioc_truncate(H5FD_t *_file, hid_t dxpl_id, hbool_t closing);
static herr_t  H5FD__ioc_lock(H5FD_t *_file, hbool_t rw);
static herr_t  H5FD__ioc_unlock(H5FD_t *_file);
static herr_t  H5FD__ioc_del(const char *name, hid_t fapl);
/*
static herr_t H5FD__ioc_ctl(H5FD_t *file, uint64_t op_code, uint64_t flags,
                            const void *input, void **result);
*/

static herr_t H5FD__ioc_get_default_config(hid_t fapl_id, H5FD_ioc_config_t *config_out);
static herr_t H5FD__ioc_validate_config(const H5FD_ioc_config_t *fa);
static int    H5FD__copy_plist(hid_t fapl_id, hid_t *id_out_ptr);

static herr_t H5FD__ioc_close_int(H5FD_ioc_t *file_ptr);

static herr_t H5FD__ioc_write_vector_internal(H5FD_t *_file, uint32_t count, H5FD_mem_t types[],
                                              haddr_t addrs[], size_t sizes[],
                                              const void *bufs[] /* data_in */);
static herr_t H5FD__ioc_read_vector_internal(H5FD_t *_file, uint32_t count, haddr_t addrs[], size_t sizes[],
                                             void *bufs[] /* data_out */);

static const H5FD_class_t H5FD_ioc_g = {
    H5FD_CLASS_VERSION,        /* VFD interface version */
    H5_VFD_IOC,                /* value                 */
    H5FD_IOC_NAME,             /* name                  */
    MAXADDR,                   /* maxaddr               */
    H5F_CLOSE_WEAK,            /* fc_degree             */
    H5FD__ioc_term,            /* terminate             */
    H5FD__ioc_sb_size,         /* sb_size               */
    H5FD__ioc_sb_encode,       /* sb_encode             */
    H5FD__ioc_sb_decode,       /* sb_decode             */
    sizeof(H5FD_ioc_config_t), /* fapl_size             */
    H5FD__ioc_fapl_get,        /* fapl_get              */
    H5FD__ioc_fapl_copy,       /* fapl_copy             */
    H5FD__ioc_fapl_free,       /* fapl_free             */
    0,                         /* dxpl_size             */
    NULL,                      /* dxpl_copy             */
    NULL,                      /* dxpl_free             */
    H5FD__ioc_open,            /* open                  */
    H5FD__ioc_close,           /* close                 */
    H5FD__ioc_cmp,             /* cmp                   */
    H5FD__ioc_query,           /* query                 */
    H5FD__ioc_get_type_map,    /* get_type_map          */
    H5FD__ioc_alloc,           /* alloc                 */
    H5FD__ioc_free,            /* free                  */
    H5FD__ioc_get_eoa,         /* get_eoa               */
    H5FD__ioc_set_eoa,         /* set_eoa               */
    H5FD__ioc_get_eof,         /* get_eof               */
    H5FD__ioc_get_handle,      /* get_handle            */
    H5FD__ioc_read,            /* read                  */
    H5FD__ioc_write,           /* write                 */
    H5FD__ioc_read_vector,     /* read_vector           */
    H5FD__ioc_write_vector,    /* write_vector          */
    NULL,                      /* read_selection        */
    NULL,                      /* write_selection       */
    H5FD__ioc_flush,           /* flush                 */
    H5FD__ioc_truncate,        /* truncate              */
    H5FD__ioc_lock,            /* lock                  */
    H5FD__ioc_unlock,          /* unlock                */
    H5FD__ioc_del,             /* del                   */
    NULL,                      /* ctl                   */
    H5FD_FLMAP_DICHOTOMY       /* fl_map                */
};

/* Declare a free list to manage the H5FD_ioc_t struct */
H5FL_DEFINE_STATIC(H5FD_ioc_t);

/* Declare a free list to manage the H5FD_ioc_config_t struct */
H5FL_DEFINE_STATIC(H5FD_ioc_config_t);

/*-------------------------------------------------------------------------
 * Function:    H5FD_ioc_init
 *
 * Purpose:     Initialize the IOC driver by registering it with the
 *              library.
 *
 * Return:      Success:    The driver ID for the ioc driver.
 *              Failure:    Negative
 *-------------------------------------------------------------------------
 */
hid_t
H5FD_ioc_init(void)
{
    hid_t ret_value = H5I_INVALID_HID;

    H5FD_IOC_LOG_CALL(__func__);

    /* Register the IOC VFD, if it isn't already registered */
    if (H5I_VFL != H5I_get_type(H5FD_IOC_g)) {
        char *env_var;
        int   key_val_retrieved = 0;
        int   mpi_code;

        if ((H5FD_IOC_g = H5FD_register(&H5FD_ioc_g, sizeof(H5FD_class_t), FALSE)) < 0)
            H5_SUBFILING_GOTO_ERROR(H5E_ID, H5E_CANTREGISTER, H5I_INVALID_HID, "can't register IOC VFD");

        /* Check if IOC VFD has been loaded dynamically */
        env_var = HDgetenv(HDF5_DRIVER);
        if (env_var && !HDstrcmp(env_var, H5FD_IOC_NAME)) {
            int mpi_initialized = 0;
            int provided        = 0;

            /* Initialize MPI if not already initialized */
            if (MPI_SUCCESS != (mpi_code = MPI_Initialized(&mpi_initialized)))
                H5_SUBFILING_MPI_GOTO_ERROR(H5I_INVALID_HID, "MPI_Initialized failed", mpi_code);
            if (mpi_initialized) {
                /* If MPI is initialized, validate that it was initialized with MPI_THREAD_MULTIPLE */
                if (MPI_SUCCESS != (mpi_code = MPI_Query_thread(&provided)))
                    H5_SUBFILING_MPI_GOTO_ERROR(H5I_INVALID_HID, "MPI_Query_thread failed", mpi_code);
                if (provided != MPI_THREAD_MULTIPLE)
                    H5_SUBFILING_GOTO_ERROR(
                        H5E_VFL, H5E_CANTINIT, H5I_INVALID_HID,
                        "IOC VFD requires the use of MPI_Init_thread with MPI_THREAD_MULTIPLE");
            }
            else {
                int required = MPI_THREAD_MULTIPLE;

                /* Otherwise, initialize MPI */
                if (MPI_SUCCESS != (mpi_code = MPI_Init_thread(NULL, NULL, required, &provided)))
                    H5_SUBFILING_MPI_GOTO_ERROR(H5I_INVALID_HID, "MPI_Init_thread failed", mpi_code);

                H5FD_mpi_self_initialized = TRUE;

                if (provided != required)
                    H5_SUBFILING_GOTO_ERROR(H5E_VFL, H5E_CANTINIT, H5I_INVALID_HID,
                                            "MPI doesn't support MPI_Init_thread with MPI_THREAD_MULTIPLE");
            }
        }

        /* Retrieve upper bound for MPI message tag value */
        if (MPI_SUCCESS != (mpi_code = MPI_Comm_get_attr(MPI_COMM_WORLD, MPI_TAG_UB, &H5FD_IOC_tag_ub_val_ptr,
                                                         &key_val_retrieved)))
            H5_SUBFILING_MPI_GOTO_ERROR(H5I_INVALID_HID, "MPI_Comm_get_attr failed", mpi_code);

        if (!key_val_retrieved)
            H5_SUBFILING_GOTO_ERROR(H5E_VFL, H5E_CANTINIT, H5I_INVALID_HID,
                                    "couldn't retrieve value for MPI_TAG_UB");
    }

    ret_value = H5FD_IOC_g;

done:
    H5_SUBFILING_FUNC_LEAVE;
} /* end H5FD_ioc_init() */

/*---------------------------------------------------------------------------
 * Function:    H5FD__ioc_term
 *
 * Purpose:     Shut down the IOC VFD.
 *
 * Returns:     SUCCEED (Can't fail)
 *---------------------------------------------------------------------------
 */
static herr_t
H5FD__ioc_term(void)
{
    herr_t ret_value = SUCCEED;

    H5FD_IOC_LOG_CALL(__func__);

    if (H5FD_IOC_g >= 0) {
        /* Terminate MPI if the driver initialized it */
        if (H5FD_mpi_self_initialized) {
            int mpi_finalized = 0;
            int mpi_code;

            if (MPI_SUCCESS != (mpi_code = MPI_Finalized(&mpi_finalized)))
                H5_SUBFILING_MPI_GOTO_ERROR(FAIL, "MPI_Finalized failed", mpi_code);
            if (!mpi_finalized) {
                if (MPI_SUCCESS != (mpi_code = MPI_Finalize()))
                    H5_SUBFILING_MPI_GOTO_ERROR(FAIL, "MPI_Finalize failed", mpi_code);
            }

            H5FD_mpi_self_initialized = FALSE;
        }
    }

done:
    /* Reset VFL ID */
    H5FD_IOC_g = H5I_INVALID_HID;

    H5_SUBFILING_FUNC_LEAVE;
} /* end H5FD__ioc_term() */

/*-------------------------------------------------------------------------
 * Function:    H5Pset_fapl_ioc
 *
 * Purpose:     Sets the file access property list to use the
 *              ioc driver.
 *
 * Return:      SUCCEED/FAIL
 *-------------------------------------------------------------------------
 */
herr_t
H5Pset_fapl_ioc(hid_t fapl_id, H5FD_ioc_config_t *vfd_config)
{
    H5FD_ioc_config_t *ioc_conf  = NULL;
    H5P_genplist_t    *plist_ptr = NULL;
    herr_t             ret_value = SUCCEED;

    H5FD_IOC_LOG_CALL(__func__);

    if (NULL == (plist_ptr = H5P_object_verify(fapl_id, H5P_FILE_ACCESS)))
        H5_SUBFILING_GOTO_ERROR(H5E_ARGS, H5E_BADTYPE, FAIL, "not a file access property list");

    if (vfd_config == NULL) {
        if (NULL == (ioc_conf = H5FL_CALLOC(H5FD_ioc_config_t)))
            H5_SUBFILING_GOTO_ERROR(H5E_RESOURCE, H5E_CANTALLOC, FAIL,
                                    "can't allocate IOC VFD configuration");
        ioc_conf->under_fapl_id = H5I_INVALID_HID;

        /* Get IOC VFD defaults */
        if (H5FD__ioc_get_default_config(fapl_id, ioc_conf) < 0)
            H5_SUBFILING_GOTO_ERROR(H5E_PLIST, H5E_CANTSET, FAIL, "can't get default IOC VFD configuration");

        vfd_config = ioc_conf;
    }

    if (H5FD__ioc_validate_config(vfd_config) < 0)
        H5_SUBFILING_GOTO_ERROR(H5E_ARGS, H5E_BADVALUE, FAIL, "invalid IOC VFD configuration");

    ret_value = H5P_set_driver(plist_ptr, H5FD_IOC, vfd_config, NULL);

done:
    if (ioc_conf) {
        if (ioc_conf->under_fapl_id >= 0 && H5I_dec_ref(ioc_conf->under_fapl_id) < 0)
            H5_SUBFILING_DONE_ERROR(H5E_PLIST, H5E_CANTDEC, FAIL, "can't close IOC under FAPL");
        H5FL_FREE(H5FD_ioc_config_t, ioc_conf);
    }

    H5_SUBFILING_FUNC_LEAVE;
} /* end H5Pset_fapl_ioc() */

/*-------------------------------------------------------------------------
 * Function:    H5Pget_fapl_ioc
 *
 * Purpose:     Returns information about the ioc file access property
 *              list through the structure config_out.
 *
 *              Will fail if config_out is received without pre-set valid
 *              magic and version information.
 *
 * Return:      SUCCEED/FAIL
 *-------------------------------------------------------------------------
 */
herr_t
H5Pget_fapl_ioc(hid_t fapl_id, H5FD_ioc_config_t *config_out)
{
    const H5FD_ioc_config_t *config_ptr         = NULL;
    H5P_genplist_t          *plist_ptr          = NULL;
    hbool_t                  use_default_config = FALSE;
    herr_t                   ret_value          = SUCCEED;

    H5FD_IOC_LOG_CALL(__func__);

    /* Check arguments */
    if (config_out == NULL)
        H5_SUBFILING_GOTO_ERROR(H5E_ARGS, H5E_BADVALUE, FAIL, "config_out is NULL");

    if (NULL == (plist_ptr = H5P_object_verify(fapl_id, H5P_FILE_ACCESS)))
        H5_SUBFILING_GOTO_ERROR(H5E_ARGS, H5E_BADTYPE, FAIL, "not a file access property list");

    if (H5FD_IOC != H5P_peek_driver(plist_ptr))
        use_default_config = TRUE;
    else {
        config_ptr = H5P_peek_driver_info(plist_ptr);
        if (NULL == config_ptr)
            use_default_config = TRUE;
    }

    if (use_default_config) {
        if (H5FD__ioc_get_default_config(fapl_id, config_out) < 0)
            H5_SUBFILING_GOTO_ERROR(H5E_PLIST, H5E_CANTGET, FAIL, "can't get default IOC VFD configuration");
    }
    else {
        /* Copy the IOC fapl data out */
        HDmemcpy(config_out, config_ptr, sizeof(H5FD_ioc_config_t));

        /* Copy the driver info value */
        if (H5FD__copy_plist(config_ptr->under_fapl_id, &(config_out->under_fapl_id)) < 0)
            H5_SUBFILING_GOTO_ERROR(H5E_VFL, H5E_BADVALUE, FAIL, "can't copy IOC under FAPL");
    }

done:
    H5_SUBFILING_FUNC_LEAVE;
} /* end H5Pget_fapl_ioc() */

/*-------------------------------------------------------------------------
 * Function:    H5FD__ioc_get_default_config
 *
 * Purpose:     This is called by H5Pset/get_fapl_ioc when called with no
 *              established configuration info.  This simply fills in
 *              the basics.   This avoids the necessity of having the
 *              user write code to initialize the config structure.
 *
 * Return:      SUCCEED/FAIL
 *-------------------------------------------------------------------------
 */
static herr_t
H5FD__ioc_get_default_config(hid_t fapl_id, H5FD_ioc_config_t *config_out)
{
    MPI_Comm comm      = MPI_COMM_NULL;
    MPI_Info info      = MPI_INFO_NULL;
    herr_t   ret_value = SUCCEED;

    HDassert(config_out);

    HDmemset(config_out, 0, sizeof(*config_out));

    config_out->magic         = H5FD_IOC_FAPL_MAGIC;
    config_out->version       = H5FD_CURR_IOC_FAPL_VERSION;
    config_out->under_fapl_id = H5I_INVALID_HID;

    /*
     * Use default subfiling configuration. Do NOT call
     * H5Pget_fapl_subfiling here as that can cause issues
     */
    config_out->subf_config.ioc_selection = SELECT_IOC_ONE_PER_NODE;
    config_out->subf_config.stripe_size   = H5FD_SUBFILING_DEFAULT_STRIPE_SIZE;
    config_out->subf_config.stripe_count  = 0;

    /* Create a default FAPL and choose an appropriate underlying driver */
    if ((config_out->under_fapl_id = H5Pcreate(H5P_FILE_ACCESS)) < 0)
        H5_SUBFILING_GOTO_ERROR(H5E_PLIST, H5E_CANTCREATE, FAIL, "can't create default FAPL");

    /* Check if any MPI parameters were set on the FAPL */
    if (H5Pget_mpi_params(fapl_id, &comm, &info) < 0)
        H5_SUBFILING_GOTO_ERROR(H5E_PLIST, H5E_CANTGET, FAIL, "can't get MPI Comm/Info");
    if (comm == MPI_COMM_NULL)
        comm = MPI_COMM_WORLD;

    /* Hardwire MPI I/O VFD for now */
    if (H5Pset_fapl_mpio(config_out->under_fapl_id, comm, info) < 0)
        H5_SUBFILING_GOTO_ERROR(H5E_PLIST, H5E_CANTSET, FAIL, "can't set MPI I/O VFD on IOC under FAPL");

    /* Specific to this I/O Concentrator */
    config_out->thread_pool_count = H5FD_IOC_THREAD_POOL_SIZE;

done:
    if (H5_mpi_comm_free(&comm) < 0)
        H5_SUBFILING_DONE_ERROR(H5E_PLIST, H5E_CANTFREE, FAIL, "can't free MPI Communicator");
    if (H5_mpi_info_free(&info) < 0)
        H5_SUBFILING_DONE_ERROR(H5E_PLIST, H5E_CANTFREE, FAIL, "can't free MPI Info object");

    if (ret_value < 0) {
        if (config_out->under_fapl_id >= 0 && H5Pclose(config_out->under_fapl_id) < 0)
            H5_SUBFILING_DONE_ERROR(H5E_PLIST, H5E_CANTCLOSEOBJ, FAIL, "can't close FAPL");
    }

    H5_SUBFILING_FUNC_LEAVE;
}

/*-------------------------------------------------------------------------
 * Function:    H5FD__ioc_validate_config()
 *
 * Purpose:     Test to see if the supplied instance of
 *              H5FD_ioc_config_t contains internally consistent data.
 *              Return SUCCEED if so, and FAIL otherwise.
 *
 *              Note the difference between internally consistent and
 *              correct.  As we will have to try to setup the IOC to
 *              determine whether the supplied data is correct,
 *              we will settle for internal consistency at this point
 *
 * Return:      SUCCEED if instance of H5FD_ioc_config_t contains
 *              internally consistent data, FAIL otherwise.
 *
 *-------------------------------------------------------------------------
 */
static herr_t
H5FD__ioc_validate_config(const H5FD_ioc_config_t *fa)
{
    herr_t ret_value = SUCCEED;

    HDassert(fa != NULL);

    if (fa->version != H5FD_CURR_IOC_FAPL_VERSION)
        H5_SUBFILING_GOTO_ERROR(H5E_ARGS, H5E_BADVALUE, FAIL, "Unknown H5FD_ioc_config_t version");

    if (fa->magic != H5FD_IOC_FAPL_MAGIC)
        H5_SUBFILING_GOTO_ERROR(H5E_ARGS, H5E_BADVALUE, FAIL, "invalid H5FD_ioc_config_t magic value");

    /* TODO: add extra IOC configuration validation code */

done:
    H5_SUBFILING_FUNC_LEAVE;
} /* end H5FD__ioc_validate_config() */

/*-------------------------------------------------------------------------
 * Function:    H5FD__ioc_sb_size
 *
 * Purpose:     Obtains the number of bytes required to store the driver file
 *              access data in the HDF5 superblock.
 *
 * Return:      Success:    Number of bytes required.
 *
 *              Failure:    0 if an error occurs or if the driver has no
 *                          data to store in the superblock.
 *
 * NOTE: no public API for H5FD_sb_size, it needs to be added
 *-------------------------------------------------------------------------
 */
static hsize_t
H5FD__ioc_sb_size(H5FD_t *_file)
{
    H5FD_ioc_t *file      = (H5FD_ioc_t *)_file;
    hsize_t     ret_value = 0;

    H5FD_IOC_LOG_CALL(__func__);

    /* Sanity check */
    HDassert(file);
    HDassert(file->ioc_file);

    if (file->ioc_file)
        ret_value = H5FD_sb_size(file->ioc_file);

    H5_SUBFILING_FUNC_LEAVE;
} /* end H5FD__ioc_sb_size */

/*-------------------------------------------------------------------------
 * Function:    H5FD__ioc_sb_encode
 *
 * Purpose:     Encode driver-specific data into the output arguments.
 *
 * Return:      SUCCEED/FAIL
 *-------------------------------------------------------------------------
 */
static herr_t
H5FD__ioc_sb_encode(H5FD_t *_file, char *name /*out*/, unsigned char *buf /*out*/)
{
    H5FD_ioc_t *file      = (H5FD_ioc_t *)_file;
    herr_t      ret_value = SUCCEED; /* Return value */

    H5FD_IOC_LOG_CALL(__func__);

    /* Sanity check */
    HDassert(file);
    HDassert(file->ioc_file);

    if (file->ioc_file && H5FD_sb_encode(file->ioc_file, name, buf) < 0)
        H5_SUBFILING_GOTO_ERROR(H5E_VFL, H5E_CANTENCODE, FAIL, "unable to encode the superblock in R/W file");

done:
    H5_SUBFILING_FUNC_LEAVE;
} /* end H5FD__ioc_sb_encode */

/*-------------------------------------------------------------------------
 * Function:    H5FD__ioc_sb_decode
 *
 * Purpose:     Decodes the driver information block.
 *
 * Return:      SUCCEED/FAIL
 *
 * NOTE: no public API for H5FD_sb_size, need to add
 *-------------------------------------------------------------------------
 */
static herr_t
H5FD__ioc_sb_decode(H5FD_t *_file, const char *name, const unsigned char *buf)
{
    H5FD_ioc_t *file      = (H5FD_ioc_t *)_file;
    herr_t      ret_value = SUCCEED; /* Return value */

    H5FD_IOC_LOG_CALL(__func__);

    /* Sanity check */
    HDassert(file);
    HDassert(file->ioc_file);

    if (H5FD_sb_load(file->ioc_file, name, buf) < 0)
        H5_SUBFILING_GOTO_ERROR(H5E_VFL, H5E_CANTDECODE, FAIL, "unable to decode the superblock in R/W file");

done:
    H5_SUBFILING_FUNC_LEAVE;
} /* end H5FD__ioc_sb_decode */

/*-------------------------------------------------------------------------
 * Function:    H5FD__ioc_fapl_get
 *
 * Purpose:     Returns a file access property list which indicates how the
 *              specified file is being accessed. The return list could be
 *              used to access another file the same way.
 *
 * Return:      Success:    Ptr to new file access property list with all
 *                          members copied from the file struct.
 *              Failure:    NULL
 *-------------------------------------------------------------------------
 */
static void *
H5FD__ioc_fapl_get(H5FD_t *_file)
{
    H5FD_ioc_t *file      = (H5FD_ioc_t *)_file;
    void       *ret_value = NULL;

    H5FD_IOC_LOG_CALL(__func__);

    ret_value = H5FD__ioc_fapl_copy(&(file->fa));

    H5_SUBFILING_FUNC_LEAVE;
} /* end H5FD__ioc_fapl_get() */

/*-------------------------------------------------------------------------
 * Function:    H5FD__copy_plist
 *
 * Purpose:     Sanity-wrapped H5P_copy_plist() for each channel.
 *              Utility function for operation in multiple locations.
 *
 * Return:      0 on success, -1 on error.
 *-------------------------------------------------------------------------
 */
static int
H5FD__copy_plist(hid_t fapl_id, hid_t *id_out_ptr)
{
    int             ret_value = 0;
    H5P_genplist_t *plist_ptr = NULL;

    H5FD_IOC_LOG_CALL(__func__);

    HDassert(id_out_ptr != NULL);

    if (FALSE == H5P_isa_class(fapl_id, H5P_FILE_ACCESS))
        H5_SUBFILING_GOTO_ERROR(H5E_ARGS, H5E_BADTYPE, -1, "not a file access property list");

    plist_ptr = (H5P_genplist_t *)H5I_object(fapl_id);
    if (NULL == plist_ptr)
        H5_SUBFILING_GOTO_ERROR(H5E_ARGS, H5E_BADTYPE, -1, "unable to get property list");

    *id_out_ptr = H5P_copy_plist(plist_ptr, FALSE);
    if (H5I_INVALID_HID == *id_out_ptr)
        H5_SUBFILING_GOTO_ERROR(H5E_VFL, H5E_BADTYPE, -1, "unable to copy file access property list");

done:
    H5_SUBFILING_FUNC_LEAVE;
} /* end H5FD__copy_plist() */

/*-------------------------------------------------------------------------
 * Function:    H5FD__ioc_fapl_copy
 *
 * Purpose:     Copies the file access properties.
 *
 * Return:      Success:    Pointer to a new property list info structure.
 *              Failure:    NULL
 *-------------------------------------------------------------------------
 */
static void *
H5FD__ioc_fapl_copy(const void *_old_fa)
{
    const H5FD_ioc_config_t *old_fa_ptr = (const H5FD_ioc_config_t *)_old_fa;
    H5FD_ioc_config_t       *new_fa_ptr = NULL;
    void                    *ret_value  = NULL;

    H5FD_IOC_LOG_CALL(__func__);

    HDassert(old_fa_ptr);

    new_fa_ptr = H5FL_CALLOC(H5FD_ioc_config_t);
    if (NULL == new_fa_ptr)
        H5_SUBFILING_GOTO_ERROR(H5E_VFL, H5E_CANTALLOC, NULL, "unable to allocate log file FAPL");

    HDmemcpy(new_fa_ptr, old_fa_ptr, sizeof(H5FD_ioc_config_t));

    /* Copy the FAPL */
    if (H5FD__copy_plist(old_fa_ptr->under_fapl_id, &(new_fa_ptr->under_fapl_id)) < 0)
        H5_SUBFILING_GOTO_ERROR(H5E_VFL, H5E_BADVALUE, NULL, "can't copy the IOC under FAPL");

    ret_value = (void *)new_fa_ptr;

done:
    if (NULL == ret_value)
        if (new_fa_ptr)
            new_fa_ptr = H5FL_FREE(H5FD_ioc_config_t, new_fa_ptr);

    H5_SUBFILING_FUNC_LEAVE;
} /* end H5FD__ioc_fapl_copy() */

/*--------------------------------------------------------------------------
 * Function:    H5FD__ioc_fapl_free
 *
 * Purpose:     Releases the file access lists
 *
 * Return:      SUCCEED/FAIL
 *--------------------------------------------------------------------------
 */
static herr_t
H5FD__ioc_fapl_free(void *_fapl)
{
    H5FD_ioc_config_t *fapl      = (H5FD_ioc_config_t *)_fapl;
    herr_t             ret_value = SUCCEED;

    H5FD_IOC_LOG_CALL(__func__);

    /* Check arguments */
    HDassert(fapl);

    if (fapl->under_fapl_id >= 0 && H5I_dec_ref(fapl->under_fapl_id) < 0)
        H5_SUBFILING_GOTO_ERROR(H5E_VFL, H5E_CANTDEC, FAIL, "can't close IOC under FAPL ID");

    /* Free the property list */
    fapl = H5FL_FREE(H5FD_ioc_config_t, fapl);

done:
    H5_SUBFILING_FUNC_LEAVE;
} /* end H5FD__ioc_fapl_free() */

/*-------------------------------------------------------------------------
 * Function:    H5FD__ioc_open
 *
 * Purpose:     Create and/or opens a file as an HDF5 file.
 *
 * Return:      Success:    A pointer to a new file data structure. The
 *                          public fields will be initialized by the
 *                          caller, which is always H5FD_open().
 *              Failure:    NULL
 *-------------------------------------------------------------------------
 */
static H5FD_t *
H5FD__ioc_open(const char *name, unsigned flags, hid_t fapl_id, haddr_t maxaddr)
{
    H5FD_ioc_t              *file_ptr   = NULL; /* Ioc VFD info */
    const H5FD_ioc_config_t *config_ptr = NULL; /* Driver-specific property list */
    H5FD_ioc_config_t        default_config;
    H5FD_class_t            *driver    = NULL; /* VFD for file */
    H5P_genplist_t          *plist_ptr = NULL;
    H5FD_driver_prop_t       driver_prop; /* Property for driver ID & info */
    int                      mpi_inited = 0;
    int                      mpi_code; /* MPI return code */
    H5FD_t                  *ret_value = NULL;

    H5FD_IOC_LOG_CALL(__func__);

    /* Check arguments */
    if (!name || !*name)
        H5_SUBFILING_GOTO_ERROR(H5E_ARGS, H5E_BADVALUE, NULL, "invalid file name");
    if (0 == maxaddr || HADDR_UNDEF == maxaddr)
        H5_SUBFILING_GOTO_ERROR(H5E_ARGS, H5E_BADRANGE, NULL, "bogus maxaddr");
    if (ADDR_OVERFLOW(maxaddr))
        H5_SUBFILING_GOTO_ERROR(H5E_ARGS, H5E_OVERFLOW, NULL, "bogus maxaddr");

    if (NULL == (file_ptr = (H5FD_ioc_t *)H5FL_CALLOC(H5FD_ioc_t)))
        H5_SUBFILING_GOTO_ERROR(H5E_VFL, H5E_CANTALLOC, NULL, "unable to allocate file struct");
    file_ptr->comm             = MPI_COMM_NULL;
    file_ptr->info             = MPI_INFO_NULL;
    file_ptr->context_id       = -1;
    file_ptr->fa.under_fapl_id = H5I_INVALID_HID;

    /* Get the driver-specific file access properties */
    if (NULL == (plist_ptr = (H5P_genplist_t *)H5I_object(fapl_id)))
        H5_SUBFILING_GOTO_ERROR(H5E_ARGS, H5E_BADTYPE, NULL, "not a file access property list");

    if (H5FD_mpi_self_initialized) {
        file_ptr->comm = MPI_COMM_WORLD;
        file_ptr->info = MPI_INFO_NULL;

        mpi_inited = 1;
    }
    else {
        /* Get the MPI communicator and info object from the property list */
        if (H5P_get(plist_ptr, H5F_ACS_MPI_PARAMS_COMM_NAME, &file_ptr->comm) < 0)
            H5_SUBFILING_GOTO_ERROR(H5E_VFL, H5E_CANTGET, NULL, "can't get MPI communicator");
        if (H5P_get(plist_ptr, H5F_ACS_MPI_PARAMS_INFO_NAME, &file_ptr->info) < 0)
            H5_SUBFILING_GOTO_ERROR(H5E_VFL, H5E_CANTGET, NULL, "can't get MPI info object");

        if (file_ptr->comm == MPI_COMM_NULL)
            H5_SUBFILING_GOTO_ERROR(H5E_VFL, H5E_BADVALUE, NULL, "invalid or unset MPI communicator in FAPL");

        /* Get the status of MPI initialization */
        if (MPI_SUCCESS != (mpi_code = MPI_Initialized(&mpi_inited)))
            H5_SUBFILING_MPI_GOTO_ERROR(NULL, "MPI_Initialized failed", mpi_code);
        if (!mpi_inited)
            H5_SUBFILING_GOTO_ERROR(H5E_VFL, H5E_UNINITIALIZED, NULL, "MPI has not been initialized");
    }

    /* Get the MPI rank of this process and the total number of processes */
    if (MPI_SUCCESS != (mpi_code = MPI_Comm_rank(file_ptr->comm, &file_ptr->mpi_rank)))
        H5_SUBFILING_MPI_GOTO_ERROR(NULL, "MPI_Comm_rank failed", mpi_code);
    if (MPI_SUCCESS != (mpi_code = MPI_Comm_size(file_ptr->comm, &file_ptr->mpi_size)))
        H5_SUBFILING_MPI_GOTO_ERROR(NULL, "MPI_Comm_size failed", mpi_code);

    config_ptr = H5P_peek_driver_info(plist_ptr);
    if (!config_ptr || (H5P_FILE_ACCESS_DEFAULT == fapl_id)) {
        if (H5FD__ioc_get_default_config(fapl_id, &default_config) < 0)
            H5_SUBFILING_GOTO_ERROR(H5E_PLIST, H5E_CANTGET, NULL, "can't get default IOC VFD configuration");
        config_ptr = &default_config;
    }

    /* Fill in the file config values */
    HDmemcpy(&file_ptr->fa, config_ptr, sizeof(H5FD_ioc_config_t));

    if (NULL != (file_ptr->file_path = HDrealpath(name, NULL))) {
        char *path      = NULL;
        char *directory = dirname(path);

        if (NULL == (path = HDstrdup(file_ptr->file_path)))
            H5_SUBFILING_GOTO_ERROR(H5E_VFL, H5E_CANTCOPY, NULL, "can't copy subfiling subfile path");
        if (NULL == (file_ptr->file_dir = HDstrdup(directory))) {
            HDfree(path);
            H5_SUBFILING_GOTO_ERROR(H5E_VFL, H5E_CANTCOPY, NULL,
                                    "can't copy subfiling subfile directory path");
        }

        HDfree(path);
    }
    else {
        if (ENOENT == errno) {
            if (NULL == (file_ptr->file_path = HDstrdup(name)))
                H5_SUBFILING_GOTO_ERROR(H5E_VFL, H5E_CANTCOPY, NULL, "can't copy file name");
            if (NULL == (file_ptr->file_dir = HDstrdup(".")))
                H5_SUBFILING_GOTO_ERROR(H5E_VFL, H5E_CANTOPENFILE, NULL, "can't set subfile directory path");
        }
        else
            H5_SUBFILING_SYS_GOTO_ERROR(H5E_VFL, H5E_CANTGET, NULL, "can't resolve subfile path");
    }

    /* Copy the ioc FAPL. */
    if (H5FD__copy_plist(config_ptr->under_fapl_id, &(file_ptr->fa.under_fapl_id)) < 0)
        H5_SUBFILING_GOTO_ERROR(H5E_VFL, H5E_BADVALUE, NULL, "can't copy IOC under FAPL");

    /* Check the underlying driver (sec2/mpio/etc.) */
    if (NULL == (plist_ptr = (H5P_genplist_t *)H5I_object(config_ptr->under_fapl_id)))
        H5_SUBFILING_GOTO_ERROR(H5E_ARGS, H5E_BADTYPE, NULL, "not a file access property list");

    if (H5P_peek(plist_ptr, H5F_ACS_FILE_DRV_NAME, &driver_prop) < 0)
        H5_SUBFILING_GOTO_ERROR(H5E_PLIST, H5E_CANTGET, NULL, "can't get driver ID & info");
    if (NULL == (driver = (H5FD_class_t *)H5I_object(driver_prop.driver_id)))
        H5_SUBFILING_GOTO_ERROR(H5E_VFL, H5E_BADVALUE, NULL,
                                "invalid driver ID in file access property list");

    if (driver->value != H5_VFD_MPIO) {
        H5_SUBFILING_GOTO_ERROR(H5E_FILE, H5E_CANTOPENFILE, NULL,
                                "unable to open file '%s' - only MPI I/O VFD is currently supported", name);
    }
    else {
        subfiling_context_t *sf_context  = NULL;
        void *               file_handle = NULL;
        int                  ioc_flags;
        int                  l_error = 0;
        int                  g_error = 0;

        /* Translate the HDF5 file open flags into standard POSIX open flags */
        ioc_flags = (H5F_ACC_RDWR & flags) ? O_RDWR : O_RDONLY;
        if (H5F_ACC_TRUNC & flags)
            ioc_flags |= O_TRUNC;
        if (H5F_ACC_CREAT & flags)
            ioc_flags |= O_CREAT;
        if (H5F_ACC_EXCL & flags)
            ioc_flags |= O_EXCL;

        file_ptr->ioc_file = H5FD_open(file_ptr->file_path, flags, config_ptr->under_fapl_id, HADDR_UNDEF);
        if (file_ptr->ioc_file) {
<<<<<<< HEAD
            if (H5FDget_vfd_handle(file_ptr->ioc_file, config_ptr->under_fapl_id, &file_handle) < 0)
                H5_SUBFILING_GOTO_ERROR(H5E_VFL, H5E_CANTGET, NULL, "can't get file handle");
=======
            h5_stat_t sb;
            void     *file_handle = NULL;

            if (file_ptr->mpi_rank == 0) {
                if (H5FDget_vfd_handle(file_ptr->ioc_file, config_ptr->ioc_fapl_id, &file_handle) < 0)
                    H5_SUBFILING_GOTO_ERROR(H5E_VFL, H5E_CANTGET, NULL, "can't get file handle");

                if (HDfstat(*(int *)file_handle, &sb) < 0)
                    H5_SUBFILING_SYS_GOTO_ERROR(H5E_FILE, H5E_BADFILE, NULL, "unable to fstat file");

                HDcompile_assert(sizeof(uint64_t) >= sizeof(ino_t));
                file_ptr->inode = sb.st_ino;
                inode_id        = (uint64_t)sb.st_ino;
            }

            if (MPI_SUCCESS != (mpi_code = MPI_Bcast(&inode_id, 1, MPI_UINT64_T, 0, file_ptr->comm)))
                H5_SUBFILING_MPI_GOTO_ERROR(NULL, "MPI_Bcast failed", mpi_code);

            if (file_ptr->mpi_rank != 0)
                file_ptr->inode = (ino_t)inode_id;
>>>>>>> fcf41b3c
        }
        else {
            l_error = 1;
        }

        /* Check if any ranks had an issue opening the file */
        if (MPI_SUCCESS !=
            (mpi_code = MPI_Allreduce(&l_error, &g_error, 1, MPI_INT, MPI_SUM, file_ptr->comm)))
            H5_SUBFILING_MPI_GOTO_ERROR(NULL, "MPI_Allreduce failed", mpi_code);
        if (g_error)
            H5_SUBFILING_GOTO_ERROR(H5E_FILE, H5E_CANTOPENFILE, NULL,
                                    "one or more MPI ranks were unable to open file '%s'", name);

        /*
         * Open the subfiles for this HDF5 file. A subfiling
         * context ID will be returned, which is used for
         * further interactions with this file's subfiles.
         */
        if (H5_open_subfiles(file_ptr->file_path, file_handle, &file_ptr->fa.subf_config, ioc_flags,
                             file_ptr->comm, &file_ptr->context_id) < 0)
            H5_SUBFILING_GOTO_ERROR(H5E_FILE, H5E_CANTOPENFILE, NULL, "unable to open subfiles for file '%s'",
                                    name);

        /* Initialize I/O concentrator threads if this MPI rank is an I/O concentrator */
        sf_context = H5_get_subfiling_object(file_ptr->context_id);
        if (sf_context && sf_context->topology->rank_is_ioc) {
            if (initialize_ioc_threads(sf_context) < 0)
                H5_SUBFILING_GOTO_ERROR(H5E_FILE, H5E_CANTINIT, NULL,
                                        "unable to initialize I/O concentrator threads");
        }
    }

    ret_value = (H5FD_t *)file_ptr;

done:
    /* run a barrier just before exit.  The objective is to
     * ensure that the IOCs are fully up and running before
     * we proceed.  Note that this barrier is not sufficient
     * by itself -- we also need code in initialize_ioc_threads()
     * to wait until the main IOC thread has finished its
     * initialization.
     */
    if (mpi_inited) {
        MPI_Comm barrier_comm = MPI_COMM_WORLD;

        if (file_ptr && (file_ptr->comm != MPI_COMM_NULL))
            barrier_comm = file_ptr->comm;

        if (MPI_SUCCESS != (mpi_code = MPI_Barrier(barrier_comm)))
            H5_SUBFILING_MPI_DONE_ERROR(NULL, "MPI_Barrier failed", mpi_code);
    }

    if (NULL == ret_value) {
        if (file_ptr) {
            if (H5FD__ioc_close_int(file_ptr) < 0)
                H5_SUBFILING_DONE_ERROR(H5E_FILE, H5E_CLOSEERROR, NULL, "can't close IOC file");
        }
    } /* end if error */

    H5_SUBFILING_FUNC_LEAVE;
} /* end H5FD__ioc_open() */

static herr_t
H5FD__ioc_close_int(H5FD_ioc_t *file_ptr)
{
    herr_t ret_value = SUCCEED;

    HDassert(file_ptr);

#ifdef H5FD_IOC_DEBUG
    {
        subfiling_context_t *sf_context = H5_get_subfiling_object(file_ptr->fa.context_id);
        if (sf_context) {
            if (sf_context->topology->rank_is_ioc)
                HDprintf("[%s %d] fd=%d\n", __func__, file_ptr->mpi_rank, sf_context->sf_fid);
            else
                HDprintf("[%s %d] fd=*\n", __func__, file_ptr->mpi_rank);
        }
        else
            HDprintf("[%s %d] invalid subfiling context", __func__, file_ptr->mpi_rank);
        HDfflush(stdout);
    }
#endif

    if (file_ptr->fa.under_fapl_id >= 0 && H5I_dec_ref(file_ptr->fa.under_fapl_id) < 0)
        H5_SUBFILING_GOTO_ERROR(H5E_VFL, H5E_ARGS, FAIL, "can't close IOC under FAPL");
    file_ptr->fa.under_fapl_id = H5I_INVALID_HID;

    /* Close underlying file */
    if (file_ptr->ioc_file) {
        if (H5FD_close(file_ptr->ioc_file) < 0)
            H5_SUBFILING_GOTO_ERROR(H5E_VFL, H5E_CANTCLOSEFILE, FAIL, "unable to close HDF5 file");
        file_ptr->ioc_file = NULL;
    }

    if (file_ptr->context_id >= 0) {
        subfiling_context_t *sf_context = H5_get_subfiling_object(file_ptr->context_id);
        int                  mpi_code;

        /* Don't allow IOC threads to be finalized until everyone gets here */
        if (MPI_SUCCESS != (mpi_code = MPI_Barrier(file_ptr->comm)))
            H5_SUBFILING_MPI_GOTO_ERROR(FAIL, "MPI_Barrier failed", mpi_code);

        if (sf_context && sf_context->topology->rank_is_ioc) {
            if (finalize_ioc_threads(sf_context) < 0)
                /* Note that closing of subfiles is collective */
                H5_SUBFILING_DONE_ERROR(H5E_VFL, H5E_CANTCLOSEFILE, FAIL, "unable to finalize IOC threads");
        }

        if (H5_close_subfiles(file_ptr->context_id) < 0)
            H5_SUBFILING_GOTO_ERROR(H5E_VFL, H5E_CANTCLOSEFILE, FAIL, "unable to close subfiling file(s)");
        file_ptr->context_id = -1;
    }

    if (H5_mpi_comm_free(&file_ptr->comm) < 0)
        H5_SUBFILING_GOTO_ERROR(H5E_VFL, H5E_CANTFREE, FAIL, "unable to free MPI Communicator");
    if (H5_mpi_info_free(&file_ptr->info) < 0)
        H5_SUBFILING_GOTO_ERROR(H5E_VFL, H5E_CANTFREE, FAIL, "unable to free MPI Info object");

done:
    HDfree(file_ptr->file_path);
    file_ptr->file_path = NULL;

    HDfree(file_ptr->file_dir);
    file_ptr->file_dir = NULL;

    /* Release the file info */
    file_ptr = H5FL_FREE(H5FD_ioc_t, file_ptr);

    H5_SUBFILING_FUNC_LEAVE;
}

/*-------------------------------------------------------------------------
 * Function:    H5FD__ioc_close
 *
 * Purpose:     Closes files
 *
 * Return:      Success:    SUCCEED
 *              Failure:    FAIL, file not closed.
 *-------------------------------------------------------------------------
 */
static herr_t
H5FD__ioc_close(H5FD_t *_file)
{
    H5FD_ioc_t *file      = (H5FD_ioc_t *)_file;
    herr_t      ret_value = SUCCEED;

    H5FD_IOC_LOG_CALL(__func__);

    if (H5FD__ioc_close_int(file) < 0)
        H5_SUBFILING_GOTO_ERROR(H5E_FILE, H5E_CANTCLOSEFILE, FAIL, "can't close IOC file");

done:
    H5_SUBFILING_FUNC_LEAVE;
} /* end H5FD__ioc_close() */

/*-------------------------------------------------------------------------
 * Function:    H5FD__ioc_cmp
 *
 * Purpose:     Compare the keys of two files.
 *
 * Return:      Success:    A value like strcmp()
 *              Failure:    Must never fail
 *-------------------------------------------------------------------------
 */
static int
H5FD__ioc_cmp(const H5FD_t *_f1, const H5FD_t *_f2)
{
    const H5FD_ioc_t *f1        = (const H5FD_ioc_t *)_f1;
    const H5FD_ioc_t *f2        = (const H5FD_ioc_t *)_f2;
    herr_t            ret_value = 0; /* Return value */

    H5FD_IOC_LOG_CALL(__func__);

    HDassert(f1);
    HDassert(f2);

    ret_value = H5FD_cmp(f1->ioc_file, f2->ioc_file);

    H5_SUBFILING_FUNC_LEAVE;
} /* end H5FD__ioc_cmp */

/*-------------------------------------------------------------------------
 * Function:    H5FD__ioc_query
 *
 * Purpose:     Set the flags that this VFL driver is capable of supporting.
 *              (listed in H5FDpublic.h)
 *
 * Return:      SUCCEED/FAIL
 *-------------------------------------------------------------------------
 */
static herr_t
H5FD__ioc_query(const H5FD_t *_file, unsigned long *flags /* out */)
{
    const H5FD_ioc_t *file_ptr  = (const H5FD_ioc_t *)_file;
    herr_t            ret_value = SUCCEED;

    H5FD_IOC_LOG_CALL(__func__);

    if (file_ptr == NULL) {
        if (flags)
            *flags = 0;
    }
    else if (file_ptr->ioc_file) {
        if (H5FDquery(file_ptr->ioc_file, flags) < 0)
            H5_SUBFILING_GOTO_ERROR(H5E_VFL, H5E_CANTLOCK, FAIL, "unable to query R/W file");
    }
    else {
        /* There is no file. Because this is a pure passthrough VFD,
         * it has no features of its own.
         */
        if (flags)
            *flags = 0;
    }

done:
    H5_SUBFILING_FUNC_LEAVE;
} /* end H5FD__ioc_query() */

/*-------------------------------------------------------------------------
 * Function:    H5FD__ioc_get_type_map
 *
 * Purpose:     Retrieve the memory type mapping for this file
 *
 * Return:      SUCCEED/FAIL
 *-------------------------------------------------------------------------
 */
static herr_t
H5FD__ioc_get_type_map(const H5FD_t *_file, H5FD_mem_t *type_map)
{
    const H5FD_ioc_t *file      = (const H5FD_ioc_t *)_file;
    herr_t            ret_value = SUCCEED;

    H5FD_IOC_LOG_CALL(__func__);

    /* Check arguments */
    HDassert(file);
    HDassert(file->ioc_file);

    /* Retrieve memory type mapping for R/W channel only */
    if (H5FD_get_fs_type_map(file->ioc_file, type_map) < 0)
        H5_SUBFILING_GOTO_ERROR(H5E_VFL, H5E_CANTGET, FAIL, "unable to allocate for R/W file");

done:
    H5_SUBFILING_FUNC_LEAVE;
} /* end H5FD__ioc_get_type_map() */

/*-------------------------------------------------------------------------
 * Function:    H5FD__ioc_alloc
 *
 * Purpose:     Allocate file memory.
 *
 * Return:      Address of allocated space (HADDR_UNDEF if error).
 *-------------------------------------------------------------------------
 */
static haddr_t
H5FD__ioc_alloc(H5FD_t *_file, H5FD_mem_t type, hid_t dxpl_id, hsize_t size)
{
    H5FD_ioc_t *file      = (H5FD_ioc_t *)_file; /* VFD file struct */
    haddr_t     ret_value = HADDR_UNDEF;         /* Return value */

    H5FD_IOC_LOG_CALL(__func__);

    /* Check arguments */
    HDassert(file);
    HDassert(file->ioc_file);

    /* Allocate memory for each file, only return the return value for R/W file.
     */
    if ((ret_value = H5FDalloc(file->ioc_file, type, dxpl_id, size)) == HADDR_UNDEF)
        H5_SUBFILING_GOTO_ERROR(H5E_VFL, H5E_CANTINIT, HADDR_UNDEF, "unable to allocate for R/W file");

done:
    H5_SUBFILING_FUNC_LEAVE;
} /* end H5FD__ioc_alloc() */

/*-------------------------------------------------------------------------
 * Function:    H5FD__ioc_free
 *
 * Purpose:     Free the resources for the ioc VFD.
 *
 * Return:      SUCCEED/FAIL
 *-------------------------------------------------------------------------
 */
static herr_t
H5FD__ioc_free(H5FD_t *_file, H5FD_mem_t type, hid_t dxpl_id, haddr_t addr, hsize_t size)
{
    H5FD_ioc_t *file      = (H5FD_ioc_t *)_file; /* VFD file struct */
    herr_t      ret_value = SUCCEED;             /* Return value */

    H5FD_IOC_LOG_CALL(__func__);

    /* Check arguments */
    HDassert(file);
    HDassert(file->ioc_file);

    if (H5FDfree(file->ioc_file, type, dxpl_id, addr, size) < 0)
        H5_SUBFILING_GOTO_ERROR(H5E_VFL, H5E_CANTFREE, FAIL, "unable to free for R/W file");

done:
    H5_SUBFILING_FUNC_LEAVE;
} /* end H5FD__ioc_free() */

/*-------------------------------------------------------------------------
 * Function:    H5FD__ioc_get_eoa
 *
 * Purpose:     Returns the end-of-address marker for the file. The EOA
 *              marker is the first address past the last byte allocated in
 *              the format address space.
 *
 * Return:      Success:    The end-of-address-marker
 *
 *              Failure:    HADDR_UNDEF
 *-------------------------------------------------------------------------
 */
static haddr_t
H5FD__ioc_get_eoa(const H5FD_t *_file, H5FD_mem_t H5_ATTR_UNUSED type)
{
    const H5FD_ioc_t *file      = (const H5FD_ioc_t *)_file;
    haddr_t           ret_value = HADDR_UNDEF;

    H5FD_IOC_LOG_CALL(__func__);

    /* Sanity check */
    HDassert(file);
    HDassert(file->ioc_file);

    if ((ret_value = H5FD_get_eoa(file->ioc_file, type)) == HADDR_UNDEF)
        H5_SUBFILING_GOTO_ERROR(H5E_VFL, H5E_BADVALUE, HADDR_UNDEF, "unable to get eoa");

done:
    H5_SUBFILING_FUNC_LEAVE;
} /* end H5FD__ioc_get_eoa */

/*-------------------------------------------------------------------------
 * Function:    H5FD__ioc_set_eoa
 *
 * Purpose:     Set the end-of-address marker for the file. This function is
 *              called shortly after an existing HDF5 file is opened in order
 *              to tell the driver where the end of the HDF5 data is located.
 *
 * Return:      SUCCEED/FAIL
 *-------------------------------------------------------------------------
 */
static herr_t
H5FD__ioc_set_eoa(H5FD_t *_file, H5FD_mem_t H5_ATTR_UNUSED type, haddr_t addr)
{
    H5FD_ioc_t *file      = (H5FD_ioc_t *)_file;
    herr_t      ret_value = SUCCEED; /* Return value */

    H5FD_IOC_LOG_CALL(__func__);

    /* Sanity check */
    HDassert(file);
    HDassert(file->ioc_file);
    HDassert(file->ioc_file);

    if (H5FD_set_eoa(file->ioc_file, type, addr) < 0)
        H5_SUBFILING_GOTO_ERROR(H5E_VFL, H5E_CANTSET, FAIL, "H5FDset_eoa failed for R/W file");

done:
    H5_SUBFILING_FUNC_LEAVE;
} /* end H5FD__ioc_set_eoa() */

/*-------------------------------------------------------------------------
 * Function:    H5FD__ioc_get_eof
 *
 * Purpose:     Returns the end-of-address marker for the file. The EOA
 *              marker is the first address past the last byte allocated in
 *              the format address space.
 *
 * Return:      Success:    The end-of-address-marker
 *
 *              Failure:    HADDR_UNDEF
 *-------------------------------------------------------------------------
 */
static haddr_t
H5FD__ioc_get_eof(const H5FD_t *_file, H5FD_mem_t H5_ATTR_UNUSED type)
{
    const H5FD_ioc_t    *file       = (const H5FD_ioc_t *)_file;
    haddr_t              ret_value  = HADDR_UNDEF; /* Return value */
    subfiling_context_t *sf_context = NULL;

    H5FD_IOC_LOG_CALL(__func__);

    /* Sanity check */
    HDassert(file);
    HDassert(file->ioc_file);

    sf_context = H5_get_subfiling_object(file->context_id);
    if (sf_context) {
        ret_value = sf_context->sf_eof;
        goto done;
    }

    if (HADDR_UNDEF == (ret_value = H5FD_get_eof(file->ioc_file, type)))
        H5_SUBFILING_GOTO_ERROR(H5E_VFL, H5E_CANTGET, HADDR_UNDEF, "unable to get eof");

done:
    H5_SUBFILING_FUNC_LEAVE;
} /* end H5FD__ioc_get_eof */

/*--------------------------------------------------------------------------
 * Function:    H5FD__ioc_get_handle
 *
 * Purpose:     Returns a pointer to the file handle of low-level virtual
 *              file driver.
 *
 * Return:      SUCCEED/FAIL
 *--------------------------------------------------------------------------
 */
static herr_t
H5FD__ioc_get_handle(H5FD_t *_file, hid_t H5_ATTR_UNUSED fapl, void **file_handle)
{
    H5FD_ioc_t *file      = (H5FD_ioc_t *)_file;
    herr_t      ret_value = SUCCEED; /* Return value */

    H5FD_IOC_LOG_CALL(__func__);

    /* Check arguments */
    HDassert(file);
    HDassert(file->ioc_file);
    HDassert(file_handle);

    if (H5FD_get_vfd_handle(file->ioc_file, file->fa.under_fapl_id, file_handle) < 0)
        H5_SUBFILING_GOTO_ERROR(H5E_VFL, H5E_CANTGET, FAIL, "unable to get handle of R/W file");

done:
    H5_SUBFILING_FUNC_LEAVE;
} /* end H5FD__ioc_get_handle */

/*-------------------------------------------------------------------------
 * Function:    H5FD__ioc_read
 *
 * Purpose:     Reads SIZE bytes of data from the R/W channel, beginning at
 *              address ADDR into buffer BUF according to data transfer
 *              properties in DXPL_ID.
 *
 * Return:      Success:    SUCCEED
 *                          The read result is written into the BUF buffer
 *                          which should be allocated by the caller.
 *              Failure:    FAIL
 *                          The contents of BUF are undefined.
 *-------------------------------------------------------------------------
 */
static herr_t
H5FD__ioc_read(H5FD_t *_file, H5FD_mem_t H5_ATTR_UNUSED type, hid_t H5_ATTR_UNUSED dxpl_id, haddr_t addr,
               size_t size, void *buf)
{
    H5FD_ioc_t *file      = (H5FD_ioc_t *)_file;
    herr_t      ret_value = SUCCEED;

    H5FD_IOC_LOG_CALL(__func__);

    HDassert(file && file->pub.cls);
    HDassert(buf);

    /* Check for overflow conditions */
    if (!H5F_addr_defined(addr))
        H5_SUBFILING_GOTO_ERROR(H5E_ARGS, H5E_BADVALUE, FAIL, "addr undefined, addr = %" PRIuHADDR, addr);
    if (REGION_OVERFLOW(addr, size))
        H5_SUBFILING_GOTO_ERROR(H5E_ARGS, H5E_OVERFLOW, FAIL, "addr overflow, addr = %" PRIuHADDR, addr);

    /* Public API for dxpl "context" */
    if (H5FDread(file->ioc_file, type, dxpl_id, addr, size, buf) < 0)
        H5_SUBFILING_GOTO_ERROR(H5E_VFL, H5E_READERROR, FAIL, "Reading from R/W channel failed");

done:
    H5_SUBFILING_FUNC_LEAVE;
} /* end H5FD__ioc_read() */

/*-------------------------------------------------------------------------
 * Function:    H5FD__ioc_write
 *
 * Purpose:     Writes SIZE bytes of data to IOC file, beginning at address
 *              ADDR from buffer BUF according to data transfer properties
 *              in DXPL_ID.
 *
 * Return:      SUCCEED/FAIL
 *-------------------------------------------------------------------------
 */
static herr_t
H5FD__ioc_write(H5FD_t *_file, H5FD_mem_t type, hid_t dxpl_id, haddr_t addr, size_t size, const void *buf)
{
    H5P_genplist_t *plist_ptr = NULL;
    herr_t          ret_value = SUCCEED;

    if (NULL == (plist_ptr = (H5P_genplist_t *)H5I_object(dxpl_id)))
        H5_SUBFILING_GOTO_ERROR(H5E_ARGS, H5E_BADTYPE, FAIL, "not a property list");

    addr += _file->base_addr;

    ret_value = H5FD__ioc_write_vector_internal(_file, 1, &type, &addr, &size, &buf);

done:
    H5_SUBFILING_FUNC_LEAVE;
} /* end H5FD__ioc_write() */

static herr_t
H5FD__ioc_read_vector(H5FD_t *_file, hid_t dxpl_id, uint32_t count, H5FD_mem_t types[], haddr_t addrs[],
                      size_t sizes[], void *bufs[] /* out */)
{
    H5FD_ioc_t *file_ptr  = (H5FD_ioc_t *)_file;
    herr_t      ret_value = SUCCEED; /* Return value */

    /* Check arguments */
    if (!file_ptr)
        H5_SUBFILING_GOTO_ERROR(H5E_ARGS, H5E_BADVALUE, FAIL, "file pointer cannot be NULL");

    if ((!types) && (count > 0))
        H5_SUBFILING_GOTO_ERROR(H5E_ARGS, H5E_BADVALUE, FAIL,
                                "types parameter can't be NULL if count is positive");

    if ((!addrs) && (count > 0))
        H5_SUBFILING_GOTO_ERROR(H5E_ARGS, H5E_BADVALUE, FAIL,
                                "addrs parameter can't be NULL if count is positive");

    if ((!sizes) && (count > 0))
        H5_SUBFILING_GOTO_ERROR(H5E_ARGS, H5E_BADVALUE, FAIL,
                                "sizes parameter can't be NULL if count is positive");

    if ((!bufs) && (count > 0))
        H5_SUBFILING_GOTO_ERROR(H5E_ARGS, H5E_BADVALUE, FAIL,
                                "bufs parameter can't be NULL if count is positive");

    /* Get the default dataset transfer property list if the user didn't provide
     * one */
    if (H5P_DEFAULT == dxpl_id) {
        dxpl_id = H5P_DATASET_XFER_DEFAULT;
    }
    else {
        if (TRUE != H5P_isa_class(dxpl_id, H5P_DATASET_XFER))
            H5_SUBFILING_GOTO_ERROR(H5E_ARGS, H5E_BADTYPE, FAIL, "not a data transfer property list");
    }

    ret_value = H5FD__ioc_read_vector_internal(_file, count, addrs, sizes, bufs);

done:
    H5_SUBFILING_FUNC_LEAVE;
}

static herr_t
H5FD__ioc_write_vector(H5FD_t *_file, hid_t dxpl_id, uint32_t count, H5FD_mem_t types[], haddr_t addrs[],
                       size_t sizes[], const void *bufs[] /* in */)
{
    H5FD_ioc_t *file      = (H5FD_ioc_t *)_file;
    herr_t      ret_value = SUCCEED; /* Return value */

    /* Check arguments */
    if (!file)
        H5_SUBFILING_GOTO_ERROR(H5E_ARGS, H5E_BADVALUE, FAIL, "file pointer cannot be NULL");

    if ((!types) && (count > 0))
        H5_SUBFILING_GOTO_ERROR(H5E_ARGS, H5E_BADVALUE, FAIL,
                                "types parameter can't be NULL if count is positive");

    if ((!addrs) && (count > 0))
        H5_SUBFILING_GOTO_ERROR(H5E_ARGS, H5E_BADVALUE, FAIL,
                                "addrs parameter can't be NULL if count is positive");

    if ((!sizes) && (count > 0))
        H5_SUBFILING_GOTO_ERROR(H5E_ARGS, H5E_BADVALUE, FAIL,
                                "sizes parameter can't be NULL if count is positive");

    if ((!bufs) && (count > 0))
        H5_SUBFILING_GOTO_ERROR(H5E_ARGS, H5E_BADVALUE, FAIL,
                                "bufs parameter can't be NULL if count is positive");

    /* Get the default dataset transfer property list if the user didn't provide
     * one */
    if (H5P_DEFAULT == dxpl_id) {
        dxpl_id = H5P_DATASET_XFER_DEFAULT;
    }
    else {
        if (TRUE != H5P_isa_class(dxpl_id, H5P_DATASET_XFER))
            H5_SUBFILING_GOTO_ERROR(H5E_ARGS, H5E_BADTYPE, FAIL, "not a data transfer property list");
    }

    ret_value = H5FD__ioc_write_vector_internal(_file, count, types, addrs, sizes, bufs);

done:
    H5_SUBFILING_FUNC_LEAVE;
} /* end H5FDioc__write_vector() */

/*-------------------------------------------------------------------------
 * Function:    H5FD__ioc_flush
 *
 * Purpose:     Flushes all data to disk for underlying VFD.
 *
 * Return:      SUCCEED/FAIL
 *-------------------------------------------------------------------------
 */
static herr_t
H5FD__ioc_flush(H5FD_t *_file, hid_t H5_ATTR_UNUSED dxpl_id, hbool_t closing)
{
    H5FD_ioc_t *file      = (H5FD_ioc_t *)_file;
    herr_t      ret_value = SUCCEED; /* Return value */

    H5FD_IOC_LOG_CALL(__func__);

    if (H5FDflush(file->ioc_file, dxpl_id, closing) < 0)
        H5_SUBFILING_GOTO_ERROR(H5E_VFL, H5E_CANTFLUSH, FAIL, "unable to flush R/W file");

done:
    H5_SUBFILING_FUNC_LEAVE;
} /* end H5FD__ioc_flush() */

/*-------------------------------------------------------------------------
 * Function:    H5FD__ioc_truncate
 *
 * Purpose:     Notify driver to truncate the file back to the allocated size.
 *
 * Return:      SUCCEED/FAIL
 *-------------------------------------------------------------------------
 */
static herr_t
H5FD__ioc_truncate(H5FD_t *_file, hid_t dxpl_id, hbool_t closing)
{
    H5FD_ioc_t *file      = (H5FD_ioc_t *)_file;
    herr_t      ret_value = SUCCEED; /* Return value */

    H5FD_IOC_LOG_CALL(__func__);

    HDassert(file);
    HDassert(file->ioc_file);
    HDassert(file->ioc_file);

    if (H5FDtruncate(file->ioc_file, dxpl_id, closing) < 0)
        H5_SUBFILING_GOTO_ERROR(H5E_VFL, H5E_CANTUPDATE, FAIL, "unable to truncate R/W file");

done:
    H5_SUBFILING_FUNC_LEAVE;
} /* end H5FD__ioc_truncate */

/*--------------------------------------------------------------------------
 * Function:    H5FD__ioc_lock
 *
 * Purpose:     Sets a file lock.
 *
 * Return:      SUCCEED/FAIL
 *--------------------------------------------------------------------------
 */
static herr_t
H5FD__ioc_lock(H5FD_t *_file, hbool_t rw)
{
    H5FD_ioc_t *file      = (H5FD_ioc_t *)_file; /* VFD file struct */
    herr_t      ret_value = SUCCEED;             /* Return value */

    H5FD_IOC_LOG_CALL(__func__);

    HDassert(file);
    HDassert(file->ioc_file);

    if (H5FD_lock(file->ioc_file, rw) < 0)
        H5_SUBFILING_GOTO_ERROR(H5E_VFL, H5E_CANTLOCKFILE, FAIL, "unable to lock file");

done:
    H5_SUBFILING_FUNC_LEAVE;
} /* end H5FD__ioc_lock */

/*--------------------------------------------------------------------------
 * Function:    H5FD__ioc_unlock
 *
 * Purpose:     Removes a file lock.
 *
 * Return:      SUCCEED/FAIL
 *--------------------------------------------------------------------------
 */
static herr_t
H5FD__ioc_unlock(H5FD_t *_file)
{
    H5FD_ioc_t *file      = (H5FD_ioc_t *)_file; /* VFD file struct */
    herr_t      ret_value = SUCCEED;             /* Return value */

    H5FD_IOC_LOG_CALL(__func__);

    /* Check arguments */
    HDassert(file);
    HDassert(file->ioc_file);

    if (H5FD_unlock(file->ioc_file) < 0)
        H5_SUBFILING_GOTO_ERROR(H5E_VFL, H5E_CANTUNLOCKFILE, FAIL, "unable to unlock file");

done:
    H5_SUBFILING_FUNC_LEAVE;
} /* end H5FD__ioc_unlock */

static herr_t
H5FD__ioc_del(const char *name, hid_t fapl)
{
    H5P_genplist_t *plist;
    h5_stat_t       st;
    MPI_Comm        comm          = MPI_COMM_NULL;
    MPI_Info        info          = MPI_INFO_NULL;
    FILE *          config_file   = NULL;
    char *          name_copy     = NULL;
    char *          name_copy2    = NULL;
    char *          tmp_filename  = NULL;
    char *          base_filename = NULL;
    char *          file_dirname  = NULL;
    int             mpi_rank      = INT_MAX;
    int             mpi_code;
    herr_t          ret_value = SUCCEED;

    /* TODO: Eventually this routine should share common code
     * with H5_subfiling_common's routines so it doesn't get
     * out of sync
     */

    if (NULL == (plist = H5P_object_verify(fapl, H5P_FILE_ACCESS)))
        H5_SUBFILING_GOTO_ERROR(H5E_ARGS, H5E_BADTYPE, FAIL, "not a file access property list");
    HDassert(H5FD_IOC == H5P_peek_driver(plist));

    if (H5FD_mpi_self_initialized) {
        comm = MPI_COMM_WORLD;
    }
    else {
        /* Get the MPI communicator and info from the fapl */
        if (H5P_get(plist, H5F_ACS_MPI_PARAMS_INFO_NAME, &info) < 0)
            H5_SUBFILING_GOTO_ERROR(H5E_PLIST, H5E_CANTGET, FAIL, "can't get MPI info object");
        if (H5P_get(plist, H5F_ACS_MPI_PARAMS_COMM_NAME, &comm) < 0)
            H5_SUBFILING_GOTO_ERROR(H5E_PLIST, H5E_CANTGET, FAIL, "can't get MPI communicator");
    }

    /* Get the MPI rank of this process */
    if (MPI_SUCCESS != (mpi_code = MPI_Comm_rank(comm, &mpi_rank)))
        H5_SUBFILING_MPI_GOTO_ERROR(FAIL, "MPI_Comm_rank failed", mpi_code);

    if (mpi_rank == 0) {
        int n_io_concentrators = 0;
        int num_digits         = 0;

        if (HDstat(name, &st) < 0)
            H5_SUBFILING_SYS_GOTO_ERROR(H5E_FILE, H5E_SYSERRSTR, FAIL, "HDstat failed");

        if (NULL == (name_copy = HDstrdup(name)))
            H5_SUBFILING_GOTO_ERROR(H5E_RESOURCE, H5E_CANTALLOC, FAIL, "can't copy filename");
        if (NULL == (name_copy2 = HDstrdup(name)))
            H5_SUBFILING_GOTO_ERROR(H5E_RESOURCE, H5E_CANTALLOC, FAIL, "can't copy filename");

        base_filename = basename(name_copy);
        file_dirname  = dirname(name_copy2);

        /* Try to open the subfiling configuration file and get the number of IOCs */
        if (NULL == (tmp_filename = HDmalloc(PATH_MAX)))
            H5_SUBFILING_GOTO_ERROR(H5E_RESOURCE, H5E_CANTALLOC, FAIL,
                                    "can't allocate config file name buffer");

        /* TODO: No support for subfile directory prefix currently */
        HDsnprintf(tmp_filename, PATH_MAX, "%s/%s" H5FD_SUBFILING_CONFIG_FILENAME_TEMPLATE, file_dirname,
                   base_filename, (uint64_t)st.st_ino);

        if (NULL == (config_file = HDfopen(tmp_filename, "r"))) {
            if (ENOENT == errno) {
#ifdef H5FD_IOC_DEBUG
                HDprintf("** WARNING: couldn't delete Subfiling configuration file '%s'\n", tmp_filename);
#endif

                H5_SUBFILING_GOTO_DONE(SUCCEED);
            }
            else
                H5_SUBFILING_SYS_GOTO_ERROR(H5E_FILE, H5E_CANTOPENFILE, FAIL,
                                            "can't open subfiling config file");
        }

        if (H5_get_num_iocs_from_config_file(config_file, &n_io_concentrators) < 0)
            H5_SUBFILING_GOTO_ERROR(H5E_FILE, H5E_READERROR, FAIL, "can't read subfiling config file");

        /* Delete the Subfiling configuration file */
        if (EOF == HDfclose(config_file)) {
            config_file = NULL;
            H5_SUBFILING_SYS_GOTO_ERROR(H5E_FILE, H5E_CANTCLOSEFILE, FAIL,
                                        "can't close subfiling config file");
        }

        config_file = NULL;

        if (HDremove(tmp_filename) < 0)
            H5_SUBFILING_SYS_GOTO_ERROR(H5E_FILE, H5E_CANTCLOSEFILE, FAIL,
                                        "can't delete subfiling config file");

        /* Try to delete each of the subfiles */
        num_digits = (int)(HDlog10(n_io_concentrators) + 1);

        for (int i = 0; i < n_io_concentrators; i++) {
            /* TODO: No support for subfile directory prefix currently */
            HDsnprintf(tmp_filename, PATH_MAX, "%s/%s" H5FD_SUBFILING_FILENAME_TEMPLATE, file_dirname,
                       base_filename, (uint64_t)st.st_ino, num_digits, i + 1, n_io_concentrators);

            if (HDremove(tmp_filename) < 0) {
#ifdef H5FD_IOC_DEBUG
                HDprintf("** WARNING: couldn't delete subfile '%s'\n", tmp_filename);
#endif

                if (ENOENT != errno)
                    H5_SUBFILING_SYS_GOTO_ERROR(H5E_FILE, H5E_CANTDELETEFILE, FAIL, "can't delete subfile");
            }
        }

        /* Delete the HDF5 stub file */
        if (HDremove(name) < 0)
            H5_SUBFILING_SYS_GOTO_ERROR(H5E_FILE, H5E_CANTDELETEFILE, FAIL, "can't delete HDF5 file");
    }

done:
    if (config_file)
        if (EOF == HDfclose(config_file))
            H5_SUBFILING_DONE_ERROR(H5E_FILE, H5E_CANTCLOSEFILE, FAIL, "can't close subfiling config file");

    /* Set up a barrier (don't want processes to run ahead of the delete) */
    if (MPI_SUCCESS != (mpi_code = MPI_Barrier(comm)))
        H5_SUBFILING_MPI_DONE_ERROR(FAIL, "MPI_Barrier failed", mpi_code);

    /* Free duplicated MPI Communicator and Info objects */
    if (H5_mpi_comm_free(&comm) < 0)
        H5_SUBFILING_DONE_ERROR(H5E_VFL, H5E_CANTFREE, FAIL, "unable to free MPI communicator");
    if (H5_mpi_info_free(&info) < 0)
        H5_SUBFILING_DONE_ERROR(H5E_VFL, H5E_CANTFREE, FAIL, "unable to free MPI info object");

    HDfree(tmp_filename);
    HDfree(name_copy);
    HDfree(name_copy2);

    H5_SUBFILING_FUNC_LEAVE;
}

/*--------------------------------------------------------------------------
 * Function:   H5FD__ioc_write_vector_internal
 *
 * Purpose:    This function takes 'count' vector entries
 *             and initiates an asynch write operation for each.
 *             By asynchronous, we mean that MPI_Isends are utilized
 *             to communicate the write operations to the 'count'
 *             IO Concentrators.  The calling function will have
 *             decomposed the actual user IO request into the
 *             component segments, each IO having a maximum size
 *             of "stripe_depth", which is recorded in the
 *             subfiling_context_t 'sf_context' structure.
 *
 * Return:     SUCCEED if no errors, FAIL otherwise.
 *--------------------------------------------------------------------------
 */
static herr_t
H5FD__ioc_write_vector_internal(H5FD_t *_file, uint32_t count, H5FD_mem_t types[], haddr_t addrs[],
                                size_t sizes[], const void *bufs[] /* in */)
{
    subfiling_context_t *sf_context    = NULL;
    MPI_Request         *active_reqs   = NULL;
    H5FD_ioc_t          *file_ptr      = (H5FD_ioc_t *)_file;
    io_req_t           **sf_async_reqs = NULL;
    int64_t              sf_context_id = -1;
    herr_t               ret_value     = SUCCEED;
    struct __mpi_req {
        int          n_reqs;
        MPI_Request *active_reqs;
    } *mpi_reqs = NULL;

    HDassert(_file);
    HDassert(addrs);
    HDassert(sizes);
    HDassert(bufs);

    if (count == 0)
        H5_SUBFILING_GOTO_DONE(SUCCEED);

    sf_context_id = file_ptr->context_id;

    if (NULL == (sf_context = H5_get_subfiling_object(sf_context_id)))
        H5_SUBFILING_GOTO_ERROR(H5E_IO, H5E_CANTGET, FAIL, "can't get subfiling context from ID");
    HDassert(sf_context->topology);
    HDassert(sf_context->topology->n_io_concentrators);

    if (NULL == (active_reqs = HDcalloc((size_t)(count + 2), sizeof(struct __mpi_req))))
        H5_SUBFILING_GOTO_ERROR(H5E_RESOURCE, H5E_CANTALLOC, FAIL,
                                "can't allocate active I/O requests array");

    if (NULL == (sf_async_reqs = HDcalloc((size_t)count, sizeof(*sf_async_reqs))))
        H5_SUBFILING_GOTO_ERROR(H5E_RESOURCE, H5E_CANTALLOC, FAIL, "can't allocate I/O request array");

    /*
     * Note: We allocated extra space in the active_requests (above).
     * The extra should be enough for an integer plus a pointer.
     */
    mpi_reqs              = (struct __mpi_req *)&active_reqs[count];
    mpi_reqs->n_reqs      = (int)count;
    mpi_reqs->active_reqs = active_reqs;

    /* Each pass thru the following should queue an MPI write
     * to a new IOC. Both the IOC selection and offset within the
     * particular subfile are based on the combination of striping
     * factors and the virtual file offset (addrs[i]).
     */
    for (size_t i = 0; i < (size_t)count; i++) {
        herr_t write_status;

        if (sizes[i] == 0)
            H5_SUBFILING_GOTO_ERROR(H5E_IO, H5E_WRITEERROR, FAIL, "invalid size argument of 0");

        H5_CHECK_OVERFLOW(addrs[i], haddr_t, int64_t);
        H5_CHECK_OVERFLOW(sizes[i], size_t, int64_t);
        write_status =
            ioc__write_independent_async(sf_context_id, sf_context->topology->n_io_concentrators,
                                         (int64_t)addrs[i], (int64_t)sizes[i], bufs[i], &sf_async_reqs[i]);

        if (write_status < 0)
            H5_SUBFILING_GOTO_ERROR(H5E_IO, H5E_WRITEERROR, FAIL, "couldn't queue write operation");

        mpi_reqs->active_reqs[i] = sf_async_reqs[i]->completion_func.io_args.io_req;
    }

    /*
     * Mirror superblock writes to the stub file so that
     * legacy HDF5 applications can check what type of
     * file they are reading
     */
    for (size_t i = 0; i < (size_t)count; i++) {
        if (types[i] == H5FD_MEM_SUPER) {
            if (H5FDwrite(file_ptr->ioc_file, H5FD_MEM_SUPER, H5P_DEFAULT, addrs[i], sizes[i], bufs[i]) < 0)
                H5_SUBFILING_GOTO_ERROR(H5E_IO, H5E_WRITEERROR, FAIL,
                                        "couldn't write superblock information to stub file");
        }
    }

    /* Here, we should have queued 'count' async requests.
     * We can can now try to complete those before returning
     * to the caller for the next set of IO operations.
     */
    if (sf_async_reqs[0]->completion_func.io_function)
        ret_value = (*sf_async_reqs[0]->completion_func.io_function)(mpi_reqs);

done:
    if (active_reqs)
        HDfree(active_reqs);

    if (sf_async_reqs) {
        for (size_t i = 0; i < (size_t)count; i++) {
            if (sf_async_reqs[i]) {
                HDfree(sf_async_reqs[i]);
            }
        }
        HDfree(sf_async_reqs);
    }

    H5_SUBFILING_FUNC_LEAVE;
}

static herr_t
H5FD__ioc_read_vector_internal(H5FD_t *_file, uint32_t count, haddr_t addrs[], size_t sizes[],
                               void *bufs[] /* out */)
{
    subfiling_context_t *sf_context    = NULL;
    MPI_Request         *active_reqs   = NULL;
    H5FD_ioc_t          *file_ptr      = (H5FD_ioc_t *)_file;
    io_req_t           **sf_async_reqs = NULL;
    int64_t              sf_context_id = -1;
    herr_t               ret_value     = SUCCEED;
    struct __mpi_req {
        int          n_reqs;
        MPI_Request *active_reqs;
    } *mpi_reqs = NULL;

    HDassert(_file);
    HDassert(addrs);
    HDassert(sizes);
    HDassert(bufs);

    if (count == 0)
        H5_SUBFILING_GOTO_DONE(SUCCEED);

    sf_context_id = file_ptr->context_id;

    if (NULL == (sf_context = H5_get_subfiling_object(sf_context_id)))
        H5_SUBFILING_GOTO_ERROR(H5E_IO, H5E_CANTGET, FAIL, "can't get subfiling context from ID");
    HDassert(sf_context->topology);
    HDassert(sf_context->topology->n_io_concentrators);

    if (NULL == (active_reqs = HDcalloc((size_t)(count + 2), sizeof(struct __mpi_req))))
        H5_SUBFILING_GOTO_ERROR(H5E_RESOURCE, H5E_CANTALLOC, FAIL,
                                "can't allocate active I/O requests array");

    if (NULL == (sf_async_reqs = HDcalloc((size_t)count, sizeof(*sf_async_reqs))))
        H5_SUBFILING_GOTO_ERROR(H5E_RESOURCE, H5E_CANTALLOC, FAIL, "can't allocate I/O request array");

    /*
     * Note: We allocated extra space in the active_requests (above).
     * The extra should be enough for an integer plus a pointer.
     */
    mpi_reqs              = (struct __mpi_req *)&active_reqs[count];
    mpi_reqs->n_reqs      = (int)count;
    mpi_reqs->active_reqs = active_reqs;

    for (size_t i = 0; i < (size_t)count; i++) {
        int read_status;

        H5_CHECK_OVERFLOW(addrs[i], haddr_t, int64_t);
        H5_CHECK_OVERFLOW(sizes[i], size_t, int64_t);
        read_status =
            ioc__read_independent_async(sf_context_id, sf_context->topology->n_io_concentrators,
                                        (int64_t)addrs[i], (int64_t)sizes[i], bufs[i], &sf_async_reqs[i]);

        if (read_status < 0)
            H5_SUBFILING_GOTO_ERROR(H5E_IO, H5E_READERROR, FAIL, "couldn't queue read operation");

        mpi_reqs->active_reqs[i] = sf_async_reqs[i]->completion_func.io_args.io_req;
    }

    /* Here, we should have queued 'count' async requests
     * (one to each required IOC).
     *
     * We can can now try to complete those before returning
     * to the caller for the next set of IO operations.
     */
    if (sf_async_reqs[0]->completion_func.io_function)
        ret_value = (*sf_async_reqs[0]->completion_func.io_function)(mpi_reqs);

done:
    if (active_reqs)
        HDfree(active_reqs);

    if (sf_async_reqs) {
        for (size_t i = 0; i < count; i++) {
            if (sf_async_reqs[i]) {
                HDfree(sf_async_reqs[i]);
            }
        }
        HDfree(sf_async_reqs);
    }

    H5_SUBFILING_FUNC_LEAVE;
}<|MERGE_RESOLUTION|>--- conflicted
+++ resolved
@@ -902,31 +902,8 @@
 
         file_ptr->ioc_file = H5FD_open(file_ptr->file_path, flags, config_ptr->under_fapl_id, HADDR_UNDEF);
         if (file_ptr->ioc_file) {
-<<<<<<< HEAD
             if (H5FDget_vfd_handle(file_ptr->ioc_file, config_ptr->under_fapl_id, &file_handle) < 0)
                 H5_SUBFILING_GOTO_ERROR(H5E_VFL, H5E_CANTGET, NULL, "can't get file handle");
-=======
-            h5_stat_t sb;
-            void     *file_handle = NULL;
-
-            if (file_ptr->mpi_rank == 0) {
-                if (H5FDget_vfd_handle(file_ptr->ioc_file, config_ptr->ioc_fapl_id, &file_handle) < 0)
-                    H5_SUBFILING_GOTO_ERROR(H5E_VFL, H5E_CANTGET, NULL, "can't get file handle");
-
-                if (HDfstat(*(int *)file_handle, &sb) < 0)
-                    H5_SUBFILING_SYS_GOTO_ERROR(H5E_FILE, H5E_BADFILE, NULL, "unable to fstat file");
-
-                HDcompile_assert(sizeof(uint64_t) >= sizeof(ino_t));
-                file_ptr->inode = sb.st_ino;
-                inode_id        = (uint64_t)sb.st_ino;
-            }
-
-            if (MPI_SUCCESS != (mpi_code = MPI_Bcast(&inode_id, 1, MPI_UINT64_T, 0, file_ptr->comm)))
-                H5_SUBFILING_MPI_GOTO_ERROR(NULL, "MPI_Bcast failed", mpi_code);
-
-            if (file_ptr->mpi_rank != 0)
-                file_ptr->inode = (ino_t)inode_id;
->>>>>>> fcf41b3c
         }
         else {
             l_error = 1;
