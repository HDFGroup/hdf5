/* * * * * * * * * * * * * * * * * * * * * * * * * * * * * * * * * * * * * * *
 * Copyright by The HDF Group.                                               *
 * Copyright by the Board of Trustees of the University of Illinois.         *
 * All rights reserved.                                                      *
 *                                                                           *
 * This file is part of HDF5.  The full HDF5 copyright notice, including     *
 * terms governing use, modification, and redistribution, is contained in    *
 * the COPYING file, which can be found at the root of the source code       *
 * distribution tree, or in https://support.hdfgroup.org/ftp/HDF5/releases.  *
 * If you do not have access to either file, you may request a copy from     *
 * help@hdfgroup.org.                                                        *
 * * * * * * * * * * * * * * * * * * * * * * * * * * * * * * * * * * * * * * */

/*-------------------------------------------------------------------------
 *
 * Created:		H5TSprivate.h
 *			May 2 2000
 *			Chee Wai LEE
 *
 * Purpose:		Private non-prototype header.
 *
 *-------------------------------------------------------------------------
 */
#ifndef H5TSprivate_H_
#define H5TSprivate_H_

#ifdef H5_HAVE_THREADSAFE
/* Public headers needed by this file */
<<<<<<< HEAD
#include "H5TSpublic.h"		/* Public API prototypes */
=======
#ifdef LATER
#include "H5TSpublic.h" /*Public API prototypes */
#endif                  /* LATER */
>>>>>>> 1a6fba94

#ifdef H5_HAVE_WIN_THREADS

/* Library level data structures */

/* Mutexes, Threads, and Attributes */
typedef struct H5TS_mutex_struct {
    CRITICAL_SECTION CriticalSection;
} H5TS_mutex_t;

/* Portability wrappers around Windows Threads types */
typedef CRITICAL_SECTION H5TS_mutex_simple_t;
typedef HANDLE           H5TS_thread_t;
typedef HANDLE           H5TS_attr_t;
typedef DWORD            H5TS_key_t;
typedef INIT_ONCE        H5TS_once_t;

/* Defines */
/* not used on windows side, but need to be defined to something */
#define H5TS_SCOPE_SYSTEM  0
#define H5TS_SCOPE_PROCESS 0
#define H5TS_CALL_CONV     WINAPI

<<<<<<< HEAD
/* Portability function aliases */
#define H5TS_get_thread_local_value(key)	TlsGetValue( key )
#define H5TS_set_thread_local_value(key, value)	TlsSetValue( key, value )
#define H5TS_attr_init(attr_ptr) 0
#define H5TS_attr_setscope(attr_ptr, scope) 0
#define H5TS_attr_destroy(attr_ptr) 0
#define H5TS_wait_for_thread(thread) WaitForSingleObject(thread, INFINITE)
#define H5TS_mutex_init(mutex) InitializeCriticalSection(mutex)
#define H5TS_mutex_lock_simple(mutex) EnterCriticalSection(mutex)
#define H5TS_mutex_unlock_simple(mutex) LeaveCriticalSection(mutex)
=======
/* Functions */
#define H5TS_get_thread_local_value(key)        TlsGetValue(key)
#define H5TS_set_thread_local_value(key, value) TlsSetValue(key, value)
#define H5TS_attr_init(attr_ptr)                0
#define H5TS_attr_setscope(attr_ptr, scope)     0
#define H5TS_attr_destroy(attr_ptr)             0
#define H5TS_wait_for_thread(thread)            WaitForSingleObject(thread, INFINITE)
#define H5TS_mutex_init(mutex)                  InitializeCriticalSection(mutex)
#define H5TS_mutex_lock_simple(mutex)           EnterCriticalSection(mutex)
#define H5TS_mutex_unlock_simple(mutex)         LeaveCriticalSection(mutex)
>>>>>>> 1a6fba94

/* Functions called from DllMain */
H5_DLL BOOL CALLBACK H5TS_win32_process_enter(PINIT_ONCE InitOnce, PVOID Parameter, PVOID *lpContex);
H5_DLL void          H5TS_win32_process_exit(void);
H5_DLL herr_t        H5TS_win32_thread_enter(void);
H5_DLL herr_t        H5TS_win32_thread_exit(void);

#define H5TS_thread_id() ((uint64_t)GetCurrentThreadId())

#else /* H5_HAVE_WIN_THREADS */

/* Library level data structures */

/* Mutexes, Threads, and Attributes */
typedef struct H5TS_mutex_struct {
<<<<<<< HEAD
    pthread_t owner_thread;		/* current lock owner */
    pthread_mutex_t atomic_lock;	/* lock for atomicity of new mechanism */
    pthread_cond_t cond_var;		/* condition variable */
    unsigned int lock_count;

    pthread_mutex_t atomic_lock2;       /* lock for attempt_lock_count */
    unsigned int attempt_lock_count;
} H5TS_mutex_t;

/* Portability wrappers around pthread types */
typedef pthread_t      H5TS_thread_t;
typedef pthread_attr_t H5TS_attr_t;
=======
    pthread_t       owner_thread; /* current lock owner */
    pthread_mutex_t atomic_lock;  /* lock for atomicity of new mechanism */
    pthread_cond_t  cond_var;     /* condition variable */
    unsigned int    lock_count;
} H5TS_mutex_t;
typedef pthread_t       H5TS_thread_t;
typedef pthread_attr_t  H5TS_attr_t;
>>>>>>> 1a6fba94
typedef pthread_mutex_t H5TS_mutex_simple_t;
typedef pthread_key_t   H5TS_key_t;
typedef pthread_once_t  H5TS_once_t;

/* Scope Definitions */
#define H5TS_SCOPE_SYSTEM                       PTHREAD_SCOPE_SYSTEM
#define H5TS_SCOPE_PROCESS                      PTHREAD_SCOPE_PROCESS
#define H5TS_CALL_CONV                          /* unused - Windows only */

/* Functions */
#define H5TS_get_thread_local_value(key)        pthread_getspecific(key)
#define H5TS_set_thread_local_value(key, value) pthread_setspecific(key, value)
#define H5TS_attr_init(attr_ptr)                pthread_attr_init((attr_ptr))
#define H5TS_attr_setscope(attr_ptr, scope)     pthread_attr_setscope(attr_ptr, scope)
#define H5TS_attr_destroy(attr_ptr)             pthread_attr_destroy(attr_ptr)
#define H5TS_wait_for_thread(thread)            pthread_join(thread, NULL)
#define H5TS_mutex_init(mutex)                  pthread_mutex_init(mutex, NULL)
#define H5TS_mutex_lock_simple(mutex)           pthread_mutex_lock(mutex)
#define H5TS_mutex_unlock_simple(mutex)         pthread_mutex_unlock(mutex)
H5_DLL uint64_t H5TS_thread_id(void);

/* Pthread-only routines */
H5_DLL void   H5TS_pthread_first_thread_init(void);

<<<<<<< HEAD
#endif /* H5_HAVE_WIN_THREADS */

/* Library-scope global variables */
extern H5TS_once_t H5TS_first_init_g;           /* Library initialization */
extern H5TS_key_t H5TS_errstk_key_g;            /* Error stacks */
#ifdef H5_HAVE_CODESTACK
extern H5TS_key_t H5TS_funcstk_key_g;           /* Function stacks */
#endif /* H5_HAVE_CODESTACK */
extern H5TS_key_t H5TS_apictx_key_g;            /* API contexts */

/* Library-scope routines */
/* (Only used within H5private.h macros) */
H5_DLL herr_t H5TS_mutex_lock(H5TS_mutex_t *mutex);
H5_DLL herr_t H5TS_mutex_unlock(H5TS_mutex_t *mutex);
H5_DLL herr_t H5TS_cancel_count_inc(void);
H5_DLL herr_t H5TS_cancel_count_dec(void);

/* Testing routines */
H5_DLL H5TS_thread_t H5TS_create_thread(void *(*func)(void *), H5TS_attr_t * attr, void *udata);
=======
/* External global variables */
extern H5TS_once_t H5TS_first_init_g;
extern H5TS_key_t  H5TS_errstk_key_g;
extern H5TS_key_t  H5TS_funcstk_key_g;
extern H5TS_key_t  H5TS_apictx_key_g;

#if defined c_plusplus || defined __cplusplus
extern "C" {
#endif /* c_plusplus || __cplusplus */

H5_DLL void          H5TS_pthread_first_thread_init(void);
H5_DLL herr_t        H5TS_mutex_lock(H5TS_mutex_t *mutex);
H5_DLL herr_t        H5TS_mutex_unlock(H5TS_mutex_t *mutex);
H5_DLL herr_t        H5TS_cancel_count_inc(void);
H5_DLL herr_t        H5TS_cancel_count_dec(void);
H5_DLL H5TS_thread_t H5TS_create_thread(void *(*func)(void *), H5TS_attr_t *attr, void *udata);

#if defined c_plusplus || defined __cplusplus
}
#endif /* c_plusplus || __cplusplus */
>>>>>>> 1a6fba94

#else /* H5_HAVE_THREADSAFE */

#define H5TS_thread_id() ((uint64_t)0)

#endif /* H5_HAVE_THREADSAFE */

#endif /* H5TSprivate_H_ */<|MERGE_RESOLUTION|>--- conflicted
+++ resolved
@@ -26,13 +26,7 @@
 
 #ifdef H5_HAVE_THREADSAFE
 /* Public headers needed by this file */
-<<<<<<< HEAD
-#include "H5TSpublic.h"		/* Public API prototypes */
-=======
-#ifdef LATER
-#include "H5TSpublic.h" /*Public API prototypes */
-#endif                  /* LATER */
->>>>>>> 1a6fba94
+#include "H5TSpublic.h" /* Public API prototypes */
 
 #ifdef H5_HAVE_WIN_THREADS
 
@@ -56,19 +50,7 @@
 #define H5TS_SCOPE_PROCESS 0
 #define H5TS_CALL_CONV     WINAPI
 
-<<<<<<< HEAD
 /* Portability function aliases */
-#define H5TS_get_thread_local_value(key)	TlsGetValue( key )
-#define H5TS_set_thread_local_value(key, value)	TlsSetValue( key, value )
-#define H5TS_attr_init(attr_ptr) 0
-#define H5TS_attr_setscope(attr_ptr, scope) 0
-#define H5TS_attr_destroy(attr_ptr) 0
-#define H5TS_wait_for_thread(thread) WaitForSingleObject(thread, INFINITE)
-#define H5TS_mutex_init(mutex) InitializeCriticalSection(mutex)
-#define H5TS_mutex_lock_simple(mutex) EnterCriticalSection(mutex)
-#define H5TS_mutex_unlock_simple(mutex) LeaveCriticalSection(mutex)
-=======
-/* Functions */
 #define H5TS_get_thread_local_value(key)        TlsGetValue(key)
 #define H5TS_set_thread_local_value(key, value) TlsSetValue(key, value)
 #define H5TS_attr_init(attr_ptr)                0
@@ -78,7 +60,6 @@
 #define H5TS_mutex_init(mutex)                  InitializeCriticalSection(mutex)
 #define H5TS_mutex_lock_simple(mutex)           EnterCriticalSection(mutex)
 #define H5TS_mutex_unlock_simple(mutex)         LeaveCriticalSection(mutex)
->>>>>>> 1a6fba94
 
 /* Functions called from DllMain */
 H5_DLL BOOL CALLBACK H5TS_win32_process_enter(PINIT_ONCE InitOnce, PVOID Parameter, PVOID *lpContex);
@@ -94,28 +75,18 @@
 
 /* Mutexes, Threads, and Attributes */
 typedef struct H5TS_mutex_struct {
-<<<<<<< HEAD
-    pthread_t owner_thread;		/* current lock owner */
-    pthread_mutex_t atomic_lock;	/* lock for atomicity of new mechanism */
-    pthread_cond_t cond_var;		/* condition variable */
-    unsigned int lock_count;
-
-    pthread_mutex_t atomic_lock2;       /* lock for attempt_lock_count */
-    unsigned int attempt_lock_count;
-} H5TS_mutex_t;
-
-/* Portability wrappers around pthread types */
-typedef pthread_t      H5TS_thread_t;
-typedef pthread_attr_t H5TS_attr_t;
-=======
     pthread_t       owner_thread; /* current lock owner */
     pthread_mutex_t atomic_lock;  /* lock for atomicity of new mechanism */
     pthread_cond_t  cond_var;     /* condition variable */
     unsigned int    lock_count;
+
+    pthread_mutex_t atomic_lock2; /* lock for attempt_lock_count */
+    unsigned int    attempt_lock_count;
 } H5TS_mutex_t;
+
+/* Portability wrappers around pthread types */
 typedef pthread_t       H5TS_thread_t;
 typedef pthread_attr_t  H5TS_attr_t;
->>>>>>> 1a6fba94
 typedef pthread_mutex_t H5TS_mutex_simple_t;
 typedef pthread_key_t   H5TS_key_t;
 typedef pthread_once_t  H5TS_once_t;
@@ -125,7 +96,7 @@
 #define H5TS_SCOPE_PROCESS                      PTHREAD_SCOPE_PROCESS
 #define H5TS_CALL_CONV                          /* unused - Windows only */
 
-/* Functions */
+/* Portability function aliases */
 #define H5TS_get_thread_local_value(key)        pthread_getspecific(key)
 #define H5TS_set_thread_local_value(key, value) pthread_setspecific(key, value)
 #define H5TS_attr_init(attr_ptr)                pthread_attr_init((attr_ptr))
@@ -135,21 +106,20 @@
 #define H5TS_mutex_init(mutex)                  pthread_mutex_init(mutex, NULL)
 #define H5TS_mutex_lock_simple(mutex)           pthread_mutex_lock(mutex)
 #define H5TS_mutex_unlock_simple(mutex)         pthread_mutex_unlock(mutex)
-H5_DLL uint64_t H5TS_thread_id(void);
 
 /* Pthread-only routines */
-H5_DLL void   H5TS_pthread_first_thread_init(void);
+H5_DLL uint64_t H5TS_thread_id(void);
+H5_DLL void     H5TS_pthread_first_thread_init(void);
 
-<<<<<<< HEAD
 #endif /* H5_HAVE_WIN_THREADS */
 
 /* Library-scope global variables */
-extern H5TS_once_t H5TS_first_init_g;           /* Library initialization */
-extern H5TS_key_t H5TS_errstk_key_g;            /* Error stacks */
+extern H5TS_once_t H5TS_first_init_g; /* Library initialization */
+extern H5TS_key_t  H5TS_errstk_key_g; /* Error stacks */
 #ifdef H5_HAVE_CODESTACK
-extern H5TS_key_t H5TS_funcstk_key_g;           /* Function stacks */
-#endif /* H5_HAVE_CODESTACK */
-extern H5TS_key_t H5TS_apictx_key_g;            /* API contexts */
+extern H5TS_key_t H5TS_funcstk_key_g; /* Function stacks */
+#endif                                /* H5_HAVE_CODESTACK */
+extern H5TS_key_t H5TS_apictx_key_g;  /* API contexts */
 
 /* Library-scope routines */
 /* (Only used within H5private.h macros) */
@@ -159,29 +129,7 @@
 H5_DLL herr_t H5TS_cancel_count_dec(void);
 
 /* Testing routines */
-H5_DLL H5TS_thread_t H5TS_create_thread(void *(*func)(void *), H5TS_attr_t * attr, void *udata);
-=======
-/* External global variables */
-extern H5TS_once_t H5TS_first_init_g;
-extern H5TS_key_t  H5TS_errstk_key_g;
-extern H5TS_key_t  H5TS_funcstk_key_g;
-extern H5TS_key_t  H5TS_apictx_key_g;
-
-#if defined c_plusplus || defined __cplusplus
-extern "C" {
-#endif /* c_plusplus || __cplusplus */
-
-H5_DLL void          H5TS_pthread_first_thread_init(void);
-H5_DLL herr_t        H5TS_mutex_lock(H5TS_mutex_t *mutex);
-H5_DLL herr_t        H5TS_mutex_unlock(H5TS_mutex_t *mutex);
-H5_DLL herr_t        H5TS_cancel_count_inc(void);
-H5_DLL herr_t        H5TS_cancel_count_dec(void);
 H5_DLL H5TS_thread_t H5TS_create_thread(void *(*func)(void *), H5TS_attr_t *attr, void *udata);
-
-#if defined c_plusplus || defined __cplusplus
-}
-#endif /* c_plusplus || __cplusplus */
->>>>>>> 1a6fba94
 
 #else /* H5_HAVE_THREADSAFE */
 
