/* * * * * * * * * * * * * * * * * * * * * * * * * * * * * * * * * * * * * * *
 * Copyright by The HDF Group.                                               *
 * Copyright by the Board of Trustees of the University of Illinois.         *
 * All rights reserved.                                                      *
 *                                                                           *
 * This file is part of HDF5.  The full HDF5 copyright notice, including     *
 * terms governing use, modification, and redistribution, is contained in    *
 * the COPYING file, which can be found at the root of the source code       *
 * distribution tree, or in https://www.hdfgroup.org/licenses.               *
 * If you do not have access to either file, you may request a copy from     *
 * help@hdfgroup.org.                                                        *
 * * * * * * * * * * * * * * * * * * * * * * * * * * * * * * * * * * * * * * */

/*
 * Programmer:  Robb Matzke
 *              Thursday, July 29, 1999
 *
 * Purpose:     This is the MPI-2 I/O driver.
 *
 */

#include "H5FDdrvr_module.h" /* This source code file is part of the H5FD driver module */

#include "H5private.h"   /* Generic Functions                    */
#include "H5CXprivate.h" /* API Contexts                         */
#include "H5Dprivate.h"  /* Dataset functions                    */
#include "H5Eprivate.h"  /* Error handling                       */
#include "H5Fprivate.h"  /* File access                          */
#include "H5FDprivate.h" /* File drivers                         */
#include "H5FDmpi.h"     /* MPI-based file drivers               */
#include "H5Iprivate.h"  /* IDs                                  */
#include "H5MMprivate.h" /* Memory management                    */
#include "H5Pprivate.h"  /* Property lists                       */

#ifdef H5_HAVE_PARALLEL

/*
 * The driver identification number, initialized at runtime if H5_HAVE_PARALLEL
 * is defined. This allows applications to still have the H5FD_MPIO
 * "constants" in their source code.
 */
static hid_t H5FD_MPIO_g = 0;

/* Whether to allow collective I/O operations */
/* (Can be changed by setting "HDF5_MPI_OPT_TYPES" environment variable to '0' or '1') */
hbool_t H5FD_mpi_opt_types_g = TRUE;

/* Whether the driver initialized MPI on its own */
hbool_t H5FD_mpi_self_initialized = FALSE;

/*
 * The view is set to this value
 */
static char H5FD_mpi_native_g[] = "native";

/*
 * The description of a file belonging to this driver.
 * The EOF value is only used just after the file is opened in order for the
 * library to determine whether the file is empty, truncated, or okay. The MPIO
 * driver doesn't bother to keep it updated since it's an expensive operation.
 */
typedef struct H5FD_mpio_t {
    H5FD_t   pub;       /* Public stuff, must be first                  */
    MPI_File f;         /* MPIO file handle                             */
    MPI_Comm comm;      /* MPI Communicator                             */
    MPI_Info info;      /* MPI info object                              */
    int      mpi_rank;  /* This process's rank                          */
    int      mpi_size;  /* Total number of processes                    */
    haddr_t  eof;       /* End-of-file marker                           */
    haddr_t  eoa;       /* End-of-address marker                        */
    haddr_t  last_eoa;  /* Last known end-of-address marker             */
    haddr_t  local_eof; /* Local end-of-file address for each process   */
} H5FD_mpio_t;

/* Private Prototypes */

/* Callbacks */
static herr_t  H5FD__mpio_term(void);
static H5FD_t *H5FD__mpio_open(const char *name, unsigned flags, hid_t fapl_id, haddr_t maxaddr);
static herr_t  H5FD__mpio_close(H5FD_t *_file);
static herr_t  H5FD__mpio_query(const H5FD_t *_f1, unsigned long *flags);
static haddr_t H5FD__mpio_get_eoa(const H5FD_t *_file, H5FD_mem_t type);
static herr_t  H5FD__mpio_set_eoa(H5FD_t *_file, H5FD_mem_t type, haddr_t addr);
static haddr_t H5FD__mpio_get_eof(const H5FD_t *_file, H5FD_mem_t type);
static herr_t  H5FD__mpio_get_handle(H5FD_t *_file, hid_t fapl, void **file_handle);
static herr_t  H5FD__mpio_read(H5FD_t *_file, H5FD_mem_t type, hid_t dxpl_id, haddr_t addr, size_t size,
                               void *buf);
static herr_t  H5FD__mpio_write(H5FD_t *_file, H5FD_mem_t type, hid_t dxpl_id, haddr_t addr, size_t size,
                                const void *buf);
static herr_t  H5FD__mpio_read_vector(H5FD_t *_file, hid_t H5_ATTR_UNUSED dxpl_id, uint32_t count,
                                      H5FD_mem_t types[], haddr_t addrs[], size_t sizes[], void *bufs[]);
static herr_t  H5FD__mpio_write_vector(H5FD_t *_file, hid_t H5_ATTR_UNUSED dxpl_id, uint32_t count,
                                       H5FD_mem_t types[], haddr_t addrs[], size_t sizes[],
                                       const void *bufs[]);
static herr_t  H5FD__mpio_flush(H5FD_t *_file, hid_t dxpl_id, hbool_t closing);
static herr_t  H5FD__mpio_truncate(H5FD_t *_file, hid_t dxpl_id, hbool_t closing);
static herr_t  H5FD__mpio_delete(const char *filename, hid_t fapl_id);
static herr_t  H5FD__mpio_ctl(H5FD_t *_file, uint64_t op_code, uint64_t flags, const void *input,
                              void **output);

/* Other functions */
static herr_t H5FD__mpio_vector_build_types(
    uint32_t count, H5FD_mem_t types[], haddr_t addrs[], size_t sizes[], H5_flexible_const_ptr_t bufs[],
    haddr_t *s_addrs[], size_t *s_sizes[], H5_flexible_const_ptr_t *s_bufs[], hbool_t *vector_was_sorted,
    MPI_Offset *mpi_off, H5_flexible_const_ptr_t *mpi_bufs_base, int *size_i, MPI_Datatype *buf_type,
    hbool_t *buf_type_created, MPI_Datatype *file_type, hbool_t *file_type_created, char *unused);

/* The MPIO file driver information */
static const H5FD_class_t H5FD_mpio_g = {
    H5FD_CLASS_VERSION,      /* struct version       */
    H5_VFD_MPIO,             /* value                 */
    "mpio",                  /* name                  */
    HADDR_MAX,               /* maxaddr               */
    H5F_CLOSE_SEMI,          /* fc_degree             */
    H5FD__mpio_term,         /* terminate             */
    NULL,                    /* sb_size               */
    NULL,                    /* sb_encode             */
    NULL,                    /* sb_decode             */
    0,                       /* fapl_size             */
    NULL,                    /* fapl_get              */
    NULL,                    /* fapl_copy             */
    NULL,                    /* fapl_free             */
    0,                       /* dxpl_size             */
    NULL,                    /* dxpl_copy             */
    NULL,                    /* dxpl_free             */
    H5FD__mpio_open,         /* open                  */
    H5FD__mpio_close,        /* close                 */
    NULL,                    /* cmp                   */
    H5FD__mpio_query,        /* query                 */
    NULL,                    /* get_type_map          */
    NULL,                    /* alloc                 */
    NULL,                    /* free                  */
    H5FD__mpio_get_eoa,      /* get_eoa               */
    H5FD__mpio_set_eoa,      /* set_eoa               */
    H5FD__mpio_get_eof,      /* get_eof               */
    H5FD__mpio_get_handle,   /* get_handle            */
    H5FD__mpio_read,         /* read                  */
    H5FD__mpio_write,        /* write                 */
    H5FD__mpio_read_vector,  /* read_vector           */
    H5FD__mpio_write_vector, /* write_vector          */
    NULL,                    /* read_selection        */
    NULL,                    /* write_selection       */
    H5FD__mpio_flush,        /* flush                 */
    H5FD__mpio_truncate,     /* truncate              */
    NULL,                    /* lock                  */
    NULL,                    /* unlock                */
    H5FD__mpio_delete,       /* del                   */
    H5FD__mpio_ctl,          /* ctl                   */
    H5FD_FLMAP_DICHOTOMY     /* fl_map                */
};

#ifdef H5FDmpio_DEBUG
/* Flags to control debug actions in the MPI-IO VFD.
 * (Meant to be indexed by characters)
 *
 * These flags can be set with either (or both) the environment variable
 *      "H5FD_mpio_Debug" set to a string containing one or more characters
 *      (flags) or by setting them as a string value for the
 *      "H5F_mpio_debug_key" MPI Info key.
 *
 * Supported characters in 'H5FD_mpio_Debug' string:
 *      't' trace function entry and exit
 *      'r' show read offset and size
 *      'w' show write offset and size
 *      '0'-'9' only show output from a single MPI rank (ranks 0-9 supported)
 */
static int H5FD_mpio_debug_flags_s[256];
static int H5FD_mpio_debug_rank_s = -1;

/* Indicate if this rank should output tracing info */
#define H5FD_MPIO_TRACE_THIS_RANK(file)                                                                      \
    (H5FD_mpio_debug_rank_s < 0 || H5FD_mpio_debug_rank_s == (file)->mpi_rank)
#endif

#ifdef H5FDmpio_DEBUG

/*---------------------------------------------------------------------------
 * Function:    H5FD__mpio_parse_debug_str
 *
 * Purpose:     Parse a string for debugging flags
 *
 * Returns:     N/A
 *
 * Programmer:  Quincey Koziol
 *              Wednesday, Aug 12, 2020
 *
 *---------------------------------------------------------------------------
 */
static void
H5FD__mpio_parse_debug_str(const char *s)
{
    FUNC_ENTER_STATIC_NOERR

    /* Sanity check */
    HDassert(s);

    /* Set debug mask */
    while (*s) {
        if ((int)(*s) >= (int)'0' && (int)(*s) <= (int)'9')
            H5FD_mpio_debug_rank_s = ((int)*s) - (int)'0';
        else
            H5FD_mpio_debug_flags_s[(int)*s]++;
        s++;
    } /* end while */

    FUNC_LEAVE_NOAPI_VOID
} /* end H5FD__mpio_parse_debug_str() */

/*---------------------------------------------------------------------------
 * Function:    H5FD__mem_t_to_str
 *
 * Purpose:     Returns a string representing the enum value in an H5FD_mem_t
 *              enum
 *
 * Returns:     H5FD_mem_t enum value string
 *
 *---------------------------------------------------------------------------
 */
static const char *
H5FD__mem_t_to_str(H5FD_mem_t mem_type)
{
    switch (mem_type) {
        case H5FD_MEM_NOLIST:
            return "H5FD_MEM_NOLIST";
        case H5FD_MEM_DEFAULT:
            return "H5FD_MEM_DEFAULT";
        case H5FD_MEM_SUPER:
            return "H5FD_MEM_SUPER";
        case H5FD_MEM_BTREE:
            return "H5FD_MEM_BTREE";
        case H5FD_MEM_DRAW:
            return "H5FD_MEM_DRAW";
        case H5FD_MEM_GHEAP:
            return "H5FD_MEM_GHEAP";
        case H5FD_MEM_LHEAP:
            return "H5FD_MEM_LHEAP";
        case H5FD_MEM_OHDR:
            return "H5FD_MEM_OHDR";
        default:
            return "(Unknown)";
    }
}
#endif /* H5FDmpio_DEBUG */

/*-------------------------------------------------------------------------
 * Function:    H5FD_mpio_init
 *
 * Purpose:     Initialize this driver by registering the driver with the
 *              library.
 *
 * Return:      Success:    The driver ID for the mpio driver
 *              Failure:    H5I_INVALID_HID
 *
 * Programmer:  Robb Matzke
 *              Thursday, August 5, 1999
 *
 *-------------------------------------------------------------------------
 */
hid_t
H5FD_mpio_init(void)
{
    static int H5FD_mpio_Debug_inited = 0;
    char *     env                    = NULL;
    hid_t      ret_value              = H5I_INVALID_HID; /* Return value */

    FUNC_ENTER_NOAPI(H5I_INVALID_HID)

    /* Register the MPI-IO VFD, if it isn't already */
    if (H5I_VFL != H5I_get_type(H5FD_MPIO_g)) {
        H5FD_MPIO_g = H5FD_register((const H5FD_class_t *)&H5FD_mpio_g, sizeof(H5FD_class_t), FALSE);

        /* Check if MPI driver has been loaded dynamically */
        env = HDgetenv(HDF5_DRIVER);
        if (env && !HDstrcmp(env, "mpio")) {
            int mpi_initialized = 0;

            /* Initialize MPI if not already initialized */
            if (MPI_SUCCESS != MPI_Initialized(&mpi_initialized))
                HGOTO_ERROR(H5E_VFL, H5E_UNINITIALIZED, H5I_INVALID_HID, "can't check if MPI is initialized")
            if (!mpi_initialized) {
                if (MPI_SUCCESS != MPI_Init(NULL, NULL))
                    HGOTO_ERROR(H5E_VFL, H5E_CANTINIT, H5I_INVALID_HID, "can't initialize MPI")
                H5FD_mpi_self_initialized = TRUE;
            }
        }
    }

    if (!H5FD_mpio_Debug_inited) {
        const char *s; /* String for environment variables */

        /* Allow MPI buf-and-file-type optimizations? */
        s = HDgetenv("HDF5_MPI_OPT_TYPES");
        if (s && HDisdigit(*s))
            H5FD_mpi_opt_types_g = (0 == HDstrtol(s, NULL, 0)) ? FALSE : TRUE;

#ifdef H5FDmpio_DEBUG
        /* Clear the flag buffer */
        HDmemset(H5FD_mpio_debug_flags_s, 0, sizeof(H5FD_mpio_debug_flags_s));

        /* Retrieve MPI-IO debugging environment variable */
        s = HDgetenv("H5FD_mpio_Debug");
        if (s)
            H5FD__mpio_parse_debug_str(s);
#endif /* H5FDmpio_DEBUG */

        H5FD_mpio_Debug_inited++;
    } /* end if */

    /* Set return value */
    ret_value = H5FD_MPIO_g;

done:
    FUNC_LEAVE_NOAPI(ret_value)
} /* end H5FD_mpio_init() */

/*---------------------------------------------------------------------------
 * Function:    H5FD__mpio_term
 *
 * Purpose:     Shut down the VFD
 *
 * Returns:     Non-negative on success or negative on failure
 *
 * Programmer:  Quincey Koziol
 *              Friday, Jan 30, 2004
 *
 *---------------------------------------------------------------------------
 */
static herr_t
H5FD__mpio_term(void)
{
    FUNC_ENTER_STATIC_NOERR

    /* Terminate MPI if the driver initialized it */
    if (H5FD_mpi_self_initialized) {
        int mpi_finalized = 0;

        MPI_Finalized(&mpi_finalized);
        if (!mpi_finalized)
            MPI_Finalize();

        H5FD_mpi_self_initialized = FALSE;
    }

    /* Reset VFL ID */
    H5FD_MPIO_g = 0;

    FUNC_LEAVE_NOAPI(SUCCEED)
} /* end H5FD__mpio_term() */

/*-------------------------------------------------------------------------
 * Function:    H5Pset_fapl_mpio
 *
 * Purpose:     Store the user supplied MPIO communicator comm and info in
 *              the file access property list FAPL_ID which can then be used
 *              to create and/or open the file.  This function is available
 *              only in the parallel HDF5 library and is not collective.
 *
 *              comm is the MPI communicator to be used for file open as
 *              defined in MPI_FILE_OPEN of MPI-2. This function makes a
 *              duplicate of comm. Any modification to comm after this function
 *              call returns has no effect on the access property list.
 *
 *              info is the MPI Info object to be used for file open as
 *              defined in MPI_FILE_OPEN of MPI-2. This function makes a
 *              duplicate of info. Any modification to info after this
 *              function call returns has no effect on the access property
 *              list.
 *
 *              If fapl_id has previously set comm and info values, they
 *              will be replaced and the old communicator and Info object
 *              are freed.
 *
 * Return:      Success:    Non-negative
 *              Failure:    Negative
 *
 * Programmer:  Albert Cheng
 *              Feb 3, 1998
 *
 *-------------------------------------------------------------------------
 */
herr_t
H5Pset_fapl_mpio(hid_t fapl_id, MPI_Comm comm, MPI_Info info)
{
    H5P_genplist_t *plist; /* Property list pointer */
    herr_t          ret_value;

    FUNC_ENTER_API(FAIL)
    H5TRACE3("e", "iMcMi", fapl_id, comm, info);

    /* Check arguments */
    if (fapl_id == H5P_DEFAULT)
        HGOTO_ERROR(H5E_PLIST, H5E_BADVALUE, FAIL, "can't set values in default property list")
    if (NULL == (plist = H5P_object_verify(fapl_id, H5P_FILE_ACCESS)))
        HGOTO_ERROR(H5E_PLIST, H5E_BADTYPE, FAIL, "not a file access list")
    if (MPI_COMM_NULL == comm)
        HGOTO_ERROR(H5E_PLIST, H5E_BADTYPE, FAIL, "MPI_COMM_NULL is not a valid communicator")

    /* Set the MPI communicator and info object */
    if (H5P_set(plist, H5F_ACS_MPI_PARAMS_COMM_NAME, &comm) < 0)
        HGOTO_ERROR(H5E_PLIST, H5E_CANTSET, FAIL, "can't set MPI communicator")
    if (H5P_set(plist, H5F_ACS_MPI_PARAMS_INFO_NAME, &info) < 0)
        HGOTO_ERROR(H5E_PLIST, H5E_CANTSET, FAIL, "can't set MPI info object")

    /* duplication is done during driver setting. */
    ret_value = H5P_set_driver(plist, H5FD_MPIO, NULL, NULL);

done:
    FUNC_LEAVE_API(ret_value)
} /* H5Pset_fapl_mpio() */

/*-------------------------------------------------------------------------
 * Function:    H5Pget_fapl_mpio
 *
 * Purpose:     If the file access property list is set to the H5FD_MPIO
 *              driver then this function returns duplicates of the MPI
 *              communicator and Info object stored through the comm and
 *              info pointers.  It is the responsibility of the application
 *              to free the returned communicator and Info object.
 *
 * Return:      Success:    Non-negative with the communicator and
 *                          Info object returned through the comm and
 *                          info arguments if non-null. Since they are
 *                          duplicates of the stored objects, future
 *                          modifications to the access property list do
 *                          not affect them and it is the responsibility
 *                          of the application to free them.
 *              Failure:    Negative
 *
 * Programmer:  Robb Matzke
 *              Thursday, February 26, 1998
 *
 *-------------------------------------------------------------------------
 */
herr_t
H5Pget_fapl_mpio(hid_t fapl_id, MPI_Comm *comm /*out*/, MPI_Info *info /*out*/)
{
    H5P_genplist_t *plist;               /* Property list pointer */
    herr_t          ret_value = SUCCEED; /* Return value */

    FUNC_ENTER_API(FAIL)
    H5TRACE3("e", "ixx", fapl_id, comm, info);

    /* Set comm and info in case we have problems */
    if (comm)
        *comm = MPI_COMM_NULL;
    if (info)
        *info = MPI_INFO_NULL;

    /* Check arguments */
    if (NULL == (plist = H5P_object_verify(fapl_id, H5P_FILE_ACCESS)))
        HGOTO_ERROR(H5E_PLIST, H5E_BADTYPE, FAIL, "not a file access list")
    if (H5FD_MPIO != H5P_peek_driver(plist))
        HGOTO_ERROR(H5E_PLIST, H5E_BADVALUE, FAIL, "VFL driver is not MPI-I/O")

    /* Get the MPI communicator and info object */
    if (comm)
        if (H5P_get(plist, H5F_ACS_MPI_PARAMS_COMM_NAME, comm) < 0)
            HGOTO_ERROR(H5E_PLIST, H5E_CANTGET, FAIL, "can't get MPI communicator")
    if (info)
        if (H5P_get(plist, H5F_ACS_MPI_PARAMS_INFO_NAME, info) < 0)
            HGOTO_ERROR(H5E_PLIST, H5E_CANTGET, FAIL, "can't get MPI info object")

done:
    /* Clean up anything duplicated on errors. The free calls will set
     * the output values to MPI_COMM|INFO_NULL.
     */
    if (ret_value != SUCCEED) {
        if (comm)
            if (H5_mpi_comm_free(comm) < 0)
                HDONE_ERROR(H5E_PLIST, H5E_CANTFREE, FAIL, "unable to free MPI communicator")
        if (info)
            if (H5_mpi_info_free(info) < 0)
                HDONE_ERROR(H5E_PLIST, H5E_CANTFREE, FAIL, "unable to free MPI info object")
    }

    FUNC_LEAVE_API(ret_value)
} /* end H5Pget_fapl_mpio() */

/*-------------------------------------------------------------------------
 * Function:    H5Pset_dxpl_mpio
 *
 * Purpose:     Set the data transfer property list DXPL_ID to use transfer
 *              mode XFER_MODE. The property list can then be used to control
 *              the I/O transfer mode during data I/O operations. The valid
 *              transfer modes are:
 *
 *              H5FD_MPIO_INDEPENDENT:
 *                  Use independent I/O access (the default).
 *
 *              H5FD_MPIO_COLLECTIVE:
 *                  Use collective I/O access.
 *
 * Return:      Success:    Non-negative
 *              Failure:    Negative
 *
 * Programmer:  Albert Cheng
 *              April 2, 1998
 *
 *-------------------------------------------------------------------------
 */
herr_t
H5Pset_dxpl_mpio(hid_t dxpl_id, H5FD_mpio_xfer_t xfer_mode)
{
    H5P_genplist_t *plist;               /* Property list pointer */
    herr_t          ret_value = SUCCEED; /* Return value */

    FUNC_ENTER_API(FAIL)
    H5TRACE2("e", "iDt", dxpl_id, xfer_mode);

    /* Check arguments */
    if (dxpl_id == H5P_DEFAULT)
        HGOTO_ERROR(H5E_PLIST, H5E_BADVALUE, FAIL, "can't set values in default property list")
    if (NULL == (plist = H5P_object_verify(dxpl_id, H5P_DATASET_XFER)))
        HGOTO_ERROR(H5E_PLIST, H5E_BADTYPE, FAIL, "not a dxpl")
    if (H5FD_MPIO_INDEPENDENT != xfer_mode && H5FD_MPIO_COLLECTIVE != xfer_mode)
        HGOTO_ERROR(H5E_ARGS, H5E_BADVALUE, FAIL, "incorrect xfer_mode")

    /* Set the transfer mode */
    if (H5P_set(plist, H5D_XFER_IO_XFER_MODE_NAME, &xfer_mode) < 0)
        HGOTO_ERROR(H5E_PLIST, H5E_CANTSET, FAIL, "unable to set value")

done:
    FUNC_LEAVE_API(ret_value)
} /* end H5Pset_dxpl_mpio() */

/*-------------------------------------------------------------------------
 * Function:    H5Pget_dxpl_mpio
 *
 * Purpose:     Queries the transfer mode current set in the data transfer
 *              property list DXPL_ID. This is not collective.
 *
 * Return:      Success:    Non-negative, with the transfer mode returned
 *                          through the XFER_MODE argument if it is
 *                          non-null.
 *              Failure:    Negative
 *
 * Programmer:  Albert Cheng
 *              April 2, 1998
 *
 *-------------------------------------------------------------------------
 */
herr_t
H5Pget_dxpl_mpio(hid_t dxpl_id, H5FD_mpio_xfer_t *xfer_mode /*out*/)
{
    H5P_genplist_t *plist;               /* Property list pointer */
    herr_t          ret_value = SUCCEED; /* Return value */

    FUNC_ENTER_API(FAIL)
    H5TRACE2("e", "ix", dxpl_id, xfer_mode);

    /* Check arguments */
    if (NULL == (plist = H5P_object_verify(dxpl_id, H5P_DATASET_XFER)))
        HGOTO_ERROR(H5E_PLIST, H5E_BADTYPE, FAIL, "not a dxpl")

    /* Get the transfer mode */
    if (xfer_mode)
        if (H5P_get(plist, H5D_XFER_IO_XFER_MODE_NAME, xfer_mode) < 0)
            HGOTO_ERROR(H5E_PLIST, H5E_CANTSET, FAIL, "unable to get value")

done:
    FUNC_LEAVE_API(ret_value)
} /* end H5Pget_dxpl_mpio() */

/*-------------------------------------------------------------------------
 * Function:    H5Pset_dxpl_mpio_collective_opt
 *
 * Purpose:     To set a flag to choose linked chunk I/O or multi-chunk I/O
 *              without involving decision-making inside HDF5
 *
 * Note:        The library will do linked chunk I/O or multi-chunk I/O without
 *              involving communications for decision-making process.
 *              The library won't behave as it asks for only when we find
 *              that the low-level MPI-IO package doesn't support this.
 *
 * Return:      Success:    Non-negative
 *              Failure:    Negative
 *
 * Programmer:  Kent Yang
 *
 *-------------------------------------------------------------------------
 */
herr_t
H5Pset_dxpl_mpio_collective_opt(hid_t dxpl_id, H5FD_mpio_collective_opt_t opt_mode)
{
    H5P_genplist_t *plist;               /* Property list pointer */
    herr_t          ret_value = SUCCEED; /* Return value */

    FUNC_ENTER_API(FAIL)
    H5TRACE2("e", "iDc", dxpl_id, opt_mode);

    /* Check arguments */
    if (dxpl_id == H5P_DEFAULT)
        HGOTO_ERROR(H5E_PLIST, H5E_BADVALUE, FAIL, "can't set values in default property list")
    if (NULL == (plist = H5P_object_verify(dxpl_id, H5P_DATASET_XFER)))
        HGOTO_ERROR(H5E_PLIST, H5E_BADTYPE, FAIL, "not a dxpl")

    /* Set the transfer mode */
    if (H5P_set(plist, H5D_XFER_MPIO_COLLECTIVE_OPT_NAME, &opt_mode) < 0)
        HGOTO_ERROR(H5E_PLIST, H5E_CANTSET, FAIL, "unable to set value")

done:
    FUNC_LEAVE_API(ret_value)
} /* end H5Pset_dxpl_mpio_collective_opt() */

/*-------------------------------------------------------------------------
 * Function:    H5Pset_dxpl_mpio_chunk_opt
 *
 * Purpose:     To set a flag to choose linked chunk I/O or multi-chunk I/O
 *              without involving decision-making inside HDF5
 *
 * Note:        The library will do linked chunk I/O or multi-chunk I/O without
 *              involving communications for decision-making process.
 *              The library won't behave as it asks for only when we find
 *              that the low-level MPI-IO package doesn't support this.
 *
 * Return:      Success:    Non-negative
 *              Failure:    Negative
 *
 * Programmer:  Kent Yang
 *
 *-------------------------------------------------------------------------
 */
herr_t
H5Pset_dxpl_mpio_chunk_opt(hid_t dxpl_id, H5FD_mpio_chunk_opt_t opt_mode)
{
    H5P_genplist_t *plist;               /* Property list pointer */
    herr_t          ret_value = SUCCEED; /* Return value */

    FUNC_ENTER_API(FAIL)
    H5TRACE2("e", "iDh", dxpl_id, opt_mode);

    /* Check arguments */
    if (dxpl_id == H5P_DEFAULT)
        HGOTO_ERROR(H5E_PLIST, H5E_BADVALUE, FAIL, "can't set values in default property list")
    if (NULL == (plist = H5P_object_verify(dxpl_id, H5P_DATASET_XFER)))
        HGOTO_ERROR(H5E_PLIST, H5E_BADTYPE, FAIL, "not a dxpl")

    /* Set the transfer mode */
    if (H5P_set(plist, H5D_XFER_MPIO_CHUNK_OPT_HARD_NAME, &opt_mode) < 0)
        HGOTO_ERROR(H5E_PLIST, H5E_CANTSET, FAIL, "unable to set value")

done:
    FUNC_LEAVE_API(ret_value)
} /* end H5Pset_dxpl_mpio_chunk_opt() */

/*-------------------------------------------------------------------------
 * Function:    H5Pset_dxpl_mpio_chunk_opt_num
 *
 * Purpose:     To set a threshold for doing linked chunk IO
 *
 * Note:        If the number is greater than the threshold set by the user,
 *              the library will do linked chunk I/O; otherwise, I/O will be
 *              done for every chunk.
 *
 * Return:      Success:    Non-negative
 *              Failure:    Negative
 *
 * Programmer:  Kent Yang
 *
 *-------------------------------------------------------------------------
 */
herr_t
H5Pset_dxpl_mpio_chunk_opt_num(hid_t dxpl_id, unsigned num_chunk_per_proc)
{
    H5P_genplist_t *plist;               /* Property list pointer */
    herr_t          ret_value = SUCCEED; /* Return value */

    FUNC_ENTER_API(FAIL)
    H5TRACE2("e", "iIu", dxpl_id, num_chunk_per_proc);

    /* Check arguments */
    if (dxpl_id == H5P_DEFAULT)
        HGOTO_ERROR(H5E_PLIST, H5E_BADVALUE, FAIL, "can't set values in default property list")
    if (NULL == (plist = H5P_object_verify(dxpl_id, H5P_DATASET_XFER)))
        HGOTO_ERROR(H5E_PLIST, H5E_BADTYPE, FAIL, "not a dxpl")

    /* Set the transfer mode */
    if (H5P_set(plist, H5D_XFER_MPIO_CHUNK_OPT_NUM_NAME, &num_chunk_per_proc) < 0)
        HGOTO_ERROR(H5E_PLIST, H5E_CANTSET, FAIL, "unable to set value")

done:
    FUNC_LEAVE_API(ret_value)
} /* end H5Pset_dxpl_mpio_chunk_opt_num() */

/*-------------------------------------------------------------------------
 * Function:    H5Pset_dxpl_mpio_chunk_opt_ratio
 *
 * Purpose:     To set a threshold for doing collective I/O for each chunk
 *
 * Note:        The library will calculate the percentage of the number of
 *              process holding selections at each chunk. If that percentage
 *              of number of process in the individual chunk is greater than
 *              the threshold set by the user, the library will do collective
 *              chunk I/O for this chunk; otherwise, independent I/O will be
 *              done for this chunk.
 *
 * Return:      Success:    Non-negative
 *              Failure:    Negative
 *
 * Programmer:  Kent Yang
 *
 *-------------------------------------------------------------------------
 */
herr_t
H5Pset_dxpl_mpio_chunk_opt_ratio(hid_t dxpl_id, unsigned percent_num_proc_per_chunk)
{
    H5P_genplist_t *plist;               /* Property list pointer */
    herr_t          ret_value = SUCCEED; /* Return value */

    FUNC_ENTER_API(FAIL)
    H5TRACE2("e", "iIu", dxpl_id, percent_num_proc_per_chunk);

    /* Check arguments */
    if (dxpl_id == H5P_DEFAULT)
        HGOTO_ERROR(H5E_PLIST, H5E_BADVALUE, FAIL, "can't set values in default property list")
    if (NULL == (plist = H5P_object_verify(dxpl_id, H5P_DATASET_XFER)))
        HGOTO_ERROR(H5E_PLIST, H5E_BADTYPE, FAIL, "not a dxpl")

    /* Set the transfer mode */
    if (H5P_set(plist, H5D_XFER_MPIO_CHUNK_OPT_RATIO_NAME, &percent_num_proc_per_chunk) < 0)
        HGOTO_ERROR(H5E_PLIST, H5E_CANTSET, FAIL, "unable to set value")

done:
    FUNC_LEAVE_API(ret_value)
} /* end H5Pset_dxpl_mpio_chunk_opt_ratio() */

/*-------------------------------------------------------------------------
 * Function:    H5FD_set_mpio_atomicity
 *
 * Purpose:     Sets the atomicity mode
 *
 * Return:      SUCCEED/FAIL
 *
 * Programmer:  Mohamad Chaarawi
 *              Feb 14, 2012
 *
 *-------------------------------------------------------------------------
 */
herr_t
H5FD_set_mpio_atomicity(H5FD_t *_file, hbool_t flag)
{
    H5FD_mpio_t *file = (H5FD_mpio_t *)_file;
#ifdef H5FDmpio_DEBUG
    hbool_t H5FD_mpio_debug_t_flag = (H5FD_mpio_debug_flags_s[(int)'t'] && H5FD_MPIO_TRACE_THIS_RANK(file));
#endif
    int    mpi_code; /* MPI return code */
    herr_t ret_value = SUCCEED;

    FUNC_ENTER_NOAPI_NOINIT

#ifdef H5FDmpio_DEBUG
    if (H5FD_mpio_debug_t_flag)
        HDfprintf(stderr, "%s: (%d) Entering\n", __func__, file->mpi_rank);
#endif

    /* set atomicity value */
    if (MPI_SUCCESS != (mpi_code = MPI_File_set_atomicity(file->f, (int)(flag != FALSE))))
        HMPI_GOTO_ERROR(FAIL, "MPI_File_set_atomicity", mpi_code)

done:
#ifdef H5FDmpio_DEBUG
    if (H5FD_mpio_debug_t_flag)
        HDfprintf(stderr, "%s: (%d) Leaving\n", __func__, file->mpi_rank);
#endif

    FUNC_LEAVE_NOAPI(ret_value)
} /* end H5FD_set_mpio_atomicity() */

/*-------------------------------------------------------------------------
 * Function:    H5FD_get_mpio_atomicity
 *
 * Purpose:     Returns the atomicity mode
 *
 * Return:      SUCCEED/FAIL
 *
 * Programmer:  Mohamad Chaarawi
 *              Feb 14, 2012
 *
 *-------------------------------------------------------------------------
 */
herr_t
H5FD_get_mpio_atomicity(H5FD_t *_file, hbool_t *flag)
{
    H5FD_mpio_t *file = (H5FD_mpio_t *)_file;
    int          temp_flag;
#ifdef H5FDmpio_DEBUG
    hbool_t H5FD_mpio_debug_t_flag = (H5FD_mpio_debug_flags_s[(int)'t'] && H5FD_MPIO_TRACE_THIS_RANK(file));
#endif
    int    mpi_code; /* MPI return code */
    herr_t ret_value = SUCCEED;

    FUNC_ENTER_NOAPI_NOINIT

#ifdef H5FDmpio_DEBUG
    if (H5FD_mpio_debug_t_flag)
        HDfprintf(stderr, "%s: (%d) Entering\n", __func__, file->mpi_rank);
#endif

    /* Get atomicity value */
    if (MPI_SUCCESS != (mpi_code = MPI_File_get_atomicity(file->f, &temp_flag)))
        HMPI_GOTO_ERROR(FAIL, "MPI_File_get_atomicity", mpi_code)

    if (0 != temp_flag)
        *flag = TRUE;
    else
        *flag = FALSE;

done:
#ifdef H5FDmpio_DEBUG
    if (H5FD_mpio_debug_t_flag)
        HDfprintf(stderr, "%s: (%d) Leaving\n", __func__, file->mpi_rank);
#endif

    FUNC_LEAVE_NOAPI(ret_value)
} /* end H5FD_get_mpio_atomicity() */

/*-------------------------------------------------------------------------
 * Function:    H5FD__mpio_open
 *
 * Purpose:     Opens a file with name NAME.  The FLAGS are a bit field with
 *              purpose similar to the second argument of open(2) and which
 *              are defined in H5Fpublic.h. The file access property list
 *              FAPL_ID contains the properties driver properties and MAXADDR
 *              is the largest address which this file will be expected to
 *              access.  This is collective.
 *
 * Return:      Success:    A new file pointer
 *              Failure:    NULL
 *
 * Programmer:  Robert Kim Yates
 *              January 30, 1998
 *
 *-------------------------------------------------------------------------
 */
static H5FD_t *
H5FD__mpio_open(const char *name, unsigned flags, hid_t fapl_id, haddr_t H5_ATTR_UNUSED maxaddr)
{
    H5FD_mpio_t *   file = NULL;          /* VFD File struct for new file */
    H5P_genplist_t *plist;                /* Property list pointer */
    MPI_Comm        comm = MPI_COMM_NULL; /* MPI Communicator, from plist */
    MPI_Info        info = MPI_INFO_NULL; /* MPI Info, from plist */
    MPI_File        fh;                   /* MPI file handle */
    hbool_t         file_opened = FALSE;  /* Flag to indicate that the file was successfully opened */
    int             mpi_amode;            /* MPI file access flags */
    int             mpi_rank = INT_MAX;   /* MPI rank of this process */
    int             mpi_size;             /* Total number of MPI processes */
    MPI_Offset      file_size;            /* File size (of existing files) */
#ifdef H5FDmpio_DEBUG
    hbool_t H5FD_mpio_debug_t_flag = FALSE;
#endif
    int     mpi_code;         /* MPI return code */
    H5FD_t *ret_value = NULL; /* Return value */

    FUNC_ENTER_STATIC

    /* Get a pointer to the fapl */
    if (NULL == (plist = H5P_object_verify(fapl_id, H5P_FILE_ACCESS)))
        HGOTO_ERROR(H5E_ARGS, H5E_BADTYPE, NULL, "not a file access property list")

    if (H5FD_mpi_self_initialized) {
        comm = MPI_COMM_WORLD;
    }
    else {
        /* Get the MPI communicator and info object from the property list */
        if (H5P_get(plist, H5F_ACS_MPI_PARAMS_COMM_NAME, &comm) < 0)
            HGOTO_ERROR(H5E_VFL, H5E_CANTGET, NULL, "can't get MPI communicator")
        if (H5P_get(plist, H5F_ACS_MPI_PARAMS_INFO_NAME, &info) < 0)
            HGOTO_ERROR(H5E_VFL, H5E_CANTGET, NULL, "can't get MPI info object")
    }

    /* Get the MPI rank of this process and the total number of processes */
    if (MPI_SUCCESS != (mpi_code = MPI_Comm_rank(comm, &mpi_rank)))
        HMPI_GOTO_ERROR(NULL, "MPI_Comm_rank failed", mpi_code)
    if (MPI_SUCCESS != (mpi_code = MPI_Comm_size(comm, &mpi_size)))
        HMPI_GOTO_ERROR(NULL, "MPI_Comm_size failed", mpi_code)

#ifdef H5FDmpio_DEBUG
    H5FD_mpio_debug_t_flag = (H5FD_mpio_debug_flags_s[(int)'t'] &&
                              (H5FD_mpio_debug_rank_s < 0 || H5FD_mpio_debug_rank_s == mpi_rank));
    if (H5FD_mpio_debug_t_flag)
        HDfprintf(stderr, "%s: (%d) Entering - name = \"%s\", flags = 0x%x, fapl_id = %d, maxaddr = %lu\n",
                  __func__, mpi_rank, name, flags, (int)fapl_id, (unsigned long)maxaddr);
#endif

    /* Convert HDF5 flags to MPI-IO flags */
    /* Some combinations are illegal; let MPI-IO figure it out */
    mpi_amode = (flags & H5F_ACC_RDWR) ? MPI_MODE_RDWR : MPI_MODE_RDONLY;
    if (flags & H5F_ACC_CREAT)
        mpi_amode |= MPI_MODE_CREATE;
    if (flags & H5F_ACC_EXCL)
        mpi_amode |= MPI_MODE_EXCL;

#ifdef H5FDmpio_DEBUG
    /* Check for debug commands in the info parameter */
    if (MPI_INFO_NULL != info) {
        char debug_str[128];
        int  flag;

        MPI_Info_get(info, H5F_MPIO_DEBUG_KEY, sizeof(debug_str) - 1, debug_str, &flag);
        if (flag)
            H5FD__mpio_parse_debug_str(debug_str);
    } /* end if */
#endif

    if (MPI_SUCCESS != (mpi_code = MPI_File_open(comm, name, mpi_amode, info, &fh)))
        HMPI_GOTO_ERROR(NULL, "MPI_File_open failed", mpi_code)
    file_opened = TRUE;

    /* Build the return value and initialize it */
    if (NULL == (file = (H5FD_mpio_t *)H5MM_calloc(sizeof(H5FD_mpio_t))))
        HGOTO_ERROR(H5E_RESOURCE, H5E_NOSPACE, NULL, "memory allocation failed")
    file->f        = fh;
    file->comm     = comm;
    file->info     = info;
    file->mpi_rank = mpi_rank;
    file->mpi_size = mpi_size;

    /* Only processor p0 will get the filesize and broadcast it. */
    if (mpi_rank == 0) {
        /* If MPI_File_get_size fails, broadcast file size as -1 to signal error */
        if (MPI_SUCCESS != (mpi_code = MPI_File_get_size(fh, &file_size)))
            file_size = (MPI_Offset)-1;
    }

    /* Broadcast file size */
    if (MPI_SUCCESS != (mpi_code = MPI_Bcast(&file_size, (int)sizeof(MPI_Offset), MPI_BYTE, 0, comm)))
        HMPI_GOTO_ERROR(NULL, "MPI_Bcast failed", mpi_code)

    if (file_size < 0)
        HMPI_GOTO_ERROR(NULL, "MPI_File_get_size failed", mpi_code)

    /* Determine if the file should be truncated */
    if (file_size && (flags & H5F_ACC_TRUNC)) {
        /* Truncate the file */
        if (MPI_SUCCESS != (mpi_code = MPI_File_set_size(fh, (MPI_Offset)0)))
            HMPI_GOTO_ERROR(NULL, "MPI_File_set_size failed", mpi_code)

        /* Don't let any proc return until all have truncated the file. */
        if (MPI_SUCCESS != (mpi_code = MPI_Barrier(comm)))
            HMPI_GOTO_ERROR(NULL, "MPI_Barrier failed", mpi_code)

        /* File is zero size now */
        file_size = 0;
    } /* end if */

    /* Set the size of the file (from library's perspective) */
    file->eof       = H5FD_mpi_MPIOff_to_haddr(file_size);
    file->local_eof = file->eof;

    /* Set return value */
    ret_value = (H5FD_t *)file;

done:
    if (ret_value == NULL) {
        if (file_opened)
            MPI_File_close(&fh);
        if (H5_mpi_comm_free(&comm) < 0)
            HDONE_ERROR(H5E_VFL, H5E_CANTFREE, NULL, "unable to free MPI communicator")
        if (H5_mpi_info_free(&info) < 0)
            HDONE_ERROR(H5E_VFL, H5E_CANTFREE, NULL, "unable to free MPI info object")
        if (file)
            H5MM_xfree(file);
    } /* end if */

#ifdef H5FDmpio_DEBUG
    if (H5FD_mpio_debug_t_flag)
        HDfprintf(stderr, "%s: (%d) Leaving\n", __func__, mpi_rank);
#endif

    FUNC_LEAVE_NOAPI(ret_value)
} /* end H5FD__mpio_open() */

/*-------------------------------------------------------------------------
 * Function:    H5FD__mpio_close
 *
 * Purpose:     Closes a file.  This is collective.
 *
 * Return:      SUCCEED/FAIL
 *
 * Programmer:  Unknown
 *              January 30, 1998
 *
 *-------------------------------------------------------------------------
 */
static herr_t
H5FD__mpio_close(H5FD_t *_file)
{
    H5FD_mpio_t *file = (H5FD_mpio_t *)_file;
#ifdef H5FDmpio_DEBUG
    hbool_t H5FD_mpio_debug_t_flag = (H5FD_mpio_debug_flags_s[(int)'t'] && H5FD_MPIO_TRACE_THIS_RANK(file));
    int     mpi_rank               = file->mpi_rank;
#endif
    int    mpi_code;            /* MPI return code */
    herr_t ret_value = SUCCEED; /* Return value */

    FUNC_ENTER_STATIC

#ifdef H5FDmpio_DEBUG
    if (H5FD_mpio_debug_t_flag)
        HDfprintf(stderr, "%s: (%d) Entering\n", __func__, file->mpi_rank);
#endif

    /* Sanity checks */
    HDassert(file);
    HDassert(H5FD_MPIO == file->pub.driver_id);

    /* MPI_File_close sets argument to MPI_FILE_NULL */
    if (MPI_SUCCESS != (mpi_code = MPI_File_close(&(file->f))))
        HMPI_GOTO_ERROR(FAIL, "MPI_File_close failed", mpi_code)

    /* Clean up other stuff */
    H5_mpi_comm_free(&file->comm);
    H5_mpi_info_free(&file->info);
    H5MM_xfree(file);

done:
#ifdef H5FDmpio_DEBUG
    if (H5FD_mpio_debug_t_flag)
        HDfprintf(stderr, "%s: (%d) Leaving\n", __func__, mpi_rank);
#endif

    FUNC_LEAVE_NOAPI(ret_value)
} /* end H5FD__mpio_close() */

/*-------------------------------------------------------------------------
 * Function:    H5FD__mpio_query
 *
 * Purpose:     Set the flags that this VFL driver is capable of supporting.
 *              (listed in H5FDpublic.h)
 *
 * Return:      SUCCEED/FAIL
 *
 * Programmer:  Quincey Koziol
 *              Friday, August 25, 2000
 *
 *-------------------------------------------------------------------------
 */
static herr_t
H5FD__mpio_query(const H5FD_t H5_ATTR_UNUSED *_file, unsigned long *flags /* out */)
{
    FUNC_ENTER_STATIC_NOERR

    /* Set the VFL feature flags that this driver supports */
    if (flags) {
        *flags = 0;
        *flags |= H5FD_FEAT_AGGREGATE_METADATA;  /* OK to aggregate metadata allocations  */
        *flags |= H5FD_FEAT_AGGREGATE_SMALLDATA; /* OK to aggregate "small" raw data allocations */
        *flags |= H5FD_FEAT_HAS_MPI; /* This driver uses MPI                                             */
        *flags |= H5FD_FEAT_DEFAULT_VFD_COMPATIBLE; /* VFD creates a file which can be opened with the default
                                                       VFD */
    }                                               /* end if */

    FUNC_LEAVE_NOAPI(SUCCEED)
} /* end H5FD__mpio_query() */

/*-------------------------------------------------------------------------
 * Function:    H5FD__mpio_get_eoa
 *
 * Purpose:     Gets the end-of-address marker for the file. The EOA marker
 *              is the first address past the last byte allocated in the
 *              format address space.
 *
 * Return:      Success:    The end-of-address marker
 *              Failure:    HADDR_UNDEF
 *
 * Programmer:  Robb Matzke
 *              Friday, August  6, 1999
 *
 *-------------------------------------------------------------------------
 */
static haddr_t
H5FD__mpio_get_eoa(const H5FD_t *_file, H5FD_mem_t H5_ATTR_UNUSED type)
{
    const H5FD_mpio_t *file = (const H5FD_mpio_t *)_file;

    FUNC_ENTER_STATIC_NOERR

    /* Sanity checks */
    HDassert(file);
    HDassert(H5FD_MPIO == file->pub.driver_id);

    FUNC_LEAVE_NOAPI(file->eoa)
} /* end H5FD__mpio_get_eoa() */

/*-------------------------------------------------------------------------
 * Function:    H5FD__mpio_set_eoa
 *
 * Purpose:     Set the end-of-address marker for the file. This function is
 *              called shortly after an existing HDF5 file is opened in order
 *              to tell the driver where the end of the HDF5 data is located.
 *
 * Return:      SUCCEED/FAIL
 *
 * Programmer:  Robb Matzke
 *              Friday, August 6, 1999
 *
 *-------------------------------------------------------------------------
 */
static herr_t
H5FD__mpio_set_eoa(H5FD_t *_file, H5FD_mem_t H5_ATTR_UNUSED type, haddr_t addr)
{
    H5FD_mpio_t *file = (H5FD_mpio_t *)_file;

    FUNC_ENTER_STATIC_NOERR

    /* Sanity checks */
    HDassert(file);
    HDassert(H5FD_MPIO == file->pub.driver_id);

    file->eoa = addr;

    FUNC_LEAVE_NOAPI(SUCCEED)
} /* end H5FD__mpio_set_eoa() */

/*-------------------------------------------------------------------------
 * Function:    H5FD__mpio_get_eof
 *
 * Purpose:     Gets the end-of-file marker for the file. The EOF marker
 *              is the real size of the file.
 *
 *              The MPIO driver doesn't bother keeping this field updated
 *              since that's a relatively expensive operation. Fortunately
 *              the library only needs the EOF just after the file is opened
 *              in order to determine whether the file is empty, truncated,
 *              or okay.  Therefore, any MPIO I/O function will set its value
 *              to HADDR_UNDEF which is the error return value of this
 *              function.
 *
 *              Keeping the EOF updated (during write calls) is expensive
 *              because any process may extend the physical end of the
 *              file. -QAK
 *
 * Return:      Success:    The end-of-file marker
 *              Failure:    HADDR_UNDEF
 *
 * Programmer:  Robb Matzke
 *              Friday, August  6, 1999
 *
 *-------------------------------------------------------------------------
 */
static haddr_t
H5FD__mpio_get_eof(const H5FD_t *_file, H5FD_mem_t H5_ATTR_UNUSED type)
{
    const H5FD_mpio_t *file = (const H5FD_mpio_t *)_file;

    FUNC_ENTER_STATIC_NOERR

    /* Sanity checks */
    HDassert(file);
    HDassert(H5FD_MPIO == file->pub.driver_id);

    FUNC_LEAVE_NOAPI(file->eof)
} /* end H5FD__mpio_get_eof() */

/*-------------------------------------------------------------------------
 * Function:       H5FD__mpio_get_handle
 *
 * Purpose:        Returns the file handle of MPIO file driver.
 *
 * Returns:        SUCCEED/FAIL
 *
 * Programmer:     Raymond Lu
 *                 Sept. 16, 2002
 *
 *-------------------------------------------------------------------------
 */
static herr_t
H5FD__mpio_get_handle(H5FD_t *_file, hid_t H5_ATTR_UNUSED fapl, void **file_handle)
{
    H5FD_mpio_t *file      = (H5FD_mpio_t *)_file;
    herr_t       ret_value = SUCCEED;

    FUNC_ENTER_STATIC

    if (!file_handle)
        HGOTO_ERROR(H5E_ARGS, H5E_BADVALUE, FAIL, "file handle not valid")

    *file_handle = &(file->f);

done:
    FUNC_LEAVE_NOAPI(ret_value)
} /* end H5FD__mpio_get_handle() */

/*-------------------------------------------------------------------------
 * Function:    H5FD__mpio_read
 *
 * Purpose:     Reads SIZE bytes of data from FILE beginning at address ADDR
 *              into buffer BUF according to data transfer properties in
 *              DXPL_ID using potentially complex file and buffer types to
 *              effect the transfer.
 *
 *              Reading past the end of the MPI file returns zeros instead of
 *              failing.  MPI is able to coalesce requests from different
 *              processes (collective or independent).
 *
 * Return:      Success:    SUCCEED. Result is stored in caller-supplied
 *                          buffer BUF.
 *
 *              Failure:    FAIL. Contents of buffer BUF are undefined.
 *
 * Programmer:  rky, 1998-01-30
 *
 *-------------------------------------------------------------------------
 */
static herr_t
H5FD__mpio_read(H5FD_t *_file, H5FD_mem_t H5_ATTR_UNUSED type, hid_t H5_ATTR_UNUSED dxpl_id, haddr_t addr,
                size_t size, void *buf /*out*/)
{
    H5FD_mpio_t *file = (H5FD_mpio_t *)_file;
    MPI_Offset   mpi_off;
    MPI_Status   mpi_stat;            /* Status from I/O operation */
    MPI_Datatype buf_type = MPI_BYTE; /* MPI description of the selection in memory */
    int          size_i;              /* Integer copy of 'size' to read */
#if H5_CHECK_MPI_VERSION(3, 0)
    MPI_Count bytes_read = 0; /* Number of bytes read in */
    MPI_Count type_size;      /* MPI datatype used for I/O's size */
    MPI_Count io_size;        /* Actual number of bytes requested */
    MPI_Count n;
#else
    int bytes_read = 0; /* Number of bytes read in */
    int type_size;      /* MPI datatype used for I/O's size */
    int io_size;        /* Actual number of bytes requested */
    int n;
#endif
    hbool_t use_view_this_time = FALSE;
    hbool_t derived_type       = FALSE;
    hbool_t rank0_bcast        = FALSE; /* If read-with-rank0-and-bcast flag was used */
#ifdef H5FDmpio_DEBUG
    hbool_t H5FD_mpio_debug_t_flag = (H5FD_mpio_debug_flags_s[(int)'t'] && H5FD_MPIO_TRACE_THIS_RANK(file));
    hbool_t H5FD_mpio_debug_r_flag = (H5FD_mpio_debug_flags_s[(int)'r'] && H5FD_MPIO_TRACE_THIS_RANK(file));
#endif
    int    mpi_code; /* MPI return code */
    herr_t ret_value = SUCCEED;

    FUNC_ENTER_STATIC

#ifdef H5FDmpio_DEBUG
    if (H5FD_mpio_debug_t_flag)
        HDfprintf(stderr, "%s: (%d) Entering\n", __func__, file->mpi_rank);
#endif

    /* Sanity checks */
    HDassert(file);
    HDassert(H5FD_MPIO == file->pub.driver_id);
    HDassert(buf);

    /* Portably initialize MPI status variable */
    HDmemset(&mpi_stat, 0, sizeof(MPI_Status));

    /* some numeric conversions */
    if (H5FD_mpi_haddr_to_MPIOff(addr, &mpi_off /*out*/) < 0)
        HGOTO_ERROR(H5E_INTERNAL, H5E_BADRANGE, FAIL, "can't convert from haddr to MPI off")
    size_i = (int)size;

    /* Only look for MPI views for raw data transfers */
    if (type == H5FD_MEM_DRAW) {
        H5FD_mpio_xfer_t xfer_mode; /* I/O transfer mode */

        /* Get the transfer mode from the API context */
        if (H5CX_get_io_xfer_mode(&xfer_mode) < 0)
            HGOTO_ERROR(H5E_VFL, H5E_CANTGET, FAIL, "can't get MPI-I/O transfer mode")

        /*
         * Set up for a fancy xfer using complex types, or single byte block. We
         * wouldn't need to rely on the use_view field if MPI semantics allowed
         * us to test that btype=ftype=MPI_BYTE (or even MPI_TYPE_NULL, which
         * could mean "use MPI_BYTE" by convention).
         */
        if (xfer_mode == H5FD_MPIO_COLLECTIVE) {
            MPI_Datatype file_type;

            /* Remember that views are used */
            use_view_this_time = TRUE;

            /* Prepare for a full-blown xfer using btype, ftype, and disp */
            if (H5CX_get_mpi_coll_datatypes(&buf_type, &file_type) < 0)
                HGOTO_ERROR(H5E_VFL, H5E_CANTGET, FAIL, "can't get MPI-I/O datatypes")

            /*
             * Set the file view when we are using MPI derived types
             */
            if (MPI_SUCCESS != (mpi_code = MPI_File_set_view(file->f, mpi_off, MPI_BYTE, file_type,
                                                             H5FD_mpi_native_g, file->info)))
                HMPI_GOTO_ERROR(FAIL, "MPI_File_set_view failed", mpi_code)

            /* When using types, use the address as the displacement for
             * MPI_File_set_view and reset the address for the read to zero
             */
            mpi_off = 0;
        } /* end if */
    }     /* end if */

    /* Read the data. */
    if (use_view_this_time) {
        H5FD_mpio_collective_opt_t coll_opt_mode;

#ifdef H5FDmpio_DEBUG
        if (H5FD_mpio_debug_r_flag)
            HDfprintf(stderr, "%s: (%d) using MPIO collective mode\n", __func__, file->mpi_rank);
#endif
        /* Get the collective_opt property to check whether the application wants to do IO individually. */
        if (H5CX_get_mpio_coll_opt(&coll_opt_mode) < 0)
            HGOTO_ERROR(H5E_VFL, H5E_CANTGET, FAIL, "can't get MPI-I/O collective_op property")

        if (coll_opt_mode == H5FD_MPIO_COLLECTIVE_IO) {
#ifdef H5FDmpio_DEBUG
            if (H5FD_mpio_debug_r_flag)
                HDfprintf(stderr, "%s: (%d) doing MPI collective IO\n", __func__, file->mpi_rank);
#endif
            /* Check whether we should read from rank 0 and broadcast to other ranks */
            if (H5CX_get_mpio_rank0_bcast()) {
#ifdef H5FDmpio_DEBUG
                if (H5FD_mpio_debug_r_flag)
                    HDfprintf(stderr, "%s: (%d) doing read-rank0-and-MPI_Bcast\n", __func__, file->mpi_rank);
#endif
                /* Indicate path we've taken */
                rank0_bcast = TRUE;

                /* Read on rank 0 Bcast to other ranks */
                if (file->mpi_rank == 0) {
                    /* If MPI_File_read_at fails, push an error, but continue
                     * to participate in following MPI_Bcast */
                    if (MPI_SUCCESS !=
                        (mpi_code = MPI_File_read_at(file->f, mpi_off, buf, size_i, buf_type, &mpi_stat)))
                        HMPI_DONE_ERROR(FAIL, "MPI_File_read_at failed", mpi_code)
                }

                if (MPI_SUCCESS != (mpi_code = MPI_Bcast(buf, size_i, buf_type, 0, file->comm)))
                    HMPI_GOTO_ERROR(FAIL, "MPI_Bcast failed", mpi_code)
            } /* end if */
            else
                /* Perform collective read operation */
                if (MPI_SUCCESS !=
                    (mpi_code = MPI_File_read_at_all(file->f, mpi_off, buf, size_i, buf_type, &mpi_stat)))
                HMPI_GOTO_ERROR(FAIL, "MPI_File_read_at_all failed", mpi_code)
        } /* end if */
        else {
#ifdef H5FDmpio_DEBUG
            if (H5FD_mpio_debug_r_flag)
                HDfprintf(stderr, "%s: (%d) doing MPI independent IO\n", __func__, file->mpi_rank);
#endif

            /* Perform independent read operation */
            if (MPI_SUCCESS !=
                (mpi_code = MPI_File_read_at(file->f, mpi_off, buf, size_i, buf_type, &mpi_stat)))
                HMPI_GOTO_ERROR(FAIL, "MPI_File_read_at failed", mpi_code)
        } /* end else */

        /*
         * Reset the file view when we used MPI derived types
         */
        if (MPI_SUCCESS != (mpi_code = MPI_File_set_view(file->f, (MPI_Offset)0, MPI_BYTE, MPI_BYTE,
                                                         H5FD_mpi_native_g, file->info)))
            HMPI_GOTO_ERROR(FAIL, "MPI_File_set_view failed", mpi_code)
    } /* end if */
    else {
        if (size != (hsize_t)size_i) {
            /* If HERE, then we need to work around the integer size limit
             * of 2GB. The input size_t size variable cannot fit into an integer,
             * but we can get around that limitation by creating a different datatype
             * and then setting the integer size (or element count) to 1 when using
             * the derived_type.
             */

            if (H5_mpio_create_large_type(size, 0, MPI_BYTE, &buf_type) < 0)
                HGOTO_ERROR(H5E_INTERNAL, H5E_CANTGET, FAIL, "can't create MPI-I/O datatype")

            derived_type = TRUE;
            size_i       = 1;
        }

#ifdef H5FDmpio_DEBUG
        if (H5FD_mpio_debug_r_flag)
            HDfprintf(stderr, "%s: (%d) doing MPI independent IO\n", __func__, file->mpi_rank);
#endif

        /* Perform independent read operation */
        if (MPI_SUCCESS != (mpi_code = MPI_File_read_at(file->f, mpi_off, buf, size_i, buf_type, &mpi_stat)))
            HMPI_GOTO_ERROR(FAIL, "MPI_File_read_at failed", mpi_code)
    } /* end else */

    /* Only retrieve bytes read if this rank _actually_ participated in I/O */
    if (!rank0_bcast || (rank0_bcast && file->mpi_rank == 0)) {
        /* How many bytes were actually read? */
#if H5_CHECK_MPI_VERSION(3, 0)
        if (MPI_SUCCESS != (mpi_code = MPI_Get_elements_x(&mpi_stat, buf_type, &bytes_read))) {
#else
        if (MPI_SUCCESS != (mpi_code = MPI_Get_elements(&mpi_stat, MPI_BYTE, &bytes_read))) {
#endif
            if (rank0_bcast && file->mpi_rank == 0) {
                /* If MPI_Get_elements(_x) fails for a rank 0 bcast strategy,
                 * push an error, but continue to participate in the following
                 * MPI_Bcast.
                 */
                bytes_read = -1;
                HMPI_DONE_ERROR(FAIL, "MPI_Get_elements failed", mpi_code)
            }
            else
                HMPI_GOTO_ERROR(FAIL, "MPI_Get_elements failed", mpi_code)
        }
    } /* end if */

    /* If the rank0-bcast feature was used, broadcast the # of bytes read to
     * other ranks, which didn't perform any I/O.
     */
    /* NOTE: This could be optimized further to be combined with the broadcast
     *          of the data.  (QAK - 2019/1/2)
     */
    if (rank0_bcast)
#if H5_CHECK_MPI_VERSION(3, 0)
        if (MPI_SUCCESS != MPI_Bcast(&bytes_read, 1, MPI_COUNT, 0, file->comm))
#else
        if (MPI_SUCCESS != MPI_Bcast(&bytes_read, 1, MPI_INT, 0, file->comm))
#endif
            HMPI_GOTO_ERROR(FAIL, "MPI_Bcast failed", 0)

            /* Get the type's size */
#if H5_CHECK_MPI_VERSION(3, 0)
    if (MPI_SUCCESS != (mpi_code = MPI_Type_size_x(buf_type, &type_size)))
#else
    if (MPI_SUCCESS != (mpi_code = MPI_Type_size(buf_type, &type_size)))
#endif
        HMPI_GOTO_ERROR(FAIL, "MPI_Type_size failed", mpi_code)

    /* Compute the actual number of bytes requested */
    io_size = type_size * size_i;

    /* Check for read failure */
    if (bytes_read < 0 || bytes_read > io_size)
        HGOTO_ERROR(H5E_IO, H5E_READERROR, FAIL, "file read failed")

#ifdef H5FDmpio_DEBUG
    if (H5FD_mpio_debug_r_flag)
        HDfprintf(stderr, "%s: (%d) mpi_off = %ld  bytes_read = %lld  type = %s\n", __func__, file->mpi_rank,
                  (long)mpi_off, (long long)bytes_read, H5FD__mem_t_to_str(type));
#endif

    /*
     * This gives us zeroes beyond end of physical MPI file.
     */
    if ((n = (io_size - bytes_read)) > 0)
        HDmemset((char *)buf + bytes_read, 0, (size_t)n);

done:
    if (derived_type)
        MPI_Type_free(&buf_type);

#ifdef H5FDmpio_DEBUG
    if (H5FD_mpio_debug_t_flag)
        HDfprintf(stderr, "%s: (%d) Leaving\n", __func__, file->mpi_rank);
#endif

    FUNC_LEAVE_NOAPI(ret_value)
} /* end H5FD__mpio_read() */

/*-------------------------------------------------------------------------
 * Function:    H5FD__mpio_write
 *
 * Purpose:     Writes SIZE bytes of data to FILE beginning at address ADDR
 *              from buffer BUF according to data transfer properties in
 *              DXPL_ID using potentially complex file and buffer types to
 *              effect the transfer.
 *
 *              MPI is able to coalesce requests from different processes
 *              (collective and independent).
 *
 * Return:      Success:    SUCCEED. USE_TYPES and OLD_USE_TYPES in the
 *                          access params are altered.
 *              Failure:    FAIL. USE_TYPES and OLD_USE_TYPES in the
 *                          access params may be altered.
 *
 * Programmer:  Robert Kim Yates
 *              January 30, 1998
 *
 *-------------------------------------------------------------------------
 */
static herr_t
H5FD__mpio_write(H5FD_t *_file, H5FD_mem_t type, hid_t H5_ATTR_UNUSED dxpl_id, haddr_t addr, size_t size,
                 const void *buf)
{
    H5FD_mpio_t *file = (H5FD_mpio_t *)_file;
    MPI_Offset   mpi_off;
    MPI_Status   mpi_stat;            /* Status from I/O operation */
    MPI_Datatype buf_type = MPI_BYTE; /* MPI description of the selection in memory */
#if H5_CHECK_MPI_VERSION(3, 0)
    MPI_Count bytes_written;
    MPI_Count type_size; /* MPI datatype used for I/O's size */
    MPI_Count io_size;   /* Actual number of bytes requested */
#else
    int bytes_written;
    int type_size; /* MPI datatype used for I/O's size */
    int io_size;   /* Actual number of bytes requested */
#endif
    int              size_i;
    hbool_t          use_view_this_time = FALSE;
    hbool_t          derived_type       = FALSE;
    H5FD_mpio_xfer_t xfer_mode; /* I/O transfer mode */
#ifdef H5FDmpio_DEBUG
    hbool_t H5FD_mpio_debug_t_flag = (H5FD_mpio_debug_flags_s[(int)'t'] && H5FD_MPIO_TRACE_THIS_RANK(file));
    hbool_t H5FD_mpio_debug_w_flag = (H5FD_mpio_debug_flags_s[(int)'w'] && H5FD_MPIO_TRACE_THIS_RANK(file));
#endif
    int    mpi_code; /* MPI return code */
    herr_t ret_value = SUCCEED;

    FUNC_ENTER_STATIC

#ifdef H5FDmpio_DEBUG
    if (H5FD_mpio_debug_t_flag)
        HDfprintf(stderr, "%s: (%d) Entering\n", __func__, file->mpi_rank);
#endif

    /* Sanity checks */
    HDassert(file);
    HDassert(H5FD_MPIO == file->pub.driver_id);
    HDassert(buf);

    /* Verify that no data is written when between MPI_Barrier()s during file flush */
    HDassert(!H5CX_get_mpi_file_flushing());

    /* Portably initialize MPI status variable */
    HDmemset(&mpi_stat, 0, sizeof(MPI_Status));

    /* some numeric conversions */
    if (H5FD_mpi_haddr_to_MPIOff(addr, &mpi_off) < 0)
        HGOTO_ERROR(H5E_INTERNAL, H5E_BADRANGE, FAIL, "can't convert from haddr to MPI off")
    size_i = (int)size;

    /* Get the transfer mode from the API context */
    if (H5CX_get_io_xfer_mode(&xfer_mode) < 0)
        HGOTO_ERROR(H5E_VFL, H5E_CANTGET, FAIL, "can't get MPI-I/O transfer mode")

    /*
     * Set up for a fancy xfer using complex types, or single byte block. We
     * wouldn't need to rely on the use_view field if MPI semantics allowed
     * us to test that btype=ftype=MPI_BYTE (or even MPI_TYPE_NULL, which
     * could mean "use MPI_BYTE" by convention).
     */
    if (xfer_mode == H5FD_MPIO_COLLECTIVE) {
        MPI_Datatype file_type;

        /* Remember that views are used */
        use_view_this_time = TRUE;

        /* Prepare for a full-blown xfer using btype, ftype, and disp */
        if (H5CX_get_mpi_coll_datatypes(&buf_type, &file_type) < 0)
            HGOTO_ERROR(H5E_VFL, H5E_CANTGET, FAIL, "can't get MPI-I/O datatypes")

        /*
         * Set the file view when we are using MPI derived types
         */
        if (MPI_SUCCESS != (mpi_code = MPI_File_set_view(file->f, mpi_off, MPI_BYTE, file_type,
                                                         H5FD_mpi_native_g, file->info)))
            HMPI_GOTO_ERROR(FAIL, "MPI_File_set_view failed", mpi_code)

        /* When using types, use the address as the displacement for
         * MPI_File_set_view and reset the address for the read to zero
         */
        mpi_off = 0;
    } /* end if */

    /* Write the data. */
    if (use_view_this_time) {
        H5FD_mpio_collective_opt_t coll_opt_mode;

#ifdef H5FDmpio_DEBUG
        if (H5FD_mpio_debug_w_flag)
            HDfprintf(stderr, "%s: (%d) using MPIO collective mode\n", __func__, file->mpi_rank);
#endif

        /* Get the collective_opt property to check whether the application wants to do IO individually. */
        if (H5CX_get_mpio_coll_opt(&coll_opt_mode) < 0)
            HGOTO_ERROR(H5E_VFL, H5E_CANTGET, FAIL, "can't get MPI-I/O collective_op property")

        if (coll_opt_mode == H5FD_MPIO_COLLECTIVE_IO) {
#ifdef H5FDmpio_DEBUG
            if (H5FD_mpio_debug_w_flag)
                HDfprintf(stderr, "%s: (%d) doing MPI collective IO\n", __func__, file->mpi_rank);
#endif
            /* Perform collective write operation */
            if (MPI_SUCCESS !=
                (mpi_code = MPI_File_write_at_all(file->f, mpi_off, buf, size_i, buf_type, &mpi_stat)))
                HMPI_GOTO_ERROR(FAIL, "MPI_File_write_at_all failed", mpi_code)
        } /* end if */
        else {
            if (type != H5FD_MEM_DRAW)
                HGOTO_ERROR(H5E_PLIST, H5E_BADTYPE, FAIL,
                            "Metadata Coll opt property should be collective at this point")

#ifdef H5FDmpio_DEBUG
            if (H5FD_mpio_debug_w_flag)
                HDfprintf(stderr, "%s: (%d) doing MPI independent IO\n", __func__, file->mpi_rank);
#endif
            /* Perform independent write operation */
            if (MPI_SUCCESS !=
                (mpi_code = MPI_File_write_at(file->f, mpi_off, buf, size_i, buf_type, &mpi_stat)))
                HMPI_GOTO_ERROR(FAIL, "MPI_File_write_at failed", mpi_code)
        } /* end else */

        /* Reset the file view when we used MPI derived types */
        if (MPI_SUCCESS != (mpi_code = MPI_File_set_view(file->f, (MPI_Offset)0, MPI_BYTE, MPI_BYTE,
                                                         H5FD_mpi_native_g, file->info)))
            HMPI_GOTO_ERROR(FAIL, "MPI_File_set_view failed", mpi_code)
    } /* end if */
    else {
        if (size != (hsize_t)size_i) {
            /* If HERE, then we need to work around the integer size limit
             * of 2GB. The input size_t size variable cannot fit into an integer,
             * but we can get around that limitation by creating a different datatype
             * and then setting the integer size (or element count) to 1 when using
             * the derived_type.
             */

            if (H5_mpio_create_large_type(size, 0, MPI_BYTE, &buf_type) < 0)
                HGOTO_ERROR(H5E_INTERNAL, H5E_CANTGET, FAIL, "can't create MPI-I/O datatype")

            derived_type = TRUE;
            size_i       = 1;
        }

#ifdef H5FDmpio_DEBUG
        if (H5FD_mpio_debug_w_flag)
            HDfprintf(stderr, "%s: (%d) doing MPI independent IO\n", __func__, file->mpi_rank);
#endif

        /* Perform independent write operation */
        if (MPI_SUCCESS != (mpi_code = MPI_File_write_at(file->f, mpi_off, buf, size_i, buf_type, &mpi_stat)))
            HMPI_GOTO_ERROR(FAIL, "MPI_File_write_at failed", mpi_code)
    } /* end else */

    /* How many bytes were actually written? */
#if H5_CHECK_MPI_VERSION(3, 0)
    if (MPI_SUCCESS != (mpi_code = MPI_Get_elements_x(&mpi_stat, buf_type, &bytes_written)))
#else
    if (MPI_SUCCESS != (mpi_code = MPI_Get_elements(&mpi_stat, MPI_BYTE, &bytes_written)))
#endif
        HMPI_GOTO_ERROR(FAIL, "MPI_Get_elements failed", mpi_code)

        /* Get the type's size */
#if H5_CHECK_MPI_VERSION(3, 0)
    if (MPI_SUCCESS != (mpi_code = MPI_Type_size_x(buf_type, &type_size)))
#else
    if (MPI_SUCCESS != (mpi_code = MPI_Type_size(buf_type, &type_size)))
#endif
        HMPI_GOTO_ERROR(FAIL, "MPI_Type_size failed", mpi_code)

    /* Compute the actual number of bytes requested */
    io_size = type_size * size_i;

    /* Check for write failure */
    if (bytes_written != io_size || bytes_written < 0)
        HGOTO_ERROR(H5E_IO, H5E_WRITEERROR, FAIL, "file write failed")

#ifdef H5FDmpio_DEBUG
    if (H5FD_mpio_debug_w_flag)
        HDfprintf(stderr, "%s: (%d) mpi_off = %ld  bytes_written = %lld  type = %s\n", __func__,
                  file->mpi_rank, (long)mpi_off, (long long)bytes_written, H5FD__mem_t_to_str(type));
#endif

    /* Each process will keep track of its perceived EOF value locally, and
     * ultimately we will reduce this value to the maximum amongst all
     * processes, but until then keep the actual eof at HADDR_UNDEF just in
     * case something bad happens before that point. (rather have a value
     * we know is wrong sitting around rather than one that could only
     * potentially be wrong.) */
    file->eof = HADDR_UNDEF;

    if (bytes_written && (((haddr_t)bytes_written + addr) > file->local_eof))
        file->local_eof = addr + (haddr_t)bytes_written;

done:
    if (derived_type)
        MPI_Type_free(&buf_type);

#ifdef H5FDmpio_DEBUG
    if (H5FD_mpio_debug_t_flag)
        HDfprintf(stderr, "%s: (%d) Leaving: ret_value = %d\n", __func__, file->mpi_rank, ret_value);
#endif

    FUNC_LEAVE_NOAPI(ret_value)
} /* end H5FD__mpio_write() */

/*-------------------------------------------------------------------------
 * Function:    H5FD__mpio_vector_build_types
 *
 * Purpose:     Build MPI datatypes and calculate offset, base buffer, and
 *              size for MPIO vector I/O.  Spun off from common code in
 *              H5FD__mpio_vector_read() and H5FD__mpio_vector_write().
 *
 * Return:      Success:    SUCCEED.
 *              Failure:    FAIL.
 *
 * Programmer:  Neil Fortner
 *              March 14, 2022
 *
 *-------------------------------------------------------------------------
 */
static herr_t
H5FD__mpio_vector_build_types(uint32_t count, H5FD_mem_t types[], haddr_t addrs[], size_t sizes[],
                              H5_flexible_const_ptr_t bufs[], haddr_t *s_addrs[], size_t *s_sizes[],
                              H5_flexible_const_ptr_t *s_bufs[], hbool_t *vector_was_sorted,
                              MPI_Offset *mpi_off, H5_flexible_const_ptr_t *mpi_bufs_base, int *size_i,
                              MPI_Datatype *buf_type, hbool_t *buf_type_created, MPI_Datatype *file_type,
                              hbool_t *file_type_created, char *unused)
{
    hsize_t       bigio_count; /* Transition point to create derived type */
    hbool_t       fixed_size = FALSE;
    size_t        size;
    H5FD_mem_t *  s_types           = NULL;
    int *         mpi_block_lengths = NULL;
    MPI_Aint      mpi_bufs_base_Aint;
    MPI_Aint *    mpi_bufs          = NULL;
    MPI_Aint *    mpi_displacements = NULL;
    MPI_Datatype *sub_types         = NULL;
    uint8_t *     sub_types_created = NULL;
    int           i;
    int           j;
    int           mpi_code; /* MPI return code */
    herr_t        ret_value = SUCCEED;

    FUNC_ENTER_STATIC

    /* Sanity checks */
    HDassert(s_sizes);
    HDassert(s_bufs);
    HDassert(vector_was_sorted);
    HDassert(*vector_was_sorted);
    HDassert(mpi_off);
    HDassert(mpi_bufs_base);
    HDassert(size_i);
    HDassert(buf_type);
    HDassert(buf_type_created);
    HDassert(!*buf_type_created);
    HDassert(file_type);
    HDassert(file_type_created);
    HDassert(!*file_type_created);
    HDassert(unused);

    /* Get bio I/O transition point (may be lower than 2G for testing) */
    bigio_count = H5_mpi_get_bigio_count();

    if (count == 1) {
        /* Single block.  Just use a series of MPI_BYTEs for the file view.
         */
        *size_i        = (int)sizes[0];
        *buf_type      = MPI_BYTE;
        *file_type     = MPI_BYTE;
        *mpi_bufs_base = bufs[0];

        /* Setup s_addrs, s_sizes and s_bufs (needed for incomplete read filling code and eof
         * calculation code) */
        *s_addrs = addrs;
        *s_sizes = sizes;
        *s_bufs  = bufs;

        /* some numeric conversions */
        if (H5FD_mpi_haddr_to_MPIOff(addrs[0], mpi_off) < 0)
            HGOTO_ERROR(H5E_INTERNAL, H5E_BADRANGE, FAIL, "can't set MPI offset")

        /* Check for size overflow */
        if (sizes[0] > bigio_count) {
            /* We need to work around the integer size limit of 2GB. The input size_t size
             * variable cannot fit into an integer, but we can get around that limitation by
             * creating a different datatype and then setting the integer size (or element
             * count) to 1 when using the derived_type. */

            if (H5_mpio_create_large_type(sizes[0], 0, MPI_BYTE, buf_type) < 0)
                HGOTO_ERROR(H5E_INTERNAL, H5E_CANTGET, FAIL, "can't create MPI-I/O datatype")
            *buf_type_created = TRUE;

            if (H5_mpio_create_large_type(sizes[0], 0, MPI_BYTE, file_type) < 0)
                HGOTO_ERROR(H5E_INTERNAL, H5E_CANTGET, FAIL, "can't create MPI-I/O datatype")
            *file_type_created = TRUE;

            *size_i = 1;
        }
    }
    else if (count > 0) { /* create MPI derived types describing the vector write */

        /* sort the vector I/O request into increasing address order if required
         *
         * If the vector is already sorted, the base addresses of types, addrs, sizes,
         * and bufs will be returned in s_types, s_addrs, s_sizes, and s_bufs respectively.
         *
         * If the vector was not already sorted, new, sorted versions of types, addrs, sizes, and bufs
         * are allocated, populated, and returned in s_types, s_addrs, s_sizes, and s_bufs respectively.
         * In this case, this function must free the memory allocated for the sorted vectors.
         */
        if (H5FD_sort_vector_io_req(vector_was_sorted, count, types, addrs, sizes, bufs, &s_types, s_addrs,
                                    s_sizes, s_bufs) < 0)
            HGOTO_ERROR(H5E_ARGS, H5E_BADVALUE, FAIL, "can't sort vector I/O request")

        if ((NULL == (mpi_block_lengths = (int *)HDmalloc((size_t)count * sizeof(int)))) ||
            (NULL == (mpi_displacements = (MPI_Aint *)HDmalloc((size_t)count * sizeof(MPI_Aint)))) ||
            (NULL == (mpi_bufs = (MPI_Aint *)HDmalloc((size_t)count * sizeof(MPI_Aint))))) {

            HGOTO_ERROR(H5E_RESOURCE, H5E_CANTALLOC, FAIL, "can't alloc mpi block lengths / displacement")
        }

        /* when we setup mpi_bufs[] below, all addresses are offsets from
         * mpi_bufs_base.
         *
         * Since these offsets must all be positive, we must scan through
         * s_bufs[] to find the smallest value, and choose that for
         * mpi_bufs_base.
         */

        j = 0; /* guess at the index of the smallest value of s_bufs[] */

        for (i = 1; i < (int)count; i++) {

            if ((*s_bufs)[i].cvp < (*s_bufs)[j].cvp) {

                j = i;
            }
        }

        *mpi_bufs_base = (*s_bufs)[j];

        if (MPI_SUCCESS != (mpi_code = MPI_Get_address(mpi_bufs_base->cvp, &mpi_bufs_base_Aint)))

            HMPI_GOTO_ERROR(FAIL, "MPI_Get_address for s_bufs[] to mpi_bufs_base failed", mpi_code)

        *size_i = 1;

        fixed_size = FALSE;

        /* load the mpi_block_lengths and mpi_displacements arrays */
        for (i = 0; i < (int)count; i++) {
            /* Determine size of this vector element */
            if (!fixed_size) {
                if ((*s_sizes)[i] == 0) {
                    HDassert(vector_was_sorted);
                    fixed_size = TRUE;
                    size       = sizes[i - 1];
                }
                else {
                    size = (*s_sizes)[i];
                }
            }

            /* Add to block lengths and displacements arrays */
            mpi_block_lengths[i] = (int)size;
            mpi_displacements[i] = (MPI_Aint)(*s_addrs)[i];

            /* convert s_bufs[i] to MPI_Aint... */
            if (MPI_SUCCESS != (mpi_code = MPI_Get_address((*s_bufs)[i].cvp, &(mpi_bufs[i]))))
                HMPI_GOTO_ERROR(FAIL, "MPI_Get_address for s_bufs[] - mpi_bufs_base failed", mpi_code)

                /*... and then subtract mpi_bufs_base_Aint from it. */
#if ((MPI_VERSION > 3) || ((MPI_VERSION == 3) && (MPI_SUBVERSION >= 1)))
            mpi_bufs[i] = MPI_Aint_diff(mpi_bufs[i], mpi_bufs_base_Aint);
#else
            mpi_bufs[i] = mpi_bufs[i] - mpi_bufs_base_Aint;
#endif

            /* Check for size overflow */
            if (size > bigio_count) {
                /* We need to work around the integer size limit of 2GB. The input size_t size
                 * variable cannot fit into an integer, but we can get around that limitation by
                 * creating a different datatype and then setting the integer size (or element
                 * count) to 1 when using the derived_type. */

                /* Allocate arrays to keep track of types and whether they were created, if
                 * necessary */
                if (!sub_types) {
                    HDassert(!sub_types_created);

                    if (NULL == (sub_types = (int *)HDmalloc((size_t)count * sizeof(MPI_Datatype))))
                        HGOTO_ERROR(H5E_RESOURCE, H5E_CANTALLOC, FAIL, "can't alloc sub types array")
                    if (NULL == (sub_types_created = (uint8_t *)HDcalloc((size_t)count, 1))) {
                        H5MM_free(sub_types);
                        sub_types = NULL;
                        HGOTO_ERROR(H5E_RESOURCE, H5E_CANTALLOC, FAIL, "can't alloc sub types created array")
                    }

                    /* Initialize sub_types to all MPI_BYTE */
                    for (j = 0; j < (int)count; j++)
                        sub_types[j] = MPI_BYTE;
                }
                HDassert(sub_types_created);

                /* Create type for large block */
                if (H5_mpio_create_large_type(size, 0, MPI_BYTE, &sub_types[i]) < 0)
                    HGOTO_ERROR(H5E_INTERNAL, H5E_CANTGET, FAIL, "can't create MPI-I/O datatype")
                sub_types_created[i] = TRUE;

                /* Only one of these large types for this vector element */
                mpi_block_lengths[i] = 1;
            }
            else
                HDassert(size == (size_t)mpi_block_lengths[i]);
        }

        /* create the memory MPI derived types */
        if (sub_types) {
            if (MPI_SUCCESS != (mpi_code = MPI_Type_create_struct((int)count, mpi_block_lengths, mpi_bufs,
                                                                  sub_types, buf_type)))
                HMPI_GOTO_ERROR(FAIL, "MPI_Type_create_struct for buf_type failed", mpi_code)
        }
        else if (MPI_SUCCESS != (mpi_code = MPI_Type_create_hindexed((int)count, mpi_block_lengths, mpi_bufs,
                                                                     MPI_BYTE, buf_type)))
            HMPI_GOTO_ERROR(FAIL, "MPI_Type_create_hindexed for buf_type failed", mpi_code)

        *buf_type_created = TRUE;

        if (MPI_SUCCESS != (mpi_code = MPI_Type_commit(buf_type)))

            HMPI_GOTO_ERROR(FAIL, "MPI_Type_commit for buf_type failed", mpi_code)

        /* create the file MPI derived type */
        if (sub_types) {
            if (MPI_SUCCESS != (mpi_code = MPI_Type_create_struct((int)count, mpi_block_lengths,
                                                                  mpi_displacements, sub_types, file_type)))
                HMPI_GOTO_ERROR(FAIL, "MPI_Type_create_struct for file_type failed", mpi_code)
        }
        else if (MPI_SUCCESS != (mpi_code = MPI_Type_create_hindexed((int)count, mpi_block_lengths,
                                                                     mpi_displacements, MPI_BYTE, file_type)))
            HMPI_GOTO_ERROR(FAIL, "MPI_Type_create_hindexed for file_type failed", mpi_code)

        *file_type_created = TRUE;

        if (MPI_SUCCESS != (mpi_code = MPI_Type_commit(file_type)))

            HMPI_GOTO_ERROR(FAIL, "MPI_Type_commit for file_type failed", mpi_code)

        /* Free up memory used to build types */
        HDassert(mpi_block_lengths);
        HDfree(mpi_block_lengths);
        mpi_block_lengths = NULL;

        HDassert(mpi_displacements);
        HDfree(mpi_displacements);
        mpi_displacements = NULL;

        HDassert(mpi_bufs);
        HDfree(mpi_bufs);
        mpi_bufs = NULL;

        if (sub_types) {
            HDassert(sub_types);

            for (i = 0; i < (int)count; i++)
                if (sub_types_created[i])
                    MPI_Type_free(&sub_types[i]);

            HDfree(sub_types);
            sub_types = NULL;
            HDfree(sub_types_created);
            sub_types_created = NULL;
        }

        /* some numeric conversions */
        if (H5FD_mpi_haddr_to_MPIOff((haddr_t)0, mpi_off) < 0)
            HGOTO_ERROR(H5E_INTERNAL, H5E_BADRANGE, FAIL, "can't set MPI off to 0")
    }
    else {
        /* setup for null participation in the collective operation. */
        *buf_type  = MPI_BYTE;
        *file_type = MPI_BYTE;

        /* Set non-NULL pointer for I/O operation */
        mpi_bufs_base->vp = unused;

        /* MPI count to read */
        *size_i = 0;

        /* some numeric conversions */
        if (H5FD_mpi_haddr_to_MPIOff((haddr_t)0, mpi_off) < 0)
            HGOTO_ERROR(H5E_INTERNAL, H5E_BADRANGE, FAIL, "can't set MPI off to 0")
    }

done:
    /* free sorted vectors if they exist */
    if (!vector_was_sorted)
        if (s_types) {
            HDfree(s_types);
            s_types = NULL;
        }

    /* Clean up on error */
    if (ret_value < 0) {
        if (mpi_block_lengths) {
            HDfree(mpi_block_lengths);
            mpi_block_lengths = NULL;
        }

        if (mpi_displacements) {
            HDfree(mpi_displacements);
            mpi_displacements = NULL;
        }

        if (mpi_bufs) {
            HDfree(mpi_bufs);
            mpi_bufs = NULL;
        }

        if (sub_types) {
            HDassert(sub_types_created);

            for (i = 0; i < (int)count; i++)
                if (sub_types_created[i])
                    MPI_Type_free(&sub_types[i]);

            HDfree(sub_types);
            sub_types = NULL;
            HDfree(sub_types_created);
            sub_types_created = NULL;
        }
    }

    /* Make sure we cleaned up */
    HDassert(!mpi_block_lengths);
    HDassert(!mpi_displacements);
    HDassert(!mpi_bufs);
    HDassert(!sub_types);
    HDassert(!sub_types_created);

    FUNC_LEAVE_NOAPI(ret_value)
} /* end H5FD__mpio_vector_build_types() */

/*-------------------------------------------------------------------------
 * Function:    H5FD__mpio_read_vector()
 *
 * Purpose:     The behaviour of this function dependes on the value of
 *              the io_xfer_mode obtained from the context.
 *
 *              If it is H5FD_MPIO_COLLECTIVE, this is a collective
 *              operation, which allows us to use MPI_File_set_view, and
 *              then perform the entire vector read in a single MPI call.
 *
 *              Do this (if count is positive), by constructing memory
 *              and file derived types from the supplied vector, using
 *              file type to set the file view, and then reading the
 *              the memory type from file.  Note that this read is
 *              either independent or collective depending on the
 *              value of mpio_coll_opt -- again obtained from the context.
 *
 *              If count is zero, participate in the collective read
 *              (if so configured) with an empty read.
 *
 *              Finally, set the file view back to its default state.
 *
 *              In contrast, if io_xfer_mode is H5FD_MPIO_INDEPENDENT,
 *              this call is independent, and thus we cannot use
 *              MPI_File_set_view().
 *
 *              In this case, simply walk the vector, and issue an
 *              independent read for each entry.
 *
<<<<<<< HEAD
 *              WARNING: At present, this function makes no provision
 *              entries of size greater than 2 GB in the vector.  This
 *              will have to be fixed before release.
 *
=======
>>>>>>> e8ea8500
 * Return:      Success:    SUCCEED.
 *              Failure:    FAIL.
 *
 * Programmer:  John Mainzer
 *              March 15, 2021
 *
 *-------------------------------------------------------------------------
 */
static herr_t
H5FD__mpio_read_vector(H5FD_t *_file, hid_t H5_ATTR_UNUSED dxpl_id, uint32_t count, H5FD_mem_t types[],
                       haddr_t addrs[], size_t sizes[], void *bufs[])
{
    H5FD_mpio_t *              file              = (H5FD_mpio_t *)_file;
    hbool_t                    vector_was_sorted = TRUE;
<<<<<<< HEAD
    hbool_t                    fixed_size        = FALSE;
    size_t                     size;
    H5FD_mem_t *               s_types           = NULL;
    haddr_t *                  s_addrs           = NULL;
    size_t *                   s_sizes           = NULL;
    void **                    s_bufs            = NULL;
    int *                      mpi_block_lengths = NULL;
    char                       unused            = 0; /* Unused, except for non-NULL pointer value */
    void *                     mpi_bufs_base     = NULL;
    MPI_Aint                   mpi_bufs_base_Aint;
    MPI_Aint *                 mpi_bufs          = NULL;
    MPI_Aint *                 mpi_displacements = NULL;
=======
    haddr_t *                  s_addrs           = NULL;
    size_t *                   s_sizes           = NULL;
    void **                    s_bufs            = NULL;
    char                       unused            = 0; /* Unused, except for non-NULL pointer value */
    void *                     mpi_bufs_base     = NULL;
>>>>>>> e8ea8500
    MPI_Datatype               buf_type          = MPI_BYTE; /* MPI description of the selection in memory */
    hbool_t                    buf_type_created  = FALSE;
    MPI_Datatype               file_type         = MPI_BYTE; /* MPI description of the selection in file */
    hbool_t                    file_type_created = FALSE;
<<<<<<< HEAD
    MPI_Datatype *             sub_types         = NULL;
    uint8_t *                  sub_types_created = NULL;
    int                        i;
    int                        j;
=======
    int                        i;
>>>>>>> e8ea8500
    int                        mpi_code; /* MPI return code */
    MPI_Offset                 mpi_off = 0;
    MPI_Status                 mpi_stat;      /* Status from I/O operation */
    H5FD_mpio_xfer_t           xfer_mode;     /* I/O transfer mode */
    H5FD_mpio_collective_opt_t coll_opt_mode; /* whether we are doing collective or independent I/O */
    int                        size_i;
#if MPI_VERSION >= 3
    MPI_Count bytes_read = 0; /* Number of bytes read in */
    MPI_Count type_size;      /* MPI datatype used for I/O's size */
    MPI_Count io_size;        /* Actual number of bytes requested */
    MPI_Count n;
#else
    int bytes_read = 0; /* Number of bytes read in */
    int type_size;      /* MPI datatype used for I/O's size */
    int io_size;        /* Actual number of bytes requested */
    int n;
#endif
    hbool_t rank0_bcast = FALSE; /* If read-with-rank0-and-bcast flag was used */
#ifdef H5FDmpio_DEBUG
    hbool_t H5FD_mpio_debug_t_flag = (H5FD_mpio_debug_flags_s[(int)'t'] && H5FD_MPIO_TRACE_THIS_RANK(file));
    hbool_t H5FD_mpio_debug_r_flag = (H5FD_mpio_debug_flags_s[(int)'r'] && H5FD_MPIO_TRACE_THIS_RANK(file));
#endif
    herr_t ret_value = SUCCEED;

    FUNC_ENTER_STATIC

#ifdef H5FDmpio_DEBUG
    if (H5FD_mpio_debug_t_flag)
        HDfprintf(stderr, "%s: (%d) Entering\n", __func__, file->mpi_rank);
#endif

    /* Sanity checks */
    HDassert(file);
    HDassert(H5FD_MPIO == file->pub.driver_id);
    HDassert((types) || (count == 0));
    HDassert((addrs) || (count == 0));
    HDassert((sizes) || (count == 0));
    HDassert((bufs) || (count == 0));

    /* verify that the first elements of the sizes and types arrays are
     * valid.
     */
    HDassert((count == 0) || (sizes[0] != 0));
    HDassert((count == 0) || (types[0] != H5FD_MEM_NOLIST));

    /* Get the transfer mode from the API context
     *
     * This flag is set to H5FD_MPIO_COLLECTIVE if the API call is
     * collective, and to H5FD_MPIO_INDEPENDENT if it is not.
     *
     * While this doesn't mean that we are actually about to do a collective
     * read, it does mean that all ranks are here, so we can use MPI_File_set_view().
     */
    if (H5CX_get_io_xfer_mode(&xfer_mode) < 0)
        HGOTO_ERROR(H5E_VFL, H5E_CANTGET, FAIL, "can't get MPI-I/O transfer mode")

    if (xfer_mode == H5FD_MPIO_COLLECTIVE) {
        /* Build MPI types, etc. */
        if (H5FD__mpio_vector_build_types(count, types, addrs, sizes, (H5_flexible_const_ptr_t *)bufs,
                                          &s_addrs, &s_sizes, (H5_flexible_const_ptr_t **)&s_bufs,
                                          &vector_was_sorted, &mpi_off,
                                          (H5_flexible_const_ptr_t *)&mpi_bufs_base, &size_i, &buf_type,
                                          &buf_type_created, &file_type, &file_type_created, &unused) < 0)
            HGOTO_ERROR(H5E_VFL, H5E_CANTGET, FAIL, "can't build MPI datatypes for I/O")

        /* free sorted addrs vector if it exists */
        if (!vector_was_sorted)
            if (s_addrs) {
                HDfree(s_addrs);
                s_addrs = NULL;
            }

        /* Portably initialize MPI status variable */
        HDmemset(&mpi_stat, 0, sizeof(mpi_stat));

#ifdef H5FDmpio_DEBUG
        if (H5FD_mpio_debug_r_flag)
            HDfprintf(stdout, "%s: mpi_off = %ld  size_i = %d\n", __func__, (long)mpi_off, size_i);
#endif

        /* Setup the file view. */
        if (MPI_SUCCESS != (mpi_code = MPI_File_set_view(file->f, mpi_off, MPI_BYTE, file_type,
                                                         H5FD_mpi_native_g, file->info)))
            HMPI_GOTO_ERROR(FAIL, "MPI_File_set_view failed", mpi_code)

        /* Reset mpi_off to 0 since the view now starts at the data offset */
        if (H5FD_mpi_haddr_to_MPIOff((haddr_t)0, &mpi_off) < 0)
            HGOTO_ERROR(H5E_INTERNAL, H5E_BADRANGE, FAIL, "can't set MPI off to 0")

        /* Get the collective_opt property to check whether the application wants to do IO individually.
         */
        if (H5CX_get_mpio_coll_opt(&coll_opt_mode) < 0)

            HGOTO_ERROR(H5E_VFL, H5E_CANTGET, FAIL, "can't get MPI-I/O collective_op property")

            /* Read the data. */
#ifdef H5FDmpio_DEBUG
        if (H5FD_mpio_debug_r_flag)
            HDfprintf(stdout, "%s: using MPIO collective mode\n", __func__);
#endif
        if (coll_opt_mode == H5FD_MPIO_COLLECTIVE_IO) {
#ifdef H5FDmpio_DEBUG
            if (H5FD_mpio_debug_r_flag)
                HDfprintf(stdout, "%s: doing MPI collective IO\n", __func__);
#endif
            /* Check whether we should read from rank 0 and broadcast to other ranks */
            if (H5CX_get_mpio_rank0_bcast()) {
#ifdef H5FDmpio_DEBUG
                if (H5FD_mpio_debug_r_flag)
                    HDfprintf(stdout, "%s: doing read-rank0-and-MPI_Bcast\n", __func__);
#endif
                /* Indicate path we've taken */
                rank0_bcast = TRUE;

                /* Read on rank 0 Bcast to other ranks */
                if (file->mpi_rank == 0)
                    if (MPI_SUCCESS != (mpi_code = MPI_File_read_at(file->f, mpi_off, mpi_bufs_base, size_i,
                                                                    buf_type, &mpi_stat)))
                        HMPI_GOTO_ERROR(FAIL, "MPI_File_read_at_all failed", mpi_code)
                if (MPI_SUCCESS != (mpi_code = MPI_Bcast(mpi_bufs_base, size_i, buf_type, 0, file->comm)))
                    HMPI_GOTO_ERROR(FAIL, "MPI_Bcast failed", mpi_code)
            } /* end if */
            else if (MPI_SUCCESS != (mpi_code = MPI_File_read_at_all(file->f, mpi_off, mpi_bufs_base, size_i,
                                                                     buf_type, &mpi_stat)))
                HMPI_GOTO_ERROR(FAIL, "MPI_File_read_at_all failed", mpi_code)
        } /* end if */
        else if (size_i > 0) {
#ifdef H5FDmpio_DEBUG
            if (H5FD_mpio_debug_r_flag)
                HDfprintf(stdout, "%s: doing MPI independent IO\n", __func__);
#endif

            if (MPI_SUCCESS !=
                (mpi_code = MPI_File_read_at(file->f, mpi_off, mpi_bufs_base, size_i, buf_type, &mpi_stat)))

                HMPI_GOTO_ERROR(FAIL, "MPI_File_read_at failed", mpi_code)

        } /* end else */

        /* Reset the file view  */
        if (MPI_SUCCESS != (mpi_code = MPI_File_set_view(file->f, (MPI_Offset)0, MPI_BYTE, MPI_BYTE,
                                                         H5FD_mpi_native_g, file->info)))
            HMPI_GOTO_ERROR(FAIL, "MPI_File_set_view failed", mpi_code)

        /* Only retrieve bytes read if this rank _actually_ participated in I/O */
        if (!rank0_bcast || (rank0_bcast && file->mpi_rank == 0)) {
            /* How many bytes were actually read? */
#if MPI_VERSION >= 3
            if (MPI_SUCCESS != (mpi_code = MPI_Get_elements_x(&mpi_stat, buf_type, &bytes_read)))
#else
            if (MPI_SUCCESS != (mpi_code = MPI_Get_elements(&mpi_stat, MPI_BYTE, &bytes_read)))
#endif
                HMPI_GOTO_ERROR(FAIL, "MPI_Get_elements failed", mpi_code)
        } /* end if */

        /* If the rank0-bcast feature was used, broadcast the # of bytes read to
         * other ranks, which didn't perform any I/O.
         */
        /* NOTE: This could be optimized further to be combined with the broadcast
         *          of the data.  (QAK - 2019/1/2)
         *       Or have rank 0 clear the unread parts of the buffer prior to
         *          the bcast.  (NAF - 2021/9/15)
         */
        if (rank0_bcast)
#if MPI_VERSION >= 3
            if (MPI_SUCCESS != MPI_Bcast(&bytes_read, 1, MPI_COUNT, 0, file->comm))
#else
            if (MPI_SUCCESS != MPI_Bcast(&bytes_read, 1, MPI_INT, 0, file->comm))
#endif
                HMPI_GOTO_ERROR(FAIL, "MPI_Bcast failed", 0)

                /* Get the type's size */
#if MPI_VERSION >= 3
        if (MPI_SUCCESS != (mpi_code = MPI_Type_size_x(buf_type, &type_size)))
#else
        if (MPI_SUCCESS != (mpi_code = MPI_Type_size(buf_type, &type_size)))
#endif
            HMPI_GOTO_ERROR(FAIL, "MPI_Type_size failed", mpi_code)

        /* Compute the actual number of bytes requested */
        io_size = type_size * size_i;

        /* Check for read failure */
        if (bytes_read < 0 || bytes_read > io_size)
            HGOTO_ERROR(H5E_IO, H5E_READERROR, FAIL, "file read failed")

        /* Check for incomplete read */
        n = io_size - bytes_read;
        if (n > 0) {
            i = (int)count - 1;

            /* Iterate over sorted array in reverse, filling in zeroes to
             * sections of the buffers that were not read to */
            do {
                HDassert(i >= 0);

#if MPI_VERSION >= 3
                io_size    = MIN(n, (MPI_Count)s_sizes[i]);
                bytes_read = (MPI_Count)s_sizes[i] - io_size;
#else
                io_size    = MIN(n, (int)s_sizes[i]);
                bytes_read = (int)s_sizes[i] - io_size;
#endif
                HDassert(bytes_read >= 0);

                HDmemset((char *)s_bufs[i] + bytes_read, 0, (size_t)io_size);

                n -= io_size;
                i--;
            } while (n > 0);
        }
    }
    else if (count > 0) {
        haddr_t max_addr   = HADDR_MAX;
        hbool_t fixed_size = FALSE;
        size_t  size;

        /* The read is part of an independent operation. As a result,
         * we can't use MPI_File_set_view() (since it it a collective operation),
         * and thus we can't use the above code to construct the MPI datatypes.
         * In the future, we could write code to detect when a contiguous slab
         * in the file selection spans multiple vector elements and construct a
         * memory datatype to match this larger block in the file, but for now
         * just read in each element of the vector in a separate
         * MPI_File_read_at() call.
         *
         * We could also just detect the case when the entire file selection is
         * contiguous, which would allow us to use
         * H5FD__mpio_vector_build_types() to construct the memory datatype.
         */

#ifdef H5FDmpio_DEBUG
        if (H5FD_mpio_debug_r_flag)
            HDfprintf(stdout, "%s: doing MPI independent IO\n", __func__);
#endif

        /* Loop over vector elements */
        for (i = 0; i < (int)count; i++) {
            /* Convert address to mpi offset */
            if (H5FD_mpi_haddr_to_MPIOff(addrs[i], &mpi_off) < 0)
                HGOTO_ERROR(H5E_INTERNAL, H5E_BADRANGE, FAIL, "can't convert from haddr to MPI off")

            /* Calculate I/O size */
            if (!fixed_size) {
                if (sizes[i] == 0) {
                    fixed_size = TRUE;
                    size       = sizes[i - 1];
                }
                else {
                    size = sizes[i];
                }
            }
            size_i = (int)size;

            if (size != (size_t)size_i) {
                /* If HERE, then we need to work around the integer size limit
                 * of 2GB. The input size_t size variable cannot fit into an integer,
                 * but we can get around that limitation by creating a different datatype
                 * and then setting the integer size (or element count) to 1 when using
                 * the derived_type.
                 */

                if (H5_mpio_create_large_type(size, 0, MPI_BYTE, &buf_type) < 0)
                    HGOTO_ERROR(H5E_INTERNAL, H5E_CANTGET, FAIL, "can't create MPI-I/O datatype")

                buf_type_created = TRUE;
                size_i           = 1;
            }

            /* Check if we actually need to do I/O */
            if (addrs[i] < max_addr) {
                /* Portably initialize MPI status variable */
                HDmemset(&mpi_stat, 0, sizeof(mpi_stat));

                /* Issue read */
                if (MPI_SUCCESS !=
                    (mpi_code = MPI_File_read_at(file->f, mpi_off, bufs[i], size_i, buf_type, &mpi_stat)))

                    HMPI_GOTO_ERROR(FAIL, "MPI_File_read_at failed", mpi_code)

                    /* How many bytes were actually read? */
#if MPI_VERSION >= 3
                if (MPI_SUCCESS != (mpi_code = MPI_Get_elements_x(&mpi_stat, MPI_BYTE, &bytes_read)))
#else
                if (MPI_SUCCESS != (mpi_code = MPI_Get_elements(&mpi_stat, MPI_BYTE, &bytes_read)))
#endif
                    HMPI_GOTO_ERROR(FAIL, "MPI_Get_elements failed", mpi_code)

                    /* Compute the actual number of bytes requested */
#if MPI_VERSION >= 3
                io_size = (MPI_Count)size;
#else
                io_size = (int)size;
#endif

                /* Check for read failure */
                if (bytes_read < 0 || bytes_read > io_size)
                    HGOTO_ERROR(H5E_IO, H5E_READERROR, FAIL, "file read failed")

                /*
                 * If we didn't read the entire I/O, fill in zeroes beyond end of
                 * the physical MPI file and don't issue any more reads at higher
                 * addresses.
                 */
                if ((n = (io_size - bytes_read)) > 0) {
                    HDmemset((char *)bufs[i] + bytes_read, 0, (size_t)n);
                    max_addr = addrs[i] + (haddr_t)bytes_read;
                }
            }
            else {
                /* Read is past the max address, fill in zeroes */
                HDmemset((char *)bufs[i], 0, size);
            }
        }
    }

done:
    if (buf_type_created) {
        MPI_Type_free(&buf_type);
    }

    if (file_type_created) {
        MPI_Type_free(&file_type);
    }

    /* free sorted vectors if they exist */
    if (!vector_was_sorted) {
        if (s_addrs) {
            HDfree(s_addrs);
            s_addrs = NULL;
        }
        if (s_sizes) {
            HDfree(s_sizes);
            s_sizes = NULL;
        }
        if (s_bufs) {
            HDfree(s_bufs);
            s_bufs = NULL;
        }
    }

#ifdef H5FDmpio_DEBUG
    if (H5FD_mpio_debug_t_flag)
        HDfprintf(stdout, "%s: Leaving, proc %d: ret_value = %d\n", __func__, file->mpi_rank, ret_value);
#endif

    FUNC_LEAVE_NOAPI(ret_value)

} /* end H5FD__mpio_read_vector() */

/*-------------------------------------------------------------------------
 * Function:    H5FD__mpio_write_vector
 *
 * Purpose:     The behaviour of this function dependes on the value of
 *              the io_xfer_mode obtained from the context.
 *
 *              If it is H5FD_MPIO_COLLECTIVE, this is a collective
 *              operation, which allows us to use MPI_File_set_view, and
 *              then perform the entire vector write in a single MPI call.
 *
 *              Do this (if count is positive), by constructing memory
 *              and file derived types from the supplied vector, using
 *              file type to set the file view, and then writing the
 *              the memory type to file.  Note that this write is
 *              either independent or collective depending on the
 *              value of mpio_coll_opt -- again obtained from the context.
 *
 *              If count is zero, participate in the collective write
 *              (if so configured) with an empty write.
 *
 *              Finally, set the file view back to its default state.
 *
 *              In contrast, if io_xfer_mode is H5FD_MPIO_INDEPENDENT,
 *              this call is independent, and thus we cannot use
 *              MPI_File_set_view().
 *
 *              In this case, simply walk the vector, and issue an
 *              independent write for each entry.
 *
 * Return:      Success:    SUCCEED.
 *              Failure:    FAIL.
 *
 * Programmer:  John Mainzer
 *              March 15, 2021
 *
 *-------------------------------------------------------------------------
 */
static herr_t
H5FD__mpio_write_vector(H5FD_t *_file, hid_t H5_ATTR_UNUSED dxpl_id, uint32_t count, H5FD_mem_t types[],
                        haddr_t addrs[], size_t sizes[], const void *bufs[])
{
    H5FD_mpio_t *              file              = (H5FD_mpio_t *)_file;
    hbool_t                    vector_was_sorted = TRUE;
    haddr_t *                  s_addrs           = NULL;
    size_t *                   s_sizes           = NULL;
    const void **              s_bufs            = NULL;
    char                       unused            = 0; /* Unused, except for non-NULL pointer value */
    const void *               mpi_bufs_base     = NULL;
    MPI_Datatype               buf_type          = MPI_BYTE; /* MPI description of the selection in memory */
    hbool_t                    buf_type_created  = FALSE;
    MPI_Datatype               file_type         = MPI_BYTE; /* MPI description of the selection in file */
    hbool_t                    file_type_created = FALSE;
    int                        i;
    int                        mpi_code; /* MPI return code */
    MPI_Offset                 mpi_off = 0;
    MPI_Status                 mpi_stat;      /* Status from I/O operation */
    H5FD_mpio_xfer_t           xfer_mode;     /* I/O transfer mode */
    H5FD_mpio_collective_opt_t coll_opt_mode; /* whether we are doing collective or independent I/O */
    int                        size_i;
#ifdef H5FDmpio_DEBUG
    hbool_t H5FD_mpio_debug_t_flag = (H5FD_mpio_debug_flags_s[(int)'t'] && H5FD_MPIO_TRACE_THIS_RANK(file));
    hbool_t H5FD_mpio_debug_w_flag = (H5FD_mpio_debug_flags_s[(int)'w'] && H5FD_MPIO_TRACE_THIS_RANK(file));
#endif
    haddr_t max_addr  = 0;
    herr_t  ret_value = SUCCEED;

    FUNC_ENTER_STATIC

#ifdef H5FDmpio_DEBUG
    if (H5FD_mpio_debug_t_flag)
        HDfprintf(stderr, "%s: (%d) Entering\n", __func__, file->mpi_rank);
#endif

    /* Sanity checks */
    HDassert(file);
    HDassert(H5FD_MPIO == file->pub.driver_id);
    HDassert((types) || (count == 0));
    HDassert((addrs) || (count == 0));
    HDassert((sizes) || (count == 0));
    HDassert((bufs) || (count == 0));

    /* verify that the first elements of the sizes and types arrays are
     * valid.
     */
    HDassert((count == 0) || (sizes[0] != 0));
    HDassert((count == 0) || (types[0] != H5FD_MEM_NOLIST));

    /* Verify that no data is written when between MPI_Barrier()s during file flush */

    HDassert(!H5CX_get_mpi_file_flushing());

    /* Get the transfer mode from the API context
     *
     * This flag is set to H5FD_MPIO_COLLECTIVE if the API call is
     * collective, and to H5FD_MPIO_INDEPENDENT if it is not.
     *
     * While this doesn't mean that we are actually about to do a collective
     * write, it does mean that all ranks are here, so we can use MPI_File_set_view().
     */
    if (H5CX_get_io_xfer_mode(&xfer_mode) < 0)
        HGOTO_ERROR(H5E_VFL, H5E_CANTGET, FAIL, "can't get MPI-I/O transfer mode")

    if (xfer_mode == H5FD_MPIO_COLLECTIVE) {
        /* Build MPI types, etc. */
        if (H5FD__mpio_vector_build_types(count, types, addrs, sizes, (H5_flexible_const_ptr_t *)bufs,
                                          &s_addrs, &s_sizes, (H5_flexible_const_ptr_t **)&s_bufs,
                                          &vector_was_sorted, &mpi_off,
                                          (H5_flexible_const_ptr_t *)&mpi_bufs_base, &size_i, &buf_type,
                                          &buf_type_created, &file_type, &file_type_created, &unused) < 0)
            HGOTO_ERROR(H5E_VFL, H5E_CANTGET, FAIL, "can't build MPI datatypes for I/O")

        /* Compute max addr writted to */
        if (count > 0)
            max_addr = s_addrs[count - 1] + (haddr_t)(s_sizes[count - 1]);

        /* free sorted vectors if they exist */
        if (!vector_was_sorted) {
            if (s_addrs) {
                HDfree(s_addrs);
                s_addrs = NULL;
            }
            if (s_sizes) {
                HDfree(s_sizes);
                s_sizes = NULL;
            }
            if (s_bufs) {
                HDfree(s_bufs);
                s_bufs = NULL;
            }
        }

        /* Portably initialize MPI status variable */
        HDmemset(&mpi_stat, 0, sizeof(MPI_Status));

#ifdef H5FDmpio_DEBUG
        if (H5FD_mpio_debug_w_flag)
            HDfprintf(stdout, "%s: mpi_off = %ld  size_i = %d\n", __func__, (long)mpi_off, size_i);
#endif

        /* Setup the file view. */
        if (MPI_SUCCESS != (mpi_code = MPI_File_set_view(file->f, mpi_off, MPI_BYTE, file_type,
                                                         H5FD_mpi_native_g, file->info)))
            HMPI_GOTO_ERROR(FAIL, "MPI_File_set_view failed", mpi_code)

        /* Reset mpi_off to 0 since the view now starts at the data offset */
        if (H5FD_mpi_haddr_to_MPIOff((haddr_t)0, &mpi_off) < 0)
            HGOTO_ERROR(H5E_INTERNAL, H5E_BADRANGE, FAIL, "can't set MPI off to 0")

        /* Get the collective_opt property to check whether the application wants to do IO individually.
         */
        if (H5CX_get_mpio_coll_opt(&coll_opt_mode) < 0)
            HGOTO_ERROR(H5E_VFL, H5E_CANTGET, FAIL, "can't get MPI-I/O collective_op property")

            /* Write the data. */
#ifdef H5FDmpio_DEBUG
        if (H5FD_mpio_debug_w_flag)
            HDfprintf(stdout, "%s: using MPIO collective mode\n", __func__);
#endif

        if (coll_opt_mode == H5FD_MPIO_COLLECTIVE_IO) {
#ifdef H5FDmpio_DEBUG
            if (H5FD_mpio_debug_w_flag)
                HDfprintf(stdout, "%s: doing MPI collective IO\n", __func__);
#endif

            if (MPI_SUCCESS != (mpi_code = MPI_File_write_at_all(file->f, mpi_off, mpi_bufs_base, size_i,
                                                                 buf_type, &mpi_stat)))
                HMPI_GOTO_ERROR(FAIL, "MPI_File_write_at_all failed", mpi_code)
        } /* end if */
        else if (size_i > 0) {
#ifdef H5FDmpio_DEBUG
            if (H5FD_mpio_debug_w_flag)
                HDfprintf(stdout, "%s: doing MPI independent IO\n", __func__);
#endif

            if (MPI_SUCCESS !=
                (mpi_code = MPI_File_write_at(file->f, mpi_off, mpi_bufs_base, size_i, buf_type, &mpi_stat)))
                HMPI_GOTO_ERROR(FAIL, "MPI_File_write_at failed", mpi_code)
        } /* end else */

        /* Reset the file view  */
        if (MPI_SUCCESS != (mpi_code = MPI_File_set_view(file->f, (MPI_Offset)0, MPI_BYTE, MPI_BYTE,
                                                         H5FD_mpi_native_g, file->info)))
            HMPI_GOTO_ERROR(FAIL, "MPI_File_set_view failed", mpi_code)
    }
    else if (count > 0) {
        hbool_t fixed_size = FALSE;
        size_t  size;

<<<<<<< HEAD
        /* The write is part of an independent operation. As a result,
=======
        /* The read is part of an independent operation. As a result,
>>>>>>> e8ea8500
         * we can't use MPI_File_set_view() (since it it a collective operation),
         * and thus we can't use the above code to construct the MPI datatypes.
         * In the future, we could write code to detect when a contiguous slab
         * in the file selection spans multiple vector elements and construct a
         * memory datatype to match this larger block in the file, but for now
         * just read in each element of the vector in a separate
<<<<<<< HEAD
         * MPI_File_write_at() call.
=======
         * MPI_File_read_at() call.
>>>>>>> e8ea8500
         *
         * We could also just detect the case when the entire file selection is
         * contiguous, which would allow us to use
         * H5FD__mpio_vector_build_types() to construct the memory datatype.
         */

#ifdef H5FDmpio_DEBUG
        if (H5FD_mpio_debug_w_flag)
            HDfprintf(stdout, "%s: doing MPI independent IO\n", __func__);
#endif

        /* Loop over vector elements */
        for (i = 0; i < (int)count; i++) {
            /* Convert address to mpi offset */
            if (H5FD_mpi_haddr_to_MPIOff(addrs[i], &mpi_off) < 0)
                HGOTO_ERROR(H5E_INTERNAL, H5E_BADRANGE, FAIL, "can't convert from haddr to MPI off")

            /* Calculate I/O size */
            if (!fixed_size) {
                if (sizes[i] == 0) {
                    fixed_size = TRUE;
                    size       = sizes[i - 1];
                }
                else {
                    size = sizes[i];
                }
            }
            size_i = (int)size;

            if (size != (size_t)size_i) {
                /* If HERE, then we need to work around the integer size limit
                 * of 2GB. The input size_t size variable cannot fit into an integer,
                 * but we can get around that limitation by creating a different datatype
                 * and then setting the integer size (or element count) to 1 when using
                 * the derived_type.
                 */

                if (H5_mpio_create_large_type(size, 0, MPI_BYTE, &buf_type) < 0)
                    HGOTO_ERROR(H5E_INTERNAL, H5E_CANTGET, FAIL, "can't create MPI-I/O datatype")

                buf_type_created = TRUE;
                size_i           = 1;
            }

            /* Perform write */
            if (MPI_SUCCESS !=
                (mpi_code = MPI_File_write_at(file->f, mpi_off, bufs[i], size_i, buf_type, &mpi_stat)))

                HMPI_GOTO_ERROR(FAIL, "MPI_File_write_at failed", mpi_code)

            /* Check if this is the highest address written to so far */
            if (addrs[i] + size > max_addr)
                max_addr = addrs[i] + size;
        }
    }

    /* Each process will keep track of its perceived EOF value locally, and
     * ultimately we will reduce this value to the maximum amongst all
     * processes, but until then keep the actual eof at HADDR_UNDEF just in
     * case something bad happens before that point. (rather have a value
     * we know is wrong sitting around rather than one that could only
     * potentially be wrong.)
     */
    file->eof = HADDR_UNDEF;

    /* check to see if the local eof has changed been extended, and update if so */
    if (max_addr > file->local_eof)
        file->local_eof = max_addr;

done:
    if (buf_type_created)
        MPI_Type_free(&buf_type);

    if (file_type_created)
        MPI_Type_free(&file_type);

    /* Cleanup on error */
    if (ret_value < 0 && !vector_was_sorted) {
        if (s_addrs) {
            HDfree(s_addrs);
            s_addrs = NULL;
        }
        if (s_sizes) {
            HDfree(s_sizes);
            s_sizes = NULL;
        }
        if (s_bufs) {
            HDfree(s_bufs);
            s_bufs = NULL;
        }
    }

    /* Make sure we cleaned up */
    HDassert(vector_was_sorted || !s_addrs);
    HDassert(vector_was_sorted || !s_sizes);
    HDassert(vector_was_sorted || !s_bufs);

#ifdef H5FDmpio_DEBUG
    if (H5FD_mpio_debug_t_flag)
        HDfprintf(stdout, "%s: Leaving, proc %d: ret_value = %d\n", __func__, file->mpi_rank, ret_value);
#endif

    FUNC_LEAVE_NOAPI(ret_value)
} /* end H5FD__mpio_write_vector() */

/*-------------------------------------------------------------------------
 * Function:    H5FD__mpio_flush
 *
 * Purpose:     Makes sure that all data is on disk.  This is collective.
 *
 * Return:      SUCCEED/FAIL
 *
 * Programmer:  Robb Matzke
 *              January 30, 1998
 *
 *-------------------------------------------------------------------------
 */
static herr_t
H5FD__mpio_flush(H5FD_t *_file, hid_t H5_ATTR_UNUSED dxpl_id, hbool_t closing)
{
    H5FD_mpio_t *file = (H5FD_mpio_t *)_file;
#ifdef H5FDmpio_DEBUG
    hbool_t H5FD_mpio_debug_t_flag = (H5FD_mpio_debug_flags_s[(int)'t'] && H5FD_MPIO_TRACE_THIS_RANK(file));
#endif
    int    mpi_code; /* mpi return code */
    herr_t ret_value = SUCCEED;

    FUNC_ENTER_STATIC

#ifdef H5FDmpio_DEBUG
    if (H5FD_mpio_debug_t_flag)
        HDfprintf(stderr, "%s: (%d) Entering\n", __func__, file->mpi_rank);
#endif

    /* Sanity checks */
    HDassert(file);
    HDassert(H5FD_MPIO == file->pub.driver_id);

    /* Only sync the file if we are not going to immediately close it */
    if (!closing)
        if (MPI_SUCCESS != (mpi_code = MPI_File_sync(file->f)))
            HMPI_GOTO_ERROR(FAIL, "MPI_File_sync failed", mpi_code)

done:
#ifdef H5FDmpio_DEBUG
    if (H5FD_mpio_debug_t_flag)
        HDfprintf(stderr, "%s: (%d) Leaving\n", __func__, file->mpi_rank);
#endif

    FUNC_LEAVE_NOAPI(ret_value)
} /* end H5FD__mpio_flush() */

/*-------------------------------------------------------------------------
 * Function:    H5FD__mpio_truncate
 *
 * Purpose:     Make certain the file's size matches it's allocated size
 *
 *              This is a little sticky in the mpio case, as it is not
 *              easy for us to track the current EOF by extracting it from
 *              write calls, since other ranks could have written to the
 *              file beyond the local EOF.
 *
 *              Instead, we first check to see if the EOA has changed since
 *              the last call to this function.  If it has, we call
 *              MPI_File_get_size() to determine the current EOF, and
 *              only call MPI_File_set_size() if this value disagrees
 *              with the current EOA.
 *
 * Return:      SUCCEED/FAIL
 *
 * Programmer:  Quincey Koziol
 *              January 31, 2008
 *
 *-------------------------------------------------------------------------
 */
static herr_t
H5FD__mpio_truncate(H5FD_t *_file, hid_t H5_ATTR_UNUSED dxpl_id, hbool_t H5_ATTR_UNUSED closing)
{
    H5FD_mpio_t *file = (H5FD_mpio_t *)_file;
#ifdef H5FDmpio_DEBUG
    hbool_t H5FD_mpio_debug_t_flag = (H5FD_mpio_debug_flags_s[(int)'t'] && H5FD_MPIO_TRACE_THIS_RANK(file));
#endif
    herr_t ret_value = SUCCEED;

    FUNC_ENTER_STATIC

#ifdef H5FDmpio_DEBUG
    if (H5FD_mpio_debug_t_flag)
        HDfprintf(stderr, "%s: (%d) Entering\n", __func__, file->mpi_rank);
#endif

    /* Sanity checks */
    HDassert(file);
    HDassert(H5FD_MPIO == file->pub.driver_id);

    if (!H5F_addr_eq(file->eoa, file->last_eoa)) {
        int        mpi_code; /* mpi return code */
        MPI_Offset size;
        MPI_Offset needed_eof;

        /* In principle, it is possible for the size returned by the
         * call to MPI_File_get_size() to depend on whether writes from
         * all proceeses have completed at the time process 0 makes the
         * call.
         *
         * In practice, most (all?) truncate calls will come after a barrier
         * and with no interviening writes to the file (with the possible
         * exception of sueprblock / superblock extension message updates).
         *
         * Check the "MPI file closing" flag in the API context to determine
         * if we can skip the barrier.
         */
        if (!H5CX_get_mpi_file_flushing())
            if (MPI_SUCCESS != (mpi_code = MPI_Barrier(file->comm)))
                HMPI_GOTO_ERROR(FAIL, "MPI_Barrier failed", mpi_code)

        /* Only processor p0 will get the filesize and broadcast it. */
        if (0 == file->mpi_rank) {
            /* If MPI_File_get_size fails, broadcast file size as -1 to signal error */
            if (MPI_SUCCESS != (mpi_code = MPI_File_get_size(file->f, &size)))
                size = (MPI_Offset)-1;
        }

        /* Broadcast file size */
        if (MPI_SUCCESS != (mpi_code = MPI_Bcast(&size, (int)sizeof(MPI_Offset), MPI_BYTE, 0, file->comm)))
            HMPI_GOTO_ERROR(FAIL, "MPI_Bcast failed", mpi_code)

        if (size < 0)
            HMPI_GOTO_ERROR(FAIL, "MPI_File_get_size failed", mpi_code)

        if (H5FD_mpi_haddr_to_MPIOff(file->eoa, &needed_eof) < 0)
            HGOTO_ERROR(H5E_INTERNAL, H5E_BADRANGE, FAIL, "cannot convert from haddr_t to MPI_Offset")

        /* EOA != EOF.  Set EOF to EOA */
        if (size != needed_eof) {
            /* Extend the file's size */
            if (MPI_SUCCESS != (mpi_code = MPI_File_set_size(file->f, needed_eof)))
                HMPI_GOTO_ERROR(FAIL, "MPI_File_set_size failed", mpi_code)

            /* In general, we must wait until all processes have finished
             * the truncate before any process can continue, since it is
             * possible that a process would write at the end of the
             * file, and this write would be discarded by the truncate.
             *
             * While this is an issue for a user initiated flush, it may
             * not be an issue at file close.  If so, we may be able to
             * optimize out the following barrier in that case.
             */
            if (MPI_SUCCESS != (mpi_code = MPI_Barrier(file->comm)))
                HMPI_GOTO_ERROR(FAIL, "MPI_Barrier failed", mpi_code)
        } /* end if */

        /* Update the 'last' eoa value */
        file->last_eoa = file->eoa;
    } /* end if */

done:
#ifdef H5FDmpio_DEBUG
    if (H5FD_mpio_debug_t_flag)
        HDfprintf(stderr, "%s: (%d) Leaving\n", __func__, file->mpi_rank);
#endif

    FUNC_LEAVE_NOAPI(ret_value)
} /* end H5FD__mpio_truncate() */

/*-------------------------------------------------------------------------
 * Function:    H5FD__mpio_delete
 *
 * Purpose:     Delete a file
 *
 * Return:      SUCCEED/FAIL
 *
 *-------------------------------------------------------------------------
 */
static herr_t
H5FD__mpio_delete(const char *filename, hid_t fapl_id)
{
    H5P_genplist_t *plist; /* Property list pointer */
    MPI_Comm        comm     = MPI_COMM_NULL;
    MPI_Info        info     = MPI_INFO_NULL;
    int             mpi_rank = INT_MAX;
    int             mpi_code;            /* MPI return code */
    herr_t          ret_value = SUCCEED; /* Return value */

    FUNC_ENTER_STATIC

    HDassert(filename);

    if (NULL == (plist = H5P_object_verify(fapl_id, H5P_FILE_ACCESS)))
        HGOTO_ERROR(H5E_ARGS, H5E_BADTYPE, FAIL, "not a file access property list")
    HDassert(H5FD_MPIO == H5P_peek_driver(plist));

    if (H5FD_mpi_self_initialized) {
        comm = MPI_COMM_WORLD;
    }
    else {
        /* Get the MPI communicator and info from the fapl */
        if (H5P_get(plist, H5F_ACS_MPI_PARAMS_INFO_NAME, &info) < 0)
            HGOTO_ERROR(H5E_VFL, H5E_CANTGET, FAIL, "can't get MPI info object")
        if (H5P_get(plist, H5F_ACS_MPI_PARAMS_COMM_NAME, &comm) < 0)
            HGOTO_ERROR(H5E_VFL, H5E_CANTGET, FAIL, "can't get MPI communicator")
    }

    /* Get the MPI rank of this process */
    if (MPI_SUCCESS != (mpi_code = MPI_Comm_rank(comm, &mpi_rank)))
        HMPI_GOTO_ERROR(FAIL, "MPI_Comm_rank failed", mpi_code)

    /* Set up a barrier */
    if (MPI_SUCCESS != (mpi_code = MPI_Barrier(comm)))
        HMPI_GOTO_ERROR(FAIL, "MPI_Barrier failed", mpi_code)

    /* Delete the file */
    if (mpi_rank == 0) {
        /* If MPI_File_delete fails, push an error but
         * still participate in the following MPI_Barrier
         */
        if (MPI_SUCCESS != (mpi_code = MPI_File_delete(filename, info)))
            HMPI_DONE_ERROR(FAIL, "MPI_File_delete failed", mpi_code)
    }

    /* Set up a barrier (don't want processes to run ahead of the delete) */
    if (MPI_SUCCESS != (mpi_code = MPI_Barrier(comm)))
        HMPI_GOTO_ERROR(FAIL, "MPI_Barrier failed", mpi_code)

done:
    /* Free duplicated MPI Communicator and Info objects */
    if (H5_mpi_comm_free(&comm) < 0)
        HDONE_ERROR(H5E_VFL, H5E_CANTFREE, FAIL, "unable to free MPI communicator")
    if (H5_mpi_info_free(&info) < 0)
        HDONE_ERROR(H5E_VFL, H5E_CANTFREE, FAIL, "unable to free MPI info object")

    FUNC_LEAVE_NOAPI(ret_value)
} /* end H5FD__mpio_delete() */

/*-------------------------------------------------------------------------
 * Function:    H5FD__mpio_ctl
 *
 * Purpose:     MPIO version of the ctl callback.
 *
 *              The desired operation is specified by the op_code
 *              parameter.
 *
 *              The flags parameter controls management of op_codes that
 *              are unknown to the callback
 *
 *              The input and output parameters allow op_code specific
 *              input and output
 *
 *              At present, the supported op codes are:
 *
 *                  H5FD_CTL__GET_MPI_COMMUNICATOR_OPCODE
 *                  H5FD_CTL__GET_MPI_RANK_OPCODE
 *                  H5FD_CTL__GET_MPI_SIZE_OPCODE
 *
 *              Note that these opcodes must be supported by all VFDs that
 *              support MPI.
 *
 * Return:      Non-negative on success/Negative on failure
 *
 * Programmer:  JRM -- 8/3/21
 *
 *-------------------------------------------------------------------------
 */
static herr_t
H5FD__mpio_ctl(H5FD_t *_file, uint64_t op_code, uint64_t flags, const void H5_ATTR_UNUSED *input,
               void **output)
{
    H5FD_mpio_t *file      = (H5FD_mpio_t *)_file;
    herr_t       ret_value = SUCCEED; /* Return value */

    FUNC_ENTER_NOAPI(FAIL)

    /* Sanity checks */
    HDassert(file);
    HDassert(H5FD_MPIO == file->pub.driver_id);

    switch (op_code) {

        case H5FD_CTL__GET_MPI_COMMUNICATOR_OPCODE:
            HDassert(output);
            HDassert(*output);
            **((MPI_Comm **)output) = file->comm;
            break;

        case H5FD_CTL__GET_MPI_RANK_OPCODE:
            HDassert(output);
            HDassert(*output);
            **((int **)output) = file->mpi_rank;
            break;

        case H5FD_CTL__GET_MPI_SIZE_OPCODE:
            HDassert(output);
            HDassert(*output);
            **((int **)output) = file->mpi_size;
            break;

        default: /* unknown op code */
            if (flags & H5FD_CTL__FAIL_IF_UNKNOWN_FLAG) {

                HGOTO_ERROR(H5E_VFL, H5E_FCNTL, FAIL, "unknown op_code and fail if unknown")
            }
            break;
    }

done:

    FUNC_LEAVE_NOAPI(ret_value)

} /* end H5FD__mpio_ctl() */
#endif /* H5_HAVE_PARALLEL */<|MERGE_RESOLUTION|>--- conflicted
+++ resolved
@@ -2047,13 +2047,10 @@
  *              In this case, simply walk the vector, and issue an
  *              independent read for each entry.
  *
-<<<<<<< HEAD
  *              WARNING: At present, this function makes no provision
  *              entries of size greater than 2 GB in the vector.  This
  *              will have to be fixed before release.
  *
-=======
->>>>>>> e8ea8500
  * Return:      Success:    SUCCEED.
  *              Failure:    FAIL.
  *
@@ -2068,38 +2065,16 @@
 {
     H5FD_mpio_t *              file              = (H5FD_mpio_t *)_file;
     hbool_t                    vector_was_sorted = TRUE;
-<<<<<<< HEAD
-    hbool_t                    fixed_size        = FALSE;
-    size_t                     size;
-    H5FD_mem_t *               s_types           = NULL;
-    haddr_t *                  s_addrs           = NULL;
-    size_t *                   s_sizes           = NULL;
-    void **                    s_bufs            = NULL;
-    int *                      mpi_block_lengths = NULL;
-    char                       unused            = 0; /* Unused, except for non-NULL pointer value */
-    void *                     mpi_bufs_base     = NULL;
-    MPI_Aint                   mpi_bufs_base_Aint;
-    MPI_Aint *                 mpi_bufs          = NULL;
-    MPI_Aint *                 mpi_displacements = NULL;
-=======
     haddr_t *                  s_addrs           = NULL;
     size_t *                   s_sizes           = NULL;
     void **                    s_bufs            = NULL;
     char                       unused            = 0; /* Unused, except for non-NULL pointer value */
     void *                     mpi_bufs_base     = NULL;
->>>>>>> e8ea8500
     MPI_Datatype               buf_type          = MPI_BYTE; /* MPI description of the selection in memory */
     hbool_t                    buf_type_created  = FALSE;
     MPI_Datatype               file_type         = MPI_BYTE; /* MPI description of the selection in file */
     hbool_t                    file_type_created = FALSE;
-<<<<<<< HEAD
-    MPI_Datatype *             sub_types         = NULL;
-    uint8_t *                  sub_types_created = NULL;
     int                        i;
-    int                        j;
-=======
-    int                        i;
->>>>>>> e8ea8500
     int                        mpi_code; /* MPI return code */
     MPI_Offset                 mpi_off = 0;
     MPI_Status                 mpi_stat;      /* Status from I/O operation */
@@ -2639,22 +2614,14 @@
         hbool_t fixed_size = FALSE;
         size_t  size;
 
-<<<<<<< HEAD
-        /* The write is part of an independent operation. As a result,
-=======
         /* The read is part of an independent operation. As a result,
->>>>>>> e8ea8500
          * we can't use MPI_File_set_view() (since it it a collective operation),
          * and thus we can't use the above code to construct the MPI datatypes.
          * In the future, we could write code to detect when a contiguous slab
          * in the file selection spans multiple vector elements and construct a
          * memory datatype to match this larger block in the file, but for now
          * just read in each element of the vector in a separate
-<<<<<<< HEAD
-         * MPI_File_write_at() call.
-=======
          * MPI_File_read_at() call.
->>>>>>> e8ea8500
          *
          * We could also just detect the case when the entire file selection is
          * contiguous, which would allow us to use
