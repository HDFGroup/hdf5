--- conflicted
+++ resolved
@@ -84,57 +84,11 @@
                                void *buf);
 static herr_t  H5FD__mpio_write(H5FD_t *_file, H5FD_mem_t type, hid_t dxpl_id, haddr_t addr, size_t size,
                                 const void *buf);
-<<<<<<< HEAD
 static herr_t  H5FD__mpio_read_vector(H5FD_t *_file, hid_t H5_ATTR_UNUSED dxpl_id, uint32_t count,
                                       H5FD_mem_t types[], haddr_t addrs[], size_t sizes[], void *bufs[]);
 static herr_t  H5FD__mpio_write_vector(H5FD_t *_file, hid_t H5_ATTR_UNUSED dxpl_id, uint32_t count,
                                        H5FD_mem_t types[], haddr_t addrs[], size_t sizes[],
                                        const void *bufs[]);
-static herr_t  H5FD__mpio_flush(H5FD_t *_file, hid_t dxpl_id, hbool_t closing);
-static herr_t  H5FD__mpio_truncate(H5FD_t *_file, hid_t dxpl_id, hbool_t closing);
-static herr_t  H5FD__mpio_ctl(H5FD_t *_file, uint64_t op_code, uint64_t flags,
-                              const void H5_ATTR_UNUSED *input, void **output);
-
-/* The MPIO file driver information */
-static const H5FD_class_t H5FD_mpio_g = {
-    "mpio",                  /*name                 */
-    HADDR_MAX,               /*maxaddr              */
-    H5F_CLOSE_SEMI,          /*fc_degree            */
-    H5FD__mpio_term,         /*terminate            */
-    NULL,                    /*sb_size              */
-    NULL,                    /*sb_encode            */
-    NULL,                    /*sb_decode            */
-    0,                       /*fapl_size            */
-    NULL,                    /*fapl_get             */
-    NULL,                    /*fapl_copy            */
-    NULL,                    /*fapl_free            */
-    0,                       /*dxpl_size            */
-    NULL,                    /*dxpl_copy            */
-    NULL,                    /*dxpl_free            */
-    H5FD__mpio_open,         /*open                 */
-    H5FD__mpio_close,        /*close                */
-    NULL,                    /*cmp                  */
-    H5FD__mpio_query,        /*query                */
-    NULL,                    /*get_type_map         */
-    NULL,                    /*alloc                */
-    NULL,                    /*free                 */
-    H5FD__mpio_get_eoa,      /*get_eoa              */
-    H5FD__mpio_set_eoa,      /*set_eoa              */
-    H5FD__mpio_get_eof,      /*get_eof              */
-    H5FD__mpio_get_handle,   /*get_handle           */
-    H5FD__mpio_read,         /*read                 */
-    H5FD__mpio_write,        /*write                */
-    H5FD__mpio_read_vector,  /*read_vector          */
-    H5FD__mpio_write_vector, /*write_vector         */
-    NULL,                    /*read_selection       */
-    NULL,                    /*write_selection      */
-    H5FD__mpio_flush,        /*flush                */
-    H5FD__mpio_truncate,     /*truncate             */
-    NULL,                    /*lock                 */
-    NULL,                    /*unlock               */
-    H5FD__mpio_ctl,          /*ctl                  */
-    H5FD_FLMAP_DICHOTOMY     /*fl_map               */
-=======
 static herr_t  H5FD__mpio_flush(H5FD_t *_file, hid_t dxpl_id, hbool_t closing);
 static herr_t  H5FD__mpio_truncate(H5FD_t *_file, hid_t dxpl_id, hbool_t closing);
 static herr_t  H5FD__mpio_delete(const char *filename, hid_t fapl_id);
@@ -170,6 +124,10 @@
     H5FD__mpio_get_handle, /* get_handle            */
     H5FD__mpio_read,       /* read                  */
     H5FD__mpio_write,      /* write                 */
+    H5FD__mpio_read_vector,  /*read_vector          */
+    H5FD__mpio_write_vector, /*write_vector         */
+    NULL,                    /*read_selection       */
+    NULL,                    /*write_selection      */
     H5FD__mpio_flush,      /* flush                 */
     H5FD__mpio_truncate,   /* truncate              */
     NULL,                  /* lock                  */
@@ -177,7 +135,6 @@
     H5FD__mpio_delete,     /* del                   */
     H5FD__mpio_ctl,        /* ctl                   */
     H5FD_FLMAP_DICHOTOMY   /* fl_map                */
->>>>>>> cc7c0eb9
 };
 
 #ifdef H5FDmpio_DEBUG
@@ -1687,7 +1644,6 @@
     H5FD_mem_t *               s_types = NULL;
     haddr_t *                  s_addrs = NULL;
     size_t *                   s_sizes = NULL;
-    size_t                     s_size;
     void **                    s_bufs            = NULL;
     int *                      mpi_block_lengths = NULL;
     char                       unused            = 0; /* Unused, except for non-NULL pointer value */
@@ -1719,13 +1675,17 @@
     int n;
 #endif
     hbool_t rank0_bcast = FALSE; /* If read-with-rank0-and-bcast flag was used */
+#ifdef H5FDmpio_DEBUG
+    hbool_t H5FD_mpio_debug_t_flag = (H5FD_mpio_debug_flags_s[(int)'t'] && H5FD_MPIO_TRACE_THIS_RANK(file));
+    hbool_t H5FD_mpio_debug_r_flag = (H5FD_mpio_debug_flags_s[(int)'r'] && H5FD_MPIO_TRACE_THIS_RANK(file));
+#endif
     herr_t  ret_value   = SUCCEED;
 
     FUNC_ENTER_STATIC
 
 #ifdef H5FDmpio_DEBUG
-    if (H5FD_mpio_Debug[(int)'t'])
-        HDfprintf(stdout, "%s: Entering\n", FUNC);
+    if (H5FD_mpio_debug_t_flag)
+        HDfprintf(stderr, "%s: (%d) Entering\n", __func__, file->mpi_rank);
 #endif
 
     /* Sanity checks */
@@ -1909,8 +1869,8 @@
         HDmemset(&mpi_stat, 0, sizeof(mpi_stat));
 
 #ifdef H5FDmpio_DEBUG
-        if (H5FD_mpio_Debug[(int)'r'])
-            HDfprintf(stdout, "%s: mpi_off = %ld  size_i = %d\n", FUNC, (long)mpi_off, size_i);
+        if (H5FD_mpio_debug_r_flag)
+            HDfprintf(stdout, "%s: mpi_off = %ld  size_i = %d\n", __func__, (long)mpi_off, size_i);
 #endif
 
         /* Setup the file view. */
@@ -1930,19 +1890,19 @@
 
             /* Read the data. */
 #ifdef H5FDmpio_DEBUG
-        if (H5FD_mpio_Debug[(int)'r'])
-            HDfprintf(stdout, "%s: using MPIO collective mode\n", FUNC);
+        if (H5FD_mpio_debug_r_flag)
+            HDfprintf(stdout, "%s: using MPIO collective mode\n", __func__);
 #endif
         if (coll_opt_mode == H5FD_MPIO_COLLECTIVE_IO) {
 #ifdef H5FDmpio_DEBUG
-            if (H5FD_mpio_Debug[(int)'r'])
-                HDfprintf(stdout, "%s: doing MPI collective IO\n", FUNC);
+            if (H5FD_mpio_debug_r_flag)
+                HDfprintf(stdout, "%s: doing MPI collective IO\n", __func__);
 #endif
             /* Check whether we should read from rank 0 and broadcast to other ranks */
             if (H5CX_get_mpio_rank0_bcast()) {
 #ifdef H5FDmpio_DEBUG
-                if (H5FD_mpio_Debug[(int)'r'])
-                    HDfprintf(stdout, "%s: doing read-rank0-and-MPI_Bcast\n", FUNC);
+                if (H5FD_mpio_debug_r_flag)
+                    HDfprintf(stdout, "%s: doing read-rank0-and-MPI_Bcast\n", __func__);
 #endif
                 /* Indicate path we've taken */
                 rank0_bcast = TRUE;
@@ -1961,8 +1921,8 @@
         } /* end if */
         else if (size_i > 0) {
 #ifdef H5FDmpio_DEBUG
-            if (H5FD_mpio_Debug[(int)'r'])
-                HDfprintf(stdout, "%s: doing MPI independent IO\n", FUNC);
+            if (H5FD_mpio_debug_r_flag)
+                HDfprintf(stdout, "%s: doing MPI independent IO\n", __func__);
 #endif
 
             if (MPI_SUCCESS !=
@@ -2062,8 +2022,8 @@
         fixed_size = FALSE;
 
 #ifdef H5FDmpio_DEBUG
-        if (H5FD_mpio_Debug[(int)'r'])
-            HDfprintf(stdout, "%s: doing MPI independent IO\n", FUNC);
+        if (H5FD_mpio_debug_r_flag)
+            HDfprintf(stdout, "%s: doing MPI independent IO\n", __func__);
 #endif
 
         for (i = 0; i < (int)count; i++) {
@@ -2183,8 +2143,8 @@
     }
 
 #ifdef H5FDmpio_DEBUG
-    if (H5FD_mpio_Debug[(int)'t'])
-        HDfprintf(stdout, "%s: Leaving, proc %d: ret_value = %d\n", FUNC, file->mpi_rank, ret_value);
+    if (H5FD_mpio_debug_t_flag)
+        HDfprintf(stdout, "%s: Leaving, proc %d: ret_value = %d\n", __func__, file->mpi_rank, ret_value);
 #endif
 
     FUNC_LEAVE_NOAPI(ret_value)
@@ -2262,13 +2222,17 @@
     H5FD_mpio_xfer_t           xfer_mode;     /* I/O transfer mode */
     H5FD_mpio_collective_opt_t coll_opt_mode; /* whether we are doing collective or independent I/O */
     int                        size_i;
+#ifdef H5FDmpio_DEBUG
+    hbool_t H5FD_mpio_debug_t_flag = (H5FD_mpio_debug_flags_s[(int)'t'] && H5FD_MPIO_TRACE_THIS_RANK(file));
+    hbool_t H5FD_mpio_debug_w_flag = (H5FD_mpio_debug_flags_s[(int)'w'] && H5FD_MPIO_TRACE_THIS_RANK(file));
+#endif
     herr_t                     ret_value = SUCCEED;
 
     FUNC_ENTER_STATIC
 
 #ifdef H5FDmpio_DEBUG
-    if (H5FD_mpio_Debug[(int)'t'])
-        HDfprintf(stdout, "%s: Entering\n", FUNC);
+    if (H5FD_mpio_debug_t_flag)
+        HDfprintf(stderr, "%s: (%d) Entering\n", __func__, file->mpi_rank);
 #endif
 
     /* Sanity checks */
@@ -2436,8 +2400,8 @@
             HGOTO_ERROR(H5E_INTERNAL, H5E_BADRANGE, FAIL, "can't set MPI off to 0")
 
 #ifdef H5FDmpio_DEBUG
-        if (H5FD_mpio_Debug[(int)'w'])
-            HDfprintf(stdout, "%s: mpi_off = %ld  size_i = %d\n", FUNC, (long)mpi_off, size_i);
+        if (H5FD_mpio_debug_w_flag)
+            HDfprintf(stdout, "%s: mpi_off = %ld  size_i = %d\n", __func__, (long)mpi_off, size_i);
 #endif
 
         /* Setup the file view. */
@@ -2453,14 +2417,14 @@
 
             /* Write the data. */
 #ifdef H5FDmpio_DEBUG
-        if (H5FD_mpio_Debug[(int)'w'])
-            HDfprintf(stdout, "%s: using MPIO collective mode\n", FUNC);
+        if (H5FD_mpio_debug_w_flag)
+            HDfprintf(stdout, "%s: using MPIO collective mode\n", __func__);
 #endif
 
         if (coll_opt_mode == H5FD_MPIO_COLLECTIVE_IO) {
 #ifdef H5FDmpio_DEBUG
-            if (H5FD_mpio_Debug[(int)'w'])
-                HDfprintf(stdout, "%s: doing MPI collective IO\n", FUNC);
+            if (H5FD_mpio_debug_w_flag)
+                HDfprintf(stdout, "%s: doing MPI collective IO\n", __func__);
 #endif
 
             if (MPI_SUCCESS != (mpi_code = MPI_File_write_at_all(file->f, mpi_off, mpi_bufs_base, size_i,
@@ -2469,8 +2433,8 @@
         } /* end if */
         else if (size_i > 0) {
 #ifdef H5FDmpio_DEBUG
-            if (H5FD_mpio_Debug[(int)'w'])
-                HDfprintf(stdout, "%s: doing MPI independent IO\n", FUNC);
+            if (H5FD_mpio_debug_w_flag)
+                HDfprintf(stdout, "%s: doing MPI independent IO\n", __func__);
 #endif
 
             if (MPI_SUCCESS !=
@@ -2498,8 +2462,8 @@
         fixed_size = FALSE;
 
 #ifdef H5FDmpio_DEBUG
-        if (H5FD_mpio_Debug[(int)'w'])
-            HDfprintf(stdout, "%s: doing MPI independent IO\n", FUNC);
+        if (H5FD_mpio_debug_w_flag)
+            HDfprintf(stdout, "%s: doing MPI independent IO\n", __func__);
 #endif
 
         for (i = 0; i < (int)count; i++) {
@@ -2604,8 +2568,8 @@
     }
 
 #ifdef H5FDmpio_DEBUG
-    if (H5FD_mpio_Debug[(int)'t'])
-        HDfprintf(stdout, "%s: Leaving, proc %d: ret_value = %d\n", FUNC, file->mpi_rank, ret_value);
+    if (H5FD_mpio_debug_t_flag)
+        HDfprintf(stdout, "%s: Leaving, proc %d: ret_value = %d\n", __func__, file->mpi_rank, ret_value);
 #endif
 
     FUNC_LEAVE_NOAPI(ret_value)
@@ -2770,44 +2734,6 @@
 } /* end H5FD__mpio_truncate() */
 
 /*-------------------------------------------------------------------------
-<<<<<<< HEAD
- * Function:    H5FD__mpio_ctl
- *
- * Purpose:     MPIO version of the ctl callback.
- *
- *              The desired operation is specified by the op_code
- *              parameter.
- *
- *              The flags parameter controls management of op_codes that
- *              are unknown to the callback
- *
- *              The input and output parameters allow op_code specific
- *              input and output
- *
- *              At present, the supported op codes are:
- *
- *                  H5FD_CTL__GET_MPI_COMMUNICATOR_OPCODE
- *                  H5FD_CTL__GET_MPI_RANK_OPCODE
- *                  H5FD_CTL__GET_MPI_SIZE_OPCODE
- *
- *              Note that these opcodes must be supported by all VFDs that
- *              support MPI.
- *
- * Return:      Non-negative on success/Negative on failure
- *
- * Programmer:  JRM -- 8/3/21
- *
- *-------------------------------------------------------------------------
- */
-static herr_t
-H5FD__mpio_ctl(H5FD_t *_file, uint64_t op_code, uint64_t flags, const void H5_ATTR_UNUSED *input,
-               void **output)
-{
-    H5FD_mpio_t *file      = (H5FD_mpio_t *)_file;
-    herr_t       ret_value = SUCCEED; /* Return value */
-
-    FUNC_ENTER_NOAPI(FAIL)
-=======
  * Function:    H5FD__mpio_delete
  *
  * Purpose:     Delete a file
@@ -2843,7 +2769,6 @@
     /* Get the MPI rank of this process */
     if (MPI_SUCCESS != (mpi_code = MPI_Comm_rank(comm, &mpi_rank)))
         HMPI_GOTO_ERROR(FAIL, "MPI_Comm_rank failed", mpi_code)
->>>>>>> cc7c0eb9
 
     /* Set up a barrier */
     if (MPI_SUCCESS != (mpi_code = MPI_Barrier(comm)))
@@ -2854,21 +2779,6 @@
         if (MPI_SUCCESS != (mpi_code = MPI_File_delete(filename, info)))
             HMPI_GOTO_ERROR(FAIL, "MPI_File_delete failed", mpi_code)
 
-<<<<<<< HEAD
-    switch (op_code) {
-
-        case H5FD_CTL__GET_MPI_COMMUNICATOR_OPCODE:
-            HDassert(output);
-            HDassert(*output);
-            **((MPI_Comm **)output) = file->comm;
-            break;
-
-        case H5FD_CTL__GET_MPI_RANK_OPCODE:
-            HDassert(output);
-            HDassert(*output);
-            **((int **)output) = file->mpi_rank;
-            break;
-=======
     /* Set up a barrier (don't want processes to run ahead of the delete) */
     if (MPI_SUCCESS != (mpi_code = MPI_Barrier(comm)))
         HMPI_GOTO_ERROR(FAIL, "MPI_Barrier failed", mpi_code)
@@ -2914,7 +2824,24 @@
     herr_t       ret_value = SUCCEED; /* Return value */
 
     FUNC_ENTER_NOAPI(FAIL)
->>>>>>> cc7c0eb9
+
+    /* Sanity checks */
+    HDassert(file);
+    HDassert(H5FD_MPIO == file->pub.driver_id);
+
+    switch (op_code) {
+
+        case H5FD_CTL__GET_MPI_COMMUNICATOR_OPCODE:
+            HDassert(output);
+            HDassert(*output);
+            **((MPI_Comm **)output) = file->comm;
+            break;
+
+        case H5FD_CTL__GET_MPI_RANK_OPCODE:
+            HDassert(output);
+            HDassert(*output);
+            **((int **)output) = file->mpi_rank;
+            break;
 
         case H5FD_CTL__GET_MPI_SIZE_OPCODE:
             HDassert(output);
@@ -2934,41 +2861,5 @@
 
     FUNC_LEAVE_NOAPI(ret_value)
 
-<<<<<<< HEAD
-} /* end H5FD__mpio_ctl() */
-=======
-    switch (op_code) {
-
-        case H5FD_CTL__GET_MPI_COMMUNICATOR_OPCODE:
-            HDassert(output);
-            HDassert(*output);
-            **((MPI_Comm **)output) = file->comm;
-            break;
-
-        case H5FD_CTL__GET_MPI_RANK_OPCODE:
-            HDassert(output);
-            HDassert(*output);
-            **((int **)output) = file->mpi_rank;
-            break;
-
-        case H5FD_CTL__GET_MPI_SIZE_OPCODE:
-            HDassert(output);
-            HDassert(*output);
-            **((int **)output) = file->mpi_size;
-            break;
-
-        default: /* unknown op code */
-            if (flags & H5FD_CTL__FAIL_IF_UNKNOWN_FLAG) {
-
-                HGOTO_ERROR(H5E_VFL, H5E_FCNTL, FAIL, "unknown op_code and fail if unknown")
-            }
-            break;
-    }
-
-done:
-
-    FUNC_LEAVE_NOAPI(ret_value)
->>>>>>> cc7c0eb9
-
 } /* end H5FD__mpio_ctl() */
 #endif /* H5_HAVE_PARALLEL */