/* * * * * * * * * * * * * * * * * * * * * * * * * * * * * * * * * * * * * * *
 * Copyright by The HDF Group.                                               *
 * All rights reserved.                                                      *
 *                                                                           *
 * This file is part of HDF5.  The full HDF5 copyright notice, including     *
 * terms governing use, modification, and redistribution, is contained in    *
 * the COPYING file, which can be found at the root of the source code       *
 * distribution tree, or in https://www.hdfgroup.org/licenses.               *
 * If you do not have access to either file, you may request a copy from     *
 * help@hdfgroup.org.                                                        *
 * * * * * * * * * * * * * * * * * * * * * * * * * * * * * * * * * * * * * * */

/*
 * Programmer:  Robb Matzke
 *              Thursday, July 29, 1999
 *
 * Purpose:     This is the MPI-2 I/O driver.
 *
 */

#include "H5FDdrvr_module.h" /* This source code file is part of the H5FD driver module */

#include "H5private.h"   /* Generic Functions                    */
#include "H5CXprivate.h" /* API Contexts                         */
#include "H5Dprivate.h"  /* Dataset functions                    */
#include "H5Eprivate.h"  /* Error handling                       */
#include "H5Fprivate.h"  /* File access                          */
#include "H5FDprivate.h" /* File drivers                         */
#include "H5FDmpi.h"     /* MPI-based file drivers               */
#include "H5Iprivate.h"  /* IDs                                  */
#include "H5MMprivate.h" /* Memory management                    */
#include "H5Pprivate.h"  /* Property lists                       */

#ifdef H5_HAVE_PARALLEL

/*
 * The driver identification number, initialized at runtime if H5_HAVE_PARALLEL
 * is defined. This allows applications to still have the H5FD_MPIO
 * "constants" in their source code.
 */
static hid_t H5FD_MPIO_g = 0;

/* Whether to allow collective I/O operations */
/* (Can be changed by setting "HDF5_MPI_OPT_TYPES" environment variable to '0' or '1') */
hbool_t H5FD_mpi_opt_types_g = TRUE;

/* Whether the driver initialized MPI on its own */
static hbool_t H5FD_mpi_self_initialized = FALSE;

/*
 * The view is set to this value
 */
static char H5FD_mpi_native_g[] = "native";

/*
 * The description of a file belonging to this driver.
 * The EOF value is only used just after the file is opened in order for the
 * library to determine whether the file is empty, truncated, or okay. The MPIO
 * driver doesn't bother to keep it updated since it's an expensive operation.
 */
typedef struct H5FD_mpio_t {
    H5FD_t   pub;                    /* Public stuff, must be first                  */
    MPI_File f;                      /* MPIO file handle                             */
    MPI_Comm comm;                   /* MPI Communicator                             */
    MPI_Info info;                   /* MPI info object                              */
    int      mpi_rank;               /* This process's rank                          */
    int      mpi_size;               /* Total number of processes                    */
    haddr_t  eof;                    /* End-of-file marker                           */
    haddr_t  eoa;                    /* End-of-address marker                        */
    haddr_t  last_eoa;               /* Last known end-of-address marker             */
    haddr_t  local_eof;              /* Local end-of-file address for each process   */
    hbool_t  mpi_file_sync_required; /* Whether the ROMIO driver requires MPI_File_sync after write */
} H5FD_mpio_t;

/* Private Prototypes */

/* Callbacks */
static herr_t  H5FD__mpio_term(void);
static H5FD_t *H5FD__mpio_open(const char *name, unsigned flags, hid_t fapl_id, haddr_t maxaddr);
static herr_t  H5FD__mpio_close(H5FD_t *_file);
static herr_t  H5FD__mpio_query(const H5FD_t *_f1, unsigned long *flags);
static haddr_t H5FD__mpio_get_eoa(const H5FD_t *_file, H5FD_mem_t type);
static herr_t  H5FD__mpio_set_eoa(H5FD_t *_file, H5FD_mem_t type, haddr_t addr);
static haddr_t H5FD__mpio_get_eof(const H5FD_t *_file, H5FD_mem_t type);
static herr_t  H5FD__mpio_get_handle(H5FD_t *_file, hid_t fapl, void **file_handle);
static herr_t  H5FD__mpio_read(H5FD_t *_file, H5FD_mem_t type, hid_t dxpl_id, haddr_t addr, size_t size,
                               void *buf);
static herr_t  H5FD__mpio_write(H5FD_t *_file, H5FD_mem_t type, hid_t dxpl_id, haddr_t addr, size_t size,
                                const void *buf);
static herr_t  H5FD__mpio_read_vector(H5FD_t *_file, hid_t H5_ATTR_UNUSED dxpl_id, uint32_t count,
                                      H5FD_mem_t types[], haddr_t addrs[], size_t sizes[], void *bufs[]);
static herr_t  H5FD__mpio_write_vector(H5FD_t *_file, hid_t H5_ATTR_UNUSED dxpl_id, uint32_t count,
                                       H5FD_mem_t types[], haddr_t addrs[], size_t sizes[],
                                       const void *bufs[]);
static herr_t  H5FD__mpio_flush(H5FD_t *_file, hid_t dxpl_id, hbool_t closing);
static herr_t  H5FD__mpio_truncate(H5FD_t *_file, hid_t dxpl_id, hbool_t closing);
static herr_t  H5FD__mpio_delete(const char *filename, hid_t fapl_id);
static herr_t  H5FD__mpio_ctl(H5FD_t *_file, uint64_t op_code, uint64_t flags, const void *input,
                              void **output);

/* Other functions */
static herr_t H5FD__mpio_vector_build_types(
    uint32_t count, H5FD_mem_t types[], haddr_t addrs[], size_t sizes[], H5_flexible_const_ptr_t bufs[],
    haddr_t *s_addrs[], size_t *s_sizes[], H5_flexible_const_ptr_t *s_bufs[], hbool_t *vector_was_sorted,
    MPI_Offset *mpi_off, H5_flexible_const_ptr_t *mpi_bufs_base, int *size_i, MPI_Datatype *buf_type,
    hbool_t *buf_type_created, MPI_Datatype *file_type, hbool_t *file_type_created, char *unused);

/* The MPIO file driver information */
static const H5FD_class_t H5FD_mpio_g = {
    H5FD_CLASS_VERSION,      /* struct version        */
    H5_VFD_MPIO,             /* value                 */
    "mpio",                  /* name                  */
    HADDR_MAX,               /* maxaddr               */
    H5F_CLOSE_SEMI,          /* fc_degree             */
    H5FD__mpio_term,         /* terminate             */
    NULL,                    /* sb_size               */
    NULL,                    /* sb_encode             */
    NULL,                    /* sb_decode             */
    0,                       /* fapl_size             */
    NULL,                    /* fapl_get              */
    NULL,                    /* fapl_copy             */
    NULL,                    /* fapl_free             */
    0,                       /* dxpl_size             */
    NULL,                    /* dxpl_copy             */
    NULL,                    /* dxpl_free             */
    H5FD__mpio_open,         /* open                  */
    H5FD__mpio_close,        /* close                 */
    NULL,                    /* cmp                   */
    H5FD__mpio_query,        /* query                 */
    NULL,                    /* get_type_map          */
    NULL,                    /* alloc                 */
    NULL,                    /* free                  */
    H5FD__mpio_get_eoa,      /* get_eoa               */
    H5FD__mpio_set_eoa,      /* set_eoa               */
    H5FD__mpio_get_eof,      /* get_eof               */
    H5FD__mpio_get_handle,   /* get_handle            */
    H5FD__mpio_read,         /* read                  */
    H5FD__mpio_write,        /* write                 */
    H5FD__mpio_read_vector,  /* read_vector           */
    H5FD__mpio_write_vector, /* write_vector          */
    NULL,                    /* read_selection        */
    NULL,                    /* write_selection       */
    H5FD__mpio_flush,        /* flush                 */
    H5FD__mpio_truncate,     /* truncate              */
    NULL,                    /* lock                  */
    NULL,                    /* unlock                */
    H5FD__mpio_delete,       /* del                   */
    H5FD__mpio_ctl,          /* ctl                   */
    H5FD_FLMAP_DICHOTOMY     /* fl_map                */
};

#ifdef H5FDmpio_DEBUG
/* Flags to control debug actions in the MPI-IO VFD.
 * (Meant to be indexed by characters)
 *
 * These flags can be set with either (or both) the environment variable
 *      "H5FD_mpio_Debug" set to a string containing one or more characters
 *      (flags) or by setting them as a string value for the
 *      "H5F_mpio_debug_key" MPI Info key.
 *
 * Supported characters in 'H5FD_mpio_Debug' string:
 *      't' trace function entry and exit
 *      'r' show read offset and size
 *      'w' show write offset and size
 *      '0'-'9' only show output from a single MPI rank (ranks 0-9 supported)
 */
static int H5FD_mpio_debug_flags_s[256];
static int H5FD_mpio_debug_rank_s = -1;

/* Indicate if this rank should output tracing info */
#define H5FD_MPIO_TRACE_THIS_RANK(file)                                                                      \
    (H5FD_mpio_debug_rank_s < 0 || H5FD_mpio_debug_rank_s == (file)->mpi_rank)
#endif

#ifdef H5FDmpio_DEBUG

/*---------------------------------------------------------------------------
 * Function:    H5FD__mpio_parse_debug_str
 *
 * Purpose:     Parse a string for debugging flags
 *
 * Returns:     N/A
 *
 * Programmer:  Quincey Koziol
 *              Wednesday, Aug 12, 2020
 *
 *---------------------------------------------------------------------------
 */
static void
H5FD__mpio_parse_debug_str(const char *s)
{
    FUNC_ENTER_PACKAGE_NOERR

    /* Sanity check */
    assert(s);

    /* Set debug mask */
    while (*s) {
        if ((int)(*s) >= (int)'0' && (int)(*s) <= (int)'9')
            H5FD_mpio_debug_rank_s = ((int)*s) - (int)'0';
        else
            H5FD_mpio_debug_flags_s[(int)*s]++;
        s++;
    } /* end while */

    FUNC_LEAVE_NOAPI_VOID
} /* end H5FD__mpio_parse_debug_str() */

/*---------------------------------------------------------------------------
 * Function:    H5FD__mem_t_to_str
 *
 * Purpose:     Returns a string representing the enum value in an H5FD_mem_t
 *              enum
 *
 * Returns:     H5FD_mem_t enum value string
 *
 *---------------------------------------------------------------------------
 */
static const char *
H5FD__mem_t_to_str(H5FD_mem_t mem_type)
{
    switch (mem_type) {
        case H5FD_MEM_NOLIST:
            return "H5FD_MEM_NOLIST";
        case H5FD_MEM_DEFAULT:
            return "H5FD_MEM_DEFAULT";
        case H5FD_MEM_SUPER:
            return "H5FD_MEM_SUPER";
        case H5FD_MEM_BTREE:
            return "H5FD_MEM_BTREE";
        case H5FD_MEM_DRAW:
            return "H5FD_MEM_DRAW";
        case H5FD_MEM_GHEAP:
            return "H5FD_MEM_GHEAP";
        case H5FD_MEM_LHEAP:
            return "H5FD_MEM_LHEAP";
        case H5FD_MEM_OHDR:
            return "H5FD_MEM_OHDR";
        default:
            return "(Unknown)";
    }
}
#endif /* H5FDmpio_DEBUG */

/*-------------------------------------------------------------------------
 * Function:    H5FD_mpio_init
 *
 * Purpose:     Initialize this driver by registering the driver with the
 *              library.
 *
 * Return:      Success:    The driver ID for the mpio driver
 *              Failure:    H5I_INVALID_HID
 *
 * Programmer:  Robb Matzke
 *              Thursday, August 5, 1999
 *
 *-------------------------------------------------------------------------
 */
hid_t
H5FD_mpio_init(void)
{
    static int H5FD_mpio_Debug_inited = 0;
    char      *env                    = NULL;
    hid_t      ret_value              = H5I_INVALID_HID; /* Return value */

    FUNC_ENTER_NOAPI(H5I_INVALID_HID)

    /* Register the MPI-IO VFD, if it isn't already */
    if (H5I_VFL != H5I_get_type(H5FD_MPIO_g)) {
        H5FD_MPIO_g = H5FD_register((const H5FD_class_t *)&H5FD_mpio_g, sizeof(H5FD_class_t), FALSE);

        /* Check if MPI driver has been loaded dynamically */
        env = HDgetenv(HDF5_DRIVER);
        if (env && !HDstrcmp(env, "mpio")) {
            int mpi_initialized = 0;

            /* Initialize MPI if not already initialized */
            if (MPI_SUCCESS != MPI_Initialized(&mpi_initialized))
                HGOTO_ERROR(H5E_VFL, H5E_UNINITIALIZED, H5I_INVALID_HID, "can't check if MPI is initialized")
            if (!mpi_initialized) {
                if (MPI_SUCCESS != MPI_Init(NULL, NULL))
                    HGOTO_ERROR(H5E_VFL, H5E_CANTINIT, H5I_INVALID_HID, "can't initialize MPI")
                H5FD_mpi_self_initialized = TRUE;
            }
        }
    }

    if (!H5FD_mpio_Debug_inited) {
        const char *s; /* String for environment variables */

        /* Allow MPI buf-and-file-type optimizations? */
        s = HDgetenv("HDF5_MPI_OPT_TYPES");
        if (s && HDisdigit(*s))
            H5FD_mpi_opt_types_g = (0 == HDstrtol(s, NULL, 0)) ? FALSE : TRUE;

#ifdef H5FDmpio_DEBUG
        /* Clear the flag buffer */
        HDmemset(H5FD_mpio_debug_flags_s, 0, sizeof(H5FD_mpio_debug_flags_s));

        /* Retrieve MPI-IO debugging environment variable */
        s = HDgetenv("H5FD_mpio_Debug");
        if (s)
            H5FD__mpio_parse_debug_str(s);
#endif /* H5FDmpio_DEBUG */

        H5FD_mpio_Debug_inited++;
    } /* end if */

    /* Set return value */
    ret_value = H5FD_MPIO_g;

done:
    FUNC_LEAVE_NOAPI(ret_value)
} /* end H5FD_mpio_init() */

/*---------------------------------------------------------------------------
 * Function:    H5FD__mpio_term
 *
 * Purpose:     Shut down the VFD
 *
 * Returns:     Non-negative on success or negative on failure
 *
 * Programmer:  Quincey Koziol
 *              Friday, Jan 30, 2004
 *
 *---------------------------------------------------------------------------
 */
static herr_t
H5FD__mpio_term(void)
{
    FUNC_ENTER_PACKAGE_NOERR

    /* Terminate MPI if the driver initialized it */
    if (H5FD_mpi_self_initialized) {
        int mpi_finalized = 0;

        MPI_Finalized(&mpi_finalized);
        if (!mpi_finalized)
            MPI_Finalize();

        H5FD_mpi_self_initialized = FALSE;
    }

    /* Reset VFL ID */
    H5FD_MPIO_g = 0;

    FUNC_LEAVE_NOAPI(SUCCEED)
} /* end H5FD__mpio_term() */

/*-------------------------------------------------------------------------
 * Function:    H5Pset_fapl_mpio
 *
 * Purpose:     Store the user supplied MPIO communicator comm and info in
 *              the file access property list FAPL_ID which can then be used
 *              to create and/or open the file.  This function is available
 *              only in the parallel HDF5 library and is not collective.
 *
 *              comm is the MPI communicator to be used for file open as
 *              defined in MPI_FILE_OPEN of MPI-2. This function makes a
 *              duplicate of comm. Any modification to comm after this function
 *              call returns has no effect on the access property list.
 *
 *              info is the MPI Info object to be used for file open as
 *              defined in MPI_FILE_OPEN of MPI-2. This function makes a
 *              duplicate of info. Any modification to info after this
 *              function call returns has no effect on the access property
 *              list.
 *
 *              If fapl_id has previously set comm and info values, they
 *              will be replaced and the old communicator and Info object
 *              are freed.
 *
 * Return:      Success:    Non-negative
 *              Failure:    Negative
 *
 * Programmer:  Albert Cheng
 *              Feb 3, 1998
 *
 *-------------------------------------------------------------------------
 */
herr_t
H5Pset_fapl_mpio(hid_t fapl_id, MPI_Comm comm, MPI_Info info)
{
    H5P_genplist_t *plist; /* Property list pointer */
    herr_t          ret_value;

    FUNC_ENTER_API(FAIL)
    H5TRACE3("e", "iMcMi", fapl_id, comm, info);

    /* Check arguments */
    if (fapl_id == H5P_DEFAULT)
        HGOTO_ERROR(H5E_PLIST, H5E_BADVALUE, FAIL, "can't set values in default property list")
    if (NULL == (plist = H5P_object_verify(fapl_id, H5P_FILE_ACCESS)))
        HGOTO_ERROR(H5E_PLIST, H5E_BADTYPE, FAIL, "not a file access list")
    if (MPI_COMM_NULL == comm)
        HGOTO_ERROR(H5E_PLIST, H5E_BADTYPE, FAIL, "MPI_COMM_NULL is not a valid communicator")

    /* Set the MPI communicator and info object */
    if (H5P_set(plist, H5F_ACS_MPI_PARAMS_COMM_NAME, &comm) < 0)
        HGOTO_ERROR(H5E_PLIST, H5E_CANTSET, FAIL, "can't set MPI communicator")
    if (H5P_set(plist, H5F_ACS_MPI_PARAMS_INFO_NAME, &info) < 0)
        HGOTO_ERROR(H5E_PLIST, H5E_CANTSET, FAIL, "can't set MPI info object")

    /* duplication is done during driver setting. */
    ret_value = H5P_set_driver(plist, H5FD_MPIO, NULL, NULL);

done:
    FUNC_LEAVE_API(ret_value)
} /* H5Pset_fapl_mpio() */

/*-------------------------------------------------------------------------
 * Function:    H5Pget_fapl_mpio
 *
 * Purpose:     If the file access property list is set to the H5FD_MPIO
 *              driver then this function returns duplicates of the MPI
 *              communicator and Info object stored through the comm and
 *              info pointers.  It is the responsibility of the application
 *              to free the returned communicator and Info object.
 *
 * Return:      Success:    Non-negative with the communicator and
 *                          Info object returned through the comm and
 *                          info arguments if non-null. Since they are
 *                          duplicates of the stored objects, future
 *                          modifications to the access property list do
 *                          not affect them and it is the responsibility
 *                          of the application to free them.
 *              Failure:    Negative
 *
 * Programmer:  Robb Matzke
 *              Thursday, February 26, 1998
 *
 *-------------------------------------------------------------------------
 */
herr_t
H5Pget_fapl_mpio(hid_t fapl_id, MPI_Comm *comm /*out*/, MPI_Info *info /*out*/)
{
    H5P_genplist_t *plist;               /* Property list pointer */
    herr_t          ret_value = SUCCEED; /* Return value */

    FUNC_ENTER_API(FAIL)
    H5TRACE3("e", "ixx", fapl_id, comm, info);

    /* Set comm and info in case we have problems */
    if (comm)
        *comm = MPI_COMM_NULL;
    if (info)
        *info = MPI_INFO_NULL;

    /* Check arguments */
    if (NULL == (plist = H5P_object_verify(fapl_id, H5P_FILE_ACCESS)))
        HGOTO_ERROR(H5E_PLIST, H5E_BADTYPE, FAIL, "not a file access list")
    if (H5FD_MPIO != H5P_peek_driver(plist))
        HGOTO_ERROR(H5E_PLIST, H5E_BADVALUE, FAIL, "VFL driver is not MPI-I/O")

    /* Get the MPI communicator and info object */
    if (comm)
        if (H5P_get(plist, H5F_ACS_MPI_PARAMS_COMM_NAME, comm) < 0)
            HGOTO_ERROR(H5E_PLIST, H5E_CANTGET, FAIL, "can't get MPI communicator")
    if (info)
        if (H5P_get(plist, H5F_ACS_MPI_PARAMS_INFO_NAME, info) < 0)
            HGOTO_ERROR(H5E_PLIST, H5E_CANTGET, FAIL, "can't get MPI info object")

done:
    /* Clean up anything duplicated on errors. The free calls will set
     * the output values to MPI_COMM|INFO_NULL.
     */
    if (ret_value != SUCCEED) {
        if (comm)
            if (H5_mpi_comm_free(comm) < 0)
                HDONE_ERROR(H5E_PLIST, H5E_CANTFREE, FAIL, "unable to free MPI communicator")
        if (info)
            if (H5_mpi_info_free(info) < 0)
                HDONE_ERROR(H5E_PLIST, H5E_CANTFREE, FAIL, "unable to free MPI info object")
    }

    FUNC_LEAVE_API(ret_value)
} /* end H5Pget_fapl_mpio() */

/*-------------------------------------------------------------------------
 * Function:    H5Pset_dxpl_mpio
 *
 * Purpose:     Set the data transfer property list DXPL_ID to use transfer
 *              mode XFER_MODE. The property list can then be used to control
 *              the I/O transfer mode during data I/O operations. The valid
 *              transfer modes are:
 *
 *              H5FD_MPIO_INDEPENDENT:
 *                  Use independent I/O access (the default).
 *
 *              H5FD_MPIO_COLLECTIVE:
 *                  Use collective I/O access.
 *
 * Return:      Success:    Non-negative
 *              Failure:    Negative
 *
 * Programmer:  Albert Cheng
 *              April 2, 1998
 *
 *-------------------------------------------------------------------------
 */
herr_t
H5Pset_dxpl_mpio(hid_t dxpl_id, H5FD_mpio_xfer_t xfer_mode)
{
    H5P_genplist_t *plist;               /* Property list pointer */
    herr_t          ret_value = SUCCEED; /* Return value */

    FUNC_ENTER_API(FAIL)
    H5TRACE2("e", "iDt", dxpl_id, xfer_mode);

    /* Check arguments */
    if (dxpl_id == H5P_DEFAULT)
        HGOTO_ERROR(H5E_PLIST, H5E_BADVALUE, FAIL, "can't set values in default property list")
    if (NULL == (plist = H5P_object_verify(dxpl_id, H5P_DATASET_XFER)))
        HGOTO_ERROR(H5E_PLIST, H5E_BADTYPE, FAIL, "not a dxpl")
    if (H5FD_MPIO_INDEPENDENT != xfer_mode && H5FD_MPIO_COLLECTIVE != xfer_mode)
        HGOTO_ERROR(H5E_ARGS, H5E_BADVALUE, FAIL, "incorrect xfer_mode")

    /* Set the transfer mode */
    if (H5P_set(plist, H5D_XFER_IO_XFER_MODE_NAME, &xfer_mode) < 0)
        HGOTO_ERROR(H5E_PLIST, H5E_CANTSET, FAIL, "unable to set value")

done:
    FUNC_LEAVE_API(ret_value)
} /* end H5Pset_dxpl_mpio() */

/*-------------------------------------------------------------------------
 * Function:    H5Pget_dxpl_mpio
 *
 * Purpose:     Queries the transfer mode current set in the data transfer
 *              property list DXPL_ID. This is not collective.
 *
 * Return:      Success:    Non-negative, with the transfer mode returned
 *                          through the XFER_MODE argument if it is
 *                          non-null.
 *              Failure:    Negative
 *
 * Programmer:  Albert Cheng
 *              April 2, 1998
 *
 *-------------------------------------------------------------------------
 */
herr_t
H5Pget_dxpl_mpio(hid_t dxpl_id, H5FD_mpio_xfer_t *xfer_mode /*out*/)
{
    H5P_genplist_t *plist;               /* Property list pointer */
    herr_t          ret_value = SUCCEED; /* Return value */

    FUNC_ENTER_API(FAIL)
    H5TRACE2("e", "ix", dxpl_id, xfer_mode);

    /* Check arguments */
    if (NULL == (plist = H5P_object_verify(dxpl_id, H5P_DATASET_XFER)))
        HGOTO_ERROR(H5E_PLIST, H5E_BADTYPE, FAIL, "not a dxpl")

    /* Get the transfer mode */
    if (xfer_mode)
        if (H5P_get(plist, H5D_XFER_IO_XFER_MODE_NAME, xfer_mode) < 0)
            HGOTO_ERROR(H5E_PLIST, H5E_CANTSET, FAIL, "unable to get value")

done:
    FUNC_LEAVE_API(ret_value)
} /* end H5Pget_dxpl_mpio() */

/*-------------------------------------------------------------------------
 * Function:    H5Pset_dxpl_mpio_collective_opt
 *
 * Purpose:     To set a flag to choose linked chunk I/O or multi-chunk I/O
 *              without involving decision-making inside HDF5
 *
 * Note:        The library will do linked chunk I/O or multi-chunk I/O without
 *              involving communications for decision-making process.
 *              The library won't behave as it asks for only when we find
 *              that the low-level MPI-IO package doesn't support this.
 *
 * Return:      Success:    Non-negative
 *              Failure:    Negative
 *
 * Programmer:  Kent Yang
 *
 *-------------------------------------------------------------------------
 */
herr_t
H5Pset_dxpl_mpio_collective_opt(hid_t dxpl_id, H5FD_mpio_collective_opt_t opt_mode)
{
    H5P_genplist_t *plist;               /* Property list pointer */
    herr_t          ret_value = SUCCEED; /* Return value */

    FUNC_ENTER_API(FAIL)
    H5TRACE2("e", "iDc", dxpl_id, opt_mode);

    /* Check arguments */
    if (dxpl_id == H5P_DEFAULT)
        HGOTO_ERROR(H5E_PLIST, H5E_BADVALUE, FAIL, "can't set values in default property list")
    if (NULL == (plist = H5P_object_verify(dxpl_id, H5P_DATASET_XFER)))
        HGOTO_ERROR(H5E_PLIST, H5E_BADTYPE, FAIL, "not a dxpl")

    /* Set the transfer mode */
    if (H5P_set(plist, H5D_XFER_MPIO_COLLECTIVE_OPT_NAME, &opt_mode) < 0)
        HGOTO_ERROR(H5E_PLIST, H5E_CANTSET, FAIL, "unable to set value")

done:
    FUNC_LEAVE_API(ret_value)
} /* end H5Pset_dxpl_mpio_collective_opt() */

/*-------------------------------------------------------------------------
 * Function:    H5Pset_dxpl_mpio_chunk_opt
 *
 * Purpose:     To set a flag to choose linked chunk I/O or multi-chunk I/O
 *              without involving decision-making inside HDF5
 *
 * Note:        The library will do linked chunk I/O or multi-chunk I/O without
 *              involving communications for decision-making process.
 *              The library won't behave as it asks for only when we find
 *              that the low-level MPI-IO package doesn't support this.
 *
 * Return:      Success:    Non-negative
 *              Failure:    Negative
 *
 * Programmer:  Kent Yang
 *
 *-------------------------------------------------------------------------
 */
herr_t
H5Pset_dxpl_mpio_chunk_opt(hid_t dxpl_id, H5FD_mpio_chunk_opt_t opt_mode)
{
    H5P_genplist_t *plist;               /* Property list pointer */
    herr_t          ret_value = SUCCEED; /* Return value */

    FUNC_ENTER_API(FAIL)
    H5TRACE2("e", "iDh", dxpl_id, opt_mode);

    /* Check arguments */
    if (dxpl_id == H5P_DEFAULT)
        HGOTO_ERROR(H5E_PLIST, H5E_BADVALUE, FAIL, "can't set values in default property list")
    if (NULL == (plist = H5P_object_verify(dxpl_id, H5P_DATASET_XFER)))
        HGOTO_ERROR(H5E_PLIST, H5E_BADTYPE, FAIL, "not a dxpl")

    /* Set the transfer mode */
    if (H5P_set(plist, H5D_XFER_MPIO_CHUNK_OPT_HARD_NAME, &opt_mode) < 0)
        HGOTO_ERROR(H5E_PLIST, H5E_CANTSET, FAIL, "unable to set value")

done:
    FUNC_LEAVE_API(ret_value)
} /* end H5Pset_dxpl_mpio_chunk_opt() */

/*-------------------------------------------------------------------------
 * Function:    H5Pset_dxpl_mpio_chunk_opt_num
 *
 * Purpose:     To set a threshold for doing linked chunk IO
 *
 * Note:        If the number is greater than the threshold set by the user,
 *              the library will do linked chunk I/O; otherwise, I/O will be
 *              done for every chunk.
 *
 * Return:      Success:    Non-negative
 *              Failure:    Negative
 *
 * Programmer:  Kent Yang
 *
 *-------------------------------------------------------------------------
 */
herr_t
H5Pset_dxpl_mpio_chunk_opt_num(hid_t dxpl_id, unsigned num_chunk_per_proc)
{
    H5P_genplist_t *plist;               /* Property list pointer */
    herr_t          ret_value = SUCCEED; /* Return value */

    FUNC_ENTER_API(FAIL)
    H5TRACE2("e", "iIu", dxpl_id, num_chunk_per_proc);

    /* Check arguments */
    if (dxpl_id == H5P_DEFAULT)
        HGOTO_ERROR(H5E_PLIST, H5E_BADVALUE, FAIL, "can't set values in default property list")
    if (NULL == (plist = H5P_object_verify(dxpl_id, H5P_DATASET_XFER)))
        HGOTO_ERROR(H5E_PLIST, H5E_BADTYPE, FAIL, "not a dxpl")

    /* Set the transfer mode */
    if (H5P_set(plist, H5D_XFER_MPIO_CHUNK_OPT_NUM_NAME, &num_chunk_per_proc) < 0)
        HGOTO_ERROR(H5E_PLIST, H5E_CANTSET, FAIL, "unable to set value")

done:
    FUNC_LEAVE_API(ret_value)
} /* end H5Pset_dxpl_mpio_chunk_opt_num() */

/*-------------------------------------------------------------------------
 * Function:    H5Pset_dxpl_mpio_chunk_opt_ratio
 *
 * Purpose:     To set a threshold for doing collective I/O for each chunk
 *
 * Note:        The library will calculate the percentage of the number of
 *              process holding selections at each chunk. If that percentage
 *              of number of process in the individual chunk is greater than
 *              the threshold set by the user, the library will do collective
 *              chunk I/O for this chunk; otherwise, independent I/O will be
 *              done for this chunk.
 *
 * Return:      Success:    Non-negative
 *              Failure:    Negative
 *
 * Programmer:  Kent Yang
 *
 *-------------------------------------------------------------------------
 */
herr_t
H5Pset_dxpl_mpio_chunk_opt_ratio(hid_t dxpl_id, unsigned percent_num_proc_per_chunk)
{
    H5P_genplist_t *plist;               /* Property list pointer */
    herr_t          ret_value = SUCCEED; /* Return value */

    FUNC_ENTER_API(FAIL)
    H5TRACE2("e", "iIu", dxpl_id, percent_num_proc_per_chunk);

    /* Check arguments */
    if (dxpl_id == H5P_DEFAULT)
        HGOTO_ERROR(H5E_PLIST, H5E_BADVALUE, FAIL, "can't set values in default property list")
    if (NULL == (plist = H5P_object_verify(dxpl_id, H5P_DATASET_XFER)))
        HGOTO_ERROR(H5E_PLIST, H5E_BADTYPE, FAIL, "not a dxpl")

    /* Set the transfer mode */
    if (H5P_set(plist, H5D_XFER_MPIO_CHUNK_OPT_RATIO_NAME, &percent_num_proc_per_chunk) < 0)
        HGOTO_ERROR(H5E_PLIST, H5E_CANTSET, FAIL, "unable to set value")

done:
    FUNC_LEAVE_API(ret_value)
} /* end H5Pset_dxpl_mpio_chunk_opt_ratio() */

/*-------------------------------------------------------------------------
 * Function:    H5FD_set_mpio_atomicity
 *
 * Purpose:     Sets the atomicity mode
 *
 * Return:      SUCCEED/FAIL
 *
 * Programmer:  Mohamad Chaarawi
 *              Feb 14, 2012
 *
 *-------------------------------------------------------------------------
 */
herr_t
H5FD_set_mpio_atomicity(H5FD_t *_file, hbool_t flag)
{
    H5FD_mpio_t *file = (H5FD_mpio_t *)_file;
#ifdef H5FDmpio_DEBUG
    hbool_t H5FD_mpio_debug_t_flag = (H5FD_mpio_debug_flags_s[(int)'t'] && H5FD_MPIO_TRACE_THIS_RANK(file));
#endif
    int    mpi_code; /* MPI return code */
    herr_t ret_value = SUCCEED;

    FUNC_ENTER_NOAPI_NOINIT

#ifdef H5FDmpio_DEBUG
    if (H5FD_mpio_debug_t_flag)
        HDfprintf(stderr, "%s: (%d) Entering\n", __func__, file->mpi_rank);
#endif

    /* set atomicity value */
    if (MPI_SUCCESS != (mpi_code = MPI_File_set_atomicity(file->f, (int)(flag != FALSE))))
        HMPI_GOTO_ERROR(FAIL, "MPI_File_set_atomicity", mpi_code)

done:
#ifdef H5FDmpio_DEBUG
    if (H5FD_mpio_debug_t_flag)
        HDfprintf(stderr, "%s: (%d) Leaving\n", __func__, file->mpi_rank);
#endif

    FUNC_LEAVE_NOAPI(ret_value)
} /* end H5FD_set_mpio_atomicity() */

/*-------------------------------------------------------------------------
 * Function:    H5FD_get_mpio_atomicity
 *
 * Purpose:     Returns the atomicity mode
 *
 * Return:      SUCCEED/FAIL
 *
 * Programmer:  Mohamad Chaarawi
 *              Feb 14, 2012
 *
 *-------------------------------------------------------------------------
 */
herr_t
H5FD_get_mpio_atomicity(H5FD_t *_file, hbool_t *flag)
{
    H5FD_mpio_t *file = (H5FD_mpio_t *)_file;
    int          temp_flag;
#ifdef H5FDmpio_DEBUG
    hbool_t H5FD_mpio_debug_t_flag = (H5FD_mpio_debug_flags_s[(int)'t'] && H5FD_MPIO_TRACE_THIS_RANK(file));
#endif
    int    mpi_code; /* MPI return code */
    herr_t ret_value = SUCCEED;

    FUNC_ENTER_NOAPI_NOINIT

#ifdef H5FDmpio_DEBUG
    if (H5FD_mpio_debug_t_flag)
        HDfprintf(stderr, "%s: (%d) Entering\n", __func__, file->mpi_rank);
#endif

    /* Get atomicity value */
    if (MPI_SUCCESS != (mpi_code = MPI_File_get_atomicity(file->f, &temp_flag)))
        HMPI_GOTO_ERROR(FAIL, "MPI_File_get_atomicity", mpi_code)

    if (0 != temp_flag)
        *flag = TRUE;
    else
        *flag = FALSE;

done:
#ifdef H5FDmpio_DEBUG
    if (H5FD_mpio_debug_t_flag)
        HDfprintf(stderr, "%s: (%d) Leaving\n", __func__, file->mpi_rank);
#endif

    FUNC_LEAVE_NOAPI(ret_value)
} /* end H5FD_get_mpio_atomicity() */

/*-------------------------------------------------------------------------
 * Function:    H5FD__mpio_open
 *
 * Purpose:     Opens a file with name NAME.  The FLAGS are a bit field with
 *              purpose similar to the second argument of open(2) and which
 *              are defined in H5Fpublic.h. The file access property list
 *              FAPL_ID contains the properties driver properties and MAXADDR
 *              is the largest address which this file will be expected to
 *              access.  This is collective.
 *
 * Return:      Success:    A new file pointer
 *              Failure:    NULL
 *
 * Programmer:  Robert Kim Yates
 *              January 30, 1998
 *
 *-------------------------------------------------------------------------
 */
static H5FD_t *
H5FD__mpio_open(const char *name, unsigned flags, hid_t fapl_id, haddr_t H5_ATTR_UNUSED maxaddr)
{
    H5FD_mpio_t    *file = NULL;          /* VFD File struct for new file */
    H5P_genplist_t *plist;                /* Property list pointer */
    MPI_Comm        comm = MPI_COMM_NULL; /* MPI Communicator, from plist */
    MPI_Info        info = MPI_INFO_NULL; /* MPI Info, from plist */
    MPI_Info        info_used;            /* MPI Info returned from MPI_File_open */
    MPI_File        fh;                   /* MPI file handle */
    hbool_t         file_opened = FALSE;  /* Flag to indicate that the file was successfully opened */
    int             mpi_amode;            /* MPI file access flags */
    int             mpi_rank = INT_MAX;   /* MPI rank of this process */
    int             mpi_size;             /* Total number of MPI processes */
    MPI_Offset      file_size;            /* File size (of existing files) */
#ifdef H5FDmpio_DEBUG
    hbool_t H5FD_mpio_debug_t_flag = FALSE;
#endif
    int     mpi_code;         /* MPI return code */
    H5FD_t *ret_value = NULL; /* Return value */

    FUNC_ENTER_PACKAGE

    /* Get a pointer to the fapl */
    if (NULL == (plist = H5P_object_verify(fapl_id, H5P_FILE_ACCESS)))
        HGOTO_ERROR(H5E_ARGS, H5E_BADTYPE, NULL, "not a file access property list")

    if (H5FD_mpi_self_initialized) {
        comm = MPI_COMM_WORLD;
    }
    else {
        /* Get the MPI communicator and info object from the property list */
        if (H5P_get(plist, H5F_ACS_MPI_PARAMS_COMM_NAME, &comm) < 0)
            HGOTO_ERROR(H5E_VFL, H5E_CANTGET, NULL, "can't get MPI communicator")
        if (H5P_get(plist, H5F_ACS_MPI_PARAMS_INFO_NAME, &info) < 0)
            HGOTO_ERROR(H5E_VFL, H5E_CANTGET, NULL, "can't get MPI info object")
    }

    /* Get the MPI rank of this process and the total number of processes */
    if (MPI_SUCCESS != (mpi_code = MPI_Comm_rank(comm, &mpi_rank)))
        HMPI_GOTO_ERROR(NULL, "MPI_Comm_rank failed", mpi_code)
    if (MPI_SUCCESS != (mpi_code = MPI_Comm_size(comm, &mpi_size)))
        HMPI_GOTO_ERROR(NULL, "MPI_Comm_size failed", mpi_code)

#ifdef H5FDmpio_DEBUG
    H5FD_mpio_debug_t_flag = (H5FD_mpio_debug_flags_s[(int)'t'] &&
                              (H5FD_mpio_debug_rank_s < 0 || H5FD_mpio_debug_rank_s == mpi_rank));
    if (H5FD_mpio_debug_t_flag)
        HDfprintf(stderr, "%s: (%d) Entering - name = \"%s\", flags = 0x%x, fapl_id = %d, maxaddr = %lu\n",
                  __func__, mpi_rank, name, flags, (int)fapl_id, (unsigned long)maxaddr);
#endif

    /* Convert HDF5 flags to MPI-IO flags */
    /* Some combinations are illegal; let MPI-IO figure it out */
    mpi_amode = (flags & H5F_ACC_RDWR) ? MPI_MODE_RDWR : MPI_MODE_RDONLY;
    if (flags & H5F_ACC_CREAT)
        mpi_amode |= MPI_MODE_CREATE;
    if (flags & H5F_ACC_EXCL)
        mpi_amode |= MPI_MODE_EXCL;

#ifdef H5FDmpio_DEBUG
    /* Check for debug commands in the info parameter */
    if (MPI_INFO_NULL != info) {
        char debug_str[128];
        int  flag;

        MPI_Info_get(info, H5F_MPIO_DEBUG_KEY, sizeof(debug_str) - 1, debug_str, &flag);
        if (flag)
            H5FD__mpio_parse_debug_str(debug_str);
    } /* end if */
#endif

    if (MPI_SUCCESS != (mpi_code = MPI_File_open(comm, name, mpi_amode, info, &fh)))
        HMPI_GOTO_ERROR(NULL, "MPI_File_open failed", mpi_code)
    file_opened = TRUE;

    /* Get the MPI-IO hints that actually used by MPI-IO underneath. */
    if (MPI_SUCCESS != (mpi_code = MPI_File_get_info(fh, &info_used)))
        HMPI_GOTO_ERROR(NULL, "MPI_File_get_info failed", mpi_code)

    /* Copy hints in info_used into info. Note hints in info_used supersede
     * info. There may be some hints set and used by HDF5 only, but not
     * recognizable by MPI-IO. We need to keep them, as MPI_File_get_info()
     * will remove any hints unrecognized by MPI-IO library underneath.
     */
    if (info_used != MPI_INFO_NULL) {
        int i, nkeys;

        if (info == MPI_INFO_NULL) /* reuse info created from MPI_File_get_info() */
            info = info_used;
        else {
            /* retrieve the number of hints */
            if (MPI_SUCCESS != (mpi_code = MPI_Info_get_nkeys(info_used, &nkeys)))
                HMPI_GOTO_ERROR(NULL, "MPI_Info_get_nkeys failed", mpi_code)

            /* copy over each hint */
            for (i = 0; i < nkeys; i++) {
                char key[MPI_MAX_INFO_KEY], value[MPI_MAX_INFO_VAL];
                int  valuelen, flag;

                /* retrieve the nth hint */
                if (MPI_SUCCESS != (mpi_code = MPI_Info_get_nthkey(info_used, i, key)))
                    HMPI_GOTO_ERROR(NULL, "MPI_Info_get_nkeys failed", mpi_code)
                /* retrieve the key of nth hint */
                if (MPI_SUCCESS != (mpi_code = MPI_Info_get_valuelen(info_used, key, &valuelen, &flag)))
                    HMPI_GOTO_ERROR(NULL, "MPI_Info_get_valuelen failed", mpi_code)
                /* retrieve the value of nth hint */
                if (MPI_SUCCESS != (mpi_code = MPI_Info_get(info_used, key, valuelen + 1, value, &flag)))
                    HMPI_GOTO_ERROR(NULL, "MPI_Info_get failed", mpi_code)

                /* copy the hint into info */
                if (MPI_SUCCESS != (mpi_code = MPI_Info_set(info, key, value)))
                    HMPI_GOTO_ERROR(NULL, "MPI_Info_set failed", mpi_code)
            }

            /* Free info_used allocated in the call to MPI_File_get_info() */
            if (MPI_SUCCESS != (mpi_code = MPI_Info_free(&info_used)))
                HMPI_GOTO_ERROR(NULL, "MPI_Info_free failed", mpi_code)
        }
        /* Add info to the file access property list */
        if (H5P_set(plist, H5F_ACS_MPI_PARAMS_INFO_NAME, &info) < 0)
            HGOTO_ERROR(H5E_VFL, H5E_CANTSET, NULL, "can't set MPI info object")
    }

    /* Build the return value and initialize it */
    if (NULL == (file = (H5FD_mpio_t *)H5MM_calloc(sizeof(H5FD_mpio_t))))
        HGOTO_ERROR(H5E_RESOURCE, H5E_NOSPACE, NULL, "memory allocation failed")
    file->f        = fh;
    file->comm     = comm;
    file->info     = info;
    file->mpi_rank = mpi_rank;
    file->mpi_size = mpi_size;

    /* Retrieve the flag indicating whether MPI_File_sync is needed after each write */
    if (H5_mpio_get_file_sync_required(fh, &file->mpi_file_sync_required) < 0)
        HGOTO_ERROR(H5E_VFL, H5E_CANTGET, NULL, "unable to get mpi_file_sync_required hint")

    /* Only processor p0 will get the filesize and broadcast it. */
    if (mpi_rank == 0) {
        /* If MPI_File_get_size fails, broadcast file size as -1 to signal error */
        if (MPI_SUCCESS != (mpi_code = MPI_File_get_size(fh, &file_size)))
            file_size = (MPI_Offset)-1;
    }

    /* Broadcast file size */
    if (MPI_SUCCESS != (mpi_code = MPI_Bcast(&file_size, (int)sizeof(MPI_Offset), MPI_BYTE, 0, comm)))
        HMPI_GOTO_ERROR(NULL, "MPI_Bcast failed", mpi_code)

    if (file_size < 0)
        HMPI_GOTO_ERROR(NULL, "MPI_File_get_size failed", mpi_code)

    /* Determine if the file should be truncated */
    if (file_size && (flags & H5F_ACC_TRUNC)) {
        /* Truncate the file */
        if (MPI_SUCCESS != (mpi_code = MPI_File_set_size(fh, (MPI_Offset)0)))
            HMPI_GOTO_ERROR(NULL, "MPI_File_set_size failed", mpi_code)

        /* Don't let any proc return until all have truncated the file. */
        if (MPI_SUCCESS != (mpi_code = MPI_Barrier(comm)))
            HMPI_GOTO_ERROR(NULL, "MPI_Barrier failed", mpi_code)

        /* File is zero size now */
        file_size = 0;
    } /* end if */

    /* Set the size of the file (from library's perspective) */
    file->eof       = H5FD_mpi_MPIOff_to_haddr(file_size);
    file->local_eof = file->eof;

    /* Set return value */
    ret_value = (H5FD_t *)file;

done:
    if (ret_value == NULL) {
        if (file_opened)
            MPI_File_close(&fh);
        if (H5_mpi_comm_free(&comm) < 0)
            HDONE_ERROR(H5E_VFL, H5E_CANTFREE, NULL, "unable to free MPI communicator")
        if (H5_mpi_info_free(&info) < 0)
            HDONE_ERROR(H5E_VFL, H5E_CANTFREE, NULL, "unable to free MPI info object")
        if (file)
            H5MM_xfree(file);
    } /* end if */

#ifdef H5FDmpio_DEBUG
    if (H5FD_mpio_debug_t_flag)
        HDfprintf(stderr, "%s: (%d) Leaving\n", __func__, mpi_rank);
#endif

    FUNC_LEAVE_NOAPI(ret_value)
} /* end H5FD__mpio_open() */

/*-------------------------------------------------------------------------
 * Function:    H5FD__mpio_close
 *
 * Purpose:     Closes a file.  This is collective.
 *
 * Return:      SUCCEED/FAIL
 *
 * Programmer:  Unknown
 *              January 30, 1998
 *
 *-------------------------------------------------------------------------
 */
static herr_t
H5FD__mpio_close(H5FD_t *_file)
{
    H5FD_mpio_t *file = (H5FD_mpio_t *)_file;
#ifdef H5FDmpio_DEBUG
    hbool_t H5FD_mpio_debug_t_flag = (H5FD_mpio_debug_flags_s[(int)'t'] && H5FD_MPIO_TRACE_THIS_RANK(file));
    int     mpi_rank               = file->mpi_rank;
#endif
    int    mpi_code;            /* MPI return code */
    herr_t ret_value = SUCCEED; /* Return value */

    FUNC_ENTER_PACKAGE

#ifdef H5FDmpio_DEBUG
    if (H5FD_mpio_debug_t_flag)
        HDfprintf(stderr, "%s: (%d) Entering\n", __func__, file->mpi_rank);
#endif

    /* Sanity checks */
    assert(file);
    assert(H5FD_MPIO == file->pub.driver_id);

    /* MPI_File_close sets argument to MPI_FILE_NULL */
    if (MPI_SUCCESS != (mpi_code = MPI_File_close(&(file->f))))
        HMPI_GOTO_ERROR(FAIL, "MPI_File_close failed", mpi_code)

    /* Clean up other stuff */
    H5_mpi_comm_free(&file->comm);
    H5_mpi_info_free(&file->info);
    H5MM_xfree(file);

done:
#ifdef H5FDmpio_DEBUG
    if (H5FD_mpio_debug_t_flag)
        HDfprintf(stderr, "%s: (%d) Leaving\n", __func__, mpi_rank);
#endif

    FUNC_LEAVE_NOAPI(ret_value)
} /* end H5FD__mpio_close() */

/*-------------------------------------------------------------------------
 * Function:    H5FD__mpio_query
 *
 * Purpose:     Set the flags that this VFL driver is capable of supporting.
 *              (listed in H5FDpublic.h)
 *
 * Return:      SUCCEED/FAIL
 *
 * Programmer:  Quincey Koziol
 *              Friday, August 25, 2000
 *
 *-------------------------------------------------------------------------
 */
static herr_t
H5FD__mpio_query(const H5FD_t H5_ATTR_UNUSED *_file, unsigned long *flags /* out */)
{
    FUNC_ENTER_PACKAGE_NOERR

    /* Set the VFL feature flags that this driver supports */
    if (flags) {
        *flags = 0;
        *flags |= H5FD_FEAT_AGGREGATE_METADATA;  /* OK to aggregate metadata allocations  */
        *flags |= H5FD_FEAT_AGGREGATE_SMALLDATA; /* OK to aggregate "small" raw data allocations */
        *flags |= H5FD_FEAT_HAS_MPI; /* This driver uses MPI                                             */
        *flags |= H5FD_FEAT_DEFAULT_VFD_COMPATIBLE; /* VFD creates a file which can be opened with the default
                                                       VFD */
    }                                               /* end if */

    FUNC_LEAVE_NOAPI(SUCCEED)
} /* end H5FD__mpio_query() */

/*-------------------------------------------------------------------------
 * Function:    H5FD__mpio_get_eoa
 *
 * Purpose:     Gets the end-of-address marker for the file. The EOA marker
 *              is the first address past the last byte allocated in the
 *              format address space.
 *
 * Return:      Success:    The end-of-address marker
 *              Failure:    HADDR_UNDEF
 *
 * Programmer:  Robb Matzke
 *              Friday, August  6, 1999
 *
 *-------------------------------------------------------------------------
 */
static haddr_t
H5FD__mpio_get_eoa(const H5FD_t *_file, H5FD_mem_t H5_ATTR_UNUSED type)
{
    const H5FD_mpio_t *file = (const H5FD_mpio_t *)_file;

    FUNC_ENTER_PACKAGE_NOERR

    /* Sanity checks */
    assert(file);
    assert(H5FD_MPIO == file->pub.driver_id);

    FUNC_LEAVE_NOAPI(file->eoa)
} /* end H5FD__mpio_get_eoa() */

/*-------------------------------------------------------------------------
 * Function:    H5FD__mpio_set_eoa
 *
 * Purpose:     Set the end-of-address marker for the file. This function is
 *              called shortly after an existing HDF5 file is opened in order
 *              to tell the driver where the end of the HDF5 data is located.
 *
 * Return:      SUCCEED/FAIL
 *
 * Programmer:  Robb Matzke
 *              Friday, August 6, 1999
 *
 *-------------------------------------------------------------------------
 */
static herr_t
H5FD__mpio_set_eoa(H5FD_t *_file, H5FD_mem_t H5_ATTR_UNUSED type, haddr_t addr)
{
    H5FD_mpio_t *file = (H5FD_mpio_t *)_file;

    FUNC_ENTER_PACKAGE_NOERR

    /* Sanity checks */
    assert(file);
    assert(H5FD_MPIO == file->pub.driver_id);

    file->eoa = addr;

    FUNC_LEAVE_NOAPI(SUCCEED)
} /* end H5FD__mpio_set_eoa() */

/*-------------------------------------------------------------------------
 * Function:    H5FD__mpio_get_eof
 *
 * Purpose:     Gets the end-of-file marker for the file. The EOF marker
 *              is the real size of the file.
 *
 *              The MPIO driver doesn't bother keeping this field updated
 *              since that's a relatively expensive operation. Fortunately
 *              the library only needs the EOF just after the file is opened
 *              in order to determine whether the file is empty, truncated,
 *              or okay.  Therefore, any MPIO I/O function will set its value
 *              to HADDR_UNDEF which is the error return value of this
 *              function.
 *
 *              Keeping the EOF updated (during write calls) is expensive
 *              because any process may extend the physical end of the
 *              file. -QAK
 *
 * Return:      Success:    The end-of-file marker
 *              Failure:    HADDR_UNDEF
 *
 * Programmer:  Robb Matzke
 *              Friday, August  6, 1999
 *
 *-------------------------------------------------------------------------
 */
static haddr_t
H5FD__mpio_get_eof(const H5FD_t *_file, H5FD_mem_t H5_ATTR_UNUSED type)
{
    const H5FD_mpio_t *file = (const H5FD_mpio_t *)_file;

    FUNC_ENTER_PACKAGE_NOERR

    /* Sanity checks */
    assert(file);
    assert(H5FD_MPIO == file->pub.driver_id);

    FUNC_LEAVE_NOAPI(file->eof)
} /* end H5FD__mpio_get_eof() */

/*-------------------------------------------------------------------------
 * Function:       H5FD__mpio_get_handle
 *
 * Purpose:        Returns the file handle of MPIO file driver.
 *
 * Returns:        SUCCEED/FAIL
 *
 * Programmer:     Raymond Lu
 *                 Sept. 16, 2002
 *
 *-------------------------------------------------------------------------
 */
static herr_t
H5FD__mpio_get_handle(H5FD_t *_file, hid_t H5_ATTR_UNUSED fapl, void **file_handle)
{
    H5FD_mpio_t *file      = (H5FD_mpio_t *)_file;
    herr_t       ret_value = SUCCEED;

    FUNC_ENTER_PACKAGE

    if (!file_handle)
        HGOTO_ERROR(H5E_ARGS, H5E_BADVALUE, FAIL, "file handle not valid")

    *file_handle = &(file->f);

done:
    FUNC_LEAVE_NOAPI(ret_value)
} /* end H5FD__mpio_get_handle() */

/*-------------------------------------------------------------------------
 * Function:    H5FD__mpio_read
 *
 * Purpose:     Reads SIZE bytes of data from FILE beginning at address ADDR
 *              into buffer BUF according to data transfer properties in
 *              DXPL_ID using potentially complex file and buffer types to
 *              effect the transfer.
 *
 *              Reading past the end of the MPI file returns zeros instead of
 *              failing.  MPI is able to coalesce requests from different
 *              processes (collective or independent).
 *
 * Return:      Success:    SUCCEED. Result is stored in caller-supplied
 *                          buffer BUF.
 *
 *              Failure:    FAIL. Contents of buffer BUF are undefined.
 *
 * Programmer:  rky, 1998-01-30
 *
 *-------------------------------------------------------------------------
 */
static herr_t
H5FD__mpio_read(H5FD_t *_file, H5FD_mem_t H5_ATTR_UNUSED type, hid_t H5_ATTR_UNUSED dxpl_id, haddr_t addr,
                size_t size, void *buf /*out*/)
{
    H5FD_mpio_t *file = (H5FD_mpio_t *)_file;
    MPI_Offset   mpi_off;
    MPI_Status   mpi_stat;            /* Status from I/O operation */
    MPI_Datatype buf_type = MPI_BYTE; /* MPI description of the selection in memory */
    int          size_i;              /* Integer copy of 'size' to read */
#if H5_CHECK_MPI_VERSION(3, 0)
    MPI_Count bytes_read = 0; /* Number of bytes read in */
    MPI_Count type_size;      /* MPI datatype used for I/O's size */
    MPI_Count io_size;        /* Actual number of bytes requested */
    MPI_Count n;
#else
    int bytes_read = 0; /* Number of bytes read in */
    int type_size;      /* MPI datatype used for I/O's size */
    int io_size;        /* Actual number of bytes requested */
    int n;
#endif
    hbool_t use_view_this_time = FALSE;
    hbool_t derived_type       = FALSE;
    hbool_t rank0_bcast        = FALSE; /* If read-with-rank0-and-bcast flag was used */
#ifdef H5FDmpio_DEBUG
    hbool_t H5FD_mpio_debug_t_flag = (H5FD_mpio_debug_flags_s[(int)'t'] && H5FD_MPIO_TRACE_THIS_RANK(file));
    hbool_t H5FD_mpio_debug_r_flag = (H5FD_mpio_debug_flags_s[(int)'r'] && H5FD_MPIO_TRACE_THIS_RANK(file));
#endif
    int    mpi_code; /* MPI return code */
    herr_t ret_value = SUCCEED;

    FUNC_ENTER_PACKAGE

#ifdef H5FDmpio_DEBUG
    if (H5FD_mpio_debug_t_flag)
        HDfprintf(stderr, "%s: (%d) Entering\n", __func__, file->mpi_rank);
#endif

    /* Sanity checks */
    assert(file);
    assert(H5FD_MPIO == file->pub.driver_id);
    assert(buf);

    /* Portably initialize MPI status variable */
    HDmemset(&mpi_stat, 0, sizeof(MPI_Status));

    /* some numeric conversions */
    if (H5FD_mpi_haddr_to_MPIOff(addr, &mpi_off /*out*/) < 0)
        HGOTO_ERROR(H5E_INTERNAL, H5E_BADRANGE, FAIL, "can't convert from haddr to MPI off")
    size_i = (int)size;

    /* Only look for MPI views for raw data transfers */
    if (type == H5FD_MEM_DRAW) {
        H5FD_mpio_xfer_t xfer_mode; /* I/O transfer mode */

        /* Get the transfer mode from the API context */
        if (H5CX_get_io_xfer_mode(&xfer_mode) < 0)
            HGOTO_ERROR(H5E_VFL, H5E_CANTGET, FAIL, "can't get MPI-I/O transfer mode")

        /*
         * Set up for a fancy xfer using complex types, or single byte block. We
         * wouldn't need to rely on the use_view field if MPI semantics allowed
         * us to test that btype=ftype=MPI_BYTE (or even MPI_TYPE_NULL, which
         * could mean "use MPI_BYTE" by convention).
         */
        if (xfer_mode == H5FD_MPIO_COLLECTIVE) {
            MPI_Datatype file_type;

            /* Remember that views are used */
            use_view_this_time = TRUE;

            /* Prepare for a full-blown xfer using btype, ftype, and disp */
            if (H5CX_get_mpi_coll_datatypes(&buf_type, &file_type) < 0)
                HGOTO_ERROR(H5E_VFL, H5E_CANTGET, FAIL, "can't get MPI-I/O datatypes")

            /*
             * Set the file view when we are using MPI derived types
             */
            if (MPI_SUCCESS != (mpi_code = MPI_File_set_view(file->f, mpi_off, MPI_BYTE, file_type,
                                                             H5FD_mpi_native_g, file->info)))
                HMPI_GOTO_ERROR(FAIL, "MPI_File_set_view failed", mpi_code)

            /* When using types, use the address as the displacement for
             * MPI_File_set_view and reset the address for the read to zero
             */
            mpi_off = 0;
        } /* end if */
    }     /* end if */

    /* Read the data. */
    if (use_view_this_time) {
        H5FD_mpio_collective_opt_t coll_opt_mode;

#ifdef H5FDmpio_DEBUG
        if (H5FD_mpio_debug_r_flag)
            HDfprintf(stderr, "%s: (%d) using MPIO collective mode\n", __func__, file->mpi_rank);
#endif
        /* Get the collective_opt property to check whether the application wants to do IO individually. */
        if (H5CX_get_mpio_coll_opt(&coll_opt_mode) < 0)
            HGOTO_ERROR(H5E_VFL, H5E_CANTGET, FAIL, "can't get MPI-I/O collective_op property")

        if (coll_opt_mode == H5FD_MPIO_COLLECTIVE_IO) {
#ifdef H5FDmpio_DEBUG
            if (H5FD_mpio_debug_r_flag)
                HDfprintf(stderr, "%s: (%d) doing MPI collective IO\n", __func__, file->mpi_rank);
#endif
            /* Check whether we should read from rank 0 and broadcast to other ranks */
            if (H5CX_get_mpio_rank0_bcast()) {
#ifdef H5FDmpio_DEBUG
                if (H5FD_mpio_debug_r_flag)
                    HDfprintf(stderr, "%s: (%d) doing read-rank0-and-MPI_Bcast\n", __func__, file->mpi_rank);
#endif
                /* Indicate path we've taken */
                rank0_bcast = TRUE;

                /* Read on rank 0 Bcast to other ranks */
                if (file->mpi_rank == 0) {
                    /* If MPI_File_read_at fails, push an error, but continue
                     * to participate in following MPI_Bcast */
                    if (MPI_SUCCESS !=
                        (mpi_code = MPI_File_read_at(file->f, mpi_off, buf, size_i, buf_type, &mpi_stat)))
                        HMPI_DONE_ERROR(FAIL, "MPI_File_read_at failed", mpi_code)
                }

                if (MPI_SUCCESS != (mpi_code = MPI_Bcast(buf, size_i, buf_type, 0, file->comm)))
                    HMPI_GOTO_ERROR(FAIL, "MPI_Bcast failed", mpi_code)
            } /* end if */
            else
                /* Perform collective read operation */
                if (MPI_SUCCESS !=
                    (mpi_code = MPI_File_read_at_all(file->f, mpi_off, buf, size_i, buf_type, &mpi_stat)))
                    HMPI_GOTO_ERROR(FAIL, "MPI_File_read_at_all failed", mpi_code)
        } /* end if */
        else {
#ifdef H5FDmpio_DEBUG
            if (H5FD_mpio_debug_r_flag)
                HDfprintf(stderr, "%s: (%d) doing MPI independent IO\n", __func__, file->mpi_rank);
#endif

            /* Perform independent read operation */
            if (MPI_SUCCESS !=
                (mpi_code = MPI_File_read_at(file->f, mpi_off, buf, size_i, buf_type, &mpi_stat)))
                HMPI_GOTO_ERROR(FAIL, "MPI_File_read_at failed", mpi_code)
        } /* end else */

        /*
         * Reset the file view when we used MPI derived types
         */
        if (MPI_SUCCESS != (mpi_code = MPI_File_set_view(file->f, (MPI_Offset)0, MPI_BYTE, MPI_BYTE,
                                                         H5FD_mpi_native_g, file->info)))
            HMPI_GOTO_ERROR(FAIL, "MPI_File_set_view failed", mpi_code)
    } /* end if */
    else {
        if (size != (hsize_t)size_i) {
            /* If HERE, then we need to work around the integer size limit
             * of 2GB. The input size_t size variable cannot fit into an integer,
             * but we can get around that limitation by creating a different datatype
             * and then setting the integer size (or element count) to 1 when using
             * the derived_type.
             */

            if (H5_mpio_create_large_type(size, 0, MPI_BYTE, &buf_type) < 0)
                HGOTO_ERROR(H5E_INTERNAL, H5E_CANTGET, FAIL, "can't create MPI-I/O datatype")

            derived_type = TRUE;
            size_i       = 1;
        }

#ifdef H5FDmpio_DEBUG
        if (H5FD_mpio_debug_r_flag)
            HDfprintf(stderr, "%s: (%d) doing MPI independent IO\n", __func__, file->mpi_rank);
#endif

        /* Perform independent read operation */
        if (MPI_SUCCESS != (mpi_code = MPI_File_read_at(file->f, mpi_off, buf, size_i, buf_type, &mpi_stat)))
            HMPI_GOTO_ERROR(FAIL, "MPI_File_read_at failed", mpi_code)
    } /* end else */

    /* Only retrieve bytes read if this rank _actually_ participated in I/O */
    if (!rank0_bcast || (rank0_bcast && file->mpi_rank == 0)) {
        /* How many bytes were actually read? */
#if H5_CHECK_MPI_VERSION(3, 0)
        if (MPI_SUCCESS != (mpi_code = MPI_Get_elements_x(&mpi_stat, buf_type, &bytes_read))) {
#else
        if (MPI_SUCCESS != (mpi_code = MPI_Get_elements(&mpi_stat, MPI_BYTE, &bytes_read))) {
#endif
            if (rank0_bcast && file->mpi_rank == 0) {
                /* If MPI_Get_elements(_x) fails for a rank 0 bcast strategy,
                 * push an error, but continue to participate in the following
                 * MPI_Bcast.
                 */
                bytes_read = -1;
                HMPI_DONE_ERROR(FAIL, "MPI_Get_elements failed", mpi_code)
            }
            else
                HMPI_GOTO_ERROR(FAIL, "MPI_Get_elements failed", mpi_code)
        }
    } /* end if */

    /* If the rank0-bcast feature was used, broadcast the # of bytes read to
     * other ranks, which didn't perform any I/O.
     */
    /* NOTE: This could be optimized further to be combined with the broadcast
     *          of the data.  (QAK - 2019/1/2)
     */
    if (rank0_bcast)
#if H5_CHECK_MPI_VERSION(3, 0)
        if (MPI_SUCCESS != MPI_Bcast(&bytes_read, 1, MPI_COUNT, 0, file->comm))
#else
        if (MPI_SUCCESS != MPI_Bcast(&bytes_read, 1, MPI_INT, 0, file->comm))
#endif
            HMPI_GOTO_ERROR(FAIL, "MPI_Bcast failed", 0)

            /* Get the type's size */
#if H5_CHECK_MPI_VERSION(3, 0)
    if (MPI_SUCCESS != (mpi_code = MPI_Type_size_x(buf_type, &type_size)))
#else
    if (MPI_SUCCESS != (mpi_code = MPI_Type_size(buf_type, &type_size)))
#endif
        HMPI_GOTO_ERROR(FAIL, "MPI_Type_size failed", mpi_code)

    /* Compute the actual number of bytes requested */
    io_size = type_size * size_i;

    /* Check for read failure */
    if (bytes_read < 0 || bytes_read > io_size)
        HGOTO_ERROR(H5E_IO, H5E_READERROR, FAIL, "file read failed")

#ifdef H5FDmpio_DEBUG
    if (H5FD_mpio_debug_r_flag)
        HDfprintf(stderr, "%s: (%d) mpi_off = %ld  bytes_read = %lld  type = %s\n", __func__, file->mpi_rank,
                  (long)mpi_off, (long long)bytes_read, H5FD__mem_t_to_str(type));
#endif

    /*
     * This gives us zeroes beyond end of physical MPI file.
     */
    if ((n = (io_size - bytes_read)) > 0)
        HDmemset((char *)buf + bytes_read, 0, (size_t)n);

done:
    if (derived_type)
        MPI_Type_free(&buf_type);

#ifdef H5FDmpio_DEBUG
    if (H5FD_mpio_debug_t_flag)
        HDfprintf(stderr, "%s: (%d) Leaving\n", __func__, file->mpi_rank);
#endif

    FUNC_LEAVE_NOAPI(ret_value)
} /* end H5FD__mpio_read() */

/*-------------------------------------------------------------------------
 * Function:    H5FD__mpio_write
 *
 * Purpose:     Writes SIZE bytes of data to FILE beginning at address ADDR
 *              from buffer BUF according to data transfer properties in
 *              DXPL_ID using potentially complex file and buffer types to
 *              effect the transfer.
 *
 *              MPI is able to coalesce requests from different processes
 *              (collective and independent).
 *
 * Return:      Success:    SUCCEED. USE_TYPES and OLD_USE_TYPES in the
 *                          access params are altered.
 *              Failure:    FAIL. USE_TYPES and OLD_USE_TYPES in the
 *                          access params may be altered.
 *
 * Programmer:  Robert Kim Yates
 *              January 30, 1998
 *
 *-------------------------------------------------------------------------
 */
static herr_t
H5FD__mpio_write(H5FD_t *_file, H5FD_mem_t type, hid_t H5_ATTR_UNUSED dxpl_id, haddr_t addr, size_t size,
                 const void *buf)
{
    H5FD_mpio_t *file = (H5FD_mpio_t *)_file;
    MPI_Offset   mpi_off;
    MPI_Status   mpi_stat;            /* Status from I/O operation */
    MPI_Datatype buf_type = MPI_BYTE; /* MPI description of the selection in memory */
#if H5_CHECK_MPI_VERSION(3, 0)
    MPI_Count bytes_written;
    MPI_Count type_size; /* MPI datatype used for I/O's size */
    MPI_Count io_size;   /* Actual number of bytes requested */
#else
    int bytes_written;
    int type_size; /* MPI datatype used for I/O's size */
    int io_size;   /* Actual number of bytes requested */
#endif
    int              size_i;
    hbool_t          use_view_this_time = FALSE;
    hbool_t          derived_type       = FALSE;
    H5FD_mpio_xfer_t xfer_mode; /* I/O transfer mode */
#ifdef H5FDmpio_DEBUG
    hbool_t H5FD_mpio_debug_t_flag = (H5FD_mpio_debug_flags_s[(int)'t'] && H5FD_MPIO_TRACE_THIS_RANK(file));
    hbool_t H5FD_mpio_debug_w_flag = (H5FD_mpio_debug_flags_s[(int)'w'] && H5FD_MPIO_TRACE_THIS_RANK(file));
#endif
    int    mpi_code; /* MPI return code */
    herr_t ret_value = SUCCEED;

    FUNC_ENTER_PACKAGE

#ifdef H5FDmpio_DEBUG
    if (H5FD_mpio_debug_t_flag)
        HDfprintf(stderr, "%s: (%d) Entering\n", __func__, file->mpi_rank);
#endif

    /* Sanity checks */
    assert(file);
    assert(H5FD_MPIO == file->pub.driver_id);
    assert(buf);

    /* Verify that no data is written when between MPI_Barrier()s during file flush */
    assert(!H5CX_get_mpi_file_flushing());

    /* Portably initialize MPI status variable */
    HDmemset(&mpi_stat, 0, sizeof(MPI_Status));

    /* some numeric conversions */
    if (H5FD_mpi_haddr_to_MPIOff(addr, &mpi_off) < 0)
        HGOTO_ERROR(H5E_INTERNAL, H5E_BADRANGE, FAIL, "can't convert from haddr to MPI off")
    size_i = (int)size;

    /* Get the transfer mode from the API context */
    if (H5CX_get_io_xfer_mode(&xfer_mode) < 0)
        HGOTO_ERROR(H5E_VFL, H5E_CANTGET, FAIL, "can't get MPI-I/O transfer mode")

    /*
     * Set up for a fancy xfer using complex types, or single byte block. We
     * wouldn't need to rely on the use_view field if MPI semantics allowed
     * us to test that btype=ftype=MPI_BYTE (or even MPI_TYPE_NULL, which
     * could mean "use MPI_BYTE" by convention).
     */
    if (xfer_mode == H5FD_MPIO_COLLECTIVE) {
        MPI_Datatype file_type;

        /* Remember that views are used */
        use_view_this_time = TRUE;

        /* Prepare for a full-blown xfer using btype, ftype, and disp */
        if (H5CX_get_mpi_coll_datatypes(&buf_type, &file_type) < 0)
            HGOTO_ERROR(H5E_VFL, H5E_CANTGET, FAIL, "can't get MPI-I/O datatypes")

        /*
         * Set the file view when we are using MPI derived types
         */
        if (MPI_SUCCESS != (mpi_code = MPI_File_set_view(file->f, mpi_off, MPI_BYTE, file_type,
                                                         H5FD_mpi_native_g, file->info)))
            HMPI_GOTO_ERROR(FAIL, "MPI_File_set_view failed", mpi_code)

        /* When using types, use the address as the displacement for
         * MPI_File_set_view and reset the address for the read to zero
         */
        mpi_off = 0;
    } /* end if */

    /* Write the data. */
    if (use_view_this_time) {
        H5FD_mpio_collective_opt_t coll_opt_mode;

#ifdef H5FDmpio_DEBUG
        if (H5FD_mpio_debug_w_flag)
            HDfprintf(stderr, "%s: (%d) using MPIO collective mode\n", __func__, file->mpi_rank);
#endif

        /* Get the collective_opt property to check whether the application wants to do IO individually. */
        if (H5CX_get_mpio_coll_opt(&coll_opt_mode) < 0)
            HGOTO_ERROR(H5E_VFL, H5E_CANTGET, FAIL, "can't get MPI-I/O collective_op property")

        if (coll_opt_mode == H5FD_MPIO_COLLECTIVE_IO) {
#ifdef H5FDmpio_DEBUG
            if (H5FD_mpio_debug_w_flag)
                HDfprintf(stderr, "%s: (%d) doing MPI collective IO\n", __func__, file->mpi_rank);
#endif
            /* Perform collective write operation */
            if (MPI_SUCCESS !=
                (mpi_code = MPI_File_write_at_all(file->f, mpi_off, buf, size_i, buf_type, &mpi_stat)))
                HMPI_GOTO_ERROR(FAIL, "MPI_File_write_at_all failed", mpi_code)

            /* Do MPI_File_sync when needed by underlying ROMIO driver */
            if (file->mpi_file_sync_required) {
                if (MPI_SUCCESS != (mpi_code = MPI_File_sync(file->f)))
                    HMPI_GOTO_ERROR(FAIL, "MPI_File_sync failed", mpi_code)
            }
        } /* end if */
        else {
            if (type != H5FD_MEM_DRAW)
                HGOTO_ERROR(H5E_PLIST, H5E_BADTYPE, FAIL,
                            "Metadata Coll opt property should be collective at this point")

#ifdef H5FDmpio_DEBUG
            if (H5FD_mpio_debug_w_flag)
                HDfprintf(stderr, "%s: (%d) doing MPI independent IO\n", __func__, file->mpi_rank);
#endif
            /* Perform independent write operation */
            if (MPI_SUCCESS !=
                (mpi_code = MPI_File_write_at(file->f, mpi_off, buf, size_i, buf_type, &mpi_stat)))
                HMPI_GOTO_ERROR(FAIL, "MPI_File_write_at failed", mpi_code)
        } /* end else */

        /* Reset the file view when we used MPI derived types */
        if (MPI_SUCCESS != (mpi_code = MPI_File_set_view(file->f, (MPI_Offset)0, MPI_BYTE, MPI_BYTE,
                                                         H5FD_mpi_native_g, file->info)))
            HMPI_GOTO_ERROR(FAIL, "MPI_File_set_view failed", mpi_code)
    } /* end if */
    else {
        if (size != (hsize_t)size_i) {
            /* If HERE, then we need to work around the integer size limit
             * of 2GB. The input size_t size variable cannot fit into an integer,
             * but we can get around that limitation by creating a different datatype
             * and then setting the integer size (or element count) to 1 when using
             * the derived_type.
             */

            if (H5_mpio_create_large_type(size, 0, MPI_BYTE, &buf_type) < 0)
                HGOTO_ERROR(H5E_INTERNAL, H5E_CANTGET, FAIL, "can't create MPI-I/O datatype")

            derived_type = TRUE;
            size_i       = 1;
        }

#ifdef H5FDmpio_DEBUG
        if (H5FD_mpio_debug_w_flag)
            HDfprintf(stderr, "%s: (%d) doing MPI independent IO\n", __func__, file->mpi_rank);
#endif

        /* Perform independent write operation */
        if (MPI_SUCCESS != (mpi_code = MPI_File_write_at(file->f, mpi_off, buf, size_i, buf_type, &mpi_stat)))
            HMPI_GOTO_ERROR(FAIL, "MPI_File_write_at failed", mpi_code)
    } /* end else */

    /* How many bytes were actually written? */
#if H5_CHECK_MPI_VERSION(3, 0)
    if (MPI_SUCCESS != (mpi_code = MPI_Get_elements_x(&mpi_stat, buf_type, &bytes_written)))
#else
    if (MPI_SUCCESS != (mpi_code = MPI_Get_elements(&mpi_stat, MPI_BYTE, &bytes_written)))
#endif
        HMPI_GOTO_ERROR(FAIL, "MPI_Get_elements failed", mpi_code)

        /* Get the type's size */
#if H5_CHECK_MPI_VERSION(3, 0)
    if (MPI_SUCCESS != (mpi_code = MPI_Type_size_x(buf_type, &type_size)))
#else
    if (MPI_SUCCESS != (mpi_code = MPI_Type_size(buf_type, &type_size)))
#endif
        HMPI_GOTO_ERROR(FAIL, "MPI_Type_size failed", mpi_code)

    /* Compute the actual number of bytes requested */
    io_size = type_size * size_i;

    /* Check for write failure */
    if (bytes_written != io_size || bytes_written < 0)
        HGOTO_ERROR(H5E_IO, H5E_WRITEERROR, FAIL, "file write failed")

#ifdef H5FDmpio_DEBUG
    if (H5FD_mpio_debug_w_flag)
        HDfprintf(stderr, "%s: (%d) mpi_off = %ld  bytes_written = %lld  type = %s\n", __func__,
                  file->mpi_rank, (long)mpi_off, (long long)bytes_written, H5FD__mem_t_to_str(type));
#endif

    /* Each process will keep track of its perceived EOF value locally, and
     * ultimately we will reduce this value to the maximum amongst all
     * processes, but until then keep the actual eof at HADDR_UNDEF just in
     * case something bad happens before that point. (rather have a value
     * we know is wrong sitting around rather than one that could only
     * potentially be wrong.) */
    file->eof = HADDR_UNDEF;

    if (bytes_written && (((haddr_t)bytes_written + addr) > file->local_eof))
        file->local_eof = addr + (haddr_t)bytes_written;

done:
    if (derived_type)
        MPI_Type_free(&buf_type);

#ifdef H5FDmpio_DEBUG
    if (H5FD_mpio_debug_t_flag)
        HDfprintf(stderr, "%s: (%d) Leaving: ret_value = %d\n", __func__, file->mpi_rank, ret_value);
#endif

    FUNC_LEAVE_NOAPI(ret_value)
} /* end H5FD__mpio_write() */

/*-------------------------------------------------------------------------
 * Function:    H5FD__mpio_vector_build_types
 *
 * Purpose:     Build MPI datatypes and calculate offset, base buffer, and
 *              size for MPIO vector I/O.  Spun off from common code in
 *              H5FD__mpio_vector_read() and H5FD__mpio_vector_write().
 *
 * Return:      Success:    SUCCEED.
 *              Failure:    FAIL.
 *
 * Programmer:  Neil Fortner
 *              March 14, 2022
 *
 *-------------------------------------------------------------------------
 */
static herr_t
H5FD__mpio_vector_build_types(uint32_t count, H5FD_mem_t types[], haddr_t addrs[], size_t sizes[],
                              H5_flexible_const_ptr_t bufs[], haddr_t *s_addrs[], size_t *s_sizes[],
                              H5_flexible_const_ptr_t *s_bufs[], hbool_t *vector_was_sorted,
                              MPI_Offset *mpi_off, H5_flexible_const_ptr_t *mpi_bufs_base, int *size_i,
                              MPI_Datatype *buf_type, hbool_t *buf_type_created, MPI_Datatype *file_type,
                              hbool_t *file_type_created, char *unused)
{
    hsize_t       bigio_count; /* Transition point to create derived type */
    hbool_t       fixed_size = FALSE;
    size_t        size;
    H5FD_mem_t   *s_types           = NULL;
    int          *mpi_block_lengths = NULL;
    MPI_Aint      mpi_bufs_base_Aint;
    MPI_Aint     *mpi_bufs          = NULL;
    MPI_Aint     *mpi_displacements = NULL;
    MPI_Datatype *sub_types         = NULL;
    uint8_t      *sub_types_created = NULL;
    int           i;
    int           j;
    int           mpi_code; /* MPI return code */
    herr_t        ret_value = SUCCEED;

    FUNC_ENTER_PACKAGE

    /* Sanity checks */
    assert(s_sizes);
    assert(s_bufs);
    assert(vector_was_sorted);
    assert(*vector_was_sorted);
    assert(mpi_off);
    assert(mpi_bufs_base);
    assert(size_i);
    assert(buf_type);
    assert(buf_type_created);
    assert(!*buf_type_created);
    assert(file_type);
    assert(file_type_created);
    assert(!*file_type_created);
    assert(unused);

    /* Get bio I/O transition point (may be lower than 2G for testing) */
    bigio_count = H5_mpi_get_bigio_count();

    if (count == 1) {
        /* Single block.  Just use a series of MPI_BYTEs for the file view.
         */
        *size_i        = (int)sizes[0];
        *buf_type      = MPI_BYTE;
        *file_type     = MPI_BYTE;
        *mpi_bufs_base = bufs[0];

        /* Setup s_addrs, s_sizes and s_bufs (needed for incomplete read filling code and eof
         * calculation code) */
        *s_addrs = addrs;
        *s_sizes = sizes;
        *s_bufs  = bufs;

        /* some numeric conversions */
        if (H5FD_mpi_haddr_to_MPIOff(addrs[0], mpi_off) < 0)
            HGOTO_ERROR(H5E_INTERNAL, H5E_BADRANGE, FAIL, "can't set MPI offset")

        /* Check for size overflow */
        if (sizes[0] > bigio_count) {
            /* We need to work around the integer size limit of 2GB. The input size_t size
             * variable cannot fit into an integer, but we can get around that limitation by
             * creating a different datatype and then setting the integer size (or element
             * count) to 1 when using the derived_type. */

            if (H5_mpio_create_large_type(sizes[0], 0, MPI_BYTE, buf_type) < 0)
                HGOTO_ERROR(H5E_INTERNAL, H5E_CANTGET, FAIL, "can't create MPI-I/O datatype")
            *buf_type_created = TRUE;

            if (H5_mpio_create_large_type(sizes[0], 0, MPI_BYTE, file_type) < 0)
                HGOTO_ERROR(H5E_INTERNAL, H5E_CANTGET, FAIL, "can't create MPI-I/O datatype")
            *file_type_created = TRUE;

            *size_i = 1;
        }
    }
    else if (count > 0) { /* create MPI derived types describing the vector write */

        /* sort the vector I/O request into increasing address order if required
         *
         * If the vector is already sorted, the base addresses of types, addrs, sizes,
         * and bufs will be returned in s_types, s_addrs, s_sizes, and s_bufs respectively.
         *
         * If the vector was not already sorted, new, sorted versions of types, addrs, sizes, and bufs
         * are allocated, populated, and returned in s_types, s_addrs, s_sizes, and s_bufs respectively.
         * In this case, this function must free the memory allocated for the sorted vectors.
         */
        if (H5FD_sort_vector_io_req(vector_was_sorted, count, types, addrs, sizes, bufs, &s_types, s_addrs,
                                    s_sizes, s_bufs) < 0)
            HGOTO_ERROR(H5E_ARGS, H5E_BADVALUE, FAIL, "can't sort vector I/O request")

        if ((NULL == (mpi_block_lengths = (int *)malloc((size_t)count * sizeof(int)))) ||
            (NULL == (mpi_displacements = (MPI_Aint *)malloc((size_t)count * sizeof(MPI_Aint)))) ||
            (NULL == (mpi_bufs = (MPI_Aint *)malloc((size_t)count * sizeof(MPI_Aint))))) {

            HGOTO_ERROR(H5E_RESOURCE, H5E_CANTALLOC, FAIL, "can't alloc mpi block lengths / displacement")
        }

        /* when we setup mpi_bufs[] below, all addresses are offsets from
         * mpi_bufs_base.
         *
         * Since these offsets must all be positive, we must scan through
         * s_bufs[] to find the smallest value, and choose that for
         * mpi_bufs_base.
         */

        j = 0; /* guess at the index of the smallest value of s_bufs[] */

        for (i = 1; i < (int)count; i++) {

            if ((*s_bufs)[i].cvp < (*s_bufs)[j].cvp) {

                j = i;
            }
        }

        *mpi_bufs_base = (*s_bufs)[j];

        if (MPI_SUCCESS != (mpi_code = MPI_Get_address(mpi_bufs_base->cvp, &mpi_bufs_base_Aint)))

            HMPI_GOTO_ERROR(FAIL, "MPI_Get_address for s_bufs[] to mpi_bufs_base failed", mpi_code)

        *size_i = 1;

        fixed_size = FALSE;

        /* load the mpi_block_lengths and mpi_displacements arrays */
        for (i = 0; i < (int)count; i++) {
            /* Determine size of this vector element */
            if (!fixed_size) {
                if ((*s_sizes)[i] == 0) {
                    assert(vector_was_sorted);
                    fixed_size = TRUE;
                    size       = sizes[i - 1];
                }
                else {
                    size = (*s_sizes)[i];
                }
            }

            /* Add to block lengths and displacements arrays */
            mpi_block_lengths[i] = (int)size;
            mpi_displacements[i] = (MPI_Aint)(*s_addrs)[i];

            /* convert s_bufs[i] to MPI_Aint... */
            if (MPI_SUCCESS != (mpi_code = MPI_Get_address((*s_bufs)[i].cvp, &(mpi_bufs[i]))))
                HMPI_GOTO_ERROR(FAIL, "MPI_Get_address for s_bufs[] - mpi_bufs_base failed", mpi_code)

                /*... and then subtract mpi_bufs_base_Aint from it. */
#if ((MPI_VERSION > 3) || ((MPI_VERSION == 3) && (MPI_SUBVERSION >= 1)))
            mpi_bufs[i] = MPI_Aint_diff(mpi_bufs[i], mpi_bufs_base_Aint);
#else
            mpi_bufs[i] = mpi_bufs[i] - mpi_bufs_base_Aint;
#endif

            /* Check for size overflow */
            if (size > bigio_count) {
                /* We need to work around the integer size limit of 2GB. The input size_t size
                 * variable cannot fit into an integer, but we can get around that limitation by
                 * creating a different datatype and then setting the integer size (or element
                 * count) to 1 when using the derived_type. */

                /* Allocate arrays to keep track of types and whether they were created, if
                 * necessary */
                if (!sub_types) {
                    assert(!sub_types_created);

                    if (NULL == (sub_types = malloc((size_t)count * sizeof(MPI_Datatype))))
                        HGOTO_ERROR(H5E_RESOURCE, H5E_CANTALLOC, FAIL, "can't alloc sub types array")
                    if (NULL == (sub_types_created = (uint8_t *)calloc((size_t)count, 1))) {
                        H5MM_free(sub_types);
                        sub_types = NULL;
                        HGOTO_ERROR(H5E_RESOURCE, H5E_CANTALLOC, FAIL, "can't alloc sub types created array")
                    }

                    /* Initialize sub_types to all MPI_BYTE */
                    for (j = 0; j < (int)count; j++)
                        sub_types[j] = MPI_BYTE;
                }
                assert(sub_types_created);

                /* Create type for large block */
                if (H5_mpio_create_large_type(size, 0, MPI_BYTE, &sub_types[i]) < 0)
                    HGOTO_ERROR(H5E_INTERNAL, H5E_CANTGET, FAIL, "can't create MPI-I/O datatype")
                sub_types_created[i] = TRUE;

                /* Only one of these large types for this vector element */
                mpi_block_lengths[i] = 1;
            }
            else
                assert(size == (size_t)mpi_block_lengths[i]);
        }

        /* create the memory MPI derived types */
        if (sub_types) {
            if (MPI_SUCCESS != (mpi_code = MPI_Type_create_struct((int)count, mpi_block_lengths, mpi_bufs,
                                                                  sub_types, buf_type)))
                HMPI_GOTO_ERROR(FAIL, "MPI_Type_create_struct for buf_type failed", mpi_code)
        }
        else if (MPI_SUCCESS != (mpi_code = MPI_Type_create_hindexed((int)count, mpi_block_lengths, mpi_bufs,
                                                                     MPI_BYTE, buf_type)))
            HMPI_GOTO_ERROR(FAIL, "MPI_Type_create_hindexed for buf_type failed", mpi_code)

        *buf_type_created = TRUE;

        if (MPI_SUCCESS != (mpi_code = MPI_Type_commit(buf_type)))

            HMPI_GOTO_ERROR(FAIL, "MPI_Type_commit for buf_type failed", mpi_code)

        /* create the file MPI derived type */
        if (sub_types) {
            if (MPI_SUCCESS != (mpi_code = MPI_Type_create_struct((int)count, mpi_block_lengths,
                                                                  mpi_displacements, sub_types, file_type)))
                HMPI_GOTO_ERROR(FAIL, "MPI_Type_create_struct for file_type failed", mpi_code)
        }
        else if (MPI_SUCCESS != (mpi_code = MPI_Type_create_hindexed((int)count, mpi_block_lengths,
                                                                     mpi_displacements, MPI_BYTE, file_type)))
            HMPI_GOTO_ERROR(FAIL, "MPI_Type_create_hindexed for file_type failed", mpi_code)

        *file_type_created = TRUE;

        if (MPI_SUCCESS != (mpi_code = MPI_Type_commit(file_type)))

            HMPI_GOTO_ERROR(FAIL, "MPI_Type_commit for file_type failed", mpi_code)

        /* Free up memory used to build types */
<<<<<<< HEAD
        HDassert(mpi_block_lengths);
        free(mpi_block_lengths);
        mpi_block_lengths = NULL;

        HDassert(mpi_displacements);
        free(mpi_displacements);
        mpi_displacements = NULL;

        HDassert(mpi_bufs);
        free(mpi_bufs);
=======
        assert(mpi_block_lengths);
        HDfree(mpi_block_lengths);
        mpi_block_lengths = NULL;

        assert(mpi_displacements);
        HDfree(mpi_displacements);
        mpi_displacements = NULL;

        assert(mpi_bufs);
        HDfree(mpi_bufs);
>>>>>>> 7a44581a
        mpi_bufs = NULL;

        if (sub_types) {
            assert(sub_types);

            for (i = 0; i < (int)count; i++)
                if (sub_types_created[i])
                    MPI_Type_free(&sub_types[i]);

            free(sub_types);
            sub_types = NULL;
            free(sub_types_created);
            sub_types_created = NULL;
        }

        /* some numeric conversions */
        if (H5FD_mpi_haddr_to_MPIOff((haddr_t)0, mpi_off) < 0)
            HGOTO_ERROR(H5E_INTERNAL, H5E_BADRANGE, FAIL, "can't set MPI off to 0")
    }
    else {
        /* setup for null participation in the collective operation. */
        *buf_type  = MPI_BYTE;
        *file_type = MPI_BYTE;

        /* Set non-NULL pointer for I/O operation */
        mpi_bufs_base->vp = unused;

        /* MPI count to read */
        *size_i = 0;

        /* some numeric conversions */
        if (H5FD_mpi_haddr_to_MPIOff((haddr_t)0, mpi_off) < 0)
            HGOTO_ERROR(H5E_INTERNAL, H5E_BADRANGE, FAIL, "can't set MPI off to 0")
    }

done:
    /* free sorted vectors if they exist */
    if (!vector_was_sorted)
        if (s_types) {
            free(s_types);
            s_types = NULL;
        }

    /* Clean up on error */
    if (ret_value < 0) {
        if (mpi_block_lengths) {
            free(mpi_block_lengths);
            mpi_block_lengths = NULL;
        }

        if (mpi_displacements) {
            free(mpi_displacements);
            mpi_displacements = NULL;
        }

        if (mpi_bufs) {
            free(mpi_bufs);
            mpi_bufs = NULL;
        }

        if (sub_types) {
            assert(sub_types_created);

            for (i = 0; i < (int)count; i++)
                if (sub_types_created[i])
                    MPI_Type_free(&sub_types[i]);

            free(sub_types);
            sub_types = NULL;
            free(sub_types_created);
            sub_types_created = NULL;
        }
    }

    /* Make sure we cleaned up */
    assert(!mpi_block_lengths);
    assert(!mpi_displacements);
    assert(!mpi_bufs);
    assert(!sub_types);
    assert(!sub_types_created);

    FUNC_LEAVE_NOAPI(ret_value)
} /* end H5FD__mpio_vector_build_types() */

/*-------------------------------------------------------------------------
 * Function:    H5FD__mpio_read_vector()
 *
 * Purpose:     The behaviour of this function dependes on the value of
 *              the io_xfer_mode obtained from the context.
 *
 *              If it is H5FD_MPIO_COLLECTIVE, this is a collective
 *              operation, which allows us to use MPI_File_set_view, and
 *              then perform the entire vector read in a single MPI call.
 *
 *              Do this (if count is positive), by constructing memory
 *              and file derived types from the supplied vector, using
 *              file type to set the file view, and then reading the
 *              the memory type from file.  Note that this read is
 *              either independent or collective depending on the
 *              value of mpio_coll_opt -- again obtained from the context.
 *
 *              If count is zero, participate in the collective read
 *              (if so configured) with an empty read.
 *
 *              Finally, set the file view back to its default state.
 *
 *              In contrast, if io_xfer_mode is H5FD_MPIO_INDEPENDENT,
 *              this call is independent, and thus we cannot use
 *              MPI_File_set_view().
 *
 *              In this case, simply walk the vector, and issue an
 *              independent read for each entry.
 *
 * Return:      Success:    SUCCEED.
 *              Failure:    FAIL.
 *
 * Programmer:  John Mainzer
 *              March 15, 2021
 *
 *-------------------------------------------------------------------------
 */
static herr_t
H5FD__mpio_read_vector(H5FD_t *_file, hid_t H5_ATTR_UNUSED dxpl_id, uint32_t count, H5FD_mem_t types[],
                       haddr_t addrs[], size_t sizes[], void *bufs[])
{
    H5FD_mpio_t               *file              = (H5FD_mpio_t *)_file;
    hbool_t                    vector_was_sorted = TRUE;
    haddr_t                   *s_addrs           = NULL;
    size_t                    *s_sizes           = NULL;
    void                     **s_bufs            = NULL;
    char                       unused            = 0; /* Unused, except for non-NULL pointer value */
    void                      *mpi_bufs_base     = NULL;
    MPI_Datatype               buf_type          = MPI_BYTE; /* MPI description of the selection in memory */
    hbool_t                    buf_type_created  = FALSE;
    MPI_Datatype               file_type         = MPI_BYTE; /* MPI description of the selection in file */
    hbool_t                    file_type_created = FALSE;
    int                        i;
    int                        mpi_code; /* MPI return code */
    MPI_Offset                 mpi_off = 0;
    MPI_Status                 mpi_stat;      /* Status from I/O operation */
    H5FD_mpio_xfer_t           xfer_mode;     /* I/O transfer mode */
    H5FD_mpio_collective_opt_t coll_opt_mode; /* whether we are doing collective or independent I/O */
    int                        size_i;
#if MPI_VERSION >= 3
    MPI_Count bytes_read = 0; /* Number of bytes read in */
    MPI_Count type_size;      /* MPI datatype used for I/O's size */
    MPI_Count io_size;        /* Actual number of bytes requested */
    MPI_Count n;
#else
    int bytes_read = 0; /* Number of bytes read in */
    int type_size;      /* MPI datatype used for I/O's size */
    int io_size;        /* Actual number of bytes requested */
    int n;
#endif
    hbool_t rank0_bcast = FALSE; /* If read-with-rank0-and-bcast flag was used */
#ifdef H5FDmpio_DEBUG
    hbool_t H5FD_mpio_debug_t_flag = (H5FD_mpio_debug_flags_s[(int)'t'] && H5FD_MPIO_TRACE_THIS_RANK(file));
    hbool_t H5FD_mpio_debug_r_flag = (H5FD_mpio_debug_flags_s[(int)'r'] && H5FD_MPIO_TRACE_THIS_RANK(file));
#endif
    herr_t ret_value = SUCCEED;

    FUNC_ENTER_PACKAGE

#ifdef H5FDmpio_DEBUG
    if (H5FD_mpio_debug_t_flag)
        HDfprintf(stderr, "%s: (%d) Entering\n", __func__, file->mpi_rank);
#endif

    /* Sanity checks */
    assert(file);
    assert(H5FD_MPIO == file->pub.driver_id);
    assert((types) || (count == 0));
    assert((addrs) || (count == 0));
    assert((sizes) || (count == 0));
    assert((bufs) || (count == 0));

    /* verify that the first elements of the sizes and types arrays are
     * valid.
     */
    assert((count == 0) || (sizes[0] != 0));
    assert((count == 0) || (types[0] != H5FD_MEM_NOLIST));

    /* Get the transfer mode from the API context
     *
     * This flag is set to H5FD_MPIO_COLLECTIVE if the API call is
     * collective, and to H5FD_MPIO_INDEPENDENT if it is not.
     *
     * While this doesn't mean that we are actually about to do a collective
     * read, it does mean that all ranks are here, so we can use MPI_File_set_view().
     */
    if (H5CX_get_io_xfer_mode(&xfer_mode) < 0)
        HGOTO_ERROR(H5E_VFL, H5E_CANTGET, FAIL, "can't get MPI-I/O transfer mode")

    if (xfer_mode == H5FD_MPIO_COLLECTIVE) {
        /* Build MPI types, etc. */
        if (H5FD__mpio_vector_build_types(count, types, addrs, sizes, (H5_flexible_const_ptr_t *)bufs,
                                          &s_addrs, &s_sizes, (H5_flexible_const_ptr_t **)&s_bufs,
                                          &vector_was_sorted, &mpi_off,
                                          (H5_flexible_const_ptr_t *)&mpi_bufs_base, &size_i, &buf_type,
                                          &buf_type_created, &file_type, &file_type_created, &unused) < 0)
            HGOTO_ERROR(H5E_VFL, H5E_CANTGET, FAIL, "can't build MPI datatypes for I/O")

        /* free sorted addrs vector if it exists */
        if (!vector_was_sorted)
            if (s_addrs) {
                free(s_addrs);
                s_addrs = NULL;
            }

        /* Portably initialize MPI status variable */
        HDmemset(&mpi_stat, 0, sizeof(mpi_stat));

#ifdef H5FDmpio_DEBUG
        if (H5FD_mpio_debug_r_flag)
            HDfprintf(stdout, "%s: mpi_off = %ld  size_i = %d\n", __func__, (long)mpi_off, size_i);
#endif

        /* Setup the file view. */
        if (MPI_SUCCESS != (mpi_code = MPI_File_set_view(file->f, mpi_off, MPI_BYTE, file_type,
                                                         H5FD_mpi_native_g, file->info)))
            HMPI_GOTO_ERROR(FAIL, "MPI_File_set_view failed", mpi_code)

        /* Reset mpi_off to 0 since the view now starts at the data offset */
        if (H5FD_mpi_haddr_to_MPIOff((haddr_t)0, &mpi_off) < 0)
            HGOTO_ERROR(H5E_INTERNAL, H5E_BADRANGE, FAIL, "can't set MPI off to 0")

        /* Get the collective_opt property to check whether the application wants to do IO individually.
         */
        if (H5CX_get_mpio_coll_opt(&coll_opt_mode) < 0)

            HGOTO_ERROR(H5E_VFL, H5E_CANTGET, FAIL, "can't get MPI-I/O collective_op property")

            /* Read the data. */
#ifdef H5FDmpio_DEBUG
        if (H5FD_mpio_debug_r_flag)
            HDfprintf(stdout, "%s: using MPIO collective mode\n", __func__);
#endif
        if (coll_opt_mode == H5FD_MPIO_COLLECTIVE_IO) {
#ifdef H5FDmpio_DEBUG
            if (H5FD_mpio_debug_r_flag)
                HDfprintf(stdout, "%s: doing MPI collective IO\n", __func__);
#endif
            /* Check whether we should read from rank 0 and broadcast to other ranks */
            if (H5CX_get_mpio_rank0_bcast()) {
#ifdef H5FDmpio_DEBUG
                if (H5FD_mpio_debug_r_flag)
                    HDfprintf(stdout, "%s: doing read-rank0-and-MPI_Bcast\n", __func__);
#endif
                /* Indicate path we've taken */
                rank0_bcast = TRUE;

                /* Read on rank 0 Bcast to other ranks */
                if (file->mpi_rank == 0)
                    if (MPI_SUCCESS != (mpi_code = MPI_File_read_at(file->f, mpi_off, mpi_bufs_base, size_i,
                                                                    buf_type, &mpi_stat)))
                        HMPI_GOTO_ERROR(FAIL, "MPI_File_read_at_all failed", mpi_code)
                if (MPI_SUCCESS != (mpi_code = MPI_Bcast(mpi_bufs_base, size_i, buf_type, 0, file->comm)))
                    HMPI_GOTO_ERROR(FAIL, "MPI_Bcast failed", mpi_code)
            } /* end if */
            else if (MPI_SUCCESS != (mpi_code = MPI_File_read_at_all(file->f, mpi_off, mpi_bufs_base, size_i,
                                                                     buf_type, &mpi_stat)))
                HMPI_GOTO_ERROR(FAIL, "MPI_File_read_at_all failed", mpi_code)
        } /* end if */
        else if (size_i > 0) {
#ifdef H5FDmpio_DEBUG
            if (H5FD_mpio_debug_r_flag)
                HDfprintf(stdout, "%s: doing MPI independent IO\n", __func__);
#endif

            if (MPI_SUCCESS !=
                (mpi_code = MPI_File_read_at(file->f, mpi_off, mpi_bufs_base, size_i, buf_type, &mpi_stat)))

                HMPI_GOTO_ERROR(FAIL, "MPI_File_read_at failed", mpi_code)

        } /* end else */

        /* Reset the file view  */
        if (MPI_SUCCESS != (mpi_code = MPI_File_set_view(file->f, (MPI_Offset)0, MPI_BYTE, MPI_BYTE,
                                                         H5FD_mpi_native_g, file->info)))
            HMPI_GOTO_ERROR(FAIL, "MPI_File_set_view failed", mpi_code)

        /* Only retrieve bytes read if this rank _actually_ participated in I/O */
        if (!rank0_bcast || (rank0_bcast && file->mpi_rank == 0)) {
            /* How many bytes were actually read? */
#if MPI_VERSION >= 3
            if (MPI_SUCCESS != (mpi_code = MPI_Get_elements_x(&mpi_stat, buf_type, &bytes_read)))
#else
            if (MPI_SUCCESS != (mpi_code = MPI_Get_elements(&mpi_stat, MPI_BYTE, &bytes_read)))
#endif
                HMPI_GOTO_ERROR(FAIL, "MPI_Get_elements failed", mpi_code)
        } /* end if */

        /* If the rank0-bcast feature was used, broadcast the # of bytes read to
         * other ranks, which didn't perform any I/O.
         */
        /* NOTE: This could be optimized further to be combined with the broadcast
         *          of the data.  (QAK - 2019/1/2)
         *       Or have rank 0 clear the unread parts of the buffer prior to
         *          the bcast.  (NAF - 2021/9/15)
         */
        if (rank0_bcast)
#if MPI_VERSION >= 3
            if (MPI_SUCCESS != MPI_Bcast(&bytes_read, 1, MPI_COUNT, 0, file->comm))
#else
            if (MPI_SUCCESS != MPI_Bcast(&bytes_read, 1, MPI_INT, 0, file->comm))
#endif
                HMPI_GOTO_ERROR(FAIL, "MPI_Bcast failed", 0)

                /* Get the type's size */
#if MPI_VERSION >= 3
        if (MPI_SUCCESS != (mpi_code = MPI_Type_size_x(buf_type, &type_size)))
#else
        if (MPI_SUCCESS != (mpi_code = MPI_Type_size(buf_type, &type_size)))
#endif
            HMPI_GOTO_ERROR(FAIL, "MPI_Type_size failed", mpi_code)

        /* Compute the actual number of bytes requested */
        io_size = type_size * size_i;

        /* Check for read failure */
        if (bytes_read < 0 || bytes_read > io_size)
            HGOTO_ERROR(H5E_IO, H5E_READERROR, FAIL, "file read failed")

        /* Check for incomplete read */
        n = io_size - bytes_read;
        if (n > 0) {
            i = (int)count - 1;

            /* Iterate over sorted array in reverse, filling in zeroes to
             * sections of the buffers that were not read to */
            do {
                assert(i >= 0);

#if MPI_VERSION >= 3
                io_size    = MIN(n, (MPI_Count)s_sizes[i]);
                bytes_read = (MPI_Count)s_sizes[i] - io_size;
#else
                io_size    = MIN(n, (int)s_sizes[i]);
                bytes_read = (int)s_sizes[i] - io_size;
#endif
                assert(bytes_read >= 0);

                HDmemset((char *)s_bufs[i] + bytes_read, 0, (size_t)io_size);

                n -= io_size;
                i--;
            } while (n > 0);
        }
    }
    else if (count > 0) {
        haddr_t max_addr   = HADDR_MAX;
        hbool_t fixed_size = FALSE;
        size_t  size;

        /* The read is part of an independent operation. As a result,
         * we can't use MPI_File_set_view() (since it it a collective operation),
         * and thus we can't use the above code to construct the MPI datatypes.
         * In the future, we could write code to detect when a contiguous slab
         * in the file selection spans multiple vector elements and construct a
         * memory datatype to match this larger block in the file, but for now
         * just read in each element of the vector in a separate
         * MPI_File_read_at() call.
         *
         * We could also just detect the case when the entire file selection is
         * contiguous, which would allow us to use
         * H5FD__mpio_vector_build_types() to construct the memory datatype.
         */

#ifdef H5FDmpio_DEBUG
        if (H5FD_mpio_debug_r_flag)
            HDfprintf(stdout, "%s: doing MPI independent IO\n", __func__);
#endif

        /* Loop over vector elements */
        for (i = 0; i < (int)count; i++) {
            /* Convert address to mpi offset */
            if (H5FD_mpi_haddr_to_MPIOff(addrs[i], &mpi_off) < 0)
                HGOTO_ERROR(H5E_INTERNAL, H5E_BADRANGE, FAIL, "can't convert from haddr to MPI off")

            /* Calculate I/O size */
            if (!fixed_size) {
                if (sizes[i] == 0) {
                    fixed_size = TRUE;
                    size       = sizes[i - 1];
                }
                else {
                    size = sizes[i];
                }
            }
            size_i = (int)size;

            if (size != (size_t)size_i) {
                /* If HERE, then we need to work around the integer size limit
                 * of 2GB. The input size_t size variable cannot fit into an integer,
                 * but we can get around that limitation by creating a different datatype
                 * and then setting the integer size (or element count) to 1 when using
                 * the derived_type.
                 */

                if (H5_mpio_create_large_type(size, 0, MPI_BYTE, &buf_type) < 0)
                    HGOTO_ERROR(H5E_INTERNAL, H5E_CANTGET, FAIL, "can't create MPI-I/O datatype")

                buf_type_created = TRUE;
                size_i           = 1;
            }

            /* Check if we actually need to do I/O */
            if (addrs[i] < max_addr) {
                /* Portably initialize MPI status variable */
                HDmemset(&mpi_stat, 0, sizeof(mpi_stat));

                /* Issue read */
                if (MPI_SUCCESS !=
                    (mpi_code = MPI_File_read_at(file->f, mpi_off, bufs[i], size_i, buf_type, &mpi_stat)))

                    HMPI_GOTO_ERROR(FAIL, "MPI_File_read_at failed", mpi_code)

                    /* How many bytes were actually read? */
#if MPI_VERSION >= 3
                if (MPI_SUCCESS != (mpi_code = MPI_Get_elements_x(&mpi_stat, MPI_BYTE, &bytes_read)))
#else
                if (MPI_SUCCESS != (mpi_code = MPI_Get_elements(&mpi_stat, MPI_BYTE, &bytes_read)))
#endif
                    HMPI_GOTO_ERROR(FAIL, "MPI_Get_elements failed", mpi_code)

                    /* Compute the actual number of bytes requested */
#if MPI_VERSION >= 3
                io_size = (MPI_Count)size;
#else
                io_size = (int)size;
#endif

                /* Check for read failure */
                if (bytes_read < 0 || bytes_read > io_size)
                    HGOTO_ERROR(H5E_IO, H5E_READERROR, FAIL, "file read failed")

                /*
                 * If we didn't read the entire I/O, fill in zeroes beyond end of
                 * the physical MPI file and don't issue any more reads at higher
                 * addresses.
                 */
                if ((n = (io_size - bytes_read)) > 0) {
                    HDmemset((char *)bufs[i] + bytes_read, 0, (size_t)n);
                    max_addr = addrs[i] + (haddr_t)bytes_read;
                }
            }
            else {
                /* Read is past the max address, fill in zeroes */
                HDmemset((char *)bufs[i], 0, size);
            }
        }
    }

done:
    if (buf_type_created) {
        MPI_Type_free(&buf_type);
    }

    if (file_type_created) {
        MPI_Type_free(&file_type);
    }

    /* free sorted vectors if they exist */
    if (!vector_was_sorted) {
        if (s_addrs) {
            free(s_addrs);
            s_addrs = NULL;
        }
        if (s_sizes) {
            free(s_sizes);
            s_sizes = NULL;
        }
        if (s_bufs) {
            free(s_bufs);
            s_bufs = NULL;
        }
    }

#ifdef H5FDmpio_DEBUG
    if (H5FD_mpio_debug_t_flag)
        HDfprintf(stdout, "%s: Leaving, proc %d: ret_value = %d\n", __func__, file->mpi_rank, ret_value);
#endif

    FUNC_LEAVE_NOAPI(ret_value)

} /* end H5FD__mpio_read_vector() */

/*-------------------------------------------------------------------------
 * Function:    H5FD__mpio_write_vector
 *
 * Purpose:     The behaviour of this function dependes on the value of
 *              the io_xfer_mode obtained from the context.
 *
 *              If it is H5FD_MPIO_COLLECTIVE, this is a collective
 *              operation, which allows us to use MPI_File_set_view, and
 *              then perform the entire vector write in a single MPI call.
 *
 *              Do this (if count is positive), by constructing memory
 *              and file derived types from the supplied vector, using
 *              file type to set the file view, and then writing the
 *              the memory type to file.  Note that this write is
 *              either independent or collective depending on the
 *              value of mpio_coll_opt -- again obtained from the context.
 *
 *              If count is zero, participate in the collective write
 *              (if so configured) with an empty write.
 *
 *              Finally, set the file view back to its default state.
 *
 *              In contrast, if io_xfer_mode is H5FD_MPIO_INDEPENDENT,
 *              this call is independent, and thus we cannot use
 *              MPI_File_set_view().
 *
 *              In this case, simply walk the vector, and issue an
 *              independent write for each entry.
 *
 * Return:      Success:    SUCCEED.
 *              Failure:    FAIL.
 *
 * Programmer:  John Mainzer
 *              March 15, 2021
 *
 *-------------------------------------------------------------------------
 */
static herr_t
H5FD__mpio_write_vector(H5FD_t *_file, hid_t H5_ATTR_UNUSED dxpl_id, uint32_t count, H5FD_mem_t types[],
                        haddr_t addrs[], size_t sizes[], const void *bufs[])
{
    H5FD_mpio_t               *file              = (H5FD_mpio_t *)_file;
    hbool_t                    vector_was_sorted = TRUE;
    haddr_t                   *s_addrs           = NULL;
    size_t                    *s_sizes           = NULL;
    const void               **s_bufs            = NULL;
    char                       unused            = 0; /* Unused, except for non-NULL pointer value */
    const void                *mpi_bufs_base     = NULL;
    MPI_Datatype               buf_type          = MPI_BYTE; /* MPI description of the selection in memory */
    hbool_t                    buf_type_created  = FALSE;
    MPI_Datatype               file_type         = MPI_BYTE; /* MPI description of the selection in file */
    hbool_t                    file_type_created = FALSE;
    int                        i;
    int                        mpi_code; /* MPI return code */
    MPI_Offset                 mpi_off = 0;
    MPI_Status                 mpi_stat;      /* Status from I/O operation */
    H5FD_mpio_xfer_t           xfer_mode;     /* I/O transfer mode */
    H5FD_mpio_collective_opt_t coll_opt_mode; /* whether we are doing collective or independent I/O */
    int                        size_i;
#ifdef H5FDmpio_DEBUG
    hbool_t H5FD_mpio_debug_t_flag = (H5FD_mpio_debug_flags_s[(int)'t'] && H5FD_MPIO_TRACE_THIS_RANK(file));
    hbool_t H5FD_mpio_debug_w_flag = (H5FD_mpio_debug_flags_s[(int)'w'] && H5FD_MPIO_TRACE_THIS_RANK(file));
#endif
    haddr_t max_addr  = 0;
    herr_t  ret_value = SUCCEED;

    FUNC_ENTER_PACKAGE

#ifdef H5FDmpio_DEBUG
    if (H5FD_mpio_debug_t_flag)
        HDfprintf(stderr, "%s: (%d) Entering\n", __func__, file->mpi_rank);
#endif

    /* Sanity checks */
    assert(file);
    assert(H5FD_MPIO == file->pub.driver_id);
    assert((types) || (count == 0));
    assert((addrs) || (count == 0));
    assert((sizes) || (count == 0));
    assert((bufs) || (count == 0));

    /* verify that the first elements of the sizes and types arrays are
     * valid.
     */
    assert((count == 0) || (sizes[0] != 0));
    assert((count == 0) || (types[0] != H5FD_MEM_NOLIST));

    /* Verify that no data is written when between MPI_Barrier()s during file flush */

    assert(!H5CX_get_mpi_file_flushing());

    /* Get the transfer mode from the API context
     *
     * This flag is set to H5FD_MPIO_COLLECTIVE if the API call is
     * collective, and to H5FD_MPIO_INDEPENDENT if it is not.
     *
     * While this doesn't mean that we are actually about to do a collective
     * write, it does mean that all ranks are here, so we can use MPI_File_set_view().
     */
    if (H5CX_get_io_xfer_mode(&xfer_mode) < 0)
        HGOTO_ERROR(H5E_VFL, H5E_CANTGET, FAIL, "can't get MPI-I/O transfer mode")

    if (xfer_mode == H5FD_MPIO_COLLECTIVE) {
        /* Build MPI types, etc. */
        if (H5FD__mpio_vector_build_types(count, types, addrs, sizes, (H5_flexible_const_ptr_t *)bufs,
                                          &s_addrs, &s_sizes, (H5_flexible_const_ptr_t **)&s_bufs,
                                          &vector_was_sorted, &mpi_off,
                                          (H5_flexible_const_ptr_t *)&mpi_bufs_base, &size_i, &buf_type,
                                          &buf_type_created, &file_type, &file_type_created, &unused) < 0)
            HGOTO_ERROR(H5E_VFL, H5E_CANTGET, FAIL, "can't build MPI datatypes for I/O")

        /* Compute max addr writted to */
        if (count > 0)
            max_addr = s_addrs[count - 1] + (haddr_t)(s_sizes[count - 1]);

        /* free sorted vectors if they exist */
        if (!vector_was_sorted) {
            if (s_addrs) {
                free(s_addrs);
                s_addrs = NULL;
            }
            if (s_sizes) {
                free(s_sizes);
                s_sizes = NULL;
            }
            if (s_bufs) {
                free(s_bufs);
                s_bufs = NULL;
            }
        }

        /* Portably initialize MPI status variable */
        HDmemset(&mpi_stat, 0, sizeof(MPI_Status));

#ifdef H5FDmpio_DEBUG
        if (H5FD_mpio_debug_w_flag)
            HDfprintf(stdout, "%s: mpi_off = %ld  size_i = %d\n", __func__, (long)mpi_off, size_i);
#endif

        /* Setup the file view. */
        if (MPI_SUCCESS != (mpi_code = MPI_File_set_view(file->f, mpi_off, MPI_BYTE, file_type,
                                                         H5FD_mpi_native_g, file->info)))
            HMPI_GOTO_ERROR(FAIL, "MPI_File_set_view failed", mpi_code)

        /* Reset mpi_off to 0 since the view now starts at the data offset */
        if (H5FD_mpi_haddr_to_MPIOff((haddr_t)0, &mpi_off) < 0)
            HGOTO_ERROR(H5E_INTERNAL, H5E_BADRANGE, FAIL, "can't set MPI off to 0")

        /* Get the collective_opt property to check whether the application wants to do IO individually.
         */
        if (H5CX_get_mpio_coll_opt(&coll_opt_mode) < 0)
            HGOTO_ERROR(H5E_VFL, H5E_CANTGET, FAIL, "can't get MPI-I/O collective_op property")

            /* Write the data. */
#ifdef H5FDmpio_DEBUG
        if (H5FD_mpio_debug_w_flag)
            HDfprintf(stdout, "%s: using MPIO collective mode\n", __func__);
#endif

        if (coll_opt_mode == H5FD_MPIO_COLLECTIVE_IO) {
#ifdef H5FDmpio_DEBUG
            if (H5FD_mpio_debug_w_flag)
                HDfprintf(stdout, "%s: doing MPI collective IO\n", __func__);
#endif

            if (MPI_SUCCESS != (mpi_code = MPI_File_write_at_all(file->f, mpi_off, mpi_bufs_base, size_i,
                                                                 buf_type, &mpi_stat)))
                HMPI_GOTO_ERROR(FAIL, "MPI_File_write_at_all failed", mpi_code)

            /* Do MPI_File_sync when needed by underlying ROMIO driver */
            if (file->mpi_file_sync_required) {
                if (MPI_SUCCESS != (mpi_code = MPI_File_sync(file->f)))
                    HMPI_GOTO_ERROR(FAIL, "MPI_File_sync failed", mpi_code)
            }
        } /* end if */
        else if (size_i > 0) {
#ifdef H5FDmpio_DEBUG
            if (H5FD_mpio_debug_w_flag)
                HDfprintf(stdout, "%s: doing MPI independent IO\n", __func__);
#endif

            if (MPI_SUCCESS !=
                (mpi_code = MPI_File_write_at(file->f, mpi_off, mpi_bufs_base, size_i, buf_type, &mpi_stat)))
                HMPI_GOTO_ERROR(FAIL, "MPI_File_write_at failed", mpi_code)
        } /* end else */

        /* Reset the file view  */
        if (MPI_SUCCESS != (mpi_code = MPI_File_set_view(file->f, (MPI_Offset)0, MPI_BYTE, MPI_BYTE,
                                                         H5FD_mpi_native_g, file->info)))
            HMPI_GOTO_ERROR(FAIL, "MPI_File_set_view failed", mpi_code)
    }
    else if (count > 0) {
        hbool_t fixed_size = FALSE;
        size_t  size;

        /* The read is part of an independent operation. As a result,
         * we can't use MPI_File_set_view() (since it it a collective operation),
         * and thus we can't use the above code to construct the MPI datatypes.
         * In the future, we could write code to detect when a contiguous slab
         * in the file selection spans multiple vector elements and construct a
         * memory datatype to match this larger block in the file, but for now
         * just read in each element of the vector in a separate
         * MPI_File_read_at() call.
         *
         * We could also just detect the case when the entire file selection is
         * contiguous, which would allow us to use
         * H5FD__mpio_vector_build_types() to construct the memory datatype.
         */

#ifdef H5FDmpio_DEBUG
        if (H5FD_mpio_debug_w_flag)
            HDfprintf(stdout, "%s: doing MPI independent IO\n", __func__);
#endif

        /* Loop over vector elements */
        for (i = 0; i < (int)count; i++) {
            /* Convert address to mpi offset */
            if (H5FD_mpi_haddr_to_MPIOff(addrs[i], &mpi_off) < 0)
                HGOTO_ERROR(H5E_INTERNAL, H5E_BADRANGE, FAIL, "can't convert from haddr to MPI off")

            /* Calculate I/O size */
            if (!fixed_size) {
                if (sizes[i] == 0) {
                    fixed_size = TRUE;
                    size       = sizes[i - 1];
                }
                else {
                    size = sizes[i];
                }
            }
            size_i = (int)size;

            if (size != (size_t)size_i) {
                /* If HERE, then we need to work around the integer size limit
                 * of 2GB. The input size_t size variable cannot fit into an integer,
                 * but we can get around that limitation by creating a different datatype
                 * and then setting the integer size (or element count) to 1 when using
                 * the derived_type.
                 */

                if (H5_mpio_create_large_type(size, 0, MPI_BYTE, &buf_type) < 0)
                    HGOTO_ERROR(H5E_INTERNAL, H5E_CANTGET, FAIL, "can't create MPI-I/O datatype")

                buf_type_created = TRUE;
                size_i           = 1;
            }

            /* Perform write */
            if (MPI_SUCCESS !=
                (mpi_code = MPI_File_write_at(file->f, mpi_off, bufs[i], size_i, buf_type, &mpi_stat)))

                HMPI_GOTO_ERROR(FAIL, "MPI_File_write_at failed", mpi_code)

            /* Check if this is the highest address written to so far */
            if (addrs[i] + size > max_addr)
                max_addr = addrs[i] + size;
        }
    }

    /* Each process will keep track of its perceived EOF value locally, and
     * ultimately we will reduce this value to the maximum amongst all
     * processes, but until then keep the actual eof at HADDR_UNDEF just in
     * case something bad happens before that point. (rather have a value
     * we know is wrong sitting around rather than one that could only
     * potentially be wrong.)
     */
    file->eof = HADDR_UNDEF;

    /* check to see if the local eof has changed been extended, and update if so */
    if (max_addr > file->local_eof)
        file->local_eof = max_addr;

done:
    if (buf_type_created)
        MPI_Type_free(&buf_type);

    if (file_type_created)
        MPI_Type_free(&file_type);

    /* Cleanup on error */
    if (ret_value < 0 && !vector_was_sorted) {
        if (s_addrs) {
            free(s_addrs);
            s_addrs = NULL;
        }
        if (s_sizes) {
            free(s_sizes);
            s_sizes = NULL;
        }
        if (s_bufs) {
            free(s_bufs);
            s_bufs = NULL;
        }
    }

    /* Make sure we cleaned up */
    assert(vector_was_sorted || !s_addrs);
    assert(vector_was_sorted || !s_sizes);
    assert(vector_was_sorted || !s_bufs);

#ifdef H5FDmpio_DEBUG
    if (H5FD_mpio_debug_t_flag)
        HDfprintf(stdout, "%s: Leaving, proc %d: ret_value = %d\n", __func__, file->mpi_rank, ret_value);
#endif

    FUNC_LEAVE_NOAPI(ret_value)
} /* end H5FD__mpio_write_vector() */

/*-------------------------------------------------------------------------
 * Function:    H5FD__mpio_flush
 *
 * Purpose:     Makes sure that all data is on disk.  This is collective.
 *
 * Return:      SUCCEED/FAIL
 *
 * Programmer:  Robb Matzke
 *              January 30, 1998
 *
 *-------------------------------------------------------------------------
 */
static herr_t
H5FD__mpio_flush(H5FD_t *_file, hid_t H5_ATTR_UNUSED dxpl_id, hbool_t closing)
{
    H5FD_mpio_t *file = (H5FD_mpio_t *)_file;
#ifdef H5FDmpio_DEBUG
    hbool_t H5FD_mpio_debug_t_flag = (H5FD_mpio_debug_flags_s[(int)'t'] && H5FD_MPIO_TRACE_THIS_RANK(file));
#endif
    int    mpi_code; /* mpi return code */
    herr_t ret_value = SUCCEED;

    FUNC_ENTER_PACKAGE

#ifdef H5FDmpio_DEBUG
    if (H5FD_mpio_debug_t_flag)
        HDfprintf(stderr, "%s: (%d) Entering\n", __func__, file->mpi_rank);
#endif

    /* Sanity checks */
    assert(file);
    assert(H5FD_MPIO == file->pub.driver_id);

    /* Only sync the file if we are not going to immediately close it */
    if (!closing)
        if (MPI_SUCCESS != (mpi_code = MPI_File_sync(file->f)))
            HMPI_GOTO_ERROR(FAIL, "MPI_File_sync failed", mpi_code)

done:
#ifdef H5FDmpio_DEBUG
    if (H5FD_mpio_debug_t_flag)
        HDfprintf(stderr, "%s: (%d) Leaving\n", __func__, file->mpi_rank);
#endif

    FUNC_LEAVE_NOAPI(ret_value)
} /* end H5FD__mpio_flush() */

/*-------------------------------------------------------------------------
 * Function:    H5FD__mpio_truncate
 *
 * Purpose:     Make certain the file's size matches it's allocated size
 *
 *              This is a little sticky in the mpio case, as it is not
 *              easy for us to track the current EOF by extracting it from
 *              write calls, since other ranks could have written to the
 *              file beyond the local EOF.
 *
 *              Instead, we first check to see if the EOA has changed since
 *              the last call to this function.  If it has, we call
 *              MPI_File_get_size() to determine the current EOF, and
 *              only call MPI_File_set_size() if this value disagrees
 *              with the current EOA.
 *
 * Return:      SUCCEED/FAIL
 *
 * Programmer:  Quincey Koziol
 *              January 31, 2008
 *
 *-------------------------------------------------------------------------
 */
static herr_t
H5FD__mpio_truncate(H5FD_t *_file, hid_t H5_ATTR_UNUSED dxpl_id, hbool_t H5_ATTR_UNUSED closing)
{
    H5FD_mpio_t *file = (H5FD_mpio_t *)_file;
#ifdef H5FDmpio_DEBUG
    hbool_t H5FD_mpio_debug_t_flag = (H5FD_mpio_debug_flags_s[(int)'t'] && H5FD_MPIO_TRACE_THIS_RANK(file));
#endif
    herr_t ret_value = SUCCEED;

    FUNC_ENTER_PACKAGE

#ifdef H5FDmpio_DEBUG
    if (H5FD_mpio_debug_t_flag)
        HDfprintf(stderr, "%s: (%d) Entering\n", __func__, file->mpi_rank);
#endif

    /* Sanity checks */
    assert(file);
    assert(H5FD_MPIO == file->pub.driver_id);

    if (!H5_addr_eq(file->eoa, file->last_eoa)) {
        int        mpi_code; /* mpi return code */
        MPI_Offset size;
        MPI_Offset needed_eof;

        /* In principle, it is possible for the size returned by the
         * call to MPI_File_get_size() to depend on whether writes from
         * all proceeses have completed at the time process 0 makes the
         * call.
         *
         * In practice, most (all?) truncate calls will come after a barrier
         * and with no intervening writes to the file (with the possible
         * exception of sueprblock / superblock extension message updates).
         *
         * Check the "MPI file closing" flag in the API context to determine
         * if we can skip the barrier.
         */
        if (!H5CX_get_mpi_file_flushing())
            if (MPI_SUCCESS != (mpi_code = MPI_Barrier(file->comm)))
                HMPI_GOTO_ERROR(FAIL, "MPI_Barrier failed", mpi_code)

        /* Only processor p0 will get the filesize and broadcast it. */
        if (0 == file->mpi_rank) {
            /* If MPI_File_get_size fails, broadcast file size as -1 to signal error */
            if (MPI_SUCCESS != (mpi_code = MPI_File_get_size(file->f, &size)))
                size = (MPI_Offset)-1;
        }

        /* Broadcast file size */
        if (MPI_SUCCESS != (mpi_code = MPI_Bcast(&size, (int)sizeof(MPI_Offset), MPI_BYTE, 0, file->comm)))
            HMPI_GOTO_ERROR(FAIL, "MPI_Bcast failed", mpi_code)

        if (size < 0)
            HMPI_GOTO_ERROR(FAIL, "MPI_File_get_size failed", mpi_code)

        if (H5FD_mpi_haddr_to_MPIOff(file->eoa, &needed_eof) < 0)
            HGOTO_ERROR(H5E_INTERNAL, H5E_BADRANGE, FAIL, "cannot convert from haddr_t to MPI_Offset")

        /* EOA != EOF.  Set EOF to EOA */
        if (size != needed_eof) {
            /* Extend the file's size */
            if (MPI_SUCCESS != (mpi_code = MPI_File_set_size(file->f, needed_eof)))
                HMPI_GOTO_ERROR(FAIL, "MPI_File_set_size failed", mpi_code)

            /* In general, we must wait until all processes have finished
             * the truncate before any process can continue, since it is
             * possible that a process would write at the end of the
             * file, and this write would be discarded by the truncate.
             *
             * While this is an issue for a user initiated flush, it may
             * not be an issue at file close.  If so, we may be able to
             * optimize out the following barrier in that case.
             */
            if (MPI_SUCCESS != (mpi_code = MPI_Barrier(file->comm)))
                HMPI_GOTO_ERROR(FAIL, "MPI_Barrier failed", mpi_code)
        } /* end if */

        /* Update the 'last' eoa value */
        file->last_eoa = file->eoa;
    } /* end if */

done:
#ifdef H5FDmpio_DEBUG
    if (H5FD_mpio_debug_t_flag)
        HDfprintf(stderr, "%s: (%d) Leaving\n", __func__, file->mpi_rank);
#endif

    FUNC_LEAVE_NOAPI(ret_value)
} /* end H5FD__mpio_truncate() */

/*-------------------------------------------------------------------------
 * Function:    H5FD__mpio_delete
 *
 * Purpose:     Delete a file
 *
 * Return:      SUCCEED/FAIL
 *
 *-------------------------------------------------------------------------
 */
static herr_t
H5FD__mpio_delete(const char *filename, hid_t fapl_id)
{
    H5P_genplist_t *plist; /* Property list pointer */
    MPI_Comm        comm     = MPI_COMM_NULL;
    MPI_Info        info     = MPI_INFO_NULL;
    int             mpi_rank = INT_MAX;
    int             mpi_code;            /* MPI return code */
    herr_t          ret_value = SUCCEED; /* Return value */

    FUNC_ENTER_PACKAGE

    assert(filename);

    if (NULL == (plist = H5P_object_verify(fapl_id, H5P_FILE_ACCESS)))
        HGOTO_ERROR(H5E_ARGS, H5E_BADTYPE, FAIL, "not a file access property list")
    assert(H5FD_MPIO == H5P_peek_driver(plist));

    if (H5FD_mpi_self_initialized) {
        comm = MPI_COMM_WORLD;
    }
    else {
        /* Get the MPI communicator and info from the fapl */
        if (H5P_get(plist, H5F_ACS_MPI_PARAMS_INFO_NAME, &info) < 0)
            HGOTO_ERROR(H5E_VFL, H5E_CANTGET, FAIL, "can't get MPI info object")
        if (H5P_get(plist, H5F_ACS_MPI_PARAMS_COMM_NAME, &comm) < 0)
            HGOTO_ERROR(H5E_VFL, H5E_CANTGET, FAIL, "can't get MPI communicator")
    }

    /* Get the MPI rank of this process */
    if (MPI_SUCCESS != (mpi_code = MPI_Comm_rank(comm, &mpi_rank)))
        HMPI_GOTO_ERROR(FAIL, "MPI_Comm_rank failed", mpi_code)

    /* Set up a barrier */
    if (MPI_SUCCESS != (mpi_code = MPI_Barrier(comm)))
        HMPI_GOTO_ERROR(FAIL, "MPI_Barrier failed", mpi_code)

    /* Delete the file */
    if (mpi_rank == 0) {
        /* If MPI_File_delete fails, push an error but
         * still participate in the following MPI_Barrier
         */
        if (MPI_SUCCESS != (mpi_code = MPI_File_delete(filename, info)))
            HMPI_DONE_ERROR(FAIL, "MPI_File_delete failed", mpi_code)
    }

    /* Set up a barrier (don't want processes to run ahead of the delete) */
    if (MPI_SUCCESS != (mpi_code = MPI_Barrier(comm)))
        HMPI_GOTO_ERROR(FAIL, "MPI_Barrier failed", mpi_code)

done:
    /* Free duplicated MPI Communicator and Info objects */
    if (H5_mpi_comm_free(&comm) < 0)
        HDONE_ERROR(H5E_VFL, H5E_CANTFREE, FAIL, "unable to free MPI communicator")
    if (H5_mpi_info_free(&info) < 0)
        HDONE_ERROR(H5E_VFL, H5E_CANTFREE, FAIL, "unable to free MPI info object")

    FUNC_LEAVE_NOAPI(ret_value)
} /* end H5FD__mpio_delete() */

/*-------------------------------------------------------------------------
 * Function:    H5FD__mpio_ctl
 *
 * Purpose:     MPIO version of the ctl callback.
 *
 *              The desired operation is specified by the op_code
 *              parameter.
 *
 *              The flags parameter controls management of op_codes that
 *              are unknown to the callback
 *
 *              The input and output parameters allow op_code specific
 *              input and output
 *
 *              At present, the supported op codes are:
 *
 *                  H5FD_CTL_GET_MPI_COMMUNICATOR_OPCODE
 *                  H5FD_CTL_GET_MPI_RANK_OPCODE
 *                  H5FD_CTL_GET_MPI_SIZE_OPCODE
 *                  H5FD_CTL_GET_MPI_FILE_SYNC_OPCODE
 *
 *              Note that these opcodes must be supported by all VFDs that
 *              support MPI.
 *
 * Return:      Non-negative on success/Negative on failure
 *
 * Programmer:  JRM -- 8/3/21
 *
 *-------------------------------------------------------------------------
 */
static herr_t
H5FD__mpio_ctl(H5FD_t *_file, uint64_t op_code, uint64_t flags, const void H5_ATTR_UNUSED *input,
               void **output)
{
    H5FD_mpio_t *file      = (H5FD_mpio_t *)_file;
    herr_t       ret_value = SUCCEED; /* Return value */

    FUNC_ENTER_NOAPI(FAIL)

    /* Sanity checks */
    assert(file);
    assert(H5FD_MPIO == file->pub.driver_id);

    switch (op_code) {

        case H5FD_CTL_GET_MPI_COMMUNICATOR_OPCODE:
            assert(output);
            assert(*output);
            **((MPI_Comm **)output) = file->comm;
            break;

        case H5FD_CTL_GET_MPI_RANK_OPCODE:
            assert(output);
            assert(*output);
            **((int **)output) = file->mpi_rank;
            break;

        case H5FD_CTL_GET_MPI_SIZE_OPCODE:
            assert(output);
            assert(*output);
            **((int **)output) = file->mpi_size;
            break;

        case H5FD_CTL_GET_MPI_FILE_SYNC_OPCODE:
            assert(output);
            assert(*output);
            **((hbool_t **)output) = file->mpi_file_sync_required;
            break;

        default: /* unknown op code */
            if (flags & H5FD_CTL_FAIL_IF_UNKNOWN_FLAG) {

                HGOTO_ERROR(H5E_VFL, H5E_FCNTL, FAIL, "unknown op_code and fail if unknown")
            }
            break;
    }

done:

    FUNC_LEAVE_NOAPI(ret_value)

} /* end H5FD__mpio_ctl() */
#endif /* H5_HAVE_PARALLEL */<|MERGE_RESOLUTION|>--- conflicted
+++ resolved
@@ -1983,29 +1983,16 @@
             HMPI_GOTO_ERROR(FAIL, "MPI_Type_commit for file_type failed", mpi_code)
 
         /* Free up memory used to build types */
-<<<<<<< HEAD
-        HDassert(mpi_block_lengths);
+        assert(mpi_block_lengths);
         free(mpi_block_lengths);
         mpi_block_lengths = NULL;
 
-        HDassert(mpi_displacements);
+        assert(mpi_displacements);
         free(mpi_displacements);
         mpi_displacements = NULL;
 
-        HDassert(mpi_bufs);
+        assert(mpi_bufs);
         free(mpi_bufs);
-=======
-        assert(mpi_block_lengths);
-        HDfree(mpi_block_lengths);
-        mpi_block_lengths = NULL;
-
-        assert(mpi_displacements);
-        HDfree(mpi_displacements);
-        mpi_displacements = NULL;
-
-        assert(mpi_bufs);
-        HDfree(mpi_bufs);
->>>>>>> 7a44581a
         mpi_bufs = NULL;
 
         if (sub_types) {
