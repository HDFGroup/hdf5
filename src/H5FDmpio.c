--- conflicted
+++ resolved
@@ -3034,16 +3034,10 @@
  *
  *              At present, the supported op codes are:
  *
-<<<<<<< HEAD
  *                  H5FD_CTL__GET_MPI_COMMUNICATOR_OPCODE
  *                  H5FD_CTL__GET_MPI_RANK_OPCODE
  *                  H5FD_CTL__GET_MPI_SIZE_OPCODE
  *                  H5FD_CTL__GET_MPI_FILE_SYNC_OPCODE
-=======
- *                  H5FD_CTL_GET_MPI_COMMUNICATOR_OPCODE
- *                  H5FD_CTL_GET_MPI_RANK_OPCODE
- *                  H5FD_CTL_GET_MPI_SIZE_OPCODE
->>>>>>> 57a850f8
  *
  *              Note that these opcodes must be supported by all VFDs that
  *              support MPI.
