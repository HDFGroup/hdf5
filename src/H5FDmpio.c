--- conflicted
+++ resolved
@@ -107,10 +107,7 @@
 
 /* The MPIO file driver information */
 static const H5FD_class_t H5FD_mpio_g = {
-<<<<<<< HEAD
-=======
     H5FD_CLASS_VERSION,      /* struct version       */
->>>>>>> 80f9af14
     H5_VFD_MPIO,             /* value                 */
     "mpio",                  /* name                  */
     HADDR_MAX,               /* maxaddr               */
@@ -1683,8 +1680,6 @@
 } /* end H5FD__mpio_write() */
 
 /*-------------------------------------------------------------------------
-<<<<<<< HEAD
-=======
  * Function:    H5FD__mpio_vector_build_types
  *
  * Purpose:     Build MPI datatypes and calculate offset, base buffer, and
@@ -2024,7 +2019,6 @@
 } /* end H5FD__mpio_vector_build_types() */
 
 /*-------------------------------------------------------------------------
->>>>>>> 80f9af14
  * Function:    H5FD__mpio_read_vector()
  *
  * Purpose:     The behaviour of this function dependes on the value of
@@ -2053,13 +2047,10 @@
  *              In this case, simply walk the vector, and issue an
  *              independent read for each entry.
  *
-<<<<<<< HEAD
  *              WARNING: At present, this function makes no provision
  *              entries of size greater than 2 GB in the vector.  This
  *              will have to be fixed before release.
  *
-=======
->>>>>>> 80f9af14
  * Return:      Success:    SUCCEED.
  *              Failure:    FAIL.
  *
@@ -2074,7 +2065,6 @@
 {
     H5FD_mpio_t *              file              = (H5FD_mpio_t *)_file;
     hbool_t                    vector_was_sorted = TRUE;
-<<<<<<< HEAD
     hbool_t                    fixed_size        = FALSE;
     size_t                     size;
     H5FD_mem_t *               s_types           = NULL;
@@ -2087,25 +2077,14 @@
     MPI_Aint                   mpi_bufs_base_Aint;
     MPI_Aint *                 mpi_bufs          = NULL;
     MPI_Aint *                 mpi_displacements = NULL;
-=======
-    haddr_t *                  s_addrs           = NULL;
-    size_t *                   s_sizes           = NULL;
-    void **                    s_bufs            = NULL;
-    char                       unused            = 0; /* Unused, except for non-NULL pointer value */
-    void *                     mpi_bufs_base     = NULL;
->>>>>>> 80f9af14
     MPI_Datatype               buf_type          = MPI_BYTE; /* MPI description of the selection in memory */
     hbool_t                    buf_type_created  = FALSE;
     MPI_Datatype               file_type         = MPI_BYTE; /* MPI description of the selection in file */
     hbool_t                    file_type_created = FALSE;
-<<<<<<< HEAD
     MPI_Datatype *             sub_types         = NULL;
     uint8_t *                  sub_types_created = NULL;
     int                        i;
     int                        j;
-=======
-    int                        i;
->>>>>>> 80f9af14
     int                        mpi_code; /* MPI return code */
     MPI_Offset                 mpi_off = 0;
     MPI_Status                 mpi_stat;      /* Status from I/O operation */
@@ -2163,250 +2142,6 @@
         HGOTO_ERROR(H5E_VFL, H5E_CANTGET, FAIL, "can't get MPI-I/O transfer mode")
 
     if (xfer_mode == H5FD_MPIO_COLLECTIVE) {
-<<<<<<< HEAD
-        hsize_t bigio_count; /* Transition point to create derived type */
-
-        /* Get bio I/O transition point (may be lower than 2G for testing) */
-        bigio_count = H5_mpi_get_bigio_count();
-
-        if (count == 1) {
-            /* Single block.  Just use a series of MPI_BYTEs for the file view.
-             */
-            size_i        = (int)sizes[0];
-            buf_type      = MPI_BYTE;
-            file_type     = MPI_BYTE;
-            mpi_bufs_base = bufs[0];
-
-            /* Setup s_sizes (needed for incomplete read filling code) */
-            vector_was_sorted = TRUE;
-            s_sizes           = sizes;
-
-            /* some numeric conversions */
-            if (H5FD_mpi_haddr_to_MPIOff(addrs[0], &mpi_off) < 0)
-                HGOTO_ERROR(H5E_INTERNAL, H5E_BADRANGE, FAIL, "can't set MPI offset")
-
-            /* Check for size overflow */
-            if (sizes[0] > bigio_count) {
-                /* We need to work around the integer size limit of 2GB. The input size_t size
-                 * variable cannot fit into an integer, but we can get around that limitation by
-                 * creating a different datatype and then setting the integer size (or element
-                 * count) to 1 when using the derived_type. */
-
-                if (H5_mpio_create_large_type(sizes[0], 0, MPI_BYTE, &buf_type) < 0)
-                    HGOTO_ERROR(H5E_INTERNAL, H5E_CANTGET, FAIL, "can't create MPI-I/O datatype")
-                buf_type_created = TRUE;
-
-                if (H5_mpio_create_large_type(sizes[0], 0, MPI_BYTE, &file_type) < 0)
-                    HGOTO_ERROR(H5E_INTERNAL, H5E_CANTGET, FAIL, "can't create MPI-I/O datatype")
-                file_type_created = TRUE;
-
-                size_i = 1;
-            }
-        }
-        else if (count > 0) { /* create MPI derived types describing the vector write */
-
-            /* sort the vector I/O request into increasing address order if required
-             *
-             * If the vector is already sorted, the base addresses of types, addrs, sizes,
-             * and bufs will be returned in s_types, s_addrs, s_sizes, and s_bufs respectively.
-             *
-             * If the vector was not already sorted, new, sorted versions of types, addrs, sizes, and bufs
-             * are allocated, populated, and returned in s_types, s_addrs, s_sizes, and s_bufs respectively.
-             * In this case, this function must free the memory allocated for the sorted vectors.
-             */
-            if (H5FD_sort_vector_io_req(&vector_was_sorted, count, types, addrs, sizes, (const void **)bufs,
-                                        &s_types, &s_addrs, &s_sizes, &s_bufs) < 0)
-                HGOTO_ERROR(H5E_ARGS, H5E_BADVALUE, FAIL, "can't sort vector I/O request")
-
-            if ((NULL == (mpi_block_lengths = (int *)HDmalloc((size_t)count * sizeof(int)))) ||
-                (NULL == (mpi_displacements = (MPI_Aint *)HDmalloc((size_t)count * sizeof(MPI_Aint)))) ||
-                (NULL == (mpi_bufs = (MPI_Aint *)HDmalloc((size_t)count * sizeof(MPI_Aint))))) {
-
-                HGOTO_ERROR(H5E_RESOURCE, H5E_CANTALLOC, FAIL, "can't alloc mpi block lengths / displacement")
-            }
-
-            /* when we setup mpi_bufs[] below, all addresses are offsets from
-             * mpi_bufs_base.
-             *
-             * Since these offsets must all be positive, we must scan through
-             * s_bufs[] to find the smallest value, and choose that for
-             * mpi_bufs_base.
-             */
-
-            j = 0; /* guess at the index of the smallest value of s_bufs[] */
-
-            for (i = 1; i < (int)count; i++) {
-
-                if (s_bufs[i] < s_bufs[j]) {
-
-                    j = i;
-                }
-            }
-
-            mpi_bufs_base = s_bufs[j];
-
-            if (MPI_SUCCESS != (mpi_code = MPI_Get_address(mpi_bufs_base, &mpi_bufs_base_Aint)))
-
-                HMPI_GOTO_ERROR(FAIL, "MPI_Get_address for s_bufs[] to mpi_bufs_base failed", mpi_code)
-
-            size_i = 1;
-
-            fixed_size = FALSE;
-
-            /* load the mpi_block_lengths and mpi_displacements arrays */
-            for (i = 0; i < (int)count; i++) {
-
-                if (!fixed_size) {
-
-                    if (sizes[i] == 0) {
-
-                        fixed_size = TRUE;
-                        size       = sizes[i - 1];
-                    }
-                    else {
-
-                        size = s_sizes[i];
-                    }
-                }
-
-                /* Add to block lengths and displacements arrays */
-                mpi_block_lengths[i] = (int)size;
-                mpi_displacements[i] = (MPI_Aint)s_addrs[i];
-
-                /* convert s_bufs[i] to MPI_Aint... */
-                if (MPI_SUCCESS != (mpi_code = MPI_Get_address(s_bufs[i], &(mpi_bufs[i]))))
-
-                    HMPI_GOTO_ERROR(FAIL, "MPI_Get_address for s_bufs[] - mpi_bufs_base failed", mpi_code)
-
-                    /*... and then subtract mpi_bufs_base_Aint from it. */
-#if ((MPI_VERSION > 3) || ((MPI_VERSION == 3) && (MPI_SUBVERSION >= 1)))
-                mpi_bufs[i] = MPI_Aint_diff(mpi_bufs[i], mpi_bufs_base_Aint);
-#else
-                mpi_bufs[i] = mpi_bufs[i] - mpi_bufs_base_Aint;
-#endif
-
-                /* Check for size overflow */
-                if (size > bigio_count) {
-                    /* We need to work around the integer size limit of 2GB. The input size_t size
-                     * variable cannot fit into an integer, but we can get around that limitation by
-                     * creating a different datatype and then setting the integer size (or element
-                     * count) to 1 when using the derived_type. */
-
-                    /* Allocate arrays to keep track of types and whether they were created, if
-                     * necessary */
-                    if (!sub_types) {
-                        HDassert(!sub_types_created);
-
-                        if (NULL == (sub_types = (int *)HDmalloc((size_t)count * sizeof(MPI_Datatype))))
-                            HGOTO_ERROR(H5E_RESOURCE, H5E_CANTALLOC, FAIL, "can't alloc sub types array")
-                        if (NULL == (sub_types_created = (uint8_t *)HDcalloc((size_t)count, 1))) {
-                            /* MSB sub_types = H5MM_free(sub_types);*/
-                            H5MM_free(sub_types);
-                            HGOTO_ERROR(H5E_RESOURCE, H5E_CANTALLOC, FAIL,
-                                        "can't alloc sub types created array")
-                        }
-
-                        /* Initialize sub_types to all MPI_BYTE */
-                        for (j = 0; j < (int)count; j++)
-                            sub_types[j] = MPI_BYTE;
-                    }
-                    HDassert(sub_types_created);
-
-                    /* Create type for large block */
-                    if (H5_mpio_create_large_type(size, 0, MPI_BYTE, &sub_types[i]) < 0)
-                        HGOTO_ERROR(H5E_INTERNAL, H5E_CANTGET, FAIL, "can't create MPI-I/O datatype")
-                    sub_types_created[i] = TRUE;
-
-                    /* Only one of these large types for this vector element */
-                    mpi_block_lengths[i] = 1;
-                }
-                else
-                    HDassert(size == (size_t)mpi_block_lengths[i]);
-            }
-
-            /* create the memory MPI derived types */
-            if (sub_types) {
-                if (MPI_SUCCESS != (mpi_code = MPI_Type_create_struct((int)count, mpi_block_lengths, mpi_bufs,
-                                                                      sub_types, &buf_type)))
-                    HMPI_GOTO_ERROR(FAIL, "MPI_Type_create_struct for buf_type failed", mpi_code)
-            }
-            else if (MPI_SUCCESS != (mpi_code = MPI_Type_create_hindexed((int)count, mpi_block_lengths,
-                                                                         mpi_bufs, MPI_BYTE, &buf_type)))
-                HMPI_GOTO_ERROR(FAIL, "MPI_Type_create_hindexed for buf_type failed", mpi_code)
-
-            buf_type_created = TRUE;
-
-            if (MPI_SUCCESS != (mpi_code = MPI_Type_commit(&buf_type)))
-
-                HMPI_GOTO_ERROR(FAIL, "MPI_Type_commit for buf_type failed", mpi_code)
-
-            /* create the file MPI derived type */
-            if (sub_types) {
-                if (MPI_SUCCESS !=
-                    (mpi_code = MPI_Type_create_struct((int)count, mpi_block_lengths, mpi_displacements,
-                                                       sub_types, &file_type)))
-                    HMPI_GOTO_ERROR(FAIL, "MPI_Type_create_struct for file_type failed", mpi_code)
-            }
-            else if (MPI_SUCCESS !=
-                     (mpi_code = MPI_Type_create_hindexed((int)count, mpi_block_lengths, mpi_displacements,
-                                                          MPI_BYTE, &file_type)))
-                HMPI_GOTO_ERROR(FAIL, "MPI_Type_create_hindexed for file_type failed", mpi_code)
-
-            file_type_created = TRUE;
-
-            if (MPI_SUCCESS != (mpi_code = MPI_Type_commit(&file_type)))
-
-                HMPI_GOTO_ERROR(FAIL, "MPI_Type_commit for file_type failed", mpi_code)
-
-            /* Free up memory used to build types */
-            HDassert(mpi_block_lengths);
-            HDfree(mpi_block_lengths);
-            mpi_block_lengths = NULL;
-
-            HDassert(mpi_displacements);
-            HDfree(mpi_displacements);
-            mpi_displacements = NULL;
-
-            HDassert(mpi_bufs);
-            HDfree(mpi_bufs);
-            mpi_bufs = NULL;
-
-            if (sub_types) {
-                HDassert(sub_types);
-
-                for (i = 0; i < (int)count; i++)
-                    if (sub_types_created[i])
-                        MPI_Type_free(&sub_types[i]);
-
-                HDfree(sub_types);
-                sub_types = NULL;
-                HDfree(sub_types_created);
-                sub_types_created = NULL;
-            }
-
-            /* some numeric conversions */
-            if (H5FD_mpi_haddr_to_MPIOff((haddr_t)0, &mpi_off) < 0)
-                HGOTO_ERROR(H5E_INTERNAL, H5E_BADRANGE, FAIL, "can't set MPI off to 0")
-        }
-        else {
-
-            /* setup for null participation in the collective operation. */
-
-            buf_type  = MPI_BYTE;
-            file_type = MPI_BYTE;
-
-            /* Set non-NULL pointer for I/O operation */
-            mpi_bufs_base = (void *)(&unused);
-
-            /* MPI count to read */
-            size_i = 0;
-
-            /* some numeric conversions */
-            if (H5FD_mpi_haddr_to_MPIOff((haddr_t)0, &mpi_off) < 0)
-                HGOTO_ERROR(H5E_INTERNAL, H5E_BADRANGE, FAIL, "can't set MPI off to 0")
-        }
-
-=======
         /* Build MPI types, etc. */
         if (H5FD__mpio_vector_build_types(count, types, addrs, sizes, (H5_flexible_const_ptr_t *)bufs,
                                           &s_addrs, &s_sizes, (H5_flexible_const_ptr_t **)&s_bufs,
@@ -2422,7 +2157,6 @@
                 s_addrs = NULL;
             }
 
->>>>>>> 80f9af14
         /* Portably initialize MPI status variable */
         HDmemset(&mpi_stat, 0, sizeof(mpi_stat));
 
@@ -2497,10 +2231,6 @@
 
         /* Only retrieve bytes read if this rank _actually_ participated in I/O */
         if (!rank0_bcast || (rank0_bcast && file->mpi_rank == 0)) {
-<<<<<<< HEAD
-
-=======
->>>>>>> 80f9af14
             /* How many bytes were actually read? */
 #if MPI_VERSION >= 3
             if (MPI_SUCCESS != (mpi_code = MPI_Get_elements_x(&mpi_stat, buf_type, &bytes_read)))
@@ -2560,11 +2290,7 @@
 #endif
                 HDassert(bytes_read >= 0);
 
-<<<<<<< HEAD
-                HDmemset((char *)bufs[i] + bytes_read, 0, (size_t)io_size);
-=======
                 HDmemset((char *)s_bufs[i] + bytes_read, 0, (size_t)io_size);
->>>>>>> 80f9af14
 
                 n -= io_size;
                 i--;
@@ -2572,23 +2298,6 @@
         }
     }
     else if (count > 0) {
-<<<<<<< HEAD
-
-        haddr_t max_addr = HADDR_MAX;
-
-        /* The read is part of an independent operation. As a result,
-         * we can't use MPI_File_set_view() (since it it a collective operation),
-         * and thus there is no point in setting up an MPI derived type, as
-         * (to the best of my knowledge) MPI I/O doesn't have support for
-         * non-contiguous I/O in independent mode.
-         *
-         * Thus we have to read in each element of the vector in a separate
-         * MPI_File_read_at() call.
-         */
-
-        fixed_size = FALSE;
-
-=======
         haddr_t max_addr   = HADDR_MAX;
         hbool_t fixed_size = FALSE;
         size_t  size;
@@ -2607,24 +2316,11 @@
          * H5FD__mpio_vector_build_types() to construct the memory datatype.
          */
 
->>>>>>> 80f9af14
 #ifdef H5FDmpio_DEBUG
         if (H5FD_mpio_debug_r_flag)
             HDfprintf(stdout, "%s: doing MPI independent IO\n", __func__);
 #endif
 
-<<<<<<< HEAD
-        for (i = 0; i < (int)count; i++) {
-
-            if (H5FD_mpi_haddr_to_MPIOff(addrs[i], &mpi_off) < 0)
-
-                HGOTO_ERROR(H5E_INTERNAL, H5E_BADRANGE, FAIL, "can't convert from haddr to MPI off")
-
-            if (!fixed_size) {
-
-                if (sizes[i] == 0) {
-
-=======
         /* Loop over vector elements */
         for (i = 0; i < (int)count; i++) {
             /* Convert address to mpi offset */
@@ -2634,22 +2330,13 @@
             /* Calculate I/O size */
             if (!fixed_size) {
                 if (sizes[i] == 0) {
->>>>>>> 80f9af14
                     fixed_size = TRUE;
                     size       = sizes[i - 1];
                 }
                 else {
-<<<<<<< HEAD
-
                     size = sizes[i];
                 }
             }
-
-=======
-                    size = sizes[i];
-                }
-            }
->>>>>>> 80f9af14
             size_i = (int)size;
 
             if (size != (size_t)size_i) {
@@ -2688,15 +2375,9 @@
 
                     /* Compute the actual number of bytes requested */
 #if MPI_VERSION >= 3
-<<<<<<< HEAD
-                io_size = (MPI_Count)sizes[i];
-#else
-                io_size     = (int)sizes[i];
-=======
                 io_size = (MPI_Count)size;
 #else
                 io_size = (int)size;
->>>>>>> 80f9af14
 #endif
 
                 /* Check for read failure */
@@ -2721,31 +2402,6 @@
     }
 
 done:
-<<<<<<< HEAD
-
-    if (!vector_was_sorted) { /* free sorted vectors if they exist */
-
-        if (s_types) {
-
-            HDfree(s_types);
-            s_types = NULL;
-        }
-
-        if (s_addrs) {
-
-            HDfree(s_addrs);
-            s_addrs = NULL;
-        }
-
-        if (s_sizes) {
-
-            HDfree(s_sizes);
-            s_sizes = NULL;
-        }
-
-        if (s_bufs) {
-
-=======
     if (buf_type_created) {
         MPI_Type_free(&buf_type);
     }
@@ -2765,64 +2421,11 @@
             s_sizes = NULL;
         }
         if (s_bufs) {
->>>>>>> 80f9af14
             HDfree(s_bufs);
             s_bufs = NULL;
         }
     }
 
-<<<<<<< HEAD
-    if (buf_type_created) {
-        MPI_Type_free(&buf_type);
-    }
-
-    if (file_type_created) {
-        MPI_Type_free(&file_type);
-    }
-
-    /* Clean up on error */
-    if (ret_value < 0) {
-        if (mpi_block_lengths) {
-
-            HDfree(mpi_block_lengths);
-            mpi_block_lengths = NULL;
-        }
-
-        if (mpi_displacements) {
-
-            HDfree(mpi_displacements);
-            mpi_displacements = NULL;
-        }
-
-        if (mpi_bufs) {
-
-            HDfree(mpi_bufs);
-            mpi_bufs = NULL;
-        }
-
-        if (sub_types) {
-            HDassert(sub_types_created);
-
-            for (i = 0; i < (int)count; i++)
-                if (sub_types_created[i])
-                    MPI_Type_free(&sub_types[i]);
-
-            HDfree(sub_types);
-            sub_types = NULL;
-            HDfree(sub_types_created);
-            sub_types_created = NULL;
-        }
-    }
-
-    /* Make sure we cleaned up */
-    HDassert(!mpi_block_lengths);
-    HDassert(!mpi_displacements);
-    HDassert(!mpi_bufs);
-    HDassert(!sub_types);
-    HDassert(!sub_types_created);
-
-=======
->>>>>>> 80f9af14
 #ifdef H5FDmpio_DEBUG
     if (H5FD_mpio_debug_t_flag)
         HDfprintf(stdout, "%s: Leaving, proc %d: ret_value = %d\n", __func__, file->mpi_rank, ret_value);
@@ -2861,13 +2464,6 @@
  *              In this case, simply walk the vector, and issue an
  *              independent write for each entry.
  *
-<<<<<<< HEAD
- *              WARNING: At present, this function makes no provision
- *              entries of size greater than 2 GB in the vector.  This
- *              will have to be fixed before release.
- *
-=======
->>>>>>> 80f9af14
  * Return:      Success:    SUCCEED.
  *              Failure:    FAIL.
  *
@@ -2882,38 +2478,16 @@
 {
     H5FD_mpio_t *              file              = (H5FD_mpio_t *)_file;
     hbool_t                    vector_was_sorted = TRUE;
-<<<<<<< HEAD
-    hbool_t                    fixed_size        = FALSE;
-    size_t                     size;
-    H5FD_mem_t *               s_types           = NULL;
-    haddr_t *                  s_addrs           = NULL;
-    size_t *                   s_sizes           = NULL;
-    void **                    s_bufs            = NULL;
-    int *                      mpi_block_lengths = NULL;
-    char                       unused            = 0; /* Unused, except for non-NULL pointer value */
-    void *                     mpi_bufs_base     = NULL;
-    MPI_Aint                   mpi_bufs_base_Aint;
-    MPI_Aint *                 mpi_bufs          = NULL;
-    MPI_Aint *                 mpi_displacements = NULL;
-=======
     haddr_t *                  s_addrs           = NULL;
     size_t *                   s_sizes           = NULL;
     const void **              s_bufs            = NULL;
     char                       unused            = 0; /* Unused, except for non-NULL pointer value */
     const void *               mpi_bufs_base     = NULL;
->>>>>>> 80f9af14
     MPI_Datatype               buf_type          = MPI_BYTE; /* MPI description of the selection in memory */
     hbool_t                    buf_type_created  = FALSE;
     MPI_Datatype               file_type         = MPI_BYTE; /* MPI description of the selection in file */
     hbool_t                    file_type_created = FALSE;
-<<<<<<< HEAD
-    MPI_Datatype *             sub_types         = NULL;
-    uint8_t *                  sub_types_created = NULL;
     int                        i;
-    int                        j;
-=======
-    int                        i;
->>>>>>> 80f9af14
     int                        mpi_code; /* MPI return code */
     MPI_Offset                 mpi_off = 0;
     MPI_Status                 mpi_stat;      /* Status from I/O operation */
@@ -2924,12 +2498,8 @@
     hbool_t H5FD_mpio_debug_t_flag = (H5FD_mpio_debug_flags_s[(int)'t'] && H5FD_MPIO_TRACE_THIS_RANK(file));
     hbool_t H5FD_mpio_debug_w_flag = (H5FD_mpio_debug_flags_s[(int)'w'] && H5FD_MPIO_TRACE_THIS_RANK(file));
 #endif
-<<<<<<< HEAD
-    herr_t ret_value = SUCCEED;
-=======
     haddr_t max_addr  = 0;
     herr_t  ret_value = SUCCEED;
->>>>>>> 80f9af14
 
     FUNC_ENTER_STATIC
 
@@ -2956,22 +2526,6 @@
 
     HDassert(!H5CX_get_mpi_file_flushing());
 
-<<<<<<< HEAD
-    /* sort the vector I/O request into increasing address order if required
-     *
-     * If the vector is already sorted, the base addresses of types, addrs, sizes,
-     * and bufs will be returned in s_types, s_addrs, s_sizes, and s_bufs respectively.
-     *
-     * If the vector was not already sorted, new, sorted versions of types, addrs, sizes, and bufs
-     * are allocated, populated, and returned in s_types, s_addrs, s_sizes, and s_bufs respectively.
-     * In this case, this function must free the memory allocated for the sorted vectors.
-     */
-    if (H5FD_sort_vector_io_req(&vector_was_sorted, count, types, addrs, sizes, bufs, &s_types, &s_addrs,
-                                &s_sizes, &s_bufs) < 0)
-        HGOTO_ERROR(H5E_ARGS, H5E_BADVALUE, FAIL, "can't sort vector I/O request")
-
-=======
->>>>>>> 80f9af14
     /* Get the transfer mode from the API context
      *
      * This flag is set to H5FD_MPIO_COLLECTIVE if the API call is
@@ -2984,194 +2538,6 @@
         HGOTO_ERROR(H5E_VFL, H5E_CANTGET, FAIL, "can't get MPI-I/O transfer mode")
 
     if (xfer_mode == H5FD_MPIO_COLLECTIVE) {
-<<<<<<< HEAD
-
-        if (count > 0) {         /* create MPI derived types describing the vector write */
-            hsize_t bigio_count; /* Transition point to create derived type */
-
-            if ((NULL == (mpi_block_lengths = (int *)HDmalloc((size_t)count * sizeof(int)))) ||
-                (NULL == (mpi_displacements = (MPI_Aint *)HDmalloc((size_t)count * sizeof(MPI_Aint)))) ||
-                (NULL == (mpi_bufs = (MPI_Aint *)HDmalloc((size_t)count * sizeof(MPI_Aint))))) {
-
-                HGOTO_ERROR(H5E_RESOURCE, H5E_CANTALLOC, FAIL, "can't alloc mpi block lengths / displacement")
-            }
-
-            /* when we setup mpi_bufs[] below, all addresses are offsets from
-             * mpi_bufs_base.
-             *
-             * Since these offsets must all be positive, we must scan through
-             * s_bufs[] to find the smallest value, and choose that for
-             * mpi_bufs_base.
-             */
-
-            j = 0; /* guess at the index of the smallest value of s_bufs[] */
-
-            for (i = 1; i < (int)count; i++) {
-
-                if (s_bufs[i] < s_bufs[j]) {
-
-                    j = i;
-                }
-            }
-
-            mpi_bufs_base = s_bufs[j];
-
-            if (MPI_SUCCESS != (mpi_code = MPI_Get_address(mpi_bufs_base, &mpi_bufs_base_Aint)))
-
-                HMPI_GOTO_ERROR(FAIL, "MPI_Get_address for s_bufs[] to mpi_bufs_base failed", mpi_code)
-
-            size_i = 1;
-
-            fixed_size = FALSE;
-
-            /* Get bio I/O transition point (may be lower than 2G for testing) */
-            bigio_count = H5_mpi_get_bigio_count();
-
-            /* load the mpi_block_lengths and mpi_displacements arrays */
-            for (i = 0; i < (int)count; i++) {
-
-                if (!fixed_size) {
-
-                    if (sizes[i] == 0) {
-
-                        fixed_size = TRUE;
-                        size       = sizes[i - 1];
-                    }
-                    else {
-
-                        size = s_sizes[i];
-                    }
-                }
-
-                /* Add to block lengths and displacements arrays */
-                mpi_block_lengths[i] = (int)size;
-                mpi_displacements[i] = (MPI_Aint)s_addrs[i];
-
-                /* convert s_bufs[i] to MPI_Aint... */
-                if (MPI_SUCCESS != (mpi_code = MPI_Get_address(s_bufs[i], &(mpi_bufs[i]))))
-
-                    HMPI_GOTO_ERROR(FAIL, "MPI_Get_address for s_bufs[] - mpi_bufs_base failed", mpi_code)
-
-                    /*... and then subtract mpi_bufs_base_Aint from it. */
-#if ((MPI_VERSION > 3) || ((MPI_VERSION == 3) && (MPI_SUBVERSION >= 1)))
-                mpi_bufs[i] = MPI_Aint_diff(mpi_bufs[i], mpi_bufs_base_Aint);
-#else
-                mpi_bufs[i] = mpi_bufs[i] - mpi_bufs_base_Aint;
-#endif
-
-                /* Check for size overflow */
-                if (size > bigio_count) {
-                    /* We need to work around the integer size limit of 2GB. The input size_t size
-                     * variable cannot fit into an integer, but we can get around that limitation by
-                     * creating a different datatype and then setting the integer size (or element
-                     * count) to 1 when using the derived_type. */
-
-                    /* Allocate arrays to keep track of types and whether they were created, if
-                     * necessary */
-                    if (!sub_types) {
-                        HDassert(!sub_types_created);
-
-                        if (NULL == (sub_types = (int *)HDmalloc((size_t)count * sizeof(MPI_Datatype))))
-                            HGOTO_ERROR(H5E_RESOURCE, H5E_CANTALLOC, FAIL, "can't alloc sub types array")
-                        if (NULL == (sub_types_created = (uint8_t *)HDcalloc((size_t)count, 1))) {
-                            /*MSB sub_types = H5MM_free(sub_types);*/
-                            H5MM_free(sub_types);
-                            HGOTO_ERROR(H5E_RESOURCE, H5E_CANTALLOC, FAIL,
-                                        "can't alloc sub types created array")
-                        }
-
-                        /* Initialize sub_types to all MPI_BYTE */
-                        for (j = 0; j < (int)count; j++)
-                            sub_types[j] = MPI_BYTE;
-                    }
-                    HDassert(sub_types_created);
-
-                    /* Create type for large block */
-                    if (H5_mpio_create_large_type(size, 0, MPI_BYTE, &sub_types[i]) < 0)
-                        HGOTO_ERROR(H5E_INTERNAL, H5E_CANTGET, FAIL, "can't create MPI-I/O datatype")
-                    sub_types_created[i] = TRUE;
-
-                    /* Only one of these large types for this vector element */
-                    mpi_block_lengths[i] = 1;
-                }
-                else
-                    HDassert(size == (size_t)mpi_block_lengths[i]);
-            }
-
-            /* create the memory MPI derived types */
-            if (sub_types) {
-                if (MPI_SUCCESS != (mpi_code = MPI_Type_create_struct((int)count, mpi_block_lengths, mpi_bufs,
-                                                                      sub_types, &buf_type)))
-                    HMPI_GOTO_ERROR(FAIL, "MPI_Type_create_struct for buf_type failed", mpi_code)
-            }
-            else if (MPI_SUCCESS != (mpi_code = MPI_Type_create_hindexed((int)count, mpi_block_lengths,
-                                                                         mpi_bufs, MPI_BYTE, &buf_type)))
-                HMPI_GOTO_ERROR(FAIL, "MPI_Type_create_hindexed for buf_type failed", mpi_code)
-
-            buf_type_created = TRUE;
-
-            if (MPI_SUCCESS != (mpi_code = MPI_Type_commit(&buf_type)))
-
-                HMPI_GOTO_ERROR(FAIL, "MPI_Type_commit for buf_type failed", mpi_code)
-
-            /* create the file MPI derived type */
-            if (sub_types) {
-                if (MPI_SUCCESS !=
-                    (mpi_code = MPI_Type_create_struct((int)count, mpi_block_lengths, mpi_displacements,
-                                                       sub_types, &file_type)))
-                    HMPI_GOTO_ERROR(FAIL, "MPI_Type_create_struct for file_type failed", mpi_code)
-            }
-            else if (MPI_SUCCESS !=
-                     (mpi_code = MPI_Type_create_hindexed((int)count, mpi_block_lengths, mpi_displacements,
-                                                          MPI_BYTE, &file_type)))
-                HMPI_GOTO_ERROR(FAIL, "MPI_Type_create_hindexed for file_type failed", mpi_code)
-
-            file_type_created = TRUE;
-
-            if (MPI_SUCCESS != (mpi_code = MPI_Type_commit(&file_type)))
-
-                HMPI_GOTO_ERROR(FAIL, "MPI_Type_commit for file_type failed", mpi_code)
-
-            /* Free up memory used to build types */
-            HDassert(mpi_block_lengths);
-            HDfree(mpi_block_lengths);
-            mpi_block_lengths = NULL;
-
-            HDassert(mpi_displacements);
-            HDfree(mpi_displacements);
-            mpi_displacements = NULL;
-
-            HDassert(mpi_bufs);
-            HDfree(mpi_bufs);
-            mpi_bufs = NULL;
-
-            if (sub_types) {
-                HDassert(sub_types);
-
-                for (i = 0; i < (int)count; i++)
-                    if (sub_types_created[i])
-                        MPI_Type_free(&sub_types[i]);
-
-                HDfree(sub_types);
-                sub_types = NULL;
-                HDfree(sub_types_created);
-                sub_types_created = NULL;
-            }
-        }
-        else {
-
-            /* setup for null participation in the collective operation. */
-
-            buf_type  = MPI_BYTE;
-            file_type = MPI_BYTE;
-
-            /* Set non-NULL pointer for I/O operation */
-            mpi_bufs_base = (void *)(&unused);
-
-            /* MPI count to write */
-            size_i = 0;
-        }
-=======
         /* Build MPI types, etc. */
         if (H5FD__mpio_vector_build_types(count, types, addrs, sizes, (H5_flexible_const_ptr_t *)bufs,
                                           &s_addrs, &s_sizes, (H5_flexible_const_ptr_t **)&s_bufs,
@@ -3199,18 +2565,10 @@
                 s_bufs = NULL;
             }
         }
->>>>>>> 80f9af14
 
         /* Portably initialize MPI status variable */
         HDmemset(&mpi_stat, 0, sizeof(MPI_Status));
 
-<<<<<<< HEAD
-        /* some numeric conversions */
-        if (H5FD_mpi_haddr_to_MPIOff((haddr_t)0, &mpi_off) < 0)
-            HGOTO_ERROR(H5E_INTERNAL, H5E_BADRANGE, FAIL, "can't set MPI off to 0")
-
-=======
->>>>>>> 80f9af14
 #ifdef H5FDmpio_DEBUG
         if (H5FD_mpio_debug_w_flag)
             HDfprintf(stdout, "%s: mpi_off = %ld  size_i = %d\n", __func__, (long)mpi_off, size_i);
@@ -3221,20 +2579,13 @@
                                                          H5FD_mpi_native_g, file->info)))
             HMPI_GOTO_ERROR(FAIL, "MPI_File_set_view failed", mpi_code)
 
-<<<<<<< HEAD
+        /* Reset mpi_off to 0 since the view now starts at the data offset */
+        if (H5FD_mpi_haddr_to_MPIOff((haddr_t)0, &mpi_off) < 0)
+            HGOTO_ERROR(H5E_INTERNAL, H5E_BADRANGE, FAIL, "can't set MPI off to 0")
+
         /* Get the collective_opt property to check whether the application wants to do IO individually.
          */
         if (H5CX_get_mpio_coll_opt(&coll_opt_mode) < 0)
-
-=======
-        /* Reset mpi_off to 0 since the view now starts at the data offset */
-        if (H5FD_mpi_haddr_to_MPIOff((haddr_t)0, &mpi_off) < 0)
-            HGOTO_ERROR(H5E_INTERNAL, H5E_BADRANGE, FAIL, "can't set MPI off to 0")
-
-        /* Get the collective_opt property to check whether the application wants to do IO individually.
-         */
-        if (H5CX_get_mpio_coll_opt(&coll_opt_mode) < 0)
->>>>>>> 80f9af14
             HGOTO_ERROR(H5E_VFL, H5E_CANTGET, FAIL, "can't get MPI-I/O collective_op property")
 
             /* Write the data. */
@@ -3270,56 +2621,28 @@
             HMPI_GOTO_ERROR(FAIL, "MPI_File_set_view failed", mpi_code)
     }
     else if (count > 0) {
-<<<<<<< HEAD
-
-        /* The write is part of an independent operation. As a result,
-         * we can't use MPI_File_set_view() (since it it a collective operation),
-         * and thus there is no point in setting up an MPI derived type, as
-         * (to the best of my knowledge) MPI I/O doesn't have support for
-         * non-contiguous I/O in independent mode.
-         *
-         * Thus we have to write out each element of the vector in a separate
-         * MPI_File_write_at() call.
-         */
-
-        fixed_size = FALSE;
-
-=======
         hbool_t fixed_size = FALSE;
         size_t  size;
 
-        /* The read is part of an independent operation. As a result,
+        /* The write is part of an independent operation. As a result,
          * we can't use MPI_File_set_view() (since it it a collective operation),
          * and thus we can't use the above code to construct the MPI datatypes.
          * In the future, we could write code to detect when a contiguous slab
          * in the file selection spans multiple vector elements and construct a
          * memory datatype to match this larger block in the file, but for now
          * just read in each element of the vector in a separate
-         * MPI_File_read_at() call.
+         * MPI_File_write_at() call.
          *
          * We could also just detect the case when the entire file selection is
          * contiguous, which would allow us to use
          * H5FD__mpio_vector_build_types() to construct the memory datatype.
          */
 
->>>>>>> 80f9af14
 #ifdef H5FDmpio_DEBUG
         if (H5FD_mpio_debug_w_flag)
             HDfprintf(stdout, "%s: doing MPI independent IO\n", __func__);
 #endif
 
-<<<<<<< HEAD
-        for (i = 0; i < (int)count; i++) {
-
-            if (H5FD_mpi_haddr_to_MPIOff(s_addrs[i], &mpi_off) < 0)
-
-                HGOTO_ERROR(H5E_INTERNAL, H5E_BADRANGE, FAIL, "can't convert from haddr to MPI off")
-
-            if (!fixed_size) {
-
-                if (sizes[i] == 0) {
-
-=======
         /* Loop over vector elements */
         for (i = 0; i < (int)count; i++) {
             /* Convert address to mpi offset */
@@ -3329,22 +2652,13 @@
             /* Calculate I/O size */
             if (!fixed_size) {
                 if (sizes[i] == 0) {
->>>>>>> 80f9af14
                     fixed_size = TRUE;
                     size       = sizes[i - 1];
                 }
                 else {
-<<<<<<< HEAD
-
-                    size = s_sizes[i];
-                }
-            }
-
-=======
                     size = sizes[i];
                 }
             }
->>>>>>> 80f9af14
             size_i = (int)size;
 
             if (size != (size_t)size_i) {
@@ -3362,12 +2676,6 @@
                 size_i           = 1;
             }
 
-<<<<<<< HEAD
-            if (MPI_SUCCESS !=
-                (mpi_code = MPI_File_write_at(file->f, mpi_off, s_bufs[i], size_i, buf_type, &mpi_stat)))
-
-                HMPI_GOTO_ERROR(FAIL, "MPI_File_write_at failed", mpi_code)
-=======
             /* Perform write */
             if (MPI_SUCCESS !=
                 (mpi_code = MPI_File_write_at(file->f, mpi_off, bufs[i], size_i, buf_type, &mpi_stat)))
@@ -3377,7 +2685,6 @@
             /* Check if this is the highest address written to so far */
             if (addrs[i] + size > max_addr)
                 max_addr = addrs[i] + size;
->>>>>>> 80f9af14
         }
     }
 
@@ -3390,41 +2697,6 @@
      */
     file->eof = HADDR_UNDEF;
 
-<<<<<<< HEAD
-    /* check to see if the local eof has changed been extended, and update if so.
-     * Since the vector write request has been sorted in increasing address order,
-     * we need only look at the address and size of the last element in the vector.
-     */
-    if ((count > 0) && ((s_addrs[count - 1] + (haddr_t)(s_sizes[count - 1])) > file->local_eof)) {
-
-        file->local_eof = (s_addrs[count - 1] + (haddr_t)(s_sizes[count - 1]));
-    }
-
-done:
-
-    if (!vector_was_sorted) { /* free sorted vectors if they exist */
-
-        if (s_types) {
-
-            HDfree(s_types);
-            s_types = NULL;
-        }
-
-        if (s_addrs) {
-
-            HDfree(s_addrs);
-            s_addrs = NULL;
-        }
-
-        if (s_sizes) {
-
-            HDfree(s_sizes);
-            s_sizes = NULL;
-        }
-
-        if (s_bufs) {
-
-=======
     /* check to see if the local eof has changed been extended, and update if so */
     if (max_addr > file->local_eof)
         file->local_eof = max_addr;
@@ -3447,67 +2719,15 @@
             s_sizes = NULL;
         }
         if (s_bufs) {
->>>>>>> 80f9af14
             HDfree(s_bufs);
             s_bufs = NULL;
         }
     }
 
-<<<<<<< HEAD
-    if (buf_type_created) {
-        MPI_Type_free(&buf_type);
-    }
-
-    if (file_type_created) {
-        MPI_Type_free(&file_type);
-    }
-
-    /* Clean up on error */
-    if (ret_value < 0) {
-        if (mpi_block_lengths) {
-
-            HDfree(mpi_block_lengths);
-            mpi_block_lengths = NULL;
-        }
-
-        if (mpi_displacements) {
-
-            HDfree(mpi_displacements);
-            mpi_displacements = NULL;
-        }
-
-        if (mpi_bufs) {
-
-            HDfree(mpi_bufs);
-            mpi_bufs = NULL;
-        }
-
-        if (sub_types) {
-            HDassert(sub_types_created);
-
-            for (i = 0; i < (int)count; i++)
-                if (sub_types_created[i])
-                    MPI_Type_free(&sub_types[i]);
-
-            HDfree(sub_types);
-            sub_types = NULL;
-            HDfree(sub_types_created);
-            sub_types_created = NULL;
-        }
-    }
-
-    /* Make sure we cleaned up */
-    HDassert(!mpi_block_lengths);
-    HDassert(!mpi_displacements);
-    HDassert(!mpi_bufs);
-    HDassert(!sub_types);
-    HDassert(!sub_types_created);
-=======
     /* Make sure we cleaned up */
     HDassert(vector_was_sorted || !s_addrs);
     HDassert(vector_was_sorted || !s_sizes);
     HDassert(vector_was_sorted || !s_bufs);
->>>>>>> 80f9af14
 
 #ifdef H5FDmpio_DEBUG
     if (H5FD_mpio_debug_t_flag)
