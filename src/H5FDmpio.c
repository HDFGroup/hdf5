--- conflicted
+++ resolved
@@ -97,13 +97,8 @@
                                          size_t count, hid_t mem_space_ids[], hid_t file_space_ids[],
                                          haddr_t offsets[], size_t element_sizes[], const void *bufs[]);
 
-<<<<<<< HEAD
-static herr_t H5FD__mpio_flush(H5FD_t *_file, hid_t dxpl_id, hbool_t closing);
-static herr_t H5FD__mpio_truncate(H5FD_t *_file, hid_t dxpl_id, hbool_t closing);
-=======
 static herr_t H5FD__mpio_flush(H5FD_t *_file, hid_t dxpl_id, bool closing);
 static herr_t H5FD__mpio_truncate(H5FD_t *_file, hid_t dxpl_id, bool closing);
->>>>>>> 07347cc5
 static herr_t H5FD__mpio_delete(const char *filename, hid_t fapl_id);
 static herr_t H5FD__mpio_ctl(H5FD_t *_file, uint64_t op_code, uint64_t flags, const void *input,
                              void **output);
@@ -302,11 +297,7 @@
             if (!mpi_initialized) {
                 if (MPI_SUCCESS != MPI_Init(NULL, NULL))
                     HGOTO_ERROR(H5E_VFL, H5E_CANTINIT, H5I_INVALID_HID, "can't initialize MPI");
-<<<<<<< HEAD
-                H5FD_mpi_self_initialized = TRUE;
-=======
                 H5FD_mpi_self_initialized = true;
->>>>>>> 07347cc5
             }
         }
     }
@@ -315,15 +306,9 @@
         const char *s; /* String for environment variables */
 
         /* Allow MPI buf-and-file-type optimizations? */
-<<<<<<< HEAD
-        s = HDgetenv("HDF5_MPI_OPT_TYPES");
-        if (s && isdigit(*s))
-            H5FD_mpi_opt_types_g = (0 == strtol(s, NULL, 0)) ? FALSE : TRUE;
-=======
         s = getenv("HDF5_MPI_OPT_TYPES");
         if (s && isdigit(*s))
             H5FD_mpi_opt_types_g = (0 == strtol(s, NULL, 0)) ? false : true;
->>>>>>> 07347cc5
 
 #ifdef H5FDmpio_DEBUG
         /* Clear the flag buffer */
@@ -1798,19 +1783,11 @@
 
             if (H5_mpio_create_large_type(sizes[0], 0, MPI_BYTE, buf_type) < 0)
                 HGOTO_ERROR(H5E_INTERNAL, H5E_CANTGET, FAIL, "can't create MPI-I/O datatype");
-<<<<<<< HEAD
-            *buf_type_created = TRUE;
-
-            if (H5_mpio_create_large_type(sizes[0], 0, MPI_BYTE, file_type) < 0)
-                HGOTO_ERROR(H5E_INTERNAL, H5E_CANTGET, FAIL, "can't create MPI-I/O datatype");
-            *file_type_created = TRUE;
-=======
             *buf_type_created = true;
 
             if (H5_mpio_create_large_type(sizes[0], 0, MPI_BYTE, file_type) < 0)
                 HGOTO_ERROR(H5E_INTERNAL, H5E_CANTGET, FAIL, "can't create MPI-I/O datatype");
             *file_type_created = true;
->>>>>>> 07347cc5
 
             *size_i = 1;
         }
@@ -1871,11 +1848,7 @@
             if (!fixed_size) {
                 if ((*s_sizes)[i] == 0) {
                     assert(vector_was_sorted);
-<<<<<<< HEAD
-                    fixed_size = TRUE;
-=======
                     fixed_size = true;
->>>>>>> 07347cc5
                     size       = sizes[i - 1];
                 }
                 else {
@@ -1927,11 +1900,7 @@
                 /* Create type for large block */
                 if (H5_mpio_create_large_type(size, 0, MPI_BYTE, &sub_types[i]) < 0)
                     HGOTO_ERROR(H5E_INTERNAL, H5E_CANTGET, FAIL, "can't create MPI-I/O datatype");
-<<<<<<< HEAD
-                sub_types_created[i] = TRUE;
-=======
                 sub_types_created[i] = true;
->>>>>>> 07347cc5
 
                 /* Only one of these large types for this vector element */
                 mpi_block_lengths[i] = 1;
@@ -2786,37 +2755,21 @@
  *-------------------------------------------------------------------------
  */
 static herr_t
-<<<<<<< HEAD
-H5FD__selection_build_types(hbool_t io_op_write, size_t num_pieces, H5_flexible_const_ptr_t mbb,
-                            H5S_t **file_spaces, H5S_t **mem_spaces, haddr_t offsets[],
-                            H5_flexible_const_ptr_t bufs[], size_t src_element_sizes[],
-                            size_t dst_element_sizes[], MPI_Datatype *final_ftype,
-                            hbool_t *final_ftype_is_derived, MPI_Datatype *final_mtype,
-                            hbool_t *final_mtype_is_derived)
-=======
 H5FD__selection_build_types(bool io_op_write, size_t num_pieces, H5_flexible_const_ptr_t mbb,
                             H5S_t **file_spaces, H5S_t **mem_spaces, haddr_t offsets[],
                             H5_flexible_const_ptr_t bufs[], size_t src_element_sizes[],
                             size_t dst_element_sizes[], MPI_Datatype *final_ftype,
                             bool *final_ftype_is_derived, MPI_Datatype *final_mtype,
                             bool *final_mtype_is_derived)
->>>>>>> 07347cc5
 {
 
     MPI_Datatype *piece_mtype           = NULL;
     MPI_Datatype *piece_ftype           = NULL;
     MPI_Aint     *piece_file_disp_array = NULL;
     MPI_Aint     *piece_mem_disp_array  = NULL;
-<<<<<<< HEAD
-    hbool_t      *piece_mft_is_derived_array =
-        NULL; /* Flags to indicate each piece's MPI file datatype is derived */
-    ;
-    hbool_t *piece_mmt_is_derived_array =
-=======
     bool *piece_mft_is_derived_array = NULL; /* Flags to indicate each piece's MPI file datatype is derived */
     ;
     bool *piece_mmt_is_derived_array =
->>>>>>> 07347cc5
         NULL;                          /* Flags to indicate each piece's MPI memory datatype is derived */
     int *piece_mpi_file_counts = NULL; /* Count of MPI file datatype for each piece */
     int *piece_mpi_mem_counts  = NULL; /* Count of MPI memory datatype for each piece */
@@ -2825,15 +2778,9 @@
     size_t  i;        /* Local index variable */
     int     mpi_code; /* MPI return code */
 
-<<<<<<< HEAD
-    hbool_t                 extend_src_sizes = FALSE;
-    hbool_t                 extend_dst_sizes = FALSE;
-    hbool_t                 extend_bufs      = FALSE;
-=======
     bool                    extend_src_sizes = false;
     bool                    extend_dst_sizes = false;
     bool                    extend_bufs      = false;
->>>>>>> 07347cc5
     H5_flexible_const_ptr_t buf;
     size_t                  src_element_size, dst_element_size;
 
@@ -2854,17 +2801,10 @@
         HGOTO_ERROR(H5E_DATASET, H5E_CANTALLOC, FAIL, "couldn't allocate piece memory counts buffer");
     if (NULL == (piece_mpi_file_counts = (int *)H5MM_calloc(num_pieces * sizeof(int))))
         HGOTO_ERROR(H5E_DATASET, H5E_CANTALLOC, FAIL, "couldn't allocate piece file counts buffer");
-<<<<<<< HEAD
-    if (NULL == (piece_mmt_is_derived_array = (hbool_t *)H5MM_calloc(num_pieces * sizeof(hbool_t))))
-        HGOTO_ERROR(H5E_DATASET, H5E_CANTALLOC, FAIL,
-                    "couldn't allocate piece memory is derived datatype flags buffer");
-    if (NULL == (piece_mft_is_derived_array = (hbool_t *)H5MM_calloc(num_pieces * sizeof(hbool_t))))
-=======
     if (NULL == (piece_mmt_is_derived_array = (bool *)H5MM_calloc(num_pieces * sizeof(bool))))
         HGOTO_ERROR(H5E_DATASET, H5E_CANTALLOC, FAIL,
                     "couldn't allocate piece memory is derived datatype flags buffer");
     if (NULL == (piece_mft_is_derived_array = (bool *)H5MM_calloc(num_pieces * sizeof(bool))))
->>>>>>> 07347cc5
         HGOTO_ERROR(H5E_DATASET, H5E_CANTALLOC, FAIL,
                     "couldn't allocate piece file is derived datatype flags buffer");
 
@@ -2878,19 +2818,11 @@
                                             out-of-order displacements to the in-order
                                             displacements of the MPI datatypes of the
                                             point selection of the file space */
-<<<<<<< HEAD
-        hbool_t is_permuted = FALSE;
-
-        if (!extend_src_sizes) {
-            if (src_element_sizes[i] == 0) {
-                extend_src_sizes = TRUE;
-=======
         bool is_permuted = false;
 
         if (!extend_src_sizes) {
             if (src_element_sizes[i] == 0) {
                 extend_src_sizes = true;
->>>>>>> 07347cc5
                 src_element_size = src_element_sizes[i - 1];
             }
             else
@@ -2899,11 +2831,7 @@
 
         if (!extend_dst_sizes) {
             if (dst_element_sizes[i] == 0) {
-<<<<<<< HEAD
-                extend_dst_sizes = TRUE;
-=======
                 extend_dst_sizes = true;
->>>>>>> 07347cc5
                 dst_element_size = dst_element_sizes[i - 1];
             }
             else
@@ -2912,11 +2840,7 @@
 
         if (!extend_bufs) {
             if (bufs[i].cvp == NULL) {
-<<<<<<< HEAD
-                extend_bufs = TRUE;
-=======
                 extend_bufs = true;
->>>>>>> 07347cc5
                 buf         = bufs[i - 1];
             }
             else
@@ -2931,11 +2855,7 @@
         if (H5S_mpio_space_type(file_spaces[i], src_element_size, &piece_ftype[i], /* OUT: datatype created */
                                 &piece_mpi_file_counts[i],                         /* OUT */
                                 &(piece_mft_is_derived_array[i]),                  /* OUT */
-<<<<<<< HEAD
-                                TRUE,                                              /* this is a file space,
-=======
                                 true,                                              /* this is a file space,
->>>>>>> 07347cc5
                                                                                       so permute the
                                                                                       datatype if the point
                                                                                       selections are out of
@@ -2952,11 +2872,7 @@
             assert(permute_map);
 
         if (H5S_mpio_space_type(mem_spaces[i], dst_element_size, &piece_mtype[i], &piece_mpi_mem_counts[i],
-<<<<<<< HEAD
-                                &(piece_mmt_is_derived_array[i]), FALSE, /* this is a memory
-=======
                                 &(piece_mmt_is_derived_array[i]), false, /* this is a memory
->>>>>>> 07347cc5
                                                                             space, so if the file
                                                                             space is not
                                                                             permuted, there is no
@@ -2996,11 +2912,7 @@
 
     if (MPI_SUCCESS != (mpi_code = MPI_Type_commit(final_ftype)))
         HMPI_GOTO_ERROR(FAIL, "MPI_Type_commit failed", mpi_code);
-<<<<<<< HEAD
-    *final_ftype_is_derived = TRUE;
-=======
     *final_ftype_is_derived = true;
->>>>>>> 07347cc5
 
     /* Create final MPI derived datatype for memory */
     if (MPI_SUCCESS != (mpi_code = MPI_Type_create_struct((int)num_pieces, piece_mpi_mem_counts,
@@ -3009,11 +2921,7 @@
 
     if (MPI_SUCCESS != (mpi_code = MPI_Type_commit(final_mtype)))
         HMPI_GOTO_ERROR(FAIL, "MPI_Type_commit failed", mpi_code);
-<<<<<<< HEAD
-    *final_mtype_is_derived = TRUE;
-=======
     *final_mtype_is_derived = true;
->>>>>>> 07347cc5
 
     /* Free the file & memory MPI datatypes for each piece */
     for (i = 0; i < num_pieces; i++) {
@@ -3053,11 +2961,7 @@
 /*-------------------------------------------------------------------------
  * Function:    H5FD__mpio_read_selection
  *
-<<<<<<< HEAD
- * Purpose:     The behaviour of this function dependes on the value of
-=======
  * Purpose:     The behavior of this function depends on the value of
->>>>>>> 07347cc5
  *              the transfer mode obtained from the context.
  *
  *              If the transfer mode is H5FD_MPIO_COLLECTIVE:
@@ -3092,28 +2996,17 @@
     H5FD_mpio_collective_opt_t coll_opt_mode;
 
     MPI_Datatype final_mtype; /* Final memory MPI datatype for all pieces with selection */
-<<<<<<< HEAD
-    hbool_t      final_mtype_is_derived = FALSE;
-
-    MPI_Datatype final_ftype; /* Final file MPI datatype for all pieces with selection */
-    hbool_t      final_ftype_is_derived = FALSE;
-=======
     bool         final_mtype_is_derived = false;
 
     MPI_Datatype final_ftype; /* Final file MPI datatype for all pieces with selection */
     bool         final_ftype_is_derived = false;
->>>>>>> 07347cc5
 
     hid_t                   *s_mem_space_ids      = NULL;
     hid_t                   *s_file_space_ids     = NULL;
     haddr_t                 *s_offsets            = NULL;
     size_t                  *s_element_sizes      = NULL;
     H5_flexible_const_ptr_t *s_bufs               = NULL;
-<<<<<<< HEAD
-    hbool_t                  selection_was_sorted = TRUE;
-=======
     bool                     selection_was_sorted = true;
->>>>>>> 07347cc5
 
     uint32_t i, j;
     H5S_t  **s_mem_spaces  = NULL;
@@ -3133,17 +3026,10 @@
     int io_size;        /* Actual number of bytes requested */
     int n;
 #endif
-<<<<<<< HEAD
-    hbool_t rank0_bcast = FALSE; /* If read-with-rank0-and-bcast flag was used */
-#ifdef H5FDmpio_DEBUG
-    hbool_t H5FD_mpio_debug_t_flag = (H5FD_mpio_debug_flags_s[(int)'t'] && H5FD_MPIO_TRACE_THIS_RANK(file));
-    hbool_t H5FD_mpio_debug_r_flag = (H5FD_mpio_debug_flags_s[(int)'r'] && H5FD_MPIO_TRACE_THIS_RANK(file));
-=======
     bool rank0_bcast = false; /* If read-with-rank0-and-bcast flag was used */
 #ifdef H5FDmpio_DEBUG
     bool H5FD_mpio_debug_t_flag = (H5FD_mpio_debug_flags_s[(int)'t'] && H5FD_MPIO_TRACE_THIS_RANK(file));
     bool H5FD_mpio_debug_r_flag = (H5FD_mpio_debug_flags_s[(int)'r'] && H5FD_MPIO_TRACE_THIS_RANK(file));
->>>>>>> 07347cc5
 #endif
     int                     mpi_code; /* MPI return code */
     H5_flexible_const_ptr_t mbb;
@@ -3229,11 +3115,7 @@
             mpi_bufs_base = s_bufs[j].vp;
             mbb.vp        = mpi_bufs_base;
 
-<<<<<<< HEAD
-            if (H5FD__selection_build_types(FALSE, count, mbb, s_file_spaces, s_mem_spaces, s_offsets, s_bufs,
-=======
             if (H5FD__selection_build_types(false, count, mbb, s_file_spaces, s_mem_spaces, s_offsets, s_bufs,
->>>>>>> 07347cc5
                                             s_element_sizes, s_element_sizes, &final_ftype,
                                             &final_ftype_is_derived, &final_mtype,
                                             &final_mtype_is_derived) < 0)
@@ -3292,11 +3174,7 @@
                     fprintf(stderr, "%s: (%d) doing read-rank0-and-MPI_Bcast\n", __func__, file->mpi_rank);
 #endif
                 /* Indicate path we've taken */
-<<<<<<< HEAD
-                rank0_bcast = TRUE;
-=======
                 rank0_bcast = true;
->>>>>>> 07347cc5
 
                 /* Read on rank 0 Bcast to other ranks */
                 if (file->mpi_rank == 0) {
@@ -3454,11 +3332,7 @@
 /*-------------------------------------------------------------------------
  * Function:    H5FD__mpio_write_selection
  *
-<<<<<<< HEAD
- * Purpose:     The behaviour of this function dependes on the value of
-=======
  * Purpose:     The behavior of this function depends on the value of
->>>>>>> 07347cc5
  *              the transfer mode obtained from the context.
  *
  *              If the transfer mode is H5FD_MPIO_COLLECTIVE:
@@ -3495,28 +3369,17 @@
     H5FD_mpio_collective_opt_t coll_opt_mode;
 
     MPI_Datatype final_mtype; /* Final memory MPI datatype for all pieces with selection */
-<<<<<<< HEAD
-    hbool_t      final_mtype_is_derived = FALSE;
-
-    MPI_Datatype final_ftype; /* Final file MPI datatype for all pieces with selection */
-    hbool_t      final_ftype_is_derived = FALSE;
-=======
     bool         final_mtype_is_derived = false;
 
     MPI_Datatype final_ftype; /* Final file MPI datatype for all pieces with selection */
     bool         final_ftype_is_derived = false;
->>>>>>> 07347cc5
 
     hid_t                   *s_mem_space_ids      = NULL;
     hid_t                   *s_file_space_ids     = NULL;
     haddr_t                 *s_offsets            = NULL;
     size_t                  *s_element_sizes      = NULL;
     H5_flexible_const_ptr_t *s_bufs               = NULL;
-<<<<<<< HEAD
-    hbool_t                  selection_was_sorted = TRUE;
-=======
     bool                     selection_was_sorted = true;
->>>>>>> 07347cc5
     const void              *mpi_bufs_base        = NULL;
 
     uint32_t                i, j;
@@ -3537,13 +3400,8 @@
 #endif
 
 #ifdef H5FDmpio_DEBUG
-<<<<<<< HEAD
-    hbool_t H5FD_mpio_debug_t_flag = (H5FD_mpio_debug_flags_s[(int)'t'] && H5FD_MPIO_TRACE_THIS_RANK(file));
-    hbool_t H5FD_mpio_debug_w_flag = (H5FD_mpio_debug_flags_s[(int)'w'] && H5FD_MPIO_TRACE_THIS_RANK(file));
-=======
     bool H5FD_mpio_debug_t_flag = (H5FD_mpio_debug_flags_s[(int)'t'] && H5FD_MPIO_TRACE_THIS_RANK(file));
     bool H5FD_mpio_debug_w_flag = (H5FD_mpio_debug_flags_s[(int)'w'] && H5FD_MPIO_TRACE_THIS_RANK(file));
->>>>>>> 07347cc5
 #endif
     int    mpi_code; /* MPI return code */
     herr_t ret_value = SUCCEED;
@@ -3625,11 +3483,7 @@
             mpi_bufs_base = s_bufs[j].cvp;
             mbb.cvp       = mpi_bufs_base;
 
-<<<<<<< HEAD
-            if (H5FD__selection_build_types(TRUE, count, mbb, s_file_spaces, s_mem_spaces, s_offsets, s_bufs,
-=======
             if (H5FD__selection_build_types(true, count, mbb, s_file_spaces, s_mem_spaces, s_offsets, s_bufs,
->>>>>>> 07347cc5
                                             s_element_sizes, s_element_sizes, &final_ftype,
                                             &final_ftype_is_derived, &final_mtype,
                                             &final_mtype_is_derived) < 0)
@@ -4093,11 +3947,7 @@
         case H5FD_CTL_GET_MPI_FILE_SYNC_OPCODE:
             assert(output);
             assert(*output);
-<<<<<<< HEAD
-            **((hbool_t **)output) = file->mpi_file_sync_required;
-=======
             **((bool **)output) = file->mpi_file_sync_required;
->>>>>>> 07347cc5
             break;
 
         default: /* unknown op code */
