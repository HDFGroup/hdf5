--- conflicted
+++ resolved
@@ -215,12 +215,8 @@
                         "unable to get group location of error class, message or stack")
 
         case H5I_VFL:
-<<<<<<< HEAD
-            HGOTO_ERROR(H5E_ARGS, H5E_BADVALUE, FAIL, "unable to get group location of a virtual file driver (VFD)")
-=======
             HGOTO_ERROR(H5E_ARGS, H5E_BADVALUE, FAIL,
                         "unable to get group location of a virtual file driver (VFD)")
->>>>>>> a3e040f3
 
         case H5I_REFERENCE:
             HGOTO_ERROR(H5E_ARGS, H5E_BADVALUE, FAIL, "unable to get group location of reference")
