/* * * * * * * * * * * * * * * * * * * * * * * * * * * * * * * * * * * * * * *
 * Copyright by The HDF Group.                                               *
 * All rights reserved.                                                      *
 *                                                                           *
 * This file is part of HDF5.  The full HDF5 copyright notice, including     *
 * terms governing use, modification, and redistribution, is contained in    *
 * the COPYING file, which can be found at the root of the source code       *
 * distribution tree, or in https://www.hdfgroup.org/licenses.               *
 * If you do not have access to either file, you may request a copy from     *
 * help@hdfgroup.org.                                                        *
 * * * * * * * * * * * * * * * * * * * * * * * * * * * * * * * * * * * * * * */

/*-------------------------------------------------------------------------
 *
 * Created:		H5Gloc.c
 *
 * Purpose:		Functions for working with group "locations"
 *
 *-------------------------------------------------------------------------
 */

/****************/
/* Module Setup */
/****************/

#include "H5Gmodule.h" /* This source code file is part of the H5G module */

/***********/
/* Headers */
/***********/
#include "H5private.h"  /* Generic Functions			*/
#include "H5Aprivate.h" /* Attributes				*/
#include "H5Dprivate.h" /* Datasets				*/
#include "H5Eprivate.h" /* Error handling		  	*/
#include "H5Gpkg.h"     /* Groups		  		*/
#include "H5Iprivate.h" /* IDs			  		*/
#include "H5Lprivate.h" /* Links				*/

/****************/
/* Local Macros */
/****************/

/******************/
/* Local Typedefs */
/******************/

/* User data for looking up an object in a group */
typedef struct {
    /* upward */
    H5G_loc_t *loc; /* Group location to set */
} H5G_loc_fnd_t;

/* User data for looking up an object in a group by index */
typedef struct {
    /* downward */
    H5_index_t      idx_type; /* Index to use */
    H5_iter_order_t order;    /* Iteration order within index */
    hsize_t         n;        /* Offset within index */

    /* upward */
    H5G_loc_t *loc; /* Group location to set */
} H5G_loc_fbi_t;

/* User data for getting an object's data model info in a group */
typedef struct {
    /* downward */
    unsigned fields; /* which fields in H5O_info2_t struct to fill in */

    /* upward */
    H5O_info2_t *oinfo; /* Object information to retrieve */
} H5G_loc_info_t;

/* User data for getting an object's native info in a group */
typedef struct {
    /* downward */
    unsigned fields; /* which fields in H5O_native_info_t struct to fill in */

    /* upward */
    H5O_native_info_t *oinfo; /* Object information to retrieve */
} H5G_loc_native_info_t;

/* User data for setting an object's comment in a group */
typedef struct {
    /* downward */
    const char *comment; /* Object comment buffer */

    /* upward */
} H5G_loc_sc_t;

/* User data for getting an object's comment in a group */
typedef struct {
    /* downward */
    char  *comment; /* Object comment buffer */
    size_t bufsize; /* Size of object comment buffer */

    /* upward */
    size_t comment_size; /* Actual size of object comment */
} H5G_loc_gc_t;

/********************/
/* Local Prototypes */
/********************/

/* Group traversal callbacks */
static herr_t H5G__loc_find_cb(H5G_loc_t *grp_loc, const char *name, const H5O_link_t *lnk,
                               H5G_loc_t *obj_loc, void *_udata, H5G_own_loc_t *own_loc);
static herr_t H5G__loc_find_by_idx_cb(H5G_loc_t *grp_loc, const char *name, const H5O_link_t *lnk,
                                      H5G_loc_t *obj_loc, void *_udata, H5G_own_loc_t *own_loc);
static herr_t H5G__loc_addr_cb(H5G_loc_t *grp_loc, const char *name, const H5O_link_t *lnk,
                               H5G_loc_t *obj_loc, void *_udata, H5G_own_loc_t *own_loc);
static herr_t H5G__loc_info_cb(H5G_loc_t *grp_loc, const char *name, const H5O_link_t *lnk,
                               H5G_loc_t *obj_loc, void *_udata, H5G_own_loc_t *own_loc);
static herr_t H5G__loc_native_info_cb(H5G_loc_t *grp_loc, const char *name, const H5O_link_t *lnk,
                                      H5G_loc_t *obj_loc, void *_udata, H5G_own_loc_t *own_loc);
static herr_t H5G__loc_set_comment_cb(H5G_loc_t *grp_loc, const char *name, const H5O_link_t *lnk,
                                      H5G_loc_t *obj_loc, void *_udata, H5G_own_loc_t *own_loc);
static herr_t H5G__loc_get_comment_cb(H5G_loc_t *grp_loc, const char *name, const H5O_link_t *lnk,
                                      H5G_loc_t *obj_loc, void *_udata, H5G_own_loc_t *own_loc);

/*********************/
/* Package Variables */
/*********************/

/*****************************/
/* Library Private Variables */
/*****************************/

/*******************/
/* Local Variables */
/*******************/

/*-------------------------------------------------------------------------
 * Function:    H5G_loc_real
 *
 * Purpose:     Utility routine to get object location
 *
 * Returns:     SUCCEED/FAIL
 *
 *-------------------------------------------------------------------------
 */
herr_t
H5G_loc_real(void *obj, H5I_type_t type, H5G_loc_t *loc)
{
    herr_t ret_value = SUCCEED; /* Return value */

    FUNC_ENTER_NOAPI(FAIL)

    switch (type) {
        case H5I_FILE: {
            H5F_t *f = (H5F_t *)obj;

            /* Construct a group location for root group of the file */
            if (H5G_root_loc(f, loc) < 0)
                HGOTO_ERROR(H5E_SYM, H5E_BADVALUE, FAIL, "unable to create location for file");
            break;
        }

        case H5I_GROUP: {
            H5G_t *group = (H5G_t *)obj;

            if (NULL == (loc->oloc = H5G_oloc(group)))
                HGOTO_ERROR(H5E_ARGS, H5E_BADVALUE, FAIL, "unable to get object location of group");
            if (NULL == (loc->path = H5G_nameof(group)))
                HGOTO_ERROR(H5E_ARGS, H5E_BADVALUE, FAIL, "unable to get path of group");
            break;
        }

        case H5I_DATATYPE: {
            H5T_t *dt = NULL;

            /* Get the actual datatype object if the VOL object is set */
            dt = H5T_get_actual_type((H5T_t *)obj);

            if (NULL == (loc->oloc = H5T_oloc(dt)))
                HGOTO_ERROR(H5E_ARGS, H5E_BADVALUE, FAIL, "unable to get object location of datatype");
            if (NULL == (loc->path = H5T_nameof(dt)))
                HGOTO_ERROR(H5E_ARGS, H5E_BADVALUE, FAIL, "unable to get path of datatype");
            break;
        }

        case H5I_DATASET: {
            H5D_t *dset = (H5D_t *)obj;

            if (NULL == (loc->oloc = H5D_oloc(dset)))
                HGOTO_ERROR(H5E_ARGS, H5E_BADVALUE, FAIL, "unable to get object location of dataset");
            if (NULL == (loc->path = H5D_nameof(dset)))
                HGOTO_ERROR(H5E_ARGS, H5E_BADVALUE, FAIL, "unable to get path of dataset");
            break;
        }

        case H5I_ATTR: {
            H5A_t *attr = (H5A_t *)obj;

            if (NULL == (loc->oloc = H5A_oloc(attr)))
                HGOTO_ERROR(H5E_ARGS, H5E_BADVALUE, FAIL, "unable to get object location of attribute");
            if (NULL == (loc->path = H5A_nameof(attr)))
                HGOTO_ERROR(H5E_ARGS, H5E_BADVALUE, FAIL, "unable to get path of attribute");
            break;
        }

        case H5I_DATASPACE:
            HGOTO_ERROR(H5E_ARGS, H5E_BADVALUE, FAIL, "unable to get group location of dataspace");

        case H5I_MAP:
            HGOTO_ERROR(H5E_ARGS, H5E_BADVALUE, FAIL, "maps not supported in native VOL connector");

        case H5I_GENPROP_CLS:
        case H5I_GENPROP_LST:
            HGOTO_ERROR(H5E_ARGS, H5E_BADVALUE, FAIL, "unable to get group location of property list");

        case H5I_ERROR_CLASS:
        case H5I_ERROR_MSG:
        case H5I_ERROR_STACK:
            HGOTO_ERROR(H5E_ARGS, H5E_BADVALUE, FAIL,
                        "unable to get group location of error class, message or stack");

        case H5I_VFL:
            HGOTO_ERROR(H5E_ARGS, H5E_BADVALUE, FAIL,
                        "unable to get group location of a virtual file driver (VFD)");

        case H5I_VOL:
            HGOTO_ERROR(H5E_ARGS, H5E_BADVALUE, FAIL,
                        "unable to get group location of a virtual object layer (VOL) connector");

        case H5I_SPACE_SEL_ITER:
            HGOTO_ERROR(H5E_ARGS, H5E_BADVALUE, FAIL,
                        "unable to get group location of a dataspace selection iterator");

        case H5I_EVENTSET:
            HGOTO_ERROR(H5E_ARGS, H5E_BADVALUE, FAIL, "unable to get group location of a event set");

        case H5I_UNINIT:
        case H5I_BADID:
        case H5I_NTYPES:
        default:
            HGOTO_ERROR(H5E_ARGS, H5E_BADVALUE, FAIL, "invalid location ID");
    } /* end switch */

done:
    FUNC_LEAVE_NOAPI(ret_value)
} /* end H5G_loc_real() */

/*-------------------------------------------------------------------------
 * Function:    H5G_loc
 *
 * Purpose:     Given an object ID return a location for the object.
 *
 * Return:      SUCCEED/FAIL
 *
 *-------------------------------------------------------------------------
 */
herr_t
H5G_loc(hid_t loc_id, H5G_loc_t *loc)
{
    void  *obj       = NULL;    /* VOL object   */
    herr_t ret_value = SUCCEED; /* Return value */

    FUNC_ENTER_NOAPI(FAIL)

    /* Get the object from the VOL */
    if (NULL == (obj = H5VL_object(loc_id)))
        HGOTO_ERROR(H5E_ARGS, H5E_BADTYPE, FAIL, "invalid location identifier");

    /* Fill in the struct */
    if (H5G_loc_real(obj, H5I_get_type(loc_id), loc) < 0)
        HGOTO_ERROR(H5E_ARGS, H5E_BADTYPE, FAIL, "unable to fill in location struct");

done:
    FUNC_LEAVE_NOAPI(ret_value)
} /* end H5G_loc() */

/*-------------------------------------------------------------------------
 * Function:	H5G_loc_copy
 *
 * Purpose:	Copy over information for a location
 *
 * Return:	Non-negative on success/Negative on failure
 *
 *-------------------------------------------------------------------------
 */
herr_t
H5G_loc_copy(H5G_loc_t *dst, const H5G_loc_t *src, H5_copy_depth_t depth)
{
    herr_t ret_value = SUCCEED; /* Return value */

    FUNC_ENTER_NOAPI(FAIL)

    /* Check args. */
    assert(dst);
    assert(src);

    /* Copy components of the location */
    if (H5O_loc_copy(dst->oloc, src->oloc, depth) < 0)
        HGOTO_ERROR(H5E_SYM, H5E_CANTOPENOBJ, FAIL, "unable to copy entry");
    if (H5G_name_copy(dst->path, src->path, depth) < 0)
        HGOTO_ERROR(H5E_SYM, H5E_CANTOPENOBJ, FAIL, "unable to copy path");

done:
    FUNC_LEAVE_NOAPI(ret_value)
} /* end H5G_loc_copy() */

/*-------------------------------------------------------------------------
 * Function:	H5G_loc_reset
 *
 * Purpose:	Reset information for a location
 *
 * Return:	Non-negative on success/Negative on failure
 *
 *-------------------------------------------------------------------------
 */
herr_t
H5G_loc_reset(H5G_loc_t *loc)
{
    herr_t ret_value = SUCCEED; /* Return value */

    FUNC_ENTER_NOAPI(FAIL)

    /* Check args. */
    assert(loc);

    /* Reset components of the location */
    if (H5O_loc_reset(loc->oloc) < 0)
        HGOTO_ERROR(H5E_SYM, H5E_CANTOPENOBJ, FAIL, "unable to reset entry");
    if (H5G_name_reset(loc->path) < 0)
        HGOTO_ERROR(H5E_SYM, H5E_CANTOPENOBJ, FAIL, "unable to reset path");

done:
    FUNC_LEAVE_NOAPI(ret_value)
} /* end H5G_loc_reset() */

/*-------------------------------------------------------------------------
 * Function:	H5G_loc_free
 *
 * Purpose:	Free information for a location
 *
 * Return:	Non-negative on success/Negative on failure
 *
 *-------------------------------------------------------------------------
 */
herr_t
H5G_loc_free(H5G_loc_t *loc)
{
    herr_t ret_value = SUCCEED; /* Return value */

    FUNC_ENTER_NOAPI(FAIL)

    /* Check args. */
    assert(loc);

    /* Reset components of the location */
    if (H5G_name_free(loc->path) < 0)
        HGOTO_ERROR(H5E_SYM, H5E_CANTRELEASE, FAIL, "unable to free path");
    if (H5O_loc_free(loc->oloc) < 0)
        HGOTO_ERROR(H5E_OHDR, H5E_CANTRELEASE, FAIL, "unable to free object header location");

done:
    FUNC_LEAVE_NOAPI(ret_value)
} /* end H5G_loc_free() */

/*-------------------------------------------------------------------------
 * Function:	H5G__loc_find_cb
 *
 * Purpose:	Callback for retrieving object location for an object in a group
 *
 * Return:	Non-negative on success/Negative on failure
 *
 *-------------------------------------------------------------------------
 */
static herr_t
H5G__loc_find_cb(H5G_loc_t H5_ATTR_UNUSED *grp_loc /*in*/, const char *name,
                 const H5O_link_t H5_ATTR_UNUSED *lnk, H5G_loc_t *obj_loc, void *_udata /*in,out*/,
                 H5G_own_loc_t *own_loc /*out*/)
{
    H5G_loc_fnd_t *udata     = (H5G_loc_fnd_t *)_udata; /* User data passed in */
    herr_t         ret_value = SUCCEED;                 /* Return value */

    FUNC_ENTER_PACKAGE

    /* Check if the name in this group resolved to a valid object */
    if (obj_loc == NULL)
        HGOTO_ERROR(H5E_SYM, H5E_NOTFOUND, FAIL, "object '%s' doesn't exist", name);

    /* Take ownership of the object's group location */
    /* (Group traversal callbacks are responsible for either taking ownership
     *  of the group location for the object, or freeing it. - QAK)
     */
    H5G_loc_copy(udata->loc, obj_loc, H5_COPY_SHALLOW);
    *own_loc = H5G_OWN_OBJ_LOC;

done:
    FUNC_LEAVE_NOAPI(ret_value)
} /* end H5G__loc_find_cb() */

/*-------------------------------------------------------------------------
 * Function:	H5G_loc_find
 *
 * Purpose:	Find a symbol from a location
 *
 * Return:	Non-negative on success/Negative on failure
 *
 *-------------------------------------------------------------------------
 */
herr_t
H5G_loc_find(const H5G_loc_t *loc, const char *name, H5G_loc_t *obj_loc /*out*/)
{
    H5G_loc_fnd_t udata;               /* User data for traversal callback */
    herr_t        ret_value = SUCCEED; /* Return value */

    FUNC_ENTER_NOAPI(FAIL)

    /* Check args. */
    assert(loc);
    assert(name && *name);
    assert(obj_loc);

    /* Set up user data for locating object */
    udata.loc = obj_loc;

    /* Traverse group hierarchy to locate object */
    if (H5G_traverse(loc, name, H5G_TARGET_NORMAL, H5G__loc_find_cb, &udata) < 0)
        HGOTO_ERROR(H5E_SYM, H5E_NOTFOUND, FAIL, "can't find object");

done:
    FUNC_LEAVE_NOAPI(ret_value)
} /* end H5G_loc_find() */

/*-------------------------------------------------------------------------
 * Function:	H5G__loc_find_by_idx_cb
 *
 * Purpose:	Callback for retrieving object location for an object in a group
 *              according to the order within an index
 *
 * Return:	Non-negative on success/Negative on failure
 *
 *-------------------------------------------------------------------------
 */
static herr_t
H5G__loc_find_by_idx_cb(H5G_loc_t H5_ATTR_UNUSED *grp_loc /*in*/, const char H5_ATTR_UNUSED *name,
                        const H5O_link_t H5_ATTR_UNUSED *lnk, H5G_loc_t *obj_loc, void *_udata /*in,out*/,
                        H5G_own_loc_t *own_loc /*out*/)
{
    H5G_loc_fbi_t *udata = (H5G_loc_fbi_t *)_udata; /* User data passed in */
    H5O_link_t     fnd_lnk;                         /* Link within group */
    bool           lnk_copied    = false;           /* Whether the link was copied */
    bool           obj_loc_valid = false;           /* Flag to indicate that the object location is valid */
    bool           obj_exists    = false;           /* Whether the object exists (unused) */
    herr_t         ret_value     = SUCCEED;         /* Return value */

    FUNC_ENTER_PACKAGE

    /* Check if the name in this group resolved to a valid link */
    if (obj_loc == NULL)
        HGOTO_ERROR(H5E_SYM, H5E_NOTFOUND, FAIL, "group doesn't exist");

    /* Query link */
    if (H5G_obj_lookup_by_idx(obj_loc->oloc, udata->idx_type, udata->order, udata->n, &fnd_lnk) < 0)
        HGOTO_ERROR(H5E_SYM, H5E_NOTFOUND, FAIL, "link not found");
<<<<<<< HEAD
    lnk_copied = TRUE;
=======
    lnk_copied = true;
>>>>>>> 07347cc5

    /* Build the initial object location for the link */
    if (H5G__link_to_loc(obj_loc, &fnd_lnk, udata->loc) < 0)
        HGOTO_ERROR(H5E_SYM, H5E_CANTINIT, FAIL, "cannot initialize object location");
<<<<<<< HEAD
    obj_loc_valid = TRUE;
=======
    obj_loc_valid = true;
>>>>>>> 07347cc5

    /* Perform any special traversals that the link needs */
    /* (soft links, user-defined links, file mounting, etc.) */
    /* (may modify the object location) */
<<<<<<< HEAD
    if (H5G__traverse_special(obj_loc, &fnd_lnk, H5G_TARGET_NORMAL, TRUE, udata->loc, &obj_exists) < 0)
=======
    if (H5G__traverse_special(obj_loc, &fnd_lnk, H5G_TARGET_NORMAL, true, udata->loc, &obj_exists) < 0)
>>>>>>> 07347cc5
        HGOTO_ERROR(H5E_LINK, H5E_TRAVERSE, FAIL, "special link traversal failed");

done:
    /* Reset the link information, if we have a copy */
    if (lnk_copied)
        H5O_msg_reset(H5O_LINK_ID, &fnd_lnk);

    /* Release the object location if we failed after copying it */
    if (ret_value < 0 && obj_loc_valid)
        if (H5G_loc_free(udata->loc) < 0)
            HDONE_ERROR(H5E_SYM, H5E_CANTRELEASE, FAIL, "can't free location");

    /* Indicate that this callback didn't take ownership of the group *
     * location for the object */
    *own_loc = H5G_OWN_NONE;

    FUNC_LEAVE_NOAPI(ret_value)
} /* end H5G__loc_find_by_idx_cb() */

/*-------------------------------------------------------------------------
 * Function:	H5G_loc_find_by_idx
 *
 * Purpose:	Find a symbol from a location, according to the order in an index
 *
 * Return:	Non-negative on success/Negative on failure
 *
 *-------------------------------------------------------------------------
 */
herr_t
H5G_loc_find_by_idx(const H5G_loc_t *loc, const char *group_name, H5_index_t idx_type, H5_iter_order_t order,
                    hsize_t n, H5G_loc_t *obj_loc /*out*/)
{
    H5G_loc_fbi_t udata;               /* User data for traversal callback */
    herr_t        ret_value = SUCCEED; /* Return value */

    FUNC_ENTER_NOAPI(FAIL)

    /* Check args. */
    assert(loc);
    assert(group_name && *group_name);
    assert(obj_loc);

    /* Set up user data for locating object */
    udata.idx_type = idx_type;
    udata.order    = order;
    udata.n        = n;
    udata.loc      = obj_loc;

    /* Traverse group hierarchy to locate object */
    if (H5G_traverse(loc, group_name, H5G_TARGET_NORMAL, H5G__loc_find_by_idx_cb, &udata) < 0)
        HGOTO_ERROR(H5E_SYM, H5E_NOTFOUND, FAIL, "can't find object");

done:
    FUNC_LEAVE_NOAPI(ret_value)
} /* end H5G_loc_find_by_idx() */

/*-------------------------------------------------------------------------
 * Function:	H5G__loc_insert
 *
 * Purpose:	Insert an object at a location
 *
 * Return:	Non-negative on success/Negative on failure
 *
 *-------------------------------------------------------------------------
 */
herr_t
H5G__loc_insert(H5G_loc_t *grp_loc, char *name, H5G_loc_t *obj_loc, H5O_type_t obj_type, const void *crt_info)
{
    H5O_link_t lnk;                 /* Link for object to insert */
    herr_t     ret_value = SUCCEED; /* Return value */

    FUNC_ENTER_PACKAGE

    /* Check args. */
    assert(grp_loc);
    assert(name && *name);
    assert(obj_loc);

    /* Create link object for the object location */
    lnk.type         = H5L_TYPE_HARD;
    lnk.cset         = H5F_DEFAULT_CSET;
    lnk.corder       = 0;     /* Will be reset if the group is tracking creation order */
    lnk.corder_valid = false; /* Indicate that the creation order isn't valid (yet) */
    lnk.name         = name;
    lnk.u.hard.addr  = obj_loc->oloc->addr;

    /* Insert new group into current group's symbol table */
<<<<<<< HEAD
    if (H5G_obj_insert(grp_loc->oloc, name, &lnk, TRUE, obj_type, crt_info) < 0)
=======
    if (H5G_obj_insert(grp_loc->oloc, name, &lnk, true, obj_type, crt_info) < 0)
>>>>>>> 07347cc5
        HGOTO_ERROR(H5E_SYM, H5E_CANTINSERT, FAIL, "unable to insert object");

    /* Set the name of the object location */
    if (H5G_name_set(grp_loc->path, obj_loc->path, name) < 0)
        HGOTO_ERROR(H5E_SYM, H5E_CANTINIT, FAIL, "cannot set name");

done:
    FUNC_LEAVE_NOAPI(ret_value)
} /* end H5G__loc_insert() */

/*-------------------------------------------------------------------------
 * Function:	H5G__loc_exists_cb
 *
 * Purpose:	Callback for checking if an object exists
 *
 * Return:	Non-negative on success/Negative on failure
 *
 *-------------------------------------------------------------------------
 */
static herr_t
H5G__loc_exists_cb(H5G_loc_t H5_ATTR_UNUSED *grp_loc /*in*/, const char H5_ATTR_UNUSED *name,
                   const H5O_link_t H5_ATTR_UNUSED *lnk, H5G_loc_t *obj_loc, void *_udata /*in,out*/,
                   H5G_own_loc_t *own_loc /*out*/)
{
    bool  *exists    = (bool *)_udata; /* User data passed in */
    herr_t ret_value = SUCCEED;        /* Return value */

    FUNC_ENTER_PACKAGE

    /* Check if the name in this group resolved to a valid object */
    if (obj_loc == NULL)
        if (lnk)
            *exists = false;
        else
            HGOTO_ERROR(H5E_SYM, H5E_INTERNAL, FAIL, "no object or link info?");
    else
        *exists = true;

    /* Indicate that this callback didn't take ownership of the group *
     * location for the object */
    *own_loc = H5G_OWN_NONE;

done:
    FUNC_LEAVE_NOAPI(ret_value)
} /* end H5G__loc_exists_cb() */

/*-------------------------------------------------------------------------
 * Function:	H5G_loc_exists
 *
 * Purpose:	Check if an object actually exists at a location
 *
 * Return:	Success:	true/false
 * 		Failure:	Negative
 *
 *-------------------------------------------------------------------------
 */
herr_t
H5G_loc_exists(const H5G_loc_t *loc, const char *name, bool *exists)
{
    herr_t ret_value = SUCCEED; /* Return value */

    FUNC_ENTER_NOAPI(FAIL)

    /* Check args. */
    assert(loc);
    assert(name && *name);
    assert(exists);

    /* Traverse group hierarchy to locate object */
    if (H5G_traverse(loc, name, H5G_TARGET_EXISTS, H5G__loc_exists_cb, exists) < 0)
        HGOTO_ERROR(H5E_SYM, H5E_NOTFOUND, FAIL, "can't check if object exists");

done:
    FUNC_LEAVE_NOAPI(ret_value)
} /* end H5G_loc_exists() */

/*-------------------------------------------------------------------------
 * Function:	H5G__loc_addr_cb
 *
 * Purpose:	Callback for retrieving the address for an object in a group
 *
 * Return:	Non-negative on success/Negative on failure
 *
 *-------------------------------------------------------------------------
 */
static herr_t
H5G__loc_addr_cb(H5G_loc_t H5_ATTR_UNUSED *grp_loc /*in*/, const char H5_ATTR_UNUSED *name,
                 const H5O_link_t H5_ATTR_UNUSED *lnk, H5G_loc_t *obj_loc, void *_udata /*in,out*/,
                 H5G_own_loc_t *own_loc /*out*/)
{
    haddr_t *udata     = (haddr_t *)_udata; /* User data passed in */
    herr_t   ret_value = SUCCEED;           /* Return value */

    FUNC_ENTER_PACKAGE

    /* Check if the name in this group resolved to a valid link */
    if (obj_loc == NULL)
        HGOTO_ERROR(H5E_SYM, H5E_NOTFOUND, FAIL, "name doesn't exist");

    /* Set address of object */
    *udata = obj_loc->oloc->addr;

done:
    /* Indicate that this callback didn't take ownership of the group *
     * location for the object */
    *own_loc = H5G_OWN_NONE;

    FUNC_LEAVE_NOAPI(ret_value)
} /* end H5G__loc_addr_cb() */

/*-------------------------------------------------------------------------
 * Function:	H5G__loc_addr
 *
 * Purpose:	Retrieve the information for an object from a group location
 *              and path to that object
 *
 * Return:	Non-negative on success/Negative on failure
 *
 *-------------------------------------------------------------------------
 */
herr_t
H5G__loc_addr(const H5G_loc_t *loc, const char *name, haddr_t *addr /*out*/)
{
    herr_t ret_value = SUCCEED; /* Return value */

    FUNC_ENTER_PACKAGE

    /* Check args. */
    assert(loc);
    assert(name && *name);
    assert(addr);

    /* Traverse group hierarchy to locate object */
    if (H5G_traverse(loc, name, H5G_TARGET_NORMAL, H5G__loc_addr_cb, addr) < 0)
        HGOTO_ERROR(H5E_SYM, H5E_NOTFOUND, FAIL, "can't find object");

done:
    FUNC_LEAVE_NOAPI(ret_value)
} /* end H5G__loc_addr() */

/*-------------------------------------------------------------------------
 * Function:	H5G__loc_info_cb
 *
 * Purpose:	Callback for retrieving data model info for an object in a group
 *
 * Return:	Non-negative on success/Negative on failure
 *
 *-------------------------------------------------------------------------
 */
static herr_t
H5G__loc_info_cb(H5G_loc_t H5_ATTR_UNUSED *grp_loc /*in*/, const char H5_ATTR_UNUSED *name,
                 const H5O_link_t H5_ATTR_UNUSED *lnk, H5G_loc_t *obj_loc, void *_udata /*in,out*/,
                 H5G_own_loc_t *own_loc /*out*/)
{
    H5G_loc_info_t *udata     = (H5G_loc_info_t *)_udata; /* User data passed in */
    herr_t          ret_value = SUCCEED;                  /* Return value */

    FUNC_ENTER_PACKAGE

    /* Check if the name in this group resolved to a valid link */
    if (obj_loc == NULL)
        HGOTO_ERROR(H5E_SYM, H5E_NOTFOUND, FAIL, "name doesn't exist");

    /* Query object information */
    if (H5O_get_info(obj_loc->oloc, udata->oinfo, udata->fields) < 0)
        HGOTO_ERROR(H5E_SYM, H5E_CANTGET, FAIL, "can't get object info");

done:
    /* Indicate that this callback didn't take ownership of the group *
     * location for the object */
    *own_loc = H5G_OWN_NONE;

    FUNC_LEAVE_NOAPI(ret_value)
} /* end H5G__loc_info_cb() */

/*-------------------------------------------------------------------------
 * Function:    H5G_loc_info
 *
 * Purpose:     Retrieve the data model information for an object from a group location
 *              and path to that object
 *
 * Return:	Non-negative on success/Negative on failure
 *
 *-------------------------------------------------------------------------
 */
herr_t
H5G_loc_info(const H5G_loc_t *loc, const char *name, H5O_info2_t *oinfo /*out*/, unsigned fields)
{
    H5G_loc_info_t udata;               /* User data for traversal callback */
    herr_t         ret_value = SUCCEED; /* Return value */

    FUNC_ENTER_NOAPI(FAIL)

    /* Check args. */
    assert(loc);
    assert(name && *name);
    assert(oinfo);

    /* Set up user data for locating object */
    udata.fields = fields;
    udata.oinfo  = oinfo;

    /* Traverse group hierarchy to locate object */
    if (H5G_traverse(loc, name, H5G_TARGET_NORMAL, H5G__loc_info_cb, &udata) < 0)
        HGOTO_ERROR(H5E_SYM, H5E_NOTFOUND, FAIL, "can't find object");

done:
    FUNC_LEAVE_NOAPI(ret_value)
} /* end H5G_loc_info() */

/*-------------------------------------------------------------------------
 * Function:	H5G__loc_native_info_cb
 *
 * Purpose:	Callback for retrieving native info for an object in a group
 *
 * Return:	Non-negative on success/Negative on failure
 *
 *-------------------------------------------------------------------------
 */
static herr_t
H5G__loc_native_info_cb(H5G_loc_t H5_ATTR_UNUSED *grp_loc /*in*/, const char H5_ATTR_UNUSED *name,
                        const H5O_link_t H5_ATTR_UNUSED *lnk, H5G_loc_t *obj_loc, void *_udata /*in,out*/,
                        H5G_own_loc_t *own_loc /*out*/)
{
    H5G_loc_native_info_t *udata     = (H5G_loc_native_info_t *)_udata; /* User data passed in */
    herr_t                 ret_value = SUCCEED;                         /* Return value */

    FUNC_ENTER_PACKAGE

    /* Check if the name in this group resolved to a valid link */
    if (obj_loc == NULL)
        HGOTO_ERROR(H5E_SYM, H5E_NOTFOUND, FAIL, "name doesn't exist");

    /* Query object information */
    if (H5O_get_native_info(obj_loc->oloc, udata->oinfo, udata->fields) < 0)
        HGOTO_ERROR(H5E_SYM, H5E_CANTGET, FAIL, "can't get object info");

done:
    /* Indicate that this callback didn't take ownership of the group *
     * location for the object */
    *own_loc = H5G_OWN_NONE;

    FUNC_LEAVE_NOAPI(ret_value)
} /* end H5G__loc_native_info_cb() */

/*-------------------------------------------------------------------------
 * Function:	H5G_loc_native_info
 *
 * Purpose:	Retrieve the native information for an object from a group location
 *              and path to that object
 *
 * Return:	Non-negative on success/Negative on failure
 *
 *-------------------------------------------------------------------------
 */
herr_t
H5G_loc_native_info(const H5G_loc_t *loc, const char *name, H5O_native_info_t *oinfo /*out*/, unsigned fields)
{
    H5G_loc_native_info_t udata;               /* User data for traversal callback */
    herr_t                ret_value = SUCCEED; /* Return value */

    FUNC_ENTER_NOAPI(FAIL)

    /* Check args. */
    assert(loc);
    assert(name && *name);
    assert(oinfo);

    /* Set up user data for locating object */
    udata.fields = fields;
    udata.oinfo  = oinfo;

    /* Traverse group hierarchy to locate object */
    if (H5G_traverse(loc, name, H5G_TARGET_NORMAL, H5G__loc_native_info_cb, &udata) < 0)
        HGOTO_ERROR(H5E_SYM, H5E_NOTFOUND, FAIL, "can't find object");

done:
    FUNC_LEAVE_NOAPI(ret_value)
} /* end H5G_loc_native_info() */

/*-------------------------------------------------------------------------
 * Function:	H5G__loc_set_comment_cb
 *
 * Purpose:	Callback for (re)setting object comment for an object in a group
 *
 * Return:	Non-negative on success/Negative on failure
 *
 *-------------------------------------------------------------------------
 */
static herr_t
H5G__loc_set_comment_cb(H5G_loc_t H5_ATTR_UNUSED *grp_loc /*in*/, const char H5_ATTR_UNUSED *name,
                        const H5O_link_t H5_ATTR_UNUSED *lnk, H5G_loc_t *obj_loc, void *_udata /*in,out*/,
                        H5G_own_loc_t *own_loc /*out*/)
{
    H5G_loc_sc_t *udata   = (H5G_loc_sc_t *)_udata; /* User data passed in */
    H5O_name_t    comment = {0};                    /* Object header "comment" message */
    htri_t        exists;                           /* Whether a "comment" message already exists */
    herr_t        ret_value = SUCCEED;              /* Return value */

    FUNC_ENTER_PACKAGE

    /* Check if the name in this group resolved to a valid link */
    if (obj_loc == NULL)
        HGOTO_ERROR(H5E_SYM, H5E_NOTFOUND, FAIL, "name doesn't exist");

    /* Check for existing comment message */
    if ((exists = H5O_msg_exists(obj_loc->oloc, H5O_NAME_ID)) < 0)
        HGOTO_ERROR(H5E_SYM, H5E_NOTFOUND, FAIL, "unable to read object header");

    /* Remove the previous comment message if any */
    if (exists)
        if (H5O_msg_remove(obj_loc->oloc, H5O_NAME_ID, 0, true) < 0)
            HGOTO_ERROR(H5E_SYM, H5E_CANTDELETE, FAIL,
                        "unable to delete existing comment object header message");

    /* Add the new message */
    if (udata->comment && *udata->comment) {
<<<<<<< HEAD
        if (NULL == (comment.s = HDstrdup(udata->comment)))
=======
        if (NULL == (comment.s = strdup(udata->comment)))
>>>>>>> 07347cc5
            HGOTO_ERROR(H5E_RESOURCE, H5E_CANTALLOC, FAIL, "can't copy group comment");
        if (H5O_msg_create(obj_loc->oloc, H5O_NAME_ID, 0, H5O_UPDATE_TIME, &comment) < 0)
            HGOTO_ERROR(H5E_OHDR, H5E_CANTINIT, FAIL, "unable to set comment object header message");
    } /* end if */

done:
    free(comment.s);

    /* Indicate that this callback didn't take ownership of the group *
     * location for the object */
    *own_loc = H5G_OWN_NONE;

    FUNC_LEAVE_NOAPI(ret_value)
} /* end H5G__loc_set_comment_cb() */

/*-------------------------------------------------------------------------
 * Function:	H5G_loc_set_comment
 *
 * Purpose:	(Re)set the information for an object from a group location
 *              and path to that object
 *
 * Return:	Non-negative on success/Negative on failure
 *
 *-------------------------------------------------------------------------
 */
herr_t
H5G_loc_set_comment(const H5G_loc_t *loc, const char *name, const char *comment)
{
    H5G_loc_sc_t udata;               /* User data for traversal callback */
    herr_t       ret_value = SUCCEED; /* Return value */

    FUNC_ENTER_NOAPI(FAIL)

    /* Check args. */
    assert(loc);
    assert(name && *name);

    /* Set up user data for locating object */
    udata.comment = comment;

    /* Traverse group hierarchy to locate object */
    if (H5G_traverse(loc, name, H5G_TARGET_NORMAL, H5G__loc_set_comment_cb, &udata) < 0)
        HGOTO_ERROR(H5E_SYM, H5E_NOTFOUND, FAIL, "can't find object");

done:
    FUNC_LEAVE_NOAPI(ret_value)
} /* end H5G_loc_set_comment() */

/*-------------------------------------------------------------------------
 * Function:	H5G__loc_get_comment_cb
 *
 * Purpose:	Callback for retrieving object comment for an object in a group
 *
 * Return:	Non-negative on success/Negative on failure
 *
 *-------------------------------------------------------------------------
 */
static herr_t
H5G__loc_get_comment_cb(H5G_loc_t H5_ATTR_UNUSED *grp_loc /*in*/, const char H5_ATTR_UNUSED *name,
                        const H5O_link_t H5_ATTR_UNUSED *lnk, H5G_loc_t *obj_loc, void *_udata /*in,out*/,
                        H5G_own_loc_t *own_loc /*out*/)
{
    H5G_loc_gc_t *udata = (H5G_loc_gc_t *)_udata; /* User data passed in */
    H5O_name_t    comment;                        /* Object header "comment" message */
    herr_t        ret_value = SUCCEED;            /* Return value */

    FUNC_ENTER_PACKAGE

    /* Check if the name in this group resolved to a valid link */
    if (obj_loc == NULL)
        HGOTO_ERROR(H5E_SYM, H5E_NOTFOUND, FAIL, "name doesn't exist");

    /* Query object comment */
    comment.s = NULL;
    if (NULL == H5O_msg_read(obj_loc->oloc, H5O_NAME_ID, &comment)) {
        if (udata->comment && udata->bufsize > 0)
            udata->comment[0] = '\0';
        udata->comment_size = 0;
    }
    else {
        if (udata->comment && udata->bufsize)
            strncpy(udata->comment, comment.s, udata->bufsize);
        udata->comment_size = strlen(comment.s);
        H5O_msg_reset(H5O_NAME_ID, &comment);
    }

done:
    /* Indicate that this callback didn't take ownership of the group *
     * location for the object.
     */
    *own_loc = H5G_OWN_NONE;

    FUNC_LEAVE_NOAPI(ret_value)
} /* end H5G__loc_get_comment_cb() */

/*-------------------------------------------------------------------------
 * Function:	H5G_loc_get_comment
 *
 * Purpose:	Retrieve the information for an object from a group location
 *              and path to that object
 *
 * Return:	Non-negative on success/Negative on failure
 *
 *-------------------------------------------------------------------------
 */
herr_t
H5G_loc_get_comment(const H5G_loc_t *loc, const char *name, char *comment /*out*/, size_t bufsize,
                    size_t *comment_len)
{
    H5G_loc_gc_t udata;               /* User data for traversal callback */
    herr_t       ret_value = SUCCEED; /* Return value */

    FUNC_ENTER_NOAPI(FAIL)

    /* Check args. */
    assert(loc);
    assert(name && *name);

    /* Set up user data for locating object */
    udata.comment      = comment;
    udata.bufsize      = bufsize;
    udata.comment_size = 0;

    /* Traverse group hierarchy to locate object */
    if (H5G_traverse(loc, name, H5G_TARGET_NORMAL, H5G__loc_get_comment_cb, &udata) < 0)
        HGOTO_ERROR(H5E_SYM, H5E_NOTFOUND, FAIL, "can't find object");

    /* Set value to return */
    if (comment_len)
        *comment_len = udata.comment_size;

done:
    FUNC_LEAVE_NOAPI(ret_value)
} /* end H5G_loc_get_comment() */<|MERGE_RESOLUTION|>--- conflicted
+++ resolved
@@ -455,29 +455,17 @@
     /* Query link */
     if (H5G_obj_lookup_by_idx(obj_loc->oloc, udata->idx_type, udata->order, udata->n, &fnd_lnk) < 0)
         HGOTO_ERROR(H5E_SYM, H5E_NOTFOUND, FAIL, "link not found");
-<<<<<<< HEAD
-    lnk_copied = TRUE;
-=======
     lnk_copied = true;
->>>>>>> 07347cc5
 
     /* Build the initial object location for the link */
     if (H5G__link_to_loc(obj_loc, &fnd_lnk, udata->loc) < 0)
         HGOTO_ERROR(H5E_SYM, H5E_CANTINIT, FAIL, "cannot initialize object location");
-<<<<<<< HEAD
-    obj_loc_valid = TRUE;
-=======
     obj_loc_valid = true;
->>>>>>> 07347cc5
 
     /* Perform any special traversals that the link needs */
     /* (soft links, user-defined links, file mounting, etc.) */
     /* (may modify the object location) */
-<<<<<<< HEAD
-    if (H5G__traverse_special(obj_loc, &fnd_lnk, H5G_TARGET_NORMAL, TRUE, udata->loc, &obj_exists) < 0)
-=======
     if (H5G__traverse_special(obj_loc, &fnd_lnk, H5G_TARGET_NORMAL, true, udata->loc, &obj_exists) < 0)
->>>>>>> 07347cc5
         HGOTO_ERROR(H5E_LINK, H5E_TRAVERSE, FAIL, "special link traversal failed");
 
 done:
@@ -565,11 +553,7 @@
     lnk.u.hard.addr  = obj_loc->oloc->addr;
 
     /* Insert new group into current group's symbol table */
-<<<<<<< HEAD
-    if (H5G_obj_insert(grp_loc->oloc, name, &lnk, TRUE, obj_type, crt_info) < 0)
-=======
     if (H5G_obj_insert(grp_loc->oloc, name, &lnk, true, obj_type, crt_info) < 0)
->>>>>>> 07347cc5
         HGOTO_ERROR(H5E_SYM, H5E_CANTINSERT, FAIL, "unable to insert object");
 
     /* Set the name of the object location */
@@ -887,11 +871,7 @@
 
     /* Add the new message */
     if (udata->comment && *udata->comment) {
-<<<<<<< HEAD
-        if (NULL == (comment.s = HDstrdup(udata->comment)))
-=======
         if (NULL == (comment.s = strdup(udata->comment)))
->>>>>>> 07347cc5
             HGOTO_ERROR(H5E_RESOURCE, H5E_CANTALLOC, FAIL, "can't copy group comment");
         if (H5O_msg_create(obj_loc->oloc, H5O_NAME_ID, 0, H5O_UPDATE_TIME, &comment) < 0)
             HGOTO_ERROR(H5E_OHDR, H5E_CANTINIT, FAIL, "unable to set comment object header message");
