/* * * * * * * * * * * * * * * * * * * * * * * * * * * * * * * * * * * * * * *
 * Copyright by The HDF Group.                                               *
 * Copyright by the Board of Trustees of the University of Illinois.         *
 * All rights reserved.                                                      *
 *                                                                           *
 * This file is part of HDF5.  The full HDF5 copyright notice, including     *
 * terms governing use, modification, and redistribution, is contained in    *
 * the COPYING file, which can be found at the root of the source code       *
 * distribution tree, or in https://www.hdfgroup.org/licenses.               *
 * If you do not have access to either file, you may request a copy from     *
 * help@hdfgroup.org.                                                        *
 * * * * * * * * * * * * * * * * * * * * * * * * * * * * * * * * * * * * * * */

/*
 * Programmer: James Laird
 *             Friday, December 1, 2005
 *
 * Purpose:     This file contains declarations which are visible
 *              only within the H5L package. Source files outside the
 *              H5L package should include H5Lprivate.h instead.
 */
#if !(defined H5L_FRIEND || defined H5L_MODULE)
#error "Do not include this file outside the H5L package!"
#endif

#ifndef H5Lpkg_H
#define H5Lpkg_H

/* Get package's private header */
#include "H5Lprivate.h"

/* Other private headers needed by this file */

/**************************/
/* Package Private Macros */
/**************************/

/****************************/
/* Package Private Typedefs */
/****************************/

/*****************************/
/* Package Private Variables */
/*****************************/

/******************************/
/* Package Private Prototypes */
/******************************/

<<<<<<< HEAD
H5_DLL herr_t H5L__create_ud(const H5G_loc_t *link_loc, const char *link_name, const void *ud_data,
                             size_t ud_data_size, H5L_type_t type, hid_t lcpl_id);
H5_DLL herr_t H5L__link_copy_file(H5F_t *dst_file, const H5O_link_t *_src_lnk, const H5O_loc_t *src_oloc,
                                  H5O_link_t *dst_lnk, H5O_copy_t *cpy_info);

#endif /* _H5Lpkg_H */
=======
H5_DLL herr_t  H5L__create_hard(H5G_loc_t *cur_loc, const char *cur_name, const H5G_loc_t *link_loc,
                                const char *link_name, hid_t lcpl_id);
H5_DLL herr_t  H5L__create_soft(const char *target_path, const H5G_loc_t *cur_loc, const char *cur_name,
                                hid_t lcpl_id);
H5_DLL herr_t  H5L__create_ud(const H5G_loc_t *link_loc, const char *link_name, const void *ud_data,
                              size_t ud_data_size, H5L_type_t type, hid_t lcpl_id);
H5_DLL htri_t  H5L__exists(const H5G_loc_t *loc, const char *name);
H5_DLL herr_t  H5L__get_info_by_idx(const H5G_loc_t *loc, const char *name, H5_index_t idx_type,
                                    H5_iter_order_t order, hsize_t n, H5L_info2_t *linfo /*out*/);
H5_DLL ssize_t H5L__get_name_by_idx(const H5G_loc_t *loc, const char *group_name, H5_index_t idx_type,
                                    H5_iter_order_t order, hsize_t n, char *name /*out*/, size_t size);
H5_DLL herr_t  H5L__get_val(const H5G_loc_t *loc, const char *name, void *buf /*out*/, size_t size);
H5_DLL herr_t  H5L__get_val_by_idx(const H5G_loc_t *loc, const char *name, H5_index_t idx_type,
                                   H5_iter_order_t order, hsize_t n, void *buf /*out*/, size_t size);
H5_DLL herr_t  H5L__move(const H5G_loc_t *src_loc, const char *src_name, const H5G_loc_t *dst_loc,
                         const char *dst_name, hbool_t copy_flag, hid_t lcpl_id);
H5_DLL herr_t  H5L__delete(const H5G_loc_t *loc, const char *name);
H5_DLL herr_t  H5L__delete_by_idx(const H5G_loc_t *loc, const char *name, H5_index_t idx_type,
                                  H5_iter_order_t order, hsize_t n);
H5_DLL herr_t  H5L__link_copy_file(H5F_t *dst_file, const H5O_link_t *_src_lnk, const H5O_loc_t *src_oloc,
                                   H5O_link_t *dst_lnk, H5O_copy_t *cpy_info);

#endif /* H5Lpkg_H */
>>>>>>> 18bbd3f0
<|MERGE_RESOLUTION|>--- conflicted
+++ resolved
@@ -47,14 +47,6 @@
 /* Package Private Prototypes */
 /******************************/
 
-<<<<<<< HEAD
-H5_DLL herr_t H5L__create_ud(const H5G_loc_t *link_loc, const char *link_name, const void *ud_data,
-                             size_t ud_data_size, H5L_type_t type, hid_t lcpl_id);
-H5_DLL herr_t H5L__link_copy_file(H5F_t *dst_file, const H5O_link_t *_src_lnk, const H5O_loc_t *src_oloc,
-                                  H5O_link_t *dst_lnk, H5O_copy_t *cpy_info);
-
-#endif /* _H5Lpkg_H */
-=======
 H5_DLL herr_t  H5L__create_hard(H5G_loc_t *cur_loc, const char *cur_name, const H5G_loc_t *link_loc,
                                 const char *link_name, hid_t lcpl_id);
 H5_DLL herr_t  H5L__create_soft(const char *target_path, const H5G_loc_t *cur_loc, const char *cur_name,
@@ -77,5 +69,4 @@
 H5_DLL herr_t  H5L__link_copy_file(H5F_t *dst_file, const H5O_link_t *_src_lnk, const H5O_loc_t *src_oloc,
                                    H5O_link_t *dst_lnk, H5O_copy_t *cpy_info);
 
-#endif /* H5Lpkg_H */
->>>>>>> 18bbd3f0
+#endif /* H5Lpkg_H */