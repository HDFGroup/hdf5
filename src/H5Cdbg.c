/* * * * * * * * * * * * * * * * * * * * * * * * * * * * * * * * * * * * * * *
 * Copyright by The HDF Group.                                               *
 * Copyright by the Board of Trustees of the University of Illinois.         *
 * All rights reserved.                                                      *
 *                                                                           *
 * This file is part of HDF5.  The full HDF5 copyright notice, including     *
 * terms governing use, modification, and redistribution, is contained in    *
 * the COPYING file, which can be found at the root of the source code       *
 * distribution tree, or in https://www.hdfgroup.org/licenses.               *
 * If you do not have access to either file, you may request a copy from     *
 * help@hdfgroup.org.                                                        *
 * * * * * * * * * * * * * * * * * * * * * * * * * * * * * * * * * * * * * * */

/*-------------------------------------------------------------------------
 *
 * Created:     H5Cdbg.c
 *              July 8 2016
 *              Quincey Koziol
 *
 * Purpose:     Debugging Routines for the generic cache structure or entries.
 *
 *-------------------------------------------------------------------------
 */

/****************/
/* Module Setup */
/****************/

<<<<<<< HEAD
#include "H5Cmodule.h"          /* This source code file is part of the H5C module */

=======
#include "H5Cmodule.h" /* This source code file is part of the H5C module */
>>>>>>> a3e040f3

/***********/
/* Headers */
/***********/
<<<<<<< HEAD
#include "H5private.h"      /* Generic Functions            */
#include "H5ACprivate.h"    /* Metadata Cache               */
#include "H5Cpkg.h"         /* Cache                        */
#include "H5Eprivate.h"     /* Error Handling               */

=======
#include "H5private.h"   /* Generic Functions            */
#include "H5ACprivate.h" /* Metadata Cache               */
#include "H5Cpkg.h"      /* Cache                        */
#include "H5Eprivate.h"  /* Error Handling               */
>>>>>>> a3e040f3

/****************/
/* Local Macros */
/****************/

/******************/
/* Local Typedefs */
/******************/

/********************/
/* Local Prototypes */
/********************/

/*********************/
/* Package Variables */
/*********************/

/*****************************/
/* Library Private Variables */
/*****************************/

/*******************/
/* Local Variables */
/*******************/

#ifndef NDEBUG

/*-------------------------------------------------------------------------
 * Function:    H5C_dump_cache
 *
 * Purpose:     Print a summary of the contents of the metadata cache for
 *              debugging purposes.
 *
 * Return:      Non-negative on success/Negative on failure
 *
 * Programmer:  John Mainzer
 *              10/10/10
 *
 *-------------------------------------------------------------------------
 */
herr_t
H5C_dump_cache(H5C_t *cache_ptr, const char *cache_name)
{
    H5C_cache_entry_t *entry_ptr;
    H5SL_t *           slist_ptr = NULL;
    int                i;                   /* Local index variable */
    herr_t             ret_value = SUCCEED; /* Return value */

    FUNC_ENTER_NOAPI(FAIL)

    /* Sanity check */
    HDassert(cache_ptr != NULL);
    HDassert(cache_ptr->magic == H5C__H5C_T_MAGIC);
    HDassert(cache_name != NULL);

    /* First, create a skip list */
    if (NULL == (slist_ptr = H5SL_create(H5SL_TYPE_HADDR, NULL)))
        HGOTO_ERROR(H5E_CACHE, H5E_CANTCREATE, FAIL, "can't create skip list")

    /* Next, scan the index, and insert all entries in the skip list.
     * Do this, as we want to display cache entries in increasing address
     * order.
     */
    for (i = 0; i < H5C__HASH_TABLE_LEN; i++) {
        entry_ptr = cache_ptr->index[i];

        while (entry_ptr != NULL) {
            HDassert(entry_ptr->magic == H5C__H5C_CACHE_ENTRY_T_MAGIC);
            if (H5SL_insert(slist_ptr, entry_ptr, &(entry_ptr->addr)) < 0)
                HGOTO_ERROR(H5E_CACHE, H5E_BADVALUE, FAIL, "can't insert entry in skip list")

            entry_ptr = entry_ptr->ht_next;
        } /* end while */
    }     /* end for */

    /* If we get this far, all entries in the cache are listed in the
     * skip list -- scan the skip list generating the desired output.
     */

    HDfprintf(stdout, "\n\nDump of metadata cache \"%s\"\n", cache_name);

    /* Print header */
    HDfprintf(stdout, "Entry ");
    HDfprintf(stdout, "|       Address      ");
    HDfprintf(stdout, "|         Tag        ");
    HDfprintf(stdout, "|  Size ");
    HDfprintf(stdout, "| Ring ");
    HDfprintf(stdout, "|              Type              ");
    HDfprintf(stdout, "| Prot/Pin/Dirty");
    HDfprintf(stdout, "\n");

    HDfprintf(stdout, "--------------------------------------------------------------------------------------"
                      "--------------------------\n");

    i         = 0;
    entry_ptr = (H5C_cache_entry_t *)H5SL_remove_first(slist_ptr);
    while (entry_ptr != NULL) {
        HDassert(entry_ptr->magic == H5C__H5C_CACHE_ENTRY_T_MAGIC);

        /* Print entry */
        HDfprintf(stdout, "%s%5d ", cache_ptr->prefix, i);
        HDfprintf(stdout, "  0x%16llx ", (long long)(entry_ptr->addr));
        if (NULL == entry_ptr->tag_info)
            HDfprintf(stdout, "    %16s ", "N/A");
        else
            HDfprintf(stdout, "  0x%16llx ", (long long)(entry_ptr->tag_info->tag));
        HDfprintf(stdout, "  %5lld ", (long long)(entry_ptr->size));
        HDfprintf(stdout, "    %d  ", (int)(entry_ptr->ring));
        HDfprintf(stdout, "  %2d %-32s ", (int)(entry_ptr->type->id), (entry_ptr->type->name));
        HDfprintf(stdout, " %d", (int)(entry_ptr->is_protected));
        HDfprintf(stdout, " %d", (int)(entry_ptr->is_pinned));
        HDfprintf(stdout, " %d", (int)(entry_ptr->is_dirty));
        HDfprintf(stdout, "\n");

        /* remove the next (first) item in the skip list */
        entry_ptr = (H5C_cache_entry_t *)H5SL_remove_first(slist_ptr);

        i++;
    } /* end while */

    HDfprintf(stdout, "\n\n");

    /* Verify that all the entries were removed from the skip list */
    HDassert(H5SL_count(slist_ptr) == 0);

done:
    /* Discard the skip list */
    if (slist_ptr)
        H5SL_close(slist_ptr);

    FUNC_LEAVE_NOAPI(ret_value)
} /* H5C_dump_cache() */
#endif /* NDEBUG */

#ifndef NDEBUG

/*-------------------------------------------------------------------------
 * Function:    H5C_dump_cache_LRU
 *
 * Purpose:     Print a summary of the contents of the metadata cache
 *              LRU for debugging purposes.
 *
 * Return:      Non-negative on success/Negative on failure
 *
 * Programmer:  John Mainzer
 *              10/10/10
 *
 *-------------------------------------------------------------------------
 */
herr_t
H5C_dump_cache_LRU(H5C_t *cache_ptr, const char *cache_name)
{
    H5C_cache_entry_t *entry_ptr;
    int                i = 0;

    FUNC_ENTER_NOAPI_NOERR

    /* Sanity check */
    HDassert(cache_ptr != NULL);
    HDassert(cache_ptr->magic == H5C__H5C_T_MAGIC);
    HDassert(cache_name != NULL);

    HDfprintf(stdout, "\n\nDump of metadata cache LRU \"%s\"\n", cache_name);
    HDfprintf(stdout, "LRU len = %d, LRU size = %d\n", cache_ptr->LRU_list_len,
              (int)(cache_ptr->LRU_list_size));
    HDfprintf(stdout, "index_size = %d, max_cache_size = %d, delta = %d\n\n", (int)(cache_ptr->index_size),
              (int)(cache_ptr->max_cache_size),
              (int)(cache_ptr->max_cache_size) - (int)(cache_ptr->index_size));

    /* Print header */
    HDfprintf(stdout, "Entry ");
    HDfprintf(stdout, "|       Address      ");
    HDfprintf(stdout, "|         Tag        ");
    HDfprintf(stdout, "|  Size ");
    HDfprintf(stdout, "| Ring ");
    HDfprintf(stdout, "|              Type              ");
    HDfprintf(stdout, "| Dirty");
    HDfprintf(stdout, "\n");

    HDfprintf(stdout, "--------------------------------------------------------------------------------------"
                      "--------------------------\n");

    entry_ptr = cache_ptr->LRU_head_ptr;
    while (entry_ptr != NULL) {
        HDassert(entry_ptr->magic == H5C__H5C_CACHE_ENTRY_T_MAGIC);

        /* Print entry */
        HDfprintf(stdout, "%s%5d ", cache_ptr->prefix, i);
        HDfprintf(stdout, "  0x%16llx ", (long long)(entry_ptr->addr));

        if (NULL == entry_ptr->tag_info)
            HDfprintf(stdout, "    %16s ", "N/A");
        else
            HDfprintf(stdout, "  0x%16llx ", (long long)(entry_ptr->tag_info->tag));

        HDfprintf(stdout, "  %5lld ", (long long)(entry_ptr->size));
        HDfprintf(stdout, "    %d  ", (int)(entry_ptr->ring));
        HDfprintf(stdout, "  %2d %-32s ", (int)(entry_ptr->type->id), (entry_ptr->type->name));
        HDfprintf(stdout, " %d", (int)(entry_ptr->is_dirty));
        HDfprintf(stdout, "\n");

        i++;
        entry_ptr = entry_ptr->next;
    } /* end while */

    HDfprintf(stdout, "--------------------------------------------------------------------------------------"
                      "--------------------------\n");

    FUNC_LEAVE_NOAPI(SUCCEED)
} /* H5C_dump_cache_LRU() */
#endif /* NDEBUG */

/*-------------------------------------------------------------------------
 *
 * Function:    H5C_dump_cache_skip_list
 *
 * Purpose:     Debugging routine that prints a summary of the contents of
 *              the skip list used by the metadata cache metadata cache to
 *              maintain an address sorted list of dirty entries.
 *
 * Return:      Non-negative on success/Negative on failure
 *
 * Programmer:  John Mainzer
 *              11/15/14
 *
 * Changes:     Updated function for the slist_enabled field in H5C_t.
 *              Recall that to minimize slist overhead, the slist is
 *              empty and not maintained if cache_ptr->slist_enabled is
 *              false.
 *                                             JRM -- 5/6/20
 *
 *-------------------------------------------------------------------------
 */
#ifndef NDEBUG
herr_t
H5C_dump_cache_skip_list(H5C_t *cache_ptr, char *calling_fcn)
{
    herr_t             ret_value = SUCCEED; /* Return value */
    int                i;
    H5C_cache_entry_t *entry_ptr = NULL;
    H5SL_node_t *      node_ptr  = NULL;

    FUNC_ENTER_NOAPI_NOERR

    HDassert(cache_ptr != NULL);
    HDassert(cache_ptr->magic == H5C__H5C_T_MAGIC);
    HDassert(calling_fcn != NULL);

    HDfprintf(stdout, "\n\nDumping metadata cache skip list from %s.\n", calling_fcn);
    HDfprintf(stdout, " slist %s.\n", cache_ptr->slist_enabled ? "enabled" : "disabled");
    HDfprintf(stdout, "	slist len = %" PRIu32 ".\n", cache_ptr->slist_len);
    HDfprintf(stdout, "	slist size = %zu.\n", cache_ptr->slist_size);

    if (cache_ptr->slist_len > 0) {

        /* If we get this far, all entries in the cache are listed in the
         * skip list -- scan the skip list generating the desired output.
         */
        HDfprintf(stdout, "Num:    Addr:               Len: Prot/Pind: Dirty: Type:\n");

        i = 0;

        node_ptr = H5SL_first(cache_ptr->slist_ptr);

        if (node_ptr != NULL) {

            entry_ptr = (H5C_cache_entry_t *)H5SL_item(node_ptr);
        }
        else {

            entry_ptr = NULL;
        }

        while (entry_ptr != NULL) {

            HDassert(entry_ptr->magic == H5C__H5C_CACHE_ENTRY_T_MAGIC);

            HDfprintf(stdout, "%s%d       0x%016llx  %4lld    %d/%d       %d    %s\n", cache_ptr->prefix, i,
                      (long long)(entry_ptr->addr), (long long)(entry_ptr->size),
                      (int)(entry_ptr->is_protected), (int)(entry_ptr->is_pinned), (int)(entry_ptr->is_dirty),
                      entry_ptr->type->name);

            HDfprintf(stdout, "		node_ptr = %p, item = %p\n", (void *)node_ptr, H5SL_item(node_ptr));

            /* increment node_ptr before we delete its target */

            node_ptr = H5SL_next(node_ptr);

            if (node_ptr != NULL) {

                entry_ptr = (H5C_cache_entry_t *)H5SL_item(node_ptr);
            }
            else {

                entry_ptr = NULL;
            }

            i++;

        } /* end while */
    }     /* end if */

    HDfprintf(stdout, "\n\n");

    FUNC_LEAVE_NOAPI(ret_value)

} /* H5C_dump_cache_skip_list() */
#endif /* NDEBUG */

<<<<<<< HEAD

=======
>>>>>>> a3e040f3
/*-------------------------------------------------------------------------
 * Function:    H5C_set_prefix
 *
 * Purpose:     Set the values of the prefix field of H5C_t.  This
 *		filed is used to label some debugging output.
 *
 * Return:      Non-negative on success/Negative on failure
 *
 * Programmer:  John Mainzer
 *              1/20/06
 *
 *-------------------------------------------------------------------------
 */
herr_t
H5C_set_prefix(H5C_t *cache_ptr, char *prefix)
{
    herr_t ret_value = SUCCEED; /* Return value */

    FUNC_ENTER_NOAPI(FAIL)

    if ((cache_ptr == NULL) || (cache_ptr->magic != H5C__H5C_T_MAGIC) || (prefix == NULL) ||
        (HDstrlen(prefix) >= H5C__PREFIX_LEN))
        HGOTO_ERROR(H5E_CACHE, H5E_SYSTEM, FAIL, "Bad param(s) on entry")

    HDstrncpy(&(cache_ptr->prefix[0]), prefix, (size_t)(H5C__PREFIX_LEN));

    cache_ptr->prefix[H5C__PREFIX_LEN - 1] = '\0';

done:
    FUNC_LEAVE_NOAPI(ret_value)
} /* H5C_set_prefix() */

/*-------------------------------------------------------------------------
 * Function:    H5C_stats
 *
 * Purpose:     Prints statistics about the cache.
 *
 * Return:      Non-negative on success/Negative on failure
 *
 * Programmer:  John Mainzer
 *              6/2/04
 *
 *-------------------------------------------------------------------------
 */
herr_t
H5C_stats(H5C_t *cache_ptr, const char *cache_name,
          hbool_t
#if !H5C_COLLECT_CACHE_STATS
              H5_ATTR_UNUSED
#endif /* H5C_COLLECT_CACHE_STATS */
                  display_detailed_stats)
{
#if H5C_COLLECT_CACHE_STATS
    int     i;
    int64_t total_hits                     = 0;
    int64_t total_misses                   = 0;
    int64_t total_write_protects           = 0;
    int64_t total_read_protects            = 0;
    int64_t max_read_protects              = 0;
    int64_t total_insertions               = 0;
    int64_t total_pinned_insertions        = 0;
    int64_t total_clears                   = 0;
    int64_t total_flushes                  = 0;
    int64_t total_evictions                = 0;
    int64_t total_take_ownerships          = 0;
    int64_t total_moves                    = 0;
    int64_t total_entry_flush_moves        = 0;
    int64_t total_cache_flush_moves        = 0;
    int64_t total_size_increases           = 0;
    int64_t total_size_decreases           = 0;
    int64_t total_entry_flush_size_changes = 0;
    int64_t total_cache_flush_size_changes = 0;
    int64_t total_pins                     = 0;
    int64_t total_unpins                   = 0;
    int64_t total_dirty_pins               = 0;
    int64_t total_pinned_flushes           = 0;
    int64_t total_pinned_clears            = 0;
    int32_t aggregate_max_accesses         = 0;
    int32_t aggregate_min_accesses         = 1000000;
    int32_t aggregate_max_clears           = 0;
    int32_t aggregate_max_flushes          = 0;
    size_t  aggregate_max_size             = 0;
    int32_t aggregate_max_pins             = 0;
    double  hit_rate;
    double  prefetch_use_rate;
    double  average_successful_search_depth                   = 0.0;
    double  average_failed_search_depth                       = 0.0;
    double  average_entries_skipped_per_calls_to_msic         = 0.0;
    double  average_dirty_pf_entries_skipped_per_call_to_msic = 0.0;
    double  average_entries_scanned_per_calls_to_msic         = 0.0;
#endif                          /* H5C_COLLECT_CACHE_STATS */
    herr_t ret_value = SUCCEED; /* Return value */

    FUNC_ENTER_NOAPI(FAIL)

    HDassert(cache_ptr->magic == H5C__H5C_T_MAGIC);

    /* This would normally be an assert, but we need to use an HGOTO_ERROR
     * call to shut up the compiler.
     */
    if ((NULL == cache_ptr) || (cache_ptr->magic != H5C__H5C_T_MAGIC) || (NULL == cache_name))
        HGOTO_ERROR(H5E_CACHE, H5E_SYSTEM, FAIL, "Bad cache_ptr or cache_name")

#if H5C_COLLECT_CACHE_STATS
    for (i = 0; i <= cache_ptr->max_type_id; i++) {
        total_hits += cache_ptr->hits[i];
        total_misses += cache_ptr->misses[i];
        total_write_protects += cache_ptr->write_protects[i];
        total_read_protects += cache_ptr->read_protects[i];
        if (max_read_protects < cache_ptr->max_read_protects[i])
            max_read_protects = cache_ptr->max_read_protects[i];
        total_insertions += cache_ptr->insertions[i];
        total_pinned_insertions += cache_ptr->pinned_insertions[i];
        total_clears += cache_ptr->clears[i];
        total_flushes += cache_ptr->flushes[i];
        total_evictions += cache_ptr->evictions[i];
        total_take_ownerships += cache_ptr->take_ownerships[i];
        total_moves += cache_ptr->moves[i];
        total_entry_flush_moves += cache_ptr->entry_flush_moves[i];
        total_cache_flush_moves += cache_ptr->cache_flush_moves[i];
        total_size_increases += cache_ptr->size_increases[i];
        total_size_decreases += cache_ptr->size_decreases[i];
        total_entry_flush_size_changes += cache_ptr->entry_flush_size_changes[i];
        total_cache_flush_size_changes += cache_ptr->cache_flush_size_changes[i];
        total_pins += cache_ptr->pins[i];
        total_unpins += cache_ptr->unpins[i];
        total_dirty_pins += cache_ptr->dirty_pins[i];
        total_pinned_flushes += cache_ptr->pinned_flushes[i];
        total_pinned_clears += cache_ptr->pinned_clears[i];
#if H5C_COLLECT_CACHE_ENTRY_STATS
        if (aggregate_max_accesses < cache_ptr->max_accesses[i])
            aggregate_max_accesses = cache_ptr->max_accesses[i];
        if (aggregate_min_accesses > aggregate_max_accesses)
            aggregate_min_accesses = aggregate_max_accesses;
        if (aggregate_min_accesses > cache_ptr->min_accesses[i])
            aggregate_min_accesses = cache_ptr->min_accesses[i];
        if (aggregate_max_clears < cache_ptr->max_clears[i])
            aggregate_max_clears = cache_ptr->max_clears[i];
        if (aggregate_max_flushes < cache_ptr->max_flushes[i])
            aggregate_max_flushes = cache_ptr->max_flushes[i];
        if (aggregate_max_size < cache_ptr->max_size[i])
            aggregate_max_size = cache_ptr->max_size[i];
        if (aggregate_max_pins < cache_ptr->max_pins[i])
            aggregate_max_pins = cache_ptr->max_pins[i];
#endif /* H5C_COLLECT_CACHE_ENTRY_STATS */
    }  /* end for */

    if ((total_hits > 0) || (total_misses > 0))
        hit_rate = 100.0 * ((double)(total_hits)) / ((double)(total_hits + total_misses));
    else
        hit_rate = 0.0;

    if (cache_ptr->successful_ht_searches > 0)
        average_successful_search_depth = ((double)(cache_ptr->total_successful_ht_search_depth)) /
                                          ((double)(cache_ptr->successful_ht_searches));

    if (cache_ptr->failed_ht_searches > 0)
        average_failed_search_depth =
            ((double)(cache_ptr->total_failed_ht_search_depth)) / ((double)(cache_ptr->failed_ht_searches));

    HDfprintf(stdout, "\n%sH5C: cache statistics for %s\n", cache_ptr->prefix, cache_name);

    HDfprintf(stdout, "\n");

    HDfprintf(stdout, "%s  hash table insertion / deletions   = %ld / %ld\n", cache_ptr->prefix,
              (long)(cache_ptr->total_ht_insertions), (long)(cache_ptr->total_ht_deletions));

    HDfprintf(stdout, "%s  HT successful / failed searches    = %ld / %ld\n", cache_ptr->prefix,
              (long)(cache_ptr->successful_ht_searches), (long)(cache_ptr->failed_ht_searches));

    HDfprintf(stdout, "%s  Av. HT suc / failed search depth   = %f / %f\n", cache_ptr->prefix,
              average_successful_search_depth, average_failed_search_depth);

    HDfprintf(stdout, "%s  current (max) index size / length  = %ld (%ld) / %lu (%lu)\n", cache_ptr->prefix,
              (long)(cache_ptr->index_size), (long)(cache_ptr->max_index_size),
              (unsigned long)(cache_ptr->index_len), (unsigned long)(cache_ptr->max_index_len));

    HDfprintf(stdout, "%s  current (max) clean/dirty idx size = %ld (%ld) / %ld (%ld)\n", cache_ptr->prefix,
              (long)(cache_ptr->clean_index_size), (long)(cache_ptr->max_clean_index_size),
              (long)(cache_ptr->dirty_index_size), (long)(cache_ptr->max_dirty_index_size));

    HDfprintf(stdout, "%s  current (max) slist size / length  = %ld (%ld) / %lu (%lu)\n", cache_ptr->prefix,
              (long)(cache_ptr->slist_size), (long)(cache_ptr->max_slist_size),
              (unsigned long)(cache_ptr->slist_len), (unsigned long)(cache_ptr->max_slist_len));

    HDfprintf(stdout, "%s  current (max) PL size / length     = %ld (%ld) / %lu (%lu)\n", cache_ptr->prefix,
              (long)(cache_ptr->pl_size), (long)(cache_ptr->max_pl_size), (unsigned long)(cache_ptr->pl_len),
              (unsigned long)(cache_ptr->max_pl_len));

    HDfprintf(stdout, "%s  current (max) PEL size / length    = %ld (%ld) / %lu (%lu)\n", cache_ptr->prefix,
              (long)(cache_ptr->pel_size), (long)(cache_ptr->max_pel_size),
              (unsigned long)(cache_ptr->pel_len), (unsigned long)(cache_ptr->max_pel_len));

    HDfprintf(stdout, "%s  current LRU list size / length     = %ld / %lu\n", cache_ptr->prefix,
              (long)(cache_ptr->LRU_list_size), (unsigned long)(cache_ptr->LRU_list_len));

#if H5C_MAINTAIN_CLEAN_AND_DIRTY_LRU_LISTS
    HDfprintf(stdout, "%s  current clean LRU size / length    = %ld / %lu\n", cache_ptr->prefix,
              (long)(cache_ptr->cLRU_list_size), (unsigned long)(cache_ptr->cLRU_list_len));

    HDfprintf(stdout, "%s  current dirty LRU size / length    = %ld / %lu\n", cache_ptr->prefix,
              (long)(cache_ptr->dLRU_list_size), (unsigned long)(cache_ptr->dLRU_list_len));
#endif /* H5C_MAINTAIN_CLEAN_AND_DIRTY_LRU_LISTS */

    HDfprintf(stdout, "%s  Total hits / misses / hit_rate     = %ld / %ld / %f\n", cache_ptr->prefix,
              (long)total_hits, (long)total_misses, hit_rate);

    HDfprintf(stdout, "%s  Total write / read (max) protects  = %ld / %ld (%ld)\n", cache_ptr->prefix,
              (long)total_write_protects, (long)total_read_protects, (long)max_read_protects);

    HDfprintf(stdout, "%s  Total clears / flushes             = %ld / %ld\n", cache_ptr->prefix,
              (long)total_clears, (long)total_flushes);

    HDfprintf(stdout, "%s  Total evictions / take ownerships  = %ld / %ld\n", cache_ptr->prefix,
              (long)total_evictions, (long)total_take_ownerships);

    HDfprintf(stdout, "%s  Total insertions(pinned) / moves   = %ld(%ld) / %ld\n", cache_ptr->prefix,
              (long)total_insertions, (long)total_pinned_insertions, (long)total_moves);

    HDfprintf(stdout, "%s  Total entry / cache flush moves    = %ld / %ld\n", cache_ptr->prefix,
              (long)total_entry_flush_moves, (long)total_cache_flush_moves);

    HDfprintf(stdout, "%s  Total entry size incrs / decrs     = %ld / %ld\n", cache_ptr->prefix,
              (long)total_size_increases, (long)total_size_decreases);

    HDfprintf(stdout, "%s  Ttl entry/cache flush size changes = %ld / %ld\n", cache_ptr->prefix,
              (long)total_entry_flush_size_changes, (long)total_cache_flush_size_changes);

    HDfprintf(stdout, "%s  Total entry pins (dirty) / unpins  = %ld (%ld) / %ld\n", cache_ptr->prefix,
              (long)total_pins, (long)total_dirty_pins, (long)total_unpins);

    HDfprintf(stdout, "%s  Total pinned flushes / clears      = %ld / %ld\n", cache_ptr->prefix,
              (long)total_pinned_flushes, (long)total_pinned_clears);

    HDfprintf(stdout, "%s  MSIC: (make space in cache) calls  = %lld\n", cache_ptr->prefix,
              (long long)(cache_ptr->calls_to_msic));

    if (cache_ptr->calls_to_msic > 0)
        average_entries_skipped_per_calls_to_msic =
            (((double)(cache_ptr->total_entries_skipped_in_msic)) / ((double)(cache_ptr->calls_to_msic)));

    HDfprintf(stdout, "%s  MSIC: Average/max entries skipped  = %lf / %ld\n", cache_ptr->prefix,
              (double)average_entries_skipped_per_calls_to_msic,
              (long)(cache_ptr->max_entries_skipped_in_msic));

    if (cache_ptr->calls_to_msic > 0)
        average_dirty_pf_entries_skipped_per_call_to_msic =
            (((double)(cache_ptr->total_dirty_pf_entries_skipped_in_msic)) /
             ((double)(cache_ptr->calls_to_msic)));

    HDfprintf(stdout, "%s  MSIC: Average/max dirty pf entries skipped  = %lf / %ld\n", cache_ptr->prefix,
              average_dirty_pf_entries_skipped_per_call_to_msic,
              (long)(cache_ptr->max_dirty_pf_entries_skipped_in_msic));

    if (cache_ptr->calls_to_msic > 0)
        average_entries_scanned_per_calls_to_msic =
            (((double)(cache_ptr->total_entries_scanned_in_msic)) / ((double)(cache_ptr->calls_to_msic)));

    HDfprintf(stdout, "%s  MSIC: Average/max entries scanned  = %lf / %ld\n", cache_ptr->prefix,
              (double)average_entries_scanned_per_calls_to_msic,
              (long)(cache_ptr->max_entries_scanned_in_msic));

    HDfprintf(stdout, "%s  MSIC: Scanned to make space(evict) = %lld\n", cache_ptr->prefix,
              (long long)(cache_ptr->entries_scanned_to_make_space));

    HDfprintf(
        stdout, "%s  MSIC: Scanned to satisfy min_clean = %lld\n", cache_ptr->prefix,
        (long long)(cache_ptr->total_entries_scanned_in_msic - cache_ptr->entries_scanned_to_make_space));

    HDfprintf(stdout, "%s  slist/LRU/index scan restarts   = %lld / %lld / %lld.\n", cache_ptr->prefix,
              (long long)(cache_ptr->slist_scan_restarts), (long long)(cache_ptr->LRU_scan_restarts),
              (long long)(cache_ptr->index_scan_restarts));

    HDfprintf(stdout, "%s  cache image creations/reads/loads/size = %d / %d /%d / %" PRIuHSIZE "\n",
              cache_ptr->prefix, cache_ptr->images_created, cache_ptr->images_read, cache_ptr->images_loaded,
              cache_ptr->last_image_size);

    HDfprintf(stdout, "%s  prefetches / dirty prefetches      = %lld / %lld\n", cache_ptr->prefix,
              (long long)(cache_ptr->prefetches), (long long)(cache_ptr->dirty_prefetches));

    HDfprintf(stdout, "%s  prefetch hits/flushes/evictions    = %lld / %lld / %lld\n", cache_ptr->prefix,
              (long long)(cache_ptr->prefetch_hits),
              (long long)(cache_ptr->flushes[H5AC_PREFETCHED_ENTRY_ID]),
              (long long)(cache_ptr->evictions[H5AC_PREFETCHED_ENTRY_ID]));

    if (cache_ptr->prefetches > 0)
        prefetch_use_rate = 100.0 * ((double)(cache_ptr->prefetch_hits)) / ((double)(cache_ptr->prefetches));
    else
        prefetch_use_rate = 0.0;

    HDfprintf(stdout, "%s  prefetched entry use rate          = %lf\n", cache_ptr->prefix, prefetch_use_rate);

#if H5C_COLLECT_CACHE_ENTRY_STATS

    HDfprintf(stdout, "%s  aggregate max / min accesses       = %d / %d\n", cache_ptr->prefix,
              (int)aggregate_max_accesses, (int)aggregate_min_accesses);

    HDfprintf(stdout, "%s  aggregate max_clears / max_flushes = %d / %d\n", cache_ptr->prefix,
              (int)aggregate_max_clears, (int)aggregate_max_flushes);

    HDfprintf(stdout, "%s  aggregate max_size / max_pins      = %d / %d\n", cache_ptr->prefix,
              (int)aggregate_max_size, (int)aggregate_max_pins);

#endif /* H5C_COLLECT_CACHE_ENTRY_STATS */

    if (display_detailed_stats) {
        for (i = 0; i <= cache_ptr->max_type_id; i++) {
            HDfprintf(stdout, "\n");

            HDfprintf(stdout, "%s  Stats on %s:\n", cache_ptr->prefix,
                      ((cache_ptr->class_table_ptr))[i]->name);

            if ((cache_ptr->hits[i] > 0) || (cache_ptr->misses[i] > 0))
                hit_rate = 100.0 * ((double)(cache_ptr->hits[i])) /
                           ((double)(cache_ptr->hits[i] + cache_ptr->misses[i]));
            else
                hit_rate = 0.0;

            HDfprintf(stdout, "%s    hits / misses / hit_rate       = %ld / %ld / %f\n", cache_ptr->prefix,
                      (long)(cache_ptr->hits[i]), (long)(cache_ptr->misses[i]), hit_rate);

            HDfprintf(stdout, "%s    write / read (max) protects    = %ld / %ld (%d)\n", cache_ptr->prefix,
                      (long)(cache_ptr->write_protects[i]), (long)(cache_ptr->read_protects[i]),
                      (int)(cache_ptr->max_read_protects[i]));

            HDfprintf(stdout, "%s    clears / flushes               = %ld / %ld\n", cache_ptr->prefix,
                      (long)(cache_ptr->clears[i]), (long)(cache_ptr->flushes[i]));

            HDfprintf(stdout, "%s    evictions / take ownerships    = %ld / %ld\n", cache_ptr->prefix,
                      (long)(cache_ptr->evictions[i]), (long)(cache_ptr->take_ownerships[i]));

            HDfprintf(stdout, "%s    insertions(pinned) / moves     = %ld(%ld) / %ld\n", cache_ptr->prefix,
                      (long)(cache_ptr->insertions[i]), (long)(cache_ptr->pinned_insertions[i]),
                      (long)(cache_ptr->moves[i]));

            HDfprintf(stdout, "%s    entry / cache flush moves      = %ld / %ld\n", cache_ptr->prefix,
                      (long)(cache_ptr->entry_flush_moves[i]), (long)(cache_ptr->cache_flush_moves[i]));

            HDfprintf(stdout, "%s    size increases / decreases     = %ld / %ld\n", cache_ptr->prefix,
                      (long)(cache_ptr->size_increases[i]), (long)(cache_ptr->size_decreases[i]));

            HDfprintf(stdout, "%s    entry/cache flush size changes = %ld / %ld\n", cache_ptr->prefix,
                      (long)(cache_ptr->entry_flush_size_changes[i]),
                      (long)(cache_ptr->cache_flush_size_changes[i]));

            HDfprintf(stdout, "%s    entry pins / unpins            = %ld / %ld\n", cache_ptr->prefix,
                      (long)(cache_ptr->pins[i]), (long)(cache_ptr->unpins[i]));

            HDfprintf(stdout, "%s    entry dirty pins/pin'd flushes = %ld / %ld\n", cache_ptr->prefix,
                      (long)(cache_ptr->dirty_pins[i]), (long)(cache_ptr->pinned_flushes[i]));

#if H5C_COLLECT_CACHE_ENTRY_STATS

            HDfprintf(stdout, "%s    entry max / min accesses       = %d / %d\n", cache_ptr->prefix,
                      cache_ptr->max_accesses[i], cache_ptr->min_accesses[i]);

            HDfprintf(stdout, "%s    entry max_clears / max_flushes = %d / %d\n", cache_ptr->prefix,
                      cache_ptr->max_clears[i], cache_ptr->max_flushes[i]);

            HDfprintf(stdout, "%s    entry max_size / max_pins      = %d / %d\n", cache_ptr->prefix,
                      (int)(cache_ptr->max_size[i]), (int)(cache_ptr->max_pins[i]));

#endif /* H5C_COLLECT_CACHE_ENTRY_STATS */

        } /* end for */
    }     /* end if */

    HDfprintf(stdout, "\n");

#endif /* H5C_COLLECT_CACHE_STATS */

done:
    FUNC_LEAVE_NOAPI(ret_value)
} /* H5C_stats() */

/*-------------------------------------------------------------------------
 *
 * Function:    H5C_stats__reset
 *
 * Purpose:     Reset the stats fields to their initial values.
 *
 * Return:      void
 *
 * Programmer:  John Mainzer, 4/28/04
 *
 *-------------------------------------------------------------------------
 */
void
#ifndef NDEBUG
H5C_stats__reset(H5C_t *cache_ptr)
#else /* NDEBUG */
#if H5C_COLLECT_CACHE_STATS
H5C_stats__reset(H5C_t *cache_ptr)
#else  /* H5C_COLLECT_CACHE_STATS */
H5C_stats__reset(H5C_t H5_ATTR_UNUSED *cache_ptr)
#endif /* H5C_COLLECT_CACHE_STATS */
#endif /* NDEBUG */
{
#if H5C_COLLECT_CACHE_STATS
    int i;
#endif /* H5C_COLLECT_CACHE_STATS */

    HDassert(cache_ptr);
    HDassert(cache_ptr->magic == H5C__H5C_T_MAGIC);

#if H5C_COLLECT_CACHE_STATS
    for (i = 0; i <= cache_ptr->max_type_id; i++) {
        cache_ptr->hits[i]                     = 0;
        cache_ptr->misses[i]                   = 0;
        cache_ptr->write_protects[i]           = 0;
        cache_ptr->read_protects[i]            = 0;
        cache_ptr->max_read_protects[i]        = 0;
        cache_ptr->insertions[i]               = 0;
        cache_ptr->pinned_insertions[i]        = 0;
        cache_ptr->clears[i]                   = 0;
        cache_ptr->flushes[i]                  = 0;
        cache_ptr->evictions[i]                = 0;
        cache_ptr->take_ownerships[i]          = 0;
        cache_ptr->moves[i]                    = 0;
        cache_ptr->entry_flush_moves[i]        = 0;
        cache_ptr->cache_flush_moves[i]        = 0;
        cache_ptr->pins[i]                     = 0;
        cache_ptr->unpins[i]                   = 0;
        cache_ptr->dirty_pins[i]               = 0;
        cache_ptr->pinned_flushes[i]           = 0;
        cache_ptr->pinned_clears[i]            = 0;
        cache_ptr->size_increases[i]           = 0;
        cache_ptr->size_decreases[i]           = 0;
        cache_ptr->entry_flush_size_changes[i] = 0;
        cache_ptr->cache_flush_size_changes[i] = 0;
    } /* end for */

    cache_ptr->total_ht_insertions              = 0;
    cache_ptr->total_ht_deletions               = 0;
    cache_ptr->successful_ht_searches           = 0;
    cache_ptr->total_successful_ht_search_depth = 0;
    cache_ptr->failed_ht_searches               = 0;
    cache_ptr->total_failed_ht_search_depth     = 0;

    cache_ptr->max_index_len        = 0;
    cache_ptr->max_index_size       = (size_t)0;
    cache_ptr->max_clean_index_size = (size_t)0;
    cache_ptr->max_dirty_index_size = (size_t)0;

    cache_ptr->max_slist_len  = 0;
    cache_ptr->max_slist_size = (size_t)0;

    cache_ptr->max_pl_len  = 0;
    cache_ptr->max_pl_size = (size_t)0;

    cache_ptr->max_pel_len  = 0;
    cache_ptr->max_pel_size = (size_t)0;

    cache_ptr->calls_to_msic                          = 0;
    cache_ptr->total_entries_skipped_in_msic          = 0;
    cache_ptr->total_dirty_pf_entries_skipped_in_msic = 0;
    cache_ptr->total_entries_scanned_in_msic          = 0;
    cache_ptr->max_entries_skipped_in_msic            = 0;
    cache_ptr->max_dirty_pf_entries_skipped_in_msic   = 0;
    cache_ptr->max_entries_scanned_in_msic            = 0;
    cache_ptr->entries_scanned_to_make_space          = 0;

    cache_ptr->slist_scan_restarts = 0;
    cache_ptr->LRU_scan_restarts   = 0;
    cache_ptr->index_scan_restarts = 0;

    cache_ptr->images_created  = 0;
    cache_ptr->images_read     = 0;
    cache_ptr->images_loaded   = 0;
    cache_ptr->last_image_size = (hsize_t)0;

    cache_ptr->prefetches       = 0;
    cache_ptr->dirty_prefetches = 0;
    cache_ptr->prefetch_hits    = 0;

#if H5C_COLLECT_CACHE_ENTRY_STATS
    for (i = 0; i <= cache_ptr->max_type_id; i++) {
        cache_ptr->max_accesses[i] = 0;
        cache_ptr->min_accesses[i] = 1000000;
        cache_ptr->max_clears[i]   = 0;
        cache_ptr->max_flushes[i]  = 0;
        cache_ptr->max_size[i]     = (size_t)0;
        cache_ptr->max_pins[i]     = 0;
    } /* end for */

#endif /* H5C_COLLECT_CACHE_ENTRY_STATS */
#endif /* H5C_COLLECT_CACHE_STATS */
} /* H5C_stats__reset() */

extern void H5C__dump_entry(H5C_t *cache_ptr, const H5C_cache_entry_t *entry_ptr, hbool_t dump_parents,
                            const char *prefix, int indent);

static void
H5C__dump_parents(H5C_t *cache_ptr, const H5C_cache_entry_t *entry_ptr, const char *prefix, int indent)
{
    unsigned u;

    for (u = 0; u < entry_ptr->flush_dep_nparents; u++)
        H5C__dump_entry(cache_ptr, entry_ptr->flush_dep_parent[u], TRUE, prefix, indent + 2);
}

typedef struct H5C__dump_child_ctx_t {
    H5C_t *                  cache_ptr;
    const H5C_cache_entry_t *parent;
    hbool_t                  dump_parents;
    const char *             prefix;
    int                      indent;
} H5C__dump_child_ctx_t;

static int
H5C__dump_children_cb(H5C_cache_entry_t *entry_ptr, void *_ctx)
{
    H5C__dump_child_ctx_t *ctx = (H5C__dump_child_ctx_t *)_ctx;

    if (entry_ptr->tag_info->tag != entry_ptr->addr) {
        unsigned u;

        HDassert(entry_ptr->flush_dep_nparents);
        for (u = 0; u < entry_ptr->flush_dep_nparents; u++)
            if (ctx->parent == entry_ptr->flush_dep_parent[u])
                H5C__dump_entry(ctx->cache_ptr, entry_ptr, ctx->dump_parents, ctx->prefix, ctx->indent + 2);
    } /* end if */

    return (H5_ITER_CONT);
} /* end H5C__dump_children_cb() */

static void
H5C__dump_children(H5C_t *cache_ptr, const H5C_cache_entry_t *entry_ptr, hbool_t dump_parents,
                   const char *prefix, int indent)
{
    H5C__dump_child_ctx_t ctx;

    HDassert(entry_ptr->tag_info);

    ctx.cache_ptr    = cache_ptr;
    ctx.parent       = entry_ptr;
    ctx.dump_parents = dump_parents;
    ctx.prefix       = prefix;
    ctx.indent       = indent;
    H5C__iter_tagged_entries(cache_ptr, entry_ptr->tag_info->tag, FALSE, H5C__dump_children_cb, &ctx);
} /* end H5C__dump_children() */

void
H5C__dump_entry(H5C_t *cache_ptr, const H5C_cache_entry_t *entry_ptr, hbool_t dump_parents,
                const char *prefix, int indent)
{
    HDassert(cache_ptr);
    HDassert(entry_ptr);

    HDfprintf(stderr, "%*s%s: entry_ptr = (%a, '%s', %a, %t, %u, %u/%u)\n", indent, "", prefix,
              entry_ptr->addr, entry_ptr->type->name,
              entry_ptr->tag_info ? entry_ptr->tag_info->tag : HADDR_UNDEF, entry_ptr->is_dirty,
              entry_ptr->flush_dep_nparents, entry_ptr->flush_dep_nchildren,
              entry_ptr->flush_dep_ndirty_children);
    if (dump_parents && entry_ptr->flush_dep_nparents)
        H5C__dump_parents(cache_ptr, entry_ptr, "Parent", indent);
    if (entry_ptr->flush_dep_nchildren)
        H5C__dump_children(cache_ptr, entry_ptr, FALSE, "Child", indent);
} /* end H5C__dump_entry() */

/*-------------------------------------------------------------------------
 * Function:    H5C_flush_dependency_exists()
 *
 * Purpose:	Test to see if a flush dependency relationship exists
 *          between the supplied parent and child.  Both parties
 *          are indicated by addresses so as to avoid the necessity
 *          of protect / unprotect calls prior to this call.
 *
 *          If either the parent or the child is not in the metadata
 *          cache, the function sets *fd_exists_ptr to FALSE.
 *
 *          If both are in the cache, the childs list of parents is
 *          searched for the proposed parent.  If the proposed parent
 *          is found in the childs parent list, the function sets
 *          *fd_exists_ptr to TRUE.  In all other non-error cases,
 *          the function sets *fd_exists_ptr FALSE.
 *
 * Return:      SUCCEED on success/FAIL on failure.  Note that
 *              *fd_exists_ptr is undefined on failure.
 *
 * Programmer:  John Mainzer
 *              9/28/16
 *
 *-------------------------------------------------------------------------
 */
#ifndef NDEBUG
herr_t
H5C_flush_dependency_exists(H5C_t *cache_ptr, haddr_t parent_addr, haddr_t child_addr, hbool_t *fd_exists_ptr)
{
    hbool_t            fd_exists = FALSE; /* whether flush dependency exists */
    H5C_cache_entry_t *parent_ptr;        /* Ptr to parent entry */
    H5C_cache_entry_t *child_ptr;         /* Ptr to child entry */
    hbool_t            ret_value = FALSE; /* Return value */

    FUNC_ENTER_NOAPI(NULL)

    /* Sanity checks */
    HDassert(cache_ptr);
    HDassert(cache_ptr->magic == H5C__H5C_T_MAGIC);
    HDassert(H5F_addr_defined(parent_addr));
    HDassert(H5F_addr_defined(child_addr));
    HDassert(fd_exists_ptr);

    H5C__SEARCH_INDEX(cache_ptr, parent_addr, parent_ptr, FAIL)
    H5C__SEARCH_INDEX(cache_ptr, child_addr, child_ptr, FAIL)

    if (parent_ptr && child_ptr) {
        HDassert(parent_ptr->magic == H5C__H5C_CACHE_ENTRY_T_MAGIC);
        HDassert(child_ptr->magic == H5C__H5C_CACHE_ENTRY_T_MAGIC);

        if (child_ptr->flush_dep_nparents > 0) {
            unsigned u; /* Local index variable */

            HDassert(child_ptr->flush_dep_parent);
            HDassert(child_ptr->flush_dep_parent_nalloc >= child_ptr->flush_dep_nparents);

            for (u = 0; u < child_ptr->flush_dep_nparents; u++) {
                if (child_ptr->flush_dep_parent[u] == parent_ptr) {
                    fd_exists = TRUE;
                    HDassert(parent_ptr->flush_dep_nchildren > 0);
                    break;
                } /* end if */
            }     /* end for */
        }         /* end if */
    }             /* end if */

    *fd_exists_ptr = fd_exists;

done:
    FUNC_LEAVE_NOAPI(ret_value)
} /* H5C_flush_dependency_exists() */
#endif /* NDEBUG */

/*-------------------------------------------------------------------------
 *
 * Function:    H5C_validate_index_list
 *
 * Purpose:     Debugging function that scans the index list for errors.
 *
 *		If an error is detected, the function generates a
 *		diagnostic and returns FAIL.  If no error is detected,
 *		the function returns SUCCEED.
 *
 * Return:      FAIL if error is detected, SUCCEED otherwise.
 *
 * Programmer:  John Mainzer, 9/16/16
 *
 *-------------------------------------------------------------------------
 */
#ifndef NDEBUG
herr_t
H5C_validate_index_list(H5C_t *cache_ptr)
{
    H5C_cache_entry_t *entry_ptr = NULL;
    uint32_t           len       = 0;
    int32_t            index_ring_len[H5C_RING_NTYPES];
    size_t             size       = 0;
    size_t             clean_size = 0;
    size_t             dirty_size = 0;
    size_t             index_ring_size[H5C_RING_NTYPES];
    size_t             clean_index_ring_size[H5C_RING_NTYPES];
    size_t             dirty_index_ring_size[H5C_RING_NTYPES];
    int                i;
    herr_t             ret_value = SUCCEED; /* Return value */

    FUNC_ENTER_NOAPI_NOINIT

    /* Sanity checks */
    HDassert(cache_ptr);
    HDassert(cache_ptr->magic == H5C__H5C_T_MAGIC);

    for (i = 0; i < H5C_RING_NTYPES; i++) {
        index_ring_len[i]        = 0;
        index_ring_size[i]       = 0;
        clean_index_ring_size[i] = 0;
        dirty_index_ring_size[i] = 0;
    } /* end if */

    if (((cache_ptr->il_head == NULL) || (cache_ptr->il_tail == NULL)) &&
        (cache_ptr->il_head != cache_ptr->il_tail))
        HGOTO_ERROR(H5E_CACHE, H5E_SYSTEM, FAIL, "Index list pointer validation failed")

    if ((cache_ptr->index_len == 1) &&
        ((cache_ptr->il_head != cache_ptr->il_tail) || (cache_ptr->il_head == NULL) ||
         (cache_ptr->il_head->size != cache_ptr->index_size)))
        HGOTO_ERROR(H5E_CACHE, H5E_SYSTEM, FAIL, "Index list pointer sanity checks failed")

    if ((cache_ptr->index_len >= 1) &&
        ((cache_ptr->il_head == NULL) || (cache_ptr->il_head->il_prev != NULL) ||
         (cache_ptr->il_tail == NULL) || (cache_ptr->il_tail->il_next != NULL)))
        HGOTO_ERROR(H5E_CACHE, H5E_SYSTEM, FAIL, "Index list length sanity checks failed")

    entry_ptr = cache_ptr->il_head;
    while (entry_ptr != NULL) {
        if ((entry_ptr != cache_ptr->il_head) &&
            ((entry_ptr->il_prev == NULL) || (entry_ptr->il_prev->il_next != entry_ptr)))
            HGOTO_ERROR(H5E_CACHE, H5E_SYSTEM, FAIL, "Index list pointers for entry are invalid")

        if ((entry_ptr != cache_ptr->il_tail) &&
            ((entry_ptr->il_next == NULL) || (entry_ptr->il_next->il_prev != entry_ptr)))
            HGOTO_ERROR(H5E_CACHE, H5E_SYSTEM, FAIL, "Index list pointers for entry are invalid")

        HDassert(entry_ptr->ring > 0);
        HDassert(entry_ptr->ring < H5C_RING_NTYPES);

        len++;
        index_ring_len[entry_ptr->ring] += 1;

        size += entry_ptr->size;
        index_ring_size[entry_ptr->ring] += entry_ptr->size;

        if (entry_ptr->is_dirty) {
            dirty_size += entry_ptr->size;
            dirty_index_ring_size[entry_ptr->ring] += entry_ptr->size;
        } /* end if */
        else {
            clean_size += entry_ptr->size;
            clean_index_ring_size[entry_ptr->ring] += entry_ptr->size;
        } /* end else */

        entry_ptr = entry_ptr->il_next;
    } /* end while */

    if ((cache_ptr->index_len != len) || (cache_ptr->il_len != len) || (cache_ptr->index_size != size) ||
        (cache_ptr->il_size != size) || (cache_ptr->clean_index_size != clean_size) ||
        (cache_ptr->dirty_index_size != dirty_size) || (clean_size + dirty_size != size))
        HGOTO_ERROR(H5E_CACHE, H5E_SYSTEM, FAIL, "Index, clean and dirty sizes for cache are invalid")

    size       = 0;
    clean_size = 0;
    dirty_size = 0;
    for (i = 0; i < H5C_RING_NTYPES; i++) {
        size += clean_index_ring_size[i] + dirty_index_ring_size[i];
        clean_size += clean_index_ring_size[i];
        dirty_size += dirty_index_ring_size[i];
    } /* end for */

    if ((cache_ptr->index_size != size) || (cache_ptr->clean_index_size != clean_size) ||
        (cache_ptr->dirty_index_size != dirty_size))
        HGOTO_ERROR(H5E_CACHE, H5E_SYSTEM, FAIL, "Index, clean and dirty sizes for cache are invalid")

done:
    if (ret_value != SUCCEED)
        HDassert(0);

    FUNC_LEAVE_NOAPI(ret_value)
} /* H5C_validate_index_list() */
#endif /* NDEBUG */

/*-------------------------------------------------------------------------
 *
 * Function:    H5C_get_entry_ptr_from_addr()
 *
 * Purpose:     Debugging function that attempts to look up an entry in the
 *              cache by its file address, and if found, returns a pointer
 *              to the entry in *entry_ptr_ptr.  If the entry is not in the
 *              cache, *entry_ptr_ptr is set to NULL.
 *
 *              WARNING: This call should be used only in debugging
 *                       routines, and it should be avoided when
 *                       possible.
 *
 *                       Further, if we ever multi-thread the cache,
 *                       this routine will have to be either discarded
 *                       or heavily re-worked.
 *
 *                       Finally, keep in mind that the entry whose
 *                       pointer is obtained in this fashion may not
 *                       be in a stable state.
 *
 *              Note that this function is only defined if NDEBUG
 *              is not defined.
 *
 *              As heavy use of this function is almost certainly a
 *              bad idea, the metadata cache tracks the number of
 *              successful calls to this function, and (if
 *              H5C_DO_SANITY_CHECKS is defined) displays any
 *              non-zero count on cache shutdown.
 *
 * Return:      FAIL if error is detected, SUCCEED otherwise.
 *
 * Programmer:  John Mainzer, 5/30/14
 *
 *-------------------------------------------------------------------------
 */
#ifndef NDEBUG
herr_t
H5C_get_entry_ptr_from_addr(H5C_t *cache_ptr, haddr_t addr, void **entry_ptr_ptr)
{
    H5C_cache_entry_t *entry_ptr = NULL;
    herr_t             ret_value = SUCCEED; /* Return value */

    FUNC_ENTER_NOAPI(FAIL)

    /* Sanity checks */
    HDassert(cache_ptr);
    HDassert(cache_ptr->magic == H5C__H5C_T_MAGIC);
    HDassert(H5F_addr_defined(addr));
    HDassert(entry_ptr_ptr);

    H5C__SEARCH_INDEX(cache_ptr, addr, entry_ptr, FAIL)

    if (entry_ptr == NULL)
        /* the entry doesn't exist in the cache -- report this
         * and quit.
         */
        *entry_ptr_ptr = NULL;
    else {
        *entry_ptr_ptr = entry_ptr;

        /* increment call counter */
        (cache_ptr->get_entry_ptr_from_addr_counter)++;
    } /* end else */

done:
    FUNC_LEAVE_NOAPI(ret_value)
} /* H5C_get_entry_ptr_from_addr() */
#endif /* NDEBUG */

/*-------------------------------------------------------------------------
 * Function:    H5C_get_serialization_in_progress
 *
 * Purpose:     Return the current value of
 *              cache_ptr->serialization_in_progress.
 *
 * Return:      Current value of cache_ptr->serialization_in_progress.
 *
 * Programmer:  John Mainzer
 *		8/24/15
 *
 *-------------------------------------------------------------------------
 */
#ifndef NDEBUG
hbool_t
H5C_get_serialization_in_progress(const H5C_t *cache_ptr)
{
    FUNC_ENTER_NOAPI_NOINIT_NOERR

    /* Sanity check */
    HDassert(cache_ptr);
    HDassert(cache_ptr->magic == H5C__H5C_T_MAGIC);

    FUNC_LEAVE_NOAPI(cache_ptr->serialization_in_progress)
} /* H5C_get_serialization_in_progress() */
#endif /* NDEBUG */

/*-------------------------------------------------------------------------
 *
 * Function:    H5C_cache_is_clean()
 *
 * Purpose:     Debugging function that verifies that all rings in the
 *		metadata cache are clean from the outermost ring, inwards
 *		to the inner ring specified.
 *
 *		Returns TRUE if all specified rings are clean, and FALSE
 *		if not.  Throws an assertion failure on error.
 *
 * Return:      TRUE if the indicated ring(s) are clean, and FALSE otherwise.
 *
 * Programmer:  John Mainzer, 6/18/16
 *
 *-------------------------------------------------------------------------
 */
#ifndef NDEBUG
hbool_t
H5C_cache_is_clean(const H5C_t *cache_ptr, H5C_ring_t inner_ring)
{
    H5C_ring_t ring      = H5C_RING_USER;
    hbool_t    ret_value = TRUE; /* Return value */

    FUNC_ENTER_NOAPI_NOINIT_NOERR

    /* Sanity checks */
    HDassert(cache_ptr);
    HDassert(cache_ptr->magic == H5C__H5C_T_MAGIC);
    HDassert(inner_ring >= H5C_RING_USER);
    HDassert(inner_ring <= H5C_RING_SB);

    while (ring <= inner_ring) {
        if (cache_ptr->dirty_index_ring_size[ring] > 0)
            HGOTO_DONE(FALSE)

        ring++;
    } /* end while */

done:
    FUNC_LEAVE_NOAPI(ret_value)
} /* H5C_cache_is_clean() */
#endif /* NDEBUG */

/*-------------------------------------------------------------------------
 *
 * Function:    H5C_verify_entry_type()
 *
 * Purpose:     Debugging function that attempts to look up an entry in the
 *		cache by its file address, and if found, test to see if its
 *		type field contains the expted value.
 *
 *		If the specified entry is in cache, *in_cache_ptr is set
 *		to TRUE, and *type_ok_ptr is set to TRUE or FALSE depending
 *		on whether the entries type field matches the expected_type
 *		parameter.
 *
 *		If the target entry is not in cache, *in_cache_ptr is
 *		set to FALSE, and *type_ok_ptr is undefined.
 *
 *		Note that this function is only defined if NDEBUG
 *		is not defined.
 *
 * Return:      FAIL if error is detected, SUCCEED otherwise.
 *
 * Programmer:  John Mainzer, 5/30/14
 *
 *-------------------------------------------------------------------------
 */
#ifndef NDEBUG
herr_t
H5C_verify_entry_type(H5C_t *cache_ptr, haddr_t addr, const H5C_class_t *expected_type, hbool_t *in_cache_ptr,
                      hbool_t *type_ok_ptr)
{
    H5C_cache_entry_t *entry_ptr = NULL;
    herr_t             ret_value = SUCCEED; /* Return value */

    FUNC_ENTER_NOAPI(FAIL)

    /* Sanity checks */
    HDassert(cache_ptr);
    HDassert(cache_ptr->magic == H5C__H5C_T_MAGIC);
    HDassert(H5F_addr_defined(addr));
    HDassert(expected_type);
    HDassert(in_cache_ptr);
    HDassert(type_ok_ptr);

    H5C__SEARCH_INDEX(cache_ptr, addr, entry_ptr, FAIL)

    if (entry_ptr == NULL)
        /* the entry doesn't exist in the cache -- report this
         * and quit.
         */
        *in_cache_ptr = FALSE;
    else {
        *in_cache_ptr = TRUE;

        if (entry_ptr->prefetched)
            *type_ok_ptr = (expected_type->id == entry_ptr->prefetch_type_id);
        else
            *type_ok_ptr = (expected_type == entry_ptr->type);
    } /* end else */

done:
    FUNC_LEAVE_NOAPI(ret_value)
} /* H5C_verify_entry_type() */
#endif /* NDEBUG */<|MERGE_RESOLUTION|>--- conflicted
+++ resolved
@@ -26,28 +26,15 @@
 /* Module Setup */
 /****************/
 
-<<<<<<< HEAD
-#include "H5Cmodule.h"          /* This source code file is part of the H5C module */
-
-=======
 #include "H5Cmodule.h" /* This source code file is part of the H5C module */
->>>>>>> a3e040f3
 
 /***********/
 /* Headers */
 /***********/
-<<<<<<< HEAD
-#include "H5private.h"      /* Generic Functions            */
-#include "H5ACprivate.h"    /* Metadata Cache               */
-#include "H5Cpkg.h"         /* Cache                        */
-#include "H5Eprivate.h"     /* Error Handling               */
-
-=======
 #include "H5private.h"   /* Generic Functions            */
 #include "H5ACprivate.h" /* Metadata Cache               */
 #include "H5Cpkg.h"      /* Cache                        */
 #include "H5Eprivate.h"  /* Error Handling               */
->>>>>>> a3e040f3
 
 /****************/
 /* Local Macros */
@@ -357,11 +344,6 @@
 } /* H5C_dump_cache_skip_list() */
 #endif /* NDEBUG */
 
-<<<<<<< HEAD
--
-=======
->>>>>>> a3e040f3
 /*-------------------------------------------------------------------------
  * Function:    H5C_set_prefix
  *
