/* * * * * * * * * * * * * * * * * * * * * * * * * * * * * * * * * * * * * * *
 * Copyright by The HDF Group.                                               *
 * All rights reserved.                                                      *
 *                                                                           *
 * This file is part of HDF5.  The full HDF5 copyright notice, including     *
 * terms governing use, modification, and redistribution, is contained in    *
 * the COPYING file, which can be found at the root of the source code       *
 * distribution tree, or in https://www.hdfgroup.org/licenses.               *
 * If you do not have access to either file, you may request a copy from     *
 * help@hdfgroup.org.                                                        *
 * * * * * * * * * * * * * * * * * * * * * * * * * * * * * * * * * * * * * * */

/*
 * Purpose:     This file contains declarations which define macros for the
 *              H5M package.  Including this header means that the source file
 *              is part of the H5M package.
 */
#ifndef H5Mmodule_H
#define H5Mmodule_H

/* Define the proper control macros for the generic FUNC_ENTER/LEAVE and error
 *      reporting macros.
 */
#define H5M_MODULE
#define H5_MY_PKG      H5M
#define H5_MY_PKG_ERR  H5E_MAP
#define H5_MY_PKG_INIT YES

<<<<<<< HEAD
/**
 * \defgroup H5M H5M
 * \brief Map Interface
 *
 * \details \Bold{The interface can only be used with the HDF5 VOL connectors that
 *          implement map objects.} The native HDF5 library does not support this
 *          feature.
 *
 *          While the HDF5 data model is a flexible way to store data, some
 *          applications require a more general way to index information. HDF5
 *          effectively uses key-value stores internally for a variety of
 *          purposes, but it does not expose a generic key-value store to the
 *          API. The Map APIs provide this capability to the HDF5 applications
 *          in the form of HDF5 map objects. These Map objects contain
 *          application-defined key-value stores, to which key-value pairs can
 *          be added, and from which values can be retrieved by key.
 *
 *          HDF5 VOL connectors with support for map objects:
 *          - DAOS
 *
 * \par Example:
 * \code
 * hid_t file_id, fapl_id, map_id, vls_type_id;
 * const char *names[2] = ["Alice", "Bob"];
 * uint64_t IDs[2] = [25385486, 34873275];
 * uint64_t val_out;
 *
 * <HDF5 VOL setup code ....>
 *
 * vls_type_id = H5Tcopy(H5T_C_S1);
 * H5Tset_size(vls_type_id, H5T_VARIABLE);
 * file_id = H5Fcreate("file.h5", H5F_ACC_TRUNC, H5P_DEFAULT, fapl_id);
 * map_id = H5Mcreate(file_id, "map", vls_type_id, H5T_NATIVE_UINT64, H5P_DEFAULT, H5P_DEFAULT, H5P_DEFAULT);
 * H5Mput(map_id, vls_type_id, &names[0], H5T_NATIVE_UINT64, &IDs[0], H5P_DEFAULT);
 * H5Mput(map_id, vls_type_id, &names[1], H5T_NATIVE_UINT64, &IDs[1], H5P_DEFAULT);
 * H5Mget(map_id, vls_type_id, &names[0], H5T_NATIVE_UINT64, &val_out, H5P_DEFAULT);
 * if(val_out != IDs[0])
 *   ERROR;
 * H5Mclose(map_id);
 * H5Tclose(vls_type_id);
 * H5Fclose(file_id);
 * \endcode
 *
 */

#endif /* _H5Dmodule_H */
=======
#endif /* H5Dmodule_H */
>>>>>>> b2c78e15
<|MERGE_RESOLUTION|>--- conflicted
+++ resolved
@@ -26,7 +26,6 @@
 #define H5_MY_PKG_ERR  H5E_MAP
 #define H5_MY_PKG_INIT YES
 
-<<<<<<< HEAD
 /**
  * \defgroup H5M H5M
  * \brief Map Interface
@@ -72,7 +71,4 @@
  *
  */
 
-#endif /* _H5Dmodule_H */
-=======
-#endif /* H5Dmodule_H */
->>>>>>> b2c78e15
+#endif /* H5Dmodule_H */