--- conflicted
+++ resolved
@@ -766,11 +766,7 @@
         HGOTO_ERROR(H5E_ARGS, H5E_BADTYPE, FAIL, "not a datatype");
 
     /* Get datatype's class, for checking the "datatype class" */
-<<<<<<< HEAD
-    if ((dtype_class = H5T_get_class(type, TRUE)) == H5T_NO_CLASS)
-=======
     if ((dtype_class = H5T_get_class(type, true)) == H5T_NO_CLASS)
->>>>>>> 07347cc5
         HGOTO_ERROR(H5E_PLINE, H5E_BADTYPE, FAIL, "bad datatype class");
 
     /* Get datatype's size, for checking the "datatype size" */
@@ -784,17 +780,10 @@
 
         /* Range check datatype's endianness order */
         if (dtype_order != H5T_ORDER_LE && dtype_order != H5T_ORDER_BE)
-<<<<<<< HEAD
-            HGOTO_ERROR(H5E_PLINE, H5E_BADTYPE, FALSE, "bad datatype endianness order");
-    }
-    else
-        HGOTO_ERROR(H5E_PLINE, H5E_BADTYPE, FALSE, "datatype class not supported by scaleoffset");
-=======
             HGOTO_ERROR(H5E_PLINE, H5E_BADTYPE, false, "bad datatype endianness order");
     }
     else
         HGOTO_ERROR(H5E_PLINE, H5E_BADTYPE, false, "datatype class not supported by scaleoffset");
->>>>>>> 07347cc5
 
 done:
     FUNC_LEAVE_NOAPI(ret_value)
@@ -977,11 +966,7 @@
     H5_CHECKED_ASSIGN(cd_values[H5Z_SCALEOFFSET_PARM_NELMTS], unsigned, npoints, hssize_t);
 
     /* Get datatype's class */
-<<<<<<< HEAD
-    if ((dtype_class = H5T_get_class(type, TRUE)) == H5T_NO_CLASS)
-=======
     if ((dtype_class = H5T_get_class(type, true)) == H5T_NO_CLASS)
->>>>>>> 07347cc5
         HGOTO_ERROR(H5E_PLINE, H5E_BADTYPE, FAIL, "bad datatype class");
 
     /* Set "local" parameter for datatype's class */
