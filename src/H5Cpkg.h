--- conflicted
+++ resolved
@@ -758,11 +758,7 @@
 
 #define H5C__PRE_HT_UPDATE_FOR_ENTRY_CLEAN_SC(cache_ptr, entry_ptr, fail_val) \
 if ((cache_ptr) == NULL || (cache_ptr)->index_len <= 0 ||                     \
-<<<<<<< HEAD
-    (entry_ptr) == NULL || (entry_ptr)->is_dirty != FALSE ||                  \
-=======
     (entry_ptr) == NULL || (entry_ptr)->is_dirty != false ||                  \
->>>>>>> 07347cc5
     (cache_ptr)->index_size < (entry_ptr)->size ||                            \
     (cache_ptr)->dirty_index_size < (entry_ptr)->size ||                      \
     (cache_ptr)->index_size != ((cache_ptr)->clean_index_size + (cache_ptr)->dirty_index_size) || \
@@ -782,11 +778,7 @@
 
 #define H5C__PRE_HT_UPDATE_FOR_ENTRY_DIRTY_SC(cache_ptr, entry_ptr, fail_val) \
 if ((cache_ptr) == NULL || (cache_ptr)->index_len <= 0 ||                     \
-<<<<<<< HEAD
-    (entry_ptr) == NULL || (entry_ptr)->is_dirty != TRUE ||                   \
-=======
     (entry_ptr) == NULL || (entry_ptr)->is_dirty != true ||                   \
->>>>>>> 07347cc5
     (cache_ptr)->index_size < (entry_ptr)->size ||                            \
     (cache_ptr)->clean_index_size < (entry_ptr)->size ||                      \
     (cache_ptr)->index_size != ((cache_ptr)->clean_index_size + (cache_ptr)->dirty_index_size) ||   \
@@ -1009,11 +1001,7 @@
 
 #else /* H5C_DO_SLIST_SANITY_CHECKS */
 
-<<<<<<< HEAD
-#define H5C__ENTRY_IN_SLIST(cache_ptr, entry_ptr) FALSE
-=======
 #define H5C__ENTRY_IN_SLIST(cache_ptr, entry_ptr) false
->>>>>>> 07347cc5
 
 #endif /* H5C_DO_SLIST_SANITY_CHECKS */
 
@@ -1138,11 +1126,7 @@
         assert((cache_ptr)->slist_ring_size[(entry_ptr)->ring] >= (entry_ptr)->size); \
         ((cache_ptr)->slist_ring_size[(entry_ptr)->ring]) -= (entry_ptr)->size;\
         H5C__SLIST_REMOVE_ENTRY_SC(cache_ptr, entry_ptr);                       \
-<<<<<<< HEAD
-        (entry_ptr)->in_slist = FALSE;                                         \
-=======
         (entry_ptr)->in_slist = false;                                         \
->>>>>>> 07347cc5
     } else { /* slist disabled */                                              \
         assert((cache_ptr)->slist_len == 0);                                 \
         assert((cache_ptr)->slist_size == 0);                                \
@@ -2194,13 +2178,8 @@
  * the next flush or close.
  *
  * slist_enabled: Boolean flag used to control operation of the skip
-<<<<<<< HEAD
- *        list.  If this filed is FALSE, operations on the slist are
- *        no-ops, and the slist must be empty.  If it is TRUE,
-=======
  *        list.  If this filed is false, operations on the slist are
  *        no-ops, and the slist must be empty.  If it is true,
->>>>>>> 07347cc5
  *        operations on the skip list proceed as usual, and all dirty
  *        entries in the metadata cache must be listed in the skip list.
  *
@@ -2249,11 +2228,7 @@
  * The cache must deal with the case in which entries may be dirtied, moved,
  * or have their sizes changed during a flush.  To allow sanity checks in this
  * situation, the following two fields have been added.  They are only
-<<<<<<< HEAD
- * compiled in when H5C_DO_SANITY_CHECKS is TRUE.
-=======
  * compiled in when H5C_DO_SANITY_CHECKS is true.
->>>>>>> 07347cc5
  *
  * slist_len_increase: Number of entries that have been added to the
  *        skip list since the last time this field was set to zero.
@@ -2601,11 +2576,7 @@
  * image_ctl: Instance of H5C_cache_image_ctl_t containing configuration
  *        data for generation of a cache image on file close.
  *
-<<<<<<< HEAD
- * serialization_in_progress: Boolean field that is set to TRUE iff
-=======
  * serialization_in_progress: Boolean field that is set to true iff
->>>>>>> 07347cc5
  *        the cache is in the process of being serialized.  This field is
  *        needed to support the H5C_serialization_in_progress() call, which
  *        is in turn required for sanity checks in some cache clients.
@@ -3027,11 +2998,7 @@
  *
  ****************************************************************************/
 struct H5C_t {
-<<<<<<< HEAD
-    hbool_t             flush_in_progress;
-=======
     bool             flush_in_progress;
->>>>>>> 07347cc5
     H5C_log_info_t *    log_info;
     void *              aux_ptr;
     int32_t             max_type_id;
@@ -3039,17 +3006,10 @@
     size_t              max_cache_size;
     size_t              min_clean_size;
     H5C_write_permitted_func_t check_write_permitted;
-<<<<<<< HEAD
-    hbool_t             write_permitted;
-    H5C_log_flush_func_t log_flush;
-    hbool_t             evictions_enabled;
-    hbool_t             close_warning_received;
-=======
     bool             write_permitted;
     H5C_log_flush_func_t log_flush;
     bool             evictions_enabled;
     bool             close_warning_received;
->>>>>>> 07347cc5
 
     /* Fields for maintaining the [hash table] index of entries */
     uint32_t            index_len;
@@ -3072,13 +3032,8 @@
     H5C_cache_entry_t * entry_watched_for_removal;
 
     /* Fields for maintaining list of in-order entries, for flushing */
-<<<<<<< HEAD
-    hbool_t             slist_enabled;
-    hbool_t             slist_changed;
-=======
     bool             slist_enabled;
     bool             slist_changed;
->>>>>>> 07347cc5
     uint32_t            slist_len;
     size_t              slist_size;
     uint32_t            slist_ring_len[H5C_RING_NTYPES];
@@ -3092,11 +3047,7 @@
 
     /* Fields for maintaining list of tagged entries */
     H5C_tag_info_t *    tag_list;
-<<<<<<< HEAD
-    hbool_t             ignore_tags;
-=======
     bool             ignore_tags;
->>>>>>> 07347cc5
     uint32_t            num_objs_corked;
 
     /* Fields for tracking protected entries */
@@ -3143,17 +3094,6 @@
 #endif /* H5_HAVE_PARALLEL */
 
     /* Fields for automatic cache size adjustment */
-<<<<<<< HEAD
-    hbool_t             size_increase_possible;
-    hbool_t             flash_size_increase_possible;
-    size_t              flash_size_increase_threshold;
-    hbool_t             size_decrease_possible;
-    hbool_t             resize_enabled;
-    hbool_t             cache_full;
-    hbool_t             size_decreased;
-    hbool_t             resize_in_progress;
-    hbool_t             msic_in_progress;
-=======
     bool             size_increase_possible;
     bool             flash_size_increase_possible;
     size_t              flash_size_increase_threshold;
@@ -3163,16 +3103,11 @@
     bool             size_decreased;
     bool             resize_in_progress;
     bool             msic_in_progress;
->>>>>>> 07347cc5
     H5C_auto_size_ctl_t resize_ctl;
 
     /* Fields for epoch markers used in automatic cache size adjustment */
     int32_t             epoch_markers_active;
-<<<<<<< HEAD
-    hbool_t             epoch_marker_active[H5C__MAX_EPOCH_MARKERS];
-=======
     bool             epoch_marker_active[H5C__MAX_EPOCH_MARKERS];
->>>>>>> 07347cc5
     int32_t             epoch_marker_ringbuf[H5C__MAX_EPOCH_MARKERS+1];
     int32_t             epoch_marker_ringbuf_first;
     int32_t             epoch_marker_ringbuf_last;
@@ -3185,17 +3120,10 @@
 
     /* fields supporting generation of a cache image on file close */
     H5C_cache_image_ctl_t image_ctl;
-<<<<<<< HEAD
-    hbool_t             serialization_in_progress;
-    hbool_t             load_image;
-    hbool_t             image_loaded;
-    hbool_t             delete_image;
-=======
     bool             serialization_in_progress;
     bool             load_image;
     bool             image_loaded;
     bool             delete_image;
->>>>>>> 07347cc5
     haddr_t             image_addr;
     hsize_t             image_len;
     hsize_t             image_data_len;
@@ -3208,13 +3136,8 @@
     void *              image_buffer;
 
     /* Free Space Manager Related fields */
-<<<<<<< HEAD
-    hbool_t             rdfsm_settled;
-    hbool_t             mdfsm_settled;
-=======
     bool             rdfsm_settled;
     bool             mdfsm_settled;
->>>>>>> 07347cc5
 
 #if H5C_COLLECT_CACHE_STATS
     /* stats fields */
@@ -3322,17 +3245,10 @@
 /******************************/
 /* Package Private Prototypes */
 /******************************/
-<<<<<<< HEAD
-H5_DLL herr_t H5C__prep_image_for_file_close(H5F_t *f, hbool_t *image_generated);
-
-/* General routines */
-H5_DLL herr_t H5C__auto_adjust_cache_size(H5F_t *f, hbool_t write_permitted);
-=======
 H5_DLL herr_t H5C__prep_image_for_file_close(H5F_t *f, bool *image_generated);
 
 /* General routines */
 H5_DLL herr_t H5C__auto_adjust_cache_size(H5F_t *f, bool write_permitted);
->>>>>>> 07347cc5
 H5_DLL herr_t H5C__autoadjust__ageout__remove_all_markers(H5C_t *cache_ptr);
 H5_DLL herr_t H5C__autoadjust__ageout__remove_excess_markers(H5C_t *cache_ptr);
 H5_DLL herr_t H5C__flash_increase_cache_size(H5C_t *cache_ptr, size_t old_entry_size, size_t new_entry_size);
@@ -3343,17 +3259,10 @@
 H5_DLL herr_t H5C__generate_cache_image(H5F_t *f, H5C_t *cache_ptr);
 H5_DLL herr_t H5C__load_cache_image(H5F_t *f);
 H5_DLL herr_t H5C__make_space_in_cache(H5F_t * f, size_t space_needed,
-<<<<<<< HEAD
-    hbool_t write_permitted);
-H5_DLL herr_t H5C__serialize_cache(H5F_t *f);
-H5_DLL herr_t H5C__serialize_single_entry(H5F_t *f, H5C_t *cache_ptr, H5C_cache_entry_t *entry_ptr);
-H5_DLL herr_t H5C__iter_tagged_entries(H5C_t *cache, haddr_t tag, hbool_t match_global,
-=======
     bool write_permitted);
 H5_DLL herr_t H5C__serialize_cache(H5F_t *f);
 H5_DLL herr_t H5C__serialize_single_entry(H5F_t *f, H5C_t *cache_ptr, H5C_cache_entry_t *entry_ptr);
 H5_DLL herr_t H5C__iter_tagged_entries(H5C_t *cache, haddr_t tag, bool match_global,
->>>>>>> 07347cc5
     H5C_tag_iter_cb_t cb, void *cb_ctx);
 
 /* Routines for operating on entry tags */
@@ -3362,19 +3271,11 @@
 
 /* Routines for operating on cache images */
 H5_DLL herr_t H5C__get_cache_image_config(const H5C_t *cache_ptr, H5C_cache_image_ctl_t *config_ptr);
-<<<<<<< HEAD
-H5_DLL herr_t H5C__image_stats(H5C_t *cache_ptr, hbool_t print_header);
-
-/* Debugging routines */
-#ifdef H5C_DO_SLIST_SANITY_CHECKS
-H5_DLL hbool_t H5C__entry_in_skip_list(H5C_t *cache_ptr, H5C_cache_entry_t *target_ptr);
-=======
 H5_DLL herr_t H5C__image_stats(H5C_t *cache_ptr, bool print_header);
 
 /* Debugging routines */
 #ifdef H5C_DO_SLIST_SANITY_CHECKS
 H5_DLL bool H5C__entry_in_skip_list(H5C_t *cache_ptr, H5C_cache_entry_t *target_ptr);
->>>>>>> 07347cc5
 #endif
 #ifdef H5C_DO_EXTREME_SANITY_CHECKS
 H5_DLL herr_t H5C__validate_lru_list(H5C_t *cache_ptr);
