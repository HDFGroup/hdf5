/* * * * * * * * * * * * * * * * * * * * * * * * * * * * * * * * * * * * * * *
 * Copyright by The HDF Group.                                               *
 * All rights reserved.                                                      *
 *                                                                           *
 * This file is part of HDF5.  The full HDF5 copyright notice, including     *
 * terms governing use, modification, and redistribution, is contained in    *
 * the COPYING file, which can be found at the root of the source code       *
 * distribution tree, or in https://www.hdfgroup.org/licenses.               *
 * If you do not have access to either file, you may request a copy from     *
 * help@hdfgroup.org.                                                        *
 * * * * * * * * * * * * * * * * * * * * * * * * * * * * * * * * * * * * * * */

#ifndef H5VLprivate_H
#define H5VLprivate_H

/* Include package's public header */
#include "H5VLpublic.h" /* Generic Functions                    */

/* Private headers needed by this file */

/**************************/
/* Library Private Macros */
/**************************/

/****************************/
/* Library Private Typedefs */
/****************************/

/* Internal struct to track VOL connector information for objects */
typedef struct H5VL_t {
    const H5VL_class_t *cls;   /* Pointer to connector class struct                    */
    int64_t             nrefs; /* Number of references by objects using this struct    */
    hid_t               id;    /* Identifier for the VOL connector                     */
} H5VL_t;

/* Internal vol object structure returned to the API */
typedef struct H5VL_object_t {
    void *  data;      /* Pointer to connector-managed data for this object    */
    H5VL_t *connector; /* Pointer to VOL connector struct                      */
<<<<<<< HEAD
=======
    size_t  rc;        /* Reference count                                      */
>>>>>>> 18bbd3f0
} H5VL_object_t;

/* Internal structure to hold the connector ID & info for FAPLs */
typedef struct H5VL_connector_prop_t {
<<<<<<< HEAD
    hid_t connector_id;   /* VOL connector's ID                                   */
    void *connector_info; /* VOL connector info, for open callbacks               */
=======
    hid_t       connector_id;   /* VOL connector's ID                                   */
    const void *connector_info; /* VOL connector info, for open callbacks               */
>>>>>>> 18bbd3f0
} H5VL_connector_prop_t;

/* Which kind of VOL connector field to use for searching */
typedef enum H5VL_get_connector_kind_t {
    H5VL_GET_CONNECTOR_BY_NAME, /* Name field is set */
    H5VL_GET_CONNECTOR_BY_VALUE /* Value field is set */
} H5VL_get_connector_kind_t;

/*****************************/
/* Library Private Variables */
/*****************************/

/******************************/
/* Library Private Prototypes */
/******************************/

/* Utility functions */
H5_DLL herr_t H5VL_init_phase1(void);
H5_DLL herr_t H5VL_init_phase2(void);
H5_DLL herr_t H5VL_cmp_connector_cls(int *cmp_value, const H5VL_class_t *cls1, const H5VL_class_t *cls2);
H5_DLL herr_t H5VL_conn_copy(H5VL_connector_prop_t *value);
H5_DLL herr_t H5VL_conn_free(const H5VL_connector_prop_t *info);

/* Functions that deal with VOL connectors */
union H5PL_key_t;
H5_DLL herr_t H5VL_check_plugin_load(const H5VL_class_t *cls, const union H5PL_key_t *key, hbool_t *success);

/* NOTE:    The object and ID functions below deal in VOL objects (i.e.;
 *          H5VL_object_t). Similar non-VOL calls exist in H5Iprivate.h. Use
 *          the H5VL calls with objects that go through the VOL, such as
 *          datasets and groups, and the H5I calls with objects
 *          that do not, such as property lists and dataspaces. Datatypes
 *          are can be either named, where they will use the VOL, or not,
 *          and thus require special treatment. See the datatype docs for
 *          how to handle this.
 */

/* Functions that manipulate VOL objects */
H5_DLL void *H5VL_object(hid_t id);
H5_DLL void *H5VL_object_data(const H5VL_object_t *vol_obj);
H5_DLL void *H5VL_object_unwrap(const H5VL_object_t *vol_obj);
H5_DLL void *H5VL_object_verify(hid_t id, H5I_type_t obj_type);
H5_DLL H5VL_object_t *H5VL_vol_object(hid_t id);
H5_DLL H5VL_object_t *H5VL_create_object(void *object, H5VL_t *vol_connector);
H5_DLL H5VL_object_t *H5VL_create_object_using_vol_id(H5I_type_t type, void *obj, hid_t connector_id);
<<<<<<< HEAD
=======
H5_DLL hsize_t        H5VL_object_inc_rc(H5VL_object_t *obj);
>>>>>>> 18bbd3f0
H5_DLL herr_t         H5VL_free_object(H5VL_object_t *obj);
H5_DLL herr_t         H5VL_object_is_native(const H5VL_object_t *obj, hbool_t *is_native);
H5_DLL herr_t         H5VL_file_is_same(const H5VL_object_t *vol_obj1, const H5VL_object_t *vol_obj2,
                                        hbool_t *same_file);

/* Functions that wrap / unwrap VOL objects */
H5_DLL herr_t H5VL_get_wrap_ctx(const H5VL_class_t *connector, void *obj, void **wrap_ctx);
H5_DLL void * H5VL_wrap_object(const H5VL_class_t *connector, void *wrap_ctx, void *obj, H5I_type_t obj_type);
H5_DLL void * H5VL_unwrap_object(const H5VL_class_t *connector, void *obj);
H5_DLL herr_t H5VL_free_wrap_ctx(const H5VL_class_t *connector, void *wrap_ctx);
H5_DLL herr_t H5VL_set_vol_wrapper(const H5VL_object_t *vol_obj);
H5_DLL herr_t H5VL_inc_vol_wrapper(void *vol_wrap_ctx);
H5_DLL herr_t H5VL_dec_vol_wrapper(void *vol_wrap_ctx);
H5_DLL herr_t H5VL_reset_vol_wrapper(void);

/* Library state functions */
H5_DLL herr_t H5VL_retrieve_lib_state(void **state);
H5_DLL herr_t H5VL_restore_lib_state(const void *state);
H5_DLL herr_t H5VL_reset_lib_state(void);
H5_DLL herr_t H5VL_free_lib_state(void *state);

/* ID registration functions */
H5_DLL hid_t  H5VL_register(H5I_type_t type, void *object, H5VL_t *vol_connector, hbool_t app_ref);
H5_DLL hid_t  H5VL_wrap_register(H5I_type_t type, void *obj, hbool_t app_ref);
H5_DLL hid_t  H5VL_register_using_vol_id(H5I_type_t type, void *obj, hid_t connector_id, hbool_t app_ref);
H5_DLL herr_t H5VL_register_using_existing_id(H5I_type_t type, void *object, H5VL_t *vol_connector,
                                              hbool_t app_ref, hid_t existing_id);

/**********************************
 * VOL connector callback wrappers
 *********************************/

/* Connector "management" functions */
H5_DLL int    H5VL_copy_connector_info(const H5VL_class_t *connector, void **dst_info, const void *src_info);
H5_DLL herr_t H5VL_cmp_connector_info(const H5VL_class_t *connector, int *cmp_value, const void *info1,
                                      const void *info2);
<<<<<<< HEAD
H5_DLL herr_t H5VL_free_connector_info(hid_t connector_id, void *info);
=======
H5_DLL herr_t H5VL_free_connector_info(hid_t connector_id, const void *info);
>>>>>>> 18bbd3f0

/* Attribute functions */
H5_DLL void * H5VL_attr_create(const H5VL_object_t *vol_obj, const H5VL_loc_params_t *loc_params,
                               const char *attr_name, hid_t type_id, hid_t space_id, hid_t acpl_id,
                               hid_t aapl_id, hid_t dxpl_id, void **req);
H5_DLL void * H5VL_attr_open(const H5VL_object_t *vol_obj, const H5VL_loc_params_t *loc_params,
                             const char *name, hid_t aapl_id, hid_t dxpl_id, void **req);
H5_DLL herr_t H5VL_attr_read(const H5VL_object_t *vol_obj, hid_t dtype_id, void *buf, hid_t dxpl_id,
                             void **req);
H5_DLL herr_t H5VL_attr_write(const H5VL_object_t *vol_obj, hid_t dtype_id, const void *buf, hid_t dxpl_id,
                              void **req);
H5_DLL herr_t H5VL_attr_get(const H5VL_object_t *vol_obj, H5VL_attr_get_t get_type, hid_t dxpl_id, void **req,
                            ...);
H5_DLL herr_t H5VL_attr_specific(const H5VL_object_t *vol_obj, const H5VL_loc_params_t *loc_params,
                                 H5VL_attr_specific_t specific_type, hid_t dxpl_id, void **req, ...);
H5_DLL herr_t H5VL_attr_optional(const H5VL_object_t *vol_obj, H5VL_attr_optional_t opt_type, hid_t dxpl_id,
                                 void **req, ...);
H5_DLL herr_t H5VL_attr_close(const H5VL_object_t *vol_obj, hid_t dxpl_id, void **req);

/* Dataset functions */
H5_DLL void * H5VL_dataset_create(const H5VL_object_t *vol_obj, const H5VL_loc_params_t *loc_params,
                                  const char *name, hid_t lcpl_id, hid_t type_id, hid_t space_id,
                                  hid_t dcpl_id, hid_t dapl_id, hid_t dxpl_id, void **req);
H5_DLL void * H5VL_dataset_open(const H5VL_object_t *vol_obj, const H5VL_loc_params_t *loc_params,
                                const char *name, hid_t dapl_id, hid_t dxpl_id, void **req);
H5_DLL herr_t H5VL_dataset_read(const H5VL_object_t *vol_obj, hid_t mem_type_id, hid_t mem_space_id,
                                hid_t file_space_id, hid_t dxpl_id, void *buf, void **req);
H5_DLL herr_t H5VL_dataset_write(const H5VL_object_t *vol_obj, hid_t mem_type_id, hid_t mem_space_id,
                                 hid_t file_space_id, hid_t dxpl_id, const void *buf, void **req);
H5_DLL herr_t H5VL_dataset_get(const H5VL_object_t *vol_obj, H5VL_dataset_get_t get_type, hid_t dxpl_id,
                               void **req, ...);
H5_DLL herr_t H5VL_dataset_specific(const H5VL_object_t *cls, H5VL_dataset_specific_t specific_type,
                                    hid_t dxpl_id, void **req, ...);
H5_DLL herr_t H5VL_dataset_optional(const H5VL_object_t *vol_obj, H5VL_dataset_optional_t opt_type,
                                    hid_t dxpl_id, void **req, ...);
H5_DLL herr_t H5VL_dataset_close(const H5VL_object_t *vol_obj, hid_t dxpl_id, void **req);

/* Datatype functions */
H5_DLL void * H5VL_datatype_commit(const H5VL_object_t *vol_obj, const H5VL_loc_params_t *loc_params,
                                   const char *name, hid_t type_id, hid_t lcpl_id, hid_t tcpl_id,
                                   hid_t tapl_id, hid_t dxpl_id, void **req);
H5_DLL void * H5VL_datatype_open(const H5VL_object_t *vol_obj, const H5VL_loc_params_t *loc_params,
                                 const char *name, hid_t tapl_id, hid_t dxpl_id, void **req);
H5_DLL herr_t H5VL_datatype_get(const H5VL_object_t *vol_obj, H5VL_datatype_get_t get_type, hid_t dxpl_id,
                                void **req, ...);
H5_DLL herr_t H5VL_datatype_specific(const H5VL_object_t *vol_obj, H5VL_datatype_specific_t specific_type,
                                     hid_t dxpl_id, void **req, ...);
H5_DLL herr_t H5VL_datatype_optional(const H5VL_object_t *vol_obj, H5VL_datatype_optional_t opt_type,
                                     hid_t dxpl_id, void **req, ...);
H5_DLL herr_t H5VL_datatype_close(const H5VL_object_t *vol_obj, hid_t dxpl_id, void **req);

/* File functions */
H5_DLL void * H5VL_file_create(const H5VL_connector_prop_t *connector_prop, const char *name, unsigned flags,
                               hid_t fcpl_id, hid_t fapl_id, hid_t dxpl_id, void **req);
<<<<<<< HEAD
H5_DLL void * H5VL_file_open(const H5VL_connector_prop_t *connector_prop, const char *name, unsigned flags,
=======
H5_DLL void * H5VL_file_open(H5VL_connector_prop_t *connector_prop, const char *name, unsigned flags,
>>>>>>> 18bbd3f0
                             hid_t fapl_id, hid_t dxpl_id, void **req);
H5_DLL herr_t H5VL_file_get(const H5VL_object_t *vol_obj, H5VL_file_get_t get_type, hid_t dxpl_id, void **req,
                            ...);
H5_DLL herr_t H5VL_file_specific(const H5VL_object_t *vol_obj, H5VL_file_specific_t specific_type,
                                 hid_t dxpl_id, void **req, ...);
H5_DLL herr_t H5VL_file_optional(const H5VL_object_t *vol_obj, H5VL_file_optional_t opt_type, hid_t dxpl_id,
                                 void **req, ...);
H5_DLL herr_t H5VL_file_close(const H5VL_object_t *vol_obj, hid_t dxpl_id, void **req);

/* Group functions */
H5_DLL void * H5VL_group_create(const H5VL_object_t *vol_obj, const H5VL_loc_params_t *loc_params,
                                const char *name, hid_t lcpl_id, hid_t gcpl_id, hid_t gapl_id, hid_t dxpl_id,
                                void **req);
H5_DLL void * H5VL_group_open(const H5VL_object_t *vol_obj, const H5VL_loc_params_t *loc_params,
                              const char *name, hid_t gapl_id, hid_t dxpl_id, void **req);
H5_DLL herr_t H5VL_group_get(const H5VL_object_t *vol_obj, H5VL_group_get_t get_type, hid_t dxpl_id,
                             void **req, ...);
H5_DLL herr_t H5VL_group_specific(const H5VL_object_t *vol_obj, H5VL_group_specific_t specific_type,
                                  hid_t dxpl_id, void **req, ...);
H5_DLL herr_t H5VL_group_optional(const H5VL_object_t *vol_obj, H5VL_group_optional_t opt_type, hid_t dxpl_id,
                                  void **req, ...);
H5_DLL herr_t H5VL_group_close(const H5VL_object_t *vol_obj, hid_t dxpl_id, void **req);

/* Link functions */
H5_DLL herr_t H5VL_link_create(H5VL_link_create_type_t create_type, const H5VL_object_t *vol_obj,
                               const H5VL_loc_params_t *loc_params, hid_t lcpl_id, hid_t lapl_id,
                               hid_t dxpl_id, void **req, ...);
H5_DLL herr_t H5VL_link_copy(const H5VL_object_t *src_vol_obj, const H5VL_loc_params_t *loc_params1,
                             const H5VL_object_t *dst_vol_obj, const H5VL_loc_params_t *loc_params2,
                             hid_t lcpl_id, hid_t lapl_id, hid_t dxpl_id, void **req);
H5_DLL herr_t H5VL_link_move(const H5VL_object_t *src_vol_obj, const H5VL_loc_params_t *loc_params1,
                             const H5VL_object_t *dst_vol_obj, const H5VL_loc_params_t *loc_params2,
                             hid_t lcpl_id, hid_t lapl_id, hid_t dxpl_id, void **req);
H5_DLL herr_t H5VL_link_get(const H5VL_object_t *vol_obj, const H5VL_loc_params_t *loc_params,
                            H5VL_link_get_t get_type, hid_t dxpl_id, void **req, ...);
H5_DLL herr_t H5VL_link_specific(const H5VL_object_t *vol_obj, const H5VL_loc_params_t *loc_params,
                                 H5VL_link_specific_t specific_type, hid_t dxpl_id, void **req, ...);
H5_DLL herr_t H5VL_link_optional(const H5VL_object_t *vol_obj, H5VL_link_optional_t opt_type, hid_t dxpl_id,
                                 void **req, ...);

/* Object functions */
H5_DLL void * H5VL_object_open(const H5VL_object_t *vol_obj, const H5VL_loc_params_t *params,
                               H5I_type_t *opened_type, hid_t dxpl_id, void **req);
H5_DLL herr_t H5VL_object_copy(const H5VL_object_t *src_obj, const H5VL_loc_params_t *src_loc_params,
                               const char *src_name, const H5VL_object_t *dst_obj,
                               const H5VL_loc_params_t *dst_loc_params, const char *dst_name, hid_t ocpypl_id,
                               hid_t lcpl_id, hid_t dxpl_id, void **req);
H5_DLL herr_t H5VL_object_get(const H5VL_object_t *vol_obj, const H5VL_loc_params_t *loc_params,
                              H5VL_object_get_t get_type, hid_t dxpl_id, void **req, ...);
H5_DLL herr_t H5VL_object_specific(const H5VL_object_t *vol_obj, const H5VL_loc_params_t *loc_params,
                                   H5VL_object_specific_t specific_type, hid_t dxpl_id, void **req, ...);
H5_DLL herr_t H5VL_object_optional(const H5VL_object_t *vol_obj, H5VL_object_optional_t opt_type,
                                   hid_t dxpl_id, void **req, ...);

/* Connector/container introspection functions */
H5_DLL herr_t H5VL_introspect_get_conn_cls(const H5VL_object_t *vol_obj, H5VL_get_conn_lvl_t lvl,
                                           const H5VL_class_t **conn_cls);
H5_DLL herr_t H5VL_introspect_opt_query(const H5VL_object_t *vol_obj, H5VL_subclass_t subcls, int opt_type,
                                        hbool_t *supported);

/* Asynchronous functions */
H5_DLL herr_t H5VL_request_wait(const H5VL_object_t *vol_obj, uint64_t timeout, H5ES_status_t *status);
H5_DLL herr_t H5VL_request_notify(const H5VL_object_t *vol_obj, H5VL_request_notify_t cb, void *ctx);
H5_DLL herr_t H5VL_request_cancel(const H5VL_object_t *vol_obj);
H5_DLL herr_t H5VL_request_specific(const H5VL_object_t *vol_obj, H5VL_request_specific_t specific_type, ...);
H5_DLL herr_t H5VL_request_optional(const H5VL_object_t *vol_obj, H5VL_request_optional_t opt_type, ...);
H5_DLL herr_t H5VL_request_free(const H5VL_object_t *vol_obj);

/* Blob functions */
H5_DLL herr_t H5VL_blob_put(const H5VL_object_t *vol_obj, const void *buf, size_t size, void *blob_id,
                            void *ctx);
H5_DLL herr_t H5VL_blob_get(const H5VL_object_t *vol_obj, const void *blob_id, void *buf, size_t size,
                            void *ctx);
H5_DLL herr_t H5VL_blob_specific(const H5VL_object_t *vol_obj, void *blob_id,
                                 H5VL_blob_specific_t specific_type, ...);
H5_DLL herr_t H5VL_blob_optional(const H5VL_object_t *vol_obj, void *blob_id, H5VL_blob_optional_t opt_type,
                                 ...);

/* Token functions */
H5_DLL herr_t H5VL_token_cmp(const H5VL_object_t *vol_obj, const H5O_token_t *token1,
                             const H5O_token_t *token2, int *cmp_value);
H5_DLL herr_t H5VL_token_to_str(const H5VL_object_t *vol_obj, H5I_type_t obj_type, const H5O_token_t *token,
                                char **token_str);
H5_DLL herr_t H5VL_token_from_str(const H5VL_object_t *vol_obj, H5I_type_t obj_type, const char *token_str,
                                  H5O_token_t *token);

/* Generic functions */
H5_DLL herr_t H5VL_optional(const H5VL_object_t *vol_obj, int op_type, hid_t dxpl_id, void **req, ...);

<<<<<<< HEAD
#endif /* _H5VLprivate_H */
=======
#endif /* H5VLprivate_H */
>>>>>>> 18bbd3f0
<|MERGE_RESOLUTION|>--- conflicted
+++ resolved
@@ -37,21 +37,13 @@
 typedef struct H5VL_object_t {
     void *  data;      /* Pointer to connector-managed data for this object    */
     H5VL_t *connector; /* Pointer to VOL connector struct                      */
-<<<<<<< HEAD
-=======
     size_t  rc;        /* Reference count                                      */
->>>>>>> 18bbd3f0
 } H5VL_object_t;
 
 /* Internal structure to hold the connector ID & info for FAPLs */
 typedef struct H5VL_connector_prop_t {
-<<<<<<< HEAD
-    hid_t connector_id;   /* VOL connector's ID                                   */
-    void *connector_info; /* VOL connector info, for open callbacks               */
-=======
     hid_t       connector_id;   /* VOL connector's ID                                   */
     const void *connector_info; /* VOL connector info, for open callbacks               */
->>>>>>> 18bbd3f0
 } H5VL_connector_prop_t;
 
 /* Which kind of VOL connector field to use for searching */
@@ -97,10 +89,7 @@
 H5_DLL H5VL_object_t *H5VL_vol_object(hid_t id);
 H5_DLL H5VL_object_t *H5VL_create_object(void *object, H5VL_t *vol_connector);
 H5_DLL H5VL_object_t *H5VL_create_object_using_vol_id(H5I_type_t type, void *obj, hid_t connector_id);
-<<<<<<< HEAD
-=======
 H5_DLL hsize_t        H5VL_object_inc_rc(H5VL_object_t *obj);
->>>>>>> 18bbd3f0
 H5_DLL herr_t         H5VL_free_object(H5VL_object_t *obj);
 H5_DLL herr_t         H5VL_object_is_native(const H5VL_object_t *obj, hbool_t *is_native);
 H5_DLL herr_t         H5VL_file_is_same(const H5VL_object_t *vol_obj1, const H5VL_object_t *vol_obj2,
@@ -137,11 +126,7 @@
 H5_DLL int    H5VL_copy_connector_info(const H5VL_class_t *connector, void **dst_info, const void *src_info);
 H5_DLL herr_t H5VL_cmp_connector_info(const H5VL_class_t *connector, int *cmp_value, const void *info1,
                                       const void *info2);
-<<<<<<< HEAD
-H5_DLL herr_t H5VL_free_connector_info(hid_t connector_id, void *info);
-=======
 H5_DLL herr_t H5VL_free_connector_info(hid_t connector_id, const void *info);
->>>>>>> 18bbd3f0
 
 /* Attribute functions */
 H5_DLL void * H5VL_attr_create(const H5VL_object_t *vol_obj, const H5VL_loc_params_t *loc_params,
@@ -196,11 +181,7 @@
 /* File functions */
 H5_DLL void * H5VL_file_create(const H5VL_connector_prop_t *connector_prop, const char *name, unsigned flags,
                                hid_t fcpl_id, hid_t fapl_id, hid_t dxpl_id, void **req);
-<<<<<<< HEAD
-H5_DLL void * H5VL_file_open(const H5VL_connector_prop_t *connector_prop, const char *name, unsigned flags,
-=======
 H5_DLL void * H5VL_file_open(H5VL_connector_prop_t *connector_prop, const char *name, unsigned flags,
->>>>>>> 18bbd3f0
                              hid_t fapl_id, hid_t dxpl_id, void **req);
 H5_DLL herr_t H5VL_file_get(const H5VL_object_t *vol_obj, H5VL_file_get_t get_type, hid_t dxpl_id, void **req,
                             ...);
@@ -290,8 +271,4 @@
 /* Generic functions */
 H5_DLL herr_t H5VL_optional(const H5VL_object_t *vol_obj, int op_type, hid_t dxpl_id, void **req, ...);
 
-<<<<<<< HEAD
-#endif /* _H5VLprivate_H */
-=======
-#endif /* H5VLprivate_H */
->>>>>>> 18bbd3f0
+#endif /* H5VLprivate_H */