/* * * * * * * * * * * * * * * * * * * * * * * * * * * * * * * * * * * * * * *
 * Copyright by The HDF Group.                                               *
 * All rights reserved.                                                      *
 *                                                                           *
 * This file is part of HDF5.  The full HDF5 copyright notice, including     *
 * terms governing use, modification, and redistribution, is contained in    *
 * the COPYING file, which can be found at the root of the source code       *
 * distribution tree, or in https://www.hdfgroup.org/licenses.               *
 * If you do not have access to either file, you may request a copy from     *
 * help@hdfgroup.org.                                                        *
 * * * * * * * * * * * * * * * * * * * * * * * * * * * * * * * * * * * * * * */

/*-------------------------------------------------------------------------
 *
 * Created:		H5HFdbg.c
 *
 * Purpose:		Dump debugging information about a fractal heap
 *
 *-------------------------------------------------------------------------
 */

/****************/
/* Module Setup */
/****************/

#include "H5HFmodule.h" /* This source code file is part of the H5HF module */
#define H5HF_DEBUGGING  /* Need access to fractal heap debugging routines */

/***********/
/* Headers */
/***********/
#include "H5private.h"   /* Generic Functions			*/
#include "H5Eprivate.h"  /* Error handling		  	*/
#include "H5FLprivate.h" /* Free Lists                           */
#include "H5HFpkg.h"     /* Fractal heaps			*/
#include "H5MMprivate.h" /* Memory management			*/
#include "H5VMprivate.h" /* Vectors and arrays 			*/

/****************/
/* Local Macros */
/****************/

/******************/
/* Local Typedefs */
/******************/

/* User data for direct block debugging iterator callback */
typedef struct {
    FILE    *stream;      /* Stream for output */
    int      indent;      /* Indentation amount */
    int      fwidth;      /* Field width mount */
    haddr_t  dblock_addr; /* Direct block's address */
    hsize_t  dblock_size; /* Direct block's size */
    uint8_t *marker;      /* 'Marker' array for free space */
    size_t   sect_count;  /* Number of free space sections in block */
    size_t   amount_free; /* Amount of free space in block */
} H5HF_debug_iter_ud1_t;

/* User data for free space section iterator callback */
typedef struct {
    H5FS_t *fspace; /* Free space manager */
    FILE   *stream; /* Stream for output */
    int     indent; /* Indentation amount */
    int     fwidth; /* Field width mount */
} H5HF_debug_iter_ud2_t;

/********************/
/* Package Typedefs */
/********************/

/********************/
/* Local Prototypes */
/********************/

static herr_t H5HF__dtable_debug(const H5HF_dtable_t *dtable, FILE *stream, int indent, int fwidth);

/*********************/
/* Package Variables */
/*********************/

/*****************************/
/* Library Private Variables */
/*****************************/

/*******************/
/* Local Variables */
/*******************/

/*-------------------------------------------------------------------------
 * Function:	H5HF_id_print
 *
 * Purpose:	Prints a fractal heap ID.
 *
 * Return:	Non-negative on success/Negative on failure
 *
 *-------------------------------------------------------------------------
 */
herr_t
H5HF_id_print(H5HF_t *fh, const void *_id, FILE *stream, int indent, int fwidth)
{
    const uint8_t *id = (const uint8_t *)_id; /* Object ID */
    uint8_t        id_flags;                  /* Heap ID flag bits */
    hsize_t        obj_off;                   /* Offset of object */
    size_t         obj_len;                   /* Length of object */
    char           id_type;                   /* Character for the type of heap ID */
    herr_t         ret_value = SUCCEED;       /* Return value */

    FUNC_ENTER_NOAPI_NOINIT

    /*
     * Check arguments.
     */
    assert(fh);
    assert(id);
    assert(stream);
    assert(indent >= 0);
    assert(fwidth >= 0);

    /* Get the ID flags */
    id_flags = *id;

    /* Check for correct heap ID version */
    if ((id_flags & H5HF_ID_VERS_MASK) != H5HF_ID_VERS_CURR)
        HGOTO_ERROR(H5E_HEAP, H5E_VERSION, FAIL, "incorrect heap ID version");

    /* Check type of object in heap */
    if ((id_flags & H5HF_ID_TYPE_MASK) == H5HF_ID_TYPE_MAN) {
        id_type = 'M';
    } /* end if */
    else if ((id_flags & H5HF_ID_TYPE_MASK) == H5HF_ID_TYPE_HUGE) {
        id_type = 'H';
    } /* end if */
    else if ((id_flags & H5HF_ID_TYPE_MASK) == H5HF_ID_TYPE_TINY) {
        id_type = 'T';
    } /* end if */
    else {
        fprintf(stderr, "%s: Heap ID type not supported yet!\n", __func__);
        HGOTO_ERROR(H5E_HEAP, H5E_UNSUPPORTED, FAIL, "heap ID type not supported yet");
    } /* end else */

    /* Get the length of the heap object */
    if (H5HF_get_obj_len(fh, id, &obj_len) < 0)
        HGOTO_ERROR(H5E_HEAP, H5E_CANTGET, FAIL, "can't retrieve heap ID length");

    /* Get the offset of the heap object */
    if (H5HF_get_obj_off(fh, id, &obj_off) < 0)
        HGOTO_ERROR(H5E_HEAP, H5E_CANTGET, FAIL, "can't retrieve heap ID length");

    /* Display the heap ID */
    fprintf(stream, "%*s%-*s (%c, %" PRIuHSIZE " , %zu)\n", indent, "", fwidth,
            "Heap ID info: (type, offset, length)", id_type, obj_off, obj_len);

done:
    FUNC_LEAVE_NOAPI(ret_value)
} /* end H5HF_id_print() */

/*-------------------------------------------------------------------------
 * Function:	H5HF__dtable_debug
 *
 * Purpose:	Prints debugging info about a doubling table
 *
 * Return:	Non-negative on success/Negative on failure
 *
 *-------------------------------------------------------------------------
 */
static herr_t
H5HF__dtable_debug(const H5HF_dtable_t *dtable, FILE *stream, int indent, int fwidth)
{
    FUNC_ENTER_PACKAGE_NOERR

    /*
     * Check arguments.
     */
    assert(dtable);
    assert(stream);
    assert(indent >= 0);
    assert(fwidth >= 0);

    /*
     * Print the values.
     */
    /* Creation parameter values */
    fprintf(stream, "%*s%-*s %u\n", indent, "", fwidth, "Doubling table width:", dtable->cparam.width);
    fprintf(stream, "%*s%-*s %zu\n", indent, "", fwidth,
            "Starting block size:", dtable->cparam.start_block_size);
    fprintf(stream, "%*s%-*s %zu\n", indent, "", fwidth,
            "Max. direct block size:", dtable->cparam.max_direct_size);
    fprintf(stream, "%*s%-*s %u (bits)\n", indent, "", fwidth, "Max. index size:", dtable->cparam.max_index);
    fprintf(stream, "%*s%-*s %u\n", indent, "", fwidth,
            "Starting # of rows in root indirect block:", dtable->cparam.start_root_rows);

    /* Run-time varying parameter values */
    fprintf(stream, "%*s%-*s %" PRIuHADDR "\n", indent, "", fwidth,
            "Table's root address:", dtable->table_addr);
    fprintf(stream, "%*s%-*s %u\n", indent, "", fwidth,
            "Current # of rows in root indirect block:", dtable->curr_root_rows);

    /* Computed values */
    fprintf(stream, "%*s%-*s %u\n", indent, "", fwidth,
            "Max. # of rows in root indirect block:", dtable->max_root_rows);
    fprintf(stream, "%*s%-*s %u\n", indent, "", fwidth,
            "Max. # of direct rows in any indirect block:", dtable->max_direct_rows);
    fprintf(stream, "%*s%-*s %u\n", indent, "", fwidth,
            "# of bits for IDs in first row:", dtable->first_row_bits);
    fprintf(stream, "%*s%-*s %" PRIuHSIZE " \n", indent, "", fwidth,
            "# of IDs in first row:", dtable->num_id_first_row);

    FUNC_LEAVE_NOAPI(SUCCEED)
} /* end H5HF__dtable_debug() */

/*-------------------------------------------------------------------------
 * Function:	H5HF_hdr_print
 *
 * Purpose:	Prints info about a fractal heap header.
 *
 * Return:	Non-negative on success/Negative on failure
 *
 *-------------------------------------------------------------------------
 */
void
H5HF_hdr_print(const H5HF_hdr_t *hdr, bool dump_internal, FILE *stream, int indent, int fwidth)
{
    FUNC_ENTER_NOAPI_NOINIT_NOERR

    /*
     * Check arguments.
     */
    assert(hdr);
    assert(stream);
    assert(indent >= 0);
    assert(fwidth >= 0);

    /* Print opening message */
    fprintf(stream, "%*sFractal Heap Header...\n", indent, "");

    /*
     * Print the values.
     */
    fprintf(stream, "%*s%-*s %s\n", indent, "", fwidth,
            "Heap is:", hdr->man_dtable.curr_root_rows > 0 ? "Indirect" : "Direct");
    fprintf(stream, "%*s%-*s %s\n", indent, "", fwidth,
            "Objects stored in 'debugging' format:", hdr->debug_objs ? "TRUE" : "FALSE");
    fprintf(stream, "%*s%-*s %s\n", indent, "", fwidth,
            "'Write once' flag:", hdr->write_once ? "TRUE" : "FALSE");
    fprintf(stream, "%*s%-*s %s\n", indent, "", fwidth,
            "'Huge' object IDs have wrapped:", hdr->huge_ids_wrapped ? "TRUE" : "FALSE");
    fprintf(stream, "%*s%-*s %" PRIuHSIZE " \n", indent, "", fwidth,
            "Free space in managed blocks:", hdr->total_man_free);
    fprintf(stream, "%*s%-*s %" PRIuHSIZE " \n", indent, "", fwidth,
            "Managed space data block size:", hdr->man_size);
    fprintf(stream, "%*s%-*s %" PRIuHSIZE " \n", indent, "", fwidth,
            "Total managed space allocated:", hdr->man_alloc_size);
    fprintf(stream, "%*s%-*s %" PRIuHSIZE " \n", indent, "", fwidth,
            "Offset of managed space iterator:", hdr->man_iter_off);
    fprintf(stream, "%*s%-*s %" PRIuHSIZE " \n", indent, "", fwidth,
            "Number of managed objects in heap:", hdr->man_nobjs);
    fprintf(stream, "%*s%-*s %" PRIuHADDR "\n", indent, "", fwidth,
            "Address of free space manager for managed blocks:", hdr->fs_addr);
    fprintf(stream, "%*s%-*s %lu\n", indent, "", fwidth,
            "Max. size of managed object:", (unsigned long)hdr->max_man_size);
    fprintf(stream, "%*s%-*s %" PRIuHSIZE " \n", indent, "", fwidth,
            "'Huge' object space used:", hdr->huge_size);
    fprintf(stream, "%*s%-*s %" PRIuHSIZE " \n", indent, "", fwidth,
            "Number of 'huge' objects in heap:", hdr->huge_nobjs);
    fprintf(stream, "%*s%-*s %" PRIuHSIZE " \n", indent, "", fwidth,
            "ID of next 'huge' object:", hdr->huge_next_id);
    fprintf(stream, "%*s%-*s %" PRIuHADDR "\n", indent, "", fwidth,
            "Address of v2 B-tree for 'huge' objects:", hdr->huge_bt2_addr);
    fprintf(stream, "%*s%-*s %" PRIuHSIZE " \n", indent, "", fwidth,
            "'Tiny' object space used:", hdr->tiny_size);
    fprintf(stream, "%*s%-*s %" PRIuHSIZE " \n", indent, "", fwidth,
            "Number of 'tiny' objects in heap:", hdr->tiny_nobjs);

    fprintf(stream, "%*sManaged Objects Doubling-Table Info...\n", indent, "");
    H5HF__dtable_debug(&hdr->man_dtable, stream, indent + 3, MAX(0, fwidth - 3));

    /* Print information about I/O filters */
    if (hdr->filter_len > 0) {
        fprintf(stream, "%*sI/O filter Info...\n", indent, "");
        if (hdr->man_dtable.curr_root_rows == 0) {
            fprintf(stream, "%*s%-*s %zu\n", indent + 3, "", MAX(0, fwidth - 3),
                    "Compressed size of root direct block:", hdr->pline_root_direct_size);
            fprintf(stream, "%*s%-*s %x\n", indent + 3, "", MAX(0, fwidth - 3),
                    "Filter mask for root direct block:", hdr->pline_root_direct_filter_mask);
        } /* end if */
        H5O_debug_id(H5O_PLINE_ID, hdr->f, &(hdr->pline), stream, indent + 3, MAX(0, fwidth - 3));
    } /* end if */

    /* Print internal (runtime) information, if requested */
    if (dump_internal) {
        fprintf(stream, "%*sFractal Heap Header Internal Information:\n", indent, "");

        /* Dump root iblock, if there is one */
        fprintf(stream, "%*s%-*s %x\n", indent + 3, "", MAX(0, fwidth - 3),
                "Root indirect block flags:", hdr->root_iblock_flags);
        fprintf(stream, "%*s%-*s %p\n", indent + 3, "", MAX(0, fwidth - 3),
                "Root indirect block pointer:", (void *)hdr->root_iblock);
        if (hdr->root_iblock)
            H5HF_iblock_print(hdr->root_iblock, dump_internal, stream, indent + 3, fwidth);
    } /* end if */

    FUNC_LEAVE_NOAPI_VOID
} /* end H5HF_hdr_print() */

/*-------------------------------------------------------------------------
 * Function:	H5HF_hdr_debug
 *
 * Purpose:	Prints debugging info about a fractal heap header.
 *
 * Return:	Non-negative on success/Negative on failure
 *
 *-------------------------------------------------------------------------
 */
herr_t
H5HF_hdr_debug(H5F_t *f, haddr_t addr, FILE *stream, int indent, int fwidth)
{
    H5HF_hdr_t *hdr       = NULL;    /* Fractal heap header info */
    herr_t      ret_value = SUCCEED; /* Return value */

    FUNC_ENTER_NOAPI(FAIL)

    /*
     * Check arguments.
     */
    assert(f);
    assert(H5_addr_defined(addr));
    assert(stream);
    assert(indent >= 0);
    assert(fwidth >= 0);

    /* Load the fractal heap header */
    if (NULL == (hdr = H5HF__hdr_protect(f, addr, H5AC__READ_ONLY_FLAG)))
        HGOTO_ERROR(H5E_HEAP, H5E_CANTPROTECT, FAIL, "unable to protect fractal heap header");

    /* Print the information about the heap's header */
    H5HF_hdr_print(hdr, false, stream, indent, fwidth);

done:
    if (hdr && H5AC_unprotect(f, H5AC_FHEAP_HDR, addr, hdr, H5AC__NO_FLAGS_SET) < 0)
        HDONE_ERROR(H5E_HEAP, H5E_PROTECT, FAIL, "unable to release fractal heap header");

    FUNC_LEAVE_NOAPI(ret_value)
} /* end H5HF_hdr_debug() */

/*-------------------------------------------------------------------------
 * Function:	H5HF_dblock_debug_cb
 *
 * Purpose:	Detect free space within a direct block
 *
 * Return:	Non-negative on success/Negative on failure
 *
 *-------------------------------------------------------------------------
 */
static herr_t
H5HF_dblock_debug_cb(H5FS_section_info_t *_sect, void *_udata)
{
    H5HF_free_section_t   *sect  = (H5HF_free_section_t *)_sect;    /* Section to dump info */
    H5HF_debug_iter_ud1_t *udata = (H5HF_debug_iter_ud1_t *)_udata; /* User data for callbacks */
    haddr_t                sect_start, sect_end;     /* Section's beginning and ending offsets */
    haddr_t                dblock_start, dblock_end; /* Direct block's beginning and ending offsets */

    FUNC_ENTER_NOAPI_NOINIT_NOERR

    /*
     * Check arguments.
     */
    assert(sect);
    assert(udata);

    /* Set up some local variables, for convenience */
    sect_start = sect->sect_info.addr;
    sect_end   = (sect->sect_info.addr + sect->sect_info.size) - 1;
    assert(sect_end >= sect_start);
    dblock_start = udata->dblock_addr;
    dblock_end   = (udata->dblock_addr + udata->dblock_size) - 1;
    assert(dblock_end >= dblock_start);

    /* Check for overlap between free space section & direct block */
    if ((sect_start <= dblock_end &&
         sect_end >= dblock_start) || /* section within or overlaps w/beginning of direct block*/
        (sect_start <= dblock_end && sect_end >= dblock_end)) { /* section overlaps w/end of direct block */
        char   temp_str[32];                                    /* Temporary string for formatting */
        size_t start, end;                                      /* Start & end of the overlapping area */
        size_t len;                                             /* Length of the overlapping area */
        size_t overlap;                                         /* Track any overlaps */
        size_t u;                                               /* Local index variable */

        /* Calculate the starting & ending */
        if (sect_start < dblock_start)
            start = 0;
        else
            H5_CHECKED_ASSIGN(start, size_t, (sect_start - dblock_start), hsize_t);
        if (sect_end > dblock_end)
            H5_CHECKED_ASSIGN(end, size_t, udata->dblock_size, hsize_t);
        else
            H5_CHECKED_ASSIGN(end, size_t, ((sect_end - dblock_start) + 1), hsize_t);

        /* Calculate the length */
        len = end - start;

<<<<<<< HEAD
        HDsnprintf(temp_str, sizeof(temp_str), "Section #%u:", (unsigned)udata->sect_count);
=======
        snprintf(temp_str, sizeof(temp_str), "Section #%u:", (unsigned)udata->sect_count);
>>>>>>> 07347cc5
        fprintf(udata->stream, "%*s%-*s %8zu, %8zu\n", udata->indent + 3, "", MAX(0, udata->fwidth - 9),
                temp_str, start, len);
        udata->sect_count++;

        /* Mark this node's free space & check for overlaps w/other sections */
        overlap = 0;
        for (u = start; u < end; u++) {
            if (udata->marker[u])
                overlap++;
            udata->marker[u] = 1;
        } /* end for */

        /* Flag overlaps */
        if (overlap)
            fprintf(udata->stream, "***THAT FREE BLOCK OVERLAPPED A PREVIOUS ONE!\n");
        else
            udata->amount_free += len;
    } /* end if */

    FUNC_LEAVE_NOAPI(SUCCEED)
} /* end H5HF_dblock_debug_cb() */

/*-------------------------------------------------------------------------
 * Function:	H5HF_dblock_debug
 *
 * Purpose:	Prints debugging info about a fractal heap direct block.
 *
 * Return:	Non-negative on success/Negative on failure
 *
 *-------------------------------------------------------------------------
 */
herr_t
H5HF_dblock_debug(H5F_t *f, haddr_t addr, FILE *stream, int indent, int fwidth, haddr_t hdr_addr,
                  size_t block_size)
{
    H5HF_hdr_t    *hdr    = NULL;       /* Fractal heap header info */
    H5HF_direct_t *dblock = NULL;       /* Fractal heap direct block info */
    size_t         blk_prefix_size;     /* Size of prefix for block */
    size_t         amount_free;         /* Amount of free space in block */
    uint8_t       *marker    = NULL;    /* Track free space for block */
    herr_t         ret_value = SUCCEED; /* Return value */

    FUNC_ENTER_NOAPI(FAIL)

    /*
     * Check arguments.
     */
    assert(f);
    assert(H5_addr_defined(addr));
    assert(stream);
    assert(indent >= 0);
    assert(fwidth >= 0);
    assert(H5_addr_defined(hdr_addr));
    assert(block_size > 0);

    /* Load the fractal heap header */
    if (NULL == (hdr = H5HF__hdr_protect(f, hdr_addr, H5AC__READ_ONLY_FLAG)))
        HGOTO_ERROR(H5E_HEAP, H5E_CANTPROTECT, FAIL, "unable to protect fractal heap header");

    /*
     * Load the heap direct block
     */
    if (NULL == (dblock = H5HF__man_dblock_protect(hdr, addr, block_size, NULL, 0, H5AC__READ_ONLY_FLAG)))
        HGOTO_ERROR(H5E_HEAP, H5E_CANTLOAD, FAIL, "unable to load fractal heap direct block");

    /* Print opening message */
    fprintf(stream, "%*sFractal Heap Direct Block...\n", indent, "");

    /*
     * Print the values.
     */
    fprintf(stream, "%*s%-*s %" PRIuHADDR "\n", indent, "", fwidth,
            "Address of fractal heap that owns this block:", hdr->heap_addr);
    fprintf(stream, "%*s%-*s %" PRIuHSIZE " \n", indent, "", fwidth,
            "Offset of direct block in heap:", dblock->block_off);
    blk_prefix_size = H5HF_MAN_ABS_DIRECT_OVERHEAD(hdr);
    fprintf(stream, "%*s%-*s %zu\n", indent, "", fwidth, "Size of block header:", blk_prefix_size);

    /* Allocate space for the free space markers */
    if (NULL == (marker = (uint8_t *)H5MM_calloc(dblock->size)))
        HGOTO_ERROR(H5E_RESOURCE, H5E_NOSPACE, FAIL, "memory allocation failed");

    /* Initialize the free space information for the heap */
<<<<<<< HEAD
    if (H5HF__space_start(hdr, FALSE) < 0)
=======
    if (H5HF__space_start(hdr, false) < 0)
>>>>>>> 07347cc5
        HGOTO_ERROR(H5E_HEAP, H5E_CANTINIT, FAIL, "can't initialize heap free space");

    /* If there is a free space manager for the heap, check for sections that overlap this block */
    if (hdr->fspace) {
        H5HF_debug_iter_ud1_t udata; /* User data for callbacks */

        /* Prepare user data for section iteration callback */
        udata.stream      = stream;
        udata.indent      = indent;
        udata.fwidth      = fwidth;
        udata.dblock_addr = dblock->block_off;
        udata.dblock_size = block_size;
        udata.marker      = marker;
        udata.sect_count  = 0;
        udata.amount_free = 0;

        /* Print header */
        fprintf(stream, "%*sFree Blocks (offset, size):\n", indent, "");

        /* Iterate over the free space sections, to detect overlaps with this block */
        if (H5FS_sect_iterate(f, hdr->fspace, H5HF_dblock_debug_cb, &udata) < 0)
            HGOTO_ERROR(H5E_HEAP, H5E_BADITER, FAIL, "can't iterate over heap's free space");

        /* Close the free space information */
        if (H5HF__space_close(hdr) < 0)
            HGOTO_ERROR(H5E_HEAP, H5E_CANTRELEASE, FAIL, "can't release free space info");

        /* Keep the amount of space free */
        amount_free = udata.amount_free;

        /* Check for no free space */
        if (amount_free == 0)
            fprintf(stream, "%*s<none>\n", indent + 3, "");
    } /* end if */
    else
        amount_free = 0;

    fprintf(stream, "%*s%-*s %.2f%%\n", indent, "", fwidth, "Percent of available space for data used:",
            (100.0 * (double)((dblock->size - blk_prefix_size) - amount_free) /
             (double)(dblock->size - blk_prefix_size)));

    /*
     * Print the data in a VMS-style octal dump.
     */
    H5_buffer_dump(stream, indent, dblock->blk, marker, (size_t)0, dblock->size);

done:
    if (dblock && H5AC_unprotect(f, H5AC_FHEAP_DBLOCK, addr, dblock, H5AC__NO_FLAGS_SET) < 0)
        HDONE_ERROR(H5E_HEAP, H5E_PROTECT, FAIL, "unable to release fractal heap direct block");
    if (hdr && H5AC_unprotect(f, H5AC_FHEAP_HDR, hdr_addr, hdr, H5AC__NO_FLAGS_SET) < 0)
        HDONE_ERROR(H5E_HEAP, H5E_PROTECT, FAIL, "unable to release fractal heap header");
    H5MM_xfree(marker);

    FUNC_LEAVE_NOAPI(ret_value)
} /* end H5HF_dblock_debug() */

/*-------------------------------------------------------------------------
 * Function:	H5HF_iblock_print
 *
 * Purpose:	Prints debugging info about a fractal heap indirect block.
 *
 * Return:	Non-negative on success/Negative on failure
 *
 *-------------------------------------------------------------------------
 */
void
H5HF_iblock_print(const H5HF_indirect_t *iblock, bool dump_internal, FILE *stream, int indent, int fwidth)
{
    const H5HF_hdr_t *hdr;          /* Pointer to heap's header */
    char              temp_str[64]; /* Temporary string, for formatting */
    size_t            u, v;         /* Local index variable */

    FUNC_ENTER_NOAPI_NOINIT_NOERR

    /*
     * Check arguments.
     */
    assert(iblock);
    assert(iblock->hdr);
    assert(stream);
    assert(indent >= 0);
    assert(fwidth >= 0);

    /* Set up convenience variables */
    hdr = iblock->hdr;

    /* Print opening message */
    fprintf(stream, "%*sFractal Heap Indirect Block...\n", indent, "");

    /*
     * Print the values.
     */
    fprintf(stream, "%*s%-*s %" PRIuHADDR "\n", indent, "", fwidth,
            "Address of fractal heap that owns this block:", hdr->heap_addr);
    fprintf(stream, "%*s%-*s %" PRIuHSIZE " \n", indent, "", fwidth,
            "Offset of indirect block in heap:", iblock->block_off);
    fprintf(stream, "%*s%-*s %zu\n", indent, "", fwidth, "Size of indirect block:", iblock->size);
    fprintf(stream, "%*s%-*s %u\n", indent, "", fwidth, "Current # of rows:", iblock->nrows);
    fprintf(stream, "%*s%-*s %u\n", indent, "", fwidth, "Max. # of rows:", iblock->max_rows);
    fprintf(stream, "%*s%-*s %u\n", indent, "", fwidth,
            "Max direct block rows:", hdr->man_dtable.max_direct_rows);

    /* Print the entry tables */
    if (hdr->filter_len > 0)
        fprintf(stream, "%*sDirect Block Entries: (address/compressed size/filter mask)\n", indent, "");
    else
        fprintf(stream, "%*sDirect Block Entries: (address)\n", indent, "");
    for (u = 0; u < hdr->man_dtable.max_direct_rows && u < iblock->nrows; u++) {
<<<<<<< HEAD
        HDsnprintf(temp_str, sizeof(temp_str), "Row #%u: (block size: %lu)", (unsigned)u,
                   (unsigned long)hdr->man_dtable.row_block_size[u]);
=======
        snprintf(temp_str, sizeof(temp_str), "Row #%u: (block size: %lu)", (unsigned)u,
                 (unsigned long)hdr->man_dtable.row_block_size[u]);
>>>>>>> 07347cc5
        fprintf(stream, "%*s%-*s\n", indent + 3, "", MAX(0, fwidth - 3), temp_str);
        for (v = 0; v < hdr->man_dtable.cparam.width; v++) {
            size_t off = (u * hdr->man_dtable.cparam.width) + v;

            snprintf(temp_str, sizeof(temp_str), "Col #%u:", (unsigned)v);
            if (hdr->filter_len > 0)
                fprintf(stream, "%*s%-*s %9" PRIuHADDR "/%6zu/%x\n", indent + 6, "", MAX(0, fwidth - 6),
                        temp_str, iblock->ents[off].addr, iblock->filt_ents[off].size,
                        iblock->filt_ents[off].filter_mask);
            else
                fprintf(stream, "%*s%-*s %9" PRIuHADDR "\n", indent + 6, "", MAX(0, fwidth - 6), temp_str,
                        iblock->ents[off].addr);
        } /* end for */
    }     /* end for */
    fprintf(stream, "%*sIndirect Block Entries:\n", indent, "");
    if (iblock->nrows > hdr->man_dtable.max_direct_rows) {
        unsigned first_row_bits;    /* Number of bits used bit addresses in first row */
        unsigned num_indirect_rows; /* Number of rows of blocks in each indirect block */

        first_row_bits = H5VM_log2_of2((uint32_t)hdr->man_dtable.cparam.start_block_size) +
                         H5VM_log2_of2(hdr->man_dtable.cparam.width);
        for (u = hdr->man_dtable.max_direct_rows; u < iblock->nrows; u++) {
            num_indirect_rows = (H5VM_log2_gen(hdr->man_dtable.row_block_size[u]) - first_row_bits) + 1;
<<<<<<< HEAD
            HDsnprintf(temp_str, sizeof(temp_str), "Row #%u: (# of rows: %u)", (unsigned)u,
                       num_indirect_rows);
=======
            snprintf(temp_str, sizeof(temp_str), "Row #%u: (# of rows: %u)", (unsigned)u, num_indirect_rows);
>>>>>>> 07347cc5
            fprintf(stream, "%*s%-*s\n", indent + 3, "", MAX(0, fwidth - 3), temp_str);
            for (v = 0; v < hdr->man_dtable.cparam.width; v++) {
                size_t off = (u * hdr->man_dtable.cparam.width) + v;

<<<<<<< HEAD
                HDsnprintf(temp_str, sizeof(temp_str), "Col #%u:", (unsigned)v);
=======
                snprintf(temp_str, sizeof(temp_str), "Col #%u:", (unsigned)v);
>>>>>>> 07347cc5
                fprintf(stream, "%*s%-*s %9" PRIuHADDR "\n", indent + 6, "", MAX(0, fwidth - 6), temp_str,
                        iblock->ents[off].addr);
            } /* end for */
        }     /* end for */
    }         /* end if */
    else
        fprintf(stream, "%*s%-*s\n", indent + 3, "", MAX(0, fwidth - 3), "<none>");

    /* Print internal (runtime) information, if requested */
    if (dump_internal) {
        fprintf(stream, "%*sFractal Indirect Block Internal Information:\n", indent, "");

        /* Print general information */
        fprintf(stream, "%*s%-*s %zu\n", indent + 3, "", MAX(0, fwidth - 3), "Reference count:", iblock->rc);

        /* Print parent's information */
        fprintf(stream, "%*s%-*s %p\n", indent + 3, "", MAX(0, fwidth - 3),
                "Parent indirect block address:", (void *)iblock->parent);
        if (iblock->parent)
            H5HF_iblock_print(iblock->parent, true, stream, indent + 6, fwidth);
    } /* end if */

    FUNC_LEAVE_NOAPI_VOID
} /* end H5HF_iblock_print() */

/*-------------------------------------------------------------------------
 * Function:	H5HF_iblock_debug
 *
 * Purpose:	Prints debugging info about a fractal heap indirect block.
 *
 * Return:	Non-negative on success/Negative on failure
 *
 *-------------------------------------------------------------------------
 */
herr_t
H5HF_iblock_debug(H5F_t *f, haddr_t addr, FILE *stream, int indent, int fwidth, haddr_t hdr_addr,
                  unsigned nrows)
{
    H5HF_hdr_t      *hdr         = NULL;    /* Fractal heap header info */
    H5HF_indirect_t *iblock      = NULL;    /* Fractal heap direct block info */
    bool             did_protect = false;   /* Whether we protected the indirect block or not */
    herr_t           ret_value   = SUCCEED; /* Return value */

    FUNC_ENTER_NOAPI(FAIL)

    /*
     * Check arguments.
     */
    assert(f);
    assert(H5_addr_defined(addr));
    assert(stream);
    assert(indent >= 0);
    assert(fwidth >= 0);
    assert(H5_addr_defined(hdr_addr));
    assert(nrows > 0);

    /* Load the fractal heap header */
    if (NULL == (hdr = H5HF__hdr_protect(f, hdr_addr, H5AC__READ_ONLY_FLAG)))
        HGOTO_ERROR(H5E_HEAP, H5E_CANTPROTECT, FAIL, "unable to protect fractal heap header");

    /*
     * Load the heap indirect block
     */
    if (NULL == (iblock = H5HF__man_iblock_protect(hdr, addr, nrows, NULL, 0, false, H5AC__READ_ONLY_FLAG,
                                                   &did_protect)))
        HGOTO_ERROR(H5E_HEAP, H5E_CANTLOAD, FAIL, "unable to load fractal heap indirect block");

    /* Print the information about the heap's indirect block */
    H5HF_iblock_print(iblock, false, stream, indent, fwidth);

done:
    if (iblock && H5HF__man_iblock_unprotect(iblock, H5AC__NO_FLAGS_SET, did_protect) < 0)
        HDONE_ERROR(H5E_HEAP, H5E_PROTECT, FAIL, "unable to release fractal heap direct block");
    if (hdr && H5AC_unprotect(f, H5AC_FHEAP_HDR, hdr_addr, hdr, H5AC__NO_FLAGS_SET) < 0)
        HDONE_ERROR(H5E_HEAP, H5E_PROTECT, FAIL, "unable to release fractal heap header");

    FUNC_LEAVE_NOAPI(ret_value)
} /* end H5HF_iblock_debug() */

/*-------------------------------------------------------------------------
 * Function:	H5HF_sects_debug_cb
 *
 * Purpose:	Prints debugging info about a free space section for a fractal heap.
 *
 * Return:	Non-negative on success/Negative on failure
 *
 *-------------------------------------------------------------------------
 */
static herr_t
H5HF_sects_debug_cb(H5FS_section_info_t *_sect, void *_udata)
{
    H5HF_free_section_t   *sect      = (H5HF_free_section_t *)_sect;    /* Section to dump info */
    H5HF_debug_iter_ud2_t *udata     = (H5HF_debug_iter_ud2_t *)_udata; /* User data for callbacks */
    herr_t                 ret_value = SUCCEED;                         /* Return value */

    FUNC_ENTER_NOAPI_NOINIT

    /*
     * Check arguments.
     */
    assert(sect);
    assert(udata);

    /* Print generic section information */
    fprintf(udata->stream, "%*s%-*s %s\n", udata->indent, "", udata->fwidth, "Section type:",
            (sect->sect_info.type == H5HF_FSPACE_SECT_SINGLE
                 ? "single"
                 : (sect->sect_info.type == H5HF_FSPACE_SECT_FIRST_ROW
                        ? "first row"
                        : (sect->sect_info.type == H5HF_FSPACE_SECT_NORMAL_ROW ? "normal row" : "unknown"))));
    fprintf(udata->stream, "%*s%-*s %" PRIuHADDR "\n", udata->indent, "", udata->fwidth,
            "Section address:", sect->sect_info.addr);
    fprintf(udata->stream, "%*s%-*s %" PRIuHSIZE "\n", udata->indent, "", udata->fwidth,
            "Section size:", sect->sect_info.size);

    /* Dump section-specific debugging information */
    if (H5FS_sect_debug(udata->fspace, _sect, udata->stream, udata->indent + 3, MAX(0, udata->fwidth - 3)) <
        0)
        HGOTO_ERROR(H5E_HEAP, H5E_BADITER, FAIL, "can't dump section's debugging info");

done:
    FUNC_LEAVE_NOAPI(ret_value)
} /* end H5HF_sects_debug_cb() */

/*-------------------------------------------------------------------------
 * Function:	H5HF_sects_debug
 *
 * Purpose:	Prints debugging info about free space sections for a fractal heap.
 *
 * Return:	Non-negative on success/Negative on failure
 *
 *-------------------------------------------------------------------------
 */
herr_t
H5HF_sects_debug(H5F_t *f, haddr_t fh_addr, FILE *stream, int indent, int fwidth)
{
    H5HF_hdr_t *hdr       = NULL;    /* Fractal heap header info */
    herr_t      ret_value = SUCCEED; /* Return value */

    FUNC_ENTER_NOAPI(FAIL)

    /*
     * Check arguments.
     */
    assert(f);
    assert(H5_addr_defined(fh_addr));
    assert(stream);
    assert(indent >= 0);
    assert(fwidth >= 0);

    /* Load the fractal heap header */
    if (NULL == (hdr = H5HF__hdr_protect(f, fh_addr, H5AC__READ_ONLY_FLAG)))
        HGOTO_ERROR(H5E_HEAP, H5E_CANTPROTECT, FAIL, "unable to protect fractal heap header");

    /* Initialize the free space information for the heap */
<<<<<<< HEAD
    if (H5HF__space_start(hdr, FALSE) < 0)
=======
    if (H5HF__space_start(hdr, false) < 0)
>>>>>>> 07347cc5
        HGOTO_ERROR(H5E_HEAP, H5E_CANTINIT, FAIL, "can't initialize heap free space");

    /* If there is a free space manager for the heap, iterate over them */
    if (hdr->fspace) {
        H5HF_debug_iter_ud2_t udata; /* User data for callbacks */

        /* Prepare user data for section iteration callback */
        udata.fspace = hdr->fspace;
        udata.stream = stream;
        udata.indent = indent;
        udata.fwidth = fwidth;

        /* Iterate over all the free space sections */
        if (H5FS_sect_iterate(f, hdr->fspace, H5HF_sects_debug_cb, &udata) < 0)
            HGOTO_ERROR(H5E_HEAP, H5E_BADITER, FAIL, "can't iterate over heap's free space");

        /* Close the free space information */
        if (H5HF__space_close(hdr) < 0)
            HGOTO_ERROR(H5E_HEAP, H5E_CANTRELEASE, FAIL, "can't release free space info");
    } /* end if */

done:
    if (hdr && H5AC_unprotect(f, H5AC_FHEAP_HDR, fh_addr, hdr, H5AC__NO_FLAGS_SET) < 0)
        HDONE_ERROR(H5E_HEAP, H5E_PROTECT, FAIL, "unable to release fractal heap header");

    FUNC_LEAVE_NOAPI(ret_value)
} /* end H5HF_sects_debug() */<|MERGE_RESOLUTION|>--- conflicted
+++ resolved
@@ -398,11 +398,7 @@
         /* Calculate the length */
         len = end - start;
 
-<<<<<<< HEAD
-        HDsnprintf(temp_str, sizeof(temp_str), "Section #%u:", (unsigned)udata->sect_count);
-=======
         snprintf(temp_str, sizeof(temp_str), "Section #%u:", (unsigned)udata->sect_count);
->>>>>>> 07347cc5
         fprintf(udata->stream, "%*s%-*s %8zu, %8zu\n", udata->indent + 3, "", MAX(0, udata->fwidth - 9),
                 temp_str, start, len);
         udata->sect_count++;
@@ -486,11 +482,7 @@
         HGOTO_ERROR(H5E_RESOURCE, H5E_NOSPACE, FAIL, "memory allocation failed");
 
     /* Initialize the free space information for the heap */
-<<<<<<< HEAD
-    if (H5HF__space_start(hdr, FALSE) < 0)
-=======
     if (H5HF__space_start(hdr, false) < 0)
->>>>>>> 07347cc5
         HGOTO_ERROR(H5E_HEAP, H5E_CANTINIT, FAIL, "can't initialize heap free space");
 
     /* If there is a free space manager for the heap, check for sections that overlap this block */
@@ -599,13 +591,8 @@
     else
         fprintf(stream, "%*sDirect Block Entries: (address)\n", indent, "");
     for (u = 0; u < hdr->man_dtable.max_direct_rows && u < iblock->nrows; u++) {
-<<<<<<< HEAD
-        HDsnprintf(temp_str, sizeof(temp_str), "Row #%u: (block size: %lu)", (unsigned)u,
-                   (unsigned long)hdr->man_dtable.row_block_size[u]);
-=======
         snprintf(temp_str, sizeof(temp_str), "Row #%u: (block size: %lu)", (unsigned)u,
                  (unsigned long)hdr->man_dtable.row_block_size[u]);
->>>>>>> 07347cc5
         fprintf(stream, "%*s%-*s\n", indent + 3, "", MAX(0, fwidth - 3), temp_str);
         for (v = 0; v < hdr->man_dtable.cparam.width; v++) {
             size_t off = (u * hdr->man_dtable.cparam.width) + v;
@@ -629,21 +616,12 @@
                          H5VM_log2_of2(hdr->man_dtable.cparam.width);
         for (u = hdr->man_dtable.max_direct_rows; u < iblock->nrows; u++) {
             num_indirect_rows = (H5VM_log2_gen(hdr->man_dtable.row_block_size[u]) - first_row_bits) + 1;
-<<<<<<< HEAD
-            HDsnprintf(temp_str, sizeof(temp_str), "Row #%u: (# of rows: %u)", (unsigned)u,
-                       num_indirect_rows);
-=======
             snprintf(temp_str, sizeof(temp_str), "Row #%u: (# of rows: %u)", (unsigned)u, num_indirect_rows);
->>>>>>> 07347cc5
             fprintf(stream, "%*s%-*s\n", indent + 3, "", MAX(0, fwidth - 3), temp_str);
             for (v = 0; v < hdr->man_dtable.cparam.width; v++) {
                 size_t off = (u * hdr->man_dtable.cparam.width) + v;
 
-<<<<<<< HEAD
-                HDsnprintf(temp_str, sizeof(temp_str), "Col #%u:", (unsigned)v);
-=======
                 snprintf(temp_str, sizeof(temp_str), "Col #%u:", (unsigned)v);
->>>>>>> 07347cc5
                 fprintf(stream, "%*s%-*s %9" PRIuHADDR "\n", indent + 6, "", MAX(0, fwidth - 6), temp_str,
                         iblock->ents[off].addr);
             } /* end for */
@@ -799,11 +777,7 @@
         HGOTO_ERROR(H5E_HEAP, H5E_CANTPROTECT, FAIL, "unable to protect fractal heap header");
 
     /* Initialize the free space information for the heap */
-<<<<<<< HEAD
-    if (H5HF__space_start(hdr, FALSE) < 0)
-=======
     if (H5HF__space_start(hdr, false) < 0)
->>>>>>> 07347cc5
         HGOTO_ERROR(H5E_HEAP, H5E_CANTINIT, FAIL, "can't initialize heap free space");
 
     /* If there is a free space manager for the heap, iterate over them */
