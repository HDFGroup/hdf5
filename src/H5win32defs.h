/* * * * * * * * * * * * * * * * * * * * * * * * * * * * * * * * * * * * * * *
 * Copyright by The HDF Group.                                               *
 * Copyright by the Board of Trustees of the University of Illinois.         *
 * All rights reserved.                                                      *
 *                                                                           *
 * This file is part of HDF5.  The full HDF5 copyright notice, including     *
 * terms governing use, modification, and redistribution, is contained in    *
 * the COPYING file, which can be found at the root of the source code       *
 * distribution tree, or in https://www.hdfgroup.org/licenses.               *
 * If you do not have access to either file, you may request a copy from     *
 * help@hdfgroup.org.                                                        *
 * * * * * * * * * * * * * * * * * * * * * * * * * * * * * * * * * * * * * * */

/* Purpose: This file is used to map HDF macros to Windows functions.  This
 *          should get included H5private mappings, so as to override them.
 *          Any macro not mapped here, however, will receive a similar mapping
 *          inside H5private.h
 *
 */

/* _MSC_VER = 192x  VS2019
 * _MSC_VER = 191x  VS2017
 * _MSC_VER = 1900  VS2015
 * _MSC_VER = 1800  VS2013
 * _MSC_VER = 1700  VS2012
 */
#ifdef H5_HAVE_WIN32_API

typedef struct _stati64 h5_stat_t;
typedef __int64         h5_stat_size_t;

#define HDaccess(F, M) _access(F, M)
#define HDchdir(S)     _chdir(S)
#define HDclose(F)     _close(F)
#define HDcreat(S, M)  Wopen_utf8(S, O_CREAT | O_TRUNC | O_RDWR, M)
#define HDdup(F)       _dup(F)
#define HDfdopen(N, S) _fdopen(N, S)
#define HDfileno(F)    _fileno(F)
#define HDfstat(F, B)  _fstati64(F, B)
#define HDisatty(F)    _isatty(F)

#define HDgetcwd(S, Z)     _getcwd(S, Z)
#define HDgetdcwd(D, S, Z) _getdcwd(D, S, Z)
#define HDgetdrive()       _getdrive()
#define HDlseek(F, O, W)   _lseeki64(F, O, W)
#define HDlstat(S, B)      _lstati64(S, B)
#define HDmkdir(S, M)      _mkdir(S)
#define HDnanosleep(N, O)  Wnanosleep(N, O)
#define HDoff_t            __int64

/* Note that the variadic HDopen macro is using a VC++ extension
 * where the comma is dropped if nothing is passed to the ellipsis.
 */
#ifndef H5_HAVE_MINGW
#define HDopen(S, F, ...) Wopen_utf8(S, F, __VA_ARGS__)
#else
#define HDopen(S, F, ...) Wopen_utf8(S, F, ##__VA_ARGS__)
#endif
#define HDread(F, M, Z)       _read(F, M, Z)
#define HDremove(S)           Wremove_utf8(S)
#define HDrmdir(S)            _rmdir(S)
#define HDsetvbuf(F, S, M, Z) setvbuf(F, S, M, (Z > 1 ? Z : 2))
#define HDsleep(S)            Sleep(S * 1000)
#define HDstat(S, B)          _stati64(S, B)
#define HDstrcasecmp(A, B)    _stricmp(A, B)
#define HDstrdup(S)           _strdup(S)
#define HDstrtok_r(X, Y, Z)   strtok_s(X, Y, Z)
#define HDtzset()             _tzset()
#define HDunlink(S)           _unlink(S)
#define HDwrite(F, M, Z)      _write(F, M, Z)

#ifdef H5_HAVE_VISUAL_STUDIO

/*
 * The (void*) cast just avoids a compiler warning in MSVC
 */
#define HDmemset(X, C, Z) memset((void *)(X), C, Z)

struct timezone {
    int tz_minuteswest;
    int tz_dsttime;
};

#endif /* H5_HAVE_VISUAL_STUDIO */

#ifdef __cplusplus
extern "C" {
#endif /* __cplusplus */
H5_DLL int    Wgettimeofday(struct timeval *tv, struct timezone *tz);
H5_DLL int    Wsetenv(const char *name, const char *value, int overwrite);
H5_DLL int    Wflock(int fd, int operation);
H5_DLL char * Wgetlogin(void);
<<<<<<< HEAD
H5_DLL int    Wnanosleep(const struct timespec *req, struct timespec *rem);
=======
H5_DLL int    c99_snprintf(char *str, size_t size, const char *format, ...);
H5_DLL int    c99_vsnprintf(char *str, size_t size, const char *format, va_list ap);
>>>>>>> e997283a
H5_DLL herr_t H5_expand_windows_env_vars(char **env_var);
H5_DLL wchar_t *H5_get_utf16_str(const char *s);
H5_DLL int      Wopen_utf8(const char *path, int oflag, ...);
H5_DLL int      Wremove_utf8(const char *path);
H5_DLL int      H5_get_win32_times(H5_timevals_t *tvs);
#ifdef __cplusplus
}
#endif /* __cplusplus */

#define HDgettimeofday(V, Z) Wgettimeofday(V, Z)
#define HDsetenv(N, V, O)    Wsetenv(N, V, O)
#define HDflock(F, L)        Wflock(F, L)
#define HDgetlogin()         Wgetlogin()

/* Non-POSIX functions */

#ifndef H5_HAVE_MINGW
#define HDftruncate(F, L) _chsize_s(F, L)
#define HDfseek(F, O, W)  _fseeki64(F, O, W)
#endif /* H5_HAVE_MINGW */

#endif /* H5_HAVE_WIN32_API */<|MERGE_RESOLUTION|>--- conflicted
+++ resolved
@@ -90,12 +90,6 @@
 H5_DLL int    Wsetenv(const char *name, const char *value, int overwrite);
 H5_DLL int    Wflock(int fd, int operation);
 H5_DLL char * Wgetlogin(void);
-<<<<<<< HEAD
-H5_DLL int    Wnanosleep(const struct timespec *req, struct timespec *rem);
-=======
-H5_DLL int    c99_snprintf(char *str, size_t size, const char *format, ...);
-H5_DLL int    c99_vsnprintf(char *str, size_t size, const char *format, va_list ap);
->>>>>>> e997283a
 H5_DLL herr_t H5_expand_windows_env_vars(char **env_var);
 H5_DLL wchar_t *H5_get_utf16_str(const char *s);
 H5_DLL int      Wopen_utf8(const char *path, int oflag, ...);
