/* * * * * * * * * * * * * * * * * * * * * * * * * * * * * * * * * * * * * * *
 * Copyright by The HDF Group.                                               *
 * Copyright by the Board of Trustees of the University of Illinois.         *
 * All rights reserved.                                                      *
 *                                                                           *
 * This file is part of HDF5.  The full HDF5 copyright notice, including     *
 * terms governing use, modification, and redistribution, is contained in    *
 * the COPYING file, which can be found at the root of the source code       *
 * distribution tree, or in https://www.hdfgroup.org/licenses.               *
 * If you do not have access to either file, you may request a copy from     *
 * help@hdfgroup.org.                                                        *
 * * * * * * * * * * * * * * * * * * * * * * * * * * * * * * * * * * * * * * */

/* Purpose: This file is used to map HDF macros to Windows functions.  This
 *          should get included H5private mappings, so as to override them.
 *          Any macro not mapped here, however, will receive a similar mapping
 *          inside H5private.h
 *
 */

/* _MSC_VER = 192x  VS2019
 * _MSC_VER = 191x  VS2017
 * _MSC_VER = 1900  VS2015
 * _MSC_VER = 1800  VS2013
 * _MSC_VER = 1700  VS2012
 */
#ifdef H5_HAVE_WIN32_API

typedef struct _stati64 h5_stat_t;
typedef __int64         h5_stat_size_t;

#define HDaccess(F, M) _access(F, M)
#define HDchdir(S)     _chdir(S)
#define HDclose(F)     _close(F)
#define HDcreat(S, M)  Wopen_utf8(S, O_CREAT | O_TRUNC | O_RDWR, M)
#define HDdup(F)       _dup(F)
#define HDfdopen(N, S) _fdopen(N, S)
#define HDfileno(F)    _fileno(F)
#define HDfstat(F, B)  _fstati64(F, B)
#define HDisatty(F)    _isatty(F)

#define HDgetcwd(S, Z)     _getcwd(S, Z)
#define HDgetdcwd(D, S, Z) _getdcwd(D, S, Z)
#define HDgetdrive()       _getdrive()
#define HDlseek(F, O, W)   _lseeki64(F, O, W)
#define HDlstat(S, B)      _lstati64(S, B)
#define HDmkdir(S, M)      _mkdir(S)
#define HDnanosleep(N, O)  Wnanosleep(N, O)
#define HDoff_t            __int64

/* Note that the variadic HDopen macro is using a VC++ extension
 * where the comma is dropped if nothing is passed to the ellipsis.
 */
#ifndef H5_HAVE_MINGW
#define HDopen(S, F, ...) Wopen_utf8(S, F, __VA_ARGS__)
#else
#define HDopen(S, F, ...) Wopen_utf8(S, F, ##__VA_ARGS__)
#endif
#define HDread(F, M, Z)       _read(F, M, Z)
#define HDremove(S)           Wremove_utf8(S)
#define HDrmdir(S)            _rmdir(S)
#define HDsetvbuf(F, S, M, Z) setvbuf(F, S, M, (Z > 1 ? Z : 2))
#define HDsleep(S)            Sleep(S * 1000)
#define HDstat(S, B)          _stati64(S, B)
#define HDstrcasecmp(A, B)    _stricmp(A, B)
#define HDstrdup(S)           _strdup(S)
#define HDstrtok_r(X, Y, Z)   strtok_s(X, Y, Z)
#define HDtzset()             _tzset()
#define HDunlink(S)           _unlink(S)
#define HDwrite(F, M, Z)      _write(F, M, Z)

#ifdef H5_HAVE_VISUAL_STUDIO

/*
 * The (void*) cast just avoids a compiler warning in MSVC
 */
#define HDmemset(X, C, Z) memset((void *)(X), C, Z)

struct timezone {
    int tz_minuteswest;
    int tz_dsttime;
};

#endif /* H5_HAVE_VISUAL_STUDIO */

#ifdef __cplusplus
extern "C" {
#endif /* __cplusplus */
H5_DLL int    Wgettimeofday(struct timeval *tv, struct timezone *tz);
H5_DLL int    Wsetenv(const char *name, const char *value, int overwrite);
H5_DLL int    Wflock(int fd, int operation);
H5_DLL char * Wgetlogin(void);
H5_DLL herr_t H5_expand_windows_env_vars(char **env_var);
H5_DLL wchar_t *H5_get_utf16_str(const char *s);
H5_DLL int      Wopen_utf8(const char *path, int oflag, ...);
H5_DLL int      Wremove_utf8(const char *path);
H5_DLL int      H5_get_win32_times(H5_timevals_t *tvs);
#ifdef __cplusplus
}
#endif /* __cplusplus */

#define HDflock(F, L)        Wflock(F, L)
#define HDgetlogin()         Wgetlogin()
<<<<<<< HEAD
#define HDgettimeofday(V, Z) Wgettimeofday(V, Z)
#define HDsetenv(N, V, O)    Wsetenv(N, V, O)
#define HDsnprintf           c99_snprintf /*varargs*/
#define HDunsetenv(S)        Wsetenv(S, "", 1)
#define HDvsnprintf          c99_vsnprintf /*varargs*/
=======
>>>>>>> 695a4e4f

/* Non-POSIX functions */

#ifndef H5_HAVE_MINGW
#define HDftruncate(F, L) _chsize_s(F, L)
#define HDfseek(F, O, W)  _fseeki64(F, O, W)
#endif /* H5_HAVE_MINGW */

#endif /* H5_HAVE_WIN32_API */<|MERGE_RESOLUTION|>--- conflicted
+++ resolved
@@ -99,16 +99,10 @@
 }
 #endif /* __cplusplus */
 
+#define HDgettimeofday(V, Z) Wgettimeofday(V, Z)
+#define HDsetenv(N, V, O)    Wsetenv(N, V, O)
 #define HDflock(F, L)        Wflock(F, L)
 #define HDgetlogin()         Wgetlogin()
-<<<<<<< HEAD
-#define HDgettimeofday(V, Z) Wgettimeofday(V, Z)
-#define HDsetenv(N, V, O)    Wsetenv(N, V, O)
-#define HDsnprintf           c99_snprintf /*varargs*/
-#define HDunsetenv(S)        Wsetenv(S, "", 1)
-#define HDvsnprintf          c99_vsnprintf /*varargs*/
-=======
->>>>>>> 695a4e4f
 
 /* Non-POSIX functions */
 
