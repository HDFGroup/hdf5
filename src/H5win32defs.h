--- conflicted
+++ resolved
@@ -82,11 +82,7 @@
 #define HDsleep(S)            Sleep(S * 1000)
 #define HDstat(S, B)          _stati64(S, B)
 #define HDstrcasecmp(A, B)    _stricmp(A, B)
-<<<<<<< HEAD
-#define HDstrdup(S)           _strdup(S)
 #define HDstrndup(S, N)       H5_strndup(S, N)
-=======
->>>>>>> ea13de1b
 #define HDstrtok_r(X, Y, Z)   strtok_s(X, Y, Z)
 #define HDtzset()             _tzset()
 #define HDunlink(S)           _unlink(S)
