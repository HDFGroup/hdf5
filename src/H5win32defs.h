--- conflicted
+++ resolved
@@ -103,15 +103,6 @@
 #define HDsetenv(N, V, O)    Wsetenv(N, V, O)
 #define HDflock(F, L)        Wflock(F, L)
 #define HDgetlogin()         Wgetlogin()
-<<<<<<< HEAD
-
-/* VS 2015 introduced C99-compliant versions of these functions */
-#if (_MSC_VER < 1900)
-#define HDsnprintf  c99_snprintf  /*varargs*/
-#define HDvsnprintf c99_vsnprintf /*varargs*/
-#endif
-=======
->>>>>>> 695a4e4f
 
 /* Non-POSIX functions */
 
