/* * * * * * * * * * * * * * * * * * * * * * * * * * * * * * * * * * * * * * *
 * Copyright by The HDF Group.                                               *
 * All rights reserved.                                                      *
 *                                                                           *
 * This file is part of HDF5.  The full HDF5 copyright notice, including     *
 * terms governing use, modification, and redistribution, is contained in    *
 * the COPYING file, which can be found at the root of the source code       *
 * distribution tree, or in https://www.hdfgroup.org/licenses.               *
 * If you do not have access to either file, you may request a copy from     *
 * help@hdfgroup.org.                                                        *
 * * * * * * * * * * * * * * * * * * * * * * * * * * * * * * * * * * * * * * */

/* Purpose: This file deals with Windows compatibility. MSVC is largely C99
 *          compliant now, but we still need work-arounds for some POSIX
 *          things and MinGW.
 *
 *          This file must be included before the H5private.h HD mappings, so
 *          the definitions here will supersede them.
 */

#ifdef H5_HAVE_WIN32_API

<<<<<<< HEAD
/* Win32 platform-independent definition for struct stat. For POSIX, see
 * H5private.h.
=======
/* off_t exists on Windows, but is always a 32-bit long, even on 64-bit Windows,
 * so we define HDoff_t to be __int64, which is the type of the st_size field
 * of the _stati64 struct and what is returned by _ftelli64().
 */
#define HDoff_t __int64

/* __int64 is the correct type for the st_size field of the _stati64 struct.
 * MSDN isn't very clear about this.
>>>>>>> 1dfaef25
 */
typedef struct _stati64 h5_stat_t;

#ifdef H5_HAVE_VISUAL_STUDIO
struct timezone {
    int tz_minuteswest;
    int tz_dsttime;
};
#endif

#define HDcreat(S, M)        Wopen(S, O_CREAT | O_TRUNC | O_RDWR, M)
#define HDflock(F, L)        Wflock(F, L)
#define HDfstat(F, B)        _fstati64(F, B)
#define HDftell(F)           _ftelli64(F)
#define HDgetdcwd(D, S, Z)   _getdcwd(D, S, Z)
#define HDgetdrive()         _getdrive()
#define HDgettimeofday(V, Z) Wgettimeofday(V, Z)
#define HDlseek(F, O, W)     _lseeki64(F, O, W)
#define HDlstat(S, B)        _lstati64(S, B)
#define HDmkdir(S, M)        _mkdir(S)

/* Note that with the traditional MSVC preprocessor, the variadic
 * HDopen macro uses an MSVC-specific extension where the comma
 * is dropped if nothing is passed to the ellipsis.
 *
 * MinGW and the newer, conforming MSVC preprocessor do not exhibit this
 * behavior.
 */
#if (defined(_MSC_VER) && !defined(_MSVC_TRADITIONAL)) || _MSVC_TRADITIONAL
/* Using the MSVC traditional preprocessor */
#define HDopen(S, F, ...) Wopen(S, F, __VA_ARGS__)
#else
/* Using a standards conformant preprocessor */
#define HDopen(S, F, ...) Wopen(S, F, ##__VA_ARGS__)
#endif

#define HDremove(S)           Wremove(S)
#define HDsetenv(N, V, O)     Wsetenv(N, V, O)
#define HDsetvbuf(F, S, M, Z) setvbuf(F, S, M, (Z > 1 ? Z : 2))
#define HDsleep(S)            Sleep(S * 1000)
#define HDstat(S, B)          _stati64(S, B)
#define HDstrcasecmp(A, B)    _stricmp(A, B)
#define HDstrcasestr(A, B)    Wstrcasestr_wrap(A, B)
#define HDstrndup(S, N)       H5_strndup(S, N)
#define HDstrtok_r(X, Y, Z)   strtok_s(X, Y, Z)
#define HDunsetenv(N)         Wsetenv(N, "", 1)

#ifndef H5_HAVE_MINGW
#define HDftruncate(F, L) _chsize_s(F, L)
#define HDfseek(F, O, W)  _fseeki64(F, O, W)
#endif

#ifdef __cplusplus
extern "C" {
#endif
H5_DLL int      Wgettimeofday(struct timeval *tv, struct timezone *tz);
H5_DLL int      Wsetenv(const char *name, const char *value, int overwrite);
H5_DLL int      Wflock(int fd, int operation);
H5_DLL herr_t   H5_expand_windows_env_vars(char **env_var);
H5_DLL wchar_t *H5_get_utf16_str(const char *s);
H5_DLL int      Wopen(const char *path, int oflag, ...);
H5_DLL int      Wremove(const char *path);
H5_DLL int      H5_get_win32_times(H5_timevals_t *tvs);
H5_DLL char    *H5_strndup(const char *s, size_t n);
H5_DLL char    *Wstrcasestr_wrap(const char *haystack, const char *needle);
#ifdef __cplusplus
}
#endif

#endif /* H5_HAVE_WIN32_API */<|MERGE_RESOLUTION|>--- conflicted
+++ resolved
@@ -20,19 +20,8 @@
 
 #ifdef H5_HAVE_WIN32_API
 
-<<<<<<< HEAD
 /* Win32 platform-independent definition for struct stat. For POSIX, see
  * H5private.h.
-=======
-/* off_t exists on Windows, but is always a 32-bit long, even on 64-bit Windows,
- * so we define HDoff_t to be __int64, which is the type of the st_size field
- * of the _stati64 struct and what is returned by _ftelli64().
- */
-#define HDoff_t __int64
-
-/* __int64 is the correct type for the st_size field of the _stati64 struct.
- * MSDN isn't very clear about this.
->>>>>>> 1dfaef25
  */
 typedef struct _stati64 h5_stat_t;
 
