--- conflicted
+++ resolved
@@ -284,23 +284,11 @@
     /* Retrieve the heap's address in the file */
     if (H5HF_get_heap_addr(fheap, &(linfo->fheap_addr)) < 0)
         HGOTO_ERROR(H5E_SYM, H5E_CANTGET, FAIL, "can't get fractal heap address")
-<<<<<<< HEAD
-#ifdef QAK
-    HDfprintf(stderr, "%s: linfo->fheap_addr = %a\n", FUNC, linfo->fheap_addr);
-#endif /* QAK */
-=======
->>>>>>> 18bbd3f0
 
     /* Retrieve the heap's ID length in the file */
     if (H5HF_get_id_len(fheap, &fheap_id_len) < 0)
         HGOTO_ERROR(H5E_SYM, H5E_CANTGETSIZE, FAIL, "can't get fractal heap ID length")
     HDassert(fheap_id_len == H5G_DENSE_FHEAP_ID_LEN);
-<<<<<<< HEAD
-#ifdef QAK
-    HDfprintf(stderr, "%s: fheap_id_len = %Zu\n", FUNC, fheap_id_len);
-#endif /* QAK */
-=======
->>>>>>> 18bbd3f0
 
     /* Create the name index v2 B-tree */
     HDmemset(&bt2_cparam, 0, sizeof(bt2_cparam));
@@ -317,12 +305,6 @@
     /* Retrieve the v2 B-tree's address in the file */
     if (H5B2_get_addr(bt2_name, &(linfo->name_bt2_addr)) < 0)
         HGOTO_ERROR(H5E_SYM, H5E_CANTGET, FAIL, "can't get v2 B-tree address for name index")
-<<<<<<< HEAD
-#ifdef QAK
-    HDfprintf(stderr, "%s: linfo->name_bt2_addr = %a\n", FUNC, linfo->name_bt2_addr);
-#endif /* QAK */
-=======
->>>>>>> 18bbd3f0
 
     /* Check if we should create a creation order index v2 B-tree */
     if (linfo->index_corder) {
@@ -341,14 +323,7 @@
         /* Retrieve the v2 B-tree's address in the file */
         if (H5B2_get_addr(bt2_corder, &(linfo->corder_bt2_addr)) < 0)
             HGOTO_ERROR(H5E_SYM, H5E_CANTGET, FAIL, "can't get v2 B-tree address for creation order index")
-<<<<<<< HEAD
-#ifdef QAK
-        HDfprintf(stderr, "%s: linfo->corder_bt2_addr = %a\n", FUNC, linfo->corder_bt2_addr);
-#endif /* QAK */
-    }  /* end if */
-=======
     } /* end if */
->>>>>>> 18bbd3f0
 
 done:
     /* Close the open objects */
@@ -395,24 +370,10 @@
     HDassert(f);
     HDassert(linfo);
     HDassert(lnk);
-<<<<<<< HEAD
-#ifdef QAK
-    HDfprintf(stderr, "%s: linfo->fheap_addr = %a\n", FUNC, linfo->fheap_addr);
-    HDfprintf(stderr, "%s: linfo->name_bt2_addr = %a\n", FUNC, linfo->name_bt2_addr);
-#endif /* QAK */
-=======
->>>>>>> 18bbd3f0
 
     /* Find out the size of buffer needed for serialized link */
     if ((link_size = H5O_msg_raw_size(f, H5O_LINK_ID, FALSE, lnk)) == 0)
         HGOTO_ERROR(H5E_SYM, H5E_CANTGETSIZE, FAIL, "can't get link size")
-<<<<<<< HEAD
-#ifdef QAK
-    HDfprintf(stderr, "%s: HDstrlen(lnk->name) = %Zu, link_size = %Zu\n", FUNC, HDstrlen(lnk->name),
-              link_size);
-#endif /* QAK */
-=======
->>>>>>> 18bbd3f0
 
     /* Wrap the local buffer for serialized link */
     if (NULL == (wb = H5WB_wrap(link_buf, sizeof(link_buf))))
@@ -556,11 +517,7 @@
     udata.fheap         = fheap;
     udata.name          = name;
     udata.name_hash     = H5_checksum_lookup3(name, HDstrlen(name), 0);
-<<<<<<< HEAD
-    udata.found_op      = H5G_dense_lookup_cb; /* v2 B-tree comparison callback */
-=======
     udata.found_op      = H5G__dense_lookup_cb; /* v2 B-tree comparison callback */
->>>>>>> 18bbd3f0
     udata.found_op_data = lnk;
 
     /* Find & copy the named link in the 'name' index */
@@ -644,11 +601,7 @@
     fh_udata.lnk = bt2_udata->lnk;
 
     /* Call fractal heap 'op' routine, to copy the link information */
-<<<<<<< HEAD
-    if (H5HF_op(bt2_udata->fheap, record->id, H5G_dense_lookup_by_idx_fh_cb, &fh_udata) < 0)
-=======
     if (H5HF_op(bt2_udata->fheap, record->id, H5G__dense_lookup_by_idx_fh_cb, &fh_udata) < 0)
->>>>>>> 18bbd3f0
         HGOTO_ERROR(H5E_SYM, H5E_CANTOPERATE, H5_ITER_ERROR, "link found callback failed")
 
 done:
@@ -733,11 +686,7 @@
         udata.lnk   = lnk;
 
         /* Find & copy the link in the appropriate index */
-<<<<<<< HEAD
-        if (H5B2_index(bt2, order, n, H5G_dense_lookup_by_idx_bt2_cb, &udata) < 0)
-=======
         if (H5B2_index(bt2, order, n, H5G__dense_lookup_by_idx_bt2_cb, &udata) < 0)
->>>>>>> 18bbd3f0
             HGOTO_ERROR(H5E_SYM, H5E_CANTINSERT, FAIL, "unable to locate link in index")
     }      /* end if */
     else { /* Otherwise, we need to build a table of the links and sort it */
@@ -851,11 +800,7 @@
 
         /* Iterate over the links in the group, building a table of the link messages */
         if (H5G__dense_iterate(f, linfo, H5_INDEX_NAME, H5_ITER_NATIVE, (hsize_t)0, NULL,
-<<<<<<< HEAD
-                               H5G_dense_build_table_cb, &udata) < 0)
-=======
                                H5G__dense_build_table_cb, &udata) < 0)
->>>>>>> 18bbd3f0
             HGOTO_ERROR(H5E_SYM, H5E_CANTNEXT, FAIL, "error iterating over links")
 
         /* Sort link table in correct iteration order */
@@ -937,11 +882,7 @@
         fh_udata.f = bt2_udata->f;
 
         /* Call fractal heap 'op' routine, to copy the link information */
-<<<<<<< HEAD
-        if (H5HF_op(bt2_udata->fheap, record->id, H5G_dense_iterate_fh_cb, &fh_udata) < 0)
-=======
         if (H5HF_op(bt2_udata->fheap, record->id, H5G__dense_iterate_fh_cb, &fh_udata) < 0)
->>>>>>> 18bbd3f0
             HGOTO_ERROR(H5E_SYM, H5E_CANTOPERATE, H5_ITER_ERROR, "heap op callback failed")
 
         /* Make the callback */
@@ -1047,11 +988,7 @@
 
         /* Iterate over the records in the v2 B-tree's "native" order */
         /* (by hash of name) */
-<<<<<<< HEAD
-        if ((ret_value = H5B2_iterate(bt2, H5G_dense_iterate_bt2_cb, &udata)) < 0)
-=======
         if ((ret_value = H5B2_iterate(bt2, H5G__dense_iterate_bt2_cb, &udata)) < 0)
->>>>>>> 18bbd3f0
             HERROR(H5E_SYM, H5E_BADITER, "link iteration failed");
 
         /* Update the last link examined, if requested */
@@ -1153,11 +1090,7 @@
     fh_udata.name_size = bt2_udata->name_size;
 
     /* Call fractal heap 'op' routine, to perform user callback */
-<<<<<<< HEAD
-    if (H5HF_op(bt2_udata->fheap, record->id, H5G_dense_get_name_by_idx_fh_cb, &fh_udata) < 0)
-=======
     if (H5HF_op(bt2_udata->fheap, record->id, H5G__dense_get_name_by_idx_fh_cb, &fh_udata) < 0)
->>>>>>> 18bbd3f0
         HGOTO_ERROR(H5E_SYM, H5E_CANTOPERATE, FAIL, "link found callback failed")
 
     /* Set the name's full length to return */
@@ -1245,11 +1178,7 @@
         udata.name_size = size;
 
         /* Retrieve the name according to the v2 B-tree's index order */
-<<<<<<< HEAD
-        if (H5B2_index(bt2, order, n, H5G_dense_get_name_by_idx_bt2_cb, &udata) < 0)
-=======
         if (H5B2_index(bt2, order, n, H5G__dense_get_name_by_idx_bt2_cb, &udata) < 0)
->>>>>>> 18bbd3f0
             HGOTO_ERROR(H5E_SYM, H5E_CANTLIST, FAIL, "can't locate object in v2 B-tree")
 
         /* Set return value */
@@ -1381,11 +1310,7 @@
     fh_udata.replace_names   = bt2_udata->replace_names;
 
     /* Call fractal heap 'op' routine, to perform user callback */
-<<<<<<< HEAD
-    if (H5HF_op(bt2_udata->common.fheap, record->id, H5G_dense_remove_fh_cb, &fh_udata) < 0)
-=======
     if (H5HF_op(bt2_udata->common.fheap, record->id, H5G__dense_remove_fh_cb, &fh_udata) < 0)
->>>>>>> 18bbd3f0
         HGOTO_ERROR(H5E_SYM, H5E_CANTOPERATE, FAIL, "link removal callback failed")
 
     /* Remove record from fractal heap, if requested */
@@ -1447,11 +1372,7 @@
     udata.replace_names        = TRUE;
 
     /* Remove the record from the name index v2 B-tree */
-<<<<<<< HEAD
-    if (H5B2_remove(bt2, &udata, H5G_dense_remove_bt2_cb, &udata) < 0)
-=======
     if (H5B2_remove(bt2, &udata, H5G__dense_remove_bt2_cb, &udata) < 0)
->>>>>>> 18bbd3f0
         HGOTO_ERROR(H5E_SYM, H5E_CANTREMOVE, FAIL, "unable to remove link from name index v2 B-tree")
 
 done:
@@ -1539,11 +1460,7 @@
     fh_udata.lnk = NULL;
 
     /* Call fractal heap 'op' routine, to perform user callback */
-<<<<<<< HEAD
-    if (H5HF_op(bt2_udata->fheap, heap_id, H5G_dense_remove_by_idx_fh_cb, &fh_udata) < 0)
-=======
     if (H5HF_op(bt2_udata->fheap, heap_id, H5G__dense_remove_by_idx_fh_cb, &fh_udata) < 0)
->>>>>>> 18bbd3f0
         HGOTO_ERROR(H5E_SYM, H5E_CANTOPERATE, FAIL, "link removal callback failed")
     HDassert(fh_udata.lnk);
 
@@ -1684,11 +1601,7 @@
         udata.grp_full_path_r = grp_full_path_r;
 
         /* Remove the record from the name index v2 B-tree */
-<<<<<<< HEAD
-        if (H5B2_remove_by_idx(bt2, order, n, H5G_dense_remove_by_idx_bt2_cb, &udata) < 0)
-=======
         if (H5B2_remove_by_idx(bt2, order, n, H5G__dense_remove_by_idx_bt2_cb, &udata) < 0)
->>>>>>> 18bbd3f0
             HGOTO_ERROR(H5E_SYM, H5E_CANTREMOVE, FAIL, "unable to remove link from indexed v2 B-tree")
     }      /* end if */
     else { /* Otherwise, we need to build a table of the links and sort it */
@@ -1767,11 +1680,7 @@
         udata.replace_names        = FALSE;
 
         /* Delete the name index, adjusting the ref. count on links removed */
-<<<<<<< HEAD
-        if (H5B2_delete(f, linfo->name_bt2_addr, NULL, H5G_dense_remove_bt2_cb, &udata) < 0)
-=======
         if (H5B2_delete(f, linfo->name_bt2_addr, NULL, H5G__dense_remove_bt2_cb, &udata) < 0)
->>>>>>> 18bbd3f0
             HGOTO_ERROR(H5E_SYM, H5E_CANTDELETE, FAIL, "unable to delete v2 B-tree for name index")
 
         /* Close the fractal heap */
