/* * * * * * * * * * * * * * * * * * * * * * * * * * * * * * * * * * * * * * *
 * Copyright by The HDF Group.                                               *
 * Copyright by the Board of Trustees of the University of Illinois.         *
 * All rights reserved.                                                      *
 *                                                                           *
 * This file is part of HDF5.  The full HDF5 copyright notice, including     *
 * terms governing use, modification, and redistribution, is contained in    *
 * the COPYING file, which can be found at the root of the source code       *
 * distribution tree, or in https://support.hdfgroup.org/ftp/HDF5/releases.  *
 * If you do not have access to either file, you may request a copy from     *
 * help@hdfgroup.org.                                                        *
 * * * * * * * * * * * * * * * * * * * * * * * * * * * * * * * * * * * * * * */

/*
 * Module Info: This module contains most of the "core" functionality of
 *      the H5T interface, including the API initialization code, etc.
 *      Many routines that are infrequently used, or are specialized for
 *      one particular datatype class are in another module.
 */

/****************/
/* Module Setup */
/****************/

#include "H5Tmodule.h" /* This source code file is part of the H5T module */

/***********/
/* Headers */
/***********/
#include "H5private.h"   /* Generic Functions                        */
#include "H5ACprivate.h" /* Metadata cache                           */
#include "H5CXprivate.h" /* API Contexts                             */
#include "H5Dprivate.h"  /* Datasets                                 */
#include "H5Eprivate.h"  /* Error handling                           */
#include "H5ESprivate.h" /* Event Sets                               */
#include "H5Fprivate.h"  /* Files                                    */
#include "H5FLprivate.h" /* Free Lists                               */
#include "H5FOprivate.h" /* File objects                             */
#include "H5Gprivate.h"  /* Groups                                   */
#include "H5Iprivate.h"  /* IDs                                      */
#include "H5MMprivate.h" /* Memory management                        */
#include "H5Pprivate.h"  /* Property lists                           */
#include "H5Tpkg.h"      /* Datatypes                                */
#include "H5VLprivate.h" /* Virtual Object Layer                     */

/****************/
/* Local Macros */
/****************/

#define H5T_ENCODE_VERSION 0

/*
 * Type initialization macros
 *
 * These use the "template macro" technique to reduce the amount of gratuitous
 * duplicated code when initializing the datatypes for the library.  The main
 * template macro is the H5T_INIT_TYPE() macro below.
 *
 */

/* Define the code template for bitfields for the "GUTS" in the H5T_INIT_TYPE macro */
#define H5T_INIT_TYPE_BITFIELD_CORE                                                                          \
    {                                                                                                        \
        dt->shared->type = H5T_BITFIELD;                                                                     \
    }

#define H5T_INIT_TYPE_BITFIELD_COMMON(ENDIANNESS)                                                            \
    {                                                                                                        \
        H5T_INIT_TYPE_NUM_COMMON(ENDIANNESS)                                                                 \
        H5T_INIT_TYPE_BITFIELD_CORE;                                                                         \
    }

#define H5T_INIT_TYPE_BITFIELDLE_CORE                                                                        \
    {                                                                                                        \
        H5T_INIT_TYPE_BITFIELD_COMMON(H5T_ORDER_LE)                                                          \
    }

#define H5T_INIT_TYPE_BITFIELDBE_CORE                                                                        \
    {                                                                                                        \
        H5T_INIT_TYPE_BITFIELD_COMMON(H5T_ORDER_BE)                                                          \
    }

/* Define the code template for times for the "GUTS" in the H5T_INIT_TYPE macro */
#define H5T_INIT_TYPE_TIME_CORE                                                                              \
    {                                                                                                        \
        dt->shared->type = H5T_TIME;                                                                         \
    }

/* Define the code template for types which reset the offset for the "GUTS" in the H5T_INIT_TYPE macro */
#define H5T_INIT_TYPE_OFFSET_CORE                                                                            \
    {                                                                                                        \
        dt->shared->u.atomic.offset = 0;                                                                     \
    }

/* Define common code for all numeric types (floating-point & int, signed & unsigned) */
#define H5T_INIT_TYPE_NUM_COMMON(ENDIANNESS)                                                                 \
    {                                                                                                        \
        dt->shared->u.atomic.order   = ENDIANNESS;                                                           \
        dt->shared->u.atomic.offset  = 0;                                                                    \
        dt->shared->u.atomic.lsb_pad = H5T_PAD_ZERO;                                                         \
        dt->shared->u.atomic.msb_pad = H5T_PAD_ZERO;                                                         \
    }

/* Define the code templates for standard floats for the "GUTS" in the H5T_INIT_TYPE macro */
#define H5T_INIT_TYPE_FLOAT_COMMON(ENDIANNESS)                                                               \
    {                                                                                                        \
        H5T_INIT_TYPE_NUM_COMMON(ENDIANNESS)                                                                 \
        dt->shared->u.atomic.u.f.sign  = 31;                                                                 \
        dt->shared->u.atomic.u.f.epos  = 23;                                                                 \
        dt->shared->u.atomic.u.f.esize = 8;                                                                  \
        dt->shared->u.atomic.u.f.ebias = 0x7f;                                                               \
        dt->shared->u.atomic.u.f.mpos  = 0;                                                                  \
        dt->shared->u.atomic.u.f.msize = 23;                                                                 \
        dt->shared->u.atomic.u.f.norm  = H5T_NORM_IMPLIED;                                                   \
        dt->shared->u.atomic.u.f.pad   = H5T_PAD_ZERO;                                                       \
    }

#define H5T_INIT_TYPE_FLOATLE_CORE                                                                           \
    {                                                                                                        \
        H5T_INIT_TYPE_FLOAT_COMMON(H5T_ORDER_LE)                                                             \
    }

#define H5T_INIT_TYPE_FLOATBE_CORE                                                                           \
    {                                                                                                        \
        H5T_INIT_TYPE_FLOAT_COMMON(H5T_ORDER_BE)                                                             \
    }

/* Define the code templates for standard doubles for the "GUTS" in the H5T_INIT_TYPE macro */
#define H5T_INIT_TYPE_DOUBLE_COMMON(ENDIANNESS)                                                              \
    {                                                                                                        \
        H5T_INIT_TYPE_NUM_COMMON(ENDIANNESS)                                                                 \
        dt->shared->u.atomic.u.f.sign  = 63;                                                                 \
        dt->shared->u.atomic.u.f.epos  = 52;                                                                 \
        dt->shared->u.atomic.u.f.esize = 11;                                                                 \
        dt->shared->u.atomic.u.f.ebias = 0x03ff;                                                             \
        dt->shared->u.atomic.u.f.mpos  = 0;                                                                  \
        dt->shared->u.atomic.u.f.msize = 52;                                                                 \
        dt->shared->u.atomic.u.f.norm  = H5T_NORM_IMPLIED;                                                   \
        dt->shared->u.atomic.u.f.pad   = H5T_PAD_ZERO;                                                       \
    }

#define H5T_INIT_TYPE_DOUBLELE_CORE                                                                          \
    {                                                                                                        \
        H5T_INIT_TYPE_DOUBLE_COMMON(H5T_ORDER_LE)                                                            \
    }

#define H5T_INIT_TYPE_DOUBLEBE_CORE                                                                          \
    {                                                                                                        \
        H5T_INIT_TYPE_DOUBLE_COMMON(H5T_ORDER_BE)                                                            \
    }

/* Define the code templates for VAX float for the "GUTS" in the H5T_INIT_TYPE macro */
#define H5T_INIT_TYPE_FLOATVAX_CORE                                                                          \
    {                                                                                                        \
        H5T_INIT_TYPE_NUM_COMMON(H5T_ORDER_VAX)                                                              \
        dt->shared->u.atomic.u.f.sign  = 31;                                                                 \
        dt->shared->u.atomic.u.f.epos  = 23;                                                                 \
        dt->shared->u.atomic.u.f.esize = 8;                                                                  \
        dt->shared->u.atomic.u.f.ebias = 0x81;                                                               \
        dt->shared->u.atomic.u.f.mpos  = 0;                                                                  \
        dt->shared->u.atomic.u.f.msize = 23;                                                                 \
        dt->shared->u.atomic.u.f.norm  = H5T_NORM_IMPLIED;                                                   \
        dt->shared->u.atomic.u.f.pad   = H5T_PAD_ZERO;                                                       \
        dt->shared->version            = H5O_DTYPE_VERSION_3;                                                \
    }

/* Define the code templates for VAX double for the "GUTS" in the H5T_INIT_TYPE macro */
#define H5T_INIT_TYPE_DOUBLEVAX_CORE                                                                         \
    {                                                                                                        \
        H5T_INIT_TYPE_NUM_COMMON(H5T_ORDER_VAX)                                                              \
        dt->shared->u.atomic.u.f.sign  = 63;                                                                 \
        dt->shared->u.atomic.u.f.epos  = 52;                                                                 \
        dt->shared->u.atomic.u.f.esize = 11;                                                                 \
        dt->shared->u.atomic.u.f.ebias = 0x0401;                                                             \
        dt->shared->u.atomic.u.f.mpos  = 0;                                                                  \
        dt->shared->u.atomic.u.f.msize = 52;                                                                 \
        dt->shared->u.atomic.u.f.norm  = H5T_NORM_IMPLIED;                                                   \
        dt->shared->u.atomic.u.f.pad   = H5T_PAD_ZERO;                                                       \
        dt->shared->version            = H5O_DTYPE_VERSION_3;                                                \
    }

/* Define the code templates for standard signed integers for the "GUTS" in the H5T_INIT_TYPE macro */
#define H5T_INIT_TYPE_SINT_COMMON(ENDIANNESS)                                                                \
    {                                                                                                        \
        H5T_INIT_TYPE_NUM_COMMON(ENDIANNESS)                                                                 \
        dt->shared->u.atomic.u.i.sign = H5T_SGN_2;                                                           \
    }

#define H5T_INIT_TYPE_SINTLE_CORE                                                                            \
    {                                                                                                        \
        H5T_INIT_TYPE_SINT_COMMON(H5T_ORDER_LE)                                                              \
    }

#define H5T_INIT_TYPE_SINTBE_CORE                                                                            \
    {                                                                                                        \
        H5T_INIT_TYPE_SINT_COMMON(H5T_ORDER_BE)                                                              \
    }

/* Define the code templates for standard unsigned integers for the "GUTS" in the H5T_INIT_TYPE macro */
#define H5T_INIT_TYPE_UINT_COMMON(ENDIANNESS)                                                                \
    {                                                                                                        \
        H5T_INIT_TYPE_NUM_COMMON(ENDIANNESS)                                                                 \
        dt->shared->u.atomic.u.i.sign = H5T_SGN_NONE;                                                        \
    }

#define H5T_INIT_TYPE_UINTLE_CORE                                                                            \
    {                                                                                                        \
        H5T_INIT_TYPE_UINT_COMMON(H5T_ORDER_LE)                                                              \
    }

#define H5T_INIT_TYPE_UINTBE_CORE                                                                            \
    {                                                                                                        \
        H5T_INIT_TYPE_UINT_COMMON(H5T_ORDER_BE)                                                              \
    }

/* Define a macro for common code for all newly allocate datatypes */
#define H5T_INIT_TYPE_ALLOC_COMMON(TYPE)                                                                     \
    {                                                                                                        \
        dt->sh_loc.type  = H5O_SHARE_TYPE_UNSHARED;                                                          \
        dt->shared->type = TYPE;                                                                             \
    }

/* Define the code templates for opaque for the "GUTS" in the H5T_INIT_TYPE macro */
#define H5T_INIT_TYPE_OPAQ_CORE                                                                              \
    {                                                                                                        \
        H5T_INIT_TYPE_ALLOC_COMMON(H5T_OPAQUE)                                                               \
        dt->shared->u.opaque.tag = H5MM_xstrdup("");                                                         \
    }

/* Define the code templates for strings for the "GUTS" in the H5T_INIT_TYPE macro */
#define H5T_INIT_TYPE_STRING_COMMON                                                                          \
    {                                                                                                        \
        H5T_INIT_TYPE_ALLOC_COMMON(H5T_STRING)                                                               \
        H5T_INIT_TYPE_NUM_COMMON(H5T_ORDER_NONE)                                                             \
        dt->shared->u.atomic.u.s.cset = H5F_DEFAULT_CSET;                                                    \
    }

#define H5T_INIT_TYPE_CSTRING_CORE                                                                           \
    {                                                                                                        \
        H5T_INIT_TYPE_STRING_COMMON                                                                          \
        dt->shared->u.atomic.u.s.pad = H5T_STR_NULLTERM;                                                     \
    }

#define H5T_INIT_TYPE_FORSTRING_CORE                                                                         \
    {                                                                                                        \
        H5T_INIT_TYPE_STRING_COMMON                                                                          \
        dt->shared->u.atomic.u.s.pad = H5T_STR_SPACEPAD;                                                     \
    }

/* Define the code templates for references for the "GUTS" in the H5T_INIT_TYPE macro */
#define H5T_INIT_TYPE_REF_COMMON                                                                             \
    {                                                                                                        \
        H5T_INIT_TYPE_ALLOC_COMMON(H5T_REFERENCE)                                                            \
        H5T_INIT_TYPE_NUM_COMMON(H5T_ORDER_NONE)                                                             \
        dt->shared->force_conv        = TRUE;                                                                \
        dt->shared->u.atomic.u.r.file = NULL;                                                                \
        dt->shared->u.atomic.u.r.loc  = H5T_LOC_BADLOC;                                                      \
        dt->shared->u.atomic.u.r.cls  = NULL;                                                                \
    }

#define H5T_INIT_TYPE_OBJREF_CORE                                                                            \
    {                                                                                                        \
        H5T_INIT_TYPE_REF_COMMON                                                                             \
        dt->shared->u.atomic.u.r.rtype   = H5R_OBJECT1;                                                      \
        dt->shared->u.atomic.u.r.opaque  = FALSE;                                                            \
        dt->shared->u.atomic.u.r.version = 0;                                                                \
    }

#define H5T_INIT_TYPE_REGREF_CORE                                                                            \
    {                                                                                                        \
        H5T_INIT_TYPE_REF_COMMON                                                                             \
        dt->shared->u.atomic.u.r.rtype   = H5R_DATASET_REGION1;                                              \
        dt->shared->u.atomic.u.r.opaque  = FALSE;                                                            \
        dt->shared->u.atomic.u.r.version = 0;                                                                \
    }

/* rtype value is only used as a placeholder to differentiate the type from
 * other types, any opaque (i.e. "new") reference type could be used.
 */
#define H5T_INIT_TYPE_REF_CORE                                                                               \
    {                                                                                                        \
        H5T_INIT_TYPE_REF_COMMON                                                                             \
        dt->shared->u.atomic.u.r.rtype   = H5R_OBJECT2;                                                      \
        dt->shared->u.atomic.u.r.opaque  = TRUE;                                                             \
        dt->shared->u.atomic.u.r.version = H5R_ENCODE_VERSION;                                               \
        dt->shared->version              = H5O_DTYPE_VERSION_4;                                              \
    }

/* Define the code templates for the "SIZE_TMPL" in the H5T_INIT_TYPE macro */
#define H5T_INIT_TYPE_SET_SIZE(SIZE)                                                                         \
    {                                                                                                        \
        dt->shared->size          = SIZE;                                                                    \
        dt->shared->u.atomic.prec = 8 * SIZE;                                                                \
    }

#define H5T_INIT_TYPE_NOSET_SIZE(SIZE)                                                                       \
    {                                                                                                        \
    }

/* Define the code templates for the "CRT_TMPL" in the H5T_INIT_TYPE macro */
#define H5T_INIT_TYPE_COPY_CREATE(BASE)                                                                      \
    {                                                                                                        \
        /* Base off of existing datatype */                                                                  \
        if (NULL == (dt = H5T_copy(BASE, H5T_COPY_TRANSIENT)))                                               \
            HGOTO_ERROR(H5E_DATATYPE, H5E_CANTCOPY, FAIL, "duplicating base type failed")                    \
    }

#define H5T_INIT_TYPE_ALLOC_CREATE(BASE)                                                                     \
    {                                                                                                        \
        /* Allocate new datatype info */                                                                     \
        if (NULL == (dt = H5T__alloc()))                                                                     \
            HGOTO_ERROR(H5E_DATATYPE, H5E_CANTALLOC, FAIL, "memory allocation failed")                       \
    }

#define H5T_INIT_TYPE(GUTS, GLOBAL, CRT_TMPL, BASE, SIZE_TMPL, SIZE)                                         \
    {                                                                                                        \
        /* Get new datatype struct */                                                                        \
        H5_GLUE3(H5T_INIT_TYPE_, CRT_TMPL, _CREATE)                                                          \
        (BASE)                                                                                               \
                                                                                                             \
            /* Adjust information for all types */                                                           \
            dt->shared->state = H5T_STATE_IMMUTABLE;                                                         \
        H5_GLUE3(H5T_INIT_TYPE_, SIZE_TMPL, _SIZE)                                                           \
        (SIZE)                                                                                               \
                                                                                                             \
            /* Adjust information for this type */                                                           \
            H5_GLUE3(H5T_INIT_TYPE_, GUTS, _CORE)                                                            \
                                                                                                             \
            /* Register result */                                                                             \
            if ((GLOBAL = H5I_register(H5I_DATATYPE, dt, FALSE)) < 0)                                        \
                HGOTO_ERROR(H5E_DATATYPE, H5E_CANTREGISTER, FAIL, "unable to register datatype atom")        \
    }

/******************/
/* Local Typedefs */
/******************/

/* Typedef for recursive const-correct datatype copying routines */
typedef H5T_t *(*H5T_copy_func_t)(H5T_t *old_dt);

/********************/
/* Local Prototypes */
/********************/
static herr_t H5T__register_int(H5T_pers_t pers, const char *name, H5T_t *src, H5T_t *dst,
                                H5T_lib_conv_t func);
static herr_t H5T__register(H5T_pers_t pers, const char *name, H5T_t *src, H5T_t *dst, H5T_conv_func_t *conv);
static herr_t H5T__unregister(H5T_pers_t pers, const char *name, H5T_t *src, H5T_t *dst, H5T_conv_t func);
static htri_t H5T__compiler_conv(H5T_t *src, H5T_t *dst);
static herr_t H5T__set_size(H5T_t *dt, size_t size);
static herr_t H5T__close_cb(H5T_t *dt, void **request);
static hid_t  H5T__copy_api_common(hid_t obj_id, void **token_ptr, H5VL_object_t **_vol_obj_ptr);
static H5T_path_t *H5T__path_find_real(const H5T_t *src, const H5T_t *dst, const char *name,
                                       H5T_conv_func_t *conv);
static hbool_t     H5T__detect_vlen_ref(const H5T_t *dt);
static H5T_t *     H5T__initiate_copy(const H5T_t *old_dt);
static H5T_t *     H5T__copy_transient(H5T_t *old_dt);
static H5T_t *     H5T__copy_all(H5T_t *old_dt);
static herr_t      H5T__complete_copy(H5T_t *new_dt, const H5T_t *old_dt, H5T_shared_t *reopened_fo,
                                      hbool_t set_memory_type, H5T_copy_func_t copyfn);

/*****************************/
/* Library Private Variables */
/*****************************/

/* The native endianness of the platform */
H5T_order_t H5T_native_order_g = H5T_ORDER_ERROR;

/*********************/
/* Package Variables */
/*********************/

/* Package initialization variable */
hbool_t H5_PKG_INIT_VAR = FALSE;

/*
 * Predefined data types. These are initialized at runtime in H5Tinit.c and
 * by H5T__init_package() in this source file.
 *
 * If more of these are added, the new ones must be added to the list of
 * types to reset in H5T_term_package().
 */
hid_t H5T_IEEE_F32BE_g = FAIL;
hid_t H5T_IEEE_F32LE_g = FAIL;
hid_t H5T_IEEE_F64BE_g = FAIL;
hid_t H5T_IEEE_F64LE_g = FAIL;

hid_t H5T_VAX_F32_g = FAIL;
hid_t H5T_VAX_F64_g = FAIL;

hid_t H5T_STD_I8BE_g        = FAIL;
hid_t H5T_STD_I8LE_g        = FAIL;
hid_t H5T_STD_I16BE_g       = FAIL;
hid_t H5T_STD_I16LE_g       = FAIL;
hid_t H5T_STD_I32BE_g       = FAIL;
hid_t H5T_STD_I32LE_g       = FAIL;
hid_t H5T_STD_I64BE_g       = FAIL;
hid_t H5T_STD_I64LE_g       = FAIL;
hid_t H5T_STD_U8BE_g        = FAIL;
hid_t H5T_STD_U8LE_g        = FAIL;
hid_t H5T_STD_U16BE_g       = FAIL;
hid_t H5T_STD_U16LE_g       = FAIL;
hid_t H5T_STD_U32BE_g       = FAIL;
hid_t H5T_STD_U32LE_g       = FAIL;
hid_t H5T_STD_U64BE_g       = FAIL;
hid_t H5T_STD_U64LE_g       = FAIL;
hid_t H5T_STD_B8BE_g        = FAIL;
hid_t H5T_STD_B8LE_g        = FAIL;
hid_t H5T_STD_B16BE_g       = FAIL;
hid_t H5T_STD_B16LE_g       = FAIL;
hid_t H5T_STD_B32BE_g       = FAIL;
hid_t H5T_STD_B32LE_g       = FAIL;
hid_t H5T_STD_B64BE_g       = FAIL;
hid_t H5T_STD_B64LE_g       = FAIL;
hid_t H5T_STD_REF_OBJ_g     = FAIL;
hid_t H5T_STD_REF_DSETREG_g = FAIL;
hid_t H5T_STD_REF_g         = FAIL;

hid_t H5T_UNIX_D32BE_g = FAIL;
hid_t H5T_UNIX_D32LE_g = FAIL;
hid_t H5T_UNIX_D64BE_g = FAIL;
hid_t H5T_UNIX_D64LE_g = FAIL;

hid_t H5T_C_S1_g = FAIL;

hid_t H5T_FORTRAN_S1_g = FAIL;

hid_t H5T_NATIVE_SCHAR_g  = FAIL;
hid_t H5T_NATIVE_UCHAR_g  = FAIL;
hid_t H5T_NATIVE_SHORT_g  = FAIL;
hid_t H5T_NATIVE_USHORT_g = FAIL;
hid_t H5T_NATIVE_INT_g    = FAIL;
hid_t H5T_NATIVE_UINT_g   = FAIL;
hid_t H5T_NATIVE_LONG_g   = FAIL;
hid_t H5T_NATIVE_ULONG_g  = FAIL;
hid_t H5T_NATIVE_LLONG_g  = FAIL;
hid_t H5T_NATIVE_ULLONG_g = FAIL;
hid_t H5T_NATIVE_FLOAT_g  = FAIL;
hid_t H5T_NATIVE_DOUBLE_g = FAIL;
#if H5_SIZEOF_LONG_DOUBLE != 0
hid_t H5T_NATIVE_LDOUBLE_g = FAIL;
#endif
hid_t H5T_NATIVE_B8_g     = FAIL;
hid_t H5T_NATIVE_B16_g    = FAIL;
hid_t H5T_NATIVE_B32_g    = FAIL;
hid_t H5T_NATIVE_B64_g    = FAIL;
hid_t H5T_NATIVE_OPAQUE_g = FAIL;
hid_t H5T_NATIVE_HADDR_g  = FAIL;
hid_t H5T_NATIVE_HSIZE_g  = FAIL;
hid_t H5T_NATIVE_HSSIZE_g = FAIL;
hid_t H5T_NATIVE_HERR_g   = FAIL;
hid_t H5T_NATIVE_HBOOL_g  = FAIL;

hid_t H5T_NATIVE_INT8_g        = FAIL;
hid_t H5T_NATIVE_UINT8_g       = FAIL;
hid_t H5T_NATIVE_INT_LEAST8_g  = FAIL;
hid_t H5T_NATIVE_UINT_LEAST8_g = FAIL;
hid_t H5T_NATIVE_INT_FAST8_g   = FAIL;
hid_t H5T_NATIVE_UINT_FAST8_g  = FAIL;

hid_t H5T_NATIVE_INT16_g        = FAIL;
hid_t H5T_NATIVE_UINT16_g       = FAIL;
hid_t H5T_NATIVE_INT_LEAST16_g  = FAIL;
hid_t H5T_NATIVE_UINT_LEAST16_g = FAIL;
hid_t H5T_NATIVE_INT_FAST16_g   = FAIL;
hid_t H5T_NATIVE_UINT_FAST16_g  = FAIL;

hid_t H5T_NATIVE_INT32_g        = FAIL;
hid_t H5T_NATIVE_UINT32_g       = FAIL;
hid_t H5T_NATIVE_INT_LEAST32_g  = FAIL;
hid_t H5T_NATIVE_UINT_LEAST32_g = FAIL;
hid_t H5T_NATIVE_INT_FAST32_g   = FAIL;
hid_t H5T_NATIVE_UINT_FAST32_g  = FAIL;

hid_t H5T_NATIVE_INT64_g        = FAIL;
hid_t H5T_NATIVE_UINT64_g       = FAIL;
hid_t H5T_NATIVE_INT_LEAST64_g  = FAIL;
hid_t H5T_NATIVE_UINT_LEAST64_g = FAIL;
hid_t H5T_NATIVE_INT_FAST64_g   = FAIL;
hid_t H5T_NATIVE_UINT_FAST64_g  = FAIL;

/*
 * Alignment constraints for native types. These are initialized at run time
 * in H5Tinit.c.  These alignments are mainly for offsets in HDF5 compound
 * datatype or C structures, which are different from the alignments for memory
 * address below this group of variables.
 */
size_t H5T_NATIVE_SCHAR_COMP_ALIGN_g  = 0;
size_t H5T_NATIVE_UCHAR_COMP_ALIGN_g  = 0;
size_t H5T_NATIVE_SHORT_COMP_ALIGN_g  = 0;
size_t H5T_NATIVE_USHORT_COMP_ALIGN_g = 0;
size_t H5T_NATIVE_INT_COMP_ALIGN_g    = 0;
size_t H5T_NATIVE_UINT_COMP_ALIGN_g   = 0;
size_t H5T_NATIVE_LONG_COMP_ALIGN_g   = 0;
size_t H5T_NATIVE_ULONG_COMP_ALIGN_g  = 0;
size_t H5T_NATIVE_LLONG_COMP_ALIGN_g  = 0;
size_t H5T_NATIVE_ULLONG_COMP_ALIGN_g = 0;
size_t H5T_NATIVE_FLOAT_COMP_ALIGN_g  = 0;
size_t H5T_NATIVE_DOUBLE_COMP_ALIGN_g = 0;
#if H5_SIZEOF_LONG_DOUBLE != 0
size_t H5T_NATIVE_LDOUBLE_COMP_ALIGN_g = 0;
#endif

size_t H5T_POINTER_COMP_ALIGN_g     = 0;
size_t H5T_HVL_COMP_ALIGN_g         = 0;
size_t H5T_HOBJREF_COMP_ALIGN_g     = 0;
size_t H5T_HDSETREGREF_COMP_ALIGN_g = 0;
size_t H5T_REF_COMP_ALIGN_g         = 0;

/*
 * Alignment constraints for native types. These are initialized at run time
 * in H5Tinit.c
 */
size_t H5T_NATIVE_SCHAR_ALIGN_g  = 0;
size_t H5T_NATIVE_UCHAR_ALIGN_g  = 0;
size_t H5T_NATIVE_SHORT_ALIGN_g  = 0;
size_t H5T_NATIVE_USHORT_ALIGN_g = 0;
size_t H5T_NATIVE_INT_ALIGN_g    = 0;
size_t H5T_NATIVE_UINT_ALIGN_g   = 0;
size_t H5T_NATIVE_LONG_ALIGN_g   = 0;
size_t H5T_NATIVE_ULONG_ALIGN_g  = 0;
size_t H5T_NATIVE_LLONG_ALIGN_g  = 0;
size_t H5T_NATIVE_ULLONG_ALIGN_g = 0;
size_t H5T_NATIVE_FLOAT_ALIGN_g  = 0;
size_t H5T_NATIVE_DOUBLE_ALIGN_g = 0;
#if H5_SIZEOF_LONG_DOUBLE != 0
size_t H5T_NATIVE_LDOUBLE_ALIGN_g = 0;
#endif

/*
 * Alignment constraints for C9x types. These are initialized at run time in
 * H5Tinit.c if the types are provided by the system. Otherwise we set their
 * values to 0 here (no alignment calculated).
 */
size_t H5T_NATIVE_INT8_ALIGN_g        = 0;
size_t H5T_NATIVE_UINT8_ALIGN_g       = 0;
size_t H5T_NATIVE_INT_LEAST8_ALIGN_g  = 0;
size_t H5T_NATIVE_UINT_LEAST8_ALIGN_g = 0;
size_t H5T_NATIVE_INT_FAST8_ALIGN_g   = 0;
size_t H5T_NATIVE_UINT_FAST8_ALIGN_g  = 0;

size_t H5T_NATIVE_INT16_ALIGN_g        = 0;
size_t H5T_NATIVE_UINT16_ALIGN_g       = 0;
size_t H5T_NATIVE_INT_LEAST16_ALIGN_g  = 0;
size_t H5T_NATIVE_UINT_LEAST16_ALIGN_g = 0;
size_t H5T_NATIVE_INT_FAST16_ALIGN_g   = 0;
size_t H5T_NATIVE_UINT_FAST16_ALIGN_g  = 0;

size_t H5T_NATIVE_INT32_ALIGN_g        = 0;
size_t H5T_NATIVE_UINT32_ALIGN_g       = 0;
size_t H5T_NATIVE_INT_LEAST32_ALIGN_g  = 0;
size_t H5T_NATIVE_UINT_LEAST32_ALIGN_g = 0;
size_t H5T_NATIVE_INT_FAST32_ALIGN_g   = 0;
size_t H5T_NATIVE_UINT_FAST32_ALIGN_g  = 0;

size_t H5T_NATIVE_INT64_ALIGN_g        = 0;
size_t H5T_NATIVE_UINT64_ALIGN_g       = 0;
size_t H5T_NATIVE_INT_LEAST64_ALIGN_g  = 0;
size_t H5T_NATIVE_UINT_LEAST64_ALIGN_g = 0;
size_t H5T_NATIVE_INT_FAST64_ALIGN_g   = 0;
size_t H5T_NATIVE_UINT_FAST64_ALIGN_g  = 0;

/* Useful floating-point values for conversion routines */
/* (+/- Inf for all floating-point types) */
float  H5T_NATIVE_FLOAT_POS_INF_g  = 0.0f;
float  H5T_NATIVE_FLOAT_NEG_INF_g  = 0.0f;
double H5T_NATIVE_DOUBLE_POS_INF_g = (double)0.0f;
double H5T_NATIVE_DOUBLE_NEG_INF_g = (double)0.0f;

/* Declare the free list for H5T_t's and H5T_shared_t's */
H5FL_DEFINE(H5T_t);
H5FL_DEFINE(H5T_shared_t);

/* Format version bounds for datatype */
const unsigned H5O_dtype_ver_bounds[] = {
    H5O_DTYPE_VERSION_1,     /* H5F_LIBVER_EARLIEST */
    H5O_DTYPE_VERSION_3,     /* H5F_LIBVER_V18 */
    H5O_DTYPE_VERSION_3,     /* H5F_LIBVER_V110 */
    H5O_DTYPE_VERSION_4,     /* H5F_LIBVER_V112 */
    H5O_DTYPE_VERSION_LATEST /* H5F_LIBVER_LATEST */
};

/*******************/
/* Local Variables */
/*******************/

/*
 * The path database. Each path has a source and destination data type pair
 * which is used as the key by which the `entries' array is sorted.
 */
static struct {
    int          npaths; /*number of paths defined               */
    size_t       apaths; /*number of paths allocated             */
    H5T_path_t **path;   /*sorted array of path pointers         */
    int          nsoft;  /*number of soft conversions defined    */
    size_t       asoft;  /*number of soft conversions allocated  */
    H5T_soft_t * soft;   /*unsorted array of soft conversions    */
} H5T_g;

/* Declare the free list for H5T_path_t's */
H5FL_DEFINE_STATIC(H5T_path_t);

/* Datatype ID class */
static const H5I_class_t H5I_DATATYPE_CLS[1] = {{
    H5I_DATATYPE,             /* ID class value */
    0,                        /* Class flags    */
    8,                        /* # of reserved IDs for class */
    (H5I_free_t)H5T__close_cb /* Callback routine for closing objects of this class */
}};

/* Flag indicating "top" of interface has been initialized */
static hbool_t H5T_top_package_initialize_s = FALSE;

/*-------------------------------------------------------------------------
 * Function:    H5T_init
 *
 * Purpose:    Initialize the interface from some other package.
 *
 * Return:    Success:    non-negative
 *            Failure:    negative
 *
 * Programmer:    Robb Matzke
 *              Wednesday, December 16, 1998
 *
 *-------------------------------------------------------------------------
 */
herr_t
H5T_init(void)
{
    herr_t ret_value = SUCCEED; /* Return value */

    FUNC_ENTER_NOAPI(FAIL)
    /* FUNC_ENTER() does all the work */

done:
    FUNC_LEAVE_NOAPI(ret_value)
} /* end H5T_init() */

/*-------------------------------------------------------------------------
 * Function:    H5T__init_inf
 *
 * Purpose:    Initialize the +/- Infinity floating-poing values for type
 *              conversion.
 *
 * Return:    Success:    non-negative
 *            Failure:    negative
 *
 * Programmer:    Quincey Koziol
 *              Saturday, November 22, 2003
 *
 *-------------------------------------------------------------------------
 */
static herr_t
H5T__init_inf(void)
{
    H5T_t *       dst_p;               /* Datatype type operate on */
    H5T_atomic_t *dst;                 /* Datatype's atomic info   */
    uint8_t *     d;                   /* Pointer to value to set  */
    size_t        half_size;           /* Half the type size       */
    size_t        u;                   /* Local index value        */
    herr_t        ret_value = SUCCEED; /* Return value             */

    FUNC_ENTER_STATIC

    /* Get the float datatype */
    if (NULL == (dst_p = (H5T_t *)H5I_object(H5T_NATIVE_FLOAT_g)))
        HGOTO_ERROR(H5E_ARGS, H5E_BADTYPE, FAIL, "not a datatype")
    dst = &dst_p->shared->u.atomic;

    /* Check that we can re-order the bytes correctly */
    if (H5T_ORDER_LE != H5T_native_order_g && H5T_ORDER_BE != H5T_native_order_g)
        HGOTO_ERROR(H5E_DATATYPE, H5E_UNSUPPORTED, FAIL, "unsupported byte order")

    /* +Inf */
    d = (uint8_t *)&H5T_NATIVE_FLOAT_POS_INF_g;
    H5T__bit_set(d, dst->u.f.sign, (size_t)1, FALSE);
    H5T__bit_set(d, dst->u.f.epos, dst->u.f.esize, TRUE);
    H5T__bit_set(d, dst->u.f.mpos, dst->u.f.msize, FALSE);

    /* Swap the bytes if the machine architecture is big-endian */
    if (H5T_ORDER_BE == H5T_native_order_g) {
        half_size = dst_p->shared->size / 2;
        for (u = 0; u < half_size; u++) {
            uint8_t tmp                      = d[dst_p->shared->size - (u + 1)];
            d[dst_p->shared->size - (u + 1)] = d[u];
            d[u]                             = tmp;
        } /* end for */
    }     /* end if */

    /* -Inf */
    d = (uint8_t *)&H5T_NATIVE_FLOAT_NEG_INF_g;
    H5T__bit_set(d, dst->u.f.sign, (size_t)1, TRUE);
    H5T__bit_set(d, dst->u.f.epos, dst->u.f.esize, TRUE);
    H5T__bit_set(d, dst->u.f.mpos, dst->u.f.msize, FALSE);

    /* Swap the bytes if the machine architecture is big-endian */
    if (H5T_ORDER_BE == H5T_native_order_g) {
        half_size = dst_p->shared->size / 2;
        for (u = 0; u < half_size; u++) {
            uint8_t tmp                      = d[dst_p->shared->size - (u + 1)];
            d[dst_p->shared->size - (u + 1)] = d[u];
            d[u]                             = tmp;
        } /* end for */
    }     /* end if */

    /* Get the double datatype */
    if (NULL == (dst_p = (H5T_t *)H5I_object(H5T_NATIVE_DOUBLE_g)))
        HGOTO_ERROR(H5E_ARGS, H5E_BADTYPE, FAIL, "not a datatype")
    dst = &dst_p->shared->u.atomic;

    /* Check that we can re-order the bytes correctly */
    if (H5T_ORDER_LE != H5T_native_order_g && H5T_ORDER_BE != H5T_native_order_g)
        HGOTO_ERROR(H5E_DATATYPE, H5E_UNSUPPORTED, FAIL, "unsupported byte order")

    /* +Inf */
    d = (uint8_t *)&H5T_NATIVE_DOUBLE_POS_INF_g;
    H5T__bit_set(d, dst->u.f.sign, (size_t)1, FALSE);
    H5T__bit_set(d, dst->u.f.epos, dst->u.f.esize, TRUE);
    H5T__bit_set(d, dst->u.f.mpos, dst->u.f.msize, FALSE);

    /* Swap the bytes if the machine architecture is big-endian */
    if (H5T_ORDER_BE == H5T_native_order_g) {
        half_size = dst_p->shared->size / 2;
        for (u = 0; u < half_size; u++) {
            uint8_t tmp                      = d[dst_p->shared->size - (u + 1)];
            d[dst_p->shared->size - (u + 1)] = d[u];
            d[u]                             = tmp;
        } /* end for */
    }     /* end if */

    /* -Inf */
    d = (uint8_t *)&H5T_NATIVE_DOUBLE_NEG_INF_g;
    H5T__bit_set(d, dst->u.f.sign, (size_t)1, TRUE);
    H5T__bit_set(d, dst->u.f.epos, dst->u.f.esize, TRUE);
    H5T__bit_set(d, dst->u.f.mpos, dst->u.f.msize, FALSE);

    /* Swap the bytes if the machine architecture is big-endian */
    if (H5T_ORDER_BE == H5T_native_order_g) {
        half_size = dst_p->shared->size / 2;
        for (u = 0; u < half_size; u++) {
            uint8_t tmp                      = d[dst_p->shared->size - (u + 1)];
            d[dst_p->shared->size - (u + 1)] = d[u];
            d[u]                             = tmp;
        } /* end for */
    }     /* end if */

done:
    FUNC_LEAVE_NOAPI(ret_value)
} /* end H5T__init_inf() */

/*--------------------------------------------------------------------------
NAME
   H5T__init_package -- Initialize interface-specific information
USAGE
    herr__t H5T_init_package()
RETURNS
    Non-negative on success/Negative on failure
DESCRIPTION
    Initializes any interface-specific data or routines.

--------------------------------------------------------------------------*/
herr_t
H5T__init_package(void)
{
    H5T_t *native_schar  = NULL; /* Datatype structure for native signed char */
    H5T_t *native_uchar  = NULL; /* Datatype structure for native unsigned char */
    H5T_t *native_short  = NULL; /* Datatype structure for native short */
    H5T_t *native_ushort = NULL; /* Datatype structure for native unsigned short */
    H5T_t *native_int    = NULL; /* Datatype structure for native int */
    H5T_t *native_uint   = NULL; /* Datatype structure for native unsigned int */
    H5T_t *native_long   = NULL; /* Datatype structure for native long */
    H5T_t *native_ulong  = NULL; /* Datatype structure for native unsigned long */
    H5T_t *native_llong  = NULL; /* Datatype structure for native long long */
    H5T_t *native_ullong = NULL; /* Datatype structure for native unsigned long long */
    H5T_t *native_float  = NULL; /* Datatype structure for native float */
    H5T_t *native_double = NULL; /* Datatype structure for native double */
#if H5_SIZEOF_LONG_DOUBLE != 0
    H5T_t *native_ldouble = NULL; /* Datatype structure for native long double */
#endif
    H5T_t * std_u8le  = NULL; /* Datatype structure for unsigned 8-bit little-endian integer */
    H5T_t * std_u8be  = NULL; /* Datatype structure for unsigned 8-bit big-endian integer */
    H5T_t * std_u16le = NULL; /* Datatype structure for unsigned 16-bit little-endian integer */
    H5T_t * std_u16be = NULL; /* Datatype structure for unsigned 16-bit big-endian integer */
    H5T_t * std_u32le = NULL; /* Datatype structure for unsigned 32-bit little-endian integer */
    H5T_t * std_u32be = NULL; /* Datatype structure for unsigned 32-bit big-endian integer */
    H5T_t * std_u64le = NULL; /* Datatype structure for unsigned 64-bit little-endian integer */
    H5T_t * std_u64be = NULL; /* Datatype structure for unsigned 64-bit big-endian integer */
    H5T_t * dt        = NULL;
    H5T_t * fixedpt   = NULL; /* Datatype structure for native int */
    H5T_t * floatpt   = NULL; /* Datatype structure for native float */
    H5T_t * string    = NULL; /* Datatype structure for C string */
    H5T_t * bitfield  = NULL; /* Datatype structure for bitfield */
    H5T_t * compound  = NULL; /* Datatype structure for compound objects */
    H5T_t * enum_type = NULL; /* Datatype structure for enum objects */
    H5T_t * vlen      = NULL; /* Datatype structure for vlen objects */
    H5T_t * array     = NULL; /* Datatype structure for array objects */
    H5T_t * objref    = NULL; /* Datatype structure for deprecated reference objects */
    H5T_t * regref    = NULL; /* Datatype structure for deprecated region references */
    H5T_t * ref       = NULL; /* Datatype structure for opaque references */
    hsize_t dim[1]    = {1};  /* Dimension info for array datatype */
    herr_t  status;
    hbool_t copied_dtype =
        TRUE; /* Flag to indicate whether datatype was copied or allocated (for error cleanup) */
    herr_t ret_value = SUCCEED; /* Return value */

    FUNC_ENTER_NOAPI_NOINIT

    /* Initialize the ID group for the file IDs */
    if (H5I_register_type(H5I_DATATYPE_CLS) < 0)
        HGOTO_ERROR(H5E_DATATYPE, H5E_CANTINIT, FAIL, "unable to initialize interface")

    /* Make certain there aren't too many classes of datatypes defined */
    /* Only 16 (numbered 0-15) are supported in the current file format */
    HDcompile_assert(H5T_NCLASSES < 16);

    /*
     * Initialize pre-defined native datatypes from code generated during
     * the library configuration by H5detect.
     */
    if (H5T__init_native() < 0)
        HGOTO_ERROR(H5E_DATATYPE, H5E_CANTINIT, FAIL, "unable to initialize interface")

    /* Get the atomic datatype structures needed by the initialization code below */
    if (NULL == (native_schar = (H5T_t *)H5I_object(H5T_NATIVE_SCHAR_g)))
        HGOTO_ERROR(H5E_ARGS, H5E_BADTYPE, FAIL, "not a datatype object")
    if (NULL == (native_uchar = (H5T_t *)H5I_object(H5T_NATIVE_UCHAR_g)))
        HGOTO_ERROR(H5E_ARGS, H5E_BADTYPE, FAIL, "not a datatype object")
    if (NULL == (native_short = (H5T_t *)H5I_object(H5T_NATIVE_SHORT_g)))
        HGOTO_ERROR(H5E_ARGS, H5E_BADTYPE, FAIL, "not a datatype object")
    if (NULL == (native_ushort = (H5T_t *)H5I_object(H5T_NATIVE_USHORT_g)))
        HGOTO_ERROR(H5E_ARGS, H5E_BADTYPE, FAIL, "not a datatype object")
    if (NULL == (native_int = (H5T_t *)H5I_object(H5T_NATIVE_INT_g)))
        HGOTO_ERROR(H5E_ARGS, H5E_BADTYPE, FAIL, "not a datatype object")
    if (NULL == (native_uint = (H5T_t *)H5I_object(H5T_NATIVE_UINT_g)))
        HGOTO_ERROR(H5E_ARGS, H5E_BADTYPE, FAIL, "not a datatype object")
    if (NULL == (native_long = (H5T_t *)H5I_object(H5T_NATIVE_LONG_g)))
        HGOTO_ERROR(H5E_ARGS, H5E_BADTYPE, FAIL, "not a datatype object")
    if (NULL == (native_ulong = (H5T_t *)H5I_object(H5T_NATIVE_ULONG_g)))
        HGOTO_ERROR(H5E_ARGS, H5E_BADTYPE, FAIL, "not a datatype object")
    if (NULL == (native_llong = (H5T_t *)H5I_object(H5T_NATIVE_LLONG_g)))
        HGOTO_ERROR(H5E_ARGS, H5E_BADTYPE, FAIL, "not a datatype object")
    if (NULL == (native_ullong = (H5T_t *)H5I_object(H5T_NATIVE_ULLONG_g)))
        HGOTO_ERROR(H5E_ARGS, H5E_BADTYPE, FAIL, "not a datatype object")
    if (NULL == (native_float = (H5T_t *)H5I_object(H5T_NATIVE_FLOAT_g)))
        HGOTO_ERROR(H5E_ARGS, H5E_BADTYPE, FAIL, "not a datatype object")
    if (NULL == (native_double = (H5T_t *)H5I_object(H5T_NATIVE_DOUBLE_g)))
        HGOTO_ERROR(H5E_ARGS, H5E_BADTYPE, FAIL, "not a datatype object")
#if H5_SIZEOF_LONG_DOUBLE != 0
    if (NULL == (native_ldouble = (H5T_t *)H5I_object(H5T_NATIVE_LDOUBLE_g)))
        HGOTO_ERROR(H5E_ARGS, H5E_BADTYPE, FAIL, "not a datatype object")
#endif

    /*------------------------------------------------------------
     * Derived native types
     *------------------------------------------------------------
     */

    /* 1-byte bit field */
    H5T_INIT_TYPE(BITFIELD, H5T_NATIVE_B8_g, COPY, native_uint, SET, 1)

    /* 2-byte bit field */
    H5T_INIT_TYPE(BITFIELD, H5T_NATIVE_B16_g, COPY, native_uint, SET, 2)

    /* 4-byte bit field */
    H5T_INIT_TYPE(BITFIELD, H5T_NATIVE_B32_g, COPY, native_uint, SET, 4)

    /* 8-byte bit field */
    H5T_INIT_TYPE(BITFIELD, H5T_NATIVE_B64_g, COPY, native_uint, SET, 8)

    /* haddr_t */
    H5T_INIT_TYPE(OFFSET, H5T_NATIVE_HADDR_g, COPY, native_uint, SET, sizeof(haddr_t))

    /* hsize_t */
    H5T_INIT_TYPE(OFFSET, H5T_NATIVE_HSIZE_g, COPY, native_uint, SET, sizeof(hsize_t))

    /* hssize_t */
    H5T_INIT_TYPE(OFFSET, H5T_NATIVE_HSSIZE_g, COPY, native_int, SET, sizeof(hssize_t))

    /* herr_t */
    H5T_INIT_TYPE(OFFSET, H5T_NATIVE_HERR_g, COPY, native_int, SET, sizeof(herr_t))

    /* hbool_t */
    H5T_INIT_TYPE(OFFSET, H5T_NATIVE_HBOOL_g, COPY, native_uint, SET, sizeof(hbool_t))

    /*------------------------------------------------------------
     * IEEE Types
     *------------------------------------------------------------
     */

    /* IEEE 4-byte little-endian float */
    H5T_INIT_TYPE(FLOATLE, H5T_IEEE_F32LE_g, COPY, native_double, SET, 4)

    /* IEEE 4-byte big-endian float */
    H5T_INIT_TYPE(FLOATBE, H5T_IEEE_F32BE_g, COPY, native_double, SET, 4)

    /* IEEE 8-byte little-endian float */
    H5T_INIT_TYPE(DOUBLELE, H5T_IEEE_F64LE_g, COPY, native_double, SET, 8)

    /* IEEE 8-byte big-endian float */
    H5T_INIT_TYPE(DOUBLEBE, H5T_IEEE_F64BE_g, COPY, native_double, SET, 8)

    /*------------------------------------------------------------
     * VAX Types
     *------------------------------------------------------------
     */

    /* VAX 4-byte float */
    H5T_INIT_TYPE(FLOATVAX, H5T_VAX_F32_g, COPY, native_double, SET, 4)

    /* VAX 8-byte double */
    H5T_INIT_TYPE(DOUBLEVAX, H5T_VAX_F64_g, COPY, native_double, SET, 8)

    /*------------------------------------------------------------
     * C99 types
     *------------------------------------------------------------
     */

    /* 1-byte little-endian (endianness is irrelevant) signed integer */
    H5T_INIT_TYPE(SINTLE, H5T_STD_I8LE_g, COPY, native_int, SET, 1)

    /* 1-byte big-endian (endianness is irrelevant) signed integer */
    H5T_INIT_TYPE(SINTBE, H5T_STD_I8BE_g, COPY, native_int, SET, 1)

    /* 2-byte little-endian signed integer */
    H5T_INIT_TYPE(SINTLE, H5T_STD_I16LE_g, COPY, native_int, SET, 2)

    /* 2-byte big-endian signed integer */
    H5T_INIT_TYPE(SINTBE, H5T_STD_I16BE_g, COPY, native_int, SET, 2)

    /* 4-byte little-endian signed integer */
    H5T_INIT_TYPE(SINTLE, H5T_STD_I32LE_g, COPY, native_int, SET, 4)

    /* 4-byte big-endian signed integer */
    H5T_INIT_TYPE(SINTBE, H5T_STD_I32BE_g, COPY, native_int, SET, 4)

    /* 8-byte little-endian signed integer */
    H5T_INIT_TYPE(SINTLE, H5T_STD_I64LE_g, COPY, native_int, SET, 8)

    /* 8-byte big-endian signed integer */
    H5T_INIT_TYPE(SINTBE, H5T_STD_I64BE_g, COPY, native_int, SET, 8)

    /* 1-byte little-endian (endianness is irrelevant) unsigned integer */
    H5T_INIT_TYPE(UINTLE, H5T_STD_U8LE_g, COPY, native_uint, SET, 1)
    std_u8le = dt; /* Keep type for later */

    /* 1-byte big-endian (endianness is irrelevant) unsigned integer */
    H5T_INIT_TYPE(UINTBE, H5T_STD_U8BE_g, COPY, native_uint, SET, 1)
    std_u8be = dt; /* Keep type for later */

    /* 2-byte little-endian unsigned integer */
    H5T_INIT_TYPE(UINTLE, H5T_STD_U16LE_g, COPY, native_uint, SET, 2)
    std_u16le = dt; /* Keep type for later */

    /* 2-byte big-endian unsigned integer */
    H5T_INIT_TYPE(UINTBE, H5T_STD_U16BE_g, COPY, native_uint, SET, 2)
    std_u16be = dt; /* Keep type for later */

    /* 4-byte little-endian unsigned integer */
    H5T_INIT_TYPE(UINTLE, H5T_STD_U32LE_g, COPY, native_uint, SET, 4)
    std_u32le = dt; /* Keep type for later */

    /* 4-byte big-endian unsigned integer */
    H5T_INIT_TYPE(UINTBE, H5T_STD_U32BE_g, COPY, native_uint, SET, 4)
    std_u32be = dt; /* Keep type for later */

    /* 8-byte little-endian unsigned integer */
    H5T_INIT_TYPE(UINTLE, H5T_STD_U64LE_g, COPY, native_uint, SET, 8)
    std_u64le = dt; /* Keep type for later */

    /* 8-byte big-endian unsigned integer */
    H5T_INIT_TYPE(UINTBE, H5T_STD_U64BE_g, COPY, native_uint, SET, 8)
    std_u64be = dt; /* Keep type for later */

    /*------------------------------------------------------------
     * Native, Little- & Big-endian bitfields
     *------------------------------------------------------------
     */

    /* little-endian (order is irrelevant) 8-bit bitfield */
    H5T_INIT_TYPE(BITFIELDLE, H5T_STD_B8LE_g, COPY, std_u8le, NOSET, -)
    bitfield = dt; /* Keep type for later */

    /* big-endian (order is irrelevant) 8-bit bitfield */
    H5T_INIT_TYPE(BITFIELDBE, H5T_STD_B8BE_g, COPY, std_u8be, NOSET, -)

    /* Little-endian 16-bit bitfield */
    H5T_INIT_TYPE(BITFIELDLE, H5T_STD_B16LE_g, COPY, std_u16le, NOSET, -)

    /* Big-endian 16-bit bitfield */
    H5T_INIT_TYPE(BITFIELDBE, H5T_STD_B16BE_g, COPY, std_u16be, NOSET, -)

    /* Little-endian 32-bit bitfield */
    H5T_INIT_TYPE(BITFIELDLE, H5T_STD_B32LE_g, COPY, std_u32le, NOSET, -)

    /* Big-endian 32-bit bitfield */
    H5T_INIT_TYPE(BITFIELDBE, H5T_STD_B32BE_g, COPY, std_u32be, NOSET, -)

    /* Little-endian 64-bit bitfield */
    H5T_INIT_TYPE(BITFIELDLE, H5T_STD_B64LE_g, COPY, std_u64le, NOSET, -)

    /* Big-endian 64-bit bitfield */
    H5T_INIT_TYPE(BITFIELDBE, H5T_STD_B64BE_g, COPY, std_u64be, NOSET, -)

    /*------------------------------------------------------------
     * The Unix architecture for dates and times.
     *------------------------------------------------------------
     */

    /* Little-endian 32-bit UNIX time_t */
    H5T_INIT_TYPE(TIME, H5T_UNIX_D32LE_g, COPY, std_u32le, NOSET, -)

    /* Big-endian 32-bit UNIX time_t */
    H5T_INIT_TYPE(TIME, H5T_UNIX_D32BE_g, COPY, std_u32be, NOSET, -)

    /* Little-endian 64-bit UNIX time_t */
    H5T_INIT_TYPE(TIME, H5T_UNIX_D64LE_g, COPY, std_u64le, NOSET, -)

    /* Big-endian 64-bit UNIX time_t */
    H5T_INIT_TYPE(TIME, H5T_UNIX_D64BE_g, COPY, std_u64be, NOSET, -)

    /* Indicate that the types that are created from here down are allocated
     * H5FL_ALLOC(), not copied with H5T_copy()
     */
    copied_dtype = FALSE;

    /* Opaque data */
    H5T_INIT_TYPE(OPAQ, H5T_NATIVE_OPAQUE_g, ALLOC, -, SET, 1)

    /*------------------------------------------------------------
     * The `C' architecture
     *------------------------------------------------------------
     */

    /* One-byte character string */
    H5T_INIT_TYPE(CSTRING, H5T_C_S1_g, ALLOC, -, SET, 1)
    string = dt; /* Keep type for later */

    /*------------------------------------------------------------
     * The `Fortran' architecture
     *------------------------------------------------------------
     */

    /* One-byte character string */
    H5T_INIT_TYPE(FORSTRING, H5T_FORTRAN_S1_g, ALLOC, -, SET, 1)

    /*------------------------------------------------------------
     * Reference types
     *------------------------------------------------------------
     */

    /* Deprecated object reference type */
    H5T_INIT_TYPE(OBJREF, H5T_STD_REF_OBJ_g, ALLOC, -, NOSET, -)
    if (H5T_set_loc(dt, NULL, H5T_LOC_MEMORY) < 0)
        HGOTO_ERROR(H5E_DATATYPE, H5E_CANTINIT, FAIL, "invalid datatype location")
    objref = dt; /* Keep type for later */

    /* Deprecated region reference type */
    H5T_INIT_TYPE(REGREF, H5T_STD_REF_DSETREG_g, ALLOC, -, NOSET, -)
    if (H5T_set_loc(dt, NULL, H5T_LOC_MEMORY) < 0)
        HGOTO_ERROR(H5E_DATATYPE, H5E_CANTINIT, FAIL, "invalid datatype location")
    regref = dt; /* Keep type for later */

    /* Opaque reference type */
    H5T_INIT_TYPE(REF, H5T_STD_REF_g, ALLOC, -, NOSET, -)
    if (H5T_set_loc(dt, NULL, H5T_LOC_MEMORY) < 0)
        HGOTO_ERROR(H5E_DATATYPE, H5E_CANTINIT, FAIL, "invalid datatype location")
    ref = dt; /* Keep type for later */

    /*
     * Register conversion functions beginning with the most general and
     * ending with the most specific.
     */
    fixedpt = native_int;
    floatpt = native_float;
    if (NULL == (compound = H5T__create(H5T_COMPOUND, (size_t)1)))
        HGOTO_ERROR(H5E_ARGS, H5E_BADTYPE, FAIL, "not a datatype")
    if (NULL == (enum_type = H5T__create(H5T_ENUM, (size_t)1)))
        HGOTO_ERROR(H5E_ARGS, H5E_BADTYPE, FAIL, "not a datatype")
    if (NULL == (vlen = H5T__vlen_create(native_int)))
        HGOTO_ERROR(H5E_ARGS, H5E_BADTYPE, FAIL, "not a datatype")
    if (NULL == (array = H5T__array_create(native_int, 1, dim)))
        HGOTO_ERROR(H5E_ARGS, H5E_BADTYPE, FAIL, "not a datatype")
    status = 0;

    status |= H5T__register_int(H5T_PERS_SOFT, "i_i", fixedpt, fixedpt, H5T__conv_i_i);
    status |= H5T__register_int(H5T_PERS_SOFT, "i_f", fixedpt, floatpt, H5T__conv_i_f);
    status |= H5T__register_int(H5T_PERS_SOFT, "f_f", floatpt, floatpt, H5T__conv_f_f);
    status |= H5T__register_int(H5T_PERS_SOFT, "f_i", floatpt, fixedpt, H5T__conv_f_i);
    status |= H5T__register_int(H5T_PERS_SOFT, "s_s", string, string, H5T__conv_s_s);
    status |= H5T__register_int(H5T_PERS_SOFT, "b_b", bitfield, bitfield, H5T__conv_b_b);
    status |= H5T__register_int(H5T_PERS_SOFT, "ibo", fixedpt, fixedpt, H5T__conv_order);
    status |= H5T__register_int(H5T_PERS_SOFT, "ibo(opt)", fixedpt, fixedpt, H5T__conv_order_opt);
    status |= H5T__register_int(H5T_PERS_SOFT, "fbo", floatpt, floatpt, H5T__conv_order);
    status |= H5T__register_int(H5T_PERS_SOFT, "fbo(opt)", floatpt, floatpt, H5T__conv_order_opt);
    status |= H5T__register_int(H5T_PERS_SOFT, "struct(no-opt)", compound, compound, H5T__conv_struct);
    status |= H5T__register_int(H5T_PERS_SOFT, "struct(opt)", compound, compound, H5T__conv_struct_opt);
    status |= H5T__register_int(H5T_PERS_SOFT, "enum", enum_type, enum_type, H5T__conv_enum);
    status |= H5T__register_int(H5T_PERS_SOFT, "enum_i", enum_type, fixedpt, H5T__conv_enum_numeric);
    status |= H5T__register_int(H5T_PERS_SOFT, "enum_f", enum_type, floatpt, H5T__conv_enum_numeric);
    status |= H5T__register_int(H5T_PERS_SOFT, "vlen", vlen, vlen, H5T__conv_vlen);
    status |= H5T__register_int(H5T_PERS_SOFT, "array", array, array, H5T__conv_array);
    status |= H5T__register_int(H5T_PERS_SOFT, "objref", objref, objref, H5T__conv_noop);
    status |= H5T__register_int(H5T_PERS_SOFT, "regref", regref, regref, H5T__conv_noop);
    status |= H5T__register_int(H5T_PERS_SOFT, "ref", ref, ref, H5T__conv_ref);
    status |= H5T__register_int(H5T_PERS_SOFT, "objref_ref", objref, ref, H5T__conv_ref);
    status |= H5T__register_int(H5T_PERS_SOFT, "regref_ref", regref, ref, H5T__conv_ref);

    /*
     * Native conversions should be listed last since we can use hardware to
     * perform the conversion.  We list the odd types like `llong', `long',
     * and `short' before the usual types like `int' and `char' so that when
     * diagnostics are printed we favor the usual names over the odd names
     * when two or more types are the same size.
     */

    /* floating point */
    status |=
        H5T__register_int(H5T_PERS_HARD, "flt_dbl", native_float, native_double, H5T__conv_float_double);
    status |=
        H5T__register_int(H5T_PERS_HARD, "dbl_flt", native_double, native_float, H5T__conv_double_float);
#if H5_SIZEOF_LONG_DOUBLE != 0
    status |=
        H5T__register_int(H5T_PERS_HARD, "flt_ldbl", native_float, native_ldouble, H5T__conv_float_ldouble);
    status |=
        H5T__register_int(H5T_PERS_HARD, "dbl_ldbl", native_double, native_ldouble, H5T__conv_double_ldouble);
    status |=
        H5T__register_int(H5T_PERS_HARD, "ldbl_flt", native_ldouble, native_float, H5T__conv_ldouble_float);
    status |=
        H5T__register_int(H5T_PERS_HARD, "ldbl_dbl", native_ldouble, native_double, H5T__conv_ldouble_double);
#endif /* H5_SIZEOF_LONG_DOUBLE != 0 */

    /* from long long */
    status |=
        H5T__register_int(H5T_PERS_HARD, "llong_ullong", native_llong, native_ullong, H5T__conv_llong_ullong);
    status |=
        H5T__register_int(H5T_PERS_HARD, "ullong_llong", native_ullong, native_llong, H5T__conv_ullong_llong);
    status |= H5T__register_int(H5T_PERS_HARD, "llong_long", native_llong, native_long, H5T__conv_llong_long);
    status |=
        H5T__register_int(H5T_PERS_HARD, "llong_ulong", native_llong, native_ulong, H5T__conv_llong_ulong);
    status |=
        H5T__register_int(H5T_PERS_HARD, "ullong_long", native_ullong, native_long, H5T__conv_ullong_long);
    status |=
        H5T__register_int(H5T_PERS_HARD, "ullong_ulong", native_ullong, native_ulong, H5T__conv_ullong_ulong);
    status |=
        H5T__register_int(H5T_PERS_HARD, "llong_short", native_llong, native_short, H5T__conv_llong_short);
    status |=
        H5T__register_int(H5T_PERS_HARD, "llong_ushort", native_llong, native_ushort, H5T__conv_llong_ushort);
    status |=
        H5T__register_int(H5T_PERS_HARD, "ullong_short", native_ullong, native_short, H5T__conv_ullong_short);
    status |= H5T__register_int(H5T_PERS_HARD, "ullong_ushort", native_ullong, native_ushort,
                                H5T__conv_ullong_ushort);
    status |= H5T__register_int(H5T_PERS_HARD, "llong_int", native_llong, native_int, H5T__conv_llong_int);
    status |= H5T__register_int(H5T_PERS_HARD, "llong_uint", native_llong, native_uint, H5T__conv_llong_uint);
    status |= H5T__register_int(H5T_PERS_HARD, "ullong_int", native_ullong, native_int, H5T__conv_ullong_int);
    status |=
        H5T__register_int(H5T_PERS_HARD, "ullong_uint", native_ullong, native_uint, H5T__conv_ullong_uint);
    status |=
        H5T__register_int(H5T_PERS_HARD, "llong_schar", native_llong, native_schar, H5T__conv_llong_schar);
    status |=
        H5T__register_int(H5T_PERS_HARD, "llong_uchar", native_llong, native_uchar, H5T__conv_llong_uchar);
    status |=
        H5T__register_int(H5T_PERS_HARD, "ullong_schar", native_ullong, native_schar, H5T__conv_ullong_schar);
    status |=
        H5T__register_int(H5T_PERS_HARD, "ullong_uchar", native_ullong, native_uchar, H5T__conv_ullong_uchar);

    /* From long */
    status |= H5T__register_int(H5T_PERS_HARD, "long_llong", native_long, native_llong, H5T__conv_long_llong);
    status |=
        H5T__register_int(H5T_PERS_HARD, "long_ullong", native_long, native_ullong, H5T__conv_long_ullong);
    status |=
        H5T__register_int(H5T_PERS_HARD, "ulong_llong", native_ulong, native_llong, H5T__conv_ulong_llong);
    status |=
        H5T__register_int(H5T_PERS_HARD, "ulong_ullong", native_ulong, native_ullong, H5T__conv_ulong_ullong);
    status |= H5T__register_int(H5T_PERS_HARD, "long_ulong", native_long, native_ulong, H5T__conv_long_ulong);
    status |= H5T__register_int(H5T_PERS_HARD, "ulong_long", native_ulong, native_long, H5T__conv_ulong_long);
    status |= H5T__register_int(H5T_PERS_HARD, "long_short", native_long, native_short, H5T__conv_long_short);
    status |=
        H5T__register_int(H5T_PERS_HARD, "long_ushort", native_long, native_ushort, H5T__conv_long_ushort);
    status |=
        H5T__register_int(H5T_PERS_HARD, "ulong_short", native_ulong, native_short, H5T__conv_ulong_short);
    status |=
        H5T__register_int(H5T_PERS_HARD, "ulong_ushort", native_ulong, native_ushort, H5T__conv_ulong_ushort);
    status |= H5T__register_int(H5T_PERS_HARD, "long_int", native_long, native_int, H5T__conv_long_int);
    status |= H5T__register_int(H5T_PERS_HARD, "long_uint", native_long, native_uint, H5T__conv_long_uint);
    status |= H5T__register_int(H5T_PERS_HARD, "ulong_int", native_ulong, native_int, H5T__conv_ulong_int);
    status |= H5T__register_int(H5T_PERS_HARD, "ulong_uint", native_ulong, native_uint, H5T__conv_ulong_uint);
    status |= H5T__register_int(H5T_PERS_HARD, "long_schar", native_long, native_schar, H5T__conv_long_schar);
    status |= H5T__register_int(H5T_PERS_HARD, "long_uchar", native_long, native_uchar, H5T__conv_long_uchar);
    status |=
        H5T__register_int(H5T_PERS_HARD, "ulong_schar", native_ulong, native_schar, H5T__conv_ulong_schar);
    status |=
        H5T__register_int(H5T_PERS_HARD, "ulong_uchar", native_ulong, native_uchar, H5T__conv_ulong_uchar);

    /* From short */
    status |=
        H5T__register_int(H5T_PERS_HARD, "short_llong", native_short, native_llong, H5T__conv_short_llong);
    status |=
        H5T__register_int(H5T_PERS_HARD, "short_ullong", native_short, native_ullong, H5T__conv_short_ullong);
    status |=
        H5T__register_int(H5T_PERS_HARD, "ushort_llong", native_ushort, native_llong, H5T__conv_ushort_llong);
    status |= H5T__register_int(H5T_PERS_HARD, "ushort_ullong", native_ushort, native_ullong,
                                H5T__conv_ushort_ullong);
    status |= H5T__register_int(H5T_PERS_HARD, "short_long", native_short, native_long, H5T__conv_short_long);
    status |=
        H5T__register_int(H5T_PERS_HARD, "short_ulong", native_short, native_ulong, H5T__conv_short_ulong);
    status |=
        H5T__register_int(H5T_PERS_HARD, "ushort_long", native_ushort, native_long, H5T__conv_ushort_long);
    status |=
        H5T__register_int(H5T_PERS_HARD, "ushort_ulong", native_ushort, native_ulong, H5T__conv_ushort_ulong);
    status |=
        H5T__register_int(H5T_PERS_HARD, "short_ushort", native_short, native_ushort, H5T__conv_short_ushort);
    status |=
        H5T__register_int(H5T_PERS_HARD, "ushort_short", native_ushort, native_short, H5T__conv_ushort_short);
    status |= H5T__register_int(H5T_PERS_HARD, "short_int", native_short, native_int, H5T__conv_short_int);
    status |= H5T__register_int(H5T_PERS_HARD, "short_uint", native_short, native_uint, H5T__conv_short_uint);
    status |= H5T__register_int(H5T_PERS_HARD, "ushort_int", native_ushort, native_int, H5T__conv_ushort_int);
    status |=
        H5T__register_int(H5T_PERS_HARD, "ushort_uint", native_ushort, native_uint, H5T__conv_ushort_uint);
    status |=
        H5T__register_int(H5T_PERS_HARD, "short_schar", native_short, native_schar, H5T__conv_short_schar);
    status |=
        H5T__register_int(H5T_PERS_HARD, "short_uchar", native_short, native_uchar, H5T__conv_short_uchar);
    status |=
        H5T__register_int(H5T_PERS_HARD, "ushort_schar", native_ushort, native_schar, H5T__conv_ushort_schar);
    status |=
        H5T__register_int(H5T_PERS_HARD, "ushort_uchar", native_ushort, native_uchar, H5T__conv_ushort_uchar);

    /* From int */
    status |= H5T__register_int(H5T_PERS_HARD, "int_llong", native_int, native_llong, H5T__conv_int_llong);
    status |= H5T__register_int(H5T_PERS_HARD, "int_ullong", native_int, native_ullong, H5T__conv_int_ullong);
    status |= H5T__register_int(H5T_PERS_HARD, "uint_llong", native_uint, native_llong, H5T__conv_uint_llong);
    status |=
        H5T__register_int(H5T_PERS_HARD, "uint_ullong", native_uint, native_ullong, H5T__conv_uint_ullong);
    status |= H5T__register_int(H5T_PERS_HARD, "int_long", native_int, native_long, H5T__conv_int_long);
    status |= H5T__register_int(H5T_PERS_HARD, "int_ulong", native_int, native_ulong, H5T__conv_int_ulong);
    status |= H5T__register_int(H5T_PERS_HARD, "uint_long", native_uint, native_long, H5T__conv_uint_long);
    status |= H5T__register_int(H5T_PERS_HARD, "uint_ulong", native_uint, native_ulong, H5T__conv_uint_ulong);
    status |= H5T__register_int(H5T_PERS_HARD, "int_short", native_int, native_short, H5T__conv_int_short);
    status |= H5T__register_int(H5T_PERS_HARD, "int_ushort", native_int, native_ushort, H5T__conv_int_ushort);
    status |= H5T__register_int(H5T_PERS_HARD, "uint_short", native_uint, native_short, H5T__conv_uint_short);
    status |=
        H5T__register_int(H5T_PERS_HARD, "uint_ushort", native_uint, native_ushort, H5T__conv_uint_ushort);
    status |= H5T__register_int(H5T_PERS_HARD, "int_uint", native_int, native_uint, H5T__conv_int_uint);
    status |= H5T__register_int(H5T_PERS_HARD, "uint_int", native_uint, native_int, H5T__conv_uint_int);
    status |= H5T__register_int(H5T_PERS_HARD, "int_schar", native_int, native_schar, H5T__conv_int_schar);
    status |= H5T__register_int(H5T_PERS_HARD, "int_uchar", native_int, native_uchar, H5T__conv_int_uchar);
    status |= H5T__register_int(H5T_PERS_HARD, "uint_schar", native_uint, native_schar, H5T__conv_uint_schar);
    status |= H5T__register_int(H5T_PERS_HARD, "uint_uchar", native_uint, native_uchar, H5T__conv_uint_uchar);

    /* From char */
    status |=
        H5T__register_int(H5T_PERS_HARD, "schar_llong", native_schar, native_llong, H5T__conv_schar_llong);
    status |=
        H5T__register_int(H5T_PERS_HARD, "schar_ullong", native_schar, native_ullong, H5T__conv_schar_ullong);
    status |=
        H5T__register_int(H5T_PERS_HARD, "uchar_llong", native_uchar, native_llong, H5T__conv_uchar_llong);
    status |=
        H5T__register_int(H5T_PERS_HARD, "uchar_ullong", native_uchar, native_ullong, H5T__conv_uchar_ullong);
    status |= H5T__register_int(H5T_PERS_HARD, "schar_long", native_schar, native_long, H5T__conv_schar_long);
    status |=
        H5T__register_int(H5T_PERS_HARD, "schar_ulong", native_schar, native_ulong, H5T__conv_schar_ulong);
    status |= H5T__register_int(H5T_PERS_HARD, "uchar_long", native_uchar, native_long, H5T__conv_uchar_long);
    status |=
        H5T__register_int(H5T_PERS_HARD, "uchar_ulong", native_uchar, native_ulong, H5T__conv_uchar_ulong);
    status |=
        H5T__register_int(H5T_PERS_HARD, "schar_short", native_schar, native_short, H5T__conv_schar_short);
    status |=
        H5T__register_int(H5T_PERS_HARD, "schar_ushort", native_schar, native_ushort, H5T__conv_schar_ushort);
    status |=
        H5T__register_int(H5T_PERS_HARD, "uchar_short", native_uchar, native_short, H5T__conv_uchar_short);
    status |=
        H5T__register_int(H5T_PERS_HARD, "uchar_ushort", native_uchar, native_ushort, H5T__conv_uchar_ushort);
    status |= H5T__register_int(H5T_PERS_HARD, "schar_int", native_schar, native_int, H5T__conv_schar_int);
    status |= H5T__register_int(H5T_PERS_HARD, "schar_uint", native_schar, native_uint, H5T__conv_schar_uint);
    status |= H5T__register_int(H5T_PERS_HARD, "uchar_int", native_uchar, native_int, H5T__conv_uchar_int);
    status |= H5T__register_int(H5T_PERS_HARD, "uchar_uint", native_uchar, native_uint, H5T__conv_uchar_uint);
    status |=
        H5T__register_int(H5T_PERS_HARD, "schar_uchar", native_schar, native_uchar, H5T__conv_schar_uchar);
    status |=
        H5T__register_int(H5T_PERS_HARD, "uchar_schar", native_uchar, native_schar, H5T__conv_uchar_schar);

    /* From char to floats */
    status |=
        H5T__register_int(H5T_PERS_HARD, "schar_flt", native_schar, native_float, H5T__conv_schar_float);
    status |=
        H5T__register_int(H5T_PERS_HARD, "schar_dbl", native_schar, native_double, H5T__conv_schar_double);
    status |=
        H5T__register_int(H5T_PERS_HARD, "schar_ldbl", native_schar, native_ldouble, H5T__conv_schar_ldouble);

    /* From unsigned char to floats */
    status |=
        H5T__register_int(H5T_PERS_HARD, "uchar_flt", native_uchar, native_float, H5T__conv_uchar_float);
    status |=
        H5T__register_int(H5T_PERS_HARD, "uchar_dbl", native_uchar, native_double, H5T__conv_uchar_double);
    status |=
        H5T__register_int(H5T_PERS_HARD, "uchar_ldbl", native_uchar, native_ldouble, H5T__conv_uchar_ldouble);

    /* From short to floats */
    status |=
        H5T__register_int(H5T_PERS_HARD, "short_flt", native_short, native_float, H5T__conv_short_float);
    status |=
        H5T__register_int(H5T_PERS_HARD, "short_dbl", native_short, native_double, H5T__conv_short_double);
    status |=
        H5T__register_int(H5T_PERS_HARD, "short_ldbl", native_short, native_ldouble, H5T__conv_short_ldouble);

    /* From unsigned short to floats */
    status |=
        H5T__register_int(H5T_PERS_HARD, "ushort_flt", native_ushort, native_float, H5T__conv_ushort_float);
    status |=
        H5T__register_int(H5T_PERS_HARD, "ushort_dbl", native_ushort, native_double, H5T__conv_ushort_double);
    status |= H5T__register_int(H5T_PERS_HARD, "ushort_ldbl", native_ushort, native_ldouble,
                                H5T__conv_ushort_ldouble);

    /* From int to floats */
    status |= H5T__register_int(H5T_PERS_HARD, "int_flt", native_int, native_float, H5T__conv_int_float);
    status |= H5T__register_int(H5T_PERS_HARD, "int_dbl", native_int, native_double, H5T__conv_int_double);
    status |= H5T__register_int(H5T_PERS_HARD, "int_ldbl", native_int, native_ldouble, H5T__conv_int_ldouble);

    /* From unsigned int to floats */
    status |= H5T__register_int(H5T_PERS_HARD, "uint_flt", native_uint, native_float, H5T__conv_uint_float);
    status |= H5T__register_int(H5T_PERS_HARD, "uint_dbl", native_uint, native_double, H5T__conv_uint_double);
    status |=
        H5T__register_int(H5T_PERS_HARD, "uint_ldbl", native_uint, native_ldouble, H5T__conv_uint_ldouble);

    /* From long to floats */
    status |= H5T__register_int(H5T_PERS_HARD, "long_flt", native_long, native_float, H5T__conv_long_float);
    status |= H5T__register_int(H5T_PERS_HARD, "long_dbl", native_long, native_double, H5T__conv_long_double);
    status |=
        H5T__register_int(H5T_PERS_HARD, "long_ldbl", native_long, native_ldouble, H5T__conv_long_ldouble);

    /* From unsigned long to floats */
    status |=
        H5T__register_int(H5T_PERS_HARD, "ulong_flt", native_ulong, native_float, H5T__conv_ulong_float);
    status |=
        H5T__register_int(H5T_PERS_HARD, "ulong_dbl", native_ulong, native_double, H5T__conv_ulong_double);
    status |=
        H5T__register_int(H5T_PERS_HARD, "ulong_ldbl", native_ulong, native_ldouble, H5T__conv_ulong_ldouble);

    /* From long long to floats */
    status |=
        H5T__register_int(H5T_PERS_HARD, "llong_flt", native_llong, native_float, H5T__conv_llong_float);
    status |=
        H5T__register_int(H5T_PERS_HARD, "llong_dbl", native_llong, native_double, H5T__conv_llong_double);
#ifdef H5T_CONV_INTERNAL_LLONG_LDOUBLE
    status |=
        H5T__register_int(H5T_PERS_HARD, "llong_ldbl", native_llong, native_ldouble, H5T__conv_llong_ldouble);
#endif /* H5T_CONV_INTERNAL_LLONG_LDOUBLE */

    /* From unsigned long long to floats */
    status |=
        H5T__register_int(H5T_PERS_HARD, "ullong_flt", native_ullong, native_float, H5T__conv_ullong_float);
    status |=
        H5T__register_int(H5T_PERS_HARD, "ullong_dbl", native_ullong, native_double, H5T__conv_ullong_double);
#ifdef H5T_CONV_INTERNAL_ULLONG_LDOUBLE
    status |= H5T__register_int(H5T_PERS_HARD, "ullong_ldbl", native_ullong, native_ldouble,
                                H5T__conv_ullong_ldouble);
#endif /* H5T_CONV_INTERNAL_ULLONG_LDOUBLE */

    /* From floats to char */
    status |=
        H5T__register_int(H5T_PERS_HARD, "flt_schar", native_float, native_schar, H5T__conv_float_schar);
    status |=
        H5T__register_int(H5T_PERS_HARD, "dbl_schar", native_double, native_schar, H5T__conv_double_schar);
    status |=
        H5T__register_int(H5T_PERS_HARD, "ldbl_schar", native_ldouble, native_schar, H5T__conv_ldouble_schar);

    /* From floats to unsigned char */
    status |=
        H5T__register_int(H5T_PERS_HARD, "flt_uchar", native_float, native_uchar, H5T__conv_float_uchar);
    status |=
        H5T__register_int(H5T_PERS_HARD, "dbl_uchar", native_double, native_uchar, H5T__conv_double_uchar);
    status |=
        H5T__register_int(H5T_PERS_HARD, "ldbl_uchar", native_ldouble, native_uchar, H5T__conv_ldouble_uchar);

    /* From floats to short */
    status |=
        H5T__register_int(H5T_PERS_HARD, "flt_short", native_float, native_short, H5T__conv_float_short);
    status |=
        H5T__register_int(H5T_PERS_HARD, "dbl_short", native_double, native_short, H5T__conv_double_short);
    status |=
        H5T__register_int(H5T_PERS_HARD, "ldbl_short", native_ldouble, native_short, H5T__conv_ldouble_short);

    /* From floats to unsigned short */
    status |=
        H5T__register_int(H5T_PERS_HARD, "flt_ushort", native_float, native_ushort, H5T__conv_float_ushort);
    status |=
        H5T__register_int(H5T_PERS_HARD, "dbl_ushort", native_double, native_ushort, H5T__conv_double_ushort);
    status |= H5T__register_int(H5T_PERS_HARD, "ldbl_ushort", native_ldouble, native_ushort,
                                H5T__conv_ldouble_ushort);

    /* From floats to int */
    status |= H5T__register_int(H5T_PERS_HARD, "flt_int", native_float, native_int, H5T__conv_float_int);
    status |= H5T__register_int(H5T_PERS_HARD, "dbl_int", native_double, native_int, H5T__conv_double_int);
    status |= H5T__register_int(H5T_PERS_HARD, "ldbl_int", native_ldouble, native_int, H5T__conv_ldouble_int);

    /* From floats to unsigned int */
    status |= H5T__register_int(H5T_PERS_HARD, "flt_uint", native_float, native_uint, H5T__conv_float_uint);
    status |= H5T__register_int(H5T_PERS_HARD, "dbl_uint", native_double, native_uint, H5T__conv_double_uint);
    status |=
        H5T__register_int(H5T_PERS_HARD, "ldbl_uint", native_ldouble, native_uint, H5T__conv_ldouble_uint);

    /* From floats to long */
    status |= H5T__register_int(H5T_PERS_HARD, "flt_long", native_float, native_long, H5T__conv_float_long);
    status |= H5T__register_int(H5T_PERS_HARD, "dbl_long", native_double, native_long, H5T__conv_double_long);
    status |=
        H5T__register_int(H5T_PERS_HARD, "ldbl_long", native_ldouble, native_long, H5T__conv_ldouble_long);

    /* From floats to unsigned long */
    status |=
        H5T__register_int(H5T_PERS_HARD, "flt_ulong", native_float, native_ulong, H5T__conv_float_ulong);
    status |=
        H5T__register_int(H5T_PERS_HARD, "dbl_ulong", native_double, native_ulong, H5T__conv_double_ulong);
    status |=
        H5T__register_int(H5T_PERS_HARD, "ldbl_ulong", native_ldouble, native_ulong, H5T__conv_ldouble_ulong);

    /* From floats to long long */
    status |=
        H5T__register_int(H5T_PERS_HARD, "flt_llong", native_float, native_llong, H5T__conv_float_llong);
    status |=
        H5T__register_int(H5T_PERS_HARD, "dbl_llong", native_double, native_llong, H5T__conv_double_llong);
#ifdef H5T_CONV_INTERNAL_LDOUBLE_LLONG
    status |=
        H5T__register_int(H5T_PERS_HARD, "ldbl_llong", native_ldouble, native_llong, H5T__conv_ldouble_llong);
#endif /* H5T_CONV_INTERNAL_LDOUBLE_LLONG */

    /* From floats to unsigned long long */
    status |=
        H5T__register_int(H5T_PERS_HARD, "flt_ullong", native_float, native_ullong, H5T__conv_float_ullong);
    status |=
        H5T__register_int(H5T_PERS_HARD, "dbl_ullong", native_double, native_ullong, H5T__conv_double_ullong);
#if H5T_CONV_INTERNAL_LDOUBLE_ULLONG
    status |= H5T__register_int(H5T_PERS_HARD, "ldbl_ullong", native_ldouble, native_ullong,
                                H5T__conv_ldouble_ullong);
#endif /* H5T_CONV_INTERNAL_LDOUBLE_ULLONG */

    /*
     * The special no-op conversion is the fastest, so we list it last. The
     * data types we use are not important as long as the source and
     * destination are equal.
     */
    status |= H5T__register_int(H5T_PERS_HARD, "no-op", native_int, native_int, H5T__conv_noop);

    /* Initialize the +/- Infinity values for floating-point types */
    status |= H5T__init_inf();

    if (status < 0)
        HGOTO_ERROR(H5E_DATATYPE, H5E_CANTINIT, FAIL, "unable to register conversion function(s)")

    /* Register datatype creation property class properties here.  See similar
     * code in H5D__init_package(), etc. for example.
     */

    /* Only register the default property list if it hasn't been created yet */
    if (H5P_LST_DATATYPE_CREATE_ID_g == (-1)) {
        /* ========== Datatype Creation Property Class Initialization ============*/
        HDassert(H5P_CLS_DATATYPE_CREATE_g != NULL);

        /* Register the default datatype creation property list */
        if ((H5P_LST_DATATYPE_CREATE_ID_g = H5P_create_id(H5P_CLS_DATATYPE_CREATE_g, FALSE)) < 0)
            HGOTO_ERROR(H5E_PLIST, H5E_CANTREGISTER, FAIL, "can't insert property into class")
    } /* end if */

    /* Mark "top" of interface as initialized, too */
    H5T_top_package_initialize_s = TRUE;

done:
    /* General cleanup */
    if (compound != NULL)
        (void)H5T_close_real(compound);
    if (enum_type != NULL)
        (void)H5T_close_real(enum_type);
    if (vlen != NULL)
        (void)H5T_close_real(vlen);
    if (array != NULL)
        (void)H5T_close_real(array);

    /* Error cleanup */
    if (ret_value < 0) {
        if (dt) {
            /* Check if we should call H5T_close_real or H5FL_FREE */
            if (copied_dtype)
                (void)H5T_close_real(dt);
            else {
                dt->shared = H5FL_FREE(H5T_shared_t, dt->shared);
                dt         = H5FL_FREE(H5T_t, dt);
            } /* end else */
        }     /* end if */
    }         /* end if */

    FUNC_LEAVE_NOAPI(ret_value)
} /* end H5T__init_package() */

/*-------------------------------------------------------------------------
 * Function:   H5T__unlock_cb
 *
 * Purpose:    Clear the immutable flag for a datatype.  This function is
 *             called when the library is closing in order to unlock all
 *             registered datatypes and thus make them free-able.
 *
 * Return:     Non-negative on success/Negative on failure
 *
 * Programmer:  Robb Matzke
 *              Monday, April 27, 1998
 *
 *-------------------------------------------------------------------------
 */
static int
H5T__unlock_cb(void *_dt, hid_t H5_ATTR_UNUSED id, void *_udata)
{
    H5T_t *dt = (H5T_t *)_dt;
    int *  n  = (int *)_udata;

    FUNC_ENTER_STATIC_NOERR

    HDassert(dt && dt->shared);

    if (H5T_STATE_IMMUTABLE == dt->shared->state) {
        dt->shared->state = H5T_STATE_RDONLY;
        (*n)++;
    } /* end if */

    FUNC_LEAVE_NOAPI(SUCCEED)
} /* end H5T__unlock_cb() */

/*-------------------------------------------------------------------------
 * Function:   H5T_top_term_package
 *
 * Purpose:    Close the "top" of the interface, releasing IDs, etc.
 *
 * Return:     Success:    Positive if any action might have caused a
 *                            change in some other interface; zero otherwise.
 *             Failure:    Negative
 *
 * Programmer:  Quincey Koziol
 *              Thursday, September 10, 2015
 *
 *-------------------------------------------------------------------------
 */
int
H5T_top_term_package(void)
{
    int n = 0;

    FUNC_ENTER_NOAPI_NOINIT_NOERR

    if (H5T_top_package_initialize_s) {
        /* Unregister all conversion functions */
        if (H5T_g.path) {
            int i, nprint = 0;

            for (i = 0; i < H5T_g.npaths; i++) {
                H5T_path_t *path;

                path = H5T_g.path[i];
                HDassert(path);
                if (path->conv.u.app_func) {
                    H5T__print_stats(path, &nprint /*in,out*/);
                    path->cdata.command = H5T_CONV_FREE;
                    if (path->conv.is_app) {
                        if ((path->conv.u.app_func)((hid_t)FAIL, (hid_t)FAIL, &(path->cdata), (size_t)0,
                                                    (size_t)0, (size_t)0, NULL, NULL, H5CX_get_dxpl()) < 0) {
#ifdef H5T_DEBUG
                            if (H5DEBUG(T)) {
                                HDfprintf(H5DEBUG(T),
                                          "H5T: conversion function "
                                          "0x%08lx failed to free private data for "
                                          "%s (ignored)\n",
                                          (unsigned long)(path->conv.u.app_func), path->name);
                            } /* end if */
#endif
                            H5E_clear_stack(NULL); /*ignore the error*/
                        }                          /* end if */
                    }                              /* end if */
                    else {
                        if ((path->conv.u.lib_func)((hid_t)FAIL, (hid_t)FAIL, &(path->cdata), (size_t)0,
                                                    (size_t)0, (size_t)0, NULL, NULL) < 0) {
#ifdef H5T_DEBUG
                            if (H5DEBUG(T)) {
                                HDfprintf(H5DEBUG(T),
                                          "H5T: conversion function "
                                          "0x%08lx failed to free private data for "
                                          "%s (ignored)\n",
                                          (unsigned long)(path->conv.u.lib_func), path->name);
                            } /* end if */
#endif
                            H5E_clear_stack(NULL); /*ignore the error*/
                        }                          /* end if */
                    }                              /* end else */
                }                                  /* end if */

                if (path->src)
                    (void)H5T_close_real(path->src);
                if (path->dst)
                    (void)H5T_close_real(path->dst);
                path          = H5FL_FREE(H5T_path_t, path);
                H5T_g.path[i] = NULL;
            } /* end for */

            /* Clear conversion tables */
            H5T_g.path   = (H5T_path_t **)H5MM_xfree(H5T_g.path);
            H5T_g.npaths = 0;
            H5T_g.apaths = 0;
            H5T_g.soft   = (H5T_soft_t *)H5MM_xfree(H5T_g.soft);
            H5T_g.nsoft  = 0;
            H5T_g.asoft  = 0;

            n++;
        } /* end if */

        /* Unlock all datatypes, then free them */
        /* note that we are ignoring the return value from H5I_iterate() */
        /* Also note that we are incrementing 'n' in the callback */
        H5I_iterate(H5I_DATATYPE, H5T__unlock_cb, &n, FALSE);

        /* Release all datatype IDs */
        if (H5I_nmembers(H5I_DATATYPE) > 0) {
            (void)H5I_clear_type(H5I_DATATYPE, FALSE, FALSE);
            n++; /*H5I*/
        }        /* end if */

        /* Reset all the datatype IDs */
        if (H5T_IEEE_F32BE_g > 0) {
            H5T_IEEE_F32BE_g = FAIL;
            H5T_IEEE_F32LE_g = FAIL;
            H5T_IEEE_F64BE_g = FAIL;
            H5T_IEEE_F64LE_g = FAIL;

            H5T_STD_I8BE_g        = FAIL;
            H5T_STD_I8LE_g        = FAIL;
            H5T_STD_I16BE_g       = FAIL;
            H5T_STD_I16LE_g       = FAIL;
            H5T_STD_I32BE_g       = FAIL;
            H5T_STD_I32LE_g       = FAIL;
            H5T_STD_I64BE_g       = FAIL;
            H5T_STD_I64LE_g       = FAIL;
            H5T_STD_U8BE_g        = FAIL;
            H5T_STD_U8LE_g        = FAIL;
            H5T_STD_U16BE_g       = FAIL;
            H5T_STD_U16LE_g       = FAIL;
            H5T_STD_U32BE_g       = FAIL;
            H5T_STD_U32LE_g       = FAIL;
            H5T_STD_U64BE_g       = FAIL;
            H5T_STD_U64LE_g       = FAIL;
            H5T_STD_B8BE_g        = FAIL;
            H5T_STD_B8LE_g        = FAIL;
            H5T_STD_B16BE_g       = FAIL;
            H5T_STD_B16LE_g       = FAIL;
            H5T_STD_B32BE_g       = FAIL;
            H5T_STD_B32LE_g       = FAIL;
            H5T_STD_B64BE_g       = FAIL;
            H5T_STD_B64LE_g       = FAIL;
            H5T_STD_REF_OBJ_g     = FAIL;
            H5T_STD_REF_DSETREG_g = FAIL;
            H5T_STD_REF_g         = FAIL;

            H5T_UNIX_D32BE_g = FAIL;
            H5T_UNIX_D32LE_g = FAIL;
            H5T_UNIX_D64BE_g = FAIL;
            H5T_UNIX_D64LE_g = FAIL;

            H5T_C_S1_g = FAIL;

            H5T_FORTRAN_S1_g = FAIL;

            H5T_NATIVE_SCHAR_g  = FAIL;
            H5T_NATIVE_UCHAR_g  = FAIL;
            H5T_NATIVE_SHORT_g  = FAIL;
            H5T_NATIVE_USHORT_g = FAIL;
            H5T_NATIVE_INT_g    = FAIL;
            H5T_NATIVE_UINT_g   = FAIL;
            H5T_NATIVE_LONG_g   = FAIL;
            H5T_NATIVE_ULONG_g  = FAIL;
            H5T_NATIVE_LLONG_g  = FAIL;
            H5T_NATIVE_ULLONG_g = FAIL;
            H5T_NATIVE_FLOAT_g  = FAIL;
            H5T_NATIVE_DOUBLE_g = FAIL;
#if H5_SIZEOF_LONG_DOUBLE != 0
            H5T_NATIVE_LDOUBLE_g = FAIL;
#endif
            H5T_NATIVE_B8_g     = FAIL;
            H5T_NATIVE_B16_g    = FAIL;
            H5T_NATIVE_B32_g    = FAIL;
            H5T_NATIVE_B64_g    = FAIL;
            H5T_NATIVE_OPAQUE_g = FAIL;
            H5T_NATIVE_HADDR_g  = FAIL;
            H5T_NATIVE_HSIZE_g  = FAIL;
            H5T_NATIVE_HSSIZE_g = FAIL;
            H5T_NATIVE_HERR_g   = FAIL;
            H5T_NATIVE_HBOOL_g  = FAIL;

            H5T_NATIVE_INT8_g        = FAIL;
            H5T_NATIVE_UINT8_g       = FAIL;
            H5T_NATIVE_INT_LEAST8_g  = FAIL;
            H5T_NATIVE_UINT_LEAST8_g = FAIL;
            H5T_NATIVE_INT_FAST8_g   = FAIL;
            H5T_NATIVE_UINT_FAST8_g  = FAIL;

            H5T_NATIVE_INT16_g        = FAIL;
            H5T_NATIVE_UINT16_g       = FAIL;
            H5T_NATIVE_INT_LEAST16_g  = FAIL;
            H5T_NATIVE_UINT_LEAST16_g = FAIL;
            H5T_NATIVE_INT_FAST16_g   = FAIL;
            H5T_NATIVE_UINT_FAST16_g  = FAIL;

            H5T_NATIVE_INT32_g        = FAIL;
            H5T_NATIVE_UINT32_g       = FAIL;
            H5T_NATIVE_INT_LEAST32_g  = FAIL;
            H5T_NATIVE_UINT_LEAST32_g = FAIL;
            H5T_NATIVE_INT_FAST32_g   = FAIL;
            H5T_NATIVE_UINT_FAST32_g  = FAIL;

            H5T_NATIVE_INT64_g        = FAIL;
            H5T_NATIVE_UINT64_g       = FAIL;
            H5T_NATIVE_INT_LEAST64_g  = FAIL;
            H5T_NATIVE_UINT_LEAST64_g = FAIL;
            H5T_NATIVE_INT_FAST64_g   = FAIL;
            H5T_NATIVE_UINT_FAST64_g  = FAIL;

            n++;
        } /* end if */

        /* Mark "top" of interface as closed */
        if (0 == n)
            H5T_top_package_initialize_s = FALSE;
    } /* end if */

    FUNC_LEAVE_NOAPI(n)
} /* end H5T_top_term_package() */

/*-------------------------------------------------------------------------
 * Function:   H5T_term_package
 *
 * Purpose:    Close this interface.
 *
 * Note:    Finishes shutting down the interface, after
 *          H5T_top_term_package() is called
 *
 * Return:   Success:    Positive if any action might have caused a
 *                change in some other interface; zero
 *                otherwise.
 *           Failure:    Negative
 *
 * Programmer:  Robb Matzke
 *              Friday, November 20, 1998
 *
 *-------------------------------------------------------------------------
 */
int
H5T_term_package(void)
{
    int n = 0;

    FUNC_ENTER_NOAPI_NOINIT_NOERR

    if (H5_PKG_INIT_VAR) {
        /* Sanity check */
        HDassert(0 == H5I_nmembers(H5I_DATATYPE));
        HDassert(FALSE == H5T_top_package_initialize_s);

        /* Destroy the datatype object id group */
        n += (H5I_dec_type_ref(H5I_DATATYPE) > 0);

        /* Mark interface as closed */
        if (0 == n)
            H5_PKG_INIT_VAR = FALSE;
    } /* end if */

    FUNC_LEAVE_NOAPI(n)
} /* end H5T_term_package() */

/*-------------------------------------------------------------------------
 * Function:    H5T__close_cb
 *
 * Purpose:     Called when the ref count reaches zero on the datatype's ID
 *
 * Return:      SUCCEED/FAIL
 *
 *-------------------------------------------------------------------------
 */
static herr_t
H5T__close_cb(H5T_t *dt, void **request)
{
    herr_t ret_value = SUCCEED; /* Return value */

    FUNC_ENTER_STATIC

    /* Sanity check */
    HDassert(dt);
    HDassert(dt->shared);

    /* If this datatype is VOL-managed (i.e.: has a VOL object),
     * close it through the VOL connector.
     */
    if (NULL != dt->vol_obj) {
        /* Close the connector-managed datatype data */
        if (H5VL_datatype_close(dt->vol_obj, H5P_DATASET_XFER_DEFAULT, request) < 0)
            HGOTO_ERROR(H5E_DATATYPE, H5E_CLOSEERROR, FAIL, "unable to close datatype")

        /* Free the VOL object */
        if (H5VL_free_object(dt->vol_obj) < 0)
            HGOTO_ERROR(H5E_ATTR, H5E_CANTDEC, FAIL, "unable to free VOL object")
        dt->vol_obj = NULL;
    } /* end if */

    /* Close the datatype */
    if (H5T_close(dt) < 0)
        HGOTO_ERROR(H5E_DATATYPE, H5E_CLOSEERROR, FAIL, "unable to close datatype")

done:
    FUNC_LEAVE_NOAPI(ret_value)
} /* end H5T__close_cb() */

/*-------------------------------------------------------------------------
 * Function:   H5Tcreate
 *
 * Purpose:    Create a new type and initialize it to reasonable values.
 *             The type is a member of type class TYPE and is SIZE bytes.
 *
 * Return:    Success:    A new type identifier.
 *
 *            Failure:    Negative
 *
 * Errors:
 *        ARGS      BADVALUE    Invalid size.
 *        DATATYPE  CANTINIT    Can't create type.
 *        DATATYPE  CANTREGISTER    Can't register datatype ID.
 *
 * Programmer:    Robb Matzke
 *        Friday, December  5, 1997
 *-------------------------------------------------------------------------
 */
hid_t
H5Tcreate(H5T_class_t type, size_t size)
{
    H5T_t *dt = NULL; /* New datatype constructed */
    hid_t  ret_value; /* Return value */

    FUNC_ENTER_API(FAIL)
    H5TRACE2("i", "Ttz", type, size);

    /* check args. We support string (fixed-size or variable-length) now. */
    if (size <= 0 && size != H5T_VARIABLE)
        HGOTO_ERROR(H5E_ARGS, H5E_BADVALUE, FAIL, "size must be positive")

    /* create the type */
    if (NULL == (dt = H5T__create(type, size)))
        HGOTO_ERROR(H5E_DATATYPE, H5E_CANTINIT, FAIL, "unable to create type")

    /* Get an ID for the datatype */
    if ((ret_value = H5I_register(H5I_DATATYPE, dt, TRUE)) < 0)
        HGOTO_ERROR(H5E_DATATYPE, H5E_CANTREGISTER, FAIL, "unable to register datatype ID")

done:
    FUNC_LEAVE_API(ret_value)
} /* end H5Tcreate() */

/*-------------------------------------------------------------------------
 * Function:    H5T__copy_api_common
 *
 * Purpose:     This is the common function for copying a datytype.
 *
 * Return:      Success:    The ID of a new datatype
 *
 *              Failure:    H5I_INVALID_HID
 *
 *-------------------------------------------------------------------------
 */
static hid_t
H5T__copy_api_common(hid_t obj_id, void **token_ptr, H5VL_object_t **_vol_obj_ptr)
{
    H5VL_object_t * tmp_vol_obj = NULL; /* Object for loc_id */
    H5VL_object_t **vol_obj_ptr =
        (_vol_obj_ptr ? _vol_obj_ptr : &tmp_vol_obj); /* Ptr to object ptr for loc_id */
    H5VL_loc_params_t loc_params;                     /* Location parameters */

    H5T_t *dt        = NULL;            /* Pointer to the datatype to copy */
    H5T_t *new_dt    = NULL;            /* Pointer to the new datatype */
    hid_t  dset_tid  = H5I_INVALID_HID; /* Datatype ID from dataset */
    hid_t  ret_value = H5I_INVALID_HID; /* Return value */

    FUNC_ENTER_STATIC

    switch (H5I_get_type(obj_id)) {
        case H5I_DATATYPE:
            /* The argument is a datatype handle */
            if (NULL == (dt = (H5T_t *)H5I_object(obj_id)))
                HGOTO_ERROR(H5E_ARGS, H5E_BADTYPE, H5I_INVALID_HID, "obj_id is not a datatype ID")
            break;

        case H5I_DATASET: {
            /* The argument is a dataset handle */
            if (NULL == (*vol_obj_ptr = (H5VL_object_t *)H5I_object_verify(obj_id, H5I_DATASET)))
                HGOTO_ERROR(H5E_ARGS, H5E_BADTYPE, H5I_INVALID_HID, "type_id is not a dataset ID")

            /* Get the datatype from the dataset
             * NOTE: This will have to be closed after we're done with it.
             */
            if (H5VL_dataset_get(*vol_obj_ptr, H5VL_DATASET_GET_TYPE, H5P_DATASET_XFER_DEFAULT, token_ptr,
                                 &dset_tid) < 0)
                HGOTO_ERROR(H5E_DATATYPE, H5E_CANTGET, H5I_INVALID_HID,
                            "unable to get datatype from the dataset")

            /* Unwrap the type ID */
            if (NULL == (dt = (H5T_t *)H5I_object(dset_tid)))
                HGOTO_ERROR(H5E_DATATYPE, H5E_BADTYPE, H5I_INVALID_HID,
                            "received invalid datatype from the dataset")
        } break;

        case H5I_UNINIT:
        case H5I_BADID:
        case H5I_FILE:
        case H5I_GROUP:
        case H5I_DATASPACE:
        case H5I_ATTR:
        case H5I_MAP:
        case H5I_VFL:
        case H5I_VOL:
        case H5I_GENPROP_CLS:
        case H5I_GENPROP_LST:
        case H5I_ERROR_CLASS:
        case H5I_ERROR_MSG:
        case H5I_ERROR_STACK:
        case H5I_SPACE_SEL_ITER:
        case H5I_EVENTSET:
        case H5I_NTYPES:
        default:
            HGOTO_ERROR(H5E_ARGS, H5E_BADTYPE, H5I_INVALID_HID, "not a datatype or dataset")
    } /* end switch */

    /* Copy datatype */
    if (NULL == (new_dt = H5T_copy(dt, H5T_COPY_TRANSIENT)))
        HGOTO_ERROR(H5E_DATATYPE, H5E_CANTINIT, H5I_INVALID_HID, "unable to copy");

    /* Get an ID for the copied datatype */
    if ((ret_value = H5I_register(H5I_DATATYPE, new_dt, TRUE)) < 0)
        HGOTO_ERROR(H5E_DATATYPE, H5E_CANTREGISTER, H5I_INVALID_HID, "unable to register datatype atom")

done:

    /* If we got a type ID from a passed-in dataset, we need to close that */
    if (dset_tid != H5I_INVALID_HID)
        if (H5I_dec_app_ref(dset_tid) < 0)
<<<<<<< HEAD
            HGOTO_ERROR(H5E_DATATYPE, H5E_BADATOM, H5I_INVALID_HID, "problem freeing temporary dataset type ID")
=======
            HGOTO_ERROR(H5E_DATATYPE, H5E_BADID, FAIL, "problem freeing temporary dataset type ID")
>>>>>>> b8d06c76

    /* Close the new datatype on errors */
    if (H5I_INVALID_HID == ret_value)
        if (new_dt && H5T_close_real(new_dt) < 0)
            HDONE_ERROR(H5E_DATATYPE, H5E_CANTRELEASE, H5I_INVALID_HID, "unable to release datatype info")

    FUNC_LEAVE_NOAPI(ret_value)
} /* end H5T__copy_api_common() */

/*-------------------------------------------------------------------------
 * Function:    H5Tcopy
 *
 * Purpose:     Copies a datatype.  The resulting datatype is not locked.
 *              The datatype should be closed when no longer needed by
 *              calling H5Tclose().
 *
 * Return:      Success:    The ID of a new datatype
 *
 *              Failure:    H5I_INVALID_HID
 *
 * Note:        The returned type is always transient and unlocked. If the
 *              TYPE_ID argument is a dataset instead of a datatype then
 *              this function returns a transient, modifiable datatype
 *              which is a copy of the dataset's datatype.
 *
 *-------------------------------------------------------------------------
 */
hid_t
H5Tcopy(hid_t obj_id)
{
    H5T_t *dt        = NULL;            /* Pointer to the datatype to copy */
    H5T_t *new_dt    = NULL;            /* Pointer to the new datatype */
    hid_t  dset_tid  = H5I_INVALID_HID; /* Datatype ID from dataset */
    hid_t  ret_value = H5I_INVALID_HID; /* Return value */

    FUNC_ENTER_API(H5I_INVALID_HID)
    H5TRACE1("i", "i", obj_id);

    /* Copy the object's datatype synchronously */
    if ((ret_value = H5T__copy_api_common(obj_id, NULL, NULL)) < 0)
        HGOTO_ERROR(H5E_DATATYPE, H5E_CANTGET, H5I_INVALID_HID, "unable to copy datatype synchronously")

done:
    FUNC_LEAVE_API(ret_value)
} /* end H5Tcopy() */

/*-------------------------------------------------------------------------
 * Function:    H5Tcopy_async
 *
 * Purpose:     Asynchronous version of H5Tcopy.
 *
 * Return:      Success:    The ID of a new datatype
 *
 *              Failure:    H5I_INVALID_HID
 *
 * Note:        The returned type is always transient and unlocked. If the
 *              TYPE_ID argument is a dataset instead of a datatype then
 *              this function returns a transient, modifiable datatype
 *              which is a copy of the dataset's datatype.
 *
 *-------------------------------------------------------------------------
 */
hid_t
H5Tcopy_async(const char *app_file, const char *app_func, unsigned app_line, hid_t obj_id, hid_t es_id)
{
    H5VL_object_t *vol_obj   = NULL;            /* Object for loc_id */
    void *         token     = NULL;            /* Request token for async operation        */
    void **        token_ptr = H5_REQUEST_NULL; /* Pointer to request token for async operation        */
    hid_t          ret_value = H5I_INVALID_HID; /* Return value */

    FUNC_ENTER_API(H5I_INVALID_HID)
    H5TRACE5("i", "*s*sIuii", app_file, app_func, app_line, obj_id, es_id);

    /* Set up request token pointer for asynchronous operation */
    if (H5ES_NONE != es_id)
        token_ptr = &token; /* Point at token for VOL connector to set up */

    /* Copy the object's datatype asynchronously */
    if ((ret_value = H5T__copy_api_common(obj_id, token_ptr, &vol_obj)) < 0)
        HGOTO_ERROR(H5E_DATATYPE, H5E_CANTGET, H5I_INVALID_HID, "unable to copy datatype asynchronously")

    /* If a token was created, add the token to the event set */
    if (NULL != token)
        if (H5ES_insert(es_id, vol_obj->connector, token,
                        H5ARG_TRACE5(FUNC, "*s*sIuii", app_file, app_func, app_line, obj_id, es_id)) < 0) {
            if (H5I_dec_app_ref_always_close(ret_value) < 0)
                HGOTO_ERROR(H5E_DATATYPE, H5E_CANTDEC, H5I_INVALID_HID, "can't decrement count on datatype ID")
            HGOTO_ERROR(H5E_DATATYPE, H5E_CANTINSERT, H5I_INVALID_HID, "can't insert token into event set")
        } /* end if */

done:
    FUNC_LEAVE_API(ret_value)
} /* end H5Tcopy_async() */

/*-------------------------------------------------------------------------
 * Function:    H5Tclose
 *
 * Purpose:     Frees a datatype and all associated memory.
 *
 * Return:      Non-negative on success/Negative on failure
 *
 * Programmer:  Robb Matzke
 *              Tuesday, December  9, 1997
 *-------------------------------------------------------------------------
 */
herr_t
H5Tclose(hid_t type_id)
{
    H5T_t *dt;                  /* Pointer to datatype to close */
    herr_t ret_value = SUCCEED; /* Return value */

    FUNC_ENTER_API(FAIL)
    H5TRACE1("e", "i", type_id);

    /* Check args */
    if (NULL == (dt = (H5T_t *)H5I_object_verify(type_id, H5I_DATATYPE)))
        HGOTO_ERROR(H5E_ARGS, H5E_BADTYPE, FAIL, "not a datatype")
    if (H5T_STATE_IMMUTABLE == dt->shared->state)
        HGOTO_ERROR(H5E_ARGS, H5E_BADVALUE, FAIL, "immutable datatype")

    /* When the reference count reaches zero the resources are freed */
    if (H5I_dec_app_ref(type_id) < 0)
        HGOTO_ERROR(H5E_ID, H5E_BADID, FAIL, "problem freeing id")

done:
    FUNC_LEAVE_API(ret_value)
} /* end H5Tclose() */

/*-------------------------------------------------------------------------
 * Function:    H5Tclose_async
 *
 * Purpose:     Asynchronous version of H5Tclose.
 *
 * Return:      Non-negative on success/Negative on failure
 *
 *-------------------------------------------------------------------------
 */
herr_t
H5Tclose_async(const char *app_file, const char *app_func, unsigned app_line, hid_t type_id, hid_t es_id)
{
    H5T_t *        dt;                          /* Pointer to datatype to close */
    void *         token     = NULL;            /* Request token for async operation        */
    void **        token_ptr = H5_REQUEST_NULL; /* Pointer to request token for async operation        */
    H5VL_object_t *vol_obj   = NULL;            /* VOL object of dset_id */
    H5VL_t *       connector = NULL;            /* VOL connector */
    herr_t         ret_value = SUCCEED;         /* Return value */

    FUNC_ENTER_API(FAIL)
    H5TRACE5("e", "*s*sIuii", app_file, app_func, app_line, type_id, es_id);

    /* Check args */
    if (NULL == (dt = (H5T_t *)H5I_object_verify(type_id, H5I_DATATYPE)))
        HGOTO_ERROR(H5E_ARGS, H5E_BADTYPE, FAIL, "not a datatype")
    if (H5T_STATE_IMMUTABLE == dt->shared->state)
        HGOTO_ERROR(H5E_ARGS, H5E_BADVALUE, FAIL, "immutable datatype")

    /* Get dataset object's connector */
    if (NULL == (vol_obj = H5VL_vol_object(type_id)))
        HGOTO_ERROR(H5E_DATATYPE, H5E_CANTGET, FAIL, "can't get VOL object for dataset")

    /* Prepare for possible asynchronous operation */
    if (H5ES_NONE != es_id) {
        /* Increase connector's refcount, so it doesn't get closed if closing
         * the dataset closes the file */
        connector = vol_obj->connector;
        H5VL_conn_inc_rc(connector);

        /* Point at token for operation to set up */
        token_ptr = &token;
    } /* end if */

    /* When the reference count reaches zero the resources are freed */
    if (H5I_dec_app_ref(type_id) < 0)
        HGOTO_ERROR(H5E_ATOM, H5E_BADATOM, FAIL, "problem freeing id")

    /* If a token was created, add the token to the event set */
    if (NULL != token)
        if (H5ES_insert(es_id, vol_obj->connector, token,
                        H5ARG_TRACE5(FUNC, "*s*sIuii", app_file, app_func, app_line, type_id, es_id)) < 0)
            HGOTO_ERROR(H5E_DATATYPE, H5E_CANTINSERT, FAIL, "can't insert token into event set")

done:
    if (connector && H5VL_conn_dec_rc(connector) < 0)
        HDONE_ERROR(H5E_DATATYPE, H5E_CANTDEC, FAIL, "can't decrement ref count on connector")

    FUNC_LEAVE_API(ret_value)
} /* end H5Tclose_async() */

/*-------------------------------------------------------------------------
 * Function:  H5Tequal
 *
 * Purpose:   Determines if two datatypes are equal.
 *
 * Return:    Success:    TRUE if equal, FALSE if unequal
 *
 *            Failure:    Negative
 *
 * Programmer:    Robb Matzke
 *        Wednesday, December 10, 1997
 *
 *-------------------------------------------------------------------------
 */
htri_t
H5Tequal(hid_t type1_id, hid_t type2_id)
{
    const H5T_t *dt1;       /* Pointer to first datatype */
    const H5T_t *dt2;       /* Pointer to second datatype */
    htri_t       ret_value; /* Return value */

    FUNC_ENTER_API(FAIL)
    H5TRACE2("t", "ii", type1_id, type2_id);

    /* check args */
    if (NULL == (dt1 = (H5T_t *)H5I_object_verify(type1_id, H5I_DATATYPE)))
        HGOTO_ERROR(H5E_ARGS, H5E_BADTYPE, FAIL, "not a datatype")
    if (NULL == (dt2 = (H5T_t *)H5I_object_verify(type2_id, H5I_DATATYPE)))
        HGOTO_ERROR(H5E_ARGS, H5E_BADTYPE, FAIL, "not a datatype")

    ret_value = (0 == H5T_cmp(dt1, dt2, FALSE)) ? TRUE : FALSE;

done:
    FUNC_LEAVE_API(ret_value)
} /* end H5Tequal() */

/*-------------------------------------------------------------------------
 * Function:    H5Tlock
 *
 * Purpose:    Locks a type, making it read only and non-destructable.
 *        This is normally done by the library for predefined datatypes so
 *        the application doesn't inadvertently change or delete a
 *        predefined type.
 *
 *        Once a datatype is locked it can never be unlocked unless
 *        the entire library is closed.
 *
 * Return:    Non-negative on success/Negative on failure
 *
 * Programmer:    Robb Matzke
 *        Friday, January     9, 1998
 *
 *-------------------------------------------------------------------------
 */
herr_t
H5Tlock(hid_t type_id)
{
    H5T_t *dt;                  /* Datatype to operate on */
    herr_t ret_value = SUCCEED; /* Return value */

    FUNC_ENTER_API(FAIL)
    H5TRACE1("e", "i", type_id);

    /* Check args */
    if (NULL == (dt = (H5T_t *)H5I_object_verify(type_id, H5I_DATATYPE)))
        HGOTO_ERROR(H5E_ARGS, H5E_BADTYPE, FAIL, "not a datatype")
    if (H5T_STATE_NAMED == dt->shared->state || H5T_STATE_OPEN == dt->shared->state)
        HGOTO_ERROR(H5E_ARGS, H5E_BADVALUE, FAIL, "unable to lock named datatype")

    if (H5T_lock(dt, TRUE) < 0)
        HGOTO_ERROR(H5E_DATATYPE, H5E_CANTINIT, FAIL, "unable to lock transient datatype")

done:
    FUNC_LEAVE_API(ret_value)
} /* end H5Tlock() */

/*-------------------------------------------------------------------------
 * Function:  H5Tget_class
 *
 * Purpose:   Returns the datatype class identifier for datatype TYPE_ID.
 *
 * Return:    Success:    One of the non-negative datatype class constants.
 *
 *            Failure:    H5T_NO_CLASS (Negative)
 *
 * Programmer:    Robb Matzke
 *        Monday, December  8, 1997
 *
 *-------------------------------------------------------------------------
 */
H5T_class_t
H5Tget_class(hid_t type_id)
{
    H5T_t *     dt;        /* Pointer to datatype */
    H5T_class_t ret_value; /* Return value */

    FUNC_ENTER_API(H5T_NO_CLASS)
    H5TRACE1("Tt", "i", type_id);

    /* Check args */
    if (NULL == (dt = (H5T_t *)H5I_object_verify(type_id, H5I_DATATYPE)))
        HGOTO_ERROR(H5E_ARGS, H5E_BADTYPE, H5T_NO_CLASS, "not a datatype")

    /* Set return value */
    ret_value = H5T_get_class(dt, FALSE);

done:
    FUNC_LEAVE_API(ret_value)
} /* end H5Tget_class() */

/*-------------------------------------------------------------------------
 * Function:  H5T_get_class
 *
 * Purpose:   Returns the data type class identifier for a datatype ptr.
 *
 * Return:    Success:    One of the non-negative data type class constants.
 *
 *            Failure:    H5T_NO_CLASS (Negative)
 *
 * Programmer:    Robb Matzke
 *        Monday, December  8, 1997
 *
 *-------------------------------------------------------------------------
 */
H5T_class_t
H5T_get_class(const H5T_t *dt, htri_t internal)
{
    H5T_class_t ret_value = H5T_NO_CLASS; /* Return value */

    FUNC_ENTER_NOAPI(H5T_NO_CLASS)

    HDassert(dt);

    /* Externally, a VL string is a string; internally, a VL string is a VL. */
    if (internal) {
        ret_value = dt->shared->type;
    }
    else {
        if (H5T_IS_VL_STRING(dt->shared))
            ret_value = H5T_STRING;
        else
            ret_value = dt->shared->type;
    }

done:
    FUNC_LEAVE_NOAPI(ret_value)
} /* end H5T_get_class() */

/*-------------------------------------------------------------------------
 * Function:   H5Tdetect_class
 *
 * Purpose:    Check whether a datatype contains (or is) a certain type of
 *             datatype.
 *
 * Return:     TRUE (1) or FALSE (0) on success/Negative on failure
 *
 * Programmer:    Quincey Koziol
 *        Wednesday, November 29, 2000
 *-------------------------------------------------------------------------
 */
htri_t
H5Tdetect_class(hid_t type, H5T_class_t cls)
{
    H5T_t *dt;        /* Datatype to query */
    htri_t ret_value; /* Return value */

    FUNC_ENTER_API(FAIL)
    H5TRACE2("t", "iTt", type, cls);

    /* Check args */
    if (NULL == (dt = (H5T_t *)H5I_object_verify(type, H5I_DATATYPE)))
        HGOTO_ERROR(H5E_ARGS, H5E_BADTYPE, H5T_NO_CLASS, "not a datatype")
    if (!(cls > H5T_NO_CLASS && cls < H5T_NCLASSES))
        HGOTO_ERROR(H5E_ARGS, H5E_BADTYPE, H5T_NO_CLASS, "not a datatype class")

    /* Set return value */
    if ((ret_value = H5T_detect_class(dt, cls, TRUE)) < 0)
        HGOTO_ERROR(H5E_DATATYPE, H5E_CANTGET, H5T_NO_CLASS, "can't get datatype class")

done:
    FUNC_LEAVE_API(ret_value)
} /* end H5Tdetect_class() */

/*-------------------------------------------------------------------------
 * Function:   H5T_detect_class
 *
 * Purpose:    Check whether a datatype contains (or is) a certain type of
 *             datatype.
 *
 * Return:     TRUE (1) or FALSE (0) on success/Negative on failure
 *
 * Programmer:    Quincey Koziol
 *        Wednesday, November 29, 2000
 *
 *-------------------------------------------------------------------------
 */
htri_t
H5T_detect_class(const H5T_t *dt, H5T_class_t cls, hbool_t from_api)
{
    unsigned i;
    htri_t   ret_value = FALSE; /* Return value */

    FUNC_ENTER_NOAPI(FAIL)

    HDassert(dt);
    HDassert(cls > H5T_NO_CLASS && cls < H5T_NCLASSES);

    /* Consider VL string as a string for API, as a VL for internal use. */
    /* (note that this check must be performed before checking if the VL
     *  string belongs to the H5T_VLEN class, which would otherwise return
     *  true. -QAK)
     */
    if (from_api && H5T_IS_VL_STRING(dt->shared))
        HGOTO_DONE(H5T_STRING == cls);

    /* Check if this type is the correct type */
    if (dt->shared->type == cls)
        HGOTO_DONE(TRUE);

    /* check for types that might have the correct type as a component */
    switch (dt->shared->type) {
        case H5T_COMPOUND:
            for (i = 0; i < dt->shared->u.compnd.nmembs; i++) {
                htri_t nested_ret; /* Return value from nested call */

                /* Check if this field's type is the correct type */
                if (dt->shared->u.compnd.memb[i].type->shared->type == cls)
                    HGOTO_DONE(TRUE);

                /* Recurse if it's VL, compound, enum or array */
                if (H5T_IS_COMPLEX(dt->shared->u.compnd.memb[i].type->shared->type))
                    if ((nested_ret = H5T_detect_class(dt->shared->u.compnd.memb[i].type, cls, from_api)) !=
                        FALSE)
                        HGOTO_DONE(nested_ret);
            } /* end for */
            break;

        case H5T_ARRAY:
        case H5T_VLEN:
        case H5T_ENUM:
            HGOTO_DONE(H5T_detect_class(dt->shared->parent, cls, from_api));
            break;
        case H5T_NO_CLASS:
        case H5T_INTEGER:
        case H5T_FLOAT:
        case H5T_TIME:
        case H5T_STRING:
        case H5T_BITFIELD:
        case H5T_OPAQUE:
        case H5T_REFERENCE:
        case H5T_NCLASSES:
        default:
            break;
    } /* end if */

done:
    FUNC_LEAVE_NOAPI(ret_value)
} /* end H5T_detect_class() */

/*-------------------------------------------------------------------------
 * Function:  H5Tis_variable_str
 *
 * Purpose:   Check whether a datatype is a variable-length string
 *
 * Return:    TRUE (1) or FALSE (0) on success/Negative on failure
 *
 * Programmer:    Raymond Lu
 *        November 4, 2002
 *
 *-------------------------------------------------------------------------
 */
htri_t
H5Tis_variable_str(hid_t dtype_id)
{
    H5T_t *dt;        /* Datatype to query */
    htri_t ret_value; /* Return value */

    FUNC_ENTER_API(FAIL)
    H5TRACE1("t", "i", dtype_id);

    /* Check args */
    if (NULL == (dt = (H5T_t *)H5I_object_verify(dtype_id, H5I_DATATYPE)))
        HGOTO_ERROR(H5E_ARGS, H5E_BADTYPE, FAIL, "not a datatype")

    /* Set return value */
    if ((ret_value = H5T_is_variable_str(dt)) < 0)
        HGOTO_ERROR(H5E_DATATYPE, H5E_UNSUPPORTED, FAIL, "can't determine if datatype is VL-string")

done:
    FUNC_LEAVE_API(ret_value)
} /* end H5Tis_variable_str() */

/*-------------------------------------------------------------------------
 * Function:  H5T_is_variable_str
 *
 * Purpose:   Check whether a datatype is a variable-length string
 *
 * Return:    TRUE (1) or FALSE (0) on success/Negative on failure
 *
 * Programmer:    Quincey Koziol
 *        October 17, 2007
 *
 *-------------------------------------------------------------------------
 */
htri_t
H5T_is_variable_str(const H5T_t *dt)
{
    FUNC_ENTER_NOAPI_NOINIT_NOERR

    FUNC_LEAVE_NOAPI(H5T_IS_VL_STRING(dt->shared))
} /* end H5T_is_variable_str() */

/*-------------------------------------------------------------------------
 * Function:  H5Tget_size
 *
 * Purpose:   Determines the total size of a datatype in bytes.
 *
 * Return:    Success:    Size of the datatype in bytes.     The size of
 *                datatype is the size of an instance of that
 *                datatype.
 *
 *            Failure:    0 (valid datatypes are never zero size)
 *
 * Programmer:    Robb Matzke
 *        Monday, December  8, 1997
 *
 *-------------------------------------------------------------------------
 */
size_t
H5Tget_size(hid_t type_id)
{
    H5T_t *dt;        /* Datatype to query */
    size_t ret_value; /* Return value */

    FUNC_ENTER_API(0)
    H5TRACE1("z", "i", type_id);

    /* Check args */
    if (NULL == (dt = (H5T_t *)H5I_object_verify(type_id, H5I_DATATYPE)))
        HGOTO_ERROR(H5E_ARGS, H5E_BADTYPE, 0, "not a datatype")

    /* size */
    ret_value = H5T_GET_SIZE(dt);

done:
    FUNC_LEAVE_API(ret_value)
} /* end H5Tget_size() */

/*-------------------------------------------------------------------------
 * Function:    H5Tset_size
 *
 * Purpose:    Sets the total size in bytes for a datatype (this operation
 *        is not permitted on reference datatypes).  If the size is
 *        decreased so that the significant bits of the datatype
 *        extend beyond the edge of the new size, then the `offset'
 *        property is decreased toward zero.  If the `offset' becomes
 *        zero and the significant bits of the datatype still hang
 *        over the edge of the new size, then the number of significant
 *        bits is decreased.
 *
 *        Adjusting the size of an H5T_STRING automatically sets the
 *        precision to 8*size.
 *
 *        All datatypes have a positive size.
 *
 * Return:    Non-negative on success/Negative on failure
 *
 * Programmer:    Robb Matzke
 *        Wednesday, January  7, 1998
 *
 *-------------------------------------------------------------------------
 */
herr_t
H5Tset_size(hid_t type_id, size_t size)
{
    H5T_t *dt;                  /* Datatype to modify */
    herr_t ret_value = SUCCEED; /* Return value */

    FUNC_ENTER_API(FAIL)
    H5TRACE2("e", "iz", type_id, size);

    /* Check args */
    if (NULL == (dt = (H5T_t *)H5I_object_verify(type_id, H5I_DATATYPE)))
        HGOTO_ERROR(H5E_ARGS, H5E_BADTYPE, FAIL, "not a datatype")
    if (H5T_STATE_TRANSIENT != dt->shared->state)
        HGOTO_ERROR(H5E_ARGS, H5E_CANTINIT, FAIL, "datatype is read-only")
    if (size <= 0 && size != H5T_VARIABLE)
        HGOTO_ERROR(H5E_ARGS, H5E_BADVALUE, FAIL, "size must be positive")
    if (size == H5T_VARIABLE && !H5T_IS_STRING(dt->shared))
        HGOTO_ERROR(H5E_ARGS, H5E_BADVALUE, FAIL, "only strings may be variable length")
    if (H5T_ENUM == dt->shared->type && dt->shared->u.enumer.nmembs > 0)
        HGOTO_ERROR(H5E_DATATYPE, H5E_CANTINIT, FAIL, "operation not allowed after members are defined")
    if (H5T_REFERENCE == dt->shared->type)
        HGOTO_ERROR(H5E_DATATYPE, H5E_CANTINIT, FAIL, "operation not defined for this datatype")

    /* Modify the datatype */
    if (H5T__set_size(dt, size) < 0)
        HGOTO_ERROR(H5E_DATATYPE, H5E_CANTINIT, FAIL, "unable to set size for datatype")

done:
    FUNC_LEAVE_API(ret_value)
} /* end H5Tset_size() */

/*-------------------------------------------------------------------------
 * Function:  H5Tget_super
 *
 * Purpose:   Returns the type from which TYPE is derived. In the case of
 *            an enumeration type the return value is an integer type.
 *
 * Return:    Success:    Type ID for base datatype.
 *
 *            Failure:    negative
 *
 * Programmer:    Robb Matzke
 *              Wednesday, December 23, 1998
 *-------------------------------------------------------------------------
 */
hid_t
H5Tget_super(hid_t type)
{
    H5T_t *dt;                          /* Datatype to query */
    H5T_t *super     = NULL;            /* Supertype */
    hid_t  ret_value = H5I_INVALID_HID; /* Return value */

    FUNC_ENTER_API(H5I_INVALID_HID)
    H5TRACE1("i", "i", type);

    if (NULL == (dt = (H5T_t *)H5I_object_verify(type, H5I_DATATYPE)))
        HGOTO_ERROR(H5E_ARGS, H5E_BADTYPE, H5I_INVALID_HID, "not a datatype")
    if (NULL == (super = H5T_get_super(dt)))
        HGOTO_ERROR(H5E_DATATYPE, H5E_CANTINIT, H5I_INVALID_HID, "not a datatype")
    if ((ret_value = H5I_register(H5I_DATATYPE, super, TRUE)) < 0)
        HGOTO_ERROR(H5E_DATATYPE, H5E_CANTREGISTER, H5I_INVALID_HID, "unable to register parent datatype")

done:
    if (H5I_INVALID_HID == ret_value)
        if (super && H5T_close_real(super) < 0)
            HDONE_ERROR(H5E_DATATYPE, H5E_CANTRELEASE, H5I_INVALID_HID,
                        "unable to release super datatype info")

    FUNC_LEAVE_API(ret_value)
} /* end H5Tget_super() */

/*-------------------------------------------------------------------------
 * Function:  H5T_get_super
 *
 * Purpose:   Private function for H5Tget_super.  Returns the type from
 *            which TYPE is derived. In the case of an enumeration type
 *            the return value is an integer type.
 *
 * Return:    Success:    Data type for base data type.
 *            Failure:        NULL
 *
 * Programmer:    Raymond Lu
 *                October 9, 2002
 *
 *-------------------------------------------------------------------------
 */
H5T_t *
H5T_get_super(const H5T_t *dt)
{
    H5T_t *ret_value = NULL;

    FUNC_ENTER_NOAPI(NULL)

    HDassert(dt);

    if (!dt->shared->parent)
        HGOTO_ERROR(H5E_ARGS, H5E_BADVALUE, NULL, "not a derived data type");
    if (NULL == (ret_value = H5T_copy(dt->shared->parent, H5T_COPY_ALL)))
        HGOTO_ERROR(H5E_DATATYPE, H5E_CANTINIT, NULL, "unable to copy parent data type");

done:
    FUNC_LEAVE_NOAPI(ret_value)
} /* end H5T_get_super() */

/*-------------------------------------------------------------------------
 * Function:    H5T__register_int
 *
 * Purpose:    Register a library internal datatype conversion routine.
 *
 * Return:    Non-negative on success/Negative on failure
 *
 * Programmer:  Quincey Koziol
 *              Wednesday, March 7, 1998
 *-------------------------------------------------------------------------
 */
static herr_t
H5T__register_int(H5T_pers_t pers, const char *name, H5T_t *src, H5T_t *dst, H5T_lib_conv_t func)
{
    H5T_conv_func_t conv_func;           /* Conversion function wrapper */
    herr_t          ret_value = SUCCEED; /* Return value */

    FUNC_ENTER_STATIC

    /* Check args */
    HDassert(H5T_PERS_HARD == pers || H5T_PERS_SOFT == pers);
    HDassert(name && *name);
    HDassert(src);
    HDassert(dst);
    HDassert(func);

    /* Set up conversion function wrapper */
    conv_func.is_app     = FALSE;
    conv_func.u.lib_func = func;

    /* Register conversion */
    if (H5T__register(pers, name, src, dst, &conv_func) < 0)
        HGOTO_ERROR(H5E_DATATYPE, H5E_CANTINIT, FAIL,
                    "unable to register internal datatype conversion routine")

done:
    FUNC_LEAVE_NOAPI(ret_value)
} /* end H5T__register_int() */

/*-------------------------------------------------------------------------
 * Function:    H5T__register
 *
 * Purpose:    Register a hard or soft conversion function for a data type
 *        conversion path.  The path is specified by the source and
 *        destination data types SRC_ID and DST_ID (for soft functions
 *        only the class of these types is important). If FUNC is a
 *        hard function then it replaces any previous path; if it's a
 *        soft function then it replaces all existing paths to which it
 *        applies and is used for any new path to which it applies as
 *        long as that path doesn't have a hard function.
 *
 * Return:    Non-negative on success/Negative on failure
 *
 * Programmer:    Robb Matzke
 *        Friday, January     9, 1998
 *-------------------------------------------------------------------------
 */
static herr_t
H5T__register(H5T_pers_t pers, const char *name, H5T_t *src, H5T_t *dst, H5T_conv_func_t *conv)
{
    hid_t       tmp_sid = -1, tmp_did = -1; /*temporary data type IDs    */
    H5T_path_t *old_path = NULL;            /*existing conversion path   */
    H5T_path_t *new_path = NULL;            /*new conversion path        */
    H5T_cdata_t cdata;                      /*temporary conversion data  */
    int         nprint = 0;                 /*number of paths shut down  */
    int         i;                          /*counter                    */
    herr_t      ret_value = SUCCEED;        /*return value               */

    FUNC_ENTER_STATIC

    /* Check args */
    HDassert(src);
    HDassert(dst);
    HDassert(conv);
    HDassert(H5T_PERS_HARD == pers || H5T_PERS_SOFT == pers);
    HDassert(name && *name);

    if (H5T_PERS_HARD == pers) {
        /* Only bother to register the path if it's not a no-op path (for this machine) */
        if (H5T_cmp(src, dst, FALSE)) {
            /* Locate or create a new conversion path */
            if (NULL == (new_path = H5T__path_find_real(src, dst, name, conv)))
                HGOTO_ERROR(H5E_DATATYPE, H5E_CANTINIT, FAIL, "unable to locate/allocate conversion path")

            /* Notify all other functions to recalculate private data since some
             * functions might cache a list of conversion functions.  For
             * instance, the compound type converter caches a list of conversion
             * functions for the members, so adding a new function should cause
             * the list to be recalculated to use the new function.
             */
            for (i = 0; i < H5T_g.npaths; i++)
                if (new_path != H5T_g.path[i])
                    H5T_g.path[i]->cdata.recalc = TRUE;
        } /* end if */
    }     /* end if */
    else {
        /* Add function to end of soft list */
        if ((size_t)H5T_g.nsoft >= H5T_g.asoft) {
            size_t      na = MAX(32, 2 * H5T_g.asoft);
            H5T_soft_t *x;

            if (NULL == (x = (H5T_soft_t *)H5MM_realloc(H5T_g.soft, na * sizeof(H5T_soft_t))))
                HGOTO_ERROR(H5E_RESOURCE, H5E_NOSPACE, FAIL, "memory allocation failed")
            H5T_g.asoft = na;
            H5T_g.soft  = x;
        } /* end if */
        HDstrncpy(H5T_g.soft[H5T_g.nsoft].name, name, (size_t)H5T_NAMELEN);
        H5T_g.soft[H5T_g.nsoft].name[H5T_NAMELEN - 1] = '\0';
        H5T_g.soft[H5T_g.nsoft].src                   = src->shared->type;
        H5T_g.soft[H5T_g.nsoft].dst                   = dst->shared->type;
        H5T_g.soft[H5T_g.nsoft].conv                  = *conv;
        H5T_g.nsoft++;

        /*
         * Any existing path (except the no-op path) to which this new soft
         * conversion function applies should be replaced by a new path that
         * uses this function.
         */
        for (i = 1; i < H5T_g.npaths; i++) {
            old_path = H5T_g.path[i];
            HDassert(old_path);

            /* Does the new soft conversion function apply to this path? */
            if (old_path->is_hard || old_path->src->shared->type != src->shared->type ||
                old_path->dst->shared->type != dst->shared->type)
                continue;

            if ((tmp_sid = H5I_register(H5I_DATATYPE, H5T_copy(old_path->src, H5T_COPY_ALL), FALSE)) < 0 ||
                (tmp_did = H5I_register(H5I_DATATYPE, H5T_copy(old_path->dst, H5T_COPY_ALL), FALSE)) < 0)
                HGOTO_ERROR(H5E_DATATYPE, H5E_CANTREGISTER, FAIL,
                            "unable to register data types for conv query")
            HDmemset(&cdata, 0, sizeof cdata);
            cdata.command = H5T_CONV_INIT;
            if (conv->is_app) {
                if ((conv->u.app_func)(tmp_sid, tmp_did, &cdata, (size_t)0, (size_t)0, (size_t)0, NULL, NULL,
                                       H5CX_get_dxpl()) < 0) {
                    H5I_dec_ref(tmp_sid);
                    H5I_dec_ref(tmp_did);
                    tmp_sid = tmp_did = -1;
                    H5E_clear_stack(NULL);
                    continue;
                } /* end if */
            }     /* end if */
            else if ((conv->u.lib_func)(tmp_sid, tmp_did, &cdata, (size_t)0, (size_t)0, (size_t)0, NULL,
                                        NULL) < 0) {
                H5I_dec_ref(tmp_sid);
                H5I_dec_ref(tmp_did);
                tmp_sid = tmp_did = -1;
                H5E_clear_stack(NULL);
                continue;
            } /* end if */

            /* Create a new conversion path */
            if (NULL == (new_path = H5FL_CALLOC(H5T_path_t)))
                HGOTO_ERROR(H5E_RESOURCE, H5E_NOSPACE, FAIL, "memory allocation failed")
            HDstrncpy(new_path->name, name, (size_t)H5T_NAMELEN);
            new_path->name[H5T_NAMELEN - 1] = '\0';
            if (NULL == (new_path->src = H5T_copy(old_path->src, H5T_COPY_ALL)) ||
                NULL == (new_path->dst = H5T_copy(old_path->dst, H5T_COPY_ALL)))
                HGOTO_ERROR(H5E_DATATYPE, H5E_CANTINIT, FAIL, "unable to copy data types")
            new_path->conv    = *conv;
            new_path->is_hard = FALSE;
            new_path->cdata   = cdata;

            /* Replace previous path */
            H5T_g.path[i] = new_path;
            new_path      = NULL; /*so we don't free it on error*/

            /* Free old path */
            H5T__print_stats(old_path, &nprint);
            old_path->cdata.command = H5T_CONV_FREE;
            if (old_path->conv.is_app) {
                if ((old_path->conv.u.app_func)(tmp_sid, tmp_did, &(old_path->cdata), (size_t)0, (size_t)0,
                                                (size_t)0, NULL, NULL, H5CX_get_dxpl()) < 0) {
#ifdef H5T_DEBUG
                    if (H5DEBUG(T))
                        HDfprintf(H5DEBUG(T),
                                  "H5T: conversion function 0x%08lx "
                                  "failed to free private data for %s (ignored)\n",
                                  (unsigned long)(old_path->conv.u.app_func), old_path->name);
#endif
                } /* end if */
            }     /* end if */
            else if ((old_path->conv.u.lib_func)(tmp_sid, tmp_did, &(old_path->cdata), (size_t)0, (size_t)0,
                                                 (size_t)0, NULL, NULL) < 0) {
#ifdef H5T_DEBUG
                if (H5DEBUG(T))
                    HDfprintf(H5DEBUG(T),
                              "H5T: conversion function 0x%08lx "
                              "failed to free private data for %s (ignored)\n",
                              (unsigned long)(old_path->conv.u.lib_func), old_path->name);
#endif
            } /* end if */
            (void)H5T_close_real(old_path->src);
            (void)H5T_close_real(old_path->dst);
            old_path = H5FL_FREE(H5T_path_t, old_path);

            /* Release temporary atoms */
            H5I_dec_ref(tmp_sid);
            H5I_dec_ref(tmp_did);
            tmp_sid = tmp_did = -1;

            /* We don't care about any failures during the freeing process */
            H5E_clear_stack(NULL);
        } /* end for */
    }     /* end else */

done:
    if (ret_value < 0) {
        if (new_path) {
            if (new_path->src)
                (void)H5T_close_real(new_path->src);
            if (new_path->dst)
                (void)H5T_close_real(new_path->dst);
            new_path = H5FL_FREE(H5T_path_t, new_path);
        } /* end if */
        if (tmp_sid >= 0)
            H5I_dec_ref(tmp_sid);
        if (tmp_did >= 0)
            H5I_dec_ref(tmp_did);
    } /* end if */

    FUNC_LEAVE_NOAPI(ret_value)
} /* end H5T__register() */

/*-------------------------------------------------------------------------
 * Function:    H5Tregister
 *
 * Purpose:    Register a hard or soft conversion function for a data type
 *        conversion path.  The path is specified by the source and
 *        destination data types SRC_ID and DST_ID (for soft functions
 *        only the class of these types is important). If FUNC is a
 *        hard function then it replaces any previous path; if it's a
 *        soft function then it replaces all existing paths to which it
 *        applies and is used for any new path to which it applies as
 *        long as that path doesn't have a hard function.
 *
 * Return:    Non-negative on success/Negative on failure
 *
 * Programmer:    Robb Matzke
 *        Friday, January     9, 1998
 *
 *-------------------------------------------------------------------------
 */
herr_t
H5Tregister(H5T_pers_t pers, const char *name, hid_t src_id, hid_t dst_id, H5T_conv_t func)
{
    H5T_t *         src;                 /*source data type descriptor    */
    H5T_t *         dst;                 /*destination data type desc     */
    H5T_conv_func_t conv_func;           /* Conversion function wrapper */
    herr_t          ret_value = SUCCEED; /*return value                   */

    FUNC_ENTER_API(FAIL)
    H5TRACE5("e", "Te*siiTC", pers, name, src_id, dst_id, func);

    /* Check args */
    if (H5T_PERS_HARD != pers && H5T_PERS_SOFT != pers)
        HGOTO_ERROR(H5E_ARGS, H5E_BADVALUE, FAIL, "invalid function persistence")
    if (!name || !*name)
        HGOTO_ERROR(H5E_ARGS, H5E_BADVALUE, FAIL, "conversion must have a name for debugging")
    if (NULL == (src = (H5T_t *)H5I_object_verify(src_id, H5I_DATATYPE)))
        HGOTO_ERROR(H5E_ARGS, H5E_BADTYPE, FAIL, "not a data type")
    if (NULL == (dst = (H5T_t *)H5I_object_verify(dst_id, H5I_DATATYPE)))
        HGOTO_ERROR(H5E_ARGS, H5E_BADTYPE, FAIL, "not a data type")
    if (!func)
        HGOTO_ERROR(H5E_ARGS, H5E_BADVALUE, FAIL, "no conversion function specified")

    /* Set up conversion function wrapper */
    conv_func.is_app     = TRUE;
    conv_func.u.app_func = func;

    /* Go register the function */
    if (H5T__register(pers, name, src, dst, &conv_func) < 0)
        HGOTO_ERROR(H5E_DATATYPE, H5E_CANTINIT, FAIL, "can't register conversion function")

done:
    FUNC_LEAVE_API(ret_value)
} /* end H5Tregister() */

/*-------------------------------------------------------------------------
 * Function:   H5T__unregister
 *
 * Purpose:    Removes conversion paths that match the specified criteria.
 *        All arguments are optional. Missing arguments are wild cards.
 *        The special no-op path cannot be removed.
 *
 * Return:    Succeess:    non-negative
 *            Failure:    negative
 *
 * Programmer:    Robb Matzke
 *        Tuesday, January 13, 1998
 *
 *-------------------------------------------------------------------------
 */
static herr_t
H5T__unregister(H5T_pers_t pers, const char *name, H5T_t *src, H5T_t *dst, H5T_conv_t func)
{
    H5T_path_t *path   = NULL; /*conversion path             */
    H5T_soft_t *soft   = NULL; /*soft conversion information */
    int         nprint = 0;    /*number of paths shut down   */
    int         i;             /*counter                     */

    FUNC_ENTER_STATIC_NOERR

    /* Remove matching entries from the soft list */
    if (H5T_PERS_DONTCARE == pers || H5T_PERS_SOFT == pers) {
        for (i = H5T_g.nsoft - 1; i >= 0; --i) {
            soft = H5T_g.soft + i;
            HDassert(soft);
            if (name && *name && HDstrcmp(name, soft->name))
                continue;
            if (src && src->shared->type != soft->src)
                continue;
            if (dst && dst->shared->type != soft->dst)
                continue;
            if (func && func != soft->conv.u.app_func)
                continue;

            HDmemmove(H5T_g.soft + i, H5T_g.soft + i + 1,
                      (size_t)(H5T_g.nsoft - (i + 1)) * sizeof(H5T_soft_t));
            --H5T_g.nsoft;
        } /* end for */
    }     /* end if */

    /* Remove matching conversion paths, except no-op path */
    for (i = H5T_g.npaths - 1; i > 0; --i) {
        path = H5T_g.path[i];
        HDassert(path);

        /* Not a match */
        if (((H5T_PERS_SOFT == pers && path->is_hard) || (H5T_PERS_HARD == pers && !path->is_hard)) ||
            (name && *name && HDstrcmp(name, path->name)) || (src && H5T_cmp(src, path->src, FALSE)) ||
            (dst && H5T_cmp(dst, path->dst, FALSE)) || (func && func != path->conv.u.app_func)) {
            /*
             * Notify all other functions to recalculate private data since some
             * functions might cache a list of conversion functions.  For
             * instance, the compound type converter caches a list of conversion
             * functions for the members, so removing a function should cause
             * the list to be recalculated to avoid the removed function.
             */
            path->cdata.recalc = TRUE;
        } /* end if */
        else {
            /* Remove from table */
            HDmemmove(H5T_g.path + i, H5T_g.path + i + 1,
                      (size_t)(H5T_g.npaths - (i + 1)) * sizeof(H5T_path_t *));
            --H5T_g.npaths;

            /* Shut down path */
            H5T__print_stats(path, &nprint);
            path->cdata.command = H5T_CONV_FREE;
            if (path->conv.is_app) {
                if ((path->conv.u.app_func)((hid_t)FAIL, (hid_t)FAIL, &(path->cdata), (size_t)0, (size_t)0,
                                            (size_t)0, NULL, NULL, H5CX_get_dxpl()) < 0) {
#ifdef H5T_DEBUG
                    if (H5DEBUG(T))
                        HDfprintf(H5DEBUG(T),
                                  "H5T: conversion function 0x%08lx failed "
                                  "to free private data for %s (ignored)\n",
                                  (unsigned long)(path->conv.u.app_func), path->name);
#endif
                } /* end if */
            }     /* end if */
            else if ((path->conv.u.lib_func)((hid_t)FAIL, (hid_t)FAIL, &(path->cdata), (size_t)0, (size_t)0,
                                             (size_t)0, NULL, NULL) < 0) {
#ifdef H5T_DEBUG
                if (H5DEBUG(T))
                    HDfprintf(H5DEBUG(T),
                              "H5T: conversion function 0x%08lx failed "
                              "to free private data for %s (ignored)\n",
                              (unsigned long)(path->conv.u.lib_func), path->name);
#endif
            } /* end if */
            (void)H5T_close_real(path->src);
            (void)H5T_close_real(path->dst);
            path = H5FL_FREE(H5T_path_t, path);
            H5E_clear_stack(NULL); /*ignore all shutdown errors*/
        }                          /* end else */
    }                              /* end for */

    FUNC_LEAVE_NOAPI(SUCCEED)
} /* end H5T__unregister() */

/*-------------------------------------------------------------------------
 * Function:  H5Tunregister
 *
 * Purpose:   Removes conversion paths that match the specified criteria.
 *        All arguments are optional. Missing arguments are wild cards.
 *        The special no-op path cannot be removed.
 *
 * Return:    Succeess:    non-negative
 *
 *            Failure:    negative
 *
 * Programmer:    Robb Matzke
 *        Tuesday, January 13, 1998
 *
 *-------------------------------------------------------------------------
 */
herr_t
H5Tunregister(H5T_pers_t pers, const char *name, hid_t src_id, hid_t dst_id, H5T_conv_t func)
{
    H5T_t *src = NULL, *dst = NULL; /* Datatype descriptors */
    herr_t ret_value = SUCCEED;     /* Return value */

    FUNC_ENTER_API(FAIL)
    H5TRACE5("e", "Te*siiTC", pers, name, src_id, dst_id, func);

    /* Check arguments */
    if (src_id > 0 && (NULL == (src = (H5T_t *)H5I_object_verify(src_id, H5I_DATATYPE))))
        HGOTO_ERROR(H5E_ARGS, H5E_BADTYPE, FAIL, "src is not a data type")
    if (dst_id > 0 && (NULL == (dst = (H5T_t *)H5I_object_verify(dst_id, H5I_DATATYPE))))
        HGOTO_ERROR(H5E_ARGS, H5E_BADTYPE, FAIL, "dst is not a data type")

    if (H5T__unregister(pers, name, src, dst, func) < 0)
        HGOTO_ERROR(H5E_DATATYPE, H5E_CANTDELETE, FAIL, "internal unregister function failed")

done:
    FUNC_LEAVE_API(ret_value)
} /* end H5Tunregister() */

/*-------------------------------------------------------------------------
 * Function:  H5Tfind
 *
 * Purpose:   Finds a conversion function that can handle a conversion from
 *        type SRC_ID to type DST_ID.  The PCDATA argument is a pointer
 *        to a pointer to type conversion data which was created and
 *        initialized by the type conversion function of this path
 *        when the conversion function was installed on the path.
 *
 * Return:    Success:    A pointer to a suitable conversion function.
 *
 *            Failure:    NULL
 *
 * Programmer:    Robb Matzke
 *        Tuesday, January 13, 1998
 *
 *-------------------------------------------------------------------------
 */
H5T_conv_t
H5Tfind(hid_t src_id, hid_t dst_id, H5T_cdata_t **pcdata /*out*/)
{
    H5T_t *     src, *dst;
    H5T_path_t *path;
    H5T_conv_t  ret_value; /* Return value */

    FUNC_ENTER_API(NULL)
    H5TRACE3("TC", "iix", src_id, dst_id, pcdata);

    /* Check args */
    if (NULL == (src = (H5T_t *)H5I_object_verify(src_id, H5I_DATATYPE)) ||
        NULL == (dst = (H5T_t *)H5I_object_verify(dst_id, H5I_DATATYPE)))
        HGOTO_ERROR(H5E_ARGS, H5E_BADTYPE, NULL, "not a data type")
    if (!pcdata)
        HGOTO_ERROR(H5E_ARGS, H5E_BADVALUE, NULL, "no address to receive cdata pointer")

    /* Find it */
    if (NULL == (path = H5T_path_find(src, dst)))
        HGOTO_ERROR(H5E_DATATYPE, H5E_NOTFOUND, NULL, "conversion function not found")

    if (pcdata)
        *pcdata = &(path->cdata);

    /* Set return value */
    ret_value = path->conv.u.app_func;

done:
    FUNC_LEAVE_API(ret_value)
} /* end H5Tfind() */

/*-------------------------------------------------------------------------
 * Function:  H5Tcompiler_conv
 *
 * Purpose:   Finds out whether the library's conversion function from
 *            type src_id to type dst_id is a compiler (hard) conversion.
 *            A hard conversion uses compiler's casting; a soft conversion
 *            uses the library's own conversion function.
 *
 * Return:    TRUE:           hard conversion.
 *            FALSE:          soft conversion.
 *            FAIL:           failed.
 *
 * Programmer:    Raymond Lu
 *        Friday, Sept 2, 2005
 *
 *-------------------------------------------------------------------------
 */
htri_t
H5Tcompiler_conv(hid_t src_id, hid_t dst_id)
{
    H5T_t *src, *dst;
    htri_t ret_value; /* Return value */

    FUNC_ENTER_API(FAIL)
    H5TRACE2("t", "ii", src_id, dst_id);

    /* Check args */
    if (NULL == (src = (H5T_t *)H5I_object_verify(src_id, H5I_DATATYPE)) ||
        NULL == (dst = (H5T_t *)H5I_object_verify(dst_id, H5I_DATATYPE)))
        HGOTO_ERROR(H5E_ARGS, H5E_BADTYPE, FAIL, "not a data type")

    /* Find it */
    if ((ret_value = H5T__compiler_conv(src, dst)) < 0)
        HGOTO_ERROR(H5E_DATATYPE, H5E_NOTFOUND, FAIL, "conversion function not found")

done:
    FUNC_LEAVE_API(ret_value)
} /* end H5Tcompiler_conv() */

/*-------------------------------------------------------------------------
 * Function:  H5Tconvert
 *
 * Purpose:   Convert NELMTS elements from type SRC_ID to type DST_ID.  The
 *        source elements are packed in BUF and on return the
 *        destination will be packed in BUF.  That is, the conversion
 *        is performed in place.  The optional background buffer is an
 *        array of NELMTS values of destination type which are merged
 *        with the converted values to fill in cracks (for instance,
 *        BACKGROUND might be an array of structs with the `a' and `b'
 *        fields already initialized and the conversion of BUF supplies
 *        the `c' and `d' field values).  The PLIST_ID a dataset transfer
 *        property list which is passed to the conversion functions.  (It's
 *        currently only used to pass along the VL datatype custom allocation
 *        information -QAK 7/1/99)
 *
 * Return:    Non-negative on success/Negative on failure
 *
 * Programmer:    Robb Matzke
 *              Wednesday, June 10, 1998
 *
 *-------------------------------------------------------------------------
 */
herr_t
H5Tconvert(hid_t src_id, hid_t dst_id, size_t nelmts, void *buf, void *background, hid_t dxpl_id)
{
    H5T_path_t *tpath;               /* type conversion info    */
    H5T_t *     src, *dst;           /* unregistered types      */
    herr_t      ret_value = SUCCEED; /* Return value            */

    FUNC_ENTER_API(FAIL)
    H5TRACE6("e", "iiz*x*xi", src_id, dst_id, nelmts, buf, background, dxpl_id);

    /* Check args */
    if (NULL == (src = (H5T_t *)H5I_object_verify(src_id, H5I_DATATYPE)) ||
        NULL == (dst = (H5T_t *)H5I_object_verify(dst_id, H5I_DATATYPE)))
        HGOTO_ERROR(H5E_ARGS, H5E_BADTYPE, FAIL, "not a data type")
    if (H5P_DEFAULT == dxpl_id)
        dxpl_id = H5P_DATASET_XFER_DEFAULT;
    else if (TRUE != H5P_isa_class(dxpl_id, H5P_DATASET_XFER))
        HGOTO_ERROR(H5E_ARGS, H5E_BADTYPE, FAIL, "not dataset transfer property list")

    /* Set DXPL for operation */
    H5CX_set_dxpl(dxpl_id);

    /* Find the conversion function */
    if (NULL == (tpath = H5T_path_find(src, dst)))
        HGOTO_ERROR(H5E_DATATYPE, H5E_CANTINIT, FAIL, "unable to convert between src and dst data types")

    if (H5T_convert(tpath, src_id, dst_id, nelmts, (size_t)0, (size_t)0, buf, background) < 0)
        HGOTO_ERROR(H5E_DATATYPE, H5E_CANTINIT, FAIL, "data type conversion failed")

done:
    FUNC_LEAVE_API(ret_value)
} /* end H5Tconvert() */

/*-------------------------------------------------------------------------
 * Function:    H5Treclaim
 *
 * Purpose: Frees the buffers allocated for storing variable-length data
 *      in memory.  Only frees the VL data in the selection defined in the
 *      dataspace.  The dataset transfer property list is required to find the
 *      correct allocation/free methods for the VL data in the buffer.
 *
 * Return:  Non-negative on success, negative on failure
 *
 * Programmer:  Quincey Koziol
 *              Thursday, June 10, 1999
 *
 *-------------------------------------------------------------------------
 */
herr_t
H5Treclaim(hid_t type_id, hid_t space_id, hid_t dxpl_id, void *buf)
{
    H5S_t *space;     /* Dataspace for iteration */
    herr_t ret_value; /* Return value */

    FUNC_ENTER_API(FAIL)
    H5TRACE4("e", "iii*x", type_id, space_id, dxpl_id, buf);

    /* Check args */
    if (H5I_DATATYPE != H5I_get_type(type_id) || buf == NULL)
        HGOTO_ERROR(H5E_ARGS, H5E_BADVALUE, FAIL, "invalid argument")
    if (NULL == (space = (H5S_t *)H5I_object_verify(space_id, H5I_DATASPACE)))
        HGOTO_ERROR(H5E_ARGS, H5E_BADTYPE, FAIL, "invalid dataspace")
    if (!(H5S_has_extent(space)))
        HGOTO_ERROR(H5E_ARGS, H5E_BADVALUE, FAIL, "dataspace does not have extent set")

    /* Get the default dataset transfer property list if the user didn't provide one */
    if (H5P_DEFAULT == dxpl_id)
        dxpl_id = H5P_DATASET_XFER_DEFAULT;
    else if (TRUE != H5P_isa_class(dxpl_id, H5P_DATASET_XFER))
        HGOTO_ERROR(H5E_ARGS, H5E_BADTYPE, FAIL, "not xfer parms")

    /* Set DXPL for operation */
    H5CX_set_dxpl(dxpl_id);

    /* Call internal routine */
    ret_value = H5T_reclaim(type_id, space, buf);

done:
    FUNC_LEAVE_API(ret_value)
} /* end H5Treclaim() */

/*-------------------------------------------------------------------------
 * Function:  H5Tencode
 *
 * Purpose:   Given an datatype ID, converts the object description into
 *            binary in a buffer.
 *
 * Return:    Success:    non-negative
 *
 *            Failure:    negative
 *
 * Programmer:    Raymond Lu
 *              July 14, 2004
 *
 *-------------------------------------------------------------------------
 */
herr_t
H5Tencode(hid_t obj_id, void *buf, size_t *nalloc)
{
    H5T_t *dtype;
    herr_t ret_value = SUCCEED;

    FUNC_ENTER_API(FAIL)
    H5TRACE3("e", "i*x*z", obj_id, buf, nalloc);

    /* Check argument and retrieve object */
    if (NULL == (dtype = (H5T_t *)H5I_object_verify(obj_id, H5I_DATATYPE)))
        HGOTO_ERROR(H5E_ARGS, H5E_BADTYPE, FAIL, "not a datatype")
    if (nalloc == NULL)
        HGOTO_ERROR(H5E_ARGS, H5E_BADVALUE, FAIL, "NULL pointer for buffer size")

    /* Go encode the datatype */
    if (H5T_encode(dtype, (unsigned char *)buf, nalloc) < 0)
        HGOTO_ERROR(H5E_DATATYPE, H5E_CANTENCODE, FAIL, "can't encode datatype")

done:
    FUNC_LEAVE_API(ret_value)
} /* end H5Tencode() */

/*-------------------------------------------------------------------------
 * Function:  H5Tdecode
 *
 * Purpose:   Decode a binary object description and return a new object
 *            handle.
 *
 * Return:    Success:    datatype ID(non-negative)
 *
 *            Failure:    negative
 *
 * Programmer:    Raymond Lu
 *              July 14, 2004
 *
 *-------------------------------------------------------------------------
 */
hid_t
H5Tdecode(const void *buf)
{
    H5T_t *dt;
    hid_t  ret_value; /* Return value */

    FUNC_ENTER_API(FAIL)
    H5TRACE1("i", "*x", buf);

    /* Check args */
    if (buf == NULL)
        HGOTO_ERROR(H5E_ARGS, H5E_BADVALUE, FAIL, "empty buffer")

    /* Create datatype by decoding buffer
     * There is no way to get the size of the buffer, so we pass in
     * SIZE_MAX and assume the caller knows what they are doing.
     * Really fixing this will require an H5Tdecode2() call that
     * takes a size parameter.
     */
    if (NULL == (dt = H5T_decode(SIZE_MAX, (const unsigned char *)buf)))
        HGOTO_ERROR(H5E_DATATYPE, H5E_CANTDECODE, FAIL, "can't decode object")

    /* Register the type and return the ID */
    if ((ret_value = H5I_register(H5I_DATATYPE, dt, TRUE)) < 0)
        HGOTO_ERROR(H5E_DATATYPE, H5E_CANTREGISTER, FAIL, "unable to register data type")

done:
    FUNC_LEAVE_API(ret_value)
} /* end H5Tdecode() */

/*-------------------------------------------------------------------------
 * API functions are above; library-private functions are below...
 *-------------------------------------------------------------------------
 */

/*-------------------------------------------------------------------------
 * Function:  H5T_encode
 *
 * Purpose:   Private function for H5Tencode.  Converts an object
 *            description into binary in a buffer.
 *
 * Return:    Success:    non-negative
 *
 *            Failure:    negative
 *
 * Programmer:    Raymond Lu
 *              July 14, 2004
 *
 *-------------------------------------------------------------------------
 */
herr_t
H5T_encode(H5T_t *obj, unsigned char *buf, size_t *nalloc)
{
    size_t buf_size;         /* Encoded size of datatype */
    H5F_t *f         = NULL; /* Fake file structure*/
    herr_t ret_value = SUCCEED;

    FUNC_ENTER_NOAPI_NOINIT

    /* Allocate "fake" file structure */
    if (NULL == (f = H5F_fake_alloc((uint8_t)0)))
        HGOTO_ERROR(H5E_DATATYPE, H5E_CANTALLOC, FAIL, "can't allocate fake file struct")

    /* Find out the size of buffer needed */
    if ((buf_size = H5O_msg_raw_size(f, H5O_DTYPE_ID, TRUE, obj)) == 0)
        HGOTO_ERROR(H5E_DATATYPE, H5E_BADSIZE, FAIL, "can't find datatype size")

    /* Don't encode if buffer size isn't big enough or buffer is empty */
    if (!buf || *nalloc < (buf_size + 1 + 1))
        *nalloc = buf_size + 1 + 1;
    else {
        /* Encode the type of the information */
        *buf++ = H5O_DTYPE_ID;

        /* Encode the version of the dataspace information */
        *buf++ = H5T_ENCODE_VERSION;

        /* Encode into user's buffer */
        if (H5O_msg_encode(f, H5O_DTYPE_ID, TRUE, buf, obj) < 0)
            HGOTO_ERROR(H5E_DATATYPE, H5E_CANTENCODE, FAIL, "can't encode object")
    } /* end else */

done:
    /* Release fake file structure */
    if (f && H5F_fake_free(f) < 0)
        HDONE_ERROR(H5E_DATATYPE, H5E_CANTRELEASE, FAIL, "unable to release fake file struct")

    FUNC_LEAVE_NOAPI(ret_value)
} /* end H5T_encode() */

/*-------------------------------------------------------------------------
 * Function:  H5T_decode
 *
 * Purpose:   Private function for H5Tdecode.  Reconstructs a binary
 *            description of datatype and returns a new object handle.
 *
 * Return:    Success:    datatype ID(non-negative)
 *
 *            Failure:    negative
 *
 * Programmer:    Raymond Lu
 *              July 14, 2004
 *
 *-------------------------------------------------------------------------
 */
H5T_t *
H5T_decode(size_t buf_size, const unsigned char *buf)
{
    H5F_t *f         = NULL; /* Fake file structure*/
    H5T_t *ret_value = NULL; /* Return value */

    FUNC_ENTER_NOAPI_NOINIT

    /* Allocate "fake" file structure */
    if (NULL == (f = H5F_fake_alloc((uint8_t)0)))
        HGOTO_ERROR(H5E_DATATYPE, H5E_CANTALLOC, NULL, "can't allocate fake file struct")

    /* Decode the type of the information */
    if (*buf++ != H5O_DTYPE_ID)
        HGOTO_ERROR(H5E_DATATYPE, H5E_BADMESG, NULL, "not an encoded datatype")

    /* Decode the version of the datatype information */
    if (*buf++ != H5T_ENCODE_VERSION)
        HGOTO_ERROR(H5E_DATATYPE, H5E_VERSION, NULL, "unknown version of encoded datatype")

    /* Decode the serialized datatype message */
    if (NULL == (ret_value = (H5T_t *)H5O_msg_decode(f, NULL, H5O_DTYPE_ID, buf_size, buf)))
        HGOTO_ERROR(H5E_DATATYPE, H5E_CANTDECODE, NULL, "can't decode object")

    /* Mark datatype as being in memory now */
    if (H5T_set_loc(ret_value, NULL, H5T_LOC_MEMORY) < 0)
        HGOTO_ERROR(H5E_DATATYPE, H5E_CANTINIT, NULL, "invalid datatype location")

    /* No VOL object */
    ret_value->vol_obj = NULL;
done:
    /* Release fake file structure */
    if (f && H5F_fake_free(f) < 0)
        HDONE_ERROR(H5E_DATATYPE, H5E_CANTRELEASE, NULL, "unable to release fake file struct")

    FUNC_LEAVE_NOAPI(ret_value)
} /* end H5T_decode() */

/*-------------------------------------------------------------------------
 * Function:  H5T__create
 *
 * Purpose:   Creates a new data type and initializes it to reasonable
 *            values.     The new data type is SIZE bytes and an instance of
 *            the class TYPE.
 *
 * Return:    Success:    Pointer to the new type.
 *
 *            Failure:    NULL
 *
 * Programmer:    Robb Matzke
 *        Friday, December  5, 1997
 *
 *-------------------------------------------------------------------------
 */
H5T_t *
H5T__create(H5T_class_t type, size_t size)
{
    H5T_t *dt        = NULL;
    H5T_t *ret_value = NULL;

    FUNC_ENTER_PACKAGE

    switch (type) {
        case H5T_INTEGER:
        case H5T_FLOAT:
        case H5T_TIME:
        case H5T_STRING: {
            H5T_t *origin_dt = NULL;

            if (NULL == (origin_dt = (H5T_t *)H5I_object(H5T_C_S1)))
                HGOTO_ERROR(H5E_DATATYPE, H5E_BADTYPE, NULL, "can't get structure for string type")

            /* Copy the default string datatype */
            if (NULL == (dt = H5T_copy(origin_dt, H5T_COPY_TRANSIENT)))
                HGOTO_ERROR(H5E_DATATYPE, H5E_CANTINIT, NULL, "unable to copy");

            /* Modify the datatype */
            if (H5T__set_size(dt, size) < 0)
                HGOTO_ERROR(H5E_DATATYPE, H5E_CANTINIT, NULL, "unable to set size for string type")
        } break;

        case H5T_BITFIELD:
            HGOTO_ERROR(H5E_DATATYPE, H5E_UNSUPPORTED, NULL, "type class is not appropriate - use H5Tcopy()")

        case H5T_OPAQUE:
        case H5T_COMPOUND:
            if (NULL == (dt = H5T__alloc()))
                HGOTO_ERROR(H5E_RESOURCE, H5E_NOSPACE, NULL, "memory allocation failed")
            dt->shared->type = type;

            if (type == H5T_COMPOUND) {
                dt->shared->u.compnd.packed    = FALSE; /* Start out unpacked */
                dt->shared->u.compnd.memb_size = 0;
            } /* end if */
            else if (type == H5T_OPAQUE)
                /* Initialize the tag in case it's not set later.  A null tag will
                 * cause problems for later operations. */
                dt->shared->u.opaque.tag = H5MM_strdup("");
            break;

        case H5T_ENUM: {
            hid_t  subtype;
            H5T_t *sub_t_obj;

            if (sizeof(char) == size)
                subtype = H5T_NATIVE_SCHAR_g;
            else if (sizeof(short) == size)
                subtype = H5T_NATIVE_SHORT_g;
            else if (sizeof(int) == size)
                subtype = H5T_NATIVE_INT_g;
            else if (sizeof(long) == size)
                subtype = H5T_NATIVE_LONG_g;
#if H5_SIZEOF_LONG != H5_SIZEOF_LONG_LONG
            else if (sizeof(long long) == size)
                subtype = H5T_NATIVE_LLONG_g;
#endif /* H5_SIZEOF_LONG != H5_SIZEOF_LONG_LONG */
            else
                HGOTO_ERROR(H5E_DATATYPE, H5E_CANTINIT, NULL, "no applicable native integer type")
            if (NULL == (dt = H5T__alloc()))
                HGOTO_ERROR(H5E_RESOURCE, H5E_NOSPACE, NULL, "memory allocation failed")
            dt->shared->type = type;
            if (NULL == (sub_t_obj = (H5T_t *)H5I_object(subtype)))
                HGOTO_ERROR(H5E_DATATYPE, H5E_CANTGET, NULL, "unable to get datatype object")
            if (NULL == (dt->shared->parent = H5T_copy(sub_t_obj, H5T_COPY_ALL)))
                HGOTO_ERROR(H5E_DATATYPE, H5E_CANTCOPY, NULL, "unable to copy base datatype")
        } break;

        case H5T_VLEN: /* Variable length datatype */
            HGOTO_ERROR(H5E_DATATYPE, H5E_UNSUPPORTED, NULL, "base type required - use H5Tvlen_create()")

        case H5T_ARRAY: /* Array datatype */
            HGOTO_ERROR(H5E_DATATYPE, H5E_UNSUPPORTED, NULL, "base type required - use H5Tarray_create2()")

        case H5T_NO_CLASS:
        case H5T_REFERENCE:
        case H5T_NCLASSES:
        default:
            HGOTO_ERROR(H5E_DATATYPE, H5E_UNSUPPORTED, NULL, "unknown data type class")
    } /* end switch */

    /* Set the size except VL string */
    if (H5T_STRING != type || H5T_VARIABLE != size)
        dt->shared->size = size;

    /* No VOL object */
    dt->vol_obj = NULL;

    /* Set return value */
    ret_value = dt;

done:
    if (NULL == ret_value) {
        if (dt) {
            dt->shared = H5FL_FREE(H5T_shared_t, dt->shared);
            dt         = H5FL_FREE(H5T_t, dt);
        }
    }

    FUNC_LEAVE_NOAPI(ret_value)
} /* end H5T__create() */

/*-------------------------------------------------------------------------
 * Function:  H5T__initiate_copy
 *
 * Purpose:   Allocates datatype structures, copies core fields, and initializes
 *            VOL fields.
 *
 * Return:    Success:    Pointer to a new copy of the OLD_DT argument.
 *            Failure:    NULL
 *
 * Note:      Common code for both H5T_copy and H5T_copy_reopen, as part of
 *            the const-correct datatype copying routines.
 *
 * Programmer:  David Young
 *              January 18, 2020
 *
 *-------------------------------------------------------------------------
 */
static H5T_t *
H5T__initiate_copy(const H5T_t *old_dt)
{
    H5T_t *new_dt    = NULL; /* Copy of datatype */
    H5T_t *ret_value = NULL; /* Return value */

    FUNC_ENTER_STATIC

    /* Allocate space */
    if (NULL == (new_dt = H5FL_MALLOC(H5T_t)))
        HGOTO_ERROR(H5E_DATATYPE, H5E_CANTALLOC, NULL, "H5T_t memory allocation failed")
    if (NULL == (new_dt->shared = H5FL_MALLOC(H5T_shared_t)))
        HGOTO_ERROR(H5E_DATATYPE, H5E_CANTALLOC, NULL, "H5T_shared_t memory allocation failed")

    /* Copy shared information */
    *(new_dt->shared) = *(old_dt->shared);

    /* Reset VOL fields */
    new_dt->vol_obj               = NULL;
    new_dt->shared->owned_vol_obj = NULL;

    /* Set return value */
    ret_value = new_dt;

done:
    if (ret_value == NULL)
        if (new_dt) {
            if (new_dt->shared)
                new_dt->shared = H5FL_FREE(H5T_shared_t, new_dt->shared);
            new_dt = H5FL_FREE(H5T_t, new_dt);
        } /* end if */

    FUNC_LEAVE_NOAPI(ret_value)
} /* end H5T__initiate_copy() */

/*-------------------------------------------------------------------------
 * Function:  H5T__copy_transient
 *
 * Purpose:   Part of recursive framework for const-correct datatype copying.
 *
 * Return:    Success:    Pointer to a new copy of the OLD_DT argument.
 *            Failure:    NULL
 *
 * Programmer:  David Young
 *              January 18, 2020
 *
 *-------------------------------------------------------------------------
 */
static H5T_t *
H5T__copy_transient(H5T_t *old_dt)
{
    H5T_t *ret_value = NULL; /* Return value */

    FUNC_ENTER_STATIC

    /* Copy datatype, with correct method */
    if (NULL == (ret_value = H5T_copy(old_dt, H5T_COPY_TRANSIENT)))
        HGOTO_ERROR(H5E_DATATYPE, H5E_CANTCOPY, NULL, "can't make 'transient' copy of datatype")

done:
    FUNC_LEAVE_NOAPI(ret_value)
} /* end H5T__copy_transient() */

/*-------------------------------------------------------------------------
 * Function:  H5T__copy_all
 *
 * Purpose:   Part of recursive framework for const-correct datatype copying.
 *
 * Return:    Success:    Pointer to a new copy of the OLD_DT argument.
 *            Failure:    NULL
 *
 * Programmer:  David Young
 *              January 18, 2020
 *
 *-------------------------------------------------------------------------
 */
static H5T_t *
H5T__copy_all(H5T_t *old_dt)
{
    H5T_t *ret_value = NULL; /* Return value */

    FUNC_ENTER_STATIC

    /* Copy datatype, with correct method */
    if (NULL == (ret_value = H5T_copy(old_dt, H5T_COPY_ALL)))
        HGOTO_ERROR(H5E_DATATYPE, H5E_CANTCOPY, NULL, "can't make 'all' copy of datatype")

done:
    FUNC_LEAVE_NOAPI(ret_value)
} /* end H5T__copy_transient() */

/*-------------------------------------------------------------------------
 * Function:  H5T__complete_copy
 *
 * Purpose:   Completes copying datatype fields, as part of the recursive
 *            const-correct datatype copy routines.
 *
 * Return:    Success:    non-negative
 *            Failure:    negative
 *
 * Note:      Common code for both H5T_copy and H5T_copy_reopen.
 *
 * Programmer:  David Young
 *              January 18, 2020
 *
 *-------------------------------------------------------------------------
 */
static herr_t
H5T__complete_copy(H5T_t *new_dt, const H5T_t *old_dt, H5T_shared_t *reopened_fo, hbool_t set_memory_type,
                   H5T_copy_func_t copyfn)
{
    H5T_t *  tmp = NULL;          /* Temporary copy of compound field's datatype */
    char *   s;                   /* Temporary copy of compound field name / enum value name */
    unsigned i;                   /* Local index variable */
    herr_t   ret_value = SUCCEED; /* Return value */

    FUNC_ENTER_STATIC

    /* Update fields in the new struct, if we aren't sharing an already opened
     * committed datatype */
    if (!reopened_fo) {
        /* Copy parent information */
        if (old_dt->shared->parent)
            if (NULL == (new_dt->shared->parent = (*copyfn)(old_dt->shared->parent)))
                HGOTO_ERROR(H5E_DATATYPE, H5E_CANTCOPY, FAIL, "can't copy datatype's parent type")

        switch (new_dt->shared->type) {
            case H5T_COMPOUND: {
                ssize_t accum_change = 0; /* Amount of change in the offset of the fields */

                /*
                 * Copy all member fields to new type, then overwrite the
                 * name and type fields of each new member with copied values.
                 * That is, H5T_copy() is a deep copy.
                 */
                /* Only malloc if space has been allocated for members - NAF */
                if (new_dt->shared->u.compnd.nalloc > 0) {
                    if (NULL == (new_dt->shared->u.compnd.memb =
                                     H5MM_malloc(new_dt->shared->u.compnd.nalloc * sizeof(H5T_cmemb_t))))
                        HGOTO_ERROR(H5E_DATATYPE, H5E_CANTALLOC, FAIL, "memory allocation failed")

                    H5MM_memcpy(new_dt->shared->u.compnd.memb, old_dt->shared->u.compnd.memb,
                                new_dt->shared->u.compnd.nmembs * sizeof(H5T_cmemb_t));
                } /* end if */

                for (i = 0; i < new_dt->shared->u.compnd.nmembs; i++) {
                    unsigned j;
                    int      old_match;

                    if (NULL == (s = H5MM_xstrdup(new_dt->shared->u.compnd.memb[i].name)))
                        HGOTO_ERROR(H5E_DATATYPE, H5E_CANTCOPY, FAIL,
                                    "can't copy string for compound field's name")
                    new_dt->shared->u.compnd.memb[i].name = s;
                    if (NULL == (tmp = (*copyfn)(old_dt->shared->u.compnd.memb[i].type)))
                        HGOTO_ERROR(H5E_DATATYPE, H5E_CANTCOPY, FAIL, "can't copy compound field's datatype")
                    new_dt->shared->u.compnd.memb[i].type = tmp;
                    HDassert(tmp != NULL);

                    /* Range check against compound member's offset */
                    if ((accum_change < 0) &&
                        ((ssize_t)new_dt->shared->u.compnd.memb[i].offset < accum_change))
                        HGOTO_ERROR(H5E_DATATYPE, H5E_BADVALUE, FAIL, "invalid field size in datatype")

                    /* Apply the accumulated size change to the offset of the field */
                    new_dt->shared->u.compnd.memb[i].offset += (size_t)accum_change;

                    if (old_dt->shared->u.compnd.sorted != H5T_SORT_VALUE) {
                        for (old_match = -1, j = 0; j < old_dt->shared->u.compnd.nmembs; j++) {
                            if (!HDstrcmp(new_dt->shared->u.compnd.memb[i].name,
                                          old_dt->shared->u.compnd.memb[j].name)) {
                                old_match = (int)j;
                                break;
                            } /* end if */
                        }     /* end for */

                        /* check if we couldn't find a match */
                        if (old_match < 0)
                            HGOTO_ERROR(H5E_DATATYPE, H5E_CANTCOPY, FAIL, "fields in datatype corrupted")
                    } /* end if */
                    else
                        old_match = (int)i;

                    /* If the field changed size, add that change to the accumulated size change */
                    if (new_dt->shared->u.compnd.memb[i].type->shared->size !=
                        old_dt->shared->u.compnd.memb[old_match].type->shared->size) {
                        /* Adjust the size of the member */
                        new_dt->shared->u.compnd.memb[i].size =
                            (old_dt->shared->u.compnd.memb[old_match].size * tmp->shared->size) /
                            old_dt->shared->u.compnd.memb[old_match].type->shared->size;

                        accum_change +=
                            (ssize_t)(new_dt->shared->u.compnd.memb[i].type->shared->size -
                                      old_dt->shared->u.compnd.memb[old_match].type->shared->size);
                    } /* end if */
                }     /* end for */

                /* Range check against datatype size */
                if ((accum_change < 0) && ((ssize_t)new_dt->shared->size < accum_change))
                    HGOTO_ERROR(H5E_DATATYPE, H5E_BADVALUE, FAIL, "invalid field size in datatype")

                /* Apply the accumulated size change to the size of the compound struct */
                new_dt->shared->size += (size_t)accum_change;
            } break;

            case H5T_ENUM:
                /*
                 * Copy all member fields to new type, then overwrite the name fields
                 * of each new member with copied values. That is, H5T_copy() is a
                 * deep copy.
                 */
                if (NULL == (new_dt->shared->u.enumer.name =
                                 H5MM_malloc(new_dt->shared->u.enumer.nalloc * sizeof(char *))))
                    HGOTO_ERROR(H5E_DATATYPE, H5E_CANTALLOC, FAIL, "enam name array memory allocation failed")
                if (NULL == (new_dt->shared->u.enumer.value =
                                 H5MM_malloc(new_dt->shared->u.enumer.nalloc * new_dt->shared->size)))
                    HGOTO_ERROR(H5E_DATATYPE, H5E_CANTALLOC, FAIL,
                                "enam value array memory allocation failed")
                H5MM_memcpy(new_dt->shared->u.enumer.value, old_dt->shared->u.enumer.value,
                            new_dt->shared->u.enumer.nmembs * new_dt->shared->size);
                for (i = 0; i < new_dt->shared->u.enumer.nmembs; i++) {
                    if (NULL == (s = H5MM_xstrdup(old_dt->shared->u.enumer.name[i])))
                        HGOTO_ERROR(H5E_DATATYPE, H5E_CANTCOPY, FAIL,
                                    "can't copy string for enum value's name")
                    new_dt->shared->u.enumer.name[i] = s;
                } /* end for */
                break;

            case H5T_VLEN:
            case H5T_REFERENCE:
                if (set_memory_type)
                    /* H5T_copy converts any type into a memory type */
                    if (H5T_set_loc(new_dt, NULL, H5T_LOC_MEMORY) < 0)
                        HGOTO_ERROR(H5E_DATATYPE, H5E_CANTINIT, FAIL, "invalid datatype location")
                break;

            case H5T_OPAQUE:
                /*
                 * Copy the tag name.
                 */
                new_dt->shared->u.opaque.tag = H5MM_xstrdup(new_dt->shared->u.opaque.tag);
                break;

            case H5T_ARRAY:
                /* Re-compute the array's size, in case it's base type changed size */
                new_dt->shared->size = new_dt->shared->u.array.nelem * new_dt->shared->parent->shared->size;
                break;

            case H5T_NO_CLASS:
            case H5T_INTEGER:
            case H5T_FLOAT:
            case H5T_TIME:
            case H5T_STRING:
            case H5T_BITFIELD:
            case H5T_NCLASSES:
            default:
                break;
        } /* end switch */
    }     /* end if */

    /* Set the cached location & name path if the original type was a named
     * type and the new type is also named.
     */
    if (H5O_loc_reset(&new_dt->oloc) < 0)
        HGOTO_ERROR(H5E_DATATYPE, H5E_CANTRESET, FAIL, "unable to initialize location")
    if (H5G_name_reset(&new_dt->path) < 0)
        HGOTO_ERROR(H5E_DATATYPE, H5E_CANTOPENOBJ, FAIL, "unable to reset path")

    if (new_dt->shared->state == H5T_STATE_NAMED || new_dt->shared->state == H5T_STATE_OPEN) {
        if (H5O_loc_copy_deep(&(new_dt->oloc), &(old_dt->oloc)) < 0)
            HGOTO_ERROR(H5E_DATATYPE, H5E_CANTCOPY, FAIL, "can't copy object location")
        if (H5G_name_copy(&(new_dt->path), &(old_dt->path), H5_COPY_DEEP) < 0)
            HGOTO_ERROR(H5E_DATATYPE, H5E_CANTOPENOBJ, FAIL, "unable to copy path")
    } /* end if */

    /* Copy shared location information if the new type is named or if it is
     * shared in the heap.
     */
    if ((old_dt->sh_loc.type == H5O_SHARE_TYPE_SOHM || old_dt->sh_loc.type == H5O_SHARE_TYPE_HERE) ||
        new_dt->shared->state == H5T_STATE_NAMED || new_dt->shared->state == H5T_STATE_OPEN) {
        if (H5O_set_shared(&(new_dt->sh_loc), &(old_dt->sh_loc)) < 0)
            HGOTO_ERROR(H5E_DATATYPE, H5E_CANTCOPY, FAIL, "can't copy shared information")
    } /* end if */
    else
        /* Reset shared component info */
        H5O_msg_reset_share(H5O_DTYPE_ID, new_dt);

done:
    FUNC_LEAVE_NOAPI(ret_value)
} /* end H5T__complete_copy() */

/*-------------------------------------------------------------------------
 * Function:  H5T_copy
 *
 * Purpose:   Copies datatype OLD_DT.     The resulting data type is not
 *            locked and is a transient type.
 *
 * Return:    Success:    Pointer to a new copy of the OLD_DT argument.
 *            Failure:    NULL
 *
 * Programmer:    Robb Matzke
 *        Thursday, December  4, 1997
 *
 *-------------------------------------------------------------------------
 */
H5T_t *
H5T_copy(const H5T_t *old_dt, H5T_copy_t method)
{
    H5T_t *         new_dt = NULL;    /* New datatype */
    H5T_copy_func_t copyfn;           /* Pointer to correct copy routine */
    H5T_t *         ret_value = NULL; /* Return value */

    FUNC_ENTER_NOAPI(NULL)

    /* check args */
    HDassert(old_dt);

    /* Allocate and copy core datatype information */
    if (NULL == (new_dt = H5T__initiate_copy(old_dt)))
        HGOTO_ERROR(H5E_DATATYPE, H5E_CANTCOPY, NULL, "can't copy core datatype info")

    /* Check what sort of copy we are making */
    switch (method) {
        case H5T_COPY_TRANSIENT:
            /*
             * Return an unlocked transient type.
             */
            new_dt->shared->state = H5T_STATE_TRANSIENT;
            copyfn                = H5T__copy_transient;
            break;

        case H5T_COPY_ALL:
            /*
             * Return a transient type (locked or unlocked) or an unopened named
             * type.  Immutable transient types are degraded to read-only.
             */
            if (H5T_STATE_OPEN == old_dt->shared->state)
                new_dt->shared->state = H5T_STATE_NAMED;
            else if (H5T_STATE_IMMUTABLE == old_dt->shared->state)
                new_dt->shared->state = H5T_STATE_RDONLY;
            copyfn = H5T__copy_all;
            break;

        default:
            HGOTO_ERROR(H5E_DATATYPE, H5E_BADTYPE, NULL, "invalid copy method type")
    } /* end switch */

    /* Finish making the copy of the datatype */
    if (H5T__complete_copy(new_dt, old_dt, NULL, (method == H5T_COPY_TRANSIENT), copyfn) < 0)
        HGOTO_ERROR(H5E_DATATYPE, H5E_CANTINIT, NULL, "can't complete datatype initialization")

    /* Set return value */
    ret_value = new_dt;

done:
    if (ret_value == NULL)
        if (new_dt) {
            HDassert(new_dt->shared);
            new_dt->shared = H5FL_FREE(H5T_shared_t, new_dt->shared);
            new_dt         = H5FL_FREE(H5T_t, new_dt);
        } /* end if */

    FUNC_LEAVE_NOAPI(ret_value)
} /* end H5T_copy() */

/*-------------------------------------------------------------------------
 * Function:  H5T_copy_reopen
 *
 * Purpose:   Copy a datatype, possibly reopening a named datatype, as part
 *            the const-correct datatype copying routines.
 *
 * Return:    Success:    Pointer to a new copy of the OLD_DT argument.
 *            Failure:    NULL
 *
 * Programmer:  David Young
 *              January 18, 2020
 *
 *-------------------------------------------------------------------------
 */
H5T_t *
H5T_copy_reopen(H5T_t *old_dt)
{
    H5T_t *       new_dt      = NULL; /* New datatype */
    H5T_shared_t *reopened_fo = NULL; /* Pointer to reopened existing named datatype */
    H5T_t *       ret_value   = NULL; /* Return value */

    FUNC_ENTER_NOAPI(NULL)

    /* check args */
    HDassert(old_dt);

    /* Allocate and copy core datatype information */
    if (NULL == (new_dt = H5T__initiate_copy(old_dt)))
        HGOTO_ERROR(H5E_DATATYPE, H5E_CANTCOPY, NULL, "can't copy core datatype info")

    /*
     * Return a transient type (locked or unlocked) or an opened named
     * type.  Immutable transient types are degraded to read-only.
     */
    if (old_dt->sh_loc.type == H5O_SHARE_TYPE_COMMITTED) {
        /* Check if the object is already open */
        if (NULL ==
            (reopened_fo = (H5T_shared_t *)H5FO_opened(old_dt->sh_loc.file, old_dt->sh_loc.u.loc.oh_addr))) {
            /* Clear any errors from H5FO_opened() */
            H5E_clear_stack(NULL);

            /* Open named datatype again */
            if (H5O_open(&old_dt->oloc) < 0)
                HGOTO_ERROR(H5E_DATATYPE, H5E_CANTOPENOBJ, NULL, "unable to reopen named data type")

            /* Insert opened named datatype into opened object list for the file */
            if (H5FO_insert(old_dt->sh_loc.file, old_dt->sh_loc.u.loc.oh_addr, new_dt->shared, FALSE) < 0)
                HGOTO_ERROR(H5E_DATATYPE, H5E_CANTINSERT, NULL,
                            "can't insert datatype into list of open objects")

            /* Increment object count for the object in the top file */
            if (H5FO_top_incr(old_dt->sh_loc.file, old_dt->sh_loc.u.loc.oh_addr) < 0)
                HGOTO_ERROR(H5E_DATATYPE, H5E_CANTINC, NULL, "can't increment object count")

            new_dt->shared->fo_count = 1;
        } /* end if */
        else {
            /* The object is already open.  Free the H5T_shared_t struct
             * we had been using and use the one that already exists.
             * Not terribly efficient. */
            new_dt->shared = H5FL_FREE(H5T_shared_t, new_dt->shared);
            new_dt->shared = reopened_fo;

            reopened_fo->fo_count++;

            /* Check if the object has been opened through the top file yet */
            if (H5FO_top_count(old_dt->sh_loc.file, old_dt->sh_loc.u.loc.oh_addr) == 0) {
                /* Open the object through this top file */
                if (H5O_open(&old_dt->oloc) < 0)
                    HGOTO_ERROR(H5E_DATATYPE, H5E_CANTOPENOBJ, NULL, "unable to open object header")
            } /* end if */

            /* Increment object count for the object in the top file */
            if (H5FO_top_incr(old_dt->sh_loc.file, old_dt->sh_loc.u.loc.oh_addr) < 0)
                HGOTO_ERROR(H5E_DATATYPE, H5E_CANTINC, NULL, "can't increment object count")
        } /* end else */

        /* Set state for new datatype */
        new_dt->shared->state = H5T_STATE_OPEN;
    } /* end if */
    else
        /* Downgrade immutable datatypes to read-only */
        if (H5T_STATE_IMMUTABLE == old_dt->shared->state)
        new_dt->shared->state = H5T_STATE_RDONLY;

    /* Finish making the copy of the datatype */
    if (H5T__complete_copy(new_dt, old_dt, reopened_fo, TRUE, H5T_copy_reopen) < 0)
        HGOTO_ERROR(H5E_DATATYPE, H5E_CANTINIT, NULL, "can't complete datatype initialization")

    /* Set return value */
    ret_value = new_dt;

done:
    if (ret_value == NULL)
        if (new_dt) {
            HDassert(new_dt->shared);
            new_dt->shared = H5FL_FREE(H5T_shared_t, new_dt->shared);
            new_dt         = H5FL_FREE(H5T_t, new_dt);
        } /* end if */

    FUNC_LEAVE_NOAPI(ret_value)
} /* end H5T_copy_reopen() */

/*-------------------------------------------------------------------------
 * Function:  H5T_lock
 *
 * Purpose:   Lock a transient data type making it read-only.  If IMMUTABLE
 *        is set then the type cannot be closed except when the library
 *        itself closes.
 *
 *        This function is a no-op if the type is not transient or if
 *        the type is already read-only or immutable.
 *
 * Return:    Non-negative on success/Negative on failure
 *
 * Programmer:    Robb Matzke
 *              Thursday, June  4, 1998
 *-------------------------------------------------------------------------
 */
herr_t
H5T_lock(H5T_t *dt, hbool_t immutable)
{
    herr_t ret_value = SUCCEED; /* Return value */

    FUNC_ENTER_NOAPI(FAIL)

    HDassert(dt);

    switch (dt->shared->state) {
        case H5T_STATE_TRANSIENT:
            dt->shared->state = immutable ? H5T_STATE_IMMUTABLE : H5T_STATE_RDONLY;
            break;
        case H5T_STATE_RDONLY:
            if (immutable)
                dt->shared->state = H5T_STATE_IMMUTABLE;
            break;
        case H5T_STATE_IMMUTABLE:
        case H5T_STATE_NAMED:
        case H5T_STATE_OPEN:
            /*void*/
            break;
        default:
            HGOTO_ERROR(H5E_DATATYPE, H5E_BADTYPE, FAIL, "invalid datatype state")
    }

done:
    FUNC_LEAVE_NOAPI(ret_value)
}

/*-------------------------------------------------------------------------
 * Function:  H5T__alloc
 *
 * Purpose:   Allocates a new H5T_t structure, initializing it correctly.
 *
 * Return:    Pointer to new H5T_t on success/NULL on failure
 *
 * Programmer:    Quincey Koziol
 *        Monday, August 29, 2005
 *
 *-------------------------------------------------------------------------
 */
H5T_t *
H5T__alloc(void)
{
    H5T_t *dt        = NULL; /* Pointer to datatype allocated */
    H5T_t *ret_value = NULL; /* Return value */

    FUNC_ENTER_PACKAGE

    /* Allocate & initialize datatype wrapper info */
    if (NULL == (dt = H5FL_CALLOC(H5T_t)))
        HGOTO_ERROR(H5E_RESOURCE, H5E_NOSPACE, NULL, "memory allocation failed")
    H5O_loc_reset(&(dt->oloc));
    H5G_name_reset(&(dt->path));
    H5O_msg_reset_share(H5O_DTYPE_ID, dt);

    /* Allocate & initialize shared datatype structure */
    if (NULL == (dt->shared = H5FL_CALLOC(H5T_shared_t)))
        HGOTO_ERROR(H5E_RESOURCE, H5E_NOSPACE, NULL, "memory allocation failed")
    dt->shared->version = H5O_DTYPE_VERSION_1;

    /* No VOL object initially */
    dt->vol_obj = NULL;

    /* Assign return value */
    ret_value = dt;

done:
    if (ret_value == NULL)
        if (dt) {
            if (dt->shared)
                dt->shared = H5FL_FREE(H5T_shared_t, dt->shared);
            dt = H5FL_FREE(H5T_t, dt);
        } /* end if */

    FUNC_LEAVE_NOAPI(ret_value)
} /* end H5T__alloc() */

/*-------------------------------------------------------------------------
 * Function:  H5T__free
 *
 * Purpose:   Frees all memory associated with a datatype, but does not
 *            free the H5T_t or H5T_shared_t structures (which should
 *            be done in H5T_close / H5T_close_real).
 *
 * Return:    Non-negative on success/Negative on failure
 *
 * Programmer:    Quincey Koziol
 *        Monday, January  6, 2003
 *
 *-------------------------------------------------------------------------
 */
herr_t
H5T__free(H5T_t *dt)
{
    unsigned i;
    herr_t   ret_value = SUCCEED; /* Return value */

    FUNC_ENTER_PACKAGE

    HDassert(dt && dt->shared);

    /* Free the ID to name info */
    H5G_name_free(&(dt->path));

    /* Don't free locked datatypes */
    if (H5T_STATE_IMMUTABLE == dt->shared->state)
        HGOTO_ERROR(H5E_DATATYPE, H5E_CLOSEERROR, FAIL, "unable to close immutable datatype")

    /* Close the datatype */
    switch (dt->shared->type) {
        case H5T_COMPOUND:
            for (i = 0; i < dt->shared->u.compnd.nmembs; i++) {
                dt->shared->u.compnd.memb[i].name = (char *)H5MM_xfree(dt->shared->u.compnd.memb[i].name);
                (void)H5T_close_real(dt->shared->u.compnd.memb[i].type);
            }
            dt->shared->u.compnd.memb   = (H5T_cmemb_t *)H5MM_xfree(dt->shared->u.compnd.memb);
            dt->shared->u.compnd.nmembs = 0;
            break;

        case H5T_ENUM:
            for (i = 0; i < dt->shared->u.enumer.nmembs; i++)
                dt->shared->u.enumer.name[i] = (char *)H5MM_xfree(dt->shared->u.enumer.name[i]);
            dt->shared->u.enumer.name   = (char **)H5MM_xfree(dt->shared->u.enumer.name);
            dt->shared->u.enumer.value  = (uint8_t *)H5MM_xfree(dt->shared->u.enumer.value);
            dt->shared->u.enumer.nmembs = 0;
            break;

        case H5T_OPAQUE:
            dt->shared->u.opaque.tag = (char *)H5MM_xfree(dt->shared->u.opaque.tag);
            break;

        case H5T_NO_CLASS:
        case H5T_INTEGER:
        case H5T_FLOAT:
        case H5T_TIME:
        case H5T_STRING:
        case H5T_BITFIELD:
        case H5T_REFERENCE:
        case H5T_VLEN:
        case H5T_ARRAY:
        case H5T_NCLASSES:
        default:
            break;
    } /* end switch */
    dt->shared->type = H5T_NO_CLASS;

    /* Close the parent */
    HDassert(dt->shared->parent != dt);
    if (dt->shared->parent && H5T_close_real(dt->shared->parent) < 0)
        HGOTO_ERROR(H5E_DATATYPE, H5E_CANTCLOSEOBJ, FAIL, "unable to close parent data type")
    dt->shared->parent = NULL;

    /* Close the owned VOL object */
    if (dt->shared->owned_vol_obj && H5VL_free_object(dt->shared->owned_vol_obj) < 0)
        HGOTO_ERROR(H5E_DATATYPE, H5E_CANTCLOSEOBJ, FAIL, "unable to close owned VOL object")
    dt->shared->owned_vol_obj = NULL;

done:
    FUNC_LEAVE_NOAPI(ret_value)
} /* end H5T__free() */

/*-------------------------------------------------------------------------
 * Function:  H5T_close_real
 *
 * Purpose:   Frees a datatype and all associated memory.
 *
 * Note:      Does _not_ deal with open named datatypes, etc. so this
 *            should never see a type managed by a VOL connector.
 *
 * Return:    Non-negative on success/Negative on failure
 *
 * Programmer: Quincey Koziol
 *             Monday, February 12, 2018
 *
 *-------------------------------------------------------------------------
 */
herr_t
H5T_close_real(H5T_t *dt)
{
    herr_t ret_value = SUCCEED; /* Return value */

    FUNC_ENTER_NOAPI(FAIL)

    /* Sanity check */
    HDassert(dt && dt->shared);

    /* Clean up resources, depending on shared state */
    if (dt->shared->state != H5T_STATE_OPEN) {
        if (H5T__free(dt) < 0)
            HGOTO_ERROR(H5E_DATATYPE, H5E_CANTFREE, FAIL, "unable to free datatype");

        dt->shared = H5FL_FREE(H5T_shared_t, dt->shared);
    } /* end if */
    else
        /* Free the group hier. path since we're not calling H5T__free() */
        H5G_name_free(&(dt->path));

    /* Free the 'top' datatype struct */
    dt = H5FL_FREE(H5T_t, dt);

done:
    FUNC_LEAVE_NOAPI(ret_value)
} /* end H5T_close_real() */

/*-------------------------------------------------------------------------
 * Function:    H5T_close
 *
 * Purpose:     Frees a data type and all associated memory.  Deals with
 *              open named datatypes appropriately.
 *
 * Return:      Non-negative on success/Negative on failure
 *
 * Programmer:  Robb Matzke
 *              Monday, December  8, 1997
 *
 *-------------------------------------------------------------------------
 */
herr_t
H5T_close(H5T_t *dt)
{
    herr_t ret_value = SUCCEED; /* Return value */

    FUNC_ENTER_NOAPI(FAIL)

    /* Sanity check */
    HDassert(dt);
    HDassert(dt->shared);

    /* Named datatype cleanups */
    if (dt->shared->state == H5T_STATE_OPEN) {
        /* Decrement refcount count on open named datatype */
        dt->shared->fo_count--;

        /* Sanity checks */
        HDassert(dt->sh_loc.type == H5O_SHARE_TYPE_COMMITTED);
        HDassert(H5F_addr_defined(dt->sh_loc.u.loc.oh_addr));
        HDassert(H5F_addr_defined(dt->oloc.addr));

        /* If a named type is being closed then close the object header and
         * remove from the list of open objects in the file.
         */

        /* Decrement the ref. count for this object in the top file */
        if (H5FO_top_decr(dt->sh_loc.file, dt->sh_loc.u.loc.oh_addr) < 0)
            HGOTO_ERROR(H5E_DATATYPE, H5E_CANTRELEASE, FAIL, "can't decrement count for object")

        /* Close things down if this is the last reference to the open named datatype */
        if (0 == dt->shared->fo_count) {
            hbool_t corked; /* Whether the named datatype is corked or not */

            /* Uncork cache entries with object address tag for named datatype */
            if (H5AC_cork(dt->oloc.file, dt->oloc.addr, H5AC__GET_CORKED, &corked) < 0)
                HGOTO_ERROR(H5E_DATATYPE, H5E_CANTGET, FAIL, "unable to retrieve an object's cork status")
            if (corked)
                if (H5AC_cork(dt->oloc.file, dt->oloc.addr, H5AC__UNCORK, NULL) < 0)
                    HGOTO_ERROR(H5E_DATATYPE, H5E_CANTUNCORK, FAIL, "unable to uncork an object")

            /* Remove the datatype from the list of opened objects in the file */
            if (H5FO_delete(dt->sh_loc.file, dt->sh_loc.u.loc.oh_addr) < 0)
                HGOTO_ERROR(H5E_DATATYPE, H5E_CANTRELEASE, FAIL,
                            "can't remove datatype from list of open objects")
            if (H5O_close(&dt->oloc, NULL) < 0)
                HGOTO_ERROR(H5E_DATATYPE, H5E_CANTINIT, FAIL, "unable to close data type object header")

            /* Mark named datatype closed now */
            dt->shared->state = H5T_STATE_NAMED;
        } /* end if */
        else {
            /* Check reference count for this object in the top file */
            if (H5FO_top_count(dt->sh_loc.file, dt->sh_loc.u.loc.oh_addr) == 0) {
                /* Close object location for named datatype */
                if (H5O_close(&dt->oloc, NULL) < 0)
                    HGOTO_ERROR(H5E_DATATYPE, H5E_CANTINIT, FAIL, "unable to close")
            } /* end if */
            else
                /* Free object location (i.e. "unhold" the file if appropriate) */
                if (H5O_loc_free(&(dt->oloc)) < 0)
                HGOTO_ERROR(H5E_DATATYPE, H5E_CANTRELEASE, FAIL, "problem attempting to free location")
        } /* end else */
    }     /* end if */

    /* Clean up resources */
    if (H5T_close_real(dt) < 0)
        HGOTO_ERROR(H5E_DATATYPE, H5E_CANTRELEASE, FAIL, "unable to free datatype");

done:
    FUNC_LEAVE_NOAPI(ret_value)
} /* end H5T_close() */

/*-------------------------------------------------------------------------
 * Function:    H5T__set_size
 *
 * Purpose:    Sets the total size in bytes for a data type (this operation
 *        is not permitted on reference data types).  If the size is
 *        decreased so that the significant bits of the data type
 *        extend beyond the edge of the new size, then the `offset'
 *        property is decreased toward zero.  If the `offset' becomes
 *        zero and the significant bits of the data type still hang
 *        over the edge of the new size, then the number of significant
 *        bits is decreased.
 *
 *        Adjusting the size of an H5T_STRING automatically sets the
 *        precision to 8*size.
 *
 *        All data types have a positive size.
 *
 * Return:    Success:    non-negative
 *
 *            Failure:    nagative
 *
 * Programmer:    Robb Matzke
 *              Tuesday, December 22, 1998
 *
 *-------------------------------------------------------------------------
 */
static herr_t
H5T__set_size(H5T_t *dt, size_t size)
{
    size_t prec, offset;
    herr_t ret_value = SUCCEED; /* Return value */

    FUNC_ENTER_STATIC

    /* Check args */
    HDassert(dt);
    HDassert(size != 0);
    HDassert(H5T_REFERENCE != dt->shared->type);
    HDassert(!(H5T_ENUM == dt->shared->type && 0 == dt->shared->u.enumer.nmembs));

    if (dt->shared->parent) {
        if (H5T__set_size(dt->shared->parent, size) < 0)
            HGOTO_ERROR(H5E_DATATYPE, H5E_CANTINIT, FAIL, "unable to set size for parent data type");

        /* Adjust size of datatype appropriately */
        if (dt->shared->type == H5T_ARRAY)
            dt->shared->size = dt->shared->parent->shared->size * dt->shared->u.array.nelem;
        else if (dt->shared->type != H5T_VLEN)
            dt->shared->size = dt->shared->parent->shared->size;
    }
    else {
        if (H5T_IS_ATOMIC(dt->shared)) {
            offset = dt->shared->u.atomic.offset;
            prec   = dt->shared->u.atomic.prec;

            /* Decrement the offset and precision if necessary */
            if (prec > 8 * size)
                offset = 0;
            else if (offset + prec > 8 * size)
                offset = 8 * size - prec;
            if (prec > 8 * size)
                prec = 8 * size;
        }
        else
            prec = offset = 0;

        switch (dt->shared->type) {
            case H5T_INTEGER:
            case H5T_TIME:
            case H5T_BITFIELD:
            case H5T_OPAQUE:
                /* nothing to check */
                break;

            case H5T_COMPOUND:
                /* If decreasing size, check the last member isn't being cut. */
                if (size < dt->shared->size) {
                    int      num_membs = 0;
                    unsigned i, max_index            = 0;
                    size_t   memb_offset, max_offset = 0;
                    size_t   max_size;

                    if ((num_membs = H5T_get_nmembers(dt)) < 0)
                        HGOTO_ERROR(H5E_DATATYPE, H5E_CANTINIT, FAIL, "unable to get number of members");

                    if (num_membs) {
                        for (i = 0; i < (unsigned)num_membs; i++) {
                            memb_offset = H5T_get_member_offset(dt, i);
                            if (memb_offset > max_offset) {
                                max_offset = memb_offset;
                                max_index  = i;
                            } /* end if */
                        }     /* end for */

                        max_size = H5T__get_member_size(dt, max_index);

                        if (size < (max_offset + max_size))
                            HGOTO_ERROR(H5E_ARGS, H5E_BADVALUE, FAIL,
                                        "size shrinking will cut off last member ");
                    } /* end if */

                    /* Compound must not have been packed previously */
                    /* We will check if resizing changed the packed state of
                     * this type at the end of this function */
                    HDassert(!dt->shared->u.compnd.packed);
                } /* end if */

                break;

            case H5T_STRING:
                /* Convert string to variable-length datatype */
                if (size == H5T_VARIABLE) {
                    H5T_t *    base = NULL; /* base data type */
                    H5T_cset_t tmp_cset;    /* Temp. cset info */
                    H5T_str_t  tmp_strpad;  /* Temp. strpad info */

                    /* Get a copy of unsigned char type as the base/parent type */
                    if (NULL == (base = (H5T_t *)H5I_object(H5T_NATIVE_UCHAR)))
                        HGOTO_ERROR(H5E_ARGS, H5E_BADTYPE, FAIL, "invalid base datatype");
                    dt->shared->parent = H5T_copy(base, H5T_COPY_ALL);

                    /* change this datatype into a VL string */
                    dt->shared->type = H5T_VLEN;

                    /*
                     * Force conversions (i.e. memory to memory conversions
                     * should duplicate data, not point to the same VL strings)
                     */
                    dt->shared->force_conv = TRUE;

                    /* Before we mess with the info in the union, extract the
                     * values we need */
                    tmp_cset   = dt->shared->u.atomic.u.s.cset;
                    tmp_strpad = dt->shared->u.atomic.u.s.pad;

                    /* This is a string, not a sequence */
                    dt->shared->u.vlen.type = H5T_VLEN_STRING;

                    /* Set character set and padding information */
                    dt->shared->u.vlen.cset = tmp_cset;
                    dt->shared->u.vlen.pad  = tmp_strpad;

                    /* Set up VL information */
                    if (H5T_set_loc(dt, NULL, H5T_LOC_MEMORY) < 0)
                        HGOTO_ERROR(H5E_DATATYPE, H5E_CANTINIT, FAIL, "invalid datatype location");
                } /* end if */
                else {
                    prec   = 8 * size;
                    offset = 0;
                } /* end else */
                break;

            case H5T_FLOAT:
                /*
                 * The sign, mantissa, and exponent fields should be adjusted
                 * first when decreasing the size of a floating point type.
                 */
                if (dt->shared->u.atomic.u.f.sign >= prec + offset ||
                    dt->shared->u.atomic.u.f.epos + dt->shared->u.atomic.u.f.esize > prec + offset ||
                    dt->shared->u.atomic.u.f.mpos + dt->shared->u.atomic.u.f.msize > prec + offset) {
                    HGOTO_ERROR(H5E_ARGS, H5E_BADVALUE, FAIL,
                                "adjust sign, mantissa, and exponent fields first");
                }
                break;

            case H5T_ENUM:
            case H5T_VLEN:
            case H5T_ARRAY:
            case H5T_REFERENCE:
                HDassert("can't happen" && 0);
                break;

            case H5T_NO_CLASS:
            case H5T_NCLASSES:
                HDassert("invalid type" && 0);
                break;

            default:
                HDassert("not implemented yet" && 0);
                break;
        } /* end switch */

        /* Commit (if we didn't convert this type to a VL string) */
        if (dt->shared->type != H5T_VLEN) {
            dt->shared->size = size;
            if (H5T_IS_ATOMIC(dt->shared)) {
                dt->shared->u.atomic.offset = offset;
                dt->shared->u.atomic.prec   = prec;
            }
        } /* end if */

        /* Check if the new compound type is packed */
        if (dt->shared->type == H5T_COMPOUND)
            H5T__update_packed(dt);
    } /* end else */

done:
    FUNC_LEAVE_NOAPI(ret_value)
} /* end H5T__set_size() */

/*-------------------------------------------------------------------------
 * Function:  H5T_get_size
 *
 * Purpose:   Determines the total size of a data type in bytes.
 *
 * Return:    Success:    Size of the data type in bytes.     The size of
 *                the data type is the size of an instance of
 *                that data type.
 *
 *            Failure:    0 (valid data types are never zero size)
 *
 * Programmer:    Robb Matzke
 *        Tuesday, December  9, 1997
 *-------------------------------------------------------------------------
 */
size_t
H5T_get_size(const H5T_t *dt)
{
    /* Use FUNC_ENTER_NOAPI_NOINIT_NOERR here to avoid performance issues */
    FUNC_ENTER_NOAPI_NOINIT_NOERR

    /* check args */
    HDassert(dt);

    FUNC_LEAVE_NOAPI(dt->shared->size)
} /* end H5T_get_size() */

/*-------------------------------------------------------------------------
 * Function:  H5T_cmp
 *
 * Purpose:   Compares two data types.
 *
 * Return:    Success:    0 if DT1 and DT2 are equal.
 *                       <0 if DT1 is less than DT2.
 *                       >0 if DT1 is greater than DT2.
 *
 *            Failure:    0, never fails
 *
 * Programmer:    Robb Matzke
 *        Wednesday, December 10, 1997
 *
 *-------------------------------------------------------------------------
 */
int
H5T_cmp(const H5T_t *dt1, const H5T_t *dt2, hbool_t superset)
{
    unsigned *idx1 = NULL, *idx2 = NULL;
    size_t    base_size;
    hbool_t   swapped;
    unsigned  u;
    int       tmp;
    int       ret_value = 0;

    FUNC_ENTER_NOAPI(0)

    /* Sanity check */
    HDassert(dt1);
    HDassert(dt2);

    /* the easy case */
    if (dt1 == dt2)
        HGOTO_DONE(0);

    /* compare */
    if (dt1->shared->type < dt2->shared->type)
        HGOTO_DONE(-1);
    if (dt1->shared->type > dt2->shared->type)
        HGOTO_DONE(1);

    if (dt1->shared->size < dt2->shared->size)
        HGOTO_DONE(-1);
    if (dt1->shared->size > dt2->shared->size)
        HGOTO_DONE(1);

    if (dt1->shared->parent && !dt2->shared->parent)
        HGOTO_DONE(-1);
    if (!dt1->shared->parent && dt2->shared->parent)
        HGOTO_DONE(1);
    if (dt1->shared->parent) {
        tmp = H5T_cmp(dt1->shared->parent, dt2->shared->parent, superset);
        if (tmp < 0)
            HGOTO_DONE(-1);
        if (tmp > 0)
            HGOTO_DONE(1);
    } /* end if */

    switch (dt1->shared->type) {
        case H5T_COMPOUND:
            /*
             * Compound data types...
             */
            if (dt1->shared->u.compnd.nmembs < dt2->shared->u.compnd.nmembs)
                HGOTO_DONE(-1);
            if (dt1->shared->u.compnd.nmembs > dt2->shared->u.compnd.nmembs)
                HGOTO_DONE(1);

            /* Build an index for each type so the names are sorted */
            if (NULL == (idx1 = (unsigned *)H5MM_malloc(dt1->shared->u.compnd.nmembs * sizeof(unsigned))) ||
                NULL == (idx2 = (unsigned *)H5MM_malloc(dt2->shared->u.compnd.nmembs * sizeof(unsigned))))
                HGOTO_ERROR(H5E_RESOURCE, H5E_NOSPACE, 0, "memory allocation failed");
            for (u = 0; u < dt1->shared->u.compnd.nmembs; u++)
                idx1[u] = idx2[u] = u;
            if (dt1->shared->u.enumer.nmembs > 1) {
                int i;

                for (i = (int)dt1->shared->u.compnd.nmembs - 1, swapped = TRUE; swapped && i >= 0; --i) {
                    int j;

                    for (j = 0, swapped = FALSE; j < i; j++)
                        if (HDstrcmp(dt1->shared->u.compnd.memb[idx1[j]].name,
                                     dt1->shared->u.compnd.memb[idx1[j + 1]].name) > 0) {
                            unsigned tmp_idx = idx1[j];
                            idx1[j]          = idx1[j + 1];
                            idx1[j + 1]      = tmp_idx;
                            swapped          = TRUE;
                        }
                }
                for (i = (int)dt2->shared->u.compnd.nmembs - 1, swapped = TRUE; swapped && i >= 0; --i) {
                    int j;

                    for (j = 0, swapped = FALSE; j < i; j++)
                        if (HDstrcmp(dt2->shared->u.compnd.memb[idx2[j]].name,
                                     dt2->shared->u.compnd.memb[idx2[j + 1]].name) > 0) {
                            unsigned tmp_idx = idx2[j];
                            idx2[j]          = idx2[j + 1];
                            idx2[j + 1]      = tmp_idx;
                            swapped          = TRUE;
                        }
                }
            } /* end if */

#ifdef H5T_DEBUG
            /* I don't quite trust the code above yet :-)  --RPM */
            for (u = 0; u < dt1->shared->u.compnd.nmembs - 1; u++) {
                HDassert(HDstrcmp(dt1->shared->u.compnd.memb[idx1[u]].name,
                                  dt1->shared->u.compnd.memb[idx1[u + 1]].name));
                HDassert(HDstrcmp(dt2->shared->u.compnd.memb[idx2[u]].name,
                                  dt2->shared->u.compnd.memb[idx2[u + 1]].name));
            }
#endif

            /* Compare the members */
            for (u = 0; u < dt1->shared->u.compnd.nmembs; u++) {
                tmp = HDstrcmp(dt1->shared->u.compnd.memb[idx1[u]].name,
                               dt2->shared->u.compnd.memb[idx2[u]].name);
                if (tmp < 0)
                    HGOTO_DONE(-1);
                if (tmp > 0)
                    HGOTO_DONE(1);

                if (dt1->shared->u.compnd.memb[idx1[u]].offset < dt2->shared->u.compnd.memb[idx2[u]].offset)
                    HGOTO_DONE(-1);
                if (dt1->shared->u.compnd.memb[idx1[u]].offset > dt2->shared->u.compnd.memb[idx2[u]].offset)
                    HGOTO_DONE(1);

                if (dt1->shared->u.compnd.memb[idx1[u]].size < dt2->shared->u.compnd.memb[idx2[u]].size)
                    HGOTO_DONE(-1);
                if (dt1->shared->u.compnd.memb[idx1[u]].size > dt2->shared->u.compnd.memb[idx2[u]].size)
                    HGOTO_DONE(1);

                tmp = H5T_cmp(dt1->shared->u.compnd.memb[idx1[u]].type,
                              dt2->shared->u.compnd.memb[idx2[u]].type, superset);
                if (tmp < 0)
                    HGOTO_DONE(-1);
                if (tmp > 0)
                    HGOTO_DONE(1);
            }
            break;

        case H5T_ENUM:
            /*
             * Enumeration data types...
             */

            /* If we are doing a "superset" comparison, dt2 is allowed to have
             * more members than dt1
             */
            if (superset) {
                if (dt1->shared->u.enumer.nmembs > dt2->shared->u.enumer.nmembs)
                    HGOTO_DONE(1);
            } /* end if */
            else {
                if (dt1->shared->u.enumer.nmembs < dt2->shared->u.enumer.nmembs)
                    HGOTO_DONE(-1);
                if (dt1->shared->u.enumer.nmembs > dt2->shared->u.enumer.nmembs)
                    HGOTO_DONE(1);
            } /* end else */

            /* Build an index for each type so the names are sorted */
            if (NULL == (idx1 = (unsigned *)H5MM_malloc(dt1->shared->u.enumer.nmembs * sizeof(unsigned))) ||
                NULL == (idx2 = (unsigned *)H5MM_malloc(dt2->shared->u.enumer.nmembs * sizeof(unsigned))))
                HGOTO_ERROR(H5E_RESOURCE, H5E_NOSPACE, 0, "memory allocation failed");
            for (u = 0; u < dt1->shared->u.enumer.nmembs; u++)
                idx1[u] = u;
            if (dt1->shared->u.enumer.nmembs > 1) {
                int i;
                for (i = (int)dt1->shared->u.enumer.nmembs - 1, swapped = TRUE; swapped && i >= 0; --i) {
                    int j;

                    for (j = 0, swapped = FALSE; j < i; j++)
                        if (HDstrcmp(dt1->shared->u.enumer.name[idx1[j]],
                                     dt1->shared->u.enumer.name[idx1[j + 1]]) > 0) {
                            unsigned tmp_idx = idx1[j];
                            idx1[j]          = idx1[j + 1];
                            idx1[j + 1]      = tmp_idx;
                            swapped          = TRUE;
                        }
                }
            }
            for (u = 0; u < dt2->shared->u.enumer.nmembs; u++)
                idx2[u] = u;
            if (dt2->shared->u.enumer.nmembs > 1) {
                int i;

                for (i = (int)dt2->shared->u.enumer.nmembs - 1, swapped = TRUE; swapped && i >= 0; --i) {
                    int j;

                    for (j = 0, swapped = FALSE; j < i; j++)
                        if (HDstrcmp(dt2->shared->u.enumer.name[idx2[j]],
                                     dt2->shared->u.enumer.name[idx2[j + 1]]) > 0) {
                            unsigned tmp_idx = idx2[j];
                            idx2[j]          = idx2[j + 1];
                            idx2[j + 1]      = tmp_idx;
                            swapped          = TRUE;
                        }
                }
            }

#ifdef H5T_DEBUG
            /* I don't quite trust the code above yet :-)  --RPM */
            for (u = 0; u < dt1->shared->u.enumer.nmembs - 1; u++) {
                HDassert(
                    HDstrcmp(dt1->shared->u.enumer.name[idx1[u]], dt1->shared->u.enumer.name[idx1[u + 1]]));
                HDassert(
                    HDstrcmp(dt2->shared->u.enumer.name[idx2[u]], dt2->shared->u.enumer.name[idx2[u + 1]]));
            }
#endif

            /* Compare the members */
            base_size = dt1->shared->parent->shared->size;
            for (u = 0; u < dt1->shared->u.enumer.nmembs; u++) {
                unsigned idx = 0;

                if (superset) {
                    unsigned lt  = 0, rt; /* Final, left & right key indices */
                    int      cmp = 1;     /* Key comparison value */

                    /* If a superset is allowed, dt2 may have more members
                     * than dt1, so binary search for matching member name in
                     * dt2
                     */
                    rt = dt2->shared->u.enumer.nmembs;

                    while (lt < rt && cmp) {
                        idx = (lt + rt) / 2;

                        /* compare */
                        if ((cmp = HDstrcmp(dt1->shared->u.enumer.name[idx1[u]],
                                            dt2->shared->u.enumer.name[idx2[idx]])) < 0)
                            rt = idx;
                        else
                            lt = idx + 1;
                    }
                    /* Leave, if we couldn't find match */
                    if (cmp)
                        HGOTO_DONE(-1);
                } /* end if */
                else {
                    /* Check for exact member name match when not doing
                     * "superset" comparison
                     */
                    tmp = HDstrcmp(dt1->shared->u.enumer.name[idx1[u]], dt2->shared->u.enumer.name[idx2[u]]);
                    if (tmp < 0)
                        HGOTO_DONE(-1);
                    if (tmp > 0)
                        HGOTO_DONE(1);

                    /* Set index value appropriately */
                    idx = u;
                } /* end else */

                tmp = HDmemcmp((uint8_t *)dt1->shared->u.enumer.value + idx1[u] * base_size,
                               (uint8_t *)dt2->shared->u.enumer.value + idx2[idx] * base_size, base_size);
                if (tmp < 0)
                    HGOTO_DONE(-1);
                if (tmp > 0)
                    HGOTO_DONE(1);
            }
            break;

        case H5T_VLEN:
            HDassert(dt1->shared->u.vlen.type > H5T_VLEN_BADTYPE &&
                     dt1->shared->u.vlen.type < H5T_VLEN_MAXTYPE);
            HDassert(dt2->shared->u.vlen.type > H5T_VLEN_BADTYPE &&
                     dt2->shared->u.vlen.type < H5T_VLEN_MAXTYPE);
            HDassert(dt1->shared->u.vlen.loc >= H5T_LOC_BADLOC && dt1->shared->u.vlen.loc < H5T_LOC_MAXLOC);
            HDassert(dt2->shared->u.vlen.loc >= H5T_LOC_BADLOC && dt2->shared->u.vlen.loc < H5T_LOC_MAXLOC);

            /* Arbitrarily sort sequence VL datatypes before string VL datatypes */
            if (dt1->shared->u.vlen.type == H5T_VLEN_SEQUENCE &&
                dt2->shared->u.vlen.type == H5T_VLEN_STRING) {
                HGOTO_DONE(-1);
            }
            else if (dt1->shared->u.vlen.type == H5T_VLEN_STRING &&
                     dt2->shared->u.vlen.type == H5T_VLEN_SEQUENCE) {
                HGOTO_DONE(1);
            }
            /* Arbitrarily sort VL datatypes in memory before disk */
            if (dt1->shared->u.vlen.loc == H5T_LOC_MEMORY && dt2->shared->u.vlen.loc == H5T_LOC_DISK) {
                HGOTO_DONE(-1);
            }
            else if (dt1->shared->u.vlen.loc == H5T_LOC_DISK && dt2->shared->u.vlen.loc == H5T_LOC_MEMORY) {
                HGOTO_DONE(1);
            }
            else if (dt1->shared->u.vlen.loc == H5T_LOC_BADLOC && dt2->shared->u.vlen.loc != H5T_LOC_BADLOC) {
                HGOTO_DONE(1);
            }

            /* Don't allow VL types in different files to compare as equal */
            if (dt1->shared->u.vlen.file < dt2->shared->u.vlen.file)
                HGOTO_DONE(-1);
            if (dt1->shared->u.vlen.file > dt2->shared->u.vlen.file)
                HGOTO_DONE(1);
            break;

        case H5T_OPAQUE:
            if (dt1->shared->u.opaque.tag && dt2->shared->u.opaque.tag)
                HGOTO_DONE(HDstrcmp(dt1->shared->u.opaque.tag, dt2->shared->u.opaque.tag));
            break;

        case H5T_ARRAY:
            if (dt1->shared->u.array.ndims < dt2->shared->u.array.ndims)
                HGOTO_DONE(-1);
            if (dt1->shared->u.array.ndims > dt2->shared->u.array.ndims)
                HGOTO_DONE(1);

            for (u = 0; u < dt1->shared->u.array.ndims; u++) {
                if (dt1->shared->u.array.dim[u] < dt2->shared->u.array.dim[u])
                    HGOTO_DONE(-1);
                if (dt1->shared->u.array.dim[u] > dt2->shared->u.array.dim[u])
                    HGOTO_DONE(1);
            }

            tmp = H5T_cmp(dt1->shared->parent, dt2->shared->parent, superset);
            if (tmp < 0)
                HGOTO_DONE(-1);
            if (tmp > 0)
                HGOTO_DONE(1);
            break;

        case H5T_NO_CLASS:
        case H5T_INTEGER:
        case H5T_FLOAT:
        case H5T_TIME:
        case H5T_STRING:
        case H5T_BITFIELD:
        case H5T_REFERENCE:
        case H5T_NCLASSES:
        default:
            /*
             * Atomic datatypes...
             */
            if (dt1->shared->u.atomic.order < dt2->shared->u.atomic.order)
                HGOTO_DONE(-1);
            if (dt1->shared->u.atomic.order > dt2->shared->u.atomic.order)
                HGOTO_DONE(1);

            if (dt1->shared->u.atomic.prec < dt2->shared->u.atomic.prec)
                HGOTO_DONE(-1);
            if (dt1->shared->u.atomic.prec > dt2->shared->u.atomic.prec)
                HGOTO_DONE(1);

            if (dt1->shared->u.atomic.offset < dt2->shared->u.atomic.offset)
                HGOTO_DONE(-1);
            if (dt1->shared->u.atomic.offset > dt2->shared->u.atomic.offset)
                HGOTO_DONE(1);

            if (dt1->shared->u.atomic.lsb_pad < dt2->shared->u.atomic.lsb_pad)
                HGOTO_DONE(-1);
            if (dt1->shared->u.atomic.lsb_pad > dt2->shared->u.atomic.lsb_pad)
                HGOTO_DONE(1);

            if (dt1->shared->u.atomic.msb_pad < dt2->shared->u.atomic.msb_pad)
                HGOTO_DONE(-1);
            if (dt1->shared->u.atomic.msb_pad > dt2->shared->u.atomic.msb_pad)
                HGOTO_DONE(1);

            switch (dt1->shared->type) {
                case H5T_INTEGER:
                    if (dt1->shared->u.atomic.u.i.sign < dt2->shared->u.atomic.u.i.sign)
                        HGOTO_DONE(-1);
                    if (dt1->shared->u.atomic.u.i.sign > dt2->shared->u.atomic.u.i.sign)
                        HGOTO_DONE(1);
                    break;

                case H5T_FLOAT:
                    if (dt1->shared->u.atomic.u.f.sign < dt2->shared->u.atomic.u.f.sign)
                        HGOTO_DONE(-1);
                    if (dt1->shared->u.atomic.u.f.sign > dt2->shared->u.atomic.u.f.sign)
                        HGOTO_DONE(1);

                    if (dt1->shared->u.atomic.u.f.epos < dt2->shared->u.atomic.u.f.epos)
                        HGOTO_DONE(-1);
                    if (dt1->shared->u.atomic.u.f.epos > dt2->shared->u.atomic.u.f.epos)
                        HGOTO_DONE(1);

                    if (dt1->shared->u.atomic.u.f.esize < dt2->shared->u.atomic.u.f.esize)
                        HGOTO_DONE(-1);
                    if (dt1->shared->u.atomic.u.f.esize > dt2->shared->u.atomic.u.f.esize)
                        HGOTO_DONE(1);

                    if (dt1->shared->u.atomic.u.f.ebias < dt2->shared->u.atomic.u.f.ebias)
                        HGOTO_DONE(-1);
                    if (dt1->shared->u.atomic.u.f.ebias > dt2->shared->u.atomic.u.f.ebias)
                        HGOTO_DONE(1);

                    if (dt1->shared->u.atomic.u.f.mpos < dt2->shared->u.atomic.u.f.mpos)
                        HGOTO_DONE(-1);
                    if (dt1->shared->u.atomic.u.f.mpos > dt2->shared->u.atomic.u.f.mpos)
                        HGOTO_DONE(1);

                    if (dt1->shared->u.atomic.u.f.msize < dt2->shared->u.atomic.u.f.msize)
                        HGOTO_DONE(-1);
                    if (dt1->shared->u.atomic.u.f.msize > dt2->shared->u.atomic.u.f.msize)
                        HGOTO_DONE(1);

                    if (dt1->shared->u.atomic.u.f.norm < dt2->shared->u.atomic.u.f.norm)
                        HGOTO_DONE(-1);
                    if (dt1->shared->u.atomic.u.f.norm > dt2->shared->u.atomic.u.f.norm)
                        HGOTO_DONE(1);

                    if (dt1->shared->u.atomic.u.f.pad < dt2->shared->u.atomic.u.f.pad)
                        HGOTO_DONE(-1);
                    if (dt1->shared->u.atomic.u.f.pad > dt2->shared->u.atomic.u.f.pad)
                        HGOTO_DONE(1);

                    break;

                case H5T_TIME: /* order and precision are checked above */
                    /*void */
                    break;

                case H5T_STRING:
                    if (dt1->shared->u.atomic.u.s.cset < dt2->shared->u.atomic.u.s.cset)
                        HGOTO_DONE(-1);
                    if (dt1->shared->u.atomic.u.s.cset > dt2->shared->u.atomic.u.s.cset)
                        HGOTO_DONE(1);

                    if (dt1->shared->u.atomic.u.s.pad < dt2->shared->u.atomic.u.s.pad)
                        HGOTO_DONE(-1);
                    if (dt1->shared->u.atomic.u.s.pad > dt2->shared->u.atomic.u.s.pad)
                        HGOTO_DONE(1);

                    break;

                case H5T_BITFIELD:
                    /*void */
                    break;

                case H5T_REFERENCE:
                    if (dt1->shared->u.atomic.u.r.rtype < dt2->shared->u.atomic.u.r.rtype)
                        HGOTO_DONE(-1);
                    if (dt1->shared->u.atomic.u.r.rtype > dt2->shared->u.atomic.u.r.rtype)
                        HGOTO_DONE(1);
                    if (dt1->shared->u.atomic.u.r.loc < dt2->shared->u.atomic.u.r.loc)
                        HGOTO_DONE(-1);
                    if (dt1->shared->u.atomic.u.r.loc > dt2->shared->u.atomic.u.r.loc)
                        HGOTO_DONE(1);
                    break;

                case H5T_NO_CLASS:
                case H5T_OPAQUE:
                case H5T_COMPOUND:
                case H5T_ENUM:
                case H5T_VLEN:
                case H5T_ARRAY:
                case H5T_NCLASSES:
                default:
                    HDassert("not implemented yet" && 0);
                    break;
            }
            break;
    } /* end switch */

done:
    if (NULL != idx1)
        H5MM_xfree(idx1);
    if (NULL != idx2)
        H5MM_xfree(idx2);

    FUNC_LEAVE_NOAPI(ret_value)
} /* end H5T_cmp() */

/*-------------------------------------------------------------------------
 * Function:    H5T_path_find
 *
 * Purpose:    Library-internal wrapper to find the path which converts type
 *              SRC_ID to type DST_ID.
 *
 *              If SRC and DST are both null pointers then the special no-op
 *              conversion path is used.
 *
 * Return:    Success:    Pointer to the path, valid until the path
 *                        database is modified.
 *
 *            Failure:    NULL if the path does not exist and no
 *                        function can be found to apply to the new path.
 *
 * Programmer:  Quincey Koziol
 *              Monday, March 5, 2018
 *
 *-------------------------------------------------------------------------
 */
H5T_path_t *
H5T_path_find(const H5T_t *src, const H5T_t *dst)
{
    H5T_conv_func_t conv_func;        /* Conversion function wrapper */
    H5T_path_t *    ret_value = NULL; /* Return value */

    FUNC_ENTER_NOAPI(NULL)

    /* Sanity check */
    HDassert(src);
    HDassert(src->shared);
    HDassert(dst);
    HDassert(dst->shared);

    /* Set up conversion function wrapper */
    conv_func.is_app     = FALSE;
    conv_func.u.lib_func = NULL;

    /* Call the internal routine, with additional parameters */
    if (NULL == (ret_value = H5T__path_find_real(src, dst, NULL, &conv_func)))
        HGOTO_ERROR(H5E_DATATYPE, H5E_CANTGET, NULL, "can't find datatype conversion path")

done:
    FUNC_LEAVE_NOAPI(ret_value)
} /* end H5T_path_find() */

/*-------------------------------------------------------------------------
 * Function:    H5T__path_find_real
 *
 * Purpose:    Finds the path which converts type SRC_ID to type DST_ID,
 *        creating a new path if necessary.  If FUNC is non-zero then
 *        it is set as the hard conversion function for that path
 *        regardless of whether the path previously existed. Changing
 *        the conversion function of a path causes statistics to be
 *        reset to zero after printing them.  The NAME is used only
 *        when creating a new path and is just for debugging.
 *
 *        If SRC and DST are both null pointers then the special no-op
 *        conversion path is used.  This path is always stored as the
 *        first path in the path table.
 *
 * Return:    Success:    Pointer to the path, valid until the path
 *                        database is modified.
 *
 *            Failure:    NULL if the path does not exist and no
 *                        function can be found to apply to the new path.
 *
 * Programmer:  Robb Matzke
 *              Tuesday, January 13, 1998
 *
 *-------------------------------------------------------------------------
 */
static H5T_path_t *
H5T__path_find_real(const H5T_t *src, const H5T_t *dst, const char *name, H5T_conv_func_t *conv)
{
    int         lt, rt;                   /* left and right edges */
    int         md;                       /* middle */
    int         cmp;                      /* comparison result  */
    int         old_npaths;               /* Previous number of paths in table */
    H5T_path_t *table  = NULL;            /* path existing in the table */
    H5T_path_t *path   = NULL;            /* new path */
    hid_t       src_id = -1, dst_id = -1; /* src and dst type identifiers */
    int         i;                        /* counter */
    int         nprint    = 0;            /* lines of output printed */
    H5T_path_t *ret_value = NULL;         /* Return value */

    FUNC_ENTER_STATIC

    /* Sanity check */
    HDassert(src);
    HDassert(src->shared);
    HDassert(dst);
    HDassert(dst->shared);

    /*
     * Make sure the first entry in the table is the no-op conversion path.
     */
    if (0 == H5T_g.npaths) {
        if (NULL == (H5T_g.path = (H5T_path_t **)H5MM_malloc(128 * sizeof(H5T_path_t *))))
            HGOTO_ERROR(H5E_RESOURCE, H5E_NOSPACE, NULL,
                        "memory allocation failed for type conversion path table")
        H5T_g.apaths = 128;
        if (NULL == (H5T_g.path[0] = H5FL_CALLOC(H5T_path_t)))
            HGOTO_ERROR(H5E_RESOURCE, H5E_NOSPACE, NULL, "memory allocation failed for no-op conversion path")
        HDsnprintf(H5T_g.path[0]->name, sizeof(H5T_g.path[0]->name), "no-op");
        H5T_g.path[0]->conv.is_app     = FALSE;
        H5T_g.path[0]->conv.u.lib_func = H5T__conv_noop;
        H5T_g.path[0]->cdata.command   = H5T_CONV_INIT;
        if (H5T__conv_noop((hid_t)FAIL, (hid_t)FAIL, &(H5T_g.path[0]->cdata), (size_t)0, (size_t)0, (size_t)0,
                           NULL, NULL) < 0) {
#ifdef H5T_DEBUG
            if (H5DEBUG(T))
                HDfprintf(H5DEBUG(T), "H5T: unable to initialize no-op conversion function (ignored)\n");
#endif
            H5E_clear_stack(NULL); /*ignore the error*/
        }                          /* end if */
        H5T_g.path[0]->is_noop = TRUE;
        H5T_g.npaths           = 1;
    } /* end if */

    /* Find the conversion path.  If source and destination types are equal
     * then use entry[0], otherwise do a binary search over the
     * remaining entries.
     *
     * Quincey Koziol, 2 July, 1999
     * Only allow the no-op conversion to occur if no "force conversion" flags
     * are set
     */
    if (src->shared->force_conv == FALSE && dst->shared->force_conv == FALSE &&
        0 == H5T_cmp(src, dst, TRUE)) {
        table = H5T_g.path[0];
        cmp   = 0;
        md    = 0;
    } /* end if */
    else {
        lt = md = 1;
        rt      = H5T_g.npaths;
        cmp     = -1;

        while (cmp && lt < rt) {
            md = (lt + rt) / 2;
            HDassert(H5T_g.path[md]);
            cmp = H5T_cmp(src, H5T_g.path[md]->src, FALSE);
            if (0 == cmp)
                cmp = H5T_cmp(dst, H5T_g.path[md]->dst, FALSE);
            if (cmp < 0)
                rt = md;
            else if (cmp > 0)
                lt = md + 1;
            else
                table = H5T_g.path[md];
        } /* end while */
    }     /* end else */

    /* Keep a record of the number of paths in the table, in case one of the
     * initialization calls below (hard or soft) causes more entries to be
     * added to the table - QAK, 1/26/02
     */
    old_npaths = H5T_g.npaths;

    /* If we didn't find the path, if the caller is an API function specifying
     * a new hard conversion function, or if the caller is a private function
     * specifying a new hard conversion and the path is a soft conversion, then
     * create a new path and add the new function to the path.
     */
    if (!table || (table && conv->is_app && conv->u.app_func) ||
        (table && !table->is_hard && !conv->is_app && conv->u.lib_func)) {
        if (NULL == (path = H5FL_CALLOC(H5T_path_t)))
            HGOTO_ERROR(H5E_RESOURCE, H5E_NOSPACE, NULL, "memory allocation failed for type conversion path")
        if (name && *name) {
            HDstrncpy(path->name, name, (size_t)H5T_NAMELEN);
            path->name[H5T_NAMELEN - 1] = '\0';
        } /* end if */
        else
            HDsnprintf(path->name, sizeof(path->name), "NONAME");
        if (NULL == (path->src = H5T_copy(src, H5T_COPY_ALL)))
            HGOTO_ERROR(H5E_DATATYPE, H5E_CANTINIT, NULL, "unable to copy datatype for conversion path")
        if (NULL == (path->dst = H5T_copy(dst, H5T_COPY_ALL)))
            HGOTO_ERROR(H5E_DATATYPE, H5E_CANTINIT, NULL, "unable to copy datatype for conversion path")
    } /* end if */
    else
        path = table;

    /* If a hard conversion function is specified and none is defined for the
     * path, or the caller is an API function, or the caller is a private function but
     * the existing path is a soft function, then add the new conversion to the path
     * and initialize its conversion data.
     */
    if (conv->u.app_func &&
        (!table || (table && conv->is_app) || (table && !table->is_hard && !conv->is_app))) {
        HDassert(path != table);
        HDassert(NULL == path->conv.u.app_func);
        if (path->src && (src_id = H5I_register(H5I_DATATYPE, H5T_copy(path->src, H5T_COPY_ALL), FALSE)) < 0)
            HGOTO_ERROR(H5E_DATATYPE, H5E_CANTREGISTER, NULL,
                        "unable to register source conversion type for query")
        if (path->dst && (dst_id = H5I_register(H5I_DATATYPE, H5T_copy(path->dst, H5T_COPY_ALL), FALSE)) < 0)
            HGOTO_ERROR(H5E_DATATYPE, H5E_CANTREGISTER, NULL,
                        "unable to register destination conversion type for query")
        path->cdata.command = H5T_CONV_INIT;
        if (conv->is_app) {
            if ((conv->u.app_func)(src_id, dst_id, &(path->cdata), (size_t)0, (size_t)0, (size_t)0, NULL,
                                   NULL, H5CX_get_dxpl()) < 0)
                HGOTO_ERROR(H5E_DATATYPE, H5E_CANTINIT, NULL, "unable to initialize conversion function")
        } /* end if */
        else if ((conv->u.lib_func)(src_id, dst_id, &(path->cdata), (size_t)0, (size_t)0, (size_t)0, NULL,
                                    NULL) < 0)
            HGOTO_ERROR(H5E_DATATYPE, H5E_CANTINIT, NULL, "unable to initialize conversion function")
        if (src_id >= 0)
            H5I_dec_ref(src_id);
        if (dst_id >= 0)
            H5I_dec_ref(dst_id);
        src_id = dst_id = -1;
        path->conv      = *conv;
        path->is_hard   = TRUE;
    } /* end if */

    /*
     * If the path doesn't have a function by now (because it's a new path
     * and the caller didn't supply a hard function) then scan the soft list
     * for an applicable function and add it to the path.  This can't happen
     * for the no-op conversion path.
     */
    HDassert(path->conv.u.app_func || (src && dst));
    for (i = H5T_g.nsoft - 1; i >= 0 && !path->conv.u.app_func; --i) {
        hbool_t path_init_error = FALSE;

        if (src->shared->type != H5T_g.soft[i].src || dst->shared->type != H5T_g.soft[i].dst)
            continue;
        if ((src_id = H5I_register(H5I_DATATYPE, H5T_copy(path->src, H5T_COPY_ALL), FALSE)) < 0)
            HGOTO_ERROR(H5E_DATATYPE, H5E_CANTREGISTER, NULL,
                        "unable to register src conversion type for query")
        if ((dst_id = H5I_register(H5I_DATATYPE, H5T_copy(path->dst, H5T_COPY_ALL), FALSE)) < 0)
            HGOTO_ERROR(H5E_DATATYPE, H5E_CANTREGISTER, NULL,
                        "unable to register dst conversion type for query")
        path->cdata.command = H5T_CONV_INIT;
        if (H5T_g.soft[i].conv.is_app) {
            if ((H5T_g.soft[i].conv.u.app_func)(src_id, dst_id, &(path->cdata), (size_t)0, (size_t)0,
                                                (size_t)0, NULL, NULL, H5CX_get_dxpl()) < 0) {
                HDmemset(&(path->cdata), 0, sizeof(H5T_cdata_t));
                H5E_clear_stack(NULL); /*ignore the error*/
                path_init_error = TRUE;
            } /* end if */
        }     /* end if */
        else if ((H5T_g.soft[i].conv.u.lib_func)(src_id, dst_id, &(path->cdata), (size_t)0, (size_t)0,
                                                 (size_t)0, NULL, NULL) < 0) {
            HDmemset(&(path->cdata), 0, sizeof(H5T_cdata_t));
            H5E_clear_stack(NULL); /*ignore the error*/
            path_init_error = TRUE;
        } /* end if */

        /* Finish operation, if no error */
        if (!path_init_error) {
            HDstrncpy(path->name, H5T_g.soft[i].name, (size_t)H5T_NAMELEN);
            path->name[H5T_NAMELEN - 1] = '\0';
            path->conv                  = H5T_g.soft[i].conv;
            path->is_hard               = FALSE;
        } /* end else */
        H5I_dec_ref(src_id);
        H5I_dec_ref(dst_id);
        src_id = dst_id = -1;
    } /* end for */
    if (!path->conv.u.app_func)
        HGOTO_ERROR(H5E_DATATYPE, H5E_CANTINIT, NULL, "no appropriate function for conversion path")

    /* Check if paths were inserted into the table through a recursive call
     * and re-compute the correct location for this path if so. - QAK, 1/26/02
     */
    if (old_npaths != H5T_g.npaths) {
        lt = md = 1;
        rt      = H5T_g.npaths;
        cmp     = -1;

        while (cmp && lt < rt) {
            md = (lt + rt) / 2;
            HDassert(H5T_g.path[md]);
            cmp = H5T_cmp(src, H5T_g.path[md]->src, FALSE);
            if (0 == cmp)
                cmp = H5T_cmp(dst, H5T_g.path[md]->dst, FALSE);
            if (cmp < 0)
                rt = md;
            else if (cmp > 0)
                lt = md + 1;
            else
                table = H5T_g.path[md];
        } /* end while */
    }     /* end if */

    /* Replace an existing table entry or add a new entry */
    if (table && path != table) {
        HDassert(table == H5T_g.path[md]);
        H5T__print_stats(table, &nprint /*in,out*/);
        table->cdata.command = H5T_CONV_FREE;
        if (table->conv.is_app) {
            if ((table->conv.u.app_func)((hid_t)FAIL, (hid_t)FAIL, &(table->cdata), (size_t)0, (size_t)0,
                                         (size_t)0, NULL, NULL, H5CX_get_dxpl()) < 0) {
#ifdef H5T_DEBUG
                if (H5DEBUG(T))
                    HDfprintf(H5DEBUG(T), "H5T: conversion function 0x%08lx free failed for %s (ignored)\n",
                              (unsigned long)(path->conv.u.app_func), path->name);
#endif
                H5E_clear_stack(NULL); /*ignore the failure*/
            }                          /* end if */
        }                              /* end if */
        else if ((table->conv.u.lib_func)((hid_t)FAIL, (hid_t)FAIL, &(table->cdata), (size_t)0, (size_t)0,
                                          (size_t)0, NULL, NULL) < 0) {
#ifdef H5T_DEBUG
            if (H5DEBUG(T))
                HDfprintf(H5DEBUG(T), "H5T: conversion function 0x%08lx free failed for %s (ignored)\n",
                          (unsigned long)(path->conv.u.lib_func), path->name);
#endif
            H5E_clear_stack(NULL); /*ignore the failure*/
        }                          /* end if */
        if (table->src)
            (void)H5T_close_real(table->src);
        if (table->dst)
            (void)H5T_close_real(table->dst);
        table          = H5FL_FREE(H5T_path_t, table);
        table          = path;
        H5T_g.path[md] = path;
    } /* end if */
    else if (path != table) {
        HDassert(cmp);
        if ((size_t)H5T_g.npaths >= H5T_g.apaths) {
            size_t       na = MAX(128, 2 * H5T_g.apaths);
            H5T_path_t **x;

            if (NULL == (x = (H5T_path_t **)H5MM_realloc(H5T_g.path, na * sizeof(H5T_path_t *))))
                HGOTO_ERROR(H5E_RESOURCE, H5E_NOSPACE, NULL, "memory allocation failed")
            H5T_g.apaths = na;
            H5T_g.path   = x;
        } /* end if */
        if (cmp > 0)
            md++;
        HDmemmove(H5T_g.path + md + 1, H5T_g.path + md, (size_t)(H5T_g.npaths - md) * sizeof(H5T_path_t *));
        H5T_g.npaths++;
        H5T_g.path[md] = path;
        table          = path;
    } /* end else-if */

    /* Set the flag to indicate both source and destination types are compound types
     * for the optimization of data reading (in H5Dio.c).
     * Make sure that path->are_compounds is only TRUE for compound types.
     */
    path->are_compounds = FALSE;
    if (H5T_COMPOUND == H5T_get_class(src, TRUE) && H5T_COMPOUND == H5T_get_class(dst, TRUE))
        path->are_compounds = TRUE;

    /* Set return value */
    ret_value = path;

done:
    if (!ret_value && path && path != table) {
        if (path->src)
            (void)H5T_close_real(path->src);
        if (path->dst)
            (void)H5T_close_real(path->dst);
        path = H5FL_FREE(H5T_path_t, path);
    } /* end if */
    if (src_id >= 0)
        H5I_dec_ref(src_id);
    if (dst_id >= 0)
        H5I_dec_ref(dst_id);

    FUNC_LEAVE_NOAPI(ret_value)
} /* end H5T__path_find_real() */

/*-------------------------------------------------------------------------
 * Function:  H5T_path_noop
 *
 * Purpose:   Is the path the special no-op path? The no-op function can be
 *            set by the application and there might be more than one no-op
 *            path in a multi-threaded application if one thread is using
 *            the no-op path when some other thread changes its definition.
 *
 * Return:    TRUE/FALSE (can't fail)
 *
 * Programmer:    Quincey Koziol
 *        Thursday, May  8, 2003
 *-------------------------------------------------------------------------
 */
hbool_t
H5T_path_noop(const H5T_path_t *p)
{
    FUNC_ENTER_NOAPI_NOINIT_NOERR

    HDassert(p);

    FUNC_LEAVE_NOAPI(p->is_noop || (p->is_hard && 0 == H5T_cmp(p->src, p->dst, FALSE)))
} /* end H5T_path_noop() */

/*-------------------------------------------------------------------------
 * Function:  H5T_path_compound_subset
 *
 * Purpose:   Checks if the source and destination types are both compound.
 *            Tells whether whether the source members are a subset of
 *            destination, and the order is the same, and no conversion
 *            is needed.  For example:
 *                  struct source {            struct destination {
 *                      TYPE1 A;      -->          TYPE1 A;
 *                      TYPE2 B;      -->          TYPE2 B;
 *                      TYPE3 C;      -->          TYPE3 C;
 *                  };                             TYPE4 D;
 *                                                 TYPE5 E;
 *                                             };
 *
 * Return:    A pointer to the subset info struct in p, or NULL if there are
 *            no compounds.  Points directly into the H5T_path_t structure.
 *
 * Programmer:    Raymond Lu
 *        8 June 2007
 *
 *-------------------------------------------------------------------------
 */
H5T_subset_info_t *
H5T_path_compound_subset(const H5T_path_t *p)
{
    H5T_subset_info_t *ret_value = NULL;

    FUNC_ENTER_NOAPI_NOINIT_NOERR

    HDassert(p);

    if (p->are_compounds)
        ret_value = H5T__conv_struct_subset(&(p->cdata));

    FUNC_LEAVE_NOAPI(ret_value)
} /* end H5T_path_compound_subset */

/*-------------------------------------------------------------------------
 * Function:  H5T_path_bkg
 *
 * Purpose:   Get the "background" flag for the conversion path.
 *
 * Return:    Background flag (can't fail)
 *
 * Programmer:    Quincey Koziol
 *        Thursday, May  8, 2003
 *-------------------------------------------------------------------------
 */
H5T_bkg_t
H5T_path_bkg(const H5T_path_t *p)
{
    FUNC_ENTER_NOAPI_NOINIT_NOERR

    HDassert(p);

    FUNC_LEAVE_NOAPI(p->cdata.need_bkg)
} /* end H5T_path_bkg() */

/*-------------------------------------------------------------------------
 * Function:  H5T__compiler_conv
 *
 * Purpose:   Private function for H5Tcompiler_conv.  Finds out whether the
 *            library's conversion function from type SRC to type DST
 *            is a hard conversion.
 *
 * Return:    TRUE:           hard conversion.
 *            FALSE:          soft conversion.
 *            FAIL:           function failed.
 *
 * Programmer:    Raymond Lu
 *        Friday, Sept 2, 2005
 *-------------------------------------------------------------------------
 */
static htri_t
H5T__compiler_conv(H5T_t *src, H5T_t *dst)
{
    H5T_path_t *path;
    htri_t      ret_value = FAIL; /* Return value */

    FUNC_ENTER_STATIC

    /* Find it */
    if (NULL == (path = H5T_path_find(src, dst)))
        HGOTO_ERROR(H5E_DATATYPE, H5E_NOTFOUND, FAIL, "conversion function not found")

    ret_value = (htri_t)path->is_hard;

done:
    FUNC_LEAVE_NOAPI(ret_value)
} /* end H5T__compiler_conv() */

/*-------------------------------------------------------------------------
 * Function:  H5T_convert
 *
 * Purpose:   Call a conversion function to convert from source to
 *            destination data type and accumulate timing statistics.
 *
 * Return:    Success:    non-negative
 *
 *            Failure:    negative
 *
 * Programmer:    Robb Matzke
 *              Tuesday, December 15, 1998
 *
 *-------------------------------------------------------------------------
 */
herr_t
H5T_convert(H5T_path_t *tpath, hid_t src_id, hid_t dst_id, size_t nelmts, size_t buf_stride,
            size_t bkg_stride, void *buf, void *bkg)
{
#ifdef H5T_DEBUG
    H5_timer_t timer; /* Timer for conversion */
#endif
    herr_t ret_value = SUCCEED; /* Return value */

    FUNC_ENTER_NOAPI(FAIL)

#ifdef H5T_DEBUG
    if (H5DEBUG(T)) {
        /* Initialize and start timer */
        H5_timer_init(&timer);
        H5_timer_start(&timer);
    } /* end if */
#endif

    /* Call the appropriate conversion callback */
    tpath->cdata.command = H5T_CONV_CONV;
    if (tpath->conv.is_app) {
        if ((tpath->conv.u.app_func)(src_id, dst_id, &(tpath->cdata), nelmts, buf_stride, bkg_stride, buf,
                                     bkg, H5CX_get_dxpl()) < 0)
            HGOTO_ERROR(H5E_DATATYPE, H5E_CANTCONVERT, FAIL, "datatype conversion failed")
    } /* end if */
    else if ((tpath->conv.u.lib_func)(src_id, dst_id, &(tpath->cdata), nelmts, buf_stride, bkg_stride, buf,
                                      bkg) < 0)
        HGOTO_ERROR(H5E_DATATYPE, H5E_CANTCONVERT, FAIL, "datatype conversion failed")
#ifdef H5T_DEBUG
    if (H5DEBUG(T)) {
        /* Stop timer */
        H5_timer_stop(&timer);

        /* Record elapsed timer info */
        H5_timer_get_times(timer, &tpath->stats.times);

        /* Increment # of calls and # of elements converted */
        tpath->stats.ncalls++;
        tpath->stats.nelmts += nelmts;
    } /* end if */
#endif

done:
    FUNC_LEAVE_NOAPI(ret_value)
} /* end H5T_convert() */

/*-------------------------------------------------------------------------
 * Function:  H5T_oloc
 *
 * Purpose:   Returns a pointer to the object location for a named datatype.
 *
 * Return:    Success:    Ptr directly into named datatype
 *            Failure:    NULL
 *
 * Programmer:    Robb Matzke
 *              Friday, June  5, 1998
 *
 *-------------------------------------------------------------------------
 */
H5O_loc_t *
H5T_oloc(H5T_t *dt)
{
    H5O_loc_t *ret_value = NULL;

    FUNC_ENTER_NOAPI(NULL)

    HDassert(dt);

    switch (dt->shared->state) {
        case H5T_STATE_TRANSIENT:
        case H5T_STATE_RDONLY:
        case H5T_STATE_IMMUTABLE:
            HGOTO_ERROR(H5E_DATATYPE, H5E_CANTINIT, NULL, "not a named datatype")
        case H5T_STATE_NAMED:
        case H5T_STATE_OPEN:
            HDassert(dt->sh_loc.type == H5O_SHARE_TYPE_COMMITTED);
            ret_value = &dt->oloc;
            break;
        default:
            HGOTO_ERROR(H5E_DATATYPE, H5E_BADTYPE, NULL, "invalid datatype state")
    } /* end switch */

done:
    FUNC_LEAVE_NOAPI(ret_value)
} /* end H5T_oloc() */

/*-------------------------------------------------------------------------
 * Function:  H5T_nameof
 *
 * Purpose:   Returns a pointer to the path for a named datatype.
 *
 * Return:    Success:    Ptr directly into named datatype
 *            Failure:    NULL
 *
 * Programmer:    Quincey Koziol
 *              Monday, September 12, 2005
 *
 *-------------------------------------------------------------------------
 */
H5G_name_t *
H5T_nameof(const H5T_t *dt)
{
    H5G_name_t *ret_value = NULL;

    FUNC_ENTER_NOAPI(NULL)

    HDassert(dt);

    switch (dt->shared->state) {
        case H5T_STATE_TRANSIENT:
        case H5T_STATE_RDONLY:
        case H5T_STATE_IMMUTABLE:
            HGOTO_ERROR(H5E_DATATYPE, H5E_CANTINIT, NULL, "not a named datatype")
        case H5T_STATE_NAMED:
        case H5T_STATE_OPEN:
            ret_value = &(dt->path);
            break;
        default:
            HGOTO_ERROR(H5E_DATATYPE, H5E_BADTYPE, NULL, "invalid datatype state")
    } /* end switch */

done:
    FUNC_LEAVE_NOAPI(ret_value)
} /* end H5T_nameof() */

/*-------------------------------------------------------------------------
 * Function:    H5T_is_immutable
 *
 * Purpose:     Check if a datatype is immutable.
 *
 * Return:      TRUE
 *
 *              FALSE
 *
 * Programmer:  Raymond Lu
 *              Friday, Dec 7, 2001
 *-------------------------------------------------------------------------
 */
htri_t
H5T_is_immutable(const H5T_t *dt)
{
    htri_t ret_value = FALSE;

    FUNC_ENTER_NOAPI(FAIL)

    HDassert(dt);

    if (dt->shared->state == H5T_STATE_IMMUTABLE)
        ret_value = TRUE;

done:
    FUNC_LEAVE_NOAPI(ret_value)
}

/*-------------------------------------------------------------------------
 * Function:    H5T_is_named
 *
 * Purpose:     Check if a datatype is named/committed.
 *
 * Return:      TRUE/FALSE/FAIL
 *
 *-------------------------------------------------------------------------
 */
htri_t
H5T_is_named(const H5T_t *dt)
{
    htri_t ret_value = FALSE;

    FUNC_ENTER_NOAPI(FAIL)

    HDassert(dt);

    if (dt->vol_obj)
        ret_value = TRUE;
    else
        ret_value = (H5T_STATE_OPEN == dt->shared->state || H5T_STATE_NAMED == dt->shared->state);

done:
    FUNC_LEAVE_NOAPI(ret_value)
}

/*-------------------------------------------------------------------------
 * Function:    H5T_convert_committed_datatype
 *
 * Purpose:     To convert the committed datatype "dt" to a transient embedded
 *        type if the file location associated with the committed datatype is
 *        different from the parameter "f".
 *        "f" is the file location where the dataset or attribute will be created.
 *
 * Notes:       See HDFFV-9940
 *
 * Return:      Success:        non-negative
 *              Failure:        negative
 *
 * Programmer:  Vailin Choi; June 2016
 *
 *-------------------------------------------------------------------------
 */
herr_t
H5T_convert_committed_datatype(H5T_t *dt, H5F_t *f)
{
    herr_t ret_value = SUCCEED; /* Return value */

    FUNC_ENTER_NOAPI(FAIL)

    HDassert(dt);
    HDassert(f);

    if (H5T_is_named(dt) && (dt->sh_loc.file != f)) {
        HDassert(dt->sh_loc.type == H5O_SHARE_TYPE_COMMITTED);

        H5O_msg_reset_share(H5O_DTYPE_ID, dt);
        if (H5O_loc_free(&dt->oloc) < 0)
            HGOTO_ERROR(H5E_DATATYPE, H5E_CANTRESET, FAIL, "unable to initialize location")
        if (H5G_name_free(&dt->path) < 0)
            HGOTO_ERROR(H5E_DATATYPE, H5E_CANTOPENOBJ, FAIL, "unable to reset path")

        /* If the datatype is committed through the VOL, close it */
        if (NULL != dt->vol_obj) {
            H5VL_object_t *vol_obj = dt->vol_obj;

            /* Close the datatype through the VOL*/
            if (H5VL_datatype_close(vol_obj, H5P_DATASET_XFER_DEFAULT, H5_REQUEST_NULL) < 0)
                HGOTO_ERROR(H5E_DATATYPE, H5E_CLOSEERROR, FAIL, "unable to close datatype")

            /* Free the datatype and set the VOL object pointer to NULL */
            if (H5VL_free_object(vol_obj) < 0)
                HGOTO_ERROR(H5E_ATTR, H5E_CANTDEC, FAIL, "unable to free VOL object")
            dt->vol_obj = NULL;
        } /* end if */

        dt->shared->state = H5T_STATE_TRANSIENT;
    } /* end if */

done:
    FUNC_LEAVE_NOAPI(ret_value)
} /* end H5T_convert_committed_datatype() */

/*--------------------------------------------------------------------------
 * Function:    H5T_get_ref_type
 *
 * Purpose:     Retrieves the type of reference for a datatype
 *              H5T_t *dt;  IN: datatype pointer for the reference datatype
 *
 * Return:      Success:        A reference type defined in H5Rpublic.h
 *              Failure:        H5R_BADTYPE
 * Notes:       Given a reference datatype object, this function returns the reference type
 *              of the datatype.
 *--------------------------------------------------------------------------
 */
H5R_type_t
H5T_get_ref_type(const H5T_t *dt)
{
    H5R_type_t ret_value = H5R_BADTYPE;

    FUNC_ENTER_NOAPI(H5R_BADTYPE)

    HDassert(dt);

    if (dt->shared->type == H5T_REFERENCE)
        ret_value = dt->shared->u.atomic.u.r.rtype;

done:
    FUNC_LEAVE_NOAPI(ret_value)
} /* end H5T_get_ref_type() */

/*-------------------------------------------------------------------------
 * Function:  H5T_is_sensible
 *
 * Purpose:   Determines if a data type is sensible to store on disk
 *            (i.e. not partially initialized)
 *
 * Return:    Success:    TRUE, FALSE
 *
 *            Failure:    Negative
 *
 * Programmer:    Quincey Koziol
 *        Tuesday, June 11, 2002
 *-------------------------------------------------------------------------
 */
htri_t
H5T_is_sensible(const H5T_t *dt)
{
    htri_t ret_value = FAIL; /* Return value */

    FUNC_ENTER_NOAPI(FAIL)

    HDassert(dt);

    switch (dt->shared->type) {
        case H5T_COMPOUND:
            /* Only allow compound datatypes with at least one member to be stored on disk */
            if (dt->shared->u.compnd.nmembs > 0)
                ret_value = TRUE;
            else
                ret_value = FALSE;
            break;

        case H5T_ENUM:
            /* Only allow enum datatypes with at least one member to be stored on disk */
            if (dt->shared->u.enumer.nmembs > 0)
                ret_value = TRUE;
            else
                ret_value = FALSE;
            break;

        case H5T_NO_CLASS:
        case H5T_INTEGER:
        case H5T_FLOAT:
        case H5T_TIME:
        case H5T_STRING:
        case H5T_BITFIELD:
        case H5T_OPAQUE:
        case H5T_REFERENCE:
        case H5T_VLEN:
        case H5T_ARRAY:
        case H5T_NCLASSES:
        default:
            /* Assume all other datatype are sensible to store on disk */
            ret_value = TRUE;
            break;
    } /* end switch */

done:
    FUNC_LEAVE_NOAPI(ret_value)
}

/*--------------------------------------------------------------------------
 NAME
    H5T_set_loc
 PURPOSE
    Recursively mark any datatypes as on disk/in memory
 USAGE
    htri_t H5T_set_loc(dt,f,loc)
        H5T_t *dt;              IN/OUT: Pointer to the datatype to mark
        H5F_t *f;               IN: Pointer to the file the datatype is in
        H5T_loc_t loc           IN: location of type

 RETURNS
    One of two values on success:
        TRUE - If the location of any vlen types changed
        FALSE - If the location of any vlen types is the same
    <0 is returned on failure
 DESCRIPTION
    Recursively descends any VL or compound datatypes to mark all VL datatypes
    as either on disk or in memory.
 --------------------------------------------------------------------------
 */
htri_t
H5T_set_loc(H5T_t *dt, H5VL_object_t *file, H5T_loc_t loc)
{
    htri_t   changed;       /* Whether H5T_set_loc changed the type (even if the size didn't change) */
    htri_t   ret_value = 0; /* Indicate that success, but no location change */
    unsigned i;             /* Local index variable */
    size_t   old_size;      /* Previous size of a field */

    FUNC_ENTER_NOAPI(FAIL)

    HDassert(dt);
    HDassert(loc >= H5T_LOC_BADLOC && loc < H5T_LOC_MAXLOC);

    /* Datatypes can't change in size if the force_conv flag is not set */
    if (dt->shared->force_conv) {
        /* Check the datatype of this element */
        switch (dt->shared->type) {
            case H5T_ARRAY: /* Recurse on VL, compound and array base element type */
                /* Recurse if it's VL, compound, enum or array */
                /* (If the force_conv flag is _not_ set, the type cannot change in size, so don't recurse) */
                if (dt->shared->parent->shared->force_conv &&
                    H5T_IS_COMPLEX(dt->shared->parent->shared->type)) {
                    /* Keep the old base element size for later */
                    old_size = dt->shared->parent->shared->size;

                    /* Mark the VL, compound or array type */
                    if ((changed = H5T_set_loc(dt->shared->parent, file, loc)) < 0)
                        HGOTO_ERROR(H5E_DATATYPE, H5E_CANTINIT, FAIL, "Unable to set VL location")
                    if (changed > 0)
                        ret_value = changed;

                    /* Check if the field changed size */
                    if (old_size != dt->shared->parent->shared->size) {
                        /* Adjust the size of the array */
                        dt->shared->size = dt->shared->u.array.nelem * dt->shared->parent->shared->size;
                    } /* end if */
                }     /* end if */
                break;

            case H5T_COMPOUND: /* Check each field and recurse on VL, compound and array type */
            {
                ssize_t accum_change = 0; /* Amount of change in the offset of the fields */

                /* Sort the fields based on offsets */
                H5T__sort_value(dt, NULL);

                for (i = 0; i < dt->shared->u.compnd.nmembs; i++) {
                    H5T_t *memb_type; /* Member's datatype pointer */

                    /* Range check against compound member's offset */
                    if ((accum_change < 0) && ((ssize_t)dt->shared->u.compnd.memb[i].offset < accum_change))
                        HGOTO_ERROR(H5E_DATATYPE, H5E_BADVALUE, FAIL, "invalid field size in datatype");

                    /* Apply the accumulated size change to the offset of the field */
                    dt->shared->u.compnd.memb[i].offset += (size_t)accum_change;

                    /* Set the member type pointer (for convenience) */
                    memb_type = dt->shared->u.compnd.memb[i].type;

                    /* Recurse if it's VL, compound, enum or array */
                    /* (If the force_conv flag is _not_ set, the type cannot change in size, so don't recurse)
                     */
                    if (memb_type->shared->force_conv && H5T_IS_COMPLEX(memb_type->shared->type)) {
                        /* Keep the old field size for later */
                        old_size = memb_type->shared->size;

                        /* Mark the VL, compound, enum or array type */
                        if ((changed = H5T_set_loc(memb_type, file, loc)) < 0)
                            HGOTO_ERROR(H5E_DATATYPE, H5E_CANTINIT, FAIL, "Unable to set VL location");
                        if (changed > 0)
                            ret_value = changed;

                        /* Check if the field changed size */
                        if (old_size != memb_type->shared->size) {

                            /* Fail if the old_size is zero */
                            if (0 == old_size)
                                HGOTO_ERROR(H5E_DATATYPE, H5E_BADVALUE, FAIL,
                                            "old_size of zero would cause division by zero");

                            /* Adjust the size of the member */
                            dt->shared->u.compnd.memb[i].size =
                                (dt->shared->u.compnd.memb[i].size * memb_type->shared->size) / old_size;

                            /* Add that change to the accumulated size change */
                            accum_change += (ssize_t)(memb_type->shared->size - old_size);
                        } /* end if */
                    }     /* end if */
                }         /* end for */

                /* Range check against datatype size */
                if ((accum_change < 0) && ((ssize_t)dt->shared->size < accum_change))
                    HGOTO_ERROR(H5E_DATATYPE, H5E_BADVALUE, FAIL, "invalid field size in datatype");

                /* Apply the accumulated size change to the datatype */
                dt->shared->size += (size_t)accum_change;
            } break;

            case H5T_VLEN: /* Recurse on the VL information if it's VL, compound or array, then free VL
                              sequence */
                /* Recurse if it's VL, compound, enum or array (ignore references here so that we can encode
                 * them as part of the same blob)*/
                /* (If the force_conv flag is _not_ set, the type cannot change in size, so don't recurse) */
                if (dt->shared->parent->shared->force_conv &&
                    H5T_IS_COMPLEX(dt->shared->parent->shared->type) &&
                    (dt->shared->parent->shared->type != H5T_REFERENCE)) {
                    if ((changed = H5T_set_loc(dt->shared->parent, file, loc)) < 0)
                        HGOTO_ERROR(H5E_DATATYPE, H5E_CANTINIT, FAIL, "Unable to set VL location");
                    if (changed > 0)
                        ret_value = changed;
                } /* end if */

                /* Mark this VL sequence */
                if ((changed = H5T__vlen_set_loc(dt, file, loc)) < 0)
                    HGOTO_ERROR(H5E_DATATYPE, H5E_CANTINIT, FAIL, "Unable to set VL location");
                if (changed > 0)
                    ret_value = changed;
                break;

            case H5T_REFERENCE:
                /* Reference types go through type conversion */
                if ((ret_value = H5T__ref_set_loc(dt, file, loc)) < 0)
                    HGOTO_ERROR(H5E_DATATYPE, H5E_CANTSET, FAIL, "Unable to set reference location");
                break;

            case H5T_NO_CLASS:
            case H5T_INTEGER:
            case H5T_FLOAT:
            case H5T_TIME:
            case H5T_STRING:
            case H5T_BITFIELD:
            case H5T_OPAQUE:
            case H5T_ENUM:
            case H5T_NCLASSES:
            default:
                break;
        } /* end switch */
    }     /* end if */

done:
    FUNC_LEAVE_NOAPI(ret_value)
} /* end H5T_set_loc() */

/*-------------------------------------------------------------------------
 * Function:    H5T_is_relocatable
 *
 * Purpose:     Check if a datatype will change between disk and memory.
 *
 * Notes:       Currently, only variable-length and references change
 *              between disk & memory (see cases where things are changed in
 *              the H5T_set_loc() code above).
 *
 * Return:
 *  One of two values on success:
 *      TRUE - If the location of any vlen types changed
 *      FALSE - If the location of any vlen types is the same
 *  <0 is returned on failure
 *
 * Programmer:  Quincey Koziol
 *              Thursday, June 24, 2004
 *
 *-------------------------------------------------------------------------
 */
htri_t
H5T_is_relocatable(const H5T_t *dt)
{
    htri_t ret_value = FALSE;

    FUNC_ENTER_NOAPI(FAIL)

    /* Sanity check */
    HDassert(dt);

    /* VL and reference datatypes are relocatable */
    if (H5T_detect_class(dt, H5T_VLEN, FALSE) || H5T_detect_class(dt, H5T_REFERENCE, FALSE))
        ret_value = TRUE;

done:
    FUNC_LEAVE_NOAPI(ret_value)
} /* end H5T_is_relocatable() */

/*-------------------------------------------------------------------------
 * Function:   H5T__detect_vlen_ref
 *
 * Purpose:    Check whether a datatype contains (or is) a vlen reference
 *             datatype.
 *
 * Return:      TRUE (1) or FALSE (0) on success
 *        (Can't fail)
 *
 * Programmer:  Quincey Koziol
 *              Saturday, January 5, 2019
 *
 *-------------------------------------------------------------------------
 */
static hbool_t
H5T__detect_vlen_ref(const H5T_t *dt)
{
    unsigned u;                 /* Local index variable */
    hbool_t  ret_value = FALSE; /* Return value */

    FUNC_ENTER_STATIC_NOERR

    /* Sanity checks */
    HDassert(dt);

    /* Check if this datatype is a vlen reference */
    /* TODO currently H5T_STD_REF is always considered as a vlen type */
    if (H5T_REFERENCE == dt->shared->type && !dt->shared->u.atomic.u.r.opaque)
        HGOTO_DONE(TRUE);

    /* Check for types that might have the correct type as a component */
    switch (dt->shared->type) {
        case H5T_COMPOUND:
            /* Iterate over all the compound datatype's fields */
            for (u = 0; u < dt->shared->u.compnd.nmembs; u++)
                /* Recurse on field's datatype */
                if (H5T__detect_vlen_ref(dt->shared->u.compnd.memb[u].type))
                    HGOTO_DONE(TRUE);
            break;

        case H5T_ARRAY:
        case H5T_VLEN:
        case H5T_ENUM:
            HGOTO_DONE(H5T__detect_vlen_ref(dt->shared->parent));
            break;

        case H5T_NO_CLASS:
        case H5T_INTEGER:
        case H5T_FLOAT:
        case H5T_TIME:
        case H5T_STRING:
        case H5T_BITFIELD:
        case H5T_OPAQUE:
        case H5T_REFERENCE:
        case H5T_NCLASSES:
        default:
            break;
    } /* end if */

done:
    FUNC_LEAVE_NOAPI(ret_value)
} /* end H5T__detect_vlen_ref() */

/*-------------------------------------------------------------------------
 * Function:    H5T_is_vl_storage
 *
 * Purpose:     Check if a datatype will be stored in a variable-length form.
 *
 * Notes:       Currently, only variable-length string & sequences and region
 *              references are stored in a variable-length form.
 *
 * Return:
 *  One of two values on success:
 *      TRUE - If the datatype will be stored in a variable-length form
 *      FALSE - If the datatype will NOT be stored in a variable-length form
 *  <0 is returned on failure
 *
 * Programmer:  Quincey Koziol
 *              Saturday, January 5, 2019
 *
 *-------------------------------------------------------------------------
 */
htri_t
H5T_is_vl_storage(const H5T_t *dt)
{
    htri_t ret_value = FALSE;

    FUNC_ENTER_NOAPI(FAIL)

    /* Sanity check */
    HDassert(dt);

    /* VL and region reference datatypes are stored in variable-length form */
    if (H5T_detect_class(dt, H5T_VLEN, FALSE))
        ret_value = TRUE;
    else if (H5T_detect_class(dt, H5T_REFERENCE, FALSE))
        ret_value = H5T__detect_vlen_ref(dt);
    else
        ret_value = FALSE;

done:
    FUNC_LEAVE_NOAPI(ret_value)
} /* end H5T_is_vl_storage() */

/*-------------------------------------------------------------------------
 * Function:    H5T__upgrade_version_cb
 *
 * Purpose:     H5T__visit callback to Upgrade the version of a datatype
 *              (if there's any benefit to doing so)
 *
 * Note:        The behavior below is tightly coupled with the "better"
 *              encodings for datatype messages in the datatype message
 *              encoding routine.
 *
 * Return:      Non-negative on success/Negative on failure
 *
 * Programmer:  Quincey Koziol
 *              Thursday, July 19, 2007
 *
 *-------------------------------------------------------------------------
 */
static herr_t
H5T__upgrade_version_cb(H5T_t *dt, void *op_value)
{
    FUNC_ENTER_STATIC_NOERR

    /* Sanity check */
    HDassert(dt);
    HDassert(op_value);

    /* Special behavior for each type of datatype */
    switch (dt->shared->type) {
        case H5T_COMPOUND:
        case H5T_ARRAY:
        case H5T_ENUM:
            /* These types benefit from "upgrading" their version */
            if (*(unsigned *)op_value > dt->shared->version)
                dt->shared->version = *(unsigned *)op_value;
            break;

        case H5T_VLEN:
            if (dt->shared->parent->shared->version > dt->shared->version)
                dt->shared->version = dt->shared->parent->shared->version;
            break;

        case H5T_NO_CLASS:
        case H5T_INTEGER:
        case H5T_FLOAT:
        case H5T_TIME:
        case H5T_STRING:
        case H5T_BITFIELD:
        case H5T_OPAQUE:
        case H5T_REFERENCE:
        case H5T_NCLASSES:
        default:
            break;
    } /* end switch */

    FUNC_LEAVE_NOAPI(SUCCEED)
} /* end H5T__upgrade_version_cb() */

/*-------------------------------------------------------------------------
 * Function:    H5T__upgrade_version
 *
 * Purpose:     Upgrade the version of a datatype (if there's any benefit to
 *              doing so) and recursively apply to compound members and/or
 *              parent datatypes.
 *
 * Return:      Non-negative on success/Negative on failure
 *
 * Programmer:  Quincey Koziol
 *              Thursday, July 19, 2007
 *
 *-------------------------------------------------------------------------
 */
herr_t
H5T__upgrade_version(H5T_t *dt, unsigned new_version)
{
    herr_t ret_value = SUCCEED; /* Return value */

    FUNC_ENTER_PACKAGE

    /* Sanity check */
    HDassert(dt);

    /* Iterate over entire datatype, upgrading the version of components, if it's useful */
    if (H5T__visit(dt, (H5T_VISIT_SIMPLE | H5T_VISIT_COMPLEX_LAST), H5T__upgrade_version_cb, &new_version) <
        0)
        HGOTO_ERROR(H5E_DATATYPE, H5E_BADITER, FAIL, "iteration to upgrade datatype encoding version failed")

done:
    FUNC_LEAVE_NOAPI(ret_value)
} /* end H5T__upgrade_version() */

/*-------------------------------------------------------------------------
 * Function:    H5T_set_version
 *
 * Purpose:     Set the encoding for a datatype to the version indicated by
 *              the file's low bound if that is higher than the datatype's
 *              version.
 *
 * Return:      Non-negative on success/Negative on failure
 *
 * Programmer:  Vailin Choi; December 2017
 *
 *-------------------------------------------------------------------------
 */
herr_t
H5T_set_version(H5F_t *f, H5T_t *dt)
{
    unsigned vers;                /* The version */
    herr_t   ret_value = SUCCEED; /* Return value */

    FUNC_ENTER_NOAPI(FAIL)

    /* Sanity check */
    HDassert(f);
    HDassert(dt);

    vers = H5O_dtype_ver_bounds[H5F_LOW_BOUND(f)];
    if (vers > dt->shared->version) {
        /* Upgrade the format version for the datatype */
        if (H5T__upgrade_version(dt, vers) < 0)
            HGOTO_ERROR(H5E_DATATYPE, H5E_CANTSET, FAIL, "can't upgrade datatype encoding")
    }

    /* Version bounds check */
    if (dt->shared->version > H5O_dtype_ver_bounds[H5F_HIGH_BOUND(f)])
        HGOTO_ERROR(H5E_DATATYPE, H5E_BADRANGE, FAIL, "Datatype version out of bounds")

done:
    FUNC_LEAVE_NOAPI(ret_value)
} /* end H5T_set_version() */

/*-------------------------------------------------------------------------
 * Function:    H5T_patch_file
 *
 * Purpose:     Patch the top-level file pointers contained in dt to point
 *              to f, if dt is a committed type.  This is possible because
 *              the top-level file pointer can be closed out from under
 *              dt while dt is contained in the shared file's cache.
 *
 * Return:      SUCCEED
 *
 * Programmer:  Neil Fortner
 *              Thursday, July 14, 2011
 *
 *-------------------------------------------------------------------------
 */
herr_t
H5T_patch_file(H5T_t *dt, H5F_t *f)
{
    herr_t ret_value = SUCCEED;

    FUNC_ENTER_NOAPI(FAIL)

    /* Sanity check */
    HDassert(dt);
    HDassert(f);

    if (H5T_STATE_OPEN == dt->shared->state || H5T_STATE_NAMED == dt->shared->state) {
        dt->oloc.file   = f;
        dt->sh_loc.file = f;
    } /* end if */

done:
    FUNC_LEAVE_NOAPI(ret_value)
} /* end H5T_patch_file() */

/*-------------------------------------------------------------------------
 * Function:    H5T_patch_vlen_file
 *
 * Purpose:     Patch the top-level file pointer contained in (dt->shared->u.vlen.file)
 *              to point to file.  This is possible because
 *              the top-level file pointer can be closed out from under
 *              dt while dt is contained in the shared file's cache.
 *
 * Return:      SUCCEED
 *
 *-------------------------------------------------------------------------
 */
herr_t
H5T_patch_vlen_file(H5T_t *dt, H5VL_object_t *file)
{
    FUNC_ENTER_NOAPI_NOINIT_NOERR

    /* Sanity check */
    HDassert(dt);
    HDassert(dt->shared);
    HDassert(file);

    if ((dt->shared->type == H5T_VLEN) && dt->shared->u.vlen.file != file)
        dt->shared->u.vlen.file = file;

    FUNC_LEAVE_NOAPI(SUCCEED)
} /* end H5T_patch_vlen_file() */

/*-------------------------------------------------------------------------
 * Function:    H5T_own_vol_obj
 *
 * Purpose:     Transfers ownership of the supplied VOL object to the
 *              datatype, the VOL object will be freed when the datatype
 *              is closed.
 *
 * Return:      Non-negative on success/Negative on failure
 *
 *-------------------------------------------------------------------------
 */
herr_t
H5T_own_vol_obj(H5T_t *dt, H5VL_object_t *vol_obj)
{
    herr_t ret_value = SUCCEED;

    FUNC_ENTER_NOAPI(FAIL)

    /* Sanity check */
    HDassert(dt);
    HDassert(dt->shared);
    HDassert(vol_obj);

    /* Currently no support for owning multiple VOL objects, free the previous
     * owned object.  Currently this is only used for holding open VOL objects
     * used in the "loc" for vlens and references, so if this is being
     * overwritten we don't need the old one anyways. */
    if (dt->shared->owned_vol_obj && H5VL_free_object(dt->shared->owned_vol_obj) < 0)
        HGOTO_ERROR(H5E_DATATYPE, H5E_CANTCLOSEOBJ, FAIL, "unable to close owned VOL object")

    /* Take ownership */
    dt->shared->owned_vol_obj = vol_obj;

done:
    FUNC_LEAVE_NOAPI(ret_value)
} /* end H5T_own_vol_obj() */<|MERGE_RESOLUTION|>--- conflicted
+++ resolved
@@ -1939,11 +1939,7 @@
     /* If we got a type ID from a passed-in dataset, we need to close that */
     if (dset_tid != H5I_INVALID_HID)
         if (H5I_dec_app_ref(dset_tid) < 0)
-<<<<<<< HEAD
-            HGOTO_ERROR(H5E_DATATYPE, H5E_BADATOM, H5I_INVALID_HID, "problem freeing temporary dataset type ID")
-=======
             HGOTO_ERROR(H5E_DATATYPE, H5E_BADID, FAIL, "problem freeing temporary dataset type ID")
->>>>>>> b8d06c76
 
     /* Close the new datatype on errors */
     if (H5I_INVALID_HID == ret_value)
