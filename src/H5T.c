--- conflicted
+++ resolved
@@ -561,13 +561,8 @@
 /* (+/- Inf for all floating-point types) */
 float  H5T_NATIVE_FLOAT_POS_INF_g  = 0.0f;
 float  H5T_NATIVE_FLOAT_NEG_INF_g  = 0.0f;
-<<<<<<< HEAD
-double H5T_NATIVE_DOUBLE_POS_INF_g = (double)0.0f;
-double H5T_NATIVE_DOUBLE_NEG_INF_g = (double)0.0f;
-=======
 double H5T_NATIVE_DOUBLE_POS_INF_g = 0.0;
 double H5T_NATIVE_DOUBLE_NEG_INF_g = 0.0;
->>>>>>> 18bbd3f0
 
 /* Declare the free list for H5T_t's and H5T_shared_t's */
 H5FL_DEFINE(H5T_t);
@@ -1888,24 +1883,15 @@
 
     switch (H5I_get_type(obj_id)) {
         case H5I_DATATYPE:
-<<<<<<< HEAD
-            if (NULL == (dt = (H5T_t *)H5I_object(obj_id)))
-                HGOTO_ERROR(H5E_ARGS, H5E_BADTYPE, H5I_INVALID_HID, "type_id is not a datatype ID")
-=======
             /* The argument is a datatype handle */
             if (NULL == (dt = (H5T_t *)H5I_object(obj_id)))
                 HGOTO_ERROR(H5E_ARGS, H5E_BADTYPE, H5I_INVALID_HID, "obj_id is not a datatype ID")
->>>>>>> 18bbd3f0
             break;
 
         case H5I_DATASET: {
             H5VL_object_t *vol_obj = NULL; /* Dataset structure */
 
-<<<<<<< HEAD
-            /* Check args */
-=======
             /* The argument is a dataset handle */
->>>>>>> 18bbd3f0
             if (NULL == (vol_obj = (H5VL_object_t *)H5I_object_verify(obj_id, H5I_DATASET)))
                 HGOTO_ERROR(H5E_ARGS, H5E_BADTYPE, H5I_INVALID_HID, "type_id is not a dataset ID")
 
@@ -1921,13 +1907,7 @@
             if (NULL == (dt = (H5T_t *)H5I_object(dset_tid)))
                 HGOTO_ERROR(H5E_DATATYPE, H5E_BADTYPE, H5I_INVALID_HID,
                             "received invalid datatype from the dataset")
-<<<<<<< HEAD
-
-            break;
-        }
-=======
         } break;
->>>>>>> 18bbd3f0
 
         case H5I_UNINIT:
         case H5I_BADID:
@@ -1951,11 +1931,7 @@
 
     /* Copy datatype */
     if (NULL == (new_dt = H5T_copy(dt, H5T_COPY_TRANSIENT)))
-<<<<<<< HEAD
-        HGOTO_ERROR(H5E_DATATYPE, H5E_CANTINIT, H5I_INVALID_HID, "unable to copy")
-=======
         HGOTO_ERROR(H5E_DATATYPE, H5E_CANTINIT, H5I_INVALID_HID, "unable to copy");
->>>>>>> 18bbd3f0
 
     /* Get an ID for the copied datatype */
     if ((ret_value = H5I_register(H5I_DATATYPE, new_dt, TRUE)) < 0)
@@ -2478,15 +2454,9 @@
     HDassert(dt);
 
     if (!dt->shared->parent)
-<<<<<<< HEAD
-        HGOTO_ERROR(H5E_ARGS, H5E_BADVALUE, NULL, "not a derived data type")
-    if (NULL == (ret_value = H5T_copy(dt->shared->parent, H5T_COPY_ALL)))
-        HGOTO_ERROR(H5E_DATATYPE, H5E_CANTINIT, NULL, "unable to copy parent data type")
-=======
         HGOTO_ERROR(H5E_ARGS, H5E_BADVALUE, NULL, "not a derived data type");
     if (NULL == (ret_value = H5T_copy(dt->shared->parent, H5T_COPY_ALL)))
         HGOTO_ERROR(H5E_DATATYPE, H5E_CANTINIT, NULL, "unable to copy parent data type");
->>>>>>> 18bbd3f0
 
 done:
     FUNC_LEAVE_NOAPI(ret_value)
@@ -2801,11 +2771,7 @@
         for (i = H5T_g.nsoft - 1; i >= 0; --i) {
             soft = H5T_g.soft + i;
             HDassert(soft);
-<<<<<<< HEAD
-            if (name && *name && HDstrcmp(name, soft->name))
-=======
             if (name && *name && HDstrcmp(name, soft->name) != 0)
->>>>>>> 18bbd3f0
                 continue;
             if (src && src->shared->type != soft->src)
                 continue;
@@ -2827,11 +2793,7 @@
 
         /* Not a match */
         if (((H5T_PERS_SOFT == pers && path->is_hard) || (H5T_PERS_HARD == pers && !path->is_hard)) ||
-<<<<<<< HEAD
-            (name && *name && HDstrcmp(name, path->name)) || (src && H5T_cmp(src, path->src, FALSE)) ||
-=======
             (name && *name && HDstrcmp(name, path->name) != 0) || (src && H5T_cmp(src, path->src, FALSE)) ||
->>>>>>> 18bbd3f0
             (dst && H5T_cmp(dst, path->dst, FALSE)) || (func && func != path->conv.u.app_func)) {
             /*
              * Notify all other functions to recalculate private data since some
@@ -3345,11 +3307,7 @@
 
             /* Copy the default string datatype */
             if (NULL == (dt = H5T_copy(origin_dt, H5T_COPY_TRANSIENT)))
-<<<<<<< HEAD
-                HGOTO_ERROR(H5E_DATATYPE, H5E_CANTINIT, NULL, "unable to copy")
-=======
                 HGOTO_ERROR(H5E_DATATYPE, H5E_CANTINIT, NULL, "unable to copy");
->>>>>>> 18bbd3f0
 
             /* Modify the datatype */
             if (H5T__set_size(dt, size) < 0)
@@ -3428,11 +3386,8 @@
 done:
     if (NULL == ret_value) {
         if (dt) {
-<<<<<<< HEAD
-=======
             if (dt->shared->owned_vol_obj && H5VL_free_object(dt->shared->owned_vol_obj) < 0)
                 HDONE_ERROR(H5E_DATATYPE, H5E_CANTCLOSEOBJ, NULL, "unable to close owned VOL object")
->>>>>>> 18bbd3f0
             dt->shared = H5FL_FREE(H5T_shared_t, dt->shared);
             dt         = H5FL_FREE(H5T_t, dt);
         }
@@ -3453,13 +3408,8 @@
  * Note:      Common code for both H5T_copy and H5T_copy_reopen, as part of
  *            the const-correct datatype copying routines.
  *
-<<<<<<< HEAD
- * Programmer:	David Young
- *	        January 18, 2020
-=======
  * Programmer:  David Young
  *              January 18, 2020
->>>>>>> 18bbd3f0
  *
  *-------------------------------------------------------------------------
  */
@@ -3480,18 +3430,12 @@
     /* Copy shared information */
     *(new_dt->shared) = *(old_dt->shared);
 
-<<<<<<< HEAD
-    /* Reset VOL fields */
-    new_dt->vol_obj               = NULL;
-    new_dt->shared->owned_vol_obj = NULL;
-=======
     /* Increment ref count on owned VOL object */
     if (new_dt->shared->owned_vol_obj)
         (void)H5VL_object_inc_rc(new_dt->shared->owned_vol_obj);
 
     /* Reset vol_obj field */
     new_dt->vol_obj = NULL;
->>>>>>> 18bbd3f0
 
     /* Set return value */
     ret_value = new_dt;
@@ -3499,16 +3443,11 @@
 done:
     if (ret_value == NULL)
         if (new_dt) {
-<<<<<<< HEAD
-            if (new_dt->shared)
-                new_dt->shared = H5FL_FREE(H5T_shared_t, new_dt->shared);
-=======
             if (new_dt->shared) {
                 if (new_dt->shared->owned_vol_obj && H5VL_free_object(new_dt->shared->owned_vol_obj) < 0)
                     HDONE_ERROR(H5E_DATATYPE, H5E_CANTCLOSEOBJ, NULL, "unable to close owned VOL object")
                 new_dt->shared = H5FL_FREE(H5T_shared_t, new_dt->shared);
             } /* end if */
->>>>>>> 18bbd3f0
             new_dt = H5FL_FREE(H5T_t, new_dt);
         } /* end if */
 
@@ -3523,13 +3462,8 @@
  * Return:    Success:    Pointer to a new copy of the OLD_DT argument.
  *            Failure:    NULL
  *
-<<<<<<< HEAD
- * Programmer:	David Young
- *	        January 18, 2020
-=======
  * Programmer:  David Young
  *              January 18, 2020
->>>>>>> 18bbd3f0
  *
  *-------------------------------------------------------------------------
  */
@@ -3556,13 +3490,8 @@
  * Return:    Success:    Pointer to a new copy of the OLD_DT argument.
  *            Failure:    NULL
  *
-<<<<<<< HEAD
- * Programmer:	David Young
- *	        January 18, 2020
-=======
  * Programmer:  David Young
  *              January 18, 2020
->>>>>>> 18bbd3f0
  *
  *-------------------------------------------------------------------------
  */
@@ -3592,13 +3521,8 @@
  *
  * Note:      Common code for both H5T_copy and H5T_copy_reopen.
  *
-<<<<<<< HEAD
- * Programmer:	David Young
- *	        January 18, 2020
-=======
  * Programmer:  David Young
  *              January 18, 2020
->>>>>>> 18bbd3f0
  *
  *-------------------------------------------------------------------------
  */
@@ -3852,11 +3776,8 @@
     if (ret_value == NULL)
         if (new_dt) {
             HDassert(new_dt->shared);
-<<<<<<< HEAD
-=======
             if (new_dt->shared->owned_vol_obj && H5VL_free_object(new_dt->shared->owned_vol_obj) < 0)
                 HDONE_ERROR(H5E_DATATYPE, H5E_CANTCLOSEOBJ, NULL, "unable to close owned VOL object")
->>>>>>> 18bbd3f0
             new_dt->shared = H5FL_FREE(H5T_shared_t, new_dt->shared);
             new_dt         = H5FL_FREE(H5T_t, new_dt);
         } /* end if */
@@ -3873,13 +3794,8 @@
  * Return:    Success:    Pointer to a new copy of the OLD_DT argument.
  *            Failure:    NULL
  *
-<<<<<<< HEAD
- * Programmer:	David Young
- *	        January 18, 2020
-=======
  * Programmer:  David Young
  *              January 18, 2020
->>>>>>> 18bbd3f0
  *
  *-------------------------------------------------------------------------
  */
@@ -3929,11 +3845,8 @@
             /* The object is already open.  Free the H5T_shared_t struct
              * we had been using and use the one that already exists.
              * Not terribly efficient. */
-<<<<<<< HEAD
-=======
             if (new_dt->shared->owned_vol_obj && H5VL_free_object(new_dt->shared->owned_vol_obj) < 0)
                 HGOTO_ERROR(H5E_DATATYPE, H5E_CANTCLOSEOBJ, NULL, "unable to close owned VOL object")
->>>>>>> 18bbd3f0
             new_dt->shared = H5FL_FREE(H5T_shared_t, new_dt->shared);
             new_dt->shared = reopened_fo;
 
@@ -3970,11 +3883,8 @@
     if (ret_value == NULL)
         if (new_dt) {
             HDassert(new_dt->shared);
-<<<<<<< HEAD
-=======
             if (new_dt->shared->owned_vol_obj && H5VL_free_object(new_dt->shared->owned_vol_obj) < 0)
                 HDONE_ERROR(H5E_DATATYPE, H5E_CANTCLOSEOBJ, NULL, "unable to close owned VOL object")
->>>>>>> 18bbd3f0
             new_dt->shared = H5FL_FREE(H5T_shared_t, new_dt->shared);
             new_dt         = H5FL_FREE(H5T_t, new_dt);
         } /* end if */
@@ -4069,12 +3979,8 @@
 done:
     if (ret_value == NULL)
         if (dt) {
-<<<<<<< HEAD
-            if (dt->shared)
-=======
             if (dt->shared) {
                 HDassert(!dt->shared->owned_vol_obj);
->>>>>>> 18bbd3f0
                 dt->shared = H5FL_FREE(H5T_shared_t, dt->shared);
             } /* end if */
             dt = H5FL_FREE(H5T_t, dt);
@@ -4195,11 +4101,7 @@
     /* Clean up resources, depending on shared state */
     if (dt->shared->state != H5T_STATE_OPEN) {
         if (H5T__free(dt) < 0)
-<<<<<<< HEAD
-            HGOTO_ERROR(H5E_DATATYPE, H5E_CANTFREE, FAIL, "unable to free datatype")
-=======
             HGOTO_ERROR(H5E_DATATYPE, H5E_CANTFREE, FAIL, "unable to free datatype");
->>>>>>> 18bbd3f0
 
         HDassert(!dt->shared->owned_vol_obj);
         dt->shared = H5FL_FREE(H5T_shared_t, dt->shared);
@@ -4294,11 +4196,7 @@
 
     /* Clean up resources */
     if (H5T_close_real(dt) < 0)
-<<<<<<< HEAD
-        HGOTO_ERROR(H5E_DATATYPE, H5E_CANTRELEASE, FAIL, "unable to free datatype")
-=======
         HGOTO_ERROR(H5E_DATATYPE, H5E_CANTRELEASE, FAIL, "unable to free datatype");
->>>>>>> 18bbd3f0
 
 done:
     FUNC_LEAVE_NOAPI(ret_value)
@@ -4340,21 +4238,14 @@
 
     /* Check args */
     HDassert(dt);
-<<<<<<< HEAD
-=======
     HDassert(dt->shared);
->>>>>>> 18bbd3f0
     HDassert(size != 0);
     HDassert(H5T_REFERENCE != dt->shared->type);
     HDassert(!(H5T_ENUM == dt->shared->type && 0 == dt->shared->u.enumer.nmembs));
 
     if (dt->shared->parent) {
         if (H5T__set_size(dt->shared->parent, size) < 0)
-<<<<<<< HEAD
-            HGOTO_ERROR(H5E_DATATYPE, H5E_CANTINIT, FAIL, "unable to set size for parent data type")
-=======
             HGOTO_ERROR(H5E_DATATYPE, H5E_CANTINIT, FAIL, "unable to set size for parent data type");
->>>>>>> 18bbd3f0
 
         /* Adjust size of datatype appropriately */
         if (dt->shared->type == H5T_ARRAY)
@@ -4395,11 +4286,7 @@
                     size_t   max_size;
 
                     if ((num_membs = H5T_get_nmembers(dt)) < 0)
-<<<<<<< HEAD
-                        HGOTO_ERROR(H5E_DATATYPE, H5E_CANTINIT, FAIL, "unable to get number of members")
-=======
                         HGOTO_ERROR(H5E_DATATYPE, H5E_CANTINIT, FAIL, "unable to get number of members");
->>>>>>> 18bbd3f0
 
                     if (num_membs) {
                         for (i = 0; i < (unsigned)num_membs; i++) {
@@ -4414,11 +4301,7 @@
 
                         if (size < (max_offset + max_size))
                             HGOTO_ERROR(H5E_ARGS, H5E_BADVALUE, FAIL,
-<<<<<<< HEAD
-                                        "size shrinking will cut off last member ")
-=======
                                         "size shrinking will cut off last member ");
->>>>>>> 18bbd3f0
                     } /* end if */
 
                     /* Compound must not have been packed previously */
@@ -4438,11 +4321,7 @@
 
                     /* Get a copy of unsigned char type as the base/parent type */
                     if (NULL == (base = (H5T_t *)H5I_object(H5T_NATIVE_UCHAR)))
-<<<<<<< HEAD
-                        HGOTO_ERROR(H5E_ARGS, H5E_BADTYPE, FAIL, "invalid base datatype")
-=======
                         HGOTO_ERROR(H5E_ARGS, H5E_BADTYPE, FAIL, "invalid base datatype");
->>>>>>> 18bbd3f0
                     dt->shared->parent = H5T_copy(base, H5T_COPY_ALL);
 
                     /* change this datatype into a VL string */
@@ -4468,11 +4347,7 @@
 
                     /* Set up VL information */
                     if (H5T_set_loc(dt, NULL, H5T_LOC_MEMORY) < 0)
-<<<<<<< HEAD
-                        HGOTO_ERROR(H5E_DATATYPE, H5E_CANTINIT, FAIL, "invalid datatype location")
-=======
                         HGOTO_ERROR(H5E_DATATYPE, H5E_CANTINIT, FAIL, "invalid datatype location");
->>>>>>> 18bbd3f0
                 } /* end if */
                 else {
                     prec   = 8 * size;
@@ -4489,11 +4364,7 @@
                     dt->shared->u.atomic.u.f.epos + dt->shared->u.atomic.u.f.esize > prec + offset ||
                     dt->shared->u.atomic.u.f.mpos + dt->shared->u.atomic.u.f.msize > prec + offset) {
                     HGOTO_ERROR(H5E_ARGS, H5E_BADVALUE, FAIL,
-<<<<<<< HEAD
-                                "adjust sign, mantissa, and exponent fields first")
-=======
                                 "adjust sign, mantissa, and exponent fields first");
->>>>>>> 18bbd3f0
                 }
                 break;
 
@@ -4560,8 +4431,6 @@
     FUNC_LEAVE_NOAPI(dt->shared->size)
 } /* end H5T_get_size() */
 
-<<<<<<< HEAD
-=======
 /*-------------------------------------------------------------------------
  * Function:  H5T_get_force_conv
  *
@@ -4588,7 +4457,6 @@
     FUNC_LEAVE_NOAPI(dt->shared->force_conv)
 } /* end H5T_get_force_conv() */
 
->>>>>>> 18bbd3f0
 /*-------------------------------------------------------------------------
  * Function:  H5T_cmp
  *
@@ -4664,11 +4532,7 @@
             /* Build an index for each type so the names are sorted */
             if (NULL == (idx1 = (unsigned *)H5MM_malloc(dt1->shared->u.compnd.nmembs * sizeof(unsigned))) ||
                 NULL == (idx2 = (unsigned *)H5MM_malloc(dt2->shared->u.compnd.nmembs * sizeof(unsigned))))
-<<<<<<< HEAD
-                HGOTO_ERROR(H5E_RESOURCE, H5E_NOSPACE, 0, "memory allocation failed")
-=======
                 HGOTO_ERROR(H5E_RESOURCE, H5E_NOSPACE, 0, "memory allocation failed");
->>>>>>> 18bbd3f0
             for (u = 0; u < dt1->shared->u.compnd.nmembs; u++)
                 idx1[u] = idx2[u] = u;
             if (dt1->shared->u.enumer.nmembs > 1) {
@@ -4760,11 +4624,7 @@
             /* Build an index for each type so the names are sorted */
             if (NULL == (idx1 = (unsigned *)H5MM_malloc(dt1->shared->u.enumer.nmembs * sizeof(unsigned))) ||
                 NULL == (idx2 = (unsigned *)H5MM_malloc(dt2->shared->u.enumer.nmembs * sizeof(unsigned))))
-<<<<<<< HEAD
-                HGOTO_ERROR(H5E_RESOURCE, H5E_NOSPACE, 0, "memory allocation failed")
-=======
                 HGOTO_ERROR(H5E_RESOURCE, H5E_NOSPACE, 0, "memory allocation failed");
->>>>>>> 18bbd3f0
             for (u = 0; u < dt1->shared->u.enumer.nmembs; u++)
                 idx1[u] = u;
             if (dt1->shared->u.enumer.nmembs > 1) {
@@ -5034,14 +4894,6 @@
 
                 case H5T_REFERENCE:
                     if (dt1->shared->u.atomic.u.r.rtype < dt2->shared->u.atomic.u.r.rtype)
-<<<<<<< HEAD
-                        HGOTO_DONE(-1);
-                    if (dt1->shared->u.atomic.u.r.rtype > dt2->shared->u.atomic.u.r.rtype)
-                        HGOTO_DONE(1);
-                    if (dt1->shared->u.atomic.u.r.loc < dt2->shared->u.atomic.u.r.loc)
-                        HGOTO_DONE(-1);
-                    if (dt1->shared->u.atomic.u.r.loc > dt2->shared->u.atomic.u.r.loc)
-=======
                         HGOTO_DONE(-1);
                     if (dt1->shared->u.atomic.u.r.rtype > dt2->shared->u.atomic.u.r.rtype)
                         HGOTO_DONE(1);
@@ -5052,7 +4904,6 @@
                     if (dt1->shared->u.atomic.u.r.file < dt2->shared->u.atomic.u.r.file)
                         HGOTO_DONE(-1);
                     if (dt1->shared->u.atomic.u.r.file > dt2->shared->u.atomic.u.r.file)
->>>>>>> 18bbd3f0
                         HGOTO_DONE(1);
                     break;
 
@@ -5419,14 +5270,10 @@
     } /* end else-if */
 
     /* Set the flag to indicate both source and destination types are compound types
-<<<<<<< HEAD
-     * for the optimization of data reading (in H5Dio.c). */
-=======
      * for the optimization of data reading (in H5Dio.c).
      * Make sure that path->are_compounds is only TRUE for compound types.
      */
     path->are_compounds = FALSE;
->>>>>>> 18bbd3f0
     if (H5T_COMPOUND == H5T_get_class(src, TRUE) && H5T_COMPOUND == H5T_get_class(dst, TRUE))
         path->are_compounds = TRUE;
 
@@ -5585,27 +5432,18 @@
             size_t bkg_stride, void *buf, void *bkg)
 {
 #ifdef H5T_DEBUG
-<<<<<<< HEAD
-    H5_timer_t timer;
-=======
     H5_timer_t timer; /* Timer for conversion */
->>>>>>> 18bbd3f0
 #endif
     herr_t ret_value = SUCCEED; /* Return value */
 
     FUNC_ENTER_NOAPI(FAIL)
 
 #ifdef H5T_DEBUG
-<<<<<<< HEAD
-    if (H5DEBUG(T))
-        H5_timer_begin(&timer);
-=======
     if (H5DEBUG(T)) {
         /* Initialize and start timer */
         H5_timer_init(&timer);
         H5_timer_start(&timer);
     } /* end if */
->>>>>>> 18bbd3f0
 #endif
 
     /* Call the appropriate conversion callback */
@@ -5620,9 +5458,6 @@
         HGOTO_ERROR(H5E_DATATYPE, H5E_CANTCONVERT, FAIL, "datatype conversion failed")
 #ifdef H5T_DEBUG
     if (H5DEBUG(T)) {
-<<<<<<< HEAD
-        H5_timer_end(&(tpath->stats.timer), &timer);
-=======
         /* Stop timer */
         H5_timer_stop(&timer);
 
@@ -5630,7 +5465,6 @@
         H5_timer_get_times(timer, &tpath->stats.times);
 
         /* Increment # of calls and # of elements converted */
->>>>>>> 18bbd3f0
         tpath->stats.ncalls++;
         tpath->stats.nelmts += nelmts;
     } /* end if */
@@ -5993,11 +5827,7 @@
 
                     /* Range check against compound member's offset */
                     if ((accum_change < 0) && ((ssize_t)dt->shared->u.compnd.memb[i].offset < accum_change))
-<<<<<<< HEAD
-                        HGOTO_ERROR(H5E_DATATYPE, H5E_BADVALUE, FAIL, "invalid field size in datatype")
-=======
                         HGOTO_ERROR(H5E_DATATYPE, H5E_BADVALUE, FAIL, "invalid field size in datatype");
->>>>>>> 18bbd3f0
 
                     /* Apply the accumulated size change to the offset of the field */
                     dt->shared->u.compnd.memb[i].offset += (size_t)accum_change;
@@ -6014,11 +5844,7 @@
 
                         /* Mark the VL, compound, enum or array type */
                         if ((changed = H5T_set_loc(memb_type, file, loc)) < 0)
-<<<<<<< HEAD
-                            HGOTO_ERROR(H5E_DATATYPE, H5E_CANTINIT, FAIL, "Unable to set VL location")
-=======
                             HGOTO_ERROR(H5E_DATATYPE, H5E_CANTINIT, FAIL, "Unable to set VL location");
->>>>>>> 18bbd3f0
                         if (changed > 0)
                             ret_value = changed;
 
@@ -6028,11 +5854,7 @@
                             /* Fail if the old_size is zero */
                             if (0 == old_size)
                                 HGOTO_ERROR(H5E_DATATYPE, H5E_BADVALUE, FAIL,
-<<<<<<< HEAD
-                                            "old_size of zero would cause division by zero")
-=======
                                             "old_size of zero would cause division by zero");
->>>>>>> 18bbd3f0
 
                             /* Adjust the size of the member */
                             dt->shared->u.compnd.memb[i].size =
@@ -6046,11 +5868,7 @@
 
                 /* Range check against datatype size */
                 if ((accum_change < 0) && ((ssize_t)dt->shared->size < accum_change))
-<<<<<<< HEAD
-                    HGOTO_ERROR(H5E_DATATYPE, H5E_BADVALUE, FAIL, "invalid field size in datatype")
-=======
                     HGOTO_ERROR(H5E_DATATYPE, H5E_BADVALUE, FAIL, "invalid field size in datatype");
->>>>>>> 18bbd3f0
 
                 /* Apply the accumulated size change to the datatype */
                 dt->shared->size += (size_t)accum_change;
@@ -6058,14 +5876,6 @@
 
             case H5T_VLEN: /* Recurse on the VL information if it's VL, compound or array, then free VL
                               sequence */
-<<<<<<< HEAD
-                /* Recurse if it's VL, compound, enum or array */
-                /* (If the force_conv flag is _not_ set, the type cannot change in size, so don't recurse) */
-                if (dt->shared->parent->shared->force_conv &&
-                    H5T_IS_COMPLEX(dt->shared->parent->shared->type)) {
-                    if ((changed = H5T_set_loc(dt->shared->parent, file, loc)) < 0)
-                        HGOTO_ERROR(H5E_DATATYPE, H5E_CANTINIT, FAIL, "Unable to set VL location")
-=======
                 /* Recurse if it's VL, compound, enum or array (ignore references here so that we can encode
                  * them as part of the same blob)*/
                 /* (If the force_conv flag is _not_ set, the type cannot change in size, so don't recurse) */
@@ -6074,18 +5884,13 @@
                     (dt->shared->parent->shared->type != H5T_REFERENCE)) {
                     if ((changed = H5T_set_loc(dt->shared->parent, file, loc)) < 0)
                         HGOTO_ERROR(H5E_DATATYPE, H5E_CANTINIT, FAIL, "Unable to set VL location");
->>>>>>> 18bbd3f0
                     if (changed > 0)
                         ret_value = changed;
                 } /* end if */
 
                 /* Mark this VL sequence */
                 if ((changed = H5T__vlen_set_loc(dt, file, loc)) < 0)
-<<<<<<< HEAD
-                    HGOTO_ERROR(H5E_DATATYPE, H5E_CANTINIT, FAIL, "Unable to set VL location")
-=======
                     HGOTO_ERROR(H5E_DATATYPE, H5E_CANTINIT, FAIL, "Unable to set VL location");
->>>>>>> 18bbd3f0
                 if (changed > 0)
                     ret_value = changed;
                 break;
@@ -6311,11 +6116,7 @@
     } /* end switch */
 
     FUNC_LEAVE_NOAPI(SUCCEED)
-<<<<<<< HEAD
-} /* end H5T_upgrade_version_cb() */
-=======
 } /* end H5T__upgrade_version_cb() */
->>>>>>> 18bbd3f0
 
 /*-------------------------------------------------------------------------
  * Function:    H5T__upgrade_version
@@ -6342,12 +6143,8 @@
     HDassert(dt);
 
     /* Iterate over entire datatype, upgrading the version of components, if it's useful */
-<<<<<<< HEAD
-    if (H5T__visit(dt, (H5T_VISIT_SIMPLE | H5T_VISIT_COMPLEX_LAST), H5T_upgrade_version_cb, &new_version) < 0)
-=======
     if (H5T__visit(dt, (H5T_VISIT_SIMPLE | H5T_VISIT_COMPLEX_LAST), H5T__upgrade_version_cb, &new_version) <
         0)
->>>>>>> 18bbd3f0
         HGOTO_ERROR(H5E_DATATYPE, H5E_BADITER, FAIL, "iteration to upgrade datatype encoding version failed")
 
 done:
