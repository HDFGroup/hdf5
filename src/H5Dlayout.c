/* * * * * * * * * * * * * * * * * * * * * * * * * * * * * * * * * * * * * * *
 * Copyright by The HDF Group.                                               *
 * All rights reserved.                                                      *
 *                                                                           *
 * This file is part of HDF5.  The full HDF5 copyright notice, including     *
 * terms governing use, modification, and redistribution, is contained in    *
 * the COPYING file, which can be found at the root of the source code       *
 * distribution tree, or in https://www.hdfgroup.org/licenses.               *
 * If you do not have access to either file, you may request a copy from     *
 * help@hdfgroup.org.                                                        *
 * * * * * * * * * * * * * * * * * * * * * * * * * * * * * * * * * * * * * * */

/****************/
/* Module Setup */
/****************/

#include "H5Dmodule.h" /* This source code file is part of the H5D module */

/***********/
/* Headers */
/***********/
#include "H5private.h"   /* Generic Functions                        */
#include "H5Dpkg.h"      /* Datasets                                 */
#include "H5Eprivate.h"  /* Error handling                           */
#include "H5HLprivate.h" /* Local heaps                              */

/****************/
/* Local Macros */
/****************/

/******************/
/* Local Typedefs */
/******************/

/********************/
/* Local Prototypes */
/********************/

/*********************/
/* Package Variables */
/*********************/

/* Format version bounds for layout */
const unsigned H5O_layout_ver_bounds[] = {
    H5O_LAYOUT_VERSION_1, /* H5F_LIBVER_EARLIEST */
    H5O_LAYOUT_VERSION_3,
    /* H5F_LIBVER_V18 */      /* H5O_LAYOUT_VERSION_DEFAULT */
    H5O_LAYOUT_VERSION_4,     /* H5F_LIBVER_V110 */
    H5O_LAYOUT_VERSION_4,     /* H5F_LIBVER_V112 */
<<<<<<< HEAD
=======
    H5O_LAYOUT_VERSION_4,     /* H5F_LIBVER_V114 */
>>>>>>> 07347cc5
    H5O_LAYOUT_VERSION_LATEST /* H5F_LIBVER_LATEST */
};

/*****************************/
/* Library Private Variables */
/*****************************/

/*******************/
/* Local Variables */
/*******************/

/*-------------------------------------------------------------------------
 * Function:    H5D__layout_set_io_ops
 *
 * Purpose:     Set the I/O operation function pointers for a dataset,
 *              according to the dataset's layout
 *
 * Return:      Non-negative on success/Negative on failure
 *
 *-------------------------------------------------------------------------
 */
herr_t
H5D__layout_set_io_ops(const H5D_t *dataset)
{
    herr_t ret_value = SUCCEED; /* Return value */

    FUNC_ENTER_PACKAGE

    /* check args */
    assert(dataset);

    /* Set the I/O functions for each layout type */
    switch (dataset->shared->layout.type) {
        case H5D_CONTIGUOUS:
            if (dataset->shared->dcpl_cache.efl.nused > 0)
                dataset->shared->layout.ops = H5D_LOPS_EFL;
            else
                dataset->shared->layout.ops = H5D_LOPS_CONTIG;
            break;

        case H5D_CHUNKED:
            dataset->shared->layout.ops = H5D_LOPS_CHUNK;

            /* Set the chunk operations */
            switch (dataset->shared->layout.u.chunk.idx_type) {
                case H5D_CHUNK_IDX_BTREE:
                    dataset->shared->layout.storage.u.chunk.ops = H5D_COPS_BTREE;
                    break;

                case H5D_CHUNK_IDX_NONE:
                    dataset->shared->layout.storage.u.chunk.ops = H5D_COPS_NONE;
                    break;

                case H5D_CHUNK_IDX_SINGLE:
                    dataset->shared->layout.storage.u.chunk.ops = H5D_COPS_SINGLE;
                    break;

                case H5D_CHUNK_IDX_FARRAY:
                    dataset->shared->layout.storage.u.chunk.ops = H5D_COPS_FARRAY;
                    break;

                case H5D_CHUNK_IDX_EARRAY:
                    dataset->shared->layout.storage.u.chunk.ops = H5D_COPS_EARRAY;
                    break;

                case H5D_CHUNK_IDX_BT2:
                    dataset->shared->layout.storage.u.chunk.ops = H5D_COPS_BT2;
                    break;

                case H5D_CHUNK_IDX_NTYPES:
                default:
                    assert(0 && "Unknown chunk index method!");
                    HGOTO_ERROR(H5E_DATASET, H5E_UNSUPPORTED, FAIL, "unknown chunk index method");
            } /* end switch */
            break;

        case H5D_COMPACT:
            dataset->shared->layout.ops = H5D_LOPS_COMPACT;
            break;

        case H5D_VIRTUAL:
            dataset->shared->layout.ops = H5D_LOPS_VIRTUAL;
            break;

        case H5D_LAYOUT_ERROR:
        case H5D_NLAYOUTS:
        default:
            HGOTO_ERROR(H5E_DATASET, H5E_UNSUPPORTED, FAIL, "unknown storage method");
    } /* end switch */ /*lint !e788 All appropriate cases are covered */

done:
    FUNC_LEAVE_NOAPI(ret_value)
} /* end H5D__layout_set_io_ops() */

/*-------------------------------------------------------------------------
 * Function:    H5D__layout_meta_size
 *
 * Purpose:     Returns the size of the raw message in bytes except raw data
 *              part for compact dataset.  This function doesn't take into
 *              account message alignment.
 *
 * Return:      Success:        Message data size in bytes
 *              Failure:        0
 *
 *-------------------------------------------------------------------------
 */
size_t
H5D__layout_meta_size(const H5F_t *f, const H5O_layout_t *layout, bool include_compact_data)
{
    size_t ret_value = 0; /* Return value */

    FUNC_ENTER_PACKAGE

    /* check args */
    assert(f);
    assert(layout);

    ret_value = 1 + /* Version number                       */
                1;  /* layout class type                    */

    switch (layout->type) {
        case H5D_COMPACT:
            /* This information only present in older versions of message */
            /* Size of raw data */
            ret_value += 2;
            if (include_compact_data)
                ret_value += layout->storage.u.compact.size; /* data for compact dataset             */
            break;

        case H5D_CONTIGUOUS:
            /* This information only present in older versions of message */
            ret_value += H5F_SIZEOF_ADDR(f); /* Address of data */
            ret_value += H5F_SIZEOF_SIZE(f); /* Length of data */
            break;

        case H5D_CHUNKED:
            if (layout->version < H5O_LAYOUT_VERSION_4) {
                /* Number of dimensions (1 byte) */
                assert(layout->u.chunk.ndims > 0 && layout->u.chunk.ndims <= H5O_LAYOUT_NDIMS);
                ret_value++;

                /* B-tree address */
                ret_value += H5F_SIZEOF_ADDR(f); /* Address of data */

                /* Dimension sizes */
                ret_value += layout->u.chunk.ndims * 4;
            } /* end if */
            else {
                /* Chunked layout feature flags */
                ret_value++;

                /* Number of dimensions (1 byte) */
                assert(layout->u.chunk.ndims > 0 && layout->u.chunk.ndims <= H5O_LAYOUT_NDIMS);
                ret_value++;

                /* Encoded # of bytes for each chunk dimension */
                assert(layout->u.chunk.enc_bytes_per_dim > 0 && layout->u.chunk.enc_bytes_per_dim <= 8);
                ret_value++;

                /* Dimension sizes */
                ret_value += layout->u.chunk.ndims * (size_t)layout->u.chunk.enc_bytes_per_dim;

                /* Type of chunk index */
                ret_value++;

                switch (layout->u.chunk.idx_type) {
                    case H5D_CHUNK_IDX_BTREE:
                        HGOTO_ERROR(H5E_OHDR, H5E_BADVALUE, 0,
                                    "v1 B-tree index type found for layout message >v3");

                    case H5D_CHUNK_IDX_NONE:
                        /* nothing */
                        break;

                    case H5D_CHUNK_IDX_SINGLE:
                        /* Possible filter information */
                        if (layout->u.chunk.flags & H5O_LAYOUT_CHUNK_SINGLE_INDEX_WITH_FILTER) {
                            ret_value += H5F_SIZEOF_SIZE(f); /* Size of chunk (in file) */
                            ret_value += 4;                  /* Filter mask for chunk */
                        }                                    /* end if */
                        break;

                    case H5D_CHUNK_IDX_FARRAY:
                        /* Fixed array creation parameters */
                        ret_value += H5D_FARRAY_CREATE_PARAM_SIZE;
                        break;

                    case H5D_CHUNK_IDX_EARRAY:
                        /* Extensible array creation parameters */
                        ret_value += H5D_EARRAY_CREATE_PARAM_SIZE;
                        break;

                    case H5D_CHUNK_IDX_BT2:
                        /* v2 B-tree creation parameters */
                        ret_value += H5D_BT2_CREATE_PARAM_SIZE;
                        break;

                    case H5D_CHUNK_IDX_NTYPES:
                    default:
                        HGOTO_ERROR(H5E_OHDR, H5E_CANTENCODE, 0, "Invalid chunk index type");
                } /* end switch */

                /* Chunk index address */
                ret_value += H5F_SIZEOF_ADDR(f);
            } /* end else */
            break;

        case H5D_VIRTUAL:
            ret_value += H5F_SIZEOF_ADDR(f); /* Address of global heap */
            ret_value += 4;                  /* Global heap index */
            break;

        case H5D_LAYOUT_ERROR:
        case H5D_NLAYOUTS:
        default:
            HGOTO_ERROR(H5E_OHDR, H5E_CANTENCODE, 0, "Invalid layout class");
    } /* end switch */

done:
    FUNC_LEAVE_NOAPI(ret_value)
} /* end H5D__layout_meta_size() */

/*-------------------------------------------------------------------------
 * Function:    H5D__layout_set_version
 *
 * Purpose:     Set the version to encode a layout with.
 *
 * Return:      Non-negative on success/Negative on failure
 *
 */
herr_t
H5D__layout_set_version(H5F_t *f, H5O_layout_t *layout)
{
    unsigned version;             /* Message version */
    herr_t   ret_value = SUCCEED; /* Return value */

    FUNC_ENTER_NOAPI(FAIL)

    /* Sanity check */
    assert(layout);
    assert(f);

    /* Upgrade to the version indicated by the file's low bound if higher */
    version = MAX(layout->version, H5O_layout_ver_bounds[H5F_LOW_BOUND(f)]);

    /* Version bounds check */
    if (version > H5O_layout_ver_bounds[H5F_HIGH_BOUND(f)])
        HGOTO_ERROR(H5E_DATASET, H5E_BADRANGE, FAIL, "layout version out of bounds");

    /* Set the message version */
    layout->version = version;

done:
    FUNC_LEAVE_NOAPI(ret_value)
} /* end H5D__layout_set_version() */

/*-------------------------------------------------------------------------
 * Function:    H5D__layout_set_latest_indexing
 *
 * Purpose:     Set the latest indexing type for a layout message
 *
 * Return:      Non-negative on success/Negative on failure
 *
 *-------------------------------------------------------------------------
 */
herr_t
H5D__layout_set_latest_indexing(H5O_layout_t *layout, const H5S_t *space, const H5D_dcpl_cache_t *dcpl_cache)
{
    herr_t ret_value = SUCCEED; /* Return value */

    FUNC_ENTER_PACKAGE

    /* Sanity check */
    assert(layout);
    assert(space);
    assert(dcpl_cache);

    /* The indexing methods only apply to chunked datasets (currently) */
    if (layout->type == H5D_CHUNKED) {
        int      sndims; /* Rank of dataspace */
        unsigned ndims;  /* Rank of dataspace */

        /* Query the dimensionality of the dataspace */
        if ((sndims = H5S_GET_EXTENT_NDIMS(space)) < 0)
            HGOTO_ERROR(H5E_DATASET, H5E_CANTGET, FAIL, "invalid dataspace rank");
        ndims = (unsigned)sndims;

        /* Avoid scalar/null dataspace */
        if (ndims > 0) {
            hsize_t  max_dims[H5O_LAYOUT_NDIMS]; /* Maximum dimension sizes */
            hsize_t  cur_dims[H5O_LAYOUT_NDIMS]; /* Current dimension sizes */
            unsigned unlim_count = 0;            /* Count of unlimited max. dimensions */
            bool     single      = true;         /* Fulfill single chunk indexing */
            unsigned u;                          /* Local index variable */

            /* Query the dataspace's dimensions */
            if (H5S_get_simple_extent_dims(space, cur_dims, max_dims) < 0)
                HGOTO_ERROR(H5E_DATASET, H5E_CANTGET, FAIL, "can't get dataspace max. dimensions");

            /* Spin through the max. dimensions, looking for unlimited dimensions */
            for (u = 0; u < ndims; u++) {
                if (max_dims[u] == H5S_UNLIMITED)
                    unlim_count++;
                if (cur_dims[u] != max_dims[u] || cur_dims[u] != layout->u.chunk.dim[u])
                    single = false;
            } /* end for */

            /* Chunked datasets with unlimited dimension(s) */
            if (unlim_count) {          /* dataset with unlimited dimension(s) must be chunked */
                if (1 == unlim_count) { /* Chunked dataset with only 1 unlimited dimension */
                    /* Set the chunk index type to an extensible array */
                    layout->u.chunk.idx_type         = H5D_CHUNK_IDX_EARRAY;
                    layout->storage.u.chunk.idx_type = H5D_CHUNK_IDX_EARRAY;
                    layout->storage.u.chunk.ops      = H5D_COPS_EARRAY;

                    /* Set the extensible array creation parameters */
                    /* (use hard-coded defaults for now, until we give applications
                     *          control over this with a property list - QAK)
                     */
                    layout->u.chunk.u.earray.cparam.max_nelmts_bits       = H5D_EARRAY_MAX_NELMTS_BITS;
                    layout->u.chunk.u.earray.cparam.idx_blk_elmts         = H5D_EARRAY_IDX_BLK_ELMTS;
                    layout->u.chunk.u.earray.cparam.sup_blk_min_data_ptrs = H5D_EARRAY_SUP_BLK_MIN_DATA_PTRS;
                    layout->u.chunk.u.earray.cparam.data_blk_min_elmts    = H5D_EARRAY_DATA_BLK_MIN_ELMTS;
                    layout->u.chunk.u.earray.cparam.max_dblk_page_nelmts_bits =
                        H5D_EARRAY_MAX_DBLOCK_PAGE_NELMTS_BITS;
                }      /* end if */
                else { /* Chunked dataset with > 1 unlimited dimensions */
                    /* Set the chunk index type to v2 B-tree */
                    layout->u.chunk.idx_type         = H5D_CHUNK_IDX_BT2;
                    layout->storage.u.chunk.idx_type = H5D_CHUNK_IDX_BT2;
                    layout->storage.u.chunk.ops      = H5D_COPS_BT2;

                    /* Set the v2 B-tree creation parameters */
                    /* (use hard-coded defaults for now, until we give applications
                     *          control over this with a property list - QAK)
                     */
                    layout->u.chunk.u.btree2.cparam.node_size     = H5D_BT2_NODE_SIZE;
                    layout->u.chunk.u.btree2.cparam.split_percent = H5D_BT2_SPLIT_PERC;
                    layout->u.chunk.u.btree2.cparam.merge_percent = H5D_BT2_MERGE_PERC;
                }  /* end else */
            }      /* end if */
            else { /* Chunked dataset with fixed dimensions */
                /* Check for correct condition for using "single chunk" chunk index */
                if (single) {
                    layout->u.chunk.idx_type         = H5D_CHUNK_IDX_SINGLE;
                    layout->storage.u.chunk.idx_type = H5D_CHUNK_IDX_SINGLE;
                    layout->storage.u.chunk.ops      = H5D_COPS_SINGLE;
                } /* end if */
                else if (!dcpl_cache->pline.nused && dcpl_cache->fill.alloc_time == H5D_ALLOC_TIME_EARLY) {

                    /* Set the chunk index type to "none" Index */
                    layout->u.chunk.idx_type         = H5D_CHUNK_IDX_NONE;
                    layout->storage.u.chunk.idx_type = H5D_CHUNK_IDX_NONE;
                    layout->storage.u.chunk.ops      = H5D_COPS_NONE;
                } /* end else-if */
                else {
                    /* Set the chunk index type to Fixed Array */
                    layout->u.chunk.idx_type         = H5D_CHUNK_IDX_FARRAY;
                    layout->storage.u.chunk.idx_type = H5D_CHUNK_IDX_FARRAY;
                    layout->storage.u.chunk.ops      = H5D_COPS_FARRAY;

                    /* Set the fixed array creation parameters */
                    /* (use hard-coded defaults for now, until we give applications
                     *          control over this with a property list - QAK)
                     */
                    layout->u.chunk.u.farray.cparam.max_dblk_page_nelmts_bits =
                        H5D_FARRAY_MAX_DBLK_PAGE_NELMTS_BITS;
                } /* end else */
            }     /* end else */
        }         /* end if */
    }             /* end if */

done:
    FUNC_LEAVE_NOAPI(ret_value)
} /* end H5D__layout_set_latest_indexing() */

/*-------------------------------------------------------------------------
 * Function:    H5D__layout_oh_create
 *
 * Purpose:     Create layout/pline/efl information for dataset
 *
 * Return:      Success:    SUCCEED
 *              Failure:    FAIL
 *
 *-------------------------------------------------------------------------
 */
herr_t
H5D__layout_oh_create(H5F_t *file, H5O_t *oh, H5D_t *dset, hid_t dapl_id)
{
    H5O_layout_t     *layout;                /* Dataset's layout information */
    const H5O_fill_t *fill_prop;             /* Pointer to dataset's fill value information */
    unsigned          layout_mesg_flags;     /* Flags for inserting layout message */
    bool              layout_init = false;   /* Flag to indicate that chunk information was initialized */
    herr_t            ret_value   = SUCCEED; /* Return value */

    FUNC_ENTER_PACKAGE_TAG(dset->oloc.addr)

    /* Sanity checking */
    assert(file);
    assert(oh);
    assert(dset);

    /* Set some local variables, for convenience */
    layout    = &dset->shared->layout;
    fill_prop = &dset->shared->dcpl_cache.fill;

    /* Update the filters message, if this is a chunked dataset */
    if (layout->type == H5D_CHUNKED) {
        H5O_pline_t *pline; /* Dataset's I/O pipeline information */

        pline = &dset->shared->dcpl_cache.pline;
        if (pline->nused > 0 &&
            H5O_msg_append_oh(file, oh, H5O_PLINE_ID, H5O_MSG_FLAG_CONSTANT, 0, pline) < 0)
            HGOTO_ERROR(H5E_DATASET, H5E_CANTINIT, FAIL, "unable to update filter header message");
    } /* end if */

    /* Initialize the layout information for the new dataset */
    if (dset->shared->layout.ops->init && (dset->shared->layout.ops->init)(file, dset, dapl_id) < 0)
        HGOTO_ERROR(H5E_DATASET, H5E_CANTINIT, FAIL, "unable to initialize layout information");

    /* Indicate that the layout information was initialized */
    layout_init = true;

    /*
     * Allocate storage if space allocate time is early; otherwise delay
     * allocation until later.
     */
    if (fill_prop->alloc_time == H5D_ALLOC_TIME_EARLY)
<<<<<<< HEAD
        if (H5D__alloc_storage(dset, H5D_ALLOC_CREATE, FALSE, NULL) < 0)
=======
        if (H5D__alloc_storage(dset, H5D_ALLOC_CREATE, false, NULL) < 0)
>>>>>>> 07347cc5
            HGOTO_ERROR(H5E_DATASET, H5E_CANTINIT, FAIL, "unable to initialize storage");

    /* Update external storage message, if it's used */
    if (dset->shared->dcpl_cache.efl.nused > 0) {
        H5O_efl_t *efl = &dset->shared->dcpl_cache.efl; /* Dataset's external file list */
        H5HL_t    *heap;                                /* Pointer to local heap for EFL file names */
        size_t     heap_size = H5HL_ALIGN(1);
        size_t     u;
        size_t     name_offset;

        /* Determine size of heap needed to stored the file names */
        for (u = 0; u < efl->nused; ++u)
            heap_size += H5HL_ALIGN(strlen(efl->slot[u].name) + 1);

        /* Create the heap for the EFL file names */
        if (H5HL_create(file, heap_size, &efl->heap_addr /*out*/) < 0)
            HGOTO_ERROR(H5E_DATASET, H5E_CANTINIT, FAIL, "unable to create EFL file name heap");

        /* Pin the heap down in memory */
        if (NULL == (heap = H5HL_protect(file, efl->heap_addr, H5AC__NO_FLAGS_SET)))
            HGOTO_ERROR(H5E_DATASET, H5E_CANTPROTECT, FAIL, "unable to protect EFL file name heap");

        /* Insert "empty" name first */
        if (H5HL_insert(file, heap, (size_t)1, "", &name_offset) < 0) {
            H5HL_unprotect(heap);
            HGOTO_ERROR(H5E_DATASET, H5E_CANTINSERT, FAIL, "unable to insert file name into heap");
        }

        for (u = 0; u < efl->nused; ++u) {
            /* Insert file name into heap */
            if (H5HL_insert(file, heap, strlen(efl->slot[u].name) + 1, efl->slot[u].name, &name_offset) < 0) {
                H5HL_unprotect(heap);
                HGOTO_ERROR(H5E_DATASET, H5E_CANTINSERT, FAIL, "unable to insert file name into heap");
            }

            /* Store EFL file name offset */
            efl->slot[u].name_offset = name_offset;
        }

        /* Release the heap */
        if (H5HL_unprotect(heap) < 0)
            HGOTO_ERROR(H5E_DATASET, H5E_CANTUNPROTECT, FAIL, "unable to unprotect EFL file name heap");
        heap = NULL;

        /* Insert EFL message into dataset object header */
        if (H5O_msg_append_oh(file, oh, H5O_EFL_ID, H5O_MSG_FLAG_CONSTANT, 0, efl) < 0)
            HGOTO_ERROR(H5E_DATASET, H5E_CANTINIT, FAIL, "unable to update external file list message");
    } /* end if */

    /* Create layout message */
    /* (Don't make layout message constant unless allocation time is early and
     *  non-filtered and has >0 elements, since space may not be allocated -QAK) */
    /* (Note: this is relying on H5D__alloc_storage not calling H5O_msg_write during dataset creation) */
    if (fill_prop->alloc_time == H5D_ALLOC_TIME_EARLY && H5D_COMPACT != layout->type &&
        !dset->shared->dcpl_cache.pline.nused && (0 != H5S_GET_EXTENT_NPOINTS(dset->shared->space)))
        layout_mesg_flags = H5O_MSG_FLAG_CONSTANT;
    else
        layout_mesg_flags = 0;

    /* Store VDS info in global heap */
    if (H5D_VIRTUAL == layout->type)
        if (H5D__virtual_store_layout(file, layout) < 0)
            HGOTO_ERROR(H5E_DATASET, H5E_CANTSET, FAIL, "unable to store VDS info");

    /* Create layout message */
    if (H5O_msg_append_oh(file, oh, H5O_LAYOUT_ID, layout_mesg_flags, 0, layout) < 0)
        HGOTO_ERROR(H5E_DATASET, H5E_CANTINIT, FAIL, "unable to update layout");

done:
    /* Error cleanup */
    if (ret_value < 0)
        if (layout_init)
            /* Destroy any cached layout information for the dataset */
            if (dset->shared->layout.ops->dest && (dset->shared->layout.ops->dest)(dset) < 0)
                HDONE_ERROR(H5E_DATASET, H5E_CANTRELEASE, FAIL, "unable to destroy layout info");

    FUNC_LEAVE_NOAPI_TAG(ret_value)
} /* end H5D__layout_oh_create() */

/*-------------------------------------------------------------------------
 * Function:    H5D__layout_oh_read
 *
 * Purpose:     Read layout/pline/efl information for dataset
 *
 * Return:      Success:    SUCCEED
 *              Failure:    FAIL
 *
 *-------------------------------------------------------------------------
 */
herr_t
H5D__layout_oh_read(H5D_t *dataset, hid_t dapl_id, H5P_genplist_t *plist)
{
<<<<<<< HEAD
    htri_t  msg_exists;              /* Whether a particular type of message exists */
    hbool_t pline_copied  = FALSE;   /* Flag to indicate that dcpl_cache.pline's message was copied */
    hbool_t layout_copied = FALSE;   /* Flag to indicate that layout message was copied */
    hbool_t efl_copied    = FALSE;   /* Flag to indicate that the EFL message was copied */
    herr_t  ret_value     = SUCCEED; /* Return value */
=======
    htri_t msg_exists;              /* Whether a particular type of message exists */
    bool   pline_copied  = false;   /* Flag to indicate that dcpl_cache.pline's message was copied */
    bool   layout_copied = false;   /* Flag to indicate that layout message was copied */
    bool   efl_copied    = false;   /* Flag to indicate that the EFL message was copied */
    herr_t ret_value     = SUCCEED; /* Return value */
>>>>>>> 07347cc5

    FUNC_ENTER_PACKAGE

    /* Sanity checking */
    assert(dataset);
    assert(plist);

    /* Get the optional filters message */
    if ((msg_exists = H5O_msg_exists(&(dataset->oloc), H5O_PLINE_ID)) < 0)
        HGOTO_ERROR(H5E_DATASET, H5E_CANTGET, FAIL, "can't check if message exists");
    if (msg_exists) {
        /* Retrieve the I/O pipeline message */
        if (NULL == H5O_msg_read(&(dataset->oloc), H5O_PLINE_ID, &dataset->shared->dcpl_cache.pline))
            HGOTO_ERROR(H5E_DATASET, H5E_CANTGET, FAIL, "can't retrieve message");
<<<<<<< HEAD
        pline_copied = TRUE;
=======
        pline_copied = true;
>>>>>>> 07347cc5
        /* Set the I/O pipeline info in the property list */
        if (H5P_set(plist, H5O_CRT_PIPELINE_NAME, &dataset->shared->dcpl_cache.pline) < 0)
            HGOTO_ERROR(H5E_DATASET, H5E_CANTSET, FAIL, "can't set pipeline");
    } /* end if */

    /*
     * Get the raw data layout info.  It's actually stored in two locations:
     * the storage message of the dataset (dataset->storage) and certain
     * values are copied to the dataset create plist so the user can query
     * them.
     */
    if (NULL == H5O_msg_read(&(dataset->oloc), H5O_LAYOUT_ID, &(dataset->shared->layout)))
        HGOTO_ERROR(H5E_DATASET, H5E_CANTINIT, FAIL, "unable to read data layout message");
<<<<<<< HEAD
    layout_copied = TRUE;
=======
    layout_copied = true;
>>>>>>> 07347cc5

    /* Check for external file list message (which might not exist) */
    if ((msg_exists = H5O_msg_exists(&(dataset->oloc), H5O_EFL_ID)) < 0)
        HGOTO_ERROR(H5E_DATASET, H5E_CANTGET, FAIL, "can't check if message exists");
    if (msg_exists) {
        /* Retrieve the EFL  message */
        if (NULL == H5O_msg_read(&(dataset->oloc), H5O_EFL_ID, &dataset->shared->dcpl_cache.efl))
            HGOTO_ERROR(H5E_DATASET, H5E_CANTGET, FAIL, "can't retrieve message");
<<<<<<< HEAD
        efl_copied = TRUE;
=======
        efl_copied = true;
>>>>>>> 07347cc5

        /* Set the EFL info in the property list */
        if (H5P_set(plist, H5D_CRT_EXT_FILE_LIST_NAME, &dataset->shared->dcpl_cache.efl) < 0)
            HGOTO_ERROR(H5E_DATASET, H5E_CANTSET, FAIL, "can't set external file list");

        /* Set the dataset's I/O operations */
        dataset->shared->layout.ops = H5D_LOPS_EFL;
    } /* end if */

    /* Sanity check that the layout operations are set up */
    assert(dataset->shared->layout.ops);

    /* Initialize the layout information for the dataset */
    if (dataset->shared->layout.ops->init &&
        (dataset->shared->layout.ops->init)(dataset->oloc.file, dataset, dapl_id) < 0)
        HGOTO_ERROR(H5E_DATASET, H5E_CANTINIT, FAIL, "unable to initialize layout information");

    /* Adjust chunk dimensions to omit datatype size (in last dimension) for creation property */
    if (H5D_CHUNKED == dataset->shared->layout.type)
        dataset->shared->layout.u.chunk.ndims--;

    /* Copy layout to the DCPL */
    if (H5P_set(plist, H5D_CRT_LAYOUT_NAME, &dataset->shared->layout) < 0)
        HGOTO_ERROR(H5E_DATASET, H5E_CANTSET, FAIL, "can't set layout");

    /* Set chunk sizes */
    if (H5D_CHUNKED == dataset->shared->layout.type)
        if (H5D__chunk_set_sizes(dataset) < 0)
            HGOTO_ERROR(H5E_DATASET, H5E_BADVALUE, FAIL, "unable to set chunk sizes");

done:
    if (ret_value < 0) {
        if (pline_copied)
            if (H5O_msg_reset(H5O_PLINE_ID, &dataset->shared->dcpl_cache.pline) < 0)
                HDONE_ERROR(H5E_DATASET, H5E_CANTRESET, FAIL, "unable to reset pipeline info");
        if (layout_copied)
            if (H5O_msg_reset(H5O_LAYOUT_ID, &dataset->shared->layout) < 0)
                HDONE_ERROR(H5E_DATASET, H5E_CANTRESET, FAIL, "unable to reset layout info");
        if (efl_copied)
            if (H5O_msg_reset(H5O_EFL_ID, &dataset->shared->dcpl_cache.efl) < 0)
                HDONE_ERROR(H5E_DATASET, H5E_CANTRESET, FAIL, "unable to reset efl message");
    }
    FUNC_LEAVE_NOAPI(ret_value)
} /* end H5D__layout_oh_read() */

/*-------------------------------------------------------------------------
 * Function:    H5D__layout_oh_write
 *
 * Purpose:     Write layout information for dataset
 *
 * Return:      Success:    SUCCEED
 *              Failure:    FAIL
 *
 *-------------------------------------------------------------------------
 */
herr_t
H5D__layout_oh_write(const H5D_t *dataset, H5O_t *oh, unsigned update_flags)
{
    htri_t msg_exists;          /* Whether the layout message exists */
    herr_t ret_value = SUCCEED; /* Return value */

    FUNC_ENTER_PACKAGE

    /* Sanity checking */
    assert(dataset);
    assert(oh);

    /* Check if the layout message has been added to the dataset's header */
    if ((msg_exists = H5O_msg_exists_oh(oh, H5O_LAYOUT_ID)) < 0)
        HGOTO_ERROR(H5E_DATASET, H5E_CANTGET, FAIL, "unable to check if layout message exists");
    if (msg_exists) {
        /* Write the layout message to the dataset's header */
        if (H5O_msg_write_oh(dataset->oloc.file, oh, H5O_LAYOUT_ID, 0, update_flags,
                             &dataset->shared->layout) < 0)
            HGOTO_ERROR(H5E_DATASET, H5E_WRITEERROR, FAIL, "unable to update layout message");
    } /* end if */

done:
    FUNC_LEAVE_NOAPI(ret_value)
} /* end H5D__layout_oh_write() */<|MERGE_RESOLUTION|>--- conflicted
+++ resolved
@@ -47,10 +47,7 @@
     /* H5F_LIBVER_V18 */      /* H5O_LAYOUT_VERSION_DEFAULT */
     H5O_LAYOUT_VERSION_4,     /* H5F_LIBVER_V110 */
     H5O_LAYOUT_VERSION_4,     /* H5F_LIBVER_V112 */
-<<<<<<< HEAD
-=======
     H5O_LAYOUT_VERSION_4,     /* H5F_LIBVER_V114 */
->>>>>>> 07347cc5
     H5O_LAYOUT_VERSION_LATEST /* H5F_LIBVER_LATEST */
 };
 
@@ -479,11 +476,7 @@
      * allocation until later.
      */
     if (fill_prop->alloc_time == H5D_ALLOC_TIME_EARLY)
-<<<<<<< HEAD
-        if (H5D__alloc_storage(dset, H5D_ALLOC_CREATE, FALSE, NULL) < 0)
-=======
         if (H5D__alloc_storage(dset, H5D_ALLOC_CREATE, false, NULL) < 0)
->>>>>>> 07347cc5
             HGOTO_ERROR(H5E_DATASET, H5E_CANTINIT, FAIL, "unable to initialize storage");
 
     /* Update external storage message, if it's used */
@@ -576,19 +569,11 @@
 herr_t
 H5D__layout_oh_read(H5D_t *dataset, hid_t dapl_id, H5P_genplist_t *plist)
 {
-<<<<<<< HEAD
-    htri_t  msg_exists;              /* Whether a particular type of message exists */
-    hbool_t pline_copied  = FALSE;   /* Flag to indicate that dcpl_cache.pline's message was copied */
-    hbool_t layout_copied = FALSE;   /* Flag to indicate that layout message was copied */
-    hbool_t efl_copied    = FALSE;   /* Flag to indicate that the EFL message was copied */
-    herr_t  ret_value     = SUCCEED; /* Return value */
-=======
     htri_t msg_exists;              /* Whether a particular type of message exists */
     bool   pline_copied  = false;   /* Flag to indicate that dcpl_cache.pline's message was copied */
     bool   layout_copied = false;   /* Flag to indicate that layout message was copied */
     bool   efl_copied    = false;   /* Flag to indicate that the EFL message was copied */
     herr_t ret_value     = SUCCEED; /* Return value */
->>>>>>> 07347cc5
 
     FUNC_ENTER_PACKAGE
 
@@ -603,11 +588,7 @@
         /* Retrieve the I/O pipeline message */
         if (NULL == H5O_msg_read(&(dataset->oloc), H5O_PLINE_ID, &dataset->shared->dcpl_cache.pline))
             HGOTO_ERROR(H5E_DATASET, H5E_CANTGET, FAIL, "can't retrieve message");
-<<<<<<< HEAD
-        pline_copied = TRUE;
-=======
         pline_copied = true;
->>>>>>> 07347cc5
         /* Set the I/O pipeline info in the property list */
         if (H5P_set(plist, H5O_CRT_PIPELINE_NAME, &dataset->shared->dcpl_cache.pline) < 0)
             HGOTO_ERROR(H5E_DATASET, H5E_CANTSET, FAIL, "can't set pipeline");
@@ -621,11 +602,7 @@
      */
     if (NULL == H5O_msg_read(&(dataset->oloc), H5O_LAYOUT_ID, &(dataset->shared->layout)))
         HGOTO_ERROR(H5E_DATASET, H5E_CANTINIT, FAIL, "unable to read data layout message");
-<<<<<<< HEAD
-    layout_copied = TRUE;
-=======
     layout_copied = true;
->>>>>>> 07347cc5
 
     /* Check for external file list message (which might not exist) */
     if ((msg_exists = H5O_msg_exists(&(dataset->oloc), H5O_EFL_ID)) < 0)
@@ -634,11 +611,7 @@
         /* Retrieve the EFL  message */
         if (NULL == H5O_msg_read(&(dataset->oloc), H5O_EFL_ID, &dataset->shared->dcpl_cache.efl))
             HGOTO_ERROR(H5E_DATASET, H5E_CANTGET, FAIL, "can't retrieve message");
-<<<<<<< HEAD
-        efl_copied = TRUE;
-=======
         efl_copied = true;
->>>>>>> 07347cc5
 
         /* Set the EFL info in the property list */
         if (H5P_set(plist, H5D_CRT_EXT_FILE_LIST_NAME, &dataset->shared->dcpl_cache.efl) < 0)
