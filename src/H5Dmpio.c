/* * * * * * * * * * * * * * * * * * * * * * * * * * * * * * * * * * * * * * *
 * Copyright by The HDF Group.                                               *
 * All rights reserved.                                                      *
 *                                                                           *
 * This file is part of HDF5.  The full HDF5 copyright notice, including     *
 * terms governing use, modification, and redistribution, is contained in    *
 * the COPYING file, which can be found at the root of the source code       *
 * distribution tree, or in https://www.hdfgroup.org/licenses.               *
 * If you do not have access to either file, you may request a copy from     *
 * help@hdfgroup.org.                                                        *
 * * * * * * * * * * * * * * * * * * * * * * * * * * * * * * * * * * * * * * */

/*
 * Programmer:  rky 980813
 * KY 2005 revised the code and made the change to support and optimize
 * collective IO support.
 * Purpose:    Functions to read/write directly between app buffer and file.
 *
 *         Beware of the ifdef'ed print statements.
 *         I didn't make them portable.
 */

/****************/
/* Module Setup */
/****************/

#include "H5Dmodule.h" /* This source code file is part of the H5D module */

/***********/
/* Headers */
/***********/
#include "H5private.h"   /* Generic Functions */
#include "H5CXprivate.h" /* API Contexts      */
#include "H5Dpkg.h"      /* Datasets          */
#include "H5Eprivate.h"  /* Error handling    */
#include "H5Fprivate.h"  /* File access       */
#include "H5FDprivate.h" /* File drivers      */
#include "H5FLprivate.h" /* Free Lists        */
#include "H5Iprivate.h"  /* IDs               */
#include "H5MMprivate.h" /* Memory management */
#include "H5Oprivate.h"  /* Object headers    */
#include "H5Pprivate.h"  /* Property lists    */
#include "H5Sprivate.h"  /* Dataspaces        */
#include "H5VMprivate.h" /* Vector            */

#ifdef H5_HAVE_PARALLEL

/****************/
/* Local Macros */
/****************/

/* Macros to represent different IO options */
#define H5D_ONE_LINK_CHUNK_IO          0
#define H5D_MULTI_CHUNK_IO             1
#define H5D_ONE_LINK_CHUNK_IO_MORE_OPT 2
#define H5D_MULTI_CHUNK_IO_MORE_OPT    3
#define H5D_NO_IO                      4

/***** Macros for One linked collective IO case. *****/
/* The default value to do one linked collective IO for all chunks.
 * If the average number of chunks per process is greater than this
 * value, the library will create an MPI derived datatype to link all
 * chunks to do collective IO.  The user can set this value through an
 * API.
 */

/* Macros to represent options on how to obtain chunk address for one linked-chunk IO case */
#define H5D_OBTAIN_ONE_CHUNK_ADDR_IND 0
#define H5D_OBTAIN_ALL_CHUNK_ADDR_COL 2

/* Macros to define the default ratio of obtaining all chunk addresses for one linked-chunk IO case */
#define H5D_ALL_CHUNK_ADDR_THRES_COL     30
#define H5D_ALL_CHUNK_ADDR_THRES_COL_NUM 10000

/***** Macros for multi-chunk collective IO case. *****/
/* The default value of the threshold to do collective IO for this
 *  chunk.  If the average number of processes per chunk is greater
 *  than the default value, collective IO is done for this chunk.
 */

/* Macros to represent different IO modes(NONE, Independent or collective)for multiple chunk IO case */
#define H5D_CHUNK_IO_MODE_COL 1

/* Macros to represent the regularity of the selection for multiple chunk IO case. */
#define H5D_CHUNK_SELECT_REG 1

/*
 * Threshold value for redistributing shared filtered chunks
 * on all MPI ranks, or just MPI rank 0
 */
#define H5D_CHUNK_REDISTRIBUTE_THRES ((size_t)((25 * H5_MB) / sizeof(H5D_chunk_redistribute_info_t)))

/*
 * Initial allocation size for the arrays that hold
 * buffers for chunk modification data that is sent
 * to other ranks and the MPI_Request objects for
 * those send operations
 */
#define H5D_CHUNK_NUM_SEND_MSGS_INIT 64

/*
 * Define a tag value for the MPI messages sent/received for
 * chunk modification data
 */
#define H5D_CHUNK_MOD_DATA_TAG 64

/*
 * Macro to initialize a H5D_chk_idx_info_t
 * structure, given a pointer to a H5D_io_info_t
 * structure
 */
#define H5D_MPIO_INIT_CHUNK_IDX_INFO(index_info, dset)                                                       \
    do {                                                                                                     \
        index_info.f       = (dset)->oloc.file;                                                              \
        index_info.pline   = &((dset)->shared->dcpl_cache.pline);                                            \
        index_info.layout  = &((dset)->shared->layout.u.chunk);                                              \
        index_info.storage = &((dset)->shared->layout.storage.u.chunk);                                      \
    } while (0)

/*
 * Macro to initialize a H5D_chunk_ud_t structure
 * given a pointer to a H5D_chk_idx_info_t structure
 */
#define H5D_MPIO_INIT_CHUNK_UD_INFO(chunk_ud, index_info_ptr)                                                \
    do {                                                                                                     \
        HDmemset(&chunk_ud, 0, sizeof(H5D_chunk_ud_t));                                                      \
        chunk_ud.common.layout  = (index_info_ptr)->layout;                                                  \
        chunk_ud.common.storage = (index_info_ptr)->storage;                                                 \
    } while (0)

/******************/
/* Local Typedefs */
/******************/

/* Combine chunk/piece address and chunk/piece info into a struct for
 * better performance. */
typedef struct H5D_chunk_addr_info_t {
    /* piece for multi-dset */
    haddr_t          piece_addr;
    H5D_piece_info_t piece_info;
} H5D_chunk_addr_info_t;

/* Rank 0 Bcast values */
typedef enum H5D_mpio_no_rank0_bcast_cause_t {
    H5D_MPIO_RANK0_BCAST            = 0x00,
    H5D_MPIO_RANK0_NOT_H5S_ALL      = 0x01,
    H5D_MPIO_RANK0_NOT_CONTIGUOUS   = 0x02,
    H5D_MPIO_RANK0_NOT_FIXED_SIZE   = 0x04,
    H5D_MPIO_RANK0_GREATER_THAN_2GB = 0x08
} H5D_mpio_no_rank0_bcast_cause_t;

/*
 * Information necessary for re-allocating file space for a chunk
 * during a parallel write of a chunked dataset with filters
 * applied.
 */
typedef struct H5D_chunk_alloc_info_t {
    H5F_block_t chunk_current;
    H5F_block_t chunk_new;
    hsize_t     chunk_idx;
} H5D_chunk_alloc_info_t;

/*
 * Information for a chunk pertaining to the dataset's chunk
 * index entry for the chunk
 */
typedef struct H5D_chunk_index_info_t {
    hsize_t  chunk_idx;
    unsigned filter_mask;
    hbool_t  need_insert;
} H5D_chunk_index_info_t;

/*
 * Information about a single chunk when performing collective filtered I/O. All
 * of the fields of one of these structs are initialized at the start of collective
 * filtered I/O in the function H5D__mpio_collective_filtered_chunk_io_setup(). This
 * struct's fields are as follows:
 *
 * index_info - A structure containing the information needed when collectively
 *              re-inserting the chunk into the dataset's chunk index. The structure
 *              is distributed to all ranks during the re-insertion operation. Its fields
 *              are as follows:
 *
 *     chunk_idx - The index of the chunk in the dataset's chunk index.
 *
 *     filter_mask - A bit-mask that indicates which filters are to be applied to the
 *                   chunk. Each filter in a chunk's filter pipeline has a bit position
 *                   that can be masked to disable that particular filter for the chunk.
 *                   This filter mask is saved alongside the chunk in the file.
 *
 *     need_insert - A flag which determines whether or not a chunk needs to be re-inserted into
 *                   the chunk index after the write operation.
 *
 * chunk_info - A pointer to the chunk's H5D_piece_info_t structure, which contains useful
 *              information like the dataspaces containing the selection in the chunk.
 *
 * chunk_current - The address in the file and size of this chunk before the filtering
 *                 operation. When reading a chunk from the file, this field is used to
 *                 read the correct amount of bytes. It is also used when redistributing
 *                 shared chunks among MPI ranks and as a parameter to the chunk file
 *                 space reallocation function.
 *
 * chunk_new - The address in the file and size of this chunk after the filtering
 *             operation. This field is relevant when collectively re-allocating space
 *             in the file for all of the chunks written to in the I/O operation, as
 *             their sizes may have changed after their data has been filtered.
 *
 * need_read - A flag which determines whether or not a chunk needs to be read from the
 *             file. During writes, if a chunk is being fully overwritten (the entire extent
 *             is selected in its file dataspace), then it is not necessary to read the chunk
 *             from the file. However, if the chunk is not being fully overwritten, it has to
 *             be read from the file in order to update the chunk without trashing the parts
 *             of the chunk that are not selected. During reads, this field should generally
 *             be true, but may be false if the chunk isn't allocated, for example.
 *
 * skip_filter_pline - A flag which determines whether to skip calls to the filter pipeline
 *                     for this chunk. This flag is mostly useful for correct handling of
 *                     partial edge chunks when the "don't filter partial edge chunks" flag
 *                     is set on the dataset's DCPL.
 *
 * io_size - The total size of I/O to this chunk. This field is an accumulation of the size of
 *           I/O to the chunk from each MPI rank which has the chunk selected and is used to
 *           determine the value for the previous `full_overwrite` flag.
 *
 * chunk_buf_size - The size in bytes of the data buffer allocated for the chunk
 *
 * orig_owner - The MPI rank which originally had this chunk selected at the beginning of
 *              the collective filtered I/O operation. This field is currently used when
 *              redistributing shared chunks among MPI ranks.
 *
 * new_owner - The MPI rank which has been selected to perform the modifications to this chunk.
 *
 * num_writers - The total number of MPI ranks writing to this chunk. This field is used when
 *               the new owner of a chunk is receiving messages from other MPI ranks that
 *               contain their selections in the chunk and the data to update the chunk with.
 *               The new owner must know how many MPI ranks it should expect messages from so
 *               that it can post an equal number of receive calls.
 *
 * buf - A pointer which serves the dual purpose of holding either the chunk data which is to be
 *       written to the file or the chunk data which has been read from the file.
 *
 * hh - A handle for hash tables provided by the uthash.h header
 *
 */
typedef struct H5D_filtered_collective_io_info_t {
    H5D_chunk_index_info_t index_info;

    H5D_piece_info_t *chunk_info;
    H5F_block_t       chunk_current;
    H5F_block_t       chunk_new;
    hbool_t           need_read;
    hbool_t           skip_filter_pline;
    size_t            io_size;
    size_t            chunk_buf_size;
    int               orig_owner;
    int               new_owner;
    int               num_writers;
    void             *buf;

    UT_hash_handle hh;
} H5D_filtered_collective_io_info_t;

/*
 * Information necessary for redistributing shared chunks during
 * a parallel write of a chunked dataset with filters applied.
 */
typedef struct H5D_chunk_redistribute_info_t {
    H5F_block_t chunk_block;
    hsize_t     chunk_idx;
    int         orig_owner;
    int         new_owner;
    int         num_writers;
} H5D_chunk_redistribute_info_t;

/*
 * Information used when re-inserting a chunk into a dataset's
 * chunk index during a parallel write of a chunked dataset with
 * filters applied.
 */
typedef struct H5D_chunk_insert_info_t {
    H5F_block_t            chunk_block;
    H5D_chunk_index_info_t index_info;
} H5D_chunk_insert_info_t;

/********************/
/* Local Prototypes */
/********************/
static herr_t H5D__piece_io(H5D_io_info_t *io_info);
static herr_t H5D__multi_chunk_collective_io(H5D_io_info_t *io_info, H5D_dset_io_info_t *dset_info,
                                             int mpi_rank, int mpi_size);
static herr_t H5D__multi_chunk_filtered_collective_io(H5D_io_info_t *io_info, H5D_dset_io_info_t *dset_info,
                                                      int mpi_rank, int mpi_size);
static herr_t H5D__link_piece_collective_io(H5D_io_info_t *io_info, int mpi_rank);
static herr_t H5D__link_chunk_filtered_collective_io(H5D_io_info_t *io_info, H5D_dset_io_info_t *dset_info,
                                                     int mpi_rank, int mpi_size);
static herr_t H5D__inter_collective_io(H5D_io_info_t *io_info, const H5D_dset_io_info_t *di,
                                       H5S_t *file_space, H5S_t *mem_space);
static herr_t H5D__final_collective_io(H5D_io_info_t *io_info, hsize_t mpi_buf_count,
                                       MPI_Datatype mpi_file_type, MPI_Datatype mpi_buf_type);
static herr_t H5D__obtain_mpio_mode(H5D_io_info_t *io_info, H5D_dset_io_info_t *di, uint8_t assign_io_mode[],
                                    haddr_t chunk_addr[], int mpi_rank, int mpi_size);
static herr_t H5D__mpio_get_sum_chunk(const H5D_io_info_t *io_info, int *sum_chunkf);
static herr_t H5D__mpio_get_sum_chunk_dset(const H5D_io_info_t *io_info, const H5D_dset_io_info_t *dset_info,
                                           int *sum_chunkf);
static herr_t H5D__mpio_collective_filtered_chunk_io_setup(const H5D_io_info_t                *io_info,
                                                           const H5D_dset_io_info_t           *di,
                                                           H5D_filtered_collective_io_info_t **chunk_list,
                                                           size_t *num_entries, int mpi_rank);
static herr_t H5D__mpio_redistribute_shared_chunks(H5D_filtered_collective_io_info_t *chunk_list,
                                                   size_t                             chunk_list_num_entries,
                                                   const H5D_io_info_t *io_info, int mpi_rank, int mpi_size,
                                                   size_t **rank_chunks_assigned_map);
static herr_t H5D__mpio_redistribute_shared_chunks_int(H5D_filtered_collective_io_info_t *chunk_list,
                                                       size_t              *num_chunks_assigned_map,
                                                       hbool_t              all_ranks_involved,
                                                       const H5D_io_info_t *io_info, int mpi_rank,
                                                       int mpi_size);
static herr_t H5D__mpio_share_chunk_modification_data(H5D_filtered_collective_io_info_t *chunk_list,
                                                      size_t *chunk_list_num_entries, H5D_io_info_t *io_info,
                                                      H5D_dset_io_info_t *dset_info, int mpi_rank,
                                                      int                                 mpi_size,
                                                      H5D_filtered_collective_io_info_t **chunk_hash_table,
                                                      unsigned char                    ***chunk_msg_bufs,
                                                      int                                *chunk_msg_bufs_len);
static herr_t H5D__mpio_collective_filtered_chunk_common_io(H5D_filtered_collective_io_info_t *chunk_list,
                                                            size_t               chunk_list_num_entries,
                                                            const H5D_io_info_t *io_info, int mpi_size);
static herr_t H5D__mpio_collective_filtered_chunk_read(H5D_filtered_collective_io_info_t *chunk_list,
                                                       size_t                    chunk_list_num_entries,
                                                       const H5D_io_info_t      *io_info,
                                                       const H5D_dset_io_info_t *di, int mpi_rank,
                                                       int mpi_size);
static herr_t H5D__mpio_collective_filtered_chunk_update(H5D_filtered_collective_io_info_t *chunk_list,
                                                         size_t chunk_list_num_entries,
                                                         H5D_filtered_collective_io_info_t *chunk_hash_table,
                                                         unsigned char                    **chunk_msg_bufs,
                                                         int chunk_msg_bufs_len, const H5D_io_info_t *io_info,
                                                         const H5D_dset_io_info_t *di, int mpi_rank,
                                                         int mpi_size);
static herr_t H5D__mpio_collective_filtered_chunk_reallocate(H5D_filtered_collective_io_info_t *chunk_list,
                                                             size_t              chunk_list_num_entries,
                                                             size_t             *num_chunks_assigned_map,
                                                             H5D_io_info_t      *io_info,
                                                             H5D_chk_idx_info_t *idx_info, int mpi_rank,
                                                             int mpi_size);
static herr_t H5D__mpio_collective_filtered_chunk_reinsert(H5D_filtered_collective_io_info_t *chunk_list,
                                                           size_t         chunk_list_num_entries,
                                                           size_t        *num_chunks_assigned_map,
                                                           H5D_io_info_t *io_info, H5D_dset_io_info_t *di,
                                                           H5D_chk_idx_info_t *idx_info, int mpi_rank,
                                                           int mpi_size);
static herr_t H5D__mpio_get_chunk_redistribute_info_types(MPI_Datatype *contig_type,
                                                          hbool_t      *contig_type_derived,
                                                          MPI_Datatype *resized_type,
                                                          hbool_t      *resized_type_derived);
static herr_t H5D__mpio_get_chunk_alloc_info_types(MPI_Datatype *contig_type, hbool_t *contig_type_derived,
                                                   MPI_Datatype *resized_type, hbool_t *resized_type_derived);
static herr_t H5D__mpio_get_chunk_insert_info_types(MPI_Datatype *contig_type, hbool_t *contig_type_derived,
                                                    MPI_Datatype *resized_type,
                                                    hbool_t      *resized_type_derived);
static herr_t H5D__mpio_collective_filtered_io_type(H5D_filtered_collective_io_info_t *chunk_list,
                                                    size_t num_entries, H5D_io_op_type_t op_type,
                                                    MPI_Datatype *new_mem_type, hbool_t *mem_type_derived,
                                                    MPI_Datatype *new_file_type, hbool_t *file_type_derived);
static int    H5D__cmp_piece_addr(const void *chunk_addr_info1, const void *chunk_addr_info2);
static int    H5D__cmp_filtered_collective_io_info_entry(const void *filtered_collective_io_info_entry1,
                                                         const void *filtered_collective_io_info_entry2);
static int    H5D__cmp_chunk_redistribute_info(const void *entry1, const void *entry2);
static int    H5D__cmp_chunk_redistribute_info_orig_owner(const void *entry1, const void *entry2);

#ifdef H5Dmpio_DEBUG
static herr_t H5D__mpio_debug_init(void);
static herr_t H5D__mpio_dump_collective_filtered_chunk_list(H5D_filtered_collective_io_info_t *chunk_list,
                                                            size_t chunk_list_num_entries, int mpi_rank);
#endif

/*********************/
/* Package Variables */
/*********************/

/*******************/
/* Local Variables */
/*******************/

/* Declare extern free list to manage the H5S_sel_iter_t struct */
H5FL_EXTERN(H5S_sel_iter_t);

#ifdef H5Dmpio_DEBUG

/* Flags to control debug actions in this file.
 * (Meant to be indexed by characters)
 *
 * These flags can be set with either (or both) the environment variable
 *      "H5D_mpio_Debug" set to a string containing one or more characters
 *      (flags) or by setting them as a string value for the
 *      "H5D_mpio_debug_key" MPI Info key.
 *
 * Supported characters in 'H5D_mpio_Debug' string:
 *      't' trace function entry and exit
 *      'f' log to file rather than debugging stream
 *      'm' show (rough) memory usage statistics
 *      'c' show critical timing information
 *
 *      To only show output from a particular MPI rank, specify its rank
 *      number as a character, e.g.:
 *
 *      '0' only show output from rank 0
 *
 *      To only show output from a particular range (up to 8 ranks supported
 *      between 0-9) of MPI ranks, specify the start and end ranks separated
 *      by a hyphen, e.g.:
 *
 *      '0-7' only show output from ranks 0 through 7
 *
 */
static int               H5D_mpio_debug_flags_s[256];
static int               H5D_mpio_debug_rank_s[8] = {-1, -1, -1, -1, -1, -1, -1, -1};
static hbool_t           H5D_mpio_debug_inited    = FALSE;
static const char *const trace_in_pre             = "-> ";
static const char *const trace_out_pre            = "<- ";
static int               debug_indent             = 0;
static FILE             *debug_stream             = NULL;

/* Determine if this rank should output debugging info */
#define H5D_MPIO_DEBUG_THIS_RANK(rank)                                                                       \
    (H5D_mpio_debug_rank_s[0] < 0 || rank == H5D_mpio_debug_rank_s[0] || rank == H5D_mpio_debug_rank_s[1] || \
     rank == H5D_mpio_debug_rank_s[2] || rank == H5D_mpio_debug_rank_s[3] ||                                 \
     rank == H5D_mpio_debug_rank_s[4] || rank == H5D_mpio_debug_rank_s[5] ||                                 \
     rank == H5D_mpio_debug_rank_s[6] || rank == H5D_mpio_debug_rank_s[7])

/* Print some debugging string */
#define H5D_MPIO_DEBUG(rank, string)                                                                         \
    do {                                                                                                     \
        if (debug_stream && H5D_MPIO_DEBUG_THIS_RANK(rank)) {                                                \
            HDfprintf(debug_stream, "%*s(Rank %d) " string "\n", debug_indent, "", rank);                    \
            HDfflush(debug_stream);                                                                          \
        }                                                                                                    \
    } while (0)

/* Print some debugging string with printf-style arguments */
#define H5D_MPIO_DEBUG_VA(rank, string, ...)                                                                 \
    do {                                                                                                     \
        if (debug_stream && H5D_MPIO_DEBUG_THIS_RANK(rank)) {                                                \
            HDfprintf(debug_stream, "%*s(Rank %d) " string "\n", debug_indent, "", rank, __VA_ARGS__);       \
            HDfflush(debug_stream);                                                                          \
        }                                                                                                    \
    } while (0)

#define H5D_MPIO_TRACE_ENTER(rank)                                                                           \
    do {                                                                                                     \
        hbool_t trace_flag = H5D_mpio_debug_flags_s[(int)'t'];                                               \
                                                                                                             \
        if (trace_flag) {                                                                                    \
            H5D_MPIO_DEBUG_VA(rank, "%s%s", trace_in_pre, __func__);                                         \
            debug_indent += (int)HDstrlen(trace_in_pre);                                                     \
        }                                                                                                    \
    } while (0)

#define H5D_MPIO_TRACE_EXIT(rank)                                                                            \
    do {                                                                                                     \
        hbool_t trace_flag = H5D_mpio_debug_flags_s[(int)'t'];                                               \
                                                                                                             \
        if (trace_flag) {                                                                                    \
            debug_indent -= (int)HDstrlen(trace_out_pre);                                                    \
            H5D_MPIO_DEBUG_VA(rank, "%s%s", trace_out_pre, __func__);                                        \
        }                                                                                                    \
    } while (0)

#define H5D_MPIO_TIME_START(rank, op_name)                                                                   \
    {                                                                                                        \
        hbool_t           time_flag  = H5D_mpio_debug_flags_s[(int)'c'];                                     \
        double            start_time = 0.0, end_time = 0.0;                                                  \
        const char *const op = op_name;                                                                      \
                                                                                                             \
        if (time_flag) {                                                                                     \
            start_time = MPI_Wtime();                                                                        \
        }

#define H5D_MPIO_TIME_STOP(rank)                                                                             \
    if (time_flag) {                                                                                         \
        end_time = MPI_Wtime();                                                                              \
        H5D_MPIO_DEBUG_VA(rank, "'%s' took %f seconds", op, (end_time - start_time));                        \
    }                                                                                                        \
    }

/*---------------------------------------------------------------------------
 * Function:    H5D__mpio_parse_debug_str
 *
 * Purpose:     Parse a string for H5Dmpio-related debugging flags
 *
 * Returns:     N/A
 *
 *---------------------------------------------------------------------------
 */
static void
H5D__mpio_parse_debug_str(const char *s)
{
    FUNC_ENTER_PACKAGE_NOERR

    HDassert(s);

    while (*s) {
        int c = (int)(*s);

        if (c >= (int)'0' && c <= (int)'9') {
            hbool_t range = FALSE;

            if (*(s + 1) && *(s + 2))
                range = (int)*(s + 1) == '-' && (int)*(s + 2) >= (int)'0' && (int)*(s + 2) <= (int)'9';

            if (range) {
                int start_rank = c - (int)'0';
                int end_rank   = (int)*(s + 2) - '0';
                int num_ranks  = end_rank - start_rank + 1;
                int i;

                if (num_ranks > 8) {
                    end_rank  = start_rank + 7;
                    num_ranks = 8;
                }

                for (i = 0; i < num_ranks; i++)
                    H5D_mpio_debug_rank_s[i] = start_rank++;

                s += 3;
            }
            else
                H5D_mpio_debug_rank_s[0] = c - (int)'0';
        }
        else
            H5D_mpio_debug_flags_s[c]++;

        s++;
    }

    FUNC_LEAVE_NOAPI_VOID
}

static herr_t
H5D__mpio_debug_init(void)
{
    const char *debug_str;
    herr_t      ret_value = SUCCEED;

    FUNC_ENTER_PACKAGE_NOERR

    HDassert(!H5D_mpio_debug_inited);

    /* Clear the debug flag buffer */
    HDmemset(H5D_mpio_debug_flags_s, 0, sizeof(H5D_mpio_debug_flags_s));

    /* Retrieve and parse the H5Dmpio debug string */
    debug_str = HDgetenv("H5D_mpio_Debug");
    if (debug_str)
        H5D__mpio_parse_debug_str(debug_str);

    if (H5DEBUG(D))
        debug_stream = H5DEBUG(D);

    H5D_mpio_debug_inited = TRUE;

    FUNC_LEAVE_NOAPI(ret_value)
}

#endif

/*-------------------------------------------------------------------------
 * Function:    H5D__mpio_opt_possible
 *
 * Purpose:     Checks if an direct I/O transfer is possible between memory and
 *              the file.
 *
 *              This was derived from H5D__mpio_opt_possible for
 *              multi-dset work.
 *
 * Return:      Success:   Non-negative: TRUE or FALSE
 *              Failure:    Negative
 *
 *-------------------------------------------------------------------------
 */
htri_t
H5D__mpio_opt_possible(H5D_io_info_t *io_info)
{
    H5FD_mpio_xfer_t io_xfer_mode; /* MPI I/O transfer mode */
    size_t           i;
    H5D_t           *dset;
    const H5S_t     *file_space;
    const H5S_t     *mem_space;
    H5D_type_info_t *type_info;
    unsigned         local_cause[2] = {0, 0}; /* [0] Local reason(s) for breaking collective mode */
                                              /* [1] Flag if dataset is both: H5S_ALL and small */
    unsigned global_cause[2] = {0, 0};        /* Global reason(s) for breaking collective mode */
    htri_t   is_vl_storage;    /* Whether the dataset's datatype is stored in a variable-length form */
    htri_t   ret_value = TRUE; /* Return value */

    FUNC_ENTER_PACKAGE

    /* Check args */
    HDassert(io_info);

    for (i = 0; i < io_info->count; i++) {
        HDassert(io_info->dsets_info[i].file_space);
        HDassert(io_info->dsets_info[i].mem_space);
    }

    /* For independent I/O, get out quickly and don't try to form consensus */
    if (H5CX_get_io_xfer_mode(&io_xfer_mode) < 0)
        /* Set error flag, but keep going */
        local_cause[0] |= H5D_MPIO_ERROR_WHILE_CHECKING_COLLECTIVE_POSSIBLE;
    if (io_xfer_mode == H5FD_MPIO_INDEPENDENT)
        local_cause[0] |= H5D_MPIO_SET_INDEPENDENT;

    for (i = 0; i < io_info->count; i++) {
        /* Check for skipped I/O */
        if (io_info->dsets_info[i].skip_io)
            continue;

        /* Set convenience pointers */
        dset       = io_info->dsets_info[i].dset;
        file_space = io_info->dsets_info[i].file_space;
        mem_space  = io_info->dsets_info[i].mem_space;
        type_info  = &io_info->dsets_info[i].type_info;

        /* Optimized MPI types flag must be set */
        /* (based on 'HDF5_MPI_OPT_TYPES' environment variable) */
        if (!H5FD_mpi_opt_types_g)
            local_cause[0] |= H5D_MPIO_MPI_OPT_TYPES_ENV_VAR_DISABLED;

        /* Datatype conversions and transformations are allowed with selection I/O.  If the selection I/O mode
         * is auto (default), disable collective for now and re-enable later if we can */
        if (io_info->use_select_io != H5D_SELECTION_IO_MODE_ON) {
            /* Don't allow collective operations if datatype conversions need to happen */
            if (!type_info->is_conv_noop)
                local_cause[0] |= H5D_MPIO_DATATYPE_CONVERSION;

            /* Don't allow collective operations if data transform operations should occur */
            if (!type_info->is_xform_noop)
                local_cause[0] |= H5D_MPIO_DATA_TRANSFORMS;
        }

        /* Check whether these are both simple or scalar dataspaces */
        if (!((H5S_SIMPLE == H5S_GET_EXTENT_TYPE(mem_space) ||
               H5S_SCALAR == H5S_GET_EXTENT_TYPE(mem_space)) &&
              (H5S_SIMPLE == H5S_GET_EXTENT_TYPE(file_space) ||
               H5S_SCALAR == H5S_GET_EXTENT_TYPE(file_space))))
            local_cause[0] |= H5D_MPIO_NOT_SIMPLE_OR_SCALAR_DATASPACES;

        /* Dataset storage must be contiguous or chunked */
        if (!(dset->shared->layout.type == H5D_CONTIGUOUS || dset->shared->layout.type == H5D_CHUNKED))
            local_cause[0] |= H5D_MPIO_NOT_CONTIGUOUS_OR_CHUNKED_DATASET;

        /* check if external-file storage is used */
        if (dset->shared->dcpl_cache.efl.nused > 0)
            local_cause[0] |= H5D_MPIO_NOT_CONTIGUOUS_OR_CHUNKED_DATASET;

            /* The handling of memory space is different for chunking and contiguous
             *  storage.  For contiguous storage, mem_space and file_space won't change
             *  when it it is doing disk IO.  For chunking storage, mem_space will
             *  change for different chunks. So for chunking storage, whether we can
             *  use collective IO will defer until each chunk IO is reached.
             */

#ifndef H5_HAVE_PARALLEL_FILTERED_WRITES
        /* Don't allow writes to filtered datasets if the functionality is disabled */
        if (io_info->op_type == H5D_IO_OP_WRITE && dset->shared->dcpl_cache.pline.nused > 0)
            local_cause[0] |= H5D_MPIO_PARALLEL_FILTERED_WRITES_DISABLED;
#endif

        /* Check if we would be able to perform collective if we could use selection I/O.  If so add reasons
         * for not using selection I/O to local_cause[0] */
        if ((io_info->use_select_io == H5D_SELECTION_IO_MODE_OFF) && local_cause[0] &&
            !(local_cause[0] &
              ~((unsigned)H5D_MPIO_DATATYPE_CONVERSION | (unsigned)H5D_MPIO_DATA_TRANSFORMS))) {
            HDassert(io_info->no_selection_io_cause & H5D_MPIO_NO_SELECTION_IO_CAUSES);
            local_cause[0] |= H5D_MPIO_NO_SELECTION_IO;
        }

        /* Check if we are able to do a MPI_Bcast of the data from one rank
         * instead of having all the processes involved in the collective I/O call.
         */

        /* Check to see if the process is reading the entire dataset */
        if (H5S_GET_SELECT_TYPE(file_space) != H5S_SEL_ALL)
            local_cause[1] |= H5D_MPIO_RANK0_NOT_H5S_ALL;
        /* Only perform this optimization for contiguous datasets, currently */
        else if (H5D_CONTIGUOUS != dset->shared->layout.type)
            /* Flag to do a MPI_Bcast of the data from one proc instead of
             * having all the processes involved in the collective I/O.
             */
            local_cause[1] |= H5D_MPIO_RANK0_NOT_CONTIGUOUS;
        else if ((is_vl_storage = H5T_is_vl_storage(type_info->dset_type)) < 0)
            local_cause[0] |= H5D_MPIO_ERROR_WHILE_CHECKING_COLLECTIVE_POSSIBLE;
        else if (is_vl_storage)
            local_cause[1] |= H5D_MPIO_RANK0_NOT_FIXED_SIZE;
        else {
            size_t type_size; /* Size of dataset's datatype */

            /* Retrieve the size of the dataset's datatype */
            if (0 == (type_size = H5T_GET_SIZE(type_info->dset_type)))
                local_cause[0] |= H5D_MPIO_ERROR_WHILE_CHECKING_COLLECTIVE_POSSIBLE;
            else {
                hssize_t snelmts; /* [Signed] # of elements in dataset's dataspace */

                /* Retrieve the size of the dataset's datatype */
                if ((snelmts = H5S_GET_EXTENT_NPOINTS(file_space)) < 0)
                    local_cause[0] |= H5D_MPIO_ERROR_WHILE_CHECKING_COLLECTIVE_POSSIBLE;
                else {
                    hsize_t dset_size;

                    /* Determine dataset size */
                    dset_size = ((hsize_t)snelmts) * type_size;

                    /* If the size of the dataset is less than 2GB then do an MPI_Bcast
                     * of the data from one process instead of having all the processes
                     * involved in the collective I/O.
                     */
                    if (dset_size > ((hsize_t)(2.0F * H5_GB) - 1))
                        local_cause[1] |= H5D_MPIO_RANK0_GREATER_THAN_2GB;
                } /* end else */
            }     /* end else */
        }         /* end else */
    }             /* end for loop */

    /* Check for independent I/O */
    if (local_cause[0] & H5D_MPIO_SET_INDEPENDENT)
        global_cause[0] = local_cause[0];
    else {
        int mpi_code; /* MPI error code */

        /* Form consensus opinion among all processes about whether to perform
         * collective I/O
         */
        if (MPI_SUCCESS !=
            (mpi_code = MPI_Allreduce(local_cause, global_cause, 2, MPI_UNSIGNED, MPI_BOR, io_info->comm)))
            HMPI_GOTO_ERROR(FAIL, "MPI_Allreduce failed", mpi_code)
    } /* end else */

    /* If the selection I/O mode is default (auto), decide here whether it should be on or off */
    if (io_info->use_select_io == H5D_SELECTION_IO_MODE_DEFAULT) {
        /* If the only reason(s) we've disabled collective are type conversions and/or transforms, enable
         * selection I/O and re-enable collective I/O since it's supported by selection I/O */
        if (global_cause[0] && !(global_cause[0] & ~((unsigned)H5D_MPIO_DATATYPE_CONVERSION |
                                                     (unsigned)H5D_MPIO_DATA_TRANSFORMS))) {
            HDassert(!(local_cause[0] &
                       ~((unsigned)H5D_MPIO_DATATYPE_CONVERSION | (unsigned)H5D_MPIO_DATA_TRANSFORMS)));
            local_cause[0]         = 0;
            global_cause[0]        = 0;
            io_info->use_select_io = H5D_SELECTION_IO_MODE_ON;
        }
        else {
            /* Otherwise, there's currently no benefit to selection I/O, so leave it off */
            io_info->use_select_io = H5D_SELECTION_IO_MODE_OFF;
            io_info->no_selection_io_cause |= H5D_SEL_IO_DEFAULT_OFF;
        }
    }

    /* Set the local & global values of no-collective-cause in the API context */
    H5CX_set_mpio_local_no_coll_cause(local_cause[0]);
    H5CX_set_mpio_global_no_coll_cause(global_cause[0]);

    /* Set read-with-rank0-and-bcast flag if possible */
    if (global_cause[0] == 0 && global_cause[1] == 0) {
        H5CX_set_mpio_rank0_bcast(TRUE);
#ifdef H5_HAVE_INSTRUMENTED_LIBRARY
        H5CX_test_set_mpio_coll_rank0_bcast(TRUE);
#endif /* H5_HAVE_INSTRUMENTED_LIBRARY */
    }  /* end if */

    /* Set the return value, based on the global cause */
    ret_value = global_cause[0] > 0 ? FALSE : TRUE;

done:
    FUNC_LEAVE_NOAPI(ret_value)
} /* H5D__mpio_opt_possible() */

/*-------------------------------------------------------------------------
 * Function:    H5D__mpio_get_no_coll_cause_strings
 *
 * Purpose:     When collective I/O is broken internally, it can be useful
 *              for users to see a representative string for the reason(s)
 *              why it was broken. This routine inspects the current
 *              "cause" flags from the API context and prints strings into
 *              the caller's buffers for the local and global reasons that
 *              collective I/O was broken.
 *
 * Return:      Non-negative on success/Negative on failure
 *
 *-------------------------------------------------------------------------
 */
herr_t
H5D__mpio_get_no_coll_cause_strings(char *local_cause, size_t local_cause_len, char *global_cause,
                                    size_t global_cause_len)
{
    uint32_t local_no_coll_cause;
    uint32_t global_no_coll_cause;
    size_t   local_cause_bytes_written  = 0;
    size_t   global_cause_bytes_written = 0;
    int      nbits;
    herr_t   ret_value = SUCCEED;

    FUNC_ENTER_PACKAGE

    HDassert((local_cause && local_cause_len > 0) || (global_cause && global_cause_len > 0));

    /*
     * Use compile-time assertion so this routine is updated
     * when any new "no collective cause" values are added
     */
    HDcompile_assert(H5D_MPIO_NO_COLLECTIVE_MAX_CAUSE == (H5D_mpio_no_collective_cause_t)0x200);

    /* Initialize output buffers */
    if (local_cause)
        *local_cause = '\0';
    if (global_cause)
        *global_cause = '\0';

    /* Retrieve the local and global cause flags from the API context */
    if (H5CX_get_mpio_local_no_coll_cause(&local_no_coll_cause) < 0)
        HGOTO_ERROR(H5E_CONTEXT, H5E_CANTGET, FAIL, "unable to get local no collective cause value")
    if (H5CX_get_mpio_global_no_coll_cause(&global_no_coll_cause) < 0)
        HGOTO_ERROR(H5E_CONTEXT, H5E_CANTGET, FAIL, "unable to get global no collective cause value")

    /*
     * Append each of the "reason for breaking collective I/O"
     * error messages to the local and global cause string buffers
     */
    nbits = 8 * sizeof(local_no_coll_cause);
    for (int bit_pos = 0; bit_pos < nbits; bit_pos++) {
        H5D_mpio_no_collective_cause_t cur_cause;
        const char                    *cause_str;
        size_t                         buf_space_left;

        cur_cause = (H5D_mpio_no_collective_cause_t)(1 << bit_pos);
        if (cur_cause == H5D_MPIO_NO_COLLECTIVE_MAX_CAUSE)
            break;

        switch (cur_cause) {
            case H5D_MPIO_SET_INDEPENDENT:
                cause_str = "independent I/O was requested";
                break;
            case H5D_MPIO_DATATYPE_CONVERSION:
                cause_str = "datatype conversions were required";
                break;
            case H5D_MPIO_DATA_TRANSFORMS:
                cause_str = "data transforms needed to be applied";
                break;
            case H5D_MPIO_MPI_OPT_TYPES_ENV_VAR_DISABLED:
                cause_str = "optimized MPI types flag wasn't set";
                break;
            case H5D_MPIO_NOT_SIMPLE_OR_SCALAR_DATASPACES:
                cause_str = "one of the dataspaces was neither simple nor scalar";
                break;
            case H5D_MPIO_NOT_CONTIGUOUS_OR_CHUNKED_DATASET:
                cause_str = "dataset was not contiguous or chunked";
                break;
            case H5D_MPIO_PARALLEL_FILTERED_WRITES_DISABLED:
                cause_str = "parallel writes to filtered datasets are disabled";
                break;
            case H5D_MPIO_ERROR_WHILE_CHECKING_COLLECTIVE_POSSIBLE:
                cause_str = "an error occurred while checking if collective I/O was possible";
                break;
            case H5D_MPIO_NO_SELECTION_IO:
                cause_str = "collective I/O may be supported by selection or vector I/O but that feature was "
                            "not possible (see causes via H5Pget_no_selection_io_cause())";
                break;

            case H5D_MPIO_COLLECTIVE:
            case H5D_MPIO_NO_COLLECTIVE_MAX_CAUSE:
            default:
                HDassert(0 && "invalid no collective cause reason");
                break;
        }

        /*
         * Determine if the local reasons for breaking collective I/O
         * included the current cause
         */
        if (local_cause && (cur_cause & local_no_coll_cause)) {
            buf_space_left = local_cause_len - local_cause_bytes_written;

            /*
             * Check if there were any previous error messages included. If
             * so, prepend a semicolon to separate the messages.
             */
            if (buf_space_left && local_cause_bytes_written) {
                HDstrncat(local_cause, "; ", buf_space_left);
                local_cause_bytes_written += MIN(buf_space_left, 2);
                buf_space_left -= MIN(buf_space_left, 2);
            }

            if (buf_space_left) {
                HDstrncat(local_cause, cause_str, buf_space_left);
                local_cause_bytes_written += MIN(buf_space_left, HDstrlen(cause_str));
            }
        }

        /*
         * Determine if the global reasons for breaking collective I/O
         * included the current cause
         */
        if (global_cause && (cur_cause & global_no_coll_cause)) {
            buf_space_left = global_cause_len - global_cause_bytes_written;

            /*
             * Check if there were any previous error messages included. If
             * so, prepend a semicolon to separate the messages.
             */
            if (buf_space_left && global_cause_bytes_written) {
                HDstrncat(global_cause, "; ", buf_space_left);
                global_cause_bytes_written += MIN(buf_space_left, 2);
                buf_space_left -= MIN(buf_space_left, 2);
            }

            if (buf_space_left) {
                HDstrncat(global_cause, cause_str, buf_space_left);
                global_cause_bytes_written += MIN(buf_space_left, HDstrlen(cause_str));
            }
        }
    }

done:
    FUNC_LEAVE_NOAPI(ret_value)
} /* end H5D__mpio_get_no_coll_cause_strings() */

/*-------------------------------------------------------------------------
 * Function:    H5D__mpio_select_read
 *
 * Purpose:     MPI-IO function to read directly from app buffer to file.
 *
 *              This was referred from H5D__mpio_select_read for
 *              multi-dset work.
 *
 * Return:      non-negative on success, negative on failure.
 *
 *-------------------------------------------------------------------------
 */
herr_t
H5D__mpio_select_read(const H5D_io_info_t *io_info, hsize_t mpi_buf_count, H5S_t H5_ATTR_UNUSED *file_space,
                      H5S_t H5_ATTR_UNUSED *mem_space)
{
    void  *rbuf      = NULL;
    herr_t ret_value = SUCCEED;

    FUNC_ENTER_PACKAGE

    /* memory addr from a piece with lowest file addr */
    rbuf = io_info->base_maddr.vp;

    /*OKAY: CAST DISCARDS CONST QUALIFIER*/
    H5_CHECK_OVERFLOW(mpi_buf_count, hsize_t, size_t);
    if (H5F_shared_block_read(io_info->f_sh, H5FD_MEM_DRAW, io_info->store_faddr, (size_t)mpi_buf_count,
                              rbuf) < 0)
        HGOTO_ERROR(H5E_IO, H5E_READERROR, FAIL, "can't finish collective parallel read")

done:
    FUNC_LEAVE_NOAPI(ret_value)
} /* end H5D__mpio_select_read() */

/*-------------------------------------------------------------------------
 * Function:    H5D__mpio_select_write
 *
 * Purpose:     MPI-IO function to write directly from app buffer to file.
 *
 *              This was referred from H5D__mpio_select_write for
 *              multi-dset work.
 *
 * Return:      non-negative on success, negative on failure.
 *
 *-------------------------------------------------------------------------
 */
herr_t
H5D__mpio_select_write(const H5D_io_info_t *io_info, hsize_t mpi_buf_count, H5S_t H5_ATTR_UNUSED *file_space,
                       H5S_t H5_ATTR_UNUSED *mem_space)
{
    const void *wbuf      = NULL;
    herr_t      ret_value = SUCCEED;

    FUNC_ENTER_PACKAGE

    /* memory addr from a piece with lowest file addr */
    wbuf = io_info->base_maddr.cvp;

    /*OKAY: CAST DISCARDS CONST QUALIFIER*/
    H5_CHECK_OVERFLOW(mpi_buf_count, hsize_t, size_t);
    if (H5F_shared_block_write(io_info->f_sh, H5FD_MEM_DRAW, io_info->store_faddr, (size_t)mpi_buf_count,
                               wbuf) < 0)
        HGOTO_ERROR(H5E_IO, H5E_WRITEERROR, FAIL, "can't finish collective parallel write")

done:
    FUNC_LEAVE_NOAPI(ret_value)
} /* end H5D__mpio_select_write() */

/*-------------------------------------------------------------------------
 * Function:    H5D__mpio_get_sum_chunk
 *
 * Purpose:     Routine for obtaining total number of chunks to cover
 *              hyperslab selection selected by all processors.  Operates
 *              on all datasets in the operation.
 *
 * Return:      Non-negative on success/Negative on failure
 *
 *-------------------------------------------------------------------------
 */
static herr_t
H5D__mpio_get_sum_chunk(const H5D_io_info_t *io_info, int *sum_chunkf)
{
    int    num_chunkf; /* Number of chunks to iterate over */
    size_t ori_num_chunkf;
    int    mpi_code; /* MPI return code */
    herr_t ret_value = SUCCEED;

    FUNC_ENTER_PACKAGE

    /* Get the number of chunks to perform I/O on */
    num_chunkf     = 0;
    ori_num_chunkf = io_info->pieces_added;
    H5_CHECKED_ASSIGN(num_chunkf, int, ori_num_chunkf, size_t);

    /* Determine the summation of number of chunks for all processes */
    if (MPI_SUCCESS !=
        (mpi_code = MPI_Allreduce(&num_chunkf, sum_chunkf, 1, MPI_INT, MPI_SUM, io_info->comm)))
        HMPI_GOTO_ERROR(FAIL, "MPI_Allreduce failed", mpi_code)

done:
    FUNC_LEAVE_NOAPI(ret_value)
} /* end H5D__mpio_get_sum_chunk() */

/*-------------------------------------------------------------------------
 * Function:    H5D__mpio_get_sum_chunk_dset
 *
 * Purpose:     Routine for obtaining total number of chunks to cover
 *              hyperslab selection selected by all processors.  Operates
 *              on a single dataset.
 *
 * Return:      Non-negative on success/Negative on failure
 *
 *-------------------------------------------------------------------------
 */
static herr_t
H5D__mpio_get_sum_chunk_dset(const H5D_io_info_t *io_info, const H5D_dset_io_info_t *dset_info,
                             int *sum_chunkf)
{
    int    num_chunkf; /* Number of chunks to iterate over */
    size_t ori_num_chunkf;
    int    mpi_code; /* MPI return code */
    herr_t ret_value = SUCCEED;

    FUNC_ENTER_PACKAGE

    /* Check for non-chunked dataset, in this case we know the number of "chunks"
     * is simply the mpi size */
    HDassert(dset_info->layout->type == H5D_CHUNKED);

    /* Get the number of chunks to perform I/O on */
    num_chunkf     = 0;
    ori_num_chunkf = H5SL_count(dset_info->layout_io_info.chunk_map->dset_sel_pieces);
    H5_CHECKED_ASSIGN(num_chunkf, int, ori_num_chunkf, size_t);

    /* Determine the summation of number of chunks for all processes */
    if (MPI_SUCCESS !=
        (mpi_code = MPI_Allreduce(&num_chunkf, sum_chunkf, 1, MPI_INT, MPI_SUM, io_info->comm)))
        HMPI_GOTO_ERROR(FAIL, "MPI_Allreduce failed", mpi_code)

done:
    FUNC_LEAVE_NOAPI(ret_value)
} /* end H5D__mpio_get_sum_chunk_dset() */

/*-------------------------------------------------------------------------
 * Function:    H5D__piece_io
 *
 * Purpose:     Routine for
 *              1) choose an IO option:
 *                    a) One collective IO defined by one MPI derived datatype to link through all chunks
 *              or    b) multiple chunk IOs,to do MPI-IO for each chunk, the IO mode may be adjusted
 *                       due to the selection pattern for each chunk.
 *              For option a)
 *                      1. Sort the chunk address, obtain chunk info according to the sorted chunk address
 *                      2. Build up MPI derived datatype for each chunk
 *                      3. Build up the final MPI derived datatype
 *                      4. Set up collective IO property list
 *                      5. Do IO
 *              For option b)
 *                      1. Use MPI_gather and MPI_Bcast to obtain information of *collective/independent/none*
 *                         IO mode for each chunk of the selection
 *                      2. Depending on whether the IO mode is collective or independent or none,
 *                         Create either MPI derived datatype for each chunk to do collective IO or
 *                         just do independent IO or independent IO with file set view
 *                      3. Set up collective IO property list for collective mode
 *                      4. DO IO
 *
 * Return:      Non-negative on success/Negative on failure
 *
 * Programmer:  Muqun Yang
 *              Monday, Feb. 13th, 2006
 *
 * Modification:
 *  - Refctore to remove multi-chunk-without-opimization feature and update for
 *    multi-chunk-io accordingly
 * Programmer: Jonathan Kim
 * Date: 2012-10-10
 *
 *-------------------------------------------------------------------------
 */
static herr_t
H5D__piece_io(H5D_io_info_t *io_info)
{
    H5FD_mpio_chunk_opt_t chunk_opt_mode;
#ifdef H5Dmpio_DEBUG
    hbool_t log_file_flag  = FALSE;
    FILE   *debug_log_file = NULL;
#endif
    int      io_option        = H5D_MULTI_CHUNK_IO_MORE_OPT;
    hbool_t  recalc_io_option = FALSE;
    hbool_t  use_multi_dset   = FALSE;
    unsigned one_link_chunk_io_threshold; /* Threshold to use single collective I/O for all chunks */
    int      sum_chunk = -1;
    int      mpi_rank;
    int      mpi_size;
    size_t   i;
    herr_t   ret_value = SUCCEED;

    FUNC_ENTER_PACKAGE

    /* Sanity checks */
    HDassert(io_info);
    HDassert(io_info->using_mpi_vfd);
    HDassert(io_info->count > 0);

    /* Obtain the current rank of the process and the number of ranks */
    if ((mpi_rank = H5F_mpi_get_rank(io_info->dsets_info[0].dset->oloc.file)) < 0)
        HGOTO_ERROR(H5E_IO, H5E_MPI, FAIL, "unable to obtain MPI rank")
    if ((mpi_size = H5F_mpi_get_size(io_info->dsets_info[0].dset->oloc.file)) < 0)
        HGOTO_ERROR(H5E_IO, H5E_MPI, FAIL, "unable to obtain MPI size")

#ifdef H5Dmpio_DEBUG
    /* Initialize file-level debugging if not initialized */
    if (!H5D_mpio_debug_inited && H5D__mpio_debug_init() < 0)
        HGOTO_ERROR(H5E_DATASET, H5E_CANTINIT, FAIL, "can't initialize H5Dmpio debugging")

    /* Open file for debugging if necessary */
    log_file_flag = H5D_mpio_debug_flags_s[(int)'f'];
    if (log_file_flag) {
        char   debug_log_filename[1024];
        time_t time_now;

        HDsnprintf(debug_log_filename, 1024, "H5Dmpio_debug.rank%d", mpi_rank);

        if (NULL == (debug_log_file = HDfopen(debug_log_filename, "a")))
            HGOTO_ERROR(H5E_IO, H5E_OPENERROR, FAIL, "couldn't open debugging log file")

        /* Print a short header for this I/O operation */
        time_now = HDtime(NULL);
        HDfprintf(debug_log_file, "##### %s", HDasctime(HDlocaltime(&time_now)));

        debug_stream = debug_log_file;
    }
#endif

    /* Check the optional property list for the collective chunk IO optimization option.
     * Only set here if it's a static option, if it needs to be calculated using the
     * number of chunks per process delay that calculation until later. */
    if (H5CX_get_mpio_chunk_opt_mode(&chunk_opt_mode) < 0)
        HGOTO_ERROR(H5E_DATASET, H5E_CANTGET, FAIL, "couldn't get chunk optimization option")

    if (H5FD_MPIO_CHUNK_ONE_IO == chunk_opt_mode)
        io_option = H5D_ONE_LINK_CHUNK_IO; /*no opt*/
    /* direct request to multi-chunk-io */
    else if (H5FD_MPIO_CHUNK_MULTI_IO == chunk_opt_mode)
        io_option = H5D_MULTI_CHUNK_IO;
    else
        recalc_io_option = TRUE;

    /* Check if we can and should use multi dataset path */
    if (io_info->count > 1 && (io_option == H5D_ONE_LINK_CHUNK_IO || recalc_io_option)) {
        /* Use multi dataset path for now */
        use_multi_dset = TRUE;

        /* Check for filtered datasets */
        for (i = 0; i < io_info->count; i++)
            if (io_info->dsets_info[i].dset->shared->dcpl_cache.pline.nused > 0) {
                use_multi_dset = FALSE;
                break;
            }

        /* Check if this I/O exceeds one linked chunk threshold */
        if (recalc_io_option && use_multi_dset) {
            /* Get the chunk optimization option threshold */
            if (H5CX_get_mpio_chunk_opt_num(&one_link_chunk_io_threshold) < 0)
                HGOTO_ERROR(H5E_DATASET, H5E_CANTGET, FAIL,
                            "couldn't get chunk optimization option threshold value")

            /* If the threshold is 0, no need to check number of chunks */
            if (one_link_chunk_io_threshold > 0) {
                /* Get number of chunks for all processes */
                if (H5D__mpio_get_sum_chunk(io_info, &sum_chunk) < 0)
                    HGOTO_ERROR(H5E_DATASPACE, H5E_CANTSWAP, FAIL,
                                "unable to obtain the total chunk number of all processes");

                /* If the average number of chunk per process is less than the threshold, we will do multi
                 * chunk IO.  If this threshold is not exceeded for all datasets, no need to check it again
                 * for each individual dataset. */
                if ((unsigned)sum_chunk / (unsigned)mpi_size < one_link_chunk_io_threshold) {
                    recalc_io_option = FALSE;
                    use_multi_dset   = FALSE;
                }
            }
        }

        /* Perform multi dataset I/O if appropriate */
        if (use_multi_dset) {
#ifdef H5_HAVE_INSTRUMENTED_LIBRARY
            /*** Set collective chunk user-input optimization API. ***/
            if (H5D_ONE_LINK_CHUNK_IO == io_option) {
                if (H5CX_test_set_mpio_coll_chunk_link_hard(0) < 0)
                    HGOTO_ERROR(H5E_DATASET, H5E_CANTSET, FAIL, "unable to set property value")
            } /* end if */
#endif        /* H5_HAVE_INSTRUMENTED_LIBRARY */

            /* Perform unfiltered link chunk collective IO */
            if (H5D__link_piece_collective_io(io_info, mpi_rank) < 0)
                HGOTO_ERROR(H5E_IO, H5E_CANTGET, FAIL, "couldn't finish linked chunk MPI-IO")
        }
    }

    if (!use_multi_dset) {
        /* Loop over datasets */
        for (i = 0; i < io_info->count; i++) {
            if (io_info->dsets_info[i].layout->type == H5D_CONTIGUOUS) {
                /* Contiguous: call H5D__inter_collective_io() directly */
                H5D_mpio_actual_io_mode_t actual_io_mode = H5D_MPIO_CONTIGUOUS_COLLECTIVE;

                io_info->store_faddr = io_info->dsets_info[i].store->contig.dset_addr;
                io_info->base_maddr  = io_info->dsets_info[i].buf;

                if (H5D__inter_collective_io(io_info, &io_info->dsets_info[i],
                                             io_info->dsets_info[i].file_space,
                                             io_info->dsets_info[i].mem_space) < 0)
                    HGOTO_ERROR(H5E_IO, H5E_CANTGET, FAIL, "couldn't finish shared collective MPI-IO")

                /* Set the actual I/O mode property. internal_collective_io will not break to
                 * independent I/O, so we set it here.
                 */
                H5CX_set_mpio_actual_io_mode(actual_io_mode);
            }
            else {
                /* Chunked I/O path */
                HDassert(io_info->dsets_info[i].layout->type == H5D_CHUNKED);

                /* Recalculate io_option if necessary */
                if (recalc_io_option) {
                    /* Get the chunk optimization option threshold */
                    if (H5CX_get_mpio_chunk_opt_num(&one_link_chunk_io_threshold) < 0)
                        HGOTO_ERROR(H5E_DATASET, H5E_CANTGET, FAIL,
                                    "couldn't get chunk optimization option threshold value")

                    /* If the threshold is 0, no need to check number of chunks */
                    if (one_link_chunk_io_threshold == 0) {
                        io_option        = H5D_ONE_LINK_CHUNK_IO_MORE_OPT;
                        recalc_io_option = FALSE;
                    }
                    else {
                        /* Get number of chunks for all processes */
                        if (H5D__mpio_get_sum_chunk_dset(io_info, &io_info->dsets_info[i], &sum_chunk) < 0)
                            HGOTO_ERROR(H5E_DATASPACE, H5E_CANTSWAP, FAIL,
                                        "unable to obtain the total chunk number of all processes");

                        /* step 1: choose an IO option */
                        /* If the average number of chunk per process is greater than a threshold, we will do
                         * one link chunked IO. */
                        if ((unsigned)sum_chunk / (unsigned)mpi_size >= one_link_chunk_io_threshold)
                            io_option = H5D_ONE_LINK_CHUNK_IO_MORE_OPT;
                        else
                            io_option = H5D_MULTI_CHUNK_IO_MORE_OPT;
                    }
                }

                /* step 2:  Go ahead to do IO.*/
                switch (io_option) {
                    case H5D_ONE_LINK_CHUNK_IO:
                    case H5D_ONE_LINK_CHUNK_IO_MORE_OPT:
                        /* Check if there are any filters in the pipeline */
                        if (io_info->dsets_info[i].dset->shared->dcpl_cache.pline.nused > 0) {
                            if (H5D__link_chunk_filtered_collective_io(io_info, &io_info->dsets_info[i],
                                                                       mpi_rank, mpi_size) < 0)
                                HGOTO_ERROR(H5E_IO, H5E_CANTGET, FAIL,
                                            "couldn't finish filtered linked chunk MPI-IO")
                        } /* end if */
                        else {
                            /* If there is more than one dataset we cannot make the multi dataset call here,
                             * fall back to multi chunk */
                            if (io_info->count > 1) {
                                io_option        = H5D_MULTI_CHUNK_IO_MORE_OPT;
                                recalc_io_option = TRUE;

                                if (H5D__multi_chunk_collective_io(io_info, &io_info->dsets_info[i], mpi_rank,
                                                                   mpi_size) < 0)
                                    HGOTO_ERROR(H5E_IO, H5E_CANTGET, FAIL,
                                                "couldn't finish optimized multiple chunk MPI-IO")
                            }
                            else {
                                /* Perform unfiltered link chunk collective IO */
                                if (H5D__link_piece_collective_io(io_info, mpi_rank) < 0)
                                    HGOTO_ERROR(H5E_IO, H5E_CANTGET, FAIL,
                                                "couldn't finish linked chunk MPI-IO")
                            }
                        }

                        break;

                    case H5D_MULTI_CHUNK_IO: /* direct request to do multi-chunk IO */
                    default:                 /* multiple chunk IO via threshold */
                        /* Check if there are any filters in the pipeline */
                        if (io_info->dsets_info[i].dset->shared->dcpl_cache.pline.nused > 0) {
                            if (H5D__multi_chunk_filtered_collective_io(io_info, &io_info->dsets_info[i],
                                                                        mpi_rank, mpi_size) < 0)
                                HGOTO_ERROR(H5E_IO, H5E_CANTGET, FAIL,
                                            "couldn't finish optimized multiple filtered chunk MPI-IO")
                        } /* end if */
                        else {
                            /* Perform unfiltered multi chunk collective IO */
                            if (H5D__multi_chunk_collective_io(io_info, &io_info->dsets_info[i], mpi_rank,
                                                               mpi_size) < 0)
                                HGOTO_ERROR(H5E_IO, H5E_CANTGET, FAIL,
                                            "couldn't finish optimized multiple chunk MPI-IO")
                        }

                        break;
                } /* end switch */

#ifdef H5_HAVE_INSTRUMENTED_LIBRARY
                {
                    /*** Set collective chunk user-input optimization APIs. ***/
                    if (H5D_ONE_LINK_CHUNK_IO == io_option) {
                        if (H5CX_test_set_mpio_coll_chunk_link_hard(0) < 0)
                            HGOTO_ERROR(H5E_DATASET, H5E_CANTSET, FAIL, "unable to set property value")
                    } /* end if */
                    else if (H5D_MULTI_CHUNK_IO == io_option) {
                        if (H5CX_test_set_mpio_coll_chunk_multi_hard(0) < 0)
                            HGOTO_ERROR(H5E_DATASET, H5E_CANTSET, FAIL, "unable to set property value")
                    } /* end else-if */
                    else if (H5D_ONE_LINK_CHUNK_IO_MORE_OPT == io_option) {
                        if (H5CX_test_set_mpio_coll_chunk_link_num_true(0) < 0)
                            HGOTO_ERROR(H5E_DATASET, H5E_CANTSET, FAIL, "unable to set property value")
                    } /* end if */
                    else if (H5D_MULTI_CHUNK_IO_MORE_OPT == io_option) {
                        if (H5CX_test_set_mpio_coll_chunk_link_num_false(0) < 0)
                            HGOTO_ERROR(H5E_DATASET, H5E_CANTSET, FAIL, "unable to set property value")
                    } /* end if */
                }
#endif /* H5_HAVE_INSTRUMENTED_LIBRARY */
            }
        }
    }

done:
#ifdef H5Dmpio_DEBUG
    /* Close debugging log file */
    if (debug_log_file) {
        HDfprintf(debug_log_file, "##############\n\n");
        if (EOF == HDfclose(debug_log_file))
            HDONE_ERROR(H5E_IO, H5E_CLOSEERROR, FAIL, "couldn't close debugging log file")
        debug_stream = H5DEBUG(D);
    }
#endif

    FUNC_LEAVE_NOAPI(ret_value)
} /* end H5D__piece_io */

/*-------------------------------------------------------------------------
 * Function:    H5D__collective_read
 *
 * Purpose:     Read directly from pieces (chunks/contig) in file into
 *              application memory using collective I/O.
 *
 * Return:      Non-negative on success/Negative on failure
 *
 * Programmer:  Quincey Koziol
 *              Tuesday, March  4, 2008
 *
 *-------------------------------------------------------------------------
 */
herr_t
H5D__collective_read(H5D_io_info_t *io_info)
{
    herr_t ret_value = SUCCEED; /* Return value */

    FUNC_ENTER_PACKAGE

    /* Call generic selection operation */
    if (H5D__piece_io(io_info) < 0)
        HGOTO_ERROR(H5E_DATASPACE, H5E_READERROR, FAIL, "read error")

done:
    FUNC_LEAVE_NOAPI(ret_value)
} /* end H5D__collective_read() */

/*-------------------------------------------------------------------------
 * Function:    H5D__collective_write
 *
 * Purpose:     Write directly to pieces (chunks/contig) in file into
 *              application memory using collective I/O.
 *
 * Return:      Non-negative on success/Negative on failure
 *
 * Programmer:  Quincey Koziol
 *              Tuesday, March  4, 2008
 *
 *-------------------------------------------------------------------------
 */
herr_t
H5D__collective_write(H5D_io_info_t *io_info)
{
    herr_t ret_value = SUCCEED; /* Return value */

    FUNC_ENTER_PACKAGE

    /* Call generic selection operation */
    if (H5D__piece_io(io_info) < 0)
        HGOTO_ERROR(H5E_DATASPACE, H5E_WRITEERROR, FAIL, "write error")

done:
    FUNC_LEAVE_NOAPI(ret_value)
} /* end H5D__collective_write() */

/*-------------------------------------------------------------------------
 * Function:    H5D__link_piece_collective_io
 *
 * Purpose:     Routine for single collective IO with one MPI derived datatype
 *              to link with all pieces (chunks + contig)
 *
 *              1. Use the piece addresses and piece info sorted in skiplist
 *              2. Build up MPI derived datatype for each chunk
 *              3. Build up the final MPI derived datatype
 *              4. Use common collective IO routine to do MPI-IO
 *
 * Return:      Non-negative on success/Negative on failure
 *
 * Programmer:  Muqun Yang
 *              Monday, Feb. 13th, 2006
 *
 *-------------------------------------------------------------------------
 */
static herr_t
#ifdef H5Dmpio_DEBUG
H5D__link_piece_collective_io(H5D_io_info_t *io_info, int mpi_rank)
#else
H5D__link_piece_collective_io(H5D_io_info_t *io_info, int H5_ATTR_UNUSED mpi_rank)
#endif
{
    MPI_Datatype chunk_final_mtype; /* Final memory MPI datatype for all chunks with selection */
    hbool_t      chunk_final_mtype_is_derived = FALSE;
    MPI_Datatype chunk_final_ftype; /* Final file MPI datatype for all chunks with selection */
    hbool_t      chunk_final_ftype_is_derived = FALSE;

    H5D_storage_t ctg_store; /* Storage info for "fake" contiguous dataset */

    int                              mpi_code; /* MPI return code */
    H5D_mpio_actual_chunk_opt_mode_t actual_chunk_opt_mode = H5D_MPIO_LINK_CHUNK;
    H5D_mpio_actual_io_mode_t        actual_io_mode        = 0;
    size_t                           i; /* Local index variable */

<<<<<<< HEAD
    H5S_t **file_spaces = NULL;
    H5S_t **mem_spaces = NULL;
    haddr_t *addrs = NULL;
    H5_flexible_const_ptr_t *bufs = NULL;
    size_t *src_type_sizes = NULL;
    size_t *dst_type_sizes = NULL;
    hbool_t io_op_write;
=======
    H5S_t                  **file_spaces;
    H5S_t                  **mem_spaces;
    haddr_t                 *addrs;
    H5_flexible_const_ptr_t *bufs;
    size_t                  *src_type_sizes;
    size_t                  *dst_type_sizes;
    hbool_t                  io_op_write;
>>>>>>> d298b10f

    herr_t ret_value = SUCCEED;

    FUNC_ENTER_PACKAGE

    /* set actual_io_mode */
    for (i = 0; i < io_info->count; i++) {
        HDassert(io_info->dsets_info[i].dset->shared->dcpl_cache.pline.nused == 0);
        if (io_info->dsets_info[i].layout->type == H5D_CHUNKED)
            actual_io_mode |= H5D_MPIO_CHUNK_COLLECTIVE;
        else if (io_info->dsets_info[i].layout->type == H5D_CONTIGUOUS)
            actual_io_mode |= H5D_MPIO_CONTIGUOUS_COLLECTIVE;
        else
            HGOTO_ERROR(H5E_IO, H5E_UNSUPPORTED, FAIL, "unsupported storage layout")
    }

    /* Set the actual-chunk-opt-mode property. */
    H5CX_set_mpio_actual_chunk_opt(actual_chunk_opt_mode);

    /* Set the actual-io-mode property.
     * Link chunk I/O does not break to independent, so can set right away */
    H5CX_set_mpio_actual_io_mode(actual_io_mode);

    /* Code block for actual actions (Build a MPI Type, IO) */
    {
        hsize_t mpi_buf_count; /* Number of MPI types */
        size_t  num_chunk;     /* Number of chunks for this process */
        int     size_i;

        H5D_piece_info_t *piece_info;

        /* local variable for base address for buffer */
        H5_flexible_const_ptr_t base_buf_addr;
        base_buf_addr.cvp = NULL;

        /* Get the number of chunks with a selection */
        num_chunk = io_info->pieces_added;
        H5_CHECK_OVERFLOW(num_chunk, size_t, int);

#ifdef H5Dmpio_DEBUG
        H5D_MPIO_DEBUG_VA(mpi_rank, "num_chunk = %zu\n", num_chunk);
#endif

        /* Set up MPI datatype for chunks selected */
        if (num_chunk) {
            hbool_t need_sort = FALSE;

            /* Check if sel_pieces array is sorted */
            HDassert(io_info->sel_pieces[0]->faddr != HADDR_UNDEF);
            for (i = 1; i < num_chunk; i++) {
                HDassert(io_info->sel_pieces[i]->faddr != HADDR_UNDEF);

                if (io_info->sel_pieces[i]->faddr < io_info->sel_pieces[i - 1]->faddr) {
                    need_sort = TRUE;
                    break;
                }
            }

            /* Sort sel_pieces if necessary */
            if (need_sort)
                HDqsort(io_info->sel_pieces, io_info->pieces_added, sizeof(io_info->sel_pieces[0]),
                        H5D__cmp_piece_addr);

            /* save lowest file address */
            ctg_store.contig.dset_addr = io_info->sel_pieces[0]->faddr;

#ifdef OUT
            /* save base mem addr of piece for read/write */
            base_buf_addr = io_info->sel_pieces[0]->dset_info->buf;
#endif

            if (NULL == (file_spaces = H5MM_malloc(num_chunk * sizeof(H5S_t *))))
                HGOTO_ERROR(H5E_RESOURCE, H5E_CANTALLOC, FAIL, "memory allocation failed for file space list")
            if (NULL == (mem_spaces = H5MM_malloc(num_chunk * sizeof(H5S_t *))))
                HGOTO_ERROR(H5E_RESOURCE, H5E_CANTALLOC, FAIL,
                            "memory allocation failed for memory space list")

            if (NULL == (addrs = H5MM_malloc(num_chunk * sizeof(haddr_t))))
                HGOTO_ERROR(H5E_RESOURCE, H5E_CANTALLOC, FAIL,
                            "memory allocation failed for piece address list")

            if (NULL == (bufs = H5MM_malloc(num_chunk * sizeof(H5_flexible_const_ptr_t))))
                HGOTO_ERROR(H5E_RESOURCE, H5E_CANTALLOC, FAIL,
                            "memory allocation failed for bufs buffer list")

            if (NULL == (src_type_sizes = H5MM_malloc(num_chunk * sizeof(size_t))))
                HGOTO_ERROR(H5E_RESOURCE, H5E_CANTALLOC, FAIL,
                            "memory allocation failed for src type size list")
            if (NULL == (dst_type_sizes = H5MM_malloc(num_chunk * sizeof(size_t))))
                HGOTO_ERROR(H5E_RESOURCE, H5E_CANTALLOC, FAIL,
                            "memory allocation failed for dst type size list")
        }

#ifdef H5Dmpio_DEBUG
        H5D_MPIO_DEBUG(mpi_rank, "before iterate over selected pieces\n");
#endif
        for (i = 0; i < num_chunk; i++) {
            piece_info = io_info->sel_pieces[i];

            file_spaces[i]    = piece_info->fspace;
            mem_spaces[i]     = piece_info->mspace;
            addrs[i]          = piece_info->faddr;
            src_type_sizes[i] = piece_info->dset_info->type_info.src_type_size;
            dst_type_sizes[i] = piece_info->dset_info->type_info.dst_type_size;
            if (io_info->op_type == H5D_IO_OP_WRITE)
                bufs[i].cvp = piece_info->dset_info->buf.cvp;
            else if (io_info->op_type == H5D_IO_OP_READ)
                bufs[i].vp = piece_info->dset_info->buf.vp;
        }

        io_op_write = (io_info->op_type == H5D_IO_OP_WRITE) ? TRUE : FALSE;
<<<<<<< HEAD
        
        if (H5FD_selection_build_types(io_op_write, (uint32_t)num_chunk, file_spaces, mem_spaces,
                                       addrs, bufs, src_type_sizes, dst_type_sizes,
                                       &chunk_final_ftype, &chunk_final_ftype_is_derived,
                                       &chunk_final_mtype, &chunk_final_mtype_is_derived, &size_i, &base_buf_addr) < 0)
            HGOTO_ERROR(H5E_DATASET, H5E_CANTGET, FAIL, "couldn't build type for MPI-IO")
=======
>>>>>>> d298b10f

        if (H5FD_selection_build_types(io_op_write, num_chunk, file_spaces, mem_spaces, addrs, bufs,
                                       src_type_sizes, dst_type_sizes, &chunk_final_ftype,
                                       &chunk_final_ftype_is_derived, &chunk_final_mtype,
                                       &chunk_final_mtype_is_derived, &size_i, &base_buf_addr) < 0)
            HGOTO_ERROR(H5E_DATASET, H5E_CANTGET, FAIL, "couldn't build type for MPI-IO")

        /* We have a single, complicated MPI datatype for both memory & file */
        mpi_buf_count = (hsize_t)size_i;

#ifdef H5Dmpio_DEBUG
        H5D_MPIO_DEBUG(mpi_rank, "before coming to final collective I/O");
#endif
        /* For num_chunk == 0,
         *  no selection at all for this process
         *  just provide a valid mem address. no actual IO occur
         */

        io_info->store_faddr = (num_chunk == 0) ? 0 : ctg_store.contig.dset_addr;
        io_info->base_maddr  = (num_chunk == 0) ? io_info->dsets_info[0].buf : base_buf_addr;

        /* Perform final collective I/O operation */
        if (H5D__final_collective_io(io_info, mpi_buf_count, chunk_final_ftype, chunk_final_mtype) < 0)
            HGOTO_ERROR(H5E_IO, H5E_CANTGET, FAIL, "couldn't finish MPI-IO")
    }

done:
#ifdef H5Dmpio_DEBUG
    H5D_MPIO_DEBUG_VA(mpi_rank, "before freeing memory inside H5D_link_collective_io ret_value = %d",
                      ret_value);
#endif

    /* Free the MPI buf and file types, if they were derived */
    if (chunk_final_mtype_is_derived && MPI_SUCCESS != (mpi_code = MPI_Type_free(&chunk_final_mtype)))
        HMPI_DONE_ERROR(FAIL, "MPI_Type_free failed", mpi_code)
    if (chunk_final_ftype_is_derived && MPI_SUCCESS != (mpi_code = MPI_Type_free(&chunk_final_ftype)))
        HMPI_DONE_ERROR(FAIL, "MPI_Type_free failed", mpi_code)

    FUNC_LEAVE_NOAPI(ret_value)
} /* end H5D__link_piece_collective_io */

/*-------------------------------------------------------------------------
 * Function:    H5D__link_chunk_filtered_collective_io
 *
 * Purpose:     Performs collective I/O on filtered chunks by creating a
 *              single MPI derived datatype to link with all filtered
 *              chunks. The general algorithm is as follows:
 *
 *              1. Construct a list of selected chunks in the collective
 *                 I/O operation
 *              2. If the operation is a read operation
 *                 A. Ensure that the list of chunks is sorted in
 *                    monotonically non-decreasing order of chunk offset
 *                    in the file
 *                 B. Participate in a collective read of chunks from
 *                    the file
 *                 C. Loop through each selected chunk, unfiltering it and
 *                    scattering the data to the application's read buffer
 *              3. If the operation is a write operation
 *                 A. Redistribute any chunks being written by more than 1
 *                    MPI rank, such that the chunk is only owned by 1 MPI
 *                    rank. The rank writing to the chunk which currently
 *                    has the least amount of chunks assigned to it becomes
 *                    the new owner (in the case of ties, the lowest MPI
 *                    rank becomes the new owner)
 *                 B. Participate in a collective read of chunks from the
 *                    file
 *                 C. Loop through each chunk selected in the operation
 *                    and for each chunk:
 *                    I. If we actually read the chunk from the file (if
 *                       a chunk is being fully overwritten, we skip
 *                       reading it), pass the chunk through the filter
 *                       pipeline in reverse order (unfilter the chunk)
 *                    II. Update the chunk data with the modifications from
 *                        the owning MPI rank
 *                    III. Receive any modification data from other
 *                         ranks and update the chunk data with those
 *                         modifications
 *                    IV. Filter the chunk
 *                 D. Contribute the modified chunks to an array gathered
 *                    by all ranks which contains information for
 *                    re-allocating space in the file for every chunk
 *                    modified. Then, each rank collectively re-allocates
 *                    each chunk from the gathered array with their new
 *                    sizes after the filter operation
 *                 E. Proceed with the collective write operation for all
 *                    the modified chunks
 *                 F. Contribute the modified chunks to an array gathered
 *                    by all ranks which contains information for
 *                    re-inserting every chunk modified into the chunk
 *                    index. Then, each rank collectively re-inserts each
 *                    chunk from the gathered array into the chunk index
 *
 *              TODO: Note that steps D. and F. here are both collective
 *                    operations that partially share data from the
 *                    H5D_filtered_collective_io_info_t structure. To
 *                    try to conserve on memory a bit, the distributed
 *                    arrays these operations create are discarded after
 *                    each operation is performed. If memory consumption
 *                    here proves to not be an issue, the necessary data
 *                    for both operations could be combined into a single
 *                    structure so that only one collective MPI operation
 *                    is needed to carry out both operations, rather than
 *                    two.
 *
 * Return:      Non-negative on success/Negative on failure
 *
 *-------------------------------------------------------------------------
 */
static herr_t
H5D__link_chunk_filtered_collective_io(H5D_io_info_t *io_info, H5D_dset_io_info_t *dset_info, int mpi_rank,
                                       int mpi_size)
{
    H5D_filtered_collective_io_info_t *chunk_list          = NULL; /* The list of chunks being read/written */
    H5D_filtered_collective_io_info_t *chunk_hash_table    = NULL;
    unsigned char                    **chunk_msg_bufs      = NULL;
    MPI_Datatype                       mem_type            = MPI_BYTE;
    MPI_Datatype                       file_type           = MPI_BYTE;
    hbool_t                            mem_type_is_derived = FALSE;
    hbool_t                            file_type_is_derived     = FALSE;
    size_t                            *rank_chunks_assigned_map = NULL;
    size_t                             chunk_list_num_entries;
    size_t                             i;
    int                                chunk_msg_bufs_len = 0;
    char   fake_buf; /* Used as a fake buffer for ranks with no chunks, thus a NULL buf pointer */
    int    mpi_code;
    herr_t ret_value = SUCCEED;

    FUNC_ENTER_PACKAGE_TAG(dset_info->dset->oloc.addr)

    HDassert(io_info);

#ifdef H5Dmpio_DEBUG
    H5D_MPIO_TRACE_ENTER(mpi_rank);
    H5D_MPIO_DEBUG_VA(mpi_rank, "Performing Linked-chunk I/O (%s) with MPI Comm size of %d",
                      io_info->op_type == H5D_IO_OP_WRITE ? "write" : "read", mpi_size);
    H5D_MPIO_TIME_START(mpi_rank, "Linked-chunk I/O");
#endif

    /* Set the actual-chunk-opt-mode property. */
    H5CX_set_mpio_actual_chunk_opt(H5D_MPIO_LINK_CHUNK);

    /* Set the actual-io-mode property.
     * Link chunk filtered I/O does not break to independent, so can set right away
     */
    H5CX_set_mpio_actual_io_mode(H5D_MPIO_CHUNK_COLLECTIVE);

    /* Build a list of selected chunks in the collective io operation */
    if (H5D__mpio_collective_filtered_chunk_io_setup(io_info, dset_info, &chunk_list, &chunk_list_num_entries,
                                                     mpi_rank) < 0)
        HGOTO_ERROR(H5E_DATASET, H5E_CANTINIT, FAIL, "couldn't construct filtered I/O info list")

    if (io_info->op_type == H5D_IO_OP_READ) { /* Filtered collective read */
        if (H5D__mpio_collective_filtered_chunk_read(chunk_list, chunk_list_num_entries, io_info, dset_info,
                                                     mpi_rank, mpi_size) < 0)
            HGOTO_ERROR(H5E_DATASET, H5E_READERROR, FAIL, "couldn't read filtered chunks")
    }
    else { /* Filtered collective write */
        H5D_chk_idx_info_t index_info;
        hsize_t            mpi_buf_count;

        H5D_MPIO_INIT_CHUNK_IDX_INFO(index_info, dset_info->dset);

        if (mpi_size > 1) {
            /* Redistribute shared chunks being written to */
            if (H5D__mpio_redistribute_shared_chunks(chunk_list, chunk_list_num_entries, io_info, mpi_rank,
                                                     mpi_size, &rank_chunks_assigned_map) < 0)
                HGOTO_ERROR(H5E_DATASET, H5E_WRITEERROR, FAIL, "unable to redistribute shared chunks")

            /* Send any chunk modification messages for chunks this rank no longer owns */
            if (H5D__mpio_share_chunk_modification_data(chunk_list, &chunk_list_num_entries, io_info,
                                                        dset_info, mpi_rank, mpi_size, &chunk_hash_table,
                                                        &chunk_msg_bufs, &chunk_msg_bufs_len) < 0)
                HGOTO_ERROR(H5E_DATASET, H5E_WRITEERROR, FAIL,
                            "unable to send chunk modification data between MPI ranks")

            /* Make sure the local chunk list was updated correctly */
            HDassert(chunk_list_num_entries == rank_chunks_assigned_map[mpi_rank]);
        }

        /* Proceed to update all the chunks this rank owns with its own
         * modification data and data from other ranks, before re-filtering
         * the chunks. As chunk reads are done collectively here, all ranks
         * must participate.
         */
        if (H5D__mpio_collective_filtered_chunk_update(chunk_list, chunk_list_num_entries, chunk_hash_table,
                                                       chunk_msg_bufs, chunk_msg_bufs_len, io_info, dset_info,
                                                       mpi_rank, mpi_size) < 0)
            HGOTO_ERROR(H5E_DATASET, H5E_WRITEERROR, FAIL, "couldn't update modified chunks")

        /* Free up resources used by chunk hash table now that we're done updating chunks */
        HASH_CLEAR(hh, chunk_hash_table);

        /* All ranks now collectively re-allocate file space for all chunks */
        if (H5D__mpio_collective_filtered_chunk_reallocate(chunk_list, chunk_list_num_entries,
                                                           rank_chunks_assigned_map, io_info, &index_info,
                                                           mpi_rank, mpi_size) < 0)
            HGOTO_ERROR(H5E_DATASET, H5E_WRITEERROR, FAIL,
                        "couldn't collectively re-allocate file space for chunks")

        /* If this rank has any chunks selected, create a MPI type for collectively
         * writing out the chunks to file. Otherwise, the rank contributes to the
         * collective write with a none type.
         */
        if (H5D__mpio_collective_filtered_io_type(chunk_list, chunk_list_num_entries, io_info->op_type,
                                                  &mem_type, &mem_type_is_derived, &file_type,
                                                  &file_type_is_derived) < 0)
            HGOTO_ERROR(H5E_DATASET, H5E_CANTGET, FAIL,
                        "couldn't create MPI type for writing filtered chunks")

        mpi_buf_count = (file_type_is_derived || mem_type_is_derived) ? 1 : 0;

        /* Setup contig storage info for I/O operation */
        if (chunk_list_num_entries) {
            /*
             * Override the write buffer to point to the first
             * chunk's data buffer
             */
            io_info->base_maddr.cvp = chunk_list[0].buf;

            /*
             * Setup the base storage address for this operation
             * to be the first chunk's file address
             */
            io_info->store_faddr = chunk_list[0].chunk_new.offset;
        }
        else {
            io_info->base_maddr.cvp = &fake_buf;
            io_info->store_faddr    = 0;
        }

        /* Perform I/O */
        if (H5D__final_collective_io(io_info, mpi_buf_count, file_type, mem_type) < 0)
            HGOTO_ERROR(H5E_IO, H5E_CANTGET, FAIL, "couldn't finish MPI-IO")

        /* Free up resources in anticipation of following collective operation */
        for (i = 0; i < chunk_list_num_entries; i++) {
            if (chunk_list[i].buf) {
                H5MM_free(chunk_list[i].buf);
                chunk_list[i].buf = NULL;
            }
        }

        /* Participate in the collective re-insertion of all chunks modified
         * into the chunk index
         */
        if (H5D__mpio_collective_filtered_chunk_reinsert(chunk_list, chunk_list_num_entries,
                                                         rank_chunks_assigned_map, io_info, dset_info,
                                                         &index_info, mpi_rank, mpi_size) < 0)
            HGOTO_ERROR(H5E_DATASET, H5E_WRITEERROR, FAIL,
                        "couldn't collectively re-insert modified chunks into chunk index")
    }

done:
    /* Free the MPI buf and file types, if they were derived */
    if (mem_type_is_derived && MPI_SUCCESS != (mpi_code = MPI_Type_free(&mem_type)))
        HMPI_DONE_ERROR(FAIL, "MPI_Type_free failed", mpi_code)
    if (file_type_is_derived && MPI_SUCCESS != (mpi_code = MPI_Type_free(&file_type)))
        HMPI_DONE_ERROR(FAIL, "MPI_Type_free failed", mpi_code)

    if (chunk_msg_bufs) {
        for (i = 0; i < (size_t)chunk_msg_bufs_len; i++)
            H5MM_free(chunk_msg_bufs[i]);

        H5MM_free(chunk_msg_bufs);
    }

    HASH_CLEAR(hh, chunk_hash_table);

    /* Free resources used by a rank which had some selection */
    if (chunk_list) {
        for (i = 0; i < chunk_list_num_entries; i++)
            if (chunk_list[i].buf)
                H5MM_free(chunk_list[i].buf);

        H5MM_free(chunk_list);
    } /* end if */

    if (rank_chunks_assigned_map)
        H5MM_free(rank_chunks_assigned_map);

#ifdef H5Dmpio_DEBUG
    H5D_MPIO_TIME_STOP(mpi_rank);
    H5D_MPIO_TRACE_EXIT(mpi_rank);
#endif

    FUNC_LEAVE_NOAPI_TAG(ret_value)
} /* end H5D__link_chunk_filtered_collective_io() */

/*-------------------------------------------------------------------------
 * Function:    H5D__multi_chunk_collective_io
 *
 * Purpose:     To do IO per chunk according to IO mode(collective/independent/none)
 *
 *              1. Use MPI_gather and MPI_Bcast to obtain IO mode in each chunk(collective/independent/none)
 *              2. Depending on whether the IO mode is collective or independent or none,
 *                 Create either MPI derived datatype for each chunk or just do independent IO
 *              3. Use common collective IO routine to do MPI-IO
 *
 * Return:      Non-negative on success/Negative on failure
 *
 * Programmer:  Muqun Yang
 *              Monday, Feb. 13th, 2006
 *
 *-------------------------------------------------------------------------
 */
static herr_t
H5D__multi_chunk_collective_io(H5D_io_info_t *io_info, H5D_dset_io_info_t *dset_info, int mpi_rank,
                               int mpi_size)
{
    uint8_t                   *chunk_io_option = NULL;
    haddr_t                   *chunk_addr      = NULL;
    H5D_storage_t              store; /* union of EFL and chunk pointer in file space */
    H5FD_mpio_collective_opt_t last_coll_opt_mode =
        H5FD_MPIO_COLLECTIVE_IO; /* Last parallel transfer with independent IO or collective IO with this mode
                                  */
    H5FD_mpio_collective_opt_t orig_coll_opt_mode =
        H5FD_MPIO_COLLECTIVE_IO;           /* Original parallel transfer property on entering this function */
    size_t                    total_chunk; /* Total # of chunks in dataset */
    size_t                    num_chunk;   /* Number of chunks for this process */
    H5SL_node_t              *piece_node      = NULL; /* Current node in chunk skip list */
    H5D_piece_info_t         *next_chunk_info = NULL; /* Chunk info for next selected chunk */
    size_t                    u;                      /* Local index variable */
    H5D_mpio_actual_io_mode_t actual_io_mode =
        H5D_MPIO_NO_COLLECTIVE; /* Local variable for tracking the I/O mode used. */
    herr_t ret_value = SUCCEED;

    FUNC_ENTER_PACKAGE_TAG(dset_info->dset->oloc.addr)

    HDassert(dset_info->layout->type == H5D_CHUNKED);

    /* Get the current I/O collective opt mode so we can restore it later */
    if (H5CX_get_mpio_coll_opt(&orig_coll_opt_mode) < 0)
        HGOTO_ERROR(H5E_DATASET, H5E_CANTGET, FAIL, "can't get MPI-I/O collective_op property")

    /* Set the actual chunk opt mode property */
    H5CX_set_mpio_actual_chunk_opt(H5D_MPIO_MULTI_CHUNK);

    /* Retrieve total # of chunks in dataset */
    H5_CHECKED_ASSIGN(total_chunk, size_t, dset_info->layout->u.chunk.nchunks, hsize_t);
    HDassert(total_chunk != 0);

    /* Allocate memories */
    chunk_io_option = (uint8_t *)H5MM_calloc(total_chunk);
    chunk_addr      = (haddr_t *)H5MM_calloc(total_chunk * sizeof(haddr_t));

#ifdef H5Dmpio_DEBUG
    H5D_MPIO_DEBUG_VA(mpi_rank, "total_chunk %zu", total_chunk);
#endif

    /* Obtain IO option for each chunk */
    if (H5D__obtain_mpio_mode(io_info, dset_info, chunk_io_option, chunk_addr, mpi_rank, mpi_size) < 0)
        HGOTO_ERROR(H5E_DATASET, H5E_CANTRECV, FAIL, "unable to obtain MPIO mode")

    /* Set memory buffers */
    io_info->base_maddr = dset_info->buf;

    /* Set dataset storage for I/O info */
    dset_info->store = &store;

    /* Get the number of chunks with a selection */
    num_chunk = H5SL_count(dset_info->layout_io_info.chunk_map->dset_sel_pieces);

    if (num_chunk) {
        /* Start at the beginning of the chunk map skiplist.  Since these chunks are
         * stored in index order and since we're iterating in index order we can
         * just check for each chunk being selected in order */
        if (NULL == (piece_node = H5SL_first(dset_info->layout_io_info.chunk_map->dset_sel_pieces)))
            HGOTO_ERROR(H5E_DATASET, H5E_CANTGET, FAIL, "couldn't get piece node from skip list")
        if (NULL == (next_chunk_info = (H5D_piece_info_t *)H5SL_item(piece_node)))
            HGOTO_ERROR(H5E_DATASET, H5E_CANTGET, FAIL, "couldn't get piece info from skip list")
    }

    /* Loop over _all_ the chunks */
    for (u = 0; u < total_chunk; u++) {
        H5D_piece_info_t *chunk_info; /* Chunk info for current chunk */
        H5S_t            *fspace;     /* Dataspace describing chunk & selection in it */
        H5S_t            *mspace; /* Dataspace describing selection in memory corresponding to this chunk */

#ifdef H5Dmpio_DEBUG
        H5D_MPIO_DEBUG_VA(mpi_rank, "mpi_rank = %d, chunk index = %zu", mpi_rank, u);
#endif

        /* Check if this chunk is the next chunk in the skip list, if there are
         * selected chunks left to process */
        HDassert(!num_chunk || next_chunk_info);
        HDassert(!num_chunk || next_chunk_info->index >= u);
        if (num_chunk && next_chunk_info->index == u) {
            /* Next chunk is this chunk */
            chunk_info = next_chunk_info;

            /* One less chunk to process */
            num_chunk--;

            /* Advance next chunk to next node in skip list, if there are more chunks selected */
            if (num_chunk) {
                if (NULL == (piece_node = H5SL_next(piece_node)))
                    HGOTO_ERROR(H5E_DATASET, H5E_CANTGET, FAIL, "chunk skip list terminated early")
                if (NULL == (next_chunk_info = (H5D_piece_info_t *)H5SL_item(piece_node)))
                    HGOTO_ERROR(H5E_DATASET, H5E_CANTGET, FAIL, "couldn't get piece info from skip list")
            }

            /* Pass in chunk's coordinates in a union. */
            store.chunk.scaled = chunk_info->scaled;
        }
        else
            chunk_info = NULL;

        /* Collective IO for this chunk,
         * Note: even there is no selection for this process, the process still
         *      needs to contribute MPI NONE TYPE.
         */
        if (chunk_io_option[u] == H5D_CHUNK_IO_MODE_COL) {
#ifdef H5Dmpio_DEBUG
            H5D_MPIO_DEBUG_VA(mpi_rank, "inside collective chunk IO mpi_rank = %d, chunk index = %zu",
                              mpi_rank, u);
#endif

            /* Set the file & memory dataspaces */
            if (chunk_info) {
                fspace = chunk_info->fspace;
                mspace = chunk_info->mspace;

                /* Update the local variable tracking the actual io mode property.
                 *
                 * Note: H5D_MPIO_COLLECTIVE_MULTI | H5D_MPIO_INDEPENDENT = H5D_MPIO_MIXED
                 *      to ease switching between to mixed I/O without checking the current
                 *      value of the property. You can see the definition in H5Ppublic.h
                 */
                actual_io_mode = (H5D_mpio_actual_io_mode_t)(actual_io_mode | H5D_MPIO_CHUNK_COLLECTIVE);

            } /* end if */
            else {
                fspace = mspace = NULL;
            } /* end else */

            /* Switch back to collective I/O */
            if (last_coll_opt_mode != H5FD_MPIO_COLLECTIVE_IO) {
                if (H5CX_set_mpio_coll_opt(H5FD_MPIO_COLLECTIVE_IO) < 0)
                    HGOTO_ERROR(H5E_DATASET, H5E_CANTSET, FAIL, "can't switch to collective I/O")
                last_coll_opt_mode = H5FD_MPIO_COLLECTIVE_IO;
            } /* end if */

            /* Initialize temporary contiguous storage address */
            io_info->store_faddr = chunk_addr[u];

            /* Perform the I/O */
            if (H5D__inter_collective_io(io_info, dset_info, fspace, mspace) < 0)
                HGOTO_ERROR(H5E_IO, H5E_CANTGET, FAIL, "couldn't finish shared collective MPI-IO")
        }      /* end if */
        else { /* possible independent IO for this chunk */
#ifdef H5Dmpio_DEBUG
            H5D_MPIO_DEBUG_VA(mpi_rank, "inside independent IO mpi_rank = %d, chunk index = %zu", mpi_rank,
                              u);
#endif

            HDassert(chunk_io_option[u] == 0);

            /* Set the file & memory dataspaces */
            if (chunk_info) {
                fspace = chunk_info->fspace;
                mspace = chunk_info->mspace;

                /* Update the local variable tracking the actual io mode. */
                actual_io_mode = (H5D_mpio_actual_io_mode_t)(actual_io_mode | H5D_MPIO_CHUNK_INDEPENDENT);
            } /* end if */
            else {
                fspace = mspace = NULL;
            } /* end else */

            /* Using independent I/O with file setview.*/
            if (last_coll_opt_mode != H5FD_MPIO_INDIVIDUAL_IO) {
                if (H5CX_set_mpio_coll_opt(H5FD_MPIO_INDIVIDUAL_IO) < 0)
                    HGOTO_ERROR(H5E_DATASET, H5E_CANTSET, FAIL, "can't switch to individual I/O")
                last_coll_opt_mode = H5FD_MPIO_INDIVIDUAL_IO;
            } /* end if */

            /* Initialize temporary contiguous storage address */
            io_info->store_faddr = chunk_addr[u];

            /* Perform the I/O */
            if (H5D__inter_collective_io(io_info, dset_info, fspace, mspace) < 0)
                HGOTO_ERROR(H5E_IO, H5E_CANTGET, FAIL, "couldn't finish shared collective MPI-IO")
#ifdef H5Dmpio_DEBUG
            H5D_MPIO_DEBUG(mpi_rank, "after inter collective IO");
#endif
        } /* end else */
    }     /* end for */

    /* Write the local value of actual io mode to the API context. */
    H5CX_set_mpio_actual_io_mode(actual_io_mode);

done:
    /* Reset collective opt mode */
    if (H5CX_set_mpio_coll_opt(orig_coll_opt_mode) < 0)
        HDONE_ERROR(H5E_DATASET, H5E_CANTSET, FAIL, "can't reset MPI-I/O collective_op property")

    /* Free memory */
    if (chunk_io_option)
        H5MM_xfree(chunk_io_option);
    if (chunk_addr)
        H5MM_xfree(chunk_addr);

    FUNC_LEAVE_NOAPI_TAG(ret_value)
} /* end H5D__multi_chunk_collective_io */

/*-------------------------------------------------------------------------
 * Function:    H5D__multi_chunk_filtered_collective_io
 *
 * Purpose:     Performs collective I/O on filtered chunks iteratively to
 *              save on memory and potentially get better performance
 *              depending on the average number of chunks per rank. While
 *              linked-chunk I/O will construct and work on a list of all
 *              of the chunks selected in the I/O operation at once, this
 *              function works iteratively on a set of chunks at a time; at
 *              most one chunk per rank per iteration.  The general
 *              algorithm is as follows:
 *
 *              1. Construct a list of selected chunks in the collective
 *                 I/O operation
 *              2. If the operation is a read operation, loop an amount of
 *                 times equal to the maximum number of chunks selected on
 *                 any particular rank and on each iteration:
 *                 A. Participate in a collective read of chunks from
 *                    the file (ranks that run out of chunks still need
 *                    to participate)
 *                 B. Unfilter the chunk that was read (if any)
 *                 C. Scatter the read chunk's data to the application's
 *                    read buffer
 *              3. If the operation is a write operation, redistribute any
 *                 chunks being written to by more than 1 MPI rank, such
 *                 that the chunk is only owned by 1 MPI rank. The rank
 *                 writing to the chunk which currently has the least
 *                 amount of chunks assigned to it becomes the new owner
 *                 (in the case of ties, the lowest MPI rank becomes the
 *                 new owner). Then, loop an amount of times equal to the
 *                 maximum number of chunks selected on any particular
 *                 rank and on each iteration:
 *                 A. Participate in a collective read of chunks from
 *                    the file (ranks that run out of chunks still need
 *                    to participate)
 *                    I. If we actually read a chunk from the file (if
 *                       a chunk is being fully overwritten, we skip
 *                       reading it), pass the chunk through the filter
 *                       pipeline in reverse order (unfilter the chunk)
 *                 B. Update the chunk data with the modifications from
 *                    the owning rank
 *                 C. Receive any modification data from other ranks and
 *                    update the chunk data with those modifications
 *                 D. Filter the chunk
 *                 E. Contribute the chunk to an array gathered by
 *                    all ranks which contains information for
 *                    re-allocating space in the file for every chunk
 *                    modified in this iteration (up to one chunk per
 *                    rank; some ranks may not have a selection/may have
 *                    less chunks to work on than other ranks). Then,
 *                    each rank collectively re-allocates each chunk
 *                    from the gathered array with their new sizes
 *                    after the filter operation
 *                 F. Proceed with the collective write operation
 *                    for the chunks modified on this iteration
 *                 G. Contribute the chunk to an array gathered by
 *                    all ranks which contains information for
 *                    re-inserting every chunk modified on this
 *                    iteration into the chunk index. Then, each rank
 *                    collectively re-inserts each chunk from the
 *                    gathered array into the chunk index
 *
 *              TODO: Note that steps E. and G. here are both collective
 *                    operations that partially share data from the
 *                    H5D_filtered_collective_io_info_t structure. To
 *                    try to conserve on memory a bit, the distributed
 *                    arrays these operations create are discarded after
 *                    each operation is performed. If memory consumption
 *                    here proves to not be an issue, the necessary data
 *                    for both operations could be combined into a single
 *                    structure so that only one collective MPI operation
 *                    is needed to carry out both operations, rather than
 *                    two.
 *
 * Return:      Non-negative on success/Negative on failure
 *
 *-------------------------------------------------------------------------
 */
static herr_t
H5D__multi_chunk_filtered_collective_io(H5D_io_info_t *io_info, H5D_dset_io_info_t *dset_info, int mpi_rank,
                                        int mpi_size)
{
    H5D_filtered_collective_io_info_t *chunk_list       = NULL; /* The list of chunks being read/written */
    H5D_filtered_collective_io_info_t *chunk_hash_table = NULL;
    unsigned char                    **chunk_msg_bufs   = NULL;
    H5D_io_info_t                      ctg_io_info; /* Contiguous I/O info object */
    MPI_Datatype                       mem_type             = MPI_BYTE;
    MPI_Datatype                       file_type            = MPI_BYTE;
    hbool_t                            mem_type_is_derived  = FALSE;
    hbool_t                            file_type_is_derived = FALSE;
    hbool_t                            have_chunk_to_process;
    size_t                             chunk_list_num_entries;
    size_t                             i;
    size_t                             max_num_chunks;
    int                                chunk_msg_bufs_len = 0;
    int                                mpi_code;
    herr_t                             ret_value = SUCCEED;

    FUNC_ENTER_PACKAGE_TAG(dset_info->dset->oloc.addr)

    HDassert(io_info);

#ifdef H5Dmpio_DEBUG
    H5D_MPIO_TRACE_ENTER(mpi_rank);
    H5D_MPIO_DEBUG_VA(mpi_rank, "Performing Multi-chunk I/O (%s) with MPI Comm size of %d",
                      io_info->op_type == H5D_IO_OP_WRITE ? "write" : "read", mpi_size);
    H5D_MPIO_TIME_START(mpi_rank, "Multi-chunk I/O");
#endif

    /* Set the actual chunk opt mode property */
    H5CX_set_mpio_actual_chunk_opt(H5D_MPIO_MULTI_CHUNK);

    /* Set the actual_io_mode property.
     * Multi chunk I/O does not break to independent, so can set right away
     */
    H5CX_set_mpio_actual_io_mode(H5D_MPIO_CHUNK_COLLECTIVE);

    /* Build a list of selected chunks in the collective IO operation */
    if (H5D__mpio_collective_filtered_chunk_io_setup(io_info, dset_info, &chunk_list, &chunk_list_num_entries,
                                                     mpi_rank) < 0)
        HGOTO_ERROR(H5E_DATASET, H5E_CANTINIT, FAIL, "couldn't construct filtered I/O info list")

    /* Retrieve the maximum number of chunks selected for any rank */
    if (MPI_SUCCESS != (mpi_code = MPI_Allreduce(&chunk_list_num_entries, &max_num_chunks, 1,
                                                 MPI_UNSIGNED_LONG_LONG, MPI_MAX, io_info->comm)))
        HMPI_GOTO_ERROR(FAIL, "MPI_Allreduce failed", mpi_code)

    /* If no one has anything selected at all, end the operation */
    if (0 == max_num_chunks)
        HGOTO_DONE(SUCCEED);

    /* Set up contiguous I/O info object */
    H5MM_memcpy(&ctg_io_info, io_info, sizeof(ctg_io_info));

    if (io_info->op_type == H5D_IO_OP_READ) { /* Filtered collective read */
        for (i = 0; i < max_num_chunks; i++) {
            /* Check if this rank has a chunk to work on for this iteration */
            have_chunk_to_process = (i < chunk_list_num_entries);

            if (H5D__mpio_collective_filtered_chunk_read(have_chunk_to_process ? &chunk_list[i] : NULL,
                                                         have_chunk_to_process ? 1 : 0, io_info, dset_info,
                                                         mpi_rank, mpi_size) < 0)
                HGOTO_ERROR(H5E_DATASET, H5E_READERROR, FAIL, "couldn't read filtered chunks")

            if (have_chunk_to_process && chunk_list[i].buf) {
                H5MM_free(chunk_list[i].buf);
                chunk_list[i].buf = NULL;
            }
        }
    }
    else { /* Filtered collective write */
        H5D_chk_idx_info_t index_info;
        hsize_t            mpi_buf_count;

        /* Construct chunked index info */
        H5D_MPIO_INIT_CHUNK_IDX_INFO(index_info, dset_info->dset);

        if (mpi_size > 1) {
            /* Redistribute shared chunks being written to */
            if (H5D__mpio_redistribute_shared_chunks(chunk_list, chunk_list_num_entries, io_info, mpi_rank,
                                                     mpi_size, NULL) < 0)
                HGOTO_ERROR(H5E_DATASET, H5E_WRITEERROR, FAIL, "unable to redistribute shared chunks")

            /* Send any chunk modification messages for chunks this rank no longer owns */
            if (H5D__mpio_share_chunk_modification_data(chunk_list, &chunk_list_num_entries, io_info,
                                                        dset_info, mpi_rank, mpi_size, &chunk_hash_table,
                                                        &chunk_msg_bufs, &chunk_msg_bufs_len) < 0)
                HGOTO_ERROR(H5E_DATASET, H5E_WRITEERROR, FAIL,
                            "unable to send chunk modification data between MPI ranks")
        }

        /* Iterate over the max number of chunks among all ranks, as this rank could
         * have no chunks left to work on, but it still needs to participate in the
         * collective re-allocation and re-insertion of chunks modified by other ranks.
         */
        for (i = 0; i < max_num_chunks; i++) {
            /* Check if this rank has a chunk to work on for this iteration */
            have_chunk_to_process = (i < chunk_list_num_entries) && (mpi_rank == chunk_list[i].new_owner);

            /* Proceed to update the chunk this rank owns (if any left) with its
             * own modification data and data from other ranks, before re-filtering
             * the chunks. As chunk reads are done collectively here, all ranks
             * must participate.
             */
            if (H5D__mpio_collective_filtered_chunk_update(have_chunk_to_process ? &chunk_list[i] : NULL,
                                                           have_chunk_to_process ? 1 : 0, chunk_hash_table,
                                                           chunk_msg_bufs, chunk_msg_bufs_len, io_info,
                                                           dset_info, mpi_rank, mpi_size) < 0)
                HGOTO_ERROR(H5E_DATASET, H5E_WRITEERROR, FAIL, "couldn't update modified chunks")

            /* All ranks now collectively re-allocate file space for all chunks */
            if (H5D__mpio_collective_filtered_chunk_reallocate(have_chunk_to_process ? &chunk_list[i] : NULL,
                                                               have_chunk_to_process ? 1 : 0, NULL, io_info,
                                                               &index_info, mpi_rank, mpi_size) < 0)
                HGOTO_ERROR(H5E_DATASET, H5E_WRITEERROR, FAIL,
                            "couldn't collectively re-allocate file space for chunks")

            /*
             * If this rank has a chunk to work on, create a MPI type
             * for writing out the chunk. Otherwise, the rank will
             * use MPI_BYTE for the file and memory type and specify
             * a count of 0.
             */
            if (H5D__mpio_collective_filtered_io_type(
                    have_chunk_to_process ? &chunk_list[i] : NULL, have_chunk_to_process ? 1 : 0,
                    io_info->op_type, &mem_type, &mem_type_is_derived, &file_type, &file_type_is_derived) < 0)
                HGOTO_ERROR(H5E_DATASET, H5E_CANTGET, FAIL,
                            "couldn't create MPI type for writing filtered chunks")

            mpi_buf_count = (file_type_is_derived || mem_type_is_derived) ? 1 : 0;

            /* Override the write buffer to point to the chunk data buffer */
            if (have_chunk_to_process) {
                /*
                 * Override the write buffer to point to the
                 * chunk's data buffer
                 */
                ctg_io_info.base_maddr.cvp = chunk_list[i].buf;

                /*
                 * Setup the base storage address for this
                 * operation to be the chunk's file address
                 */
                ctg_io_info.store_faddr = chunk_list[i].chunk_new.offset;
            }
            else {
                ctg_io_info.store_faddr = 0;
                ctg_io_info.base_maddr  = dset_info->buf;
            }

            /* Perform the I/O */
            if (H5D__final_collective_io(&ctg_io_info, mpi_buf_count, file_type, mem_type) < 0)
                HGOTO_ERROR(H5E_IO, H5E_CANTGET, FAIL, "couldn't finish MPI-IO")

            /* Free up resources in anticipation of following collective operation */
            if (have_chunk_to_process && chunk_list[i].buf) {
                H5MM_free(chunk_list[i].buf);
                chunk_list[i].buf = NULL;
            }

            /* Participate in the collective re-insertion of all chunks modified
             * in this iteration into the chunk index
             */
            if (H5D__mpio_collective_filtered_chunk_reinsert(have_chunk_to_process ? &chunk_list[i] : NULL,
                                                             have_chunk_to_process ? 1 : 0, NULL, io_info,
                                                             dset_info, &index_info, mpi_rank, mpi_size) < 0)
                HGOTO_ERROR(H5E_DATASET, H5E_WRITEERROR, FAIL,
                            "couldn't collectively re-insert modified chunks into chunk index")

            /* Free the MPI types, if they were derived */
            if (mem_type_is_derived && MPI_SUCCESS != (mpi_code = MPI_Type_free(&mem_type)))
                HMPI_GOTO_ERROR(FAIL, "MPI_Type_free failed", mpi_code)
            mem_type_is_derived = FALSE;
            if (file_type_is_derived && MPI_SUCCESS != (mpi_code = MPI_Type_free(&file_type)))
                HMPI_GOTO_ERROR(FAIL, "MPI_Type_free failed", mpi_code)
            file_type_is_derived = FALSE;
        } /* end for */
    }

done:
    /* Free the MPI buf and file types, if they were derived */
    if (mem_type_is_derived && MPI_SUCCESS != (mpi_code = MPI_Type_free(&mem_type)))
        HMPI_DONE_ERROR(FAIL, "MPI_Type_free failed", mpi_code)
    if (file_type_is_derived && MPI_SUCCESS != (mpi_code = MPI_Type_free(&file_type)))
        HMPI_DONE_ERROR(FAIL, "MPI_Type_free failed", mpi_code)

    if (chunk_msg_bufs) {
        for (i = 0; i < (size_t)chunk_msg_bufs_len; i++)
            H5MM_free(chunk_msg_bufs[i]);

        H5MM_free(chunk_msg_bufs);
    }

    HASH_CLEAR(hh, chunk_hash_table);

    /* Free resources used by a rank which had some selection */
    if (chunk_list) {
        for (i = 0; i < chunk_list_num_entries; i++)
            if (chunk_list[i].buf)
                H5MM_free(chunk_list[i].buf);

        H5MM_free(chunk_list);
    } /* end if */

#ifdef H5Dmpio_DEBUG
    H5D_MPIO_TIME_STOP(mpi_rank);
    H5D_MPIO_TRACE_EXIT(mpi_rank);
#endif

    FUNC_LEAVE_NOAPI_TAG(ret_value)
} /* end H5D__multi_chunk_filtered_collective_io() */

/*-------------------------------------------------------------------------
 * Function:    H5D__inter_collective_io
 *
 * Purpose:     Routine for the shared part of collective IO between multiple chunk
 *              collective IO and contiguous collective IO
 *
 * Return:      Non-negative on success/Negative on failure
 *
 * Programmer:  Muqun Yang
 *              Monday, Feb. 13th, 2006
 *
 *-------------------------------------------------------------------------
 */
static herr_t
H5D__inter_collective_io(H5D_io_info_t *io_info, const H5D_dset_io_info_t *di, H5S_t *file_space,
                         H5S_t *mem_space)
{
    int          mpi_buf_count; /* # of MPI types */
    hbool_t      mbt_is_derived = FALSE;
    hbool_t      mft_is_derived = FALSE;
    MPI_Datatype mpi_file_type, mpi_buf_type;
    int          mpi_code; /* MPI return code */
#ifdef H5Dmpio_DEBUG
    int mpi_rank;
#endif
    herr_t ret_value = SUCCEED; /* return value */

    FUNC_ENTER_PACKAGE

#ifdef H5Dmpio_DEBUG
    mpi_rank = H5F_mpi_get_rank(di->dset->oloc.file);
    H5D_MPIO_TRACE_ENTER(mpi_rank);
    H5D_MPIO_TIME_START(mpi_rank, "Inter collective I/O");
    if (mpi_rank < 0)
        HGOTO_ERROR(H5E_IO, H5E_MPI, FAIL, "unable to obtain MPI rank")
#endif

    HDassert(io_info);

    if ((file_space != NULL) && (mem_space != NULL)) {
        int      mpi_file_count;     /* Number of file "objects" to transfer */
        hsize_t *permute_map = NULL; /* array that holds the mapping from the old,
                                        out-of-order displacements to the in-order
                                        displacements of the MPI datatypes of the
                                        point selection of the file space */
        hbool_t is_permuted = FALSE;

        HDassert(di);

        /* Obtain disk and memory MPI derived datatype */
        /* NOTE: The permute_map array can be allocated within H5S_mpio_space_type
         *              and will be fed into the next call to H5S_mpio_space_type
         *              where it will be freed.
         */
        if (H5S_mpio_space_type(file_space, di->type_info.src_type_size, &mpi_file_type, &mpi_file_count,
                                &mft_is_derived, /* OUT: datatype created */
                                TRUE,            /* this is a file space, so
                                                    permute the datatype if the
                                                    point selection is out of
                                                    order */
                                &permute_map,    /* OUT: a map to indicate
                                                    the permutation of
                                                    points selected in
                                                    case they are out of
                                                    order */
                                &is_permuted /* OUT */) < 0)
            HGOTO_ERROR(H5E_DATASPACE, H5E_BADTYPE, FAIL, "couldn't create MPI file type")
        /* Sanity check */
        if (is_permuted)
            HDassert(permute_map);
        if (H5S_mpio_space_type(mem_space, di->type_info.src_type_size, &mpi_buf_type, &mpi_buf_count,
                                &mbt_is_derived, /* OUT: datatype created */
                                FALSE,           /* this is a memory space, so if
                                                    the file space is not
                                                    permuted, there is no need to
                                                    permute the datatype if the
                                                    point selections are out of
                                                    order*/
                                &permute_map     /* IN: the permutation map
                                                    generated by the
                                                    file_space selection
                                                    and applied to the
                                                    memory selection */
                                ,
                                &is_permuted /* IN */) < 0)
            HGOTO_ERROR(H5E_DATASPACE, H5E_BADTYPE, FAIL, "couldn't create MPI buffer type")
        /* Sanity check */
        if (is_permuted)
            HDassert(!permute_map);
    } /* end if */
    else {
        /* For non-selection, participate with a none MPI derived datatype, the count is 0.  */
        mpi_buf_type   = MPI_BYTE;
        mpi_file_type  = MPI_BYTE;
        mpi_buf_count  = 0;
        mbt_is_derived = FALSE;
        mft_is_derived = FALSE;
    } /* end else */

#ifdef H5Dmpio_DEBUG
    H5D_MPIO_DEBUG(mpi_rank, "before final collective I/O");
#endif

    /* Perform final collective I/O operation */
    if (H5D__final_collective_io(io_info, (hsize_t)mpi_buf_count, mpi_file_type, mpi_buf_type) < 0)
        HGOTO_ERROR(H5E_IO, H5E_CANTGET, FAIL, "couldn't finish collective MPI-IO")

done:
    /* Free the MPI buf and file types, if they were derived */
    if (mbt_is_derived && MPI_SUCCESS != (mpi_code = MPI_Type_free(&mpi_buf_type)))
        HMPI_DONE_ERROR(FAIL, "MPI_Type_free failed", mpi_code)
    if (mft_is_derived && MPI_SUCCESS != (mpi_code = MPI_Type_free(&mpi_file_type)))
        HMPI_DONE_ERROR(FAIL, "MPI_Type_free failed", mpi_code)

#ifdef H5Dmpio_DEBUG
    H5D_MPIO_TIME_STOP(mpi_rank);
    H5D_MPIO_DEBUG_VA(mpi_rank, "before leaving inter_collective_io ret_value = %d", ret_value);
    H5D_MPIO_TRACE_EXIT(mpi_rank);
#endif

    FUNC_LEAVE_NOAPI(ret_value)
} /* end H5D__inter_collective_io() */

/*-------------------------------------------------------------------------
 * Function:    H5D__final_collective_io
 *
 * Purpose:     Routine for the common part of collective IO with different storages.
 *
 * Return:      Non-negative on success/Negative on failure
 *
 * Programmer:  Muqun Yang
 *              Monday, Feb. 13th, 2006
 *
 *-------------------------------------------------------------------------
 */
static herr_t
H5D__final_collective_io(H5D_io_info_t *io_info, hsize_t mpi_buf_count, MPI_Datatype mpi_file_type,
                         MPI_Datatype mpi_buf_type)
{
#ifdef H5Dmpio_DEBUG
    int mpi_rank;
#endif
    herr_t ret_value = SUCCEED;

    FUNC_ENTER_PACKAGE

#ifdef H5Dmpio_DEBUG
    mpi_rank = H5F_mpi_get_rank(io_info->dsets_info[0].dset->oloc.file);
    H5D_MPIO_TRACE_ENTER(mpi_rank);
    H5D_MPIO_TIME_START(mpi_rank, "Final collective I/O");
    if (mpi_rank < 0)
        HGOTO_ERROR(H5E_IO, H5E_MPI, FAIL, "unable to obtain MPI rank")
#endif

    /* Pass buf type, file type to the file driver.  */
    if (H5CX_set_mpi_coll_datatypes(mpi_buf_type, mpi_file_type) < 0)
        HGOTO_ERROR(H5E_DATASET, H5E_CANTSET, FAIL, "can't set MPI-I/O collective I/O datatypes")

    if (io_info->op_type == H5D_IO_OP_WRITE) {
        if ((io_info->md_io_ops.single_write_md)(io_info, mpi_buf_count, NULL, NULL) < 0)
            HGOTO_ERROR(H5E_DATASET, H5E_WRITEERROR, FAIL, "optimized write failed")
    } /* end if */
    else {
        if ((io_info->md_io_ops.single_read_md)(io_info, mpi_buf_count, NULL, NULL) < 0)
            HGOTO_ERROR(H5E_DATASET, H5E_READERROR, FAIL, "optimized read failed")
    } /* end else */

done:
#ifdef H5Dmpio_DEBUG
    H5D_MPIO_TIME_STOP(mpi_rank);
    H5D_MPIO_DEBUG_VA(mpi_rank, "ret_value before leaving final_collective_io=%d", ret_value);
    H5D_MPIO_TRACE_EXIT(mpi_rank);
#endif

    FUNC_LEAVE_NOAPI(ret_value)
} /* end H5D__final_collective_io */

/*-------------------------------------------------------------------------
 * Function:    H5D__cmp_piece_addr
 *
 * Purpose:     Routine to compare piece addresses
 *
 * Description: Callback for qsort() to compare piece addresses
 *
 * Return:      -1, 0, 1
 *
 *-------------------------------------------------------------------------
 */
static int
H5D__cmp_piece_addr(const void *piece_info1, const void *piece_info2)
{
    haddr_t addr1;
    haddr_t addr2;

    FUNC_ENTER_PACKAGE_NOERR

    addr1 = (*((const H5D_piece_info_t *const *)piece_info1))->faddr;
    addr2 = (*((const H5D_piece_info_t *const *)piece_info2))->faddr;

    FUNC_LEAVE_NOAPI(H5_addr_cmp(addr1, addr2))
} /* end H5D__cmp_chunk_addr() */

/*-------------------------------------------------------------------------
 * Function:    H5D__cmp_filtered_collective_io_info_entry
 *
 * Purpose:     Routine to compare filtered collective chunk io info
 *              entries
 *
 * Description: Callback for qsort() to compare filtered collective chunk
 *              io info entries
 *
 * Return:      -1, 0, 1
 *
 *-------------------------------------------------------------------------
 */
static int
H5D__cmp_filtered_collective_io_info_entry(const void *filtered_collective_io_info_entry1,
                                           const void *filtered_collective_io_info_entry2)
{
    const H5D_filtered_collective_io_info_t *entry1;
    const H5D_filtered_collective_io_info_t *entry2;
    haddr_t                                  addr1 = HADDR_UNDEF;
    haddr_t                                  addr2 = HADDR_UNDEF;
    int                                      ret_value;

    FUNC_ENTER_PACKAGE_NOERR

    entry1 = (const H5D_filtered_collective_io_info_t *)filtered_collective_io_info_entry1;
    entry2 = (const H5D_filtered_collective_io_info_t *)filtered_collective_io_info_entry2;

    addr1 = entry1->chunk_new.offset;
    addr2 = entry2->chunk_new.offset;

    /*
     * If both chunk addresses are defined, H5_addr_cmp is safe to use.
     * Otherwise, if both addresses aren't defined, compared chunk
     * entries based on their chunk index. Finally, if only one chunk
     * address is defined, return the appropriate value based on which
     * is defined.
     */
    if (H5_addr_defined(addr1) && H5_addr_defined(addr2)) {
        ret_value = H5_addr_cmp(addr1, addr2);
    }
    else if (!H5_addr_defined(addr1) && !H5_addr_defined(addr2)) {
        hsize_t chunk_idx1 = entry1->index_info.chunk_idx;
        hsize_t chunk_idx2 = entry2->index_info.chunk_idx;

        ret_value = (chunk_idx1 > chunk_idx2) - (chunk_idx1 < chunk_idx2);
    }
    else
        ret_value = H5_addr_defined(addr1) ? 1 : -1;

    FUNC_LEAVE_NOAPI(ret_value)
} /* end H5D__cmp_filtered_collective_io_info_entry() */

/*-------------------------------------------------------------------------
 * Function:    H5D__cmp_chunk_redistribute_info
 *
 * Purpose:     Routine to compare two H5D_chunk_redistribute_info_t
 *              structures
 *
 * Description: Callback for qsort() to compare two
 *              H5D_chunk_redistribute_info_t structures
 *
 * Return:      -1, 0, 1
 *
 *-------------------------------------------------------------------------
 */
static int
H5D__cmp_chunk_redistribute_info(const void *_entry1, const void *_entry2)
{
    const H5D_chunk_redistribute_info_t *entry1;
    const H5D_chunk_redistribute_info_t *entry2;
    hsize_t                              chunk_index1;
    hsize_t                              chunk_index2;
    int                                  ret_value;

    FUNC_ENTER_PACKAGE_NOERR

    entry1 = (const H5D_chunk_redistribute_info_t *)_entry1;
    entry2 = (const H5D_chunk_redistribute_info_t *)_entry2;

    chunk_index1 = entry1->chunk_idx;
    chunk_index2 = entry2->chunk_idx;

    if (chunk_index1 == chunk_index2) {
        int orig_owner1 = entry1->orig_owner;
        int orig_owner2 = entry2->orig_owner;

        ret_value = (orig_owner1 > orig_owner2) - (orig_owner1 < orig_owner2);
    }
    else
        ret_value = (chunk_index1 > chunk_index2) - (chunk_index1 < chunk_index2);

    FUNC_LEAVE_NOAPI(ret_value)
} /* end H5D__cmp_chunk_redistribute_info() */

/*-------------------------------------------------------------------------
 * Function:    H5D__cmp_chunk_redistribute_info_orig_owner
 *
 * Purpose:     Routine to compare the original owning MPI rank for two
 *              H5D_chunk_redistribute_info_t structures
 *
 * Description: Callback for qsort() to compare the original owning MPI
 *              rank for two H5D_chunk_redistribute_info_t
 *              structures
 *
 * Return:      -1, 0, 1
 *
 *-------------------------------------------------------------------------
 */
static int
H5D__cmp_chunk_redistribute_info_orig_owner(const void *_entry1, const void *_entry2)
{
    const H5D_chunk_redistribute_info_t *entry1;
    const H5D_chunk_redistribute_info_t *entry2;
    int                                  owner1 = -1;
    int                                  owner2 = -1;
    int                                  ret_value;

    FUNC_ENTER_PACKAGE_NOERR

    entry1 = (const H5D_chunk_redistribute_info_t *)_entry1;
    entry2 = (const H5D_chunk_redistribute_info_t *)_entry2;

    owner1 = entry1->orig_owner;
    owner2 = entry2->orig_owner;

    if (owner1 == owner2) {
        haddr_t addr1 = entry1->chunk_block.offset;
        haddr_t addr2 = entry2->chunk_block.offset;

        /*
         * If both chunk addresses are defined, H5_addr_cmp is safe to use.
         * Otherwise, if both addresses aren't defined, compared chunk
         * entries based on their chunk index. Finally, if only one chunk
         * address is defined, return the appropriate value based on which
         * is defined.
         */
        if (H5_addr_defined(addr1) && H5_addr_defined(addr2)) {
            ret_value = H5_addr_cmp(addr1, addr2);
        }
        else if (!H5_addr_defined(addr1) && !H5_addr_defined(addr2)) {
            hsize_t chunk_idx1 = entry1->chunk_idx;
            hsize_t chunk_idx2 = entry2->chunk_idx;

            ret_value = (chunk_idx1 > chunk_idx2) - (chunk_idx1 < chunk_idx2);
        }
        else
            ret_value = H5_addr_defined(addr1) ? 1 : -1;
    }
    else
        ret_value = (owner1 > owner2) - (owner1 < owner2);

    FUNC_LEAVE_NOAPI(ret_value)
} /* end H5D__cmp_chunk_redistribute_info_orig_owner() */

/*-------------------------------------------------------------------------
 * Function:    H5D__obtain_mpio_mode
 *
 * Purpose:     Routine to obtain each io mode(collective,independent or none) for each chunk;
 *              Each chunk address is also obtained.
 *
 * Description:
 *
 *              1) Each process provides two piece of information for all chunks having selection
 *                 a) chunk index
 *                 b) whether this chunk is regular(for MPI derived datatype not working case)
 *
 *              2) Gather all the information to the root process
 *
 *              3) Root process will do the following:
 *                 a) Obtain chunk addresses for all chunks in this dataspace
 *                 b) With the consideration of the user option, calculate IO mode for each chunk
 *                 c) Build MPI derived datatype to combine "chunk address" and "assign_io" information
 *                      in order to do MPI Bcast only once
 *                 d) MPI Bcast the IO mode and chunk address information for each chunk.
 *              4) Each process then retrieves IO mode and chunk address information to assign_io_mode and
 *chunk_addr.
 *
 * Parameters:
 *
 *              Input: H5D_io_info_t* io_info,
 *                      H5D_dset_io_info_t *di,(dataset info struct)
 *              Output: uint8_t assign_io_mode[], : IO mode, collective, independent or none
 *                      haddr_t chunk_addr[],     : chunk address array for each chunk
 *
 * Return:      Non-negative on success/Negative on failure
 *
 * Programmer:  Muqun Yang
 *              Monday, Feb. 13th, 2006
 *
 *-------------------------------------------------------------------------
 */
static herr_t
H5D__obtain_mpio_mode(H5D_io_info_t *io_info, H5D_dset_io_info_t *di, uint8_t assign_io_mode[],
                      haddr_t chunk_addr[], int mpi_rank, int mpi_size)
{
    size_t                  total_chunks;
    unsigned                percent_nproc_per_chunk, threshold_nproc_per_chunk;
    uint8_t                *io_mode_info      = NULL;
    uint8_t                *recv_io_mode_info = NULL;
    uint8_t                *mergebuf          = NULL;
    uint8_t                *tempbuf;
    H5SL_node_t            *chunk_node;
    H5D_piece_info_t       *chunk_info;
    H5P_coll_md_read_flag_t md_reads_file_flag;
    hbool_t                 md_reads_context_flag;
    hbool_t                 restore_md_reads_state = FALSE;
    MPI_Comm                comm;
    int                     root;
    size_t                  ic;
    int                     mpi_code;
    herr_t                  ret_value = SUCCEED;

    FUNC_ENTER_PACKAGE

    HDassert(di->layout->type == H5D_CHUNKED);

    /* Assign the rank 0 to the root */
    root = 0;
    comm = io_info->comm;

    /* Setup parameters */
    H5_CHECKED_ASSIGN(total_chunks, size_t, di->layout->u.chunk.nchunks, hsize_t);
    if (H5CX_get_mpio_chunk_opt_ratio(&percent_nproc_per_chunk) < 0)
        HGOTO_ERROR(H5E_DATASET, H5E_CANTGET, FAIL, "couldn't get percent nproc per chunk")
    /* if ratio is 0, perform collective io */
    if (0 == percent_nproc_per_chunk) {
        if (H5D__chunk_addrmap(di->dset, chunk_addr) < 0)
            HGOTO_ERROR(H5E_DATASET, H5E_CANTGET, FAIL, "can't get chunk address");
        for (ic = 0; ic < total_chunks; ic++)
            assign_io_mode[ic] = H5D_CHUNK_IO_MODE_COL;

        HGOTO_DONE(SUCCEED)
    } /* end if */

    threshold_nproc_per_chunk = (unsigned)mpi_size * percent_nproc_per_chunk / 100;

    /* Allocate memory */
    if (NULL == (io_mode_info = (uint8_t *)H5MM_calloc(total_chunks)))
        HGOTO_ERROR(H5E_DATASET, H5E_CANTALLOC, FAIL, "couldn't allocate I/O mode info buffer")
    if (NULL == (mergebuf = (uint8_t *)H5MM_malloc((sizeof(haddr_t) + 1) * total_chunks)))
        HGOTO_ERROR(H5E_DATASET, H5E_CANTALLOC, FAIL, "couldn't allocate mergebuf buffer")
    tempbuf = mergebuf + total_chunks;
    if (mpi_rank == root)
        if (NULL == (recv_io_mode_info = (uint8_t *)H5MM_malloc(total_chunks * (size_t)mpi_size)))
            HGOTO_ERROR(H5E_DATASET, H5E_CANTALLOC, FAIL, "couldn't allocate recv I/O mode info buffer")

    /* Obtain the regularity and selection information for all chunks in this process. */
    chunk_node = H5SL_first(di->layout_io_info.chunk_map->dset_sel_pieces);
    while (chunk_node) {
        chunk_info = (H5D_piece_info_t *)H5SL_item(chunk_node);

        io_mode_info[chunk_info->index] = H5D_CHUNK_SELECT_REG; /* this chunk is selected and is "regular" */
        chunk_node                      = H5SL_next(chunk_node);
    } /* end while */

    /* Gather all the information */
    H5_CHECK_OVERFLOW(total_chunks, size_t, int)
    if (MPI_SUCCESS != (mpi_code = MPI_Gather(io_mode_info, (int)total_chunks, MPI_BYTE, recv_io_mode_info,
                                              (int)total_chunks, MPI_BYTE, root, comm)))
        HMPI_GOTO_ERROR(FAIL, "MPI_Gather failed", mpi_code)

    /* Calculate the mode for IO(collective, independent or none) at root process */
    if (mpi_rank == root) {
        size_t    nproc;
        unsigned *nproc_per_chunk;

        /*
         * If enabled, disable collective metadata reads here.
         * Since the chunk address mapping is done on rank 0
         * only here, it will cause problems if collective
         * metadata reads are enabled.
         */
        if (H5F_get_coll_metadata_reads(di->dset->oloc.file)) {
            md_reads_file_flag    = H5P_FORCE_FALSE;
            md_reads_context_flag = FALSE;
            H5F_set_coll_metadata_reads(di->dset->oloc.file, &md_reads_file_flag, &md_reads_context_flag);
            restore_md_reads_state = TRUE;
        }

        /* pre-computing: calculate number of processes and
            regularity of the selection occupied in each chunk */
        if (NULL == (nproc_per_chunk = (unsigned *)H5MM_calloc(total_chunks * sizeof(unsigned))))
            HGOTO_ERROR(H5E_DATASET, H5E_CANTALLOC, FAIL, "couldn't allocate nproc_per_chunk buffer")

        /* calculating the chunk address */
        if (H5D__chunk_addrmap(di->dset, chunk_addr) < 0) {
            H5MM_free(nproc_per_chunk);
            HGOTO_ERROR(H5E_DATASET, H5E_CANTGET, FAIL, "can't get chunk address")
        } /* end if */

        /* checking for number of process per chunk and regularity of the selection*/
        for (nproc = 0; nproc < (size_t)mpi_size; nproc++) {
            uint8_t *tmp_recv_io_mode_info = recv_io_mode_info + (nproc * total_chunks);

            /* Calculate the number of process per chunk and adding irregular selection option */
            for (ic = 0; ic < total_chunks; ic++, tmp_recv_io_mode_info++) {
                if (*tmp_recv_io_mode_info != 0) {
                    nproc_per_chunk[ic]++;
                } /* end if */
            }     /* end for */
        }         /* end for */

        /* Calculating MPIO mode for each chunk (collective, independent, none) */
        for (ic = 0; ic < total_chunks; ic++) {
            if (nproc_per_chunk[ic] > MAX(1, threshold_nproc_per_chunk)) {
                assign_io_mode[ic] = H5D_CHUNK_IO_MODE_COL;
            } /* end if */
        }     /* end for */

        /* merge buffer io_mode info and chunk addr into one */
        H5MM_memcpy(mergebuf, assign_io_mode, total_chunks);
        H5MM_memcpy(tempbuf, chunk_addr, sizeof(haddr_t) * total_chunks);

        H5MM_free(nproc_per_chunk);
    } /* end if */

    /* Broadcasting the MPI_IO option info. and chunk address info. */
    if ((sizeof(haddr_t) + 1) * total_chunks > INT_MAX)
        HGOTO_ERROR(H5E_DATASET, H5E_BADVALUE, FAIL, "result overflow")
    if (MPI_SUCCESS !=
        (mpi_code = MPI_Bcast(mergebuf, (int)((sizeof(haddr_t) + 1) * total_chunks), MPI_BYTE, root, comm)))
        HMPI_GOTO_ERROR(FAIL, "MPI_BCast failed", mpi_code)

    H5MM_memcpy(assign_io_mode, mergebuf, total_chunks);
    H5MM_memcpy(chunk_addr, tempbuf, sizeof(haddr_t) * total_chunks);

#ifdef H5_HAVE_INSTRUMENTED_LIBRARY
    {
        hbool_t coll_op = FALSE;

        for (ic = 0; ic < total_chunks; ic++)
            if (assign_io_mode[ic] == H5D_CHUNK_IO_MODE_COL) {
                if (H5CX_test_set_mpio_coll_chunk_multi_ratio_coll(0) < 0)
                    HGOTO_ERROR(H5E_DATASET, H5E_CANTSET, FAIL, "unable to set property value")
                coll_op = TRUE;
                break;
            } /* end if */

        if (!coll_op)
            if (H5CX_test_set_mpio_coll_chunk_multi_ratio_ind(0) < 0)
                HGOTO_ERROR(H5E_DATASET, H5E_CANTSET, FAIL, "unable to set property value")
    }
#endif

done:
    /* Re-enable collective metadata reads if we disabled them */
    if (restore_md_reads_state)
        H5F_set_coll_metadata_reads(di->dset->oloc.file, &md_reads_file_flag, &md_reads_context_flag);

    if (io_mode_info)
        H5MM_free(io_mode_info);
    if (mergebuf)
        H5MM_free(mergebuf);
    if (recv_io_mode_info) {
        HDassert(mpi_rank == root);
        H5MM_free(recv_io_mode_info);
    } /* end if */

    FUNC_LEAVE_NOAPI(ret_value)
} /* end H5D__obtain_mpio_mode() */

/*-------------------------------------------------------------------------
 * Function:    H5D__mpio_collective_filtered_chunk_io_setup
 *
 * Purpose:     Constructs a list of entries which contain the necessary
 *              information for inter-process communication when performing
 *              collective io on filtered chunks. This list is used by
 *              each MPI rank when performing I/O on locally selected
 *              chunks and also in operations that must be collectively
 *              done on every chunk, such as chunk re-allocation, insertion
 *              of chunks into the chunk index, etc.
 *
 * Return:      Non-negative on success/Negative on failure
 *
 *-------------------------------------------------------------------------
 */
static herr_t
H5D__mpio_collective_filtered_chunk_io_setup(const H5D_io_info_t *io_info, const H5D_dset_io_info_t *di,
                                             H5D_filtered_collective_io_info_t **chunk_list,
                                             size_t *num_entries, int mpi_rank)
{
    H5D_filtered_collective_io_info_t *local_info_array = NULL;
    H5D_chunk_ud_t                     udata;
    hbool_t                            filter_partial_edge_chunks;
    size_t                             num_chunks_selected;
    size_t                             i;
    herr_t                             ret_value = SUCCEED;

    FUNC_ENTER_PACKAGE

    HDassert(io_info);
    HDassert(di);
    HDassert(chunk_list);
    HDassert(num_entries);
#ifdef H5Dmpio_DEBUG
    H5D_MPIO_TRACE_ENTER(mpi_rank);
    H5D_MPIO_TIME_START(mpi_rank, "Filtered Collective I/O Setup");
#endif

    HDassert(di->layout->type == H5D_CHUNKED);

    /* Each rank builds a local list of the chunks they have selected */
    if ((num_chunks_selected = H5SL_count(di->layout_io_info.chunk_map->dset_sel_pieces))) {
        H5D_piece_info_t *chunk_info;
        H5SL_node_t      *chunk_node;
        hsize_t           select_npoints;
        hbool_t           need_sort = FALSE;

        /* Determine whether partial edge chunks should be filtered */
        filter_partial_edge_chunks =
            !(di->dset->shared->layout.u.chunk.flags & H5O_LAYOUT_CHUNK_DONT_FILTER_PARTIAL_BOUND_CHUNKS);

        if (NULL == (local_info_array = H5MM_malloc(num_chunks_selected * sizeof(*local_info_array))))
            HGOTO_ERROR(H5E_DATASET, H5E_CANTALLOC, FAIL, "couldn't allocate local io info array buffer")

        chunk_node = H5SL_first(di->layout_io_info.chunk_map->dset_sel_pieces);
        for (i = 0; chunk_node; i++) {
            chunk_info = (H5D_piece_info_t *)H5SL_item(chunk_node);

            /* Obtain this chunk's address */
            if (H5D__chunk_lookup(di->dset, chunk_info->scaled, &udata) < 0)
                HGOTO_ERROR(H5E_DATASET, H5E_CANTGET, FAIL, "error looking up chunk address")

            /* Initialize rank-local chunk info */
            local_info_array[i].chunk_info     = chunk_info;
            local_info_array[i].chunk_buf_size = 0;
            local_info_array[i].num_writers    = 0;
            local_info_array[i].orig_owner     = mpi_rank;
            local_info_array[i].new_owner      = mpi_rank;
            local_info_array[i].buf            = NULL;

            select_npoints              = H5S_GET_SELECT_NPOINTS(chunk_info->fspace);
            local_info_array[i].io_size = (size_t)select_npoints * di->type_info.dst_type_size;

            /*
             * Determine whether this chunk will need to be read from the file. If this is
             * a read operation, the chunk will be read. If this is a write operation, we
             * generally need to read a filtered chunk from the file before modifying it,
             * unless the chunk is being fully overwritten.
             *
             * TODO: Currently the full overwrite status of a chunk is only obtained on a
             * per-rank basis. This means that if the total selection in the chunk, as
             * determined by the combination of selections of all of the ranks interested in
             * the chunk, covers the entire chunk, the performance optimization of not reading
             * the chunk from the file is still valid, but is not applied in the current
             * implementation.
             *
             * To implement this case, a few approaches were considered:
             *
             *  - Keep a running total (distributed to each rank) of the number of chunk
             *    elements selected during chunk redistribution and compare that to the total
             *    number of elements in the chunk once redistribution is finished
             *
             *  - Process all incoming chunk messages before doing I/O (these are currently
             *    processed AFTER doing I/O), combine the owning rank's selection in a chunk
             *    with the selections received from other ranks and check to see whether that
             *    combined selection covers the entire chunk
             *
             * The first approach will be dangerous if the application performs an overlapping
             * write to a chunk, as the number of selected elements can equal or exceed the
             * number of elements in the chunk without the whole chunk selection being covered.
             * While it might be considered erroneous for an application to do an overlapping
             * write, we don't explicitly disallow it.
             *
             * The second approach contains a bit of complexity in that part of the chunk
             * messages will be needed before doing I/O and part will be needed after doing I/O.
             * Since modification data from chunk messages can't be applied until after any I/O
             * is performed (otherwise, we'll overwrite any applied modification data), chunk
             * messages are currently entirely processed after I/O. However, in order to determine
             * if a chunk is being fully overwritten, we need the dataspace portion of the chunk
             * messages before doing I/O. The naive way to do this is to process chunk messages
             * twice, using just the relevant information from the message before and after I/O.
             * The better way would be to avoid processing chunk messages twice by extracting (and
             * keeping around) the dataspace portion of the message before I/O and processing the
             * rest of the chunk message after I/O. Note that the dataspace portion of each chunk
             * message is used to correctly apply chunk modification data from the message, so
             * must be kept around both before and after I/O in this case.
             */
            if (io_info->op_type == H5D_IO_OP_READ)
                local_info_array[i].need_read = TRUE;
            else {
                local_info_array[i].need_read =
                    local_info_array[i].io_size < (size_t)di->dset->shared->layout.u.chunk.size;
            }

            local_info_array[i].skip_filter_pline = FALSE;
            if (!filter_partial_edge_chunks) {
                /*
                 * If this is a partial edge chunk and the "don't filter partial edge
                 * chunks" flag is set, make sure not to apply filters to the chunk.
                 */
                if (H5D__chunk_is_partial_edge_chunk(di->dset->shared->ndims,
                                                     di->dset->shared->layout.u.chunk.dim, chunk_info->scaled,
                                                     di->dset->shared->curr_dims))
                    local_info_array[i].skip_filter_pline = TRUE;
            }

            /* Initialize the chunk's shared info */
            local_info_array[i].chunk_current = udata.chunk_block;
            local_info_array[i].chunk_new     = udata.chunk_block;

            /*
             * Check if the list is not in ascending order of offset in the file
             * or has unallocated chunks. In either case, the list should get
             * sorted.
             */
            if (i) {
                haddr_t curr_chunk_offset = local_info_array[i].chunk_current.offset;
                haddr_t prev_chunk_offset = local_info_array[i - 1].chunk_current.offset;

                if (!H5_addr_defined(prev_chunk_offset) || !H5_addr_defined(curr_chunk_offset) ||
                    (curr_chunk_offset < prev_chunk_offset))
                    need_sort = TRUE;
            }

            /*
             * Extensible arrays may calculate a chunk's index a little differently
             * than normal when the dataset's unlimited dimension is not the
             * slowest-changing dimension, so set the index here based on what the
             * extensible array code calculated instead of what was calculated
             * in the chunk file mapping.
             */
            if (di->dset->shared->layout.u.chunk.idx_type == H5D_CHUNK_IDX_EARRAY)
                local_info_array[i].index_info.chunk_idx = udata.chunk_idx;
            else
                local_info_array[i].index_info.chunk_idx = chunk_info->index;

            local_info_array[i].index_info.filter_mask = udata.filter_mask;
            local_info_array[i].index_info.need_insert = FALSE;

            chunk_node = H5SL_next(chunk_node);
        }

        /* Ensure the chunk list is sorted in ascending order of offset in the file */
        if (need_sort)
            HDqsort(local_info_array, num_chunks_selected, sizeof(H5D_filtered_collective_io_info_t),
                    H5D__cmp_filtered_collective_io_info_entry);

#ifdef H5Dmpio_DEBUG
        H5D__mpio_dump_collective_filtered_chunk_list(local_info_array, num_chunks_selected, mpi_rank);
#endif
    }
    else if (H5F_get_coll_metadata_reads(di->dset->oloc.file)) {
        hsize_t scaled[H5O_LAYOUT_NDIMS] = {0};

        /*
         * If this rank has no selection in the dataset and collective
         * metadata reads are enabled, do a fake lookup of a chunk to
         * ensure that this rank has the chunk index opened. Otherwise,
         * only the ranks that had a selection will have opened the
         * chunk index and they will have done so independently. Therefore,
         * when ranks with no selection participate in later collective
         * metadata reads, they will try to open the chunk index collectively
         * and issues will occur since other ranks won't participate.
         *
         * In the future, we should consider having a chunk index "open"
         * callback that can be used to ensure collectivity between ranks
         * in a more natural way, but this hack should suffice for now.
         */
        if (H5D__chunk_lookup(di->dset, scaled, &udata) < 0)
            HGOTO_ERROR(H5E_DATASET, H5E_CANTGET, FAIL, "error looking up chunk address")
    }

    *chunk_list  = local_info_array;
    *num_entries = num_chunks_selected;

done:
#ifdef H5Dmpio_DEBUG
    H5D_MPIO_TIME_STOP(mpi_rank);
    H5D_MPIO_TRACE_EXIT(mpi_rank);
#endif

    FUNC_LEAVE_NOAPI(ret_value)
} /* end H5D__mpio_collective_filtered_chunk_io_setup() */

/*-------------------------------------------------------------------------
 * Function:    H5D__mpio_redistribute_shared_chunks
 *
 * Purpose:     When performing a parallel write on a chunked Dataset with
 *              filters applied, we must ensure that any particular chunk
 *              is only written to by a single MPI rank in order to avoid
 *              potential data races on the chunk. This function is used to
 *              redistribute (by assigning ownership to a single rank) any
 *              chunks which are selected by more than one MPI rank.
 *
 *              An initial Allgather is performed to determine how many
 *              chunks each rank has selected in the write operation and
 *              then that number is compared against a threshold value to
 *              determine whether chunk redistribution should be done on
 *              MPI rank 0 only, or on all MPI ranks.
 *
 * Return:      Non-negative on success/Negative on failure
 *
 *-------------------------------------------------------------------------
 */
static herr_t
H5D__mpio_redistribute_shared_chunks(H5D_filtered_collective_io_info_t *chunk_list,
                                     size_t chunk_list_num_entries, const H5D_io_info_t *io_info,
                                     int mpi_rank, int mpi_size, size_t **rank_chunks_assigned_map)
{
    hbool_t redistribute_on_all_ranks;
    size_t *num_chunks_map       = NULL;
    size_t  coll_chunk_list_size = 0;
    size_t  i;
    int     mpi_code;
    herr_t  ret_value = SUCCEED;

    FUNC_ENTER_PACKAGE

    HDassert(chunk_list || 0 == chunk_list_num_entries);
    HDassert(io_info);
    HDassert(mpi_size > 1); /* No chunk sharing is possible for MPI Comm size of 1 */

#ifdef H5Dmpio_DEBUG
    H5D_MPIO_TRACE_ENTER(mpi_rank);
    H5D_MPIO_TIME_START(mpi_rank, "Redistribute shared chunks");
#endif

    /*
     * Allocate an array for each rank to keep track of the number of
     * chunks assigned to any other rank in order to cut down on future
     * MPI communication.
     */
    if (NULL == (num_chunks_map = H5MM_malloc((size_t)mpi_size * sizeof(*num_chunks_map))))
        HGOTO_ERROR(H5E_RESOURCE, H5E_CANTALLOC, FAIL, "couldn't allocate assigned chunks array")

    /* Perform initial Allgather to determine the collective chunk list size */
    if (MPI_SUCCESS != (mpi_code = MPI_Allgather(&chunk_list_num_entries, 1, H5_SIZE_T_AS_MPI_TYPE,
                                                 num_chunks_map, 1, H5_SIZE_T_AS_MPI_TYPE, io_info->comm)))
        HMPI_GOTO_ERROR(FAIL, "MPI_Allgather failed", mpi_code)

    for (i = 0; i < (size_t)mpi_size; i++)
        coll_chunk_list_size += num_chunks_map[i];

    /*
     * Determine whether we should perform chunk redistribution on all
     * ranks or just rank 0. For a relatively small number of chunks,
     * we redistribute on all ranks to cut down on MPI communication
     * overhead. For a larger number of chunks, we redistribute on
     * rank 0 only to cut down on memory usage.
     */
    redistribute_on_all_ranks = coll_chunk_list_size < H5D_CHUNK_REDISTRIBUTE_THRES;

    if (H5D__mpio_redistribute_shared_chunks_int(chunk_list, num_chunks_map, redistribute_on_all_ranks,
                                                 io_info, mpi_rank, mpi_size) < 0)
        HGOTO_ERROR(H5E_DATASET, H5E_CANTREDISTRIBUTE, FAIL, "can't redistribute shared chunks")

    /*
     * If the caller provided a pointer for the mapping from
     * rank value -> number of chunks assigned, return that
     * mapping here.
     */
    if (rank_chunks_assigned_map) {
        /*
         * If we performed chunk redistribution on rank 0 only, distribute
         * the rank value -> number of chunks assigned mapping back to all
         * ranks.
         */
        if (!redistribute_on_all_ranks) {
            if (MPI_SUCCESS !=
                (mpi_code = MPI_Bcast(num_chunks_map, mpi_size, H5_SIZE_T_AS_MPI_TYPE, 0, io_info->comm)))
                HMPI_GOTO_ERROR(FAIL, "couldn't broadcast chunk mapping to other ranks", mpi_code)
        }

        *rank_chunks_assigned_map = num_chunks_map;
    }

done:
    if (!rank_chunks_assigned_map || (ret_value < 0)) {
        num_chunks_map = H5MM_xfree(num_chunks_map);
    }

#ifdef H5Dmpio_DEBUG
    H5D_MPIO_TIME_STOP(mpi_rank);
    H5D_MPIO_TRACE_EXIT(mpi_rank);
#endif

    FUNC_LEAVE_NOAPI(ret_value)
} /* end H5D__mpio_redistribute_shared_chunks() */

/*-------------------------------------------------------------------------
 * Function:    H5D__mpio_redistribute_shared_chunks_int
 *
 * Purpose:     Routine to perform redistribution of shared chunks during
 *              parallel writes to datasets with filters applied.
 *
 *              If `all_ranks_involved` is TRUE, chunk redistribution
 *              occurs on all MPI ranks. This is usually done when there
 *              is a relatively small number of chunks involved in order to
 *              cut down on MPI communication overhead while increasing
 *              total memory usage a bit.
 *
 *              If `all_ranks_involved` is FALSE, only rank 0 will perform
 *              chunk redistribution. This is usually done when there is
 *              a relatively large number of chunks involved in order to
 *              cut down on total memory usage at the cost of increased
 *              overhead from MPI communication.
 *
 *              This implementation is as follows:
 *
 *              - All MPI ranks send their list of selected chunks to the
 *                ranks involved in chunk redistribution. Then, the
 *                involved ranks sort this new list in order of chunk
 *                index.
 *
 *              - The involved ranks scan the list looking for matching
 *                runs of chunk index values (corresponding to a shared
 *                chunk which has been selected by more than one rank in
 *                the I/O operation) and for each shared chunk,
 *                redistribute the chunk to the MPI rank writing to the
 *                chunk which currently has the least amount of chunks
 *                assigned to it. This is done by modifying the "new_owner"
 *                field in each of the list entries corresponding to that
 *                chunk. The involved ranks then re-sort the list in order
 *                of original chunk owner so that each rank's section of
 *                contributed chunks is contiguous in the collective chunk
 *                list.
 *
 *              - If chunk redistribution occurred on all ranks, each rank
 *                scans through the collective chunk list to find their
 *                contributed section of chunks and uses that to update
 *                their local chunk list with the newly-updated "new_owner"
 *                and "num_writers" fields. If chunk redistribution
 *                occurred only on rank 0, an MPI_Scatterv operation will
 *                be used to scatter the segments of the collective chunk
 *                list from rank 0 back to the corresponding ranks.
 *
 * Return:      Non-negative on success/Negative on failure
 *
 *-------------------------------------------------------------------------
 */
static herr_t
H5D__mpio_redistribute_shared_chunks_int(H5D_filtered_collective_io_info_t *chunk_list,
                                         size_t *num_chunks_assigned_map, hbool_t all_ranks_involved,
                                         const H5D_io_info_t *io_info, int mpi_rank, int mpi_size)
{
    MPI_Datatype struct_type;
    MPI_Datatype packed_type;
    hbool_t      struct_type_derived = FALSE;
    hbool_t      packed_type_derived = FALSE;
    size_t       i;
    size_t       coll_chunk_list_num_entries = 0;
    void        *coll_chunk_list             = NULL;
    int         *counts_disps_array          = NULL;
    int         *counts_ptr                  = NULL;
    int         *displacements_ptr           = NULL;
    int          num_chunks_int;
    int          mpi_code;
    herr_t       ret_value = SUCCEED;

    FUNC_ENTER_PACKAGE

    HDassert(num_chunks_assigned_map);
    HDassert(chunk_list || 0 == num_chunks_assigned_map[mpi_rank]);
    HDassert(io_info);
    HDassert(mpi_size > 1);

#ifdef H5Dmpio_DEBUG
    H5D_MPIO_TRACE_ENTER(mpi_rank);
    H5D_MPIO_TIME_START(mpi_rank, "Redistribute shared chunks (internal)");
#endif

    /*
     * Make sure it's safe to cast this rank's number
     * of chunks to be sent into an int for MPI
     */
    H5_CHECKED_ASSIGN(num_chunks_int, int, num_chunks_assigned_map[mpi_rank], size_t);

    /*
     * Phase 1 - Participate in collective gathering of every rank's
     * list of chunks to the ranks which are performing the redistribution
     * operation.
     */

    if (all_ranks_involved || (mpi_rank == 0)) {
        /*
         * Allocate array to store the receive counts of each rank, as well as
         * the displacements into the final array where each rank will place
         * their data. The first half of the array contains the receive counts
         * (in rank order), while the latter half contains the displacements
         * (also in rank order).
         */
        if (NULL == (counts_disps_array = H5MM_malloc(2 * (size_t)mpi_size * sizeof(*counts_disps_array)))) {
            /* Push an error, but still participate in collective gather operation */
            HDONE_ERROR(H5E_RESOURCE, H5E_CANTALLOC, FAIL,
                        "couldn't allocate receive counts and displacements array")
        }
        else {
            /* Set the receive counts from the assigned chunks map */
            counts_ptr = counts_disps_array;

            for (i = 0; i < (size_t)mpi_size; i++)
                H5_CHECKED_ASSIGN(counts_ptr[i], int, num_chunks_assigned_map[i], size_t);

            /* Set the displacements into the receive buffer for the gather operation */
            displacements_ptr = &counts_disps_array[mpi_size];

            *displacements_ptr = 0;
            for (i = 1; i < (size_t)mpi_size; i++)
                displacements_ptr[i] = displacements_ptr[i - 1] + counts_ptr[i - 1];
        }
    }

    /*
     * Construct MPI derived types for extracting information
     * necessary for MPI communication
     */
    if (H5D__mpio_get_chunk_redistribute_info_types(&packed_type, &packed_type_derived, &struct_type,
                                                    &struct_type_derived) < 0)
        HGOTO_ERROR(H5E_DATASET, H5E_CANTGET, FAIL,
                    "can't create derived datatypes for chunk redistribution info")

    /* Perform gather operation */
    if (H5_mpio_gatherv_alloc(chunk_list, num_chunks_int, struct_type, counts_ptr, displacements_ptr,
                              packed_type, all_ranks_involved, 0, io_info->comm, mpi_rank, mpi_size,
                              &coll_chunk_list, &coll_chunk_list_num_entries) < 0)
        HGOTO_ERROR(H5E_DATASET, H5E_CANTGATHER, FAIL,
                    "can't gather chunk redistribution info to involved ranks")

    /*
     * If all ranks are redistributing shared chunks, we no
     * longer need the receive counts and displacements array
     */
    if (all_ranks_involved) {
        counts_disps_array = H5MM_xfree(counts_disps_array);
    }

    /*
     * Phase 2 - Involved ranks now redistribute any shared chunks to new
     * owners as necessary.
     */

    if (all_ranks_involved || (mpi_rank == 0)) {
        H5D_chunk_redistribute_info_t *chunk_entry;
        hsize_t                        curr_chunk_idx;
        size_t                         set_begin_index;
        int                            num_writers;
        int                            new_chunk_owner;

        /* Clear the mapping from rank value -> number of assigned chunks */
        HDmemset(num_chunks_assigned_map, 0, (size_t)mpi_size * sizeof(*num_chunks_assigned_map));

        /* Sort collective chunk list according to chunk index */
        HDqsort(coll_chunk_list, coll_chunk_list_num_entries, sizeof(H5D_chunk_redistribute_info_t),
                H5D__cmp_chunk_redistribute_info);

        /*
         * Process all chunks in the collective chunk list.
         * Note that the loop counter is incremented by both
         * the outer loop (while processing each entry in
         * the collective chunk list) and the inner loop
         * (while processing duplicate entries for shared
         * chunks).
         */
        chunk_entry = &((H5D_chunk_redistribute_info_t *)coll_chunk_list)[0];
        for (i = 0; i < coll_chunk_list_num_entries;) {
            /* Set chunk's initial new owner to its original owner */
            new_chunk_owner = chunk_entry->orig_owner;

            /*
             * Set the current chunk index so we know when we've processed
             * all duplicate entries for a particular shared chunk
             */
            curr_chunk_idx = chunk_entry->chunk_idx;

            /* Reset the initial number of writers to this chunk */
            num_writers = 0;

            /* Set index for the beginning of this section of duplicate chunk entries */
            set_begin_index = i;

            /*
             * Process each chunk entry in the set for the current
             * (possibly shared) chunk and increment the loop counter
             * while doing so.
             */
            do {
                /*
                 * The new owner of the chunk is determined by the rank
                 * writing to the chunk which currently has the least amount
                 * of chunks assigned to it
                 */
                if (num_chunks_assigned_map[chunk_entry->orig_owner] <
                    num_chunks_assigned_map[new_chunk_owner])
                    new_chunk_owner = chunk_entry->orig_owner;

                /* Update the number of writers to this particular chunk */
                num_writers++;

                chunk_entry++;
            } while (++i < coll_chunk_list_num_entries && chunk_entry->chunk_idx == curr_chunk_idx);

            /* We should never have more writers to a chunk than the number of MPI ranks */
            HDassert(num_writers <= mpi_size);

            /* Set all processed chunk entries' "new_owner" and "num_writers" fields */
            for (; set_begin_index < i; set_begin_index++) {
                H5D_chunk_redistribute_info_t *entry;

                entry = &((H5D_chunk_redistribute_info_t *)coll_chunk_list)[set_begin_index];

                entry->new_owner   = new_chunk_owner;
                entry->num_writers = num_writers;
            }

            /* Update the number of chunks assigned to the MPI rank that now owns this chunk */
            num_chunks_assigned_map[new_chunk_owner]++;
        }

        /*
         * Re-sort the collective chunk list in order of original chunk owner
         * so that each rank's section of contributed chunks is contiguous in
         * the collective chunk list.
         *
         * NOTE: this re-sort is frail in that it needs to sort the collective
         *       chunk list so that each rank's section of contributed chunks
         *       is in the exact order it was contributed in, or things will
         *       be scrambled when each rank's local chunk list is updated.
         *       Therefore, the sorting algorithm here is tied to the one
         *       used during the I/O setup operation. Specifically, chunks
         *       are first sorted by ascending order of offset in the file and
         *       then by chunk index. In the future, a better redistribution
         *       algorithm may be devised that doesn't rely on frail sorting,
         *       but the current implementation is a quick and naive approach.
         */
        HDqsort(coll_chunk_list, coll_chunk_list_num_entries, sizeof(H5D_chunk_redistribute_info_t),
                H5D__cmp_chunk_redistribute_info_orig_owner);
    }

    if (all_ranks_involved) {
        /*
         * If redistribution occurred on all ranks, search for the section
         * in the collective chunk list corresponding to this rank's locally
         * selected chunks and update the local list after redistribution.
         */
        for (i = 0; i < coll_chunk_list_num_entries; i++)
            if (mpi_rank == ((H5D_chunk_redistribute_info_t *)coll_chunk_list)[i].orig_owner)
                break;

        for (size_t j = 0; j < (size_t)num_chunks_int; j++) {
            H5D_chunk_redistribute_info_t *coll_entry;

            coll_entry = &((H5D_chunk_redistribute_info_t *)coll_chunk_list)[i++];

            chunk_list[j].new_owner   = coll_entry->new_owner;
            chunk_list[j].num_writers = coll_entry->num_writers;
        }
    }
    else {
        /*
         * If redistribution occurred only on rank 0, scatter the segments
         * of the collective chunk list back to each rank so that their
         * local chunk lists get updated
         */
        if (MPI_SUCCESS !=
            (mpi_code = MPI_Scatterv(coll_chunk_list, counts_ptr, displacements_ptr, packed_type, chunk_list,
                                     num_chunks_int, struct_type, 0, io_info->comm)))
            HMPI_GOTO_ERROR(FAIL, "unable to scatter shared chunks info buffer", mpi_code)
    }

#ifdef H5Dmpio_DEBUG
    H5D__mpio_dump_collective_filtered_chunk_list(chunk_list, num_chunks_assigned_map[mpi_rank], mpi_rank);
#endif

done:
    H5MM_free(coll_chunk_list);

    if (struct_type_derived) {
        if (MPI_SUCCESS != (mpi_code = MPI_Type_free(&struct_type)))
            HMPI_DONE_ERROR(FAIL, "MPI_Type_free failed", mpi_code)
    }
    if (packed_type_derived) {
        if (MPI_SUCCESS != (mpi_code = MPI_Type_free(&packed_type)))
            HMPI_DONE_ERROR(FAIL, "MPI_Type_free failed", mpi_code)
    }

    H5MM_free(counts_disps_array);

#ifdef H5Dmpio_DEBUG
    H5D_MPIO_TIME_STOP(mpi_rank);
    H5D_MPIO_TRACE_EXIT(mpi_rank);
#endif

    FUNC_LEAVE_NOAPI(ret_value)
} /* end H5D__mpio_redistribute_shared_chunks_int() */

/*-------------------------------------------------------------------------
 * Function:    H5D__mpio_share_chunk_modification_data
 *
 * Purpose:     When performing a parallel write on a chunked dataset with
 *              filters applied, we must first ensure that any particular
 *              chunk is only written to by a single MPI rank in order to
 *              avoid potential data races on the chunk. Once dataset
 *              chunks have been redistributed in a suitable manner, each
 *              MPI rank must send its chunk data to other ranks for each
 *              chunk it no longer owns.
 *
 *              The current implementation here follows the Nonblocking
 *              Consensus algorithm described in:
 *              http://unixer.de/publications/img/hoefler-dsde-protocols.pdf
 *
 *              First, each MPI rank scans through its list of selected
 *              chunks and does the following for each chunk:
 *
 *               * If a chunk in the MPI rank's chunk list is still owned
 *                 by that rank, the rank checks how many messages are
 *                 incoming for that chunk and adds that to its running
 *                 total. Then, the rank updates its local chunk list so
 *                 that any previous chunk entries for chunks that are no
 *                 longer owned by the rank get overwritten by chunk
 *                 entries for chunks the rank still owns. Since the data
 *                 for the chunks no longer owned will have already been
 *                 sent, those chunks can effectively be discarded.
 *               * If a chunk in the MPI rank's chunk list is no longer
 *                 owned by that rank, the rank sends the data it wishes to
 *                 update the chunk with to the MPI rank that now has
 *                 ownership of that chunk. To do this, it encodes the
 *                 chunk's index, its selection in the chunk and its
 *                 modification data into a buffer and then posts a
 *                 non-blocking MPI_Issend to the owning rank.
 *
 *              Once this step is complete, all MPI ranks allocate arrays
 *              to hold chunk message receive buffers and MPI request
 *              objects for each non-blocking receive they will post for
 *              incoming chunk modification messages. Then, all MPI ranks
 *              enter a loop that alternates between non-blocking
 *              MPI_Iprobe calls to probe for incoming messages and
 *              MPI_Testall calls to see if all send requests have
 *              completed. As chunk modification messages arrive,
 *              non-blocking MPI_Irecv calls will be posted for each
 *              message.
 *
 *              Once all send requests have completed, an MPI_Ibarrier is
 *              posted and the loop then alternates between MPI_Iprobe
 *              calls and MPI_Test calls to check if all ranks have reached
 *              the non-blocking barrier. Once all ranks have reached the
 *              barrier, processing can move on to updating the selected
 *              chunks that are owned in the operation.
 *
 *              Any chunk messages that were received from other ranks
 *              will be returned through the `chunk_msg_bufs` array and
 *              `chunk_msg_bufs_len` will be set appropriately.
 *
 *              NOTE: The use of non-blocking sends and receives of chunk
 *                    data here may contribute to large amounts of memory
 *                    usage/MPI request overhead if the number of shared
 *                    chunks is high. If this becomes a problem, it may be
 *                    useful to split the message receiving loop away so
 *                    that chunk modification messages can be received and
 *                    processed immediately (MPI_Recv) using a single chunk
 *                    message buffer. However, it's possible this may
 *                    degrade performance since the chunk message sends
 *                    are synchronous (MPI_Issend) in the Nonblocking
 *                    Consensus algorithm.
 *
 * Return:      Non-negative on success/Negative on failure
 *
 *-------------------------------------------------------------------------
 */
static herr_t
H5D__mpio_share_chunk_modification_data(H5D_filtered_collective_io_info_t *chunk_list,
                                        size_t *chunk_list_num_entries, H5D_io_info_t *io_info,
                                        H5D_dset_io_info_t *dset_info, int mpi_rank,
                                        int H5_ATTR_NDEBUG_UNUSED           mpi_size,
                                        H5D_filtered_collective_io_info_t **chunk_hash_table,
                                        unsigned char ***chunk_msg_bufs, int *chunk_msg_bufs_len)
{
#if H5_CHECK_MPI_VERSION(3, 0)
    H5D_filtered_collective_io_info_t *chunk_table       = NULL;
    H5S_sel_iter_t                    *mem_iter          = NULL;
    unsigned char                    **msg_send_bufs     = NULL;
    unsigned char                    **msg_recv_bufs     = NULL;
    MPI_Request                       *send_requests     = NULL;
    MPI_Request                       *recv_requests     = NULL;
    MPI_Request                        ibarrier          = MPI_REQUEST_NULL;
    hbool_t                            mem_iter_init     = FALSE;
    hbool_t                            ibarrier_posted   = FALSE;
    size_t                             send_bufs_nalloc  = 0;
    size_t                             num_send_requests = 0;
    size_t                             num_recv_requests = 0;
    size_t                             num_msgs_incoming = 0;
    size_t                             last_assigned_idx;
    size_t                             i;
    int                                mpi_code;
    herr_t                             ret_value = SUCCEED;

    FUNC_ENTER_PACKAGE

    HDassert(chunk_list_num_entries);
    HDassert(chunk_list || 0 == *chunk_list_num_entries);
    HDassert(io_info);
    HDassert(dset_info);
    HDassert(mpi_size > 1);
    HDassert(chunk_msg_bufs);
    HDassert(chunk_msg_bufs_len);

#ifdef H5Dmpio_DEBUG
    H5D_MPIO_TRACE_ENTER(mpi_rank);
    H5D_MPIO_TIME_START(mpi_rank, "Share chunk modification data");
#endif

    /* Set to latest format for encoding dataspace */
    H5CX_set_libver_bounds(NULL);

    if (*chunk_list_num_entries) {
        /* Allocate a selection iterator for iterating over chunk dataspaces */
        if (NULL == (mem_iter = H5FL_MALLOC(H5S_sel_iter_t)))
            HGOTO_ERROR(H5E_DATASET, H5E_CANTALLOC, FAIL, "couldn't allocate dataspace selection iterator")

        /*
         * Allocate send buffer and MPI_Request arrays for non-blocking
         * sends of outgoing chunk messages
         */
        send_bufs_nalloc = H5D_CHUNK_NUM_SEND_MSGS_INIT;
        if (NULL == (msg_send_bufs = H5MM_malloc(send_bufs_nalloc * sizeof(*msg_send_bufs))))
            HGOTO_ERROR(H5E_DATASET, H5E_CANTALLOC, FAIL,
                        "couldn't allocate chunk modification message buffer array")

        if (NULL == (send_requests = H5MM_malloc(send_bufs_nalloc * sizeof(*send_requests))))
            HGOTO_ERROR(H5E_DATASET, H5E_CANTALLOC, FAIL, "couldn't allocate send requests array")
    }

    /*
     * For each chunk this rank owns, add to the total number of
     * incoming MPI messages, then update the local chunk list to
     * overwrite any previous chunks no longer owned by this rank.
     * Since the data for those chunks will have already been sent,
     * this rank should no longer be interested in them and they
     * can effectively be discarded. This bookkeeping also makes
     * the code for the collective file space re-allocation and
     * chunk re-insertion operations a bit simpler.
     *
     * For each chunk this rank doesn't own, use non-blocking
     * synchronous sends to send the data this rank is writing to
     * the rank that does own the chunk.
     */
    for (i = 0, last_assigned_idx = 0; i < *chunk_list_num_entries; i++) {
        H5D_filtered_collective_io_info_t *chunk_entry = &chunk_list[i];

        if (mpi_rank == chunk_entry->new_owner) {
            num_msgs_incoming += (size_t)(chunk_entry->num_writers - 1);

            /*
             * Overwrite chunk entries this rank doesn't own with entries that it
             * does own, since it has sent the necessary data and is no longer
             * interested in the chunks it doesn't own.
             */
            chunk_list[last_assigned_idx] = chunk_list[i];

            /*
             * Since, at large scale, a chunk's index value may be larger than
             * the maximum value that can be stored in an int, we cannot rely
             * on using a chunk's index value as the tag for the MPI messages
             * sent/received for a chunk. Therefore, add this chunk to a hash
             * table with the chunk's index as a key so that we can quickly find
             * the chunk when processing chunk messages that were received. The
             * message itself will contain the chunk's index so we can update
             * the correct chunk with the received data.
             */
            HASH_ADD(hh, chunk_table, index_info.chunk_idx, sizeof(hsize_t), &chunk_list[last_assigned_idx]);

            last_assigned_idx++;
        }
        else {
            H5D_piece_info_t *chunk_info = chunk_entry->chunk_info;
            unsigned char    *mod_data_p = NULL;
            hsize_t           iter_nelmts;
            size_t            mod_data_size = 0;
            size_t            space_size    = 0;

            /* Add the size of the chunk index to the encoded size */
            mod_data_size += sizeof(hsize_t);

            /* Determine size of serialized chunk file dataspace */
            if (H5S_encode(chunk_info->fspace, &mod_data_p, &space_size) < 0)
                HGOTO_ERROR(H5E_DATASET, H5E_CANTGET, FAIL, "unable to get encoded dataspace size")
            mod_data_size += space_size;

            /* Determine size of data being written */
            iter_nelmts = H5S_GET_SELECT_NPOINTS(chunk_info->mspace);
            H5_CHECK_OVERFLOW(iter_nelmts, hsize_t, size_t);

            mod_data_size += (size_t)iter_nelmts * dset_info->type_info.src_type_size;

            if (NULL == (msg_send_bufs[num_send_requests] = H5MM_malloc(mod_data_size)))
                HGOTO_ERROR(H5E_DATASET, H5E_CANTALLOC, FAIL,
                            "couldn't allocate chunk modification message buffer")

            mod_data_p = msg_send_bufs[num_send_requests];

            /* Store the chunk's index into the buffer */
            HDmemcpy(mod_data_p, &chunk_entry->index_info.chunk_idx, sizeof(hsize_t));
            mod_data_p += sizeof(hsize_t);

            /* Serialize the chunk's file dataspace into the buffer */
            if (H5S_encode(chunk_info->fspace, &mod_data_p, &mod_data_size) < 0)
                HGOTO_ERROR(H5E_DATASET, H5E_CANTENCODE, FAIL, "unable to encode dataspace")

            /* Initialize iterator for memory selection */
            if (H5S_select_iter_init(mem_iter, chunk_info->mspace, dset_info->type_info.src_type_size,
                                     H5S_SEL_ITER_SHARE_WITH_DATASPACE) < 0)
                HGOTO_ERROR(H5E_DATASET, H5E_CANTINIT, FAIL,
                            "unable to initialize memory selection information")
            mem_iter_init = TRUE;

            /* Collect the modification data into the buffer */
            if (0 == H5D__gather_mem(dset_info->buf.cvp, mem_iter, (size_t)iter_nelmts, mod_data_p))
                HGOTO_ERROR(H5E_IO, H5E_CANTGATHER, FAIL, "couldn't gather from write buffer")

            /*
             * Ensure that the size of the chunk data being sent can be
             * safely cast to an int for MPI. Note that this should
             * generally be OK for now (unless a rank is sending a
             * whole 32-bit-sized chunk of data + its encoded selection),
             * but if we allow larger than 32-bit-sized chunks in the
             * future, this may become a problem and derived datatypes
             * will need to be used.
             */
            H5_CHECK_OVERFLOW(mod_data_size, size_t, int)

            /* Send modification data to new owner */
            if (MPI_SUCCESS !=
                (mpi_code = MPI_Issend(msg_send_bufs[num_send_requests], (int)mod_data_size, MPI_BYTE,
                                       chunk_entry->new_owner, H5D_CHUNK_MOD_DATA_TAG, io_info->comm,
                                       &send_requests[num_send_requests])))
                HMPI_GOTO_ERROR(FAIL, "MPI_Issend failed", mpi_code)

            num_send_requests++;

            /* Resize send buffer and send request arrays if necessary */
            if (num_send_requests == send_bufs_nalloc) {
                void *tmp_alloc;

                send_bufs_nalloc = (size_t)((double)send_bufs_nalloc * 1.5);

                if (NULL ==
                    (tmp_alloc = H5MM_realloc(msg_send_bufs, send_bufs_nalloc * sizeof(*msg_send_bufs))))
                    HGOTO_ERROR(H5E_DATASET, H5E_CANTALLOC, FAIL,
                                "couldn't resize chunk modification message buffer array")
                msg_send_bufs = tmp_alloc;

                if (NULL ==
                    (tmp_alloc = H5MM_realloc(send_requests, send_bufs_nalloc * sizeof(*send_requests))))
                    HGOTO_ERROR(H5E_DATASET, H5E_CANTALLOC, FAIL, "couldn't resize send requests array")
                send_requests = tmp_alloc;
            }

            if (H5S_SELECT_ITER_RELEASE(mem_iter) < 0)
                HGOTO_ERROR(H5E_DATASET, H5E_CANTFREE, FAIL, "couldn't release memory selection iterator")
            mem_iter_init = FALSE;
        }
    }

    /* Check if the number of send or receive requests will overflow an int (MPI requirement) */
    if (num_send_requests > INT_MAX || num_msgs_incoming > INT_MAX)
        HGOTO_ERROR(H5E_DATASET, H5E_WRITEERROR, FAIL,
                    "too many shared chunks in parallel filtered write operation")

    H5_CHECK_OVERFLOW(num_send_requests, size_t, int)
    H5_CHECK_OVERFLOW(num_msgs_incoming, size_t, int)

    /*
     * Allocate receive buffer and MPI_Request arrays for non-blocking
     * receives of incoming chunk messages
     */
    if (num_msgs_incoming) {
        if (NULL == (msg_recv_bufs = H5MM_malloc(num_msgs_incoming * sizeof(*msg_recv_bufs))))
            HGOTO_ERROR(H5E_DATASET, H5E_CANTALLOC, FAIL,
                        "couldn't allocate chunk modification message buffer array")

        if (NULL == (recv_requests = H5MM_malloc(num_msgs_incoming * sizeof(*recv_requests))))
            HGOTO_ERROR(H5E_DATASET, H5E_CANTALLOC, FAIL, "couldn't allocate receive requests array")
    }

    /* Process any incoming messages until everyone is done */
    do {
        MPI_Status status;
        int        msg_flag;

        /* Probe for an incoming message from any rank */
        if (MPI_SUCCESS != (mpi_code = MPI_Iprobe(MPI_ANY_SOURCE, H5D_CHUNK_MOD_DATA_TAG, io_info->comm,
                                                  &msg_flag, &status)))
            HMPI_GOTO_ERROR(FAIL, "MPI_Iprobe failed", mpi_code)

        /*
         * If a message was found, allocate a buffer for the message and
         * post a non-blocking receive to receive it
         */
        if (msg_flag) {
#if H5_CHECK_MPI_VERSION(3, 0)
            MPI_Count msg_size = 0;

            if (MPI_SUCCESS != (mpi_code = MPI_Get_elements_x(&status, MPI_BYTE, &msg_size)))
                HMPI_GOTO_ERROR(FAIL, "MPI_Get_elements_x failed", mpi_code)

            H5_CHECK_OVERFLOW(msg_size, MPI_Count, int)
#else
            int msg_size = 0;

            if (MPI_SUCCESS != (mpi_code = MPI_Get_elements(&status, MPI_BYTE, &msg_size)))
                HMPI_GOTO_ERROR(FAIL, "MPI_Get_elements failed", mpi_code)
#endif

            if (msg_size <= 0)
                HGOTO_ERROR(H5E_DATASET, H5E_BADVALUE, FAIL, "invalid chunk modification message size")

            HDassert((num_recv_requests + 1) <= num_msgs_incoming);
            if (NULL ==
                (msg_recv_bufs[num_recv_requests] = H5MM_malloc((size_t)msg_size * sizeof(unsigned char))))
                HGOTO_ERROR(H5E_DATASET, H5E_CANTALLOC, FAIL,
                            "couldn't allocate chunk modification message receive buffer")

            if (MPI_SUCCESS != (mpi_code = MPI_Irecv(msg_recv_bufs[num_recv_requests], (int)msg_size,
                                                     MPI_BYTE, status.MPI_SOURCE, H5D_CHUNK_MOD_DATA_TAG,
                                                     io_info->comm, &recv_requests[num_recv_requests])))
                HMPI_GOTO_ERROR(FAIL, "MPI_Irecv failed", mpi_code)

            num_recv_requests++;
        }

        if (ibarrier_posted) {
            int ibarrier_completed;

            if (MPI_SUCCESS != (mpi_code = MPI_Test(&ibarrier, &ibarrier_completed, MPI_STATUS_IGNORE)))
                HMPI_GOTO_ERROR(FAIL, "MPI_Test failed", mpi_code)

            if (ibarrier_completed)
                break;
        }
        else {
            int all_sends_completed;

            /* Determine if all send requests have completed
             *
             * gcc 11 complains about passing MPI_STATUSES_IGNORE as an MPI_Status
             * array. See the discussion here:
             *
             * https://github.com/pmodels/mpich/issues/5687
             */
            H5_GCC_DIAG_OFF("stringop-overflow")
            if (MPI_SUCCESS != (mpi_code = MPI_Testall((int)num_send_requests, send_requests,
                                                       &all_sends_completed, MPI_STATUSES_IGNORE)))
                HMPI_GOTO_ERROR(FAIL, "MPI_Testall failed", mpi_code)
            H5_GCC_DIAG_ON("stringop-overflow")

            if (all_sends_completed) {
                /* Post non-blocking barrier */
                if (MPI_SUCCESS != (mpi_code = MPI_Ibarrier(io_info->comm, &ibarrier)))
                    HMPI_GOTO_ERROR(FAIL, "MPI_Ibarrier failed", mpi_code)
                ibarrier_posted = TRUE;

                /*
                 * Now that all send requests have completed, free up the
                 * send buffers used in the non-blocking operations
                 */
                if (msg_send_bufs) {
                    for (i = 0; i < num_send_requests; i++) {
                        if (msg_send_bufs[i])
                            H5MM_free(msg_send_bufs[i]);
                    }

                    msg_send_bufs = H5MM_xfree(msg_send_bufs);
                }
            }
        }
    } while (1);

    /*
     * Ensure all receive requests have completed before moving on.
     * For linked-chunk I/O, more overlap with computation could
     * theoretically be achieved by returning the receive requests
     * array and postponing this wait until during chunk updating
     * when the data is really needed. However, multi-chunk I/O
     * only updates a chunk at a time and the messages may not come
     * in the order that chunks are processed. So, the safest way to
     * support both I/O modes is to simply make sure all messages
     * are available.
     *
     * gcc 11 complains about passing MPI_STATUSES_IGNORE as an MPI_Status
     * array. See the discussion here:
     *
     * https://github.com/pmodels/mpich/issues/5687
     */
    H5_GCC_DIAG_OFF("stringop-overflow")
    if (MPI_SUCCESS != (mpi_code = MPI_Waitall((int)num_recv_requests, recv_requests, MPI_STATUSES_IGNORE)))
        HMPI_GOTO_ERROR(FAIL, "MPI_Waitall failed", mpi_code)
    H5_GCC_DIAG_ON("stringop-overflow")

    /* Set the new number of locally-selected chunks */
    *chunk_list_num_entries = last_assigned_idx;

    /* Return chunk message buffers if any were received */
    *chunk_hash_table   = chunk_table;
    *chunk_msg_bufs     = msg_recv_bufs;
    *chunk_msg_bufs_len = (int)num_recv_requests;

done:
    if (ret_value < 0) {
        /* If this rank failed, make sure to participate in collective barrier */
        if (!ibarrier_posted) {
            if (MPI_SUCCESS != (mpi_code = MPI_Ibarrier(io_info->comm, &ibarrier)))
                HMPI_GOTO_ERROR(FAIL, "MPI_Ibarrier failed", mpi_code)
        }

        if (num_send_requests) {
            for (i = 0; i < num_send_requests; i++) {
                MPI_Cancel(&send_requests[i]);
            }
        }

        if (recv_requests) {
            for (i = 0; i < num_recv_requests; i++) {
                MPI_Cancel(&recv_requests[i]);
            }
        }

        if (msg_recv_bufs) {
            for (i = 0; i < num_recv_requests; i++) {
                H5MM_free(msg_recv_bufs[i]);
            }

            H5MM_free(msg_recv_bufs);
        }

        HASH_CLEAR(hh, chunk_table);
    }

    if (recv_requests)
        H5MM_free(recv_requests);
    if (send_requests)
        H5MM_free(send_requests);

    if (msg_send_bufs) {
        for (i = 0; i < num_send_requests; i++) {
            if (msg_send_bufs[i])
                H5MM_free(msg_send_bufs[i]);
        }

        H5MM_free(msg_send_bufs);
    }

    if (mem_iter) {
        if (mem_iter_init && H5S_SELECT_ITER_RELEASE(mem_iter) < 0)
            HDONE_ERROR(H5E_DATASET, H5E_CANTFREE, FAIL, "couldn't release dataspace selection iterator")
        mem_iter = H5FL_FREE(H5S_sel_iter_t, mem_iter);
    }

#ifdef H5Dmpio_DEBUG
    H5D_MPIO_TIME_STOP(mpi_rank);
    H5D_MPIO_TRACE_EXIT(mpi_rank);
#endif

    FUNC_LEAVE_NOAPI(ret_value)
#else
    FUNC_ENTER_PACKAGE
    HERROR(
        H5E_DATASET, H5E_WRITEERROR,
        "unable to send chunk modification data between MPI ranks - MPI version < 3 (MPI_Ibarrier missing)")
    FUNC_LEAVE_NOAPI(FAIL)
#endif
} /* end H5D__mpio_share_chunk_modification_data() */

/*-------------------------------------------------------------------------
 * Function:    H5D__mpio_collective_filtered_chunk_common_io
 *
 * Purpose:     This routine performs the common part of collective I/O
 *              when reading or writing filtered chunks collectively.
 *
 * Return:      Non-negative on success/Negative on failure
 *
 *-------------------------------------------------------------------------
 */
static herr_t
H5D__mpio_collective_filtered_chunk_common_io(H5D_filtered_collective_io_info_t *chunk_list,
                                              size_t chunk_list_num_entries, const H5D_io_info_t *io_info,
                                              int mpi_size)
{
    H5D_io_info_t coll_io_info;
    MPI_Datatype  file_type            = MPI_DATATYPE_NULL;
    MPI_Datatype  mem_type             = MPI_DATATYPE_NULL;
    hbool_t       mem_type_is_derived  = FALSE;
    hbool_t       file_type_is_derived = FALSE;
    hsize_t       mpi_buf_count;
    haddr_t       base_read_offset = HADDR_UNDEF;
    size_t        num_chunks;
    size_t        i;
    char          fake_buf; /* Used as a fake buffer for ranks with no chunks, thus a NULL buf pointer */
    int           mpi_code;
    herr_t        ret_value = SUCCEED;

    FUNC_ENTER_PACKAGE

    HDassert(chunk_list || 0 == chunk_list_num_entries);
    HDassert(io_info);

    /* Initialize temporary I/O info */
    coll_io_info = *io_info;

    /*
     * Construct MPI derived datatype for collective I/O on chunks
     */
    if (H5D__mpio_collective_filtered_io_type(chunk_list, chunk_list_num_entries, io_info->op_type, &mem_type,
                                              &mem_type_is_derived, &file_type, &file_type_is_derived) < 0)
        HGOTO_ERROR(H5E_DATASET, H5E_BADTYPE, FAIL, "couldn't create MPI I/O type for chunk I/O")

    /*
     * For reads, determine how many chunks are actually being read.
     * Note that if this is a read during a write operation
     * (read chunk -> unfilter -> modify -> write back), some
     * chunks may not need to be read if they're being fully
     * overwritten during a write operation.
     */
    if (io_info->op_type == H5D_IO_OP_READ) {
        for (i = 0, num_chunks = 0; i < chunk_list_num_entries; i++) {
            HDassert(chunk_list[i].buf);

            if (chunk_list[i].need_read) {
                if (!H5_addr_defined(base_read_offset))
                    base_read_offset = chunk_list[i].chunk_current.offset;

                num_chunks++;
            }
        }
    }
    else
        num_chunks = chunk_list_num_entries;

    /*
     * If this rank doesn't have a selection, it can
     * skip I/O if the MPI communicator size is 1.
     *
     * Otherwise, this rank has to participate in
     * collective I/O, but probably has a NULL buf
     * pointer, so override to a fake buffer since our
     * write/read function expects one.
     */
    if (num_chunks == 0) {
        if (mpi_size == 1)
            HGOTO_DONE(SUCCEED)
        else {
            if (io_info->op_type == H5D_IO_OP_WRITE)
                coll_io_info.base_maddr.cvp = &fake_buf;
            else
                coll_io_info.base_maddr.vp = &fake_buf;
        }
    }

    /*
     * Setup for I/O operation
     */

    mpi_buf_count = (num_chunks) ? 1 : 0;

    if (num_chunks) {
        /*
         * Setup the base storage address for this operation
         * to be the first chunk's file address
         */
        if (io_info->op_type == H5D_IO_OP_WRITE)
            coll_io_info.store_faddr = chunk_list[0].chunk_new.offset;
        else
            coll_io_info.store_faddr = base_read_offset;
    }
    else
        coll_io_info.store_faddr = 0;

    /* Perform I/O */
    if (H5D__final_collective_io(&coll_io_info, mpi_buf_count, file_type, mem_type) < 0)
        HGOTO_ERROR(H5E_IO, H5E_READERROR, FAIL, "couldn't finish MPI I/O")

done:
    /* Free the MPI buf and file types, if they were derived */
    if (mem_type_is_derived && MPI_SUCCESS != (mpi_code = MPI_Type_free(&mem_type)))
        HMPI_DONE_ERROR(FAIL, "MPI_Type_free failed", mpi_code)
    if (file_type_is_derived && MPI_SUCCESS != (mpi_code = MPI_Type_free(&file_type)))
        HMPI_DONE_ERROR(FAIL, "MPI_Type_free failed", mpi_code)

    FUNC_LEAVE_NOAPI(ret_value)
} /* end H5D__mpio_collective_filtered_chunk_common_io() */

/*-------------------------------------------------------------------------
 * Function:    H5D__mpio_collective_filtered_chunk_read
 *
 * Purpose:     This routine coordinates a collective read across all ranks
 *              of the chunks they have selected. Each rank will then go
 *              and
 *
 * Return:      Non-negative on success/Negative on failure
 *
 *-------------------------------------------------------------------------
 */
static herr_t
H5D__mpio_collective_filtered_chunk_read(H5D_filtered_collective_io_info_t *chunk_list,
                                         size_t chunk_list_num_entries, const H5D_io_info_t *io_info,
                                         const H5D_dset_io_info_t *di, int mpi_rank, int mpi_size)
{
    H5D_fill_buf_info_t fb_info;
    H5D_piece_info_t   *chunk_info = NULL;
    H5D_io_info_t       coll_io_info;
    H5Z_EDC_t           err_detect; /* Error detection info */
    H5Z_cb_t            filter_cb;  /* I/O filter callback function */
    hsize_t             file_chunk_size = 0;
    hsize_t             iter_nelmts; /* Number of points to iterate over for the chunk IO operation */
    hbool_t             should_fill  = FALSE;
    hbool_t             fb_info_init = FALSE;
    hbool_t             index_empty  = FALSE;
    size_t              i;
    H5S_t              *fill_space    = NULL;
    void               *base_read_buf = NULL;
    herr_t              ret_value     = SUCCEED;

    FUNC_ENTER_PACKAGE

    HDassert(chunk_list || 0 == chunk_list_num_entries);
    HDassert(io_info);
    HDassert(di);

#ifdef H5Dmpio_DEBUG
    H5D_MPIO_TRACE_ENTER(mpi_rank);
    H5D_MPIO_TIME_START(mpi_rank, "Filtered collective chunk read");
#else
    (void)mpi_rank;
#endif

    /* Initialize temporary I/O info */
    coll_io_info               = *io_info;
    coll_io_info.base_maddr.vp = NULL;

    if (chunk_list_num_entries) {
        /* Retrieve filter settings from API context */
        if (H5CX_get_err_detect(&err_detect) < 0)
            HGOTO_ERROR(H5E_DATASET, H5E_CANTGET, FAIL, "can't get error detection info")
        if (H5CX_get_filter_cb(&filter_cb) < 0)
            HGOTO_ERROR(H5E_DATASET, H5E_CANTGET, FAIL, "can't get I/O filter callback function")

        /* Set size of full chunks in dataset */
        file_chunk_size = di->dset->shared->layout.u.chunk.size;

        /* Determine if fill values should be "read" for unallocated chunks */
        should_fill = (di->dset->shared->dcpl_cache.fill.fill_time == H5D_FILL_TIME_ALLOC) ||
                      ((di->dset->shared->dcpl_cache.fill.fill_time == H5D_FILL_TIME_IFSET) &&
                       di->dset->shared->dcpl_cache.fill.fill_defined);
    }

    /*
     * Allocate memory buffers for all chunks being read. Chunk data buffers are of
     * the largest size between the chunk's current filtered size and the chunk's true
     * size, as calculated by the number of elements in the chunk's file space extent
     * multiplied by the datatype size. This tries to ensure that:
     *
     *  * If we're reading the chunk and the filter normally reduces the chunk size,
     *    the unfiltering operation won't need to grow the buffer.
     *  * If we're reading the chunk and the filter normally grows the chunk size,
     *    we make sure to read into a buffer of size equal to the filtered chunk's
     *    size; reading into a (smaller) buffer of size equal to the unfiltered
     *    chunk size would of course be bad.
     */
    for (i = 0; i < chunk_list_num_entries; i++) {
        HDassert(chunk_list[i].need_read);

        chunk_list[i].chunk_buf_size = MAX(chunk_list[i].chunk_current.length, file_chunk_size);

        if (NULL == (chunk_list[i].buf = H5MM_malloc(chunk_list[i].chunk_buf_size))) {
            /* Push an error, but participate in collective read */
            HDONE_ERROR(H5E_DATASET, H5E_CANTALLOC, FAIL, "couldn't allocate chunk data buffer")
            break;
        }

        /*
         * Check if chunk is currently allocated. If not, don't try to
         * read it from the file. Instead, just fill the chunk buffer
         * with the fill value if necessary.
         */
        if (H5_addr_defined(chunk_list[i].chunk_current.offset)) {
            /* Set first read buffer */
            if (!base_read_buf)
                base_read_buf = chunk_list[i].buf;

            /* Set chunk's new length for eventual filter pipeline calls */
            if (chunk_list[i].skip_filter_pline)
                chunk_list[i].chunk_new.length = file_chunk_size;
            else
                chunk_list[i].chunk_new.length = chunk_list[i].chunk_current.length;
        }
        else {
            chunk_list[i].need_read = FALSE;

            /* Set chunk's new length for eventual filter pipeline calls */
            chunk_list[i].chunk_new.length = file_chunk_size;

            if (should_fill) {
                /* Initialize fill value buffer if not already initialized */
                if (!fb_info_init) {
                    hsize_t chunk_dims[H5S_MAX_RANK];

                    HDassert(di->dset->shared->ndims == di->dset->shared->layout.u.chunk.ndims - 1);
                    for (size_t j = 0; j < di->dset->shared->layout.u.chunk.ndims - 1; j++)
                        chunk_dims[j] = (hsize_t)di->dset->shared->layout.u.chunk.dim[j];

                    /* Get a dataspace for filling chunk memory buffers */
                    if (NULL == (fill_space = H5S_create_simple(di->dset->shared->layout.u.chunk.ndims - 1,
                                                                chunk_dims, NULL)))
                        HGOTO_ERROR(H5E_DATASET, H5E_CANTINIT, FAIL, "unable to create chunk fill dataspace")

                    /* Initialize fill value buffer */
                    if (H5D__fill_init(
                            &fb_info, NULL, (H5MM_allocate_t)H5D__chunk_mem_alloc,
                            (void *)&di->dset->shared->dcpl_cache.pline, (H5MM_free_t)H5D__chunk_mem_free,
                            (void *)&di->dset->shared->dcpl_cache.pline, &di->dset->shared->dcpl_cache.fill,
                            di->dset->shared->type, di->dset->shared->type_id, 0, file_chunk_size) < 0)
                        HGOTO_ERROR(H5E_DATASET, H5E_CANTINIT, FAIL, "can't initialize fill value buffer")

                    fb_info_init = TRUE;
                }

                /* Write fill value to memory buffer */
                HDassert(fb_info.fill_buf);
                if (H5D__fill(fb_info.fill_buf, di->dset->shared->type, chunk_list[i].buf,
                              di->type_info.mem_type, fill_space) < 0)
                    HGOTO_ERROR(H5E_DATASET, H5E_CANTINIT, FAIL, "couldn't fill chunk buffer with fill value")
            }
        }
    }

    /*
     * If dataset is incrementally allocated and hasn't been written to
     * yet, the chunk index should be empty. In this case, a collective
     * read of chunks is essentially a no-op, so avoid it here.
     */
    index_empty = FALSE;
    if (di->dset->shared->dcpl_cache.fill.alloc_time == H5D_ALLOC_TIME_INCR)
        if (H5D__chunk_index_empty(di->dset, &index_empty) < 0)
            HGOTO_ERROR(H5E_DATASET, H5E_CANTGET, FAIL, "couldn't determine if chunk index is empty")

    if (!index_empty) {
        /*
         * Override the read buffer to point to the address of
         * the first chunk data buffer being read into
         */
        if (base_read_buf)
            coll_io_info.base_maddr.vp = base_read_buf;

        /* Perform collective chunk read */
        if (H5D__mpio_collective_filtered_chunk_common_io(chunk_list, chunk_list_num_entries, &coll_io_info,
                                                          mpi_size) < 0)
            HGOTO_ERROR(H5E_IO, H5E_READERROR, FAIL, "couldn't finish collective filtered chunk read")
    }

    /*
     * Iterate through all the read chunks, unfiltering them and scattering their
     * data out to the application's read buffer.
     */
    for (i = 0; i < chunk_list_num_entries; i++) {
        chunk_info = chunk_list[i].chunk_info;

        /* Unfilter the chunk, unless we didn't read it from the file */
        if (chunk_list[i].need_read && !chunk_list[i].skip_filter_pline) {
            if (H5Z_pipeline(&di->dset->shared->dcpl_cache.pline, H5Z_FLAG_REVERSE,
                             &(chunk_list[i].index_info.filter_mask), err_detect, filter_cb,
                             (size_t *)&chunk_list[i].chunk_new.length, &chunk_list[i].chunk_buf_size,
                             &chunk_list[i].buf) < 0)
                HGOTO_ERROR(H5E_DATASET, H5E_CANTFILTER, FAIL, "couldn't unfilter chunk for modifying")
        }

        /* Scatter the chunk data to the read buffer */
        iter_nelmts = H5S_GET_SELECT_NPOINTS(chunk_info->fspace);

        if (H5D_select_io_mem(di->buf.vp, chunk_info->mspace, chunk_list[i].buf, chunk_info->fspace,
                              di->type_info.src_type_size, (size_t)iter_nelmts) < 0)
            HGOTO_ERROR(H5E_DATASET, H5E_READERROR, FAIL, "couldn't copy chunk data to read buffer")
    }

done:
    /* Free all resources used by entries in the chunk list */
    for (i = 0; i < chunk_list_num_entries; i++) {
        if (chunk_list[i].buf) {
            H5MM_free(chunk_list[i].buf);
            chunk_list[i].buf = NULL;
        }
    }

    /* Release the fill buffer info, if it's been initialized */
    if (fb_info_init && H5D__fill_term(&fb_info) < 0)
        HDONE_ERROR(H5E_DATASET, H5E_CANTFREE, FAIL, "Can't release fill buffer info")
    if (fill_space && (H5S_close(fill_space) < 0))
        HDONE_ERROR(H5E_DATASET, H5E_CLOSEERROR, FAIL, "can't close fill space")

#ifdef H5Dmpio_DEBUG
    H5D_MPIO_TIME_STOP(mpi_rank);
    H5D_MPIO_TRACE_EXIT(mpi_rank);
#endif

    FUNC_LEAVE_NOAPI(ret_value)
} /* end H5D__mpio_collective_filtered_chunk_read() */

/*-------------------------------------------------------------------------
 * Function:    H5D__mpio_collective_filtered_chunk_update
 *
 * Purpose:     When performing a parallel write on a chunked dataset with
 *              filters applied, all ranks must update their owned chunks
 *              with their own modification data and data from other ranks.
 *              This routine is responsible for coordinating that process.
 *
 * Return:      Non-negative on success/Negative on failure
 *
 *-------------------------------------------------------------------------
 */
static herr_t
H5D__mpio_collective_filtered_chunk_update(H5D_filtered_collective_io_info_t *chunk_list,
                                           size_t                             chunk_list_num_entries,
                                           H5D_filtered_collective_io_info_t *chunk_hash_table,
                                           unsigned char **chunk_msg_bufs, int chunk_msg_bufs_len,
                                           const H5D_io_info_t *io_info, const H5D_dset_io_info_t *di,
                                           int H5_ATTR_NDEBUG_UNUSED mpi_rank, int mpi_size)
{
    const H5D_type_info_t *type_info = NULL;
    H5D_fill_buf_info_t    fb_info;
    H5D_piece_info_t      *chunk_info = NULL;
    H5S_sel_iter_t        *sel_iter   = NULL; /* Dataspace selection iterator for H5D__scatter_mem */
    H5D_io_info_t          coll_io_info;
    H5Z_EDC_t              err_detect; /* Error detection info */
    H5Z_cb_t               filter_cb;  /* I/O filter callback function */
    hsize_t                file_chunk_size = 0;
    hsize_t                iter_nelmts; /* Number of points to iterate over for the chunk IO operation */
    hbool_t                should_fill   = FALSE;
    hbool_t                fb_info_init  = FALSE;
    hbool_t                sel_iter_init = FALSE;
    hbool_t                index_empty   = FALSE;
    size_t                 i;
    H5S_t                 *dataspace     = NULL;
    H5S_t                 *fill_space    = NULL;
    void                  *base_read_buf = NULL;
    herr_t                 ret_value     = SUCCEED;

    FUNC_ENTER_PACKAGE

    HDassert(chunk_list || 0 == chunk_list_num_entries);
    HDassert((chunk_msg_bufs && chunk_hash_table) || 0 == chunk_msg_bufs_len);
    HDassert(io_info);
    HDassert(di);

#ifdef H5Dmpio_DEBUG
    H5D_MPIO_TRACE_ENTER(mpi_rank);
    H5D_MPIO_TIME_START(mpi_rank, "Filtered collective chunk update");
#endif

    /* Set convenience pointers */
    type_info = &(di->type_info);
    HDassert(type_info);

    if (chunk_list_num_entries) {
        /* Retrieve filter settings from API context */
        if (H5CX_get_err_detect(&err_detect) < 0)
            HGOTO_ERROR(H5E_DATASET, H5E_CANTGET, FAIL, "can't get error detection info")
        if (H5CX_get_filter_cb(&filter_cb) < 0)
            HGOTO_ERROR(H5E_DATASET, H5E_CANTGET, FAIL, "can't get I/O filter callback function")

        /* Set size of full chunks in dataset */
        file_chunk_size = di->dset->shared->layout.u.chunk.size;

        /* Determine if fill values should be written to chunks */
        should_fill = (di->dset->shared->dcpl_cache.fill.fill_time == H5D_FILL_TIME_ALLOC) ||
                      ((di->dset->shared->dcpl_cache.fill.fill_time == H5D_FILL_TIME_IFSET) &&
                       di->dset->shared->dcpl_cache.fill.fill_defined);
    }

    /*
     * Allocate memory buffers for all owned chunks. Chunk data buffers are of the
     * largest size between the chunk's current filtered size and the chunk's true
     * size, as calculated by the number of elements in the chunk's file space extent
     * multiplied by the datatype size. This tries to ensure that:
     *
     *  * If we're fully overwriting the chunk and the filter normally reduces the
     *    chunk size, we simply have the exact buffer size required to hold the
     *    unfiltered chunk data.
     *  * If we're fully overwriting the chunk and the filter normally grows the
     *    chunk size (e.g., fletcher32 filter), the final filtering operation
     *    (hopefully) won't need to grow the buffer.
     *  * If we're reading the chunk and the filter normally reduces the chunk size,
     *    the unfiltering operation won't need to grow the buffer.
     *  * If we're reading the chunk and the filter normally grows the chunk size,
     *    we make sure to read into a buffer of size equal to the filtered chunk's
     *    size; reading into a (smaller) buffer of size equal to the unfiltered
     *    chunk size would of course be bad.
     */
    for (i = 0; i < chunk_list_num_entries; i++) {
        HDassert(mpi_rank == chunk_list[i].new_owner);

        chunk_list[i].chunk_buf_size = MAX(chunk_list[i].chunk_current.length, file_chunk_size);

        /*
         * If this chunk hasn't been allocated yet and we aren't writing
         * out fill values to it, make sure to 0-fill its memory buffer
         * so we don't use uninitialized memory.
         */
        if (!H5_addr_defined(chunk_list[i].chunk_current.offset) && !should_fill)
            chunk_list[i].buf = H5MM_calloc(chunk_list[i].chunk_buf_size);
        else
            chunk_list[i].buf = H5MM_malloc(chunk_list[i].chunk_buf_size);

        if (NULL == chunk_list[i].buf) {
            /* Push an error, but participate in collective read */
            HDONE_ERROR(H5E_DATASET, H5E_CANTALLOC, FAIL, "couldn't allocate chunk data buffer")
            break;
        }

        /* Set chunk's new length for eventual filter pipeline calls */
        if (chunk_list[i].need_read) {
            /*
             * Check if chunk is currently allocated. If not, don't try to
             * read it from the file. Instead, just fill the chunk buffer
             * with the fill value if fill values are to be written.
             */
            if (H5_addr_defined(chunk_list[i].chunk_current.offset)) {
                /* Set first read buffer */
                if (!base_read_buf)
                    base_read_buf = chunk_list[i].buf;

                /* Set chunk's new length for eventual filter pipeline calls */
                if (chunk_list[i].skip_filter_pline)
                    chunk_list[i].chunk_new.length = file_chunk_size;
                else
                    chunk_list[i].chunk_new.length = chunk_list[i].chunk_current.length;
            }
            else {
                chunk_list[i].need_read = FALSE;

                /* Set chunk's new length for eventual filter pipeline calls */
                chunk_list[i].chunk_new.length = file_chunk_size;

                if (should_fill) {
                    /* Initialize fill value buffer if not already initialized */
                    if (!fb_info_init) {
                        hsize_t chunk_dims[H5S_MAX_RANK];

                        HDassert(di->dset->shared->ndims == di->dset->shared->layout.u.chunk.ndims - 1);
                        for (size_t j = 0; j < di->dset->shared->layout.u.chunk.ndims - 1; j++)
                            chunk_dims[j] = (hsize_t)di->dset->shared->layout.u.chunk.dim[j];

                        /* Get a dataspace for filling chunk memory buffers */
                        if (NULL == (fill_space = H5S_create_simple(
                                         di->dset->shared->layout.u.chunk.ndims - 1, chunk_dims, NULL)))
                            HGOTO_ERROR(H5E_DATASET, H5E_CANTINIT, FAIL,
                                        "unable to create chunk fill dataspace")

                        /* Initialize fill value buffer */
                        if (H5D__fill_init(&fb_info, NULL, (H5MM_allocate_t)H5D__chunk_mem_alloc,
                                           (void *)&di->dset->shared->dcpl_cache.pline,
                                           (H5MM_free_t)H5D__chunk_mem_free,
                                           (void *)&di->dset->shared->dcpl_cache.pline,
                                           &di->dset->shared->dcpl_cache.fill, di->dset->shared->type,
                                           di->dset->shared->type_id, 0, file_chunk_size) < 0)
                            HGOTO_ERROR(H5E_DATASET, H5E_CANTINIT, FAIL, "can't initialize fill value buffer")

                        fb_info_init = TRUE;
                    }

                    /* Write fill value to memory buffer */
                    HDassert(fb_info.fill_buf);
                    if (H5D__fill(fb_info.fill_buf, di->dset->shared->type, chunk_list[i].buf,
                                  type_info->mem_type, fill_space) < 0)
                        HGOTO_ERROR(H5E_DATASET, H5E_CANTINIT, FAIL,
                                    "couldn't fill chunk buffer with fill value")
                }
            }
        }
        else
            chunk_list[i].chunk_new.length = file_chunk_size;
    }

    /*
     * If dataset is incrementally allocated and hasn't been written to
     * yet, the chunk index should be empty. In this case, a collective
     * read of chunks is essentially a no-op, so avoid it here.
     */
    index_empty = FALSE;
    if (di->dset->shared->dcpl_cache.fill.alloc_time == H5D_ALLOC_TIME_INCR)
        if (H5D__chunk_index_empty(di->dset, &index_empty) < 0)
            HGOTO_ERROR(H5E_DATASET, H5E_CANTGET, FAIL, "couldn't determine if chunk index is empty")

    if (!index_empty) {
        /*
         * Setup for I/O operation
         */

        /* Initialize temporary I/O info */
        coll_io_info         = *io_info;
        coll_io_info.op_type = H5D_IO_OP_READ;

        /* Override the read buffer to point to the address of the first
         * chunk data buffer being read into
         */
        if (base_read_buf) {
            coll_io_info.base_maddr.vp = base_read_buf;
        }

        /* Read all chunks that need to be read from the file */
        if (H5D__mpio_collective_filtered_chunk_common_io(chunk_list, chunk_list_num_entries, &coll_io_info,
                                                          mpi_size) < 0)
            HGOTO_ERROR(H5E_IO, H5E_READERROR, FAIL, "couldn't finish collective filtered chunk read")
    }

    /*
     * Now that all owned chunks have been read, update the chunks
     * with modification data from the owning rank and other ranks.
     */

    /* Process all chunks with data from the owning rank first */
    for (i = 0; i < chunk_list_num_entries; i++) {
        HDassert(mpi_rank == chunk_list[i].new_owner);

        chunk_info = chunk_list[i].chunk_info;

        /*
         * If this chunk wasn't being fully overwritten, we read it from
         * the file, so we need to unfilter it
         */
        if (chunk_list[i].need_read && !chunk_list[i].skip_filter_pline) {
            if (H5Z_pipeline(&di->dset->shared->dcpl_cache.pline, H5Z_FLAG_REVERSE,
                             &(chunk_list[i].index_info.filter_mask), err_detect, filter_cb,
                             (size_t *)&chunk_list[i].chunk_new.length, &chunk_list[i].chunk_buf_size,
                             &chunk_list[i].buf) < 0)
                HGOTO_ERROR(H5E_DATASET, H5E_CANTFILTER, FAIL, "couldn't unfilter chunk for modifying")
        }

        iter_nelmts = H5S_GET_SELECT_NPOINTS(chunk_info->mspace);

        if (H5D_select_io_mem(chunk_list[i].buf, chunk_info->fspace, di->buf.cvp, chunk_info->mspace,
                              type_info->dst_type_size, (size_t)iter_nelmts) < 0)
            HGOTO_ERROR(H5E_DATASET, H5E_WRITEERROR, FAIL, "couldn't copy chunk data to write buffer")
    }

    /* Allocate iterator for memory selection */
    if (NULL == (sel_iter = H5FL_MALLOC(H5S_sel_iter_t)))
        HGOTO_ERROR(H5E_DATASET, H5E_CANTALLOC, FAIL, "couldn't allocate memory iterator")

    /* Now process all received chunk message buffers */
    for (i = 0; i < (size_t)chunk_msg_bufs_len; i++) {
        H5D_filtered_collective_io_info_t *chunk_entry = NULL;
        const unsigned char               *msg_ptr     = chunk_msg_bufs[i];
        hsize_t                            chunk_idx;

        if (msg_ptr) {
            /* Retrieve the chunk's index value */
            HDmemcpy(&chunk_idx, msg_ptr, sizeof(hsize_t));
            msg_ptr += sizeof(hsize_t);

            /* Find the chunk entry according to its chunk index */
            HASH_FIND(hh, chunk_hash_table, &chunk_idx, sizeof(hsize_t), chunk_entry);
            if (chunk_entry == NULL)
                HGOTO_ERROR(H5E_DATASET, H5E_CANTFIND, FAIL, "unable to find chunk entry")
            if (mpi_rank != chunk_entry->new_owner)
                HGOTO_ERROR(H5E_DATASET, H5E_BADVALUE, FAIL, "chunk owner set to incorrect MPI rank")

            /*
             * Only process the chunk if its data buffer is allocated.
             * In the case of multi-chunk I/O, we're only working on
             * a chunk at a time, so we need to skip over messages
             * that aren't for the chunk we're currently working on.
             */
            if (!chunk_entry->buf)
                continue;
            else {
                /* Decode the chunk file dataspace from the message */
                if (NULL == (dataspace = H5S_decode(&msg_ptr)))
                    HGOTO_ERROR(H5E_DATASET, H5E_CANTDECODE, FAIL, "unable to decode dataspace")

                if (H5S_select_iter_init(sel_iter, dataspace, type_info->dst_type_size,
                                         H5S_SEL_ITER_SHARE_WITH_DATASPACE) < 0)
                    HGOTO_ERROR(H5E_DATASET, H5E_CANTINIT, FAIL,
                                "unable to initialize memory selection information")
                sel_iter_init = TRUE;

                iter_nelmts = H5S_GET_SELECT_NPOINTS(dataspace);

                /* Update the chunk data with the received modification data */
                if (H5D__scatter_mem(msg_ptr, sel_iter, (size_t)iter_nelmts, chunk_entry->buf) < 0)
                    HGOTO_ERROR(H5E_DATASET, H5E_WRITEERROR, FAIL, "couldn't scatter to write buffer")

                if (H5S_SELECT_ITER_RELEASE(sel_iter) < 0)
                    HGOTO_ERROR(H5E_DATASET, H5E_CANTFREE, FAIL, "couldn't release selection iterator")
                sel_iter_init = FALSE;

                if (dataspace) {
                    if (H5S_close(dataspace) < 0)
                        HGOTO_ERROR(H5E_DATASPACE, H5E_CANTFREE, FAIL, "can't close dataspace")
                    dataspace = NULL;
                }

                H5MM_free(chunk_msg_bufs[i]);
                chunk_msg_bufs[i] = NULL;
            }
        }
    }

    /* Finally, filter all the chunks */
    for (i = 0; i < chunk_list_num_entries; i++) {
        if (!chunk_list[i].skip_filter_pline) {
            if (H5Z_pipeline(&di->dset->shared->dcpl_cache.pline, 0, &(chunk_list[i].index_info.filter_mask),
                             err_detect, filter_cb, (size_t *)&chunk_list[i].chunk_new.length,
                             &chunk_list[i].chunk_buf_size, &chunk_list[i].buf) < 0)
                HGOTO_ERROR(H5E_PLINE, H5E_CANTFILTER, FAIL, "output pipeline failed")
        }

#if H5_SIZEOF_SIZE_T > 4
        /* Check for the chunk expanding too much to encode in a 32-bit value */
        if (chunk_list[i].chunk_new.length > ((size_t)0xffffffff))
            HGOTO_ERROR(H5E_DATASET, H5E_BADRANGE, FAIL, "chunk too large for 32-bit length")
#endif
    }

done:
    if (sel_iter) {
        if (sel_iter_init && H5S_SELECT_ITER_RELEASE(sel_iter) < 0)
            HDONE_ERROR(H5E_DATASET, H5E_CANTFREE, FAIL, "couldn't release selection iterator")
        sel_iter = H5FL_FREE(H5S_sel_iter_t, sel_iter);
    }
    if (dataspace && (H5S_close(dataspace) < 0))
        HDONE_ERROR(H5E_DATASPACE, H5E_CANTFREE, FAIL, "can't close dataspace")
    if (fill_space && (H5S_close(fill_space) < 0))
        HDONE_ERROR(H5E_DATASET, H5E_CLOSEERROR, FAIL, "can't close fill space")

    /* Release the fill buffer info, if it's been initialized */
    if (fb_info_init && H5D__fill_term(&fb_info) < 0)
        HDONE_ERROR(H5E_DATASET, H5E_CANTFREE, FAIL, "Can't release fill buffer info")

    /* On failure, try to free all resources used by entries in the chunk list */
    if (ret_value < 0) {
        for (i = 0; i < chunk_list_num_entries; i++) {
            if (chunk_list[i].buf) {
                H5MM_free(chunk_list[i].buf);
                chunk_list[i].buf = NULL;
            }
        }
    }

#ifdef H5Dmpio_DEBUG
    H5D_MPIO_TIME_STOP(mpi_rank);
    H5D_MPIO_TRACE_EXIT(mpi_rank);
#endif

    FUNC_LEAVE_NOAPI(ret_value)
} /* end H5D__mpio_collective_filtered_chunk_update() */

/*-------------------------------------------------------------------------
 * Function:    H5D__mpio_collective_filtered_chunk_reallocate
 *
 * Purpose:     When performing a parallel write on a chunked dataset with
 *              filters applied, all ranks must eventually get together and
 *              perform a collective reallocation of space in the file for
 *              all chunks that were modified on all ranks. This routine is
 *              responsible for coordinating that process.
 *
 * Return:      Non-negative on success/Negative on failure
 *
 *-------------------------------------------------------------------------
 */
static herr_t
H5D__mpio_collective_filtered_chunk_reallocate(H5D_filtered_collective_io_info_t *chunk_list,
                                               size_t chunk_list_num_entries, size_t *num_chunks_assigned_map,
                                               H5D_io_info_t *io_info, H5D_chk_idx_info_t *idx_info,
                                               int mpi_rank, int mpi_size)
{
    H5D_chunk_alloc_info_t *collective_list = NULL;
    MPI_Datatype            send_type;
    MPI_Datatype            recv_type;
    hbool_t                 send_type_derived          = FALSE;
    hbool_t                 recv_type_derived          = FALSE;
    hbool_t                 need_sort                  = FALSE;
    size_t                  collective_num_entries     = 0;
    size_t                  num_local_chunks_processed = 0;
    size_t                  i;
    void                   *gathered_array     = NULL;
    int                    *counts_disps_array = NULL;
    int                    *counts_ptr         = NULL;
    int                    *displacements_ptr  = NULL;
    int                     mpi_code;
    herr_t                  ret_value = SUCCEED;

    FUNC_ENTER_PACKAGE

    HDassert(chunk_list || 0 == chunk_list_num_entries);
    HDassert(io_info);
    HDassert(idx_info);
    HDassert(idx_info->storage->idx_type != H5D_CHUNK_IDX_NONE);

#ifdef H5Dmpio_DEBUG
    H5D_MPIO_TRACE_ENTER(mpi_rank);
    H5D_MPIO_TIME_START(mpi_rank, "Reallocation of chunk file space");
#endif

    /*
     * Make sure it's safe to cast this rank's number
     * of chunks to be sent into an int for MPI
     */
    H5_CHECK_OVERFLOW(chunk_list_num_entries, size_t, int);

    /* Create derived datatypes for the chunk file space info needed */
    if (H5D__mpio_get_chunk_alloc_info_types(&recv_type, &recv_type_derived, &send_type, &send_type_derived) <
        0)
        HGOTO_ERROR(H5E_DATASET, H5E_CANTGET, FAIL,
                    "can't create derived datatypes for chunk file space info")

    /*
     * Gather the new chunk sizes to all ranks for a collective reallocation
     * of the chunks in the file.
     */
    if (num_chunks_assigned_map) {
        /*
         * If a mapping between rank value -> number of assigned chunks has
         * been provided (usually during linked-chunk I/O), we can use this
         * to optimize MPI overhead a bit since MPI ranks won't need to
         * first inform each other about how many chunks they're contributing.
         */
        if (NULL == (counts_disps_array = H5MM_malloc(2 * (size_t)mpi_size * sizeof(*counts_disps_array)))) {
            /* Push an error, but still participate in collective gather operation */
            HDONE_ERROR(H5E_RESOURCE, H5E_CANTALLOC, FAIL,
                        "couldn't allocate receive counts and displacements array")
        }
        else {
            /* Set the receive counts from the assigned chunks map */
            counts_ptr = counts_disps_array;

            for (i = 0; i < (size_t)mpi_size; i++)
                H5_CHECKED_ASSIGN(counts_ptr[i], int, num_chunks_assigned_map[i], size_t);

            /* Set the displacements into the receive buffer for the gather operation */
            displacements_ptr = &counts_disps_array[mpi_size];

            *displacements_ptr = 0;
            for (i = 1; i < (size_t)mpi_size; i++)
                displacements_ptr[i] = displacements_ptr[i - 1] + counts_ptr[i - 1];
        }

        /* Perform gather operation */
        if (H5_mpio_gatherv_alloc(chunk_list, (int)chunk_list_num_entries, send_type, counts_ptr,
                                  displacements_ptr, recv_type, TRUE, 0, io_info->comm, mpi_rank, mpi_size,
                                  &gathered_array, &collective_num_entries) < 0)
            HGOTO_ERROR(H5E_DATASET, H5E_CANTGATHER, FAIL, "can't gather chunk file space info to/from ranks")
    }
    else {
        /*
         * If no mapping between rank value -> number of assigned chunks has
         * been provided (usually during multi-chunk I/O), all MPI ranks will
         * need to first inform other ranks about how many chunks they're
         * contributing before performing the actual gather operation. Use
         * the 'simple' MPI_Allgatherv wrapper for this.
         */
        if (H5_mpio_gatherv_alloc_simple(chunk_list, (int)chunk_list_num_entries, send_type, recv_type, TRUE,
                                         0, io_info->comm, mpi_rank, mpi_size, &gathered_array,
                                         &collective_num_entries) < 0)
            HGOTO_ERROR(H5E_DATASET, H5E_CANTGATHER, FAIL, "can't gather chunk file space info to/from ranks")
    }

    /* Collectively re-allocate the modified chunks (from each rank) in the file */
    collective_list = (H5D_chunk_alloc_info_t *)gathered_array;
    for (i = 0, num_local_chunks_processed = 0; i < collective_num_entries; i++) {
        H5D_chunk_alloc_info_t *coll_entry = &collective_list[i];
        hbool_t                 need_insert;
        hbool_t                 update_local_chunk;

        if (H5D__chunk_file_alloc(idx_info, &coll_entry->chunk_current, &coll_entry->chunk_new, &need_insert,
                                  NULL) < 0)
            HGOTO_ERROR(H5E_DATASET, H5E_CANTALLOC, FAIL, "unable to allocate chunk")

        /*
         * If we just re-allocated a chunk that is local to this
         * rank, make sure to update the chunk entry in the local
         * chunk list
         */
        update_local_chunk =
            (num_local_chunks_processed < chunk_list_num_entries) &&
            (coll_entry->chunk_idx == chunk_list[num_local_chunks_processed].index_info.chunk_idx);

        if (update_local_chunk) {
            H5D_filtered_collective_io_info_t *local_chunk;

            local_chunk = &chunk_list[num_local_chunks_processed];

            /* Sanity check that this chunk is actually local */
            HDassert(mpi_rank == local_chunk->orig_owner);
            HDassert(mpi_rank == local_chunk->new_owner);

            local_chunk->chunk_new              = coll_entry->chunk_new;
            local_chunk->index_info.need_insert = need_insert;

            /*
             * Since chunk reallocation can move chunks around, check if
             * the local chunk list is still in ascending offset of order
             * in the file
             */
            if (num_local_chunks_processed) {
                haddr_t curr_chunk_offset = local_chunk->chunk_new.offset;
                haddr_t prev_chunk_offset = chunk_list[num_local_chunks_processed - 1].chunk_new.offset;

                HDassert(H5_addr_defined(prev_chunk_offset) && H5_addr_defined(curr_chunk_offset));
                if (curr_chunk_offset < prev_chunk_offset)
                    need_sort = TRUE;
            }

            num_local_chunks_processed++;
        }
    }

    HDassert(chunk_list_num_entries == num_local_chunks_processed);

    /*
     * Ensure this rank's local chunk list is sorted in
     * ascending order of offset in the file
     */
    if (need_sort)
        HDqsort(chunk_list, chunk_list_num_entries, sizeof(H5D_filtered_collective_io_info_t),
                H5D__cmp_filtered_collective_io_info_entry);

done:
    H5MM_free(gathered_array);
    H5MM_free(counts_disps_array);

    if (send_type_derived) {
        if (MPI_SUCCESS != (mpi_code = MPI_Type_free(&send_type)))
            HMPI_DONE_ERROR(FAIL, "MPI_Type_free failed", mpi_code)
    }
    if (recv_type_derived) {
        if (MPI_SUCCESS != (mpi_code = MPI_Type_free(&recv_type)))
            HMPI_DONE_ERROR(FAIL, "MPI_Type_free failed", mpi_code)
    }

#ifdef H5Dmpio_DEBUG
    H5D_MPIO_TIME_STOP(mpi_rank);
    H5D_MPIO_TRACE_EXIT(mpi_rank);
#endif

    FUNC_LEAVE_NOAPI(ret_value)
} /* H5D__mpio_collective_filtered_chunk_reallocate() */

/*-------------------------------------------------------------------------
 * Function:    H5D__mpio_collective_filtered_chunk_reinsert
 *
 * Purpose:     When performing a parallel write on a chunked dataset with
 *              filters applied, all ranks must eventually get together and
 *              perform a collective reinsertion into the dataset's chunk
 *              index of chunks that were modified. This routine is
 *              responsible for coordinating that process.
 *
 * Return:      Non-negative on success/Negative on failure
 *
 *-------------------------------------------------------------------------
 */
static herr_t
H5D__mpio_collective_filtered_chunk_reinsert(H5D_filtered_collective_io_info_t *chunk_list,
                                             size_t chunk_list_num_entries, size_t *num_chunks_assigned_map,
                                             H5D_io_info_t *io_info, H5D_dset_io_info_t *di,
                                             H5D_chk_idx_info_t *idx_info, int mpi_rank, int mpi_size)
{
    H5D_chunk_ud_t chunk_ud;
    MPI_Datatype   send_type;
    MPI_Datatype   recv_type;
    hbool_t        send_type_derived = FALSE;
    hbool_t        recv_type_derived = FALSE;
    hsize_t        scaled_coords[H5O_LAYOUT_NDIMS];
    size_t         collective_num_entries = 0;
    size_t         i;
    void          *gathered_array     = NULL;
    int           *counts_disps_array = NULL;
    int           *counts_ptr         = NULL;
    int           *displacements_ptr  = NULL;
    int            mpi_code;
    herr_t         ret_value = SUCCEED;

    FUNC_ENTER_PACKAGE

    HDassert(chunk_list || 0 == chunk_list_num_entries);
    HDassert(io_info);
    HDassert(di);
    HDassert(idx_info);

#ifdef H5Dmpio_DEBUG
    H5D_MPIO_TRACE_ENTER(mpi_rank);
    H5D_MPIO_TIME_START(mpi_rank, "Reinsertion of modified chunks into chunk index");
#endif

    /* Only re-insert chunks if index has an insert method */
    if (!idx_info->storage->ops->insert)
        HGOTO_DONE(SUCCEED);

    /*
     * Make sure it's safe to cast this rank's number
     * of chunks to be sent into an int for MPI
     */
    H5_CHECK_OVERFLOW(chunk_list_num_entries, size_t, int);

    /* Create derived datatypes for the chunk re-insertion info needed */
    if (H5D__mpio_get_chunk_insert_info_types(&recv_type, &recv_type_derived, &send_type,
                                              &send_type_derived) < 0)
        HGOTO_ERROR(H5E_DATASET, H5E_CANTGET, FAIL,
                    "can't create derived datatypes for chunk re-insertion info")

    /*
     * Gather information to all ranks for a collective re-insertion
     * of the modified chunks into the chunk index
     */
    if (num_chunks_assigned_map) {
        /*
         * If a mapping between rank value -> number of assigned chunks has
         * been provided (usually during linked-chunk I/O), we can use this
         * to optimize MPI overhead a bit since MPI ranks won't need to
         * first inform each other about how many chunks they're contributing.
         */
        if (NULL == (counts_disps_array = H5MM_malloc(2 * (size_t)mpi_size * sizeof(*counts_disps_array)))) {
            /* Push an error, but still participate in collective gather operation */
            HDONE_ERROR(H5E_RESOURCE, H5E_CANTALLOC, FAIL,
                        "couldn't allocate receive counts and displacements array")
        }
        else {
            /* Set the receive counts from the assigned chunks map */
            counts_ptr = counts_disps_array;

            for (i = 0; i < (size_t)mpi_size; i++)
                H5_CHECKED_ASSIGN(counts_ptr[i], int, num_chunks_assigned_map[i], size_t);

            /* Set the displacements into the receive buffer for the gather operation */
            displacements_ptr = &counts_disps_array[mpi_size];

            *displacements_ptr = 0;
            for (i = 1; i < (size_t)mpi_size; i++)
                displacements_ptr[i] = displacements_ptr[i - 1] + counts_ptr[i - 1];
        }

        /* Perform gather operation */
        if (H5_mpio_gatherv_alloc(chunk_list, (int)chunk_list_num_entries, send_type, counts_ptr,
                                  displacements_ptr, recv_type, TRUE, 0, io_info->comm, mpi_rank, mpi_size,
                                  &gathered_array, &collective_num_entries) < 0)
            HGOTO_ERROR(H5E_DATASET, H5E_CANTGATHER, FAIL,
                        "can't gather chunk index re-insertion info to/from ranks")
    }
    else {
        /*
         * If no mapping between rank value -> number of assigned chunks has
         * been provided (usually during multi-chunk I/O), all MPI ranks will
         * need to first inform other ranks about how many chunks they're
         * contributing before performing the actual gather operation. Use
         * the 'simple' MPI_Allgatherv wrapper for this.
         */
        if (H5_mpio_gatherv_alloc_simple(chunk_list, (int)chunk_list_num_entries, send_type, recv_type, TRUE,
                                         0, io_info->comm, mpi_rank, mpi_size, &gathered_array,
                                         &collective_num_entries) < 0)
            HGOTO_ERROR(H5E_DATASET, H5E_CANTGATHER, FAIL,
                        "can't gather chunk index re-insertion info to/from ranks")
    }

    /* Initialize static chunk udata fields from chunk index info */
    H5D_MPIO_INIT_CHUNK_UD_INFO(chunk_ud, idx_info);

    for (i = 0; i < collective_num_entries; i++) {
        H5D_chunk_insert_info_t *coll_entry = &((H5D_chunk_insert_info_t *)gathered_array)[i];

        /*
         * We only need to reinsert this chunk if we had to actually
         * allocate or reallocate space in the file for it
         */
        if (!coll_entry->index_info.need_insert)
            continue;

        chunk_ud.chunk_block   = coll_entry->chunk_block;
        chunk_ud.chunk_idx     = coll_entry->index_info.chunk_idx;
        chunk_ud.filter_mask   = coll_entry->index_info.filter_mask;
        chunk_ud.common.scaled = scaled_coords;

        /* Calculate scaled coordinates for the chunk */
        if (idx_info->layout->idx_type == H5D_CHUNK_IDX_EARRAY && idx_info->layout->u.earray.unlim_dim > 0) {
            /*
             * Extensible arrays where the unlimited dimension is not
             * the slowest-changing dimension "swizzle" the coordinates
             * to move the unlimited dimension value to offset 0. Therefore,
             * we use the "swizzled" down chunks to calculate the "swizzled"
             * scaled coordinates and then we undo the "swizzle" operation.
             *
             * TODO: In the future, this is something that should be handled
             *       by the particular chunk index rather than manually
             *       here. Likely, the chunk index ops should get a new
             *       callback that accepts a chunk index and provides the
             *       caller with the scaled coordinates for that chunk.
             */
            H5VM_array_calc_pre(chunk_ud.chunk_idx, di->dset->shared->ndims,
                                idx_info->layout->u.earray.swizzled_down_chunks, scaled_coords);

            H5VM_unswizzle_coords(hsize_t, scaled_coords, idx_info->layout->u.earray.unlim_dim);
        }
        else {
            H5VM_array_calc_pre(chunk_ud.chunk_idx, di->dset->shared->ndims,
                                di->dset->shared->layout.u.chunk.down_chunks, scaled_coords);
        }

        scaled_coords[di->dset->shared->ndims] = 0;

#ifndef NDEBUG
        /*
         * If a matching local chunk entry is found, the
         * `chunk_info` structure (which contains the chunk's
         * pre-computed scaled coordinates) will be valid
         * for this rank. Compare those coordinates against
         * the calculated coordinates above to make sure
         * they match.
         */
        for (size_t dbg_idx = 0; dbg_idx < chunk_list_num_entries; dbg_idx++) {
            if (coll_entry->index_info.chunk_idx == chunk_list[dbg_idx].index_info.chunk_idx) {
                hbool_t coords_match = !HDmemcmp(scaled_coords, chunk_list[dbg_idx].chunk_info->scaled,
                                                 di->dset->shared->ndims * sizeof(hsize_t));

                HDassert(coords_match && "Calculated scaled coordinates for chunk didn't match "
                                         "chunk's actual scaled coordinates!");
                break;
            }
        }
#endif

        if ((idx_info->storage->ops->insert)(idx_info, &chunk_ud, di->dset) < 0)
            HGOTO_ERROR(H5E_DATASET, H5E_CANTINSERT, FAIL, "unable to insert chunk address into index")
    }

done:
    H5MM_free(gathered_array);
    H5MM_free(counts_disps_array);

    if (send_type_derived) {
        if (MPI_SUCCESS != (mpi_code = MPI_Type_free(&send_type)))
            HMPI_DONE_ERROR(FAIL, "MPI_Type_free failed", mpi_code)
    }
    if (recv_type_derived) {
        if (MPI_SUCCESS != (mpi_code = MPI_Type_free(&recv_type)))
            HMPI_DONE_ERROR(FAIL, "MPI_Type_free failed", mpi_code)
    }

#ifdef H5Dmpio_DEBUG
    H5D_MPIO_TIME_STOP(mpi_rank);
    H5D_MPIO_TRACE_EXIT(mpi_rank);
#endif

    FUNC_LEAVE_NOAPI(ret_value)
} /* end H5D__mpio_collective_filtered_chunk_reinsert() */

/*-------------------------------------------------------------------------
 * Function:    H5D__mpio_get_chunk_redistribute_info_types
 *
 * Purpose:     Constructs MPI derived datatypes for communicating the
 *              info from a H5D_filtered_collective_io_info_t structure
 *              that is necessary for redistributing shared chunks during a
 *              collective write of filtered chunks.
 *
 *              The datatype returned through `contig_type` has an extent
 *              equal to the size of an H5D_chunk_redistribute_info_t
 *              structure and is suitable for communicating that structure
 *              type.
 *
 *              The datatype returned through `resized_type` has an extent
 *              equal to the size of an H5D_filtered_collective_io_info_t
 *              structure. This makes it suitable for sending an array of
 *              those structures, while extracting out just the info
 *              necessary for the chunk redistribution operation during
 *              communication.
 *
 * Return:      Non-negative on success/Negative on failure
 *
 *-------------------------------------------------------------------------
 */
static herr_t
H5D__mpio_get_chunk_redistribute_info_types(MPI_Datatype *contig_type, hbool_t *contig_type_derived,
                                            MPI_Datatype *resized_type, hbool_t *resized_type_derived)
{
    MPI_Datatype struct_type              = MPI_DATATYPE_NULL;
    hbool_t      struct_type_derived      = FALSE;
    MPI_Datatype chunk_block_type         = MPI_DATATYPE_NULL;
    hbool_t      chunk_block_type_derived = FALSE;
    MPI_Datatype types[5];
    MPI_Aint     displacements[5];
    int          block_lengths[5];
    int          field_count;
    int          mpi_code;
    herr_t       ret_value = SUCCEED;

    FUNC_ENTER_PACKAGE

    HDassert(contig_type);
    HDassert(contig_type_derived);
    HDassert(resized_type);
    HDassert(resized_type_derived);

    *contig_type_derived  = FALSE;
    *resized_type_derived = FALSE;

    /* Create struct type for the inner H5F_block_t structure */
    if (H5F_mpi_get_file_block_type(FALSE, &chunk_block_type, &chunk_block_type_derived) < 0)
        HGOTO_ERROR(H5E_DATASET, H5E_CANTGET, FAIL, "can't create derived type for chunk file description")

    field_count = 5;
    HDassert(field_count == (sizeof(types) / sizeof(MPI_Datatype)));

    /*
     * Create structure type to pack chunk H5F_block_t structure
     * next to chunk_idx, orig_owner, new_owner and num_writers
     * fields
     */
    block_lengths[0] = 1;
    block_lengths[1] = 1;
    block_lengths[2] = 1;
    block_lengths[3] = 1;
    block_lengths[4] = 1;
    displacements[0] = offsetof(H5D_chunk_redistribute_info_t, chunk_block);
    displacements[1] = offsetof(H5D_chunk_redistribute_info_t, chunk_idx);
    displacements[2] = offsetof(H5D_chunk_redistribute_info_t, orig_owner);
    displacements[3] = offsetof(H5D_chunk_redistribute_info_t, new_owner);
    displacements[4] = offsetof(H5D_chunk_redistribute_info_t, num_writers);
    types[0]         = chunk_block_type;
    types[1]         = HSIZE_AS_MPI_TYPE;
    types[2]         = MPI_INT;
    types[3]         = MPI_INT;
    types[4]         = MPI_INT;
    if (MPI_SUCCESS !=
        (mpi_code = MPI_Type_create_struct(field_count, block_lengths, displacements, types, contig_type)))
        HMPI_GOTO_ERROR(FAIL, "MPI_Type_create_struct failed", mpi_code)
    *contig_type_derived = TRUE;

    if (MPI_SUCCESS != (mpi_code = MPI_Type_commit(contig_type)))
        HMPI_GOTO_ERROR(FAIL, "MPI_Type_commit failed", mpi_code)

    /* Create struct type to extract the chunk_current, chunk_idx, orig_owner,
     * new_owner and num_writers fields from a H5D_filtered_collective_io_info_t
     * structure
     */
    block_lengths[0] = 1;
    block_lengths[1] = 1;
    block_lengths[2] = 1;
    block_lengths[3] = 1;
    block_lengths[4] = 1;
    displacements[0] = offsetof(H5D_filtered_collective_io_info_t, chunk_current);
    displacements[1] = offsetof(H5D_filtered_collective_io_info_t, index_info.chunk_idx);
    displacements[2] = offsetof(H5D_filtered_collective_io_info_t, orig_owner);
    displacements[3] = offsetof(H5D_filtered_collective_io_info_t, new_owner);
    displacements[4] = offsetof(H5D_filtered_collective_io_info_t, num_writers);
    types[0]         = chunk_block_type;
    types[1]         = HSIZE_AS_MPI_TYPE;
    types[2]         = MPI_INT;
    types[3]         = MPI_INT;
    types[4]         = MPI_INT;
    if (MPI_SUCCESS !=
        (mpi_code = MPI_Type_create_struct(field_count, block_lengths, displacements, types, &struct_type)))
        HMPI_GOTO_ERROR(FAIL, "MPI_Type_create_struct failed", mpi_code)
    struct_type_derived = TRUE;

    if (MPI_SUCCESS != (mpi_code = MPI_Type_create_resized(
                            struct_type, 0, sizeof(H5D_filtered_collective_io_info_t), resized_type)))
        HMPI_GOTO_ERROR(FAIL, "MPI_Type_create_resized failed", mpi_code)
    *resized_type_derived = TRUE;

    if (MPI_SUCCESS != (mpi_code = MPI_Type_commit(resized_type)))
        HMPI_GOTO_ERROR(FAIL, "MPI_Type_commit failed", mpi_code)

done:
    if (struct_type_derived) {
        if (MPI_SUCCESS != (mpi_code = MPI_Type_free(&struct_type)))
            HMPI_DONE_ERROR(FAIL, "MPI_Type_free failed", mpi_code)
    }
    if (chunk_block_type_derived) {
        if (MPI_SUCCESS != (mpi_code = MPI_Type_free(&chunk_block_type)))
            HMPI_DONE_ERROR(FAIL, "MPI_Type_free failed", mpi_code)
    }

    if (ret_value < 0) {
        if (*resized_type_derived) {
            if (MPI_SUCCESS != (mpi_code = MPI_Type_free(resized_type)))
                HMPI_DONE_ERROR(FAIL, "MPI_Type_free failed", mpi_code)
            *resized_type_derived = FALSE;
        }
        if (*contig_type_derived) {
            if (MPI_SUCCESS != (mpi_code = MPI_Type_free(contig_type)))
                HMPI_DONE_ERROR(FAIL, "MPI_Type_free failed", mpi_code)
            *contig_type_derived = FALSE;
        }
    }

    FUNC_LEAVE_NOAPI(ret_value)
} /* end H5D__mpio_get_chunk_redistribute_info_types() */

/*-------------------------------------------------------------------------
 * Function:    H5D__mpio_get_chunk_alloc_info_types
 *
 * Purpose:     Constructs MPI derived datatypes for communicating the info
 *              from a H5D_filtered_collective_io_info_t structure that is
 *              necessary for re-allocating file space during a collective
 *              write of filtered chunks.
 *
 *              The datatype returned through `contig_type` has an extent
 *              equal to the size of an H5D_chunk_alloc_info_t structure
 *              and is suitable for communicating that structure type.
 *
 *              The datatype returned through `resized_type` has an extent
 *              equal to the size of an H5D_filtered_collective_io_info_t
 *              structure. This makes it suitable for sending an array of
 *              those structures, while extracting out just the info
 *              necessary for the chunk file space reallocation operation
 *              during communication.
 *
 * Return:      Non-negative on success/Negative on failure
 *
 *-------------------------------------------------------------------------
 */
static herr_t
H5D__mpio_get_chunk_alloc_info_types(MPI_Datatype *contig_type, hbool_t *contig_type_derived,
                                     MPI_Datatype *resized_type, hbool_t *resized_type_derived)
{
    MPI_Datatype struct_type              = MPI_DATATYPE_NULL;
    hbool_t      struct_type_derived      = FALSE;
    MPI_Datatype chunk_block_type         = MPI_DATATYPE_NULL;
    hbool_t      chunk_block_type_derived = FALSE;
    MPI_Datatype types[3];
    MPI_Aint     displacements[3];
    int          block_lengths[3];
    int          field_count;
    int          mpi_code;
    herr_t       ret_value = SUCCEED;

    FUNC_ENTER_PACKAGE

    HDassert(contig_type);
    HDassert(contig_type_derived);
    HDassert(resized_type);
    HDassert(resized_type_derived);

    *contig_type_derived  = FALSE;
    *resized_type_derived = FALSE;

    /* Create struct type for the inner H5F_block_t structure */
    if (H5F_mpi_get_file_block_type(FALSE, &chunk_block_type, &chunk_block_type_derived) < 0)
        HGOTO_ERROR(H5E_DATASET, H5E_CANTGET, FAIL, "can't create derived type for chunk file description")

    field_count = 3;
    HDassert(field_count == (sizeof(types) / sizeof(MPI_Datatype)));

    /*
     * Create structure type to pack both chunk H5F_block_t structures
     * next to chunk_idx field
     */
    block_lengths[0] = 1;
    block_lengths[1] = 1;
    block_lengths[2] = 1;
    displacements[0] = offsetof(H5D_chunk_alloc_info_t, chunk_current);
    displacements[1] = offsetof(H5D_chunk_alloc_info_t, chunk_new);
    displacements[2] = offsetof(H5D_chunk_alloc_info_t, chunk_idx);
    types[0]         = chunk_block_type;
    types[1]         = chunk_block_type;
    types[2]         = HSIZE_AS_MPI_TYPE;
    if (MPI_SUCCESS !=
        (mpi_code = MPI_Type_create_struct(field_count, block_lengths, displacements, types, contig_type)))
        HMPI_GOTO_ERROR(FAIL, "MPI_Type_create_struct failed", mpi_code)
    *contig_type_derived = TRUE;

    if (MPI_SUCCESS != (mpi_code = MPI_Type_commit(contig_type)))
        HMPI_GOTO_ERROR(FAIL, "MPI_Type_commit failed", mpi_code)

    /*
     * Create struct type to extract the chunk_current, chunk_new and chunk_idx
     * fields from a H5D_filtered_collective_io_info_t structure
     */
    block_lengths[0] = 1;
    block_lengths[1] = 1;
    block_lengths[2] = 1;
    displacements[0] = offsetof(H5D_filtered_collective_io_info_t, chunk_current);
    displacements[1] = offsetof(H5D_filtered_collective_io_info_t, chunk_new);
    displacements[2] = offsetof(H5D_filtered_collective_io_info_t, index_info.chunk_idx);
    types[0]         = chunk_block_type;
    types[1]         = chunk_block_type;
    types[2]         = HSIZE_AS_MPI_TYPE;
    if (MPI_SUCCESS !=
        (mpi_code = MPI_Type_create_struct(field_count, block_lengths, displacements, types, &struct_type)))
        HMPI_GOTO_ERROR(FAIL, "MPI_Type_create_struct failed", mpi_code)
    struct_type_derived = TRUE;

    if (MPI_SUCCESS != (mpi_code = MPI_Type_create_resized(
                            struct_type, 0, sizeof(H5D_filtered_collective_io_info_t), resized_type)))
        HMPI_GOTO_ERROR(FAIL, "MPI_Type_create_resized failed", mpi_code)
    *resized_type_derived = TRUE;

    if (MPI_SUCCESS != (mpi_code = MPI_Type_commit(resized_type)))
        HMPI_GOTO_ERROR(FAIL, "MPI_Type_commit failed", mpi_code)

done:
    if (struct_type_derived) {
        if (MPI_SUCCESS != (mpi_code = MPI_Type_free(&struct_type)))
            HMPI_DONE_ERROR(FAIL, "MPI_Type_free failed", mpi_code)
    }
    if (chunk_block_type_derived) {
        if (MPI_SUCCESS != (mpi_code = MPI_Type_free(&chunk_block_type)))
            HMPI_DONE_ERROR(FAIL, "MPI_Type_free failed", mpi_code)
    }

    if (ret_value < 0) {
        if (*resized_type_derived) {
            if (MPI_SUCCESS != (mpi_code = MPI_Type_free(resized_type)))
                HMPI_DONE_ERROR(FAIL, "MPI_Type_free failed", mpi_code)
            *resized_type_derived = FALSE;
        }
        if (*contig_type_derived) {
            if (MPI_SUCCESS != (mpi_code = MPI_Type_free(contig_type)))
                HMPI_DONE_ERROR(FAIL, "MPI_Type_free failed", mpi_code)
            *contig_type_derived = FALSE;
        }
    }

    FUNC_LEAVE_NOAPI(ret_value)
} /* end H5D__mpio_get_chunk_alloc_info_types() */

/*-------------------------------------------------------------------------
 * Function:    H5D__mpio_get_chunk_insert_info_types
 *
 * Purpose:     Constructs MPI derived datatypes for communicating the
 *              information necessary when reinserting chunks into a
 *              dataset's chunk index. This includes the chunk's new offset
 *              and size (H5F_block_t) and the inner `index_info` structure
 *              of a H5D_filtered_collective_io_info_t structure.
 *
 *              The datatype returned through `contig_type` has an extent
 *              equal to the size of an H5D_chunk_insert_info_t structure
 *              and is suitable for communicating that structure type.
 *
 *              The datatype returned through `resized_type` has an extent
 *              equal to the size of the encompassing
 *              H5D_filtered_collective_io_info_t structure. This makes it
 *              suitable for sending an array of
 *              H5D_filtered_collective_io_info_t structures, while
 *              extracting out just the information needed during
 *              communication.
 *
 * Return:      Non-negative on success/Negative on failure
 *
 *-------------------------------------------------------------------------
 */
static herr_t
H5D__mpio_get_chunk_insert_info_types(MPI_Datatype *contig_type, hbool_t *contig_type_derived,
                                      MPI_Datatype *resized_type, hbool_t *resized_type_derived)
{
    MPI_Datatype struct_type              = MPI_DATATYPE_NULL;
    hbool_t      struct_type_derived      = FALSE;
    MPI_Datatype chunk_block_type         = MPI_DATATYPE_NULL;
    hbool_t      chunk_block_type_derived = FALSE;
    MPI_Aint     contig_type_extent;
    MPI_Datatype types[4];
    MPI_Aint     displacements[4];
    int          block_lengths[4];
    int          field_count;
    int          mpi_code;
    herr_t       ret_value = SUCCEED;

    FUNC_ENTER_PACKAGE

    HDassert(contig_type);
    HDassert(contig_type_derived);
    HDassert(resized_type);
    HDassert(resized_type_derived);

    *contig_type_derived  = FALSE;
    *resized_type_derived = FALSE;

    /* Create struct type for an H5F_block_t structure */
    if (H5F_mpi_get_file_block_type(FALSE, &chunk_block_type, &chunk_block_type_derived) < 0)
        HGOTO_ERROR(H5E_DATASET, H5E_CANTGET, FAIL, "can't create derived type for chunk file description")

    field_count = 4;
    HDassert(field_count == (sizeof(types) / sizeof(MPI_Datatype)));

    /*
     * Create struct type to pack information into memory as follows:
     *
     * Chunk's new Offset/Size (H5F_block_t) ->
     * Chunk Index Info (H5D_chunk_index_info_t)
     */
    block_lengths[0] = 1;
    block_lengths[1] = 1;
    block_lengths[2] = 1;
    block_lengths[3] = 1;
    displacements[0] = offsetof(H5D_chunk_insert_info_t, chunk_block);
    displacements[1] = offsetof(H5D_chunk_insert_info_t, index_info.chunk_idx);
    displacements[2] = offsetof(H5D_chunk_insert_info_t, index_info.filter_mask);
    displacements[3] = offsetof(H5D_chunk_insert_info_t, index_info.need_insert);
    types[0]         = chunk_block_type;
    types[1]         = HSIZE_AS_MPI_TYPE;
    types[2]         = MPI_UNSIGNED;
    types[3]         = MPI_C_BOOL;
    if (MPI_SUCCESS !=
        (mpi_code = MPI_Type_create_struct(field_count, block_lengths, displacements, types, &struct_type)))
        HMPI_GOTO_ERROR(FAIL, "MPI_Type_create_struct failed", mpi_code)
    struct_type_derived = TRUE;

    contig_type_extent = (MPI_Aint)(sizeof(H5F_block_t) + sizeof(H5D_chunk_index_info_t));

    if (MPI_SUCCESS != (mpi_code = MPI_Type_create_resized(struct_type, 0, contig_type_extent, contig_type)))
        HMPI_GOTO_ERROR(FAIL, "MPI_Type_create_resized failed", mpi_code)
    *contig_type_derived = TRUE;

    if (MPI_SUCCESS != (mpi_code = MPI_Type_commit(contig_type)))
        HMPI_GOTO_ERROR(FAIL, "MPI_Type_commit failed", mpi_code)

    struct_type_derived = FALSE;
    if (MPI_SUCCESS != (mpi_code = MPI_Type_free(&struct_type)))
        HMPI_GOTO_ERROR(FAIL, "MPI_Type_free failed", mpi_code)

    /*
     * Create struct type to correctly extract all needed
     * information from a H5D_filtered_collective_io_info_t
     * structure.
     */
    displacements[0] = offsetof(H5D_filtered_collective_io_info_t, chunk_new);
    displacements[1] = offsetof(H5D_filtered_collective_io_info_t, index_info.chunk_idx);
    displacements[2] = offsetof(H5D_filtered_collective_io_info_t, index_info.filter_mask);
    displacements[3] = offsetof(H5D_filtered_collective_io_info_t, index_info.need_insert);
    if (MPI_SUCCESS !=
        (mpi_code = MPI_Type_create_struct(field_count, block_lengths, displacements, types, &struct_type)))
        HMPI_GOTO_ERROR(FAIL, "MPI_Type_create_struct failed", mpi_code)
    struct_type_derived = TRUE;

    if (MPI_SUCCESS != (mpi_code = MPI_Type_create_resized(
                            struct_type, 0, sizeof(H5D_filtered_collective_io_info_t), resized_type)))
        HMPI_GOTO_ERROR(FAIL, "MPI_Type_create_resized failed", mpi_code)
    *resized_type_derived = TRUE;

    if (MPI_SUCCESS != (mpi_code = MPI_Type_commit(resized_type)))
        HMPI_GOTO_ERROR(FAIL, "MPI_Type_commit failed", mpi_code)

done:
    if (struct_type_derived) {
        if (MPI_SUCCESS != (mpi_code = MPI_Type_free(&struct_type)))
            HMPI_DONE_ERROR(FAIL, "MPI_Type_free failed", mpi_code)
    }
    if (chunk_block_type_derived) {
        if (MPI_SUCCESS != (mpi_code = MPI_Type_free(&chunk_block_type)))
            HMPI_DONE_ERROR(FAIL, "MPI_Type_free failed", mpi_code)
    }

    if (ret_value < 0) {
        if (*resized_type_derived) {
            if (MPI_SUCCESS != (mpi_code = MPI_Type_free(resized_type)))
                HMPI_DONE_ERROR(FAIL, "MPI_Type_free failed", mpi_code)
            *resized_type_derived = FALSE;
        }
        if (*contig_type_derived) {
            if (MPI_SUCCESS != (mpi_code = MPI_Type_free(contig_type)))
                HMPI_DONE_ERROR(FAIL, "MPI_Type_free failed", mpi_code)
            *contig_type_derived = FALSE;
        }
    }

    FUNC_LEAVE_NOAPI(ret_value)
} /* end H5D__mpio_get_chunk_insert_info_types() */

/*-------------------------------------------------------------------------
 * Function:    H5D__mpio_collective_filtered_io_type
 *
 * Purpose:     Constructs a MPI derived datatype for both the memory and
 *              the file for a collective I/O operation on filtered chunks.
 *              The datatype contains the chunk offsets and lengths in the
 *              file and the locations of the chunk data buffers to read
 *              into/write from.
 *
 * Return:      Non-negative on success/Negative on failure
 *
 *-------------------------------------------------------------------------
 */
static herr_t
H5D__mpio_collective_filtered_io_type(H5D_filtered_collective_io_info_t *chunk_list, size_t num_entries,
                                      H5D_io_op_type_t op_type, MPI_Datatype *new_mem_type,
                                      hbool_t *mem_type_derived, MPI_Datatype *new_file_type,
                                      hbool_t *file_type_derived)
{
    MPI_Aint *io_buf_array      = NULL; /* Relative displacements of filtered chunk data buffers */
    MPI_Aint *file_offset_array = NULL; /* Chunk offsets in the file */
    int      *length_array      = NULL; /* Filtered Chunk lengths */
    int       mpi_code;
    herr_t    ret_value = SUCCEED;

    FUNC_ENTER_PACKAGE

    HDassert(chunk_list || 0 == num_entries);
    HDassert(new_mem_type);
    HDassert(mem_type_derived);
    HDassert(new_file_type);
    HDassert(file_type_derived);

    *mem_type_derived  = FALSE;
    *file_type_derived = FALSE;
    *new_mem_type      = MPI_BYTE;
    *new_file_type     = MPI_BYTE;

    if (num_entries > 0) {
        H5F_block_t *chunk_block;
        size_t       last_valid_idx = 0;
        size_t       i;
        int          chunk_count;

        /*
         * Determine number of chunks for I/O operation and
         * setup for derived datatype creation if I/O operation
         * includes multiple chunks
         */
        if (num_entries == 1) {
            /* Set last valid index to 0 for contiguous datatype creation */
            last_valid_idx = 0;

            if (op_type == H5D_IO_OP_WRITE)
                chunk_count = 1;
            else
                chunk_count = chunk_list[0].need_read ? 1 : 0;
        }
        else {
            MPI_Aint chunk_buf;
            MPI_Aint base_buf;
            haddr_t  base_offset = HADDR_UNDEF;

            H5_CHECK_OVERFLOW(num_entries, size_t, int);

            /* Allocate arrays */
            if (NULL == (length_array = H5MM_malloc((size_t)num_entries * sizeof(int))))
                HGOTO_ERROR(H5E_RESOURCE, H5E_CANTALLOC, FAIL,
                            "memory allocation failed for filtered collective I/O length array")
            if (NULL == (io_buf_array = H5MM_malloc((size_t)num_entries * sizeof(MPI_Aint))))
                HGOTO_ERROR(H5E_RESOURCE, H5E_CANTALLOC, FAIL,
                            "memory allocation failed for filtered collective I/O buf length array")
            if (NULL == (file_offset_array = H5MM_malloc((size_t)num_entries * sizeof(MPI_Aint))))
                HGOTO_ERROR(H5E_RESOURCE, H5E_CANTALLOC, FAIL,
                            "memory allocation failed for filtered collective I/O offset array")

            /*
             * If doing a write, we can set the base chunk offset
             * and base chunk data buffer right away.
             *
             * If doing a read, some chunks may be skipped over
             * for reading if they aren't yet allocated in the
             * file. Therefore, we have to find the first chunk
             * actually being read in order to set the base chunk
             * offset and base chunk data buffer.
             */
            if (op_type == H5D_IO_OP_WRITE) {
#if H5_CHECK_MPI_VERSION(3, 0)
                if (MPI_SUCCESS != (mpi_code = MPI_Get_address(chunk_list[0].buf, &base_buf)))
                    HMPI_GOTO_ERROR(FAIL, "MPI_Get_address failed", mpi_code)
#else
                base_buf = (MPI_Aint)chunk_list[0].buf;
#endif

                base_offset = chunk_list[0].chunk_new.offset;
            }

            for (i = 0, chunk_count = 0; i < num_entries; i++) {
                if (op_type == H5D_IO_OP_READ) {
                    /*
                     * If this chunk isn't being read, don't add it
                     * to the MPI type we're building up for I/O
                     */
                    if (!chunk_list[i].need_read)
                        continue;

                    /*
                     * If this chunk is being read, go ahead and
                     * set the base chunk offset and base chunk
                     * data buffer if we haven't already
                     */
                    if (!H5_addr_defined(base_offset)) {
#if H5_CHECK_MPI_VERSION(3, 0)
                        if (MPI_SUCCESS != (mpi_code = MPI_Get_address(chunk_list[i].buf, &base_buf)))
                            HMPI_GOTO_ERROR(FAIL, "MPI_Get_address failed", mpi_code)
#else
                        base_buf = (MPI_Aint)chunk_list[i].buf;
#endif

                        base_offset = chunk_list[i].chunk_current.offset;
                    }
                }

                /* Set convenience pointer for current chunk block */
                chunk_block =
                    (op_type == H5D_IO_OP_READ) ? &chunk_list[i].chunk_current : &chunk_list[i].chunk_new;

                /*
                 * Set the current chunk entry's offset in the file, relative to
                 * the first chunk entry
                 */
                HDassert(H5_addr_defined(chunk_block->offset));
                file_offset_array[chunk_count] = (MPI_Aint)(chunk_block->offset - base_offset);

                /*
                 * Ensure the chunk list is sorted in ascending ordering of
                 * offset in the file
                 */
                if (chunk_count)
                    HDassert(file_offset_array[chunk_count] > file_offset_array[chunk_count - 1]);

                /* Set the current chunk entry's size for the I/O operation */
                H5_CHECK_OVERFLOW(chunk_block->length, hsize_t, int);
                length_array[chunk_count] = (int)chunk_block->length;

                /*
                 * Set the displacement of the chunk entry's chunk data buffer,
                 * relative to the first entry's data buffer
                 */
#if H5_CHECK_MPI_VERSION(3, 1)
                if (MPI_SUCCESS != (mpi_code = MPI_Get_address(chunk_list[i].buf, &chunk_buf)))
                    HMPI_GOTO_ERROR(FAIL, "MPI_Get_address failed", mpi_code)

                io_buf_array[chunk_count] = MPI_Aint_diff(chunk_buf, base_buf);
#else
                chunk_buf                 = (MPI_Aint)chunk_list[i].buf;
                io_buf_array[chunk_count] = chunk_buf - base_buf;
#endif

                /*
                 * Set last valid index in case only a single chunk will
                 * be involved in the I/O operation
                 */
                last_valid_idx = i;

                chunk_count++;
            } /* end for */
        }

        /*
         * Create derived datatypes for the chunk list if this
         * rank has any chunks to work on
         */
        if (chunk_count > 0) {
            if (chunk_count == 1) {
                int chunk_len;

                /* Single chunk - use a contiguous type for both memory and file */

                /* Ensure that we can cast chunk size to an int for MPI */
                chunk_block = (op_type == H5D_IO_OP_READ) ? &chunk_list[last_valid_idx].chunk_current
                                                          : &chunk_list[last_valid_idx].chunk_new;
                H5_CHECKED_ASSIGN(chunk_len, int, chunk_block->length, hsize_t);

                if (MPI_SUCCESS != (mpi_code = MPI_Type_contiguous(chunk_len, MPI_BYTE, new_file_type)))
                    HMPI_GOTO_ERROR(FAIL, "MPI_Type_contiguous failed", mpi_code)
                *new_mem_type = *new_file_type;

                /*
                 * Since we use the same datatype for both memory and file, only
                 * mark the file type as derived so the caller doesn't try to
                 * free the same type twice
                 */
                *mem_type_derived  = FALSE;
                *file_type_derived = TRUE;

                if (MPI_SUCCESS != (mpi_code = MPI_Type_commit(new_file_type)))
                    HMPI_GOTO_ERROR(FAIL, "MPI_Type_commit failed", mpi_code)
            }
            else {
                HDassert(file_offset_array);
                HDassert(length_array);
                HDassert(io_buf_array);

                /* Multiple chunks - use an hindexed type for both memory and file */

                /* Create memory MPI type */
                if (MPI_SUCCESS != (mpi_code = MPI_Type_create_hindexed(
                                        chunk_count, length_array, io_buf_array, MPI_BYTE, new_mem_type)))
                    HMPI_GOTO_ERROR(FAIL, "MPI_Type_create_hindexed failed", mpi_code)
                *mem_type_derived = TRUE;

                if (MPI_SUCCESS != (mpi_code = MPI_Type_commit(new_mem_type)))
                    HMPI_GOTO_ERROR(FAIL, "MPI_Type_commit failed", mpi_code)

                /* Create file MPI type */
                if (MPI_SUCCESS !=
                    (mpi_code = MPI_Type_create_hindexed(chunk_count, length_array, file_offset_array,
                                                         MPI_BYTE, new_file_type)))
                    HMPI_GOTO_ERROR(FAIL, "MPI_Type_create_hindexed failed", mpi_code)
                *file_type_derived = TRUE;

                if (MPI_SUCCESS != (mpi_code = MPI_Type_commit(new_file_type)))
                    HMPI_GOTO_ERROR(FAIL, "MPI_Type_commit failed", mpi_code)
            }
        }
    } /* end if */

done:
    if (file_offset_array)
        H5MM_free(file_offset_array);
    if (io_buf_array)
        H5MM_free(io_buf_array);
    if (length_array)
        H5MM_free(length_array);

    if (ret_value < 0) {
        if (*file_type_derived) {
            if (MPI_SUCCESS != (mpi_code = MPI_Type_free(new_file_type)))
                HMPI_DONE_ERROR(FAIL, "MPI_Type_free failed", mpi_code)
            *file_type_derived = FALSE;
        }
        if (*mem_type_derived) {
            if (MPI_SUCCESS != (mpi_code = MPI_Type_free(new_mem_type)))
                HMPI_DONE_ERROR(FAIL, "MPI_Type_free failed", mpi_code)
            *mem_type_derived = FALSE;
        }
    }

    FUNC_LEAVE_NOAPI(ret_value)
} /* end H5D__mpio_collective_filtered_io_type() */

#ifdef H5Dmpio_DEBUG

static herr_t
H5D__mpio_dump_collective_filtered_chunk_list(H5D_filtered_collective_io_info_t *chunk_list,
                                              size_t chunk_list_num_entries, int mpi_rank)
{
    H5D_filtered_collective_io_info_t *chunk_entry;
    size_t                             i;
    herr_t                             ret_value = SUCCEED;

    FUNC_ENTER_PACKAGE_NOERR

    H5D_MPIO_DEBUG(mpi_rank, "CHUNK LIST: [");
    for (i = 0; i < chunk_list_num_entries; i++) {
        unsigned chunk_rank;

        chunk_entry = &chunk_list[i];

        HDassert(chunk_entry->chunk_info);
        chunk_rank = (unsigned)H5S_GET_EXTENT_NDIMS(chunk_entry->chunk_info->fspace);

        H5D_MPIO_DEBUG(mpi_rank, " {");
        H5D_MPIO_DEBUG_VA(mpi_rank, "   - Entry %zu -", i);

        H5D_MPIO_DEBUG(mpi_rank, "   - Chunk Fspace Info -");
        H5D_MPIO_DEBUG_VA(mpi_rank,
                          "     Chunk Current Info: { Offset: %" PRIuHADDR ", Length: %" PRIuHADDR " }",
                          chunk_entry->chunk_current.offset, chunk_entry->chunk_current.length);
        H5D_MPIO_DEBUG_VA(mpi_rank, "     Chunk New Info: { Offset: %" PRIuHADDR ", Length: %" PRIuHADDR " }",
                          chunk_entry->chunk_new.offset, chunk_entry->chunk_new.length);

        H5D_MPIO_DEBUG(mpi_rank, "   - Chunk Insert Info -");
        H5D_MPIO_DEBUG_VA(mpi_rank,
                          "     Chunk Scaled Coords (4-d): { %" PRIuHSIZE ", %" PRIuHSIZE ", %" PRIuHSIZE
                          ", %" PRIuHSIZE " }",
                          chunk_rank < 1 ? 0 : chunk_entry->chunk_info->scaled[0],
                          chunk_rank < 2 ? 0 : chunk_entry->chunk_info->scaled[1],
                          chunk_rank < 3 ? 0 : chunk_entry->chunk_info->scaled[2],
                          chunk_rank < 4 ? 0 : chunk_entry->chunk_info->scaled[3]);
        H5D_MPIO_DEBUG_VA(mpi_rank, "     Chunk Index: %" PRIuHSIZE, chunk_entry->index_info.chunk_idx);
        H5D_MPIO_DEBUG_VA(mpi_rank, "     Filter Mask: %u", chunk_entry->index_info.filter_mask);
        H5D_MPIO_DEBUG_VA(mpi_rank, "     Need Insert: %s",
                          chunk_entry->index_info.need_insert ? "YES" : "NO");

        H5D_MPIO_DEBUG(mpi_rank, "   - Other Info -");
        H5D_MPIO_DEBUG_VA(mpi_rank, "     Chunk Info Ptr: %p", (void *)chunk_entry->chunk_info);
        H5D_MPIO_DEBUG_VA(mpi_rank, "     Need Read: %s", chunk_entry->need_read ? "YES" : "NO");
        H5D_MPIO_DEBUG_VA(mpi_rank, "     Chunk I/O Size: %zu", chunk_entry->io_size);
        H5D_MPIO_DEBUG_VA(mpi_rank, "     Chunk Buffer Size: %zu", chunk_entry->chunk_buf_size);
        H5D_MPIO_DEBUG_VA(mpi_rank, "     Original Owner: %d", chunk_entry->orig_owner);
        H5D_MPIO_DEBUG_VA(mpi_rank, "     New Owner: %d", chunk_entry->new_owner);
        H5D_MPIO_DEBUG_VA(mpi_rank, "     # of Writers: %d", chunk_entry->num_writers);
        H5D_MPIO_DEBUG_VA(mpi_rank, "     Chunk Data Buffer Ptr: %p", (void *)chunk_entry->buf);

        H5D_MPIO_DEBUG(mpi_rank, " }");
    }
    H5D_MPIO_DEBUG(mpi_rank, "]");

    FUNC_LEAVE_NOAPI(ret_value)
} /* end H5D__mpio_dump_collective_filtered_chunk_list() */

#endif

#endif /* H5_HAVE_PARALLEL */<|MERGE_RESOLUTION|>--- conflicted
+++ resolved
@@ -1459,7 +1459,6 @@
     H5D_mpio_actual_io_mode_t        actual_io_mode        = 0;
     size_t                           i; /* Local index variable */
 
-<<<<<<< HEAD
     H5S_t **file_spaces = NULL;
     H5S_t **mem_spaces = NULL;
     haddr_t *addrs = NULL;
@@ -1467,15 +1466,6 @@
     size_t *src_type_sizes = NULL;
     size_t *dst_type_sizes = NULL;
     hbool_t io_op_write;
-=======
-    H5S_t                  **file_spaces;
-    H5S_t                  **mem_spaces;
-    haddr_t                 *addrs;
-    H5_flexible_const_ptr_t *bufs;
-    size_t                  *src_type_sizes;
-    size_t                  *dst_type_sizes;
-    hbool_t                  io_op_write;
->>>>>>> d298b10f
 
     herr_t ret_value = SUCCEED;
 
@@ -1587,20 +1577,11 @@
         }
 
         io_op_write = (io_info->op_type == H5D_IO_OP_WRITE) ? TRUE : FALSE;
-<<<<<<< HEAD
         
         if (H5FD_selection_build_types(io_op_write, (uint32_t)num_chunk, file_spaces, mem_spaces,
                                        addrs, bufs, src_type_sizes, dst_type_sizes,
                                        &chunk_final_ftype, &chunk_final_ftype_is_derived,
                                        &chunk_final_mtype, &chunk_final_mtype_is_derived, &size_i, &base_buf_addr) < 0)
-            HGOTO_ERROR(H5E_DATASET, H5E_CANTGET, FAIL, "couldn't build type for MPI-IO")
-=======
->>>>>>> d298b10f
-
-        if (H5FD_selection_build_types(io_op_write, num_chunk, file_spaces, mem_spaces, addrs, bufs,
-                                       src_type_sizes, dst_type_sizes, &chunk_final_ftype,
-                                       &chunk_final_ftype_is_derived, &chunk_final_mtype,
-                                       &chunk_final_mtype_is_derived, &size_i, &base_buf_addr) < 0)
             HGOTO_ERROR(H5E_DATASET, H5E_CANTGET, FAIL, "couldn't build type for MPI-IO")
 
         /* We have a single, complicated MPI datatype for both memory & file */
