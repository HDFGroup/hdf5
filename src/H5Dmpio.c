/* * * * * * * * * * * * * * * * * * * * * * * * * * * * * * * * * * * * * * *
 * Copyright by The HDF Group.                                               *
 * All rights reserved.                                                      *
 *                                                                           *
 * This file is part of HDF5.  The full HDF5 copyright notice, including     *
 * terms governing use, modification, and redistribution, is contained in    *
 * the COPYING file, which can be found at the root of the source code       *
 * distribution tree, or in https://www.hdfgroup.org/licenses.               *
 * If you do not have access to either file, you may request a copy from     *
 * help@hdfgroup.org.                                                        *
 * * * * * * * * * * * * * * * * * * * * * * * * * * * * * * * * * * * * * * */

/*
 * Purpose:    Functions to read/write directly between app buffer and file.
 */

/****************/
/* Module Setup */
/****************/

#include "H5Dmodule.h" /* This source code file is part of the H5D module */

/***********/
/* Headers */
/***********/
#include "H5private.h"   /* Generic Functions */
#include "H5CXprivate.h" /* API Contexts      */
#include "H5Dpkg.h"      /* Datasets          */
#include "H5Eprivate.h"  /* Error handling    */
#include "H5Fprivate.h"  /* File access       */
#include "H5FDprivate.h" /* File drivers      */
#include "H5FLprivate.h" /* Free Lists        */
#include "H5Iprivate.h"  /* IDs               */
#include "H5MMprivate.h" /* Memory management */
#include "H5Oprivate.h"  /* Object headers    */
#include "H5Pprivate.h"  /* Property lists    */
#include "H5Sprivate.h"  /* Dataspaces        */
#include "H5VMprivate.h" /* Vector            */

#ifdef H5_HAVE_PARALLEL

/****************/
/* Local Macros */
/****************/

/* Macros to represent different IO options */
#define H5D_ONE_LINK_CHUNK_IO          0
#define H5D_MULTI_CHUNK_IO             1
#define H5D_ONE_LINK_CHUNK_IO_MORE_OPT 2
#define H5D_MULTI_CHUNK_IO_MORE_OPT    3

/* Macros to represent different IO modes(NONE, Independent or collective)for multiple chunk IO case */
#define H5D_CHUNK_IO_MODE_COL 1

/* Macros to represent the regularity of the selection for multiple chunk IO case. */
#define H5D_CHUNK_SELECT_REG 1

/*
 * Threshold value for redistributing shared filtered chunks
 * on all MPI ranks, or just MPI rank 0
 */
#define H5D_CHUNK_REDISTRIBUTE_THRES ((size_t)((25 * H5_MB) / sizeof(H5D_chunk_redistribute_info_t)))

/*
 * Initial allocation size for the arrays that hold
 * buffers for chunk modification data that is sent
 * to other ranks and the MPI_Request objects for
 * those send operations
 */
#define H5D_CHUNK_NUM_SEND_MSGS_INIT 64

/*
 * Define a tag value for the MPI messages sent/received for
 * chunk modification data
 */
#define H5D_CHUNK_MOD_DATA_TAG 64

/*
 * Macro to initialize a H5D_chk_idx_info_t
 * structure, given a pointer to a H5D_io_info_t
 * structure
 */
#define H5D_MPIO_INIT_CHUNK_IDX_INFO(index_info, dset)                                                       \
    do {                                                                                                     \
        index_info.f       = (dset)->oloc.file;                                                              \
        index_info.pline   = &((dset)->shared->dcpl_cache.pline);                                            \
        index_info.layout  = &((dset)->shared->layout.u.chunk);                                              \
        index_info.storage = &((dset)->shared->layout.storage.u.chunk);                                      \
    } while (0)

/*
 * Macro to initialize a H5D_chunk_ud_t structure
 * given a pointer to a H5D_chk_idx_info_t structure
 */
#define H5D_MPIO_INIT_CHUNK_UD_INFO(chunk_ud, index_info_ptr)                                                \
    do {                                                                                                     \
        memset(&chunk_ud, 0, sizeof(H5D_chunk_ud_t));                                                        \
        chunk_ud.common.layout  = (index_info_ptr)->layout;                                                  \
        chunk_ud.common.storage = (index_info_ptr)->storage;                                                 \
    } while (0)

/******************/
/* Local Typedefs */
/******************/

/* Combine chunk/piece address and chunk/piece info into a struct for
 * better performance. */
typedef struct H5D_chunk_addr_info_t {
    /* piece for multi-dset */
    haddr_t          piece_addr;
    H5D_piece_info_t piece_info;
} H5D_chunk_addr_info_t;

/* Rank 0 Bcast values */
typedef enum H5D_mpio_no_rank0_bcast_cause_t {
    H5D_MPIO_RANK0_BCAST            = 0x00,
    H5D_MPIO_RANK0_NOT_H5S_ALL      = 0x01,
    H5D_MPIO_RANK0_NOT_CONTIGUOUS   = 0x02,
    H5D_MPIO_RANK0_NOT_FIXED_SIZE   = 0x04,
    H5D_MPIO_RANK0_GREATER_THAN_2GB = 0x08
} H5D_mpio_no_rank0_bcast_cause_t;

/*
 * Information necessary for re-allocating file space for a chunk
 * during a parallel write of a chunked dataset with filters
 * applied.
 */
typedef struct H5D_chunk_alloc_info_t {
    H5F_block_t chunk_current;
    H5F_block_t chunk_new;
    hsize_t     chunk_idx;
} H5D_chunk_alloc_info_t;

/*
 * Information for a chunk pertaining to the dataset's chunk
 * index entry for the chunk
 */
typedef struct H5D_chunk_index_info_t {
    hsize_t  chunk_idx;
    unsigned filter_mask;
    hbool_t  need_insert;
} H5D_chunk_index_info_t;

/*
 * Information about a single chunk when performing collective filtered I/O. All
 * of the fields of one of these structs are initialized at the start of collective
 * filtered I/O in the function H5D__mpio_collective_filtered_chunk_io_setup(). This
 * struct's fields are as follows:
 *
 * index_info - A structure containing the information needed when collectively
 *              re-inserting the chunk into the dataset's chunk index. The structure
 *              is distributed to all ranks during the re-insertion operation. Its fields
 *              are as follows:
 *
 *     chunk_idx - The index of the chunk in the dataset's chunk index.
 *
 *     filter_mask - A bit-mask that indicates which filters are to be applied to the
 *                   chunk. Each filter in a chunk's filter pipeline has a bit position
 *                   that can be masked to disable that particular filter for the chunk.
 *                   This filter mask is saved alongside the chunk in the file.
 *
 *     need_insert - A flag which determines whether or not a chunk needs to be re-inserted into
 *                   the chunk index after the write operation.
 *
 * chunk_info - A pointer to the chunk's H5D_piece_info_t structure, which contains useful
 *              information like the dataspaces containing the selection in the chunk.
 *
 * chunk_current - The address in the file and size of this chunk before the filtering
 *                 operation. When reading a chunk from the file, this field is used to
 *                 read the correct amount of bytes. It is also used when redistributing
 *                 shared chunks among MPI ranks and as a parameter to the chunk file
 *                 space reallocation function.
 *
 * chunk_new - The address in the file and size of this chunk after the filtering
 *             operation. This field is relevant when collectively re-allocating space
 *             in the file for all of the chunks written to in the I/O operation, as
 *             their sizes may have changed after their data has been filtered.
 *
 * need_read - A flag which determines whether or not a chunk needs to be read from the
 *             file. During writes, if a chunk is being fully overwritten (the entire extent
 *             is selected in its file dataspace), then it is not necessary to read the chunk
 *             from the file. However, if the chunk is not being fully overwritten, it has to
 *             be read from the file in order to update the chunk without trashing the parts
 *             of the chunk that are not selected. During reads, this field should generally
 *             be true, but may be false if the chunk isn't allocated, for example.
 *
 * skip_filter_pline - A flag which determines whether to skip calls to the filter pipeline
 *                     for this chunk. This flag is mostly useful for correct handling of
 *                     partial edge chunks when the "don't filter partial edge chunks" flag
 *                     is set on the dataset's DCPL.
 *
 * io_size - The total size of I/O to this chunk. This field is an accumulation of the size of
 *           I/O to the chunk from each MPI rank which has the chunk selected and is used to
 *           determine the value for the previous `full_overwrite` flag.
 *
 * chunk_buf_size - The size in bytes of the data buffer allocated for the chunk
 *
 * orig_owner - The MPI rank which originally had this chunk selected at the beginning of
 *              the collective filtered I/O operation. This field is currently used when
 *              redistributing shared chunks among MPI ranks.
 *
 * new_owner - The MPI rank which has been selected to perform the modifications to this chunk.
 *
 * num_writers - The total number of MPI ranks writing to this chunk. This field is used when
 *               the new owner of a chunk is receiving messages from other MPI ranks that
 *               contain their selections in the chunk and the data to update the chunk with.
 *               The new owner must know how many MPI ranks it should expect messages from so
 *               that it can post an equal number of receive calls.
 *
 * buf - A pointer which serves the dual purpose of holding either the chunk data which is to be
 *       written to the file or the chunk data which has been read from the file.
 *
 * hh - A handle for hash tables provided by the uthash.h header
 *
 */
typedef struct H5D_filtered_collective_chunk_info_t {
    H5D_chunk_index_info_t index_info;

    H5D_piece_info_t *chunk_info;
    H5F_block_t       chunk_current;
    H5F_block_t       chunk_new;
    hbool_t           need_read;
    hbool_t           skip_filter_pline;
    size_t            io_size;
    size_t            chunk_buf_size;
    int               orig_owner;
    int               new_owner;
    int               num_writers;
    void             *buf;

    UT_hash_handle hh;
} H5D_filtered_collective_chunk_info_t;

/*
 * Top-level structure that contains an array of H5D_filtered_collective_chunk_info_t
 * chunk info structures for collective filtered I/O, as well as other useful information.
 * The struct's fields are as follows:
 *
 * chunk_infos - An array of H5D_filtered_collective_chunk_info_t structures that each
 *               contain information about a single chunk when performing collective filtered
 *               I/O.
 *
 * chunk_hash_table - A hash table storing H5D_filtered_collective_chunk_info_t structures
 *                    that is populated when chunk modification data has to be shared between
 *                    MPI processes during collective filtered I/O. This hash table facilitates
 *                    quicker and easier lookup of a particular chunk by its "chunk index"
 *                    value when applying chunk data modification messages from another MPI
 *                    process. Each modification message received from another MPI process
 *                    will contain the chunk's "chunk index" value that can be used for chunk
 *                    lookup operations.
 *
 * num_chunks_infos - The number of entries in the `chunk_infos` array.
 *
 * num_chunks_to_read - The number of entries (or chunks) in the `chunk_infos` array that
 *                      will need to be read in the case of a read operation (which can
 *                      occur during dataset reads or during dataset writes when a chunk
 *                      has to go through a read - modify - write cycle). The value for
 *                      this field is based on a chunk's `need_read` field in its particular
 *                      H5D_filtered_collective_chunk_info_t structure, but may be adjusted
 *                      later depending on file space allocation timing and other factors.
 *
 *                      This field can be helpful to avoid needing to scan through the list
 *                      of chunk info structures to determine how big of I/O vectors to
 *                      allocate during read operations, as an example.
 *
 */
typedef struct H5D_filtered_collective_io_info_t {
    H5D_filtered_collective_chunk_info_t *chunk_infos;
    H5D_filtered_collective_chunk_info_t *chunk_hash_table;
    size_t                                num_chunk_infos;
    size_t                                num_chunks_to_read;
} H5D_filtered_collective_io_info_t;

/*
 * Information necessary for redistributing shared chunks during
 * a parallel write of a chunked dataset with filters applied.
 */
typedef struct H5D_chunk_redistribute_info_t {
    H5F_block_t chunk_block;
    hsize_t     chunk_idx;
    int         orig_owner;
    int         new_owner;
    int         num_writers;
} H5D_chunk_redistribute_info_t;

/*
 * Information used when re-inserting a chunk into a dataset's
 * chunk index during a parallel write of a chunked dataset with
 * filters applied.
 */
typedef struct H5D_chunk_insert_info_t {
    H5F_block_t            chunk_block;
    H5D_chunk_index_info_t index_info;
} H5D_chunk_insert_info_t;

/********************/
/* Local Prototypes */
/********************/
static herr_t H5D__piece_io(H5D_io_info_t *io_info);
static herr_t H5D__multi_chunk_collective_io(H5D_io_info_t *io_info, H5D_dset_io_info_t *dset_info,
                                             int mpi_rank, int mpi_size);
static herr_t H5D__multi_chunk_filtered_collective_io(H5D_io_info_t *io_info, H5D_dset_io_info_t *dset_info,
                                                      int mpi_rank, int mpi_size);
static herr_t H5D__link_piece_collective_io(H5D_io_info_t *io_info, int mpi_rank);
static herr_t H5D__link_chunk_filtered_collective_io(H5D_io_info_t *io_info, H5D_dset_io_info_t *dset_info,
                                                     int mpi_rank, int mpi_size);
static herr_t H5D__inter_collective_io(H5D_io_info_t *io_info, const H5D_dset_io_info_t *di,
                                       H5S_t *file_space, H5S_t *mem_space);
static herr_t H5D__final_collective_io(H5D_io_info_t *io_info, hsize_t mpi_buf_count,
                                       MPI_Datatype mpi_file_type, MPI_Datatype mpi_buf_type);
static herr_t H5D__obtain_mpio_mode(H5D_io_info_t *io_info, H5D_dset_io_info_t *di, uint8_t assign_io_mode[],
                                    haddr_t chunk_addr[], int mpi_rank, int mpi_size);
static herr_t H5D__mpio_get_sum_chunk(const H5D_io_info_t *io_info, int *sum_chunkf);
static herr_t H5D__mpio_get_sum_chunk_dset(const H5D_io_info_t *io_info, const H5D_dset_io_info_t *dset_info,
                                           int *sum_chunkf);
static herr_t H5D__mpio_collective_filtered_chunk_io_setup(const H5D_io_info_t      *io_info,
                                                           const H5D_dset_io_info_t *di, int mpi_rank,
                                                           H5D_filtered_collective_io_info_t *chunk_list);
static herr_t H5D__mpio_redistribute_shared_chunks(H5D_filtered_collective_io_info_t *chunk_list,
                                                   const H5D_io_info_t *io_info, int mpi_rank, int mpi_size,
                                                   size_t **rank_chunks_assigned_map);
static herr_t H5D__mpio_redistribute_shared_chunks_int(H5D_filtered_collective_io_info_t *chunk_list,
                                                       size_t              *num_chunks_assigned_map,
                                                       hbool_t              all_ranks_involved,
                                                       const H5D_io_info_t *io_info, int mpi_rank,
                                                       int mpi_size);
static herr_t H5D__mpio_share_chunk_modification_data(H5D_filtered_collective_io_info_t *chunk_list,
                                                      H5D_io_info_t *io_info, H5D_dset_io_info_t *dset_info,
                                                      int mpi_rank, int H5_ATTR_NDEBUG_UNUSED mpi_size,
                                                      unsigned char ***chunk_msg_bufs,
                                                      int             *chunk_msg_bufs_len);
static herr_t H5D__mpio_collective_filtered_chunk_read(H5D_filtered_collective_io_info_t *chunk_list,
                                                       const H5D_io_info_t               *io_info,
                                                       const H5D_dset_io_info_t *di, int mpi_rank);
static herr_t H5D__mpio_collective_filtered_chunk_update(H5D_filtered_collective_io_info_t *chunk_list,
                                                         unsigned char                    **chunk_msg_bufs,
                                                         int chunk_msg_bufs_len, const H5D_io_info_t *io_info,
                                                         const H5D_dset_io_info_t *di,
                                                         int H5_ATTR_NDEBUG_UNUSED mpi_rank);
static herr_t H5D__mpio_collective_filtered_chunk_reallocate(H5D_filtered_collective_io_info_t *chunk_list,
                                                             size_t             *num_chunks_assigned_map,
                                                             H5D_io_info_t      *io_info,
                                                             H5D_chk_idx_info_t *idx_info, int mpi_rank,
                                                             int mpi_size);
static herr_t H5D__mpio_collective_filtered_chunk_reinsert(H5D_filtered_collective_io_info_t *chunk_list,
                                                           size_t        *num_chunks_assigned_map,
                                                           H5D_io_info_t *io_info, H5D_dset_io_info_t *di,
                                                           H5D_chk_idx_info_t *idx_info, int mpi_rank,
                                                           int mpi_size);
static herr_t H5D__mpio_get_chunk_redistribute_info_types(MPI_Datatype *contig_type,
                                                          hbool_t      *contig_type_derived,
                                                          MPI_Datatype *resized_type,
                                                          hbool_t      *resized_type_derived);
static herr_t H5D__mpio_get_chunk_alloc_info_types(MPI_Datatype *contig_type, hbool_t *contig_type_derived,
                                                   MPI_Datatype *resized_type, hbool_t *resized_type_derived);
static herr_t H5D__mpio_get_chunk_insert_info_types(MPI_Datatype *contig_type, hbool_t *contig_type_derived,
                                                    MPI_Datatype *resized_type,
                                                    hbool_t      *resized_type_derived);
static herr_t H5D__mpio_collective_filtered_vec_io(const H5D_filtered_collective_io_info_t *chunk_list,
                                                   H5F_shared_t *f_sh, H5D_io_op_type_t op_type);
static int    H5D__cmp_piece_addr(const void *chunk_addr_info1, const void *chunk_addr_info2);
static int    H5D__cmp_filtered_collective_io_info_entry(const void *filtered_collective_io_info_entry1,
                                                         const void *filtered_collective_io_info_entry2);
static int    H5D__cmp_chunk_redistribute_info(const void *entry1, const void *entry2);
static int    H5D__cmp_chunk_redistribute_info_orig_owner(const void *entry1, const void *entry2);

#ifdef H5Dmpio_DEBUG
static herr_t H5D__mpio_debug_init(void);
static herr_t H5D__mpio_dump_collective_filtered_chunk_list(H5D_filtered_collective_io_info_t *chunk_list,
                                                            int                                mpi_rank);
#endif

/*********************/
/* Package Variables */
/*********************/

/*******************/
/* Local Variables */
/*******************/

/* Declare extern free list to manage the H5S_sel_iter_t struct */
H5FL_EXTERN(H5S_sel_iter_t);

#ifdef H5Dmpio_DEBUG

/* Flags to control debug actions in this file.
 * (Meant to be indexed by characters)
 *
 * These flags can be set with either (or both) the environment variable
 *      "H5D_mpio_Debug" set to a string containing one or more characters
 *      (flags) or by setting them as a string value for the
 *      "H5D_mpio_debug_key" MPI Info key.
 *
 * Supported characters in 'H5D_mpio_Debug' string:
 *      't' trace function entry and exit
 *      'f' log to file rather than debugging stream
 *      'm' show (rough) memory usage statistics
 *      'c' show critical timing information
 *
 *      To only show output from a particular MPI rank, specify its rank
 *      number as a character, e.g.:
 *
 *      '0' only show output from rank 0
 *
 *      To only show output from a particular range (up to 8 ranks supported
 *      between 0-9) of MPI ranks, specify the start and end ranks separated
 *      by a hyphen, e.g.:
 *
 *      '0-7' only show output from ranks 0 through 7
 *
 */
static int               H5D_mpio_debug_flags_s[256];
static int               H5D_mpio_debug_rank_s[8] = {-1, -1, -1, -1, -1, -1, -1, -1};
static hbool_t           H5D_mpio_debug_inited    = FALSE;
static const char *const trace_in_pre             = "-> ";
static const char *const trace_out_pre            = "<- ";
static int               debug_indent             = 0;
static FILE             *debug_stream             = NULL;

/* Determine if this rank should output debugging info */
#define H5D_MPIO_DEBUG_THIS_RANK(rank)                                                                       \
    (H5D_mpio_debug_rank_s[0] < 0 || rank == H5D_mpio_debug_rank_s[0] || rank == H5D_mpio_debug_rank_s[1] || \
     rank == H5D_mpio_debug_rank_s[2] || rank == H5D_mpio_debug_rank_s[3] ||                                 \
     rank == H5D_mpio_debug_rank_s[4] || rank == H5D_mpio_debug_rank_s[5] ||                                 \
     rank == H5D_mpio_debug_rank_s[6] || rank == H5D_mpio_debug_rank_s[7])

/* Print some debugging string */
#define H5D_MPIO_DEBUG(rank, string)                                                                         \
    do {                                                                                                     \
        if (debug_stream && H5D_MPIO_DEBUG_THIS_RANK(rank)) {                                                \
            fprintf(debug_stream, "%*s(Rank %d) " string "\n", debug_indent, "", rank);                      \
            fflush(debug_stream);                                                                            \
        }                                                                                                    \
    } while (0)

/* Print some debugging string with printf-style arguments */
#define H5D_MPIO_DEBUG_VA(rank, string, ...)                                                                 \
    do {                                                                                                     \
        if (debug_stream && H5D_MPIO_DEBUG_THIS_RANK(rank)) {                                                \
            fprintf(debug_stream, "%*s(Rank %d) " string "\n", debug_indent, "", rank, __VA_ARGS__);         \
            fflush(debug_stream);                                                                            \
        }                                                                                                    \
    } while (0)

#define H5D_MPIO_TRACE_ENTER(rank)                                                                           \
    do {                                                                                                     \
        hbool_t trace_flag = H5D_mpio_debug_flags_s[(int)'t'];                                               \
                                                                                                             \
        if (trace_flag) {                                                                                    \
            H5D_MPIO_DEBUG_VA(rank, "%s%s", trace_in_pre, __func__);                                         \
            debug_indent += (int)HDstrlen(trace_in_pre);                                                     \
        }                                                                                                    \
    } while (0)

#define H5D_MPIO_TRACE_EXIT(rank)                                                                            \
    do {                                                                                                     \
        hbool_t trace_flag = H5D_mpio_debug_flags_s[(int)'t'];                                               \
                                                                                                             \
        if (trace_flag) {                                                                                    \
            debug_indent -= (int)HDstrlen(trace_out_pre);                                                    \
            H5D_MPIO_DEBUG_VA(rank, "%s%s", trace_out_pre, __func__);                                        \
        }                                                                                                    \
    } while (0)

#define H5D_MPIO_TIME_START(rank, op_name)                                                                   \
    {                                                                                                        \
        hbool_t           time_flag  = H5D_mpio_debug_flags_s[(int)'c'];                                     \
        double            start_time = 0.0, end_time = 0.0;                                                  \
        const char *const op = op_name;                                                                      \
                                                                                                             \
        if (time_flag) {                                                                                     \
            start_time = MPI_Wtime();                                                                        \
        }

#define H5D_MPIO_TIME_STOP(rank)                                                                             \
    if (time_flag) {                                                                                         \
        end_time = MPI_Wtime();                                                                              \
        H5D_MPIO_DEBUG_VA(rank, "'%s' took %f seconds", op, (end_time - start_time));                        \
    }                                                                                                        \
    }

/*---------------------------------------------------------------------------
 * Function:    H5D__mpio_parse_debug_str
 *
 * Purpose:     Parse a string for H5Dmpio-related debugging flags
 *
 * Returns:     N/A
 *
 *---------------------------------------------------------------------------
 */
static void
H5D__mpio_parse_debug_str(const char *s)
{
    FUNC_ENTER_PACKAGE_NOERR

    assert(s);

    while (*s) {
        int c = (int)(*s);

        if (c >= (int)'0' && c <= (int)'9') {
            hbool_t range = FALSE;

            if (*(s + 1) && *(s + 2))
                range = (int)*(s + 1) == '-' && (int)*(s + 2) >= (int)'0' && (int)*(s + 2) <= (int)'9';

            if (range) {
                int start_rank = c - (int)'0';
                int end_rank   = (int)*(s + 2) - '0';
                int num_ranks  = end_rank - start_rank + 1;
                int i;

                if (num_ranks > 8) {
                    end_rank  = start_rank + 7;
                    num_ranks = 8;
                }

                for (i = 0; i < num_ranks; i++)
                    H5D_mpio_debug_rank_s[i] = start_rank++;

                s += 3;
            }
            else
                H5D_mpio_debug_rank_s[0] = c - (int)'0';
        }
        else
            H5D_mpio_debug_flags_s[c]++;

        s++;
    }

    FUNC_LEAVE_NOAPI_VOID
}

static herr_t
H5D__mpio_debug_init(void)
{
    const char *debug_str;
    herr_t      ret_value = SUCCEED;

    FUNC_ENTER_PACKAGE_NOERR

    assert(!H5D_mpio_debug_inited);

    /* Clear the debug flag buffer */
    memset(H5D_mpio_debug_flags_s, 0, sizeof(H5D_mpio_debug_flags_s));

    /* Retrieve and parse the H5Dmpio debug string */
    debug_str = HDgetenv("H5D_mpio_Debug");
    if (debug_str)
        H5D__mpio_parse_debug_str(debug_str);

    if (H5DEBUG(D))
        debug_stream = H5DEBUG(D);

    H5D_mpio_debug_inited = TRUE;

    FUNC_LEAVE_NOAPI(ret_value)
}

#endif

/*-------------------------------------------------------------------------
 * Function:    H5D__mpio_opt_possible
 *
 * Purpose:     Checks if an direct I/O transfer is possible between memory and
 *              the file.
 *
 *              This was derived from H5D__mpio_opt_possible for
 *              multi-dset work.
 *
 * Return:      Success:   Non-negative: TRUE or FALSE
 *              Failure:    Negative
 *
 *-------------------------------------------------------------------------
 */
htri_t
H5D__mpio_opt_possible(H5D_io_info_t *io_info)
{
    H5FD_mpio_xfer_t io_xfer_mode; /* MPI I/O transfer mode */
    size_t           i;
    H5D_t           *dset;
    const H5S_t     *file_space;
    const H5S_t     *mem_space;
    H5D_type_info_t *type_info;
    unsigned         local_cause[2] = {0, 0}; /* [0] Local reason(s) for breaking collective mode */
                                              /* [1] Flag if dataset is both: H5S_ALL and small */
    unsigned global_cause[2] = {0, 0};        /* Global reason(s) for breaking collective mode */
    htri_t   is_vl_storage;    /* Whether the dataset's datatype is stored in a variable-length form */
    htri_t   ret_value = TRUE; /* Return value */

    FUNC_ENTER_PACKAGE

    /* Check args */
    assert(io_info);

    for (i = 0; i < io_info->count; i++) {
        assert(io_info->dsets_info[i].file_space);
        assert(io_info->dsets_info[i].mem_space);
    }

    /* For independent I/O, get out quickly and don't try to form consensus */
    if (H5CX_get_io_xfer_mode(&io_xfer_mode) < 0)
        /* Set error flag, but keep going */
        local_cause[0] |= H5D_MPIO_ERROR_WHILE_CHECKING_COLLECTIVE_POSSIBLE;
    if (io_xfer_mode == H5FD_MPIO_INDEPENDENT)
        local_cause[0] |= H5D_MPIO_SET_INDEPENDENT;

    for (i = 0; i < io_info->count; i++) {
        /* Check for skipped I/O */
        if (io_info->dsets_info[i].skip_io)
            continue;

        /* Set convenience pointers */
        dset       = io_info->dsets_info[i].dset;
        file_space = io_info->dsets_info[i].file_space;
        mem_space  = io_info->dsets_info[i].mem_space;
        type_info  = &io_info->dsets_info[i].type_info;

        /* Optimized MPI types flag must be set */
        /* (based on 'HDF5_MPI_OPT_TYPES' environment variable) */
        if (!H5FD_mpi_opt_types_g)
            local_cause[0] |= H5D_MPIO_MPI_OPT_TYPES_ENV_VAR_DISABLED;

        /* Datatype conversions and transformations are allowed with selection I/O.  If the selection I/O mode
         * is auto (default), disable collective for now and re-enable later if we can */
        if (io_info->use_select_io != H5D_SELECTION_IO_MODE_ON) {
            /* Don't allow collective operations if datatype conversions need to happen */
            if (!type_info->is_conv_noop)
                local_cause[0] |= H5D_MPIO_DATATYPE_CONVERSION;

            /* Don't allow collective operations if data transform operations should occur */
            if (!type_info->is_xform_noop)
                local_cause[0] |= H5D_MPIO_DATA_TRANSFORMS;
        }

        /* Check whether these are both simple or scalar dataspaces */
        if (!((H5S_SIMPLE == H5S_GET_EXTENT_TYPE(mem_space) ||
               H5S_SCALAR == H5S_GET_EXTENT_TYPE(mem_space)) &&
              (H5S_SIMPLE == H5S_GET_EXTENT_TYPE(file_space) ||
               H5S_SCALAR == H5S_GET_EXTENT_TYPE(file_space))))
            local_cause[0] |= H5D_MPIO_NOT_SIMPLE_OR_SCALAR_DATASPACES;

        /* Dataset storage must be contiguous or chunked */
        if (!(dset->shared->layout.type == H5D_CONTIGUOUS || dset->shared->layout.type == H5D_CHUNKED))
            local_cause[0] |= H5D_MPIO_NOT_CONTIGUOUS_OR_CHUNKED_DATASET;

        /* check if external-file storage is used */
        if (dset->shared->dcpl_cache.efl.nused > 0)
            local_cause[0] |= H5D_MPIO_NOT_CONTIGUOUS_OR_CHUNKED_DATASET;

            /* The handling of memory space is different for chunking and contiguous
             *  storage.  For contiguous storage, mem_space and file_space won't change
             *  when it it is doing disk IO.  For chunking storage, mem_space will
             *  change for different chunks. So for chunking storage, whether we can
             *  use collective IO will defer until each chunk IO is reached.
             */

#ifndef H5_HAVE_PARALLEL_FILTERED_WRITES
        /* Don't allow writes to filtered datasets if the functionality is disabled */
        if (io_info->op_type == H5D_IO_OP_WRITE && dset->shared->dcpl_cache.pline.nused > 0)
            local_cause[0] |= H5D_MPIO_PARALLEL_FILTERED_WRITES_DISABLED;
#endif

        /* Check if we would be able to perform collective if we could use selection I/O.  If so add reasons
         * for not using selection I/O to local_cause[0] */
        if ((io_info->use_select_io == H5D_SELECTION_IO_MODE_OFF) && local_cause[0] &&
            !(local_cause[0] &
              ~((unsigned)H5D_MPIO_DATATYPE_CONVERSION | (unsigned)H5D_MPIO_DATA_TRANSFORMS))) {
            assert(io_info->no_selection_io_cause & H5D_MPIO_NO_SELECTION_IO_CAUSES);
            local_cause[0] |= H5D_MPIO_NO_SELECTION_IO;
        }

        /* Check if we are able to do a MPI_Bcast of the data from one rank
         * instead of having all the processes involved in the collective I/O call.
         */

        /* Check to see if the process is reading the entire dataset */
        if (H5S_GET_SELECT_TYPE(file_space) != H5S_SEL_ALL)
            local_cause[1] |= H5D_MPIO_RANK0_NOT_H5S_ALL;
        /* Only perform this optimization for contiguous datasets, currently */
        else if (H5D_CONTIGUOUS != dset->shared->layout.type)
            /* Flag to do a MPI_Bcast of the data from one proc instead of
             * having all the processes involved in the collective I/O.
             */
            local_cause[1] |= H5D_MPIO_RANK0_NOT_CONTIGUOUS;
        else if ((is_vl_storage = H5T_is_vl_storage(type_info->dset_type)) < 0)
            local_cause[0] |= H5D_MPIO_ERROR_WHILE_CHECKING_COLLECTIVE_POSSIBLE;
        else if (is_vl_storage)
            local_cause[1] |= H5D_MPIO_RANK0_NOT_FIXED_SIZE;
        else {
            size_t type_size; /* Size of dataset's datatype */

            /* Retrieve the size of the dataset's datatype */
            if (0 == (type_size = H5T_GET_SIZE(type_info->dset_type)))
                local_cause[0] |= H5D_MPIO_ERROR_WHILE_CHECKING_COLLECTIVE_POSSIBLE;
            else {
                hssize_t snelmts; /* [Signed] # of elements in dataset's dataspace */

                /* Retrieve the size of the dataset's datatype */
                if ((snelmts = H5S_GET_EXTENT_NPOINTS(file_space)) < 0)
                    local_cause[0] |= H5D_MPIO_ERROR_WHILE_CHECKING_COLLECTIVE_POSSIBLE;
                else {
                    hsize_t dset_size;

                    /* Determine dataset size */
                    dset_size = ((hsize_t)snelmts) * type_size;

                    /* If the size of the dataset is less than 2GB then do an MPI_Bcast
                     * of the data from one process instead of having all the processes
                     * involved in the collective I/O.
                     */
                    if (dset_size > ((hsize_t)(2.0F * H5_GB) - 1))
                        local_cause[1] |= H5D_MPIO_RANK0_GREATER_THAN_2GB;
                } /* end else */
            }     /* end else */
        }         /* end else */
    }             /* end for loop */

    /* Check for independent I/O */
    if (local_cause[0] & H5D_MPIO_SET_INDEPENDENT)
        global_cause[0] = local_cause[0];
    else {
        int mpi_code; /* MPI error code */

        /* Form consensus opinion among all processes about whether to perform
         * collective I/O
         */
        if (MPI_SUCCESS !=
            (mpi_code = MPI_Allreduce(local_cause, global_cause, 2, MPI_UNSIGNED, MPI_BOR, io_info->comm)))
            HMPI_GOTO_ERROR(FAIL, "MPI_Allreduce failed", mpi_code)
    } /* end else */

    /* If the selection I/O mode is default (auto), decide here whether it should be on or off */
    if (io_info->use_select_io == H5D_SELECTION_IO_MODE_DEFAULT) {
        /* If the only reason(s) we've disabled collective are type conversions and/or transforms, enable
         * selection I/O and re-enable collective I/O since it's supported by selection I/O */
        if (global_cause[0] && !(global_cause[0] & ~((unsigned)H5D_MPIO_DATATYPE_CONVERSION |
                                                     (unsigned)H5D_MPIO_DATA_TRANSFORMS))) {
            assert(!(local_cause[0] &
                     ~((unsigned)H5D_MPIO_DATATYPE_CONVERSION | (unsigned)H5D_MPIO_DATA_TRANSFORMS)));
            local_cause[0]         = 0;
            global_cause[0]        = 0;
            io_info->use_select_io = H5D_SELECTION_IO_MODE_ON;
        }
        else {
            /* Otherwise, there's currently no benefit to selection I/O, so leave it off */
            io_info->use_select_io = H5D_SELECTION_IO_MODE_OFF;
            io_info->no_selection_io_cause |= H5D_SEL_IO_DEFAULT_OFF;
        }
    }

    /* Set the local & global values of no-collective-cause in the API context */
    H5CX_set_mpio_local_no_coll_cause(local_cause[0]);
    H5CX_set_mpio_global_no_coll_cause(global_cause[0]);

    /* Set read-with-rank0-and-bcast flag if possible */
    if (global_cause[0] == 0 && global_cause[1] == 0) {
        H5CX_set_mpio_rank0_bcast(TRUE);
#ifdef H5_HAVE_INSTRUMENTED_LIBRARY
        H5CX_test_set_mpio_coll_rank0_bcast(TRUE);
#endif /* H5_HAVE_INSTRUMENTED_LIBRARY */
    }  /* end if */

    /* Set the return value, based on the global cause */
    ret_value = global_cause[0] > 0 ? FALSE : TRUE;

done:
    FUNC_LEAVE_NOAPI(ret_value)
} /* H5D__mpio_opt_possible() */

/*-------------------------------------------------------------------------
 * Function:    H5D__mpio_get_no_coll_cause_strings
 *
 * Purpose:     When collective I/O is broken internally, it can be useful
 *              for users to see a representative string for the reason(s)
 *              why it was broken. This routine inspects the current
 *              "cause" flags from the API context and prints strings into
 *              the caller's buffers for the local and global reasons that
 *              collective I/O was broken.
 *
 * Return:      Non-negative on success/Negative on failure
 *
 *-------------------------------------------------------------------------
 */
herr_t
H5D__mpio_get_no_coll_cause_strings(char *local_cause, size_t local_cause_len, char *global_cause,
                                    size_t global_cause_len)
{
    uint32_t local_no_coll_cause;
    uint32_t global_no_coll_cause;
    size_t   local_cause_bytes_written  = 0;
    size_t   global_cause_bytes_written = 0;
    int      nbits;
    herr_t   ret_value = SUCCEED;

    FUNC_ENTER_PACKAGE

    assert((local_cause && local_cause_len > 0) || (global_cause && global_cause_len > 0));

    /*
     * Use compile-time assertion so this routine is updated
     * when any new "no collective cause" values are added
     */
    HDcompile_assert(H5D_MPIO_NO_COLLECTIVE_MAX_CAUSE == (H5D_mpio_no_collective_cause_t)0x200);

    /* Initialize output buffers */
    if (local_cause)
        *local_cause = '\0';
    if (global_cause)
        *global_cause = '\0';

    /* Retrieve the local and global cause flags from the API context */
    if (H5CX_get_mpio_local_no_coll_cause(&local_no_coll_cause) < 0)
        HGOTO_ERROR(H5E_CONTEXT, H5E_CANTGET, FAIL, "unable to get local no collective cause value");
    if (H5CX_get_mpio_global_no_coll_cause(&global_no_coll_cause) < 0)
        HGOTO_ERROR(H5E_CONTEXT, H5E_CANTGET, FAIL, "unable to get global no collective cause value");

    /*
     * Append each of the "reason for breaking collective I/O"
     * error messages to the local and global cause string buffers
     */
    nbits = 8 * sizeof(local_no_coll_cause);
    for (int bit_pos = 0; bit_pos < nbits; bit_pos++) {
        H5D_mpio_no_collective_cause_t cur_cause;
        const char                    *cause_str;
        size_t                         buf_space_left;

        cur_cause = (H5D_mpio_no_collective_cause_t)(1 << bit_pos);
        if (cur_cause == H5D_MPIO_NO_COLLECTIVE_MAX_CAUSE)
            break;

        switch (cur_cause) {
            case H5D_MPIO_SET_INDEPENDENT:
                cause_str = "independent I/O was requested";
                break;
            case H5D_MPIO_DATATYPE_CONVERSION:
                cause_str = "datatype conversions were required";
                break;
            case H5D_MPIO_DATA_TRANSFORMS:
                cause_str = "data transforms needed to be applied";
                break;
            case H5D_MPIO_MPI_OPT_TYPES_ENV_VAR_DISABLED:
                cause_str = "optimized MPI types flag wasn't set";
                break;
            case H5D_MPIO_NOT_SIMPLE_OR_SCALAR_DATASPACES:
                cause_str = "one of the dataspaces was neither simple nor scalar";
                break;
            case H5D_MPIO_NOT_CONTIGUOUS_OR_CHUNKED_DATASET:
                cause_str = "dataset was not contiguous or chunked";
                break;
            case H5D_MPIO_PARALLEL_FILTERED_WRITES_DISABLED:
                cause_str = "parallel writes to filtered datasets are disabled";
                break;
            case H5D_MPIO_ERROR_WHILE_CHECKING_COLLECTIVE_POSSIBLE:
                cause_str = "an error occurred while checking if collective I/O was possible";
                break;
            case H5D_MPIO_NO_SELECTION_IO:
                cause_str = "collective I/O may be supported by selection or vector I/O but that feature was "
                            "not possible (see causes via H5Pget_no_selection_io_cause())";
                break;

            case H5D_MPIO_COLLECTIVE:
            case H5D_MPIO_NO_COLLECTIVE_MAX_CAUSE:
            default:
                assert(0 && "invalid no collective cause reason");
                break;
        }

        /*
         * Determine if the local reasons for breaking collective I/O
         * included the current cause
         */
        if (local_cause && (cur_cause & local_no_coll_cause)) {
            buf_space_left = local_cause_len - local_cause_bytes_written;

            /*
             * Check if there were any previous error messages included. If
             * so, prepend a semicolon to separate the messages.
             */
            if (buf_space_left && local_cause_bytes_written) {
                HDstrncat(local_cause, "; ", buf_space_left);
                local_cause_bytes_written += MIN(buf_space_left, 2);
                buf_space_left -= MIN(buf_space_left, 2);
            }

            if (buf_space_left) {
                HDstrncat(local_cause, cause_str, buf_space_left);
                local_cause_bytes_written += MIN(buf_space_left, HDstrlen(cause_str));
            }
        }

        /*
         * Determine if the global reasons for breaking collective I/O
         * included the current cause
         */
        if (global_cause && (cur_cause & global_no_coll_cause)) {
            buf_space_left = global_cause_len - global_cause_bytes_written;

            /*
             * Check if there were any previous error messages included. If
             * so, prepend a semicolon to separate the messages.
             */
            if (buf_space_left && global_cause_bytes_written) {
                HDstrncat(global_cause, "; ", buf_space_left);
                global_cause_bytes_written += MIN(buf_space_left, 2);
                buf_space_left -= MIN(buf_space_left, 2);
            }

            if (buf_space_left) {
                HDstrncat(global_cause, cause_str, buf_space_left);
                global_cause_bytes_written += MIN(buf_space_left, HDstrlen(cause_str));
            }
        }
    }

done:
    FUNC_LEAVE_NOAPI(ret_value)
} /* end H5D__mpio_get_no_coll_cause_strings() */

/*-------------------------------------------------------------------------
 * Function:    H5D__mpio_select_read
 *
 * Purpose:     MPI-IO function to read directly from app buffer to file.
 *
 *              This was referred from H5D__mpio_select_read for
 *              multi-dset work.
 *
 * Return:      non-negative on success, negative on failure.
 *
 *-------------------------------------------------------------------------
 */
herr_t
H5D__mpio_select_read(const H5D_io_info_t *io_info, hsize_t mpi_buf_count, H5S_t H5_ATTR_UNUSED *file_space,
                      H5S_t H5_ATTR_UNUSED *mem_space)
{
    void  *rbuf      = NULL;
    herr_t ret_value = SUCCEED;

    FUNC_ENTER_PACKAGE

    /* memory addr from a piece with lowest file addr */
    rbuf = io_info->base_maddr.vp;

    /*OKAY: CAST DISCARDS CONST QUALIFIER*/
    H5_CHECK_OVERFLOW(mpi_buf_count, hsize_t, size_t);
    if (H5F_shared_block_read(io_info->f_sh, H5FD_MEM_DRAW, io_info->store_faddr, (size_t)mpi_buf_count,
                              rbuf) < 0)
        HGOTO_ERROR(H5E_IO, H5E_READERROR, FAIL, "can't finish collective parallel read");

done:
    FUNC_LEAVE_NOAPI(ret_value)
} /* end H5D__mpio_select_read() */

/*-------------------------------------------------------------------------
 * Function:    H5D__mpio_select_write
 *
 * Purpose:     MPI-IO function to write directly from app buffer to file.
 *
 *              This was referred from H5D__mpio_select_write for
 *              multi-dset work.
 *
 * Return:      non-negative on success, negative on failure.
 *
 *-------------------------------------------------------------------------
 */
herr_t
H5D__mpio_select_write(const H5D_io_info_t *io_info, hsize_t mpi_buf_count, H5S_t H5_ATTR_UNUSED *file_space,
                       H5S_t H5_ATTR_UNUSED *mem_space)
{
    const void *wbuf      = NULL;
    herr_t      ret_value = SUCCEED;

    FUNC_ENTER_PACKAGE

    /* memory addr from a piece with lowest file addr */
    wbuf = io_info->base_maddr.cvp;

    /*OKAY: CAST DISCARDS CONST QUALIFIER*/
    H5_CHECK_OVERFLOW(mpi_buf_count, hsize_t, size_t);
    if (H5F_shared_block_write(io_info->f_sh, H5FD_MEM_DRAW, io_info->store_faddr, (size_t)mpi_buf_count,
                               wbuf) < 0)
        HGOTO_ERROR(H5E_IO, H5E_WRITEERROR, FAIL, "can't finish collective parallel write");

done:
    FUNC_LEAVE_NOAPI(ret_value)
} /* end H5D__mpio_select_write() */

/*-------------------------------------------------------------------------
 * Function:    H5D__mpio_get_sum_chunk
 *
 * Purpose:     Routine for obtaining total number of chunks to cover
 *              hyperslab selection selected by all processors.  Operates
 *              on all datasets in the operation.
 *
 * Return:      Non-negative on success/Negative on failure
 *
 *-------------------------------------------------------------------------
 */
static herr_t
H5D__mpio_get_sum_chunk(const H5D_io_info_t *io_info, int *sum_chunkf)
{
    int    num_chunkf; /* Number of chunks to iterate over */
    size_t ori_num_chunkf;
    int    mpi_code; /* MPI return code */
    herr_t ret_value = SUCCEED;

    FUNC_ENTER_PACKAGE

    /* Get the number of chunks to perform I/O on */
    num_chunkf     = 0;
    ori_num_chunkf = io_info->pieces_added;
    H5_CHECKED_ASSIGN(num_chunkf, int, ori_num_chunkf, size_t);

    /* Determine the summation of number of chunks for all processes */
    if (MPI_SUCCESS !=
        (mpi_code = MPI_Allreduce(&num_chunkf, sum_chunkf, 1, MPI_INT, MPI_SUM, io_info->comm)))
        HMPI_GOTO_ERROR(FAIL, "MPI_Allreduce failed", mpi_code)

done:
    FUNC_LEAVE_NOAPI(ret_value)
} /* end H5D__mpio_get_sum_chunk() */

/*-------------------------------------------------------------------------
 * Function:    H5D__mpio_get_sum_chunk_dset
 *
 * Purpose:     Routine for obtaining total number of chunks to cover
 *              hyperslab selection selected by all processors.  Operates
 *              on a single dataset.
 *
 * Return:      Non-negative on success/Negative on failure
 *
 *-------------------------------------------------------------------------
 */
static herr_t
H5D__mpio_get_sum_chunk_dset(const H5D_io_info_t *io_info, const H5D_dset_io_info_t *dset_info,
                             int *sum_chunkf)
{
    int    num_chunkf; /* Number of chunks to iterate over */
    size_t ori_num_chunkf;
    int    mpi_code; /* MPI return code */
    herr_t ret_value = SUCCEED;

    FUNC_ENTER_PACKAGE

    /* Check for non-chunked dataset, in this case we know the number of "chunks"
     * is simply the mpi size */
    assert(dset_info->layout->type == H5D_CHUNKED);

    /* Get the number of chunks to perform I/O on */
    num_chunkf     = 0;
    ori_num_chunkf = H5SL_count(dset_info->layout_io_info.chunk_map->dset_sel_pieces);
    H5_CHECKED_ASSIGN(num_chunkf, int, ori_num_chunkf, size_t);

    /* Determine the summation of number of chunks for all processes */
    if (MPI_SUCCESS !=
        (mpi_code = MPI_Allreduce(&num_chunkf, sum_chunkf, 1, MPI_INT, MPI_SUM, io_info->comm)))
        HMPI_GOTO_ERROR(FAIL, "MPI_Allreduce failed", mpi_code)

done:
    FUNC_LEAVE_NOAPI(ret_value)
} /* end H5D__mpio_get_sum_chunk_dset() */

/*-------------------------------------------------------------------------
 * Function:    H5D__piece_io
 *
 * Purpose:     Routine for
 *              1) choose an IO option:
 *                    a) One collective IO defined by one MPI derived datatype to link through all chunks
 *              or    b) multiple chunk IOs,to do MPI-IO for each chunk, the IO mode may be adjusted
 *                       due to the selection pattern for each chunk.
 *              For option a)
 *                      1. Sort the chunk address, obtain chunk info according to the sorted chunk address
 *                      2. Build up MPI derived datatype for each chunk
 *                      3. Build up the final MPI derived datatype
 *                      4. Set up collective IO property list
 *                      5. Do IO
 *              For option b)
 *                      1. Use MPI_gather and MPI_Bcast to obtain information of *collective/independent/none*
 *                         IO mode for each chunk of the selection
 *                      2. Depending on whether the IO mode is collective or independent or none,
 *                         Create either MPI derived datatype for each chunk to do collective IO or
 *                         just do independent IO or independent IO with file set view
 *                      3. Set up collective IO property list for collective mode
 *                      4. DO IO
 *
 * Return:      Non-negative on success/Negative on failure
 *-------------------------------------------------------------------------
 */
static herr_t
H5D__piece_io(H5D_io_info_t *io_info)
{
    H5FD_mpio_chunk_opt_t chunk_opt_mode;
#ifdef H5Dmpio_DEBUG
    hbool_t log_file_flag  = FALSE;
    FILE   *debug_log_file = NULL;
#endif
    int      io_option        = H5D_MULTI_CHUNK_IO_MORE_OPT;
    hbool_t  recalc_io_option = FALSE;
    hbool_t  use_multi_dset   = FALSE;
    unsigned one_link_chunk_io_threshold; /* Threshold to use single collective I/O for all chunks */
    int      sum_chunk = -1;
    int      mpi_rank;
    int      mpi_size;
    size_t   i;
    herr_t   ret_value = SUCCEED;

    FUNC_ENTER_PACKAGE

    /* Sanity checks */
    assert(io_info);
    assert(io_info->using_mpi_vfd);
    assert(io_info->count > 0);

    /* Obtain the current rank of the process and the number of ranks */
    if ((mpi_rank = H5F_mpi_get_rank(io_info->dsets_info[0].dset->oloc.file)) < 0)
        HGOTO_ERROR(H5E_IO, H5E_MPI, FAIL, "unable to obtain MPI rank");
    if ((mpi_size = H5F_mpi_get_size(io_info->dsets_info[0].dset->oloc.file)) < 0)
        HGOTO_ERROR(H5E_IO, H5E_MPI, FAIL, "unable to obtain MPI size");

#ifdef H5Dmpio_DEBUG
    /* Initialize file-level debugging if not initialized */
    if (!H5D_mpio_debug_inited && H5D__mpio_debug_init() < 0)
        HGOTO_ERROR(H5E_DATASET, H5E_CANTINIT, FAIL, "can't initialize H5Dmpio debugging");

    /* Open file for debugging if necessary */
    log_file_flag = H5D_mpio_debug_flags_s[(int)'f'];
    if (log_file_flag) {
        char   debug_log_filename[1024];
        time_t time_now;

        HDsnprintf(debug_log_filename, 1024, "H5Dmpio_debug.rank%d", mpi_rank);

        if (NULL == (debug_log_file = fopen(debug_log_filename, "a")))
            HGOTO_ERROR(H5E_IO, H5E_OPENERROR, FAIL, "couldn't open debugging log file");

        /* Print a short header for this I/O operation */
        time_now = HDtime(NULL);
        fprintf(debug_log_file, "##### %s", HDasctime(HDlocaltime(&time_now)));

        debug_stream = debug_log_file;
    }
#endif

    /* Check the optional property list for the collective chunk IO optimization option.
     * Only set here if it's a static option, if it needs to be calculated using the
     * number of chunks per process delay that calculation until later. */
    if (H5CX_get_mpio_chunk_opt_mode(&chunk_opt_mode) < 0)
        HGOTO_ERROR(H5E_DATASET, H5E_CANTGET, FAIL, "couldn't get chunk optimization option");

    if (H5FD_MPIO_CHUNK_ONE_IO == chunk_opt_mode)
        io_option = H5D_ONE_LINK_CHUNK_IO; /*no opt*/
    /* direct request to multi-chunk-io */
    else if (H5FD_MPIO_CHUNK_MULTI_IO == chunk_opt_mode)
        io_option = H5D_MULTI_CHUNK_IO;
    else
        recalc_io_option = TRUE;

    /* Check if we can and should use multi dataset path */
    if (io_info->count > 1 && (io_option == H5D_ONE_LINK_CHUNK_IO || recalc_io_option)) {
        /* Use multi dataset path for now */
        use_multi_dset = TRUE;

        /* Check for filtered datasets */
        for (i = 0; i < io_info->count; i++)
            if (io_info->dsets_info[i].dset->shared->dcpl_cache.pline.nused > 0) {
                use_multi_dset = FALSE;
                break;
            }

        /* Check if this I/O exceeds one linked chunk threshold */
        if (recalc_io_option && use_multi_dset) {
            /* Get the chunk optimization option threshold */
            if (H5CX_get_mpio_chunk_opt_num(&one_link_chunk_io_threshold) < 0)
                HGOTO_ERROR(H5E_DATASET, H5E_CANTGET, FAIL,
                            "couldn't get chunk optimization option threshold value");

            /* If the threshold is 0, no need to check number of chunks */
            if (one_link_chunk_io_threshold > 0) {
                /* Get number of chunks for all processes */
                if (H5D__mpio_get_sum_chunk(io_info, &sum_chunk) < 0)
                    HGOTO_ERROR(H5E_DATASPACE, H5E_CANTSWAP, FAIL,
                                "unable to obtain the total chunk number of all processes");

                /* If the average number of chunk per process is less than the threshold, we will do multi
                 * chunk IO.  If this threshold is not exceeded for all datasets, no need to check it again
                 * for each individual dataset. */
                if ((unsigned)sum_chunk / (unsigned)mpi_size < one_link_chunk_io_threshold) {
                    recalc_io_option = FALSE;
                    use_multi_dset   = FALSE;
                }
            }
        }

        /* Perform multi dataset I/O if appropriate */
        if (use_multi_dset) {
#ifdef H5_HAVE_INSTRUMENTED_LIBRARY
            /*** Set collective chunk user-input optimization API. ***/
            if (H5D_ONE_LINK_CHUNK_IO == io_option) {
                if (H5CX_test_set_mpio_coll_chunk_link_hard(0) < 0)
                    HGOTO_ERROR(H5E_DATASET, H5E_CANTSET, FAIL, "unable to set property value");
            } /* end if */
#endif        /* H5_HAVE_INSTRUMENTED_LIBRARY */

            /* Perform unfiltered link chunk collective IO */
            if (H5D__link_piece_collective_io(io_info, mpi_rank) < 0)
                HGOTO_ERROR(H5E_IO, H5E_CANTGET, FAIL, "couldn't finish linked chunk MPI-IO");
        }
    }

    if (!use_multi_dset) {
        /* Loop over datasets */
        for (i = 0; i < io_info->count; i++) {
            if (io_info->dsets_info[i].layout->type == H5D_CONTIGUOUS) {
                /* Contiguous: call H5D__inter_collective_io() directly */
                H5D_mpio_actual_io_mode_t actual_io_mode = H5D_MPIO_CONTIGUOUS_COLLECTIVE;

                io_info->store_faddr = io_info->dsets_info[i].store->contig.dset_addr;
                io_info->base_maddr  = io_info->dsets_info[i].buf;

                if (H5D__inter_collective_io(io_info, &io_info->dsets_info[i],
                                             io_info->dsets_info[i].file_space,
                                             io_info->dsets_info[i].mem_space) < 0)
                    HGOTO_ERROR(H5E_IO, H5E_CANTGET, FAIL, "couldn't finish shared collective MPI-IO");

                /* Set the actual I/O mode property. internal_collective_io will not break to
                 * independent I/O, so we set it here.
                 */
                H5CX_set_mpio_actual_io_mode(actual_io_mode);
            }
            else {
                /* Chunked I/O path */
                assert(io_info->dsets_info[i].layout->type == H5D_CHUNKED);

                /* Recalculate io_option if necessary */
                if (recalc_io_option) {
                    /* Get the chunk optimization option threshold */
                    if (H5CX_get_mpio_chunk_opt_num(&one_link_chunk_io_threshold) < 0)
                        HGOTO_ERROR(H5E_DATASET, H5E_CANTGET, FAIL,
                                    "couldn't get chunk optimization option threshold value");

                    /* If the threshold is 0, no need to check number of chunks */
                    if (one_link_chunk_io_threshold == 0) {
                        io_option        = H5D_ONE_LINK_CHUNK_IO_MORE_OPT;
                        recalc_io_option = FALSE;
                    }
                    else {
                        /* Get number of chunks for all processes */
                        if (H5D__mpio_get_sum_chunk_dset(io_info, &io_info->dsets_info[i], &sum_chunk) < 0)
                            HGOTO_ERROR(H5E_DATASPACE, H5E_CANTSWAP, FAIL,
                                        "unable to obtain the total chunk number of all processes");

                        /* step 1: choose an IO option */
                        /* If the average number of chunk per process is greater than a threshold, we will do
                         * one link chunked IO. */
                        if ((unsigned)sum_chunk / (unsigned)mpi_size >= one_link_chunk_io_threshold)
                            io_option = H5D_ONE_LINK_CHUNK_IO_MORE_OPT;
                        else
                            io_option = H5D_MULTI_CHUNK_IO_MORE_OPT;
                    }
                }

                /* step 2:  Go ahead to do IO.*/
                switch (io_option) {
                    case H5D_ONE_LINK_CHUNK_IO:
                    case H5D_ONE_LINK_CHUNK_IO_MORE_OPT:
                        /* Check if there are any filters in the pipeline */
                        if (io_info->dsets_info[i].dset->shared->dcpl_cache.pline.nused > 0) {
                            if (H5D__link_chunk_filtered_collective_io(io_info, &io_info->dsets_info[i],
                                                                       mpi_rank, mpi_size) < 0)
                                HGOTO_ERROR(H5E_IO, H5E_CANTGET, FAIL,
                                            "couldn't finish filtered linked chunk MPI-IO");
                        } /* end if */
                        else {
                            /* If there is more than one dataset we cannot make the multi dataset call here,
                             * fall back to multi chunk */
                            if (io_info->count > 1) {
                                io_option        = H5D_MULTI_CHUNK_IO_MORE_OPT;
                                recalc_io_option = TRUE;

                                if (H5D__multi_chunk_collective_io(io_info, &io_info->dsets_info[i], mpi_rank,
                                                                   mpi_size) < 0)
                                    HGOTO_ERROR(H5E_IO, H5E_CANTGET, FAIL,
                                                "couldn't finish optimized multiple chunk MPI-IO");
                            }
                            else {
                                /* Perform unfiltered link chunk collective IO */
                                if (H5D__link_piece_collective_io(io_info, mpi_rank) < 0)
                                    HGOTO_ERROR(H5E_IO, H5E_CANTGET, FAIL,
                                                "couldn't finish linked chunk MPI-IO");
                            }
                        }

                        break;

                    case H5D_MULTI_CHUNK_IO: /* direct request to do multi-chunk IO */
                    default:                 /* multiple chunk IO via threshold */
                        /* Check if there are any filters in the pipeline */
                        if (io_info->dsets_info[i].dset->shared->dcpl_cache.pline.nused > 0) {
                            if (H5D__multi_chunk_filtered_collective_io(io_info, &io_info->dsets_info[i],
                                                                        mpi_rank, mpi_size) < 0)
                                HGOTO_ERROR(H5E_IO, H5E_CANTGET, FAIL,
                                            "couldn't finish optimized multiple filtered chunk MPI-IO");
                        } /* end if */
                        else {
                            /* Perform unfiltered multi chunk collective IO */
                            if (H5D__multi_chunk_collective_io(io_info, &io_info->dsets_info[i], mpi_rank,
                                                               mpi_size) < 0)
                                HGOTO_ERROR(H5E_IO, H5E_CANTGET, FAIL,
                                            "couldn't finish optimized multiple chunk MPI-IO");
                        }

                        break;
                } /* end switch */

#ifdef H5_HAVE_INSTRUMENTED_LIBRARY
                {
                    /*** Set collective chunk user-input optimization APIs. ***/
                    if (H5D_ONE_LINK_CHUNK_IO == io_option) {
                        if (H5CX_test_set_mpio_coll_chunk_link_hard(0) < 0)
                            HGOTO_ERROR(H5E_DATASET, H5E_CANTSET, FAIL, "unable to set property value");
                    } /* end if */
                    else if (H5D_MULTI_CHUNK_IO == io_option) {
                        if (H5CX_test_set_mpio_coll_chunk_multi_hard(0) < 0)
                            HGOTO_ERROR(H5E_DATASET, H5E_CANTSET, FAIL, "unable to set property value");
                    } /* end else-if */
                    else if (H5D_ONE_LINK_CHUNK_IO_MORE_OPT == io_option) {
                        if (H5CX_test_set_mpio_coll_chunk_link_num_true(0) < 0)
                            HGOTO_ERROR(H5E_DATASET, H5E_CANTSET, FAIL, "unable to set property value");
                    } /* end if */
                    else if (H5D_MULTI_CHUNK_IO_MORE_OPT == io_option) {
                        if (H5CX_test_set_mpio_coll_chunk_link_num_false(0) < 0)
                            HGOTO_ERROR(H5E_DATASET, H5E_CANTSET, FAIL, "unable to set property value");
                    } /* end if */
                }
#endif /* H5_HAVE_INSTRUMENTED_LIBRARY */
            }
        }
    }

done:
#ifdef H5Dmpio_DEBUG
    /* Close debugging log file */
    if (debug_log_file) {
        fprintf(debug_log_file, "##############\n\n");
        if (EOF == fclose(debug_log_file))
            HDONE_ERROR(H5E_IO, H5E_CLOSEERROR, FAIL, "couldn't close debugging log file");
        debug_stream = H5DEBUG(D);
    }
#endif

    FUNC_LEAVE_NOAPI(ret_value)
} /* end H5D__piece_io */

/*-------------------------------------------------------------------------
 * Function:    H5D__collective_read
 *
 * Purpose:     Read directly from pieces (chunks/contig) in file into
 *              application memory using collective I/O.
 *
 * Return:      Non-negative on success/Negative on failure
 *
 *-------------------------------------------------------------------------
 */
herr_t
H5D__collective_read(H5D_io_info_t *io_info)
{
    herr_t ret_value = SUCCEED; /* Return value */

    FUNC_ENTER_PACKAGE

    /* Call generic selection operation */
    if (H5D__piece_io(io_info) < 0)
        HGOTO_ERROR(H5E_DATASPACE, H5E_READERROR, FAIL, "read error");

done:
    FUNC_LEAVE_NOAPI(ret_value)
} /* end H5D__collective_read() */

/*-------------------------------------------------------------------------
 * Function:    H5D__collective_write
 *
 * Purpose:     Write directly to pieces (chunks/contig) in file into
 *              application memory using collective I/O.
 *
 * Return:      Non-negative on success/Negative on failure
 *
 *-------------------------------------------------------------------------
 */
herr_t
H5D__collective_write(H5D_io_info_t *io_info)
{
    herr_t ret_value = SUCCEED; /* Return value */

    FUNC_ENTER_PACKAGE

    /* Call generic selection operation */
    if (H5D__piece_io(io_info) < 0)
        HGOTO_ERROR(H5E_DATASPACE, H5E_WRITEERROR, FAIL, "write error");

done:
    FUNC_LEAVE_NOAPI(ret_value)
} /* end H5D__collective_write() */

/*-------------------------------------------------------------------------
 * Function:    H5D__link_piece_collective_io
 *
 * Purpose:     Routine for single collective IO with one MPI derived datatype
 *              to link with all pieces (chunks + contig)
 *
 *              1. Use the piece addresses and piece info sorted in skiplist
 *              2. Build up MPI derived datatype for each chunk
 *              3. Build up the final MPI derived datatype
 *              4. Use common collective IO routine to do MPI-IO
 *
 * Return:      Non-negative on success/Negative on failure
 *
 *-------------------------------------------------------------------------
 */
static herr_t
#ifdef H5Dmpio_DEBUG
H5D__link_piece_collective_io(H5D_io_info_t *io_info, int mpi_rank)
#else
H5D__link_piece_collective_io(H5D_io_info_t *io_info, int H5_ATTR_UNUSED mpi_rank)
#endif
{
    MPI_Datatype  chunk_final_mtype; /* Final memory MPI datatype for all chunks with selection */
    hbool_t       chunk_final_mtype_is_derived = FALSE;
    MPI_Datatype  chunk_final_ftype; /* Final file MPI datatype for all chunks with selection */
    hbool_t       chunk_final_ftype_is_derived = FALSE;
    H5D_storage_t ctg_store; /* Storage info for "fake" contiguous dataset */
    MPI_Datatype *chunk_mtype           = NULL;
    MPI_Datatype *chunk_ftype           = NULL;
    MPI_Aint     *chunk_file_disp_array = NULL;
    MPI_Aint     *chunk_mem_disp_array  = NULL;
    hbool_t      *chunk_mft_is_derived_array =
        NULL; /* Flags to indicate each chunk's MPI file datatype is derived */
    hbool_t *chunk_mbt_is_derived_array =
        NULL;                          /* Flags to indicate each chunk's MPI memory datatype is derived */
    int *chunk_mpi_file_counts = NULL; /* Count of MPI file datatype for each chunk */
    int *chunk_mpi_mem_counts  = NULL; /* Count of MPI memory datatype for each chunk */
    int  mpi_code;                     /* MPI return code */
    H5D_mpio_actual_chunk_opt_mode_t actual_chunk_opt_mode = H5D_MPIO_LINK_CHUNK;
    H5D_mpio_actual_io_mode_t        actual_io_mode        = 0;
    size_t                           i; /* Local index variable */
    herr_t                           ret_value = SUCCEED;

    FUNC_ENTER_PACKAGE

    /* set actual_io_mode */
    for (i = 0; i < io_info->count; i++) {
        assert(io_info->dsets_info[i].dset->shared->dcpl_cache.pline.nused == 0);
        if (io_info->dsets_info[i].layout->type == H5D_CHUNKED)
            actual_io_mode |= H5D_MPIO_CHUNK_COLLECTIVE;
        else if (io_info->dsets_info[i].layout->type == H5D_CONTIGUOUS)
            actual_io_mode |= H5D_MPIO_CONTIGUOUS_COLLECTIVE;
        else
            HGOTO_ERROR(H5E_IO, H5E_UNSUPPORTED, FAIL, "unsupported storage layout");
    }

    /* Set the actual-chunk-opt-mode property. */
    H5CX_set_mpio_actual_chunk_opt(actual_chunk_opt_mode);

    /* Set the actual-io-mode property.
     * Link chunk I/O does not break to independent, so can set right away */
    H5CX_set_mpio_actual_io_mode(actual_io_mode);

    /* Code block for actual actions (Build a MPI Type, IO) */
    {
        hsize_t mpi_buf_count; /* Number of MPI types */
        size_t  num_chunk;     /* Number of chunks for this process */

        H5D_piece_info_t *piece_info;

        /* local variable for base address for buffer */
        H5_flexible_const_ptr_t base_buf_addr;
        base_buf_addr.cvp = NULL;

        /* Get the number of chunks with a selection */
        num_chunk = io_info->pieces_added;
        H5_CHECK_OVERFLOW(num_chunk, size_t, int);

#ifdef H5Dmpio_DEBUG
        H5D_MPIO_DEBUG_VA(mpi_rank, "num_chunk = %zu\n", num_chunk);
#endif

        /* Set up MPI datatype for chunks selected */
        if (num_chunk) {
            hbool_t need_sort = FALSE;

            /* Check if sel_pieces array is sorted */
            assert(io_info->sel_pieces[0]->faddr != HADDR_UNDEF);
            for (i = 1; i < num_chunk; i++) {
                assert(io_info->sel_pieces[i]->faddr != HADDR_UNDEF);

                if (io_info->sel_pieces[i]->faddr < io_info->sel_pieces[i - 1]->faddr) {
                    need_sort = TRUE;
                    break;
                }
            }

            /* Sort sel_pieces if necessary */
            if (need_sort)
                qsort(io_info->sel_pieces, io_info->pieces_added, sizeof(io_info->sel_pieces[0]),
                      H5D__cmp_piece_addr);

            /* Allocate chunking information */
            if (NULL == (chunk_mtype = (MPI_Datatype *)H5MM_malloc(num_chunk * sizeof(MPI_Datatype))))
                HGOTO_ERROR(H5E_DATASET, H5E_CANTALLOC, FAIL,
                            "couldn't allocate chunk memory datatype buffer");
            if (NULL == (chunk_ftype = (MPI_Datatype *)H5MM_malloc(num_chunk * sizeof(MPI_Datatype))))
                HGOTO_ERROR(H5E_DATASET, H5E_CANTALLOC, FAIL, "couldn't allocate chunk file datatype buffer");
            if (NULL == (chunk_file_disp_array = (MPI_Aint *)H5MM_malloc(num_chunk * sizeof(MPI_Aint))))
                HGOTO_ERROR(H5E_DATASET, H5E_CANTALLOC, FAIL,
                            "couldn't allocate chunk file displacement buffer");
            if (NULL == (chunk_mem_disp_array = (MPI_Aint *)H5MM_calloc(num_chunk * sizeof(MPI_Aint))))
                HGOTO_ERROR(H5E_DATASET, H5E_CANTALLOC, FAIL,
                            "couldn't allocate chunk memory displacement buffer");
            if (NULL == (chunk_mpi_mem_counts = (int *)H5MM_calloc(num_chunk * sizeof(int))))
                HGOTO_ERROR(H5E_DATASET, H5E_CANTALLOC, FAIL, "couldn't allocate chunk memory counts buffer");
            if (NULL == (chunk_mpi_file_counts = (int *)H5MM_calloc(num_chunk * sizeof(int))))
                HGOTO_ERROR(H5E_DATASET, H5E_CANTALLOC, FAIL, "couldn't allocate chunk file counts buffer");
            if (NULL == (chunk_mbt_is_derived_array = (hbool_t *)H5MM_calloc(num_chunk * sizeof(hbool_t))))
                HGOTO_ERROR(H5E_DATASET, H5E_CANTALLOC, FAIL,
                            "couldn't allocate chunk memory is derived datatype flags buffer");
            if (NULL == (chunk_mft_is_derived_array = (hbool_t *)H5MM_calloc(num_chunk * sizeof(hbool_t))))
                HGOTO_ERROR(H5E_DATASET, H5E_CANTALLOC, FAIL,
                            "couldn't allocate chunk file is derived datatype flags buffer");

            /* save lowest file address */
            ctg_store.contig.dset_addr = io_info->sel_pieces[0]->faddr;

            /* save base mem addr of piece for read/write */
            base_buf_addr = io_info->sel_pieces[0]->dset_info->buf;

#ifdef H5Dmpio_DEBUG
            H5D_MPIO_DEBUG(mpi_rank, "before iterate over selected pieces\n");
#endif

            /* Obtain MPI derived datatype from all individual pieces */
            /* Iterate over selected pieces for this process */
            for (i = 0; i < num_chunk; i++) {
                hsize_t *permute_map = NULL; /* array that holds the mapping from the old,
                                                out-of-order displacements to the in-order
                                                displacements of the MPI datatypes of the
                                                point selection of the file space */
                hbool_t is_permuted = FALSE;

                /* Assign convenience pointer to piece info */
                piece_info = io_info->sel_pieces[i];

                /* Obtain disk and memory MPI derived datatype */
                /* NOTE: The permute_map array can be allocated within H5S_mpio_space_type
                 *              and will be fed into the next call to H5S_mpio_space_type
                 *              where it will be freed.
                 */
                if (H5S_mpio_space_type(piece_info->fspace, piece_info->dset_info->type_info.src_type_size,
                                        &chunk_ftype[i],                  /* OUT: datatype created */
                                        &chunk_mpi_file_counts[i],        /* OUT */
                                        &(chunk_mft_is_derived_array[i]), /* OUT */
                                        TRUE,                             /* this is a file space,
                                                                             so permute the
                                                                             datatype if the point
                                                                             selections are out of
                                                                             order */
                                        &permute_map,                     /* OUT: a map to indicate the
                                                                             permutation of points
                                                                             selected in case they
                                                                             are out of order */
                                        &is_permuted /* OUT */) < 0)
                    HGOTO_ERROR(H5E_DATASPACE, H5E_BADTYPE, FAIL, "couldn't create MPI file type");

                /* Sanity check */
                if (is_permuted)
                    assert(permute_map);
                if (H5S_mpio_space_type(piece_info->mspace, piece_info->dset_info->type_info.dst_type_size,
                                        &chunk_mtype[i], &chunk_mpi_mem_counts[i],
                                        &(chunk_mbt_is_derived_array[i]), FALSE, /* this is a memory
                                                                                    space, so if the file
                                                                                    space is not
                                                                                    permuted, there is no
                                                                                    need to permute the
                                                                                    datatype if the point
                                                                                    selections are out of
                                                                                    order*/
                                        &permute_map,                            /* IN: the permutation map
                                                                                    generated by the
                                                                                    file_space selection
                                                                                    and applied to the
                                                                                    memory selection */
                                        &is_permuted /* IN */) < 0)
                    HGOTO_ERROR(H5E_DATASPACE, H5E_BADTYPE, FAIL, "couldn't create MPI buf type");
                /* Sanity check */
                if (is_permuted)
                    assert(!permute_map);

                /* Piece address relative to the first piece addr
                 * Assign piece address to MPI displacement
                 * (assume MPI_Aint big enough to hold it) */
                chunk_file_disp_array[i] = (MPI_Aint)piece_info->faddr - (MPI_Aint)ctg_store.contig.dset_addr;

                if (io_info->op_type == H5D_IO_OP_WRITE) {
                    chunk_mem_disp_array[i] =
                        (MPI_Aint)piece_info->dset_info->buf.cvp - (MPI_Aint)base_buf_addr.cvp;
                }
                else if (io_info->op_type == H5D_IO_OP_READ) {
                    chunk_mem_disp_array[i] =
                        (MPI_Aint)piece_info->dset_info->buf.vp - (MPI_Aint)base_buf_addr.vp;
                }
            } /* end for */

            /* Create final MPI derived datatype for the file */
            if (MPI_SUCCESS !=
                (mpi_code = MPI_Type_create_struct((int)num_chunk, chunk_mpi_file_counts,
                                                   chunk_file_disp_array, chunk_ftype, &chunk_final_ftype)))
                HMPI_GOTO_ERROR(FAIL, "MPI_Type_create_struct failed", mpi_code)

            if (MPI_SUCCESS != (mpi_code = MPI_Type_commit(&chunk_final_ftype)))
                HMPI_GOTO_ERROR(FAIL, "MPI_Type_commit failed", mpi_code)
            chunk_final_ftype_is_derived = TRUE;

            /* Create final MPI derived datatype for memory */
            if (MPI_SUCCESS !=
                (mpi_code = MPI_Type_create_struct((int)num_chunk, chunk_mpi_mem_counts, chunk_mem_disp_array,
                                                   chunk_mtype, &chunk_final_mtype)))
                HMPI_GOTO_ERROR(FAIL, "MPI_Type_create_struct failed", mpi_code)
            if (MPI_SUCCESS != (mpi_code = MPI_Type_commit(&chunk_final_mtype)))
                HMPI_GOTO_ERROR(FAIL, "MPI_Type_commit failed", mpi_code)
            chunk_final_mtype_is_derived = TRUE;

            /* Free the file & memory MPI datatypes for each chunk */
            for (i = 0; i < num_chunk; i++) {
                if (chunk_mbt_is_derived_array[i])
                    if (MPI_SUCCESS != (mpi_code = MPI_Type_free(chunk_mtype + i)))
                        HMPI_DONE_ERROR(FAIL, "MPI_Type_free failed", mpi_code)

                if (chunk_mft_is_derived_array[i])
                    if (MPI_SUCCESS != (mpi_code = MPI_Type_free(chunk_ftype + i)))
                        HMPI_DONE_ERROR(FAIL, "MPI_Type_free failed", mpi_code)
            } /* end for */

            /* We have a single, complicated MPI datatype for both memory & file */
            mpi_buf_count = (hsize_t)1;
        }      /* end if */
        else { /* no selection at all for this process */
            ctg_store.contig.dset_addr = 0;

            /* just provide a valid mem address. no actual IO occur */
            base_buf_addr = io_info->dsets_info[0].buf;

            /* Set the MPI datatype */
            chunk_final_ftype = MPI_BYTE;
            chunk_final_mtype = MPI_BYTE;

            /* No chunks selected for this process */
            mpi_buf_count = (hsize_t)0;
        } /* end else */

#ifdef H5Dmpio_DEBUG
        H5D_MPIO_DEBUG(mpi_rank, "before coming to final collective I/O");
#endif
        /* Set up the base storage address for this piece */
        io_info->store_faddr = ctg_store.contig.dset_addr;
        io_info->base_maddr  = base_buf_addr;

        /* Perform final collective I/O operation */
        if (H5D__final_collective_io(io_info, mpi_buf_count, chunk_final_ftype, chunk_final_mtype) < 0)
            HGOTO_ERROR(H5E_IO, H5E_CANTGET, FAIL, "couldn't finish MPI-IO");
    }

done:
#ifdef H5Dmpio_DEBUG
    H5D_MPIO_DEBUG_VA(mpi_rank, "before freeing memory inside H5D_link_collective_io ret_value = %d",
                      ret_value);
#endif

    /* Release resources */
    if (chunk_mtype)
        H5MM_xfree(chunk_mtype);
    if (chunk_ftype)
        H5MM_xfree(chunk_ftype);
    if (chunk_file_disp_array)
        H5MM_xfree(chunk_file_disp_array);
    if (chunk_mem_disp_array)
        H5MM_xfree(chunk_mem_disp_array);
    if (chunk_mpi_mem_counts)
        H5MM_xfree(chunk_mpi_mem_counts);
    if (chunk_mpi_file_counts)
        H5MM_xfree(chunk_mpi_file_counts);
    if (chunk_mbt_is_derived_array)
        H5MM_xfree(chunk_mbt_is_derived_array);
    if (chunk_mft_is_derived_array)
        H5MM_xfree(chunk_mft_is_derived_array);

    /* Free the MPI buf and file types, if they were derived */
    if (chunk_final_mtype_is_derived && MPI_SUCCESS != (mpi_code = MPI_Type_free(&chunk_final_mtype)))
        HMPI_DONE_ERROR(FAIL, "MPI_Type_free failed", mpi_code)
    if (chunk_final_ftype_is_derived && MPI_SUCCESS != (mpi_code = MPI_Type_free(&chunk_final_ftype)))
        HMPI_DONE_ERROR(FAIL, "MPI_Type_free failed", mpi_code)

    FUNC_LEAVE_NOAPI(ret_value)
} /* end H5D__link_piece_collective_io */

/*-------------------------------------------------------------------------
 * Function:    H5D__link_chunk_filtered_collective_io
 *
 * Purpose:     Performs collective I/O on filtered chunks by creating a
 *              single MPI derived datatype to link with all filtered
 *              chunks. The general algorithm is as follows:
 *
 *              1. Construct a list of selected chunks in the collective
 *                 I/O operation
 *              2. If the operation is a read operation
 *                 A. Ensure that the list of chunks is sorted in
 *                    monotonically non-decreasing order of chunk offset
 *                    in the file
 *                 B. Participate in a collective read of chunks from
 *                    the file
 *                 C. Loop through each selected chunk, unfiltering it and
 *                    scattering the data to the application's read buffer
 *              3. If the operation is a write operation
 *                 A. Redistribute any chunks being written by more than 1
 *                    MPI rank, such that the chunk is only owned by 1 MPI
 *                    rank. The rank writing to the chunk which currently
 *                    has the least amount of chunks assigned to it becomes
 *                    the new owner (in the case of ties, the lowest MPI
 *                    rank becomes the new owner)
 *                 B. Participate in a collective read of chunks from the
 *                    file
 *                 C. Loop through each chunk selected in the operation
 *                    and for each chunk:
 *                    I. If we actually read the chunk from the file (if
 *                       a chunk is being fully overwritten, we skip
 *                       reading it), pass the chunk through the filter
 *                       pipeline in reverse order (unfilter the chunk)
 *                    II. Update the chunk data with the modifications from
 *                        the owning MPI rank
 *                    III. Receive any modification data from other
 *                         ranks and update the chunk data with those
 *                         modifications
 *                    IV. Filter the chunk
 *                 D. Contribute the modified chunks to an array gathered
 *                    by all ranks which contains information for
 *                    re-allocating space in the file for every chunk
 *                    modified. Then, each rank collectively re-allocates
 *                    each chunk from the gathered array with their new
 *                    sizes after the filter operation
 *                 E. Proceed with the collective write operation for all
 *                    the modified chunks
 *                 F. Contribute the modified chunks to an array gathered
 *                    by all ranks which contains information for
 *                    re-inserting every chunk modified into the chunk
 *                    index. Then, each rank collectively re-inserts each
 *                    chunk from the gathered array into the chunk index
 *
 *              TODO: Note that steps D. and F. here are both collective
 *                    operations that partially share data from the
 *                    H5D_filtered_collective_chunk_info_t structure. To
 *                    try to conserve on memory a bit, the distributed
 *                    arrays these operations create are discarded after
 *                    each operation is performed. If memory consumption
 *                    here proves to not be an issue, the necessary data
 *                    for both operations could be combined into a single
 *                    structure so that only one collective MPI operation
 *                    is needed to carry out both operations, rather than
 *                    two.
 *
 * Return:      Non-negative on success/Negative on failure
 *
 *-------------------------------------------------------------------------
 */
static herr_t
H5D__link_chunk_filtered_collective_io(H5D_io_info_t *io_info, H5D_dset_io_info_t *dset_info, int mpi_rank,
                                       int mpi_size)
{
    H5D_filtered_collective_io_info_t chunk_list               = {0};
    unsigned char                   **chunk_msg_bufs           = NULL;
    size_t                           *rank_chunks_assigned_map = NULL;
    int                               chunk_msg_bufs_len       = 0;
    herr_t                            ret_value                = SUCCEED;

    FUNC_ENTER_PACKAGE_TAG(dset_info->dset->oloc.addr)

    assert(io_info);

#ifdef H5Dmpio_DEBUG
    H5D_MPIO_TRACE_ENTER(mpi_rank);
    H5D_MPIO_DEBUG_VA(mpi_rank, "Performing Linked-chunk I/O (%s) with MPI Comm size of %d",
                      io_info->op_type == H5D_IO_OP_WRITE ? "write" : "read", mpi_size);
    H5D_MPIO_TIME_START(mpi_rank, "Linked-chunk I/O");
#endif

    /* Set the actual-chunk-opt-mode property. */
    H5CX_set_mpio_actual_chunk_opt(H5D_MPIO_LINK_CHUNK);

    /* Set the actual-io-mode property.
     * Link chunk filtered I/O does not break to independent, so can set right away
     */
    H5CX_set_mpio_actual_io_mode(H5D_MPIO_CHUNK_COLLECTIVE);

    /* Build a list of selected chunks in the collective io operation */
<<<<<<< HEAD
    if (H5D__mpio_collective_filtered_chunk_io_setup(io_info, dset_info, &chunk_list, &chunk_list_num_entries,
                                                     mpi_rank) < 0)
        HGOTO_ERROR(H5E_DATASET, H5E_CANTINIT, FAIL, "couldn't construct filtered I/O info list");

    if (io_info->op_type == H5D_IO_OP_READ) { /* Filtered collective read */
        if (H5D__mpio_collective_filtered_chunk_read(chunk_list, chunk_list_num_entries, io_info, dset_info,
                                                     mpi_rank, mpi_size) < 0)
            HGOTO_ERROR(H5E_DATASET, H5E_READERROR, FAIL, "couldn't read filtered chunks");
=======
    if (H5D__mpio_collective_filtered_chunk_io_setup(io_info, dset_info, mpi_rank, &chunk_list) < 0)
        HGOTO_ERROR(H5E_DATASET, H5E_CANTINIT, FAIL, "couldn't construct filtered I/O info list")

    if (io_info->op_type == H5D_IO_OP_READ) { /* Filtered collective read */
        if (H5D__mpio_collective_filtered_chunk_read(&chunk_list, io_info, dset_info, mpi_rank) < 0)
            HGOTO_ERROR(H5E_DATASET, H5E_READERROR, FAIL, "couldn't read filtered chunks")
>>>>>>> 56451503
    }
    else { /* Filtered collective write */
        H5D_chk_idx_info_t index_info;

        H5D_MPIO_INIT_CHUNK_IDX_INFO(index_info, dset_info->dset);

        if (mpi_size > 1) {
            /* Redistribute shared chunks being written to */
<<<<<<< HEAD
            if (H5D__mpio_redistribute_shared_chunks(chunk_list, chunk_list_num_entries, io_info, mpi_rank,
                                                     mpi_size, &rank_chunks_assigned_map) < 0)
                HGOTO_ERROR(H5E_DATASET, H5E_WRITEERROR, FAIL, "unable to redistribute shared chunks");
=======
            if (H5D__mpio_redistribute_shared_chunks(&chunk_list, io_info, mpi_rank, mpi_size,
                                                     &rank_chunks_assigned_map) < 0)
                HGOTO_ERROR(H5E_DATASET, H5E_WRITEERROR, FAIL, "unable to redistribute shared chunks")
>>>>>>> 56451503

            /* Send any chunk modification messages for chunks this rank no longer owns */
            if (H5D__mpio_share_chunk_modification_data(&chunk_list, io_info, dset_info, mpi_rank, mpi_size,
                                                        &chunk_msg_bufs, &chunk_msg_bufs_len) < 0)
                HGOTO_ERROR(H5E_DATASET, H5E_WRITEERROR, FAIL,
                            "unable to send chunk modification data between MPI ranks");

            /* Make sure the local chunk list was updated correctly */
            assert(chunk_list.num_chunk_infos == rank_chunks_assigned_map[mpi_rank]);
        }

        /* Proceed to update all the chunks this rank owns with its own
         * modification data and data from other ranks, before re-filtering
         * the chunks. As chunk reads are done collectively here, all ranks
         * must participate.
         */
<<<<<<< HEAD
        if (H5D__mpio_collective_filtered_chunk_update(chunk_list, chunk_list_num_entries, chunk_hash_table,
                                                       chunk_msg_bufs, chunk_msg_bufs_len, io_info, dset_info,
                                                       mpi_rank, mpi_size) < 0)
            HGOTO_ERROR(H5E_DATASET, H5E_WRITEERROR, FAIL, "couldn't update modified chunks");
=======
        if (H5D__mpio_collective_filtered_chunk_update(&chunk_list, chunk_msg_bufs, chunk_msg_bufs_len,
                                                       io_info, dset_info, mpi_rank) < 0)
            HGOTO_ERROR(H5E_DATASET, H5E_WRITEERROR, FAIL, "couldn't update modified chunks")
>>>>>>> 56451503

        /* Free up resources used by chunk hash table now that we're done updating chunks */
        HASH_CLEAR(hh, chunk_list.chunk_hash_table);

        /* All ranks now collectively re-allocate file space for all chunks */
        if (H5D__mpio_collective_filtered_chunk_reallocate(&chunk_list, rank_chunks_assigned_map, io_info,
                                                           &index_info, mpi_rank, mpi_size) < 0)
            HGOTO_ERROR(H5E_DATASET, H5E_WRITEERROR, FAIL,
                        "couldn't collectively re-allocate file space for chunks");

<<<<<<< HEAD
        /* If this rank has any chunks selected, create a MPI type for collectively
         * writing out the chunks to file. Otherwise, the rank contributes to the
         * collective write with a none type.
         */
        if (H5D__mpio_collective_filtered_io_type(chunk_list, chunk_list_num_entries, io_info->op_type,
                                                  &mem_type, &mem_type_is_derived, &file_type,
                                                  &file_type_is_derived) < 0)
            HGOTO_ERROR(H5E_DATASET, H5E_CANTGET, FAIL,
                        "couldn't create MPI type for writing filtered chunks");

        mpi_buf_count = (file_type_is_derived || mem_type_is_derived) ? 1 : 0;

        /* Setup contig storage info for I/O operation */
        if (chunk_list_num_entries) {
            /*
             * Override the write buffer to point to the first
             * chunk's data buffer
             */
            io_info->base_maddr.cvp = chunk_list[0].buf;

            /*
             * Setup the base storage address for this operation
             * to be the first chunk's file address
             */
            io_info->store_faddr = chunk_list[0].chunk_new.offset;
        }
        else {
            io_info->base_maddr.cvp = &fake_buf;
            io_info->store_faddr    = 0;
        }

        /* Perform I/O */
        if (H5D__final_collective_io(io_info, mpi_buf_count, file_type, mem_type) < 0)
            HGOTO_ERROR(H5E_IO, H5E_CANTGET, FAIL, "couldn't finish MPI-IO");
=======
        /* Perform vector I/O on chunks */
        if (H5D__mpio_collective_filtered_vec_io(&chunk_list, io_info->f_sh, io_info->op_type) < 0)
            HGOTO_ERROR(H5E_DATASET, H5E_WRITEERROR, FAIL, "couldn't perform vector I/O on filtered chunks")
>>>>>>> 56451503

        /* Free up resources in anticipation of following collective operation */
        for (size_t i = 0; i < chunk_list.num_chunk_infos; i++) {
            if (chunk_list.chunk_infos[i].buf) {
                H5MM_free(chunk_list.chunk_infos[i].buf);
                chunk_list.chunk_infos[i].buf = NULL;
            }
        }

        /* Participate in the collective re-insertion of all chunks modified
         * into the chunk index
         */
        if (H5D__mpio_collective_filtered_chunk_reinsert(&chunk_list, rank_chunks_assigned_map, io_info,
                                                         dset_info, &index_info, mpi_rank, mpi_size) < 0)
            HGOTO_ERROR(H5E_DATASET, H5E_WRITEERROR, FAIL,
                        "couldn't collectively re-insert modified chunks into chunk index");
    }

done:
    if (chunk_msg_bufs) {
        for (size_t i = 0; i < (size_t)chunk_msg_bufs_len; i++)
            H5MM_free(chunk_msg_bufs[i]);

        H5MM_free(chunk_msg_bufs);
    }

    HASH_CLEAR(hh, chunk_list.chunk_hash_table);

    /* Free resources used by a rank which had some selection */
    if (chunk_list.chunk_infos) {
        for (size_t i = 0; i < chunk_list.num_chunk_infos; i++)
            if (chunk_list.chunk_infos[i].buf)
                H5MM_free(chunk_list.chunk_infos[i].buf);

        H5MM_free(chunk_list.chunk_infos);
    } /* end if */

    if (rank_chunks_assigned_map)
        H5MM_free(rank_chunks_assigned_map);

#ifdef H5Dmpio_DEBUG
    H5D_MPIO_TIME_STOP(mpi_rank);
    H5D_MPIO_TRACE_EXIT(mpi_rank);
#endif

    FUNC_LEAVE_NOAPI_TAG(ret_value)
} /* end H5D__link_chunk_filtered_collective_io() */

/*-------------------------------------------------------------------------
 * Function:    H5D__multi_chunk_collective_io
 *
 * Purpose:     To do IO per chunk according to IO mode(collective/independent/none)
 *
 *              1. Use MPI_gather and MPI_Bcast to obtain IO mode in each chunk(collective/independent/none)
 *              2. Depending on whether the IO mode is collective or independent or none,
 *                 Create either MPI derived datatype for each chunk or just do independent IO
 *              3. Use common collective IO routine to do MPI-IO
 *
 * Return:      Non-negative on success/Negative on failure
 *
 *-------------------------------------------------------------------------
 */
static herr_t
H5D__multi_chunk_collective_io(H5D_io_info_t *io_info, H5D_dset_io_info_t *dset_info, int mpi_rank,
                               int mpi_size)
{
    uint8_t                   *chunk_io_option = NULL;
    haddr_t                   *chunk_addr      = NULL;
    H5D_storage_t              store; /* union of EFL and chunk pointer in file space */
    H5FD_mpio_collective_opt_t last_coll_opt_mode =
        H5FD_MPIO_COLLECTIVE_IO; /* Last parallel transfer with independent IO or collective IO with this mode
                                  */
    H5FD_mpio_collective_opt_t orig_coll_opt_mode =
        H5FD_MPIO_COLLECTIVE_IO;           /* Original parallel transfer property on entering this function */
    size_t                    total_chunk; /* Total # of chunks in dataset */
    size_t                    num_chunk;   /* Number of chunks for this process */
    H5SL_node_t              *piece_node      = NULL; /* Current node in chunk skip list */
    H5D_piece_info_t         *next_chunk_info = NULL; /* Chunk info for next selected chunk */
    size_t                    u;                      /* Local index variable */
    H5D_mpio_actual_io_mode_t actual_io_mode =
        H5D_MPIO_NO_COLLECTIVE; /* Local variable for tracking the I/O mode used. */
    herr_t ret_value = SUCCEED;

    FUNC_ENTER_PACKAGE_TAG(dset_info->dset->oloc.addr)

    assert(dset_info->layout->type == H5D_CHUNKED);

    /* Get the current I/O collective opt mode so we can restore it later */
    if (H5CX_get_mpio_coll_opt(&orig_coll_opt_mode) < 0)
        HGOTO_ERROR(H5E_DATASET, H5E_CANTGET, FAIL, "can't get MPI-I/O collective_op property");

    /* Set the actual chunk opt mode property */
    H5CX_set_mpio_actual_chunk_opt(H5D_MPIO_MULTI_CHUNK);

    /* Retrieve total # of chunks in dataset */
    H5_CHECKED_ASSIGN(total_chunk, size_t, dset_info->layout->u.chunk.nchunks, hsize_t);
    assert(total_chunk != 0);

    /* Allocate memories */
    chunk_io_option = (uint8_t *)H5MM_calloc(total_chunk);
    chunk_addr      = (haddr_t *)H5MM_calloc(total_chunk * sizeof(haddr_t));

#ifdef H5Dmpio_DEBUG
    H5D_MPIO_DEBUG_VA(mpi_rank, "total_chunk %zu", total_chunk);
#endif

    /* Obtain IO option for each chunk */
    if (H5D__obtain_mpio_mode(io_info, dset_info, chunk_io_option, chunk_addr, mpi_rank, mpi_size) < 0)
        HGOTO_ERROR(H5E_DATASET, H5E_CANTRECV, FAIL, "unable to obtain MPIO mode");

    /* Set memory buffers */
    io_info->base_maddr = dset_info->buf;

    /* Set dataset storage for I/O info */
    dset_info->store = &store;

    /* Get the number of chunks with a selection */
    num_chunk = H5SL_count(dset_info->layout_io_info.chunk_map->dset_sel_pieces);

    if (num_chunk) {
        /* Start at the beginning of the chunk map skiplist.  Since these chunks are
         * stored in index order and since we're iterating in index order we can
         * just check for each chunk being selected in order */
        if (NULL == (piece_node = H5SL_first(dset_info->layout_io_info.chunk_map->dset_sel_pieces)))
            HGOTO_ERROR(H5E_DATASET, H5E_CANTGET, FAIL, "couldn't get piece node from skip list");
        if (NULL == (next_chunk_info = (H5D_piece_info_t *)H5SL_item(piece_node)))
            HGOTO_ERROR(H5E_DATASET, H5E_CANTGET, FAIL, "couldn't get piece info from skip list");
    }

    /* Loop over _all_ the chunks */
    for (u = 0; u < total_chunk; u++) {
        H5D_piece_info_t *chunk_info; /* Chunk info for current chunk */
        H5S_t            *fspace;     /* Dataspace describing chunk & selection in it */
        H5S_t            *mspace; /* Dataspace describing selection in memory corresponding to this chunk */

#ifdef H5Dmpio_DEBUG
        H5D_MPIO_DEBUG_VA(mpi_rank, "mpi_rank = %d, chunk index = %zu", mpi_rank, u);
#endif

        /* Check if this chunk is the next chunk in the skip list, if there are
         * selected chunks left to process */
        assert(!num_chunk || next_chunk_info);
        assert(!num_chunk || next_chunk_info->index >= u);
        if (num_chunk && next_chunk_info->index == u) {
            /* Next chunk is this chunk */
            chunk_info = next_chunk_info;

            /* One less chunk to process */
            num_chunk--;

            /* Advance next chunk to next node in skip list, if there are more chunks selected */
            if (num_chunk) {
                if (NULL == (piece_node = H5SL_next(piece_node)))
                    HGOTO_ERROR(H5E_DATASET, H5E_CANTGET, FAIL, "chunk skip list terminated early");
                if (NULL == (next_chunk_info = (H5D_piece_info_t *)H5SL_item(piece_node)))
                    HGOTO_ERROR(H5E_DATASET, H5E_CANTGET, FAIL, "couldn't get piece info from skip list");
            }

            /* Pass in chunk's coordinates in a union. */
            store.chunk.scaled = chunk_info->scaled;
        }
        else
            chunk_info = NULL;

        /* Collective IO for this chunk,
         * Note: even there is no selection for this process, the process still
         *      needs to contribute MPI NONE TYPE.
         */
        if (chunk_io_option[u] == H5D_CHUNK_IO_MODE_COL) {
#ifdef H5Dmpio_DEBUG
            H5D_MPIO_DEBUG_VA(mpi_rank, "inside collective chunk IO mpi_rank = %d, chunk index = %zu",
                              mpi_rank, u);
#endif

            /* Set the file & memory dataspaces */
            if (chunk_info) {
                fspace = chunk_info->fspace;
                mspace = chunk_info->mspace;

                /* Update the local variable tracking the actual io mode property.
                 *
                 * Note: H5D_MPIO_COLLECTIVE_MULTI | H5D_MPIO_INDEPENDENT = H5D_MPIO_MIXED
                 *      to ease switching between to mixed I/O without checking the current
                 *      value of the property. You can see the definition in H5Ppublic.h
                 */
                actual_io_mode = (H5D_mpio_actual_io_mode_t)(actual_io_mode | H5D_MPIO_CHUNK_COLLECTIVE);

            } /* end if */
            else {
                fspace = mspace = NULL;
            } /* end else */

            /* Switch back to collective I/O */
            if (last_coll_opt_mode != H5FD_MPIO_COLLECTIVE_IO) {
                if (H5CX_set_mpio_coll_opt(H5FD_MPIO_COLLECTIVE_IO) < 0)
                    HGOTO_ERROR(H5E_DATASET, H5E_CANTSET, FAIL, "can't switch to collective I/O");
                last_coll_opt_mode = H5FD_MPIO_COLLECTIVE_IO;
            } /* end if */

            /* Initialize temporary contiguous storage address */
            io_info->store_faddr = chunk_addr[u];

            /* Perform the I/O */
            if (H5D__inter_collective_io(io_info, dset_info, fspace, mspace) < 0)
                HGOTO_ERROR(H5E_IO, H5E_CANTGET, FAIL, "couldn't finish shared collective MPI-IO");
        }      /* end if */
        else { /* possible independent IO for this chunk */
#ifdef H5Dmpio_DEBUG
            H5D_MPIO_DEBUG_VA(mpi_rank, "inside independent IO mpi_rank = %d, chunk index = %zu", mpi_rank,
                              u);
#endif

            assert(chunk_io_option[u] == 0);

            /* Set the file & memory dataspaces */
            if (chunk_info) {
                fspace = chunk_info->fspace;
                mspace = chunk_info->mspace;

                /* Update the local variable tracking the actual io mode. */
                actual_io_mode = (H5D_mpio_actual_io_mode_t)(actual_io_mode | H5D_MPIO_CHUNK_INDEPENDENT);
            } /* end if */
            else {
                fspace = mspace = NULL;
            } /* end else */

            /* Using independent I/O with file setview.*/
            if (last_coll_opt_mode != H5FD_MPIO_INDIVIDUAL_IO) {
                if (H5CX_set_mpio_coll_opt(H5FD_MPIO_INDIVIDUAL_IO) < 0)
                    HGOTO_ERROR(H5E_DATASET, H5E_CANTSET, FAIL, "can't switch to individual I/O");
                last_coll_opt_mode = H5FD_MPIO_INDIVIDUAL_IO;
            } /* end if */

            /* Initialize temporary contiguous storage address */
            io_info->store_faddr = chunk_addr[u];

            /* Perform the I/O */
            if (H5D__inter_collective_io(io_info, dset_info, fspace, mspace) < 0)
                HGOTO_ERROR(H5E_IO, H5E_CANTGET, FAIL, "couldn't finish shared collective MPI-IO");
#ifdef H5Dmpio_DEBUG
            H5D_MPIO_DEBUG(mpi_rank, "after inter collective IO");
#endif
        } /* end else */
    }     /* end for */

    /* Write the local value of actual io mode to the API context. */
    H5CX_set_mpio_actual_io_mode(actual_io_mode);

done:
    /* Reset collective opt mode */
    if (H5CX_set_mpio_coll_opt(orig_coll_opt_mode) < 0)
        HDONE_ERROR(H5E_DATASET, H5E_CANTSET, FAIL, "can't reset MPI-I/O collective_op property");

    /* Free memory */
    if (chunk_io_option)
        H5MM_xfree(chunk_io_option);
    if (chunk_addr)
        H5MM_xfree(chunk_addr);

    FUNC_LEAVE_NOAPI_TAG(ret_value)
} /* end H5D__multi_chunk_collective_io */

/*-------------------------------------------------------------------------
 * Function:    H5D__multi_chunk_filtered_collective_io
 *
 * Purpose:     Performs collective I/O on filtered chunks iteratively to
 *              save on memory and potentially get better performance
 *              depending on the average number of chunks per rank. While
 *              linked-chunk I/O will construct and work on a list of all
 *              of the chunks selected in the I/O operation at once, this
 *              function works iteratively on a set of chunks at a time; at
 *              most one chunk per rank per iteration.  The general
 *              algorithm is as follows:
 *
 *              1. Construct a list of selected chunks in the collective
 *                 I/O operation
 *              2. If the operation is a read operation, loop an amount of
 *                 times equal to the maximum number of chunks selected on
 *                 any particular rank and on each iteration:
 *                 A. Participate in a collective read of chunks from
 *                    the file (ranks that run out of chunks still need
 *                    to participate)
 *                 B. Unfilter the chunk that was read (if any)
 *                 C. Scatter the read chunk's data to the application's
 *                    read buffer
 *              3. If the operation is a write operation, redistribute any
 *                 chunks being written to by more than 1 MPI rank, such
 *                 that the chunk is only owned by 1 MPI rank. The rank
 *                 writing to the chunk which currently has the least
 *                 amount of chunks assigned to it becomes the new owner
 *                 (in the case of ties, the lowest MPI rank becomes the
 *                 new owner). Then, loop an amount of times equal to the
 *                 maximum number of chunks selected on any particular
 *                 rank and on each iteration:
 *                 A. Participate in a collective read of chunks from
 *                    the file (ranks that run out of chunks still need
 *                    to participate)
 *                    I. If we actually read a chunk from the file (if
 *                       a chunk is being fully overwritten, we skip
 *                       reading it), pass the chunk through the filter
 *                       pipeline in reverse order (unfilter the chunk)
 *                 B. Update the chunk data with the modifications from
 *                    the owning rank
 *                 C. Receive any modification data from other ranks and
 *                    update the chunk data with those modifications
 *                 D. Filter the chunk
 *                 E. Contribute the chunk to an array gathered by
 *                    all ranks which contains information for
 *                    re-allocating space in the file for every chunk
 *                    modified in this iteration (up to one chunk per
 *                    rank; some ranks may not have a selection/may have
 *                    less chunks to work on than other ranks). Then,
 *                    each rank collectively re-allocates each chunk
 *                    from the gathered array with their new sizes
 *                    after the filter operation
 *                 F. Proceed with the collective write operation
 *                    for the chunks modified on this iteration
 *                 G. Contribute the chunk to an array gathered by
 *                    all ranks which contains information for
 *                    re-inserting every chunk modified on this
 *                    iteration into the chunk index. Then, each rank
 *                    collectively re-inserts each chunk from the
 *                    gathered array into the chunk index
 *
 *              TODO: Note that steps E. and G. here are both collective
 *                    operations that partially share data from the
 *                    H5D_filtered_collective_chunk_info_t structure. To
 *                    try to conserve on memory a bit, the distributed
 *                    arrays these operations create are discarded after
 *                    each operation is performed. If memory consumption
 *                    here proves to not be an issue, the necessary data
 *                    for both operations could be combined into a single
 *                    structure so that only one collective MPI operation
 *                    is needed to carry out both operations, rather than
 *                    two.
 *
 * Return:      Non-negative on success/Negative on failure
 *
 *-------------------------------------------------------------------------
 */
static herr_t
H5D__multi_chunk_filtered_collective_io(H5D_io_info_t *io_info, H5D_dset_io_info_t *dset_info, int mpi_rank,
                                        int mpi_size)
{
    H5D_filtered_collective_io_info_t chunk_list     = {0};
    unsigned char                   **chunk_msg_bufs = NULL;
    hbool_t                           have_chunk_to_process;
    size_t                            max_num_chunks;
    int                               chunk_msg_bufs_len = 0;
    int                               mpi_code;
    herr_t                            ret_value = SUCCEED;

    FUNC_ENTER_PACKAGE_TAG(dset_info->dset->oloc.addr)

    assert(io_info);

#ifdef H5Dmpio_DEBUG
    H5D_MPIO_TRACE_ENTER(mpi_rank);
    H5D_MPIO_DEBUG_VA(mpi_rank, "Performing Multi-chunk I/O (%s) with MPI Comm size of %d",
                      io_info->op_type == H5D_IO_OP_WRITE ? "write" : "read", mpi_size);
    H5D_MPIO_TIME_START(mpi_rank, "Multi-chunk I/O");
#endif

    /* Set the actual chunk opt mode property */
    H5CX_set_mpio_actual_chunk_opt(H5D_MPIO_MULTI_CHUNK);

    /* Set the actual_io_mode property.
     * Multi chunk I/O does not break to independent, so can set right away
     */
    H5CX_set_mpio_actual_io_mode(H5D_MPIO_CHUNK_COLLECTIVE);

    /* Build a list of selected chunks in the collective IO operation */
<<<<<<< HEAD
    if (H5D__mpio_collective_filtered_chunk_io_setup(io_info, dset_info, &chunk_list, &chunk_list_num_entries,
                                                     mpi_rank) < 0)
        HGOTO_ERROR(H5E_DATASET, H5E_CANTINIT, FAIL, "couldn't construct filtered I/O info list");
=======
    if (H5D__mpio_collective_filtered_chunk_io_setup(io_info, dset_info, mpi_rank, &chunk_list) < 0)
        HGOTO_ERROR(H5E_DATASET, H5E_CANTINIT, FAIL, "couldn't construct filtered I/O info list")
>>>>>>> 56451503

    /* Retrieve the maximum number of chunks selected for any rank */
    if (MPI_SUCCESS != (mpi_code = MPI_Allreduce(&chunk_list.num_chunk_infos, &max_num_chunks, 1,
                                                 MPI_UNSIGNED_LONG_LONG, MPI_MAX, io_info->comm)))
        HMPI_GOTO_ERROR(FAIL, "MPI_Allreduce failed", mpi_code)

    /* If no one has anything selected at all, end the operation */
    if (0 == max_num_chunks)
        HGOTO_DONE(SUCCEED);

    if (io_info->op_type == H5D_IO_OP_READ) { /* Filtered collective read */
        for (size_t i = 0; i < max_num_chunks; i++) {
            H5D_filtered_collective_io_info_t single_chunk_list = {0};

            /* Check if this rank has a chunk to work on for this iteration */
            have_chunk_to_process = (i < chunk_list.num_chunk_infos);

<<<<<<< HEAD
            if (H5D__mpio_collective_filtered_chunk_read(have_chunk_to_process ? &chunk_list[i] : NULL,
                                                         have_chunk_to_process ? 1 : 0, io_info, dset_info,
                                                         mpi_rank, mpi_size) < 0)
                HGOTO_ERROR(H5E_DATASET, H5E_READERROR, FAIL, "couldn't read filtered chunks");
=======
            /*
             * Setup a chunk list structure for either 1 or 0 chunks, depending
             * on whether this rank has a chunk to work on for this iteration
             */
            if (have_chunk_to_process) {
                single_chunk_list.chunk_infos        = &chunk_list.chunk_infos[i];
                single_chunk_list.num_chunk_infos    = 1;
                single_chunk_list.num_chunks_to_read = chunk_list.chunk_infos[i].need_read ? 1 : 0;
            }
            else {
                single_chunk_list.chunk_infos        = NULL;
                single_chunk_list.num_chunk_infos    = 0;
                single_chunk_list.num_chunks_to_read = 0;
            }

            if (H5D__mpio_collective_filtered_chunk_read(&single_chunk_list, io_info, dset_info, mpi_rank) <
                0)
                HGOTO_ERROR(H5E_DATASET, H5E_READERROR, FAIL, "couldn't read filtered chunks")
>>>>>>> 56451503

            if (have_chunk_to_process && chunk_list.chunk_infos[i].buf) {
                H5MM_free(chunk_list.chunk_infos[i].buf);
                chunk_list.chunk_infos[i].buf = NULL;
            }
        }
    }
    else { /* Filtered collective write */
        H5D_chk_idx_info_t index_info;

        /* Construct chunked index info */
        H5D_MPIO_INIT_CHUNK_IDX_INFO(index_info, dset_info->dset);

        if (mpi_size > 1) {
            /* Redistribute shared chunks being written to */
<<<<<<< HEAD
            if (H5D__mpio_redistribute_shared_chunks(chunk_list, chunk_list_num_entries, io_info, mpi_rank,
                                                     mpi_size, NULL) < 0)
                HGOTO_ERROR(H5E_DATASET, H5E_WRITEERROR, FAIL, "unable to redistribute shared chunks");
=======
            if (H5D__mpio_redistribute_shared_chunks(&chunk_list, io_info, mpi_rank, mpi_size, NULL) < 0)
                HGOTO_ERROR(H5E_DATASET, H5E_WRITEERROR, FAIL, "unable to redistribute shared chunks")
>>>>>>> 56451503

            /* Send any chunk modification messages for chunks this rank no longer owns */
            if (H5D__mpio_share_chunk_modification_data(&chunk_list, io_info, dset_info, mpi_rank, mpi_size,
                                                        &chunk_msg_bufs, &chunk_msg_bufs_len) < 0)
                HGOTO_ERROR(H5E_DATASET, H5E_WRITEERROR, FAIL,
                            "unable to send chunk modification data between MPI ranks");
        }

        /* Iterate over the max number of chunks among all ranks, as this rank could
         * have no chunks left to work on, but it still needs to participate in the
         * collective re-allocation and re-insertion of chunks modified by other ranks.
         */
        for (size_t i = 0; i < max_num_chunks; i++) {
            H5D_filtered_collective_io_info_t single_chunk_list = {0};

            /* Check if this rank has a chunk to work on for this iteration */
            have_chunk_to_process =
                (i < chunk_list.num_chunk_infos) && (mpi_rank == chunk_list.chunk_infos[i].new_owner);

            /*
             * Setup a chunk list structure for either 1 or 0 chunks, depending
             * on whether this rank has a chunk to work on for this iteration
             */
            if (have_chunk_to_process) {
                single_chunk_list.chunk_infos        = &chunk_list.chunk_infos[i];
                single_chunk_list.chunk_hash_table   = chunk_list.chunk_hash_table;
                single_chunk_list.num_chunk_infos    = 1;
                single_chunk_list.num_chunks_to_read = chunk_list.chunk_infos[i].need_read ? 1 : 0;
            }
            else {
                single_chunk_list.chunk_infos        = NULL;
                single_chunk_list.chunk_hash_table   = chunk_list.chunk_hash_table;
                single_chunk_list.num_chunk_infos    = 0;
                single_chunk_list.num_chunks_to_read = 0;
            }

            /* Proceed to update the chunk this rank owns (if any left) with its
             * own modification data and data from other ranks, before re-filtering
             * the chunks. As chunk reads are done collectively here, all ranks
             * must participate.
             */
<<<<<<< HEAD
            if (H5D__mpio_collective_filtered_chunk_update(have_chunk_to_process ? &chunk_list[i] : NULL,
                                                           have_chunk_to_process ? 1 : 0, chunk_hash_table,
                                                           chunk_msg_bufs, chunk_msg_bufs_len, io_info,
                                                           dset_info, mpi_rank, mpi_size) < 0)
                HGOTO_ERROR(H5E_DATASET, H5E_WRITEERROR, FAIL, "couldn't update modified chunks");
=======
            if (H5D__mpio_collective_filtered_chunk_update(
                    &single_chunk_list, chunk_msg_bufs, chunk_msg_bufs_len, io_info, dset_info, mpi_rank) < 0)
                HGOTO_ERROR(H5E_DATASET, H5E_WRITEERROR, FAIL, "couldn't update modified chunks")
>>>>>>> 56451503

            /* All ranks now collectively re-allocate file space for all chunks */
            if (H5D__mpio_collective_filtered_chunk_reallocate(&single_chunk_list, NULL, io_info, &index_info,
                                                               mpi_rank, mpi_size) < 0)
                HGOTO_ERROR(H5E_DATASET, H5E_WRITEERROR, FAIL,
                            "couldn't collectively re-allocate file space for chunks");

<<<<<<< HEAD
            /*
             * If this rank has a chunk to work on, create a MPI type
             * for writing out the chunk. Otherwise, the rank will
             * use MPI_BYTE for the file and memory type and specify
             * a count of 0.
             */
            if (H5D__mpio_collective_filtered_io_type(
                    have_chunk_to_process ? &chunk_list[i] : NULL, have_chunk_to_process ? 1 : 0,
                    io_info->op_type, &mem_type, &mem_type_is_derived, &file_type, &file_type_is_derived) < 0)
                HGOTO_ERROR(H5E_DATASET, H5E_CANTGET, FAIL,
                            "couldn't create MPI type for writing filtered chunks");

            mpi_buf_count = (file_type_is_derived || mem_type_is_derived) ? 1 : 0;

            /* Override the write buffer to point to the chunk data buffer */
            if (have_chunk_to_process) {
                /*
                 * Override the write buffer to point to the
                 * chunk's data buffer
                 */
                ctg_io_info.base_maddr.cvp = chunk_list[i].buf;

                /*
                 * Setup the base storage address for this
                 * operation to be the chunk's file address
                 */
                ctg_io_info.store_faddr = chunk_list[i].chunk_new.offset;
            }
            else {
                ctg_io_info.store_faddr = 0;
                ctg_io_info.base_maddr  = dset_info->buf;
            }

            /* Perform the I/O */
            if (H5D__final_collective_io(&ctg_io_info, mpi_buf_count, file_type, mem_type) < 0)
                HGOTO_ERROR(H5E_IO, H5E_CANTGET, FAIL, "couldn't finish MPI-IO");
=======
            /* Perform vector I/O on chunks */
            if (H5D__mpio_collective_filtered_vec_io(&single_chunk_list, io_info->f_sh, io_info->op_type) < 0)
                HGOTO_ERROR(H5E_DATASET, H5E_WRITEERROR, FAIL,
                            "couldn't perform vector I/O on filtered chunks")
>>>>>>> 56451503

            /* Free up resources in anticipation of following collective operation */
            if (have_chunk_to_process && chunk_list.chunk_infos[i].buf) {
                H5MM_free(chunk_list.chunk_infos[i].buf);
                chunk_list.chunk_infos[i].buf = NULL;
            }

            /* Participate in the collective re-insertion of all chunks modified
             * in this iteration into the chunk index
             */
            if (H5D__mpio_collective_filtered_chunk_reinsert(&single_chunk_list, NULL, io_info, dset_info,
                                                             &index_info, mpi_rank, mpi_size) < 0)
                HGOTO_ERROR(H5E_DATASET, H5E_WRITEERROR, FAIL,
<<<<<<< HEAD
                            "couldn't collectively re-insert modified chunks into chunk index");

            /* Free the MPI types, if they were derived */
            if (mem_type_is_derived && MPI_SUCCESS != (mpi_code = MPI_Type_free(&mem_type)))
                HMPI_GOTO_ERROR(FAIL, "MPI_Type_free failed", mpi_code)
            mem_type_is_derived = FALSE;
            if (file_type_is_derived && MPI_SUCCESS != (mpi_code = MPI_Type_free(&file_type)))
                HMPI_GOTO_ERROR(FAIL, "MPI_Type_free failed", mpi_code)
            file_type_is_derived = FALSE;
=======
                            "couldn't collectively re-insert modified chunks into chunk index")
>>>>>>> 56451503
        } /* end for */
    }

done:
    if (chunk_msg_bufs) {
        for (size_t i = 0; i < (size_t)chunk_msg_bufs_len; i++)
            H5MM_free(chunk_msg_bufs[i]);

        H5MM_free(chunk_msg_bufs);
    }

    HASH_CLEAR(hh, chunk_list.chunk_hash_table);

    /* Free resources used by a rank which had some selection */
    if (chunk_list.chunk_infos) {
        for (size_t i = 0; i < chunk_list.num_chunk_infos; i++)
            if (chunk_list.chunk_infos[i].buf)
                H5MM_free(chunk_list.chunk_infos[i].buf);

        H5MM_free(chunk_list.chunk_infos);
    } /* end if */

#ifdef H5Dmpio_DEBUG
    H5D_MPIO_TIME_STOP(mpi_rank);
    H5D_MPIO_TRACE_EXIT(mpi_rank);
#endif

    FUNC_LEAVE_NOAPI_TAG(ret_value)
} /* end H5D__multi_chunk_filtered_collective_io() */

/*-------------------------------------------------------------------------
 * Function:    H5D__inter_collective_io
 *
 * Purpose:     Routine for the shared part of collective IO between multiple chunk
 *              collective IO and contiguous collective IO
 *
 * Return:      Non-negative on success/Negative on failure
 *
 *-------------------------------------------------------------------------
 */
static herr_t
H5D__inter_collective_io(H5D_io_info_t *io_info, const H5D_dset_io_info_t *di, H5S_t *file_space,
                         H5S_t *mem_space)
{
    int          mpi_buf_count; /* # of MPI types */
    hbool_t      mbt_is_derived = FALSE;
    hbool_t      mft_is_derived = FALSE;
    MPI_Datatype mpi_file_type, mpi_buf_type;
    int          mpi_code; /* MPI return code */
#ifdef H5Dmpio_DEBUG
    int mpi_rank;
#endif
    herr_t ret_value = SUCCEED; /* return value */

    FUNC_ENTER_PACKAGE

#ifdef H5Dmpio_DEBUG
    mpi_rank = H5F_mpi_get_rank(di->dset->oloc.file);
    H5D_MPIO_TRACE_ENTER(mpi_rank);
    H5D_MPIO_TIME_START(mpi_rank, "Inter collective I/O");
    if (mpi_rank < 0)
        HGOTO_ERROR(H5E_IO, H5E_MPI, FAIL, "unable to obtain MPI rank");
#endif

    assert(io_info);

    if ((file_space != NULL) && (mem_space != NULL)) {
        int      mpi_file_count;     /* Number of file "objects" to transfer */
        hsize_t *permute_map = NULL; /* array that holds the mapping from the old,
                                        out-of-order displacements to the in-order
                                        displacements of the MPI datatypes of the
                                        point selection of the file space */
        hbool_t is_permuted = FALSE;

        assert(di);

        /* Obtain disk and memory MPI derived datatype */
        /* NOTE: The permute_map array can be allocated within H5S_mpio_space_type
         *              and will be fed into the next call to H5S_mpio_space_type
         *              where it will be freed.
         */
        if (H5S_mpio_space_type(file_space, di->type_info.src_type_size, &mpi_file_type, &mpi_file_count,
                                &mft_is_derived, /* OUT: datatype created */
                                TRUE,            /* this is a file space, so
                                                    permute the datatype if the
                                                    point selection is out of
                                                    order */
                                &permute_map,    /* OUT: a map to indicate
                                                    the permutation of
                                                    points selected in
                                                    case they are out of
                                                    order */
                                &is_permuted /* OUT */) < 0)
            HGOTO_ERROR(H5E_DATASPACE, H5E_BADTYPE, FAIL, "couldn't create MPI file type");
        /* Sanity check */
        if (is_permuted)
            assert(permute_map);
        if (H5S_mpio_space_type(mem_space, di->type_info.src_type_size, &mpi_buf_type, &mpi_buf_count,
                                &mbt_is_derived, /* OUT: datatype created */
                                FALSE,           /* this is a memory space, so if
                                                    the file space is not
                                                    permuted, there is no need to
                                                    permute the datatype if the
                                                    point selections are out of
                                                    order*/
                                &permute_map     /* IN: the permutation map
                                                    generated by the
                                                    file_space selection
                                                    and applied to the
                                                    memory selection */
                                ,
                                &is_permuted /* IN */) < 0)
            HGOTO_ERROR(H5E_DATASPACE, H5E_BADTYPE, FAIL, "couldn't create MPI buffer type");
        /* Sanity check */
        if (is_permuted)
            assert(!permute_map);
    } /* end if */
    else {
        /* For non-selection, participate with a none MPI derived datatype, the count is 0.  */
        mpi_buf_type   = MPI_BYTE;
        mpi_file_type  = MPI_BYTE;
        mpi_buf_count  = 0;
        mbt_is_derived = FALSE;
        mft_is_derived = FALSE;
    } /* end else */

#ifdef H5Dmpio_DEBUG
    H5D_MPIO_DEBUG(mpi_rank, "before final collective I/O");
#endif

    /* Perform final collective I/O operation */
    if (H5D__final_collective_io(io_info, (hsize_t)mpi_buf_count, mpi_file_type, mpi_buf_type) < 0)
        HGOTO_ERROR(H5E_IO, H5E_CANTGET, FAIL, "couldn't finish collective MPI-IO");

done:
    /* Free the MPI buf and file types, if they were derived */
    if (mbt_is_derived && MPI_SUCCESS != (mpi_code = MPI_Type_free(&mpi_buf_type)))
        HMPI_DONE_ERROR(FAIL, "MPI_Type_free failed", mpi_code)
    if (mft_is_derived && MPI_SUCCESS != (mpi_code = MPI_Type_free(&mpi_file_type)))
        HMPI_DONE_ERROR(FAIL, "MPI_Type_free failed", mpi_code)

#ifdef H5Dmpio_DEBUG
    H5D_MPIO_TIME_STOP(mpi_rank);
    H5D_MPIO_DEBUG_VA(mpi_rank, "before leaving inter_collective_io ret_value = %d", ret_value);
    H5D_MPIO_TRACE_EXIT(mpi_rank);
#endif

    FUNC_LEAVE_NOAPI(ret_value)
} /* end H5D__inter_collective_io() */

/*-------------------------------------------------------------------------
 * Function:    H5D__final_collective_io
 *
 * Purpose:     Routine for the common part of collective IO with different storages.
 *
 * Return:      Non-negative on success/Negative on failure
 *
 *-------------------------------------------------------------------------
 */
static herr_t
H5D__final_collective_io(H5D_io_info_t *io_info, hsize_t mpi_buf_count, MPI_Datatype mpi_file_type,
                         MPI_Datatype mpi_buf_type)
{
#ifdef H5Dmpio_DEBUG
    int mpi_rank;
#endif
    herr_t ret_value = SUCCEED;

    FUNC_ENTER_PACKAGE

#ifdef H5Dmpio_DEBUG
    mpi_rank = H5F_mpi_get_rank(io_info->dsets_info[0].dset->oloc.file);
    H5D_MPIO_TRACE_ENTER(mpi_rank);
    H5D_MPIO_TIME_START(mpi_rank, "Final collective I/O");
    if (mpi_rank < 0)
        HGOTO_ERROR(H5E_IO, H5E_MPI, FAIL, "unable to obtain MPI rank");
#endif

    /* Pass buf type, file type to the file driver.  */
    if (H5CX_set_mpi_coll_datatypes(mpi_buf_type, mpi_file_type) < 0)
        HGOTO_ERROR(H5E_DATASET, H5E_CANTSET, FAIL, "can't set MPI-I/O collective I/O datatypes");

    if (io_info->op_type == H5D_IO_OP_WRITE) {
        if ((io_info->md_io_ops.single_write_md)(io_info, mpi_buf_count, NULL, NULL) < 0)
            HGOTO_ERROR(H5E_DATASET, H5E_WRITEERROR, FAIL, "optimized write failed");
    } /* end if */
    else {
        if ((io_info->md_io_ops.single_read_md)(io_info, mpi_buf_count, NULL, NULL) < 0)
            HGOTO_ERROR(H5E_DATASET, H5E_READERROR, FAIL, "optimized read failed");
    } /* end else */

done:
#ifdef H5Dmpio_DEBUG
    H5D_MPIO_TIME_STOP(mpi_rank);
    H5D_MPIO_DEBUG_VA(mpi_rank, "ret_value before leaving final_collective_io=%d", ret_value);
    H5D_MPIO_TRACE_EXIT(mpi_rank);
#endif

    FUNC_LEAVE_NOAPI(ret_value)
} /* end H5D__final_collective_io */

/*-------------------------------------------------------------------------
 * Function:    H5D__cmp_piece_addr
 *
 * Purpose:     Routine to compare piece addresses
 *
 * Description: Callback for qsort() to compare piece addresses
 *
 * Return:      -1, 0, 1
 *
 *-------------------------------------------------------------------------
 */
static int
H5D__cmp_piece_addr(const void *piece_info1, const void *piece_info2)
{
    haddr_t addr1;
    haddr_t addr2;

    FUNC_ENTER_PACKAGE_NOERR

    addr1 = (*((const H5D_piece_info_t *const *)piece_info1))->faddr;
    addr2 = (*((const H5D_piece_info_t *const *)piece_info2))->faddr;

    FUNC_LEAVE_NOAPI(H5_addr_cmp(addr1, addr2))
} /* end H5D__cmp_chunk_addr() */

/*-------------------------------------------------------------------------
 * Function:    H5D__cmp_filtered_collective_io_info_entry
 *
 * Purpose:     Routine to compare filtered collective chunk io info
 *              entries
 *
 * Description: Callback for qsort() to compare filtered collective chunk
 *              io info entries
 *
 * Return:      -1, 0, 1
 *
 *-------------------------------------------------------------------------
 */
static int
H5D__cmp_filtered_collective_io_info_entry(const void *filtered_collective_io_info_entry1,
                                           const void *filtered_collective_io_info_entry2)
{
    const H5D_filtered_collective_chunk_info_t *entry1;
    const H5D_filtered_collective_chunk_info_t *entry2;
    haddr_t                                     addr1 = HADDR_UNDEF;
    haddr_t                                     addr2 = HADDR_UNDEF;
    int                                         ret_value;

    FUNC_ENTER_PACKAGE_NOERR

    entry1 = (const H5D_filtered_collective_chunk_info_t *)filtered_collective_io_info_entry1;
    entry2 = (const H5D_filtered_collective_chunk_info_t *)filtered_collective_io_info_entry2;

    addr1 = entry1->chunk_new.offset;
    addr2 = entry2->chunk_new.offset;

    /*
     * If both chunk addresses are defined, H5_addr_cmp is safe to use.
     * Otherwise, if both addresses aren't defined, compared chunk
     * entries based on their chunk index. Finally, if only one chunk
     * address is defined, return the appropriate value based on which
     * is defined.
     */
    if (H5_addr_defined(addr1) && H5_addr_defined(addr2)) {
        ret_value = H5_addr_cmp(addr1, addr2);
    }
    else if (!H5_addr_defined(addr1) && !H5_addr_defined(addr2)) {
        hsize_t chunk_idx1 = entry1->index_info.chunk_idx;
        hsize_t chunk_idx2 = entry2->index_info.chunk_idx;

        ret_value = (chunk_idx1 > chunk_idx2) - (chunk_idx1 < chunk_idx2);
    }
    else
        ret_value = H5_addr_defined(addr1) ? 1 : -1;

    FUNC_LEAVE_NOAPI(ret_value)
} /* end H5D__cmp_filtered_collective_io_info_entry() */

/*-------------------------------------------------------------------------
 * Function:    H5D__cmp_chunk_redistribute_info
 *
 * Purpose:     Routine to compare two H5D_chunk_redistribute_info_t
 *              structures
 *
 * Description: Callback for qsort() to compare two
 *              H5D_chunk_redistribute_info_t structures
 *
 * Return:      -1, 0, 1
 *
 *-------------------------------------------------------------------------
 */
static int
H5D__cmp_chunk_redistribute_info(const void *_entry1, const void *_entry2)
{
    const H5D_chunk_redistribute_info_t *entry1;
    const H5D_chunk_redistribute_info_t *entry2;
    hsize_t                              chunk_index1;
    hsize_t                              chunk_index2;
    int                                  ret_value;

    FUNC_ENTER_PACKAGE_NOERR

    entry1 = (const H5D_chunk_redistribute_info_t *)_entry1;
    entry2 = (const H5D_chunk_redistribute_info_t *)_entry2;

    chunk_index1 = entry1->chunk_idx;
    chunk_index2 = entry2->chunk_idx;

    if (chunk_index1 == chunk_index2) {
        int orig_owner1 = entry1->orig_owner;
        int orig_owner2 = entry2->orig_owner;

        ret_value = (orig_owner1 > orig_owner2) - (orig_owner1 < orig_owner2);
    }
    else
        ret_value = (chunk_index1 > chunk_index2) - (chunk_index1 < chunk_index2);

    FUNC_LEAVE_NOAPI(ret_value)
} /* end H5D__cmp_chunk_redistribute_info() */

/*-------------------------------------------------------------------------
 * Function:    H5D__cmp_chunk_redistribute_info_orig_owner
 *
 * Purpose:     Routine to compare the original owning MPI rank for two
 *              H5D_chunk_redistribute_info_t structures
 *
 * Description: Callback for qsort() to compare the original owning MPI
 *              rank for two H5D_chunk_redistribute_info_t
 *              structures
 *
 * Return:      -1, 0, 1
 *
 *-------------------------------------------------------------------------
 */
static int
H5D__cmp_chunk_redistribute_info_orig_owner(const void *_entry1, const void *_entry2)
{
    const H5D_chunk_redistribute_info_t *entry1;
    const H5D_chunk_redistribute_info_t *entry2;
    int                                  owner1 = -1;
    int                                  owner2 = -1;
    int                                  ret_value;

    FUNC_ENTER_PACKAGE_NOERR

    entry1 = (const H5D_chunk_redistribute_info_t *)_entry1;
    entry2 = (const H5D_chunk_redistribute_info_t *)_entry2;

    owner1 = entry1->orig_owner;
    owner2 = entry2->orig_owner;

    if (owner1 == owner2) {
        haddr_t addr1 = entry1->chunk_block.offset;
        haddr_t addr2 = entry2->chunk_block.offset;

        /*
         * If both chunk addresses are defined, H5_addr_cmp is safe to use.
         * Otherwise, if both addresses aren't defined, compared chunk
         * entries based on their chunk index. Finally, if only one chunk
         * address is defined, return the appropriate value based on which
         * is defined.
         */
        if (H5_addr_defined(addr1) && H5_addr_defined(addr2)) {
            ret_value = H5_addr_cmp(addr1, addr2);
        }
        else if (!H5_addr_defined(addr1) && !H5_addr_defined(addr2)) {
            hsize_t chunk_idx1 = entry1->chunk_idx;
            hsize_t chunk_idx2 = entry2->chunk_idx;

            ret_value = (chunk_idx1 > chunk_idx2) - (chunk_idx1 < chunk_idx2);
        }
        else
            ret_value = H5_addr_defined(addr1) ? 1 : -1;
    }
    else
        ret_value = (owner1 > owner2) - (owner1 < owner2);

    FUNC_LEAVE_NOAPI(ret_value)
} /* end H5D__cmp_chunk_redistribute_info_orig_owner() */

/*-------------------------------------------------------------------------
 * Function:    H5D__obtain_mpio_mode
 *
 * Purpose:     Routine to obtain each io mode(collective,independent or none) for each chunk;
 *              Each chunk address is also obtained.
 *
 * Description:
 *
 *              1) Each process provides two piece of information for all chunks having selection
 *                 a) chunk index
 *                 b) whether this chunk is regular(for MPI derived datatype not working case)
 *
 *              2) Gather all the information to the root process
 *
 *              3) Root process will do the following:
 *                 a) Obtain chunk addresses for all chunks in this dataspace
 *                 b) With the consideration of the user option, calculate IO mode for each chunk
 *                 c) Build MPI derived datatype to combine "chunk address" and "assign_io" information
 *                      in order to do MPI Bcast only once
 *                 d) MPI Bcast the IO mode and chunk address information for each chunk.
 *              4) Each process then retrieves IO mode and chunk address information to assign_io_mode and
 *chunk_addr.
 *
 * Parameters:
 *
 *              Input: H5D_io_info_t* io_info,
 *                      H5D_dset_io_info_t *di,(dataset info struct)
 *              Output: uint8_t assign_io_mode[], : IO mode, collective, independent or none
 *                      haddr_t chunk_addr[],     : chunk address array for each chunk
 *
 * Return:      Non-negative on success/Negative on failure
 *
 *-------------------------------------------------------------------------
 */
static herr_t
H5D__obtain_mpio_mode(H5D_io_info_t *io_info, H5D_dset_io_info_t *di, uint8_t assign_io_mode[],
                      haddr_t chunk_addr[], int mpi_rank, int mpi_size)
{
    size_t                  total_chunks;
    unsigned                percent_nproc_per_chunk, threshold_nproc_per_chunk;
    uint8_t                *io_mode_info      = NULL;
    uint8_t                *recv_io_mode_info = NULL;
    uint8_t                *mergebuf          = NULL;
    uint8_t                *tempbuf;
    H5SL_node_t            *chunk_node;
    H5D_piece_info_t       *chunk_info;
    H5P_coll_md_read_flag_t md_reads_file_flag;
    hbool_t                 md_reads_context_flag;
    hbool_t                 restore_md_reads_state = FALSE;
    MPI_Comm                comm;
    int                     root;
    size_t                  ic;
    int                     mpi_code;
    herr_t                  ret_value = SUCCEED;

    FUNC_ENTER_PACKAGE

    assert(di->layout->type == H5D_CHUNKED);

    /* Assign the rank 0 to the root */
    root = 0;
    comm = io_info->comm;

    /* Setup parameters */
    H5_CHECKED_ASSIGN(total_chunks, size_t, di->layout->u.chunk.nchunks, hsize_t);
    if (H5CX_get_mpio_chunk_opt_ratio(&percent_nproc_per_chunk) < 0)
        HGOTO_ERROR(H5E_DATASET, H5E_CANTGET, FAIL, "couldn't get percent nproc per chunk");
    /* if ratio is 0, perform collective io */
    if (0 == percent_nproc_per_chunk) {
        if (H5D__chunk_addrmap(di->dset, chunk_addr) < 0)
            HGOTO_ERROR(H5E_DATASET, H5E_CANTGET, FAIL, "can't get chunk address");
        for (ic = 0; ic < total_chunks; ic++)
            assign_io_mode[ic] = H5D_CHUNK_IO_MODE_COL;

        HGOTO_DONE(SUCCEED);
    } /* end if */

    threshold_nproc_per_chunk = (unsigned)mpi_size * percent_nproc_per_chunk / 100;

    /* Allocate memory */
    if (NULL == (io_mode_info = (uint8_t *)H5MM_calloc(total_chunks)))
        HGOTO_ERROR(H5E_DATASET, H5E_CANTALLOC, FAIL, "couldn't allocate I/O mode info buffer");
    if (NULL == (mergebuf = (uint8_t *)H5MM_malloc((sizeof(haddr_t) + 1) * total_chunks)))
        HGOTO_ERROR(H5E_DATASET, H5E_CANTALLOC, FAIL, "couldn't allocate mergebuf buffer");
    tempbuf = mergebuf + total_chunks;
    if (mpi_rank == root)
        if (NULL == (recv_io_mode_info = (uint8_t *)H5MM_malloc(total_chunks * (size_t)mpi_size)))
            HGOTO_ERROR(H5E_DATASET, H5E_CANTALLOC, FAIL, "couldn't allocate recv I/O mode info buffer");

    /* Obtain the regularity and selection information for all chunks in this process. */
    chunk_node = H5SL_first(di->layout_io_info.chunk_map->dset_sel_pieces);
    while (chunk_node) {
        chunk_info = (H5D_piece_info_t *)H5SL_item(chunk_node);

        io_mode_info[chunk_info->index] = H5D_CHUNK_SELECT_REG; /* this chunk is selected and is "regular" */
        chunk_node                      = H5SL_next(chunk_node);
    } /* end while */

    /* Gather all the information */
    H5_CHECK_OVERFLOW(total_chunks, size_t, int);
    if (MPI_SUCCESS != (mpi_code = MPI_Gather(io_mode_info, (int)total_chunks, MPI_BYTE, recv_io_mode_info,
                                              (int)total_chunks, MPI_BYTE, root, comm)))
        HMPI_GOTO_ERROR(FAIL, "MPI_Gather failed", mpi_code)

    /* Calculate the mode for IO(collective, independent or none) at root process */
    if (mpi_rank == root) {
        size_t    nproc;
        unsigned *nproc_per_chunk;

        /*
         * If enabled, disable collective metadata reads here.
         * Since the chunk address mapping is done on rank 0
         * only here, it will cause problems if collective
         * metadata reads are enabled.
         */
        if (H5F_get_coll_metadata_reads(di->dset->oloc.file)) {
            md_reads_file_flag    = H5P_FORCE_FALSE;
            md_reads_context_flag = FALSE;
            H5F_set_coll_metadata_reads(di->dset->oloc.file, &md_reads_file_flag, &md_reads_context_flag);
            restore_md_reads_state = TRUE;
        }

        /* pre-computing: calculate number of processes and
            regularity of the selection occupied in each chunk */
        if (NULL == (nproc_per_chunk = (unsigned *)H5MM_calloc(total_chunks * sizeof(unsigned))))
            HGOTO_ERROR(H5E_DATASET, H5E_CANTALLOC, FAIL, "couldn't allocate nproc_per_chunk buffer");

        /* calculating the chunk address */
        if (H5D__chunk_addrmap(di->dset, chunk_addr) < 0) {
            H5MM_free(nproc_per_chunk);
            HGOTO_ERROR(H5E_DATASET, H5E_CANTGET, FAIL, "can't get chunk address");
        } /* end if */

        /* checking for number of process per chunk and regularity of the selection*/
        for (nproc = 0; nproc < (size_t)mpi_size; nproc++) {
            uint8_t *tmp_recv_io_mode_info = recv_io_mode_info + (nproc * total_chunks);

            /* Calculate the number of process per chunk and adding irregular selection option */
            for (ic = 0; ic < total_chunks; ic++, tmp_recv_io_mode_info++) {
                if (*tmp_recv_io_mode_info != 0) {
                    nproc_per_chunk[ic]++;
                } /* end if */
            }     /* end for */
        }         /* end for */

        /* Calculating MPIO mode for each chunk (collective, independent, none) */
        for (ic = 0; ic < total_chunks; ic++) {
            if (nproc_per_chunk[ic] > MAX(1, threshold_nproc_per_chunk)) {
                assign_io_mode[ic] = H5D_CHUNK_IO_MODE_COL;
            } /* end if */
        }     /* end for */

        /* merge buffer io_mode info and chunk addr into one */
        H5MM_memcpy(mergebuf, assign_io_mode, total_chunks);
        H5MM_memcpy(tempbuf, chunk_addr, sizeof(haddr_t) * total_chunks);

        H5MM_free(nproc_per_chunk);
    } /* end if */

    /* Broadcasting the MPI_IO option info. and chunk address info. */
    if ((sizeof(haddr_t) + 1) * total_chunks > INT_MAX)
        HGOTO_ERROR(H5E_DATASET, H5E_BADVALUE, FAIL, "result overflow");
    if (MPI_SUCCESS !=
        (mpi_code = MPI_Bcast(mergebuf, (int)((sizeof(haddr_t) + 1) * total_chunks), MPI_BYTE, root, comm)))
        HMPI_GOTO_ERROR(FAIL, "MPI_BCast failed", mpi_code)

    H5MM_memcpy(assign_io_mode, mergebuf, total_chunks);
    H5MM_memcpy(chunk_addr, tempbuf, sizeof(haddr_t) * total_chunks);

#ifdef H5_HAVE_INSTRUMENTED_LIBRARY
    {
        hbool_t coll_op = FALSE;

        for (ic = 0; ic < total_chunks; ic++)
            if (assign_io_mode[ic] == H5D_CHUNK_IO_MODE_COL) {
                if (H5CX_test_set_mpio_coll_chunk_multi_ratio_coll(0) < 0)
                    HGOTO_ERROR(H5E_DATASET, H5E_CANTSET, FAIL, "unable to set property value");
                coll_op = TRUE;
                break;
            } /* end if */

        if (!coll_op)
            if (H5CX_test_set_mpio_coll_chunk_multi_ratio_ind(0) < 0)
                HGOTO_ERROR(H5E_DATASET, H5E_CANTSET, FAIL, "unable to set property value");
    }
#endif

done:
    /* Re-enable collective metadata reads if we disabled them */
    if (restore_md_reads_state)
        H5F_set_coll_metadata_reads(di->dset->oloc.file, &md_reads_file_flag, &md_reads_context_flag);

    if (io_mode_info)
        H5MM_free(io_mode_info);
    if (mergebuf)
        H5MM_free(mergebuf);
    if (recv_io_mode_info) {
        assert(mpi_rank == root);
        H5MM_free(recv_io_mode_info);
    } /* end if */

    FUNC_LEAVE_NOAPI(ret_value)
} /* end H5D__obtain_mpio_mode() */

/*-------------------------------------------------------------------------
 * Function:    H5D__mpio_collective_filtered_chunk_io_setup
 *
 * Purpose:     Constructs a list of entries which contain the necessary
 *              information for inter-process communication when performing
 *              collective io on filtered chunks. This list is used by
 *              each MPI rank when performing I/O on locally selected
 *              chunks and also in operations that must be collectively
 *              done on every chunk, such as chunk re-allocation, insertion
 *              of chunks into the chunk index, etc.
 *
 * Return:      Non-negative on success/Negative on failure
 *
 *-------------------------------------------------------------------------
 */
static herr_t
H5D__mpio_collective_filtered_chunk_io_setup(const H5D_io_info_t *io_info, const H5D_dset_io_info_t *di,
                                             int mpi_rank, H5D_filtered_collective_io_info_t *chunk_list)
{
    H5D_filtered_collective_chunk_info_t *local_info_array = NULL;
    H5D_chunk_ud_t                        udata;
    hbool_t                               filter_partial_edge_chunks;
    size_t                                num_chunks_selected;
    size_t                                num_chunks_to_read = 0;
    herr_t                                ret_value          = SUCCEED;

    FUNC_ENTER_PACKAGE

    assert(io_info);
    assert(di);
    assert(di->layout->type == H5D_CHUNKED);
    assert(chunk_list);

#ifdef H5Dmpio_DEBUG
    H5D_MPIO_TRACE_ENTER(mpi_rank);
    H5D_MPIO_TIME_START(mpi_rank, "Filtered Collective I/O Setup");
#endif

    /* Each rank builds a local list of the chunks they have selected */
    if ((num_chunks_selected = H5SL_count(di->layout_io_info.chunk_map->dset_sel_pieces))) {
        H5D_piece_info_t *chunk_info;
        H5SL_node_t      *chunk_node;
        hsize_t           select_npoints;
        hbool_t           need_sort = FALSE;

        /* Determine whether partial edge chunks should be filtered */
        filter_partial_edge_chunks =
            !(di->dset->shared->layout.u.chunk.flags & H5O_LAYOUT_CHUNK_DONT_FILTER_PARTIAL_BOUND_CHUNKS);

        if (NULL == (local_info_array = H5MM_malloc(num_chunks_selected * sizeof(*local_info_array))))
            HGOTO_ERROR(H5E_DATASET, H5E_CANTALLOC, FAIL, "couldn't allocate local io info array buffer");

        chunk_node = H5SL_first(di->layout_io_info.chunk_map->dset_sel_pieces);
        for (size_t i = 0; chunk_node; i++) {
            chunk_info = (H5D_piece_info_t *)H5SL_item(chunk_node);

            /* Obtain this chunk's address */
            if (H5D__chunk_lookup(di->dset, chunk_info->scaled, &udata) < 0)
                HGOTO_ERROR(H5E_DATASET, H5E_CANTGET, FAIL, "error looking up chunk address");

            /* Initialize rank-local chunk info */
            local_info_array[i].chunk_info     = chunk_info;
            local_info_array[i].chunk_buf_size = 0;
            local_info_array[i].num_writers    = 0;
            local_info_array[i].orig_owner     = mpi_rank;
            local_info_array[i].new_owner      = mpi_rank;
            local_info_array[i].buf            = NULL;

            select_npoints              = H5S_GET_SELECT_NPOINTS(chunk_info->fspace);
            local_info_array[i].io_size = (size_t)select_npoints * di->type_info.dst_type_size;

            /*
             * Determine whether this chunk will need to be read from the file. If this is
             * a read operation, the chunk will be read. If this is a write operation, we
             * generally need to read a filtered chunk from the file before modifying it,
             * unless the chunk is being fully overwritten.
             *
             * TODO: Currently the full overwrite status of a chunk is only obtained on a
             * per-rank basis. This means that if the total selection in the chunk, as
             * determined by the combination of selections of all of the ranks interested in
             * the chunk, covers the entire chunk, the performance optimization of not reading
             * the chunk from the file is still valid, but is not applied in the current
             * implementation.
             *
             * To implement this case, a few approaches were considered:
             *
             *  - Keep a running total (distributed to each rank) of the number of chunk
             *    elements selected during chunk redistribution and compare that to the total
             *    number of elements in the chunk once redistribution is finished
             *
             *  - Process all incoming chunk messages before doing I/O (these are currently
             *    processed AFTER doing I/O), combine the owning rank's selection in a chunk
             *    with the selections received from other ranks and check to see whether that
             *    combined selection covers the entire chunk
             *
             * The first approach will be dangerous if the application performs an overlapping
             * write to a chunk, as the number of selected elements can equal or exceed the
             * number of elements in the chunk without the whole chunk selection being covered.
             * While it might be considered erroneous for an application to do an overlapping
             * write, we don't explicitly disallow it.
             *
             * The second approach contains a bit of complexity in that part of the chunk
             * messages will be needed before doing I/O and part will be needed after doing I/O.
             * Since modification data from chunk messages can't be applied until after any I/O
             * is performed (otherwise, we'll overwrite any applied modification data), chunk
             * messages are currently entirely processed after I/O. However, in order to determine
             * if a chunk is being fully overwritten, we need the dataspace portion of the chunk
             * messages before doing I/O. The naive way to do this is to process chunk messages
             * twice, using just the relevant information from the message before and after I/O.
             * The better way would be to avoid processing chunk messages twice by extracting (and
             * keeping around) the dataspace portion of the message before I/O and processing the
             * rest of the chunk message after I/O. Note that the dataspace portion of each chunk
             * message is used to correctly apply chunk modification data from the message, so
             * must be kept around both before and after I/O in this case.
             */
            if (io_info->op_type == H5D_IO_OP_READ)
                local_info_array[i].need_read = TRUE;
            else {
                local_info_array[i].need_read =
                    local_info_array[i].io_size < (size_t)di->dset->shared->layout.u.chunk.size;
            }

            if (local_info_array[i].need_read)
                num_chunks_to_read++;

            local_info_array[i].skip_filter_pline = FALSE;
            if (!filter_partial_edge_chunks) {
                /*
                 * If this is a partial edge chunk and the "don't filter partial edge
                 * chunks" flag is set, make sure not to apply filters to the chunk.
                 */
                if (H5D__chunk_is_partial_edge_chunk(di->dset->shared->ndims,
                                                     di->dset->shared->layout.u.chunk.dim, chunk_info->scaled,
                                                     di->dset->shared->curr_dims))
                    local_info_array[i].skip_filter_pline = TRUE;
            }

            /* Initialize the chunk's shared info */
            local_info_array[i].chunk_current = udata.chunk_block;
            local_info_array[i].chunk_new     = udata.chunk_block;

            /*
             * Check if the list is not in ascending order of offset in the file
             * or has unallocated chunks. In either case, the list should get
             * sorted.
             */
            if (i) {
                haddr_t curr_chunk_offset = local_info_array[i].chunk_current.offset;
                haddr_t prev_chunk_offset = local_info_array[i - 1].chunk_current.offset;

                if (!H5_addr_defined(prev_chunk_offset) || !H5_addr_defined(curr_chunk_offset) ||
                    (curr_chunk_offset < prev_chunk_offset))
                    need_sort = TRUE;
            }

            /*
             * Extensible arrays may calculate a chunk's index a little differently
             * than normal when the dataset's unlimited dimension is not the
             * slowest-changing dimension, so set the index here based on what the
             * extensible array code calculated instead of what was calculated
             * in the chunk file mapping.
             */
            if (di->dset->shared->layout.u.chunk.idx_type == H5D_CHUNK_IDX_EARRAY)
                local_info_array[i].index_info.chunk_idx = udata.chunk_idx;
            else
                local_info_array[i].index_info.chunk_idx = chunk_info->index;

            local_info_array[i].index_info.filter_mask = udata.filter_mask;
            local_info_array[i].index_info.need_insert = FALSE;

            chunk_node = H5SL_next(chunk_node);
        }

        /* Ensure the chunk list is sorted in ascending order of offset in the file */
        if (need_sort)
            qsort(local_info_array, num_chunks_selected, sizeof(H5D_filtered_collective_chunk_info_t),
                  H5D__cmp_filtered_collective_io_info_entry);
    }
    else if (H5F_get_coll_metadata_reads(di->dset->oloc.file)) {
        hsize_t scaled[H5O_LAYOUT_NDIMS] = {0};

        /*
         * If this rank has no selection in the dataset and collective
         * metadata reads are enabled, do a fake lookup of a chunk to
         * ensure that this rank has the chunk index opened. Otherwise,
         * only the ranks that had a selection will have opened the
         * chunk index and they will have done so independently. Therefore,
         * when ranks with no selection participate in later collective
         * metadata reads, they will try to open the chunk index collectively
         * and issues will occur since other ranks won't participate.
         *
         * In the future, we should consider having a chunk index "open"
         * callback that can be used to ensure collectivity between ranks
         * in a more natural way, but this hack should suffice for now.
         */
        if (H5D__chunk_lookup(di->dset, scaled, &udata) < 0)
            HGOTO_ERROR(H5E_DATASET, H5E_CANTGET, FAIL, "error looking up chunk address");
    }

    chunk_list->chunk_infos        = local_info_array;
    chunk_list->num_chunk_infos    = num_chunks_selected;
    chunk_list->num_chunks_to_read = num_chunks_to_read;

#ifdef H5Dmpio_DEBUG
    H5D__mpio_dump_collective_filtered_chunk_list(chunk_list, mpi_rank);
#endif

done:
    if (ret_value < 0) {
        H5MM_free(local_info_array);
    }

#ifdef H5Dmpio_DEBUG
    H5D_MPIO_TIME_STOP(mpi_rank);
    H5D_MPIO_TRACE_EXIT(mpi_rank);
#endif

    FUNC_LEAVE_NOAPI(ret_value)
} /* end H5D__mpio_collective_filtered_chunk_io_setup() */

/*-------------------------------------------------------------------------
 * Function:    H5D__mpio_redistribute_shared_chunks
 *
 * Purpose:     When performing a parallel write on a chunked Dataset with
 *              filters applied, we must ensure that any particular chunk
 *              is only written to by a single MPI rank in order to avoid
 *              potential data races on the chunk. This function is used to
 *              redistribute (by assigning ownership to a single rank) any
 *              chunks which are selected by more than one MPI rank.
 *
 *              An initial Allgather is performed to determine how many
 *              chunks each rank has selected in the write operation and
 *              then that number is compared against a threshold value to
 *              determine whether chunk redistribution should be done on
 *              MPI rank 0 only, or on all MPI ranks.
 *
 * Return:      Non-negative on success/Negative on failure
 *
 *-------------------------------------------------------------------------
 */
static herr_t
H5D__mpio_redistribute_shared_chunks(H5D_filtered_collective_io_info_t *chunk_list,
                                     const H5D_io_info_t *io_info, int mpi_rank, int mpi_size,
                                     size_t **rank_chunks_assigned_map)
{
    hbool_t redistribute_on_all_ranks;
    size_t *num_chunks_map       = NULL;
    size_t  coll_chunk_list_size = 0;
    size_t  i;
    int     mpi_code;
    herr_t  ret_value = SUCCEED;

    FUNC_ENTER_PACKAGE

    assert(chunk_list);
    assert(io_info);
    assert(mpi_size > 1); /* No chunk sharing is possible for MPI Comm size of 1 */

#ifdef H5Dmpio_DEBUG
    H5D_MPIO_TRACE_ENTER(mpi_rank);
    H5D_MPIO_TIME_START(mpi_rank, "Redistribute shared chunks");
#endif

    /*
     * Allocate an array for each rank to keep track of the number of
     * chunks assigned to any other rank in order to cut down on future
     * MPI communication.
     */
    if (NULL == (num_chunks_map = H5MM_malloc((size_t)mpi_size * sizeof(*num_chunks_map))))
        HGOTO_ERROR(H5E_RESOURCE, H5E_CANTALLOC, FAIL, "couldn't allocate assigned chunks array");

    /* Perform initial Allgather to determine the collective chunk list size */
    if (MPI_SUCCESS != (mpi_code = MPI_Allgather(&chunk_list->num_chunk_infos, 1, H5_SIZE_T_AS_MPI_TYPE,
                                                 num_chunks_map, 1, H5_SIZE_T_AS_MPI_TYPE, io_info->comm)))
        HMPI_GOTO_ERROR(FAIL, "MPI_Allgather failed", mpi_code)

    for (i = 0; i < (size_t)mpi_size; i++)
        coll_chunk_list_size += num_chunks_map[i];

    /*
     * Determine whether we should perform chunk redistribution on all
     * ranks or just rank 0. For a relatively small number of chunks,
     * we redistribute on all ranks to cut down on MPI communication
     * overhead. For a larger number of chunks, we redistribute on
     * rank 0 only to cut down on memory usage.
     */
    redistribute_on_all_ranks = coll_chunk_list_size < H5D_CHUNK_REDISTRIBUTE_THRES;

    if (H5D__mpio_redistribute_shared_chunks_int(chunk_list, num_chunks_map, redistribute_on_all_ranks,
                                                 io_info, mpi_rank, mpi_size) < 0)
        HGOTO_ERROR(H5E_DATASET, H5E_CANTREDISTRIBUTE, FAIL, "can't redistribute shared chunks");

    /*
     * If the caller provided a pointer for the mapping from
     * rank value -> number of chunks assigned, return that
     * mapping here.
     */
    if (rank_chunks_assigned_map) {
        /*
         * If we performed chunk redistribution on rank 0 only, distribute
         * the rank value -> number of chunks assigned mapping back to all
         * ranks.
         */
        if (!redistribute_on_all_ranks) {
            if (MPI_SUCCESS !=
                (mpi_code = MPI_Bcast(num_chunks_map, mpi_size, H5_SIZE_T_AS_MPI_TYPE, 0, io_info->comm)))
                HMPI_GOTO_ERROR(FAIL, "couldn't broadcast chunk mapping to other ranks", mpi_code)
        }

        *rank_chunks_assigned_map = num_chunks_map;
    }

done:
    if (!rank_chunks_assigned_map || (ret_value < 0)) {
        num_chunks_map = H5MM_xfree(num_chunks_map);
    }

#ifdef H5Dmpio_DEBUG
    H5D_MPIO_TIME_STOP(mpi_rank);
    H5D_MPIO_TRACE_EXIT(mpi_rank);
#endif

    FUNC_LEAVE_NOAPI(ret_value)
} /* end H5D__mpio_redistribute_shared_chunks() */

/*-------------------------------------------------------------------------
 * Function:    H5D__mpio_redistribute_shared_chunks_int
 *
 * Purpose:     Routine to perform redistribution of shared chunks during
 *              parallel writes to datasets with filters applied.
 *
 *              If `all_ranks_involved` is TRUE, chunk redistribution
 *              occurs on all MPI ranks. This is usually done when there
 *              is a relatively small number of chunks involved in order to
 *              cut down on MPI communication overhead while increasing
 *              total memory usage a bit.
 *
 *              If `all_ranks_involved` is FALSE, only rank 0 will perform
 *              chunk redistribution. This is usually done when there is
 *              a relatively large number of chunks involved in order to
 *              cut down on total memory usage at the cost of increased
 *              overhead from MPI communication.
 *
 *              This implementation is as follows:
 *
 *              - All MPI ranks send their list of selected chunks to the
 *                ranks involved in chunk redistribution. Then, the
 *                involved ranks sort this new list in order of chunk
 *                index.
 *
 *              - The involved ranks scan the list looking for matching
 *                runs of chunk index values (corresponding to a shared
 *                chunk which has been selected by more than one rank in
 *                the I/O operation) and for each shared chunk,
 *                redistribute the chunk to the MPI rank writing to the
 *                chunk which currently has the least amount of chunks
 *                assigned to it. This is done by modifying the "new_owner"
 *                field in each of the list entries corresponding to that
 *                chunk. The involved ranks then re-sort the list in order
 *                of original chunk owner so that each rank's section of
 *                contributed chunks is contiguous in the collective chunk
 *                list.
 *
 *              - If chunk redistribution occurred on all ranks, each rank
 *                scans through the collective chunk list to find their
 *                contributed section of chunks and uses that to update
 *                their local chunk list with the newly-updated "new_owner"
 *                and "num_writers" fields. If chunk redistribution
 *                occurred only on rank 0, an MPI_Scatterv operation will
 *                be used to scatter the segments of the collective chunk
 *                list from rank 0 back to the corresponding ranks.
 *
 * Return:      Non-negative on success/Negative on failure
 *
 *-------------------------------------------------------------------------
 */
static herr_t
H5D__mpio_redistribute_shared_chunks_int(H5D_filtered_collective_io_info_t *chunk_list,
                                         size_t *num_chunks_assigned_map, hbool_t all_ranks_involved,
                                         const H5D_io_info_t *io_info, int mpi_rank, int mpi_size)
{
    MPI_Datatype struct_type;
    MPI_Datatype packed_type;
    hbool_t      struct_type_derived = FALSE;
    hbool_t      packed_type_derived = FALSE;
    size_t       i;
    size_t       coll_chunk_list_num_entries = 0;
    void        *coll_chunk_list             = NULL;
    int         *counts_disps_array          = NULL;
    int         *counts_ptr                  = NULL;
    int         *displacements_ptr           = NULL;
    int          num_chunks_int;
    int          mpi_code;
    herr_t       ret_value = SUCCEED;

    FUNC_ENTER_PACKAGE

    assert(chunk_list);
    assert(num_chunks_assigned_map);
    assert(io_info);
    assert(mpi_size > 1);

#ifdef H5Dmpio_DEBUG
    H5D_MPIO_TRACE_ENTER(mpi_rank);
    H5D_MPIO_TIME_START(mpi_rank, "Redistribute shared chunks (internal)");
#endif

    /*
     * Make sure it's safe to cast this rank's number
     * of chunks to be sent into an int for MPI
     */
    H5_CHECKED_ASSIGN(num_chunks_int, int, num_chunks_assigned_map[mpi_rank], size_t);

    /*
     * Phase 1 - Participate in collective gathering of every rank's
     * list of chunks to the ranks which are performing the redistribution
     * operation.
     */

    if (all_ranks_involved || (mpi_rank == 0)) {
        /*
         * Allocate array to store the receive counts of each rank, as well as
         * the displacements into the final array where each rank will place
         * their data. The first half of the array contains the receive counts
         * (in rank order), while the latter half contains the displacements
         * (also in rank order).
         */
        if (NULL == (counts_disps_array = H5MM_malloc(2 * (size_t)mpi_size * sizeof(*counts_disps_array)))) {
            /* Push an error, but still participate in collective gather operation */
            HDONE_ERROR(H5E_RESOURCE, H5E_CANTALLOC, FAIL,
                        "couldn't allocate receive counts and displacements array");
        }
        else {
            /* Set the receive counts from the assigned chunks map */
            counts_ptr = counts_disps_array;

            for (i = 0; i < (size_t)mpi_size; i++)
                H5_CHECKED_ASSIGN(counts_ptr[i], int, num_chunks_assigned_map[i], size_t);

            /* Set the displacements into the receive buffer for the gather operation */
            displacements_ptr = &counts_disps_array[mpi_size];

            *displacements_ptr = 0;
            for (i = 1; i < (size_t)mpi_size; i++)
                displacements_ptr[i] = displacements_ptr[i - 1] + counts_ptr[i - 1];
        }
    }

    /*
     * Construct MPI derived types for extracting information
     * necessary for MPI communication
     */
    if (H5D__mpio_get_chunk_redistribute_info_types(&packed_type, &packed_type_derived, &struct_type,
                                                    &struct_type_derived) < 0)
        HGOTO_ERROR(H5E_DATASET, H5E_CANTGET, FAIL,
                    "can't create derived datatypes for chunk redistribution info");

    /* Perform gather operation */
    if (H5_mpio_gatherv_alloc(chunk_list->chunk_infos, num_chunks_int, struct_type, counts_ptr,
                              displacements_ptr, packed_type, all_ranks_involved, 0, io_info->comm, mpi_rank,
                              mpi_size, &coll_chunk_list, &coll_chunk_list_num_entries) < 0)
        HGOTO_ERROR(H5E_DATASET, H5E_CANTGATHER, FAIL,
                    "can't gather chunk redistribution info to involved ranks");

    /*
     * If all ranks are redistributing shared chunks, we no
     * longer need the receive counts and displacements array
     */
    if (all_ranks_involved) {
        counts_disps_array = H5MM_xfree(counts_disps_array);
    }

    /*
     * Phase 2 - Involved ranks now redistribute any shared chunks to new
     * owners as necessary.
     */

    if (all_ranks_involved || (mpi_rank == 0)) {
        H5D_chunk_redistribute_info_t *chunk_entry;
        hsize_t                        curr_chunk_idx;
        size_t                         set_begin_index;
        int                            num_writers;
        int                            new_chunk_owner;

        /* Clear the mapping from rank value -> number of assigned chunks */
        memset(num_chunks_assigned_map, 0, (size_t)mpi_size * sizeof(*num_chunks_assigned_map));

        /* Sort collective chunk list according to chunk index */
        qsort(coll_chunk_list, coll_chunk_list_num_entries, sizeof(H5D_chunk_redistribute_info_t),
              H5D__cmp_chunk_redistribute_info);

        /*
         * Process all chunks in the collective chunk list.
         * Note that the loop counter is incremented by both
         * the outer loop (while processing each entry in
         * the collective chunk list) and the inner loop
         * (while processing duplicate entries for shared
         * chunks).
         */
        chunk_entry = &((H5D_chunk_redistribute_info_t *)coll_chunk_list)[0];
        for (i = 0; i < coll_chunk_list_num_entries;) {
            /* Set chunk's initial new owner to its original owner */
            new_chunk_owner = chunk_entry->orig_owner;

            /*
             * Set the current chunk index so we know when we've processed
             * all duplicate entries for a particular shared chunk
             */
            curr_chunk_idx = chunk_entry->chunk_idx;

            /* Reset the initial number of writers to this chunk */
            num_writers = 0;

            /* Set index for the beginning of this section of duplicate chunk entries */
            set_begin_index = i;

            /*
             * Process each chunk entry in the set for the current
             * (possibly shared) chunk and increment the loop counter
             * while doing so.
             */
            do {
                /*
                 * The new owner of the chunk is determined by the rank
                 * writing to the chunk which currently has the least amount
                 * of chunks assigned to it
                 */
                if (num_chunks_assigned_map[chunk_entry->orig_owner] <
                    num_chunks_assigned_map[new_chunk_owner])
                    new_chunk_owner = chunk_entry->orig_owner;

                /* Update the number of writers to this particular chunk */
                num_writers++;

                chunk_entry++;
            } while (++i < coll_chunk_list_num_entries && chunk_entry->chunk_idx == curr_chunk_idx);

            /* We should never have more writers to a chunk than the number of MPI ranks */
            assert(num_writers <= mpi_size);

            /* Set all processed chunk entries' "new_owner" and "num_writers" fields */
            for (; set_begin_index < i; set_begin_index++) {
                H5D_chunk_redistribute_info_t *entry;

                entry = &((H5D_chunk_redistribute_info_t *)coll_chunk_list)[set_begin_index];

                entry->new_owner   = new_chunk_owner;
                entry->num_writers = num_writers;
            }

            /* Update the number of chunks assigned to the MPI rank that now owns this chunk */
            num_chunks_assigned_map[new_chunk_owner]++;
        }

        /*
         * Re-sort the collective chunk list in order of original chunk owner
         * so that each rank's section of contributed chunks is contiguous in
         * the collective chunk list.
         *
         * NOTE: this re-sort is frail in that it needs to sort the collective
         *       chunk list so that each rank's section of contributed chunks
         *       is in the exact order it was contributed in, or things will
         *       be scrambled when each rank's local chunk list is updated.
         *       Therefore, the sorting algorithm here is tied to the one
         *       used during the I/O setup operation. Specifically, chunks
         *       are first sorted by ascending order of offset in the file and
         *       then by chunk index. In the future, a better redistribution
         *       algorithm may be devised that doesn't rely on frail sorting,
         *       but the current implementation is a quick and naive approach.
         */
        qsort(coll_chunk_list, coll_chunk_list_num_entries, sizeof(H5D_chunk_redistribute_info_t),
              H5D__cmp_chunk_redistribute_info_orig_owner);
    }

    if (all_ranks_involved) {
        /*
         * If redistribution occurred on all ranks, search for the section
         * in the collective chunk list corresponding to this rank's locally
         * selected chunks and update the local list after redistribution.
         */
        for (i = 0; i < coll_chunk_list_num_entries; i++)
            if (mpi_rank == ((H5D_chunk_redistribute_info_t *)coll_chunk_list)[i].orig_owner)
                break;

        for (size_t j = 0; j < (size_t)num_chunks_int; j++) {
            H5D_chunk_redistribute_info_t *coll_entry;

            coll_entry = &((H5D_chunk_redistribute_info_t *)coll_chunk_list)[i++];

            chunk_list->chunk_infos[j].new_owner   = coll_entry->new_owner;
            chunk_list->chunk_infos[j].num_writers = coll_entry->num_writers;

            /*
             * Check if the chunk list struct's `num_chunks_to_read` field
             * needs to be updated
             */
            if (chunk_list->chunk_infos[j].need_read && (chunk_list->chunk_infos[j].new_owner != mpi_rank)) {
                chunk_list->chunk_infos[j].need_read = FALSE;

                assert(chunk_list->num_chunks_to_read > 0);
                chunk_list->num_chunks_to_read--;
            }
        }
    }
    else {
        /*
         * If redistribution occurred only on rank 0, scatter the segments
         * of the collective chunk list back to each rank so that their
         * local chunk lists get updated
         */
        if (MPI_SUCCESS !=
            (mpi_code = MPI_Scatterv(coll_chunk_list, counts_ptr, displacements_ptr, packed_type,
                                     chunk_list->chunk_infos, num_chunks_int, struct_type, 0, io_info->comm)))
            HMPI_GOTO_ERROR(FAIL, "unable to scatter shared chunks info buffer", mpi_code)

        /*
         * Now that chunks have been redistributed, each rank must update
         * their chunk list struct's `num_chunks_to_read` field since it
         * may now be out of date.
         */
        for (i = 0; i < chunk_list->num_chunk_infos; i++) {
            if ((chunk_list->chunk_infos[i].new_owner != mpi_rank) && chunk_list->chunk_infos[i].need_read) {
                chunk_list->chunk_infos[i].need_read = FALSE;

                assert(chunk_list->num_chunks_to_read > 0);
                chunk_list->num_chunks_to_read--;
            }
        }
    }

#ifdef H5Dmpio_DEBUG
    H5D__mpio_dump_collective_filtered_chunk_list(chunk_list, mpi_rank);
#endif

done:
    H5MM_free(coll_chunk_list);

    if (struct_type_derived) {
        if (MPI_SUCCESS != (mpi_code = MPI_Type_free(&struct_type)))
            HMPI_DONE_ERROR(FAIL, "MPI_Type_free failed", mpi_code)
    }
    if (packed_type_derived) {
        if (MPI_SUCCESS != (mpi_code = MPI_Type_free(&packed_type)))
            HMPI_DONE_ERROR(FAIL, "MPI_Type_free failed", mpi_code)
    }

    H5MM_free(counts_disps_array);

#ifdef H5Dmpio_DEBUG
    H5D_MPIO_TIME_STOP(mpi_rank);
    H5D_MPIO_TRACE_EXIT(mpi_rank);
#endif

    FUNC_LEAVE_NOAPI(ret_value)
} /* end H5D__mpio_redistribute_shared_chunks_int() */

/*-------------------------------------------------------------------------
 * Function:    H5D__mpio_share_chunk_modification_data
 *
 * Purpose:     When performing a parallel write on a chunked dataset with
 *              filters applied, we must first ensure that any particular
 *              chunk is only written to by a single MPI rank in order to
 *              avoid potential data races on the chunk. Once dataset
 *              chunks have been redistributed in a suitable manner, each
 *              MPI rank must send its chunk data to other ranks for each
 *              chunk it no longer owns.
 *
 *              The current implementation here follows the Nonblocking
 *              Consensus algorithm described in:
 *              http://unixer.de/publications/img/hoefler-dsde-protocols.pdf
 *
 *              First, each MPI rank scans through its list of selected
 *              chunks and does the following for each chunk:
 *
 *               * If a chunk in the MPI rank's chunk list is still owned
 *                 by that rank, the rank checks how many messages are
 *                 incoming for that chunk and adds that to its running
 *                 total. Then, the rank updates its local chunk list so
 *                 that any previous chunk entries for chunks that are no
 *                 longer owned by the rank get overwritten by chunk
 *                 entries for chunks the rank still owns. Since the data
 *                 for the chunks no longer owned will have already been
 *                 sent, those chunks can effectively be discarded.
 *               * If a chunk in the MPI rank's chunk list is no longer
 *                 owned by that rank, the rank sends the data it wishes to
 *                 update the chunk with to the MPI rank that now has
 *                 ownership of that chunk. To do this, it encodes the
 *                 chunk's index, its selection in the chunk and its
 *                 modification data into a buffer and then posts a
 *                 non-blocking MPI_Issend to the owning rank.
 *
 *              Once this step is complete, all MPI ranks allocate arrays
 *              to hold chunk message receive buffers and MPI request
 *              objects for each non-blocking receive they will post for
 *              incoming chunk modification messages. Then, all MPI ranks
 *              enter a loop that alternates between non-blocking
 *              MPI_Iprobe calls to probe for incoming messages and
 *              MPI_Testall calls to see if all send requests have
 *              completed. As chunk modification messages arrive,
 *              non-blocking MPI_Irecv calls will be posted for each
 *              message.
 *
 *              Once all send requests have completed, an MPI_Ibarrier is
 *              posted and the loop then alternates between MPI_Iprobe
 *              calls and MPI_Test calls to check if all ranks have reached
 *              the non-blocking barrier. Once all ranks have reached the
 *              barrier, processing can move on to updating the selected
 *              chunks that are owned in the operation.
 *
 *              Any chunk messages that were received from other ranks
 *              will be returned through the `chunk_msg_bufs` array and
 *              `chunk_msg_bufs_len` will be set appropriately.
 *
 *              NOTE: The use of non-blocking sends and receives of chunk
 *                    data here may contribute to large amounts of memory
 *                    usage/MPI request overhead if the number of shared
 *                    chunks is high. If this becomes a problem, it may be
 *                    useful to split the message receiving loop away so
 *                    that chunk modification messages can be received and
 *                    processed immediately (MPI_Recv) using a single chunk
 *                    message buffer. However, it's possible this may
 *                    degrade performance since the chunk message sends
 *                    are synchronous (MPI_Issend) in the Nonblocking
 *                    Consensus algorithm.
 *
 * Return:      Non-negative on success/Negative on failure
 *
 *-------------------------------------------------------------------------
 */
static herr_t
H5D__mpio_share_chunk_modification_data(H5D_filtered_collective_io_info_t *chunk_list, H5D_io_info_t *io_info,
                                        H5D_dset_io_info_t *dset_info, int mpi_rank,
                                        int H5_ATTR_NDEBUG_UNUSED mpi_size, unsigned char ***chunk_msg_bufs,
                                        int *chunk_msg_bufs_len)
{
#if H5_CHECK_MPI_VERSION(3, 0)
    H5D_filtered_collective_chunk_info_t *chunk_table       = NULL;
    H5S_sel_iter_t                       *mem_iter          = NULL;
    unsigned char                       **msg_send_bufs     = NULL;
    unsigned char                       **msg_recv_bufs     = NULL;
    MPI_Request                          *send_requests     = NULL;
    MPI_Request                          *recv_requests     = NULL;
    MPI_Request                           ibarrier          = MPI_REQUEST_NULL;
    hbool_t                               mem_iter_init     = FALSE;
    hbool_t                               ibarrier_posted   = FALSE;
    size_t                                send_bufs_nalloc  = 0;
    size_t                                num_send_requests = 0;
    size_t                                num_recv_requests = 0;
    size_t                                num_msgs_incoming = 0;
    size_t                                last_assigned_idx;
    size_t                                i;
    int                                   mpi_code;
    herr_t                                ret_value = SUCCEED;

    FUNC_ENTER_PACKAGE

    assert(chunk_list);
    assert(io_info);
    assert(dset_info);
    assert(mpi_size > 1);
    assert(chunk_msg_bufs);
    assert(chunk_msg_bufs_len);

#ifdef H5Dmpio_DEBUG
    H5D_MPIO_TRACE_ENTER(mpi_rank);
    H5D_MPIO_TIME_START(mpi_rank, "Share chunk modification data");
#endif

    /* Set to latest format for encoding dataspace */
    H5CX_set_libver_bounds(NULL);

    if (chunk_list->num_chunk_infos > 0) {
        /* Allocate a selection iterator for iterating over chunk dataspaces */
        if (NULL == (mem_iter = H5FL_MALLOC(H5S_sel_iter_t)))
            HGOTO_ERROR(H5E_DATASET, H5E_CANTALLOC, FAIL, "couldn't allocate dataspace selection iterator");

        /*
         * Allocate send buffer and MPI_Request arrays for non-blocking
         * sends of outgoing chunk messages
         */
        send_bufs_nalloc = H5D_CHUNK_NUM_SEND_MSGS_INIT;
        if (NULL == (msg_send_bufs = H5MM_malloc(send_bufs_nalloc * sizeof(*msg_send_bufs))))
            HGOTO_ERROR(H5E_DATASET, H5E_CANTALLOC, FAIL,
                        "couldn't allocate chunk modification message buffer array");

        if (NULL == (send_requests = H5MM_malloc(send_bufs_nalloc * sizeof(*send_requests))))
            HGOTO_ERROR(H5E_DATASET, H5E_CANTALLOC, FAIL, "couldn't allocate send requests array");
    }

    /*
     * For each chunk this rank owns, add to the total number of
     * incoming MPI messages, then update the local chunk list to
     * overwrite any previous chunks no longer owned by this rank.
     * Since the data for those chunks will have already been sent,
     * this rank should no longer be interested in them and they
     * can effectively be discarded. This bookkeeping also makes
     * the code for the collective file space re-allocation and
     * chunk re-insertion operations a bit simpler.
     *
     * For each chunk this rank doesn't own, use non-blocking
     * synchronous sends to send the data this rank is writing to
     * the rank that does own the chunk.
     */
    for (i = 0, last_assigned_idx = 0; i < chunk_list->num_chunk_infos; i++) {
        H5D_filtered_collective_chunk_info_t *chunk_entry = &chunk_list->chunk_infos[i];

        if (mpi_rank == chunk_entry->new_owner) {
            num_msgs_incoming += (size_t)(chunk_entry->num_writers - 1);

            /*
             * Overwrite chunk entries this rank doesn't own with entries that it
             * does own, since it has sent the necessary data and is no longer
             * interested in the chunks it doesn't own.
             */
            chunk_list->chunk_infos[last_assigned_idx] = chunk_list->chunk_infos[i];

            /*
             * Since, at large scale, a chunk's index value may be larger than
             * the maximum value that can be stored in an int, we cannot rely
             * on using a chunk's index value as the tag for the MPI messages
             * sent/received for a chunk. Therefore, add this chunk to a hash
             * table with the chunk's index as a key so that we can quickly find
             * the chunk when processing chunk messages that were received. The
             * message itself will contain the chunk's index so we can update
             * the correct chunk with the received data.
             */
            HASH_ADD(hh, chunk_table, index_info.chunk_idx, sizeof(hsize_t),
                     &chunk_list->chunk_infos[last_assigned_idx]);

            last_assigned_idx++;
        }
        else {
            H5D_piece_info_t *chunk_info = chunk_entry->chunk_info;
            unsigned char    *mod_data_p = NULL;
            hsize_t           iter_nelmts;
            size_t            mod_data_size = 0;
            size_t            space_size    = 0;

            /* Add the size of the chunk index to the encoded size */
            mod_data_size += sizeof(hsize_t);

            /* Determine size of serialized chunk file dataspace */
            if (H5S_encode(chunk_info->fspace, &mod_data_p, &space_size) < 0)
                HGOTO_ERROR(H5E_DATASET, H5E_CANTGET, FAIL, "unable to get encoded dataspace size");
            mod_data_size += space_size;

            /* Determine size of data being written */
            iter_nelmts = H5S_GET_SELECT_NPOINTS(chunk_info->mspace);
            H5_CHECK_OVERFLOW(iter_nelmts, hsize_t, size_t);

            mod_data_size += (size_t)iter_nelmts * dset_info->type_info.src_type_size;

            if (NULL == (msg_send_bufs[num_send_requests] = H5MM_malloc(mod_data_size)))
                HGOTO_ERROR(H5E_DATASET, H5E_CANTALLOC, FAIL,
                            "couldn't allocate chunk modification message buffer");

            mod_data_p = msg_send_bufs[num_send_requests];

            /* Store the chunk's index into the buffer */
            memcpy(mod_data_p, &chunk_entry->index_info.chunk_idx, sizeof(hsize_t));
            mod_data_p += sizeof(hsize_t);

            /* Serialize the chunk's file dataspace into the buffer */
            if (H5S_encode(chunk_info->fspace, &mod_data_p, &mod_data_size) < 0)
                HGOTO_ERROR(H5E_DATASET, H5E_CANTENCODE, FAIL, "unable to encode dataspace");

            /* Initialize iterator for memory selection */
            if (H5S_select_iter_init(mem_iter, chunk_info->mspace, dset_info->type_info.src_type_size,
                                     H5S_SEL_ITER_SHARE_WITH_DATASPACE) < 0)
                HGOTO_ERROR(H5E_DATASET, H5E_CANTINIT, FAIL,
                            "unable to initialize memory selection information");
            mem_iter_init = TRUE;

            /* Collect the modification data into the buffer */
            if (0 == H5D__gather_mem(dset_info->buf.cvp, mem_iter, (size_t)iter_nelmts, mod_data_p))
                HGOTO_ERROR(H5E_IO, H5E_CANTGATHER, FAIL, "couldn't gather from write buffer");

            /*
             * Ensure that the size of the chunk data being sent can be
             * safely cast to an int for MPI. Note that this should
             * generally be OK for now (unless a rank is sending a
             * whole 32-bit-sized chunk of data + its encoded selection),
             * but if we allow larger than 32-bit-sized chunks in the
             * future, this may become a problem and derived datatypes
             * will need to be used.
             */
            H5_CHECK_OVERFLOW(mod_data_size, size_t, int);

            /* Send modification data to new owner */
            if (MPI_SUCCESS !=
                (mpi_code = MPI_Issend(msg_send_bufs[num_send_requests], (int)mod_data_size, MPI_BYTE,
                                       chunk_entry->new_owner, H5D_CHUNK_MOD_DATA_TAG, io_info->comm,
                                       &send_requests[num_send_requests])))
                HMPI_GOTO_ERROR(FAIL, "MPI_Issend failed", mpi_code)

            num_send_requests++;

            /* Resize send buffer and send request arrays if necessary */
            if (num_send_requests == send_bufs_nalloc) {
                void *tmp_alloc;

                send_bufs_nalloc = (size_t)((double)send_bufs_nalloc * 1.5);

                if (NULL ==
                    (tmp_alloc = H5MM_realloc(msg_send_bufs, send_bufs_nalloc * sizeof(*msg_send_bufs))))
                    HGOTO_ERROR(H5E_DATASET, H5E_CANTALLOC, FAIL,
                                "couldn't resize chunk modification message buffer array");
                msg_send_bufs = tmp_alloc;

                if (NULL ==
                    (tmp_alloc = H5MM_realloc(send_requests, send_bufs_nalloc * sizeof(*send_requests))))
                    HGOTO_ERROR(H5E_DATASET, H5E_CANTALLOC, FAIL, "couldn't resize send requests array");
                send_requests = tmp_alloc;
            }

            if (H5S_SELECT_ITER_RELEASE(mem_iter) < 0)
                HGOTO_ERROR(H5E_DATASET, H5E_CANTFREE, FAIL, "couldn't release memory selection iterator");
            mem_iter_init = FALSE;
        }
    }

    /* Check if the number of send or receive requests will overflow an int (MPI requirement) */
    if (num_send_requests > INT_MAX || num_msgs_incoming > INT_MAX)
        HGOTO_ERROR(H5E_DATASET, H5E_WRITEERROR, FAIL,
                    "too many shared chunks in parallel filtered write operation");

    H5_CHECK_OVERFLOW(num_send_requests, size_t, int);
    H5_CHECK_OVERFLOW(num_msgs_incoming, size_t, int);

    /*
     * Allocate receive buffer and MPI_Request arrays for non-blocking
     * receives of incoming chunk messages
     */
    if (num_msgs_incoming) {
        if (NULL == (msg_recv_bufs = H5MM_malloc(num_msgs_incoming * sizeof(*msg_recv_bufs))))
            HGOTO_ERROR(H5E_DATASET, H5E_CANTALLOC, FAIL,
                        "couldn't allocate chunk modification message buffer array");

        if (NULL == (recv_requests = H5MM_malloc(num_msgs_incoming * sizeof(*recv_requests))))
            HGOTO_ERROR(H5E_DATASET, H5E_CANTALLOC, FAIL, "couldn't allocate receive requests array");
    }

    /* Process any incoming messages until everyone is done */
    do {
        MPI_Status status;
        int        msg_flag;

        /* Probe for an incoming message from any rank */
        if (MPI_SUCCESS != (mpi_code = MPI_Iprobe(MPI_ANY_SOURCE, H5D_CHUNK_MOD_DATA_TAG, io_info->comm,
                                                  &msg_flag, &status)))
            HMPI_GOTO_ERROR(FAIL, "MPI_Iprobe failed", mpi_code)

        /*
         * If a message was found, allocate a buffer for the message and
         * post a non-blocking receive to receive it
         */
        if (msg_flag) {
#if H5_CHECK_MPI_VERSION(3, 0)
            MPI_Count msg_size = 0;

            if (MPI_SUCCESS != (mpi_code = MPI_Get_elements_x(&status, MPI_BYTE, &msg_size)))
                HMPI_GOTO_ERROR(FAIL, "MPI_Get_elements_x failed", mpi_code)

            H5_CHECK_OVERFLOW(msg_size, MPI_Count, int);
#else
            int msg_size = 0;

            if (MPI_SUCCESS != (mpi_code = MPI_Get_elements(&status, MPI_BYTE, &msg_size)))
                HMPI_GOTO_ERROR(FAIL, "MPI_Get_elements failed", mpi_code)
#endif

            if (msg_size <= 0)
                HGOTO_ERROR(H5E_DATASET, H5E_BADVALUE, FAIL, "invalid chunk modification message size");

            assert((num_recv_requests + 1) <= num_msgs_incoming);
            if (NULL ==
                (msg_recv_bufs[num_recv_requests] = H5MM_malloc((size_t)msg_size * sizeof(unsigned char))))
                HGOTO_ERROR(H5E_DATASET, H5E_CANTALLOC, FAIL,
                            "couldn't allocate chunk modification message receive buffer");

            if (MPI_SUCCESS != (mpi_code = MPI_Irecv(msg_recv_bufs[num_recv_requests], (int)msg_size,
                                                     MPI_BYTE, status.MPI_SOURCE, H5D_CHUNK_MOD_DATA_TAG,
                                                     io_info->comm, &recv_requests[num_recv_requests])))
                HMPI_GOTO_ERROR(FAIL, "MPI_Irecv failed", mpi_code)

            num_recv_requests++;
        }

        if (ibarrier_posted) {
            int ibarrier_completed;

            if (MPI_SUCCESS != (mpi_code = MPI_Test(&ibarrier, &ibarrier_completed, MPI_STATUS_IGNORE)))
                HMPI_GOTO_ERROR(FAIL, "MPI_Test failed", mpi_code)

            if (ibarrier_completed)
                break;
        }
        else {
            int all_sends_completed;

            /* Determine if all send requests have completed
             *
             * gcc 11 complains about passing MPI_STATUSES_IGNORE as an MPI_Status
             * array. See the discussion here:
             *
             * https://github.com/pmodels/mpich/issues/5687
             */
            H5_GCC_DIAG_OFF("stringop-overflow")
            if (MPI_SUCCESS != (mpi_code = MPI_Testall((int)num_send_requests, send_requests,
                                                       &all_sends_completed, MPI_STATUSES_IGNORE)))
                HMPI_GOTO_ERROR(FAIL, "MPI_Testall failed", mpi_code)
            H5_GCC_DIAG_ON("stringop-overflow")

            if (all_sends_completed) {
                /* Post non-blocking barrier */
                if (MPI_SUCCESS != (mpi_code = MPI_Ibarrier(io_info->comm, &ibarrier)))
                    HMPI_GOTO_ERROR(FAIL, "MPI_Ibarrier failed", mpi_code)
                ibarrier_posted = TRUE;

                /*
                 * Now that all send requests have completed, free up the
                 * send buffers used in the non-blocking operations
                 */
                if (msg_send_bufs) {
                    for (i = 0; i < num_send_requests; i++) {
                        if (msg_send_bufs[i])
                            H5MM_free(msg_send_bufs[i]);
                    }

                    msg_send_bufs = H5MM_xfree(msg_send_bufs);
                }
            }
        }
    } while (1);

    /*
     * Ensure all receive requests have completed before moving on.
     * For linked-chunk I/O, more overlap with computation could
     * theoretically be achieved by returning the receive requests
     * array and postponing this wait until during chunk updating
     * when the data is really needed. However, multi-chunk I/O
     * only updates a chunk at a time and the messages may not come
     * in the order that chunks are processed. So, the safest way to
     * support both I/O modes is to simply make sure all messages
     * are available.
     *
     * gcc 11 complains about passing MPI_STATUSES_IGNORE as an MPI_Status
     * array. See the discussion here:
     *
     * https://github.com/pmodels/mpich/issues/5687
     */
    H5_GCC_DIAG_OFF("stringop-overflow")
    if (MPI_SUCCESS != (mpi_code = MPI_Waitall((int)num_recv_requests, recv_requests, MPI_STATUSES_IGNORE)))
        HMPI_GOTO_ERROR(FAIL, "MPI_Waitall failed", mpi_code)
    H5_GCC_DIAG_ON("stringop-overflow")

    /* Set the new number of locally-selected chunks */
    chunk_list->num_chunk_infos = last_assigned_idx;

    /* Set chunk hash table pointer for future use */
    chunk_list->chunk_hash_table = chunk_table;

    /* Return chunk message buffers if any were received */
    *chunk_msg_bufs     = msg_recv_bufs;
    *chunk_msg_bufs_len = (int)num_recv_requests;

done:
    if (ret_value < 0) {
        /* If this rank failed, make sure to participate in collective barrier */
        if (!ibarrier_posted) {
            if (MPI_SUCCESS != (mpi_code = MPI_Ibarrier(io_info->comm, &ibarrier)))
                HMPI_GOTO_ERROR(FAIL, "MPI_Ibarrier failed", mpi_code)
        }

        if (num_send_requests) {
            for (i = 0; i < num_send_requests; i++) {
                MPI_Cancel(&send_requests[i]);
            }
        }

        if (recv_requests) {
            for (i = 0; i < num_recv_requests; i++) {
                MPI_Cancel(&recv_requests[i]);
            }
        }

        if (msg_recv_bufs) {
            for (i = 0; i < num_recv_requests; i++) {
                H5MM_free(msg_recv_bufs[i]);
            }

            H5MM_free(msg_recv_bufs);
        }

        HASH_CLEAR(hh, chunk_table);
    }

    if (recv_requests)
        H5MM_free(recv_requests);
    if (send_requests)
        H5MM_free(send_requests);

    if (msg_send_bufs) {
        for (i = 0; i < num_send_requests; i++) {
            if (msg_send_bufs[i])
                H5MM_free(msg_send_bufs[i]);
        }

        H5MM_free(msg_send_bufs);
    }

    if (mem_iter) {
        if (mem_iter_init && H5S_SELECT_ITER_RELEASE(mem_iter) < 0)
            HDONE_ERROR(H5E_DATASET, H5E_CANTFREE, FAIL, "couldn't release dataspace selection iterator");
        mem_iter = H5FL_FREE(H5S_sel_iter_t, mem_iter);
    }

#ifdef H5Dmpio_DEBUG
    H5D_MPIO_TIME_STOP(mpi_rank);
    H5D_MPIO_TRACE_EXIT(mpi_rank);
#endif

    FUNC_LEAVE_NOAPI(ret_value)
#else
    FUNC_ENTER_PACKAGE
    HERROR(
        H5E_DATASET, H5E_WRITEERROR,
        "unable to send chunk modification data between MPI ranks - MPI version < 3 (MPI_Ibarrier missing)")
    FUNC_LEAVE_NOAPI(FAIL)
#endif
} /* end H5D__mpio_share_chunk_modification_data() */

/*-------------------------------------------------------------------------
<<<<<<< HEAD
 * Function:    H5D__mpio_collective_filtered_chunk_common_io
 *
 * Purpose:     This routine performs the common part of collective I/O
 *              when reading or writing filtered chunks collectively.
 *
 * Return:      Non-negative on success/Negative on failure
 *
 *-------------------------------------------------------------------------
 */
static herr_t
H5D__mpio_collective_filtered_chunk_common_io(H5D_filtered_collective_io_info_t *chunk_list,
                                              size_t chunk_list_num_entries, const H5D_io_info_t *io_info,
                                              int mpi_size)
{
    H5D_io_info_t coll_io_info;
    MPI_Datatype  file_type            = MPI_DATATYPE_NULL;
    MPI_Datatype  mem_type             = MPI_DATATYPE_NULL;
    hbool_t       mem_type_is_derived  = FALSE;
    hbool_t       file_type_is_derived = FALSE;
    hsize_t       mpi_buf_count;
    haddr_t       base_read_offset = HADDR_UNDEF;
    size_t        num_chunks;
    size_t        i;
    char          fake_buf; /* Used as a fake buffer for ranks with no chunks, thus a NULL buf pointer */
    int           mpi_code;
    herr_t        ret_value = SUCCEED;

    FUNC_ENTER_PACKAGE

    assert(chunk_list || 0 == chunk_list_num_entries);
    assert(io_info);

    /* Initialize temporary I/O info */
    coll_io_info = *io_info;

    /*
     * Construct MPI derived datatype for collective I/O on chunks
     */
    if (H5D__mpio_collective_filtered_io_type(chunk_list, chunk_list_num_entries, io_info->op_type, &mem_type,
                                              &mem_type_is_derived, &file_type, &file_type_is_derived) < 0)
        HGOTO_ERROR(H5E_DATASET, H5E_BADTYPE, FAIL, "couldn't create MPI I/O type for chunk I/O");

    /*
     * For reads, determine how many chunks are actually being read.
     * Note that if this is a read during a write operation
     * (read chunk -> unfilter -> modify -> write back), some
     * chunks may not need to be read if they're being fully
     * overwritten during a write operation.
     */
    if (io_info->op_type == H5D_IO_OP_READ) {
        for (i = 0, num_chunks = 0; i < chunk_list_num_entries; i++) {
            assert(chunk_list[i].buf);

            if (chunk_list[i].need_read) {
                if (!H5_addr_defined(base_read_offset))
                    base_read_offset = chunk_list[i].chunk_current.offset;

                num_chunks++;
            }
        }
    }
    else
        num_chunks = chunk_list_num_entries;

    /*
     * If this rank doesn't have a selection, it can
     * skip I/O if the MPI communicator size is 1.
     *
     * Otherwise, this rank has to participate in
     * collective I/O, but probably has a NULL buf
     * pointer, so override to a fake buffer since our
     * write/read function expects one.
     */
    if (num_chunks == 0) {
        if (mpi_size == 1)
            HGOTO_DONE(SUCCEED);
        else {
            if (io_info->op_type == H5D_IO_OP_WRITE)
                coll_io_info.base_maddr.cvp = &fake_buf;
            else
                coll_io_info.base_maddr.vp = &fake_buf;
        }
    }

    /*
     * Setup for I/O operation
     */

    mpi_buf_count = (num_chunks) ? 1 : 0;

    if (num_chunks) {
        /*
         * Setup the base storage address for this operation
         * to be the first chunk's file address
         */
        if (io_info->op_type == H5D_IO_OP_WRITE)
            coll_io_info.store_faddr = chunk_list[0].chunk_new.offset;
        else
            coll_io_info.store_faddr = base_read_offset;
    }
    else
        coll_io_info.store_faddr = 0;

    /* Perform I/O */
    if (H5D__final_collective_io(&coll_io_info, mpi_buf_count, file_type, mem_type) < 0)
        HGOTO_ERROR(H5E_IO, H5E_READERROR, FAIL, "couldn't finish MPI I/O");

done:
    /* Free the MPI buf and file types, if they were derived */
    if (mem_type_is_derived && MPI_SUCCESS != (mpi_code = MPI_Type_free(&mem_type)))
        HMPI_DONE_ERROR(FAIL, "MPI_Type_free failed", mpi_code)
    if (file_type_is_derived && MPI_SUCCESS != (mpi_code = MPI_Type_free(&file_type)))
        HMPI_DONE_ERROR(FAIL, "MPI_Type_free failed", mpi_code)

    FUNC_LEAVE_NOAPI(ret_value)
} /* end H5D__mpio_collective_filtered_chunk_common_io() */

/*-------------------------------------------------------------------------
=======
>>>>>>> 56451503
 * Function:    H5D__mpio_collective_filtered_chunk_read
 *
 * Purpose:     This routine coordinates a collective read across all ranks
 *              of the chunks they have selected. Each rank will then go
 *              and unfilter their read chunks as necessary and scatter
 *              the data into the provided read buffer.
 *
 * Return:      Non-negative on success/Negative on failure
 *
 *-------------------------------------------------------------------------
 */
static herr_t
H5D__mpio_collective_filtered_chunk_read(H5D_filtered_collective_io_info_t *chunk_list,
                                         const H5D_io_info_t *io_info, const H5D_dset_io_info_t *di,
                                         int mpi_rank)
{
    H5D_fill_buf_info_t fb_info;
    H5Z_EDC_t           err_detect; /* Error detection info */
    H5Z_cb_t            filter_cb;  /* I/O filter callback function */
    hsize_t             file_chunk_size = 0;
    hsize_t             iter_nelmts; /* Number of points to iterate over for the chunk IO operation */
    hbool_t             should_fill   = FALSE;
    hbool_t             fb_info_init  = FALSE;
    hbool_t             index_empty   = FALSE;
    H5S_t              *fill_space    = NULL;
    void               *base_read_buf = NULL;
    herr_t              ret_value     = SUCCEED;

    FUNC_ENTER_PACKAGE

    assert(chunk_list);
    assert(io_info);
    assert(di);

#ifdef H5Dmpio_DEBUG
    H5D_MPIO_TRACE_ENTER(mpi_rank);
    H5D_MPIO_TIME_START(mpi_rank, "Filtered collective chunk read");
#else
    (void)mpi_rank;
#endif

    if (chunk_list->num_chunk_infos) {
        /* Retrieve filter settings from API context */
        if (H5CX_get_err_detect(&err_detect) < 0)
            HGOTO_ERROR(H5E_DATASET, H5E_CANTGET, FAIL, "can't get error detection info");
        if (H5CX_get_filter_cb(&filter_cb) < 0)
            HGOTO_ERROR(H5E_DATASET, H5E_CANTGET, FAIL, "can't get I/O filter callback function");

        /* Set size of full chunks in dataset */
        file_chunk_size = di->dset->shared->layout.u.chunk.size;

        /* Determine if fill values should be "read" for unallocated chunks */
        should_fill = (di->dset->shared->dcpl_cache.fill.fill_time == H5D_FILL_TIME_ALLOC) ||
                      ((di->dset->shared->dcpl_cache.fill.fill_time == H5D_FILL_TIME_IFSET) &&
                       di->dset->shared->dcpl_cache.fill.fill_defined);
    }

    /*
     * Allocate memory buffers for all chunks being read. Chunk data buffers are of
     * the largest size between the chunk's current filtered size and the chunk's true
     * size, as calculated by the number of elements in the chunk's file space extent
     * multiplied by the datatype size. This tries to ensure that:
     *
     *  * If we're reading the chunk and the filter normally reduces the chunk size,
     *    the unfiltering operation won't need to grow the buffer.
     *  * If we're reading the chunk and the filter normally grows the chunk size,
     *    we make sure to read into a buffer of size equal to the filtered chunk's
     *    size; reading into a (smaller) buffer of size equal to the unfiltered
     *    chunk size would of course be bad.
     */
    for (size_t i = 0; i < chunk_list->num_chunk_infos; i++) {
        H5D_filtered_collective_chunk_info_t *chunk_entry = &chunk_list->chunk_infos[i];

        assert(chunk_entry->need_read);

        chunk_entry->chunk_buf_size = MAX(chunk_entry->chunk_current.length, file_chunk_size);

        if (NULL == (chunk_entry->buf = H5MM_malloc(chunk_entry->chunk_buf_size))) {
            /* Push an error, but participate in collective read */
            HDONE_ERROR(H5E_DATASET, H5E_CANTALLOC, FAIL, "couldn't allocate chunk data buffer");
            break;
        }

        /*
         * Check if chunk is currently allocated. If not, don't try to
         * read it from the file. Instead, just fill the chunk buffer
         * with the fill value if necessary.
         */
        if (H5_addr_defined(chunk_entry->chunk_current.offset)) {
            /* Set first read buffer */
            if (!base_read_buf)
                base_read_buf = chunk_entry->buf;

            /* Set chunk's new length for eventual filter pipeline calls */
            if (chunk_entry->skip_filter_pline)
                chunk_entry->chunk_new.length = file_chunk_size;
            else
                chunk_entry->chunk_new.length = chunk_entry->chunk_current.length;
        }
        else {
            chunk_entry->need_read = FALSE;

            /* Update field keeping track of number of chunks to read */
            assert(chunk_list->num_chunks_to_read > 0);
            chunk_list->num_chunks_to_read--;

            /* Set chunk's new length for eventual filter pipeline calls */
            chunk_entry->chunk_new.length = file_chunk_size;

            if (should_fill) {
                /* Initialize fill value buffer if not already initialized */
                if (!fb_info_init) {
                    hsize_t chunk_dims[H5S_MAX_RANK];

                    assert(di->dset->shared->ndims == di->dset->shared->layout.u.chunk.ndims - 1);
                    for (size_t j = 0; j < di->dset->shared->layout.u.chunk.ndims - 1; j++)
                        chunk_dims[j] = (hsize_t)di->dset->shared->layout.u.chunk.dim[j];

                    /* Get a dataspace for filling chunk memory buffers */
                    if (NULL == (fill_space = H5S_create_simple(di->dset->shared->layout.u.chunk.ndims - 1,
                                                                chunk_dims, NULL)))
                        HGOTO_ERROR(H5E_DATASET, H5E_CANTINIT, FAIL, "unable to create chunk fill dataspace");

                    /* Initialize fill value buffer */
                    if (H5D__fill_init(
                            &fb_info, NULL, (H5MM_allocate_t)H5D__chunk_mem_alloc,
                            (void *)&di->dset->shared->dcpl_cache.pline, (H5MM_free_t)H5D__chunk_mem_free,
                            (void *)&di->dset->shared->dcpl_cache.pline, &di->dset->shared->dcpl_cache.fill,
                            di->dset->shared->type, di->dset->shared->type_id, 0, file_chunk_size) < 0)
                        HGOTO_ERROR(H5E_DATASET, H5E_CANTINIT, FAIL, "can't initialize fill value buffer");

                    fb_info_init = TRUE;
                }

                /* Write fill value to memory buffer */
                assert(fb_info.fill_buf);
                if (H5D__fill(fb_info.fill_buf, di->dset->shared->type, chunk_entry->buf,
                              di->type_info.mem_type, fill_space) < 0)
                    HGOTO_ERROR(H5E_DATASET, H5E_CANTINIT, FAIL,
                                "couldn't fill chunk buffer with fill value");
            }
        }
    }

    /*
     * If dataset is incrementally allocated and hasn't been written to
     * yet, the chunk index should be empty. In this case, a collective
     * read of chunks is essentially a no-op, so avoid it here.
     */
    index_empty = FALSE;
    if (di->dset->shared->dcpl_cache.fill.alloc_time == H5D_ALLOC_TIME_INCR)
        if (H5D__chunk_index_empty(di->dset, &index_empty) < 0)
            HGOTO_ERROR(H5E_DATASET, H5E_CANTGET, FAIL, "couldn't determine if chunk index is empty");

    if (!index_empty) {
<<<<<<< HEAD
        /*
         * Override the read buffer to point to the address of
         * the first chunk data buffer being read into
         */
        if (base_read_buf)
            coll_io_info.base_maddr.vp = base_read_buf;

        /* Perform collective chunk read */
        if (H5D__mpio_collective_filtered_chunk_common_io(chunk_list, chunk_list_num_entries, &coll_io_info,
                                                          mpi_size) < 0)
            HGOTO_ERROR(H5E_IO, H5E_READERROR, FAIL, "couldn't finish collective filtered chunk read");
=======
        /* Perform collective vector read */
        if (H5D__mpio_collective_filtered_vec_io(chunk_list, io_info->f_sh, H5D_IO_OP_READ) < 0)
            HGOTO_ERROR(H5E_DATASET, H5E_READERROR, FAIL, "couldn't perform vector I/O on filtered chunks")
>>>>>>> 56451503
    }

    /*
     * Iterate through all the read chunks, unfiltering them and scattering their
     * data out to the application's read buffer.
     */
    for (size_t i = 0; i < chunk_list->num_chunk_infos; i++) {
        H5D_filtered_collective_chunk_info_t *chunk_entry = &chunk_list->chunk_infos[i];
        H5D_piece_info_t                     *chunk_info  = chunk_entry->chunk_info;

        /* Unfilter the chunk, unless we didn't read it from the file */
        if (chunk_entry->need_read && !chunk_entry->skip_filter_pline) {
            if (H5Z_pipeline(&di->dset->shared->dcpl_cache.pline, H5Z_FLAG_REVERSE,
<<<<<<< HEAD
                             &(chunk_list[i].index_info.filter_mask), err_detect, filter_cb,
                             (size_t *)&chunk_list[i].chunk_new.length, &chunk_list[i].chunk_buf_size,
                             &chunk_list[i].buf) < 0)
                HGOTO_ERROR(H5E_DATASET, H5E_CANTFILTER, FAIL, "couldn't unfilter chunk for modifying");
=======
                             &(chunk_entry->index_info.filter_mask), err_detect, filter_cb,
                             (size_t *)&chunk_entry->chunk_new.length, &chunk_entry->chunk_buf_size,
                             &chunk_entry->buf) < 0)
                HGOTO_ERROR(H5E_DATASET, H5E_CANTFILTER, FAIL, "couldn't unfilter chunk for modifying")
>>>>>>> 56451503
        }

        /* Scatter the chunk data to the read buffer */
        iter_nelmts = H5S_GET_SELECT_NPOINTS(chunk_info->fspace);

        if (H5D_select_io_mem(di->buf.vp, chunk_info->mspace, chunk_entry->buf, chunk_info->fspace,
                              di->type_info.src_type_size, (size_t)iter_nelmts) < 0)
            HGOTO_ERROR(H5E_DATASET, H5E_READERROR, FAIL, "couldn't copy chunk data to read buffer");
    }

done:
    /* Free all resources used by entries in the chunk list */
    for (size_t i = 0; i < chunk_list->num_chunk_infos; i++) {
        if (chunk_list->chunk_infos[i].buf) {
            H5MM_free(chunk_list->chunk_infos[i].buf);
            chunk_list->chunk_infos[i].buf = NULL;
        }
    }

    /* Release the fill buffer info, if it's been initialized */
    if (fb_info_init && H5D__fill_term(&fb_info) < 0)
        HDONE_ERROR(H5E_DATASET, H5E_CANTFREE, FAIL, "Can't release fill buffer info");
    if (fill_space && (H5S_close(fill_space) < 0))
        HDONE_ERROR(H5E_DATASET, H5E_CLOSEERROR, FAIL, "can't close fill space");

#ifdef H5Dmpio_DEBUG
    H5D_MPIO_TIME_STOP(mpi_rank);
    H5D_MPIO_TRACE_EXIT(mpi_rank);
#endif

    FUNC_LEAVE_NOAPI(ret_value)
} /* end H5D__mpio_collective_filtered_chunk_read() */

/*-------------------------------------------------------------------------
 * Function:    H5D__mpio_collective_filtered_chunk_update
 *
 * Purpose:     When performing a parallel write on a chunked dataset with
 *              filters applied, all ranks must update their owned chunks
 *              with their own modification data and data from other ranks.
 *              This routine is responsible for coordinating that process.
 *
 * Return:      Non-negative on success/Negative on failure
 *
 *-------------------------------------------------------------------------
 */
static herr_t
H5D__mpio_collective_filtered_chunk_update(H5D_filtered_collective_io_info_t *chunk_list,
                                           unsigned char **chunk_msg_bufs, int chunk_msg_bufs_len,
                                           const H5D_io_info_t *io_info, const H5D_dset_io_info_t *di,
                                           int H5_ATTR_NDEBUG_UNUSED mpi_rank)
{
    const H5D_type_info_t *type_info = NULL;
    H5D_fill_buf_info_t    fb_info;
    H5S_sel_iter_t        *sel_iter = NULL; /* Dataspace selection iterator for H5D__scatter_mem */
    H5Z_EDC_t              err_detect;      /* Error detection info */
    H5Z_cb_t               filter_cb;       /* I/O filter callback function */
    hsize_t                file_chunk_size = 0;
    hsize_t                iter_nelmts; /* Number of points to iterate over for the chunk IO operation */
    hbool_t                should_fill   = FALSE;
    hbool_t                fb_info_init  = FALSE;
    hbool_t                sel_iter_init = FALSE;
    hbool_t                index_empty   = FALSE;
    size_t                 i;
    H5S_t                 *dataspace     = NULL;
    H5S_t                 *fill_space    = NULL;
    void                  *base_read_buf = NULL;
    herr_t                 ret_value     = SUCCEED;

    FUNC_ENTER_PACKAGE

    assert(chunk_list);
    assert((chunk_msg_bufs && chunk_list->chunk_hash_table) || 0 == chunk_msg_bufs_len);
    assert(io_info);
    assert(di);

#ifdef H5Dmpio_DEBUG
    H5D_MPIO_TRACE_ENTER(mpi_rank);
    H5D_MPIO_TIME_START(mpi_rank, "Filtered collective chunk update");
#endif

    /* Set convenience pointers */
    type_info = &(di->type_info);
    assert(type_info);

    if (chunk_list->num_chunk_infos > 0) {
        /* Retrieve filter settings from API context */
        if (H5CX_get_err_detect(&err_detect) < 0)
            HGOTO_ERROR(H5E_DATASET, H5E_CANTGET, FAIL, "can't get error detection info");
        if (H5CX_get_filter_cb(&filter_cb) < 0)
            HGOTO_ERROR(H5E_DATASET, H5E_CANTGET, FAIL, "can't get I/O filter callback function");

        /* Set size of full chunks in dataset */
        file_chunk_size = di->dset->shared->layout.u.chunk.size;

        /* Determine if fill values should be written to chunks */
        should_fill = (di->dset->shared->dcpl_cache.fill.fill_time == H5D_FILL_TIME_ALLOC) ||
                      ((di->dset->shared->dcpl_cache.fill.fill_time == H5D_FILL_TIME_IFSET) &&
                       di->dset->shared->dcpl_cache.fill.fill_defined);
    }

    /*
     * Allocate memory buffers for all owned chunks. Chunk data buffers are of the
     * largest size between the chunk's current filtered size and the chunk's true
     * size, as calculated by the number of elements in the chunk's file space extent
     * multiplied by the datatype size. This tries to ensure that:
     *
     *  * If we're fully overwriting the chunk and the filter normally reduces the
     *    chunk size, we simply have the exact buffer size required to hold the
     *    unfiltered chunk data.
     *  * If we're fully overwriting the chunk and the filter normally grows the
     *    chunk size (e.g., fletcher32 filter), the final filtering operation
     *    (hopefully) won't need to grow the buffer.
     *  * If we're reading the chunk and the filter normally reduces the chunk size,
     *    the unfiltering operation won't need to grow the buffer.
     *  * If we're reading the chunk and the filter normally grows the chunk size,
     *    we make sure to read into a buffer of size equal to the filtered chunk's
     *    size; reading into a (smaller) buffer of size equal to the unfiltered
     *    chunk size would of course be bad.
     */
    for (i = 0; i < chunk_list->num_chunk_infos; i++) {
        H5D_filtered_collective_chunk_info_t *chunk_entry = &chunk_list->chunk_infos[i];

        assert(mpi_rank == chunk_entry->new_owner);

        chunk_entry->chunk_buf_size = MAX(chunk_entry->chunk_current.length, file_chunk_size);

        /*
         * If this chunk hasn't been allocated yet and we aren't writing
         * out fill values to it, make sure to 0-fill its memory buffer
         * so we don't use uninitialized memory.
         */
        if (!H5_addr_defined(chunk_entry->chunk_current.offset) && !should_fill)
            chunk_entry->buf = H5MM_calloc(chunk_entry->chunk_buf_size);
        else
            chunk_entry->buf = H5MM_malloc(chunk_entry->chunk_buf_size);

        if (NULL == chunk_entry->buf) {
            /* Push an error, but participate in collective read */
            HDONE_ERROR(H5E_DATASET, H5E_CANTALLOC, FAIL, "couldn't allocate chunk data buffer");
            break;
        }

        /* Set chunk's new length for eventual filter pipeline calls */
        if (chunk_entry->need_read) {
            /*
             * Check if chunk is currently allocated. If not, don't try to
             * read it from the file. Instead, just fill the chunk buffer
             * with the fill value if fill values are to be written.
             */
            if (H5_addr_defined(chunk_entry->chunk_current.offset)) {
                /* Set first read buffer */
                if (!base_read_buf)
                    base_read_buf = chunk_entry->buf;

                /* Set chunk's new length for eventual filter pipeline calls */
                if (chunk_entry->skip_filter_pline)
                    chunk_entry->chunk_new.length = file_chunk_size;
                else
                    chunk_entry->chunk_new.length = chunk_entry->chunk_current.length;
            }
            else {
                chunk_entry->need_read = FALSE;

                /* Update field keeping track of number of chunks to read */
                assert(chunk_list->num_chunks_to_read > 0);
                chunk_list->num_chunks_to_read--;

                /* Set chunk's new length for eventual filter pipeline calls */
                chunk_entry->chunk_new.length = file_chunk_size;

                if (should_fill) {
                    /* Initialize fill value buffer if not already initialized */
                    if (!fb_info_init) {
                        hsize_t chunk_dims[H5S_MAX_RANK];

                        assert(di->dset->shared->ndims == di->dset->shared->layout.u.chunk.ndims - 1);
                        for (size_t j = 0; j < di->dset->shared->layout.u.chunk.ndims - 1; j++)
                            chunk_dims[j] = (hsize_t)di->dset->shared->layout.u.chunk.dim[j];

                        /* Get a dataspace for filling chunk memory buffers */
                        if (NULL == (fill_space = H5S_create_simple(
                                         di->dset->shared->layout.u.chunk.ndims - 1, chunk_dims, NULL)))
                            HGOTO_ERROR(H5E_DATASET, H5E_CANTINIT, FAIL,
                                        "unable to create chunk fill dataspace");

                        /* Initialize fill value buffer */
                        if (H5D__fill_init(&fb_info, NULL, (H5MM_allocate_t)H5D__chunk_mem_alloc,
                                           (void *)&di->dset->shared->dcpl_cache.pline,
                                           (H5MM_free_t)H5D__chunk_mem_free,
                                           (void *)&di->dset->shared->dcpl_cache.pline,
                                           &di->dset->shared->dcpl_cache.fill, di->dset->shared->type,
                                           di->dset->shared->type_id, 0, file_chunk_size) < 0)
                            HGOTO_ERROR(H5E_DATASET, H5E_CANTINIT, FAIL,
                                        "can't initialize fill value buffer");

                        fb_info_init = TRUE;
                    }

                    /* Write fill value to memory buffer */
                    assert(fb_info.fill_buf);
                    if (H5D__fill(fb_info.fill_buf, di->dset->shared->type, chunk_entry->buf,
                                  type_info->mem_type, fill_space) < 0)
                        HGOTO_ERROR(H5E_DATASET, H5E_CANTINIT, FAIL,
                                    "couldn't fill chunk buffer with fill value");
                }
            }
        }
        else
            chunk_entry->chunk_new.length = file_chunk_size;
    }

    /*
     * If dataset is incrementally allocated and hasn't been written to
     * yet, the chunk index should be empty. In this case, a collective
     * read of chunks is essentially a no-op, so avoid it here.
     */
    index_empty = FALSE;
    if (di->dset->shared->dcpl_cache.fill.alloc_time == H5D_ALLOC_TIME_INCR)
        if (H5D__chunk_index_empty(di->dset, &index_empty) < 0)
            HGOTO_ERROR(H5E_DATASET, H5E_CANTGET, FAIL, "couldn't determine if chunk index is empty");

    if (!index_empty) {
<<<<<<< HEAD
        /*
         * Setup for I/O operation
         */

        /* Initialize temporary I/O info */
        coll_io_info         = *io_info;
        coll_io_info.op_type = H5D_IO_OP_READ;

        /* Override the read buffer to point to the address of the first
         * chunk data buffer being read into
         */
        if (base_read_buf) {
            coll_io_info.base_maddr.vp = base_read_buf;
        }

        /* Read all chunks that need to be read from the file */
        if (H5D__mpio_collective_filtered_chunk_common_io(chunk_list, chunk_list_num_entries, &coll_io_info,
                                                          mpi_size) < 0)
            HGOTO_ERROR(H5E_IO, H5E_READERROR, FAIL, "couldn't finish collective filtered chunk read");
=======
        /* Perform collective vector read */
        if (H5D__mpio_collective_filtered_vec_io(chunk_list, io_info->f_sh, H5D_IO_OP_READ) < 0)
            HGOTO_ERROR(H5E_DATASET, H5E_READERROR, FAIL, "couldn't perform vector I/O on filtered chunks")
>>>>>>> 56451503
    }

    /*
     * Now that all owned chunks have been read, update the chunks
     * with modification data from the owning rank and other ranks.
     */

    /* Process all chunks with data from the owning rank first */
    for (i = 0; i < chunk_list->num_chunk_infos; i++) {
        H5D_filtered_collective_chunk_info_t *chunk_entry = &chunk_list->chunk_infos[i];
        H5D_piece_info_t                     *chunk_info  = chunk_entry->chunk_info;

        assert(mpi_rank == chunk_entry->new_owner);

        /*
         * If this chunk wasn't being fully overwritten, we read it from
         * the file, so we need to unfilter it
         */
        if (chunk_entry->need_read && !chunk_entry->skip_filter_pline) {
            if (H5Z_pipeline(&di->dset->shared->dcpl_cache.pline, H5Z_FLAG_REVERSE,
<<<<<<< HEAD
                             &(chunk_list[i].index_info.filter_mask), err_detect, filter_cb,
                             (size_t *)&chunk_list[i].chunk_new.length, &chunk_list[i].chunk_buf_size,
                             &chunk_list[i].buf) < 0)
                HGOTO_ERROR(H5E_DATASET, H5E_CANTFILTER, FAIL, "couldn't unfilter chunk for modifying");
=======
                             &(chunk_entry->index_info.filter_mask), err_detect, filter_cb,
                             (size_t *)&chunk_entry->chunk_new.length, &chunk_entry->chunk_buf_size,
                             &chunk_entry->buf) < 0)
                HGOTO_ERROR(H5E_DATASET, H5E_CANTFILTER, FAIL, "couldn't unfilter chunk for modifying")
>>>>>>> 56451503
        }

        iter_nelmts = H5S_GET_SELECT_NPOINTS(chunk_info->mspace);

        if (H5D_select_io_mem(chunk_entry->buf, chunk_info->fspace, di->buf.cvp, chunk_info->mspace,
                              type_info->dst_type_size, (size_t)iter_nelmts) < 0)
            HGOTO_ERROR(H5E_DATASET, H5E_WRITEERROR, FAIL, "couldn't copy chunk data to write buffer");
    }

    /* Allocate iterator for memory selection */
    if (NULL == (sel_iter = H5FL_MALLOC(H5S_sel_iter_t)))
        HGOTO_ERROR(H5E_DATASET, H5E_CANTALLOC, FAIL, "couldn't allocate memory iterator");

    /* Now process all received chunk message buffers */
    for (i = 0; i < (size_t)chunk_msg_bufs_len; i++) {
        H5D_filtered_collective_chunk_info_t *chunk_entry = NULL;
        const unsigned char                  *msg_ptr     = chunk_msg_bufs[i];
        hsize_t                               chunk_idx;

        if (msg_ptr) {
            /* Retrieve the chunk's index value */
            memcpy(&chunk_idx, msg_ptr, sizeof(hsize_t));
            msg_ptr += sizeof(hsize_t);

            /* Find the chunk entry according to its chunk index */
            HASH_FIND(hh, chunk_list->chunk_hash_table, &chunk_idx, sizeof(hsize_t), chunk_entry);
            if (chunk_entry == NULL)
                HGOTO_ERROR(H5E_DATASET, H5E_CANTFIND, FAIL, "unable to find chunk entry");
            if (mpi_rank != chunk_entry->new_owner)
                HGOTO_ERROR(H5E_DATASET, H5E_BADVALUE, FAIL, "chunk owner set to incorrect MPI rank");

            /*
             * Only process the chunk if its data buffer is allocated.
             * In the case of multi-chunk I/O, we're only working on
             * a chunk at a time, so we need to skip over messages
             * that aren't for the chunk we're currently working on.
             */
            if (!chunk_entry->buf)
                continue;
            else {
                /* Decode the chunk file dataspace from the message */
                if (NULL == (dataspace = H5S_decode(&msg_ptr)))
                    HGOTO_ERROR(H5E_DATASET, H5E_CANTDECODE, FAIL, "unable to decode dataspace");

                if (H5S_select_iter_init(sel_iter, dataspace, type_info->dst_type_size,
                                         H5S_SEL_ITER_SHARE_WITH_DATASPACE) < 0)
                    HGOTO_ERROR(H5E_DATASET, H5E_CANTINIT, FAIL,
                                "unable to initialize memory selection information");
                sel_iter_init = TRUE;

                iter_nelmts = H5S_GET_SELECT_NPOINTS(dataspace);

                /* Update the chunk data with the received modification data */
                if (H5D__scatter_mem(msg_ptr, sel_iter, (size_t)iter_nelmts, chunk_entry->buf) < 0)
                    HGOTO_ERROR(H5E_DATASET, H5E_WRITEERROR, FAIL, "couldn't scatter to write buffer");

                if (H5S_SELECT_ITER_RELEASE(sel_iter) < 0)
                    HGOTO_ERROR(H5E_DATASET, H5E_CANTFREE, FAIL, "couldn't release selection iterator");
                sel_iter_init = FALSE;

                if (dataspace) {
                    if (H5S_close(dataspace) < 0)
                        HGOTO_ERROR(H5E_DATASPACE, H5E_CANTFREE, FAIL, "can't close dataspace");
                    dataspace = NULL;
                }

                H5MM_free(chunk_msg_bufs[i]);
                chunk_msg_bufs[i] = NULL;
            }
        }
    }

    /* Finally, filter all the chunks */
<<<<<<< HEAD
    for (i = 0; i < chunk_list_num_entries; i++) {
        if (!chunk_list[i].skip_filter_pline) {
            if (H5Z_pipeline(&di->dset->shared->dcpl_cache.pline, 0, &(chunk_list[i].index_info.filter_mask),
                             err_detect, filter_cb, (size_t *)&chunk_list[i].chunk_new.length,
                             &chunk_list[i].chunk_buf_size, &chunk_list[i].buf) < 0)
                HGOTO_ERROR(H5E_PLINE, H5E_CANTFILTER, FAIL, "output pipeline failed");
=======
    for (i = 0; i < chunk_list->num_chunk_infos; i++) {
        if (!chunk_list->chunk_infos[i].skip_filter_pline) {
            if (H5Z_pipeline(&di->dset->shared->dcpl_cache.pline, 0,
                             &(chunk_list->chunk_infos[i].index_info.filter_mask), err_detect, filter_cb,
                             (size_t *)&chunk_list->chunk_infos[i].chunk_new.length,
                             &chunk_list->chunk_infos[i].chunk_buf_size, &chunk_list->chunk_infos[i].buf) < 0)
                HGOTO_ERROR(H5E_PLINE, H5E_CANTFILTER, FAIL, "output pipeline failed")
>>>>>>> 56451503
        }

#if H5_SIZEOF_SIZE_T > 4
        /* Check for the chunk expanding too much to encode in a 32-bit value */
<<<<<<< HEAD
        if (chunk_list[i].chunk_new.length > ((size_t)0xffffffff))
            HGOTO_ERROR(H5E_DATASET, H5E_BADRANGE, FAIL, "chunk too large for 32-bit length");
=======
        if (chunk_list->chunk_infos[i].chunk_new.length > ((size_t)0xffffffff))
            HGOTO_ERROR(H5E_DATASET, H5E_BADRANGE, FAIL, "chunk too large for 32-bit length")
>>>>>>> 56451503
#endif
    }

done:
    if (sel_iter) {
        if (sel_iter_init && H5S_SELECT_ITER_RELEASE(sel_iter) < 0)
            HDONE_ERROR(H5E_DATASET, H5E_CANTFREE, FAIL, "couldn't release selection iterator");
        sel_iter = H5FL_FREE(H5S_sel_iter_t, sel_iter);
    }
    if (dataspace && (H5S_close(dataspace) < 0))
        HDONE_ERROR(H5E_DATASPACE, H5E_CANTFREE, FAIL, "can't close dataspace");
    if (fill_space && (H5S_close(fill_space) < 0))
        HDONE_ERROR(H5E_DATASET, H5E_CLOSEERROR, FAIL, "can't close fill space");

    /* Release the fill buffer info, if it's been initialized */
    if (fb_info_init && H5D__fill_term(&fb_info) < 0)
        HDONE_ERROR(H5E_DATASET, H5E_CANTFREE, FAIL, "Can't release fill buffer info");

    /* On failure, try to free all resources used by entries in the chunk list */
    if (ret_value < 0) {
        for (i = 0; i < chunk_list->num_chunk_infos; i++) {
            if (chunk_list->chunk_infos[i].buf) {
                H5MM_free(chunk_list->chunk_infos[i].buf);
                chunk_list->chunk_infos[i].buf = NULL;
            }
        }
    }

#ifdef H5Dmpio_DEBUG
    H5D_MPIO_TIME_STOP(mpi_rank);
    H5D_MPIO_TRACE_EXIT(mpi_rank);
#endif

    FUNC_LEAVE_NOAPI(ret_value)
} /* end H5D__mpio_collective_filtered_chunk_update() */

/*-------------------------------------------------------------------------
 * Function:    H5D__mpio_collective_filtered_chunk_reallocate
 *
 * Purpose:     When performing a parallel write on a chunked dataset with
 *              filters applied, all ranks must eventually get together and
 *              perform a collective reallocation of space in the file for
 *              all chunks that were modified on all ranks. This routine is
 *              responsible for coordinating that process.
 *
 * Return:      Non-negative on success/Negative on failure
 *
 *-------------------------------------------------------------------------
 */
static herr_t
H5D__mpio_collective_filtered_chunk_reallocate(H5D_filtered_collective_io_info_t *chunk_list,
                                               size_t *num_chunks_assigned_map, H5D_io_info_t *io_info,
                                               H5D_chk_idx_info_t *idx_info, int mpi_rank, int mpi_size)
{
    H5D_chunk_alloc_info_t *collective_list = NULL;
    MPI_Datatype            send_type;
    MPI_Datatype            recv_type;
    hbool_t                 send_type_derived          = FALSE;
    hbool_t                 recv_type_derived          = FALSE;
    hbool_t                 need_sort                  = FALSE;
    size_t                  collective_num_entries     = 0;
    size_t                  num_local_chunks_processed = 0;
    size_t                  i;
    void                   *gathered_array     = NULL;
    int                    *counts_disps_array = NULL;
    int                    *counts_ptr         = NULL;
    int                    *displacements_ptr  = NULL;
    int                     mpi_code;
    herr_t                  ret_value = SUCCEED;

    FUNC_ENTER_PACKAGE

    assert(chunk_list);
    assert(io_info);
    assert(idx_info);
    assert(idx_info->storage->idx_type != H5D_CHUNK_IDX_NONE);

#ifdef H5Dmpio_DEBUG
    H5D_MPIO_TRACE_ENTER(mpi_rank);
    H5D_MPIO_TIME_START(mpi_rank, "Reallocation of chunk file space");
#endif

    /*
     * Make sure it's safe to cast this rank's number
     * of chunks to be sent into an int for MPI
     */
    H5_CHECK_OVERFLOW(chunk_list->num_chunk_infos, size_t, int);

    /* Create derived datatypes for the chunk file space info needed */
    if (H5D__mpio_get_chunk_alloc_info_types(&recv_type, &recv_type_derived, &send_type, &send_type_derived) <
        0)
        HGOTO_ERROR(H5E_DATASET, H5E_CANTGET, FAIL,
                    "can't create derived datatypes for chunk file space info");

    /*
     * Gather the new chunk sizes to all ranks for a collective reallocation
     * of the chunks in the file.
     */
    if (num_chunks_assigned_map) {
        /*
         * If a mapping between rank value -> number of assigned chunks has
         * been provided (usually during linked-chunk I/O), we can use this
         * to optimize MPI overhead a bit since MPI ranks won't need to
         * first inform each other about how many chunks they're contributing.
         */
        if (NULL == (counts_disps_array = H5MM_malloc(2 * (size_t)mpi_size * sizeof(*counts_disps_array)))) {
            /* Push an error, but still participate in collective gather operation */
            HDONE_ERROR(H5E_RESOURCE, H5E_CANTALLOC, FAIL,
                        "couldn't allocate receive counts and displacements array");
        }
        else {
            /* Set the receive counts from the assigned chunks map */
            counts_ptr = counts_disps_array;

            for (i = 0; i < (size_t)mpi_size; i++)
                H5_CHECKED_ASSIGN(counts_ptr[i], int, num_chunks_assigned_map[i], size_t);

            /* Set the displacements into the receive buffer for the gather operation */
            displacements_ptr = &counts_disps_array[mpi_size];

            *displacements_ptr = 0;
            for (i = 1; i < (size_t)mpi_size; i++)
                displacements_ptr[i] = displacements_ptr[i - 1] + counts_ptr[i - 1];
        }

        /* Perform gather operation */
<<<<<<< HEAD
        if (H5_mpio_gatherv_alloc(chunk_list, (int)chunk_list_num_entries, send_type, counts_ptr,
                                  displacements_ptr, recv_type, TRUE, 0, io_info->comm, mpi_rank, mpi_size,
                                  &gathered_array, &collective_num_entries) < 0)
            HGOTO_ERROR(H5E_DATASET, H5E_CANTGATHER, FAIL,
                        "can't gather chunk file space info to/from ranks");
=======
        if (H5_mpio_gatherv_alloc(chunk_list->chunk_infos, (int)chunk_list->num_chunk_infos, send_type,
                                  counts_ptr, displacements_ptr, recv_type, TRUE, 0, io_info->comm, mpi_rank,
                                  mpi_size, &gathered_array, &collective_num_entries) < 0)
            HGOTO_ERROR(H5E_DATASET, H5E_CANTGATHER, FAIL, "can't gather chunk file space info to/from ranks")
>>>>>>> 56451503
    }
    else {
        /*
         * If no mapping between rank value -> number of assigned chunks has
         * been provided (usually during multi-chunk I/O), all MPI ranks will
         * need to first inform other ranks about how many chunks they're
         * contributing before performing the actual gather operation. Use
         * the 'simple' MPI_Allgatherv wrapper for this.
         */
<<<<<<< HEAD
        if (H5_mpio_gatherv_alloc_simple(chunk_list, (int)chunk_list_num_entries, send_type, recv_type, TRUE,
                                         0, io_info->comm, mpi_rank, mpi_size, &gathered_array,
                                         &collective_num_entries) < 0)
            HGOTO_ERROR(H5E_DATASET, H5E_CANTGATHER, FAIL,
                        "can't gather chunk file space info to/from ranks");
=======
        if (H5_mpio_gatherv_alloc_simple(chunk_list->chunk_infos, (int)chunk_list->num_chunk_infos, send_type,
                                         recv_type, TRUE, 0, io_info->comm, mpi_rank, mpi_size,
                                         &gathered_array, &collective_num_entries) < 0)
            HGOTO_ERROR(H5E_DATASET, H5E_CANTGATHER, FAIL, "can't gather chunk file space info to/from ranks")
>>>>>>> 56451503
    }

    /* Collectively re-allocate the modified chunks (from each rank) in the file */
    collective_list = (H5D_chunk_alloc_info_t *)gathered_array;
    for (i = 0, num_local_chunks_processed = 0; i < collective_num_entries; i++) {
        H5D_chunk_alloc_info_t *coll_entry = &collective_list[i];
        hbool_t                 need_insert;
        hbool_t                 update_local_chunk;

        if (H5D__chunk_file_alloc(idx_info, &coll_entry->chunk_current, &coll_entry->chunk_new, &need_insert,
                                  NULL) < 0)
            HGOTO_ERROR(H5E_DATASET, H5E_CANTALLOC, FAIL, "unable to allocate chunk");

        /*
         * If we just re-allocated a chunk that is local to this
         * rank, make sure to update the chunk entry in the local
         * chunk list
         */
        update_local_chunk = (num_local_chunks_processed < chunk_list->num_chunk_infos) &&
                             (coll_entry->chunk_idx ==
                              chunk_list->chunk_infos[num_local_chunks_processed].index_info.chunk_idx);

        if (update_local_chunk) {
            H5D_filtered_collective_chunk_info_t *local_chunk;

            local_chunk = &chunk_list->chunk_infos[num_local_chunks_processed];

            /* Sanity check that this chunk is actually local */
            assert(mpi_rank == local_chunk->orig_owner);
            assert(mpi_rank == local_chunk->new_owner);

            local_chunk->chunk_new              = coll_entry->chunk_new;
            local_chunk->index_info.need_insert = need_insert;

            /*
             * Since chunk reallocation can move chunks around, check if
             * the local chunk list is still in ascending offset of order
             * in the file
             */
            if (num_local_chunks_processed) {
                haddr_t curr_chunk_offset = local_chunk->chunk_new.offset;
                haddr_t prev_chunk_offset =
                    chunk_list->chunk_infos[num_local_chunks_processed - 1].chunk_new.offset;

                assert(H5_addr_defined(prev_chunk_offset) && H5_addr_defined(curr_chunk_offset));
                if (curr_chunk_offset < prev_chunk_offset)
                    need_sort = TRUE;
            }

            num_local_chunks_processed++;
        }
    }

    assert(chunk_list->num_chunk_infos == num_local_chunks_processed);

    /*
     * Ensure this rank's local chunk list is sorted in
     * ascending order of offset in the file
     */
    if (need_sort)
        qsort(chunk_list->chunk_infos, chunk_list->num_chunk_infos,
              sizeof(H5D_filtered_collective_chunk_info_t), H5D__cmp_filtered_collective_io_info_entry);

done:
    H5MM_free(gathered_array);
    H5MM_free(counts_disps_array);

    if (send_type_derived) {
        if (MPI_SUCCESS != (mpi_code = MPI_Type_free(&send_type)))
            HMPI_DONE_ERROR(FAIL, "MPI_Type_free failed", mpi_code)
    }
    if (recv_type_derived) {
        if (MPI_SUCCESS != (mpi_code = MPI_Type_free(&recv_type)))
            HMPI_DONE_ERROR(FAIL, "MPI_Type_free failed", mpi_code)
    }

#ifdef H5Dmpio_DEBUG
    H5D_MPIO_TIME_STOP(mpi_rank);
    H5D_MPIO_TRACE_EXIT(mpi_rank);
#endif

    FUNC_LEAVE_NOAPI(ret_value)
} /* H5D__mpio_collective_filtered_chunk_reallocate() */

/*-------------------------------------------------------------------------
 * Function:    H5D__mpio_collective_filtered_chunk_reinsert
 *
 * Purpose:     When performing a parallel write on a chunked dataset with
 *              filters applied, all ranks must eventually get together and
 *              perform a collective reinsertion into the dataset's chunk
 *              index of chunks that were modified. This routine is
 *              responsible for coordinating that process.
 *
 * Return:      Non-negative on success/Negative on failure
 *
 *-------------------------------------------------------------------------
 */
static herr_t
H5D__mpio_collective_filtered_chunk_reinsert(H5D_filtered_collective_io_info_t *chunk_list,
                                             size_t *num_chunks_assigned_map, H5D_io_info_t *io_info,
                                             H5D_dset_io_info_t *di, H5D_chk_idx_info_t *idx_info,
                                             int mpi_rank, int mpi_size)
{
    H5D_chunk_ud_t chunk_ud;
    MPI_Datatype   send_type;
    MPI_Datatype   recv_type;
    hbool_t        send_type_derived = FALSE;
    hbool_t        recv_type_derived = FALSE;
    hsize_t        scaled_coords[H5O_LAYOUT_NDIMS];
    size_t         collective_num_entries = 0;
    size_t         i;
    void          *gathered_array     = NULL;
    int           *counts_disps_array = NULL;
    int           *counts_ptr         = NULL;
    int           *displacements_ptr  = NULL;
    int            mpi_code;
    herr_t         ret_value = SUCCEED;

    FUNC_ENTER_PACKAGE

    assert(chunk_list);
    assert(io_info);
    assert(di);
    assert(idx_info);

#ifdef H5Dmpio_DEBUG
    H5D_MPIO_TRACE_ENTER(mpi_rank);
    H5D_MPIO_TIME_START(mpi_rank, "Reinsertion of modified chunks into chunk index");
#endif

    /* Only re-insert chunks if index has an insert method */
    if (!idx_info->storage->ops->insert)
        HGOTO_DONE(SUCCEED);

    /*
     * Make sure it's safe to cast this rank's number
     * of chunks to be sent into an int for MPI
     */
    H5_CHECK_OVERFLOW(chunk_list->num_chunk_infos, size_t, int);

    /* Create derived datatypes for the chunk re-insertion info needed */
    if (H5D__mpio_get_chunk_insert_info_types(&recv_type, &recv_type_derived, &send_type,
                                              &send_type_derived) < 0)
        HGOTO_ERROR(H5E_DATASET, H5E_CANTGET, FAIL,
                    "can't create derived datatypes for chunk re-insertion info");

    /*
     * Gather information to all ranks for a collective re-insertion
     * of the modified chunks into the chunk index
     */
    if (num_chunks_assigned_map) {
        /*
         * If a mapping between rank value -> number of assigned chunks has
         * been provided (usually during linked-chunk I/O), we can use this
         * to optimize MPI overhead a bit since MPI ranks won't need to
         * first inform each other about how many chunks they're contributing.
         */
        if (NULL == (counts_disps_array = H5MM_malloc(2 * (size_t)mpi_size * sizeof(*counts_disps_array)))) {
            /* Push an error, but still participate in collective gather operation */
            HDONE_ERROR(H5E_RESOURCE, H5E_CANTALLOC, FAIL,
                        "couldn't allocate receive counts and displacements array");
        }
        else {
            /* Set the receive counts from the assigned chunks map */
            counts_ptr = counts_disps_array;

            for (i = 0; i < (size_t)mpi_size; i++)
                H5_CHECKED_ASSIGN(counts_ptr[i], int, num_chunks_assigned_map[i], size_t);

            /* Set the displacements into the receive buffer for the gather operation */
            displacements_ptr = &counts_disps_array[mpi_size];

            *displacements_ptr = 0;
            for (i = 1; i < (size_t)mpi_size; i++)
                displacements_ptr[i] = displacements_ptr[i - 1] + counts_ptr[i - 1];
        }

        /* Perform gather operation */
        if (H5_mpio_gatherv_alloc(chunk_list->chunk_infos, (int)chunk_list->num_chunk_infos, send_type,
                                  counts_ptr, displacements_ptr, recv_type, TRUE, 0, io_info->comm, mpi_rank,
                                  mpi_size, &gathered_array, &collective_num_entries) < 0)
            HGOTO_ERROR(H5E_DATASET, H5E_CANTGATHER, FAIL,
                        "can't gather chunk index re-insertion info to/from ranks");
    }
    else {
        /*
         * If no mapping between rank value -> number of assigned chunks has
         * been provided (usually during multi-chunk I/O), all MPI ranks will
         * need to first inform other ranks about how many chunks they're
         * contributing before performing the actual gather operation. Use
         * the 'simple' MPI_Allgatherv wrapper for this.
         */
        if (H5_mpio_gatherv_alloc_simple(chunk_list->chunk_infos, (int)chunk_list->num_chunk_infos, send_type,
                                         recv_type, TRUE, 0, io_info->comm, mpi_rank, mpi_size,
                                         &gathered_array, &collective_num_entries) < 0)
            HGOTO_ERROR(H5E_DATASET, H5E_CANTGATHER, FAIL,
                        "can't gather chunk index re-insertion info to/from ranks");
    }

    /* Initialize static chunk udata fields from chunk index info */
    H5D_MPIO_INIT_CHUNK_UD_INFO(chunk_ud, idx_info);

    for (i = 0; i < collective_num_entries; i++) {
        H5D_chunk_insert_info_t *coll_entry = &((H5D_chunk_insert_info_t *)gathered_array)[i];

        /*
         * We only need to reinsert this chunk if we had to actually
         * allocate or reallocate space in the file for it
         */
        if (!coll_entry->index_info.need_insert)
            continue;

        chunk_ud.chunk_block   = coll_entry->chunk_block;
        chunk_ud.chunk_idx     = coll_entry->index_info.chunk_idx;
        chunk_ud.filter_mask   = coll_entry->index_info.filter_mask;
        chunk_ud.common.scaled = scaled_coords;

        /* Calculate scaled coordinates for the chunk */
        if (idx_info->layout->idx_type == H5D_CHUNK_IDX_EARRAY && idx_info->layout->u.earray.unlim_dim > 0) {
            /*
             * Extensible arrays where the unlimited dimension is not
             * the slowest-changing dimension "swizzle" the coordinates
             * to move the unlimited dimension value to offset 0. Therefore,
             * we use the "swizzled" down chunks to calculate the "swizzled"
             * scaled coordinates and then we undo the "swizzle" operation.
             *
             * TODO: In the future, this is something that should be handled
             *       by the particular chunk index rather than manually
             *       here. Likely, the chunk index ops should get a new
             *       callback that accepts a chunk index and provides the
             *       caller with the scaled coordinates for that chunk.
             */
            H5VM_array_calc_pre(chunk_ud.chunk_idx, di->dset->shared->ndims,
                                idx_info->layout->u.earray.swizzled_down_chunks, scaled_coords);

            H5VM_unswizzle_coords(hsize_t, scaled_coords, idx_info->layout->u.earray.unlim_dim);
        }
        else {
            H5VM_array_calc_pre(chunk_ud.chunk_idx, di->dset->shared->ndims,
                                di->dset->shared->layout.u.chunk.down_chunks, scaled_coords);
        }

        scaled_coords[di->dset->shared->ndims] = 0;

#ifndef NDEBUG
        /*
         * If a matching local chunk entry is found, the
         * `chunk_info` structure (which contains the chunk's
         * pre-computed scaled coordinates) will be valid
         * for this rank. Compare those coordinates against
         * the calculated coordinates above to make sure
         * they match.
         */
        for (size_t dbg_idx = 0; dbg_idx < chunk_list->num_chunk_infos; dbg_idx++) {
            if (coll_entry->index_info.chunk_idx == chunk_list->chunk_infos[dbg_idx].index_info.chunk_idx) {
                hbool_t coords_match =
                    !memcmp(scaled_coords, chunk_list->chunk_infos[dbg_idx].chunk_info->scaled,
                            di->dset->shared->ndims * sizeof(hsize_t));

                assert(coords_match && "Calculated scaled coordinates for chunk didn't match "
                                       "chunk's actual scaled coordinates!");
                break;
            }
        }
#endif

        if ((idx_info->storage->ops->insert)(idx_info, &chunk_ud, di->dset) < 0)
            HGOTO_ERROR(H5E_DATASET, H5E_CANTINSERT, FAIL, "unable to insert chunk address into index");
    }

done:
    H5MM_free(gathered_array);
    H5MM_free(counts_disps_array);

    if (send_type_derived) {
        if (MPI_SUCCESS != (mpi_code = MPI_Type_free(&send_type)))
            HMPI_DONE_ERROR(FAIL, "MPI_Type_free failed", mpi_code)
    }
    if (recv_type_derived) {
        if (MPI_SUCCESS != (mpi_code = MPI_Type_free(&recv_type)))
            HMPI_DONE_ERROR(FAIL, "MPI_Type_free failed", mpi_code)
    }

#ifdef H5Dmpio_DEBUG
    H5D_MPIO_TIME_STOP(mpi_rank);
    H5D_MPIO_TRACE_EXIT(mpi_rank);
#endif

    FUNC_LEAVE_NOAPI(ret_value)
} /* end H5D__mpio_collective_filtered_chunk_reinsert() */

/*-------------------------------------------------------------------------
 * Function:    H5D__mpio_get_chunk_redistribute_info_types
 *
 * Purpose:     Constructs MPI derived datatypes for communicating the
 *              info from a H5D_filtered_collective_chunk_info_t structure
 *              that is necessary for redistributing shared chunks during a
 *              collective write of filtered chunks.
 *
 *              The datatype returned through `contig_type` has an extent
 *              equal to the size of an H5D_chunk_redistribute_info_t
 *              structure and is suitable for communicating that structure
 *              type.
 *
 *              The datatype returned through `resized_type` has an extent
 *              equal to the size of an H5D_filtered_collective_chunk_info_t
 *              structure. This makes it suitable for sending an array of
 *              those structures, while extracting out just the info
 *              necessary for the chunk redistribution operation during
 *              communication.
 *
 * Return:      Non-negative on success/Negative on failure
 *
 *-------------------------------------------------------------------------
 */
static herr_t
H5D__mpio_get_chunk_redistribute_info_types(MPI_Datatype *contig_type, hbool_t *contig_type_derived,
                                            MPI_Datatype *resized_type, hbool_t *resized_type_derived)
{
    MPI_Datatype struct_type              = MPI_DATATYPE_NULL;
    hbool_t      struct_type_derived      = FALSE;
    MPI_Datatype chunk_block_type         = MPI_DATATYPE_NULL;
    hbool_t      chunk_block_type_derived = FALSE;
    MPI_Datatype types[5];
    MPI_Aint     displacements[5];
    int          block_lengths[5];
    int          field_count;
    int          mpi_code;
    herr_t       ret_value = SUCCEED;

    FUNC_ENTER_PACKAGE

    assert(contig_type);
    assert(contig_type_derived);
    assert(resized_type);
    assert(resized_type_derived);

    *contig_type_derived  = FALSE;
    *resized_type_derived = FALSE;

    /* Create struct type for the inner H5F_block_t structure */
    if (H5F_mpi_get_file_block_type(FALSE, &chunk_block_type, &chunk_block_type_derived) < 0)
        HGOTO_ERROR(H5E_DATASET, H5E_CANTGET, FAIL, "can't create derived type for chunk file description");

    field_count = 5;
    assert(field_count == (sizeof(types) / sizeof(MPI_Datatype)));

    /*
     * Create structure type to pack chunk H5F_block_t structure
     * next to chunk_idx, orig_owner, new_owner and num_writers
     * fields
     */
    block_lengths[0] = 1;
    block_lengths[1] = 1;
    block_lengths[2] = 1;
    block_lengths[3] = 1;
    block_lengths[4] = 1;
    displacements[0] = offsetof(H5D_chunk_redistribute_info_t, chunk_block);
    displacements[1] = offsetof(H5D_chunk_redistribute_info_t, chunk_idx);
    displacements[2] = offsetof(H5D_chunk_redistribute_info_t, orig_owner);
    displacements[3] = offsetof(H5D_chunk_redistribute_info_t, new_owner);
    displacements[4] = offsetof(H5D_chunk_redistribute_info_t, num_writers);
    types[0]         = chunk_block_type;
    types[1]         = HSIZE_AS_MPI_TYPE;
    types[2]         = MPI_INT;
    types[3]         = MPI_INT;
    types[4]         = MPI_INT;
    if (MPI_SUCCESS !=
        (mpi_code = MPI_Type_create_struct(field_count, block_lengths, displacements, types, contig_type)))
        HMPI_GOTO_ERROR(FAIL, "MPI_Type_create_struct failed", mpi_code)
    *contig_type_derived = TRUE;

    if (MPI_SUCCESS != (mpi_code = MPI_Type_commit(contig_type)))
        HMPI_GOTO_ERROR(FAIL, "MPI_Type_commit failed", mpi_code)

    /* Create struct type to extract the chunk_current, chunk_idx, orig_owner,
     * new_owner and num_writers fields from a H5D_filtered_collective_chunk_info_t
     * structure
     */
    block_lengths[0] = 1;
    block_lengths[1] = 1;
    block_lengths[2] = 1;
    block_lengths[3] = 1;
    block_lengths[4] = 1;
    displacements[0] = offsetof(H5D_filtered_collective_chunk_info_t, chunk_current);
    displacements[1] = offsetof(H5D_filtered_collective_chunk_info_t, index_info.chunk_idx);
    displacements[2] = offsetof(H5D_filtered_collective_chunk_info_t, orig_owner);
    displacements[3] = offsetof(H5D_filtered_collective_chunk_info_t, new_owner);
    displacements[4] = offsetof(H5D_filtered_collective_chunk_info_t, num_writers);
    types[0]         = chunk_block_type;
    types[1]         = HSIZE_AS_MPI_TYPE;
    types[2]         = MPI_INT;
    types[3]         = MPI_INT;
    types[4]         = MPI_INT;
    if (MPI_SUCCESS !=
        (mpi_code = MPI_Type_create_struct(field_count, block_lengths, displacements, types, &struct_type)))
        HMPI_GOTO_ERROR(FAIL, "MPI_Type_create_struct failed", mpi_code)
    struct_type_derived = TRUE;

    if (MPI_SUCCESS != (mpi_code = MPI_Type_create_resized(
                            struct_type, 0, sizeof(H5D_filtered_collective_chunk_info_t), resized_type)))
        HMPI_GOTO_ERROR(FAIL, "MPI_Type_create_resized failed", mpi_code)
    *resized_type_derived = TRUE;

    if (MPI_SUCCESS != (mpi_code = MPI_Type_commit(resized_type)))
        HMPI_GOTO_ERROR(FAIL, "MPI_Type_commit failed", mpi_code)

done:
    if (struct_type_derived) {
        if (MPI_SUCCESS != (mpi_code = MPI_Type_free(&struct_type)))
            HMPI_DONE_ERROR(FAIL, "MPI_Type_free failed", mpi_code)
    }
    if (chunk_block_type_derived) {
        if (MPI_SUCCESS != (mpi_code = MPI_Type_free(&chunk_block_type)))
            HMPI_DONE_ERROR(FAIL, "MPI_Type_free failed", mpi_code)
    }

    if (ret_value < 0) {
        if (*resized_type_derived) {
            if (MPI_SUCCESS != (mpi_code = MPI_Type_free(resized_type)))
                HMPI_DONE_ERROR(FAIL, "MPI_Type_free failed", mpi_code)
            *resized_type_derived = FALSE;
        }
        if (*contig_type_derived) {
            if (MPI_SUCCESS != (mpi_code = MPI_Type_free(contig_type)))
                HMPI_DONE_ERROR(FAIL, "MPI_Type_free failed", mpi_code)
            *contig_type_derived = FALSE;
        }
    }

    FUNC_LEAVE_NOAPI(ret_value)
} /* end H5D__mpio_get_chunk_redistribute_info_types() */

/*-------------------------------------------------------------------------
 * Function:    H5D__mpio_get_chunk_alloc_info_types
 *
 * Purpose:     Constructs MPI derived datatypes for communicating the info
 *              from a H5D_filtered_collective_chunk_info_t structure that
 *              is necessary for re-allocating file space during a
 *              collective write of filtered chunks.
 *
 *              The datatype returned through `contig_type` has an extent
 *              equal to the size of an H5D_chunk_alloc_info_t structure
 *              and is suitable for communicating that structure type.
 *
 *              The datatype returned through `resized_type` has an extent
 *              equal to the size of an H5D_filtered_collective_chunk_info_t
 *              structure. This makes it suitable for sending an array of
 *              those structures, while extracting out just the info
 *              necessary for the chunk file space reallocation operation
 *              during communication.
 *
 * Return:      Non-negative on success/Negative on failure
 *
 *-------------------------------------------------------------------------
 */
static herr_t
H5D__mpio_get_chunk_alloc_info_types(MPI_Datatype *contig_type, hbool_t *contig_type_derived,
                                     MPI_Datatype *resized_type, hbool_t *resized_type_derived)
{
    MPI_Datatype struct_type              = MPI_DATATYPE_NULL;
    hbool_t      struct_type_derived      = FALSE;
    MPI_Datatype chunk_block_type         = MPI_DATATYPE_NULL;
    hbool_t      chunk_block_type_derived = FALSE;
    MPI_Datatype types[3];
    MPI_Aint     displacements[3];
    int          block_lengths[3];
    int          field_count;
    int          mpi_code;
    herr_t       ret_value = SUCCEED;

    FUNC_ENTER_PACKAGE

    assert(contig_type);
    assert(contig_type_derived);
    assert(resized_type);
    assert(resized_type_derived);

    *contig_type_derived  = FALSE;
    *resized_type_derived = FALSE;

    /* Create struct type for the inner H5F_block_t structure */
    if (H5F_mpi_get_file_block_type(FALSE, &chunk_block_type, &chunk_block_type_derived) < 0)
        HGOTO_ERROR(H5E_DATASET, H5E_CANTGET, FAIL, "can't create derived type for chunk file description");

    field_count = 3;
    assert(field_count == (sizeof(types) / sizeof(MPI_Datatype)));

    /*
     * Create structure type to pack both chunk H5F_block_t structures
     * next to chunk_idx field
     */
    block_lengths[0] = 1;
    block_lengths[1] = 1;
    block_lengths[2] = 1;
    displacements[0] = offsetof(H5D_chunk_alloc_info_t, chunk_current);
    displacements[1] = offsetof(H5D_chunk_alloc_info_t, chunk_new);
    displacements[2] = offsetof(H5D_chunk_alloc_info_t, chunk_idx);
    types[0]         = chunk_block_type;
    types[1]         = chunk_block_type;
    types[2]         = HSIZE_AS_MPI_TYPE;
    if (MPI_SUCCESS !=
        (mpi_code = MPI_Type_create_struct(field_count, block_lengths, displacements, types, contig_type)))
        HMPI_GOTO_ERROR(FAIL, "MPI_Type_create_struct failed", mpi_code)
    *contig_type_derived = TRUE;

    if (MPI_SUCCESS != (mpi_code = MPI_Type_commit(contig_type)))
        HMPI_GOTO_ERROR(FAIL, "MPI_Type_commit failed", mpi_code)

    /*
     * Create struct type to extract the chunk_current, chunk_new and chunk_idx
     * fields from a H5D_filtered_collective_chunk_info_t structure
     */
    block_lengths[0] = 1;
    block_lengths[1] = 1;
    block_lengths[2] = 1;
    displacements[0] = offsetof(H5D_filtered_collective_chunk_info_t, chunk_current);
    displacements[1] = offsetof(H5D_filtered_collective_chunk_info_t, chunk_new);
    displacements[2] = offsetof(H5D_filtered_collective_chunk_info_t, index_info.chunk_idx);
    types[0]         = chunk_block_type;
    types[1]         = chunk_block_type;
    types[2]         = HSIZE_AS_MPI_TYPE;
    if (MPI_SUCCESS !=
        (mpi_code = MPI_Type_create_struct(field_count, block_lengths, displacements, types, &struct_type)))
        HMPI_GOTO_ERROR(FAIL, "MPI_Type_create_struct failed", mpi_code)
    struct_type_derived = TRUE;

    if (MPI_SUCCESS != (mpi_code = MPI_Type_create_resized(
                            struct_type, 0, sizeof(H5D_filtered_collective_chunk_info_t), resized_type)))
        HMPI_GOTO_ERROR(FAIL, "MPI_Type_create_resized failed", mpi_code)
    *resized_type_derived = TRUE;

    if (MPI_SUCCESS != (mpi_code = MPI_Type_commit(resized_type)))
        HMPI_GOTO_ERROR(FAIL, "MPI_Type_commit failed", mpi_code)

done:
    if (struct_type_derived) {
        if (MPI_SUCCESS != (mpi_code = MPI_Type_free(&struct_type)))
            HMPI_DONE_ERROR(FAIL, "MPI_Type_free failed", mpi_code)
    }
    if (chunk_block_type_derived) {
        if (MPI_SUCCESS != (mpi_code = MPI_Type_free(&chunk_block_type)))
            HMPI_DONE_ERROR(FAIL, "MPI_Type_free failed", mpi_code)
    }

    if (ret_value < 0) {
        if (*resized_type_derived) {
            if (MPI_SUCCESS != (mpi_code = MPI_Type_free(resized_type)))
                HMPI_DONE_ERROR(FAIL, "MPI_Type_free failed", mpi_code)
            *resized_type_derived = FALSE;
        }
        if (*contig_type_derived) {
            if (MPI_SUCCESS != (mpi_code = MPI_Type_free(contig_type)))
                HMPI_DONE_ERROR(FAIL, "MPI_Type_free failed", mpi_code)
            *contig_type_derived = FALSE;
        }
    }

    FUNC_LEAVE_NOAPI(ret_value)
} /* end H5D__mpio_get_chunk_alloc_info_types() */

/*-------------------------------------------------------------------------
 * Function:    H5D__mpio_get_chunk_insert_info_types
 *
 * Purpose:     Constructs MPI derived datatypes for communicating the
 *              information necessary when reinserting chunks into a
 *              dataset's chunk index. This includes the chunk's new offset
 *              and size (H5F_block_t) and the inner `index_info` structure
 *              of a H5D_filtered_collective_chunk_info_t structure.
 *
 *              The datatype returned through `contig_type` has an extent
 *              equal to the size of an H5D_chunk_insert_info_t structure
 *              and is suitable for communicating that structure type.
 *
 *              The datatype returned through `resized_type` has an extent
 *              equal to the size of the encompassing
 *              H5D_filtered_collective_chunk_info_t structure. This makes
 *              it suitable for sending an array of
 *              H5D_filtered_collective_chunk_info_t structures, while
 *              extracting out just the information needed during
 *              communication.
 *
 * Return:      Non-negative on success/Negative on failure
 *
 *-------------------------------------------------------------------------
 */
static herr_t
H5D__mpio_get_chunk_insert_info_types(MPI_Datatype *contig_type, hbool_t *contig_type_derived,
                                      MPI_Datatype *resized_type, hbool_t *resized_type_derived)
{
    MPI_Datatype struct_type              = MPI_DATATYPE_NULL;
    hbool_t      struct_type_derived      = FALSE;
    MPI_Datatype chunk_block_type         = MPI_DATATYPE_NULL;
    hbool_t      chunk_block_type_derived = FALSE;
    MPI_Aint     contig_type_extent;
    MPI_Datatype types[4];
    MPI_Aint     displacements[4];
    int          block_lengths[4];
    int          field_count;
    int          mpi_code;
    herr_t       ret_value = SUCCEED;

    FUNC_ENTER_PACKAGE

    assert(contig_type);
    assert(contig_type_derived);
    assert(resized_type);
    assert(resized_type_derived);

    *contig_type_derived  = FALSE;
    *resized_type_derived = FALSE;

    /* Create struct type for an H5F_block_t structure */
    if (H5F_mpi_get_file_block_type(FALSE, &chunk_block_type, &chunk_block_type_derived) < 0)
        HGOTO_ERROR(H5E_DATASET, H5E_CANTGET, FAIL, "can't create derived type for chunk file description");

    field_count = 4;
    assert(field_count == (sizeof(types) / sizeof(MPI_Datatype)));

    /*
     * Create struct type to pack information into memory as follows:
     *
     * Chunk's new Offset/Size (H5F_block_t) ->
     * Chunk Index Info (H5D_chunk_index_info_t)
     */
    block_lengths[0] = 1;
    block_lengths[1] = 1;
    block_lengths[2] = 1;
    block_lengths[3] = 1;
    displacements[0] = offsetof(H5D_chunk_insert_info_t, chunk_block);
    displacements[1] = offsetof(H5D_chunk_insert_info_t, index_info.chunk_idx);
    displacements[2] = offsetof(H5D_chunk_insert_info_t, index_info.filter_mask);
    displacements[3] = offsetof(H5D_chunk_insert_info_t, index_info.need_insert);
    types[0]         = chunk_block_type;
    types[1]         = HSIZE_AS_MPI_TYPE;
    types[2]         = MPI_UNSIGNED;
    types[3]         = MPI_C_BOOL;
    if (MPI_SUCCESS !=
        (mpi_code = MPI_Type_create_struct(field_count, block_lengths, displacements, types, &struct_type)))
        HMPI_GOTO_ERROR(FAIL, "MPI_Type_create_struct failed", mpi_code)
    struct_type_derived = TRUE;

    contig_type_extent = (MPI_Aint)(sizeof(H5F_block_t) + sizeof(H5D_chunk_index_info_t));

    if (MPI_SUCCESS != (mpi_code = MPI_Type_create_resized(struct_type, 0, contig_type_extent, contig_type)))
        HMPI_GOTO_ERROR(FAIL, "MPI_Type_create_resized failed", mpi_code)
    *contig_type_derived = TRUE;

    if (MPI_SUCCESS != (mpi_code = MPI_Type_commit(contig_type)))
        HMPI_GOTO_ERROR(FAIL, "MPI_Type_commit failed", mpi_code)

    struct_type_derived = FALSE;
    if (MPI_SUCCESS != (mpi_code = MPI_Type_free(&struct_type)))
        HMPI_GOTO_ERROR(FAIL, "MPI_Type_free failed", mpi_code)

    /*
     * Create struct type to correctly extract all needed
     * information from a H5D_filtered_collective_chunk_info_t
     * structure.
     */
    displacements[0] = offsetof(H5D_filtered_collective_chunk_info_t, chunk_new);
    displacements[1] = offsetof(H5D_filtered_collective_chunk_info_t, index_info.chunk_idx);
    displacements[2] = offsetof(H5D_filtered_collective_chunk_info_t, index_info.filter_mask);
    displacements[3] = offsetof(H5D_filtered_collective_chunk_info_t, index_info.need_insert);
    if (MPI_SUCCESS !=
        (mpi_code = MPI_Type_create_struct(field_count, block_lengths, displacements, types, &struct_type)))
        HMPI_GOTO_ERROR(FAIL, "MPI_Type_create_struct failed", mpi_code)
    struct_type_derived = TRUE;

    if (MPI_SUCCESS != (mpi_code = MPI_Type_create_resized(
                            struct_type, 0, sizeof(H5D_filtered_collective_chunk_info_t), resized_type)))
        HMPI_GOTO_ERROR(FAIL, "MPI_Type_create_resized failed", mpi_code)
    *resized_type_derived = TRUE;

    if (MPI_SUCCESS != (mpi_code = MPI_Type_commit(resized_type)))
        HMPI_GOTO_ERROR(FAIL, "MPI_Type_commit failed", mpi_code)

done:
    if (struct_type_derived) {
        if (MPI_SUCCESS != (mpi_code = MPI_Type_free(&struct_type)))
            HMPI_DONE_ERROR(FAIL, "MPI_Type_free failed", mpi_code)
    }
    if (chunk_block_type_derived) {
        if (MPI_SUCCESS != (mpi_code = MPI_Type_free(&chunk_block_type)))
            HMPI_DONE_ERROR(FAIL, "MPI_Type_free failed", mpi_code)
    }

    if (ret_value < 0) {
        if (*resized_type_derived) {
            if (MPI_SUCCESS != (mpi_code = MPI_Type_free(resized_type)))
                HMPI_DONE_ERROR(FAIL, "MPI_Type_free failed", mpi_code)
            *resized_type_derived = FALSE;
        }
        if (*contig_type_derived) {
            if (MPI_SUCCESS != (mpi_code = MPI_Type_free(contig_type)))
                HMPI_DONE_ERROR(FAIL, "MPI_Type_free failed", mpi_code)
            *contig_type_derived = FALSE;
        }
    }

    FUNC_LEAVE_NOAPI(ret_value)
} /* end H5D__mpio_get_chunk_insert_info_types() */

/*-------------------------------------------------------------------------
 * Function:    H5D__mpio_collective_filtered_vec_io
 *
 * Purpose:     Given a pointer to a H5D_filtered_collective_io_info_t
 *              structure with information about collective filtered chunk
 *              I/O, populates I/O vectors and performs vector I/O on those
 *              chunks.
 *
 * Return:      Non-negative on success/Negative on failure
 *
 *-------------------------------------------------------------------------
 */
static herr_t
H5D__mpio_collective_filtered_vec_io(const H5D_filtered_collective_io_info_t *chunk_list, H5F_shared_t *f_sh,
                                     H5D_io_op_type_t op_type)
{
    const void **io_wbufs = NULL;
    void       **io_rbufs = NULL;
    H5FD_mem_t   io_types[2];
    uint32_t     iovec_count = 0;
    haddr_t     *io_addrs    = NULL;
    size_t      *io_sizes    = NULL;
    herr_t       ret_value   = SUCCEED;

    FUNC_ENTER_PACKAGE

    assert(chunk_list);
    assert(f_sh);

    if (op_type == H5D_IO_OP_WRITE)
        iovec_count = (uint32_t)chunk_list->num_chunk_infos;
    else {
        assert(chunk_list->num_chunks_to_read <= chunk_list->num_chunk_infos);
        iovec_count = (uint32_t)chunk_list->num_chunks_to_read;
    }

    if (iovec_count > 0) {
        if (chunk_list->num_chunk_infos > UINT32_MAX)
            HGOTO_ERROR(H5E_INTERNAL, H5E_BADRANGE, FAIL,
                        "number of chunk entries in I/O operation exceeds UINT32_MAX")

        if (NULL == (io_addrs = H5MM_malloc(iovec_count * sizeof(*io_addrs))))
            HGOTO_ERROR(H5E_RESOURCE, H5E_CANTALLOC, FAIL, "couldn't allocate space for I/O addresses vector")
        if (NULL == (io_sizes = H5MM_malloc(iovec_count * sizeof(*io_sizes))))
            HGOTO_ERROR(H5E_RESOURCE, H5E_CANTALLOC, FAIL, "couldn't allocate space for I/O sizes vector")

        if (op_type == H5D_IO_OP_WRITE) {
            if (NULL == (io_wbufs = H5MM_malloc(iovec_count * sizeof(*io_wbufs))))
                HGOTO_ERROR(H5E_RESOURCE, H5E_CANTALLOC, FAIL,
                            "couldn't allocate space for I/O buffers vector")
        }
        else {
            if (NULL == (io_rbufs = H5MM_malloc(iovec_count * sizeof(*io_rbufs))))
                HGOTO_ERROR(H5E_RESOURCE, H5E_CANTALLOC, FAIL,
                            "couldn't allocate space for I/O buffers vector")
        }

        /*
         * Since all I/O will be raw data, we can save on memory a bit by
         * making use of H5FD_MEM_NOLIST to signal that all the memory types
         * are the same across the I/O vectors
         */
        io_types[0] = H5FD_MEM_DRAW;
        io_types[1] = H5FD_MEM_NOLIST;

<<<<<<< HEAD
            /* Allocate arrays */
            if (NULL == (length_array = H5MM_malloc((size_t)num_entries * sizeof(int))))
                HGOTO_ERROR(H5E_RESOURCE, H5E_CANTALLOC, FAIL,
                            "memory allocation failed for filtered collective I/O length array");
            if (NULL == (io_buf_array = H5MM_malloc((size_t)num_entries * sizeof(MPI_Aint))))
                HGOTO_ERROR(H5E_RESOURCE, H5E_CANTALLOC, FAIL,
                            "memory allocation failed for filtered collective I/O buf length array");
            if (NULL == (file_offset_array = H5MM_malloc((size_t)num_entries * sizeof(MPI_Aint))))
                HGOTO_ERROR(H5E_RESOURCE, H5E_CANTALLOC, FAIL,
                            "memory allocation failed for filtered collective I/O offset array");
=======
        for (size_t i = 0, vec_idx = 0; i < chunk_list->num_chunk_infos; i++) {
            H5F_block_t *chunk_block;
>>>>>>> 56451503

            /*
             * Check that we aren't going to accidentally try to write past the
             * allocated memory for the I/O vector buffers in case bookkeeping
             * wasn't done properly for the chunk list struct's `num_chunks_to_read`
             * field.
             */
            assert(vec_idx < iovec_count);

            if (op_type == H5D_IO_OP_READ && !chunk_list->chunk_infos[i].need_read)
                continue;

            /* Set convenience pointer for current chunk block */
            chunk_block = (op_type == H5D_IO_OP_READ) ? &chunk_list->chunk_infos[i].chunk_current
                                                      : &chunk_list->chunk_infos[i].chunk_new;

            assert(H5_addr_defined(chunk_block->offset));
            io_addrs[vec_idx] = chunk_block->offset;

            /*
             * Ensure the chunk list is sorted in ascending ordering of
             * offset in the file. Note that we only compare that the
             * current address is greater than the previous address and
             * not equal to it; file addresses should only appear in the
             * chunk list once.
             */
#ifndef NDEBUG
            if (vec_idx > 0)
                assert(io_addrs[vec_idx] > io_addrs[vec_idx - 1]);
#endif

            io_sizes[vec_idx] = (size_t)chunk_block->length;

            if (op_type == H5D_IO_OP_WRITE)
                io_wbufs[vec_idx] = chunk_list->chunk_infos[i].buf;
            else
                io_rbufs[vec_idx] = chunk_list->chunk_infos[i].buf;

            vec_idx++;
        }
    }

    if (op_type == H5D_IO_OP_WRITE) {
        if (H5F_shared_vector_write(f_sh, iovec_count, io_types, io_addrs, io_sizes, io_wbufs) < 0)
            HGOTO_ERROR(H5E_DATASET, H5E_WRITEERROR, FAIL, "vector write call failed")
    }
    else {
        if (H5F_shared_vector_read(f_sh, iovec_count, io_types, io_addrs, io_sizes, io_rbufs) < 0)
            HGOTO_ERROR(H5E_DATASET, H5E_READERROR, FAIL, "vector read call failed")
    }

done:
    H5MM_free(io_wbufs);
    H5MM_free(io_rbufs);
    H5MM_free(io_sizes);
    H5MM_free(io_addrs);

    FUNC_LEAVE_NOAPI(ret_value)
}

#ifdef H5Dmpio_DEBUG

static herr_t
H5D__mpio_dump_collective_filtered_chunk_list(H5D_filtered_collective_io_info_t *chunk_list, int mpi_rank)
{
    H5D_filtered_collective_chunk_info_t *chunk_entry;
    size_t                                i;
    herr_t                                ret_value = SUCCEED;

    FUNC_ENTER_PACKAGE_NOERR

    H5D_MPIO_DEBUG(mpi_rank, "CHUNK LIST: [");
    for (i = 0; i < chunk_list->num_chunk_infos; i++) {
        unsigned chunk_rank;

        chunk_entry = &chunk_list->chunk_infos[i];

        assert(chunk_entry->chunk_info);
        chunk_rank = (unsigned)H5S_GET_EXTENT_NDIMS(chunk_entry->chunk_info->fspace);

        H5D_MPIO_DEBUG(mpi_rank, " {");
        H5D_MPIO_DEBUG_VA(mpi_rank, "   - Entry %zu -", i);

        H5D_MPIO_DEBUG(mpi_rank, "   - Chunk Fspace Info -");
        H5D_MPIO_DEBUG_VA(mpi_rank,
                          "     Chunk Current Info: { Offset: %" PRIuHADDR ", Length: %" PRIuHADDR " }",
                          chunk_entry->chunk_current.offset, chunk_entry->chunk_current.length);
        H5D_MPIO_DEBUG_VA(mpi_rank, "     Chunk New Info: { Offset: %" PRIuHADDR ", Length: %" PRIuHADDR " }",
                          chunk_entry->chunk_new.offset, chunk_entry->chunk_new.length);

        H5D_MPIO_DEBUG(mpi_rank, "   - Chunk Insert Info -");
        H5D_MPIO_DEBUG_VA(mpi_rank,
                          "     Chunk Scaled Coords (4-d): { %" PRIuHSIZE ", %" PRIuHSIZE ", %" PRIuHSIZE
                          ", %" PRIuHSIZE " }",
                          chunk_rank < 1 ? 0 : chunk_entry->chunk_info->scaled[0],
                          chunk_rank < 2 ? 0 : chunk_entry->chunk_info->scaled[1],
                          chunk_rank < 3 ? 0 : chunk_entry->chunk_info->scaled[2],
                          chunk_rank < 4 ? 0 : chunk_entry->chunk_info->scaled[3]);
        H5D_MPIO_DEBUG_VA(mpi_rank, "     Chunk Index: %" PRIuHSIZE, chunk_entry->index_info.chunk_idx);
        H5D_MPIO_DEBUG_VA(mpi_rank, "     Filter Mask: %u", chunk_entry->index_info.filter_mask);
        H5D_MPIO_DEBUG_VA(mpi_rank, "     Need Insert: %s",
                          chunk_entry->index_info.need_insert ? "YES" : "NO");

        H5D_MPIO_DEBUG(mpi_rank, "   - Other Info -");
        H5D_MPIO_DEBUG_VA(mpi_rank, "     Chunk Info Ptr: %p", (void *)chunk_entry->chunk_info);
        H5D_MPIO_DEBUG_VA(mpi_rank, "     Need Read: %s", chunk_entry->need_read ? "YES" : "NO");
        H5D_MPIO_DEBUG_VA(mpi_rank, "     Chunk I/O Size: %zu", chunk_entry->io_size);
        H5D_MPIO_DEBUG_VA(mpi_rank, "     Chunk Buffer Size: %zu", chunk_entry->chunk_buf_size);
        H5D_MPIO_DEBUG_VA(mpi_rank, "     Original Owner: %d", chunk_entry->orig_owner);
        H5D_MPIO_DEBUG_VA(mpi_rank, "     New Owner: %d", chunk_entry->new_owner);
        H5D_MPIO_DEBUG_VA(mpi_rank, "     # of Writers: %d", chunk_entry->num_writers);
        H5D_MPIO_DEBUG_VA(mpi_rank, "     Chunk Data Buffer Ptr: %p", (void *)chunk_entry->buf);

        H5D_MPIO_DEBUG(mpi_rank, " }");
    }
    H5D_MPIO_DEBUG(mpi_rank, "]");

    FUNC_LEAVE_NOAPI(ret_value)
} /* end H5D__mpio_dump_collective_filtered_chunk_list() */

#endif

#endif /* H5_HAVE_PARALLEL */<|MERGE_RESOLUTION|>--- conflicted
+++ resolved
@@ -1799,23 +1799,13 @@
     H5CX_set_mpio_actual_io_mode(H5D_MPIO_CHUNK_COLLECTIVE);
 
     /* Build a list of selected chunks in the collective io operation */
-<<<<<<< HEAD
-    if (H5D__mpio_collective_filtered_chunk_io_setup(io_info, dset_info, &chunk_list, &chunk_list_num_entries,
-                                                     mpi_rank) < 0)
+
+    if (H5D__mpio_collective_filtered_chunk_io_setup(io_info, dset_info, mpi_rank, &chunk_list) < 0)
         HGOTO_ERROR(H5E_DATASET, H5E_CANTINIT, FAIL, "couldn't construct filtered I/O info list");
-
-    if (io_info->op_type == H5D_IO_OP_READ) { /* Filtered collective read */
-        if (H5D__mpio_collective_filtered_chunk_read(chunk_list, chunk_list_num_entries, io_info, dset_info,
-                                                     mpi_rank, mpi_size) < 0)
-            HGOTO_ERROR(H5E_DATASET, H5E_READERROR, FAIL, "couldn't read filtered chunks");
-=======
-    if (H5D__mpio_collective_filtered_chunk_io_setup(io_info, dset_info, mpi_rank, &chunk_list) < 0)
-        HGOTO_ERROR(H5E_DATASET, H5E_CANTINIT, FAIL, "couldn't construct filtered I/O info list")
 
     if (io_info->op_type == H5D_IO_OP_READ) { /* Filtered collective read */
         if (H5D__mpio_collective_filtered_chunk_read(&chunk_list, io_info, dset_info, mpi_rank) < 0)
-            HGOTO_ERROR(H5E_DATASET, H5E_READERROR, FAIL, "couldn't read filtered chunks")
->>>>>>> 56451503
+            HGOTO_ERROR(H5E_DATASET, H5E_READERROR, FAIL, "couldn't read filtered chunks");
     }
     else { /* Filtered collective write */
         H5D_chk_idx_info_t index_info;
@@ -1824,15 +1814,9 @@
 
         if (mpi_size > 1) {
             /* Redistribute shared chunks being written to */
-<<<<<<< HEAD
-            if (H5D__mpio_redistribute_shared_chunks(chunk_list, chunk_list_num_entries, io_info, mpi_rank,
-                                                     mpi_size, &rank_chunks_assigned_map) < 0)
-                HGOTO_ERROR(H5E_DATASET, H5E_WRITEERROR, FAIL, "unable to redistribute shared chunks");
-=======
             if (H5D__mpio_redistribute_shared_chunks(&chunk_list, io_info, mpi_rank, mpi_size,
                                                      &rank_chunks_assigned_map) < 0)
-                HGOTO_ERROR(H5E_DATASET, H5E_WRITEERROR, FAIL, "unable to redistribute shared chunks")
->>>>>>> 56451503
+                HGOTO_ERROR(H5E_DATASET, H5E_WRITEERROR, FAIL, "unable to redistribute shared chunks");
 
             /* Send any chunk modification messages for chunks this rank no longer owns */
             if (H5D__mpio_share_chunk_modification_data(&chunk_list, io_info, dset_info, mpi_rank, mpi_size,
@@ -1849,16 +1833,9 @@
          * the chunks. As chunk reads are done collectively here, all ranks
          * must participate.
          */
-<<<<<<< HEAD
-        if (H5D__mpio_collective_filtered_chunk_update(chunk_list, chunk_list_num_entries, chunk_hash_table,
-                                                       chunk_msg_bufs, chunk_msg_bufs_len, io_info, dset_info,
-                                                       mpi_rank, mpi_size) < 0)
-            HGOTO_ERROR(H5E_DATASET, H5E_WRITEERROR, FAIL, "couldn't update modified chunks");
-=======
         if (H5D__mpio_collective_filtered_chunk_update(&chunk_list, chunk_msg_bufs, chunk_msg_bufs_len,
                                                        io_info, dset_info, mpi_rank) < 0)
-            HGOTO_ERROR(H5E_DATASET, H5E_WRITEERROR, FAIL, "couldn't update modified chunks")
->>>>>>> 56451503
+            HGOTO_ERROR(H5E_DATASET, H5E_WRITEERROR, FAIL, "couldn't update modified chunks");
 
         /* Free up resources used by chunk hash table now that we're done updating chunks */
         HASH_CLEAR(hh, chunk_list.chunk_hash_table);
@@ -1869,46 +1846,9 @@
             HGOTO_ERROR(H5E_DATASET, H5E_WRITEERROR, FAIL,
                         "couldn't collectively re-allocate file space for chunks");
 
-<<<<<<< HEAD
-        /* If this rank has any chunks selected, create a MPI type for collectively
-         * writing out the chunks to file. Otherwise, the rank contributes to the
-         * collective write with a none type.
-         */
-        if (H5D__mpio_collective_filtered_io_type(chunk_list, chunk_list_num_entries, io_info->op_type,
-                                                  &mem_type, &mem_type_is_derived, &file_type,
-                                                  &file_type_is_derived) < 0)
-            HGOTO_ERROR(H5E_DATASET, H5E_CANTGET, FAIL,
-                        "couldn't create MPI type for writing filtered chunks");
-
-        mpi_buf_count = (file_type_is_derived || mem_type_is_derived) ? 1 : 0;
-
-        /* Setup contig storage info for I/O operation */
-        if (chunk_list_num_entries) {
-            /*
-             * Override the write buffer to point to the first
-             * chunk's data buffer
-             */
-            io_info->base_maddr.cvp = chunk_list[0].buf;
-
-            /*
-             * Setup the base storage address for this operation
-             * to be the first chunk's file address
-             */
-            io_info->store_faddr = chunk_list[0].chunk_new.offset;
-        }
-        else {
-            io_info->base_maddr.cvp = &fake_buf;
-            io_info->store_faddr    = 0;
-        }
-
-        /* Perform I/O */
-        if (H5D__final_collective_io(io_info, mpi_buf_count, file_type, mem_type) < 0)
-            HGOTO_ERROR(H5E_IO, H5E_CANTGET, FAIL, "couldn't finish MPI-IO");
-=======
         /* Perform vector I/O on chunks */
         if (H5D__mpio_collective_filtered_vec_io(&chunk_list, io_info->f_sh, io_info->op_type) < 0)
-            HGOTO_ERROR(H5E_DATASET, H5E_WRITEERROR, FAIL, "couldn't perform vector I/O on filtered chunks")
->>>>>>> 56451503
+            HGOTO_ERROR(H5E_DATASET, H5E_WRITEERROR, FAIL, "couldn't perform vector I/O on filtered chunks");
 
         /* Free up resources in anticipation of following collective operation */
         for (size_t i = 0; i < chunk_list.num_chunk_infos; i++) {
@@ -2281,14 +2221,8 @@
     H5CX_set_mpio_actual_io_mode(H5D_MPIO_CHUNK_COLLECTIVE);
 
     /* Build a list of selected chunks in the collective IO operation */
-<<<<<<< HEAD
-    if (H5D__mpio_collective_filtered_chunk_io_setup(io_info, dset_info, &chunk_list, &chunk_list_num_entries,
-                                                     mpi_rank) < 0)
+    if (H5D__mpio_collective_filtered_chunk_io_setup(io_info, dset_info, mpi_rank, &chunk_list) < 0)
         HGOTO_ERROR(H5E_DATASET, H5E_CANTINIT, FAIL, "couldn't construct filtered I/O info list");
-=======
-    if (H5D__mpio_collective_filtered_chunk_io_setup(io_info, dset_info, mpi_rank, &chunk_list) < 0)
-        HGOTO_ERROR(H5E_DATASET, H5E_CANTINIT, FAIL, "couldn't construct filtered I/O info list")
->>>>>>> 56451503
 
     /* Retrieve the maximum number of chunks selected for any rank */
     if (MPI_SUCCESS != (mpi_code = MPI_Allreduce(&chunk_list.num_chunk_infos, &max_num_chunks, 1,
@@ -2306,12 +2240,6 @@
             /* Check if this rank has a chunk to work on for this iteration */
             have_chunk_to_process = (i < chunk_list.num_chunk_infos);
 
-<<<<<<< HEAD
-            if (H5D__mpio_collective_filtered_chunk_read(have_chunk_to_process ? &chunk_list[i] : NULL,
-                                                         have_chunk_to_process ? 1 : 0, io_info, dset_info,
-                                                         mpi_rank, mpi_size) < 0)
-                HGOTO_ERROR(H5E_DATASET, H5E_READERROR, FAIL, "couldn't read filtered chunks");
-=======
             /*
              * Setup a chunk list structure for either 1 or 0 chunks, depending
              * on whether this rank has a chunk to work on for this iteration
@@ -2329,8 +2257,7 @@
 
             if (H5D__mpio_collective_filtered_chunk_read(&single_chunk_list, io_info, dset_info, mpi_rank) <
                 0)
-                HGOTO_ERROR(H5E_DATASET, H5E_READERROR, FAIL, "couldn't read filtered chunks")
->>>>>>> 56451503
+                HGOTO_ERROR(H5E_DATASET, H5E_READERROR, FAIL, "couldn't read filtered chunks");
 
             if (have_chunk_to_process && chunk_list.chunk_infos[i].buf) {
                 H5MM_free(chunk_list.chunk_infos[i].buf);
@@ -2346,14 +2273,8 @@
 
         if (mpi_size > 1) {
             /* Redistribute shared chunks being written to */
-<<<<<<< HEAD
-            if (H5D__mpio_redistribute_shared_chunks(chunk_list, chunk_list_num_entries, io_info, mpi_rank,
-                                                     mpi_size, NULL) < 0)
+            if (H5D__mpio_redistribute_shared_chunks(&chunk_list, io_info, mpi_rank, mpi_size, NULL) < 0)
                 HGOTO_ERROR(H5E_DATASET, H5E_WRITEERROR, FAIL, "unable to redistribute shared chunks");
-=======
-            if (H5D__mpio_redistribute_shared_chunks(&chunk_list, io_info, mpi_rank, mpi_size, NULL) < 0)
-                HGOTO_ERROR(H5E_DATASET, H5E_WRITEERROR, FAIL, "unable to redistribute shared chunks")
->>>>>>> 56451503
 
             /* Send any chunk modification messages for chunks this rank no longer owns */
             if (H5D__mpio_share_chunk_modification_data(&chunk_list, io_info, dset_info, mpi_rank, mpi_size,
@@ -2395,17 +2316,9 @@
              * the chunks. As chunk reads are done collectively here, all ranks
              * must participate.
              */
-<<<<<<< HEAD
-            if (H5D__mpio_collective_filtered_chunk_update(have_chunk_to_process ? &chunk_list[i] : NULL,
-                                                           have_chunk_to_process ? 1 : 0, chunk_hash_table,
-                                                           chunk_msg_bufs, chunk_msg_bufs_len, io_info,
-                                                           dset_info, mpi_rank, mpi_size) < 0)
-                HGOTO_ERROR(H5E_DATASET, H5E_WRITEERROR, FAIL, "couldn't update modified chunks");
-=======
             if (H5D__mpio_collective_filtered_chunk_update(
                     &single_chunk_list, chunk_msg_bufs, chunk_msg_bufs_len, io_info, dset_info, mpi_rank) < 0)
-                HGOTO_ERROR(H5E_DATASET, H5E_WRITEERROR, FAIL, "couldn't update modified chunks")
->>>>>>> 56451503
+                HGOTO_ERROR(H5E_DATASET, H5E_WRITEERROR, FAIL, "couldn't update modified chunks");
 
             /* All ranks now collectively re-allocate file space for all chunks */
             if (H5D__mpio_collective_filtered_chunk_reallocate(&single_chunk_list, NULL, io_info, &index_info,
@@ -2413,49 +2326,10 @@
                 HGOTO_ERROR(H5E_DATASET, H5E_WRITEERROR, FAIL,
                             "couldn't collectively re-allocate file space for chunks");
 
-<<<<<<< HEAD
-            /*
-             * If this rank has a chunk to work on, create a MPI type
-             * for writing out the chunk. Otherwise, the rank will
-             * use MPI_BYTE for the file and memory type and specify
-             * a count of 0.
-             */
-            if (H5D__mpio_collective_filtered_io_type(
-                    have_chunk_to_process ? &chunk_list[i] : NULL, have_chunk_to_process ? 1 : 0,
-                    io_info->op_type, &mem_type, &mem_type_is_derived, &file_type, &file_type_is_derived) < 0)
-                HGOTO_ERROR(H5E_DATASET, H5E_CANTGET, FAIL,
-                            "couldn't create MPI type for writing filtered chunks");
-
-            mpi_buf_count = (file_type_is_derived || mem_type_is_derived) ? 1 : 0;
-
-            /* Override the write buffer to point to the chunk data buffer */
-            if (have_chunk_to_process) {
-                /*
-                 * Override the write buffer to point to the
-                 * chunk's data buffer
-                 */
-                ctg_io_info.base_maddr.cvp = chunk_list[i].buf;
-
-                /*
-                 * Setup the base storage address for this
-                 * operation to be the chunk's file address
-                 */
-                ctg_io_info.store_faddr = chunk_list[i].chunk_new.offset;
-            }
-            else {
-                ctg_io_info.store_faddr = 0;
-                ctg_io_info.base_maddr  = dset_info->buf;
-            }
-
-            /* Perform the I/O */
-            if (H5D__final_collective_io(&ctg_io_info, mpi_buf_count, file_type, mem_type) < 0)
-                HGOTO_ERROR(H5E_IO, H5E_CANTGET, FAIL, "couldn't finish MPI-IO");
-=======
             /* Perform vector I/O on chunks */
             if (H5D__mpio_collective_filtered_vec_io(&single_chunk_list, io_info->f_sh, io_info->op_type) < 0)
                 HGOTO_ERROR(H5E_DATASET, H5E_WRITEERROR, FAIL,
-                            "couldn't perform vector I/O on filtered chunks")
->>>>>>> 56451503
+                            "couldn't perform vector I/O on filtered chunks");
 
             /* Free up resources in anticipation of following collective operation */
             if (have_chunk_to_process && chunk_list.chunk_infos[i].buf) {
@@ -2469,19 +2343,7 @@
             if (H5D__mpio_collective_filtered_chunk_reinsert(&single_chunk_list, NULL, io_info, dset_info,
                                                              &index_info, mpi_rank, mpi_size) < 0)
                 HGOTO_ERROR(H5E_DATASET, H5E_WRITEERROR, FAIL,
-<<<<<<< HEAD
                             "couldn't collectively re-insert modified chunks into chunk index");
-
-            /* Free the MPI types, if they were derived */
-            if (mem_type_is_derived && MPI_SUCCESS != (mpi_code = MPI_Type_free(&mem_type)))
-                HMPI_GOTO_ERROR(FAIL, "MPI_Type_free failed", mpi_code)
-            mem_type_is_derived = FALSE;
-            if (file_type_is_derived && MPI_SUCCESS != (mpi_code = MPI_Type_free(&file_type)))
-                HMPI_GOTO_ERROR(FAIL, "MPI_Type_free failed", mpi_code)
-            file_type_is_derived = FALSE;
-=======
-                            "couldn't collectively re-insert modified chunks into chunk index")
->>>>>>> 56451503
         } /* end for */
     }
 
@@ -4200,127 +4062,6 @@
 } /* end H5D__mpio_share_chunk_modification_data() */
 
 /*-------------------------------------------------------------------------
-<<<<<<< HEAD
- * Function:    H5D__mpio_collective_filtered_chunk_common_io
- *
- * Purpose:     This routine performs the common part of collective I/O
- *              when reading or writing filtered chunks collectively.
- *
- * Return:      Non-negative on success/Negative on failure
- *
- *-------------------------------------------------------------------------
- */
-static herr_t
-H5D__mpio_collective_filtered_chunk_common_io(H5D_filtered_collective_io_info_t *chunk_list,
-                                              size_t chunk_list_num_entries, const H5D_io_info_t *io_info,
-                                              int mpi_size)
-{
-    H5D_io_info_t coll_io_info;
-    MPI_Datatype  file_type            = MPI_DATATYPE_NULL;
-    MPI_Datatype  mem_type             = MPI_DATATYPE_NULL;
-    hbool_t       mem_type_is_derived  = FALSE;
-    hbool_t       file_type_is_derived = FALSE;
-    hsize_t       mpi_buf_count;
-    haddr_t       base_read_offset = HADDR_UNDEF;
-    size_t        num_chunks;
-    size_t        i;
-    char          fake_buf; /* Used as a fake buffer for ranks with no chunks, thus a NULL buf pointer */
-    int           mpi_code;
-    herr_t        ret_value = SUCCEED;
-
-    FUNC_ENTER_PACKAGE
-
-    assert(chunk_list || 0 == chunk_list_num_entries);
-    assert(io_info);
-
-    /* Initialize temporary I/O info */
-    coll_io_info = *io_info;
-
-    /*
-     * Construct MPI derived datatype for collective I/O on chunks
-     */
-    if (H5D__mpio_collective_filtered_io_type(chunk_list, chunk_list_num_entries, io_info->op_type, &mem_type,
-                                              &mem_type_is_derived, &file_type, &file_type_is_derived) < 0)
-        HGOTO_ERROR(H5E_DATASET, H5E_BADTYPE, FAIL, "couldn't create MPI I/O type for chunk I/O");
-
-    /*
-     * For reads, determine how many chunks are actually being read.
-     * Note that if this is a read during a write operation
-     * (read chunk -> unfilter -> modify -> write back), some
-     * chunks may not need to be read if they're being fully
-     * overwritten during a write operation.
-     */
-    if (io_info->op_type == H5D_IO_OP_READ) {
-        for (i = 0, num_chunks = 0; i < chunk_list_num_entries; i++) {
-            assert(chunk_list[i].buf);
-
-            if (chunk_list[i].need_read) {
-                if (!H5_addr_defined(base_read_offset))
-                    base_read_offset = chunk_list[i].chunk_current.offset;
-
-                num_chunks++;
-            }
-        }
-    }
-    else
-        num_chunks = chunk_list_num_entries;
-
-    /*
-     * If this rank doesn't have a selection, it can
-     * skip I/O if the MPI communicator size is 1.
-     *
-     * Otherwise, this rank has to participate in
-     * collective I/O, but probably has a NULL buf
-     * pointer, so override to a fake buffer since our
-     * write/read function expects one.
-     */
-    if (num_chunks == 0) {
-        if (mpi_size == 1)
-            HGOTO_DONE(SUCCEED);
-        else {
-            if (io_info->op_type == H5D_IO_OP_WRITE)
-                coll_io_info.base_maddr.cvp = &fake_buf;
-            else
-                coll_io_info.base_maddr.vp = &fake_buf;
-        }
-    }
-
-    /*
-     * Setup for I/O operation
-     */
-
-    mpi_buf_count = (num_chunks) ? 1 : 0;
-
-    if (num_chunks) {
-        /*
-         * Setup the base storage address for this operation
-         * to be the first chunk's file address
-         */
-        if (io_info->op_type == H5D_IO_OP_WRITE)
-            coll_io_info.store_faddr = chunk_list[0].chunk_new.offset;
-        else
-            coll_io_info.store_faddr = base_read_offset;
-    }
-    else
-        coll_io_info.store_faddr = 0;
-
-    /* Perform I/O */
-    if (H5D__final_collective_io(&coll_io_info, mpi_buf_count, file_type, mem_type) < 0)
-        HGOTO_ERROR(H5E_IO, H5E_READERROR, FAIL, "couldn't finish MPI I/O");
-
-done:
-    /* Free the MPI buf and file types, if they were derived */
-    if (mem_type_is_derived && MPI_SUCCESS != (mpi_code = MPI_Type_free(&mem_type)))
-        HMPI_DONE_ERROR(FAIL, "MPI_Type_free failed", mpi_code)
-    if (file_type_is_derived && MPI_SUCCESS != (mpi_code = MPI_Type_free(&file_type)))
-        HMPI_DONE_ERROR(FAIL, "MPI_Type_free failed", mpi_code)
-
-    FUNC_LEAVE_NOAPI(ret_value)
-} /* end H5D__mpio_collective_filtered_chunk_common_io() */
-
-/*-------------------------------------------------------------------------
-=======
->>>>>>> 56451503
  * Function:    H5D__mpio_collective_filtered_chunk_read
  *
  * Purpose:     This routine coordinates a collective read across all ranks
@@ -4476,23 +4217,9 @@
             HGOTO_ERROR(H5E_DATASET, H5E_CANTGET, FAIL, "couldn't determine if chunk index is empty");
 
     if (!index_empty) {
-<<<<<<< HEAD
-        /*
-         * Override the read buffer to point to the address of
-         * the first chunk data buffer being read into
-         */
-        if (base_read_buf)
-            coll_io_info.base_maddr.vp = base_read_buf;
-
-        /* Perform collective chunk read */
-        if (H5D__mpio_collective_filtered_chunk_common_io(chunk_list, chunk_list_num_entries, &coll_io_info,
-                                                          mpi_size) < 0)
-            HGOTO_ERROR(H5E_IO, H5E_READERROR, FAIL, "couldn't finish collective filtered chunk read");
-=======
         /* Perform collective vector read */
         if (H5D__mpio_collective_filtered_vec_io(chunk_list, io_info->f_sh, H5D_IO_OP_READ) < 0)
-            HGOTO_ERROR(H5E_DATASET, H5E_READERROR, FAIL, "couldn't perform vector I/O on filtered chunks")
->>>>>>> 56451503
+            HGOTO_ERROR(H5E_DATASET, H5E_READERROR, FAIL, "couldn't perform vector I/O on filtered chunks");
     }
 
     /*
@@ -4506,17 +4233,10 @@
         /* Unfilter the chunk, unless we didn't read it from the file */
         if (chunk_entry->need_read && !chunk_entry->skip_filter_pline) {
             if (H5Z_pipeline(&di->dset->shared->dcpl_cache.pline, H5Z_FLAG_REVERSE,
-<<<<<<< HEAD
-                             &(chunk_list[i].index_info.filter_mask), err_detect, filter_cb,
-                             (size_t *)&chunk_list[i].chunk_new.length, &chunk_list[i].chunk_buf_size,
-                             &chunk_list[i].buf) < 0)
-                HGOTO_ERROR(H5E_DATASET, H5E_CANTFILTER, FAIL, "couldn't unfilter chunk for modifying");
-=======
                              &(chunk_entry->index_info.filter_mask), err_detect, filter_cb,
                              (size_t *)&chunk_entry->chunk_new.length, &chunk_entry->chunk_buf_size,
                              &chunk_entry->buf) < 0)
-                HGOTO_ERROR(H5E_DATASET, H5E_CANTFILTER, FAIL, "couldn't unfilter chunk for modifying")
->>>>>>> 56451503
+                HGOTO_ERROR(H5E_DATASET, H5E_CANTFILTER, FAIL, "couldn't unfilter chunk for modifying");
         }
 
         /* Scatter the chunk data to the read buffer */
@@ -4739,31 +4459,9 @@
             HGOTO_ERROR(H5E_DATASET, H5E_CANTGET, FAIL, "couldn't determine if chunk index is empty");
 
     if (!index_empty) {
-<<<<<<< HEAD
-        /*
-         * Setup for I/O operation
-         */
-
-        /* Initialize temporary I/O info */
-        coll_io_info         = *io_info;
-        coll_io_info.op_type = H5D_IO_OP_READ;
-
-        /* Override the read buffer to point to the address of the first
-         * chunk data buffer being read into
-         */
-        if (base_read_buf) {
-            coll_io_info.base_maddr.vp = base_read_buf;
-        }
-
-        /* Read all chunks that need to be read from the file */
-        if (H5D__mpio_collective_filtered_chunk_common_io(chunk_list, chunk_list_num_entries, &coll_io_info,
-                                                          mpi_size) < 0)
-            HGOTO_ERROR(H5E_IO, H5E_READERROR, FAIL, "couldn't finish collective filtered chunk read");
-=======
         /* Perform collective vector read */
         if (H5D__mpio_collective_filtered_vec_io(chunk_list, io_info->f_sh, H5D_IO_OP_READ) < 0)
-            HGOTO_ERROR(H5E_DATASET, H5E_READERROR, FAIL, "couldn't perform vector I/O on filtered chunks")
->>>>>>> 56451503
+            HGOTO_ERROR(H5E_DATASET, H5E_READERROR, FAIL, "couldn't perform vector I/O on filtered chunks");
     }
 
     /*
@@ -4784,17 +4482,10 @@
          */
         if (chunk_entry->need_read && !chunk_entry->skip_filter_pline) {
             if (H5Z_pipeline(&di->dset->shared->dcpl_cache.pline, H5Z_FLAG_REVERSE,
-<<<<<<< HEAD
-                             &(chunk_list[i].index_info.filter_mask), err_detect, filter_cb,
-                             (size_t *)&chunk_list[i].chunk_new.length, &chunk_list[i].chunk_buf_size,
-                             &chunk_list[i].buf) < 0)
-                HGOTO_ERROR(H5E_DATASET, H5E_CANTFILTER, FAIL, "couldn't unfilter chunk for modifying");
-=======
                              &(chunk_entry->index_info.filter_mask), err_detect, filter_cb,
                              (size_t *)&chunk_entry->chunk_new.length, &chunk_entry->chunk_buf_size,
                              &chunk_entry->buf) < 0)
-                HGOTO_ERROR(H5E_DATASET, H5E_CANTFILTER, FAIL, "couldn't unfilter chunk for modifying")
->>>>>>> 56451503
+                HGOTO_ERROR(H5E_DATASET, H5E_CANTFILTER, FAIL, "couldn't unfilter chunk for modifying");
         }
 
         iter_nelmts = H5S_GET_SELECT_NPOINTS(chunk_info->mspace);
@@ -4868,33 +4559,19 @@
     }
 
     /* Finally, filter all the chunks */
-<<<<<<< HEAD
-    for (i = 0; i < chunk_list_num_entries; i++) {
-        if (!chunk_list[i].skip_filter_pline) {
-            if (H5Z_pipeline(&di->dset->shared->dcpl_cache.pline, 0, &(chunk_list[i].index_info.filter_mask),
-                             err_detect, filter_cb, (size_t *)&chunk_list[i].chunk_new.length,
-                             &chunk_list[i].chunk_buf_size, &chunk_list[i].buf) < 0)
-                HGOTO_ERROR(H5E_PLINE, H5E_CANTFILTER, FAIL, "output pipeline failed");
-=======
     for (i = 0; i < chunk_list->num_chunk_infos; i++) {
         if (!chunk_list->chunk_infos[i].skip_filter_pline) {
             if (H5Z_pipeline(&di->dset->shared->dcpl_cache.pline, 0,
                              &(chunk_list->chunk_infos[i].index_info.filter_mask), err_detect, filter_cb,
                              (size_t *)&chunk_list->chunk_infos[i].chunk_new.length,
                              &chunk_list->chunk_infos[i].chunk_buf_size, &chunk_list->chunk_infos[i].buf) < 0)
-                HGOTO_ERROR(H5E_PLINE, H5E_CANTFILTER, FAIL, "output pipeline failed")
->>>>>>> 56451503
+                HGOTO_ERROR(H5E_PLINE, H5E_CANTFILTER, FAIL, "output pipeline failed");
         }
 
 #if H5_SIZEOF_SIZE_T > 4
         /* Check for the chunk expanding too much to encode in a 32-bit value */
-<<<<<<< HEAD
-        if (chunk_list[i].chunk_new.length > ((size_t)0xffffffff))
+        if (chunk_list->chunk_infos[i].chunk_new.length > ((size_t)0xffffffff))
             HGOTO_ERROR(H5E_DATASET, H5E_BADRANGE, FAIL, "chunk too large for 32-bit length");
-=======
-        if (chunk_list->chunk_infos[i].chunk_new.length > ((size_t)0xffffffff))
-            HGOTO_ERROR(H5E_DATASET, H5E_BADRANGE, FAIL, "chunk too large for 32-bit length")
->>>>>>> 56451503
 #endif
     }
 
@@ -5021,18 +4698,10 @@
         }
 
         /* Perform gather operation */
-<<<<<<< HEAD
-        if (H5_mpio_gatherv_alloc(chunk_list, (int)chunk_list_num_entries, send_type, counts_ptr,
-                                  displacements_ptr, recv_type, TRUE, 0, io_info->comm, mpi_rank, mpi_size,
-                                  &gathered_array, &collective_num_entries) < 0)
-            HGOTO_ERROR(H5E_DATASET, H5E_CANTGATHER, FAIL,
-                        "can't gather chunk file space info to/from ranks");
-=======
         if (H5_mpio_gatherv_alloc(chunk_list->chunk_infos, (int)chunk_list->num_chunk_infos, send_type,
                                   counts_ptr, displacements_ptr, recv_type, TRUE, 0, io_info->comm, mpi_rank,
                                   mpi_size, &gathered_array, &collective_num_entries) < 0)
-            HGOTO_ERROR(H5E_DATASET, H5E_CANTGATHER, FAIL, "can't gather chunk file space info to/from ranks")
->>>>>>> 56451503
+            HGOTO_ERROR(H5E_DATASET, H5E_CANTGATHER, FAIL, "can't gather chunk file space info to/from ranks");
     }
     else {
         /*
@@ -5042,18 +4711,10 @@
          * contributing before performing the actual gather operation. Use
          * the 'simple' MPI_Allgatherv wrapper for this.
          */
-<<<<<<< HEAD
-        if (H5_mpio_gatherv_alloc_simple(chunk_list, (int)chunk_list_num_entries, send_type, recv_type, TRUE,
-                                         0, io_info->comm, mpi_rank, mpi_size, &gathered_array,
-                                         &collective_num_entries) < 0)
-            HGOTO_ERROR(H5E_DATASET, H5E_CANTGATHER, FAIL,
-                        "can't gather chunk file space info to/from ranks");
-=======
         if (H5_mpio_gatherv_alloc_simple(chunk_list->chunk_infos, (int)chunk_list->num_chunk_infos, send_type,
                                          recv_type, TRUE, 0, io_info->comm, mpi_rank, mpi_size,
                                          &gathered_array, &collective_num_entries) < 0)
-            HGOTO_ERROR(H5E_DATASET, H5E_CANTGATHER, FAIL, "can't gather chunk file space info to/from ranks")
->>>>>>> 56451503
+            HGOTO_ERROR(H5E_DATASET, H5E_CANTGATHER, FAIL, "can't gather chunk file space info to/from ranks");
     }
 
     /* Collectively re-allocate the modified chunks (from each rank) in the file */
@@ -5822,21 +5483,8 @@
         io_types[0] = H5FD_MEM_DRAW;
         io_types[1] = H5FD_MEM_NOLIST;
 
-<<<<<<< HEAD
-            /* Allocate arrays */
-            if (NULL == (length_array = H5MM_malloc((size_t)num_entries * sizeof(int))))
-                HGOTO_ERROR(H5E_RESOURCE, H5E_CANTALLOC, FAIL,
-                            "memory allocation failed for filtered collective I/O length array");
-            if (NULL == (io_buf_array = H5MM_malloc((size_t)num_entries * sizeof(MPI_Aint))))
-                HGOTO_ERROR(H5E_RESOURCE, H5E_CANTALLOC, FAIL,
-                            "memory allocation failed for filtered collective I/O buf length array");
-            if (NULL == (file_offset_array = H5MM_malloc((size_t)num_entries * sizeof(MPI_Aint))))
-                HGOTO_ERROR(H5E_RESOURCE, H5E_CANTALLOC, FAIL,
-                            "memory allocation failed for filtered collective I/O offset array");
-=======
         for (size_t i = 0, vec_idx = 0; i < chunk_list->num_chunk_infos; i++) {
             H5F_block_t *chunk_block;
->>>>>>> 56451503
 
             /*
              * Check that we aren't going to accidentally try to write past the
