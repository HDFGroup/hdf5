--- conflicted
+++ resolved
@@ -349,20 +349,11 @@
 static herr_t H5D__mpio_get_chunk_redistribute_info_types(MPI_Datatype *contig_type,
                                                           bool         *contig_type_derived,
                                                           MPI_Datatype *resized_type,
-<<<<<<< HEAD
-                                                          hbool_t      *resized_type_derived);
-static herr_t H5D__mpio_get_chunk_alloc_info_types(MPI_Datatype *contig_type, hbool_t *contig_type_derived,
-                                                   MPI_Datatype *resized_type, hbool_t *resized_type_derived);
-static herr_t H5D__mpio_get_chunk_insert_info_types(MPI_Datatype *contig_type, hbool_t *contig_type_derived,
-                                                    MPI_Datatype *resized_type,
-                                                    hbool_t      *resized_type_derived);
-=======
                                                           bool         *resized_type_derived);
 static herr_t H5D__mpio_get_chunk_alloc_info_types(MPI_Datatype *contig_type, bool *contig_type_derived,
                                                    MPI_Datatype *resized_type, bool *resized_type_derived);
 static herr_t H5D__mpio_get_chunk_insert_info_types(MPI_Datatype *contig_type, bool *contig_type_derived,
                                                     MPI_Datatype *resized_type, bool *resized_type_derived);
->>>>>>> 07347cc5
 static herr_t H5D__mpio_collective_filtered_vec_io(const H5D_filtered_collective_io_info_t *chunk_list,
                                                    H5F_shared_t *f_sh, H5D_io_op_type_t op_type);
 static int    H5D__cmp_piece_addr(const void *chunk_addr_info1, const void *chunk_addr_info2);
@@ -631,7 +622,6 @@
 
         /* Decision on whether to use selection I/O should have been made by now */
         assert(io_info->use_select_io != H5D_SELECTION_IO_MODE_DEFAULT);
-<<<<<<< HEAD
 
         /* Datatype conversions and transformations are allowed with selection I/O.  If the selection I/O mode
          * is auto (default), disable collective for now and re-enable later if we can */
@@ -640,16 +630,6 @@
             if (!type_info->is_conv_noop)
                 local_cause[0] |= H5D_MPIO_DATATYPE_CONVERSION;
 
-=======
-
-        /* Datatype conversions and transformations are allowed with selection I/O.  If the selection I/O mode
-         * is auto (default), disable collective for now and re-enable later if we can */
-        if (io_info->use_select_io != H5D_SELECTION_IO_MODE_ON) {
-            /* Don't allow collective operations if datatype conversions need to happen */
-            if (!type_info->is_conv_noop)
-                local_cause[0] |= H5D_MPIO_DATATYPE_CONVERSION;
-
->>>>>>> 07347cc5
             /* Don't allow collective operations if data transform operations should occur */
             if (!type_info->is_xform_noop)
                 local_cause[0] |= H5D_MPIO_DATA_TRANSFORMS;
@@ -1521,17 +1501,10 @@
                 HGOTO_ERROR(H5E_DATASET, H5E_CANTALLOC, FAIL, "couldn't allocate chunk memory counts buffer");
             if (NULL == (chunk_mpi_file_counts = (int *)H5MM_calloc(num_chunk * sizeof(int))))
                 HGOTO_ERROR(H5E_DATASET, H5E_CANTALLOC, FAIL, "couldn't allocate chunk file counts buffer");
-<<<<<<< HEAD
-            if (NULL == (chunk_mbt_is_derived_array = (hbool_t *)H5MM_calloc(num_chunk * sizeof(hbool_t))))
-                HGOTO_ERROR(H5E_DATASET, H5E_CANTALLOC, FAIL,
-                            "couldn't allocate chunk memory is derived datatype flags buffer");
-            if (NULL == (chunk_mft_is_derived_array = (hbool_t *)H5MM_calloc(num_chunk * sizeof(hbool_t))))
-=======
             if (NULL == (chunk_mbt_is_derived_array = (bool *)H5MM_calloc(num_chunk * sizeof(bool))))
                 HGOTO_ERROR(H5E_DATASET, H5E_CANTALLOC, FAIL,
                             "couldn't allocate chunk memory is derived datatype flags buffer");
             if (NULL == (chunk_mft_is_derived_array = (bool *)H5MM_calloc(num_chunk * sizeof(bool))))
->>>>>>> 07347cc5
                 HGOTO_ERROR(H5E_DATASET, H5E_CANTALLOC, FAIL,
                             "couldn't allocate chunk file is derived datatype flags buffer");
 
@@ -2203,11 +2176,7 @@
 {
     H5D_filtered_collective_io_info_t chunk_list     = {0};
     unsigned char                   **chunk_msg_bufs = NULL;
-<<<<<<< HEAD
-    hbool_t                           have_chunk_to_process;
-=======
     bool                              have_chunk_to_process;
->>>>>>> 07347cc5
     size_t                            max_num_chunks;
     int                               chunk_msg_bufs_len = 0;
     int                               mpi_code;
@@ -2251,7 +2220,6 @@
 
             /* Check if this rank has a chunk to work on for this iteration */
             have_chunk_to_process = (i < chunk_list.num_chunk_infos);
-<<<<<<< HEAD
 
             /*
              * Setup a chunk list structure for either 1 or 0 chunks, depending
@@ -2272,28 +2240,6 @@
                 0)
                 HGOTO_ERROR(H5E_DATASET, H5E_READERROR, FAIL, "couldn't read filtered chunks");
 
-=======
-
-            /*
-             * Setup a chunk list structure for either 1 or 0 chunks, depending
-             * on whether this rank has a chunk to work on for this iteration
-             */
-            if (have_chunk_to_process) {
-                single_chunk_list.chunk_infos        = &chunk_list.chunk_infos[i];
-                single_chunk_list.num_chunk_infos    = 1;
-                single_chunk_list.num_chunks_to_read = chunk_list.chunk_infos[i].need_read ? 1 : 0;
-            }
-            else {
-                single_chunk_list.chunk_infos        = NULL;
-                single_chunk_list.num_chunk_infos    = 0;
-                single_chunk_list.num_chunks_to_read = 0;
-            }
-
-            if (H5D__mpio_collective_filtered_chunk_read(&single_chunk_list, io_info, dset_info, mpi_rank) <
-                0)
-                HGOTO_ERROR(H5E_DATASET, H5E_READERROR, FAIL, "couldn't read filtered chunks");
-
->>>>>>> 07347cc5
             if (have_chunk_to_process && chunk_list.chunk_infos[i].buf) {
                 H5MM_free(chunk_list.chunk_infos[i].buf);
                 chunk_list.chunk_infos[i].buf = NULL;
@@ -2937,11 +2883,7 @@
             if (assign_io_mode[ic] == H5D_CHUNK_IO_MODE_COL) {
                 if (H5CX_test_set_mpio_coll_chunk_multi_ratio_coll(0) < 0)
                     HGOTO_ERROR(H5E_DATASET, H5E_CANTSET, FAIL, "unable to set property value");
-<<<<<<< HEAD
-                coll_op = TRUE;
-=======
                 coll_op = true;
->>>>>>> 07347cc5
                 break;
             } /* end if */
 
@@ -2989,11 +2931,7 @@
 {
     H5D_filtered_collective_chunk_info_t *local_info_array = NULL;
     H5D_chunk_ud_t                        udata;
-<<<<<<< HEAD
-    hbool_t                               filter_partial_edge_chunks;
-=======
     bool                                  filter_partial_edge_chunks;
->>>>>>> 07347cc5
     size_t                                num_chunks_selected;
     size_t                                num_chunks_to_read = 0;
     herr_t                                ret_value          = SUCCEED;
@@ -3097,11 +3035,7 @@
             if (local_info_array[i].need_read)
                 num_chunks_to_read++;
 
-<<<<<<< HEAD
-            local_info_array[i].skip_filter_pline = FALSE;
-=======
             local_info_array[i].skip_filter_pline = false;
->>>>>>> 07347cc5
             if (!filter_partial_edge_chunks) {
                 /*
                  * If this is a partial edge chunk and the "don't filter partial edge
@@ -3573,11 +3507,7 @@
              * needs to be updated
              */
             if (chunk_list->chunk_infos[j].need_read && (chunk_list->chunk_infos[j].new_owner != mpi_rank)) {
-<<<<<<< HEAD
-                chunk_list->chunk_infos[j].need_read = FALSE;
-=======
                 chunk_list->chunk_infos[j].need_read = false;
->>>>>>> 07347cc5
 
                 assert(chunk_list->num_chunks_to_read > 0);
                 chunk_list->num_chunks_to_read--;
@@ -3602,11 +3532,7 @@
          */
         for (i = 0; i < chunk_list->num_chunk_infos; i++) {
             if ((chunk_list->chunk_infos[i].new_owner != mpi_rank) && chunk_list->chunk_infos[i].need_read) {
-<<<<<<< HEAD
-                chunk_list->chunk_infos[i].need_read = FALSE;
-=======
                 chunk_list->chunk_infos[i].need_read = false;
->>>>>>> 07347cc5
 
                 assert(chunk_list->num_chunks_to_read > 0);
                 chunk_list->num_chunks_to_read--;
@@ -3727,13 +3653,8 @@
     MPI_Request                          *send_requests     = NULL;
     MPI_Request                          *recv_requests     = NULL;
     MPI_Request                           ibarrier          = MPI_REQUEST_NULL;
-<<<<<<< HEAD
-    hbool_t                               mem_iter_init     = FALSE;
-    hbool_t                               ibarrier_posted   = FALSE;
-=======
     bool                                  mem_iter_init     = false;
     bool                                  ibarrier_posted   = false;
->>>>>>> 07347cc5
     size_t                                send_bufs_nalloc  = 0;
     size_t                                num_send_requests = 0;
     size_t                                num_recv_requests = 0;
@@ -3848,11 +3769,7 @@
             mod_data_p = msg_send_bufs[num_send_requests];
 
             /* Store the chunk's index into the buffer */
-<<<<<<< HEAD
-            memcpy(mod_data_p, &chunk_entry->index_info.chunk_idx, sizeof(hsize_t));
-=======
             H5MM_memcpy(mod_data_p, &chunk_entry->index_info.chunk_idx, sizeof(hsize_t));
->>>>>>> 07347cc5
             mod_data_p += sizeof(hsize_t);
 
             /* Serialize the chunk's file dataspace into the buffer */
@@ -3864,11 +3781,7 @@
                                      H5S_SEL_ITER_SHARE_WITH_DATASPACE) < 0)
                 HGOTO_ERROR(H5E_DATASET, H5E_CANTINIT, FAIL,
                             "unable to initialize memory selection information");
-<<<<<<< HEAD
-            mem_iter_init = TRUE;
-=======
             mem_iter_init = true;
->>>>>>> 07347cc5
 
             /* Collect the modification data into the buffer */
             if (0 == H5D__gather_mem(dset_info->buf.cvp, mem_iter, (size_t)iter_nelmts, mod_data_p))
@@ -3914,11 +3827,7 @@
 
             if (H5S_SELECT_ITER_RELEASE(mem_iter) < 0)
                 HGOTO_ERROR(H5E_DATASET, H5E_CANTFREE, FAIL, "couldn't release memory selection iterator");
-<<<<<<< HEAD
-            mem_iter_init = FALSE;
-=======
             mem_iter_init = false;
->>>>>>> 07347cc5
         }
     }
 
@@ -4155,15 +4064,9 @@
     H5Z_cb_t            filter_cb;  /* I/O filter callback function */
     hsize_t             file_chunk_size = 0;
     hsize_t             iter_nelmts; /* Number of points to iterate over for the chunk IO operation */
-<<<<<<< HEAD
-    hbool_t             should_fill   = FALSE;
-    hbool_t             fb_info_init  = FALSE;
-    hbool_t             index_empty   = FALSE;
-=======
     bool                should_fill   = false;
     bool                fb_info_init  = false;
     bool                index_empty   = false;
->>>>>>> 07347cc5
     H5S_t              *fill_space    = NULL;
     void               *base_read_buf = NULL;
     herr_t              ret_value     = SUCCEED;
@@ -4212,19 +4115,11 @@
      */
     for (size_t i = 0; i < chunk_list->num_chunk_infos; i++) {
         H5D_filtered_collective_chunk_info_t *chunk_entry = &chunk_list->chunk_infos[i];
-<<<<<<< HEAD
 
         assert(chunk_entry->need_read);
 
         chunk_entry->chunk_buf_size = MAX(chunk_entry->chunk_current.length, file_chunk_size);
 
-=======
-
-        assert(chunk_entry->need_read);
-
-        chunk_entry->chunk_buf_size = MAX(chunk_entry->chunk_current.length, file_chunk_size);
-
->>>>>>> 07347cc5
         if (NULL == (chunk_entry->buf = H5MM_malloc(chunk_entry->chunk_buf_size))) {
             /* Push an error, but participate in collective read */
             HDONE_ERROR(H5E_DATASET, H5E_CANTALLOC, FAIL, "couldn't allocate chunk data buffer");
@@ -4248,11 +4143,7 @@
                 chunk_entry->chunk_new.length = chunk_entry->chunk_current.length;
         }
         else {
-<<<<<<< HEAD
-            chunk_entry->need_read = FALSE;
-=======
             chunk_entry->need_read = false;
->>>>>>> 07347cc5
 
             /* Update field keeping track of number of chunks to read */
             assert(chunk_list->num_chunks_to_read > 0);
@@ -4448,15 +4339,9 @@
      */
     for (i = 0; i < chunk_list->num_chunk_infos; i++) {
         H5D_filtered_collective_chunk_info_t *chunk_entry = &chunk_list->chunk_infos[i];
-<<<<<<< HEAD
 
         assert(mpi_rank == chunk_entry->new_owner);
 
-=======
-
-        assert(mpi_rank == chunk_entry->new_owner);
-
->>>>>>> 07347cc5
         chunk_entry->chunk_buf_size = MAX(chunk_entry->chunk_current.length, file_chunk_size);
 
         /*
@@ -4494,11 +4379,7 @@
                     chunk_entry->chunk_new.length = chunk_entry->chunk_current.length;
             }
             else {
-<<<<<<< HEAD
-                chunk_entry->need_read = FALSE;
-=======
                 chunk_entry->need_read = false;
->>>>>>> 07347cc5
 
                 /* Update field keeping track of number of chunks to read */
                 assert(chunk_list->num_chunks_to_read > 0);
@@ -4607,11 +4488,7 @@
 
         if (msg_ptr) {
             /* Retrieve the chunk's index value */
-<<<<<<< HEAD
-            memcpy(&chunk_idx, msg_ptr, sizeof(hsize_t));
-=======
             H5MM_memcpy(&chunk_idx, msg_ptr, sizeof(hsize_t));
->>>>>>> 07347cc5
             msg_ptr += sizeof(hsize_t);
 
             /* Find the chunk entry according to its chunk index */
@@ -4638,11 +4515,7 @@
                                          H5S_SEL_ITER_SHARE_WITH_DATASPACE) < 0)
                     HGOTO_ERROR(H5E_DATASET, H5E_CANTINIT, FAIL,
                                 "unable to initialize memory selection information");
-<<<<<<< HEAD
-                sel_iter_init = TRUE;
-=======
                 sel_iter_init = true;
->>>>>>> 07347cc5
 
                 iter_nelmts = H5S_GET_SELECT_NPOINTS(dataspace);
 
@@ -4652,11 +4525,7 @@
 
                 if (H5S_SELECT_ITER_RELEASE(sel_iter) < 0)
                     HGOTO_ERROR(H5E_DATASET, H5E_CANTFREE, FAIL, "couldn't release selection iterator");
-<<<<<<< HEAD
-                sel_iter_init = FALSE;
-=======
                 sel_iter_init = false;
->>>>>>> 07347cc5
 
                 if (dataspace) {
                     if (H5S_close(dataspace) < 0)
@@ -4811,11 +4680,7 @@
 
         /* Perform gather operation */
         if (H5_mpio_gatherv_alloc(chunk_list->chunk_infos, (int)chunk_list->num_chunk_infos, send_type,
-<<<<<<< HEAD
-                                  counts_ptr, displacements_ptr, recv_type, TRUE, 0, io_info->comm, mpi_rank,
-=======
                                   counts_ptr, displacements_ptr, recv_type, true, 0, io_info->comm, mpi_rank,
->>>>>>> 07347cc5
                                   mpi_size, &gathered_array, &collective_num_entries) < 0)
             HGOTO_ERROR(H5E_DATASET, H5E_CANTGATHER, FAIL,
                         "can't gather chunk file space info to/from ranks");
@@ -4829,11 +4694,7 @@
          * the 'simple' MPI_Allgatherv wrapper for this.
          */
         if (H5_mpio_gatherv_alloc_simple(chunk_list->chunk_infos, (int)chunk_list->num_chunk_infos, send_type,
-<<<<<<< HEAD
-                                         recv_type, TRUE, 0, io_info->comm, mpi_rank, mpi_size,
-=======
                                          recv_type, true, 0, io_info->comm, mpi_rank, mpi_size,
->>>>>>> 07347cc5
                                          &gathered_array, &collective_num_entries) < 0)
             HGOTO_ERROR(H5E_DATASET, H5E_CANTGATHER, FAIL,
                         "can't gather chunk file space info to/from ranks");
@@ -5016,11 +4877,7 @@
 
         /* Perform gather operation */
         if (H5_mpio_gatherv_alloc(chunk_list->chunk_infos, (int)chunk_list->num_chunk_infos, send_type,
-<<<<<<< HEAD
-                                  counts_ptr, displacements_ptr, recv_type, TRUE, 0, io_info->comm, mpi_rank,
-=======
                                   counts_ptr, displacements_ptr, recv_type, true, 0, io_info->comm, mpi_rank,
->>>>>>> 07347cc5
                                   mpi_size, &gathered_array, &collective_num_entries) < 0)
             HGOTO_ERROR(H5E_DATASET, H5E_CANTGATHER, FAIL,
                         "can't gather chunk index re-insertion info to/from ranks");
@@ -5034,11 +4891,7 @@
          * the 'simple' MPI_Allgatherv wrapper for this.
          */
         if (H5_mpio_gatherv_alloc_simple(chunk_list->chunk_infos, (int)chunk_list->num_chunk_infos, send_type,
-<<<<<<< HEAD
-                                         recv_type, TRUE, 0, io_info->comm, mpi_rank, mpi_size,
-=======
                                          recv_type, true, 0, io_info->comm, mpi_rank, mpi_size,
->>>>>>> 07347cc5
                                          &gathered_array, &collective_num_entries) < 0)
             HGOTO_ERROR(H5E_DATASET, H5E_CANTGATHER, FAIL,
                         "can't gather chunk index re-insertion info to/from ranks");
@@ -5100,11 +4953,7 @@
          */
         for (size_t dbg_idx = 0; dbg_idx < chunk_list->num_chunk_infos; dbg_idx++) {
             if (coll_entry->index_info.chunk_idx == chunk_list->chunk_infos[dbg_idx].index_info.chunk_idx) {
-<<<<<<< HEAD
-                hbool_t coords_match =
-=======
                 bool coords_match =
->>>>>>> 07347cc5
                     !memcmp(scaled_coords, chunk_list->chunk_infos[dbg_idx].chunk_info->scaled,
                             di->dset->shared->ndims * sizeof(hsize_t));
 
@@ -5190,11 +5039,7 @@
     *resized_type_derived = false;
 
     /* Create struct type for the inner H5F_block_t structure */
-<<<<<<< HEAD
-    if (H5F_mpi_get_file_block_type(FALSE, &chunk_block_type, &chunk_block_type_derived) < 0)
-=======
     if (H5F_mpi_get_file_block_type(false, &chunk_block_type, &chunk_block_type_derived) < 0)
->>>>>>> 07347cc5
         HGOTO_ERROR(H5E_DATASET, H5E_CANTGET, FAIL, "can't create derived type for chunk file description");
 
     field_count = 5;
@@ -5335,11 +5180,7 @@
     *resized_type_derived = false;
 
     /* Create struct type for the inner H5F_block_t structure */
-<<<<<<< HEAD
-    if (H5F_mpi_get_file_block_type(FALSE, &chunk_block_type, &chunk_block_type_derived) < 0)
-=======
     if (H5F_mpi_get_file_block_type(false, &chunk_block_type, &chunk_block_type_derived) < 0)
->>>>>>> 07347cc5
         HGOTO_ERROR(H5E_DATASET, H5E_CANTGET, FAIL, "can't create derived type for chunk file description");
 
     field_count = 3;
@@ -5470,11 +5311,7 @@
     *resized_type_derived = false;
 
     /* Create struct type for an H5F_block_t structure */
-<<<<<<< HEAD
-    if (H5F_mpi_get_file_block_type(FALSE, &chunk_block_type, &chunk_block_type_derived) < 0)
-=======
     if (H5F_mpi_get_file_block_type(false, &chunk_block_type, &chunk_block_type_derived) < 0)
->>>>>>> 07347cc5
         HGOTO_ERROR(H5E_DATASET, H5E_CANTGET, FAIL, "can't create derived type for chunk file description");
 
     field_count = 4;
