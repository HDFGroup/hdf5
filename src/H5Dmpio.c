/* * * * * * * * * * * * * * * * * * * * * * * * * * * * * * * * * * * * * * *
 * Copyright by The HDF Group.                                               *
 * Copyright by the Board of Trustees of the University of Illinois.         *
 * All rights reserved.                                                      *
 *                                                                           *
 * This file is part of HDF5.  The full HDF5 copyright notice, including     *
 * terms governing use, modification, and redistribution, is contained in    *
 * the COPYING file, which can be found at the root of the source code       *
 * distribution tree, or in https://www.hdfgroup.org/licenses.               *
 * If you do not have access to either file, you may request a copy from     *
 * help@hdfgroup.org.                                                        *
 * * * * * * * * * * * * * * * * * * * * * * * * * * * * * * * * * * * * * * */

/*
 * Programmer:  rky 980813
 * KY 2005 revised the code and made the change to support and optimize
 * collective IO support.
 * Purpose:    Functions to read/write directly between app buffer and file.
 *
 *         Beware of the ifdef'ed print statements.
 *         I didn't make them portable.
 */

/****************/
/* Module Setup */
/****************/

#include "H5Dmodule.h" /* This source code file is part of the H5D module */

/***********/
/* Headers */
/***********/
#include "H5private.h"   /* Generic Functions */
#include "H5CXprivate.h" /* API Contexts      */
#include "H5Dpkg.h"      /* Datasets          */
#include "H5Eprivate.h"  /* Error handling    */
#include "H5Fprivate.h"  /* File access       */
#include "H5FDprivate.h" /* File drivers      */
#include "H5FLprivate.h" /* Free Lists        */
#include "H5Iprivate.h"  /* IDs               */
#include "H5MMprivate.h" /* Memory management */
#include "H5Oprivate.h"  /* Object headers    */
#include "H5Pprivate.h"  /* Property lists    */
#include "H5Sprivate.h"  /* Dataspaces        */
#include "H5VMprivate.h" /* Vector            */

#ifdef H5_HAVE_PARALLEL

/****************/
/* Local Macros */
/****************/

/* Macros to represent different IO options */
#define H5D_ONE_LINK_CHUNK_IO          0
#define H5D_MULTI_CHUNK_IO             1
#define H5D_ONE_LINK_CHUNK_IO_MORE_OPT 2
#define H5D_MULTI_CHUNK_IO_MORE_OPT    3

/***** Macros for One linked collective IO case. *****/
/* The default value to do one linked collective IO for all chunks.
 * If the average number of chunks per process is greater than this
 * value, the library will create an MPI derived datatype to link all
 * chunks to do collective IO.  The user can set this value through an
 * API.
 */

/* Macros to represent options on how to obtain chunk address for one linked-chunk IO case */
#define H5D_OBTAIN_ONE_CHUNK_ADDR_IND 0
#define H5D_OBTAIN_ALL_CHUNK_ADDR_COL 2

/* Macros to define the default ratio of obtaining all chunk addresses for one linked-chunk IO case */
#define H5D_ALL_CHUNK_ADDR_THRES_COL     30
#define H5D_ALL_CHUNK_ADDR_THRES_COL_NUM 10000

/***** Macros for multi-chunk collective IO case. *****/
/* The default value of the threshold to do collective IO for this
 *  chunk.  If the average number of processes per chunk is greater
 *  than the default value, collective IO is done for this chunk.
 */

/* Macros to represent different IO modes(NONE, Independent or collective)for multiple chunk IO case */
#define H5D_CHUNK_IO_MODE_COL 1

/* Macros to represent the regularity of the selection for multiple chunk IO case. */
#define H5D_CHUNK_SELECT_REG 1

/*
 * Threshold value for redistributing shared filtered chunks
 * on all MPI ranks, or just MPI rank 0
 */
#define H5D_CHUNK_REDISTRIBUTE_THRES ((size_t)((25 * H5_MB) / sizeof(H5D_chunk_redistribute_info_t)))

/*
 * Initial allocation size for the arrays that hold
 * buffers for chunk modification data that is sent
 * to other ranks and the MPI_Request objects for
 * those send operations
 */
#define H5D_CHUNK_NUM_SEND_MSGS_INIT 64

/*
 * Define a tag value for the MPI messages sent/received for
 * chunk modification data
 */
#define H5D_CHUNK_MOD_DATA_TAG 64

/*
 * Macro to initialize a H5D_chk_idx_info_t
 * structure, given a pointer to a H5D_io_info_t
 * structure
 */
#define H5D_MPIO_INIT_CHUNK_IDX_INFO(index_info, dset)                                                       \
    do {                                                                                                     \
        index_info.f       = (dset)->oloc.file;                                                              \
        index_info.pline   = &((dset)->shared->dcpl_cache.pline);                                            \
        index_info.layout  = &((dset)->shared->layout.u.chunk);                                              \
        index_info.storage = &((dset)->shared->layout.storage.u.chunk);                                      \
    } while (0)

/*
 * Macro to initialize a H5D_chunk_ud_t structure
 * given a pointer to a H5D_chk_idx_info_t structure
 */
#define H5D_MPIO_INIT_CHUNK_UD_INFO(chunk_ud, index_info_ptr)                                                \
    do {                                                                                                     \
        HDmemset(&chunk_ud, 0, sizeof(H5D_chunk_ud_t));                                                      \
        chunk_ud.common.layout  = (index_info_ptr)->layout;                                                  \
        chunk_ud.common.storage = (index_info_ptr)->storage;                                                 \
    } while (0)

/******************/
/* Local Typedefs */
/******************/

/* Combine chunk/piece address and chunk/piece info into a struct for
 * better performance. */
typedef struct H5D_chunk_addr_info_t {
    /* piece for multi-dset */
    haddr_t          piece_addr;
    H5D_piece_info_t piece_info;
} H5D_chunk_addr_info_t;

/* Rank 0 Bcast values */
typedef enum H5D_mpio_no_rank0_bcast_cause_t {
    H5D_MPIO_RANK0_BCAST            = 0x00,
    H5D_MPIO_RANK0_NOT_H5S_ALL      = 0x01,
    H5D_MPIO_RANK0_NOT_CONTIGUOUS   = 0x02,
    H5D_MPIO_RANK0_NOT_FIXED_SIZE   = 0x04,
    H5D_MPIO_RANK0_GREATER_THAN_2GB = 0x08
} H5D_mpio_no_rank0_bcast_cause_t;

/*
 * Information necessary for re-allocating file space for a chunk
 * during a parallel write of a chunked dataset with filters
 * applied.
 */
typedef struct H5D_chunk_alloc_info_t {
    H5F_block_t chunk_current;
    H5F_block_t chunk_new;
    hsize_t     chunk_idx;
} H5D_chunk_alloc_info_t;

/*
 * Information for a chunk pertaining to the dataset's chunk
 * index entry for the chunk
 */
typedef struct H5D_chunk_index_info_t {
    hsize_t  chunk_idx;
    unsigned filter_mask;
    hbool_t  need_insert;
} H5D_chunk_index_info_t;

/*
 * Information about a single chunk when performing collective filtered I/O. All
 * of the fields of one of these structs are initialized at the start of collective
 * filtered I/O in the function H5D__mpio_collective_filtered_chunk_io_setup(). This
 * struct's fields are as follows:
 *
 * index_info - A structure containing the information needed when collectively
 *              re-inserting the chunk into the dataset's chunk index. The structure
 *              is distributed to all ranks during the re-insertion operation. Its fields
 *              are as follows:
 *
 *     chunk_idx - The index of the chunk in the dataset's chunk index.
 *
 *     filter_mask - A bit-mask that indicates which filters are to be applied to the
 *                   chunk. Each filter in a chunk's filter pipeline has a bit position
 *                   that can be masked to disable that particular filter for the chunk.
 *                   This filter mask is saved alongside the chunk in the file.
 *
 *     need_insert - A flag which determines whether or not a chunk needs to be re-inserted into
 *                   the chunk index after the write operation.
 *
 * chunk_info - A pointer to the chunk's H5D_piece_info_t structure, which contains useful
 *              information like the dataspaces containing the selection in the chunk.
 *
 * chunk_current - The address in the file and size of this chunk before the filtering
 *                 operation. When reading a chunk from the file, this field is used to
 *                 read the correct amount of bytes. It is also used when redistributing
 *                 shared chunks among MPI ranks and as a parameter to the chunk file
 *                 space reallocation function.
 *
 * chunk_new - The address in the file and size of this chunk after the filtering
 *             operation. This field is relevant when collectively re-allocating space
 *             in the file for all of the chunks written to in the I/O operation, as
 *             their sizes may have changed after their data has been filtered.
 *
 * need_read - A flag which determines whether or not a chunk needs to be read from the
 *             file. During writes, if a chunk is being fully overwritten (the entire extent
 *             is selected in its file dataspace), then it is not necessary to read the chunk
 *             from the file. However, if the chunk is not being fully overwritten, it has to
 *             be read from the file in order to update the chunk without trashing the parts
 *             of the chunk that are not selected. During reads, this field should generally
 *             be true, but may be false if the chunk isn't allocated, for example.
 *
 * skip_filter_pline - A flag which determines whether to skip calls to the filter pipeline
 *                     for this chunk. This flag is mostly useful for correct handling of
 *                     partial edge chunks when the "don't filter partial edge chunks" flag
 *                     is set on the dataset's DCPL.
 *
 * io_size - The total size of I/O to this chunk. This field is an accumulation of the size of
 *           I/O to the chunk from each MPI rank which has the chunk selected and is used to
 *           determine the value for the previous `full_overwrite` flag.
 *
 * chunk_buf_size - The size in bytes of the data buffer allocated for the chunk
 *
 * orig_owner - The MPI rank which originally had this chunk selected at the beginning of
 *              the collective filtered I/O operation. This field is currently used when
 *              redistributing shared chunks among MPI ranks.
 *
 * new_owner - The MPI rank which has been selected to perform the modifications to this chunk.
 *
 * num_writers - The total number of MPI ranks writing to this chunk. This field is used when
 *               the new owner of a chunk is receiving messages from other MPI ranks that
 *               contain their selections in the chunk and the data to update the chunk with.
 *               The new owner must know how many MPI ranks it should expect messages from so
 *               that it can post an equal number of receive calls.
 *
 * buf - A pointer which serves the dual purpose of holding either the chunk data which is to be
 *       written to the file or the chunk data which has been read from the file.
 *
 * hh - A handle for hash tables provided by the uthash.h header
 *
 */
typedef struct H5D_filtered_collective_io_info_t {
    H5D_chunk_index_info_t index_info;

    H5D_piece_info_t *chunk_info;
    H5F_block_t       chunk_current;
    H5F_block_t       chunk_new;
    hbool_t           need_read;
    hbool_t           skip_filter_pline;
    size_t            io_size;
    size_t            chunk_buf_size;
    int               orig_owner;
    int               new_owner;
    int               num_writers;
    void             *buf;

    UT_hash_handle hh;
} H5D_filtered_collective_io_info_t;

/*
 * Information necessary for redistributing shared chunks during
 * a parallel write of a chunked dataset with filters applied.
 */
typedef struct H5D_chunk_redistribute_info_t {
    H5F_block_t chunk_block;
    hsize_t     chunk_idx;
    int         orig_owner;
    int         new_owner;
    int         num_writers;
} H5D_chunk_redistribute_info_t;

/*
 * Information used when re-inserting a chunk into a dataset's
 * chunk index during a parallel write of a chunked dataset with
 * filters applied.
 */
typedef struct H5D_chunk_insert_info_t {
    H5F_block_t            chunk_block;
    H5D_chunk_index_info_t index_info;
} H5D_chunk_insert_info_t;

/********************/
/* Local Prototypes */
/********************/
<<<<<<< HEAD
static herr_t H5D__piece_io(const size_t count, H5D_io_info_t *io_info);
static herr_t H5D__multi_chunk_collective_io(H5D_io_info_t *io_info, int mpi_rank, int mpi_size);
static herr_t H5D__multi_chunk_filtered_collective_io(H5D_io_info_t *io_info, int mpi_rank, int mpi_size);
static herr_t H5D__link_piece_collective_io(const size_t count, H5D_io_info_t *io_info, int mpi_rank);
static herr_t H5D__link_chunk_filtered_collective_io(H5D_io_info_t *io_info, int mpi_rank, int mpi_size);
static herr_t H5D__inter_collective_io(H5D_io_info_t *io_info, const H5D_dset_info_t *di, H5S_t *file_space,
                                       H5S_t *mem_space);
static herr_t H5D__final_collective_io(H5D_io_info_t *io_info, hsize_t mpi_buf_count,
                                       MPI_Datatype mpi_file_type, MPI_Datatype mpi_buf_type);
static herr_t H5D__obtain_mpio_mode(H5D_io_info_t *io_info, H5D_dset_info_t *di, uint8_t assign_io_mode[],
                                    haddr_t chunk_addr[], int mpi_rank, int mpi_size);
static herr_t H5D__mpio_get_sum_chunk(const H5D_io_info_t *io_info, int *sum_chunkf);
static herr_t H5D__mpio_collective_filtered_chunk_io_setup(const H5D_io_info_t *               io_info,
=======
static herr_t H5D__chunk_collective_io(H5D_io_info_t *io_info, const H5D_type_info_t *type_info,
                                       H5D_chunk_map_t *fm);
static herr_t H5D__multi_chunk_collective_io(H5D_io_info_t *io_info, const H5D_type_info_t *type_info,
                                             H5D_chunk_map_t *fm, int mpi_rank, int mpi_size);
static herr_t H5D__multi_chunk_filtered_collective_io(H5D_io_info_t         *io_info,
                                                      const H5D_type_info_t *type_info, H5D_chunk_map_t *fm,
                                                      int mpi_rank, int mpi_size);
static herr_t H5D__link_chunk_collective_io(H5D_io_info_t *io_info, const H5D_type_info_t *type_info,
                                            H5D_chunk_map_t *fm, int sum_chunk, int mpi_rank, int mpi_size);
static herr_t H5D__link_chunk_filtered_collective_io(H5D_io_info_t *io_info, const H5D_type_info_t *type_info,
                                                     H5D_chunk_map_t *fm, int mpi_rank, int mpi_size);
static herr_t H5D__inter_collective_io(H5D_io_info_t *io_info, const H5D_type_info_t *type_info,
                                       H5S_t *file_space, H5S_t *mem_space);
static herr_t H5D__final_collective_io(H5D_io_info_t *io_info, const H5D_type_info_t *type_info,
                                       hsize_t nelmts, MPI_Datatype mpi_file_type, MPI_Datatype mpi_buf_type);
static herr_t H5D__sort_chunk(H5D_io_info_t *io_info, const H5D_chunk_map_t *fm,
                              H5D_chunk_addr_info_t chunk_addr_info_array[], int many_chunk_opt, int mpi_rank,
                              int mpi_size);
static herr_t H5D__obtain_mpio_mode(H5D_io_info_t *io_info, H5D_chunk_map_t *fm, uint8_t assign_io_mode[],
                                    haddr_t chunk_addr[], int mpi_rank, int mpi_size);
static herr_t H5D__mpio_get_sum_chunk(const H5D_io_info_t *io_info, const H5D_chunk_map_t *fm,
                                      int *sum_chunkf);
static herr_t H5D__mpio_collective_filtered_chunk_io_setup(const H5D_io_info_t                *io_info,
                                                           const H5D_type_info_t              *type_info,
                                                           const H5D_chunk_map_t              *fm,
>>>>>>> ae414872
                                                           H5D_filtered_collective_io_info_t **chunk_list,
                                                           size_t *num_entries, int mpi_rank);
static herr_t H5D__mpio_redistribute_shared_chunks(H5D_filtered_collective_io_info_t *chunk_list,
                                                   size_t                             chunk_list_num_entries,
                                                   const H5D_io_info_t *io_info, int mpi_rank, int mpi_size,
                                                   size_t **rank_chunks_assigned_map);
static herr_t H5D__mpio_redistribute_shared_chunks_int(H5D_filtered_collective_io_info_t *chunk_list,
<<<<<<< HEAD
                                                       size_t *             num_chunks_assigned_map,
                                                       hbool_t              all_ranks_involved,
                                                       const H5D_io_info_t *io_info, int mpi_rank,
                                                       int mpi_size);
=======
                                                       size_t                *num_chunks_assigned_map,
                                                       hbool_t                all_ranks_involved,
                                                       const H5D_io_info_t   *io_info,
                                                       const H5D_chunk_map_t *fm, int mpi_rank, int mpi_size);
>>>>>>> ae414872
static herr_t H5D__mpio_share_chunk_modification_data(H5D_filtered_collective_io_info_t *chunk_list,
                                                      size_t *chunk_list_num_entries, H5D_io_info_t *io_info,
                                                      int mpi_rank, int mpi_size,
                                                      H5D_filtered_collective_io_info_t **chunk_hash_table,
                                                      unsigned char                    ***chunk_msg_bufs,
                                                      int                                *chunk_msg_bufs_len);
static herr_t H5D__mpio_collective_filtered_chunk_common_io(H5D_filtered_collective_io_info_t *chunk_list,
<<<<<<< HEAD
                                                            size_t               chunk_list_num_entries,
                                                            const H5D_io_info_t *io_info, int mpi_size);
static herr_t H5D__mpio_collective_filtered_chunk_read(H5D_filtered_collective_io_info_t *chunk_list,
                                                       size_t               chunk_list_num_entries,
                                                       const H5D_io_info_t *io_info, int mpi_rank,
=======
                                                            size_t                 chunk_list_num_entries,
                                                            const H5D_io_info_t   *io_info,
                                                            const H5D_type_info_t *type_info, int mpi_size);
static herr_t H5D__mpio_collective_filtered_chunk_read(H5D_filtered_collective_io_info_t *chunk_list,
                                                       size_t                 chunk_list_num_entries,
                                                       const H5D_io_info_t   *io_info,
                                                       const H5D_type_info_t *type_info, int mpi_rank,
>>>>>>> ae414872
                                                       int mpi_size);
static herr_t H5D__mpio_collective_filtered_chunk_update(H5D_filtered_collective_io_info_t *chunk_list,
                                                         size_t chunk_list_num_entries,
                                                         H5D_filtered_collective_io_info_t *chunk_hash_table,
                                                         unsigned char                    **chunk_msg_bufs,
                                                         int chunk_msg_bufs_len, const H5D_io_info_t *io_info,
                                                         int mpi_rank, int mpi_size);
static herr_t H5D__mpio_collective_filtered_chunk_reallocate(H5D_filtered_collective_io_info_t *chunk_list,
                                                             size_t              chunk_list_num_entries,
                                                             size_t             *num_chunks_assigned_map,
                                                             H5D_io_info_t      *io_info,
                                                             H5D_chk_idx_info_t *idx_info, int mpi_rank,
                                                             int mpi_size);
static herr_t H5D__mpio_collective_filtered_chunk_reinsert(H5D_filtered_collective_io_info_t *chunk_list,
                                                           size_t              chunk_list_num_entries,
                                                           size_t             *num_chunks_assigned_map,
                                                           H5D_io_info_t      *io_info,
                                                           H5D_chk_idx_info_t *idx_info, int mpi_rank,
                                                           int mpi_size);
static herr_t H5D__mpio_get_chunk_redistribute_info_types(MPI_Datatype *contig_type,
                                                          hbool_t      *contig_type_derived,
                                                          MPI_Datatype *resized_type,
                                                          hbool_t      *resized_type_derived);
static herr_t H5D__mpio_get_chunk_alloc_info_types(MPI_Datatype *contig_type, hbool_t *contig_type_derived,
                                                   MPI_Datatype *resized_type, hbool_t *resized_type_derived);
static herr_t H5D__mpio_get_chunk_insert_info_types(MPI_Datatype *contig_type, hbool_t *contig_type_derived,
                                                    MPI_Datatype *resized_type,
                                                    hbool_t      *resized_type_derived);
static herr_t H5D__mpio_collective_filtered_io_type(H5D_filtered_collective_io_info_t *chunk_list,
                                                    size_t num_entries, H5D_io_op_type_t op_type,
                                                    MPI_Datatype *new_mem_type, hbool_t *mem_type_derived,
                                                    MPI_Datatype *new_file_type, hbool_t *file_type_derived);
static int    H5D__cmp_chunk_addr(const void *chunk_addr_info1, const void *chunk_addr_info2);
static int    H5D__cmp_filtered_collective_io_info_entry(const void *filtered_collective_io_info_entry1,
                                                         const void *filtered_collective_io_info_entry2);
static int    H5D__cmp_chunk_redistribute_info(const void *entry1, const void *entry2);
static int    H5D__cmp_chunk_redistribute_info_orig_owner(const void *entry1, const void *entry2);

#ifdef H5Dmpio_DEBUG
static herr_t H5D__mpio_debug_init(void);
static herr_t H5D__mpio_dump_collective_filtered_chunk_list(H5D_filtered_collective_io_info_t *chunk_list,
                                                            size_t chunk_list_num_entries, int mpi_rank);
#endif

/*********************/
/* Package Variables */
/*********************/

/*******************/
/* Local Variables */
/*******************/

/* Declare extern free list to manage the H5S_sel_iter_t struct */
H5FL_EXTERN(H5S_sel_iter_t);

#ifdef H5Dmpio_DEBUG

/* Flags to control debug actions in this file.
 * (Meant to be indexed by characters)
 *
 * These flags can be set with either (or both) the environment variable
 *      "H5D_mpio_Debug" set to a string containing one or more characters
 *      (flags) or by setting them as a string value for the
 *      "H5D_mpio_debug_key" MPI Info key.
 *
 * Supported characters in 'H5D_mpio_Debug' string:
 *      't' trace function entry and exit
 *      'f' log to file rather than debugging stream
 *      'm' show (rough) memory usage statistics
 *      'c' show critical timing information
 *
 *      To only show output from a particular MPI rank, specify its rank
 *      number as a character, e.g.:
 *
 *      '0' only show output from rank 0
 *
 *      To only show output from a particular range (up to 8 ranks supported
 *      between 0-9) of MPI ranks, specify the start and end ranks separated
 *      by a hyphen, e.g.:
 *
 *      '0-7' only show output from ranks 0 through 7
 *
 */
static int               H5D_mpio_debug_flags_s[256];
static int               H5D_mpio_debug_rank_s[8] = {-1, -1, -1, -1, -1, -1, -1, -1};
static hbool_t           H5D_mpio_debug_inited    = FALSE;
static const char *const trace_in_pre             = "-> ";
static const char *const trace_out_pre            = "<- ";
static int               debug_indent             = 0;
static FILE             *debug_stream             = NULL;

/* Determine if this rank should output debugging info */
#define H5D_MPIO_DEBUG_THIS_RANK(rank)                                                                       \
    (H5D_mpio_debug_rank_s[0] < 0 || rank == H5D_mpio_debug_rank_s[0] || rank == H5D_mpio_debug_rank_s[1] || \
     rank == H5D_mpio_debug_rank_s[2] || rank == H5D_mpio_debug_rank_s[3] ||                                 \
     rank == H5D_mpio_debug_rank_s[4] || rank == H5D_mpio_debug_rank_s[5] ||                                 \
     rank == H5D_mpio_debug_rank_s[6] || rank == H5D_mpio_debug_rank_s[7])

/* Print some debugging string */
#define H5D_MPIO_DEBUG(rank, string)                                                                         \
    do {                                                                                                     \
        if (debug_stream && H5D_MPIO_DEBUG_THIS_RANK(rank)) {                                                \
            HDfprintf(debug_stream, "%*s(Rank %d) " string "\n", debug_indent, "", rank);                    \
            HDfflush(debug_stream);                                                                          \
        }                                                                                                    \
    } while (0)

/* Print some debugging string with printf-style arguments */
#define H5D_MPIO_DEBUG_VA(rank, string, ...)                                                                 \
    do {                                                                                                     \
        if (debug_stream && H5D_MPIO_DEBUG_THIS_RANK(rank)) {                                                \
            HDfprintf(debug_stream, "%*s(Rank %d) " string "\n", debug_indent, "", rank, __VA_ARGS__);       \
            HDfflush(debug_stream);                                                                          \
        }                                                                                                    \
    } while (0)

#define H5D_MPIO_TRACE_ENTER(rank)                                                                           \
    do {                                                                                                     \
        hbool_t trace_flag = H5D_mpio_debug_flags_s[(int)'t'];                                               \
                                                                                                             \
        if (trace_flag) {                                                                                    \
            H5D_MPIO_DEBUG_VA(rank, "%s%s", trace_in_pre, __func__);                                         \
            debug_indent += (int)HDstrlen(trace_in_pre);                                                     \
        }                                                                                                    \
    } while (0)

#define H5D_MPIO_TRACE_EXIT(rank)                                                                            \
    do {                                                                                                     \
        hbool_t trace_flag = H5D_mpio_debug_flags_s[(int)'t'];                                               \
                                                                                                             \
        if (trace_flag) {                                                                                    \
            debug_indent -= (int)HDstrlen(trace_out_pre);                                                    \
            H5D_MPIO_DEBUG_VA(rank, "%s%s", trace_out_pre, __func__);                                        \
        }                                                                                                    \
    } while (0)

#define H5D_MPIO_TIME_START(rank, op_name)                                                                   \
    {                                                                                                        \
        hbool_t           time_flag  = H5D_mpio_debug_flags_s[(int)'c'];                                     \
        double            start_time = 0.0, end_time = 0.0;                                                  \
        const char *const op = op_name;                                                                      \
                                                                                                             \
        if (time_flag) {                                                                                     \
            start_time = MPI_Wtime();                                                                        \
        }

#define H5D_MPIO_TIME_STOP(rank)                                                                             \
    if (time_flag) {                                                                                         \
        end_time = MPI_Wtime();                                                                              \
        H5D_MPIO_DEBUG_VA(rank, "'%s' took %f seconds", op, (end_time - start_time));                        \
    }                                                                                                        \
    }

/*---------------------------------------------------------------------------
 * Function:    H5D__mpio_parse_debug_str
 *
 * Purpose:     Parse a string for H5Dmpio-related debugging flags
 *
 * Returns:     N/A
 *
 *---------------------------------------------------------------------------
 */
static void
H5D__mpio_parse_debug_str(const char *s)
{
    FUNC_ENTER_PACKAGE_NOERR

    HDassert(s);

    while (*s) {
        int c = (int)(*s);

        if (c >= (int)'0' && c <= (int)'9') {
            hbool_t range = FALSE;

            if (*(s + 1) && *(s + 2))
                range = (int)*(s + 1) == '-' && (int)*(s + 2) >= (int)'0' && (int)*(s + 2) <= (int)'9';

            if (range) {
                int start_rank = c - (int)'0';
                int end_rank   = (int)*(s + 2) - '0';
                int num_ranks  = end_rank - start_rank + 1;
                int i;

                if (num_ranks > 8) {
                    end_rank  = start_rank + 7;
                    num_ranks = 8;
                }

                for (i = 0; i < num_ranks; i++)
                    H5D_mpio_debug_rank_s[i] = start_rank++;

                s += 3;
            }
            else
                H5D_mpio_debug_rank_s[0] = c - (int)'0';
        }
        else
            H5D_mpio_debug_flags_s[c]++;

        s++;
    }

    FUNC_LEAVE_NOAPI_VOID
}

static herr_t
H5D__mpio_debug_init(void)
{
    const char *debug_str;
    herr_t      ret_value = SUCCEED;

    FUNC_ENTER_PACKAGE_NOERR

    HDassert(!H5D_mpio_debug_inited);

    /* Clear the debug flag buffer */
    HDmemset(H5D_mpio_debug_flags_s, 0, sizeof(H5D_mpio_debug_flags_s));

    /* Retrieve and parse the H5Dmpio debug string */
    debug_str = HDgetenv("H5D_mpio_Debug");
    if (debug_str)
        H5D__mpio_parse_debug_str(debug_str);

    if (H5DEBUG(D))
        debug_stream = H5DEBUG(D);

    H5D_mpio_debug_inited = TRUE;

    FUNC_LEAVE_NOAPI(ret_value)
}

#endif

/*-------------------------------------------------------------------------
 * Function:    H5D__mpio_opt_possible
 *
 * Purpose:     Checks if an direct I/O transfer is possible between memory and
 *              the file.
 *
 *              This was derived from H5D__mpio_opt_possible for
 *              multi-dset work.
 *
 * Return:      Success:   Non-negative: TRUE or FALSE
 *              Failure:    Negative
 *
 *-------------------------------------------------------------------------
 */
htri_t
H5D__mpio_opt_possible(const size_t count, H5D_io_info_t *io_info)
{
    H5FD_mpio_xfer_t io_xfer_mode; /* MPI I/O transfer mode */
    size_t           i;
    H5D_t *          dset;
    const H5S_t *    file_space;
    const H5S_t *    mem_space;
    H5D_type_info_t *type_info;
    unsigned         local_cause[2] = {0, 0}; /* [0] Local reason(s) for breaking collective mode */
                                              /* [1] Flag if dataset is both: H5S_ALL and small */
    unsigned global_cause[2] = {0, 0};        /* Global reason(s) for breaking collective mode */
    htri_t   is_vl_storage;    /* Whether the dataset's datatype is stored in a variable-length form */
    htri_t   ret_value = TRUE; /* Return value */

    FUNC_ENTER_PACKAGE

    /* Check args */
    HDassert(io_info);

    for (i = 0; i < count; i++) {
        HDassert(io_info->dsets_info[i].file_space);
        HDassert(io_info->dsets_info[i].mem_space);
    }

    /* For independent I/O, get out quickly and don't try to form consensus */
    if (H5CX_get_io_xfer_mode(&io_xfer_mode) < 0)
        /* Set error flag, but keep going */
        local_cause[0] |= H5D_MPIO_ERROR_WHILE_CHECKING_COLLECTIVE_POSSIBLE;
    if (io_xfer_mode == H5FD_MPIO_INDEPENDENT)
        local_cause[0] |= H5D_MPIO_SET_INDEPENDENT;

    for (i = 0; i < count; i++) {
        dset       = io_info->dsets_info[i].dset;
        file_space = io_info->dsets_info[i].file_space;
        mem_space  = io_info->dsets_info[i].mem_space;
        type_info  = &io_info->dsets_info[i].type_info;

        /* Optimized MPI types flag must be set */
        /* (based on 'HDF5_MPI_OPT_TYPES' environment variable) */
        if (!H5FD_mpi_opt_types_g)
            local_cause[0] |= H5D_MPIO_MPI_OPT_TYPES_ENV_VAR_DISABLED;

        /* Don't allow collective operations if datatype conversions need to happen */
        if (!type_info->is_conv_noop)
            local_cause[0] |= H5D_MPIO_DATATYPE_CONVERSION;

        /* Don't allow collective operations if data transform operations should occur */
        if (!type_info->is_xform_noop)
            local_cause[0] |= H5D_MPIO_DATA_TRANSFORMS;

        /* Check whether these are both simple or scalar dataspaces */
        if (!((H5S_SIMPLE == H5S_GET_EXTENT_TYPE(mem_space) ||
               H5S_SCALAR == H5S_GET_EXTENT_TYPE(mem_space)) &&
              (H5S_SIMPLE == H5S_GET_EXTENT_TYPE(file_space) ||
               H5S_SCALAR == H5S_GET_EXTENT_TYPE(file_space))))
            local_cause[0] |= H5D_MPIO_NOT_SIMPLE_OR_SCALAR_DATASPACES;

        /* Dataset storage must be contiguous or chunked */
        if (!(dset->shared->layout.type == H5D_CONTIGUOUS || dset->shared->layout.type == H5D_CHUNKED))
            local_cause[0] |= H5D_MPIO_NOT_CONTIGUOUS_OR_CHUNKED_DATASET;

        /* check if external-file storage is used */
        if (dset->shared->dcpl_cache.efl.nused > 0)
            local_cause[0] |= H5D_MPIO_NOT_CONTIGUOUS_OR_CHUNKED_DATASET;

            /* The handling of memory space is different for chunking and contiguous
             *  storage.  For contiguous storage, mem_space and file_space won't change
             *  when it it is doing disk IO.  For chunking storage, mem_space will
             *  change for different chunks. So for chunking storage, whether we can
             *  use collective IO will defer until each chunk IO is reached.
             */

#ifndef H5_HAVE_PARALLEL_FILTERED_WRITES
        /* Don't allow writes to filtered datasets if the functionality is disabled */
        if (io_info->op_type == H5D_IO_OP_WRITE && dset->shared->dcpl_cache.pline.nused > 0)
            local_cause[0] |= H5D_MPIO_PARALLEL_FILTERED_WRITES_DISABLED;
#endif

        /* Check if we are able to do a MPI_Bcast of the data from one rank
         * instead of having all the processes involved in the collective I/O call.
         */

        /* Check to see if the process is reading the entire dataset */
        if (H5S_GET_SELECT_TYPE(file_space) != H5S_SEL_ALL)
            local_cause[1] |= H5D_MPIO_RANK0_NOT_H5S_ALL;
        /* Only perform this optimization for contiguous datasets, currently */
        else if (H5D_CONTIGUOUS != dset->shared->layout.type)
            /* Flag to do a MPI_Bcast of the data from one proc instead of
             * having all the processes involved in the collective I/O.
             */
            local_cause[1] |= H5D_MPIO_RANK0_NOT_CONTIGUOUS;
        else if ((is_vl_storage = H5T_is_vl_storage(type_info->dset_type)) < 0)
            local_cause[0] |= H5D_MPIO_ERROR_WHILE_CHECKING_COLLECTIVE_POSSIBLE;
        else if (is_vl_storage)
            local_cause[1] |= H5D_MPIO_RANK0_NOT_FIXED_SIZE;
        else {
            size_t type_size; /* Size of dataset's datatype */

            /* Retrieve the size of the dataset's datatype */
            if (0 == (type_size = H5T_GET_SIZE(type_info->dset_type)))
                local_cause[0] |= H5D_MPIO_ERROR_WHILE_CHECKING_COLLECTIVE_POSSIBLE;
            else {
                hssize_t snelmts; /* [Signed] # of elements in dataset's dataspace */

                /* Retrieve the size of the dataset's datatype */
                if ((snelmts = H5S_GET_EXTENT_NPOINTS(file_space)) < 0)
                    local_cause[0] |= H5D_MPIO_ERROR_WHILE_CHECKING_COLLECTIVE_POSSIBLE;
                else {
                    hsize_t dset_size;

                    /* Determine dataset size */
                    dset_size = ((hsize_t)snelmts) * type_size;

                    /* If the size of the dataset is less than 2GB then do an MPI_Bcast
                     * of the data from one process instead of having all the processes
                     * involved in the collective I/O.
                     */
                    if (dset_size > ((hsize_t)(2.0F * H5_GB) - 1))
                        local_cause[1] |= H5D_MPIO_RANK0_GREATER_THAN_2GB;
                } /* end else */
            }     /* end else */
        }         /* end else */
    }             /* end for loop */

    /* Check for independent I/O */
    if (local_cause[0] & H5D_MPIO_SET_INDEPENDENT)
        global_cause[0] = local_cause[0];
    else {
        int mpi_code; /* MPI error code */

        /* Form consensus opinion among all processes about whether to perform
         * collective I/O
         */
        if (MPI_SUCCESS !=
            (mpi_code = MPI_Allreduce(local_cause, global_cause, 2, MPI_UNSIGNED, MPI_BOR, io_info->comm)))
            HMPI_GOTO_ERROR(FAIL, "MPI_Allreduce failed", mpi_code)
    } /* end else */

    /* Set the local & global values of no-collective-cause in the API context */
    H5CX_set_mpio_local_no_coll_cause(local_cause[0]);
    H5CX_set_mpio_global_no_coll_cause(global_cause[0]);

    /* Set read-with-rank0-and-bcast flag if possible */
    if (global_cause[0] == 0 && global_cause[1] == 0) {
        H5CX_set_mpio_rank0_bcast(TRUE);
#ifdef H5_HAVE_INSTRUMENTED_LIBRARY
        H5CX_test_set_mpio_coll_rank0_bcast(TRUE);
#endif /* H5_HAVE_INSTRUMENTED_LIBRARY */
    }  /* end if */

    /* Set the return value, based on the global cause */
    ret_value = global_cause[0] > 0 ? FALSE : TRUE;

done:
    FUNC_LEAVE_NOAPI(ret_value)
} /* H5D__mpio_opt_possible() */

/*-------------------------------------------------------------------------
 * Function:    H5D__mpio_get_no_coll_cause_strings
 *
 * Purpose:     When collective I/O is broken internally, it can be useful
 *              for users to see a representative string for the reason(s)
 *              why it was broken. This routine inspects the current
 *              "cause" flags from the API context and prints strings into
 *              the caller's buffers for the local and global reasons that
 *              collective I/O was broken.
 *
 * Return:      Non-negative on success/Negative on failure
 *
 *-------------------------------------------------------------------------
 */
herr_t
H5D__mpio_get_no_coll_cause_strings(char *local_cause, size_t local_cause_len, char *global_cause,
                                    size_t global_cause_len)
{
    uint32_t local_no_coll_cause;
    uint32_t global_no_coll_cause;
    size_t   local_cause_bytes_written  = 0;
    size_t   global_cause_bytes_written = 0;
    int      nbits;
    herr_t   ret_value = SUCCEED;

    FUNC_ENTER_PACKAGE

    HDassert((local_cause && local_cause_len > 0) || (global_cause && global_cause_len > 0));

    /*
     * Use compile-time assertion so this routine is updated
     * when any new "no collective cause" values are added
     */
    HDcompile_assert(H5D_MPIO_NO_COLLECTIVE_MAX_CAUSE == (H5D_mpio_no_collective_cause_t)256);

    /* Initialize output buffers */
    if (local_cause)
        *local_cause = '\0';
    if (global_cause)
        *global_cause = '\0';

    /* Retrieve the local and global cause flags from the API context */
    if (H5CX_get_mpio_local_no_coll_cause(&local_no_coll_cause) < 0)
        HGOTO_ERROR(H5E_CONTEXT, H5E_CANTGET, FAIL, "unable to get local no collective cause value")
    if (H5CX_get_mpio_global_no_coll_cause(&global_no_coll_cause) < 0)
        HGOTO_ERROR(H5E_CONTEXT, H5E_CANTGET, FAIL, "unable to get global no collective cause value")

    /*
     * Append each of the "reason for breaking collective I/O"
     * error messages to the local and global cause string buffers
     */
    nbits = 8 * sizeof(local_no_coll_cause);
    for (int bit_pos = 0; bit_pos < nbits; bit_pos++) {
        H5D_mpio_no_collective_cause_t cur_cause;
        const char                    *cause_str;
        size_t                         buf_space_left;

        cur_cause = (H5D_mpio_no_collective_cause_t)(1 << bit_pos);
        if (cur_cause == H5D_MPIO_NO_COLLECTIVE_MAX_CAUSE)
            break;

        switch (cur_cause) {
            case H5D_MPIO_SET_INDEPENDENT:
                cause_str = "independent I/O was requested";
                break;
            case H5D_MPIO_DATATYPE_CONVERSION:
                cause_str = "datatype conversions were required";
                break;
            case H5D_MPIO_DATA_TRANSFORMS:
                cause_str = "data transforms needed to be applied";
                break;
            case H5D_MPIO_MPI_OPT_TYPES_ENV_VAR_DISABLED:
                cause_str = "optimized MPI types flag wasn't set";
                break;
            case H5D_MPIO_NOT_SIMPLE_OR_SCALAR_DATASPACES:
                cause_str = "one of the dataspaces was neither simple nor scalar";
                break;
            case H5D_MPIO_NOT_CONTIGUOUS_OR_CHUNKED_DATASET:
                cause_str = "dataset was not contiguous or chunked";
                break;
            case H5D_MPIO_PARALLEL_FILTERED_WRITES_DISABLED:
                cause_str = "parallel writes to filtered datasets are disabled";
                break;
            case H5D_MPIO_ERROR_WHILE_CHECKING_COLLECTIVE_POSSIBLE:
                cause_str = "an error occurred while checking if collective I/O was possible";
                break;
            case H5D_MPIO_COLLECTIVE:
            case H5D_MPIO_NO_COLLECTIVE_MAX_CAUSE:
            default:
                HDassert(0 && "invalid no collective cause reason");
                break;
        }

        /*
         * Determine if the local reasons for breaking collective I/O
         * included the current cause
         */
        if (local_cause && (cur_cause & local_no_coll_cause)) {
            buf_space_left = local_cause_len - local_cause_bytes_written;

            /*
             * Check if there were any previous error messages included. If
             * so, prepend a semicolon to separate the messages.
             */
            if (buf_space_left && local_cause_bytes_written) {
                HDstrncat(local_cause, "; ", buf_space_left);
                local_cause_bytes_written += MIN(buf_space_left, 2);
                buf_space_left -= MIN(buf_space_left, 2);
            }

            if (buf_space_left) {
                HDstrncat(local_cause, cause_str, buf_space_left);
                local_cause_bytes_written += MIN(buf_space_left, HDstrlen(cause_str));
            }
        }

        /*
         * Determine if the global reasons for breaking collective I/O
         * included the current cause
         */
        if (global_cause && (cur_cause & global_no_coll_cause)) {
            buf_space_left = global_cause_len - global_cause_bytes_written;

            /*
             * Check if there were any previous error messages included. If
             * so, prepend a semicolon to separate the messages.
             */
            if (buf_space_left && global_cause_bytes_written) {
                HDstrncat(global_cause, "; ", buf_space_left);
                global_cause_bytes_written += MIN(buf_space_left, 2);
                buf_space_left -= MIN(buf_space_left, 2);
            }

            if (buf_space_left) {
                HDstrncat(global_cause, cause_str, buf_space_left);
                global_cause_bytes_written += MIN(buf_space_left, HDstrlen(cause_str));
            }
        }
    }

done:
    FUNC_LEAVE_NOAPI(ret_value)
} /* end H5D__mpio_get_no_coll_cause_strings() */

/*-------------------------------------------------------------------------
 * Function:    H5D__mpio_select_read
 *
 * Purpose:     MPI-IO function to read directly from app buffer to file.
 *
 *              This was referred from H5D__mpio_select_read for
 *              multi-dset work.
 *
 * Return:      non-negative on success, negative on failure.
 *
 *-------------------------------------------------------------------------
 */
herr_t
H5D__mpio_select_read(const H5D_io_info_t *io_info, hsize_t mpi_buf_count, H5S_t H5_ATTR_UNUSED *file_space,
                      H5S_t H5_ATTR_UNUSED *mem_space)
{
    void * rbuf      = NULL;
    herr_t ret_value = SUCCEED;

    FUNC_ENTER_PACKAGE

    /* memory addr from a piece with lowest file addr */
    rbuf = io_info->base_maddr.vp;

    /*OKAY: CAST DISCARDS CONST QUALIFIER*/
    H5_CHECK_OVERFLOW(mpi_buf_count, hsize_t, size_t);
    if (H5F_shared_block_read(io_info->f_sh, H5FD_MEM_DRAW, io_info->store_faddr, (size_t)mpi_buf_count,
                              rbuf) < 0)
        HGOTO_ERROR(H5E_IO, H5E_READERROR, FAIL, "can't finish collective parallel read")

done:
    FUNC_LEAVE_NOAPI(ret_value)
} /* end H5D__mpio_select_read() */

/*-------------------------------------------------------------------------
 * Function:    H5D__mpio_select_write
 *
 * Purpose:     MPI-IO function to write directly from app buffer to file.
 *
 *              This was referred from H5D__mpio_select_write for
 *              multi-dset work.
 *
 * Return:      non-negative on success, negative on failure.
 *
 *-------------------------------------------------------------------------
 */
herr_t
H5D__mpio_select_write(const H5D_io_info_t *io_info, hsize_t mpi_buf_count, H5S_t H5_ATTR_UNUSED *file_space,
                       H5S_t H5_ATTR_UNUSED *mem_space)
{
    const void *wbuf      = NULL;
    herr_t      ret_value = SUCCEED;

    FUNC_ENTER_PACKAGE

    /* memory addr from a piece with lowest file addr */
    wbuf = io_info->base_maddr.cvp;

    /*OKAY: CAST DISCARDS CONST QUALIFIER*/
    H5_CHECK_OVERFLOW(mpi_buf_count, hsize_t, size_t);
    if (H5F_shared_block_write(io_info->f_sh, H5FD_MEM_DRAW, io_info->store_faddr, (size_t)mpi_buf_count,
                               wbuf) < 0)
        HGOTO_ERROR(H5E_IO, H5E_WRITEERROR, FAIL, "can't finish collective parallel write")

done:
    FUNC_LEAVE_NOAPI(ret_value)
} /* end H5D__mpio_select_write() */

/*-------------------------------------------------------------------------
 * Function:    H5D__mpio_get_sum_chunk
 *
 * Purpose:     Routine for choosing an IO option:
 *              a) Single collective IO defined by one MPI derived datatype
 *                 to link through all pieces (chunks/contigs). Default.
 *              Note: previously there were other options, but cutoff as part of multi-dset work.
 *
 * Return:      Non-negative on success/Negative on failure
 *
 *-------------------------------------------------------------------------
 */
static herr_t
H5D__mpio_get_sum_chunk(const H5D_io_info_t *io_info, int *sum_chunkf)
{
    int    num_chunkf; /* Number of chunks to iterate over */
    size_t ori_num_chunkf;
    int    mpi_code; /* MPI return code */
    herr_t ret_value = SUCCEED;

    FUNC_ENTER_PACKAGE

    /* Get the number of chunks to perform I/O on */
    num_chunkf     = 0;
    ori_num_chunkf = H5SL_count(io_info->sel_pieces);
    H5_CHECKED_ASSIGN(num_chunkf, int, ori_num_chunkf, size_t);

    /* Determine the summation of number of chunks for all processes */
    if (MPI_SUCCESS !=
        (mpi_code = MPI_Allreduce(&num_chunkf, sum_chunkf, 1, MPI_INT, MPI_SUM, io_info->comm)))
        HMPI_GOTO_ERROR(FAIL, "MPI_Allreduce failed", mpi_code)

done:
    FUNC_LEAVE_NOAPI(ret_value)
} /* end H5D__mpio_get_sum_chunk() */

/*-------------------------------------------------------------------------
 * Function:    H5D__piece_io
 *
 * Purpose:     Routine for
 *              1) choose an IO option:
 *                    a) One collective IO defined by one MPI derived datatype to link through all chunks
 *              or    b) multiple chunk IOs,to do MPI-IO for each chunk, the IO mode may be adjusted
 *                       due to the selection pattern for each chunk.
 *              For option a)
 *                      1. Sort the chunk address, obtain chunk info according to the sorted chunk address
 *                      2. Build up MPI derived datatype for each chunk
 *                      3. Build up the final MPI derived datatype
 *                      4. Set up collective IO property list
 *                      5. Do IO
 *              For option b)
 *                      1. Use MPI_gather and MPI_Bcast to obtain information of *collective/independent/none*
 *                         IO mode for each chunk of the selection
 *                      2. Depending on whether the IO mode is collective or independent or none,
 *                         Create either MPI derived datatype for each chunk to do collective IO or
 *                         just do independent IO or independent IO with file set view
 *                      3. Set up collective IO property list for collective mode
 *                      4. DO IO
 *
 * Return:      Non-negative on success/Negative on failure
 *
 * Programmer:  Muqun Yang
 *              Monday, Feb. 13th, 2006
 *
 * Modification:
 *  - Refctore to remove multi-chunk-without-opimization feature and update for
 *    multi-chunk-io accordingly
 * Programmer: Jonathan Kim
 * Date: 2012-10-10
 *
 *-------------------------------------------------------------------------
 */
static herr_t
H5D__piece_io(const size_t count, H5D_io_info_t *io_info)
{
    H5FD_mpio_chunk_opt_t chunk_opt_mode;
#ifdef H5Dmpio_DEBUG
    hbool_t log_file_flag  = FALSE;
    FILE   *debug_log_file = NULL;
#endif
#ifdef H5_HAVE_INSTRUMENTED_LIBRARY
    htri_t temp_not_link_io = FALSE;
#endif
    int    io_option = H5D_MULTI_CHUNK_IO_MORE_OPT;
    int    sum_chunk = -1;
    int    mpi_rank;
    int    mpi_size;
    herr_t ret_value = SUCCEED;

    FUNC_ENTER_PACKAGE

    /* Sanity checks */
    HDassert(io_info);
    HDassert(io_info->using_mpi_vfd);
    HDassert(count > 0);

    /* Obtain the current rank of the process and the number of ranks */
    if ((mpi_rank = H5F_mpi_get_rank(io_info->dsets_info[0].dset->oloc.file)) < 0)
        HGOTO_ERROR(H5E_IO, H5E_MPI, FAIL, "unable to obtain MPI rank")
    if ((mpi_size = H5F_mpi_get_size(io_info->dsets_info[0].dset->oloc.file)) < 0)
        HGOTO_ERROR(H5E_IO, H5E_MPI, FAIL, "unable to obtain MPI size")

#ifdef H5Dmpio_DEBUG
    /* Initialize file-level debugging if not initialized */
    if (!H5D_mpio_debug_inited && H5D__mpio_debug_init() < 0)
        HGOTO_ERROR(H5E_DATASET, H5E_CANTINIT, FAIL, "can't initialize H5Dmpio debugging")

    /* Open file for debugging if necessary */
    log_file_flag = H5D_mpio_debug_flags_s[(int)'f'];
    if (log_file_flag) {
        char   debug_log_filename[1024];
        time_t time_now;

        HDsnprintf(debug_log_filename, 1024, "H5Dmpio_debug.rank%d", mpi_rank);

        if (NULL == (debug_log_file = HDfopen(debug_log_filename, "a")))
            HGOTO_ERROR(H5E_IO, H5E_OPENERROR, FAIL, "couldn't open debugging log file")

        /* Print a short header for this I/O operation */
        time_now = HDtime(NULL);
        HDfprintf(debug_log_file, "##### %s", HDasctime(HDlocaltime(&time_now)));

        debug_stream = debug_log_file;
    }
#endif

    /* Check for cases that are only supported by link chunk path - multi
     * dataset and contiguous dataset */

    if (io_info->is_mdset || io_info->dsets_info[0].layout->type != H5D_CHUNKED)
        io_option = H5D_ONE_LINK_CHUNK_IO;
    else {
        /* Check the optional property list for the collective chunk IO optimization option */
        if (H5CX_get_mpio_chunk_opt_mode(&chunk_opt_mode) < 0)
            HGOTO_ERROR(H5E_DATASET, H5E_CANTGET, FAIL, "couldn't get chunk optimization option")

        if (H5FD_MPIO_CHUNK_ONE_IO == chunk_opt_mode)
            io_option = H5D_ONE_LINK_CHUNK_IO; /*no opt*/
        /* direct request to multi-chunk-io */
        else if (H5FD_MPIO_CHUNK_MULTI_IO == chunk_opt_mode)
            io_option = H5D_MULTI_CHUNK_IO;
        /* via default path. branch by num threshold */
        else {
            unsigned one_link_chunk_io_threshold; /* Threshold to use single collective I/O for all chunks */

            if (H5D__mpio_get_sum_chunk(io_info, &sum_chunk) < 0)
                HGOTO_ERROR(H5E_DATASPACE, H5E_CANTSWAP, FAIL,
                            "unable to obtain the total chunk number of all processes");

            /* Get the chunk optimization option threshold */
            if (H5CX_get_mpio_chunk_opt_num(&one_link_chunk_io_threshold) < 0)
                HGOTO_ERROR(H5E_DATASET, H5E_CANTGET, FAIL,
                            "couldn't get chunk optimization option threshold value")

            /* step 1: choose an IO option */
            /* If the average number of chunk per process is greater than a threshold, we will do one link
             * chunked IO. */
            if ((unsigned)sum_chunk / (unsigned)mpi_size >= one_link_chunk_io_threshold)
                io_option = H5D_ONE_LINK_CHUNK_IO_MORE_OPT;
#ifdef H5_HAVE_INSTRUMENTED_LIBRARY
            else
                temp_not_link_io = TRUE;
#endif    /* H5_HAVE_INSTRUMENTED_LIBRARY */
        } /* end else */
    }

#ifdef H5_HAVE_INSTRUMENTED_LIBRARY
    {
        /*** Set collective chunk user-input optimization APIs. ***/
        if (H5D_ONE_LINK_CHUNK_IO == io_option) {
            if (H5CX_test_set_mpio_coll_chunk_link_hard(0) < 0)
                HGOTO_ERROR(H5E_DATASET, H5E_CANTSET, FAIL, "unable to set property value")
        } /* end if */
        else if (H5D_MULTI_CHUNK_IO == io_option) {
            if (H5CX_test_set_mpio_coll_chunk_multi_hard(0) < 0)
                HGOTO_ERROR(H5E_DATASET, H5E_CANTSET, FAIL, "unable to set property value")
        } /* end else-if */
        else if (H5D_ONE_LINK_CHUNK_IO_MORE_OPT == io_option) {
            if (H5CX_test_set_mpio_coll_chunk_link_num_true(0) < 0)
                HGOTO_ERROR(H5E_DATASET, H5E_CANTSET, FAIL, "unable to set property value")
        } /* end if */
        else if (temp_not_link_io) {
            if (H5CX_test_set_mpio_coll_chunk_link_num_false(0) < 0)
                HGOTO_ERROR(H5E_DATASET, H5E_CANTSET, FAIL, "unable to set property value")
        } /* end if */
    }
#endif /* H5_HAVE_INSTRUMENTED_LIBRARY */

    /* step 2:  Go ahead to do IO.*/
    switch (io_option) {
        case H5D_ONE_LINK_CHUNK_IO:
        case H5D_ONE_LINK_CHUNK_IO_MORE_OPT:
            /* Check if there are any filters in the pipeline */
            if (io_info->dsets_info[0].dset->shared->dcpl_cache.pline.nused > 0) {
                /* Check for multi dataset (currently unsupported) */
                if (count > 1)
                    HGOTO_ERROR(H5E_IO, H5E_UNSUPPORTED, FAIL,
                                "filtered datasets with multi-dataset I/O unsupported")

                if (H5D__link_chunk_filtered_collective_io(io_info, mpi_rank, mpi_size) < 0)
                    HGOTO_ERROR(H5E_IO, H5E_CANTGET, FAIL, "couldn't finish filtered linked chunk MPI-IO")
            } /* end if */
            else
                /* Perform unfiltered link chunk collective IO */
<<<<<<< HEAD
                if (H5D__link_piece_collective_io(count, io_info, mpi_rank) < 0)
                HGOTO_ERROR(H5E_IO, H5E_CANTGET, FAIL, "couldn't finish linked chunk MPI-IO")
=======
                if (H5D__link_chunk_collective_io(io_info, type_info, fm, sum_chunk, mpi_rank, mpi_size) < 0)
                    HGOTO_ERROR(H5E_IO, H5E_CANTGET, FAIL, "couldn't finish linked chunk MPI-IO")
>>>>>>> ae414872
            break;

        case H5D_MULTI_CHUNK_IO: /* direct request to do multi-chunk IO */
        default:                 /* multiple chunk IO via threshold */
            /* Check if there are any filters in the pipeline */
            if (io_info->dsets_info[0].dset->shared->dcpl_cache.pline.nused > 0) {
                if (H5D__multi_chunk_filtered_collective_io(io_info, mpi_rank, mpi_size) < 0)
                    HGOTO_ERROR(H5E_IO, H5E_CANTGET, FAIL,
                                "couldn't finish optimized multiple filtered chunk MPI-IO")
            } /* end if */
            else
                /* Perform unfiltered multi chunk collective IO */
<<<<<<< HEAD
                if (H5D__multi_chunk_collective_io(io_info, mpi_rank, mpi_size) < 0)
                HGOTO_ERROR(H5E_IO, H5E_CANTGET, FAIL, "couldn't finish optimized multiple chunk MPI-IO")
=======
                if (H5D__multi_chunk_collective_io(io_info, type_info, fm, mpi_rank, mpi_size) < 0)
                    HGOTO_ERROR(H5E_IO, H5E_CANTGET, FAIL, "couldn't finish optimized multiple chunk MPI-IO")
>>>>>>> ae414872
            break;
    } /* end switch */

done:
#ifdef H5Dmpio_DEBUG
    /* Close debugging log file */
    if (debug_log_file) {
        HDfprintf(debug_log_file, "##############\n\n");
        if (EOF == HDfclose(debug_log_file))
            HDONE_ERROR(H5E_IO, H5E_CLOSEERROR, FAIL, "couldn't close debugging log file")
        debug_stream = H5DEBUG(D);
    }
#endif

    FUNC_LEAVE_NOAPI(ret_value)
} /* end H5D__piece_io */

/*-------------------------------------------------------------------------
 * Function:    H5D__collective_read
 *
 * Purpose:     Read directly from pieces (chunks/contig) in file into
 *              application memory using collective I/O.
 *
 * Return:      Non-negative on success/Negative on failure
 *
 * Programmer:  Quincey Koziol
 *              Tuesday, March  4, 2008
 *
 *-------------------------------------------------------------------------
 */
herr_t
H5D__collective_read(const size_t count, H5D_io_info_t *io_info)
{
    herr_t ret_value = SUCCEED; /* Return value */

    FUNC_ENTER_PACKAGE

    /* Call generic selection operation */
    if (H5D__piece_io(count, io_info) < 0)
        HGOTO_ERROR(H5E_DATASPACE, H5E_READERROR, FAIL, "read error")

done:
    FUNC_LEAVE_NOAPI(ret_value)
} /* end H5D__collective_read() */

/*-------------------------------------------------------------------------
 * Function:    H5D__collective_write
 *
 * Purpose:     Write directly to pieces (chunks/contig) in file into
 *              application memory using collective I/O.
 *
 * Return:      Non-negative on success/Negative on failure
 *
 * Programmer:  Quincey Koziol
 *              Tuesday, March  4, 2008
 *
 *-------------------------------------------------------------------------
 */
herr_t
H5D__collective_write(const size_t count, H5D_io_info_t *io_info)
{
    herr_t ret_value = SUCCEED; /* Return value */

    FUNC_ENTER_PACKAGE

    /* Call generic selection operation */
    if (H5D__piece_io(count, io_info) < 0)
        HGOTO_ERROR(H5E_DATASPACE, H5E_WRITEERROR, FAIL, "write error")

done:
    FUNC_LEAVE_NOAPI(ret_value)
} /* end H5D__collective_write() */

/*-------------------------------------------------------------------------
 * Function:    H5D__link_piece_collective_io
 *
 * Purpose:     Routine for single collective IO with one MPI derived datatype
 *              to link with all pieces (chunks + contig)
 *
 *              1. Use the piece addresses and piece info sorted in skiplist
 *              2. Build up MPI derived datatype for each chunk
 *              3. Build up the final MPI derived datatype
 *              4. Use common collective IO routine to do MPI-IO
 *
 * Return:      Non-negative on success/Negative on failure
 *
 * Programmer:  Muqun Yang
 *              Monday, Feb. 13th, 2006
 *
 *-------------------------------------------------------------------------
 */
static herr_t
H5D__link_piece_collective_io(const size_t count, H5D_io_info_t *io_info, int mpi_rank)
{
<<<<<<< HEAD
    MPI_Datatype  chunk_final_mtype; /* Final memory MPI datatype for all chunks with selection */
    hbool_t       chunk_final_mtype_is_derived = FALSE;
    MPI_Datatype  chunk_final_ftype; /* Final file MPI datatype for all chunks with selection */
    hbool_t       chunk_final_ftype_is_derived = FALSE;
    H5D_storage_t ctg_store; /* Storage info for "fake" contiguous dataset */
    size_t        i;
    MPI_Datatype *chunk_mtype           = NULL;
    MPI_Datatype *chunk_ftype           = NULL;
    MPI_Aint *    chunk_file_disp_array = NULL;
    MPI_Aint *    chunk_mem_disp_array  = NULL;
    hbool_t *     chunk_mft_is_derived_array =
        NULL; /* Flags to indicate each chunk's MPI file datatype is derived */
    hbool_t *chunk_mbt_is_derived_array =
        NULL;                          /* Flags to indicate each chunk's MPI memory datatype is derived */
    int *chunk_mpi_file_counts = NULL; /* Count of MPI file datatype for each chunk */
    int *chunk_mpi_mem_counts  = NULL; /* Count of MPI memory datatype for each chunk */
    int  mpi_code;                     /* MPI return code */
    H5D_mpio_actual_chunk_opt_mode_t actual_chunk_opt_mode = H5D_MPIO_LINK_CHUNK;
    H5D_mpio_actual_io_mode_t        actual_io_mode        = 0;
    herr_t                           ret_value             = SUCCEED;
=======
    H5D_chunk_addr_info_t *chunk_addr_info_array = NULL;
    MPI_Datatype           chunk_final_mtype; /* Final memory MPI datatype for all chunks with selection */
    hbool_t                chunk_final_mtype_is_derived = FALSE;
    MPI_Datatype           chunk_final_ftype; /* Final file MPI datatype for all chunks with selection */
    hbool_t                chunk_final_ftype_is_derived = FALSE;
    H5D_storage_t          ctg_store; /* Storage info for "fake" contiguous dataset */
    size_t                 total_chunks;
    MPI_Datatype          *chunk_mtype          = NULL;
    MPI_Datatype          *chunk_ftype          = NULL;
    MPI_Aint              *chunk_disp_array     = NULL;
    MPI_Aint              *chunk_mem_disp_array = NULL;
    hbool_t               *chunk_mft_is_derived_array =
        NULL; /* Flags to indicate each chunk's MPI file datatype is derived */
    hbool_t *chunk_mbt_is_derived_array =
        NULL;                            /* Flags to indicate each chunk's MPI memory datatype is derived */
    int   *chunk_mpi_file_counts = NULL; /* Count of MPI file datatype for each chunk */
    int   *chunk_mpi_mem_counts  = NULL; /* Count of MPI memory datatype for each chunk */
    int    mpi_code;                     /* MPI return code */
    herr_t ret_value = SUCCEED;
>>>>>>> ae414872

    FUNC_ENTER_PACKAGE

    /* set actual_io_mode */
    for (i = 0; i < count; i++) {
        /* Check for filters (currently unsupported) */
        if (io_info->dsets_info[i].dset->shared->dcpl_cache.pline.nused > 0)
            HGOTO_ERROR(H5E_IO, H5E_UNSUPPORTED, FAIL, "filtered datasets with multi-dataset I/O unsupported")
        if (io_info->dsets_info[i].layout->type == H5D_CHUNKED) /*!FIXME remove? -NAF */
            actual_io_mode |= H5D_MPIO_CHUNK_COLLECTIVE;
        else if (io_info->dsets_info[i].layout->type == H5D_CONTIGUOUS) {
            actual_io_mode |= H5D_MPIO_CONTIGUOUS_COLLECTIVE;

            /* if only single-dset */
            if (1 == count)
                actual_chunk_opt_mode = H5D_MPIO_NO_CHUNK_OPTIMIZATION;
        }
        else
            HGOTO_ERROR(H5E_IO, H5E_UNSUPPORTED, FAIL, "unsupported storage layout")
    }

    /* Set the actual-chunk-opt-mode property. */
    H5CX_set_mpio_actual_chunk_opt(actual_chunk_opt_mode);

    /* Set the actual-io-mode property.
     * Link chunk I/O does not break to independent, so can set right away */
<<<<<<< HEAD
    H5CX_set_mpio_actual_io_mode(actual_io_mode);
=======
    H5CX_set_mpio_actual_io_mode(H5D_MPIO_CHUNK_COLLECTIVE);

    /* Get the sum # of chunks, if not already available */
    if (sum_chunk < 0) {
        if (H5D__mpio_get_sum_chunk(io_info, fm, &sum_chunk) < 0)
            HGOTO_ERROR(H5E_DATASPACE, H5E_CANTSWAP, FAIL,
                        "unable to obtain the total chunk number of all processes");
    } /* end if */

    /* Retrieve total # of chunks in dataset */
    H5_CHECKED_ASSIGN(total_chunks, size_t, fm->layout->u.chunk.nchunks, hsize_t);

    /* Handle special case when dataspace dimensions only allow one chunk in
     *  the dataset.  [This sometimes is used by developers who want the
     *  equivalent of compressed contiguous datasets - QAK]
     */
    if (total_chunks == 1) {
        H5SL_node_t *chunk_node; /* Pointer to chunk node for selection */
        H5S_t       *fspace;     /* Dataspace describing chunk & selection in it */
        H5S_t       *mspace;     /* Dataspace describing selection in memory corresponding to this chunk */

        /* Check for this process having selection in this chunk */
        chunk_node = H5SL_first(fm->sel_chunks);

        if (chunk_node == NULL) {
            /* Set the dataspace info for I/O to NULL, this process doesn't have any I/O to perform */
            fspace = mspace = NULL;

            /* Initialize chunk address */
            ctg_store.contig.dset_addr = 0;
        } /* end if */
        else {
            H5D_chunk_ud_t    udata;      /* User data for querying chunk info */
            H5D_chunk_info_t *chunk_info; /* Info for chunk in skiplist */

            /* Get the chunk info, for the selection in the chunk */
            if (NULL == (chunk_info = (H5D_chunk_info_t *)H5SL_item(chunk_node)))
                HGOTO_ERROR(H5E_STORAGE, H5E_CANTGET, FAIL, "couldn't get chunk info from skip list")

            /* Set the dataspace info for I/O */
            fspace = chunk_info->fspace;
            mspace = chunk_info->mspace;

            /* Look up address of chunk */
            if (H5D__chunk_lookup(io_info->dset, chunk_info->scaled, &udata) < 0)
                HGOTO_ERROR(H5E_STORAGE, H5E_CANTGET, FAIL, "couldn't get chunk address")
            ctg_store.contig.dset_addr = udata.chunk_block.offset;
        } /* end else */

        /* Set up the base storage address for this chunk */
        io_info->store = &ctg_store;

#ifdef H5Dmpio_DEBUG
        H5D_MPIO_DEBUG(mpi_rank, "before inter_collective_io for total chunk = 1");
#endif
>>>>>>> ae414872

    /* Code block for actual actions (Build a MPI Type, IO) */
    {
        hsize_t mpi_buf_count; /* Number of MPI types */
        size_t  num_chunk;     /* Number of chunks for this process */
        size_t  u = 0;         /* Local index variable */

        H5SL_node_t *     piece_node; /* Current node in chunk skip list */
        H5D_piece_info_t *piece_info;

        /* local variable for base address for buffer */
        H5_flexible_const_ptr_t base_buf_addr;
        base_buf_addr.cvp = NULL;

        /* Get the number of chunks with a selection */
        num_chunk = H5SL_count(io_info->sel_pieces);
        H5_CHECK_OVERFLOW(num_chunk, size_t, int);

#ifdef H5Dmpio_DEBUG
        H5D_MPIO_DEBUG_VA(mpi_rank, "num_chunk = %zu\n", num_chunk);
#endif

        /* Set up MPI datatype for chunks selected */
        if (num_chunk) {
            /* Allocate chunking information */
            if (NULL == (chunk_mtype = (MPI_Datatype *)H5MM_malloc(num_chunk * sizeof(MPI_Datatype))))
                HGOTO_ERROR(H5E_DATASET, H5E_CANTALLOC, FAIL,
                            "couldn't allocate chunk memory datatype buffer")
            if (NULL == (chunk_ftype = (MPI_Datatype *)H5MM_malloc(num_chunk * sizeof(MPI_Datatype))))
                HGOTO_ERROR(H5E_DATASET, H5E_CANTALLOC, FAIL, "couldn't allocate chunk file datatype buffer")
            if (NULL == (chunk_file_disp_array = (MPI_Aint *)H5MM_malloc(num_chunk * sizeof(MPI_Aint))))
                HGOTO_ERROR(H5E_DATASET, H5E_CANTALLOC, FAIL,
                            "couldn't allocate chunk file displacement buffer")
            if (NULL == (chunk_mem_disp_array = (MPI_Aint *)H5MM_calloc(num_chunk * sizeof(MPI_Aint))))
                HGOTO_ERROR(H5E_DATASET, H5E_CANTALLOC, FAIL,
                            "couldn't allocate chunk memory displacement buffer")
            if (NULL == (chunk_mpi_mem_counts = (int *)H5MM_calloc(num_chunk * sizeof(int))))
                HGOTO_ERROR(H5E_DATASET, H5E_CANTALLOC, FAIL, "couldn't allocate chunk memory counts buffer")
            if (NULL == (chunk_mpi_file_counts = (int *)H5MM_calloc(num_chunk * sizeof(int))))
                HGOTO_ERROR(H5E_DATASET, H5E_CANTALLOC, FAIL, "couldn't allocate chunk file counts buffer")
            if (NULL == (chunk_mbt_is_derived_array = (hbool_t *)H5MM_calloc(num_chunk * sizeof(hbool_t))))
                HGOTO_ERROR(H5E_DATASET, H5E_CANTALLOC, FAIL,
                            "couldn't allocate chunk memory is derived datatype flags buffer")
            if (NULL == (chunk_mft_is_derived_array = (hbool_t *)H5MM_calloc(num_chunk * sizeof(hbool_t))))
                HGOTO_ERROR(H5E_DATASET, H5E_CANTALLOC, FAIL,
                            "couldn't allocate chunk file is derived datatype flags buffer")

            /* get first piece, which is sorted in skiplist */
            if (NULL == (piece_node = H5SL_first(io_info->sel_pieces)))
                HGOTO_ERROR(H5E_STORAGE, H5E_CANTGET, FAIL, "couldn't get piece node from skipped list")
            if (NULL == (piece_info = (H5D_piece_info_t *)H5SL_item(piece_node)))
                HGOTO_ERROR(H5E_STORAGE, H5E_CANTGET, FAIL, "couldn't get piece info from skipped list")
            /* save lowest file address */
            ctg_store.contig.dset_addr = piece_info->faddr;

            /* save base mem addr of piece for read/write */
            base_buf_addr = piece_info->dset_info->buf;

#ifdef H5Dmpio_DEBUG
            H5D_MPIO_DEBUG(mpi_rank, "before iterate over selected pieces\n");
#endif

            /* Obtain MPI derived datatype from all individual pieces */
            /* Iterate over selected pieces for this process */
            while (piece_node) {
                hsize_t *permute_map = NULL; /* array that holds the mapping from the old,
                                                out-of-order displacements to the in-order
                                                displacements of the MPI datatypes of the
                                                point selection of the file space */
                hbool_t is_permuted = FALSE;

                if (NULL == (piece_info = (H5D_piece_info_t *)H5SL_item(piece_node)))
                    HGOTO_ERROR(H5E_STORAGE, H5E_CANTGET, FAIL, "couldn't get piece info from skipped list")

                /* Obtain disk and memory MPI derived datatype */
                /* NOTE: The permute_map array can be allocated within H5S_mpio_space_type
                 *              and will be fed into the next call to H5S_mpio_space_type
                 *              where it will be freed.
                 */
                if (H5S_mpio_space_type(piece_info->fspace, piece_info->dset_info->type_info.src_type_size,
                                        &chunk_ftype[u],                  /* OUT: datatype created */
                                        &chunk_mpi_file_counts[u],        /* OUT */
                                        &(chunk_mft_is_derived_array[u]), /* OUT */
                                        TRUE,                             /* this is a file space,
                                                                             so permute the
                                                                             datatype if the point
                                                                             selections are out of
                                                                             order */
                                        &permute_map,                     /* OUT: a map to indicate the
                                                                             permutation of points
                                                                             selected in case they
                                                                             are out of order */
                                        &is_permuted /* OUT */) < 0)
                    HGOTO_ERROR(H5E_DATASPACE, H5E_BADTYPE, FAIL, "couldn't create MPI file type")

                /* Sanity check */
                if (is_permuted)
                    HDassert(permute_map);
                if (H5S_mpio_space_type(piece_info->mspace, piece_info->dset_info->type_info.dst_type_size,
                                        &chunk_mtype[u], &chunk_mpi_mem_counts[u],
                                        &(chunk_mbt_is_derived_array[u]), FALSE, /* this is a memory
                                                                                    space, so if the file
                                                                                    space is not
                                                                                    permuted, there is no
                                                                                    need to permute the
                                                                                    datatype if the point
                                                                                    selections are out of
                                                                                    order*/
                                        &permute_map,                            /* IN: the permutation map
                                                                                    generated by the
                                                                                    file_space selection
                                                                                    and applied to the
                                                                                    memory selection */
                                        &is_permuted /* IN */) < 0)
                    HGOTO_ERROR(H5E_DATASPACE, H5E_BADTYPE, FAIL, "couldn't create MPI buf type")
                /* Sanity check */
                if (is_permuted)
                    HDassert(!permute_map);

                /* Piece address relative to the first piece addr
                 * Assign piece address to MPI displacement
                 * (assume MPI_Aint big enough to hold it) */
                chunk_file_disp_array[u] = (MPI_Aint)piece_info->faddr - (MPI_Aint)ctg_store.contig.dset_addr;

                if (io_info->op_type == H5D_IO_OP_WRITE) {
                    chunk_mem_disp_array[u] =
                        (MPI_Aint)piece_info->dset_info->buf.cvp - (MPI_Aint)base_buf_addr.cvp;
                }
                else if (io_info->op_type == H5D_IO_OP_READ) {
                    chunk_mem_disp_array[u] =
                        (MPI_Aint)piece_info->dset_info->buf.vp - (MPI_Aint)base_buf_addr.vp;
                }

                /* Advance to next piece in list */
                u++;
                piece_node = H5SL_next(piece_node);
            } /* end while */

            if (MPI_SUCCESS !=
                (mpi_code = MPI_Type_create_struct((int)num_chunk, chunk_mpi_file_counts,
                                                   chunk_file_disp_array, chunk_ftype, &chunk_final_ftype)))
                HMPI_GOTO_ERROR(FAIL, "MPI_Type_create_struct failed", mpi_code)

            if (MPI_SUCCESS != (mpi_code = MPI_Type_commit(&chunk_final_ftype)))
                HMPI_GOTO_ERROR(FAIL, "MPI_Type_commit failed", mpi_code)
            chunk_final_ftype_is_derived = TRUE;

            /* Create final MPI derived datatype for memory */
            if (MPI_SUCCESS !=
                (mpi_code = MPI_Type_create_struct((int)num_chunk, chunk_mpi_mem_counts, chunk_mem_disp_array,
                                                   chunk_mtype, &chunk_final_mtype)))
                HMPI_GOTO_ERROR(FAIL, "MPI_Type_create_struct failed", mpi_code)
            if (MPI_SUCCESS != (mpi_code = MPI_Type_commit(&chunk_final_mtype)))
                HMPI_GOTO_ERROR(FAIL, "MPI_Type_commit failed", mpi_code)
            chunk_final_mtype_is_derived = TRUE;

            /* Free the file & memory MPI datatypes for each chunk */
            for (u = 0; u < num_chunk; u++) {
                if (chunk_mbt_is_derived_array[u])
                    if (MPI_SUCCESS != (mpi_code = MPI_Type_free(chunk_mtype + u)))
                        HMPI_DONE_ERROR(FAIL, "MPI_Type_free failed", mpi_code)

                if (chunk_mft_is_derived_array[u])
                    if (MPI_SUCCESS != (mpi_code = MPI_Type_free(chunk_ftype + u)))
                        HMPI_DONE_ERROR(FAIL, "MPI_Type_free failed", mpi_code)
            } /* end for */

            /* We have a single, complicated MPI datatype for both memory & file */
            mpi_buf_count = (hsize_t)1;
        }      /* end if */
        else { /* no selection at all for this process */
            ctg_store.contig.dset_addr = 0;

            /* just provide a valid mem address. no actual IO occur */
            base_buf_addr = io_info->dsets_info[0].buf;

            /* Set the MPI datatype */
            chunk_final_ftype = MPI_BYTE;
            chunk_final_mtype = MPI_BYTE;

            /* No chunks selected for this process */
            mpi_buf_count = (hsize_t)0;
        } /* end else */

#ifdef H5Dmpio_DEBUG
        H5D_MPIO_DEBUG(mpi_rank, "before coming to final collective I/O");
#endif
        /* Set up the base storage address for this piece */
        io_info->store_faddr = ctg_store.contig.dset_addr;
        io_info->base_maddr  = base_buf_addr;

        /* Perform final collective I/O operation */
        if (H5D__final_collective_io(io_info, mpi_buf_count, chunk_final_ftype, chunk_final_mtype) < 0)
            HGOTO_ERROR(H5E_IO, H5E_CANTGET, FAIL, "couldn't finish MPI-IO")
    }

done:
#ifdef H5Dmpio_DEBUG
    H5D_MPIO_DEBUG_VA(mpi_rank, "before freeing memory inside H5D_link_collective_io ret_value = %d",
                      ret_value);
#endif

    /* Release resources */
    if (chunk_mtype)
        H5MM_xfree(chunk_mtype);
    if (chunk_ftype)
        H5MM_xfree(chunk_ftype);
    if (chunk_file_disp_array)
        H5MM_xfree(chunk_file_disp_array);
    if (chunk_mem_disp_array)
        H5MM_xfree(chunk_mem_disp_array);
    if (chunk_mpi_mem_counts)
        H5MM_xfree(chunk_mpi_mem_counts);
    if (chunk_mpi_file_counts)
        H5MM_xfree(chunk_mpi_file_counts);
    if (chunk_mbt_is_derived_array)
        H5MM_xfree(chunk_mbt_is_derived_array);
    if (chunk_mft_is_derived_array)
        H5MM_xfree(chunk_mft_is_derived_array);

    /* Free the MPI buf and file types, if they were derived */
    if (chunk_final_mtype_is_derived && MPI_SUCCESS != (mpi_code = MPI_Type_free(&chunk_final_mtype)))
        HMPI_DONE_ERROR(FAIL, "MPI_Type_free failed", mpi_code)
    if (chunk_final_ftype_is_derived && MPI_SUCCESS != (mpi_code = MPI_Type_free(&chunk_final_ftype)))
        HMPI_DONE_ERROR(FAIL, "MPI_Type_free failed", mpi_code)

    FUNC_LEAVE_NOAPI(ret_value)
} /* end H5D__link_piece_collective_io */

/*-------------------------------------------------------------------------
 * Function:    H5D__link_chunk_filtered_collective_io
 *
 * Purpose:     Performs collective I/O on filtered chunks by creating a
 *              single MPI derived datatype to link with all filtered
 *              chunks. The general algorithm is as follows:
 *
 *              1. Construct a list of selected chunks in the collective
 *                 I/O operation
 *              2. If the operation is a read operation
 *                 A. Ensure that the list of chunks is sorted in
 *                    monotonically non-decreasing order of chunk offset
 *                    in the file
 *                 B. Participate in a collective read of chunks from
 *                    the file
 *                 C. Loop through each selected chunk, unfiltering it and
 *                    scattering the data to the application's read buffer
 *              3. If the operation is a write operation
 *                 A. Redistribute any chunks being written by more than 1
 *                    MPI rank, such that the chunk is only owned by 1 MPI
 *                    rank. The rank writing to the chunk which currently
 *                    has the least amount of chunks assigned to it becomes
 *                    the new owner (in the case of ties, the lowest MPI
 *                    rank becomes the new owner)
 *                 B. Participate in a collective read of chunks from the
 *                    file
 *                 C. Loop through each chunk selected in the operation
 *                    and for each chunk:
 *                    I. If we actually read the chunk from the file (if
 *                       a chunk is being fully overwritten, we skip
 *                       reading it), pass the chunk through the filter
 *                       pipeline in reverse order (unfilter the chunk)
 *                    II. Update the chunk data with the modifications from
 *                        the owning MPI rank
 *                    III. Receive any modification data from other
 *                         ranks and update the chunk data with those
 *                         modifications
 *                    IV. Filter the chunk
 *                 D. Contribute the modified chunks to an array gathered
 *                    by all ranks which contains information for
 *                    re-allocating space in the file for every chunk
 *                    modified. Then, each rank collectively re-allocates
 *                    each chunk from the gathered array with their new
 *                    sizes after the filter operation
 *                 E. Proceed with the collective write operation for all
 *                    the modified chunks
 *                 F. Contribute the modified chunks to an array gathered
 *                    by all ranks which contains information for
 *                    re-inserting every chunk modified into the chunk
 *                    index. Then, each rank collectively re-inserts each
 *                    chunk from the gathered array into the chunk index
 *
 *              TODO: Note that steps D. and F. here are both collective
 *                    operations that partially share data from the
 *                    H5D_filtered_collective_io_info_t structure. To
 *                    try to conserve on memory a bit, the distributed
 *                    arrays these operations create are discarded after
 *                    each operation is performed. If memory consumption
 *                    here proves to not be an issue, the necessary data
 *                    for both operations could be combined into a single
 *                    structure so that only one collective MPI operation
 *                    is needed to carry out both operations, rather than
 *                    two.
 *
 * Return:      Non-negative on success/Negative on failure
 *
 *-------------------------------------------------------------------------
 */
static herr_t
H5D__link_chunk_filtered_collective_io(H5D_io_info_t *io_info, int mpi_rank, int mpi_size)
{
<<<<<<< HEAD
    H5D_filtered_collective_io_info_t *chunk_list          = NULL; /* The list of chunks being read/written */
    H5D_filtered_collective_io_info_t *chunk_hash_table    = NULL;
    unsigned char **                   chunk_msg_bufs      = NULL;
    MPI_Datatype                       mem_type            = MPI_BYTE;
    MPI_Datatype                       file_type           = MPI_BYTE;
    hbool_t                            mem_type_is_derived = FALSE;
=======
    H5D_filtered_collective_io_info_t *chunk_list       = NULL; /* The list of chunks being read/written */
    H5D_filtered_collective_io_info_t *chunk_hash_table = NULL;
    unsigned char                    **chunk_msg_bufs   = NULL;
    H5D_storage_t                      ctg_store; /* Chunk storage information as contiguous dataset */
    MPI_Datatype                       mem_type                 = MPI_BYTE;
    MPI_Datatype                       file_type                = MPI_BYTE;
    hbool_t                            mem_type_is_derived      = FALSE;
>>>>>>> ae414872
    hbool_t                            file_type_is_derived     = FALSE;
    size_t                            *rank_chunks_assigned_map = NULL;
    size_t                             chunk_list_num_entries;
    size_t                             i;
    int                                chunk_msg_bufs_len = 0;
    char   fake_buf; /* Used as a fake buffer for ranks with no chunks, thus a NULL buf pointer */
    int    mpi_code;
    herr_t ret_value = SUCCEED;

    FUNC_ENTER_PACKAGE_TAG(io_info->dsets_info[0].dset->oloc.addr)

    HDassert(io_info);

#ifdef H5Dmpio_DEBUG
    H5D_MPIO_TRACE_ENTER(mpi_rank);
    H5D_MPIO_DEBUG_VA(mpi_rank, "Performing Linked-chunk I/O (%s) with MPI Comm size of %d",
                      io_info->op_type == H5D_IO_OP_WRITE ? "write" : "read", mpi_size);
    H5D_MPIO_TIME_START(mpi_rank, "Linked-chunk I/O");
#endif

    /* Set the actual-chunk-opt-mode property. */
    H5CX_set_mpio_actual_chunk_opt(H5D_MPIO_LINK_CHUNK);

    /* Set the actual-io-mode property.
     * Link chunk filtered I/O does not break to independent, so can set right away
     */
    H5CX_set_mpio_actual_io_mode(H5D_MPIO_CHUNK_COLLECTIVE);

    /* Build a list of selected chunks in the collective io operation */
    if (H5D__mpio_collective_filtered_chunk_io_setup(io_info, &chunk_list, &chunk_list_num_entries,
                                                     mpi_rank) < 0)
        HGOTO_ERROR(H5E_DATASET, H5E_CANTINIT, FAIL, "couldn't construct filtered I/O info list")

    if (io_info->op_type == H5D_IO_OP_READ) { /* Filtered collective read */
        if (H5D__mpio_collective_filtered_chunk_read(chunk_list, chunk_list_num_entries, io_info, mpi_rank,
                                                     mpi_size) < 0)
            HGOTO_ERROR(H5E_DATASET, H5E_READERROR, FAIL, "couldn't read filtered chunks")
    }
    else { /* Filtered collective write */
        H5D_chk_idx_info_t index_info;
        hsize_t            mpi_buf_count;

        H5D_MPIO_INIT_CHUNK_IDX_INFO(index_info, io_info->dsets_info[0].dset);

        if (mpi_size > 1) {
            /* Redistribute shared chunks being written to */
            if (H5D__mpio_redistribute_shared_chunks(chunk_list, chunk_list_num_entries, io_info, mpi_rank,
                                                     mpi_size, &rank_chunks_assigned_map) < 0)
                HGOTO_ERROR(H5E_DATASET, H5E_WRITEERROR, FAIL, "unable to redistribute shared chunks")

            /* Send any chunk modification messages for chunks this rank no longer owns */
            if (H5D__mpio_share_chunk_modification_data(chunk_list, &chunk_list_num_entries, io_info,
                                                        mpi_rank, mpi_size, &chunk_hash_table,
                                                        &chunk_msg_bufs, &chunk_msg_bufs_len) < 0)
                HGOTO_ERROR(H5E_DATASET, H5E_WRITEERROR, FAIL,
                            "unable to send chunk modification data between MPI ranks")

            /* Make sure the local chunk list was updated correctly */
            HDassert(chunk_list_num_entries == rank_chunks_assigned_map[mpi_rank]);
        }

        /* Proceed to update all the chunks this rank owns with its own
         * modification data and data from other ranks, before re-filtering
         * the chunks. As chunk reads are done collectively here, all ranks
         * must participate.
         */
        if (H5D__mpio_collective_filtered_chunk_update(chunk_list, chunk_list_num_entries, chunk_hash_table,
                                                       chunk_msg_bufs, chunk_msg_bufs_len, io_info, mpi_rank,
                                                       mpi_size) < 0)
            HGOTO_ERROR(H5E_DATASET, H5E_WRITEERROR, FAIL, "couldn't update modified chunks")

        /* Free up resources used by chunk hash table now that we're done updating chunks */
        HASH_CLEAR(hh, chunk_hash_table);

        /* All ranks now collectively re-allocate file space for all chunks */
        if (H5D__mpio_collective_filtered_chunk_reallocate(chunk_list, chunk_list_num_entries,
                                                           rank_chunks_assigned_map, io_info, &index_info,
                                                           mpi_rank, mpi_size) < 0)
            HGOTO_ERROR(H5E_DATASET, H5E_WRITEERROR, FAIL,
                        "couldn't collectively re-allocate file space for chunks")

        /* If this rank has any chunks selected, create a MPI type for collectively
         * writing out the chunks to file. Otherwise, the rank contributes to the
         * collective write with a none type.
         */
        if (H5D__mpio_collective_filtered_io_type(chunk_list, chunk_list_num_entries, io_info->op_type,
                                                  &mem_type, &mem_type_is_derived, &file_type,
                                                  &file_type_is_derived) < 0)
            HGOTO_ERROR(H5E_DATASET, H5E_CANTGET, FAIL,
                        "couldn't create MPI type for writing filtered chunks")

        mpi_buf_count = (file_type_is_derived || mem_type_is_derived) ? 1 : 0;

        /* Setup contig storage info for I/O operation */
        if (chunk_list_num_entries) {
            /*
             * Override the write buffer to point to the first
             * chunk's data buffer
             */
            io_info->base_maddr.cvp = chunk_list[0].buf;

            /*
             * Setup the base storage address for this operation
             * to be the first chunk's file address
             */
            io_info->store_faddr = chunk_list[0].chunk_new.offset;
        }
        else {
            io_info->base_maddr.cvp = &fake_buf;
            io_info->store_faddr    = 0;
        }

        /* Perform I/O */
        if (H5D__final_collective_io(io_info, mpi_buf_count, file_type, mem_type) < 0)
            HGOTO_ERROR(H5E_IO, H5E_CANTGET, FAIL, "couldn't finish MPI-IO")

        /* Free up resources in anticipation of following collective operation */
        for (i = 0; i < chunk_list_num_entries; i++) {
            if (chunk_list[i].buf) {
                H5MM_free(chunk_list[i].buf);
                chunk_list[i].buf = NULL;
            }
        }

        /* Participate in the collective re-insertion of all chunks modified
         * into the chunk index
         */
        if (H5D__mpio_collective_filtered_chunk_reinsert(chunk_list, chunk_list_num_entries,
                                                         rank_chunks_assigned_map, io_info, &index_info,
                                                         mpi_rank, mpi_size) < 0)
            HGOTO_ERROR(H5E_DATASET, H5E_WRITEERROR, FAIL,
                        "couldn't collectively re-insert modified chunks into chunk index")
    }

done:
    /* Free the MPI buf and file types, if they were derived */
    if (mem_type_is_derived && MPI_SUCCESS != (mpi_code = MPI_Type_free(&mem_type)))
        HMPI_DONE_ERROR(FAIL, "MPI_Type_free failed", mpi_code)
    if (file_type_is_derived && MPI_SUCCESS != (mpi_code = MPI_Type_free(&file_type)))
        HMPI_DONE_ERROR(FAIL, "MPI_Type_free failed", mpi_code)

    if (chunk_msg_bufs) {
        for (i = 0; i < (size_t)chunk_msg_bufs_len; i++)
            H5MM_free(chunk_msg_bufs[i]);

        H5MM_free(chunk_msg_bufs);
    }

    HASH_CLEAR(hh, chunk_hash_table);

    /* Free resources used by a rank which had some selection */
    if (chunk_list) {
        for (i = 0; i < chunk_list_num_entries; i++)
            if (chunk_list[i].buf)
                H5MM_free(chunk_list[i].buf);

        H5MM_free(chunk_list);
    } /* end if */

    if (rank_chunks_assigned_map)
        H5MM_free(rank_chunks_assigned_map);

#ifdef H5Dmpio_DEBUG
    H5D_MPIO_TIME_STOP(mpi_rank);
    H5D_MPIO_TRACE_EXIT(mpi_rank);
#endif

    FUNC_LEAVE_NOAPI_TAG(ret_value)
} /* end H5D__link_chunk_filtered_collective_io() */

/*-------------------------------------------------------------------------
 * Function:    H5D__multi_chunk_collective_io
 *
 * Purpose:     To do IO per chunk according to IO mode(collective/independent/none)
 *
 *              1. Use MPI_gather and MPI_Bcast to obtain IO mode in each chunk(collective/independent/none)
 *              2. Depending on whether the IO mode is collective or independent or none,
 *                 Create either MPI derived datatype for each chunk or just do independent IO
 *              3. Use common collective IO routine to do MPI-IO
 *
 * Return:      Non-negative on success/Negative on failure
 *
 * Programmer:  Muqun Yang
 *              Monday, Feb. 13th, 2006
 *
 *-------------------------------------------------------------------------
 */
static herr_t
H5D__multi_chunk_collective_io(H5D_io_info_t *io_info, int mpi_rank, int mpi_size)
{
<<<<<<< HEAD
    uint8_t *                  chunk_io_option = NULL;
    haddr_t *                  chunk_addr      = NULL;
=======
    H5D_io_info_t              ctg_io_info; /* Contiguous I/O info object */
    H5D_storage_t              ctg_store;   /* Chunk storage information as contiguous dataset */
    H5D_io_info_t              cpt_io_info; /* Compact I/O info object */
    H5D_storage_t              cpt_store;   /* Chunk storage information as compact dataset */
    hbool_t                    cpt_dirty;   /* Temporary placeholder for compact storage "dirty" flag */
    uint8_t                   *chunk_io_option = NULL;
    haddr_t                   *chunk_addr      = NULL;
>>>>>>> ae414872
    H5D_storage_t              store; /* union of EFL and chunk pointer in file space */
    H5FD_mpio_collective_opt_t last_coll_opt_mode =
        H5FD_MPIO_COLLECTIVE_IO; /* Last parallel transfer with independent IO or collective IO with this mode
                                  */
    size_t                    total_chunk;       /* Total # of chunks in dataset */
    size_t                    num_chunk;         /* Number of chunks for this process */
    H5SL_node_t *             piece_node = NULL; /* Current node in chunk skip list */
    size_t                    u;                 /* Local index variable */
    H5D_mpio_actual_io_mode_t actual_io_mode =
        H5D_MPIO_NO_COLLECTIVE; /* Local variable for tracking the I/O mode used. */
    herr_t ret_value = SUCCEED;

    FUNC_ENTER_PACKAGE_TAG(io_info->dsets_info[0].dset->oloc.addr)

    /* Set the actual chunk opt mode property */
    H5CX_set_mpio_actual_chunk_opt(H5D_MPIO_MULTI_CHUNK);

    /* Retrieve total # of chunks in dataset */
    H5_CHECKED_ASSIGN(total_chunk, size_t, io_info->dsets_info[0].layout->u.chunk.nchunks, hsize_t);
    HDassert(total_chunk != 0);

    /* Allocate memories */
    chunk_io_option = (uint8_t *)H5MM_calloc(total_chunk);
    chunk_addr      = (haddr_t *)H5MM_calloc(total_chunk * sizeof(haddr_t));

#ifdef H5Dmpio_DEBUG
    H5D_MPIO_DEBUG_VA(mpi_rank, "total_chunk %zu", total_chunk);
#endif

    /* Obtain IO option for each chunk */
    if (H5D__obtain_mpio_mode(io_info, &io_info->dsets_info[0], chunk_io_option, chunk_addr, mpi_rank,
                              mpi_size) < 0)
        HGOTO_ERROR(H5E_DATASET, H5E_CANTRECV, FAIL, "unable to obtain MPIO mode")

    /* Set memory buffers */
    io_info->base_maddr = io_info->dsets_info[0].buf;

    /* Set dataset storage for I/O info */
    io_info->dsets_info[0].store = &store;

    /* Get the number of chunks with a selection */
    num_chunk = H5SL_count(io_info->sel_pieces);

    /* Loop over _all_ the chunks */
    for (u = 0; u < total_chunk; u++) {
<<<<<<< HEAD
        H5D_piece_info_t *chunk_info; /* Chunk info for current chunk */
        H5S_t *           fspace;     /* Dataspace describing chunk & selection in it */
        H5S_t *           mspace; /* Dataspace describing selection in memory corresponding to this chunk */
=======
        H5D_chunk_info_t *chunk_info; /* Chunk info for current chunk */
        H5S_t            *fspace;     /* Dataspace describing chunk & selection in it */
        H5S_t            *mspace; /* Dataspace describing selection in memory corresponding to this chunk */
>>>>>>> ae414872

#ifdef H5Dmpio_DEBUG
        H5D_MPIO_DEBUG_VA(mpi_rank, "mpi_rank = %d, chunk index = %zu", mpi_rank, u);
#endif

        /* Look for this chunk in the list of selected pieces, if there are
         * selected chunks left to process */
        /*!FIXME Can go back to the old way, dset_sel_pieces is sorted by index */
        if (num_chunk) {
            piece_node = H5SL_find(io_info->sel_pieces, (void *)(&(chunk_addr[u])));

            /* Get the chunk info for this chunk, if there are elements selected */
            if (piece_node) {
                if (NULL == (chunk_info = (H5D_piece_info_t *)H5SL_item(piece_node)))
                    HGOTO_ERROR(H5E_STORAGE, H5E_CANTGET, FAIL, "couldn't get piece info from skipped list")

                /* One less chunk to process */
                num_chunk--;
            }
            else
                chunk_info = NULL;

            /* Set the storage information for chunks with selections */
            if (chunk_info) {
                HDassert(chunk_info->index == u);

                /* Pass in chunk's coordinates in a union. */
                store.chunk.scaled = chunk_info->scaled;
            } /* end if */
        }
        else
            chunk_info = NULL;

        /* Collective IO for this chunk,
         * Note: even there is no selection for this process, the process still
         *      needs to contribute MPI NONE TYPE.
         */
        if (chunk_io_option[u] == H5D_CHUNK_IO_MODE_COL) {
#ifdef H5Dmpio_DEBUG
            H5D_MPIO_DEBUG_VA(mpi_rank, "inside collective chunk IO mpi_rank = %d, chunk index = %zu",
                              mpi_rank, u);
#endif

            /* Set the file & memory dataspaces */
            if (chunk_info) {
                fspace = chunk_info->fspace;
                mspace = chunk_info->mspace;

                /* Update the local variable tracking the actual io mode property.
                 *
                 * Note: H5D_MPIO_COLLECTIVE_MULTI | H5D_MPIO_INDEPENDENT = H5D_MPIO_MIXED
                 *      to ease switching between to mixed I/O without checking the current
                 *      value of the property. You can see the definition in H5Ppublic.h
                 */
                actual_io_mode = (H5D_mpio_actual_io_mode_t)(actual_io_mode | H5D_MPIO_CHUNK_COLLECTIVE);

            } /* end if */
            else {
                fspace = mspace = NULL;
            } /* end else */

            /* Switch back to collective I/O */
            if (last_coll_opt_mode != H5FD_MPIO_COLLECTIVE_IO) {
                if (H5CX_set_mpio_coll_opt(H5FD_MPIO_COLLECTIVE_IO) < 0)
                    HGOTO_ERROR(H5E_DATASET, H5E_CANTSET, FAIL, "can't switch to collective I/O")
                last_coll_opt_mode = H5FD_MPIO_COLLECTIVE_IO;
            } /* end if */

            /* Initialize temporary contiguous storage address */
            io_info->store_faddr = chunk_addr[u];

            /* Perform the I/O */
            if (H5D__inter_collective_io(io_info, &(io_info->dsets_info[0]), fspace, mspace) < 0)
                HGOTO_ERROR(H5E_IO, H5E_CANTGET, FAIL, "couldn't finish shared collective MPI-IO")
        }      /* end if */
        else { /* possible independent IO for this chunk */
#ifdef H5Dmpio_DEBUG
            H5D_MPIO_DEBUG_VA(mpi_rank, "inside independent IO mpi_rank = %d, chunk index = %zu", mpi_rank,
                              u);
#endif

            HDassert(chunk_io_option[u] == 0);

            /* Set the file & memory dataspaces */
            if (chunk_info) {
                fspace = chunk_info->fspace;
                mspace = chunk_info->mspace;

                /* Update the local variable tracking the actual io mode. */
                actual_io_mode = (H5D_mpio_actual_io_mode_t)(actual_io_mode | H5D_MPIO_CHUNK_INDEPENDENT);
            } /* end if */
            else {
                fspace = mspace = NULL;
            } /* end else */

            /* Using independent I/O with file setview.*/
            if (last_coll_opt_mode != H5FD_MPIO_INDIVIDUAL_IO) {
                if (H5CX_set_mpio_coll_opt(H5FD_MPIO_INDIVIDUAL_IO) < 0)
                    HGOTO_ERROR(H5E_DATASET, H5E_CANTSET, FAIL, "can't switch to individual I/O")
                last_coll_opt_mode = H5FD_MPIO_INDIVIDUAL_IO;
            } /* end if */

            /* Initialize temporary contiguous storage address */
            io_info->store_faddr = chunk_addr[u];

            /* Perform the I/O */
            if (H5D__inter_collective_io(io_info, &(io_info->dsets_info[0]), fspace, mspace) < 0)
                HGOTO_ERROR(H5E_IO, H5E_CANTGET, FAIL, "couldn't finish shared collective MPI-IO")
#ifdef H5Dmpio_DEBUG
            H5D_MPIO_DEBUG(mpi_rank, "after inter collective IO");
#endif
        } /* end else */
    }     /* end for */

    /* Write the local value of actual io mode to the API context. */
    H5CX_set_mpio_actual_io_mode(actual_io_mode);

done:
    if (chunk_io_option)
        H5MM_xfree(chunk_io_option);
    if (chunk_addr)
        H5MM_xfree(chunk_addr);

    FUNC_LEAVE_NOAPI_TAG(ret_value)
} /* end H5D__multi_chunk_collective_io */

/*-------------------------------------------------------------------------
 * Function:    H5D__multi_chunk_filtered_collective_io
 *
 * Purpose:     Performs collective I/O on filtered chunks iteratively to
 *              save on memory and potentially get better performance
 *              depending on the average number of chunks per rank. While
 *              linked-chunk I/O will construct and work on a list of all
 *              of the chunks selected in the I/O operation at once, this
 *              function works iteratively on a set of chunks at a time; at
 *              most one chunk per rank per iteration.  The general
 *              algorithm is as follows:
 *
 *              1. Construct a list of selected chunks in the collective
 *                 I/O operation
 *              2. If the operation is a read operation, loop an amount of
 *                 times equal to the maximum number of chunks selected on
 *                 any particular rank and on each iteration:
 *                 A. Participate in a collective read of chunks from
 *                    the file (ranks that run out of chunks still need
 *                    to participate)
 *                 B. Unfilter the chunk that was read (if any)
 *                 C. Scatter the read chunk's data to the application's
 *                    read buffer
 *              3. If the operation is a write operation, redistribute any
 *                 chunks being written to by more than 1 MPI rank, such
 *                 that the chunk is only owned by 1 MPI rank. The rank
 *                 writing to the chunk which currently has the least
 *                 amount of chunks assigned to it becomes the new owner
 *                 (in the case of ties, the lowest MPI rank becomes the
 *                 new owner). Then, loop an amount of times equal to the
 *                 maximum number of chunks selected on any particular
 *                 rank and on each iteration:
 *                 A. Participate in a collective read of chunks from
 *                    the file (ranks that run out of chunks still need
 *                    to participate)
 *                    I. If we actually read a chunk from the file (if
 *                       a chunk is being fully overwritten, we skip
 *                       reading it), pass the chunk through the filter
 *                       pipeline in reverse order (unfilter the chunk)
 *                 B. Update the chunk data with the modifications from
 *                    the owning rank
 *                 C. Receive any modification data from other ranks and
 *                    update the chunk data with those modifications
 *                 D. Filter the chunk
 *                 E. Contribute the chunk to an array gathered by
 *                    all ranks which contains information for
 *                    re-allocating space in the file for every chunk
 *                    modified in this iteration (up to one chunk per
 *                    rank; some ranks may not have a selection/may have
 *                    less chunks to work on than other ranks). Then,
 *                    each rank collectively re-allocates each chunk
 *                    from the gathered array with their new sizes
 *                    after the filter operation
 *                 F. Proceed with the collective write operation
 *                    for the chunks modified on this iteration
 *                 G. Contribute the chunk to an array gathered by
 *                    all ranks which contains information for
 *                    re-inserting every chunk modified on this
 *                    iteration into the chunk index. Then, each rank
 *                    collectively re-inserts each chunk from the
 *                    gathered array into the chunk index
 *
 *              TODO: Note that steps E. and G. here are both collective
 *                    operations that partially share data from the
 *                    H5D_filtered_collective_io_info_t structure. To
 *                    try to conserve on memory a bit, the distributed
 *                    arrays these operations create are discarded after
 *                    each operation is performed. If memory consumption
 *                    here proves to not be an issue, the necessary data
 *                    for both operations could be combined into a single
 *                    structure so that only one collective MPI operation
 *                    is needed to carry out both operations, rather than
 *                    two.
 *
 * Return:      Non-negative on success/Negative on failure
 *
 *-------------------------------------------------------------------------
 */
static herr_t
H5D__multi_chunk_filtered_collective_io(H5D_io_info_t *io_info, int mpi_rank, int mpi_size)
{
    H5D_filtered_collective_io_info_t *chunk_list       = NULL; /* The list of chunks being read/written */
    H5D_filtered_collective_io_info_t *chunk_hash_table = NULL;
    unsigned char                    **chunk_msg_bufs   = NULL;
    H5D_io_info_t                      ctg_io_info; /* Contiguous I/O info object */
    MPI_Datatype                       mem_type             = MPI_BYTE;
    MPI_Datatype                       file_type            = MPI_BYTE;
    hbool_t                            mem_type_is_derived  = FALSE;
    hbool_t                            file_type_is_derived = FALSE;
    hbool_t                            have_chunk_to_process;
    size_t                             chunk_list_num_entries;
    size_t                             i;
    size_t                             max_num_chunks;
    int                                chunk_msg_bufs_len = 0;
    int                                mpi_code;
    herr_t                             ret_value = SUCCEED;

    FUNC_ENTER_PACKAGE_TAG(io_info->dsets_info[0].dset->oloc.addr)

    HDassert(io_info);

#ifdef H5Dmpio_DEBUG
    H5D_MPIO_TRACE_ENTER(mpi_rank);
    H5D_MPIO_DEBUG_VA(mpi_rank, "Performing Multi-chunk I/O (%s) with MPI Comm size of %d",
                      io_info->op_type == H5D_IO_OP_WRITE ? "write" : "read", mpi_size);
    H5D_MPIO_TIME_START(mpi_rank, "Multi-chunk I/O");
#endif

    /* Set the actual chunk opt mode property */
    H5CX_set_mpio_actual_chunk_opt(H5D_MPIO_MULTI_CHUNK);

    /* Set the actual_io_mode property.
     * Multi chunk I/O does not break to independent, so can set right away
     */
    H5CX_set_mpio_actual_io_mode(H5D_MPIO_CHUNK_COLLECTIVE);

    /* Build a list of selected chunks in the collective IO operation */
    if (H5D__mpio_collective_filtered_chunk_io_setup(io_info, &chunk_list, &chunk_list_num_entries,
                                                     mpi_rank) < 0)
        HGOTO_ERROR(H5E_DATASET, H5E_CANTINIT, FAIL, "couldn't construct filtered I/O info list")

    /* Retrieve the maximum number of chunks selected for any rank */
    if (MPI_SUCCESS != (mpi_code = MPI_Allreduce(&chunk_list_num_entries, &max_num_chunks, 1,
                                                 MPI_UNSIGNED_LONG_LONG, MPI_MAX, io_info->comm)))
        HMPI_GOTO_ERROR(FAIL, "MPI_Allreduce failed", mpi_code)

    /* If no one has anything selected at all, end the operation */
    if (0 == max_num_chunks)
        HGOTO_DONE(SUCCEED);

    /* Set up contiguous I/O info object */
    H5MM_memcpy(&ctg_io_info, io_info, sizeof(ctg_io_info));

    if (io_info->op_type == H5D_IO_OP_READ) { /* Filtered collective read */
        for (i = 0; i < max_num_chunks; i++) {
            /* Check if this rank has a chunk to work on for this iteration */
            have_chunk_to_process = (i < chunk_list_num_entries);

            if (H5D__mpio_collective_filtered_chunk_read(have_chunk_to_process ? &chunk_list[i] : NULL,
                                                         have_chunk_to_process ? 1 : 0, io_info, mpi_rank,
                                                         mpi_size) < 0)
                HGOTO_ERROR(H5E_DATASET, H5E_READERROR, FAIL, "couldn't read filtered chunks")

            if (have_chunk_to_process && chunk_list[i].buf) {
                H5MM_free(chunk_list[i].buf);
                chunk_list[i].buf = NULL;
            }
        }
    }
    else { /* Filtered collective write */
        H5D_chk_idx_info_t index_info;
        hsize_t            mpi_buf_count;

        /* Construct chunked index info */
        H5D_MPIO_INIT_CHUNK_IDX_INFO(index_info, io_info->dsets_info[0].dset);

        if (mpi_size > 1) {
            /* Redistribute shared chunks being written to */
            if (H5D__mpio_redistribute_shared_chunks(chunk_list, chunk_list_num_entries, io_info, mpi_rank,
                                                     mpi_size, NULL) < 0)
                HGOTO_ERROR(H5E_DATASET, H5E_WRITEERROR, FAIL, "unable to redistribute shared chunks")

            /* Send any chunk modification messages for chunks this rank no longer owns */
            if (H5D__mpio_share_chunk_modification_data(chunk_list, &chunk_list_num_entries, io_info,
                                                        mpi_rank, mpi_size, &chunk_hash_table,
                                                        &chunk_msg_bufs, &chunk_msg_bufs_len) < 0)
                HGOTO_ERROR(H5E_DATASET, H5E_WRITEERROR, FAIL,
                            "unable to send chunk modification data between MPI ranks")
        }

        /* Iterate over the max number of chunks among all ranks, as this rank could
         * have no chunks left to work on, but it still needs to participate in the
         * collective re-allocation and re-insertion of chunks modified by other ranks.
         */
        for (i = 0; i < max_num_chunks; i++) {
            /* Check if this rank has a chunk to work on for this iteration */
            have_chunk_to_process = (i < chunk_list_num_entries) && (mpi_rank == chunk_list[i].new_owner);

            /* Proceed to update the chunk this rank owns (if any left) with its
             * own modification data and data from other ranks, before re-filtering
             * the chunks. As chunk reads are done collectively here, all ranks
             * must participate.
             */
            if (H5D__mpio_collective_filtered_chunk_update(
                    have_chunk_to_process ? &chunk_list[i] : NULL, have_chunk_to_process ? 1 : 0,
                    chunk_hash_table, chunk_msg_bufs, chunk_msg_bufs_len, io_info, mpi_rank, mpi_size) < 0)
                HGOTO_ERROR(H5E_DATASET, H5E_WRITEERROR, FAIL, "couldn't update modified chunks")

            /* All ranks now collectively re-allocate file space for all chunks */
            if (H5D__mpio_collective_filtered_chunk_reallocate(have_chunk_to_process ? &chunk_list[i] : NULL,
                                                               have_chunk_to_process ? 1 : 0, NULL, io_info,
                                                               &index_info, mpi_rank, mpi_size) < 0)
                HGOTO_ERROR(H5E_DATASET, H5E_WRITEERROR, FAIL,
                            "couldn't collectively re-allocate file space for chunks")

            /*
             * If this rank has a chunk to work on, create a MPI type
             * for writing out the chunk. Otherwise, the rank will
             * use MPI_BYTE for the file and memory type and specify
             * a count of 0.
             */
            if (H5D__mpio_collective_filtered_io_type(
                    have_chunk_to_process ? &chunk_list[i] : NULL, have_chunk_to_process ? 1 : 0,
                    io_info->op_type, &mem_type, &mem_type_is_derived, &file_type, &file_type_is_derived) < 0)
                HGOTO_ERROR(H5E_DATASET, H5E_CANTGET, FAIL,
                            "couldn't create MPI type for writing filtered chunks")

            mpi_buf_count = (file_type_is_derived || mem_type_is_derived) ? 1 : 0;

            /* Override the write buffer to point to the chunk data buffer */
            if (have_chunk_to_process) {
                /*
                 * Override the write buffer to point to the
                 * chunk's data buffer
                 */
                ctg_io_info.base_maddr.cvp = chunk_list[i].buf;

                /*
                 * Setup the base storage address for this
                 * operation to be the chunk's file address
                 */
                ctg_io_info.store_faddr = chunk_list[i].chunk_new.offset;
            }
            else {
                ctg_io_info.store_faddr = 0;
                ctg_io_info.base_maddr  = io_info->dsets_info[0].buf;
            }

            /* Perform the I/O */
            if (H5D__final_collective_io(&ctg_io_info, mpi_buf_count, file_type, mem_type) < 0)
                HGOTO_ERROR(H5E_IO, H5E_CANTGET, FAIL, "couldn't finish MPI-IO")

            /* Free up resources in anticipation of following collective operation */
            if (have_chunk_to_process && chunk_list[i].buf) {
                H5MM_free(chunk_list[i].buf);
                chunk_list[i].buf = NULL;
            }

            /* Participate in the collective re-insertion of all chunks modified
             * in this iteration into the chunk index
             */
            if (H5D__mpio_collective_filtered_chunk_reinsert(have_chunk_to_process ? &chunk_list[i] : NULL,
                                                             have_chunk_to_process ? 1 : 0, NULL, io_info,
                                                             &index_info, mpi_rank, mpi_size) < 0)
                HGOTO_ERROR(H5E_DATASET, H5E_WRITEERROR, FAIL,
                            "couldn't collectively re-insert modified chunks into chunk index")

            /* Free the MPI types, if they were derived */
            if (mem_type_is_derived && MPI_SUCCESS != (mpi_code = MPI_Type_free(&mem_type)))
                HMPI_GOTO_ERROR(FAIL, "MPI_Type_free failed", mpi_code)
            mem_type_is_derived = FALSE;
            if (file_type_is_derived && MPI_SUCCESS != (mpi_code = MPI_Type_free(&file_type)))
                HMPI_GOTO_ERROR(FAIL, "MPI_Type_free failed", mpi_code)
            file_type_is_derived = FALSE;
        } /* end for */
    }

done:
    /* Free the MPI buf and file types, if they were derived */
    if (mem_type_is_derived && MPI_SUCCESS != (mpi_code = MPI_Type_free(&mem_type)))
        HMPI_DONE_ERROR(FAIL, "MPI_Type_free failed", mpi_code)
    if (file_type_is_derived && MPI_SUCCESS != (mpi_code = MPI_Type_free(&file_type)))
        HMPI_DONE_ERROR(FAIL, "MPI_Type_free failed", mpi_code)

    if (chunk_msg_bufs) {
        for (i = 0; i < (size_t)chunk_msg_bufs_len; i++)
            H5MM_free(chunk_msg_bufs[i]);

        H5MM_free(chunk_msg_bufs);
    }

    HASH_CLEAR(hh, chunk_hash_table);

    /* Free resources used by a rank which had some selection */
    if (chunk_list) {
        for (i = 0; i < chunk_list_num_entries; i++)
            if (chunk_list[i].buf)
                H5MM_free(chunk_list[i].buf);

        H5MM_free(chunk_list);
    } /* end if */

#ifdef H5Dmpio_DEBUG
    H5D_MPIO_TIME_STOP(mpi_rank);
    H5D_MPIO_TRACE_EXIT(mpi_rank);
#endif

    FUNC_LEAVE_NOAPI_TAG(ret_value)
} /* end H5D__multi_chunk_filtered_collective_io() */

/*-------------------------------------------------------------------------
 * Function:    H5D__inter_collective_io
 *
 * Purpose:     Routine for the shared part of collective IO between multiple chunk
 *              collective IO and contiguous collective IO
 *
 * Return:      Non-negative on success/Negative on failure
 *
 * Programmer:  Muqun Yang
 *              Monday, Feb. 13th, 2006
 *
 *-------------------------------------------------------------------------
 */
static herr_t
H5D__inter_collective_io(H5D_io_info_t *io_info, const H5D_dset_info_t *di, H5S_t *file_space,
                         H5S_t *mem_space)
{
    int          mpi_buf_count; /* # of MPI types */
    hbool_t      mbt_is_derived = FALSE;
    hbool_t      mft_is_derived = FALSE;
    MPI_Datatype mpi_file_type, mpi_buf_type;
    int          mpi_code; /* MPI return code */
#ifdef H5Dmpio_DEBUG
    int mpi_rank;
#endif
    herr_t ret_value = SUCCEED; /* return value */

    FUNC_ENTER_PACKAGE

#ifdef H5Dmpio_DEBUG
    mpi_rank = H5F_mpi_get_rank(di->dset->oloc.file);
    H5D_MPIO_TRACE_ENTER(mpi_rank);
    H5D_MPIO_TIME_START(mpi_rank, "Inter collective I/O");
    if (mpi_rank < 0)
        HGOTO_ERROR(H5E_IO, H5E_MPI, FAIL, "unable to obtain MPI rank")
#endif

    HDassert(io_info);

    if ((file_space != NULL) && (mem_space != NULL)) {
        int      mpi_file_count;     /* Number of file "objects" to transfer */
        hsize_t *permute_map = NULL; /* array that holds the mapping from the old,
                                        out-of-order displacements to the in-order
                                        displacements of the MPI datatypes of the
                                        point selection of the file space */
        hbool_t is_permuted = FALSE;

        HDassert(di);

        /* Obtain disk and memory MPI derived datatype */
        /* NOTE: The permute_map array can be allocated within H5S_mpio_space_type
         *              and will be fed into the next call to H5S_mpio_space_type
         *              where it will be freed.
         */
        if (H5S_mpio_space_type(file_space, di->type_info.src_type_size, &mpi_file_type, &mpi_file_count,
                                &mft_is_derived, /* OUT: datatype created */
                                TRUE,            /* this is a file space, so
                                                    permute the datatype if the
                                                    point selection is out of
                                                    order */
                                &permute_map,    /* OUT: a map to indicate
                                                    the permutation of
                                                    points selected in
                                                    case they are out of
                                                    order */
                                &is_permuted /* OUT */) < 0)
            HGOTO_ERROR(H5E_DATASPACE, H5E_BADTYPE, FAIL, "couldn't create MPI file type")
        /* Sanity check */
        if (is_permuted)
            HDassert(permute_map);
        if (H5S_mpio_space_type(mem_space, di->type_info.src_type_size, &mpi_buf_type, &mpi_buf_count,
                                &mbt_is_derived, /* OUT: datatype created */
                                FALSE,           /* this is a memory space, so if
                                                    the file space is not
                                                    permuted, there is no need to
                                                    permute the datatype if the
                                                    point selections are out of
                                                    order*/
                                &permute_map     /* IN: the permutation map
                                                    generated by the
                                                    file_space selection
                                                    and applied to the
                                                    memory selection */
                                ,
                                &is_permuted /* IN */) < 0)
            HGOTO_ERROR(H5E_DATASPACE, H5E_BADTYPE, FAIL, "couldn't create MPI buffer type")
        /* Sanity check */
        if (is_permuted)
            HDassert(!permute_map);
    } /* end if */
    else {
        /* For non-selection, participate with a none MPI derived datatype, the count is 0.  */
        mpi_buf_type   = MPI_BYTE;
        mpi_file_type  = MPI_BYTE;
        mpi_buf_count  = 0;
        mbt_is_derived = FALSE;
        mft_is_derived = FALSE;
    } /* end else */

#ifdef H5Dmpio_DEBUG
    H5D_MPIO_DEBUG(mpi_rank, "before final collective I/O");
#endif

    /* Perform final collective I/O operation */
    if (H5D__final_collective_io(io_info, (hsize_t)mpi_buf_count, mpi_file_type, mpi_buf_type) < 0)
        HGOTO_ERROR(H5E_IO, H5E_CANTGET, FAIL, "couldn't finish collective MPI-IO")

done:
    /* Free the MPI buf and file types, if they were derived */
    if (mbt_is_derived && MPI_SUCCESS != (mpi_code = MPI_Type_free(&mpi_buf_type)))
        HMPI_DONE_ERROR(FAIL, "MPI_Type_free failed", mpi_code)
    if (mft_is_derived && MPI_SUCCESS != (mpi_code = MPI_Type_free(&mpi_file_type)))
        HMPI_DONE_ERROR(FAIL, "MPI_Type_free failed", mpi_code)

#ifdef H5Dmpio_DEBUG
    H5D_MPIO_TIME_STOP(mpi_rank);
    H5D_MPIO_DEBUG_VA(mpi_rank, "before leaving inter_collective_io ret_value = %d", ret_value);
    H5D_MPIO_TRACE_EXIT(mpi_rank);
#endif

    FUNC_LEAVE_NOAPI(ret_value)
} /* end H5D__inter_collective_io() */

/*-------------------------------------------------------------------------
 * Function:    H5D__final_collective_io
 *
 * Purpose:     Routine for the common part of collective IO with different storages.
 *
 * Return:      Non-negative on success/Negative on failure
 *
 * Programmer:  Muqun Yang
 *              Monday, Feb. 13th, 2006
 *
 *-------------------------------------------------------------------------
 */
static herr_t
H5D__final_collective_io(H5D_io_info_t *io_info, hsize_t mpi_buf_count, MPI_Datatype mpi_file_type,
                         MPI_Datatype mpi_buf_type)
{
#ifdef H5Dmpio_DEBUG
    int mpi_rank;
#endif
    herr_t ret_value = SUCCEED;

    FUNC_ENTER_PACKAGE

#ifdef H5Dmpio_DEBUG
    mpi_rank = H5F_mpi_get_rank(io_info->dsets_info[0].dset->oloc.file);
    H5D_MPIO_TRACE_ENTER(mpi_rank);
    H5D_MPIO_TIME_START(mpi_rank, "Final collective I/O");
    if (mpi_rank < 0)
        HGOTO_ERROR(H5E_IO, H5E_MPI, FAIL, "unable to obtain MPI rank")
#endif

    /* Pass buf type, file type to the file driver.  */
    if (H5CX_set_mpi_coll_datatypes(mpi_buf_type, mpi_file_type) < 0)
        HGOTO_ERROR(H5E_DATASET, H5E_CANTSET, FAIL, "can't set MPI-I/O collective I/O datatypes")

    if (io_info->op_type == H5D_IO_OP_WRITE) {
        if ((io_info->io_ops.single_write_md)(io_info, mpi_buf_count, NULL, NULL) < 0)
            HGOTO_ERROR(H5E_DATASET, H5E_WRITEERROR, FAIL, "optimized write failed")
    } /* end if */
    else {
        if ((io_info->io_ops.single_read_md)(io_info, mpi_buf_count, NULL, NULL) < 0)
            HGOTO_ERROR(H5E_DATASET, H5E_READERROR, FAIL, "optimized read failed")
    } /* end else */

done:
#ifdef H5Dmpio_DEBUG
    H5D_MPIO_TIME_STOP(mpi_rank);
    H5D_MPIO_DEBUG_VA(mpi_rank, "ret_value before leaving final_collective_io=%d", ret_value);
    H5D_MPIO_TRACE_EXIT(mpi_rank);
#endif

    FUNC_LEAVE_NOAPI(ret_value)
} /* end H5D__final_collective_io */

/*-------------------------------------------------------------------------
 * Function:    H5D__cmp_chunk_addr
 *
 * Purpose:     Routine to compare chunk addresses
 *
 * Description: Callback for qsort() to compare chunk addresses
 *
 * Return:      -1, 0, 1
 *
 * Programmer:  Muqun Yang
 *              Monday, Feb. 13th, 2006
 *
 *-------------------------------------------------------------------------
 */
static int
H5D__cmp_chunk_addr(const void *chunk_addr_info1, const void *chunk_addr_info2)
{
    haddr_t addr1 = HADDR_UNDEF, addr2 = HADDR_UNDEF;

    FUNC_ENTER_PACKAGE_NOERR

    addr1 = ((const H5D_chunk_addr_info_t *)chunk_addr_info1)->piece_addr;
    addr2 = ((const H5D_chunk_addr_info_t *)chunk_addr_info2)->piece_addr;

    FUNC_LEAVE_NOAPI(H5F_addr_cmp(addr1, addr2))
} /* end H5D__cmp_chunk_addr() */

/*-------------------------------------------------------------------------
 * Function:    H5D__cmp_filtered_collective_io_info_entry
 *
 * Purpose:     Routine to compare filtered collective chunk io info
 *              entries
 *
 * Description: Callback for qsort() to compare filtered collective chunk
 *              io info entries
 *
 * Return:      -1, 0, 1
 *
 *-------------------------------------------------------------------------
 */
static int
H5D__cmp_filtered_collective_io_info_entry(const void *filtered_collective_io_info_entry1,
                                           const void *filtered_collective_io_info_entry2)
{
    const H5D_filtered_collective_io_info_t *entry1;
    const H5D_filtered_collective_io_info_t *entry2;
    haddr_t                                  addr1 = HADDR_UNDEF;
    haddr_t                                  addr2 = HADDR_UNDEF;
    int                                      ret_value;

    FUNC_ENTER_PACKAGE_NOERR

    entry1 = (const H5D_filtered_collective_io_info_t *)filtered_collective_io_info_entry1;
    entry2 = (const H5D_filtered_collective_io_info_t *)filtered_collective_io_info_entry2;

    addr1 = entry1->chunk_new.offset;
    addr2 = entry2->chunk_new.offset;

    /*
     * If both chunk addresses are defined, H5F_addr_cmp is safe to use.
     * Otherwise, if both addresses aren't defined, compared chunk
     * entries based on their chunk index. Finally, if only one chunk
     * address is defined, return the appropriate value based on which
     * is defined.
     */
    if (H5F_addr_defined(addr1) && H5F_addr_defined(addr2)) {
        ret_value = H5F_addr_cmp(addr1, addr2);
    }
    else if (!H5F_addr_defined(addr1) && !H5F_addr_defined(addr2)) {
        hsize_t chunk_idx1 = entry1->index_info.chunk_idx;
        hsize_t chunk_idx2 = entry2->index_info.chunk_idx;

        ret_value = (chunk_idx1 > chunk_idx2) - (chunk_idx1 < chunk_idx2);
    }
    else
        ret_value = H5F_addr_defined(addr1) ? 1 : -1;

    FUNC_LEAVE_NOAPI(ret_value)
} /* end H5D__cmp_filtered_collective_io_info_entry() */

/*-------------------------------------------------------------------------
 * Function:    H5D__cmp_chunk_redistribute_info
 *
 * Purpose:     Routine to compare two H5D_chunk_redistribute_info_t
 *              structures
 *
 * Description: Callback for qsort() to compare two
 *              H5D_chunk_redistribute_info_t structures
 *
 * Return:      -1, 0, 1
 *
 *-------------------------------------------------------------------------
 */
static int
H5D__cmp_chunk_redistribute_info(const void *_entry1, const void *_entry2)
{
    const H5D_chunk_redistribute_info_t *entry1;
    const H5D_chunk_redistribute_info_t *entry2;
    hsize_t                              chunk_index1;
    hsize_t                              chunk_index2;
    int                                  ret_value;

    FUNC_ENTER_PACKAGE_NOERR

    entry1 = (const H5D_chunk_redistribute_info_t *)_entry1;
    entry2 = (const H5D_chunk_redistribute_info_t *)_entry2;

    chunk_index1 = entry1->chunk_idx;
    chunk_index2 = entry2->chunk_idx;

    if (chunk_index1 == chunk_index2) {
        int orig_owner1 = entry1->orig_owner;
        int orig_owner2 = entry2->orig_owner;

        ret_value = (orig_owner1 > orig_owner2) - (orig_owner1 < orig_owner2);
    }
    else
        ret_value = (chunk_index1 > chunk_index2) - (chunk_index1 < chunk_index2);

    FUNC_LEAVE_NOAPI(ret_value)
} /* end H5D__cmp_chunk_redistribute_info() */

/*-------------------------------------------------------------------------
 * Function:    H5D__cmp_chunk_redistribute_info_orig_owner
 *
 * Purpose:     Routine to compare the original owning MPI rank for two
 *              H5D_chunk_redistribute_info_t structures
 *
 * Description: Callback for qsort() to compare the original owning MPI
 *              rank for two H5D_chunk_redistribute_info_t
 *              structures
 *
 * Return:      -1, 0, 1
 *
 *-------------------------------------------------------------------------
 */
static int
H5D__cmp_chunk_redistribute_info_orig_owner(const void *_entry1, const void *_entry2)
{
    const H5D_chunk_redistribute_info_t *entry1;
    const H5D_chunk_redistribute_info_t *entry2;
    int                                  owner1 = -1;
    int                                  owner2 = -1;
    int                                  ret_value;

    FUNC_ENTER_PACKAGE_NOERR

    entry1 = (const H5D_chunk_redistribute_info_t *)_entry1;
    entry2 = (const H5D_chunk_redistribute_info_t *)_entry2;

    owner1 = entry1->orig_owner;
    owner2 = entry2->orig_owner;

    if (owner1 == owner2) {
        haddr_t addr1 = entry1->chunk_block.offset;
        haddr_t addr2 = entry2->chunk_block.offset;

        /*
         * If both chunk addresses are defined, H5F_addr_cmp is safe to use.
         * Otherwise, if both addresses aren't defined, compared chunk
         * entries based on their chunk index. Finally, if only one chunk
         * address is defined, return the appropriate value based on which
         * is defined.
         */
        if (H5F_addr_defined(addr1) && H5F_addr_defined(addr2)) {
            ret_value = H5F_addr_cmp(addr1, addr2);
        }
        else if (!H5F_addr_defined(addr1) && !H5F_addr_defined(addr2)) {
            hsize_t chunk_idx1 = entry1->chunk_idx;
            hsize_t chunk_idx2 = entry2->chunk_idx;

            ret_value = (chunk_idx1 > chunk_idx2) - (chunk_idx1 < chunk_idx2);
        }
        else
            ret_value = H5F_addr_defined(addr1) ? 1 : -1;
    }
    else
        ret_value = (owner1 > owner2) - (owner1 < owner2);

    FUNC_LEAVE_NOAPI(ret_value)
} /* end H5D__cmp_chunk_redistribute_info_orig_owner() */

/*-------------------------------------------------------------------------
<<<<<<< HEAD
=======
 * Function:    H5D__sort_chunk
 *
 * Purpose:     Routine to sort chunks in increasing order of chunk address
 *              Each chunk address is also obtained.
 *
 * Description:
 *              For most cases, the chunk address has already been sorted in increasing order.
 *              The special sorting flag is used to optimize this common case.
 *              quick sort is used for necessary sorting.
 *
 * Parameters:
 *              Input: H5D_io_info_t* io_info,
 *                      H5D_chunk_map_t *fm(global chunk map struct)
 *              Input/Output:  H5D_chunk_addr_info_t chunk_addr_info_array[]   : array to store chunk address
 *and information many_chunk_opt                         : flag to optimize the way to obtain chunk addresses
 *                                                              for many chunks
 *
 * Return:      Non-negative on success/Negative on failure
 *
 * Programmer:  Muqun Yang
 *              Monday, Feb. 13th, 2006
 *
 *-------------------------------------------------------------------------
 */
static herr_t
H5D__sort_chunk(H5D_io_info_t *io_info, const H5D_chunk_map_t *fm,
                H5D_chunk_addr_info_t chunk_addr_info_array[], int sum_chunk, int mpi_rank, int mpi_size)
{
    H5SL_node_t      *chunk_node;           /* Current node in chunk skip list */
    H5D_chunk_info_t *chunk_info;           /* Current chunking info. of this node. */
    haddr_t           chunk_addr;           /* Current chunking address of this node */
    haddr_t *total_chunk_addr_array = NULL; /* The array of chunk address for the total number of chunk */
    H5P_coll_md_read_flag_t md_reads_file_flag;
    hbool_t                 md_reads_context_flag;
    hbool_t                 restore_md_reads_state = FALSE;
    hbool_t                 do_sort                = FALSE; /* Whether the addresses need to be sorted */
    int                     bsearch_coll_chunk_threshold;
    int                     many_chunk_opt = H5D_OBTAIN_ONE_CHUNK_ADDR_IND;
    int                     mpi_code;            /* MPI return code */
    int                     i;                   /* Local index variable */
    herr_t                  ret_value = SUCCEED; /* Return value */

    FUNC_ENTER_PACKAGE

    /* Calculate the actual threshold to obtain all chunk addresses collectively
     *  The bigger this number is, the more possible the use of obtaining chunk
     * address collectively.
     */
    /* For non-optimization one-link IO, actual bsearch threshold is always
     *   0, we would always want to obtain the chunk addresses individually
     *   for each process.
     */
    bsearch_coll_chunk_threshold = (sum_chunk * 100) / ((int)fm->layout->u.chunk.nchunks * mpi_size);
    if ((bsearch_coll_chunk_threshold > H5D_ALL_CHUNK_ADDR_THRES_COL) &&
        ((sum_chunk / mpi_size) >= H5D_ALL_CHUNK_ADDR_THRES_COL_NUM))
        many_chunk_opt = H5D_OBTAIN_ALL_CHUNK_ADDR_COL;

#ifdef H5Dmpio_DEBUG
    H5D_MPIO_DEBUG_VA(mpi_rank, "many_chunk_opt = %d", many_chunk_opt);
#endif

    /* If we need to optimize the way to obtain the chunk address */
    if (many_chunk_opt != H5D_OBTAIN_ONE_CHUNK_ADDR_IND) {
#ifdef H5Dmpio_DEBUG
        H5D_MPIO_DEBUG(mpi_rank, "Coming inside H5D_OBTAIN_ALL_CHUNK_ADDR_COL");
#endif
        /* Allocate array for chunk addresses */
        if (NULL == (total_chunk_addr_array =
                         (haddr_t *)H5MM_malloc(sizeof(haddr_t) * (size_t)fm->layout->u.chunk.nchunks)))
            HGOTO_ERROR(H5E_RESOURCE, H5E_NOSPACE, FAIL, "unable to allocate memory chunk address array")

        if (mpi_rank == 0) {
            herr_t result;

            /*
             * If enabled, disable collective metadata reads here.
             * Since the chunk address mapping is done on rank 0
             * only here, it will cause problems if collective
             * metadata reads are enabled.
             */
            if (H5F_get_coll_metadata_reads(io_info->dset->oloc.file)) {
                md_reads_file_flag    = H5P_FORCE_FALSE;
                md_reads_context_flag = FALSE;
                H5F_set_coll_metadata_reads(io_info->dset->oloc.file, &md_reads_file_flag,
                                            &md_reads_context_flag);
                restore_md_reads_state = TRUE;
            }

            result = H5D__chunk_addrmap(io_info, total_chunk_addr_array);

            /* Ensure that we restore the old collective metadata reads state */
            if (restore_md_reads_state) {
                H5F_set_coll_metadata_reads(io_info->dset->oloc.file, &md_reads_file_flag,
                                            &md_reads_context_flag);
                restore_md_reads_state = FALSE;
            }

            if (result < 0) {
                size_t u;

                /* Clear total chunk address array */
                for (u = 0; u < (size_t)fm->layout->u.chunk.nchunks; u++)
                    total_chunk_addr_array[u] = HADDR_UNDEF;

                /* Push error, but still participate in following MPI_Bcast */
                HDONE_ERROR(H5E_DATASET, H5E_CANTGET, FAIL, "can't get chunk address")
            }
        } /* end if */

        /* Broadcasting the MPI_IO option info. and chunk address info. */
        if (MPI_SUCCESS != (mpi_code = MPI_Bcast(total_chunk_addr_array,
                                                 (int)(sizeof(haddr_t) * fm->layout->u.chunk.nchunks),
                                                 MPI_BYTE, (int)0, io_info->comm)))
            HMPI_GOTO_ERROR(FAIL, "MPI_BCast failed", mpi_code)
    } /* end if */

    /* Start at first node in chunk skip list */
    i = 0;
    if (NULL == (chunk_node = H5SL_first(fm->sel_chunks)))
        HGOTO_ERROR(H5E_STORAGE, H5E_CANTGET, FAIL, "couldn't get chunk node from skipped list")

    /* Iterate over all chunks for this process */
    while (chunk_node) {
        if (NULL == (chunk_info = (H5D_chunk_info_t *)H5SL_item(chunk_node)))
            HGOTO_ERROR(H5E_STORAGE, H5E_CANTGET, FAIL, "couldn't get chunk info from skipped list")

        if (many_chunk_opt == H5D_OBTAIN_ONE_CHUNK_ADDR_IND) {
            H5D_chunk_ud_t udata; /* User data for querying chunk info */

            /* Get address of chunk */
            if (H5D__chunk_lookup(io_info->dset, chunk_info->scaled, &udata) < 0)
                HGOTO_ERROR(H5E_STORAGE, H5E_CANTGET, FAIL, "couldn't get chunk info from skipped list")
            chunk_addr = udata.chunk_block.offset;
        } /* end if */
        else
            chunk_addr = total_chunk_addr_array[chunk_info->index];

        /* Check if chunk addresses are not in increasing order in the file */
        if (i > 0 && chunk_addr < chunk_addr_info_array[i - 1].chunk_addr)
            do_sort = TRUE;

        /* Set the address & info for this chunk */
        chunk_addr_info_array[i].chunk_addr = chunk_addr;
        chunk_addr_info_array[i].chunk_info = *chunk_info;

        /* Advance to next chunk in list */
        i++;
        chunk_node = H5SL_next(chunk_node);
    } /* end while */

#ifdef H5Dmpio_DEBUG
    H5D_MPIO_DEBUG(mpi_rank, "before Qsort");
#endif

    if (do_sort) {
        size_t num_chunks = H5SL_count(fm->sel_chunks);

        HDqsort(chunk_addr_info_array, num_chunks, sizeof(chunk_addr_info_array[0]), H5D__cmp_chunk_addr);
    } /* end if */

done:
    /* Re-enable collective metadata reads if we disabled them */
    if (restore_md_reads_state)
        H5F_set_coll_metadata_reads(io_info->dset->oloc.file, &md_reads_file_flag, &md_reads_context_flag);

    if (total_chunk_addr_array)
        H5MM_xfree(total_chunk_addr_array);

    FUNC_LEAVE_NOAPI(ret_value)
} /* end H5D__sort_chunk() */

/*-------------------------------------------------------------------------
>>>>>>> ae414872
 * Function:    H5D__obtain_mpio_mode
 *
 * Purpose:     Routine to obtain each io mode(collective,independent or none) for each chunk;
 *              Each chunk address is also obtained.
 *
 * Description:
 *
 *              1) Each process provides two piece of information for all chunks having selection
 *                 a) chunk index
 *                 b) whether this chunk is regular(for MPI derived datatype not working case)
 *
 *              2) Gather all the information to the root process
 *
 *              3) Root process will do the following:
 *                 a) Obtain chunk addresses for all chunks in this dataspace
 *                 b) With the consideration of the user option, calculate IO mode for each chunk
 *                 c) Build MPI derived datatype to combine "chunk address" and "assign_io" information
 *                      in order to do MPI Bcast only once
 *                 d) MPI Bcast the IO mode and chunk address information for each chunk.
 *              4) Each process then retrieves IO mode and chunk address information to assign_io_mode and
 *chunk_addr.
 *
 * Parameters:
 *
 *              Input: H5D_io_info_t* io_info,
 *                      H5D_dset_info_t *di,(dataset info struct)
 *              Output: uint8_t assign_io_mode[], : IO mode, collective, independent or none
 *                      haddr_t chunk_addr[],     : chunk address array for each chunk
 *
 * Return:      Non-negative on success/Negative on failure
 *
 * Programmer:  Muqun Yang
 *              Monday, Feb. 13th, 2006
 *
 *-------------------------------------------------------------------------
 */
static herr_t
H5D__obtain_mpio_mode(H5D_io_info_t *io_info, H5D_dset_info_t *di, uint8_t assign_io_mode[],
                      haddr_t chunk_addr[], int mpi_rank, int mpi_size)
{
    size_t                  total_chunks;
    unsigned                percent_nproc_per_chunk, threshold_nproc_per_chunk;
<<<<<<< HEAD
    uint8_t *               io_mode_info      = NULL;
    uint8_t *               recv_io_mode_info = NULL;
    uint8_t *               mergebuf          = NULL;
    uint8_t *               tempbuf;
    H5SL_node_t *           chunk_node;
    H5D_piece_info_t *      chunk_info;
=======
    uint8_t                *io_mode_info      = NULL;
    uint8_t                *recv_io_mode_info = NULL;
    uint8_t                *mergebuf          = NULL;
    uint8_t                *tempbuf;
    H5SL_node_t            *chunk_node;
    H5D_chunk_info_t       *chunk_info;
>>>>>>> ae414872
    H5P_coll_md_read_flag_t md_reads_file_flag;
    hbool_t                 md_reads_context_flag;
    hbool_t                 restore_md_reads_state = FALSE;
    MPI_Comm                comm;
    int                     root;
    size_t                  ic;
    int                     mpi_code;
    herr_t                  ret_value = SUCCEED;

    FUNC_ENTER_PACKAGE

    /* Assign the rank 0 to the root */
    root = 0;
    comm = io_info->comm;

    /* Setup parameters */
    H5_CHECKED_ASSIGN(total_chunks, size_t, di->layout->u.chunk.nchunks, hsize_t);
    if (H5CX_get_mpio_chunk_opt_ratio(&percent_nproc_per_chunk) < 0)
        HGOTO_ERROR(H5E_DATASET, H5E_CANTGET, FAIL, "couldn't get percent nproc per chunk")
    /* if ratio is 0, perform collective io */
    if (0 == percent_nproc_per_chunk) {
        if (H5D__chunk_addrmap(io_info, chunk_addr) < 0)
            HGOTO_ERROR(H5E_DATASET, H5E_CANTGET, FAIL, "can't get chunk address");
        for (ic = 0; ic < total_chunks; ic++)
            assign_io_mode[ic] = H5D_CHUNK_IO_MODE_COL;

        HGOTO_DONE(SUCCEED)
    } /* end if */

    threshold_nproc_per_chunk = (unsigned)mpi_size * percent_nproc_per_chunk / 100;

    /* Allocate memory */
    if (NULL == (io_mode_info = (uint8_t *)H5MM_calloc(total_chunks)))
        HGOTO_ERROR(H5E_DATASET, H5E_CANTALLOC, FAIL, "couldn't allocate I/O mode info buffer")
    if (NULL == (mergebuf = (uint8_t *)H5MM_malloc((sizeof(haddr_t) + 1) * total_chunks)))
        HGOTO_ERROR(H5E_DATASET, H5E_CANTALLOC, FAIL, "couldn't allocate mergebuf buffer")
    tempbuf = mergebuf + total_chunks;
    if (mpi_rank == root)
        if (NULL == (recv_io_mode_info = (uint8_t *)H5MM_malloc(total_chunks * (size_t)mpi_size)))
            HGOTO_ERROR(H5E_DATASET, H5E_CANTALLOC, FAIL, "couldn't allocate recv I/O mode info buffer")

    /* Obtain the regularity and selection information for all chunks in this process. */
    chunk_node = H5SL_first(di->dset_sel_pieces);
    while (chunk_node) {
        chunk_info = (H5D_piece_info_t *)H5SL_item(chunk_node);

        io_mode_info[chunk_info->index] = H5D_CHUNK_SELECT_REG; /* this chunk is selected and is "regular" */
        chunk_node                      = H5SL_next(chunk_node);
    } /* end while */

    /* Gather all the information */
    H5_CHECK_OVERFLOW(total_chunks, size_t, int)
    if (MPI_SUCCESS != (mpi_code = MPI_Gather(io_mode_info, (int)total_chunks, MPI_BYTE, recv_io_mode_info,
                                              (int)total_chunks, MPI_BYTE, root, comm)))
        HMPI_GOTO_ERROR(FAIL, "MPI_Gather failed", mpi_code)

    /* Calculate the mode for IO(collective, independent or none) at root process */
    if (mpi_rank == root) {
        size_t    nproc;
        unsigned *nproc_per_chunk;

        /*
         * If enabled, disable collective metadata reads here.
         * Since the chunk address mapping is done on rank 0
         * only here, it will cause problems if collective
         * metadata reads are enabled.
         */
        if (H5F_get_coll_metadata_reads(di->dset->oloc.file)) {
            md_reads_file_flag    = H5P_FORCE_FALSE;
            md_reads_context_flag = FALSE;
            H5F_set_coll_metadata_reads(di->dset->oloc.file, &md_reads_file_flag, &md_reads_context_flag);
            restore_md_reads_state = TRUE;
        }

        /* pre-computing: calculate number of processes and
            regularity of the selection occupied in each chunk */
        if (NULL == (nproc_per_chunk = (unsigned *)H5MM_calloc(total_chunks * sizeof(unsigned))))
            HGOTO_ERROR(H5E_DATASET, H5E_CANTALLOC, FAIL, "couldn't allocate nproc_per_chunk buffer")

        /* calculating the chunk address */
        if (H5D__chunk_addrmap(io_info, chunk_addr) < 0) {
            H5MM_free(nproc_per_chunk);
            HGOTO_ERROR(H5E_DATASET, H5E_CANTGET, FAIL, "can't get chunk address")
        } /* end if */

        /* checking for number of process per chunk and regularity of the selection*/
        for (nproc = 0; nproc < (size_t)mpi_size; nproc++) {
            uint8_t *tmp_recv_io_mode_info = recv_io_mode_info + (nproc * total_chunks);

            /* Calculate the number of process per chunk and adding irregular selection option */
            for (ic = 0; ic < total_chunks; ic++, tmp_recv_io_mode_info++) {
                if (*tmp_recv_io_mode_info != 0) {
                    nproc_per_chunk[ic]++;
                } /* end if */
            }     /* end for */
        }         /* end for */

        /* Calculating MPIO mode for each chunk (collective, independent, none) */
        for (ic = 0; ic < total_chunks; ic++) {
            if (nproc_per_chunk[ic] > MAX(1, threshold_nproc_per_chunk)) {
                assign_io_mode[ic] = H5D_CHUNK_IO_MODE_COL;
            } /* end if */
        }     /* end for */

        /* merge buffer io_mode info and chunk addr into one */
        H5MM_memcpy(mergebuf, assign_io_mode, total_chunks);
        H5MM_memcpy(tempbuf, chunk_addr, sizeof(haddr_t) * total_chunks);

        H5MM_free(nproc_per_chunk);
    } /* end if */

    /* Broadcasting the MPI_IO option info. and chunk address info. */
    if ((sizeof(haddr_t) + 1) * total_chunks > INT_MAX)
        HGOTO_ERROR(H5E_DATASET, H5E_BADVALUE, FAIL, "result overflow")
    if (MPI_SUCCESS !=
        (mpi_code = MPI_Bcast(mergebuf, (int)((sizeof(haddr_t) + 1) * total_chunks), MPI_BYTE, root, comm)))
        HMPI_GOTO_ERROR(FAIL, "MPI_BCast failed", mpi_code)

    H5MM_memcpy(assign_io_mode, mergebuf, total_chunks);
    H5MM_memcpy(chunk_addr, tempbuf, sizeof(haddr_t) * total_chunks);

#ifdef H5_HAVE_INSTRUMENTED_LIBRARY
    {
        hbool_t coll_op = FALSE;

        for (ic = 0; ic < total_chunks; ic++)
            if (assign_io_mode[ic] == H5D_CHUNK_IO_MODE_COL) {
                if (H5CX_test_set_mpio_coll_chunk_multi_ratio_coll(0) < 0)
                    HGOTO_ERROR(H5E_DATASET, H5E_CANTSET, FAIL, "unable to set property value")
                coll_op = TRUE;
                break;
            } /* end if */

        if (!coll_op)
            if (H5CX_test_set_mpio_coll_chunk_multi_ratio_ind(0) < 0)
                HGOTO_ERROR(H5E_DATASET, H5E_CANTSET, FAIL, "unable to set property value")
    }
#endif

done:
    /* Re-enable collective metadata reads if we disabled them */
    if (restore_md_reads_state)
        H5F_set_coll_metadata_reads(di->dset->oloc.file, &md_reads_file_flag, &md_reads_context_flag);

    if (io_mode_info)
        H5MM_free(io_mode_info);
    if (mergebuf)
        H5MM_free(mergebuf);
    if (recv_io_mode_info) {
        HDassert(mpi_rank == root);
        H5MM_free(recv_io_mode_info);
    } /* end if */

    FUNC_LEAVE_NOAPI(ret_value)
} /* end H5D__obtain_mpio_mode() */

/*-------------------------------------------------------------------------
 * Function:    H5D__mpio_collective_filtered_chunk_io_setup
 *
 * Purpose:     Constructs a list of entries which contain the necessary
 *              information for inter-process communication when performing
 *              collective io on filtered chunks. This list is used by
 *              each MPI rank when performing I/O on locally selected
 *              chunks and also in operations that must be collectively
 *              done on every chunk, such as chunk re-allocation, insertion
 *              of chunks into the chunk index, etc.
 *
 * Return:      Non-negative on success/Negative on failure
 *
 *-------------------------------------------------------------------------
 */
static herr_t
<<<<<<< HEAD
H5D__mpio_collective_filtered_chunk_io_setup(const H5D_io_info_t *               io_info,
=======
H5D__mpio_collective_filtered_chunk_io_setup(const H5D_io_info_t *io_info, const H5D_type_info_t *type_info,
                                             const H5D_chunk_map_t              *fm,
>>>>>>> ae414872
                                             H5D_filtered_collective_io_info_t **chunk_list,
                                             size_t *num_entries, int mpi_rank)
{
    H5D_type_info_t *                  type_info        = NULL;
    H5D_dset_info_t *                  di               = NULL;
    H5D_filtered_collective_io_info_t *local_info_array = NULL;
    H5D_chunk_ud_t                     udata;
    hbool_t                            filter_partial_edge_chunks;
    size_t                             num_chunks_selected;
    size_t                             i;
    herr_t                             ret_value = SUCCEED;

    FUNC_ENTER_PACKAGE

    HDassert(io_info);
    HDassert(chunk_list);
    HDassert(num_entries);

#ifdef H5Dmpio_DEBUG
    H5D_MPIO_TRACE_ENTER(mpi_rank);
    H5D_MPIO_TIME_START(mpi_rank, "Filtered Collective I/O Setup");
#endif

    /* Set convenience pointers */
    di = &(io_info->dsets_info[0]);
    HDassert(di);
    type_info = &(di->type_info);
    HDassert(type_info);

    /* Each rank builds a local list of the chunks they have selected */
<<<<<<< HEAD
    if ((num_chunks_selected = H5SL_count(di->dset_sel_pieces))) {
        H5D_piece_info_t *chunk_info;
        H5SL_node_t *     chunk_node;
=======
    if ((num_chunks_selected = H5SL_count(fm->sel_chunks))) {
        H5D_chunk_info_t *chunk_info;
        H5SL_node_t      *chunk_node;
>>>>>>> ae414872
        hsize_t           select_npoints;
        hbool_t           need_sort = FALSE;

        /* Determine whether partial edge chunks should be filtered */
        filter_partial_edge_chunks =
            !(di->dset->shared->layout.u.chunk.flags & H5O_LAYOUT_CHUNK_DONT_FILTER_PARTIAL_BOUND_CHUNKS);

        if (NULL == (local_info_array = H5MM_malloc(num_chunks_selected * sizeof(*local_info_array))))
            HGOTO_ERROR(H5E_DATASET, H5E_CANTALLOC, FAIL, "couldn't allocate local io info array buffer")

        chunk_node = H5SL_first(di->dset_sel_pieces);
        for (i = 0; chunk_node; i++) {
            chunk_info = (H5D_piece_info_t *)H5SL_item(chunk_node);

            /* Obtain this chunk's address */
            if (H5D__chunk_lookup(di->dset, chunk_info->scaled, &udata) < 0)
                HGOTO_ERROR(H5E_DATASET, H5E_CANTGET, FAIL, "error looking up chunk address")

            /* Initialize rank-local chunk info */
            local_info_array[i].chunk_info     = chunk_info;
            local_info_array[i].chunk_buf_size = 0;
            local_info_array[i].num_writers    = 0;
            local_info_array[i].orig_owner     = mpi_rank;
            local_info_array[i].new_owner      = mpi_rank;
            local_info_array[i].buf            = NULL;

            select_npoints              = H5S_GET_SELECT_NPOINTS(chunk_info->fspace);
            local_info_array[i].io_size = (size_t)select_npoints * type_info->dst_type_size;

            /*
             * Determine whether this chunk will need to be read from the file. If this is
             * a read operation, the chunk will be read. If this is a write operation, we
             * generally need to read a filtered chunk from the file before modifying it,
             * unless the chunk is being fully overwritten.
             *
             * TODO: Currently the full overwrite status of a chunk is only obtained on a
             * per-rank basis. This means that if the total selection in the chunk, as
             * determined by the combination of selections of all of the ranks interested in
             * the chunk, covers the entire chunk, the performance optimization of not reading
             * the chunk from the file is still valid, but is not applied in the current
             * implementation.
             *
             * To implement this case, a few approaches were considered:
             *
             *  - Keep a running total (distributed to each rank) of the number of chunk
             *    elements selected during chunk redistribution and compare that to the total
             *    number of elements in the chunk once redistribution is finished
             *
             *  - Process all incoming chunk messages before doing I/O (these are currently
             *    processed AFTER doing I/O), combine the owning rank's selection in a chunk
             *    with the selections received from other ranks and check to see whether that
             *    combined selection covers the entire chunk
             *
             * The first approach will be dangerous if the application performs an overlapping
             * write to a chunk, as the number of selected elements can equal or exceed the
             * number of elements in the chunk without the whole chunk selection being covered.
             * While it might be considered erroneous for an application to do an overlapping
             * write, we don't explicitly disallow it.
             *
             * The second approach contains a bit of complexity in that part of the chunk
             * messages will be needed before doing I/O and part will be needed after doing I/O.
             * Since modification data from chunk messages can't be applied until after any I/O
             * is performed (otherwise, we'll overwrite any applied modification data), chunk
             * messages are currently entirely processed after I/O. However, in order to determine
             * if a chunk is being fully overwritten, we need the dataspace portion of the chunk
             * messages before doing I/O. The naive way to do this is to process chunk messages
             * twice, using just the relevant information from the message before and after I/O.
             * The better way would be to avoid processing chunk messages twice by extracting (and
             * keeping around) the dataspace portion of the message before I/O and processing the
             * rest of the chunk message after I/O. Note that the dataspace portion of each chunk
             * message is used to correctly apply chunk modification data from the message, so
             * must be kept around both before and after I/O in this case.
             */
            if (io_info->op_type == H5D_IO_OP_READ)
                local_info_array[i].need_read = TRUE;
            else {
                local_info_array[i].need_read =
                    local_info_array[i].io_size < (size_t)di->dset->shared->layout.u.chunk.size;
            }

            local_info_array[i].skip_filter_pline = FALSE;
            if (!filter_partial_edge_chunks) {
                /*
                 * If this is a partial edge chunk and the "don't filter partial edge
                 * chunks" flag is set, make sure not to apply filters to the chunk.
                 */
                if (H5D__chunk_is_partial_edge_chunk(di->dset->shared->ndims,
                                                     di->dset->shared->layout.u.chunk.dim, chunk_info->scaled,
                                                     di->dset->shared->curr_dims))
                    local_info_array[i].skip_filter_pline = TRUE;
            }

            /* Initialize the chunk's shared info */
            local_info_array[i].chunk_current = udata.chunk_block;
            local_info_array[i].chunk_new     = udata.chunk_block;

            /*
             * Check if the list is not in ascending order of offset in the file
             * or has unallocated chunks. In either case, the list should get
             * sorted.
             */
            if (i) {
                haddr_t curr_chunk_offset = local_info_array[i].chunk_current.offset;
                haddr_t prev_chunk_offset = local_info_array[i - 1].chunk_current.offset;

                if (!H5F_addr_defined(prev_chunk_offset) || !H5F_addr_defined(curr_chunk_offset) ||
                    (curr_chunk_offset < prev_chunk_offset))
                    need_sort = TRUE;
            }

            /*
             * Extensible arrays may calculate a chunk's index a little differently
             * than normal when the dataset's unlimited dimension is not the
             * slowest-changing dimension, so set the index here based on what the
             * extensible array code calculated instead of what was calculated
             * in the chunk file mapping.
             */
            if (di->dset->shared->layout.u.chunk.idx_type == H5D_CHUNK_IDX_EARRAY)
                local_info_array[i].index_info.chunk_idx = udata.chunk_idx;
            else
                local_info_array[i].index_info.chunk_idx = chunk_info->index;

            local_info_array[i].index_info.filter_mask = udata.filter_mask;
            local_info_array[i].index_info.need_insert = FALSE;

            chunk_node = H5SL_next(chunk_node);
        }

        /* Ensure the chunk list is sorted in ascending order of offset in the file */
        if (need_sort)
            HDqsort(local_info_array, num_chunks_selected, sizeof(H5D_filtered_collective_io_info_t),
                    H5D__cmp_filtered_collective_io_info_entry);

#ifdef H5Dmpio_DEBUG
        H5D__mpio_dump_collective_filtered_chunk_list(local_info_array, num_chunks_selected, mpi_rank);
#endif
    }
    else if (H5F_get_coll_metadata_reads(di->dset->oloc.file)) {
        hsize_t scaled[H5O_LAYOUT_NDIMS] = {0};

        /*
         * If this rank has no selection in the dataset and collective
         * metadata reads are enabled, do a fake lookup of a chunk to
         * ensure that this rank has the chunk index opened. Otherwise,
         * only the ranks that had a selection will have opened the
         * chunk index and they will have done so independently. Therefore,
         * when ranks with no selection participate in later collective
         * metadata reads, they will try to open the chunk index collectively
         * and issues will occur since other ranks won't participate.
         *
         * In the future, we should consider having a chunk index "open"
         * callback that can be used to ensure collectivity between ranks
         * in a more natural way, but this hack should suffice for now.
         */
        if (H5D__chunk_lookup(di->dset, scaled, &udata) < 0)
            HGOTO_ERROR(H5E_DATASET, H5E_CANTGET, FAIL, "error looking up chunk address")
    }

    *chunk_list  = local_info_array;
    *num_entries = num_chunks_selected;

done:
#ifdef H5Dmpio_DEBUG
    H5D_MPIO_TIME_STOP(mpi_rank);
    H5D_MPIO_TRACE_EXIT(mpi_rank);
#endif

    FUNC_LEAVE_NOAPI(ret_value)
} /* end H5D__mpio_collective_filtered_chunk_io_setup() */

/*-------------------------------------------------------------------------
 * Function:    H5D__mpio_redistribute_shared_chunks
 *
 * Purpose:     When performing a parallel write on a chunked Dataset with
 *              filters applied, we must ensure that any particular chunk
 *              is only written to by a single MPI rank in order to avoid
 *              potential data races on the chunk. This function is used to
 *              redistribute (by assigning ownership to a single rank) any
 *              chunks which are selected by more than one MPI rank.
 *
 *              An initial Allgather is performed to determine how many
 *              chunks each rank has selected in the write operation and
 *              then that number is compared against a threshold value to
 *              determine whether chunk redistribution should be done on
 *              MPI rank 0 only, or on all MPI ranks.
 *
 * Return:      Non-negative on success/Negative on failure
 *
 *-------------------------------------------------------------------------
 */
static herr_t
H5D__mpio_redistribute_shared_chunks(H5D_filtered_collective_io_info_t *chunk_list,
                                     size_t chunk_list_num_entries, const H5D_io_info_t *io_info,
                                     int mpi_rank, int mpi_size, size_t **rank_chunks_assigned_map)
{
    H5D_type_info_t *type_info = NULL;
    hbool_t          redistribute_on_all_ranks;
    size_t *         num_chunks_map       = NULL;
    size_t           coll_chunk_list_size = 0;
    size_t           i;
    int              mpi_code;
    herr_t           ret_value = SUCCEED;

    FUNC_ENTER_PACKAGE

    HDassert(chunk_list || 0 == chunk_list_num_entries);
    HDassert(io_info);
    HDassert(mpi_size > 1); /* No chunk sharing is possible for MPI Comm size of 1 */

#ifdef H5Dmpio_DEBUG
    H5D_MPIO_TRACE_ENTER(mpi_rank);
    H5D_MPIO_TIME_START(mpi_rank, "Redistribute shared chunks");
#endif

    /* Set convenience pointer */
    type_info = &(io_info->dsets_info[0].type_info);
    HDassert(type_info);

    /*
     * Allocate an array for each rank to keep track of the number of
     * chunks assigned to any other rank in order to cut down on future
     * MPI communication.
     */
    if (NULL == (num_chunks_map = H5MM_malloc((size_t)mpi_size * sizeof(*num_chunks_map))))
        HGOTO_ERROR(H5E_RESOURCE, H5E_CANTALLOC, FAIL, "couldn't allocate assigned chunks array")

    /* Perform initial Allgather to determine the collective chunk list size */
    if (MPI_SUCCESS != (mpi_code = MPI_Allgather(&chunk_list_num_entries, 1, H5_SIZE_T_AS_MPI_TYPE,
                                                 num_chunks_map, 1, H5_SIZE_T_AS_MPI_TYPE, io_info->comm)))
        HMPI_GOTO_ERROR(FAIL, "MPI_Allgather failed", mpi_code)

    for (i = 0; i < (size_t)mpi_size; i++)
        coll_chunk_list_size += num_chunks_map[i];

    /*
     * Determine whether we should perform chunk redistribution on all
     * ranks or just rank 0. For a relatively small number of chunks,
     * we redistribute on all ranks to cut down on MPI communication
     * overhead. For a larger number of chunks, we redistribute on
     * rank 0 only to cut down on memory usage.
     */
    redistribute_on_all_ranks = coll_chunk_list_size < H5D_CHUNK_REDISTRIBUTE_THRES;

    if (H5D__mpio_redistribute_shared_chunks_int(chunk_list, num_chunks_map, redistribute_on_all_ranks,
                                                 io_info, mpi_rank, mpi_size) < 0)
        HGOTO_ERROR(H5E_DATASET, H5E_CANTREDISTRIBUTE, FAIL, "can't redistribute shared chunks")

    /*
     * If the caller provided a pointer for the mapping from
     * rank value -> number of chunks assigned, return that
     * mapping here.
     */
    if (rank_chunks_assigned_map) {
        /*
         * If we performed chunk redistribution on rank 0 only, distribute
         * the rank value -> number of chunks assigned mapping back to all
         * ranks.
         */
        if (!redistribute_on_all_ranks) {
            if (MPI_SUCCESS !=
                (mpi_code = MPI_Bcast(num_chunks_map, mpi_size, H5_SIZE_T_AS_MPI_TYPE, 0, io_info->comm)))
                HMPI_GOTO_ERROR(FAIL, "couldn't broadcast chunk mapping to other ranks", mpi_code)
        }

        *rank_chunks_assigned_map = num_chunks_map;
    }

done:
    if (!rank_chunks_assigned_map || (ret_value < 0)) {
        num_chunks_map = H5MM_xfree(num_chunks_map);
    }

#ifdef H5Dmpio_DEBUG
    H5D_MPIO_TIME_STOP(mpi_rank);
    H5D_MPIO_TRACE_EXIT(mpi_rank);
#endif

    FUNC_LEAVE_NOAPI(ret_value)
} /* end H5D__mpio_redistribute_shared_chunks() */

/*-------------------------------------------------------------------------
 * Function:    H5D__mpio_redistribute_shared_chunks_int
 *
 * Purpose:     Routine to perform redistribution of shared chunks during
 *              parallel writes to datasets with filters applied.
 *
 *              If `all_ranks_involved` is TRUE, chunk redistribution
 *              occurs on all MPI ranks. This is usually done when there
 *              is a relatively small number of chunks involved in order to
 *              cut down on MPI communication overhead while increasing
 *              total memory usage a bit.
 *
 *              If `all_ranks_involved` is FALSE, only rank 0 will perform
 *              chunk redistribution. This is usually done when there is
 *              a relatively large number of chunks involved in order to
 *              cut down on total memory usage at the cost of increased
 *              overhead from MPI communication.
 *
 *              This implementation is as follows:
 *
 *              - All MPI ranks send their list of selected chunks to the
 *                ranks involved in chunk redistribution. Then, the
 *                involved ranks sort this new list in order of chunk
 *                index.
 *
 *              - The involved ranks scan the list looking for matching
 *                runs of chunk index values (corresponding to a shared
 *                chunk which has been selected by more than one rank in
 *                the I/O operation) and for each shared chunk,
 *                redistribute the chunk to the MPI rank writing to the
 *                chunk which currently has the least amount of chunks
 *                assigned to it. This is done by modifying the "new_owner"
 *                field in each of the list entries corresponding to that
 *                chunk. The involved ranks then re-sort the list in order
 *                of original chunk owner so that each rank's section of
 *                contributed chunks is contiguous in the collective chunk
 *                list.
 *
 *              - If chunk redistribution occurred on all ranks, each rank
 *                scans through the collective chunk list to find their
 *                contributed section of chunks and uses that to update
 *                their local chunk list with the newly-updated "new_owner"
 *                and "num_writers" fields. If chunk redistribution
 *                occurred only on rank 0, an MPI_Scatterv operation will
 *                be used to scatter the segments of the collective chunk
 *                list from rank 0 back to the corresponding ranks.
 *
 * Return:      Non-negative on success/Negative on failure
 *
 *-------------------------------------------------------------------------
 */
static herr_t
H5D__mpio_redistribute_shared_chunks_int(H5D_filtered_collective_io_info_t *chunk_list,
                                         size_t *num_chunks_assigned_map, hbool_t all_ranks_involved,
<<<<<<< HEAD
                                         const H5D_io_info_t *io_info, int mpi_rank, int mpi_size)
=======
                                         const H5D_io_info_t                         *io_info,
                                         const H5D_chunk_map_t H5_ATTR_NDEBUG_UNUSED *fm, int mpi_rank,
                                         int mpi_size)
>>>>>>> ae414872
{
    MPI_Datatype struct_type;
    MPI_Datatype packed_type;
    hbool_t      struct_type_derived = FALSE;
    hbool_t      packed_type_derived = FALSE;
    size_t       i;
    size_t       coll_chunk_list_num_entries = 0;
    void        *coll_chunk_list             = NULL;
    int         *counts_disps_array          = NULL;
    int         *counts_ptr                  = NULL;
    int         *displacements_ptr           = NULL;
    int          num_chunks_int;
    int          mpi_code;
    herr_t       ret_value = SUCCEED;

    FUNC_ENTER_PACKAGE

    HDassert(num_chunks_assigned_map);
    HDassert(chunk_list || 0 == num_chunks_assigned_map[mpi_rank]);
    HDassert(io_info);
    HDassert(mpi_size > 1);

#ifdef H5Dmpio_DEBUG
    H5D_MPIO_TRACE_ENTER(mpi_rank);
    H5D_MPIO_TIME_START(mpi_rank, "Redistribute shared chunks (internal)");
#endif

    /*
     * Make sure it's safe to cast this rank's number
     * of chunks to be sent into an int for MPI
     */
    H5_CHECKED_ASSIGN(num_chunks_int, int, num_chunks_assigned_map[mpi_rank], size_t);

    /*
     * Phase 1 - Participate in collective gathering of every rank's
     * list of chunks to the ranks which are performing the redistribution
     * operation.
     */

    if (all_ranks_involved || (mpi_rank == 0)) {
        /*
         * Allocate array to store the receive counts of each rank, as well as
         * the displacements into the final array where each rank will place
         * their data. The first half of the array contains the receive counts
         * (in rank order), while the latter half contains the displacements
         * (also in rank order).
         */
        if (NULL == (counts_disps_array = H5MM_malloc(2 * (size_t)mpi_size * sizeof(*counts_disps_array)))) {
            /* Push an error, but still participate in collective gather operation */
            HDONE_ERROR(H5E_RESOURCE, H5E_CANTALLOC, FAIL,
                        "couldn't allocate receive counts and displacements array")
        }
        else {
            /* Set the receive counts from the assigned chunks map */
            counts_ptr = counts_disps_array;

            for (i = 0; i < (size_t)mpi_size; i++)
                H5_CHECKED_ASSIGN(counts_ptr[i], int, num_chunks_assigned_map[i], size_t);

            /* Set the displacements into the receive buffer for the gather operation */
            displacements_ptr = &counts_disps_array[mpi_size];

            *displacements_ptr = 0;
            for (i = 1; i < (size_t)mpi_size; i++)
                displacements_ptr[i] = displacements_ptr[i - 1] + counts_ptr[i - 1];
        }
    }

    /*
     * Construct MPI derived types for extracting information
     * necessary for MPI communication
     */
    if (H5D__mpio_get_chunk_redistribute_info_types(&packed_type, &packed_type_derived, &struct_type,
                                                    &struct_type_derived) < 0)
        HGOTO_ERROR(H5E_DATASET, H5E_CANTGET, FAIL,
                    "can't create derived datatypes for chunk redistribution info")

    /* Perform gather operation */
    if (H5_mpio_gatherv_alloc(chunk_list, num_chunks_int, struct_type, counts_ptr, displacements_ptr,
                              packed_type, all_ranks_involved, 0, io_info->comm, mpi_rank, mpi_size,
                              &coll_chunk_list, &coll_chunk_list_num_entries) < 0)
        HGOTO_ERROR(H5E_DATASET, H5E_CANTGATHER, FAIL,
                    "can't gather chunk redistribution info to involved ranks")

    /*
     * If all ranks are redistributing shared chunks, we no
     * longer need the receive counts and displacements array
     */
    if (all_ranks_involved) {
        counts_disps_array = H5MM_xfree(counts_disps_array);
    }

    /*
     * Phase 2 - Involved ranks now redistribute any shared chunks to new
     * owners as necessary.
     */

    if (all_ranks_involved || (mpi_rank == 0)) {
        H5D_chunk_redistribute_info_t *chunk_entry;
        hsize_t                        curr_chunk_idx;
        size_t                         set_begin_index;
        int                            num_writers;
        int                            new_chunk_owner;

        /* Clear the mapping from rank value -> number of assigned chunks */
        HDmemset(num_chunks_assigned_map, 0, (size_t)mpi_size * sizeof(*num_chunks_assigned_map));

        /* Sort collective chunk list according to chunk index */
        HDqsort(coll_chunk_list, coll_chunk_list_num_entries, sizeof(H5D_chunk_redistribute_info_t),
                H5D__cmp_chunk_redistribute_info);

        /*
         * Process all chunks in the collective chunk list.
         * Note that the loop counter is incremented by both
         * the outer loop (while processing each entry in
         * the collective chunk list) and the inner loop
         * (while processing duplicate entries for shared
         * chunks).
         */
        chunk_entry = &((H5D_chunk_redistribute_info_t *)coll_chunk_list)[0];
        for (i = 0; i < coll_chunk_list_num_entries;) {
            /* Set chunk's initial new owner to its original owner */
            new_chunk_owner = chunk_entry->orig_owner;

            /*
             * Set the current chunk index so we know when we've processed
             * all duplicate entries for a particular shared chunk
             */
            curr_chunk_idx = chunk_entry->chunk_idx;

            /* Reset the initial number of writers to this chunk */
            num_writers = 0;

            /* Set index for the beginning of this section of duplicate chunk entries */
            set_begin_index = i;

            /*
             * Process each chunk entry in the set for the current
             * (possibly shared) chunk and increment the loop counter
             * while doing so.
             */
            do {
                /*
                 * The new owner of the chunk is determined by the rank
                 * writing to the chunk which currently has the least amount
                 * of chunks assigned to it
                 */
                if (num_chunks_assigned_map[chunk_entry->orig_owner] <
                    num_chunks_assigned_map[new_chunk_owner])
                    new_chunk_owner = chunk_entry->orig_owner;

                /* Update the number of writers to this particular chunk */
                num_writers++;

                chunk_entry++;
            } while (++i < coll_chunk_list_num_entries && chunk_entry->chunk_idx == curr_chunk_idx);

            /* We should never have more writers to a chunk than the number of MPI ranks */
            HDassert(num_writers <= mpi_size);

            /* Set all processed chunk entries' "new_owner" and "num_writers" fields */
            for (; set_begin_index < i; set_begin_index++) {
                H5D_chunk_redistribute_info_t *entry;

                entry = &((H5D_chunk_redistribute_info_t *)coll_chunk_list)[set_begin_index];

                entry->new_owner   = new_chunk_owner;
                entry->num_writers = num_writers;
            }

            /* Update the number of chunks assigned to the MPI rank that now owns this chunk */
            num_chunks_assigned_map[new_chunk_owner]++;
        }

        /*
         * Re-sort the collective chunk list in order of original chunk owner
         * so that each rank's section of contributed chunks is contiguous in
         * the collective chunk list.
         *
         * NOTE: this re-sort is frail in that it needs to sort the collective
         *       chunk list so that each rank's section of contributed chunks
         *       is in the exact order it was contributed in, or things will
         *       be scrambled when each rank's local chunk list is updated.
         *       Therefore, the sorting algorithm here is tied to the one
         *       used during the I/O setup operation. Specifically, chunks
         *       are first sorted by ascending order of offset in the file and
         *       then by chunk index. In the future, a better redistribution
         *       algorithm may be devised that doesn't rely on frail sorting,
         *       but the current implementation is a quick and naive approach.
         */
        HDqsort(coll_chunk_list, coll_chunk_list_num_entries, sizeof(H5D_chunk_redistribute_info_t),
                H5D__cmp_chunk_redistribute_info_orig_owner);
    }

    if (all_ranks_involved) {
        /*
         * If redistribution occurred on all ranks, search for the section
         * in the collective chunk list corresponding to this rank's locally
         * selected chunks and update the local list after redistribution.
         */
        for (i = 0; i < coll_chunk_list_num_entries; i++)
            if (mpi_rank == ((H5D_chunk_redistribute_info_t *)coll_chunk_list)[i].orig_owner)
                break;

        for (size_t j = 0; j < (size_t)num_chunks_int; j++) {
            H5D_chunk_redistribute_info_t *coll_entry;

            coll_entry = &((H5D_chunk_redistribute_info_t *)coll_chunk_list)[i++];

            chunk_list[j].new_owner   = coll_entry->new_owner;
            chunk_list[j].num_writers = coll_entry->num_writers;
        }
    }
    else {
        /*
         * If redistribution occurred only on rank 0, scatter the segments
         * of the collective chunk list back to each rank so that their
         * local chunk lists get updated
         */
        if (MPI_SUCCESS !=
            (mpi_code = MPI_Scatterv(coll_chunk_list, counts_ptr, displacements_ptr, packed_type, chunk_list,
                                     num_chunks_int, struct_type, 0, io_info->comm)))
            HMPI_GOTO_ERROR(FAIL, "unable to scatter shared chunks info buffer", mpi_code)
    }

#ifdef H5Dmpio_DEBUG
    H5D__mpio_dump_collective_filtered_chunk_list(chunk_list, num_chunks_assigned_map[mpi_rank], mpi_rank);
#endif

done:
    H5MM_free(coll_chunk_list);

    if (struct_type_derived) {
        if (MPI_SUCCESS != (mpi_code = MPI_Type_free(&struct_type)))
            HMPI_DONE_ERROR(FAIL, "MPI_Type_free failed", mpi_code)
    }
    if (packed_type_derived) {
        if (MPI_SUCCESS != (mpi_code = MPI_Type_free(&packed_type)))
            HMPI_DONE_ERROR(FAIL, "MPI_Type_free failed", mpi_code)
    }

    H5MM_free(counts_disps_array);

#ifdef H5Dmpio_DEBUG
    H5D_MPIO_TIME_STOP(mpi_rank);
    H5D_MPIO_TRACE_EXIT(mpi_rank);
#endif

    FUNC_LEAVE_NOAPI(ret_value)
} /* end H5D__mpio_redistribute_shared_chunks_int() */

/*-------------------------------------------------------------------------
 * Function:    H5D__mpio_share_chunk_modification_data
 *
 * Purpose:     When performing a parallel write on a chunked dataset with
 *              filters applied, we must first ensure that any particular
 *              chunk is only written to by a single MPI rank in order to
 *              avoid potential data races on the chunk. Once dataset
 *              chunks have been redistributed in a suitable manner, each
 *              MPI rank must send its chunk data to other ranks for each
 *              chunk it no longer owns.
 *
 *              The current implementation here follows the Nonblocking
 *              Consensus algorithm described in:
 *              http://unixer.de/publications/img/hoefler-dsde-protocols.pdf
 *
 *              First, each MPI rank scans through its list of selected
 *              chunks and does the following for each chunk:
 *
 *               * If a chunk in the MPI rank's chunk list is still owned
 *                 by that rank, the rank checks how many messages are
 *                 incoming for that chunk and adds that to its running
 *                 total. Then, the rank updates its local chunk list so
 *                 that any previous chunk entries for chunks that are no
 *                 longer owned by the rank get overwritten by chunk
 *                 entries for chunks the rank still owns. Since the data
 *                 for the chunks no longer owned will have already been
 *                 sent, those chunks can effectively be discarded.
 *               * If a chunk in the MPI rank's chunk list is no longer
 *                 owned by that rank, the rank sends the data it wishes to
 *                 update the chunk with to the MPI rank that now has
 *                 ownership of that chunk. To do this, it encodes the
 *                 chunk's index, its selection in the chunk and its
 *                 modification data into a buffer and then posts a
 *                 non-blocking MPI_Issend to the owning rank.
 *
 *              Once this step is complete, all MPI ranks allocate arrays
 *              to hold chunk message receive buffers and MPI request
 *              objects for each non-blocking receive they will post for
 *              incoming chunk modification messages. Then, all MPI ranks
 *              enter a loop that alternates between non-blocking
 *              MPI_Iprobe calls to probe for incoming messages and
 *              MPI_Testall calls to see if all send requests have
 *              completed. As chunk modification messages arrive,
 *              non-blocking MPI_Irecv calls will be posted for each
 *              message.
 *
 *              Once all send requests have completed, an MPI_Ibarrier is
 *              posted and the loop then alternates between MPI_Iprobe
 *              calls and MPI_Test calls to check if all ranks have reached
 *              the non-blocking barrier. Once all ranks have reached the
 *              barrier, processing can move on to updating the selected
 *              chunks that are owned in the operation.
 *
 *              Any chunk messages that were received from other ranks
 *              will be returned through the `chunk_msg_bufs` array and
 *              `chunk_msg_bufs_len` will be set appropriately.
 *
 *              NOTE: The use of non-blocking sends and receives of chunk
 *                    data here may contribute to large amounts of memory
 *                    usage/MPI request overhead if the number of shared
 *                    chunks is high. If this becomes a problem, it may be
 *                    useful to split the message receiving loop away so
 *                    that chunk modification messages can be received and
 *                    processed immediately (MPI_Recv) using a single chunk
 *                    message buffer. However, it's possible this may
 *                    degrade performance since the chunk message sends
 *                    are synchronous (MPI_Issend) in the Nonblocking
 *                    Consensus algorithm.
 *
 * Return:      Non-negative on success/Negative on failure
 *
 *-------------------------------------------------------------------------
 */
static herr_t
H5D__mpio_share_chunk_modification_data(H5D_filtered_collective_io_info_t *chunk_list,
                                        size_t *chunk_list_num_entries, H5D_io_info_t *io_info, int mpi_rank,
                                        int H5_ATTR_NDEBUG_UNUSED           mpi_size,
                                        H5D_filtered_collective_io_info_t **chunk_hash_table,
                                        unsigned char ***chunk_msg_bufs, int *chunk_msg_bufs_len)
{
#if H5_CHECK_MPI_VERSION(3, 0)
    H5D_type_info_t *                  type_info         = NULL;
    H5D_filtered_collective_io_info_t *chunk_table       = NULL;
    H5S_sel_iter_t                    *mem_iter          = NULL;
    unsigned char                    **msg_send_bufs     = NULL;
    unsigned char                    **msg_recv_bufs     = NULL;
    MPI_Request                       *send_requests     = NULL;
    MPI_Request                       *recv_requests     = NULL;
    MPI_Request                        ibarrier          = MPI_REQUEST_NULL;
    hbool_t                            mem_iter_init     = FALSE;
    hbool_t                            ibarrier_posted   = FALSE;
    size_t                             send_bufs_nalloc  = 0;
    size_t                             num_send_requests = 0;
    size_t                             num_recv_requests = 0;
    size_t                             num_msgs_incoming = 0;
    size_t                             last_assigned_idx;
    size_t                             i;
    int                                mpi_code;
    herr_t                             ret_value = SUCCEED;

    FUNC_ENTER_PACKAGE

    HDassert(chunk_list_num_entries);
    HDassert(chunk_list || 0 == *chunk_list_num_entries);
    HDassert(io_info);
    HDassert(mpi_size > 1);
    HDassert(chunk_msg_bufs);
    HDassert(chunk_msg_bufs_len);

#ifdef H5Dmpio_DEBUG
    H5D_MPIO_TRACE_ENTER(mpi_rank);
    H5D_MPIO_TIME_START(mpi_rank, "Share chunk modification data");
#endif

    /* Set convenience pointer */
    type_info = &(io_info->dsets_info[0].type_info);
    HDassert(type_info);

    /* Set to latest format for encoding dataspace */
    H5CX_set_libver_bounds(NULL);

    if (*chunk_list_num_entries) {
        /* Allocate a selection iterator for iterating over chunk dataspaces */
        if (NULL == (mem_iter = H5FL_MALLOC(H5S_sel_iter_t)))
            HGOTO_ERROR(H5E_DATASET, H5E_CANTALLOC, FAIL, "couldn't allocate dataspace selection iterator")

        /*
         * Allocate send buffer and MPI_Request arrays for non-blocking
         * sends of outgoing chunk messages
         */
        send_bufs_nalloc = H5D_CHUNK_NUM_SEND_MSGS_INIT;
        if (NULL == (msg_send_bufs = H5MM_malloc(send_bufs_nalloc * sizeof(*msg_send_bufs))))
            HGOTO_ERROR(H5E_DATASET, H5E_CANTALLOC, FAIL,
                        "couldn't allocate chunk modification message buffer array")

        if (NULL == (send_requests = H5MM_malloc(send_bufs_nalloc * sizeof(*send_requests))))
            HGOTO_ERROR(H5E_DATASET, H5E_CANTALLOC, FAIL, "couldn't allocate send requests array")
    }

    /*
     * For each chunk this rank owns, add to the total number of
     * incoming MPI messages, then update the local chunk list to
     * overwrite any previous chunks no longer owned by this rank.
     * Since the data for those chunks will have already been sent,
     * this rank should no longer be interested in them and they
     * can effectively be discarded. This bookkeeping also makes
     * the code for the collective file space re-allocation and
     * chunk re-insertion operations a bit simpler.
     *
     * For each chunk this rank doesn't own, use non-blocking
     * synchronous sends to send the data this rank is writing to
     * the rank that does own the chunk.
     */
    for (i = 0, last_assigned_idx = 0; i < *chunk_list_num_entries; i++) {
        H5D_filtered_collective_io_info_t *chunk_entry = &chunk_list[i];

        if (mpi_rank == chunk_entry->new_owner) {
            num_msgs_incoming += (size_t)(chunk_entry->num_writers - 1);

            /*
             * Overwrite chunk entries this rank doesn't own with entries that it
             * does own, since it has sent the necessary data and is no longer
             * interested in the chunks it doesn't own.
             */
            chunk_list[last_assigned_idx] = chunk_list[i];

            /*
             * Since, at large scale, a chunk's index value may be larger than
             * the maximum value that can be stored in an int, we cannot rely
             * on using a chunk's index value as the tag for the MPI messages
             * sent/received for a chunk. Therefore, add this chunk to a hash
             * table with the chunk's index as a key so that we can quickly find
             * the chunk when processing chunk messages that were received. The
             * message itself will contain the chunk's index so we can update
             * the correct chunk with the received data.
             */
            HASH_ADD(hh, chunk_table, index_info.chunk_idx, sizeof(hsize_t), &chunk_list[last_assigned_idx]);

            last_assigned_idx++;
        }
        else {
<<<<<<< HEAD
            H5D_piece_info_t *chunk_info = chunk_entry->chunk_info;
            unsigned char *   mod_data_p = NULL;
=======
            H5D_chunk_info_t *chunk_info = chunk_entry->chunk_info;
            unsigned char    *mod_data_p = NULL;
>>>>>>> ae414872
            hsize_t           iter_nelmts;
            size_t            mod_data_size = 0;
            size_t            space_size    = 0;

            /* Add the size of the chunk index to the encoded size */
            mod_data_size += sizeof(hsize_t);

            /* Determine size of serialized chunk file dataspace */
            if (H5S_encode(chunk_info->fspace, &mod_data_p, &space_size) < 0)
                HGOTO_ERROR(H5E_DATASET, H5E_CANTGET, FAIL, "unable to get encoded dataspace size")
            mod_data_size += space_size;

            /* Determine size of data being written */
            iter_nelmts = H5S_GET_SELECT_NPOINTS(chunk_info->mspace);
            H5_CHECK_OVERFLOW(iter_nelmts, hsize_t, size_t);

            mod_data_size += (size_t)iter_nelmts * type_info->src_type_size;

            if (NULL == (msg_send_bufs[num_send_requests] = H5MM_malloc(mod_data_size)))
                HGOTO_ERROR(H5E_DATASET, H5E_CANTALLOC, FAIL,
                            "couldn't allocate chunk modification message buffer")

            mod_data_p = msg_send_bufs[num_send_requests];

            /* Store the chunk's index into the buffer */
            HDmemcpy(mod_data_p, &chunk_entry->index_info.chunk_idx, sizeof(hsize_t));
            mod_data_p += sizeof(hsize_t);

            /* Serialize the chunk's file dataspace into the buffer */
            if (H5S_encode(chunk_info->fspace, &mod_data_p, &mod_data_size) < 0)
                HGOTO_ERROR(H5E_DATASET, H5E_CANTENCODE, FAIL, "unable to encode dataspace")

            /* Initialize iterator for memory selection */
            if (H5S_select_iter_init(mem_iter, chunk_info->mspace, type_info->src_type_size,
                                     H5S_SEL_ITER_SHARE_WITH_DATASPACE) < 0)
                HGOTO_ERROR(H5E_DATASET, H5E_CANTINIT, FAIL,
                            "unable to initialize memory selection information")
            mem_iter_init = TRUE;

            /* Collect the modification data into the buffer */
            if (0 ==
                H5D__gather_mem(io_info->dsets_info[0].buf.cvp, mem_iter, (size_t)iter_nelmts, mod_data_p))
                HGOTO_ERROR(H5E_IO, H5E_CANTGATHER, FAIL, "couldn't gather from write buffer")

            /*
             * Ensure that the size of the chunk data being sent can be
             * safely cast to an int for MPI. Note that this should
             * generally be OK for now (unless a rank is sending a
             * whole 32-bit-sized chunk of data + its encoded selection),
             * but if we allow larger than 32-bit-sized chunks in the
             * future, this may become a problem and derived datatypes
             * will need to be used.
             */
            H5_CHECK_OVERFLOW(mod_data_size, size_t, int)

            /* Send modification data to new owner */
            if (MPI_SUCCESS !=
                (mpi_code = MPI_Issend(msg_send_bufs[num_send_requests], (int)mod_data_size, MPI_BYTE,
                                       chunk_entry->new_owner, H5D_CHUNK_MOD_DATA_TAG, io_info->comm,
                                       &send_requests[num_send_requests])))
                HMPI_GOTO_ERROR(FAIL, "MPI_Issend failed", mpi_code)

            num_send_requests++;

            /* Resize send buffer and send request arrays if necessary */
            if (num_send_requests == send_bufs_nalloc) {
                void *tmp_alloc;

                send_bufs_nalloc = (size_t)((double)send_bufs_nalloc * 1.5);

                if (NULL ==
                    (tmp_alloc = H5MM_realloc(msg_send_bufs, send_bufs_nalloc * sizeof(*msg_send_bufs))))
                    HGOTO_ERROR(H5E_DATASET, H5E_CANTALLOC, FAIL,
                                "couldn't resize chunk modification message buffer array")
                msg_send_bufs = tmp_alloc;

                if (NULL ==
                    (tmp_alloc = H5MM_realloc(send_requests, send_bufs_nalloc * sizeof(*send_requests))))
                    HGOTO_ERROR(H5E_DATASET, H5E_CANTALLOC, FAIL, "couldn't resize send requests array")
                send_requests = tmp_alloc;
            }

            if (H5S_SELECT_ITER_RELEASE(mem_iter) < 0)
                HGOTO_ERROR(H5E_DATASET, H5E_CANTFREE, FAIL, "couldn't release memory selection iterator")
            mem_iter_init = FALSE;
        }
    }

    /* Check if the number of send or receive requests will overflow an int (MPI requirement) */
    if (num_send_requests > INT_MAX || num_msgs_incoming > INT_MAX)
        HGOTO_ERROR(H5E_DATASET, H5E_WRITEERROR, FAIL,
                    "too many shared chunks in parallel filtered write operation")

    H5_CHECK_OVERFLOW(num_send_requests, size_t, int)
    H5_CHECK_OVERFLOW(num_msgs_incoming, size_t, int)

    /*
     * Allocate receive buffer and MPI_Request arrays for non-blocking
     * receives of incoming chunk messages
     */
    if (num_msgs_incoming) {
        if (NULL == (msg_recv_bufs = H5MM_malloc(num_msgs_incoming * sizeof(*msg_recv_bufs))))
            HGOTO_ERROR(H5E_DATASET, H5E_CANTALLOC, FAIL,
                        "couldn't allocate chunk modification message buffer array")

        if (NULL == (recv_requests = H5MM_malloc(num_msgs_incoming * sizeof(*recv_requests))))
            HGOTO_ERROR(H5E_DATASET, H5E_CANTALLOC, FAIL, "couldn't allocate receive requests array")
    }

    /* Process any incoming messages until everyone is done */
    do {
        MPI_Status status;
        int        msg_flag;

        /* Probe for an incoming message from any rank */
        if (MPI_SUCCESS != (mpi_code = MPI_Iprobe(MPI_ANY_SOURCE, H5D_CHUNK_MOD_DATA_TAG, io_info->comm,
                                                  &msg_flag, &status)))
            HMPI_GOTO_ERROR(FAIL, "MPI_Iprobe failed", mpi_code)

        /*
         * If a message was found, allocate a buffer for the message and
         * post a non-blocking receive to receive it
         */
        if (msg_flag) {
#if H5_CHECK_MPI_VERSION(3, 0)
            MPI_Count msg_size = 0;

            if (MPI_SUCCESS != (mpi_code = MPI_Get_elements_x(&status, MPI_BYTE, &msg_size)))
                HMPI_GOTO_ERROR(FAIL, "MPI_Get_elements_x failed", mpi_code)

            H5_CHECK_OVERFLOW(msg_size, MPI_Count, int)
#else
            int msg_size = 0;

            if (MPI_SUCCESS != (mpi_code = MPI_Get_elements(&status, MPI_BYTE, &msg_size)))
                HMPI_GOTO_ERROR(FAIL, "MPI_Get_elements failed", mpi_code)
#endif

            if (msg_size <= 0)
                HGOTO_ERROR(H5E_DATASET, H5E_BADVALUE, FAIL, "invalid chunk modification message size")

            HDassert((num_recv_requests + 1) <= num_msgs_incoming);
            if (NULL ==
                (msg_recv_bufs[num_recv_requests] = H5MM_malloc((size_t)msg_size * sizeof(unsigned char))))
                HGOTO_ERROR(H5E_DATASET, H5E_CANTALLOC, FAIL,
                            "couldn't allocate chunk modification message receive buffer")

            if (MPI_SUCCESS != (mpi_code = MPI_Irecv(msg_recv_bufs[num_recv_requests], (int)msg_size,
                                                     MPI_BYTE, status.MPI_SOURCE, H5D_CHUNK_MOD_DATA_TAG,
                                                     io_info->comm, &recv_requests[num_recv_requests])))
                HMPI_GOTO_ERROR(FAIL, "MPI_Irecv failed", mpi_code)

            num_recv_requests++;
        }

        if (ibarrier_posted) {
            int ibarrier_completed;

            if (MPI_SUCCESS != (mpi_code = MPI_Test(&ibarrier, &ibarrier_completed, MPI_STATUS_IGNORE)))
                HMPI_GOTO_ERROR(FAIL, "MPI_Test failed", mpi_code)

            if (ibarrier_completed)
                break;
        }
        else {
            int all_sends_completed;

            /* Determine if all send requests have completed
             *
             * gcc 11 complains about passing MPI_STATUSES_IGNORE as an MPI_Status
             * array. See the discussion here:
             *
             * https://github.com/pmodels/mpich/issues/5687
             */
            H5_GCC_DIAG_OFF("stringop-overflow")
            if (MPI_SUCCESS != (mpi_code = MPI_Testall((int)num_send_requests, send_requests,
                                                       &all_sends_completed, MPI_STATUSES_IGNORE)))
                HMPI_GOTO_ERROR(FAIL, "MPI_Testall failed", mpi_code)
            H5_GCC_DIAG_ON("stringop-overflow")

            if (all_sends_completed) {
                /* Post non-blocking barrier */
                if (MPI_SUCCESS != (mpi_code = MPI_Ibarrier(io_info->comm, &ibarrier)))
                    HMPI_GOTO_ERROR(FAIL, "MPI_Ibarrier failed", mpi_code)
                ibarrier_posted = TRUE;

                /*
                 * Now that all send requests have completed, free up the
                 * send buffers used in the non-blocking operations
                 */
                if (msg_send_bufs) {
                    for (i = 0; i < num_send_requests; i++) {
                        if (msg_send_bufs[i])
                            H5MM_free(msg_send_bufs[i]);
                    }

                    msg_send_bufs = H5MM_xfree(msg_send_bufs);
                }
            }
        }
    } while (1);

    /*
     * Ensure all receive requests have completed before moving on.
     * For linked-chunk I/O, more overlap with computation could
     * theoretically be achieved by returning the receive requests
     * array and postponing this wait until during chunk updating
     * when the data is really needed. However, multi-chunk I/O
     * only updates a chunk at a time and the messages may not come
     * in the order that chunks are processed. So, the safest way to
     * support both I/O modes is to simply make sure all messages
     * are available.
     *
     * gcc 11 complains about passing MPI_STATUSES_IGNORE as an MPI_Status
     * array. See the discussion here:
     *
     * https://github.com/pmodels/mpich/issues/5687
     */
    H5_GCC_DIAG_OFF("stringop-overflow")
    if (MPI_SUCCESS != (mpi_code = MPI_Waitall((int)num_recv_requests, recv_requests, MPI_STATUSES_IGNORE)))
        HMPI_GOTO_ERROR(FAIL, "MPI_Waitall failed", mpi_code)
    H5_GCC_DIAG_ON("stringop-overflow")

    /* Set the new number of locally-selected chunks */
    *chunk_list_num_entries = last_assigned_idx;

    /* Return chunk message buffers if any were received */
    *chunk_hash_table   = chunk_table;
    *chunk_msg_bufs     = msg_recv_bufs;
    *chunk_msg_bufs_len = (int)num_recv_requests;

done:
    if (ret_value < 0) {
        /* If this rank failed, make sure to participate in collective barrier */
        if (!ibarrier_posted) {
            if (MPI_SUCCESS != (mpi_code = MPI_Ibarrier(io_info->comm, &ibarrier)))
                HMPI_GOTO_ERROR(FAIL, "MPI_Ibarrier failed", mpi_code)
        }

        if (num_send_requests) {
            for (i = 0; i < num_send_requests; i++) {
                MPI_Cancel(&send_requests[i]);
            }
        }

        if (recv_requests) {
            for (i = 0; i < num_recv_requests; i++) {
                MPI_Cancel(&recv_requests[i]);
            }
        }

        if (msg_recv_bufs) {
            for (i = 0; i < num_recv_requests; i++) {
                H5MM_free(msg_recv_bufs[i]);
            }

            H5MM_free(msg_recv_bufs);
        }

        HASH_CLEAR(hh, chunk_table);
    }

    if (recv_requests)
        H5MM_free(recv_requests);
    if (send_requests)
        H5MM_free(send_requests);

    if (msg_send_bufs) {
        for (i = 0; i < num_send_requests; i++) {
            if (msg_send_bufs[i])
                H5MM_free(msg_send_bufs[i]);
        }

        H5MM_free(msg_send_bufs);
    }

    if (mem_iter) {
        if (mem_iter_init && H5S_SELECT_ITER_RELEASE(mem_iter) < 0)
            HDONE_ERROR(H5E_DATASET, H5E_CANTFREE, FAIL, "couldn't release dataspace selection iterator")
        mem_iter = H5FL_FREE(H5S_sel_iter_t, mem_iter);
    }

#ifdef H5Dmpio_DEBUG
    H5D_MPIO_TIME_STOP(mpi_rank);
    H5D_MPIO_TRACE_EXIT(mpi_rank);
#endif

    FUNC_LEAVE_NOAPI(ret_value)
#else
    FUNC_ENTER_PACKAGE
    HERROR(
        H5E_DATASET, H5E_WRITEERROR,
        "unable to send chunk modification data between MPI ranks - MPI version < 3 (MPI_Ibarrier missing)")
    FUNC_LEAVE_NOAPI(FAIL)
#endif
} /* end H5D__mpio_share_chunk_modification_data() */

/*-------------------------------------------------------------------------
 * Function:    H5D__mpio_collective_filtered_chunk_common_io
 *
 * Purpose:     This routine performs the common part of collective I/O
 *              when reading or writing filtered chunks collectively.
 *
 * Return:      Non-negative on success/Negative on failure
 *
 *-------------------------------------------------------------------------
 */
static herr_t
H5D__mpio_collective_filtered_chunk_common_io(H5D_filtered_collective_io_info_t *chunk_list,
                                              size_t chunk_list_num_entries, const H5D_io_info_t *io_info,
                                              int mpi_size)
{
    H5D_type_info_t *type_info = NULL;
    H5D_io_info_t    coll_io_info;
    MPI_Datatype     file_type            = MPI_DATATYPE_NULL;
    MPI_Datatype     mem_type             = MPI_DATATYPE_NULL;
    hbool_t          mem_type_is_derived  = FALSE;
    hbool_t          file_type_is_derived = FALSE;
    hsize_t          mpi_buf_count;
    haddr_t          base_read_offset = HADDR_UNDEF;
    size_t           num_chunks;
    size_t           i;
    char             fake_buf; /* Used as a fake buffer for ranks with no chunks, thus a NULL buf pointer */
    int              mpi_code;
    herr_t           ret_value = SUCCEED;

    FUNC_ENTER_PACKAGE

    HDassert(chunk_list || 0 == chunk_list_num_entries);
    HDassert(io_info);

    /* Set convenience pointer */
    type_info = &(io_info->dsets_info[0].type_info);
    HDassert(type_info);

    /* Initialize temporary I/O info */
    coll_io_info = *io_info;

    /*
     * Construct MPI derived datatype for collective I/O on chunks
     */
    if (H5D__mpio_collective_filtered_io_type(chunk_list, chunk_list_num_entries, io_info->op_type, &mem_type,
                                              &mem_type_is_derived, &file_type, &file_type_is_derived) < 0)
        HGOTO_ERROR(H5E_DATASET, H5E_BADTYPE, FAIL, "couldn't create MPI I/O type for chunk I/O")

    /*
     * For reads, determine how many chunks are actually being read.
     * Note that if this is a read during a write operation
     * (read chunk -> unfilter -> modify -> write back), some
     * chunks may not need to be read if they're being fully
     * overwritten during a write operation.
     */
    if (io_info->op_type == H5D_IO_OP_READ) {
        for (i = 0, num_chunks = 0; i < chunk_list_num_entries; i++) {
            HDassert(chunk_list[i].buf);

            if (chunk_list[i].need_read) {
                if (!H5F_addr_defined(base_read_offset))
                    base_read_offset = chunk_list[i].chunk_current.offset;

                num_chunks++;
            }
        }
    }
    else
        num_chunks = chunk_list_num_entries;

    /*
     * If this rank doesn't have a selection, it can
     * skip I/O if independent I/O was requested at
     * the low level, or if the MPI communicator size
     * is 1.
     *
     * Otherwise, this rank has to participate in
     * collective I/O, but probably has a NULL buf
     * pointer, so override to a fake buffer since our
     * write/read function expects one.
     */
    if (num_chunks == 0) {
        H5FD_mpio_collective_opt_t coll_opt_mode;

        /* Get the collective_opt property to check whether the application wants to do IO individually. */
        if (H5CX_get_mpio_coll_opt(&coll_opt_mode) < 0)
            HGOTO_ERROR(H5E_DATASET, H5E_CANTGET, FAIL, "can't get MPI-I/O collective_opt property")

        if ((mpi_size == 1) || (H5FD_MPIO_INDIVIDUAL_IO == coll_opt_mode)) {
            HGOTO_DONE(SUCCEED)
        }
        else {
            if (io_info->op_type == H5D_IO_OP_WRITE)
                coll_io_info.base_maddr.cvp = &fake_buf;
            else
                coll_io_info.base_maddr.vp = &fake_buf;
        }
    }

    /*
     * Setup for I/O operation
     */

    mpi_buf_count = (num_chunks) ? 1 : 0;

    if (num_chunks) {
        /*
         * Setup the base storage address for this operation
         * to be the first chunk's file address
         */
        if (io_info->op_type == H5D_IO_OP_WRITE)
            coll_io_info.store_faddr = chunk_list[0].chunk_new.offset;
        else
            coll_io_info.store_faddr = base_read_offset;
    }
    else
        coll_io_info.store_faddr = 0;

    /* Perform I/O */
    if (H5D__final_collective_io(&coll_io_info, mpi_buf_count, file_type, mem_type) < 0)
        HGOTO_ERROR(H5E_IO, H5E_READERROR, FAIL, "couldn't finish MPI I/O")

done:
    /* Free the MPI buf and file types, if they were derived */
    if (mem_type_is_derived && MPI_SUCCESS != (mpi_code = MPI_Type_free(&mem_type)))
        HMPI_DONE_ERROR(FAIL, "MPI_Type_free failed", mpi_code)
    if (file_type_is_derived && MPI_SUCCESS != (mpi_code = MPI_Type_free(&file_type)))
        HMPI_DONE_ERROR(FAIL, "MPI_Type_free failed", mpi_code)

    FUNC_LEAVE_NOAPI(ret_value)
} /* end H5D__mpio_collective_filtered_chunk_common_io() */

/*-------------------------------------------------------------------------
 * Function:    H5D__mpio_collective_filtered_chunk_read
 *
 * Purpose:     This routine coordinates a collective read across all ranks
 *              of the chunks they have selected. Each rank will then go
 *              and
 *
 * Return:      Non-negative on success/Negative on failure
 *
 *-------------------------------------------------------------------------
 */
static herr_t
H5D__mpio_collective_filtered_chunk_read(H5D_filtered_collective_io_info_t *chunk_list,
                                         size_t chunk_list_num_entries, const H5D_io_info_t *io_info,
                                         int mpi_rank, int mpi_size)
{
    H5D_type_info_t *   type_info = NULL;
    H5D_dset_info_t *   di        = NULL;
    H5D_fill_buf_info_t fb_info;
<<<<<<< HEAD
    H5D_piece_info_t *  chunk_info = NULL;
=======
    H5D_chunk_info_t   *chunk_info = NULL;
>>>>>>> ae414872
    H5D_io_info_t       coll_io_info;
    H5Z_EDC_t           err_detect; /* Error detection info */
    H5Z_cb_t            filter_cb;  /* I/O filter callback function */
    hsize_t             file_chunk_size = 0;
    hsize_t             iter_nelmts; /* Number of points to iterate over for the chunk IO operation */
    hbool_t             should_fill  = FALSE;
    hbool_t             fb_info_init = FALSE;
    hbool_t             index_empty  = FALSE;
    size_t              i;
    H5S_t              *fill_space    = NULL;
    void               *base_read_buf = NULL;
    herr_t              ret_value     = SUCCEED;

    FUNC_ENTER_PACKAGE

    HDassert(chunk_list || 0 == chunk_list_num_entries);
    HDassert(io_info);

#ifdef H5Dmpio_DEBUG
    H5D_MPIO_TRACE_ENTER(mpi_rank);
    H5D_MPIO_TIME_START(mpi_rank, "Filtered collective chunk read");
#else
    (void)mpi_rank;
#endif

    /* Set convenience pointers */
    di = &(io_info->dsets_info[0]);
    HDassert(di);
    type_info = &(di->type_info);
    HDassert(type_info);

    /* Initialize temporary I/O info */
    coll_io_info               = *io_info;
    coll_io_info.base_maddr.vp = NULL;

    if (chunk_list_num_entries) {
        /* Retrieve filter settings from API context */
        if (H5CX_get_err_detect(&err_detect) < 0)
            HGOTO_ERROR(H5E_DATASET, H5E_CANTGET, FAIL, "can't get error detection info")
        if (H5CX_get_filter_cb(&filter_cb) < 0)
            HGOTO_ERROR(H5E_DATASET, H5E_CANTGET, FAIL, "can't get I/O filter callback function")

        /* Set size of full chunks in dataset */
        file_chunk_size = di->dset->shared->layout.u.chunk.size;

        /* Determine if fill values should be "read" for unallocated chunks */
        should_fill = (di->dset->shared->dcpl_cache.fill.fill_time == H5D_FILL_TIME_ALLOC) ||
                      ((di->dset->shared->dcpl_cache.fill.fill_time == H5D_FILL_TIME_IFSET) &&
                       di->dset->shared->dcpl_cache.fill.fill_defined);
    }

    /*
     * Allocate memory buffers for all chunks being read. Chunk data buffers are of
     * the largest size between the chunk's current filtered size and the chunk's true
     * size, as calculated by the number of elements in the chunk's file space extent
     * multiplied by the datatype size. This tries to ensure that:
     *
     *  * If we're reading the chunk and the filter normally reduces the chunk size,
     *    the unfiltering operation won't need to grow the buffer.
     *  * If we're reading the chunk and the filter normally grows the chunk size,
     *    we make sure to read into a buffer of size equal to the filtered chunk's
     *    size; reading into a (smaller) buffer of size equal to the unfiltered
     *    chunk size would of course be bad.
     */
    for (i = 0; i < chunk_list_num_entries; i++) {
        HDassert(chunk_list[i].need_read);

        chunk_list[i].chunk_buf_size = MAX(chunk_list[i].chunk_current.length, file_chunk_size);

        if (NULL == (chunk_list[i].buf = H5MM_malloc(chunk_list[i].chunk_buf_size))) {
            /* Push an error, but participate in collective read */
            HDONE_ERROR(H5E_DATASET, H5E_CANTALLOC, FAIL, "couldn't allocate chunk data buffer")
            break;
        }

        /*
         * Check if chunk is currently allocated. If not, don't try to
         * read it from the file. Instead, just fill the chunk buffer
         * with the fill value if necessary.
         */
        if (H5F_addr_defined(chunk_list[i].chunk_current.offset)) {
            /* Set first read buffer */
            if (!base_read_buf)
                base_read_buf = chunk_list[i].buf;

            /* Set chunk's new length for eventual filter pipeline calls */
            if (chunk_list[i].skip_filter_pline)
                chunk_list[i].chunk_new.length = file_chunk_size;
            else
                chunk_list[i].chunk_new.length = chunk_list[i].chunk_current.length;
        }
        else {
            chunk_list[i].need_read = FALSE;

            /* Set chunk's new length for eventual filter pipeline calls */
            chunk_list[i].chunk_new.length = file_chunk_size;

            if (should_fill) {
                /* Initialize fill value buffer if not already initialized */
                if (!fb_info_init) {
                    hsize_t chunk_dims[H5S_MAX_RANK];

                    HDassert(di->dset->shared->ndims == di->dset->shared->layout.u.chunk.ndims - 1);
                    for (size_t j = 0; j < di->dset->shared->layout.u.chunk.ndims - 1; j++)
                        chunk_dims[j] = (hsize_t)di->dset->shared->layout.u.chunk.dim[j];

                    /* Get a dataspace for filling chunk memory buffers */
                    if (NULL == (fill_space = H5S_create_simple(di->dset->shared->layout.u.chunk.ndims - 1,
                                                                chunk_dims, NULL)))
                        HGOTO_ERROR(H5E_DATASET, H5E_CANTINIT, FAIL, "unable to create chunk fill dataspace")

                    /* Initialize fill value buffer */
                    if (H5D__fill_init(
                            &fb_info, NULL, (H5MM_allocate_t)H5D__chunk_mem_alloc,
                            (void *)&di->dset->shared->dcpl_cache.pline, (H5MM_free_t)H5D__chunk_mem_free,
                            (void *)&di->dset->shared->dcpl_cache.pline, &di->dset->shared->dcpl_cache.fill,
                            di->dset->shared->type, di->dset->shared->type_id, 0, file_chunk_size) < 0)
                        HGOTO_ERROR(H5E_DATASET, H5E_CANTINIT, FAIL, "can't initialize fill value buffer")

                    fb_info_init = TRUE;
                }

                /* Write fill value to memory buffer */
                HDassert(fb_info.fill_buf);
                if (H5D__fill(fb_info.fill_buf, di->dset->shared->type, chunk_list[i].buf,
                              type_info->mem_type, fill_space) < 0)
                    HGOTO_ERROR(H5E_DATASET, H5E_CANTINIT, FAIL, "couldn't fill chunk buffer with fill value")
            }
        }
    }

    /*
     * If dataset is incrementally allocated and hasn't been written to
     * yet, the chunk index should be empty. In this case, a collective
     * read of chunks is essentially a no-op, so avoid it here.
     */
    index_empty = FALSE;
    if (di->dset->shared->dcpl_cache.fill.alloc_time == H5D_ALLOC_TIME_INCR)
        if (H5D__chunk_index_empty(di->dset, &index_empty) < 0)
            HGOTO_ERROR(H5E_DATASET, H5E_CANTGET, FAIL, "couldn't determine if chunk index is empty")

    if (!index_empty) {
        /*
         * Override the read buffer to point to the address of
         * the first chunk data buffer being read into
         */
        if (base_read_buf)
            coll_io_info.base_maddr.vp = base_read_buf;

        /* Perform collective chunk read */
        if (H5D__mpio_collective_filtered_chunk_common_io(chunk_list, chunk_list_num_entries, &coll_io_info,
                                                          mpi_size) < 0)
            HGOTO_ERROR(H5E_IO, H5E_READERROR, FAIL, "couldn't finish collective filtered chunk read")
    }

    /*
     * Iterate through all the read chunks, unfiltering them and scattering their
     * data out to the application's read buffer.
     */
    for (i = 0; i < chunk_list_num_entries; i++) {
        chunk_info = chunk_list[i].chunk_info;

        /* Unfilter the chunk, unless we didn't read it from the file */
        if (chunk_list[i].need_read && !chunk_list[i].skip_filter_pline) {
            if (H5Z_pipeline(&di->dset->shared->dcpl_cache.pline, H5Z_FLAG_REVERSE,
                             &(chunk_list[i].index_info.filter_mask), err_detect, filter_cb,
                             (size_t *)&chunk_list[i].chunk_new.length, &chunk_list[i].chunk_buf_size,
                             &chunk_list[i].buf) < 0)
                HGOTO_ERROR(H5E_DATASET, H5E_CANTFILTER, FAIL, "couldn't unfilter chunk for modifying")
        }

        /* Scatter the chunk data to the read buffer */
        iter_nelmts = H5S_GET_SELECT_NPOINTS(chunk_info->fspace);

        if (H5D_select_io_mem(di->buf.vp, chunk_info->mspace, chunk_list[i].buf, chunk_info->fspace,
                              type_info->src_type_size, (size_t)iter_nelmts) < 0)
            HGOTO_ERROR(H5E_DATASET, H5E_READERROR, FAIL, "couldn't copy chunk data to read buffer")
    }

done:
    /* Free all resources used by entries in the chunk list */
    for (i = 0; i < chunk_list_num_entries; i++) {
        if (chunk_list[i].buf) {
            H5MM_free(chunk_list[i].buf);
            chunk_list[i].buf = NULL;
        }
    }

    /* Release the fill buffer info, if it's been initialized */
    if (fb_info_init && H5D__fill_term(&fb_info) < 0)
        HDONE_ERROR(H5E_DATASET, H5E_CANTFREE, FAIL, "Can't release fill buffer info")
    if (fill_space && (H5S_close(fill_space) < 0))
        HDONE_ERROR(H5E_DATASET, H5E_CLOSEERROR, FAIL, "can't close fill space")

#ifdef H5Dmpio_DEBUG
    H5D_MPIO_TIME_STOP(mpi_rank);
    H5D_MPIO_TRACE_EXIT(mpi_rank);
#endif

    FUNC_LEAVE_NOAPI(ret_value)
} /* end H5D__mpio_collective_filtered_chunk_read() */

/*-------------------------------------------------------------------------
 * Function:    H5D__mpio_collective_filtered_chunk_update
 *
 * Purpose:     When performing a parallel write on a chunked dataset with
 *              filters applied, all ranks must update their owned chunks
 *              with their own modification data and data from other ranks.
 *              This routine is responsible for coordinating that process.
 *
 * Return:      Non-negative on success/Negative on failure
 *
 *-------------------------------------------------------------------------
 */
static herr_t
H5D__mpio_collective_filtered_chunk_update(H5D_filtered_collective_io_info_t *chunk_list,
                                           size_t                             chunk_list_num_entries,
                                           H5D_filtered_collective_io_info_t *chunk_hash_table,
                                           unsigned char **chunk_msg_bufs, int chunk_msg_bufs_len,
                                           const H5D_io_info_t *io_info, int H5_ATTR_NDEBUG_UNUSED mpi_rank,
                                           int mpi_size)
{
    H5D_type_info_t *   type_info = NULL;
    H5D_dset_info_t *   di        = NULL;
    H5D_fill_buf_info_t fb_info;
<<<<<<< HEAD
    H5D_piece_info_t *  chunk_info = NULL;
    H5S_sel_iter_t *    sel_iter   = NULL; /* Dataspace selection iterator for H5D__scatter_mem */
=======
    H5D_chunk_info_t   *chunk_info = NULL;
    H5S_sel_iter_t     *sel_iter   = NULL; /* Dataspace selection iterator for H5D__scatter_mem */
>>>>>>> ae414872
    H5D_io_info_t       coll_io_info;
    H5Z_EDC_t           err_detect; /* Error detection info */
    H5Z_cb_t            filter_cb;  /* I/O filter callback function */
    hsize_t             file_chunk_size = 0;
    hsize_t             iter_nelmts; /* Number of points to iterate over for the chunk IO operation */
    hbool_t             should_fill   = FALSE;
    hbool_t             fb_info_init  = FALSE;
    hbool_t             sel_iter_init = FALSE;
    hbool_t             index_empty   = FALSE;
    size_t              i;
    H5S_t              *dataspace     = NULL;
    H5S_t              *fill_space    = NULL;
    void               *base_read_buf = NULL;
    herr_t              ret_value     = SUCCEED;

    FUNC_ENTER_PACKAGE

    HDassert(chunk_list || 0 == chunk_list_num_entries);
    HDassert((chunk_msg_bufs && chunk_hash_table) || 0 == chunk_msg_bufs_len);
    HDassert(io_info);

#ifdef H5Dmpio_DEBUG
    H5D_MPIO_TRACE_ENTER(mpi_rank);
    H5D_MPIO_TIME_START(mpi_rank, "Filtered collective chunk update");
#endif

    /* Set convenience pointers */
    di = &(io_info->dsets_info[0]);
    HDassert(di);
    type_info = &(di->type_info);
    HDassert(type_info);

    if (chunk_list_num_entries) {
        /* Retrieve filter settings from API context */
        if (H5CX_get_err_detect(&err_detect) < 0)
            HGOTO_ERROR(H5E_DATASET, H5E_CANTGET, FAIL, "can't get error detection info")
        if (H5CX_get_filter_cb(&filter_cb) < 0)
            HGOTO_ERROR(H5E_DATASET, H5E_CANTGET, FAIL, "can't get I/O filter callback function")

        /* Set size of full chunks in dataset */
        file_chunk_size = di->dset->shared->layout.u.chunk.size;

        /* Determine if fill values should be written to chunks */
        should_fill = (di->dset->shared->dcpl_cache.fill.fill_time == H5D_FILL_TIME_ALLOC) ||
                      ((di->dset->shared->dcpl_cache.fill.fill_time == H5D_FILL_TIME_IFSET) &&
                       di->dset->shared->dcpl_cache.fill.fill_defined);
    }

    /*
     * Allocate memory buffers for all owned chunks. Chunk data buffers are of the
     * largest size between the chunk's current filtered size and the chunk's true
     * size, as calculated by the number of elements in the chunk's file space extent
     * multiplied by the datatype size. This tries to ensure that:
     *
     *  * If we're fully overwriting the chunk and the filter normally reduces the
     *    chunk size, we simply have the exact buffer size required to hold the
     *    unfiltered chunk data.
     *  * If we're fully overwriting the chunk and the filter normally grows the
     *    chunk size (e.g., fletcher32 filter), the final filtering operation
     *    (hopefully) won't need to grow the buffer.
     *  * If we're reading the chunk and the filter normally reduces the chunk size,
     *    the unfiltering operation won't need to grow the buffer.
     *  * If we're reading the chunk and the filter normally grows the chunk size,
     *    we make sure to read into a buffer of size equal to the filtered chunk's
     *    size; reading into a (smaller) buffer of size equal to the unfiltered
     *    chunk size would of course be bad.
     */
    for (i = 0; i < chunk_list_num_entries; i++) {
        HDassert(mpi_rank == chunk_list[i].new_owner);

        chunk_list[i].chunk_buf_size = MAX(chunk_list[i].chunk_current.length, file_chunk_size);

        /*
         * If this chunk hasn't been allocated yet and we aren't writing
         * out fill values to it, make sure to 0-fill its memory buffer
         * so we don't use uninitialized memory.
         */
        if (!H5F_addr_defined(chunk_list[i].chunk_current.offset) && !should_fill)
            chunk_list[i].buf = H5MM_calloc(chunk_list[i].chunk_buf_size);
        else
            chunk_list[i].buf = H5MM_malloc(chunk_list[i].chunk_buf_size);

        if (NULL == chunk_list[i].buf) {
            /* Push an error, but participate in collective read */
            HDONE_ERROR(H5E_DATASET, H5E_CANTALLOC, FAIL, "couldn't allocate chunk data buffer")
            break;
        }

        /* Set chunk's new length for eventual filter pipeline calls */
        if (chunk_list[i].need_read) {
            /*
             * Check if chunk is currently allocated. If not, don't try to
             * read it from the file. Instead, just fill the chunk buffer
             * with the fill value if fill values are to be written.
             */
            if (H5F_addr_defined(chunk_list[i].chunk_current.offset)) {
                /* Set first read buffer */
                if (!base_read_buf)
                    base_read_buf = chunk_list[i].buf;

                /* Set chunk's new length for eventual filter pipeline calls */
                if (chunk_list[i].skip_filter_pline)
                    chunk_list[i].chunk_new.length = file_chunk_size;
                else
                    chunk_list[i].chunk_new.length = chunk_list[i].chunk_current.length;
            }
            else {
                chunk_list[i].need_read = FALSE;

                /* Set chunk's new length for eventual filter pipeline calls */
                chunk_list[i].chunk_new.length = file_chunk_size;

                if (should_fill) {
                    /* Initialize fill value buffer if not already initialized */
                    if (!fb_info_init) {
                        hsize_t chunk_dims[H5S_MAX_RANK];

                        HDassert(di->dset->shared->ndims == di->dset->shared->layout.u.chunk.ndims - 1);
                        for (size_t j = 0; j < di->dset->shared->layout.u.chunk.ndims - 1; j++)
                            chunk_dims[j] = (hsize_t)di->dset->shared->layout.u.chunk.dim[j];

                        /* Get a dataspace for filling chunk memory buffers */
                        if (NULL == (fill_space = H5S_create_simple(
                                         di->dset->shared->layout.u.chunk.ndims - 1, chunk_dims, NULL)))
                            HGOTO_ERROR(H5E_DATASET, H5E_CANTINIT, FAIL,
                                        "unable to create chunk fill dataspace")

                        /* Initialize fill value buffer */
                        if (H5D__fill_init(&fb_info, NULL, (H5MM_allocate_t)H5D__chunk_mem_alloc,
                                           (void *)&di->dset->shared->dcpl_cache.pline,
                                           (H5MM_free_t)H5D__chunk_mem_free,
                                           (void *)&di->dset->shared->dcpl_cache.pline,
                                           &di->dset->shared->dcpl_cache.fill, di->dset->shared->type,
                                           di->dset->shared->type_id, 0, file_chunk_size) < 0)
                            HGOTO_ERROR(H5E_DATASET, H5E_CANTINIT, FAIL, "can't initialize fill value buffer")

                        fb_info_init = TRUE;
                    }

                    /* Write fill value to memory buffer */
                    HDassert(fb_info.fill_buf);
                    if (H5D__fill(fb_info.fill_buf, di->dset->shared->type, chunk_list[i].buf,
                                  type_info->mem_type, fill_space) < 0)
                        HGOTO_ERROR(H5E_DATASET, H5E_CANTINIT, FAIL,
                                    "couldn't fill chunk buffer with fill value")
                }
            }
        }
        else
            chunk_list[i].chunk_new.length = file_chunk_size;
    }

    /*
     * If dataset is incrementally allocated and hasn't been written to
     * yet, the chunk index should be empty. In this case, a collective
     * read of chunks is essentially a no-op, so avoid it here.
     */
    index_empty = FALSE;
    if (di->dset->shared->dcpl_cache.fill.alloc_time == H5D_ALLOC_TIME_INCR)
        if (H5D__chunk_index_empty(di->dset, &index_empty) < 0)
            HGOTO_ERROR(H5E_DATASET, H5E_CANTGET, FAIL, "couldn't determine if chunk index is empty")

    if (!index_empty) {
        /*
         * Setup for I/O operation
         */

        /* Initialize temporary I/O info */
        coll_io_info         = *io_info;
        coll_io_info.op_type = H5D_IO_OP_READ;

        /* Override the read buffer to point to the address of the first
         * chunk data buffer being read into
         */
        if (base_read_buf) {
            coll_io_info.base_maddr.vp = base_read_buf;
        }

        /* Read all chunks that need to be read from the file */
        if (H5D__mpio_collective_filtered_chunk_common_io(chunk_list, chunk_list_num_entries, &coll_io_info,
                                                          mpi_size) < 0)
            HGOTO_ERROR(H5E_IO, H5E_READERROR, FAIL, "couldn't finish collective filtered chunk read")
    }

    /*
     * Now that all owned chunks have been read, update the chunks
     * with modification data from the owning rank and other ranks.
     */

    /* Process all chunks with data from the owning rank first */
    for (i = 0; i < chunk_list_num_entries; i++) {
        HDassert(mpi_rank == chunk_list[i].new_owner);

        chunk_info = chunk_list[i].chunk_info;

        /*
         * If this chunk wasn't being fully overwritten, we read it from
         * the file, so we need to unfilter it
         */
        if (chunk_list[i].need_read && !chunk_list[i].skip_filter_pline) {
            if (H5Z_pipeline(&di->dset->shared->dcpl_cache.pline, H5Z_FLAG_REVERSE,
                             &(chunk_list[i].index_info.filter_mask), err_detect, filter_cb,
                             (size_t *)&chunk_list[i].chunk_new.length, &chunk_list[i].chunk_buf_size,
                             &chunk_list[i].buf) < 0)
                HGOTO_ERROR(H5E_DATASET, H5E_CANTFILTER, FAIL, "couldn't unfilter chunk for modifying")
        }

        iter_nelmts = H5S_GET_SELECT_NPOINTS(chunk_info->mspace);

        if (H5D_select_io_mem(chunk_list[i].buf, chunk_info->fspace, di->buf.cvp, chunk_info->mspace,
                              type_info->dst_type_size, (size_t)iter_nelmts) < 0)
            HGOTO_ERROR(H5E_DATASET, H5E_WRITEERROR, FAIL, "couldn't copy chunk data to write buffer")
    }

    /* Allocate iterator for memory selection */
    if (NULL == (sel_iter = H5FL_MALLOC(H5S_sel_iter_t)))
        HGOTO_ERROR(H5E_DATASET, H5E_CANTALLOC, FAIL, "couldn't allocate memory iterator")

    /* Now process all received chunk message buffers */
    for (i = 0; i < (size_t)chunk_msg_bufs_len; i++) {
        H5D_filtered_collective_io_info_t *chunk_entry = NULL;
        const unsigned char               *msg_ptr     = chunk_msg_bufs[i];
        hsize_t                            chunk_idx;

        if (msg_ptr) {
            /* Retrieve the chunk's index value */
            HDmemcpy(&chunk_idx, msg_ptr, sizeof(hsize_t));
            msg_ptr += sizeof(hsize_t);

            /* Find the chunk entry according to its chunk index */
            HASH_FIND(hh, chunk_hash_table, &chunk_idx, sizeof(hsize_t), chunk_entry);
            HDassert(chunk_entry);
            HDassert(mpi_rank == chunk_entry->new_owner);

            /*
             * Only process the chunk if its data buffer is allocated.
             * In the case of multi-chunk I/O, we're only working on
             * a chunk at a time, so we need to skip over messages
             * that aren't for the chunk we're currently working on.
             */
            if (!chunk_entry->buf)
                continue;
            else {
                /* Decode the chunk file dataspace from the message */
                if (NULL == (dataspace = H5S_decode(&msg_ptr)))
                    HGOTO_ERROR(H5E_DATASET, H5E_CANTDECODE, FAIL, "unable to decode dataspace")

                if (H5S_select_iter_init(sel_iter, dataspace, type_info->dst_type_size,
                                         H5S_SEL_ITER_SHARE_WITH_DATASPACE) < 0)
                    HGOTO_ERROR(H5E_DATASET, H5E_CANTINIT, FAIL,
                                "unable to initialize memory selection information")
                sel_iter_init = TRUE;

                iter_nelmts = H5S_GET_SELECT_NPOINTS(dataspace);

                /* Update the chunk data with the received modification data */
                if (H5D__scatter_mem(msg_ptr, sel_iter, (size_t)iter_nelmts, chunk_entry->buf) < 0)
                    HGOTO_ERROR(H5E_DATASET, H5E_WRITEERROR, FAIL, "couldn't scatter to write buffer")

                if (H5S_SELECT_ITER_RELEASE(sel_iter) < 0)
                    HGOTO_ERROR(H5E_DATASET, H5E_CANTFREE, FAIL, "couldn't release selection iterator")
                sel_iter_init = FALSE;

                if (dataspace) {
                    if (H5S_close(dataspace) < 0)
                        HGOTO_ERROR(H5E_DATASPACE, H5E_CANTFREE, FAIL, "can't close dataspace")
                    dataspace = NULL;
                }

                H5MM_free(chunk_msg_bufs[i]);
                chunk_msg_bufs[i] = NULL;
            }
        }
    }

    /* Finally, filter all the chunks */
    for (i = 0; i < chunk_list_num_entries; i++) {
        if (!chunk_list[i].skip_filter_pline) {
            if (H5Z_pipeline(&di->dset->shared->dcpl_cache.pline, 0, &(chunk_list[i].index_info.filter_mask),
                             err_detect, filter_cb, (size_t *)&chunk_list[i].chunk_new.length,
                             &chunk_list[i].chunk_buf_size, &chunk_list[i].buf) < 0)
                HGOTO_ERROR(H5E_PLINE, H5E_CANTFILTER, FAIL, "output pipeline failed")
        }

#if H5_SIZEOF_SIZE_T > 4
        /* Check for the chunk expanding too much to encode in a 32-bit value */
        if (chunk_list[i].chunk_new.length > ((size_t)0xffffffff))
            HGOTO_ERROR(H5E_DATASET, H5E_BADRANGE, FAIL, "chunk too large for 32-bit length")
#endif
    }

done:
    if (sel_iter) {
        if (sel_iter_init && H5S_SELECT_ITER_RELEASE(sel_iter) < 0)
            HDONE_ERROR(H5E_DATASET, H5E_CANTFREE, FAIL, "couldn't release selection iterator")
        sel_iter = H5FL_FREE(H5S_sel_iter_t, sel_iter);
    }
    if (dataspace && (H5S_close(dataspace) < 0))
        HDONE_ERROR(H5E_DATASPACE, H5E_CANTFREE, FAIL, "can't close dataspace")
    if (fill_space && (H5S_close(fill_space) < 0))
        HDONE_ERROR(H5E_DATASET, H5E_CLOSEERROR, FAIL, "can't close fill space")

    /* Release the fill buffer info, if it's been initialized */
    if (fb_info_init && H5D__fill_term(&fb_info) < 0)
        HDONE_ERROR(H5E_DATASET, H5E_CANTFREE, FAIL, "Can't release fill buffer info")

    /* On failure, try to free all resources used by entries in the chunk list */
    if (ret_value < 0) {
        for (i = 0; i < chunk_list_num_entries; i++) {
            if (chunk_list[i].buf) {
                H5MM_free(chunk_list[i].buf);
                chunk_list[i].buf = NULL;
            }
        }
    }

#ifdef H5Dmpio_DEBUG
    H5D_MPIO_TIME_STOP(mpi_rank);
    H5D_MPIO_TRACE_EXIT(mpi_rank);
#endif

    FUNC_LEAVE_NOAPI(ret_value)
} /* end H5D__mpio_collective_filtered_chunk_update() */

/*-------------------------------------------------------------------------
 * Function:    H5D__mpio_collective_filtered_chunk_reallocate
 *
 * Purpose:     When performing a parallel write on a chunked dataset with
 *              filters applied, all ranks must eventually get together and
 *              perform a collective reallocation of space in the file for
 *              all chunks that were modified on all ranks. This routine is
 *              responsible for coordinating that process.
 *
 * Return:      Non-negative on success/Negative on failure
 *
 *-------------------------------------------------------------------------
 */
static herr_t
H5D__mpio_collective_filtered_chunk_reallocate(H5D_filtered_collective_io_info_t *chunk_list,
                                               size_t chunk_list_num_entries, size_t *num_chunks_assigned_map,
                                               H5D_io_info_t *io_info, H5D_chk_idx_info_t *idx_info,
                                               int mpi_rank, int mpi_size)
{
    H5D_chunk_alloc_info_t *collective_list = NULL;
    MPI_Datatype            send_type;
    MPI_Datatype            recv_type;
    hbool_t                 send_type_derived          = FALSE;
    hbool_t                 recv_type_derived          = FALSE;
    hbool_t                 need_sort                  = FALSE;
    size_t                  collective_num_entries     = 0;
    size_t                  num_local_chunks_processed = 0;
    size_t                  i;
    void                   *gathered_array     = NULL;
    int                    *counts_disps_array = NULL;
    int                    *counts_ptr         = NULL;
    int                    *displacements_ptr  = NULL;
    int                     mpi_code;
    herr_t                  ret_value = SUCCEED;

    FUNC_ENTER_PACKAGE

    HDassert(chunk_list || 0 == chunk_list_num_entries);
    HDassert(io_info);
    HDassert(idx_info);
    HDassert(idx_info->storage->idx_type != H5D_CHUNK_IDX_NONE);

#ifdef H5Dmpio_DEBUG
    H5D_MPIO_TRACE_ENTER(mpi_rank);
    H5D_MPIO_TIME_START(mpi_rank, "Reallocation of chunk file space");
#endif

    /*
     * Make sure it's safe to cast this rank's number
     * of chunks to be sent into an int for MPI
     */
    H5_CHECK_OVERFLOW(chunk_list_num_entries, size_t, int);

    /* Create derived datatypes for the chunk file space info needed */
    if (H5D__mpio_get_chunk_alloc_info_types(&recv_type, &recv_type_derived, &send_type, &send_type_derived) <
        0)
        HGOTO_ERROR(H5E_DATASET, H5E_CANTGET, FAIL,
                    "can't create derived datatypes for chunk file space info")

    /*
     * Gather the new chunk sizes to all ranks for a collective reallocation
     * of the chunks in the file.
     */
    if (num_chunks_assigned_map) {
        /*
         * If a mapping between rank value -> number of assigned chunks has
         * been provided (usually during linked-chunk I/O), we can use this
         * to optimize MPI overhead a bit since MPI ranks won't need to
         * first inform each other about how many chunks they're contributing.
         */
        if (NULL == (counts_disps_array = H5MM_malloc(2 * (size_t)mpi_size * sizeof(*counts_disps_array)))) {
            /* Push an error, but still participate in collective gather operation */
            HDONE_ERROR(H5E_RESOURCE, H5E_CANTALLOC, FAIL,
                        "couldn't allocate receive counts and displacements array")
        }
        else {
            /* Set the receive counts from the assigned chunks map */
            counts_ptr = counts_disps_array;

            for (i = 0; i < (size_t)mpi_size; i++)
                H5_CHECKED_ASSIGN(counts_ptr[i], int, num_chunks_assigned_map[i], size_t);

            /* Set the displacements into the receive buffer for the gather operation */
            displacements_ptr = &counts_disps_array[mpi_size];

            *displacements_ptr = 0;
            for (i = 1; i < (size_t)mpi_size; i++)
                displacements_ptr[i] = displacements_ptr[i - 1] + counts_ptr[i - 1];
        }

        /* Perform gather operation */
        if (H5_mpio_gatherv_alloc(chunk_list, (int)chunk_list_num_entries, send_type, counts_ptr,
                                  displacements_ptr, recv_type, TRUE, 0, io_info->comm, mpi_rank, mpi_size,
                                  &gathered_array, &collective_num_entries) < 0)
            HGOTO_ERROR(H5E_DATASET, H5E_CANTGATHER, FAIL, "can't gather chunk file space info to/from ranks")
    }
    else {
        /*
         * If no mapping between rank value -> number of assigned chunks has
         * been provided (usually during multi-chunk I/O), all MPI ranks will
         * need to first inform other ranks about how many chunks they're
         * contributing before performing the actual gather operation. Use
         * the 'simple' MPI_Allgatherv wrapper for this.
         */
        if (H5_mpio_gatherv_alloc_simple(chunk_list, (int)chunk_list_num_entries, send_type, recv_type, TRUE,
                                         0, io_info->comm, mpi_rank, mpi_size, &gathered_array,
                                         &collective_num_entries) < 0)
            HGOTO_ERROR(H5E_DATASET, H5E_CANTGATHER, FAIL, "can't gather chunk file space info to/from ranks")
    }

    /* Collectively re-allocate the modified chunks (from each rank) in the file */
    collective_list = (H5D_chunk_alloc_info_t *)gathered_array;
    for (i = 0, num_local_chunks_processed = 0; i < collective_num_entries; i++) {
        H5D_chunk_alloc_info_t *coll_entry = &collective_list[i];
        hbool_t                 need_insert;
        hbool_t                 update_local_chunk;

        if (H5D__chunk_file_alloc(idx_info, &coll_entry->chunk_current, &coll_entry->chunk_new, &need_insert,
                                  NULL) < 0)
            HGOTO_ERROR(H5E_DATASET, H5E_CANTALLOC, FAIL, "unable to allocate chunk")

        /*
         * If we just re-allocated a chunk that is local to this
         * rank, make sure to update the chunk entry in the local
         * chunk list
         */
        update_local_chunk =
            (num_local_chunks_processed < chunk_list_num_entries) &&
            (coll_entry->chunk_idx == chunk_list[num_local_chunks_processed].index_info.chunk_idx);

        if (update_local_chunk) {
            H5D_filtered_collective_io_info_t *local_chunk;

            local_chunk = &chunk_list[num_local_chunks_processed];

            /* Sanity check that this chunk is actually local */
            HDassert(mpi_rank == local_chunk->orig_owner);
            HDassert(mpi_rank == local_chunk->new_owner);

            local_chunk->chunk_new              = coll_entry->chunk_new;
            local_chunk->index_info.need_insert = need_insert;

            /*
             * Since chunk reallocation can move chunks around, check if
             * the local chunk list is still in ascending offset of order
             * in the file
             */
            if (num_local_chunks_processed) {
                haddr_t curr_chunk_offset = local_chunk->chunk_new.offset;
                haddr_t prev_chunk_offset = chunk_list[num_local_chunks_processed - 1].chunk_new.offset;

                HDassert(H5F_addr_defined(prev_chunk_offset) && H5F_addr_defined(curr_chunk_offset));
                if (curr_chunk_offset < prev_chunk_offset)
                    need_sort = TRUE;
            }

            num_local_chunks_processed++;
        }
    }

    HDassert(chunk_list_num_entries == num_local_chunks_processed);

    /*
     * Ensure this rank's local chunk list is sorted in
     * ascending order of offset in the file
     */
    if (need_sort)
        HDqsort(chunk_list, chunk_list_num_entries, sizeof(H5D_filtered_collective_io_info_t),
                H5D__cmp_filtered_collective_io_info_entry);

done:
    H5MM_free(gathered_array);
    H5MM_free(counts_disps_array);

    if (send_type_derived) {
        if (MPI_SUCCESS != (mpi_code = MPI_Type_free(&send_type)))
            HMPI_DONE_ERROR(FAIL, "MPI_Type_free failed", mpi_code)
    }
    if (recv_type_derived) {
        if (MPI_SUCCESS != (mpi_code = MPI_Type_free(&recv_type)))
            HMPI_DONE_ERROR(FAIL, "MPI_Type_free failed", mpi_code)
    }

#ifdef H5Dmpio_DEBUG
    H5D_MPIO_TIME_STOP(mpi_rank);
    H5D_MPIO_TRACE_EXIT(mpi_rank);
#endif

    FUNC_LEAVE_NOAPI(ret_value)
} /* H5D__mpio_collective_filtered_chunk_reallocate() */

/*-------------------------------------------------------------------------
 * Function:    H5D__mpio_collective_filtered_chunk_reinsert
 *
 * Purpose:     When performing a parallel write on a chunked dataset with
 *              filters applied, all ranks must eventually get together and
 *              perform a collective reinsertion into the dataset's chunk
 *              index of chunks that were modified. This routine is
 *              responsible for coordinating that process.
 *
 * Return:      Non-negative on success/Negative on failure
 *
 *-------------------------------------------------------------------------
 */
static herr_t
H5D__mpio_collective_filtered_chunk_reinsert(H5D_filtered_collective_io_info_t *chunk_list,
                                             size_t chunk_list_num_entries, size_t *num_chunks_assigned_map,
                                             H5D_io_info_t *io_info, H5D_chk_idx_info_t *idx_info,
                                             int mpi_rank, int mpi_size)
{
<<<<<<< HEAD
    H5D_dset_info_t *di = NULL;
    H5D_chunk_ud_t   chunk_ud;
    MPI_Datatype     send_type;
    MPI_Datatype     recv_type;
    hbool_t          send_type_derived = FALSE;
    hbool_t          recv_type_derived = FALSE;
    hsize_t          scaled_coords[H5O_LAYOUT_NDIMS];
    size_t           collective_num_entries = 0;
    size_t           i;
    void *           gathered_array     = NULL;
    int *            counts_disps_array = NULL;
    int *            counts_ptr         = NULL;
    int *            displacements_ptr  = NULL;
    int              mpi_code;
    herr_t           ret_value = SUCCEED;
=======
    H5D_chunk_ud_t chunk_ud;
    MPI_Datatype   send_type;
    MPI_Datatype   recv_type;
    hbool_t        send_type_derived = FALSE;
    hbool_t        recv_type_derived = FALSE;
    hsize_t        scaled_coords[H5O_LAYOUT_NDIMS];
    size_t         collective_num_entries = 0;
    size_t         i;
    void          *gathered_array     = NULL;
    int           *counts_disps_array = NULL;
    int           *counts_ptr         = NULL;
    int           *displacements_ptr  = NULL;
    int            mpi_code;
    herr_t         ret_value = SUCCEED;
>>>>>>> ae414872

    FUNC_ENTER_PACKAGE

    HDassert(chunk_list || 0 == chunk_list_num_entries);
    HDassert(io_info);
    HDassert(idx_info);

#ifdef H5Dmpio_DEBUG
    H5D_MPIO_TRACE_ENTER(mpi_rank);
    H5D_MPIO_TIME_START(mpi_rank, "Reinsertion of modified chunks into chunk index");
#endif

    /* Set convenience pointer */
    di = &(io_info->dsets_info[0]);
    HDassert(di);

    /* Only re-insert chunks if index has an insert method */
    if (!idx_info->storage->ops->insert)
        HGOTO_DONE(SUCCEED);

    /*
     * Make sure it's safe to cast this rank's number
     * of chunks to be sent into an int for MPI
     */
    H5_CHECK_OVERFLOW(chunk_list_num_entries, size_t, int);

    /* Create derived datatypes for the chunk re-insertion info needed */
    if (H5D__mpio_get_chunk_insert_info_types(&recv_type, &recv_type_derived, &send_type,
                                              &send_type_derived) < 0)
        HGOTO_ERROR(H5E_DATASET, H5E_CANTGET, FAIL,
                    "can't create derived datatypes for chunk re-insertion info")

    /*
     * Gather information to all ranks for a collective re-insertion
     * of the modified chunks into the chunk index
     */
    if (num_chunks_assigned_map) {
        /*
         * If a mapping between rank value -> number of assigned chunks has
         * been provided (usually during linked-chunk I/O), we can use this
         * to optimize MPI overhead a bit since MPI ranks won't need to
         * first inform each other about how many chunks they're contributing.
         */
        if (NULL == (counts_disps_array = H5MM_malloc(2 * (size_t)mpi_size * sizeof(*counts_disps_array)))) {
            /* Push an error, but still participate in collective gather operation */
            HDONE_ERROR(H5E_RESOURCE, H5E_CANTALLOC, FAIL,
                        "couldn't allocate receive counts and displacements array")
        }
        else {
            /* Set the receive counts from the assigned chunks map */
            counts_ptr = counts_disps_array;

            for (i = 0; i < (size_t)mpi_size; i++)
                H5_CHECKED_ASSIGN(counts_ptr[i], int, num_chunks_assigned_map[i], size_t);

            /* Set the displacements into the receive buffer for the gather operation */
            displacements_ptr = &counts_disps_array[mpi_size];

            *displacements_ptr = 0;
            for (i = 1; i < (size_t)mpi_size; i++)
                displacements_ptr[i] = displacements_ptr[i - 1] + counts_ptr[i - 1];
        }

        /* Perform gather operation */
        if (H5_mpio_gatherv_alloc(chunk_list, (int)chunk_list_num_entries, send_type, counts_ptr,
                                  displacements_ptr, recv_type, TRUE, 0, io_info->comm, mpi_rank, mpi_size,
                                  &gathered_array, &collective_num_entries) < 0)
            HGOTO_ERROR(H5E_DATASET, H5E_CANTGATHER, FAIL,
                        "can't gather chunk index re-insertion info to/from ranks")
    }
    else {
        /*
         * If no mapping between rank value -> number of assigned chunks has
         * been provided (usually during multi-chunk I/O), all MPI ranks will
         * need to first inform other ranks about how many chunks they're
         * contributing before performing the actual gather operation. Use
         * the 'simple' MPI_Allgatherv wrapper for this.
         */
        if (H5_mpio_gatherv_alloc_simple(chunk_list, (int)chunk_list_num_entries, send_type, recv_type, TRUE,
                                         0, io_info->comm, mpi_rank, mpi_size, &gathered_array,
                                         &collective_num_entries) < 0)
            HGOTO_ERROR(H5E_DATASET, H5E_CANTGATHER, FAIL,
                        "can't gather chunk index re-insertion info to/from ranks")
    }

    /* Initialize static chunk udata fields from chunk index info */
    H5D_MPIO_INIT_CHUNK_UD_INFO(chunk_ud, idx_info);

    for (i = 0; i < collective_num_entries; i++) {
        H5D_chunk_insert_info_t *coll_entry = &((H5D_chunk_insert_info_t *)gathered_array)[i];

        /*
         * We only need to reinsert this chunk if we had to actually
         * allocate or reallocate space in the file for it
         */
        if (!coll_entry->index_info.need_insert)
            continue;

        chunk_ud.chunk_block   = coll_entry->chunk_block;
        chunk_ud.chunk_idx     = coll_entry->index_info.chunk_idx;
        chunk_ud.filter_mask   = coll_entry->index_info.filter_mask;
        chunk_ud.common.scaled = scaled_coords;

        /* Calculate scaled coordinates for the chunk */
        if (idx_info->layout->idx_type == H5D_CHUNK_IDX_EARRAY && idx_info->layout->u.earray.unlim_dim > 0) {
            /*
             * Extensible arrays where the unlimited dimension is not
             * the slowest-changing dimension "swizzle" the coordinates
             * to move the unlimited dimension value to offset 0. Therefore,
             * we use the "swizzled" down chunks to calculate the "swizzled"
             * scaled coordinates and then we undo the "swizzle" operation.
             *
             * TODO: In the future, this is something that should be handled
             *       by the particular chunk index rather than manually
             *       here. Likely, the chunk index ops should get a new
             *       callback that accepts a chunk index and provides the
             *       caller with the scaled coordinates for that chunk.
             */
            H5VM_array_calc_pre(chunk_ud.chunk_idx, di->dset->shared->ndims,
                                idx_info->layout->u.earray.swizzled_down_chunks, scaled_coords);

            H5VM_unswizzle_coords(hsize_t, scaled_coords, idx_info->layout->u.earray.unlim_dim);
        }
        else {
            H5VM_array_calc_pre(chunk_ud.chunk_idx, di->dset->shared->ndims,
                                di->dset->shared->layout.u.chunk.down_chunks, scaled_coords);
        }

        scaled_coords[di->dset->shared->ndims] = 0;

#ifndef NDEBUG
        /*
         * If a matching local chunk entry is found, the
         * `chunk_info` structure (which contains the chunk's
         * pre-computed scaled coordinates) will be valid
         * for this rank. Compare those coordinates against
         * the calculated coordinates above to make sure
         * they match.
         */
        for (size_t dbg_idx = 0; dbg_idx < chunk_list_num_entries; dbg_idx++) {
            if (coll_entry->index_info.chunk_idx == chunk_list[dbg_idx].index_info.chunk_idx) {
                hbool_t coords_match = !HDmemcmp(scaled_coords, chunk_list[dbg_idx].chunk_info->scaled,
                                                 di->dset->shared->ndims * sizeof(hsize_t));

                HDassert(coords_match && "Calculated scaled coordinates for chunk didn't match "
                                         "chunk's actual scaled coordinates!");
                break;
            }
        }
#endif

        if ((idx_info->storage->ops->insert)(idx_info, &chunk_ud, di->dset) < 0)
            HGOTO_ERROR(H5E_DATASET, H5E_CANTINSERT, FAIL, "unable to insert chunk address into index")
    }

done:
    H5MM_free(gathered_array);
    H5MM_free(counts_disps_array);

    if (send_type_derived) {
        if (MPI_SUCCESS != (mpi_code = MPI_Type_free(&send_type)))
            HMPI_DONE_ERROR(FAIL, "MPI_Type_free failed", mpi_code)
    }
    if (recv_type_derived) {
        if (MPI_SUCCESS != (mpi_code = MPI_Type_free(&recv_type)))
            HMPI_DONE_ERROR(FAIL, "MPI_Type_free failed", mpi_code)
    }

#ifdef H5Dmpio_DEBUG
    H5D_MPIO_TIME_STOP(mpi_rank);
    H5D_MPIO_TRACE_EXIT(mpi_rank);
#endif

    FUNC_LEAVE_NOAPI(ret_value)
} /* end H5D__mpio_collective_filtered_chunk_reinsert() */

/*-------------------------------------------------------------------------
 * Function:    H5D__mpio_get_chunk_redistribute_info_types
 *
 * Purpose:     Constructs MPI derived datatypes for communicating the
 *              info from a H5D_filtered_collective_io_info_t structure
 *              that is necessary for redistributing shared chunks during a
 *              collective write of filtered chunks.
 *
 *              The datatype returned through `contig_type` has an extent
 *              equal to the size of an H5D_chunk_redistribute_info_t
 *              structure and is suitable for communicating that structure
 *              type.
 *
 *              The datatype returned through `resized_type` has an extent
 *              equal to the size of an H5D_filtered_collective_io_info_t
 *              structure. This makes it suitable for sending an array of
 *              those structures, while extracting out just the info
 *              necessary for the chunk redistribution operation during
 *              communication.
 *
 * Return:      Non-negative on success/Negative on failure
 *
 *-------------------------------------------------------------------------
 */
static herr_t
H5D__mpio_get_chunk_redistribute_info_types(MPI_Datatype *contig_type, hbool_t *contig_type_derived,
                                            MPI_Datatype *resized_type, hbool_t *resized_type_derived)
{
    MPI_Datatype struct_type              = MPI_DATATYPE_NULL;
    hbool_t      struct_type_derived      = FALSE;
    MPI_Datatype chunk_block_type         = MPI_DATATYPE_NULL;
    hbool_t      chunk_block_type_derived = FALSE;
    MPI_Datatype types[5];
    MPI_Aint     displacements[5];
    int          block_lengths[5];
    int          field_count;
    int          mpi_code;
    herr_t       ret_value = SUCCEED;

    FUNC_ENTER_PACKAGE

    HDassert(contig_type);
    HDassert(contig_type_derived);
    HDassert(resized_type);
    HDassert(resized_type_derived);

    *contig_type_derived  = FALSE;
    *resized_type_derived = FALSE;

    /* Create struct type for the inner H5F_block_t structure */
    if (H5F_mpi_get_file_block_type(FALSE, &chunk_block_type, &chunk_block_type_derived) < 0)
        HGOTO_ERROR(H5E_DATASET, H5E_CANTGET, FAIL, "can't create derived type for chunk file description")

    field_count = 5;
    HDassert(field_count == (sizeof(types) / sizeof(MPI_Datatype)));

    /*
     * Create structure type to pack chunk H5F_block_t structure
     * next to chunk_idx, orig_owner, new_owner and num_writers
     * fields
     */
    block_lengths[0] = 1;
    block_lengths[1] = 1;
    block_lengths[2] = 1;
    block_lengths[3] = 1;
    block_lengths[4] = 1;
    displacements[0] = offsetof(H5D_chunk_redistribute_info_t, chunk_block);
    displacements[1] = offsetof(H5D_chunk_redistribute_info_t, chunk_idx);
    displacements[2] = offsetof(H5D_chunk_redistribute_info_t, orig_owner);
    displacements[3] = offsetof(H5D_chunk_redistribute_info_t, new_owner);
    displacements[4] = offsetof(H5D_chunk_redistribute_info_t, num_writers);
    types[0]         = chunk_block_type;
    types[1]         = HSIZE_AS_MPI_TYPE;
    types[2]         = MPI_INT;
    types[3]         = MPI_INT;
    types[4]         = MPI_INT;
    if (MPI_SUCCESS !=
        (mpi_code = MPI_Type_create_struct(field_count, block_lengths, displacements, types, contig_type)))
        HMPI_GOTO_ERROR(FAIL, "MPI_Type_create_struct failed", mpi_code)
    *contig_type_derived = TRUE;

    if (MPI_SUCCESS != (mpi_code = MPI_Type_commit(contig_type)))
        HMPI_GOTO_ERROR(FAIL, "MPI_Type_commit failed", mpi_code)

    /* Create struct type to extract the chunk_current, chunk_idx, orig_owner,
     * new_owner and num_writers fields from a H5D_filtered_collective_io_info_t
     * structure
     */
    block_lengths[0] = 1;
    block_lengths[1] = 1;
    block_lengths[2] = 1;
    block_lengths[3] = 1;
    block_lengths[4] = 1;
    displacements[0] = offsetof(H5D_filtered_collective_io_info_t, chunk_current);
    displacements[1] = offsetof(H5D_filtered_collective_io_info_t, index_info.chunk_idx);
    displacements[2] = offsetof(H5D_filtered_collective_io_info_t, orig_owner);
    displacements[3] = offsetof(H5D_filtered_collective_io_info_t, new_owner);
    displacements[4] = offsetof(H5D_filtered_collective_io_info_t, num_writers);
    types[0]         = chunk_block_type;
    types[1]         = HSIZE_AS_MPI_TYPE;
    types[2]         = MPI_INT;
    types[3]         = MPI_INT;
    types[4]         = MPI_INT;
    if (MPI_SUCCESS !=
        (mpi_code = MPI_Type_create_struct(field_count, block_lengths, displacements, types, &struct_type)))
        HMPI_GOTO_ERROR(FAIL, "MPI_Type_create_struct failed", mpi_code)
    struct_type_derived = TRUE;

    if (MPI_SUCCESS != (mpi_code = MPI_Type_create_resized(
                            struct_type, 0, sizeof(H5D_filtered_collective_io_info_t), resized_type)))
        HMPI_GOTO_ERROR(FAIL, "MPI_Type_create_resized failed", mpi_code)
    *resized_type_derived = TRUE;

    if (MPI_SUCCESS != (mpi_code = MPI_Type_commit(resized_type)))
        HMPI_GOTO_ERROR(FAIL, "MPI_Type_commit failed", mpi_code)

done:
    if (struct_type_derived) {
        if (MPI_SUCCESS != (mpi_code = MPI_Type_free(&struct_type)))
            HMPI_DONE_ERROR(FAIL, "MPI_Type_free failed", mpi_code)
    }
    if (chunk_block_type_derived) {
        if (MPI_SUCCESS != (mpi_code = MPI_Type_free(&chunk_block_type)))
            HMPI_DONE_ERROR(FAIL, "MPI_Type_free failed", mpi_code)
    }

    if (ret_value < 0) {
        if (*resized_type_derived) {
            if (MPI_SUCCESS != (mpi_code = MPI_Type_free(resized_type)))
                HMPI_DONE_ERROR(FAIL, "MPI_Type_free failed", mpi_code)
            *resized_type_derived = FALSE;
        }
        if (*contig_type_derived) {
            if (MPI_SUCCESS != (mpi_code = MPI_Type_free(contig_type)))
                HMPI_DONE_ERROR(FAIL, "MPI_Type_free failed", mpi_code)
            *contig_type_derived = FALSE;
        }
    }

    FUNC_LEAVE_NOAPI(ret_value)
} /* end H5D__mpio_get_chunk_redistribute_info_types() */

/*-------------------------------------------------------------------------
 * Function:    H5D__mpio_get_chunk_alloc_info_types
 *
 * Purpose:     Constructs MPI derived datatypes for communicating the info
 *              from a H5D_filtered_collective_io_info_t structure that is
 *              necessary for re-allocating file space during a collective
 *              write of filtered chunks.
 *
 *              The datatype returned through `contig_type` has an extent
 *              equal to the size of an H5D_chunk_alloc_info_t structure
 *              and is suitable for communicating that structure type.
 *
 *              The datatype returned through `resized_type` has an extent
 *              equal to the size of an H5D_filtered_collective_io_info_t
 *              structure. This makes it suitable for sending an array of
 *              those structures, while extracting out just the info
 *              necessary for the chunk file space reallocation operation
 *              during communication.
 *
 * Return:      Non-negative on success/Negative on failure
 *
 *-------------------------------------------------------------------------
 */
static herr_t
H5D__mpio_get_chunk_alloc_info_types(MPI_Datatype *contig_type, hbool_t *contig_type_derived,
                                     MPI_Datatype *resized_type, hbool_t *resized_type_derived)
{
    MPI_Datatype struct_type              = MPI_DATATYPE_NULL;
    hbool_t      struct_type_derived      = FALSE;
    MPI_Datatype chunk_block_type         = MPI_DATATYPE_NULL;
    hbool_t      chunk_block_type_derived = FALSE;
    MPI_Datatype types[3];
    MPI_Aint     displacements[3];
    int          block_lengths[3];
    int          field_count;
    int          mpi_code;
    herr_t       ret_value = SUCCEED;

    FUNC_ENTER_PACKAGE

    HDassert(contig_type);
    HDassert(contig_type_derived);
    HDassert(resized_type);
    HDassert(resized_type_derived);

    *contig_type_derived  = FALSE;
    *resized_type_derived = FALSE;

    /* Create struct type for the inner H5F_block_t structure */
    if (H5F_mpi_get_file_block_type(FALSE, &chunk_block_type, &chunk_block_type_derived) < 0)
        HGOTO_ERROR(H5E_DATASET, H5E_CANTGET, FAIL, "can't create derived type for chunk file description")

    field_count = 3;
    HDassert(field_count == (sizeof(types) / sizeof(MPI_Datatype)));

    /*
     * Create structure type to pack both chunk H5F_block_t structures
     * next to chunk_idx field
     */
    block_lengths[0] = 1;
    block_lengths[1] = 1;
    block_lengths[2] = 1;
    displacements[0] = offsetof(H5D_chunk_alloc_info_t, chunk_current);
    displacements[1] = offsetof(H5D_chunk_alloc_info_t, chunk_new);
    displacements[2] = offsetof(H5D_chunk_alloc_info_t, chunk_idx);
    types[0]         = chunk_block_type;
    types[1]         = chunk_block_type;
    types[2]         = HSIZE_AS_MPI_TYPE;
    if (MPI_SUCCESS !=
        (mpi_code = MPI_Type_create_struct(field_count, block_lengths, displacements, types, contig_type)))
        HMPI_GOTO_ERROR(FAIL, "MPI_Type_create_struct failed", mpi_code)
    *contig_type_derived = TRUE;

    if (MPI_SUCCESS != (mpi_code = MPI_Type_commit(contig_type)))
        HMPI_GOTO_ERROR(FAIL, "MPI_Type_commit failed", mpi_code)

    /*
     * Create struct type to extract the chunk_current, chunk_new and chunk_idx
     * fields from a H5D_filtered_collective_io_info_t structure
     */
    block_lengths[0] = 1;
    block_lengths[1] = 1;
    block_lengths[2] = 1;
    displacements[0] = offsetof(H5D_filtered_collective_io_info_t, chunk_current);
    displacements[1] = offsetof(H5D_filtered_collective_io_info_t, chunk_new);
    displacements[2] = offsetof(H5D_filtered_collective_io_info_t, index_info.chunk_idx);
    types[0]         = chunk_block_type;
    types[1]         = chunk_block_type;
    types[2]         = HSIZE_AS_MPI_TYPE;
    if (MPI_SUCCESS !=
        (mpi_code = MPI_Type_create_struct(field_count, block_lengths, displacements, types, &struct_type)))
        HMPI_GOTO_ERROR(FAIL, "MPI_Type_create_struct failed", mpi_code)
    struct_type_derived = TRUE;

    if (MPI_SUCCESS != (mpi_code = MPI_Type_create_resized(
                            struct_type, 0, sizeof(H5D_filtered_collective_io_info_t), resized_type)))
        HMPI_GOTO_ERROR(FAIL, "MPI_Type_create_resized failed", mpi_code)
    *resized_type_derived = TRUE;

    if (MPI_SUCCESS != (mpi_code = MPI_Type_commit(resized_type)))
        HMPI_GOTO_ERROR(FAIL, "MPI_Type_commit failed", mpi_code)

done:
    if (struct_type_derived) {
        if (MPI_SUCCESS != (mpi_code = MPI_Type_free(&struct_type)))
            HMPI_DONE_ERROR(FAIL, "MPI_Type_free failed", mpi_code)
    }
    if (chunk_block_type_derived) {
        if (MPI_SUCCESS != (mpi_code = MPI_Type_free(&chunk_block_type)))
            HMPI_DONE_ERROR(FAIL, "MPI_Type_free failed", mpi_code)
    }

    if (ret_value < 0) {
        if (*resized_type_derived) {
            if (MPI_SUCCESS != (mpi_code = MPI_Type_free(resized_type)))
                HMPI_DONE_ERROR(FAIL, "MPI_Type_free failed", mpi_code)
            *resized_type_derived = FALSE;
        }
        if (*contig_type_derived) {
            if (MPI_SUCCESS != (mpi_code = MPI_Type_free(contig_type)))
                HMPI_DONE_ERROR(FAIL, "MPI_Type_free failed", mpi_code)
            *contig_type_derived = FALSE;
        }
    }

    FUNC_LEAVE_NOAPI(ret_value)
} /* end H5D__mpio_get_chunk_alloc_info_types() */

/*-------------------------------------------------------------------------
 * Function:    H5D__mpio_get_chunk_insert_info_types
 *
 * Purpose:     Constructs MPI derived datatypes for communicating the
 *              information necessary when reinserting chunks into a
 *              dataset's chunk index. This includes the chunk's new offset
 *              and size (H5F_block_t) and the inner `index_info` structure
 *              of a H5D_filtered_collective_io_info_t structure.
 *
 *              The datatype returned through `contig_type` has an extent
 *              equal to the size of an H5D_chunk_insert_info_t structure
 *              and is suitable for communicating that structure type.
 *
 *              The datatype returned through `resized_type` has an extent
 *              equal to the size of the encompassing
 *              H5D_filtered_collective_io_info_t structure. This makes it
 *              suitable for sending an array of
 *              H5D_filtered_collective_io_info_t structures, while
 *              extracting out just the information needed during
 *              communication.
 *
 * Return:      Non-negative on success/Negative on failure
 *
 *-------------------------------------------------------------------------
 */
static herr_t
H5D__mpio_get_chunk_insert_info_types(MPI_Datatype *contig_type, hbool_t *contig_type_derived,
                                      MPI_Datatype *resized_type, hbool_t *resized_type_derived)
{
    MPI_Datatype struct_type              = MPI_DATATYPE_NULL;
    hbool_t      struct_type_derived      = FALSE;
    MPI_Datatype chunk_block_type         = MPI_DATATYPE_NULL;
    hbool_t      chunk_block_type_derived = FALSE;
    MPI_Aint     contig_type_extent;
    MPI_Datatype types[4];
    MPI_Aint     displacements[4];
    int          block_lengths[4];
    int          field_count;
    int          mpi_code;
    herr_t       ret_value = SUCCEED;

    FUNC_ENTER_PACKAGE

    HDassert(contig_type);
    HDassert(contig_type_derived);
    HDassert(resized_type);
    HDassert(resized_type_derived);

    *contig_type_derived  = FALSE;
    *resized_type_derived = FALSE;

    /* Create struct type for an H5F_block_t structure */
    if (H5F_mpi_get_file_block_type(FALSE, &chunk_block_type, &chunk_block_type_derived) < 0)
        HGOTO_ERROR(H5E_DATASET, H5E_CANTGET, FAIL, "can't create derived type for chunk file description")

    field_count = 4;
    HDassert(field_count == (sizeof(types) / sizeof(MPI_Datatype)));

    /*
     * Create struct type to pack information into memory as follows:
     *
     * Chunk's new Offset/Size (H5F_block_t) ->
     * Chunk Index Info (H5D_chunk_index_info_t)
     */
    block_lengths[0] = 1;
    block_lengths[1] = 1;
    block_lengths[2] = 1;
    block_lengths[3] = 1;
    displacements[0] = offsetof(H5D_chunk_insert_info_t, chunk_block);
    displacements[1] = offsetof(H5D_chunk_insert_info_t, index_info.chunk_idx);
    displacements[2] = offsetof(H5D_chunk_insert_info_t, index_info.filter_mask);
    displacements[3] = offsetof(H5D_chunk_insert_info_t, index_info.need_insert);
    types[0]         = chunk_block_type;
    types[1]         = HSIZE_AS_MPI_TYPE;
    types[2]         = MPI_UNSIGNED;
    types[3]         = MPI_C_BOOL;
    if (MPI_SUCCESS !=
        (mpi_code = MPI_Type_create_struct(field_count, block_lengths, displacements, types, &struct_type)))
        HMPI_GOTO_ERROR(FAIL, "MPI_Type_create_struct failed", mpi_code)
    struct_type_derived = TRUE;

    contig_type_extent = (MPI_Aint)(sizeof(H5F_block_t) + sizeof(H5D_chunk_index_info_t));

    if (MPI_SUCCESS != (mpi_code = MPI_Type_create_resized(struct_type, 0, contig_type_extent, contig_type)))
        HMPI_GOTO_ERROR(FAIL, "MPI_Type_create_resized failed", mpi_code)
    *contig_type_derived = TRUE;

    if (MPI_SUCCESS != (mpi_code = MPI_Type_commit(contig_type)))
        HMPI_GOTO_ERROR(FAIL, "MPI_Type_commit failed", mpi_code)

    struct_type_derived = FALSE;
    if (MPI_SUCCESS != (mpi_code = MPI_Type_free(&struct_type)))
        HMPI_GOTO_ERROR(FAIL, "MPI_Type_free failed", mpi_code)

    /*
     * Create struct type to correctly extract all needed
     * information from a H5D_filtered_collective_io_info_t
     * structure.
     */
    displacements[0] = offsetof(H5D_filtered_collective_io_info_t, chunk_new);
    displacements[1] = offsetof(H5D_filtered_collective_io_info_t, index_info.chunk_idx);
    displacements[2] = offsetof(H5D_filtered_collective_io_info_t, index_info.filter_mask);
    displacements[3] = offsetof(H5D_filtered_collective_io_info_t, index_info.need_insert);
    if (MPI_SUCCESS !=
        (mpi_code = MPI_Type_create_struct(field_count, block_lengths, displacements, types, &struct_type)))
        HMPI_GOTO_ERROR(FAIL, "MPI_Type_create_struct failed", mpi_code)
    struct_type_derived = TRUE;

    if (MPI_SUCCESS != (mpi_code = MPI_Type_create_resized(
                            struct_type, 0, sizeof(H5D_filtered_collective_io_info_t), resized_type)))
        HMPI_GOTO_ERROR(FAIL, "MPI_Type_create_resized failed", mpi_code)
    *resized_type_derived = TRUE;

    if (MPI_SUCCESS != (mpi_code = MPI_Type_commit(resized_type)))
        HMPI_GOTO_ERROR(FAIL, "MPI_Type_commit failed", mpi_code)

done:
    if (struct_type_derived) {
        if (MPI_SUCCESS != (mpi_code = MPI_Type_free(&struct_type)))
            HMPI_DONE_ERROR(FAIL, "MPI_Type_free failed", mpi_code)
    }
    if (chunk_block_type_derived) {
        if (MPI_SUCCESS != (mpi_code = MPI_Type_free(&chunk_block_type)))
            HMPI_DONE_ERROR(FAIL, "MPI_Type_free failed", mpi_code)
    }

    if (ret_value < 0) {
        if (*resized_type_derived) {
            if (MPI_SUCCESS != (mpi_code = MPI_Type_free(resized_type)))
                HMPI_DONE_ERROR(FAIL, "MPI_Type_free failed", mpi_code)
            *resized_type_derived = FALSE;
        }
        if (*contig_type_derived) {
            if (MPI_SUCCESS != (mpi_code = MPI_Type_free(contig_type)))
                HMPI_DONE_ERROR(FAIL, "MPI_Type_free failed", mpi_code)
            *contig_type_derived = FALSE;
        }
    }

    FUNC_LEAVE_NOAPI(ret_value)
} /* end H5D__mpio_get_chunk_insert_info_types() */

/*-------------------------------------------------------------------------
 * Function:    H5D__mpio_collective_filtered_io_type
 *
 * Purpose:     Constructs a MPI derived datatype for both the memory and
 *              the file for a collective I/O operation on filtered chunks.
 *              The datatype contains the chunk offsets and lengths in the
 *              file and the locations of the chunk data buffers to read
 *              into/write from.
 *
 * Return:      Non-negative on success/Negative on failure
 *
 *-------------------------------------------------------------------------
 */
static herr_t
H5D__mpio_collective_filtered_io_type(H5D_filtered_collective_io_info_t *chunk_list, size_t num_entries,
                                      H5D_io_op_type_t op_type, MPI_Datatype *new_mem_type,
                                      hbool_t *mem_type_derived, MPI_Datatype *new_file_type,
                                      hbool_t *file_type_derived)
{
    MPI_Aint *io_buf_array      = NULL; /* Relative displacements of filtered chunk data buffers */
    MPI_Aint *file_offset_array = NULL; /* Chunk offsets in the file */
    int      *length_array      = NULL; /* Filtered Chunk lengths */
    int       mpi_code;
    herr_t    ret_value = SUCCEED;

    FUNC_ENTER_PACKAGE

    HDassert(chunk_list || 0 == num_entries);
    HDassert(new_mem_type);
    HDassert(mem_type_derived);
    HDassert(new_file_type);
    HDassert(file_type_derived);

    *mem_type_derived  = FALSE;
    *file_type_derived = FALSE;
    *new_mem_type      = MPI_BYTE;
    *new_file_type     = MPI_BYTE;

    if (num_entries > 0) {
        H5F_block_t *chunk_block;
        size_t       last_valid_idx = 0;
        size_t       i;
        int          chunk_count;

        /*
         * Determine number of chunks for I/O operation and
         * setup for derived datatype creation if I/O operation
         * includes multiple chunks
         */
        if (num_entries == 1) {
            /* Set last valid index to 0 for contiguous datatype creation */
            last_valid_idx = 0;

            if (op_type == H5D_IO_OP_WRITE)
                chunk_count = 1;
            else
                chunk_count = chunk_list[0].need_read ? 1 : 0;
        }
        else {
            MPI_Aint chunk_buf;
            MPI_Aint base_buf;
            haddr_t  base_offset = HADDR_UNDEF;

            H5_CHECK_OVERFLOW(num_entries, size_t, int);

            /* Allocate arrays */
            if (NULL == (length_array = H5MM_malloc((size_t)num_entries * sizeof(int))))
                HGOTO_ERROR(H5E_RESOURCE, H5E_CANTALLOC, FAIL,
                            "memory allocation failed for filtered collective I/O length array")
            if (NULL == (io_buf_array = H5MM_malloc((size_t)num_entries * sizeof(MPI_Aint))))
                HGOTO_ERROR(H5E_RESOURCE, H5E_CANTALLOC, FAIL,
                            "memory allocation failed for filtered collective I/O buf length array")
            if (NULL == (file_offset_array = H5MM_malloc((size_t)num_entries * sizeof(MPI_Aint))))
                HGOTO_ERROR(H5E_RESOURCE, H5E_CANTALLOC, FAIL,
                            "memory allocation failed for filtered collective I/O offset array")

            /*
             * If doing a write, we can set the base chunk offset
             * and base chunk data buffer right away.
             *
             * If doing a read, some chunks may be skipped over
             * for reading if they aren't yet allocated in the
             * file. Therefore, we have to find the first chunk
             * actually being read in order to set the base chunk
             * offset and base chunk data buffer.
             */
            if (op_type == H5D_IO_OP_WRITE) {
#if H5_CHECK_MPI_VERSION(3, 0)
                if (MPI_SUCCESS != (mpi_code = MPI_Get_address(chunk_list[0].buf, &base_buf)))
                    HMPI_GOTO_ERROR(FAIL, "MPI_Get_address failed", mpi_code)
#else
                base_buf = (MPI_Aint)chunk_list[0].buf;
#endif

                base_offset = chunk_list[0].chunk_new.offset;
            }

            for (i = 0, chunk_count = 0; i < num_entries; i++) {
                if (op_type == H5D_IO_OP_READ) {
                    /*
                     * If this chunk isn't being read, don't add it
                     * to the MPI type we're building up for I/O
                     */
                    if (!chunk_list[i].need_read)
                        continue;

                    /*
                     * If this chunk is being read, go ahead and
                     * set the base chunk offset and base chunk
                     * data buffer if we haven't already
                     */
                    if (!H5F_addr_defined(base_offset)) {
#if H5_CHECK_MPI_VERSION(3, 0)
                        if (MPI_SUCCESS != (mpi_code = MPI_Get_address(chunk_list[i].buf, &base_buf)))
                            HMPI_GOTO_ERROR(FAIL, "MPI_Get_address failed", mpi_code)
#else
                        base_buf = (MPI_Aint)chunk_list[i].buf;
#endif

                        base_offset = chunk_list[i].chunk_current.offset;
                    }
                }

                /* Set convenience pointer for current chunk block */
                chunk_block =
                    (op_type == H5D_IO_OP_READ) ? &chunk_list[i].chunk_current : &chunk_list[i].chunk_new;

                /*
                 * Set the current chunk entry's offset in the file, relative to
                 * the first chunk entry
                 */
                HDassert(H5F_addr_defined(chunk_block->offset));
                file_offset_array[chunk_count] = (MPI_Aint)(chunk_block->offset - base_offset);

                /*
                 * Ensure the chunk list is sorted in ascending ordering of
                 * offset in the file
                 */
                if (chunk_count)
                    HDassert(file_offset_array[chunk_count] > file_offset_array[chunk_count - 1]);

                /* Set the current chunk entry's size for the I/O operation */
                H5_CHECK_OVERFLOW(chunk_block->length, hsize_t, int);
                length_array[chunk_count] = (int)chunk_block->length;

                /*
                 * Set the displacement of the chunk entry's chunk data buffer,
                 * relative to the first entry's data buffer
                 */
#if H5_CHECK_MPI_VERSION(3, 1)
                if (MPI_SUCCESS != (mpi_code = MPI_Get_address(chunk_list[i].buf, &chunk_buf)))
                    HMPI_GOTO_ERROR(FAIL, "MPI_Get_address failed", mpi_code)

                io_buf_array[chunk_count] = MPI_Aint_diff(chunk_buf, base_buf);
#else
                chunk_buf                 = (MPI_Aint)chunk_list[i].buf;
                io_buf_array[chunk_count] = chunk_buf - base_buf;
#endif

                /*
                 * Set last valid index in case only a single chunk will
                 * be involved in the I/O operation
                 */
                last_valid_idx = i;

                chunk_count++;
            } /* end for */
        }

        /*
         * Create derived datatypes for the chunk list if this
         * rank has any chunks to work on
         */
        if (chunk_count > 0) {
            if (chunk_count == 1) {
                int chunk_len;

                /* Single chunk - use a contiguous type for both memory and file */

                /* Ensure that we can cast chunk size to an int for MPI */
                chunk_block = (op_type == H5D_IO_OP_READ) ? &chunk_list[last_valid_idx].chunk_current
                                                          : &chunk_list[last_valid_idx].chunk_new;
                H5_CHECKED_ASSIGN(chunk_len, int, chunk_block->length, hsize_t);

                if (MPI_SUCCESS != (mpi_code = MPI_Type_contiguous(chunk_len, MPI_BYTE, new_file_type)))
                    HMPI_GOTO_ERROR(FAIL, "MPI_Type_contiguous failed", mpi_code)
                *new_mem_type = *new_file_type;

                /*
                 * Since we use the same datatype for both memory and file, only
                 * mark the file type as derived so the caller doesn't try to
                 * free the same type twice
                 */
                *mem_type_derived  = FALSE;
                *file_type_derived = TRUE;

                if (MPI_SUCCESS != (mpi_code = MPI_Type_commit(new_file_type)))
                    HMPI_GOTO_ERROR(FAIL, "MPI_Type_commit failed", mpi_code)
            }
            else {
                HDassert(file_offset_array);
                HDassert(length_array);
                HDassert(io_buf_array);

                /* Multiple chunks - use an hindexed type for both memory and file */

                /* Create memory MPI type */
                if (MPI_SUCCESS != (mpi_code = MPI_Type_create_hindexed(
                                        chunk_count, length_array, io_buf_array, MPI_BYTE, new_mem_type)))
                    HMPI_GOTO_ERROR(FAIL, "MPI_Type_create_hindexed failed", mpi_code)
                *mem_type_derived = TRUE;

                if (MPI_SUCCESS != (mpi_code = MPI_Type_commit(new_mem_type)))
                    HMPI_GOTO_ERROR(FAIL, "MPI_Type_commit failed", mpi_code)

                /* Create file MPI type */
                if (MPI_SUCCESS !=
                    (mpi_code = MPI_Type_create_hindexed(chunk_count, length_array, file_offset_array,
                                                         MPI_BYTE, new_file_type)))
                    HMPI_GOTO_ERROR(FAIL, "MPI_Type_create_hindexed failed", mpi_code)
                *file_type_derived = TRUE;

                if (MPI_SUCCESS != (mpi_code = MPI_Type_commit(new_file_type)))
                    HMPI_GOTO_ERROR(FAIL, "MPI_Type_commit failed", mpi_code)
            }
        }
    } /* end if */

done:
    if (file_offset_array)
        H5MM_free(file_offset_array);
    if (io_buf_array)
        H5MM_free(io_buf_array);
    if (length_array)
        H5MM_free(length_array);

    if (ret_value < 0) {
        if (*file_type_derived) {
            if (MPI_SUCCESS != (mpi_code = MPI_Type_free(new_file_type)))
                HMPI_DONE_ERROR(FAIL, "MPI_Type_free failed", mpi_code)
            *file_type_derived = FALSE;
        }
        if (*mem_type_derived) {
            if (MPI_SUCCESS != (mpi_code = MPI_Type_free(new_mem_type)))
                HMPI_DONE_ERROR(FAIL, "MPI_Type_free failed", mpi_code)
            *mem_type_derived = FALSE;
        }
    }

    FUNC_LEAVE_NOAPI(ret_value)
} /* end H5D__mpio_collective_filtered_io_type() */

#ifdef H5Dmpio_DEBUG

static herr_t
H5D__mpio_dump_collective_filtered_chunk_list(H5D_filtered_collective_io_info_t *chunk_list,
                                              size_t chunk_list_num_entries, int mpi_rank)
{
    H5D_filtered_collective_io_info_t *chunk_entry;
    size_t                             i;
    herr_t                             ret_value = SUCCEED;

    FUNC_ENTER_PACKAGE_NOERR

    H5D_MPIO_DEBUG(mpi_rank, "CHUNK LIST: [");
    for (i = 0; i < chunk_list_num_entries; i++) {
        unsigned chunk_rank;

        chunk_entry = &chunk_list[i];

        HDassert(chunk_entry->chunk_info);
        chunk_rank = (unsigned)H5S_GET_EXTENT_NDIMS(chunk_entry->chunk_info->fspace);

        H5D_MPIO_DEBUG(mpi_rank, " {");
        H5D_MPIO_DEBUG_VA(mpi_rank, "   - Entry %zu -", i);

        H5D_MPIO_DEBUG(mpi_rank, "   - Chunk Fspace Info -");
        H5D_MPIO_DEBUG_VA(mpi_rank,
                          "     Chunk Current Info: { Offset: %" PRIuHADDR ", Length: %" PRIuHADDR " }",
                          chunk_entry->chunk_current.offset, chunk_entry->chunk_current.length);
        H5D_MPIO_DEBUG_VA(mpi_rank, "     Chunk New Info: { Offset: %" PRIuHADDR ", Length: %" PRIuHADDR " }",
                          chunk_entry->chunk_new.offset, chunk_entry->chunk_new.length);

        H5D_MPIO_DEBUG(mpi_rank, "   - Chunk Insert Info -");
        H5D_MPIO_DEBUG_VA(mpi_rank,
                          "     Chunk Scaled Coords (4-d): { %" PRIuHSIZE ", %" PRIuHSIZE ", %" PRIuHSIZE
                          ", %" PRIuHSIZE " }",
                          chunk_rank < 1 ? 0 : chunk_entry->chunk_info->scaled[0],
                          chunk_rank < 2 ? 0 : chunk_entry->chunk_info->scaled[1],
                          chunk_rank < 3 ? 0 : chunk_entry->chunk_info->scaled[2],
                          chunk_rank < 4 ? 0 : chunk_entry->chunk_info->scaled[3]);
        H5D_MPIO_DEBUG_VA(mpi_rank, "     Chunk Index: %" PRIuHSIZE, chunk_entry->index_info.chunk_idx);
        H5D_MPIO_DEBUG_VA(mpi_rank, "     Filter Mask: %u", chunk_entry->index_info.filter_mask);
        H5D_MPIO_DEBUG_VA(mpi_rank, "     Need Insert: %s",
                          chunk_entry->index_info.need_insert ? "YES" : "NO");

        H5D_MPIO_DEBUG(mpi_rank, "   - Other Info -");
        H5D_MPIO_DEBUG_VA(mpi_rank, "     Chunk Info Ptr: %p", (void *)chunk_entry->chunk_info);
        H5D_MPIO_DEBUG_VA(mpi_rank, "     Need Read: %s", chunk_entry->need_read ? "YES" : "NO");
        H5D_MPIO_DEBUG_VA(mpi_rank, "     Chunk I/O Size: %zu", chunk_entry->io_size);
        H5D_MPIO_DEBUG_VA(mpi_rank, "     Chunk Buffer Size: %zu", chunk_entry->chunk_buf_size);
        H5D_MPIO_DEBUG_VA(mpi_rank, "     Original Owner: %d", chunk_entry->orig_owner);
        H5D_MPIO_DEBUG_VA(mpi_rank, "     New Owner: %d", chunk_entry->new_owner);
        H5D_MPIO_DEBUG_VA(mpi_rank, "     # of Writers: %d", chunk_entry->num_writers);
        H5D_MPIO_DEBUG_VA(mpi_rank, "     Chunk Data Buffer Ptr: %p", (void *)chunk_entry->buf);

        H5D_MPIO_DEBUG(mpi_rank, " }");
    }
    H5D_MPIO_DEBUG(mpi_rank, "]");

    FUNC_LEAVE_NOAPI(ret_value)
} /* end H5D__mpio_dump_collective_filtered_chunk_list() */

#endif

#endif /* H5_HAVE_PARALLEL */<|MERGE_RESOLUTION|>--- conflicted
+++ resolved
@@ -285,7 +285,6 @@
 /********************/
 /* Local Prototypes */
 /********************/
-<<<<<<< HEAD
 static herr_t H5D__piece_io(const size_t count, H5D_io_info_t *io_info);
 static herr_t H5D__multi_chunk_collective_io(H5D_io_info_t *io_info, int mpi_rank, int mpi_size);
 static herr_t H5D__multi_chunk_filtered_collective_io(H5D_io_info_t *io_info, int mpi_rank, int mpi_size);
@@ -298,34 +297,7 @@
 static herr_t H5D__obtain_mpio_mode(H5D_io_info_t *io_info, H5D_dset_info_t *di, uint8_t assign_io_mode[],
                                     haddr_t chunk_addr[], int mpi_rank, int mpi_size);
 static herr_t H5D__mpio_get_sum_chunk(const H5D_io_info_t *io_info, int *sum_chunkf);
-static herr_t H5D__mpio_collective_filtered_chunk_io_setup(const H5D_io_info_t *               io_info,
-=======
-static herr_t H5D__chunk_collective_io(H5D_io_info_t *io_info, const H5D_type_info_t *type_info,
-                                       H5D_chunk_map_t *fm);
-static herr_t H5D__multi_chunk_collective_io(H5D_io_info_t *io_info, const H5D_type_info_t *type_info,
-                                             H5D_chunk_map_t *fm, int mpi_rank, int mpi_size);
-static herr_t H5D__multi_chunk_filtered_collective_io(H5D_io_info_t         *io_info,
-                                                      const H5D_type_info_t *type_info, H5D_chunk_map_t *fm,
-                                                      int mpi_rank, int mpi_size);
-static herr_t H5D__link_chunk_collective_io(H5D_io_info_t *io_info, const H5D_type_info_t *type_info,
-                                            H5D_chunk_map_t *fm, int sum_chunk, int mpi_rank, int mpi_size);
-static herr_t H5D__link_chunk_filtered_collective_io(H5D_io_info_t *io_info, const H5D_type_info_t *type_info,
-                                                     H5D_chunk_map_t *fm, int mpi_rank, int mpi_size);
-static herr_t H5D__inter_collective_io(H5D_io_info_t *io_info, const H5D_type_info_t *type_info,
-                                       H5S_t *file_space, H5S_t *mem_space);
-static herr_t H5D__final_collective_io(H5D_io_info_t *io_info, const H5D_type_info_t *type_info,
-                                       hsize_t nelmts, MPI_Datatype mpi_file_type, MPI_Datatype mpi_buf_type);
-static herr_t H5D__sort_chunk(H5D_io_info_t *io_info, const H5D_chunk_map_t *fm,
-                              H5D_chunk_addr_info_t chunk_addr_info_array[], int many_chunk_opt, int mpi_rank,
-                              int mpi_size);
-static herr_t H5D__obtain_mpio_mode(H5D_io_info_t *io_info, H5D_chunk_map_t *fm, uint8_t assign_io_mode[],
-                                    haddr_t chunk_addr[], int mpi_rank, int mpi_size);
-static herr_t H5D__mpio_get_sum_chunk(const H5D_io_info_t *io_info, const H5D_chunk_map_t *fm,
-                                      int *sum_chunkf);
 static herr_t H5D__mpio_collective_filtered_chunk_io_setup(const H5D_io_info_t                *io_info,
-                                                           const H5D_type_info_t              *type_info,
-                                                           const H5D_chunk_map_t              *fm,
->>>>>>> ae414872
                                                            H5D_filtered_collective_io_info_t **chunk_list,
                                                            size_t *num_entries, int mpi_rank);
 static herr_t H5D__mpio_redistribute_shared_chunks(H5D_filtered_collective_io_info_t *chunk_list,
@@ -333,17 +305,10 @@
                                                    const H5D_io_info_t *io_info, int mpi_rank, int mpi_size,
                                                    size_t **rank_chunks_assigned_map);
 static herr_t H5D__mpio_redistribute_shared_chunks_int(H5D_filtered_collective_io_info_t *chunk_list,
-<<<<<<< HEAD
-                                                       size_t *             num_chunks_assigned_map,
+                                                       size_t              *num_chunks_assigned_map,
                                                        hbool_t              all_ranks_involved,
                                                        const H5D_io_info_t *io_info, int mpi_rank,
                                                        int mpi_size);
-=======
-                                                       size_t                *num_chunks_assigned_map,
-                                                       hbool_t                all_ranks_involved,
-                                                       const H5D_io_info_t   *io_info,
-                                                       const H5D_chunk_map_t *fm, int mpi_rank, int mpi_size);
->>>>>>> ae414872
 static herr_t H5D__mpio_share_chunk_modification_data(H5D_filtered_collective_io_info_t *chunk_list,
                                                       size_t *chunk_list_num_entries, H5D_io_info_t *io_info,
                                                       int mpi_rank, int mpi_size,
@@ -351,21 +316,11 @@
                                                       unsigned char                    ***chunk_msg_bufs,
                                                       int                                *chunk_msg_bufs_len);
 static herr_t H5D__mpio_collective_filtered_chunk_common_io(H5D_filtered_collective_io_info_t *chunk_list,
-<<<<<<< HEAD
                                                             size_t               chunk_list_num_entries,
                                                             const H5D_io_info_t *io_info, int mpi_size);
 static herr_t H5D__mpio_collective_filtered_chunk_read(H5D_filtered_collective_io_info_t *chunk_list,
                                                        size_t               chunk_list_num_entries,
                                                        const H5D_io_info_t *io_info, int mpi_rank,
-=======
-                                                            size_t                 chunk_list_num_entries,
-                                                            const H5D_io_info_t   *io_info,
-                                                            const H5D_type_info_t *type_info, int mpi_size);
-static herr_t H5D__mpio_collective_filtered_chunk_read(H5D_filtered_collective_io_info_t *chunk_list,
-                                                       size_t                 chunk_list_num_entries,
-                                                       const H5D_io_info_t   *io_info,
-                                                       const H5D_type_info_t *type_info, int mpi_rank,
->>>>>>> ae414872
                                                        int mpi_size);
 static herr_t H5D__mpio_collective_filtered_chunk_update(H5D_filtered_collective_io_info_t *chunk_list,
                                                          size_t chunk_list_num_entries,
@@ -619,9 +574,9 @@
 {
     H5FD_mpio_xfer_t io_xfer_mode; /* MPI I/O transfer mode */
     size_t           i;
-    H5D_t *          dset;
-    const H5S_t *    file_space;
-    const H5S_t *    mem_space;
+    H5D_t           *dset;
+    const H5S_t     *file_space;
+    const H5S_t     *mem_space;
     H5D_type_info_t *type_info;
     unsigned         local_cause[2] = {0, 0}; /* [0] Local reason(s) for breaking collective mode */
                                               /* [1] Flag if dataset is both: H5S_ALL and small */
@@ -932,7 +887,7 @@
 H5D__mpio_select_read(const H5D_io_info_t *io_info, hsize_t mpi_buf_count, H5S_t H5_ATTR_UNUSED *file_space,
                       H5S_t H5_ATTR_UNUSED *mem_space)
 {
-    void * rbuf      = NULL;
+    void  *rbuf      = NULL;
     herr_t ret_value = SUCCEED;
 
     FUNC_ENTER_PACKAGE
@@ -1188,13 +1143,8 @@
             } /* end if */
             else
                 /* Perform unfiltered link chunk collective IO */
-<<<<<<< HEAD
                 if (H5D__link_piece_collective_io(count, io_info, mpi_rank) < 0)
-                HGOTO_ERROR(H5E_IO, H5E_CANTGET, FAIL, "couldn't finish linked chunk MPI-IO")
-=======
-                if (H5D__link_chunk_collective_io(io_info, type_info, fm, sum_chunk, mpi_rank, mpi_size) < 0)
                     HGOTO_ERROR(H5E_IO, H5E_CANTGET, FAIL, "couldn't finish linked chunk MPI-IO")
->>>>>>> ae414872
             break;
 
         case H5D_MULTI_CHUNK_IO: /* direct request to do multi-chunk IO */
@@ -1207,13 +1157,8 @@
             } /* end if */
             else
                 /* Perform unfiltered multi chunk collective IO */
-<<<<<<< HEAD
                 if (H5D__multi_chunk_collective_io(io_info, mpi_rank, mpi_size) < 0)
-                HGOTO_ERROR(H5E_IO, H5E_CANTGET, FAIL, "couldn't finish optimized multiple chunk MPI-IO")
-=======
-                if (H5D__multi_chunk_collective_io(io_info, type_info, fm, mpi_rank, mpi_size) < 0)
                     HGOTO_ERROR(H5E_IO, H5E_CANTGET, FAIL, "couldn't finish optimized multiple chunk MPI-IO")
->>>>>>> ae414872
             break;
     } /* end switch */
 
@@ -1308,7 +1253,6 @@
 static herr_t
 H5D__link_piece_collective_io(const size_t count, H5D_io_info_t *io_info, int mpi_rank)
 {
-<<<<<<< HEAD
     MPI_Datatype  chunk_final_mtype; /* Final memory MPI datatype for all chunks with selection */
     hbool_t       chunk_final_mtype_is_derived = FALSE;
     MPI_Datatype  chunk_final_ftype; /* Final file MPI datatype for all chunks with selection */
@@ -1317,9 +1261,9 @@
     size_t        i;
     MPI_Datatype *chunk_mtype           = NULL;
     MPI_Datatype *chunk_ftype           = NULL;
-    MPI_Aint *    chunk_file_disp_array = NULL;
-    MPI_Aint *    chunk_mem_disp_array  = NULL;
-    hbool_t *     chunk_mft_is_derived_array =
+    MPI_Aint     *chunk_file_disp_array = NULL;
+    MPI_Aint     *chunk_mem_disp_array  = NULL;
+    hbool_t      *chunk_mft_is_derived_array =
         NULL; /* Flags to indicate each chunk's MPI file datatype is derived */
     hbool_t *chunk_mbt_is_derived_array =
         NULL;                          /* Flags to indicate each chunk's MPI memory datatype is derived */
@@ -1329,27 +1273,6 @@
     H5D_mpio_actual_chunk_opt_mode_t actual_chunk_opt_mode = H5D_MPIO_LINK_CHUNK;
     H5D_mpio_actual_io_mode_t        actual_io_mode        = 0;
     herr_t                           ret_value             = SUCCEED;
-=======
-    H5D_chunk_addr_info_t *chunk_addr_info_array = NULL;
-    MPI_Datatype           chunk_final_mtype; /* Final memory MPI datatype for all chunks with selection */
-    hbool_t                chunk_final_mtype_is_derived = FALSE;
-    MPI_Datatype           chunk_final_ftype; /* Final file MPI datatype for all chunks with selection */
-    hbool_t                chunk_final_ftype_is_derived = FALSE;
-    H5D_storage_t          ctg_store; /* Storage info for "fake" contiguous dataset */
-    size_t                 total_chunks;
-    MPI_Datatype          *chunk_mtype          = NULL;
-    MPI_Datatype          *chunk_ftype          = NULL;
-    MPI_Aint              *chunk_disp_array     = NULL;
-    MPI_Aint              *chunk_mem_disp_array = NULL;
-    hbool_t               *chunk_mft_is_derived_array =
-        NULL; /* Flags to indicate each chunk's MPI file datatype is derived */
-    hbool_t *chunk_mbt_is_derived_array =
-        NULL;                            /* Flags to indicate each chunk's MPI memory datatype is derived */
-    int   *chunk_mpi_file_counts = NULL; /* Count of MPI file datatype for each chunk */
-    int   *chunk_mpi_mem_counts  = NULL; /* Count of MPI memory datatype for each chunk */
-    int    mpi_code;                     /* MPI return code */
-    herr_t ret_value = SUCCEED;
->>>>>>> ae414872
 
     FUNC_ENTER_PACKAGE
 
@@ -1376,65 +1299,7 @@
 
     /* Set the actual-io-mode property.
      * Link chunk I/O does not break to independent, so can set right away */
-<<<<<<< HEAD
     H5CX_set_mpio_actual_io_mode(actual_io_mode);
-=======
-    H5CX_set_mpio_actual_io_mode(H5D_MPIO_CHUNK_COLLECTIVE);
-
-    /* Get the sum # of chunks, if not already available */
-    if (sum_chunk < 0) {
-        if (H5D__mpio_get_sum_chunk(io_info, fm, &sum_chunk) < 0)
-            HGOTO_ERROR(H5E_DATASPACE, H5E_CANTSWAP, FAIL,
-                        "unable to obtain the total chunk number of all processes");
-    } /* end if */
-
-    /* Retrieve total # of chunks in dataset */
-    H5_CHECKED_ASSIGN(total_chunks, size_t, fm->layout->u.chunk.nchunks, hsize_t);
-
-    /* Handle special case when dataspace dimensions only allow one chunk in
-     *  the dataset.  [This sometimes is used by developers who want the
-     *  equivalent of compressed contiguous datasets - QAK]
-     */
-    if (total_chunks == 1) {
-        H5SL_node_t *chunk_node; /* Pointer to chunk node for selection */
-        H5S_t       *fspace;     /* Dataspace describing chunk & selection in it */
-        H5S_t       *mspace;     /* Dataspace describing selection in memory corresponding to this chunk */
-
-        /* Check for this process having selection in this chunk */
-        chunk_node = H5SL_first(fm->sel_chunks);
-
-        if (chunk_node == NULL) {
-            /* Set the dataspace info for I/O to NULL, this process doesn't have any I/O to perform */
-            fspace = mspace = NULL;
-
-            /* Initialize chunk address */
-            ctg_store.contig.dset_addr = 0;
-        } /* end if */
-        else {
-            H5D_chunk_ud_t    udata;      /* User data for querying chunk info */
-            H5D_chunk_info_t *chunk_info; /* Info for chunk in skiplist */
-
-            /* Get the chunk info, for the selection in the chunk */
-            if (NULL == (chunk_info = (H5D_chunk_info_t *)H5SL_item(chunk_node)))
-                HGOTO_ERROR(H5E_STORAGE, H5E_CANTGET, FAIL, "couldn't get chunk info from skip list")
-
-            /* Set the dataspace info for I/O */
-            fspace = chunk_info->fspace;
-            mspace = chunk_info->mspace;
-
-            /* Look up address of chunk */
-            if (H5D__chunk_lookup(io_info->dset, chunk_info->scaled, &udata) < 0)
-                HGOTO_ERROR(H5E_STORAGE, H5E_CANTGET, FAIL, "couldn't get chunk address")
-            ctg_store.contig.dset_addr = udata.chunk_block.offset;
-        } /* end else */
-
-        /* Set up the base storage address for this chunk */
-        io_info->store = &ctg_store;
-
-#ifdef H5Dmpio_DEBUG
-        H5D_MPIO_DEBUG(mpi_rank, "before inter_collective_io for total chunk = 1");
-#endif
->>>>>>> ae414872
 
     /* Code block for actual actions (Build a MPI Type, IO) */
     {
@@ -1442,7 +1307,7 @@
         size_t  num_chunk;     /* Number of chunks for this process */
         size_t  u = 0;         /* Local index variable */
 
-        H5SL_node_t *     piece_node; /* Current node in chunk skip list */
+        H5SL_node_t      *piece_node; /* Current node in chunk skip list */
         H5D_piece_info_t *piece_info;
 
         /* local variable for base address for buffer */
@@ -1735,22 +1600,12 @@
 static herr_t
 H5D__link_chunk_filtered_collective_io(H5D_io_info_t *io_info, int mpi_rank, int mpi_size)
 {
-<<<<<<< HEAD
     H5D_filtered_collective_io_info_t *chunk_list          = NULL; /* The list of chunks being read/written */
     H5D_filtered_collective_io_info_t *chunk_hash_table    = NULL;
-    unsigned char **                   chunk_msg_bufs      = NULL;
+    unsigned char                    **chunk_msg_bufs      = NULL;
     MPI_Datatype                       mem_type            = MPI_BYTE;
     MPI_Datatype                       file_type           = MPI_BYTE;
     hbool_t                            mem_type_is_derived = FALSE;
-=======
-    H5D_filtered_collective_io_info_t *chunk_list       = NULL; /* The list of chunks being read/written */
-    H5D_filtered_collective_io_info_t *chunk_hash_table = NULL;
-    unsigned char                    **chunk_msg_bufs   = NULL;
-    H5D_storage_t                      ctg_store; /* Chunk storage information as contiguous dataset */
-    MPI_Datatype                       mem_type                 = MPI_BYTE;
-    MPI_Datatype                       file_type                = MPI_BYTE;
-    hbool_t                            mem_type_is_derived      = FALSE;
->>>>>>> ae414872
     hbool_t                            file_type_is_derived     = FALSE;
     size_t                            *rank_chunks_assigned_map = NULL;
     size_t                             chunk_list_num_entries;
@@ -1941,25 +1796,15 @@
 static herr_t
 H5D__multi_chunk_collective_io(H5D_io_info_t *io_info, int mpi_rank, int mpi_size)
 {
-<<<<<<< HEAD
-    uint8_t *                  chunk_io_option = NULL;
-    haddr_t *                  chunk_addr      = NULL;
-=======
-    H5D_io_info_t              ctg_io_info; /* Contiguous I/O info object */
-    H5D_storage_t              ctg_store;   /* Chunk storage information as contiguous dataset */
-    H5D_io_info_t              cpt_io_info; /* Compact I/O info object */
-    H5D_storage_t              cpt_store;   /* Chunk storage information as compact dataset */
-    hbool_t                    cpt_dirty;   /* Temporary placeholder for compact storage "dirty" flag */
     uint8_t                   *chunk_io_option = NULL;
     haddr_t                   *chunk_addr      = NULL;
->>>>>>> ae414872
     H5D_storage_t              store; /* union of EFL and chunk pointer in file space */
     H5FD_mpio_collective_opt_t last_coll_opt_mode =
         H5FD_MPIO_COLLECTIVE_IO; /* Last parallel transfer with independent IO or collective IO with this mode
                                   */
     size_t                    total_chunk;       /* Total # of chunks in dataset */
     size_t                    num_chunk;         /* Number of chunks for this process */
-    H5SL_node_t *             piece_node = NULL; /* Current node in chunk skip list */
+    H5SL_node_t              *piece_node = NULL; /* Current node in chunk skip list */
     size_t                    u;                 /* Local index variable */
     H5D_mpio_actual_io_mode_t actual_io_mode =
         H5D_MPIO_NO_COLLECTIVE; /* Local variable for tracking the I/O mode used. */
@@ -1998,15 +1843,9 @@
 
     /* Loop over _all_ the chunks */
     for (u = 0; u < total_chunk; u++) {
-<<<<<<< HEAD
         H5D_piece_info_t *chunk_info; /* Chunk info for current chunk */
-        H5S_t *           fspace;     /* Dataspace describing chunk & selection in it */
-        H5S_t *           mspace; /* Dataspace describing selection in memory corresponding to this chunk */
-=======
-        H5D_chunk_info_t *chunk_info; /* Chunk info for current chunk */
         H5S_t            *fspace;     /* Dataspace describing chunk & selection in it */
         H5S_t            *mspace; /* Dataspace describing selection in memory corresponding to this chunk */
->>>>>>> ae414872
 
 #ifdef H5Dmpio_DEBUG
         H5D_MPIO_DEBUG_VA(mpi_rank, "mpi_rank = %d, chunk index = %zu", mpi_rank, u);
@@ -2783,181 +2622,6 @@
 } /* end H5D__cmp_chunk_redistribute_info_orig_owner() */
 
 /*-------------------------------------------------------------------------
-<<<<<<< HEAD
-=======
- * Function:    H5D__sort_chunk
- *
- * Purpose:     Routine to sort chunks in increasing order of chunk address
- *              Each chunk address is also obtained.
- *
- * Description:
- *              For most cases, the chunk address has already been sorted in increasing order.
- *              The special sorting flag is used to optimize this common case.
- *              quick sort is used for necessary sorting.
- *
- * Parameters:
- *              Input: H5D_io_info_t* io_info,
- *                      H5D_chunk_map_t *fm(global chunk map struct)
- *              Input/Output:  H5D_chunk_addr_info_t chunk_addr_info_array[]   : array to store chunk address
- *and information many_chunk_opt                         : flag to optimize the way to obtain chunk addresses
- *                                                              for many chunks
- *
- * Return:      Non-negative on success/Negative on failure
- *
- * Programmer:  Muqun Yang
- *              Monday, Feb. 13th, 2006
- *
- *-------------------------------------------------------------------------
- */
-static herr_t
-H5D__sort_chunk(H5D_io_info_t *io_info, const H5D_chunk_map_t *fm,
-                H5D_chunk_addr_info_t chunk_addr_info_array[], int sum_chunk, int mpi_rank, int mpi_size)
-{
-    H5SL_node_t      *chunk_node;           /* Current node in chunk skip list */
-    H5D_chunk_info_t *chunk_info;           /* Current chunking info. of this node. */
-    haddr_t           chunk_addr;           /* Current chunking address of this node */
-    haddr_t *total_chunk_addr_array = NULL; /* The array of chunk address for the total number of chunk */
-    H5P_coll_md_read_flag_t md_reads_file_flag;
-    hbool_t                 md_reads_context_flag;
-    hbool_t                 restore_md_reads_state = FALSE;
-    hbool_t                 do_sort                = FALSE; /* Whether the addresses need to be sorted */
-    int                     bsearch_coll_chunk_threshold;
-    int                     many_chunk_opt = H5D_OBTAIN_ONE_CHUNK_ADDR_IND;
-    int                     mpi_code;            /* MPI return code */
-    int                     i;                   /* Local index variable */
-    herr_t                  ret_value = SUCCEED; /* Return value */
-
-    FUNC_ENTER_PACKAGE
-
-    /* Calculate the actual threshold to obtain all chunk addresses collectively
-     *  The bigger this number is, the more possible the use of obtaining chunk
-     * address collectively.
-     */
-    /* For non-optimization one-link IO, actual bsearch threshold is always
-     *   0, we would always want to obtain the chunk addresses individually
-     *   for each process.
-     */
-    bsearch_coll_chunk_threshold = (sum_chunk * 100) / ((int)fm->layout->u.chunk.nchunks * mpi_size);
-    if ((bsearch_coll_chunk_threshold > H5D_ALL_CHUNK_ADDR_THRES_COL) &&
-        ((sum_chunk / mpi_size) >= H5D_ALL_CHUNK_ADDR_THRES_COL_NUM))
-        many_chunk_opt = H5D_OBTAIN_ALL_CHUNK_ADDR_COL;
-
-#ifdef H5Dmpio_DEBUG
-    H5D_MPIO_DEBUG_VA(mpi_rank, "many_chunk_opt = %d", many_chunk_opt);
-#endif
-
-    /* If we need to optimize the way to obtain the chunk address */
-    if (many_chunk_opt != H5D_OBTAIN_ONE_CHUNK_ADDR_IND) {
-#ifdef H5Dmpio_DEBUG
-        H5D_MPIO_DEBUG(mpi_rank, "Coming inside H5D_OBTAIN_ALL_CHUNK_ADDR_COL");
-#endif
-        /* Allocate array for chunk addresses */
-        if (NULL == (total_chunk_addr_array =
-                         (haddr_t *)H5MM_malloc(sizeof(haddr_t) * (size_t)fm->layout->u.chunk.nchunks)))
-            HGOTO_ERROR(H5E_RESOURCE, H5E_NOSPACE, FAIL, "unable to allocate memory chunk address array")
-
-        if (mpi_rank == 0) {
-            herr_t result;
-
-            /*
-             * If enabled, disable collective metadata reads here.
-             * Since the chunk address mapping is done on rank 0
-             * only here, it will cause problems if collective
-             * metadata reads are enabled.
-             */
-            if (H5F_get_coll_metadata_reads(io_info->dset->oloc.file)) {
-                md_reads_file_flag    = H5P_FORCE_FALSE;
-                md_reads_context_flag = FALSE;
-                H5F_set_coll_metadata_reads(io_info->dset->oloc.file, &md_reads_file_flag,
-                                            &md_reads_context_flag);
-                restore_md_reads_state = TRUE;
-            }
-
-            result = H5D__chunk_addrmap(io_info, total_chunk_addr_array);
-
-            /* Ensure that we restore the old collective metadata reads state */
-            if (restore_md_reads_state) {
-                H5F_set_coll_metadata_reads(io_info->dset->oloc.file, &md_reads_file_flag,
-                                            &md_reads_context_flag);
-                restore_md_reads_state = FALSE;
-            }
-
-            if (result < 0) {
-                size_t u;
-
-                /* Clear total chunk address array */
-                for (u = 0; u < (size_t)fm->layout->u.chunk.nchunks; u++)
-                    total_chunk_addr_array[u] = HADDR_UNDEF;
-
-                /* Push error, but still participate in following MPI_Bcast */
-                HDONE_ERROR(H5E_DATASET, H5E_CANTGET, FAIL, "can't get chunk address")
-            }
-        } /* end if */
-
-        /* Broadcasting the MPI_IO option info. and chunk address info. */
-        if (MPI_SUCCESS != (mpi_code = MPI_Bcast(total_chunk_addr_array,
-                                                 (int)(sizeof(haddr_t) * fm->layout->u.chunk.nchunks),
-                                                 MPI_BYTE, (int)0, io_info->comm)))
-            HMPI_GOTO_ERROR(FAIL, "MPI_BCast failed", mpi_code)
-    } /* end if */
-
-    /* Start at first node in chunk skip list */
-    i = 0;
-    if (NULL == (chunk_node = H5SL_first(fm->sel_chunks)))
-        HGOTO_ERROR(H5E_STORAGE, H5E_CANTGET, FAIL, "couldn't get chunk node from skipped list")
-
-    /* Iterate over all chunks for this process */
-    while (chunk_node) {
-        if (NULL == (chunk_info = (H5D_chunk_info_t *)H5SL_item(chunk_node)))
-            HGOTO_ERROR(H5E_STORAGE, H5E_CANTGET, FAIL, "couldn't get chunk info from skipped list")
-
-        if (many_chunk_opt == H5D_OBTAIN_ONE_CHUNK_ADDR_IND) {
-            H5D_chunk_ud_t udata; /* User data for querying chunk info */
-
-            /* Get address of chunk */
-            if (H5D__chunk_lookup(io_info->dset, chunk_info->scaled, &udata) < 0)
-                HGOTO_ERROR(H5E_STORAGE, H5E_CANTGET, FAIL, "couldn't get chunk info from skipped list")
-            chunk_addr = udata.chunk_block.offset;
-        } /* end if */
-        else
-            chunk_addr = total_chunk_addr_array[chunk_info->index];
-
-        /* Check if chunk addresses are not in increasing order in the file */
-        if (i > 0 && chunk_addr < chunk_addr_info_array[i - 1].chunk_addr)
-            do_sort = TRUE;
-
-        /* Set the address & info for this chunk */
-        chunk_addr_info_array[i].chunk_addr = chunk_addr;
-        chunk_addr_info_array[i].chunk_info = *chunk_info;
-
-        /* Advance to next chunk in list */
-        i++;
-        chunk_node = H5SL_next(chunk_node);
-    } /* end while */
-
-#ifdef H5Dmpio_DEBUG
-    H5D_MPIO_DEBUG(mpi_rank, "before Qsort");
-#endif
-
-    if (do_sort) {
-        size_t num_chunks = H5SL_count(fm->sel_chunks);
-
-        HDqsort(chunk_addr_info_array, num_chunks, sizeof(chunk_addr_info_array[0]), H5D__cmp_chunk_addr);
-    } /* end if */
-
-done:
-    /* Re-enable collective metadata reads if we disabled them */
-    if (restore_md_reads_state)
-        H5F_set_coll_metadata_reads(io_info->dset->oloc.file, &md_reads_file_flag, &md_reads_context_flag);
-
-    if (total_chunk_addr_array)
-        H5MM_xfree(total_chunk_addr_array);
-
-    FUNC_LEAVE_NOAPI(ret_value)
-} /* end H5D__sort_chunk() */
-
-/*-------------------------------------------------------------------------
->>>>>>> ae414872
  * Function:    H5D__obtain_mpio_mode
  *
  * Purpose:     Routine to obtain each io mode(collective,independent or none) for each chunk;
@@ -3000,21 +2664,12 @@
 {
     size_t                  total_chunks;
     unsigned                percent_nproc_per_chunk, threshold_nproc_per_chunk;
-<<<<<<< HEAD
-    uint8_t *               io_mode_info      = NULL;
-    uint8_t *               recv_io_mode_info = NULL;
-    uint8_t *               mergebuf          = NULL;
-    uint8_t *               tempbuf;
-    H5SL_node_t *           chunk_node;
-    H5D_piece_info_t *      chunk_info;
-=======
     uint8_t                *io_mode_info      = NULL;
     uint8_t                *recv_io_mode_info = NULL;
     uint8_t                *mergebuf          = NULL;
     uint8_t                *tempbuf;
     H5SL_node_t            *chunk_node;
-    H5D_chunk_info_t       *chunk_info;
->>>>>>> ae414872
+    H5D_piece_info_t       *chunk_info;
     H5P_coll_md_read_flag_t md_reads_file_flag;
     hbool_t                 md_reads_context_flag;
     hbool_t                 restore_md_reads_state = FALSE;
@@ -3187,17 +2842,12 @@
  *-------------------------------------------------------------------------
  */
 static herr_t
-<<<<<<< HEAD
-H5D__mpio_collective_filtered_chunk_io_setup(const H5D_io_info_t *               io_info,
-=======
-H5D__mpio_collective_filtered_chunk_io_setup(const H5D_io_info_t *io_info, const H5D_type_info_t *type_info,
-                                             const H5D_chunk_map_t              *fm,
->>>>>>> ae414872
+H5D__mpio_collective_filtered_chunk_io_setup(const H5D_io_info_t                *io_info,
                                              H5D_filtered_collective_io_info_t **chunk_list,
                                              size_t *num_entries, int mpi_rank)
 {
-    H5D_type_info_t *                  type_info        = NULL;
-    H5D_dset_info_t *                  di               = NULL;
+    H5D_type_info_t                   *type_info        = NULL;
+    H5D_dset_info_t                   *di               = NULL;
     H5D_filtered_collective_io_info_t *local_info_array = NULL;
     H5D_chunk_ud_t                     udata;
     hbool_t                            filter_partial_edge_chunks;
@@ -3223,15 +2873,9 @@
     HDassert(type_info);
 
     /* Each rank builds a local list of the chunks they have selected */
-<<<<<<< HEAD
     if ((num_chunks_selected = H5SL_count(di->dset_sel_pieces))) {
         H5D_piece_info_t *chunk_info;
-        H5SL_node_t *     chunk_node;
-=======
-    if ((num_chunks_selected = H5SL_count(fm->sel_chunks))) {
-        H5D_chunk_info_t *chunk_info;
         H5SL_node_t      *chunk_node;
->>>>>>> ae414872
         hsize_t           select_npoints;
         hbool_t           need_sort = FALSE;
 
@@ -3429,7 +3073,7 @@
 {
     H5D_type_info_t *type_info = NULL;
     hbool_t          redistribute_on_all_ranks;
-    size_t *         num_chunks_map       = NULL;
+    size_t          *num_chunks_map       = NULL;
     size_t           coll_chunk_list_size = 0;
     size_t           i;
     int              mpi_code;
@@ -3566,13 +3210,7 @@
 static herr_t
 H5D__mpio_redistribute_shared_chunks_int(H5D_filtered_collective_io_info_t *chunk_list,
                                          size_t *num_chunks_assigned_map, hbool_t all_ranks_involved,
-<<<<<<< HEAD
                                          const H5D_io_info_t *io_info, int mpi_rank, int mpi_size)
-=======
-                                         const H5D_io_info_t                         *io_info,
-                                         const H5D_chunk_map_t H5_ATTR_NDEBUG_UNUSED *fm, int mpi_rank,
-                                         int mpi_size)
->>>>>>> ae414872
 {
     MPI_Datatype struct_type;
     MPI_Datatype packed_type;
@@ -3905,7 +3543,7 @@
                                         unsigned char ***chunk_msg_bufs, int *chunk_msg_bufs_len)
 {
 #if H5_CHECK_MPI_VERSION(3, 0)
-    H5D_type_info_t *                  type_info         = NULL;
+    H5D_type_info_t                   *type_info         = NULL;
     H5D_filtered_collective_io_info_t *chunk_table       = NULL;
     H5S_sel_iter_t                    *mem_iter          = NULL;
     unsigned char                    **msg_send_bufs     = NULL;
@@ -4005,13 +3643,8 @@
             last_assigned_idx++;
         }
         else {
-<<<<<<< HEAD
             H5D_piece_info_t *chunk_info = chunk_entry->chunk_info;
-            unsigned char *   mod_data_p = NULL;
-=======
-            H5D_chunk_info_t *chunk_info = chunk_entry->chunk_info;
             unsigned char    *mod_data_p = NULL;
->>>>>>> ae414872
             hsize_t           iter_nelmts;
             size_t            mod_data_size = 0;
             size_t            space_size    = 0;
@@ -4457,14 +4090,10 @@
                                          size_t chunk_list_num_entries, const H5D_io_info_t *io_info,
                                          int mpi_rank, int mpi_size)
 {
-    H5D_type_info_t *   type_info = NULL;
-    H5D_dset_info_t *   di        = NULL;
+    H5D_type_info_t    *type_info = NULL;
+    H5D_dset_info_t    *di        = NULL;
     H5D_fill_buf_info_t fb_info;
-<<<<<<< HEAD
-    H5D_piece_info_t *  chunk_info = NULL;
-=======
-    H5D_chunk_info_t   *chunk_info = NULL;
->>>>>>> ae414872
+    H5D_piece_info_t   *chunk_info = NULL;
     H5D_io_info_t       coll_io_info;
     H5Z_EDC_t           err_detect; /* Error detection info */
     H5Z_cb_t            filter_cb;  /* I/O filter callback function */
@@ -4687,16 +4316,11 @@
                                            const H5D_io_info_t *io_info, int H5_ATTR_NDEBUG_UNUSED mpi_rank,
                                            int mpi_size)
 {
-    H5D_type_info_t *   type_info = NULL;
-    H5D_dset_info_t *   di        = NULL;
+    H5D_type_info_t    *type_info = NULL;
+    H5D_dset_info_t    *di        = NULL;
     H5D_fill_buf_info_t fb_info;
-<<<<<<< HEAD
-    H5D_piece_info_t *  chunk_info = NULL;
-    H5S_sel_iter_t *    sel_iter   = NULL; /* Dataspace selection iterator for H5D__scatter_mem */
-=======
-    H5D_chunk_info_t   *chunk_info = NULL;
+    H5D_piece_info_t   *chunk_info = NULL;
     H5S_sel_iter_t     *sel_iter   = NULL; /* Dataspace selection iterator for H5D__scatter_mem */
->>>>>>> ae414872
     H5D_io_info_t       coll_io_info;
     H5Z_EDC_t           err_detect; /* Error detection info */
     H5Z_cb_t            filter_cb;  /* I/O filter callback function */
@@ -5231,7 +4855,6 @@
                                              H5D_io_info_t *io_info, H5D_chk_idx_info_t *idx_info,
                                              int mpi_rank, int mpi_size)
 {
-<<<<<<< HEAD
     H5D_dset_info_t *di = NULL;
     H5D_chunk_ud_t   chunk_ud;
     MPI_Datatype     send_type;
@@ -5241,28 +4864,12 @@
     hsize_t          scaled_coords[H5O_LAYOUT_NDIMS];
     size_t           collective_num_entries = 0;
     size_t           i;
-    void *           gathered_array     = NULL;
-    int *            counts_disps_array = NULL;
-    int *            counts_ptr         = NULL;
-    int *            displacements_ptr  = NULL;
+    void            *gathered_array     = NULL;
+    int             *counts_disps_array = NULL;
+    int             *counts_ptr         = NULL;
+    int             *displacements_ptr  = NULL;
     int              mpi_code;
     herr_t           ret_value = SUCCEED;
-=======
-    H5D_chunk_ud_t chunk_ud;
-    MPI_Datatype   send_type;
-    MPI_Datatype   recv_type;
-    hbool_t        send_type_derived = FALSE;
-    hbool_t        recv_type_derived = FALSE;
-    hsize_t        scaled_coords[H5O_LAYOUT_NDIMS];
-    size_t         collective_num_entries = 0;
-    size_t         i;
-    void          *gathered_array     = NULL;
-    int           *counts_disps_array = NULL;
-    int           *counts_ptr         = NULL;
-    int           *displacements_ptr  = NULL;
-    int            mpi_code;
-    herr_t         ret_value = SUCCEED;
->>>>>>> ae414872
 
     FUNC_ENTER_PACKAGE
 
