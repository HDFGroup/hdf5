--- conflicted
+++ resolved
@@ -1252,12 +1252,7 @@
                                 recalc_io_option = TRUE;
 
                                 if (H5D__multi_chunk_collective_io(io_info, &io_info->dsets_info[i], mpi_rank,
-<<<<<<< HEAD
                                                                    mpi_size) < 0)
-=======
-                                                                   mpi_size) <
-                                    0) /*!FIXME try removing, HDassert(0); */
->>>>>>> 67f646dc
                                     HGOTO_ERROR(H5E_IO, H5E_CANTGET, FAIL,
                                                 "couldn't finish optimized multiple chunk MPI-IO")
                             }
