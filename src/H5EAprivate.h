/* * * * * * * * * * * * * * * * * * * * * * * * * * * * * * * * * * * * * * *
 * Copyright by The HDF Group.                                               *
 * Copyright by the Board of Trustees of the University of Illinois.         *
 * All rights reserved.                                                      *
 *                                                                           *
 * This file is part of HDF5.  The full HDF5 copyright notice, including     *
 * terms governing use, modification, and redistribution, is contained in    *
 * the COPYING file, which can be found at the root of the source code       *
 * distribution tree, or in https://www.hdfgroup.org/licenses.               *
 * If you do not have access to either file, you may request a copy from     *
 * help@hdfgroup.org.                                                        *
 * * * * * * * * * * * * * * * * * * * * * * * * * * * * * * * * * * * * * * */

/*-------------------------------------------------------------------------
 *
 * Created:     H5EAprivate.h
 *              Jun 17 2008
 *              Quincey Koziol
 *
 * Purpose:     Private header for library accessible extensible
 *              array routines.
 *
 *-------------------------------------------------------------------------
 */

#ifndef H5EAprivate_H
#define H5EAprivate_H

/* Include package's public header */
#ifdef NOT_YET
#include "H5EApublic.h"
#endif /* NOT_YET */

/* Private headers needed by this file */
#include "H5ACprivate.h" /* Metadata cache               */
#include "H5Fprivate.h"  /* File access                  */

/**************************/
/* Library Private Macros */
/**************************/

/****************************/
/* Library Private Typedefs */
/****************************/

/* Extensible array class IDs */
typedef enum H5EA_cls_id_t {
    H5EA_CLS_CHUNK_ID = 0,  /* Extensible array is for indexing dataset chunks w/o filters */
    H5EA_CLS_FILT_CHUNK_ID, /* Extensible array is for indexing dataset chunks w/filters */

    /* Start real class IDs at 0 -QAK */
    /* (keep these last) */
    H5EA_CLS_TEST_ID, /* Extensible array is for testing (do not use for actual data) */
    H5EA_NUM_CLS_ID   /* Number of Extensible Array class IDs (must be last) */
} H5EA_cls_id_t;

/*
 * Each type of element that can be stored in an extesible array has a
 * variable of this type that contains class variables and methods.
 */
typedef struct H5EA_class_t {
    H5EA_cls_id_t id;            /* ID of Extensible Array class, as found in file */
    const char *  name;          /* Name of class (for debugging) */
    size_t        nat_elmt_size; /* Size of native (memory) element */

    /* Extensible array client callback methods */
    void *(*crt_context)(void *udata); /* Create context for other callbacks */
    herr_t (*dst_context)(void *ctx);  /* Destroy context */
    herr_t (*fill)(void * nat_blk,
                   size_t nelmts); /* Fill array of elements with encoded form of "missing element" value */
    herr_t (*encode)(void *raw, const void *elmt, size_t nelmts,
                     void *ctx); /* Encode elements from native form to disk storage form */
    herr_t (*decode)(const void *raw, void *elmt, size_t nelmts,
                     void *ctx); /* Decode elements from disk storage form to native form */
    herr_t (*debug)(FILE *stream, int indent, int fwidth, hsize_t idx,
                    const void *elmt);                /* Print an element for debugging */
    void *(*crt_dbg_ctx)(H5F_t *f, haddr_t obj_addr); /* Create debugging context */
    herr_t (*dst_dbg_ctx)(void *dbg_ctx);             /* Destroy debugging context */
} H5EA_class_t;

/* Extensible array creation parameters */
typedef struct H5EA_create_t {
    const H5EA_class_t *cls;           /* Class of extensible array to create */
    uint8_t             raw_elmt_size; /* Element size in file (in bytes) */
    uint8_t max_nelmts_bits; /* Log2(Max. # of elements in array) - i.e. # of bits needed to store max. # of
                                elements */
    uint8_t idx_blk_elmts;   /* # of elements to store in index block */
    uint8_t data_blk_min_elmts;        /* Min. # of elements per data block */
    uint8_t sup_blk_min_data_ptrs;     /* Min. # of data block pointers for a super block */
    uint8_t max_dblk_page_nelmts_bits; /* Log2(Max. # of elements in data block page) - i.e. # of bits needed
                                          to store max. # of elements in data block page */
} H5EA_create_t;

/* Extensible array metadata statistics info */
/* (If these are ever exposed to applications, don't let the application see
 *      which fields are computed vs. which fields are stored. -QAK)
 */
typedef struct H5EA_stat_t {
    /* Non-stored (i.e. computed) fields */
    struct {
        hsize_t hdr_size;       /* Size of header */
        hsize_t nindex_blks;    /* # of index blocks (should be 0 or 1) */
        hsize_t index_blk_size; /* Size of index blocks allocated */
    } computed;

    /* Stored fields */
    struct {
        hsize_t nsuper_blks;    /* # of super blocks */
        hsize_t super_blk_size; /* Size of super blocks allocated */
        hsize_t ndata_blks;     /* # of data blocks */
        hsize_t data_blk_size;  /* Size of data blocks allocated */
        hsize_t max_idx_set; /* Highest element index stored (+1 - i.e. if element 0 has been set, this value
                                with be '1', if no elements have been stored, this value will be '0') */
        hsize_t nelmts;      /* # of elements "realized" */
    } stored;
} H5EA_stat_t;

/* Extensible array info (forward decl - defined in H5EApkg.h) */
typedef struct H5EA_t H5EA_t;

/* Define the operator callback function pointer for H5EA_iterate() */
typedef int (*H5EA_operator_t)(hsize_t idx, const void *_elmt, void *_udata);

/*****************************/
/* Library-private Variables */
/*****************************/

/* The Extensible Array class for dataset chunks w/o filters*/
H5_DLLVAR const H5EA_class_t H5EA_CLS_CHUNK[1];

/* The Extensible Array class for dataset chunks w/ filters*/
H5_DLLVAR const H5EA_class_t H5EA_CLS_FILT_CHUNK[1];

/***************************************/
/* Library-private Function Prototypes */
/***************************************/

/* General routines */
H5_DLL H5EA_t *H5EA_create(H5F_t *f, const H5EA_create_t *cparam, void *ctx_udata);
H5_DLL H5EA_t *H5EA_open(H5F_t *f, haddr_t ea_addr, void *ctx_udata);
H5_DLL herr_t  H5EA_get_nelmts(const H5EA_t *ea, hsize_t *nelmts);
H5_DLL herr_t  H5EA_get_addr(const H5EA_t *ea, haddr_t *addr);
H5_DLL herr_t  H5EA_set(const H5EA_t *ea, hsize_t idx, const void *elmt);
H5_DLL herr_t  H5EA_get(const H5EA_t *ea, hsize_t idx, void *elmt);
H5_DLL herr_t  H5EA_depend(H5EA_t *ea, H5AC_proxy_entry_t *parent);
H5_DLL herr_t  H5EA_iterate(H5EA_t *fa, H5EA_operator_t op, void *udata);
H5_DLL herr_t  H5EA_close(H5EA_t *ea);
H5_DLL herr_t  H5EA_delete(H5F_t *f, haddr_t ea_addr, void *ctx_udata);
H5_DLL herr_t  H5EA_patch_file(H5EA_t *fa, H5F_t *f);

/* Statistics routines */
H5_DLL herr_t H5EA_get_stats(const H5EA_t *ea, H5EA_stat_t *stats);

/* Debugging routines */
#ifdef H5EA_DEBUGGING
#endif /* H5EA_DEBUGGING */

<<<<<<< HEAD
#endif /* _H5EAprivate_H */
=======
#endif /* H5EAprivate_H */
>>>>>>> 18bbd3f0
<|MERGE_RESOLUTION|>--- conflicted
+++ resolved
@@ -155,8 +155,4 @@
 #ifdef H5EA_DEBUGGING
 #endif /* H5EA_DEBUGGING */
 
-<<<<<<< HEAD
-#endif /* _H5EAprivate_H */
-=======
-#endif /* H5EAprivate_H */
->>>>>>> 18bbd3f0
+#endif /* H5EAprivate_H */