--- conflicted
+++ resolved
@@ -934,13 +934,8 @@
         re_dub = (double)min_meta;
         for (suffix_i = 0; re_dub >= 1024.0; suffix_i++)
             re_dub /= 1024.0;
-<<<<<<< HEAD
-        HDassert(suffix_i < sizeof(suffixes));
+        assert(suffix_i < sizeof(suffixes));
         fprintf(stream, "%8.3lf%c ", re_dub, suffixes[suffix_i]);
-=======
-        assert(suffix_i < sizeof(suffixes));
-        HDfprintf(stream, "%8.3lf%c ", re_dub, suffixes[suffix_i]);
->>>>>>> 7a44581a
     }
 
     if (count_raw == 0)
@@ -949,60 +944,35 @@
         re_dub = (double)min_raw;
         for (suffix_i = 0; re_dub >= 1024.0; suffix_i++)
             re_dub /= 1024.0;
-<<<<<<< HEAD
-        HDassert(suffix_i < sizeof(suffixes));
+        assert(suffix_i < sizeof(suffixes));
         fprintf(stream, "%8.3lf%c\n", re_dub, suffixes[suffix_i]);
-=======
-        assert(suffix_i < sizeof(suffixes));
-        HDfprintf(stream, "%8.3lf%c\n", re_dub, suffixes[suffix_i]);
->>>>>>> 7a44581a
     }
 
     fprintf(stream, "  avg ");
     re_dub = (double)average_meta;
     for (suffix_i = 0; re_dub >= 1024.0; suffix_i++)
         re_dub /= 1024.0;
-<<<<<<< HEAD
-    HDassert(suffix_i < sizeof(suffixes));
+    assert(suffix_i < sizeof(suffixes));
     fprintf(stream, "%8.3lf%c ", re_dub, suffixes[suffix_i]);
-=======
-    assert(suffix_i < sizeof(suffixes));
-    HDfprintf(stream, "%8.3lf%c ", re_dub, suffixes[suffix_i]);
->>>>>>> 7a44581a
 
     re_dub = (double)average_raw;
     for (suffix_i = 0; re_dub >= 1024.0; suffix_i++)
         re_dub /= 1024.0;
-<<<<<<< HEAD
-    HDassert(suffix_i < sizeof(suffixes));
+    assert(suffix_i < sizeof(suffixes));
     fprintf(stream, "%8.3lf%c\n", re_dub, suffixes[suffix_i]);
-=======
-    assert(suffix_i < sizeof(suffixes));
-    HDfprintf(stream, "%8.3lf%c\n", re_dub, suffixes[suffix_i]);
->>>>>>> 7a44581a
 
     fprintf(stream, "  max ");
     re_dub = (double)max_meta;
     for (suffix_i = 0; re_dub >= 1024.0; suffix_i++)
         re_dub /= 1024.0;
-<<<<<<< HEAD
-    HDassert(suffix_i < sizeof(suffixes));
+    assert(suffix_i < sizeof(suffixes));
     fprintf(stream, "%8.3lf%c ", re_dub, suffixes[suffix_i]);
-=======
-    assert(suffix_i < sizeof(suffixes));
-    HDfprintf(stream, "%8.3lf%c ", re_dub, suffixes[suffix_i]);
->>>>>>> 7a44581a
 
     re_dub = (double)max_raw;
     for (suffix_i = 0; re_dub >= 1024.0; suffix_i++)
         re_dub /= 1024.0;
-<<<<<<< HEAD
-    HDassert(suffix_i < sizeof(suffixes));
+    assert(suffix_i < sizeof(suffixes));
     fprintf(stream, "%8.3lf%c\n", re_dub, suffixes[suffix_i]);
-=======
-    assert(suffix_i < sizeof(suffixes));
-    HDfprintf(stream, "%8.3lf%c\n", re_dub, suffixes[suffix_i]);
->>>>>>> 7a44581a
 
     /******************************
      * PRINT INDIVIDUAL BIN STATS *
