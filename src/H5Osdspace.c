--- conflicted
+++ resolved
@@ -328,11 +328,7 @@
         HGOTO_ERROR(H5E_RESOURCE, H5E_NOSPACE, NULL, "memory allocation failed");
 
     /* Copy extent information */
-<<<<<<< HEAD
-    if (H5S__extent_copy_real(dest, mesg, TRUE) < 0)
-=======
     if (H5S__extent_copy_real(dest, mesg, true) < 0)
->>>>>>> 07347cc5
         HGOTO_ERROR(H5E_DATASPACE, H5E_CANTCOPY, NULL, "can't copy extent");
 
     /* Set return value */
@@ -475,11 +471,7 @@
             HGOTO_ERROR(H5E_DATASPACE, H5E_NOSPACE, FAIL, "dataspace extent allocation failed");
 
         /* Create a copy of the dataspace extent */
-<<<<<<< HEAD
-        if (H5S__extent_copy_real(udata->src_space_extent, src_space_extent, TRUE) < 0)
-=======
         if (H5S__extent_copy_real(udata->src_space_extent, src_space_extent, true) < 0)
->>>>>>> 07347cc5
             HGOTO_ERROR(H5E_DATASPACE, H5E_CANTCOPY, FAIL, "can't copy extent");
     } /* end if */
 
