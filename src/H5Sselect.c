/* * * * * * * * * * * * * * * * * * * * * * * * * * * * * * * * * * * * * * *
 * Copyright by The HDF Group.                                               *
 * Copyright by the Board of Trustees of the University of Illinois.         *
 * All rights reserved.                                                      *
 *                                                                           *
 * This file is part of HDF5.  The full HDF5 copyright notice, including     *
 * terms governing use, modification, and redistribution, is contained in    *
 * the files COPYING and Copyright.html.  COPYING can be found at the root   *
 * of the source code distribution tree; Copyright.html can be found at the  *
 * root level of an installed copy of the electronic HDF5 document set and   *
 * is linked from the top-level documents page.  It can also be found at     *
 * http://hdfgroup.org/HDF5/doc/Copyright.html.  If you do not have          *
 * access to either file, you may request a copy from help@hdfgroup.org.     *
 * * * * * * * * * * * * * * * * * * * * * * * * * * * * * * * * * * * * * * */

/* Programmer:  Quincey Koziol <koziol@ncsa.uiuc.ued>
 *              Friday, May 29, 1998
 *
 * Purpose:	Dataspace selection functions.
 */

#include "H5Smodule.h"          /* This source code file is part of the H5S module */


#include "H5private.h"		/* Generic Functions			*/
#include "H5Dprivate.h"		/* Datasets				*/
#include "H5Eprivate.h"		/* Error handling		  	*/
#include "H5FLprivate.h"	/* Free Lists                           */
#include "H5Iprivate.h"		/* IDs			  		*/
#include "H5MMprivate.h"        /* Memory management                    */
#include "H5Spkg.h"		/* Dataspaces 				*/
#include "H5VMprivate.h"		/* Vector and array functions		*/
#include "H5WBprivate.h"        /* Wrapped Buffers                      */
#ifdef H5_HAVE_EFF
#include "mchecksum.h"          /* Mercury Checksum library             */
#endif /* H5_HAVE_EFF */

/* Local functions */
#ifdef LATER
static herr_t H5S_select_iter_block(const H5S_sel_iter_t *iter, hsize_t *start, hsize_t *end);
static htri_t H5S_select_iter_has_next_block(const H5S_sel_iter_t *iter);
static herr_t H5S_select_iter_next_block(H5S_sel_iter_t *iter);
#endif /* LATER */



/*--------------------------------------------------------------------------
 NAME
    H5S_select_offset
 PURPOSE
    Set the selection offset for a datapace
 USAGE
    herr_t H5S_select_offset(space, offset)
        H5S_t *space;	        IN/OUT: Dataspace object to set selection offset
        const hssize_t *offset; IN: Offset to position the selection at
 RETURNS
    Non-negative on success/Negative on failure
 DESCRIPTION
    Sets the selection offset for the dataspace
 GLOBAL VARIABLES
 COMMENTS, BUGS, ASSUMPTIONS
    Only works for simple dataspaces currently
 EXAMPLES
 REVISION LOG
--------------------------------------------------------------------------*/
herr_t
H5S_select_offset(H5S_t *space, const hssize_t *offset)
{
    FUNC_ENTER_NOAPI_NOINIT_NOERR

    /* Check args */
    HDassert(space);
    HDassert(0 < space->extent.rank && space->extent.rank <= H5S_MAX_RANK);
    HDassert(offset);

    /* Copy the offset over */
    HDmemcpy(space->select.offset, offset, sizeof(hssize_t)*space->extent.rank);

    /* Indicate that the offset was changed */
    space->select.offset_changed = TRUE;

    FUNC_LEAVE_NOAPI(SUCCEED)
}   /* H5S_select_offset() */


/*--------------------------------------------------------------------------
 NAME
    H5S_select_copy
 PURPOSE
    Copy a selection from one dataspace to another
 USAGE
    herr_t H5S_select_copy(dst, src)
        H5S_t *dst;  OUT: Pointer to the destination dataspace
        H5S_t *src;  IN: Pointer to the source dataspace
 RETURNS
    Non-negative on success/Negative on failure
 DESCRIPTION
    Copies all the selection information (include offset) from the source
    dataspace to the destination dataspace.

    If the SHARE_SELECTION flag is set, then the selection can be shared
    between the source and destination dataspaces.  (This should only occur in
    situations where the destination dataspace will immediately change to a new
    selection)
 GLOBAL VARIABLES
 COMMENTS, BUGS, ASSUMPTIONS
 EXAMPLES
 REVISION LOG
--------------------------------------------------------------------------*/
herr_t
H5S_select_copy (H5S_t *dst, const H5S_t *src, hbool_t share_selection)
{
    herr_t ret_value = FAIL;    /* Return value */

    FUNC_ENTER_NOAPI(FAIL)

    /* Check args */
    HDassert(dst);
    HDassert(src);

    /* Copy regular fields */
    dst->select=src->select;

    /* Perform correct type of copy based on the type of selection */
    if((ret_value=(*src->select.type->copy)(dst,src,share_selection))<0)
        HGOTO_ERROR(H5E_DATASPACE, H5E_CANTCOPY, FAIL, "can't copy selection specific information")

done:
    FUNC_LEAVE_NOAPI(ret_value)
}   /* H5S_select_copy() */


/*-------------------------------------------------------------------------
 * Function:	H5S_select_release
 *
 * Purpose:	Releases all memory associated with a dataspace selection.
 *
 * Return:	Non-negative on success/Negative on failure
 *
 * Programmer:	Quincey Koziol
 *		Friday, May 30, 2003
 *
 * Note: This routine participates in the "Inlining C function pointers"
 *      pattern, don't call it directly, use the appropriate macro
 *      defined in H5Sprivate.h.
 *
 * Modifications:
 *
 *-------------------------------------------------------------------------
 */
herr_t
H5S_select_release(H5S_t *ds)
{
    herr_t ret_value = FAIL;    /* Return value */

    FUNC_ENTER_NOAPI_NOINIT_NOERR

    HDassert(ds);

    /* Call the selection type's release function */
    ret_value=(*ds->select.type->release)(ds);

    FUNC_LEAVE_NOAPI(ret_value)
}   /* end H5S_select_release() */


/*-------------------------------------------------------------------------
 * Function:	H5S_select_get_seq_list
 *
 * Purpose:	Retrieves the next sequence of offset/length pairs for an
 *              iterator on a dataspace
 *
 * Return:	Non-negative on success/Negative on failure
 *
 * Programmer:	Quincey Koziol
 *		Tuesday, May 18, 2004
 *
 * Note: This routine participates in the "Inlining C function pointers"
 *      pattern, don't call it directly, use the appropriate macro
 *      defined in H5Sprivate.h.
 *
 * Modifications:
 *
 *-------------------------------------------------------------------------
 */
herr_t
H5S_select_get_seq_list(const H5S_t *space, unsigned flags,
    H5S_sel_iter_t *iter, size_t maxseq, size_t maxbytes,
    size_t *nseq, size_t *nbytes, hsize_t *off, size_t *len)
{
    herr_t ret_value = FAIL;    /* Return value */

    FUNC_ENTER_NOAPI_NOINIT_NOERR

    HDassert(space);

    /* Call the selection type's get_seq_list function */
    ret_value = (*space->select.type->get_seq_list)(space, flags, iter, maxseq, maxbytes, nseq, nbytes, off, len);

    FUNC_LEAVE_NOAPI(ret_value)
}   /* end H5S_select_get_seq_list() */


/*-------------------------------------------------------------------------
 * Function:	H5S_select_serial_size
 *
 * Purpose:	Determines the number of bytes required to store the current
 *              selection
 *
 * Return:	Non-negative on success/Negative on failure
 *
 * Programmer:	Quincey Koziol
 *		Tuesday, May 18, 2004
 *
 * Note: This routine participates in the "Inlining C function pointers"
 *      pattern, don't call it directly, use the appropriate macro
 *      defined in H5Sprivate.h.
 *
 * Modifications:
 *
 *-------------------------------------------------------------------------
 */
hssize_t
H5S_select_serial_size(const H5S_t *space)
{
    hssize_t ret_value = -1;   /* Return value */

    FUNC_ENTER_NOAPI_NOINIT_NOERR

    HDassert(space);

    /* Call the selection type's serial_size function */
    ret_value=(*space->select.type->serial_size)(space);

    FUNC_LEAVE_NOAPI(ret_value)
}   /* end H5S_select_serial_size() */


/*--------------------------------------------------------------------------
 NAME
    H5S_select_serialize
 PURPOSE
    Serialize the selection for a dataspace into a buffer
 USAGE
    herr_t H5S_select_serialize(space, p)
        const H5S_t *space;     IN: Dataspace with selection to serialize
        uint8_t **p;            OUT: Pointer to buffer to put serialized
                                selection.  Will be advanced to end of
                                serialized selection.
 RETURNS
    Non-negative on success/Negative on failure
 DESCRIPTION
    Calls the appropriate dataspace selection callback to serialize the
    current selection into a buffer.
 GLOBAL VARIABLES
 COMMENTS, BUGS, ASSUMPTIONS
    This routine participates in the "Inlining C function pointers"
        pattern, don't call it directly, use the appropriate macro
        defined in H5Sprivate.h.
 EXAMPLES
 REVISION LOG
--------------------------------------------------------------------------*/
herr_t
H5S_select_serialize(const H5S_t *space, uint8_t **p)
{
    herr_t ret_value=SUCCEED;   /* Return value */

    FUNC_ENTER_NOAPI_NOINIT_NOERR

    HDassert(space);
    HDassert(p);

    /* Call the selection type's serialize function */
    ret_value=(*space->select.type->serialize)(space,p);

    FUNC_LEAVE_NOAPI(ret_value)
}   /* end H5S_select_serialize() */


/*--------------------------------------------------------------------------
 NAME
    H5Sget_select_npoints
 PURPOSE
    Get the number of elements in current selection
 USAGE
    hssize_t H5Sget_select_npoints(dsid)
        hid_t dsid;             IN: Dataspace ID of selection to query
 RETURNS
    Non-negative on success/Negative on failure
 DESCRIPTION
    Returns the number of elements in current selection for dataspace.
 GLOBAL VARIABLES
 COMMENTS, BUGS, ASSUMPTIONS
 EXAMPLES
 REVISION LOG
--------------------------------------------------------------------------*/
hssize_t
H5Sget_select_npoints(hid_t spaceid)
{
    H5S_t *space;               /* Dataspace to modify selection of */
    hssize_t ret_value;         /* return value */

    FUNC_ENTER_API(FAIL)
    H5TRACE1("Hs", "i", spaceid);

    /* Check args */
    if(NULL == (space = (H5S_t *)H5I_object_verify(spaceid, H5I_DATASPACE)))
        HGOTO_ERROR(H5E_ARGS, H5E_BADTYPE, FAIL, "not a dataspace")

    ret_value = (hssize_t)H5S_GET_SELECT_NPOINTS(space);

done:
    FUNC_LEAVE_API(ret_value)
}   /* H5Sget_select_npoints() */


/*--------------------------------------------------------------------------
 NAME
    H5S_get_select_npoints
 PURPOSE
    Get the number of elements in current selection
 USAGE
    hssize_t H5Sget_select_npoints(space)
        H5S_t *space;             IN: Dataspace of selection to query
 RETURNS
    The number of elements in selection on success, 0 on failure
 DESCRIPTION
    Returns the number of elements in current selection for dataspace.
 GLOBAL VARIABLES
 COMMENTS, BUGS, ASSUMPTIONS
     This routine participates in the "Inlining C function pointers"
        pattern, don't call it directly, use the appropriate macro
        defined in H5Sprivate.h.
 EXAMPLES
 REVISION LOG
--------------------------------------------------------------------------*/
hssize_t
H5S_get_select_npoints(const H5S_t *space)
{
    FUNC_ENTER_NOAPI_NOINIT_NOERR

    /* Check args */
    HDassert(space);

    FUNC_LEAVE_NOAPI((hssize_t)space->select.num_elem)
}   /* H5S_get_select_npoints() */


/*--------------------------------------------------------------------------
 NAME
    H5Sselect_valid
 PURPOSE
    Check whether the selection fits within the extent, with the current
    offset defined.
 USAGE
    htri_t H5Sselect_void(dsid)
        hid_t dsid;             IN: Dataspace ID to query
 RETURNS
    TRUE if the selection fits within the extent, FALSE if it does not and
        Negative on an error.
 DESCRIPTION
    Determines if the current selection at the current offet fits within the
    extent for the dataspace.
 GLOBAL VARIABLES
 COMMENTS, BUGS, ASSUMPTIONS
 EXAMPLES
 REVISION LOG
    Christian Chilan 01/17/2007
    Changed the error return value from 0 to FAIL.
--------------------------------------------------------------------------*/
htri_t
H5Sselect_valid(hid_t spaceid)
{
    H5S_t *space;       /* Dataspace to modify selection of */
    htri_t ret_value;   /* return value */

    FUNC_ENTER_API(FAIL)
    H5TRACE1("t", "i", spaceid);

    /* Check args */
    if(NULL == (space = (H5S_t *)H5I_object_verify(spaceid, H5I_DATASPACE)))
        HGOTO_ERROR(H5E_ARGS, H5E_BADTYPE, FAIL, "not a dataspace")

    ret_value = H5S_SELECT_VALID(space);

done:
    FUNC_LEAVE_API(ret_value)
}   /* H5Sselect_valid() */


/*--------------------------------------------------------------------------
 NAME
    H5S_select_valid
 PURPOSE
    Check whether the selection fits within the extent, with the current
    offset defined.
 USAGE
    htri_t H5S_select_void(space)
        H5S_t *space;           IN: Dataspace to query
 RETURNS
    TRUE if the selection fits within the extent, FALSE if it does not and
        Negative on an error.
 DESCRIPTION
    Determines if the current selection at the current offet fits within the
    extent for the dataspace.
 GLOBAL VARIABLES
 COMMENTS, BUGS, ASSUMPTIONS
     This routine participates in the "Inlining C function pointers"
        pattern, don't call it directly, use the appropriate macro
        defined in H5Sprivate.h.
 EXAMPLES
 REVISION LOG
--------------------------------------------------------------------------*/
htri_t
H5S_select_valid(const H5S_t *space)
{
    htri_t ret_value = FAIL;    /* Return value */

    FUNC_ENTER_NOAPI_NOINIT_NOERR

    HDassert(space);

    ret_value = (*space->select.type->is_valid)(space);

    FUNC_LEAVE_NOAPI(ret_value)
}   /* H5S_select_valid() */


/*--------------------------------------------------------------------------
 NAME
    H5S_select_deserialize
 PURPOSE
    Deserialize the current selection from a user-provided buffer into a real
        selection in the dataspace.
 USAGE
    herr_t H5S_select_deserialize(space, p)
        H5S_t **space;          IN/OUT: Dataspace pointer to place
                                selection into.  Will be allocated if not
                                provided.
        uint8 **p;              OUT: Pointer to buffer holding serialized
                                selection.  Will be advanced to end of
                                serialized selection.
 RETURNS
    Non-negative on success/Negative on failure
 DESCRIPTION
    Deserializes the current selection into a buffer.  (Primarily for retrieving
    from disk).  This routine just hands off to the appropriate routine for each
    type of selection.  The format of the serialized information is shown in
    the H5S_select_serialize() header.
 GLOBAL VARIABLES
 COMMENTS, BUGS, ASSUMPTIONS
 EXAMPLES
 REVISION LOG
--------------------------------------------------------------------------*/
herr_t
H5S_select_deserialize(H5S_t **space, const uint8_t **p)
{
    H5S_t *tmp_space = NULL;    /* Pointer to actual dataspace to use, either
                                 *space or a newly allocated one */
    uint32_t sel_type;          /* Pointer to the selection type */
    uint32_t version;           /* Version number */
    uint8_t flags = 0;          /* Flags */
    herr_t ret_value = FAIL;    /* Return value */

    FUNC_ENTER_NOAPI(FAIL)

    HDassert(space);

    /* Allocate space if not provided */
    if(!*space) {
        if(NULL == (tmp_space = H5S_create(H5S_SIMPLE)))
            HGOTO_ERROR(H5E_DATASPACE, H5E_CANTCREATE, FAIL, "can't create dataspace")
    } /* end if */
    else
        tmp_space = *space;

    /* Decode selection type */
    UINT32DECODE(*p, sel_type);

    /* Decode version */
    UINT32DECODE(*p, version);

    if(version >= (uint32_t)2) {
        /* Decode flags */
        flags = *(*p)++;

        /* Check for unknown flags */
        if(flags & ~H5S_SELECT_FLAG_BITS)
            HGOTO_ERROR(H5E_DATASPACE, H5E_CANTLOAD, FAIL, "unknown flag for selection")

        /* Skip over the remainder of the header */
        *p += 4;
    } /* end if */
    else
        /* Skip over the remainder of the header */
        *p += 8;

    /* Decode and check or patch rank for point and hyperslab selections */
    if((sel_type == H5S_SEL_POINTS) || (sel_type == H5S_SEL_HYPERSLABS)) {
        uint32_t rank;              /* Rank of dataspace */

        /* Decode the rank of the point selection */
        UINT32DECODE(*p,rank);

        if(!*space) {
            hsize_t dims[H5S_MAX_RANK];

            /* Patch the rank of the allocated dataspace */
            (void)HDmemset(dims, 0, (size_t)rank * sizeof(dims[0]));
            if(H5S_set_extent_simple(tmp_space, rank, dims, NULL) < 0)
                HGOTO_ERROR(H5E_DATASPACE, H5E_CANTINIT, FAIL, "can't set dimensions")
        } /* end if */
        else
            /* Verify the rank of the provided dataspace */
            if(rank != tmp_space->extent.rank)
                HGOTO_ERROR(H5E_DATASPACE, H5E_BADRANGE, FAIL, "rank of serialized selection does not match dataspace")
    } /* end if */

    /* Make routine for selection type */
    switch(sel_type) {
        case H5S_SEL_POINTS:         /* Sequence of points selected */
            ret_value = (*H5S_sel_point->deserialize)(tmp_space, version, flags, p);
            break;

        case H5S_SEL_HYPERSLABS:     /* Hyperslab selection defined */
            ret_value = (*H5S_sel_hyper->deserialize)(tmp_space, version, flags, p);
            break;

        case H5S_SEL_ALL:            /* Entire extent selected */
            ret_value = (*H5S_sel_all->deserialize)(tmp_space, version, flags, p);
            break;

        case H5S_SEL_NONE:           /* Nothing selected */
            ret_value = (*H5S_sel_none->deserialize)(tmp_space, version, flags, p);
            break;

        default:
            break;
    }
    if(ret_value < 0)
        HGOTO_ERROR(H5E_DATASPACE, H5E_CANTLOAD, FAIL, "can't deserialize selection")

    /* Return space to the caller if allocated */
    if(!*space)
        *space = tmp_space;

done:
    /* Free temporary space if not passed to caller (only happens on error) */
    if(!*space && tmp_space)
        if(H5S_close(tmp_space) < 0)
            HDONE_ERROR(H5E_DATASPACE, H5E_CANTFREE, FAIL, "can't close dataspace")

    FUNC_LEAVE_NOAPI(ret_value)
}   /* H5S_select_deserialize() */


/*--------------------------------------------------------------------------
 NAME
    H5Sget_select_bounds
 PURPOSE
    Gets the bounding box containing the selection.
 USAGE
    herr_t H5S_get_select_bounds(space, start, end)
        hid_t dsid;             IN: Dataspace ID of selection to query
        hsize_t start[];        OUT: Starting coordinate of bounding box
        hsize_t end[];          OUT: Opposite coordinate of bounding box
 RETURNS
    Non-negative on success, negative on failure
 DESCRIPTION
    Retrieves the bounding box containing the current selection and places
    it into the user's buffers.  The start and end buffers must be large
    enough to hold the dataspace rank number of coordinates.  The bounding box
    exactly contains the selection, ie. if a 2-D element selection is currently
    defined with the following points: (4,5), (6,8) (10,7), the bounding box
    with be (4, 5), (10, 8).  Calling this function on a "none" selection
    returns fail.
        The bounding box calculations _does_ include the current offset of the
    selection within the dataspace extent.
 GLOBAL VARIABLES
 COMMENTS, BUGS, ASSUMPTIONS
    This routine participates in the "Inlining C function pointers"
        pattern, don't call it directly, use the appropriate macro
        defined in H5Sprivate.h.
 EXAMPLES
 REVISION LOG
--------------------------------------------------------------------------*/
herr_t
H5Sget_select_bounds(hid_t spaceid, hsize_t start[], hsize_t end[])
{
    H5S_t *space;       /* Dataspace to modify selection of */
    herr_t ret_value;   /* return value */

    FUNC_ENTER_API(FAIL)
    H5TRACE3("e", "i*h*h", spaceid, start, end);

    /* Check args */
    if(start == NULL || end == NULL)
        HGOTO_ERROR(H5E_ARGS, H5E_BADVALUE, FAIL, "invalid pointer")
    if(NULL == (space = (H5S_t *)H5I_object_verify(spaceid, H5I_DATASPACE)))
        HGOTO_ERROR(H5E_ARGS, H5E_BADTYPE, FAIL, "not a dataspace")

    ret_value = H5S_SELECT_BOUNDS(space, start, end);

done:
    FUNC_LEAVE_API(ret_value)
}   /* H5Sget_select_bounds() */


/*--------------------------------------------------------------------------
 NAME
    H5S_get_select_bounds
 PURPOSE
    Gets the bounding box containing the selection.
 USAGE
    herr_t H5S_get_select_bounds(space, start, end)
        H5S_t *space;           IN: Dataspace ID of selection to query
        hsize_t *start;         OUT: Starting coordinate of bounding box
        hsize_t *end;           OUT: Opposite coordinate of bounding box
 RETURNS
    Non-negative on success, negative on failure
 DESCRIPTION
    Retrieves the bounding box containing the current selection and places
    it into the user's buffers.  The start and end buffers must be large
    enough to hold the dataspace rank number of coordinates.  The bounding box
    exactly contains the selection, ie. if a 2-D element selection is currently
    defined with the following points: (4,5), (6,8) (10,7), the bounding box
    with be (4, 5), (10, 8).  Calling this function on a "none" selection
    returns fail.
        The bounding box calculations _does_ include the current offset of the
    selection within the dataspace extent.
 GLOBAL VARIABLES
 COMMENTS, BUGS, ASSUMPTIONS
 EXAMPLES
 REVISION LOG
--------------------------------------------------------------------------*/
herr_t
H5S_get_select_bounds(const H5S_t *space, hsize_t *start, hsize_t *end)
{
    herr_t ret_value = FAIL;    /* Return value */

    FUNC_ENTER_NOAPI_NOINIT_NOERR

    /* Check args */
    HDassert(space);
    HDassert(start);
    HDassert(end);

    ret_value = (*space->select.type->bounds)(space,start,end);

    FUNC_LEAVE_NOAPI(ret_value)
}   /* H5S_get_select_bounds() */


/*--------------------------------------------------------------------------
 NAME
    H5S_get_select_offset
 PURPOSE
    Gets the linear offset of the first element for the selection.
 USAGE
    herr_t H5S_get_select_offset(space, offset)
        const H5S_t *space;     IN: Dataspace pointer of selection to query
        hsize_t *offset;        OUT: Linear offset of first element in selection
 RETURNS
    Non-negative on success, negative on failure
 DESCRIPTION
    Retrieves the linear offset (in "units" of elements) of the first element
    selected within the dataspace.
 GLOBAL VARIABLES
 COMMENTS, BUGS, ASSUMPTIONS
        The offset calculation _does_ include the current offset of the
    selection within the dataspace extent.

        Calling this function on a "none" selection returns fail.
 EXAMPLES
 REVISION LOG
--------------------------------------------------------------------------*/
herr_t
H5S_get_select_offset(const H5S_t *space, hsize_t *offset)
{
    herr_t ret_value = FAIL;    /* Return value */

    FUNC_ENTER_NOAPI_NOINIT_NOERR

    /* Check args */
    HDassert(space);
    HDassert(offset);

    ret_value = (*space->select.type->offset)(space, offset);

    FUNC_LEAVE_NOAPI(ret_value)
}   /* H5S_get_select_offset() */


/*--------------------------------------------------------------------------
 NAME
    H5S_get_select_unlim_dim
 PURPOSE
    Gets the unlimited dimension in the selection, or -1 if there is no
    unlimited dimension.
 USAGE
    int H5S_get_select_unlim_dim(space)
        const H5S_t *space;     IN: Dataspace pointer of selection to query
 RETURNS
    Unlimited dimension in the selection, or -1 if there is no unlimited
    dimension (never fails)
 DESCRIPTION
    Gets the unlimited dimension in the selection, or -1 if there is no
    unlimited dimension.
 GLOBAL VARIABLES
 COMMENTS, BUGS, ASSUMPTIONS
        Currently only implemented for hyperslab selections, all others
        simply return -1.
 EXAMPLES
 REVISION LOG
--------------------------------------------------------------------------*/
int
H5S_get_select_unlim_dim(const H5S_t *space)
{
    herr_t ret_value = FAIL;    /* Return value */

    FUNC_ENTER_NOAPI_NOINIT_NOERR

    /* Check args */
    HDassert(space);

    ret_value = (*space->select.type->unlim_dim)(space);

    FUNC_LEAVE_NOAPI(ret_value)
}   /* H5S_get_select_unlim_dim() */


/*--------------------------------------------------------------------------
 NAME
    H5S_get_select_num_elem_non_unlim
 PURPOSE
    Gets the number of elements in the non-unlimited dimensions
 USAGE
    herr_t H5S_get_select_num_elem_non_unlim(space,num_elem_non_unlim)
        H5S_t *space;           IN: Dataspace pointer to check
        hsize_t *num_elem_non_unlim; OUT: Number of elements in the non-unlimited dimensions
 RETURNS
    Non-negative on success/Negative on failure
 DESCRIPTION
    Returns the number of elements in a slice through the non-unlimited
    dimensions of the selection.  Fails if the selection has no unlimited
    dimension.
 GLOBAL VARIABLES
 COMMENTS, BUGS, ASSUMPTIONS
 EXAMPLES
 REVISION LOG
--------------------------------------------------------------------------*/
herr_t
H5S_get_select_num_elem_non_unlim(const H5S_t *space,
    hsize_t *num_elem_non_unlim)
{
    herr_t ret_value = SUCCEED; /* return value */

    FUNC_ENTER_NOAPI(FAIL)

    /* Check args */
    HDassert(space);
    HDassert(num_elem_non_unlim);

    /* Check for selection callback */
    if(!space->select.type->num_elem_non_unlim)
        HGOTO_ERROR(H5E_DATASPACE, H5E_UNSUPPORTED, FAIL, "selection type has no num_elem_non_unlim callback")

    /* Make selection callback */
    if((*space->select.type->num_elem_non_unlim)(space, num_elem_non_unlim) < 0)
        HGOTO_ERROR(H5E_DATASPACE, H5E_CANTCOUNT, FAIL, "can't get number of elements in non-unlimited dimension")

done:
    FUNC_LEAVE_NOAPI(ret_value)
}   /* H5S_get_select_unlim_dim() */


/*--------------------------------------------------------------------------
 NAME
    H5S_select_is_contiguous
 PURPOSE
    Determines if a selection is contiguous in the dataspace
 USAGE
    htri_t H5S_select_is_contiguous(space)
        const H5S_t *space;             IN: Dataspace of selection to query
 RETURNS
    Non-negative (TRUE/FALSE) on success, negative on failure
 DESCRIPTION
    Checks the selection to determine if the points to iterated over will be
    contiguous in the particular dataspace.
 GLOBAL VARIABLES
 COMMENTS, BUGS, ASSUMPTIONS
    This routine participates in the "Inlining C function pointers"
        pattern, don't call it directly, use the appropriate macro
        defined in H5Sprivate.h.
 EXAMPLES
 REVISION LOG
--------------------------------------------------------------------------*/
htri_t
H5S_select_is_contiguous(const H5S_t *space)
{
    herr_t ret_value = FAIL;    /* Return value */

    FUNC_ENTER_NOAPI_NOINIT_NOERR

    /* Check args */
    HDassert(space);

    ret_value = (*space->select.type->is_contiguous)(space);

    FUNC_LEAVE_NOAPI(ret_value)
}   /* H5S_select_is_contiguous() */


/*--------------------------------------------------------------------------
 NAME
    H5S_select_is_single
 PURPOSE
    Determines if a selection is a single block in the dataspace
 USAGE
    htri_t H5S_select_is_single(space)
        const H5S_t *space;             IN: Dataspace of selection to query
 RETURNS
    Non-negative (TRUE/FALSE) on success, negative on failure
 DESCRIPTION
    Checks the selection to determine if it occupies a single block in the
    particular dataspace.
 GLOBAL VARIABLES
 COMMENTS, BUGS, ASSUMPTIONS
    This routine participates in the "Inlining C function pointers"
        pattern, don't call it directly, use the appropriate macro
        defined in H5Sprivate.h.
 EXAMPLES
 REVISION LOG
--------------------------------------------------------------------------*/
htri_t
H5S_select_is_single(const H5S_t *space)
{
    herr_t ret_value = FAIL;    /* Return value */

    FUNC_ENTER_NOAPI_NOINIT_NOERR

    /* Check args */
    HDassert(space);

    ret_value = (*space->select.type->is_single)(space);

    FUNC_LEAVE_NOAPI(ret_value)
}   /* H5S_select_is_single() */


/*--------------------------------------------------------------------------
 NAME
    H5S_select_is_regular
 PURPOSE
    Determines if a selection is "regular"  in the dataspace
 USAGE
    htri_t H5S_select_is_regular(space)
        const H5S_t *space;             IN: Dataspace of selection to query
 RETURNS
    Non-negative (TRUE/FALSE) on success, negative on failure
 DESCRIPTION
    Checks the selection to determine if it is "regular" (i.e. a single
    block or a strided pattern) in the particular dataspace.
 GLOBAL VARIABLES
 COMMENTS, BUGS, ASSUMPTIONS
    This routine participates in the "Inlining C function pointers"
        pattern, don't call it directly, use the appropriate macro
        defined in H5Sprivate.h.
 EXAMPLES
 REVISION LOG
--------------------------------------------------------------------------*/
htri_t
H5S_select_is_regular(const H5S_t *space)
{
    herr_t ret_value = FAIL;    /* Return value */

    FUNC_ENTER_NOAPI_NOINIT_NOERR

    /* Check args */
    HDassert(space);

    ret_value = (*space->select.type->is_regular)(space);

    FUNC_LEAVE_NOAPI(ret_value)
}   /* H5S_select_is_regular() */


/*--------------------------------------------------------------------------
 NAME
    H5S_select_adjust_u
 PURPOSE
    Adjust a selection by subtracting an offset
 USAGE
    herr_t H5S_select_adjust_u(space, offset)
        H5S_t *space;           IN/OUT: Pointer to dataspace to adjust
        const hsize_t *offset; IN: Offset to subtract
 RETURNS
    Non-negative on success, negative on failure
 DESCRIPTION
    Moves a selection by subtracting an offset from it.
 GLOBAL VARIABLES
 COMMENTS, BUGS, ASSUMPTIONS
    This routine participates in the "Inlining C function pointers"
        pattern, don't call it directly, use the appropriate macro
        defined in H5Sprivate.h.
 EXAMPLES
 REVISION LOG
--------------------------------------------------------------------------*/
herr_t
H5S_select_adjust_u(H5S_t *space, const hsize_t *offset)
{
    herr_t ret_value = FAIL;    /* Return value */

    FUNC_ENTER_NOAPI_NOINIT_NOERR

    /* Check args */
    HDassert(space);

    ret_value = (*space->select.type->adjust_u)(space, offset);

    FUNC_LEAVE_NOAPI(ret_value)
}   /* H5S_select_adjust_u() */


/*--------------------------------------------------------------------------
 NAME
    H5S_select_project_scalar
 PURPOSE
    Project a single element selection for a scalar dataspace
 USAGE
    herr_t H5S_select_project_scalar(space, offset)
        const H5S_t *space;             IN: Pointer to dataspace to project
        hsize_t *offset;                IN/OUT: Offset of projected point
 RETURNS
    Non-negative on success, negative on failure
 DESCRIPTION
    Projects a selection of a single element into a scalar dataspace, computing
    the offset of the element in the original selection.
 GLOBAL VARIABLES
 COMMENTS, BUGS, ASSUMPTIONS
    This routine participates in the "Inlining C function pointers"
        pattern, don't call it directly, use the appropriate macro
        defined in H5Sprivate.h.
 EXAMPLES
 REVISION LOG
--------------------------------------------------------------------------*/
herr_t
H5S_select_project_scalar(const H5S_t *space, hsize_t *offset)
{
    herr_t ret_value = FAIL;    /* Return value */

    FUNC_ENTER_NOAPI_NOINIT_NOERR

    /* Check args */
    HDassert(space);
    HDassert(offset);

    ret_value = (*space->select.type->project_scalar)(space, offset);

    FUNC_LEAVE_NOAPI(ret_value)
}   /* H5S_select_project_scalar() */


/*--------------------------------------------------------------------------
 NAME
    H5S_select_project_simple
 PURPOSE
    Project a selection onto/into a dataspace of different rank
 USAGE
    herr_t H5S_select_project_simple(space, new_space, offset)
        const H5S_t *space;             IN: Pointer to dataspace to project
        H5S_t *new_space;               IN/OUT: Pointer to dataspace projected onto
        hsize_t *offset;                IN/OUT: Offset of projected point
 RETURNS
    Non-negative on success, negative on failure
 DESCRIPTION
    Projects a selection onto/into a simple dataspace, computing
    the offset of the first element in the original selection.
 GLOBAL VARIABLES
 COMMENTS, BUGS, ASSUMPTIONS
    This routine participates in the "Inlining C function pointers"
        pattern, don't call it directly, use the appropriate macro
        defined in H5Sprivate.h.
 EXAMPLES
 REVISION LOG
--------------------------------------------------------------------------*/
herr_t
H5S_select_project_simple(const H5S_t *space, H5S_t *new_space, hsize_t *offset)
{
    herr_t ret_value = FAIL;    /* Return value */

    FUNC_ENTER_NOAPI_NOINIT_NOERR

    /* Check args */
    HDassert(space);
    HDassert(new_space);
    HDassert(offset);

    ret_value = (*space->select.type->project_simple)(space, new_space, offset);

    FUNC_LEAVE_NOAPI(ret_value)
}   /* H5S_select_project_simple() */


/*--------------------------------------------------------------------------
 NAME
    H5S_select_iter_init
 PURPOSE
    Initializes iteration information for a selection.
 USAGE
    herr_t H5S_select_iter_init(sel_iter, space, elmt_size)
        H5S_sel_iter_t *sel_iter; OUT: Selection iterator to initialize.
        H5S_t *space;           IN: Dataspace object containing selection to
                                    iterate over
        size_t elmt_size;       IN: Size of elements in the selection
 RETURNS
     Non-negative on success, negative on failure.
 DESCRIPTION
    Initialize the selection iterator object to point to the first element
    in the dataspace's selection.
--------------------------------------------------------------------------*/
herr_t
H5S_select_iter_init(H5S_sel_iter_t *sel_iter, const H5S_t *space, size_t elmt_size)
{
    herr_t ret_value = FAIL;    /* Return value */

    FUNC_ENTER_NOAPI_NOINIT_NOERR

    /* Check args */
    HDassert(sel_iter);
    HDassert(space);

    /* Initialize common information */

    /* Save the dataspace's rank */
    sel_iter->rank = space->extent.rank;

    /* Point to the dataspace dimensions, if there are any */
    if(sel_iter->rank > 0)
        sel_iter->dims = space->extent.size;
    else
        sel_iter->dims = NULL;

    /* Save the element size */
    sel_iter->elmt_size = elmt_size;

    /* Call initialization routine for selection type */
    ret_value = (*space->select.type->iter_init)(sel_iter, space);
    HDassert(sel_iter->type);

    FUNC_LEAVE_NOAPI(ret_value)
}   /* H5S_select_iter_init() */


/*--------------------------------------------------------------------------
 NAME
    H5S_select_iter_coords
 PURPOSE
    Get the coordinates of the current iterator position
 USAGE
    herr_t H5S_select_iter_coords(sel_iter,coords)
        H5S_sel_iter_t *sel_iter; IN: Selection iterator to query
        hsize_t *coords;         OUT: Array to place iterator coordinates in
 RETURNS
    Non-negative on success, negative on failure.
 DESCRIPTION
    The current location of the iterator within the selection is placed in
    the COORDS array.
 GLOBAL VARIABLES
 COMMENTS, BUGS, ASSUMPTIONS
    This routine participates in the "Inlining C function pointers"
        pattern, don't call it directly, use the appropriate macro
        defined in H5Sprivate.h.
 EXAMPLES
 REVISION LOG
--------------------------------------------------------------------------*/
herr_t
H5S_select_iter_coords(const H5S_sel_iter_t *sel_iter, hsize_t *coords)
{
    herr_t ret_value = FAIL;    /* Return value */

    FUNC_ENTER_NOAPI_NOINIT_NOERR

    /* Check args */
    HDassert(sel_iter);
    HDassert(coords);

    /* Call iter_coords routine for selection type */
    ret_value = (*sel_iter->type->iter_coords)(sel_iter,coords);

    FUNC_LEAVE_NOAPI(ret_value)
}   /* H5S_select_iter_coords() */

#ifdef LATER

/*--------------------------------------------------------------------------
 NAME
    H5S_select_iter_block
 PURPOSE
    Get the block of the current iterator position
 USAGE
    herr_t H5S_select_iter_block(sel_iter,start,end)
        const H5S_sel_iter_t *sel_iter; IN: Selection iterator to query
        hsize_t *start;    OUT: Array to place iterator start block coordinates
        hsize_t *end;      OUT: Array to place iterator end block coordinates
 RETURNS
    Non-negative on success, negative on failure.
 DESCRIPTION
    The current location of the iterator within the selection is placed in
    the COORDS array.
 GLOBAL VARIABLES
 COMMENTS, BUGS, ASSUMPTIONS
    This routine participates in the "Inlining C function pointers"
        pattern, don't call it directly, use the appropriate macro
        defined in H5Sprivate.h.
 EXAMPLES
 REVISION LOG
--------------------------------------------------------------------------*/
static herr_t
H5S_select_iter_block(const H5S_sel_iter_t *iter, hsize_t *start, hsize_t *end)
{
    herr_t ret_value;         /* return value */

    FUNC_ENTER_NOAPI_NOINIT_NOINIT_NOERR

    /* Check args */
    HDassert(iter);
    HDassert(start);
    HDassert(end);

    /* Call iter_block routine for selection type */
    ret_value = (*iter->type->iter_block)(iter,start,end);

    FUNC_LEAVE_NOAPI(ret_value)
}   /* H5S_select_iter_block() */
#endif /* LATER */


/*--------------------------------------------------------------------------
 NAME
    H5S_select_iter_nelmts
 PURPOSE
    Get the number of elements left to iterate over in selection
 USAGE
    hssize_t H5S_select_iter_nelmts(sel_iter)
        H5S_sel_iter_t *sel_iter; IN: Selection iterator to query
 RETURNS
    The number of elements in selection on success, 0 on failure
 DESCRIPTION
    Returns the number of elements in current selection for dataspace.
 GLOBAL VARIABLES
 COMMENTS, BUGS, ASSUMPTIONS
    This routine participates in the "Inlining C function pointers"
        pattern, don't call it directly, use the appropriate macro
        defined in H5Sprivate.h.
 EXAMPLES
 REVISION LOG
--------------------------------------------------------------------------*/
hsize_t
H5S_select_iter_nelmts(const H5S_sel_iter_t *sel_iter)
{
    hsize_t ret_value = 0;      /* Return value */

    FUNC_ENTER_NOAPI_NOINIT_NOERR

    /* Check args */
    HDassert(sel_iter);

    /* Call iter_nelmts routine for selection type */
    ret_value = (*sel_iter->type->iter_nelmts)(sel_iter);

    FUNC_LEAVE_NOAPI(ret_value)
}   /* H5S_select_iter_nelmts() */

#ifdef LATER

/*--------------------------------------------------------------------------
 NAME
    H5S_select_iter_has_next_block
 PURPOSE
    Check if there is another block available in the selection iterator
 USAGE
    htri_t H5S_select_iter_has_next_block(sel_iter)
        const H5S_sel_iter_t *sel_iter; IN: Selection iterator to query
 RETURNS
    Non-negative on success, negative on failure.
 DESCRIPTION
    Check if there is another block available to advance to in the selection
    iterator.
 GLOBAL VARIABLES
 COMMENTS, BUGS, ASSUMPTIONS
    This routine participates in the "Inlining C function pointers"
        pattern, don't call it directly, use the appropriate macro
        defined in H5Sprivate.h.
 EXAMPLES
 REVISION LOG
--------------------------------------------------------------------------*/
static htri_t
H5S_select_iter_has_next_block(const H5S_sel_iter_t *iter)
{
    herr_t ret_value;         /* return value */

    FUNC_ENTER_NOAPI_NOINIT_NOINIT_NOERR

    /* Check args */
    HDassert(iter);

    /* Call iter_has_next_block routine for selection type */
    ret_value = (*iter->type->iter_has_next_block)(iter);

    FUNC_LEAVE_NOAPI(ret_value)
}   /* H5S_select_iter_has_next_block() */
#endif /* LATER */


/*--------------------------------------------------------------------------
 NAME
    H5S_select_iter_next
 PURPOSE
    Advance selection iterator to next element
 USAGE
    herr_t H5S_select_iter_next(iter, nelem)
        H5S_sel_iter_t *iter;   IN/OUT: Selection iterator to change
        size_t nelem;           IN: Number of elements to advance by
 RETURNS
    Non-negative on success, negative on failure.
 DESCRIPTION
    Move the current element for the selection iterator to the NELEM'th next
    element in the selection.
 GLOBAL VARIABLES
 COMMENTS, BUGS, ASSUMPTIONS
    This routine participates in the "Inlining C function pointers"
        pattern, don't call it directly, use the appropriate macro
        defined in H5Sprivate.h.
 EXAMPLES
 REVISION LOG
--------------------------------------------------------------------------*/
herr_t
H5S_select_iter_next(H5S_sel_iter_t *iter, size_t nelem)
{
    herr_t ret_value = FAIL;    /* Return value */

    FUNC_ENTER_NOAPI_NOINIT_NOERR

    /* Check args */
    HDassert(iter);
    HDassert(nelem>0);

    /* Call iter_next routine for selection type */
    ret_value = (*iter->type->iter_next)(iter,nelem);

    /* Decrement the number of elements left in selection */
    iter->elmt_left-=nelem;

    FUNC_LEAVE_NOAPI(ret_value)
}   /* H5S_select_iter_next() */

#ifdef LATER

/*--------------------------------------------------------------------------
 NAME
    H5S_select_iter_next_block
 PURPOSE
    Advance selection iterator to next block
 USAGE
    herr_t H5S_select_iter_next_block(iter)
        H5S_sel_iter_t *iter;   IN/OUT: Selection iterator to change
 RETURNS
    Non-negative on success, negative on failure.
 DESCRIPTION
    Move the current element for the selection iterator to the next
    block in the selection.
 GLOBAL VARIABLES
 COMMENTS, BUGS, ASSUMPTIONS
    Doesn't maintain the 'elmt_left' field of the selection iterator.

    This routine participates in the "Inlining C function pointers"
        pattern, don't call it directly, use the appropriate macro
        defined in H5Sprivate.h.
 EXAMPLES
 REVISION LOG
--------------------------------------------------------------------------*/
static herr_t
H5S_select_iter_next_block(H5S_sel_iter_t *iter)
{
    herr_t ret_value;         /* return value */

    FUNC_ENTER_NOAPI_NOINIT_NOERR

    /* Check args */
    HDassert(iter);

    /* Call iter_next_block routine for selection type */
    ret_value = (*iter->type->iter_next_block)(iter);

    FUNC_LEAVE_NOAPI(ret_value)
}   /* H5S_select_iter_next_block() */
#endif /* LATER */


/*--------------------------------------------------------------------------
 NAME
    H5S_select_iter_release
 PURPOSE
    Release a selection iterator's resources.
 USAGE
    hssize_t H5S_select_iter_release(sel_iter)
        H5S_sel_iter_t *sel_iter; IN: Selection iterator to query
 RETURNS
    The number of elements in selection on success, 0 on failure
 DESCRIPTION
    Returns the number of elements in current selection for dataspace.
 GLOBAL VARIABLES
 COMMENTS, BUGS, ASSUMPTIONS
    This routine participates in the "Inlining C function pointers"
        pattern, don't call it directly, use the appropriate macro
        defined in H5Sprivate.h.
 EXAMPLES
 REVISION LOG
--------------------------------------------------------------------------*/
herr_t
H5S_select_iter_release(H5S_sel_iter_t *sel_iter)
{
    herr_t ret_value = FAIL;    /* Return value */

    FUNC_ENTER_NOAPI_NOINIT_NOERR

    /* Check args */
    HDassert(sel_iter);

    /* Call selection type-specific release routine */
    ret_value = (*sel_iter->type->iter_release)(sel_iter);

    FUNC_LEAVE_NOAPI(ret_value)
}   /* H5S_select_iter_release() */


/*--------------------------------------------------------------------------
 NAME
    H5S_select_iterate
 PURPOSE
    Iterate over the selected elements in a memory buffer.
 USAGE
    herr_t H5S_select_iterate(buf, type, space, operator, operator_data)
        void *buf;      IN/OUT: Buffer containing elements to iterate over
        H5T_t *type;    IN: Datatype of BUF array.
        H5S_t *space;   IN: Dataspace object containing selection to iterate over
        H5D_operator_t op; IN: Function pointer to the routine to be
                                called for each element in BUF iterated over.
        void *operator_data;    IN/OUT: Pointer to any user-defined data
                                associated with the operation.
 RETURNS
    Returns the return value of the last operator if it was non-zero, or zero
    if all elements were processed. Otherwise returns a negative value.
 DESCRIPTION
    Iterates over the selected elements in a memory buffer, calling the user's
    callback function for each element.  The selection in the dataspace is
    modified so that any elements already iterated over are removed from the
    selection if the iteration is interrupted (by the H5D_operator_t function
    returning non-zero) in the "middle" of the iteration and may be re-started
    by the user where it left off.

    NOTE: Until "subtracting" elements from a selection is implemented,
        the selection is not modified.
--------------------------------------------------------------------------*/
herr_t
H5S_select_iterate(void *buf, const H5T_t *type, const H5S_t *space,
    const H5S_sel_iter_op_t *op, void *op_data)
{
    H5S_sel_iter_t iter;        /* Selection iteration info */
    hbool_t iter_init = FALSE;  /* Selection iteration info has been initialized */
    hssize_t nelmts;            /* Number of elements in selection */
    hsize_t space_size[H5O_LAYOUT_NDIMS]; /* Dataspace size */
    size_t max_elem;            /* Maximum number of elements allowed in sequences */
    size_t elmt_size;           /* Datatype size */
    unsigned ndims;             /* Number of dimensions in dataspace */
    herr_t user_ret = 0;        /* User's return value */
    herr_t ret_value = SUCCEED; /* Return value */

    FUNC_ENTER_NOAPI(FAIL)

    /* Check args */
    HDassert(buf);
    HDassert(type);
    HDassert(space);
    HDassert(op);

    /* Get the datatype size */
    if(0 == (elmt_size = H5T_get_size(type)))
        HGOTO_ERROR(H5E_DATATYPE, H5E_BADSIZE, FAIL, "datatype size invalid")

    /* Initialize iterator */
    if(H5S_select_iter_init(&iter, space, elmt_size) < 0)
        HGOTO_ERROR(H5E_DATASPACE, H5E_CANTINIT, FAIL, "unable to initialize selection iterator")
    iter_init = TRUE;	/* Selection iteration info has been initialized */

    /* Get the number of elements in selection */
    if((nelmts = (hssize_t)H5S_GET_SELECT_NPOINTS(space)) < 0)
        HGOTO_ERROR(H5E_DATASPACE, H5E_CANTCOUNT, FAIL, "can't get number of elements selected")

    /* Get the rank of the dataspace */
    ndims = space->extent.rank;

    if(ndims > 0) {
	/* Copy the size of the space */
	HDassert(space->extent.size);
	HDmemcpy(space_size, space->extent.size, ndims * sizeof(hsize_t));
    } /* end if */
    space_size[ndims] = elmt_size;

    /* Compute the maximum number of bytes required */
    H5_CHECKED_ASSIGN(max_elem, size_t, nelmts, hssize_t);

    /* Loop, while elements left in selection */
    while(max_elem > 0 && user_ret == 0) {
        hsize_t off[H5D_IO_VECTOR_SIZE];        /* Array to store sequence offsets */
        size_t len[H5D_IO_VECTOR_SIZE];         /* Array to store sequence lengths */
        size_t nelem;               /* Number of elements used in sequences */
        size_t nseq;                /* Number of sequences generated */
        size_t curr_seq;            /* Current sequence being worked on */

        /* Get the sequences of bytes */
        if(H5S_SELECT_GET_SEQ_LIST(space, 0, &iter, (size_t)H5D_IO_VECTOR_SIZE, max_elem, &nseq, &nelem, off, len) < 0)
            HGOTO_ERROR(H5E_INTERNAL, H5E_UNSUPPORTED, FAIL, "sequence length generation failed")

        /* Loop, while sequences left to process */
        for(curr_seq = 0; curr_seq < nseq && user_ret == 0; curr_seq++) {
            hsize_t curr_off;           /* Current offset within sequence */
            size_t curr_len;            /* Length of bytes left to process in sequence */

            /* Get the current offset */
            curr_off = off[curr_seq];

            /* Get the number of bytes in sequence */
            curr_len = len[curr_seq];

            /* Loop, while bytes left in sequence */
            while(curr_len > 0 && user_ret == 0) {
                hsize_t coords[H5O_LAYOUT_NDIMS];  /* Coordinates of element in dataspace */
                hsize_t tmp_off;        /* Temporary offset within sequence */
                uint8_t *loc;           /* Current element location in buffer */
                int i;			/* Local Index variable */

                /* Compute the coordinate from the offset */
                for(i = (int)ndims, tmp_off = curr_off; i >= 0; i--) {
                    coords[i] = tmp_off % space_size[i];
                    tmp_off /= space_size[i];
                } /* end for */

                /* Get the location within the user's buffer */
                loc = (unsigned char *)buf + curr_off;

                /* Check which type of callback to make */
                switch(op->op_type) {
                    case H5S_SEL_ITER_OP_APP:
                        /* Make the application callback */
                        user_ret = (op->u.app_op.op)(loc, op->u.app_op.type_id, ndims, coords, op_data);
                    break;
                    case H5S_SEL_ITER_OP_LIB:
                        /* Call the library's callback */
                        user_ret = (op->u.lib_op)(loc, type, ndims, coords, op_data);
                    break;
                    default:
                        HGOTO_ERROR(H5E_DATASPACE, H5E_UNSUPPORTED, FAIL, "unsupported op type")
                } /* end switch */

                /* Increment offset in dataspace */
                curr_off += elmt_size;

                /* Decrement number of bytes left in sequence */
                curr_len -= elmt_size;
            } /* end while */
        } /* end for */

        /* Decrement number of elements left to process */
        max_elem -= nelem;
    } /* end while */

    /* Set return value */
    ret_value = user_ret;

done:
    /* Release selection iterator */
    if(iter_init && H5S_SELECT_ITER_RELEASE(&iter) < 0)
        HDONE_ERROR(H5E_DATASPACE, H5E_CANTRELEASE, FAIL, "unable to release selection iterator")

    FUNC_LEAVE_NOAPI(ret_value)
}   /* end H5S_select_iterate() */


/*--------------------------------------------------------------------------
 NAME
    H5Sget_select_type
 PURPOSE
    Retrieve the type of selection in a dataspace
 USAGE
    H5S_sel_type H5Sget_select_type(space_id)
        hid_t space_id;	        IN: Dataspace object to query
 RETURNS
    Non-negative on success/Negative on failure.  Return value is from the
    set of values in the H5S_sel_type enumerated type.
 DESCRIPTION
	This function retrieves the type of selection currently defined for
    a dataspace.
--------------------------------------------------------------------------*/
H5S_sel_type
H5Sget_select_type(hid_t space_id)
{
    H5S_t *space;	        /* dataspace to modify */
    H5S_sel_type ret_value;     /* Return value */

    FUNC_ENTER_API(H5S_SEL_ERROR)
    H5TRACE1("St", "i", space_id);

    /* Check args */
    if(NULL == (space = (H5S_t *)H5I_object_verify(space_id, H5I_DATASPACE)))
        HGOTO_ERROR(H5E_ATOM, H5E_BADATOM, H5S_SEL_ERROR, "not a dataspace")

    /* Set return value */
    ret_value = H5S_GET_SELECT_TYPE(space);

done:
    FUNC_LEAVE_API(ret_value)
}   /* end H5Sget_select_type() */


/*--------------------------------------------------------------------------
 NAME
    H5S_get_select_type
 PURPOSE
    Retrieve the type of selection in a dataspace
 USAGE
    H5S_sel_type H5Sget_select_type(space)
        const H5S_t *space;	        IN: Dataspace object to query
 RETURNS
    Non-negative on success/Negative on failure.  Return value is from the
    set of values in the H5S_sel_type enumerated type.
 DESCRIPTION
	This function retrieves the type of selection currently defined for
    a dataspace.
 COMMENTS
     This routine participates in the "Inlining C function pointers"
        pattern, don't call it directly, use the appropriate macro
        defined in H5Sprivate.h.
--------------------------------------------------------------------------*/
H5S_sel_type
H5S_get_select_type(const H5S_t *space)
{
    H5S_sel_type        ret_value = H5S_SEL_ERROR;      /* Return value */

    FUNC_ENTER_NOAPI_NOINIT_NOERR

    /* Check args */
    HDassert(space);

    /* Set return value */
    ret_value=H5S_GET_SELECT_TYPE(space);

    FUNC_LEAVE_NOAPI(ret_value)
}   /* end H5S_get_select_type() */


/*--------------------------------------------------------------------------
 NAME
    H5S_select_shape_same
 PURPOSE
    Check if two selections are the same shape
 USAGE
    htri_t H5S_select_shape_same(space1, space2)
        const H5S_t *space1;         IN: 1st Dataspace pointer to compare
        const H5S_t *space2;         IN: 2nd Dataspace pointer to compare
 RETURNS
    TRUE/FALSE/FAIL
 DESCRIPTION
    Checks to see if the current selection in the dataspaces are the same
    dimensionality and shape.
    This is primarily used for reading the entire selection in one swoop.
 GLOBAL VARIABLES
 COMMENTS, BUGS, ASSUMPTIONS
    Assumes that there is only a single "block" for hyperslab selections.
 EXAMPLES
 REVISION LOG
    Modified function to view identical shapes with different dimensions 
    as being the same under some circumstances.
--------------------------------------------------------------------------*/
htri_t
H5S_select_shape_same(const H5S_t *space1, const H5S_t *space2)
{
    H5S_sel_iter_t iter_a;    /* Selection a iteration info */
    H5S_sel_iter_t iter_b;    /* Selection b iteration info */
    hbool_t iter_a_init = 0;  /* Selection a iteration info has been initialized */
    hbool_t iter_b_init = 0;  /* Selection b iteration info has been initialized */
    htri_t ret_value = TRUE; /* Return value */

    FUNC_ENTER_NOAPI(FAIL)

    /* Check args */
    HDassert(space1);
    HDassert(space2);

    /* Special case for one or both dataspaces being scalar */
    if(space1->extent.rank == 0 || space2->extent.rank == 0) {
        /* Check for different number of elements selected */
        if(H5S_GET_SELECT_NPOINTS(space1) != H5S_GET_SELECT_NPOINTS(space2))
            HGOTO_DONE(FALSE)
    } /* end if */
    else {
        const H5S_t *space_a;           /* Dataspace with larger rank */
        const H5S_t *space_b;           /* Dataspace with smaller rank */
        unsigned space_a_rank;          /* Number of dimensions of dataspace A */
        unsigned space_b_rank;          /* Number of dimensions of dataspace B */

        /* need to be able to handle spaces of different rank:
         *
         * To simplify logic, let space_a point to the element of the set
         * {space1, space2} with the largest rank or space1 if the ranks 
         * are identical.
         *
         * Similarly, let space_b point to the element of {space1, space2}
         * with the smallest rank, or space2 if they are identical.
         *
         * Let:  space_a_rank be the rank of space_a, 
         *       space_b_rank be the rank of space_b,
         *       delta_rank = space_a_rank - space_b_rank.
         *
         * Set all this up below.
         */
        if(space1->extent.rank >= space2->extent.rank) {
            space_a = space1;
            space_a_rank = space_a->extent.rank;

            space_b = space2;
            space_b_rank = space_b->extent.rank;
        } /* end if */
        else {
            space_a = space2;
            space_a_rank = space_a->extent.rank;

            space_b = space1;
            space_b_rank = space_b->extent.rank;
        } /* end else */
        HDassert(space_a_rank >= space_b_rank);
        HDassert(space_b_rank > 0);

        /* Check for different number of elements selected */
        if(H5S_GET_SELECT_NPOINTS(space_a) != H5S_GET_SELECT_NPOINTS(space_b))
            HGOTO_DONE(FALSE)

        /* Check for "easy" cases before getting into generalized block iteration code */
        if((H5S_GET_SELECT_TYPE(space_a) == H5S_SEL_ALL) && (H5S_GET_SELECT_TYPE(space_b) == H5S_SEL_ALL)) {
            hsize_t dims1[H5O_LAYOUT_NDIMS];    /* End point of selection block in dataspace #1 */
            hsize_t dims2[H5O_LAYOUT_NDIMS];    /* End point of selection block in dataspace #2 */
            int space_a_dim;                /* Current dimension in dataspace A */
            int space_b_dim;                /* Current dimension in dataspace B */

            if(H5S_get_simple_extent_dims(space_a, dims1, NULL) < 0)
                HGOTO_ERROR(H5E_DATASPACE, H5E_CANTGET, FAIL, "unable to get dimensionality")
            if(H5S_get_simple_extent_dims(space_b, dims2, NULL) < 0)
                HGOTO_ERROR(H5E_DATASPACE, H5E_CANTGET, FAIL, "unable to get dimensionality")

            space_a_dim = (int)space_a_rank - 1;
            space_b_dim = (int)space_b_rank - 1;

            /* recall that space_a_rank >= space_b_rank. 
             *
             * In the following while loop, we test to see if space_a and space_b
             * have identical size in all dimensions they have in common.
             */
            while(space_b_dim >= 0) {
                if(dims1[space_a_dim] != dims2[space_b_dim])
                    HGOTO_DONE(FALSE)

                space_a_dim--;
                space_b_dim--;
            } /* end while */

            /* Since we are selecting the entire spaces, we must also verify that space_a 
             * has size 1 in all dimensions that it does not share with space_b.
             */
            while(space_a_dim >= 0) {
                if(dims1[space_a_dim] != 1)
                    HGOTO_DONE(FALSE)

                space_a_dim--;
            } /* end while */
        } /* end if */
        else if((H5S_GET_SELECT_TYPE(space1) == H5S_SEL_NONE) || (H5S_GET_SELECT_TYPE(space2) == H5S_SEL_NONE)) {
            HGOTO_DONE(TRUE)
        } /* end if */
        else if((H5S_GET_SELECT_TYPE(space_a) == H5S_SEL_HYPERSLABS && space_a->select.sel_info.hslab->diminfo_valid)
                && (H5S_GET_SELECT_TYPE(space_b) == H5S_SEL_HYPERSLABS && space_b->select.sel_info.hslab->diminfo_valid)) {
            int space_a_dim;                /* Current dimension in dataspace A */
            int space_b_dim;                /* Current dimension in dataspace B */

            space_a_dim = (int)space_a_rank - 1;
            space_b_dim = (int)space_b_rank - 1;

            /* check that the shapes are the same in the common dimensions, and that
             * block == 1 in all dimensions that appear only in space_a.
             */
            while(space_b_dim >= 0) {
                if(space_a->select.sel_info.hslab->opt_diminfo[space_a_dim].stride != 
                        space_b->select.sel_info.hslab->opt_diminfo[space_b_dim].stride)
                    HGOTO_DONE(FALSE)

                if(space_a->select.sel_info.hslab->opt_diminfo[space_a_dim].count !=
                        space_b->select.sel_info.hslab->opt_diminfo[space_b_dim].count)
                    HGOTO_DONE(FALSE)

                if(space_a->select.sel_info.hslab->opt_diminfo[space_a_dim].block != 
                        space_b->select.sel_info.hslab->opt_diminfo[space_b_dim].block)
                    HGOTO_DONE(FALSE)

                space_a_dim--;
                space_b_dim--;
            } /* end while */

            while(space_a_dim >= 0) {
                if(space_a->select.sel_info.hslab->opt_diminfo[space_a_dim].block != 1)
                    HGOTO_DONE(FALSE)

                space_a_dim--;
            } /* end while */
        } /* end if */
        /* Iterate through all the blocks in the selection */
        else {
            hsize_t start_a[H5O_LAYOUT_NDIMS]; /* Start point of selection block in dataspace a */
            hsize_t start_b[H5O_LAYOUT_NDIMS]; /* Start point of selection block in dataspace b */
            hsize_t end_a[H5O_LAYOUT_NDIMS];   /* End point of selection block in dataspace a */
            hsize_t end_b[H5O_LAYOUT_NDIMS];   /* End point of selection block in dataspace b */
            hsize_t off_a[H5O_LAYOUT_NDIMS];   /* Offset of selection a blocks */
            hsize_t off_b[H5O_LAYOUT_NDIMS];   /* Offset of selection b blocks */
            hbool_t first_block = TRUE;        /* Flag to indicate the first block */

            /* Initialize iterator for each dataspace selection
             * Use '0' for element size instead of actual element size to indicate
             * that the selection iterator shouldn't be "flattened", since we
             * aren't actually going to be doing I/O with the iterators.
             */
            if(H5S_select_iter_init(&iter_a, space_a, (size_t)0) < 0)
                HGOTO_ERROR(H5E_DATASPACE, H5E_CANTINIT, FAIL, "unable to initialize selection iterator a")
            iter_a_init = 1;
            if(H5S_select_iter_init(&iter_b, space_b, (size_t)0) < 0)
                HGOTO_ERROR(H5E_DATASPACE, H5E_CANTINIT, FAIL, "unable to initialize selection iterator b")
            iter_b_init = 1;

            /* Iterate over all the blocks in each selection */
            while(1) {
                int space_a_dim;                /* Current dimension in dataspace A */
                int space_b_dim;                /* Current dimension in dataspace B */
                htri_t status_a, status_b;      /* Status from next block checks */

                /* Get the current block for each selection iterator */
                if(H5S_SELECT_ITER_BLOCK(&iter_a, start_a, end_a) < 0)
                    HGOTO_ERROR(H5E_DATASPACE, H5E_CANTGET, FAIL, "unable to get iterator block a")
                if(H5S_SELECT_ITER_BLOCK(&iter_b, start_b, end_b) < 0)
                    HGOTO_ERROR(H5E_DATASPACE, H5E_CANTGET, FAIL, "unable to get iterator block b")

                space_a_dim = (int)space_a_rank - 1;
                space_b_dim = (int)space_b_rank - 1;

                /* The first block only compares the sizes and sets the 
                 * relative offsets for later blocks 
                 */
                if(first_block) {
                    /* If the block sizes in the common dimensions from 
                     * each selection don't match, get out
                     */
                    while(space_b_dim >= 0) {
                        if((end_a[space_a_dim] - start_a[space_a_dim]) !=
                                (end_b[space_b_dim] - start_b[space_b_dim]))
                            HGOTO_DONE(FALSE)

                        /* Set the relative locations of the selections */
                        off_a[space_a_dim] = start_a[space_a_dim];
                        off_b[space_b_dim] = start_b[space_b_dim];

                        space_a_dim--;
                        space_b_dim--;
                    } /* end while */

                    /* similarly, if the block size in any dimension that appears only
                     * in space_a is not equal to 1, get out.
                     */
                    while(space_a_dim >= 0) {
                        if((end_a[space_a_dim] - start_a[space_a_dim]) != 0)
                            HGOTO_DONE(FALSE)

                        /* Set the relative locations of the selections */
                        off_a[space_a_dim] = start_a[space_a_dim];

                        space_a_dim--;
                    } /* end while */

                    /* Reset "first block" flag */
                    first_block = FALSE;
                } /* end if */
                /* Check over the blocks for each selection */
                else {
                    /* for dimensions that space_a and space_b have in common: */
                    while(space_b_dim >= 0) {
                        /* Check if the blocks are in the same relative location */
                        if((start_a[space_a_dim] - off_a[space_a_dim]) !=
                                (start_b[space_b_dim] - off_b[space_b_dim]))
                            HGOTO_DONE(FALSE)

                        /* If the block sizes from each selection doesn't match, get out */
                        if((end_a[space_a_dim] - start_a[space_a_dim]) !=
                                (end_b[space_b_dim] - start_b[space_b_dim]))
                            HGOTO_DONE(FALSE)

                        space_a_dim--;
                        space_b_dim--;
                    } /* end while */

                    /* For dimensions that appear only in space_a: */
                    while(space_a_dim >= 0) {
                        /* If the block size isn't 1, get out */
                        if((end_a[space_a_dim] - start_a[space_a_dim]) != 0)
                            HGOTO_DONE(FALSE)

                        space_a_dim--;
                    } /* end while */
                } /* end else */

                /* Check if we are able to advance to the next selection block */
                if((status_a = H5S_SELECT_ITER_HAS_NEXT_BLOCK(&iter_a)) < 0)
                    HGOTO_ERROR(H5E_DATASPACE, H5E_CANTNEXT, FAIL, "unable to check iterator block a")

                if((status_b = H5S_SELECT_ITER_HAS_NEXT_BLOCK(&iter_b)) < 0)
                    HGOTO_ERROR(H5E_DATASPACE, H5E_CANTNEXT, FAIL, "unable to check iterator block b")

                /* Did we run out of blocks at the same time? */
                if((status_a == FALSE) && (status_b == FALSE))
                    break;
                else if(status_a != status_b)
                    HGOTO_DONE(FALSE)
                else {
                    /* Advance to next block in selection iterators */
                    if(H5S_SELECT_ITER_NEXT_BLOCK(&iter_a) < 0)
                        HGOTO_ERROR(H5E_DATASPACE, H5E_CANTNEXT, FAIL, "unable to advance to next iterator block a")

                    if(H5S_SELECT_ITER_NEXT_BLOCK(&iter_b) < 0)
                        HGOTO_ERROR(H5E_DATASPACE, H5E_CANTNEXT, FAIL, "unable to advance to next iterator block b")
                } /* end else */
            } /* end while */
        } /* end else */
    } /* end else */

done:
    if(iter_a_init)
        if(H5S_SELECT_ITER_RELEASE(&iter_a) < 0)
            HDONE_ERROR(H5E_DATASPACE, H5E_CANTRELEASE, FAIL, "unable to release selection iterator a")
    if(iter_b_init)
        if(H5S_SELECT_ITER_RELEASE(&iter_b) < 0)
            HDONE_ERROR(H5E_DATASPACE, H5E_CANTRELEASE, FAIL, "unable to release selection iterator b")

    FUNC_LEAVE_NOAPI(ret_value)
}   /* H5S_select_shape_same() */


/*--------------------------------------------------------------------------
 NAME
    H5S_select_construct_projection

 PURPOSE
    Given a dataspace a of rank n with some selection, construct a new
    dataspace b of rank m (m != n), with the selection in a being 
    topologically identical to that in b (as verified by 
    H5S_select_shape_same().

    This function exists, as some I/O code chokes of topologically 
    identical selections with different ranks.  At least to begin 
    with, we will deal with the issue by constructing projections
    of the memory dataspace with ranks equaling those of the file 
    dataspace.

    Note that if m > n, it is possible that the starting point in the 
    buffer associated with the memory dataspace will have to be 
    adjusted to match the projected dataspace.  If the buf parameter
    is not NULL, the function must return an adjusted buffer base
    address in *adj_buf_ptr.

 USAGE
    htri_t H5S_select_construct_projection(base_space, 
                                           new_space_ptr,
                                           new_space_rank,
                                           buf,
                                           adj_buf_ptr)
        const H5S_t *base_space;     IN: Ptr to Dataspace to project
        H5S_t ** new_space_ptr;     OUT: Ptr to location in which to return
					 the address of the projected space
        int new_space_rank;	     IN: Rank of the projected space.
        const void * buf;            IN: Base address of the buffer 
					 associated with the base space.
					 May be NULL.
        void ** adj_buf_ptr;        OUT: If buf != NULL, store the base
					 address of the section of buf 
					 that is described by *new_space_ptr
					 in *adj_buf_ptr.
					 
 RETURNS
    Non-negative on success/Negative on failure.

 DESCRIPTION
    Construct a new dataspace and associated selection which is a 
    projection of the supplied dataspace and associated selection into 
    the specified rank.  Return it in *new_space_ptr.

    If buf is supplied, computes the base address of the projected 
    selection in buf, and stores the base address in *adj_buf_ptr.
    
 GLOBAL VARIABLES
 COMMENTS, BUGS, ASSUMPTIONS
    The selection in the supplied base_space has thickness 1 in all 
    dimensions greater than new_space_rank.  Note that here we count
    dimensions from the fastest changing coordinate to the slowest 
    changing changing coordinate.
 EXAMPLES
 REVISION LOG
--------------------------------------------------------------------------*/
herr_t
H5S_select_construct_projection(const H5S_t *base_space, H5S_t **new_space_ptr,
    unsigned new_space_rank, const void *buf, void const **adj_buf_ptr, hsize_t element_size)
{
    H5S_t * new_space = NULL;           /* New dataspace constructed */
    hsize_t base_space_dims[H5S_MAX_RANK];      /* Current dimensions of base dataspace */
    hsize_t base_space_maxdims[H5S_MAX_RANK];   /* Maximum dimensions of base dataspace */
    int sbase_space_rank;               /* Signed # of dimensions of base dataspace */
    unsigned base_space_rank;           /* # of dimensions of base dataspace */
    hsize_t projected_space_element_offset = 0; /* Offset of selected element in projected buffer */
    herr_t ret_value = SUCCEED;         /* Return value */

    FUNC_ENTER_NOAPI(FAIL)

    /* Sanity checks */
    HDassert(base_space != NULL);
    HDassert((H5S_GET_EXTENT_TYPE(base_space) == H5S_SCALAR) || (H5S_GET_EXTENT_TYPE(base_space) == H5S_SIMPLE));
    HDassert(new_space_ptr != NULL);
    HDassert((new_space_rank != 0) || (H5S_GET_SELECT_NPOINTS(base_space) <= 1));
    HDassert(new_space_rank <= H5S_MAX_RANK);
    HDassert((buf == NULL) || (adj_buf_ptr != NULL));
    HDassert(element_size > 0 );

    /* Get the extent info for the base dataspace */
    if((sbase_space_rank = H5S_get_simple_extent_dims(base_space, base_space_dims, base_space_maxdims)) < 0)
        HGOTO_ERROR(H5E_DATASPACE, H5E_CANTGET, FAIL, "unable to get dimensionality of base space")
    base_space_rank = (unsigned)sbase_space_rank;
    HDassert(base_space_rank != new_space_rank);

    /* Check if projected space is scalar */
    if(new_space_rank == 0) {
        hssize_t npoints;               /* Number of points selected */

        /* Retreve the number of elements selected */
        if((npoints = (hssize_t)H5S_GET_SELECT_NPOINTS(base_space)) < 0)
            HGOTO_ERROR(H5E_DATASPACE, H5E_CANTGET, FAIL, "unable to get number of points selected")
        HDassert(npoints <= 1);

        /* Create new scalar dataspace */
        if(NULL == (new_space = H5S_create(H5S_SCALAR)))
            HGOTO_ERROR(H5E_DATASPACE, H5E_CANTCREATE, FAIL, "unable to create scalar dataspace")
    
        /* No need to register the dataspace(i.e. get an ID) as
         * we will just be discarding it shortly.
         */

        /* Selection for the new space will be either all or 
         * none, depending on whether the base space has 0 or
         * 1 elements selected.
         *
         * Observe that the base space can't have more than 
         * one selected element, since its selection has the
         * same shape as the file dataspace, and that data 
         * space is scalar.
         */
        if(1 == npoints) {
            /* Assuming that the selection in the base dataspace is not
             * empty, we must compute the offset of the selected item in 
             * the buffer associated with the base dataspace.
             *
             * Since the new space rank is zero, we know that the 
             * the base space must have rank at least 1 -- and 
             * hence it is a simple dataspace.  However, the 
             * selection, may be either point, hyperspace, or all.
             *
             */
            if(H5S_SELECT_PROJECT_SCALAR(base_space, &projected_space_element_offset) < 0)
                HGOTO_ERROR(H5E_DATASPACE, H5E_CANTSET, FAIL, "unable to project scalar selection")
        } /* end if */
        else {
            HDassert(0 == npoints);

            if(H5S_select_none(new_space) < 0)
                 HGOTO_ERROR(H5E_DATASPACE, H5E_CANTDELETE, FAIL, "can't delete default selection")
        } /* end else */
    } /* end if */
    else { /* projected space must be simple */
        hsize_t new_space_dims[H5S_MAX_RANK];   /* Current dimensions for new dataspace */
        hsize_t new_space_maxdims[H5S_MAX_RANK];/* Maximum dimensions for new dataspace */
        unsigned rank_diff;             /* Difference in ranks */
    
        /* Set up the dimensions of the new, projected dataspace.
         *
         * How we do this depends on whether we are projecting up into 
         * increased dimensions, or down into a reduced number of 
         * dimensions.
         *
         * If we are projecting up (the first half of the following 
         * if statement), we copy the dimensions of the base data 
         * space into the fastest changing dimensions of the new 
         * projected dataspace, and set the remaining dimensions to
         * one.
         *
         * If we are projecting down (the second half of the following
         * if statement), we just copy the dimensions with the most 
         * quickly changing dimensions into the dims for the projected
         * data set.
         *
         * This works, because H5S_select_shape_same() will return 
         * true on selections of different rank iff:
         *
         * 1) the selection in the lower rank dataspace matches that
         *    in the dimensions with the fastest changing indicies in
         *    the larger rank dataspace, and
         *
         * 2) the selection has thickness 1 in all ranks that appear
         *    only in the higher rank dataspace (i.e. those with 
         *    more slowly changing indicies).
         */ 
        if(new_space_rank > base_space_rank) {
            hsize_t tmp_dim_size = 1;   /* Temporary dimension value, for filling arrays */

            /* we must copy the dimensions of the base space into 
             * the fastest changing dimensions of the new space,
             * and set the remaining dimensions to 1
             */
            rank_diff = new_space_rank - base_space_rank;
            H5VM_array_fill(new_space_dims, &tmp_dim_size, sizeof(tmp_dim_size), rank_diff);
            H5VM_array_fill(new_space_maxdims, &tmp_dim_size, sizeof(tmp_dim_size), rank_diff);
            HDmemcpy(&new_space_dims[rank_diff], base_space_dims, sizeof(new_space_dims[0]) * base_space_rank);
            HDmemcpy(&new_space_maxdims[rank_diff], base_space_maxdims, sizeof(new_space_maxdims[0]) * base_space_rank);
        } /* end if */
        else { /* new_space_rank < base_space_rank */
            /* we must copy the fastest changing dimension of the 
             * base space into the dimensions of the new space.
             */
            rank_diff = base_space_rank - new_space_rank;
            HDmemcpy(new_space_dims, &base_space_dims[rank_diff], sizeof(new_space_dims[0]) * new_space_rank);
            HDmemcpy(new_space_maxdims, &base_space_maxdims[rank_diff], sizeof(new_space_maxdims[0]) * new_space_rank);
        } /* end else */

        /* now have the new space rank and dimensions set up -- 
         * so we can create the new simple dataspace.
         */
        if(NULL == (new_space = H5S_create_simple(new_space_rank, new_space_dims, new_space_maxdims)))
            HGOTO_ERROR(H5E_DATASPACE, H5E_CANTCREATE, FAIL, "can't create simple dataspace")
    
        /* No need to register the dataspace(i.e. get an ID) as
         * we will just be discarding it shortly.
         */

        /* If we get this far, we have successfully created the projected
         * dataspace.  We must now project the selection in the base
         * dataspace into the projected dataspace.
         */
        if(H5S_SELECT_PROJECT_SIMPLE(base_space, new_space, &projected_space_element_offset) < 0)
            HGOTO_ERROR(H5E_DATASPACE, H5E_CANTSET, FAIL, "unable to project simple selection")
    
        /* If we get this far, we have created the new dataspace, and projected
         * the selection in the base dataspace into the new dataspace.
         *
         * If the base dataspace is simple, check to see if the 
         * offset_changed flag on the base selection has been set -- if so, 
         * project the offset into the new dataspace and set the 
         * offset_changed flag.
         */
        if(H5S_GET_EXTENT_TYPE(base_space) == H5S_SIMPLE && base_space->select.offset_changed) {
            if(new_space_rank > base_space_rank) {
                HDmemset(new_space->select.offset, 0, sizeof(new_space->select.offset[0]) * rank_diff);
                HDmemcpy(&new_space->select.offset[rank_diff], base_space->select.offset, sizeof(new_space->select.offset[0]) * base_space_rank);
            } /* end if */
            else
                HDmemcpy(new_space->select.offset, &base_space->select.offset[rank_diff], sizeof(new_space->select.offset[0]) * new_space_rank);

            /* Propagate the offset changed flag into the new dataspace. */
            new_space->select.offset_changed = TRUE;
        } /* end if */
    } /* end else */

    /* If we have done the projection correctly, the following assertion
     * should hold.
     */
    HDassert(TRUE == H5S_select_shape_same(base_space, new_space));

    /* load the address of the new space into *new_space_ptr */
    *new_space_ptr = new_space;

    /* now adjust the buffer if required */
    if(buf != NULL) {
        if(new_space_rank < base_space_rank) {
            /* a bit of pointer magic here:
             *
             * Since we can't do pointer arithmetic on void pointers, we first
             * cast buf to a pointer to byte -- i.e. uint8_t.
             *
             * We then multiply the projected space element offset we 
             * calculated earlier by the supplied element size, add this 
             * value to the type cast buf pointer, cast the result back 
             * to a pointer to void, and assign the result to *adj_buf_ptr.
             */
            *adj_buf_ptr = (const void *)(((const uint8_t *)buf) + 
                    ((size_t)(projected_space_element_offset * element_size)));
        } /* end if */
        else
            /* No adjustment necessary */
            *adj_buf_ptr = buf;
    } /* end if */

done:
    /* Cleanup on error */
    if(ret_value < 0) {
        if(new_space && H5S_close(new_space) < 0)
            HDONE_ERROR(H5E_DATASPACE, H5E_CANTRELEASE, FAIL, "unable to release dataspace")
    } /* end if */

    FUNC_LEAVE_NOAPI(ret_value)
}   /* H5S_select_construct_projection() */


/*--------------------------------------------------------------------------
 NAME
    H5S_select_fill
 PURPOSE
    Fill a selection in memory with a value
 USAGE
    herr_t H5S_select_fill(fill,fill_size,space,buf)
        const void *fill;       IN: Pointer to fill value to use
        size_t fill_size;       IN: Size of elements in memory buffer & size of
                                    fill value
        H5S_t *space;           IN: Dataspace describing memory buffer &
                                    containing selection to use.
        void *buf;              IN/OUT: Memory buffer to fill selection in
 RETURNS
    Non-negative on success/Negative on failure.
 DESCRIPTION
    Use the selection in the dataspace to fill elements in a memory buffer.
 GLOBAL VARIABLES
 COMMENTS, BUGS, ASSUMPTIONS
    The memory buffer elements are assumed to have the same datatype as the
    fill value being placed into them.
 EXAMPLES
 REVISION LOG
--------------------------------------------------------------------------*/
herr_t
H5S_select_fill(const void *fill, size_t fill_size, const H5S_t *space, void *_buf)
{
    H5S_sel_iter_t iter;        /* Selection iteration info */
    hbool_t iter_init = 0;      /* Selection iteration info has been initialized */
    hssize_t nelmts;            /* Number of elements in selection */
    size_t max_elem;            /* Total number of elements in selection */
    herr_t ret_value = SUCCEED; /* Return value */

    FUNC_ENTER_NOAPI(FAIL)

    /* Check args */
    HDassert(fill);
    HDassert(fill_size > 0);
    HDassert(space);
    HDassert(_buf);

    /* Initialize iterator */
    if(H5S_select_iter_init(&iter, space, fill_size) < 0)
        HGOTO_ERROR(H5E_DATASPACE, H5E_CANTINIT, FAIL, "unable to initialize selection iterator")
    iter_init = 1;	/* Selection iteration info has been initialized */

    /* Get the number of elements in selection */
    if((nelmts = (hssize_t)H5S_GET_SELECT_NPOINTS(space)) < 0)
        HGOTO_ERROR(H5E_DATASPACE, H5E_CANTCOUNT, FAIL, "can't get number of elements selected")

    /* Compute the number of bytes to process */
    H5_CHECKED_ASSIGN(max_elem, size_t, nelmts, hssize_t);

    /* Loop, while elements left in selection */
    while(max_elem > 0) {
        hsize_t off[H5D_IO_VECTOR_SIZE];          /* Array to store sequence offsets */
        size_t len[H5D_IO_VECTOR_SIZE];           /* Array to store sequence lengths */
        size_t nseq;                /* Number of sequences generated */
        size_t curr_seq;            /* Current sequnce being worked on */
        size_t nelem;               /* Number of elements used in sequences */

        /* Get the sequences of bytes */
        if(H5S_SELECT_GET_SEQ_LIST(space, 0, &iter, (size_t)H5D_IO_VECTOR_SIZE, max_elem, &nseq, &nelem, off, len) < 0)
            HGOTO_ERROR(H5E_INTERNAL, H5E_UNSUPPORTED, FAIL, "sequence length generation failed")

        /* Loop over sequences */
        for(curr_seq = 0; curr_seq < nseq; curr_seq++) {
            uint8_t *buf;               /* Current location in buffer */

            /* Get offset in memory buffer */
            buf = (uint8_t *)_buf + off[curr_seq];

            /* Fill each sequence in memory with fill value */
            HDassert((len[curr_seq] % fill_size) == 0);
            H5VM_array_fill(buf, fill, fill_size, (len[curr_seq] / fill_size));
        } /* end for */

        /* Decrement number of elements left to process */
        max_elem -= nelem;
    } /* end while */

done:
    /* Release resouces */
    if(iter_init && H5S_SELECT_ITER_RELEASE(&iter) < 0)
        HDONE_ERROR(H5E_DATASPACE, H5E_CANTRELEASE, FAIL, "unable to release selection iterator")

    FUNC_LEAVE_NOAPI(ret_value)
}   /* H5S_select_fill() */


<<<<<<< HEAD
/*-------------------------------------------------------------------------
 * Function:	H5S_get_offsets
 *
 * Purpose:	Returns an offset/length pair array for a corresponding 
 *              dataspace selecton.
 *
 * Return:	Non-negative on success/Negative on failure
 *
 * Programmer:	Mohamad Chaarawi
 *              June 2013
 *
 *-------------------------------------------------------------------------
 */
herr_t
H5S_get_offsets(const H5S_t *space, size_t elmt_size, size_t nelmts, 
                hsize_t **_off, size_t **_len, size_t *_num_entries)
{
    H5S_sel_iter_t iter;    /* Memory selection iteration info */
    hbool_t iter_init = 0;  /* Memory selection iteration info has been initialized */
    size_t curr_seq;        /* Current memory sequence to operate on */
    size_t nseq;            /* Number of sequences generated in the file */
    hsize_t *off = NULL;
    size_t *len = NULL;
    herr_t ret_value = SUCCEED; /* Return value */

    FUNC_ENTER_NOAPI_NOINIT

    if(NULL == (off = (hsize_t *)calloc(H5D_IO_VECTOR_SIZE, sizeof(hsize_t))))
        HGOTO_ERROR(H5E_RESOURCE, H5E_NOSPACE, FAIL, "can't allocate I/O offset vector array");
    if(NULL == (len = (size_t *)calloc(H5D_IO_VECTOR_SIZE, sizeof(size_t))))
        HGOTO_ERROR(H5E_RESOURCE, H5E_NOSPACE, FAIL, "can't allocate I/O length vector array");

    /* Check for only one element in selection */
    if(nelmts == 1) {
        if(H5S_SELECT_OFFSET(space, off) < 0)
            HGOTO_ERROR(H5E_INTERNAL, H5E_UNSUPPORTED, FAIL, "can't retrieve memory selection offset");

        /* Set up necessary information for I/O operation */
        nseq = 1;
        *off *= elmt_size;
        *len = elmt_size;
    } /* end if */
    else {
        size_t nelem;           /* Number of elements used in sequences */
        size_t n = 2;

        /* Initialize iterator */
        if(H5S_select_iter_init(&iter, space, elmt_size) < 0)
            HGOTO_ERROR(H5E_DATASPACE, H5E_CANTINIT, FAIL, "unable to initialize selection iterator")
        iter_init = 1;	/* Memory selection iteration info has been initialized */

        /* Initialize sequence counts */
        curr_seq = 0;
        nseq = 0;

        /* Loop, until all bytes are processed */
        while(nelmts > 0) {
            /* Get sequences for selection */
            if(H5S_SELECT_GET_SEQ_LIST(space, 0, &iter, H5D_IO_VECTOR_SIZE, nelmts, &nseq, 
                                       &nelem, &off[curr_seq], &len[curr_seq]) < 0)
                HGOTO_ERROR(H5E_INTERNAL, H5E_UNSUPPORTED, FAIL, "sequence length generation failed");

            /* check if more sequences are needed and extend the arrays if yes */
            nelmts -= nelem;
            curr_seq += nseq;

            if(nelmts) {
                HDassert(nseq == H5D_IO_VECTOR_SIZE);
                if(NULL == (off = (hsize_t *)realloc(off, n * sizeof(hsize_t) * H5D_IO_VECTOR_SIZE)))
                    HGOTO_ERROR(H5E_RESOURCE, H5E_NOSPACE, FAIL, "can't allocate I/O offset vector array");
                if(NULL == (len = (size_t *)realloc(len, n * sizeof(size_t) * H5D_IO_VECTOR_SIZE)))
                    HGOTO_ERROR(H5E_RESOURCE, H5E_NOSPACE, FAIL, "can't allocate I/O length vector array");
            }
            n ++;
        } /* end while */
    } /* end else */

    *_off = off;
    *_len = len;
    *_num_entries = curr_seq;

done:
    /* Release memory selection iterator */
    if(iter_init)
        if(H5S_SELECT_ITER_RELEASE(&iter) < 0)
            HDONE_ERROR(H5E_DATASPACE, H5E_CANTRELEASE, FAIL, "unable to release selection iterator")

    FUNC_LEAVE_NOAPI(ret_value)
} /* end H5S_get_offsets() */

#ifdef H5_HAVE_EFF
uint64_t
H5S_checksum(const void *buf, size_t elmt_size, size_t nelmts, const H5S_t *space)
{
    H5S_sel_iter_t iter;    /* Memory selection iteration info */
    hbool_t iter_init = 0;  /* Memory selection iteration info has been initialized */
    hsize_t _off[H5D_IO_VECTOR_SIZE];      /* Array to store sequence offsets in memory */
    hsize_t *off = NULL;    /* Pointer to sequence offsets in memory */
    size_t _len[H5D_IO_VECTOR_SIZE];       /* Array to store sequence lengths in memory */
    size_t *len = NULL;     /* Pointer to sequence lengths in memory */
    size_t nseq;            /* Number of sequences generated */
    size_t nelem;           /* Number of elements used in sequences */
    size_t i;
    const uint8_t *p = (const uint8_t *)buf;
    const char *hash_method = "crc64";
    size_t hash_size;
    mchecksum_object_t checksum;
    uint64_t ret_value = 0;

    FUNC_ENTER_NOAPI_NOINIT

    len = _len;
    off = _off;

    /* Initialize iterator */
    if(H5S_select_iter_init(&iter, space, elmt_size) < 0)
        HGOTO_ERROR(H5E_DATASPACE, H5E_CANTINIT, 0, "unable to initialize selection iterator")
            iter_init = 1;

    nseq = 0;

    /* Initialize checksum */
    mchecksum_init(hash_method, &checksum);

    /* Loop, until all bytes are processed */
    while(nelmts > 0) {
        /* Get sequences for selection */
        if(H5S_SELECT_GET_SEQ_LIST(space, 0, &iter, H5D_IO_VECTOR_SIZE, nelmts, &nseq, 
                                   &nelem, off, len) < 0)
            HGOTO_ERROR(H5E_INTERNAL, H5E_UNSUPPORTED, 0, "sequence length generation failed");

        for(i=0 ; i<nseq ; i++) {
            mchecksum_update(checksum, p+off[i], len[i]);
        }
        nelmts -= nelem;
    } /* end while */

    /* Get size of checksum */
    hash_size = mchecksum_get_size(checksum);

    assert(hash_size == sizeof(uint64_t));

    /* get checksum value */
    mchecksum_get(checksum, &ret_value, hash_size, 1);

    /* Destroy checksum */
    mchecksum_destroy(checksum);

done:
    /* Release memory selection iterator */
    if(iter_init)
        if(H5S_SELECT_ITER_RELEASE(&iter) < 0)
            HDONE_ERROR(H5E_DATASPACE, H5E_CANTRELEASE, 0, "unable to release selection iterator")
    FUNC_LEAVE_NOAPI(ret_value)
} /* end H5S_checksum */
#endif /* H5_HAVE_EFF */
=======
/*--------------------------------------------------------------------------
 NAME
    H5S_select_project_intersection

 PURPOSE
    Projects the intersection of of the selections of src_space and
    src_intersect_space within the selection of src_space as a selection
    within the selection of dst_space

 USAGE
    herr_t H5S_select_project_intersection(src_space,dst_space,src_intersect_space,proj_space)
        H5S_t *src_space;       IN: Selection that is mapped to dst_space, and intersected with src_intersect_space
        H5S_t *dst_space;       IN: Selection that is mapped to src_space, and which contains the result
        H5S_t *src_intersect_space; IN: Selection whose intersection with src_space is projected to dst_space to obtain the result
        H5S_t *proj_space;      OUT: Will contain the result (intersection of src_intersect_space and src_space projected from src_space to dst_space) after the operation

 RETURNS
    Non-negative on success/Negative on failure.

 DESCRIPTION
    Projects the intersection of of the selections of src_space and
    src_intersect_space within the selection of src_space as a selection
    within the selection of dst_space.  The result is placed in the
    selection of proj_space.
    
 GLOBAL VARIABLES
 COMMENTS, BUGS, ASSUMPTIONS
 EXAMPLES
 REVISION LOG
--------------------------------------------------------------------------*/
herr_t
H5S_select_project_intersection(const H5S_t *src_space, const H5S_t *dst_space,
    const H5S_t *src_intersect_space, H5S_t **new_space_ptr)
{
    H5S_t *new_space = NULL;           /* New dataspace constructed */
    herr_t ret_value = SUCCEED;         /* Return value */

    FUNC_ENTER_NOAPI(FAIL)

    /* Sanity checks */
    HDassert(src_space);
    HDassert(dst_space);
    HDassert(src_intersect_space);
    HDassert(new_space_ptr);

    /* Create new space, using dst extent.  Start with "all" selection. */
    if(NULL == (new_space = H5S_create(H5S_SIMPLE)))
        HGOTO_ERROR(H5E_DATASPACE, H5E_CANTCREATE, FAIL, "unable to create output dataspace")
    if(H5S_extent_copy_real(&new_space->extent, &dst_space->extent, TRUE) < 0)
        HGOTO_ERROR(H5E_DATASPACE, H5E_CANTCOPY, FAIL, "unable to copy destination space extent")

    /* If the intersecting space is "all", the intersection must be equal to the
     * source space and the projection must be equal to the destination space */
    if(src_intersect_space->select.type->type == H5S_SEL_ALL) {
        /* Copy the destination selection. */
        if(H5S_select_copy(new_space, dst_space, FALSE) < 0)
            HGOTO_ERROR(H5E_DATASPACE, H5E_CANTCOPY, FAIL, "can't copy destination space selection")
    } /* end if */
    /* If any of the spaces are "none", the projection must also be "none" */
    else if((src_intersect_space->select.type->type == H5S_SEL_NONE)
            || (src_space->select.type->type == H5S_SEL_NONE)
            || (dst_space->select.type->type == H5S_SEL_NONE)) {
        /* Change to "none" selection */
        if(H5S_select_none(new_space) < 0)
            HGOTO_ERROR(H5E_DATASPACE, H5E_CANTDELETE, FAIL, "can't change selection")
    } /* end if */
    /* If any of the spaces use point selection, fall back to general algorithm
     */
    else if((src_intersect_space->select.type->type == H5S_SEL_POINTS)
            || (src_space->select.type->type == H5S_SEL_POINTS)
            || (dst_space->select.type->type == H5S_SEL_POINTS))
        HGOTO_ERROR(H5E_DATASPACE, H5E_UNSUPPORTED, FAIL, "point selections not currently supported")
    else {
        HDassert(src_intersect_space->select.type->type == H5S_SEL_HYPERSLABS);
        /* Intersecting space is hyperslab selection.  Call the hyperslab
         * routine to project to another hyperslab selection. */
        if(H5S__hyper_project_intersection(src_space, dst_space, src_intersect_space, new_space) < 0)
            HGOTO_ERROR(H5E_DATASPACE, H5E_CANTCLIP, FAIL, "can't project hyperslab ondot destination selection")
    } /* end else */

    /* load the address of the new space into *new_space_ptr */
    *new_space_ptr = new_space;

done:
    /* Cleanup on error */
    if(ret_value < 0) {
        if(new_space && H5S_close(new_space) < 0)
            HDONE_ERROR(H5E_DATASPACE, H5E_CANTRELEASE, FAIL, "unable to release dataspace")
    } /* end if */

    FUNC_LEAVE_NOAPI(ret_value)
} /* H5S_select_project_intersection() */


/*--------------------------------------------------------------------------
 NAME
    H5S_select_subtract

 PURPOSE
    Subtract one selection from another

 USAGE
    herr_t H5S_select_subtract(space,subtract_space)
        H5S_t *space;           IN/OUT: Selection to be operated on
        H5S_t *subtract_space;  IN: Selection that will be subtracted from space

 RETURNS
    Non-negative on success/Negative on failure.

 DESCRIPTION
    Removes any and all portions of space that are also present in
    subtract_space.  In essence, performs an A_NOT_B operation with the
    two selections.
    
 GLOBAL VARIABLES
 COMMENTS, BUGS, ASSUMPTIONS
 EXAMPLES
 REVISION LOG
--------------------------------------------------------------------------*/
herr_t
H5S_select_subtract(H5S_t *space, H5S_t *subtract_space)
{
    herr_t ret_value = SUCCEED;         /* Return value */

    FUNC_ENTER_NOAPI(FAIL)

    /* Sanity checks */
    HDassert(space);
    HDassert(subtract_space);

    /* If either space is using the none selection, then we do not need to do
     * anything */
    if((space->select.type->type != H5S_SEL_NONE)
            && (subtract_space->select.type->type != H5S_SEL_NONE)) {
        /* If subtract_space is using the all selection, set space to none */
        if(subtract_space->select.type->type == H5S_SEL_ALL) {
            /* Change to "none" selection */
            if(H5S_select_none(space) < 0)
                HGOTO_ERROR(H5E_DATASPACE, H5E_CANTDELETE, FAIL, "can't change selection")
        } /* end if */
        else {
            /* Check for point selection in subtract_space, convert to
             * hyperslab */
            if(subtract_space->select.type->type == H5S_SEL_POINTS)
                HGOTO_ERROR(H5E_DATASPACE, H5E_UNSUPPORTED, FAIL, "point selections not currently supported")

            /* Check for point or all selection in space, convert to hyperslab
             */
            if(space->select.type->type == H5S_SEL_ALL) {
                /* Convert current "all" selection to "real" hyperslab selection */
                /* Then allow operation to proceed */
                hsize_t tmp_start[H5O_LAYOUT_NDIMS];    /* Temporary start information */
                hsize_t tmp_stride[H5O_LAYOUT_NDIMS];   /* Temporary stride information */
                hsize_t tmp_count[H5O_LAYOUT_NDIMS];    /* Temporary count information */
                hsize_t tmp_block[H5O_LAYOUT_NDIMS];    /* Temporary block information */
                unsigned i;                             /* Local index variable */

                /* Fill in temporary information for the dimensions */
                for(i = 0; i < space->extent.rank; i++) {
                    tmp_start[i] = 0;
                    tmp_stride[i] = 1;
                    tmp_count[i] = 1;
                    tmp_block[i] = space->extent.size[i];
                } /* end for */

                /* Convert to hyperslab selection */
                if(H5S_select_hyperslab(space, H5S_SELECT_SET, tmp_start, tmp_stride, tmp_count, tmp_block) < 0)
                    HGOTO_ERROR(H5E_DATASPACE, H5E_CANTSELECT, FAIL, "can't convert selection")
            } /* end if */
            else if(space->select.type->type == H5S_SEL_POINTS)
                HGOTO_ERROR(H5E_DATASPACE, H5E_UNSUPPORTED, FAIL, "point selections not currently supported")

            HDassert(space->select.type->type == H5S_SEL_HYPERSLABS);
            HDassert(subtract_space->select.type->type == H5S_SEL_HYPERSLABS);

            /* Both spaces are now hyperslabs, perform the operation */
            if(H5S__hyper_subtract(space, subtract_space) < 0)
                HGOTO_ERROR(H5E_DATASPACE, H5E_CANTCLIP, FAIL, "can't subtract hyperslab")
        } /* end else */
    } /* end if */

done:
    FUNC_LEAVE_NOAPI(ret_value)
} /* H5S_select_subtract() */
>>>>>>> 2ec9b447
<|MERGE_RESOLUTION|>--- conflicted
+++ resolved
@@ -2255,7 +2255,6 @@
 
  
-<<<<<<< HEAD
 /*-------------------------------------------------------------------------
  * Function:	H5S_get_offsets
  *
@@ -2412,7 +2411,9 @@
     FUNC_LEAVE_NOAPI(ret_value)
 } /* end H5S_checksum */
 #endif /* H5_HAVE_EFF */
-=======
+
++
 /*--------------------------------------------------------------------------
  NAME
     H5S_select_project_intersection
@@ -2597,5 +2598,4 @@
 
 done:
     FUNC_LEAVE_NOAPI(ret_value)
-} /* H5S_select_subtract() */
->>>>>>> 2ec9b447
+} /* H5S_select_subtract() */