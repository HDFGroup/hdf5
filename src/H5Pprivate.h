/* * * * * * * * * * * * * * * * * * * * * * * * * * * * * * * * * * * * * * *
 * Copyright by The HDF Group.                                               *
 * Copyright by the Board of Trustees of the University of Illinois.         *
 * All rights reserved.                                                      *
 *                                                                           *
 * This file is part of HDF5.  The full HDF5 copyright notice, including     *
 * terms governing use, modification, and redistribution, is contained in    *
 * the COPYING file, which can be found at the root of the source code       *
 * distribution tree, or in https://www.hdfgroup.org/licenses.               *
 * If you do not have access to either file, you may request a copy from     *
 * help@hdfgroup.org.                                                        *
 * * * * * * * * * * * * * * * * * * * * * * * * * * * * * * * * * * * * * * */

/*
 * This file contains private information about the H5P module
 */
#ifndef H5Pprivate_H
#define H5Pprivate_H

/* Early typedefs to avoid circular dependencies */
typedef struct H5P_genplist_t H5P_genplist_t;

/* Include package's public header */
#include "H5Ppublic.h"

/* Private headers needed by this file */
#include "H5private.h" /* Generic Functions			*/

/**************************/
/* Library Private Macros */
/**************************/

/* ========  String creation property names ======== */
#define H5P_STRCRT_CHAR_ENCODING_NAME "character_encoding" /* Character set encoding for string */

/* If the module using this macro is allowed access to the private variables, access them directly */
#ifdef H5P_MODULE
#define H5P_PLIST_ID(P) ((P)->plist_id)
#define H5P_CLASS(P)    ((P)->pclass)
#else /* H5P_MODULE */
#define H5P_PLIST_ID(P) (H5P_get_plist_id(P))
#define H5P_CLASS(P)    (H5P_get_class(P))
#endif /* H5P_MODULE */

#define H5_COLL_MD_READ_FLAG_NAME "collective_metadata_read"

/****************************/
/* Library Private Typedefs */
/****************************/

typedef enum H5P_coll_md_read_flag_t {
    H5P_FORCE_FALSE = -1,
    H5P_USER_FALSE  = 0,
    H5P_USER_TRUE   = 1
} H5P_coll_md_read_flag_t;

/* Forward declarations for anonymous H5P objects */
typedef struct H5P_genclass_t H5P_genclass_t;

typedef enum H5P_plist_type_t {
    H5P_TYPE_USER             = 0,
    H5P_TYPE_ROOT             = 1,
    H5P_TYPE_OBJECT_CREATE    = 2,
    H5P_TYPE_FILE_CREATE      = 3,
    H5P_TYPE_FILE_ACCESS      = 4,
    H5P_TYPE_DATASET_CREATE   = 5,
    H5P_TYPE_DATASET_ACCESS   = 6,
    H5P_TYPE_DATASET_XFER     = 7,
    H5P_TYPE_FILE_MOUNT       = 8,
    H5P_TYPE_GROUP_CREATE     = 9,
    H5P_TYPE_GROUP_ACCESS     = 10,
    H5P_TYPE_DATATYPE_CREATE  = 11,
    H5P_TYPE_DATATYPE_ACCESS  = 12,
    H5P_TYPE_STRING_CREATE    = 13,
    H5P_TYPE_ATTRIBUTE_CREATE = 14,
    H5P_TYPE_OBJECT_COPY      = 15,
    H5P_TYPE_LINK_CREATE      = 16,
    H5P_TYPE_LINK_ACCESS      = 17,
    H5P_TYPE_ATTRIBUTE_ACCESS = 18,
    H5P_TYPE_VOL_INITIALIZE   = 19,
    H5P_TYPE_MAP_CREATE       = 20,
    H5P_TYPE_MAP_ACCESS       = 21,
    H5P_TYPE_REFERENCE_ACCESS = 22,
    H5P_TYPE_MAX_TYPE
} H5P_plist_type_t;

/* Function pointer for library classes with properties to register */
typedef herr_t (*H5P_reg_prop_func_t)(H5P_genclass_t *pclass);

/*
 * Each library property list class has a variable of this type that contains
 * class variables and methods used to initialize the class.
 */
typedef struct H5P_libclass_t {
    const char *     name; /* Class name */
    H5P_plist_type_t type; /* Class type */

    H5P_genclass_t **   par_pclass;    /* Pointer to global parent class property list class */
    H5P_genclass_t **   pclass;        /* Pointer to global property list class */
    hid_t *const        class_id;      /* Pointer to global property list class ID */
    hid_t *const        def_plist_id;  /* Pointer to global default property list ID */
    H5P_reg_prop_func_t reg_prop_func; /* Register class's properties */

    /* Class callback function pointers & info */
    H5P_cls_create_func_t create_func; /* Function to call when a property list is created */
    void *                create_data; /* Pointer to user data to pass along to create callback */
    H5P_cls_copy_func_t   copy_func;   /* Function to call when a property list is copied */
    void *                copy_data;   /* Pointer to user data to pass along to copy callback */
    H5P_cls_close_func_t  close_func;  /* Function to call when a property list is closed */
    void *                close_data;  /* Pointer to user data to pass along to close callback */
} H5P_libclass_t;

/*****************************/
/* Library Private Variables */
/*****************************/

/* Predefined property list classes. */
H5_DLLVAR H5P_genclass_t *H5P_CLS_ROOT_g;
H5_DLLVAR H5P_genclass_t *H5P_CLS_OBJECT_CREATE_g;
H5_DLLVAR H5P_genclass_t *H5P_CLS_FILE_CREATE_g;
H5_DLLVAR H5P_genclass_t *H5P_CLS_FILE_ACCESS_g;
H5_DLLVAR H5P_genclass_t *H5P_CLS_DATASET_CREATE_g;
H5_DLLVAR H5P_genclass_t *H5P_CLS_DATASET_ACCESS_g;
H5_DLLVAR H5P_genclass_t *H5P_CLS_DATASET_XFER_g;
H5_DLLVAR H5P_genclass_t *H5P_CLS_FILE_MOUNT_g;
H5_DLLVAR H5P_genclass_t *H5P_CLS_GROUP_CREATE_g;
H5_DLLVAR H5P_genclass_t *H5P_CLS_GROUP_ACCESS_g;
H5_DLLVAR H5P_genclass_t *H5P_CLS_DATATYPE_CREATE_g;
H5_DLLVAR H5P_genclass_t *H5P_CLS_DATATYPE_ACCESS_g;
H5_DLLVAR H5P_genclass_t *H5P_CLS_MAP_CREATE_g;
H5_DLLVAR H5P_genclass_t *H5P_CLS_MAP_ACCESS_g;
H5_DLLVAR H5P_genclass_t *H5P_CLS_ATTRIBUTE_CREATE_g;
H5_DLLVAR H5P_genclass_t *H5P_CLS_ATTRIBUTE_ACCESS_g;
H5_DLLVAR H5P_genclass_t *H5P_CLS_OBJECT_COPY_g;
H5_DLLVAR H5P_genclass_t *H5P_CLS_LINK_CREATE_g;
H5_DLLVAR H5P_genclass_t *H5P_CLS_LINK_ACCESS_g;
H5_DLLVAR H5P_genclass_t *H5P_CLS_STRING_CREATE_g;

/* Internal property list classes */
H5_DLLVAR const struct H5P_libclass_t H5P_CLS_LCRT[1]; /* Link creation */
H5_DLLVAR const struct H5P_libclass_t H5P_CLS_LACC[1]; /* Link access */
H5_DLLVAR const struct H5P_libclass_t H5P_CLS_AACC[1]; /* Attribute access */
H5_DLLVAR const struct H5P_libclass_t H5P_CLS_DACC[1]; /* Dataset access */
H5_DLLVAR const struct H5P_libclass_t H5P_CLS_GACC[1]; /* Group access */
H5_DLLVAR const struct H5P_libclass_t H5P_CLS_TACC[1]; /* Named datatype access */
H5_DLLVAR const struct H5P_libclass_t H5P_CLS_MACC[1]; /* Map access */
H5_DLLVAR const struct H5P_libclass_t H5P_CLS_FACC[1]; /* File access */
H5_DLLVAR const struct H5P_libclass_t H5P_CLS_OCPY[1]; /* Object copy */

/******************************/
/* Library Private Prototypes */
/******************************/

/* Forward declaration of structs used below */
struct H5O_fill_t;
struct H5T_t;
struct H5VL_connector_prop_t;

/* Package initialization routine */
H5_DLL herr_t H5P_init(void);

/* Internal versions of API routines */
H5_DLL herr_t H5P_close(void *_plist);
H5_DLL hid_t  H5P_create_id(H5P_genclass_t *pclass, hbool_t app_ref);
H5_DLL hid_t  H5P_copy_plist(const H5P_genplist_t *old_plist, hbool_t app_ref);
H5_DLL herr_t H5P_get(H5P_genplist_t *plist, const char *name, void *value);
H5_DLL herr_t H5P_set(H5P_genplist_t *plist, const char *name, const void *value);
H5_DLL herr_t H5P_peek(H5P_genplist_t *plist, const char *name, void *value);
H5_DLL herr_t H5P_poke(H5P_genplist_t *plist, const char *name, const void *value);
H5_DLL herr_t H5P_insert(H5P_genplist_t *plist, const char *name, size_t size, void *value,
                         H5P_prp_set_func_t prp_set, H5P_prp_get_func_t prp_get,
                         H5P_prp_encode_func_t prp_encode, H5P_prp_decode_func_t prp_decode,
                         H5P_prp_delete_func_t prp_delete, H5P_prp_copy_func_t prp_copy,
                         H5P_prp_compare_func_t prp_cmp, H5P_prp_close_func_t prp_close);
H5_DLL herr_t H5P_remove(H5P_genplist_t *plist, const char *name);
H5_DLL htri_t H5P_exist_plist(const H5P_genplist_t *plist, const char *name);
H5_DLL htri_t H5P_class_isa(const H5P_genclass_t *pclass1, const H5P_genclass_t *pclass2);
H5_DLL char * H5P_get_class_name(H5P_genclass_t *pclass);

/* Internal helper routines */
H5_DLL herr_t      H5P_get_nprops_pclass(const H5P_genclass_t *pclass, size_t *nprops, hbool_t recurse);
H5_DLL hid_t       H5P_peek_driver(H5P_genplist_t *plist);
H5_DLL const void *H5P_peek_driver_info(H5P_genplist_t *plist);
H5_DLL herr_t      H5P_set_driver(H5P_genplist_t *plist, hid_t new_driver_id, const void *new_driver_info);
H5_DLL herr_t      H5P_set_vol(H5P_genplist_t *plist, hid_t vol_id, const void *vol_info);
H5_DLL herr_t H5P_reset_vol_class(const H5P_genclass_t *pclass, const struct H5VL_connector_prop_t *vol_prop);
H5_DLL herr_t H5P_set_vlen_mem_manager(H5P_genplist_t *plist, H5MM_allocate_t alloc_func, void *alloc_info,
                                       H5MM_free_t free_func, void *free_info);
H5_DLL herr_t H5P_is_fill_value_defined(const struct H5O_fill_t *fill, H5D_fill_value_t *status);
H5_DLL int    H5P_fill_value_cmp(const void *value1, const void *value2, size_t size);
H5_DLL herr_t H5P_modify_filter(H5P_genplist_t *plist, H5Z_filter_t filter, unsigned flags, size_t cd_nelmts,
                                const unsigned cd_values[]);
H5_DLL herr_t H5P_get_filter_by_id(H5P_genplist_t *plist, H5Z_filter_t id, unsigned int *flags,
                                   size_t *cd_nelmts, unsigned cd_values[], size_t namelen, char name[],
                                   unsigned *filter_config);
H5_DLL htri_t H5P_filter_in_pline(H5P_genplist_t *plist, H5Z_filter_t id);

/* Query internal fields of the property list struct */
H5_DLL hid_t H5P_get_plist_id(const H5P_genplist_t *plist);
H5_DLL H5P_genclass_t *H5P_get_class(const H5P_genplist_t *plist);

/* *SPECIAL* Don't make more of these! -QAK */
H5_DLL htri_t H5P_isa_class(hid_t plist_id, hid_t pclass_id);
H5_DLL H5P_genplist_t *H5P_object_verify(hid_t plist_id, hid_t pclass_id);

/* Private DCPL routines */
H5_DLL herr_t H5P_fill_value_defined(H5P_genplist_t *plist, H5D_fill_value_t *status);
H5_DLL herr_t H5P_get_fill_value(H5P_genplist_t *plist, const struct H5T_t *type, void *value);
H5_DLL int    H5P_ignore_cmp(const void H5_ATTR_UNUSED *val1, const void H5_ATTR_UNUSED *val2,
                             size_t H5_ATTR_UNUSED size);

<<<<<<< HEAD
#endif /* _H5Pprivate_H */
=======
#endif /* H5Pprivate_H */
>>>>>>> 18bbd3f0
<|MERGE_RESOLUTION|>--- conflicted
+++ resolved
@@ -209,8 +209,4 @@
 H5_DLL int    H5P_ignore_cmp(const void H5_ATTR_UNUSED *val1, const void H5_ATTR_UNUSED *val2,
                              size_t H5_ATTR_UNUSED size);
 
-<<<<<<< HEAD
-#endif /* _H5Pprivate_H */
-=======
-#endif /* H5Pprivate_H */
->>>>>>> 18bbd3f0
+#endif /* H5Pprivate_H */