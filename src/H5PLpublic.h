/* * * * * * * * * * * * * * * * * * * * * * * * * * * * * * * * * * * * * * *
 * Copyright by The HDF Group.                                               *
 * All rights reserved.                                                      *
 *                                                                           *
 * This file is part of HDF5. The full HDF5 copyright notice, including      *
 * terms governing use, modification, and redistribution, is contained in    *
 * the COPYING file, which can be found at the root of the source code       *
 * distribution tree, or in https://support.hdfgroup.org/ftp/HDF5/releases.  *
 * If you do not have access to either file, you may request a copy from     *
 * help@hdfgroup.org.                                                        *
 * * * * * * * * * * * * * * * * * * * * * * * * * * * * * * * * * * * * * * */

/*
 * This file contains public declarations for the H5PL module.
 */

#ifndef _H5PLpublic_H
#define _H5PLpublic_H

/* Public headers needed by this file */
#include "H5public.h" /* Generic Functions                    */

/*******************/
/* Public Typedefs */
/*******************/

/* Special string to indicate no plugin loading.
 */
#define H5PL_NO_PLUGIN "::"

//! [H5PL_type_t_snip]

/**
 * Plugin type (bit-position) used by the plugin library
 */
typedef enum H5PL_type_t {
    H5PL_TYPE_ERROR  = -1, /**< Error                */
    H5PL_TYPE_FILTER = 0,  /**< Filter               */
    H5PL_TYPE_VOL    = 1,  /**< VOL driver           */
    H5PL_TYPE_NONE   = 2   /**< Sentinel: This must be last!   */
} H5PL_type_t;

//! [H5PL_type_t_snip]

/* Common dynamic plugin type flags used by the set/get_loading_state functions */
#define H5PL_FILTER_PLUGIN 0x0001
#define H5PL_VOL_PLUGIN    0x0002
#define H5PL_ALL_PLUGIN    0xFFFF

#ifdef __cplusplus
extern "C" {
#endif

/* plugin state */
/**
 * \ingroup H5PL
 * \brief Controls the loadability of dynamic plugin types
 *
 * \param[in] plugin_control_mask The list of dynamic plugin types to enable or disable.\n
 *                                A plugin bit set to 0 (zero) prevents use of that dynamic plugin.\n
 *                                A plugin bit set to 1 (one) enables use of that dynamic plugin.\n
 *                                Setting \p plugin_control_mask to a negative value enables all dynamic
 *                                plugin types.\n
 *                                Setting \p plugin_control_mask to 0 (zero) disables all dynamic plugin\n
 *                                types.
 * \return \herr_t
 *
 * \details H5PLset_loading_state() uses one argument to enable or disable individual plugin types.
 *
 * \details The \p plugin_control_mask parameter is an encoded integer in which each bit controls a specific
 *          plugin type. Bit positions allocated to date are specified in \ref H5PL_type_t as follows:
 *          \snippet this H5PL_type_t_snip
 *
 *          A plugin bit set to 0 (zero) prevents the use of the dynamic plugin type corresponding to that bit
 *          position. A plugin bit set to 1 (one) allows the use of that dynamic plugin type.
 *
 *          All dynamic plugin types can be enabled by setting \p plugin_control_mask to a negative value. A
 *          value of 0 (zero) will disable all dynamic plugin types.
 *
 *          The loading of external dynamic plugins can be controlled during runtime with an environment
 *          variable, \c HDF5_PLUGIN_PRELOAD. H5PLset_loading_state() inspects the \c HDF5_PLUGIN_PRELOAD
 *          environment variable every time it is called. If the environment variable is set to the special
 *          \c :: string, all dynamic plugins are disabled.
 *
 * \warning The environment variable \c HDF5_PLUGIN_PRELOAD controls the loading of dynamic plugin types at
 *          runtime. If it is set to disable all plugin types, then it will disable them for \Emph{all}
 *          running programs that access the same variable instance.
 *
 * \since 1.8.15
 *
 */
<<<<<<< HEAD
H5_DLL herr_t  H5PLset_loading_state(unsigned int plugin_control_mask);
=======
H5_DLL herr_t H5PLset_loading_state(unsigned int plugin_control_mask);
>>>>>>> ebe9a396
/**
 * \ingroup H5PL
 * \brief Queries the loadability of dynamic plugin types
 *
 * \param[out] plugin_control_mask List of dynamic plugin types that are enabled or disabled.\n
 *                                 A plugin bit set to 0 (zero) indicates that that the dynamic plugin type is
 *                                 disabled.\n
 *                                 A plugin bit set to 1 (one) indicates that that the dynamic plugin type is
 *                                 enabled.\n
 *                                 If the value of \p plugin_control_mask is negative, all dynamic plugin types
 *                                 are enabled.\n
 *                                 If the value of \p plugin_control_mask is 0 (zero), all dynamic plugins
 *                                 are disabled.
 * \return \herr_t
 *
 * \details H5PLget_loading_state() retrieves the bitmask that controls whether a certain type of plugins
 *          (e.g.: filters, VOL drivers) will be loaded by the HDF5 library.
 *
 *          Bit positions allocated to date are specified in \ref H5PL_type_t as follows:
 *          \snippet this H5PL_type_t_snip
 *
 * \since 1.8.15
 *
 */
<<<<<<< HEAD
H5_DLL herr_t  H5PLget_loading_state(unsigned int *plugin_control_mask /*out*/);
=======
H5_DLL herr_t H5PLget_loading_state(unsigned int *plugin_control_mask /*out*/);
>>>>>>> ebe9a396
/**
 * \ingroup H5PL
 * \brief Inserts a plugin path at the end of the plugin search path list
 *
 * \param[in] search_path A plugin path
 * \return \herr_t
 *
 * \details H5PLappend() inserts a plugin path at the end of the plugin search path list.
 *
 * \since 1.10.1
 *
 */
<<<<<<< HEAD
H5_DLL herr_t  H5PLappend(const char *search_path);
=======
H5_DLL herr_t H5PLappend(const char *search_path);
>>>>>>> ebe9a396
/**
 * \ingroup H5PL
 * \brief Inserts a plugin path at the beginning of the plugin search path list
 *
 * \param[in] search_path A plugin path
 * \return \herr_t
 *
 * \details H5PLprepend() inserts a plugin path at the end of the plugin search path list.
 *
 * \since 1.10.1
 *
 */
<<<<<<< HEAD
H5_DLL herr_t  H5PLprepend(const char *search_path);
=======
H5_DLL herr_t H5PLprepend(const char *search_path);
>>>>>>> ebe9a396
/**
 * \ingroup H5PL
 * \brief Replaces the path at the specified index in the plugin search path list
 *
 * \param[in] search_path A plugin path
 * \param[in] index Index
 * \return \herr_t
 *
 * \details H5PLreplace() replaces a plugin path at the specified index in the plugin search path list.
 *
 * \since 1.10.1
 *
 */
<<<<<<< HEAD
H5_DLL herr_t  H5PLreplace(const char *search_path, unsigned int index);
=======
H5_DLL herr_t H5PLreplace(const char *search_path, unsigned int index);
>>>>>>> ebe9a396
/**
 * \ingroup H5PL
 * \brief Inserts a path at the specified index in the plugin search path list
 *
 * \param[in] search_path A plugin path
 * \param[in] index Index
 * \return \herr_t
 *
 * \details H5PLinsert() inserts a plugin path at the specified index in the plugin search path list,
 *          moving other paths after \p index.
 *
 * \since 1.10.1
 *
 */
<<<<<<< HEAD
H5_DLL herr_t  H5PLinsert(const char *search_path, unsigned int index);
=======
H5_DLL herr_t H5PLinsert(const char *search_path, unsigned int index);
>>>>>>> ebe9a396
/**
 * \ingroup H5PL
 * \brief Removes a plugin path at a specified index from the plugin search path list
 *
 * \param[in] index Index
 * \return \herr_t
 *
 * \details H5PLremove() removes a plugin path at the specified \p index and compacts the plugin search path
 *          list.
 *
 * \since 1.10.1
 *
 */
<<<<<<< HEAD
H5_DLL herr_t  H5PLremove(unsigned int index);
=======
H5_DLL herr_t H5PLremove(unsigned int index);
>>>>>>> ebe9a396
/**
 * \ingroup H5PL
 * \brief Queries the plugin search path list at the specified index
 *
 * \param[in] index Index
 * \param[out] path_buf Pathname
 * \param[in] buf_size Size of \p path_buf
 * \return Returns the length of the path, a non-negative value, if successful; otherwise returns a negative
 *         value.
 *
 * \details H5PLget() queries the plugin path at a specified index. If \p path_buf is non-NULL then it writes
 *          up to \p buf_size bytes into that buffer and always returns the length of the path name.
 *
 *          If \p path_buf is NULL, this function will simply return the number of characters required to
 *          store the path name, ignoring \p path_buf and \p buf_size.
 *
 *          If an error occurs then the buffer pointed to by \p path_buf (NULL or non-NULL) is unchanged and
 *          the function returns a negative value. If a zero is returned for the name's length, then there is
 *          no path name associated with the index. and the \p path_buf buffer will be unchanged.
 *
 * \since 1.10.1
 *
 */
H5_DLL ssize_t H5PLget(unsigned int index, char *path_buf /*out*/, size_t buf_size);
/**
 * \ingroup H5PL
 * \brief Retrieves the number of stored plugin paths
 *
 * \param[out] num_paths Current length of the plugin search path list
 * \return \herr_t
 *
 * \details H5PLsize() retrieves the number of paths stored in the plugin search path list.
 *
 * \since 1.10.1
 *
 */
<<<<<<< HEAD
H5_DLL herr_t  H5PLsize(unsigned int *num_paths /*out*/);
=======
H5_DLL herr_t H5PLsize(unsigned int *num_paths /*out*/);
>>>>>>> ebe9a396

#ifdef __cplusplus
}
#endif

#endif /* _H5PLpublic_H */<|MERGE_RESOLUTION|>--- conflicted
+++ resolved
@@ -89,11 +89,7 @@
  * \since 1.8.15
  *
  */
-<<<<<<< HEAD
-H5_DLL herr_t  H5PLset_loading_state(unsigned int plugin_control_mask);
-=======
 H5_DLL herr_t H5PLset_loading_state(unsigned int plugin_control_mask);
->>>>>>> ebe9a396
 /**
  * \ingroup H5PL
  * \brief Queries the loadability of dynamic plugin types
@@ -118,11 +114,7 @@
  * \since 1.8.15
  *
  */
-<<<<<<< HEAD
-H5_DLL herr_t  H5PLget_loading_state(unsigned int *plugin_control_mask /*out*/);
-=======
 H5_DLL herr_t H5PLget_loading_state(unsigned int *plugin_control_mask /*out*/);
->>>>>>> ebe9a396
 /**
  * \ingroup H5PL
  * \brief Inserts a plugin path at the end of the plugin search path list
@@ -135,11 +127,7 @@
  * \since 1.10.1
  *
  */
-<<<<<<< HEAD
-H5_DLL herr_t  H5PLappend(const char *search_path);
-=======
 H5_DLL herr_t H5PLappend(const char *search_path);
->>>>>>> ebe9a396
 /**
  * \ingroup H5PL
  * \brief Inserts a plugin path at the beginning of the plugin search path list
@@ -152,11 +140,7 @@
  * \since 1.10.1
  *
  */
-<<<<<<< HEAD
-H5_DLL herr_t  H5PLprepend(const char *search_path);
-=======
 H5_DLL herr_t H5PLprepend(const char *search_path);
->>>>>>> ebe9a396
 /**
  * \ingroup H5PL
  * \brief Replaces the path at the specified index in the plugin search path list
@@ -170,11 +154,7 @@
  * \since 1.10.1
  *
  */
-<<<<<<< HEAD
-H5_DLL herr_t  H5PLreplace(const char *search_path, unsigned int index);
-=======
 H5_DLL herr_t H5PLreplace(const char *search_path, unsigned int index);
->>>>>>> ebe9a396
 /**
  * \ingroup H5PL
  * \brief Inserts a path at the specified index in the plugin search path list
@@ -189,11 +169,7 @@
  * \since 1.10.1
  *
  */
-<<<<<<< HEAD
-H5_DLL herr_t  H5PLinsert(const char *search_path, unsigned int index);
-=======
 H5_DLL herr_t H5PLinsert(const char *search_path, unsigned int index);
->>>>>>> ebe9a396
 /**
  * \ingroup H5PL
  * \brief Removes a plugin path at a specified index from the plugin search path list
@@ -207,11 +183,7 @@
  * \since 1.10.1
  *
  */
-<<<<<<< HEAD
-H5_DLL herr_t  H5PLremove(unsigned int index);
-=======
 H5_DLL herr_t H5PLremove(unsigned int index);
->>>>>>> ebe9a396
 /**
  * \ingroup H5PL
  * \brief Queries the plugin search path list at the specified index
@@ -248,11 +220,7 @@
  * \since 1.10.1
  *
  */
-<<<<<<< HEAD
-H5_DLL herr_t  H5PLsize(unsigned int *num_paths /*out*/);
-=======
 H5_DLL herr_t H5PLsize(unsigned int *num_paths /*out*/);
->>>>>>> ebe9a396
 
 #ifdef __cplusplus
 }
