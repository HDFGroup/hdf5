--- conflicted
+++ resolved
@@ -628,10 +628,7 @@
 
     /* Must use this, to avoid modifying the API context stack in FUNC_ENTER */
     FUNC_ENTER_API_NOINIT
-<<<<<<< HEAD
-=======
     H5TRACE1("e", "**x", state);
->>>>>>> 07baf44a
 
     /* Check args */
     if(NULL == state)
@@ -670,10 +667,7 @@
 
     /* Must use this, to avoid modifying the API context stack in FUNC_ENTER */
     FUNC_ENTER_API_NOINIT
-<<<<<<< HEAD
-=======
     H5TRACE1("e", "*x", state);
->>>>>>> 07baf44a
 
     /* Check args */
     if(NULL == state)
@@ -717,10 +711,7 @@
 
     /* Must use this, to avoid modifying the API context stack in FUNC_ENTER */
     FUNC_ENTER_API_NOINIT
-<<<<<<< HEAD
-=======
     H5TRACE0("e","");
->>>>>>> 07baf44a
 
     /* Reset the library state */
     if(H5VL_reset_lib_state() < 0)
@@ -757,10 +748,7 @@
     herr_t ret_value = SUCCEED; /* Return value */
 
     FUNC_ENTER_API(FAIL)
-<<<<<<< HEAD
-=======
     H5TRACE1("e", "*x", state);
->>>>>>> 07baf44a
 
     /* Check args */
     if(NULL == state)
