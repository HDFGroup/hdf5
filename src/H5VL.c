/* * * * * * * * * * * * * * * * * * * * * * * * * * * * * * * * * * * * * * *
 * Copyright by The HDF Group.                                               *
 * All rights reserved.                                                      *
 *                                                                           *
 * This file is part of HDF5.  The full HDF5 copyright notice, including     *
 * terms governing use, modification, and redistribution, is contained in    *
 * the COPYING file, which can be found at the root of the source code       *
 * distribution tree, or in https://www.hdfgroup.org/licenses.               *
 * If you do not have access to either file, you may request a copy from     *
 * help@hdfgroup.org.                                                        *
 * * * * * * * * * * * * * * * * * * * * * * * * * * * * * * * * * * * * * * */

/*
 * Purpose:     The Virtual Object Layer as described in documentation.
 *              The purpose is to provide an abstraction on how to access the
 *              underlying HDF5 container, whether in a local file with
 *              a specific file format, or remotely on other machines, etc...
 */

/****************/
/* Module Setup */
/****************/

#include "H5VLmodule.h" /* This source code file is part of the H5VL module */

/***********/
/* Headers */
/***********/

#include "H5private.h"   /* Generic Functions                    */
#include "H5CXprivate.h" /* API Contexts                         */
#include "H5Eprivate.h"  /* Error handling                       */
#include "H5Iprivate.h"  /* IDs                                  */
#include "H5Pprivate.h"  /* Property lists                       */
#include "H5Tprivate.h"  /* Datatypes                            */
#include "H5VLpkg.h"     /* Virtual Object Layer                 */

/* VOL connectors */
#include "H5VLnative.h" /* Native VOL connector                 */

/****************/
/* Local Macros */
/****************/

/******************/
/* Local Typedefs */
/******************/

/********************/
/* Local Prototypes */
/********************/

/*********************/
/* Package Variables */
/*********************/

/*****************************/
/* Library Private Variables */
/*****************************/

/*******************/
/* Local Variables */
/*******************/

/*-------------------------------------------------------------------------
 * Function:    H5VLregister_connector
 *
 * Purpose:     Registers a new VOL connector as a member of the virtual object
 *              layer class.
 *
 *              VIPL_ID is a VOL initialization property list which must be
 *              created with H5Pcreate(H5P_VOL_INITIALIZE) (or H5P_DEFAULT).
 *
 * Return:      Success:    A VOL connector ID which is good until the
 *                          library is closed or the connector is
 *                          unregistered.
 *
 *              Failure:    H5I_INVALID_HID
 *
 *-------------------------------------------------------------------------
 */
hid_t
H5VLregister_connector(const H5VL_class_t *cls, hid_t vipl_id)
{
    hid_t ret_value = H5I_INVALID_HID; /* Return value */

    FUNC_ENTER_API(H5I_INVALID_HID)
    H5TRACE2("i", "*#i", cls, vipl_id);

    /* Check VOL initialization property list */
    if (H5P_DEFAULT == vipl_id)
        vipl_id = H5P_VOL_INITIALIZE_DEFAULT;
<<<<<<< HEAD
    else if (TRUE != H5P_isa_class(vipl_id, H5P_VOL_INITIALIZE))
        HGOTO_ERROR(H5E_ARGS, H5E_BADTYPE, H5I_INVALID_HID, "not a VOL initialize property list");

    /* Register connector */
    if ((ret_value = H5VL__register_connector_by_class(cls, TRUE, vipl_id)) < 0)
=======
    else if (true != H5P_isa_class(vipl_id, H5P_VOL_INITIALIZE))
        HGOTO_ERROR(H5E_ARGS, H5E_BADTYPE, H5I_INVALID_HID, "not a VOL initialize property list");

    /* Register connector */
    if ((ret_value = H5VL__register_connector_by_class(cls, true, vipl_id)) < 0)
>>>>>>> 07347cc5
        HGOTO_ERROR(H5E_VOL, H5E_CANTREGISTER, H5I_INVALID_HID, "unable to register VOL connector");

done:
    FUNC_LEAVE_API(ret_value)
} /* end H5VLregister_connector() */

/*-------------------------------------------------------------------------
 * Function:    H5VLregister_connector_by_name
 *
 * Purpose:     Registers a new VOL connector as a member of the virtual object
 *              layer class.
 *
 *              VIPL_ID is a VOL initialization property list which must be
 *              created with H5Pcreate(H5P_VOL_INITIALIZE) (or H5P_DEFAULT).
 *
 * Return:      Success:    A VOL connector ID which is good until the
 *                          library is closed or the connector is
 *                          unregistered.
 *
 *              Failure:    H5I_INVALID_HID
 *
 *-------------------------------------------------------------------------
 */
hid_t
H5VLregister_connector_by_name(const char *name, hid_t vipl_id)
{
    hid_t ret_value = H5I_INVALID_HID; /* Return value */

    FUNC_ENTER_API(H5I_INVALID_HID)
    H5TRACE2("i", "*si", name, vipl_id);

    /* Check arguments */
    if (!name)
        HGOTO_ERROR(H5E_ARGS, H5E_UNINITIALIZED, H5I_INVALID_HID, "null VOL connector name is disallowed");
<<<<<<< HEAD
    if (0 == HDstrlen(name))
=======
    if (0 == strlen(name))
>>>>>>> 07347cc5
        HGOTO_ERROR(H5E_ARGS, H5E_UNINITIALIZED, H5I_INVALID_HID,
                    "zero-length VOL connector name is disallowed");

    /* Check VOL initialization property list */
    if (H5P_DEFAULT == vipl_id)
        vipl_id = H5P_VOL_INITIALIZE_DEFAULT;
<<<<<<< HEAD
    else if (TRUE != H5P_isa_class(vipl_id, H5P_VOL_INITIALIZE))
        HGOTO_ERROR(H5E_ARGS, H5E_BADTYPE, H5I_INVALID_HID, "not a VOL initialize property list");

    /* Register connector */
    if ((ret_value = H5VL__register_connector_by_name(name, TRUE, vipl_id)) < 0)
=======
    else if (true != H5P_isa_class(vipl_id, H5P_VOL_INITIALIZE))
        HGOTO_ERROR(H5E_ARGS, H5E_BADTYPE, H5I_INVALID_HID, "not a VOL initialize property list");

    /* Register connector */
    if ((ret_value = H5VL__register_connector_by_name(name, true, vipl_id)) < 0)
>>>>>>> 07347cc5
        HGOTO_ERROR(H5E_VOL, H5E_CANTREGISTER, H5I_INVALID_HID, "unable to register VOL connector");

done:
    FUNC_LEAVE_API(ret_value)
} /* end H5VLregister_connector_by_name() */

/*-------------------------------------------------------------------------
 * Function:    H5VLregister_connector_by_value
 *
 * Purpose:     Registers a new VOL connector as a member of the virtual object
 *              layer class.
 *
 *              VIPL_ID is a VOL initialization property list which must be
 *              created with H5Pcreate(H5P_VOL_INITIALIZE) (or H5P_DEFAULT).
 *
 * Return:      Success:    A VOL connector ID which is good until the
 *                          library is closed or the connector is
 *                          unregistered.
 *
 *              Failure:    H5I_INVALID_HID
 *
 *-------------------------------------------------------------------------
 */
hid_t
H5VLregister_connector_by_value(H5VL_class_value_t value, hid_t vipl_id)
{
    hid_t ret_value = H5I_INVALID_HID; /* Return value */

    FUNC_ENTER_API(H5I_INVALID_HID)
    H5TRACE2("i", "VCi", value, vipl_id);

    /* Check arguments */
    if (value < 0)
        HGOTO_ERROR(H5E_ARGS, H5E_UNINITIALIZED, H5I_INVALID_HID,
                    "negative VOL connector value is disallowed");

    /* Check VOL initialization property list */
    if (H5P_DEFAULT == vipl_id)
        vipl_id = H5P_VOL_INITIALIZE_DEFAULT;
<<<<<<< HEAD
    else if (TRUE != H5P_isa_class(vipl_id, H5P_VOL_INITIALIZE))
        HGOTO_ERROR(H5E_ARGS, H5E_BADTYPE, H5I_INVALID_HID, "not a VOL initialize property list");

    /* Register connector */
    if ((ret_value = H5VL__register_connector_by_value(value, TRUE, vipl_id)) < 0)
=======
    else if (true != H5P_isa_class(vipl_id, H5P_VOL_INITIALIZE))
        HGOTO_ERROR(H5E_ARGS, H5E_BADTYPE, H5I_INVALID_HID, "not a VOL initialize property list");

    /* Register connector */
    if ((ret_value = H5VL__register_connector_by_value(value, true, vipl_id)) < 0)
>>>>>>> 07347cc5
        HGOTO_ERROR(H5E_VOL, H5E_CANTREGISTER, H5I_INVALID_HID, "unable to register VOL connector");

done:
    FUNC_LEAVE_API(ret_value)
} /* end H5VLregister_connector_by_value() */

/*-------------------------------------------------------------------------
 * Function:    H5VLis_connector_registered_by_name
 *
 * Purpose:     Tests whether a VOL class has been registered or not
 *              according to a supplied connector name.
 *
 * Return:      >0 if a VOL connector with that name has been registered
 *              0 if a VOL connector with that name has NOT been registered
 *              <0 on errors
 *
 *-------------------------------------------------------------------------
 */
htri_t
H5VLis_connector_registered_by_name(const char *name)
{
    htri_t ret_value = false; /* Return value */

    FUNC_ENTER_API(FAIL)
    H5TRACE1("t", "*s", name);

    /* Check if connector with this name is registered */
    if ((ret_value = H5VL__is_connector_registered_by_name(name)) < 0)
        HGOTO_ERROR(H5E_VOL, H5E_CANTGET, FAIL, "can't check for VOL");

done:
    FUNC_LEAVE_API(ret_value)
} /* end H5VLis_connector_registered_by_name() */

/*-------------------------------------------------------------------------
 * Function:    H5VLis_connector_registered_by_value
 *
 * Purpose:     Tests whether a VOL class has been registered or not
 *              according to a supplied connector value (ID).
 *
 * Return:      >0 if a VOL connector with that value has been registered
 *              0 if a VOL connector with that value hasn't been registered
 *              <0 on errors
 *
 *-------------------------------------------------------------------------
 */
htri_t
H5VLis_connector_registered_by_value(H5VL_class_value_t connector_value)
{
    htri_t ret_value = false;

    FUNC_ENTER_API(FAIL)
    H5TRACE1("t", "VC", connector_value);

    /* Check if connector with this value is registered */
    if ((ret_value = H5VL__is_connector_registered_by_value(connector_value)) < 0)
        HGOTO_ERROR(H5E_VOL, H5E_CANTGET, FAIL, "can't check for VOL");

done:
    FUNC_LEAVE_API(ret_value)
} /* end H5VLis_connector_registered_by_value() */

/*-------------------------------------------------------------------------
 * Function:    H5VLget_connector_id
 *
 * Purpose:     Retrieves the VOL connector ID for a given object ID.
 *
 * Return:      A valid VOL connector ID. This ID will need to be closed
 *              using H5VLclose().
 *
 *              H5I_INVALID_HID on error.
 *
 *-------------------------------------------------------------------------
 */
hid_t
H5VLget_connector_id(hid_t obj_id)
{
    hid_t ret_value = H5I_INVALID_HID; /* Return value */

    FUNC_ENTER_API(H5I_INVALID_HID)
    H5TRACE1("i", "i", obj_id);

    /* Get connector ID */
<<<<<<< HEAD
    if ((ret_value = H5VL__get_connector_id(obj_id, TRUE)) < 0)
=======
    if ((ret_value = H5VL__get_connector_id(obj_id, true)) < 0)
>>>>>>> 07347cc5
        HGOTO_ERROR(H5E_VOL, H5E_CANTGET, H5I_INVALID_HID, "can't get VOL id");

done:
    FUNC_LEAVE_API(ret_value)
} /* end H5VLget_connector_id() */

/*-------------------------------------------------------------------------
 * Function:    H5VLget_connector_id_by_name
 *
 * Purpose:     Retrieves the ID for a registered VOL connector.
 *
 * Return:      A valid VOL connector ID if a connector by that name has
 *              been registered. This ID will need to be closed using
 *              H5VLclose().
 *
 *              H5I_INVALID_HID on error or if a VOL connector of that
 *              name has not been registered.
 *
 *-------------------------------------------------------------------------
 */
hid_t
H5VLget_connector_id_by_name(const char *name)
{
    hid_t ret_value = H5I_INVALID_HID; /* Return value */

    FUNC_ENTER_API(H5I_INVALID_HID)
    H5TRACE1("i", "*s", name);

    /* Get connector ID with this name */
<<<<<<< HEAD
    if ((ret_value = H5VL__get_connector_id_by_name(name, TRUE)) < 0)
=======
    if ((ret_value = H5VL__get_connector_id_by_name(name, true)) < 0)
>>>>>>> 07347cc5
        HGOTO_ERROR(H5E_VOL, H5E_CANTGET, H5I_INVALID_HID, "can't get VOL id");

done:
    FUNC_LEAVE_API(ret_value)
} /* end H5VLget_connector_id_by_name() */

/*-------------------------------------------------------------------------
 * Function:    H5VLget_connector_id_by_value
 *
 * Purpose:     Retrieves the ID for a registered VOL connector.
 *
 * Return:      A valid VOL connector ID if a connector with that value has
 *              been registered. This ID will need to be closed using
 *              H5VLclose().
 *
 *              H5I_INVALID_HID on error or if a VOL connector with that
 *              value has not been registered.
 *
 *-------------------------------------------------------------------------
 */
hid_t
H5VLget_connector_id_by_value(H5VL_class_value_t connector_value)
{
    hid_t ret_value = H5I_INVALID_HID; /* Return value */

    FUNC_ENTER_API(H5I_INVALID_HID)
    H5TRACE1("i", "VC", connector_value);

    /* Get connector ID with this value */
<<<<<<< HEAD
    if ((ret_value = H5VL__get_connector_id_by_value(connector_value, TRUE)) < 0)
=======
    if ((ret_value = H5VL__get_connector_id_by_value(connector_value, true)) < 0)
>>>>>>> 07347cc5
        HGOTO_ERROR(H5E_VOL, H5E_CANTGET, H5I_INVALID_HID, "can't get VOL id");

done:
    FUNC_LEAVE_API(ret_value)
} /* end H5VLget_connector_id_by_value() */

/*-------------------------------------------------------------------------
 * Function:    H5VLpeek_connector_id_by_name
 *
 * Purpose:     Retrieves the ID for a registered VOL connector.
 *
 * Return:      A valid VOL connector ID if a connector by that name has
 *              been registered. This ID is *not* owned by the caller and
 *              H5VLclose() should not be called.  Intended for use by VOL
 *              connectors to find their own ID.
 *
 *              H5I_INVALID_HID on error or if a VOL connector of that
 *              name has not been registered.
 *
 *-------------------------------------------------------------------------
 */
hid_t
H5VLpeek_connector_id_by_name(const char *name)
{
    hid_t ret_value = H5I_INVALID_HID; /* Return value */

    FUNC_ENTER_API(H5I_INVALID_HID)
    H5TRACE1("i", "*s", name);

    /* Get connector ID with this name */
    if ((ret_value = H5VL__peek_connector_id_by_name(name)) < 0)
        HGOTO_ERROR(H5E_VOL, H5E_CANTGET, H5I_INVALID_HID, "can't get VOL id");

done:
    FUNC_LEAVE_API(ret_value)
} /* end H5VLpeek_connector_id_by_name() */

/*-------------------------------------------------------------------------
 * Function:    H5VLpeek_connector_id_by_value
 *
 * Purpose:     Retrieves the ID for a registered VOL connector.
 *
 * Return:      A valid VOL connector ID if a connector with that value
 *              has been registered. This ID is *not* owned by the caller
 *              and H5VLclose() should not be called.  Intended for use by
 *              VOL connectors to find their own ID.
 *
 *              H5I_INVALID_HID on error or if a VOL connector with that
 *              value has not been registered.
 *
 *-------------------------------------------------------------------------
 */
hid_t
H5VLpeek_connector_id_by_value(H5VL_class_value_t value)
{
    hid_t ret_value = H5I_INVALID_HID; /* Return value */

    FUNC_ENTER_API(H5I_INVALID_HID)
    H5TRACE1("i", "VC", value);

    /* Get connector ID with this value */
    if ((ret_value = H5VL__peek_connector_id_by_value(value)) < 0)
        HGOTO_ERROR(H5E_VOL, H5E_CANTGET, H5I_INVALID_HID, "can't get VOL id");

done:
    FUNC_LEAVE_API(ret_value)
} /* end H5VLpeek_connector_id_by_value() */

/*-------------------------------------------------------------------------
 * Function:    H5VLget_connector_name
 *
 * Purpose:     Returns the connector name for the VOL associated with the
 *              object or file ID.
 *
 *              This works like other calls where the caller must provide a
 *              buffer of the appropriate size for the library to fill in.
 *              i.e., passing in a NULL pointer for NAME will return the
 *              required size of the buffer.
 *
 * Return:      Success:        The length of the connector name
 *
 *              Failure:        Negative
 *
 *-------------------------------------------------------------------------
 */
ssize_t
H5VLget_connector_name(hid_t obj_id, char *name /*out*/, size_t size)
{
    ssize_t ret_value = -1;

    FUNC_ENTER_API(FAIL)
    H5TRACE3("Zs", "ixz", obj_id, name, size);

    /* Call internal routine */
    if ((ret_value = H5VL__get_connector_name(obj_id, name, size)) < 0)
        HGOTO_ERROR(H5E_VOL, H5E_CANTGET, FAIL, "Can't get connector name");

done:
    FUNC_LEAVE_API(ret_value)
} /* end H5VLget_connector_name() */

/*-------------------------------------------------------------------------
 * Function:    H5VLclose
 *
 * Purpose:     Closes a VOL connector ID.  This in no way affects
 *              file access property lists which have been defined to use
 *              this VOL connector or files which are already opened under with
 *              this connector.
 *
 * Return:      Success:    Non-negative
 *              Failure:    Negative
 *
 *-------------------------------------------------------------------------
 */
herr_t
H5VLclose(hid_t vol_id)
{
    herr_t ret_value = SUCCEED; /* Return value */

    FUNC_ENTER_API(FAIL)
    H5TRACE1("e", "i", vol_id);

    /* Check args */
    if (NULL == H5I_object_verify(vol_id, H5I_VOL))
        HGOTO_ERROR(H5E_VOL, H5E_BADTYPE, FAIL, "not a VOL connector");

    /* Decrement the ref count on the ID, possibly releasing the VOL connector */
    if (H5I_dec_app_ref(vol_id) < 0)
        HGOTO_ERROR(H5E_VOL, H5E_CANTDEC, FAIL, "unable to close VOL connector ID");

done:
    FUNC_LEAVE_API(ret_value)
} /* end H5VLclose() */

/*-------------------------------------------------------------------------
 * Function:    H5VLunregister_connector
 *
 * Purpose:     Removes a VOL connector ID from the library. This in no way affects
 *              file access property lists which have been defined to use
 *              this VOL connector or files which are already opened under with
 *              this connector.
 *
 *              The native VOL connector cannot be unregistered and attempts
 *              to do so are considered an error.
 *
 * Return:      Success:    Non-negative
 *
 *              Failure:    Negative
 *
 *-------------------------------------------------------------------------
 */
herr_t
H5VLunregister_connector(hid_t vol_id)
{
    hid_t  native_id = H5I_INVALID_HID;
    herr_t ret_value = SUCCEED; /* Return value */

    FUNC_ENTER_API(FAIL)
    H5TRACE1("e", "i", vol_id);

    /* Check arguments */
    if (NULL == H5I_object_verify(vol_id, H5I_VOL))
        HGOTO_ERROR(H5E_VOL, H5E_BADTYPE, FAIL, "not a VOL connector ID");

    /* For the time being, we disallow unregistering the native VOL connector */
<<<<<<< HEAD
    if (H5I_INVALID_HID == (native_id = H5VL__get_connector_id_by_name(H5VL_NATIVE_NAME, FALSE)))
=======
    if (H5I_INVALID_HID == (native_id = H5VL__get_connector_id_by_name(H5VL_NATIVE_NAME, false)))
>>>>>>> 07347cc5
        HGOTO_ERROR(H5E_VOL, H5E_CANTGET, FAIL, "unable to find the native VOL connector ID");
    if (vol_id == native_id)
        HGOTO_ERROR(H5E_VOL, H5E_BADVALUE, FAIL, "unregistering the native VOL connector is not allowed");

    /* The H5VL_class_t struct will be freed by this function */
    if (H5I_dec_app_ref(vol_id) < 0)
        HGOTO_ERROR(H5E_VOL, H5E_CANTDEC, FAIL, "unable to unregister VOL connector");

done:
    if (native_id != H5I_INVALID_HID)
        if (H5I_dec_ref(native_id) < 0)
            HGOTO_ERROR(H5E_VOL, H5E_CANTDEC, FAIL, "unable to decrement count on native_id");

    FUNC_LEAVE_API(ret_value)
} /* end H5VLunregister_connector() */

/*---------------------------------------------------------------------------
 * Function:    H5VLcmp_connector_cls
 *
 * Purpose:     Compares two connector classes (based on their value field)
 *
 * Note:        This routine is _only_ for HDF5 VOL connector authors!  It is
 *              _not_ part of the public API for HDF5 application developers.
 *
 * Return:      Success:    Non-negative, *cmp set to a value like strcmp
 *
 *              Failure:    Negative, *cmp unset
 *
 *---------------------------------------------------------------------------
 */
herr_t
H5VLcmp_connector_cls(int *cmp, hid_t connector_id1, hid_t connector_id2)
{
    H5VL_class_t *cls1, *cls2;         /* connectors for IDs */
    herr_t        ret_value = SUCCEED; /* Return value */

    FUNC_ENTER_API(FAIL)
    H5TRACE3("e", "*Isii", cmp, connector_id1, connector_id2);

    /* Check args and get class pointers */
    if (NULL == (cls1 = (H5VL_class_t *)H5I_object_verify(connector_id1, H5I_VOL)))
        HGOTO_ERROR(H5E_ARGS, H5E_BADTYPE, FAIL, "not a VOL connector ID");
    if (NULL == (cls2 = (H5VL_class_t *)H5I_object_verify(connector_id2, H5I_VOL)))
        HGOTO_ERROR(H5E_ARGS, H5E_BADTYPE, FAIL, "not a VOL connector ID");

    /* Compare the two VOL connector classes */
    if (H5VL_cmp_connector_cls(cmp, cls1, cls2) < 0)
        HGOTO_ERROR(H5E_VOL, H5E_CANTCOMPARE, FAIL, "can't compare connector classes");

done:
    FUNC_LEAVE_API(ret_value)
} /* H5VLcmp_connector_cls() */

/*---------------------------------------------------------------------------
 * Function:    H5VLwrap_register
 *
 * Purpose:     Wrap an internal object with a "wrap context" and register an
 *              hid_t for the resulting object.
 *
 * Note:        This routine is mainly targeted toward wrapping objects for
 *              iteration routine callbacks (i.e. the callbacks from H5Aiterate*,
 *              H5Literate* / H5Lvisit*, and H5Ovisit* ).
 *
 *              type must be a VOL-managed object class (H5I_FILE,
 *              H5I_GROUP, H5I_DATATYPE, H5I_DATASET, H5I_MAP, or H5I_ATTR).
 *
 * Return:      Success:    Non-negative hid_t for the object.
 *              Failure:    Negative (H5I_INVALID_HID)
 *
 *---------------------------------------------------------------------------
 */
hid_t
H5VLwrap_register(void *obj, H5I_type_t type)
{
    hid_t ret_value; /* Return value */

    /* Use FUNC_ENTER_API_NOINIT here, so the API context doesn't get reset */
    FUNC_ENTER_API_NOINIT
    H5TRACE2("i", "*xIt", obj, type);

    /* Check args */
    /* Use a switch here for (hopefully) better performance than a series of
     * equality checks.  We could also group these types together in H5I_type_t,
     * make some assertions here to guarantee that, then just check the range.
     */
    switch (type) {
        case H5I_FILE:
        case H5I_GROUP:
        case H5I_DATATYPE:
        case H5I_DATASET:
        case H5I_MAP:
        case H5I_ATTR:
            /* VOL-managed objects, call is valid */
            break;
        case H5I_UNINIT:
        case H5I_BADID:
        case H5I_DATASPACE:
        case H5I_VFL:
        case H5I_VOL:
        case H5I_GENPROP_CLS:
        case H5I_GENPROP_LST:
        case H5I_ERROR_CLASS:
        case H5I_ERROR_MSG:
        case H5I_ERROR_STACK:
        case H5I_SPACE_SEL_ITER:
        case H5I_EVENTSET:
        case H5I_NTYPES:
        default:
            HGOTO_ERROR(H5E_VOL, H5E_BADRANGE, H5I_INVALID_HID, "invalid type number");
    } /* end switch */
    if (NULL == obj)
        HGOTO_ERROR(H5E_VOL, H5E_BADVALUE, H5I_INVALID_HID, "obj is NULL");

    /* Wrap the object and register an ID for it */
<<<<<<< HEAD
    if ((ret_value = H5VL_wrap_register(type, obj, TRUE)) < 0)
=======
    if ((ret_value = H5VL_wrap_register(type, obj, true)) < 0)
>>>>>>> 07347cc5
        HGOTO_ERROR(H5E_VOL, H5E_CANTREGISTER, H5I_INVALID_HID, "unable to wrap object");

done:
    FUNC_LEAVE_API_NOINIT(ret_value)
} /* H5VLwrap_register() */

/*---------------------------------------------------------------------------
 * Function:    H5VLobject
 *
 * Purpose:     Retrieve the object pointer associated with an hid_t for a
 *              VOL object.
 *
 * Note:        This routine is mainly targeted toward unwrapping objects for
 *              testing.
 *
 * Return:      Success:    Object pointer
 *              Failure:    NULL
 *
 *---------------------------------------------------------------------------
 */
void *
H5VLobject(hid_t id)
{
    void *ret_value; /* Return value */

    FUNC_ENTER_API(NULL)
    H5TRACE1("*x", "i", id);

    /* Retrieve the object pointer for the ID */
    if (NULL == (ret_value = H5VL_object(id)))
        HGOTO_ERROR(H5E_VOL, H5E_CANTGET, NULL, "unable to retrieve object");

done:
    FUNC_LEAVE_API(ret_value)
} /* H5VLobject() */

/*---------------------------------------------------------------------------
 * Function:    H5VLobject_is_native
 *
 * Purpose:     Determines whether an object ID represents a native VOL
 *              connector object.
 *
 * Return:      Non-negative on success/Negative on failure
 *
 *---------------------------------------------------------------------------
 */
herr_t
H5VLobject_is_native(hid_t obj_id, hbool_t *is_native)
{
    H5VL_object_t *vol_obj   = NULL;
    herr_t         ret_value = SUCCEED;

    FUNC_ENTER_API(FAIL)
    H5TRACE2("e", "i*b", obj_id, is_native);

    if (!is_native)
        HGOTO_ERROR(H5E_ARGS, H5E_BADVALUE, FAIL, "`is_native` argument is NULL");

    /* Get the location object for the ID */
    if (NULL == (vol_obj = H5VL_vol_object(obj_id)))
        HGOTO_ERROR(H5E_ARGS, H5E_BADTYPE, FAIL, "invalid object identifier");

    if (H5VL_object_is_native(vol_obj, is_native) < 0)
        HGOTO_ERROR(H5E_VOL, H5E_CANTGET, FAIL, "can't determine if object is a native connector object");

done:
    FUNC_LEAVE_API(ret_value)
} /* H5VLobject_is_native() */

/*-------------------------------------------------------------------------
 * Function:    H5VLget_file_type
 *
 * Purpose:     Returns a copy of dtype_id with its location set to be in
 *              the file, with updated size, etc.
 *
 * Return:      Non-negative on success/Negative on failure
 *
 *-------------------------------------------------------------------------
 */
hid_t
H5VLget_file_type(void *file_obj, hid_t connector_id, hid_t dtype_id)
{
    H5T_t         *dtype;               /* unregistered type       */
    H5T_t         *file_type    = NULL; /* copied file type        */
    hid_t          file_type_id = -1;   /* copied file type id     */
    H5VL_object_t *file_vol_obj = NULL; /* VOL object for file     */
    hid_t          ret_value    = -1;   /* Return value            */

    FUNC_ENTER_API(FAIL)
    H5TRACE3("i", "*xii", file_obj, connector_id, dtype_id);

    /* Check args */
    if (!file_obj)
        HGOTO_ERROR(H5E_ARGS, H5E_UNINITIALIZED, FAIL, "no file object supplied");
    if (NULL == (dtype = (H5T_t *)H5I_object_verify(dtype_id, H5I_DATATYPE)))
        HGOTO_ERROR(H5E_ARGS, H5E_BADTYPE, FAIL, "not a data type");

    /* Create VOL object for file if necessary (force_conv will be true if and
     * only if file needs to be passed to H5T_set_loc) */
    if (H5T_GET_FORCE_CONV(dtype) &&
        (NULL == (file_vol_obj = H5VL_create_object_using_vol_id(H5I_FILE, file_obj, connector_id))))
        HGOTO_ERROR(H5E_VOL, H5E_CANTCREATE, FAIL, "can't create VOL object");

    /* Copy the datatype */
    if (NULL == (file_type = H5T_copy(dtype, H5T_COPY_TRANSIENT)))
        HGOTO_ERROR(H5E_VOL, H5E_CANTCOPY, FAIL, "unable to copy datatype");

    /* Register file type id */
    if ((file_type_id = H5I_register(H5I_DATATYPE, file_type, false)) < 0) {
        (void)H5T_close_real(file_type);
        HGOTO_ERROR(H5E_VOL, H5E_CANTREGISTER, FAIL, "unable to register file datatype");
    } /* end if */

    /* Set the location of the datatype to be in the file */
    if (H5T_set_loc(file_type, file_vol_obj, H5T_LOC_DISK) < 0)
        HGOTO_ERROR(H5E_VOL, H5E_CANTINIT, FAIL, "can't set datatype location");

    /* Release our reference to file_type */
    if (file_vol_obj) {
        if (H5VL_free_object(file_vol_obj) < 0)
            HGOTO_ERROR(H5E_VOL, H5E_CANTDEC, FAIL, "unable to free VOL object");
        file_vol_obj = NULL;
    } /* end if */

    /* Set return value */
    ret_value = file_type_id;

done:
    /* Cleanup on error */
    if (ret_value < 0) {
        if (file_vol_obj && H5VL_free_object(file_vol_obj) < 0)
            HDONE_ERROR(H5E_VOL, H5E_CANTDEC, FAIL, "unable to free VOL object");
        if (file_type_id >= 0 && H5I_dec_ref(file_type_id) < 0)
            HDONE_ERROR(H5E_VOL, H5E_CANTDEC, FAIL, "unable to close file datatype");
    } /* end if */

    FUNC_LEAVE_API(ret_value)
} /* end H5VLget_file_type() */

/*---------------------------------------------------------------------------
 * Function:    H5VLretrieve_lib_state
 *
 * Purpose:     Retrieves a copy of the internal state of the HDF5 library,
 *              so that it can be restored later.
 *
 * Note:        This routine is _only_ for HDF5 VOL connector authors!  It is
 *              _not_ part of the public API for HDF5 application developers.
 *
 * Return:      Success:    Non-negative, *state set
 *              Failure:    Negative, *state unset
 *
 *---------------------------------------------------------------------------
 */
herr_t
H5VLretrieve_lib_state(void **state /*out*/)
{
    herr_t ret_value = SUCCEED; /* Return value */

    /* Must use this, to avoid modifying the API context stack in FUNC_ENTER */
    FUNC_ENTER_API_NOINIT
    H5TRACE1("e", "x", state);

    /* Check args */
    if (NULL == state)
        HGOTO_ERROR(H5E_VOL, H5E_BADVALUE, FAIL, "invalid state pointer");

    /* Retrieve the library state */
    if (H5VL_retrieve_lib_state(state) < 0)
        HGOTO_ERROR(H5E_VOL, H5E_CANTGET, FAIL, "can't retrieve library state");

done:
    FUNC_LEAVE_API_NOINIT(ret_value)
} /* H5VLretrieve_lib_state() */

/*---------------------------------------------------------------------------
 * Function:    H5VLstart_lib_state
 *
 * Purpose:     Opens a new internal state for the HDF5 library.
 *
 * Note:        This routine is _only_ for HDF5 VOL connector authors!  It is
 *              _not_ part of the public API for HDF5 application developers.
 *
 * Return:      Success:    Non-negative
 *              Failure:    Negative
 *
 *---------------------------------------------------------------------------
 */
herr_t
H5VLstart_lib_state(void)
{
    herr_t ret_value = SUCCEED; /* Return value */

    /* Must use this, to avoid modifying the API context stack in FUNC_ENTER */
    FUNC_ENTER_API_NOINIT
    H5TRACE0("e", "");

    /* Start a new library state */
    if (H5VL_start_lib_state() < 0)
        HGOTO_ERROR(H5E_VOL, H5E_CANTSET, FAIL, "can't start new library state");

done:
    FUNC_LEAVE_API_NOINIT(ret_value)
} /* H5VLstart_lib_state() */

/*---------------------------------------------------------------------------
 * Function:    H5VLrestore_lib_state
 *
 * Purpose:     Restores the internal state of the HDF5 library.
 *
 * Note:        This routine is _only_ for HDF5 VOL connector authors!  It is
 *              _not_ part of the public API for HDF5 application developers.
 *
 * Return:      Success:    Non-negative
 *              Failure:    Negative
 *
 *---------------------------------------------------------------------------
 */
herr_t
H5VLrestore_lib_state(const void *state)
{
    herr_t ret_value = SUCCEED; /* Return value */

    /* Must use this, to avoid modifying the API context stack in FUNC_ENTER */
    FUNC_ENTER_API_NOINIT
    H5TRACE1("e", "*x", state);

    /* Check args */
    if (NULL == state)
        HGOTO_ERROR(H5E_VOL, H5E_BADVALUE, FAIL, "invalid state pointer");

    /* Restore the library state */
    if (H5VL_restore_lib_state(state) < 0)
        HGOTO_ERROR(H5E_VOL, H5E_CANTSET, FAIL, "can't restore library state");

done:
    FUNC_LEAVE_API_NOINIT(ret_value)
} /* H5VLrestore_lib_state() */

/*---------------------------------------------------------------------------
 * Function:    H5VLfinish_lib_state
 *
 * Purpose:     Closes the internal state of the HDF5 library, undoing the
 *              affects of H5VLstart_lib_state.
 *
 * Note:        This routine is _only_ for HDF5 VOL connector authors!  It is
 *              _not_ part of the public API for HDF5 application developers.
 *
 * Note:        This routine must be called as a "pair" with
 *              H5VLstart_lib_state.  It can be called before / after /
 *              independently of H5VLfree_lib_state.
 *
 * Return:      Success:    Non-negative
 *              Failure:    Negative
 *
 *---------------------------------------------------------------------------
 */
herr_t
H5VLfinish_lib_state(void)
{
    herr_t ret_value = SUCCEED; /* Return value */

    /* Must use this, to avoid modifying the API context stack in FUNC_ENTER */
    FUNC_ENTER_API_NOINIT
    H5TRACE0("e", "");

    /* Reset the library state */
    if (H5VL_finish_lib_state() < 0)
        HGOTO_ERROR(H5E_VOL, H5E_CANTRESET, FAIL, "can't reset library state");

done:
    FUNC_LEAVE_API_NOINIT(ret_value)
} /* H5VLfinish_lib_state() */

/*---------------------------------------------------------------------------
 * Function:    H5VLfree_lib_state
 *
 * Purpose:     Free a retrieved library state.
 *
 * Note:        This routine is _only_ for HDF5 VOL connector authors!  It is
 *              _not_ part of the public API for HDF5 application developers.
 *
 * Note:        This routine must be called as a "pair" with
 *              H5VLretrieve_lib_state.
 *
 * Return:      Success:    Non-negative
 *              Failure:    Negative
 *
 *---------------------------------------------------------------------------
 */
herr_t
H5VLfree_lib_state(void *state)
{
    herr_t ret_value = SUCCEED; /* Return value */

    FUNC_ENTER_API(FAIL)
    H5TRACE1("e", "*x", state);

    /* Check args */
    if (NULL == state)
        HGOTO_ERROR(H5E_ARGS, H5E_BADVALUE, FAIL, "invalid state pointer");

    /* Free the library state */
    if (H5VL_free_lib_state(state) < 0)
        HGOTO_ERROR(H5E_VOL, H5E_CANTRELEASE, FAIL, "can't free library state");

done:
    FUNC_LEAVE_API(ret_value)
} /* H5VLfree_lib_state() */

/*---------------------------------------------------------------------------
 * Function:    H5VLquery_optional
 *
 * Purpose:     Determine if a VOL connector supports a particular optional
 *              callback operation, and a general sense of the operation's
 *              behavior.
 *
 * Return:      Success:    Non-negative
 *              Failure:    Negative
 *
 *---------------------------------------------------------------------------
 */
herr_t
H5VLquery_optional(hid_t obj_id, H5VL_subclass_t subcls, int opt_type, uint64_t *flags /*out*/)
{
    H5VL_object_t *vol_obj   = NULL;
    herr_t         ret_value = SUCCEED; /* Return value */

    FUNC_ENTER_API(FAIL)
    H5TRACE4("e", "iVSIsx", obj_id, subcls, opt_type, flags);

    /* Check args */
    if (NULL == flags)
        HGOTO_ERROR(H5E_ARGS, H5E_BADVALUE, FAIL, "invalid 'flags' pointer");
    if (NULL == (vol_obj = H5VL_vol_object(obj_id)))
        HGOTO_ERROR(H5E_ARGS, H5E_BADTYPE, FAIL, "invalid object identifier");

    /* Query the connector */
    if (H5VL_introspect_opt_query(vol_obj, subcls, opt_type, flags) < 0)
        HGOTO_ERROR(H5E_VOL, H5E_CANTGET, FAIL, "unable to query VOL connector operation");

done:
    FUNC_LEAVE_API(ret_value)
} /* H5VLquery_optional() */

/*---------------------------------------------------------------------------
 * Function:    H5VLregister_opt_operation
 *
 * Purpose:     Allow a VOL connector to register a new optional operation
 *              for a VOL object subclass.   The operation name must be runtime
 *              unique for each operation, preferably avoiding naming clashes
 *              by using a Uniform Type Identifier (UTI,
 *https://developer.apple.com/library/archive/documentation/FileManagement/Conceptual/understanding_utis/understand_utis_conc/understand_utis_conc.html)
 *              for each operation name.  The value returned in the 'op_val'
 *              pointer will be unique for that VOL connector to use for its
 *              operation on that subclass.
 *
 *              For example, registering a 'prefetch' operation for the
 *              caching VOL connector written at the ALCF at Argonne National
 *              Laboratory could have a UTI of: "gov.anl.alcf.cache.prefetch",
 *              and the "evict" operation for the same connector could have a
 *              UTI of: "gov.anl.alcf.cache.evict".   Registering a "suspend
 *              background threads" operation for the asynchronous VOL connector
 *              written at NERSC at Lawrence Berkeley National Laboratory could
 *              have a UTI of: "gov.lbnl.nersc.async.suspend_bkg_threads".
 *
 * Note:        The first 1024 values of each subclass's optional operations
 *              are reserved for the native VOL connector's use.
 *
 * Return:      Success:    Non-negative
 *              Failure:    Negative
 *
 *---------------------------------------------------------------------------
 */
herr_t
H5VLregister_opt_operation(H5VL_subclass_t subcls, const char *op_name, int *op_val /*out*/)
{
    herr_t ret_value = SUCCEED; /* Return value */

    FUNC_ENTER_API(FAIL)
    H5TRACE3("e", "VS*sx", subcls, op_name, op_val);

    /* Check args */
    if (NULL == op_val)
        HGOTO_ERROR(H5E_ARGS, H5E_BADVALUE, FAIL, "invalid op_val pointer");
    if (NULL == op_name)
        HGOTO_ERROR(H5E_ARGS, H5E_BADVALUE, FAIL, "invalid op_name pointer");
    if ('\0' == *op_name)
        HGOTO_ERROR(H5E_ARGS, H5E_BADVALUE, FAIL, "invalid op_name string");
    if (!((H5VL_SUBCLS_ATTR == subcls) || (H5VL_SUBCLS_DATASET == subcls) ||
          (H5VL_SUBCLS_DATATYPE == subcls) || (H5VL_SUBCLS_FILE == subcls) || (H5VL_SUBCLS_GROUP == subcls) ||
          (H5VL_SUBCLS_OBJECT == subcls) || (H5VL_SUBCLS_LINK == subcls) || (H5VL_SUBCLS_REQUEST == subcls)))
        HGOTO_ERROR(H5E_ARGS, H5E_BADVALUE, FAIL, "invalid VOL subclass type");

    /* Register the operation */
    if (H5VL__register_opt_operation(subcls, op_name, op_val) < 0)
        HGOTO_ERROR(H5E_VOL, H5E_CANTREGISTER, FAIL, "can't register dynamic optional operation: '%s'",
                    op_name);

done:
    FUNC_LEAVE_API(ret_value)
} /* H5VLregister_opt_operation() */

/*---------------------------------------------------------------------------
 * Function:    H5VLfind_opt_operation
 *
 * Purpose:     Look up a optional operation for a VOL object subclass, by name.
 *
 * Return:      Success:    Non-negative
 *              Failure:    Negative
 *
 *---------------------------------------------------------------------------
 */
herr_t
H5VLfind_opt_operation(H5VL_subclass_t subcls, const char *op_name, int *op_val /*out*/)
{
    herr_t ret_value = SUCCEED; /* Return value */

    FUNC_ENTER_API(FAIL)
    H5TRACE3("e", "VS*sx", subcls, op_name, op_val);

    /* Check args */
    if (NULL == op_val)
        HGOTO_ERROR(H5E_ARGS, H5E_BADVALUE, FAIL, "invalid op_val pointer");
    if (NULL == op_name)
        HGOTO_ERROR(H5E_ARGS, H5E_BADVALUE, FAIL, "invalid op_name pointer");
    if ('\0' == *op_name)
        HGOTO_ERROR(H5E_ARGS, H5E_BADVALUE, FAIL, "invalid op_name string");
    if (!((H5VL_SUBCLS_ATTR == subcls) || (H5VL_SUBCLS_DATASET == subcls) ||
          (H5VL_SUBCLS_DATATYPE == subcls) || (H5VL_SUBCLS_FILE == subcls) || (H5VL_SUBCLS_GROUP == subcls) ||
          (H5VL_SUBCLS_OBJECT == subcls) || (H5VL_SUBCLS_LINK == subcls) || (H5VL_SUBCLS_REQUEST == subcls)))
        HGOTO_ERROR(H5E_ARGS, H5E_BADVALUE, FAIL, "invalid VOL subclass type");

    /* Find the operation */
    if (H5VL__find_opt_operation(subcls, op_name, op_val) < 0)
        HGOTO_ERROR(H5E_VOL, H5E_NOTFOUND, FAIL, "can't find dynamic optional operation: '%s'", op_name);

done:
    FUNC_LEAVE_API(ret_value)
} /* H5VLfind_opt_operation() */

/*---------------------------------------------------------------------------
 * Function:    H5VLunregister_opt_operation
 *
 * Purpose:     Unregister a optional operation for a VOL object subclass, by name.
 *
 * Return:      Success:    Non-negative
 *              Failure:    Negative
 *
 *---------------------------------------------------------------------------
 */
herr_t
H5VLunregister_opt_operation(H5VL_subclass_t subcls, const char *op_name)
{
    herr_t ret_value = SUCCEED; /* Return value */

    FUNC_ENTER_API(FAIL)
    H5TRACE2("e", "VS*s", subcls, op_name);

    /* Check args */
    if (NULL == op_name)
        HGOTO_ERROR(H5E_ARGS, H5E_BADVALUE, FAIL, "invalid op_name pointer");
    if ('\0' == *op_name)
        HGOTO_ERROR(H5E_ARGS, H5E_BADVALUE, FAIL, "invalid op_name string");
    if (!((H5VL_SUBCLS_ATTR == subcls) || (H5VL_SUBCLS_DATASET == subcls) ||
          (H5VL_SUBCLS_DATATYPE == subcls) || (H5VL_SUBCLS_FILE == subcls) || (H5VL_SUBCLS_GROUP == subcls) ||
          (H5VL_SUBCLS_OBJECT == subcls) || (H5VL_SUBCLS_LINK == subcls) || (H5VL_SUBCLS_REQUEST == subcls)))
        HGOTO_ERROR(H5E_ARGS, H5E_BADVALUE, FAIL, "invalid VOL subclass type");

    /* Unregister the operation */
    if (H5VL__unregister_opt_operation(subcls, op_name) < 0)
        HGOTO_ERROR(H5E_VOL, H5E_CANTREMOVE, FAIL, "can't unregister dynamic optional operation: '%s'",
                    op_name);

done:
    FUNC_LEAVE_API(ret_value)
} /* H5VLunregister_opt_operation() */<|MERGE_RESOLUTION|>--- conflicted
+++ resolved
@@ -90,19 +90,11 @@
     /* Check VOL initialization property list */
     if (H5P_DEFAULT == vipl_id)
         vipl_id = H5P_VOL_INITIALIZE_DEFAULT;
-<<<<<<< HEAD
-    else if (TRUE != H5P_isa_class(vipl_id, H5P_VOL_INITIALIZE))
-        HGOTO_ERROR(H5E_ARGS, H5E_BADTYPE, H5I_INVALID_HID, "not a VOL initialize property list");
-
-    /* Register connector */
-    if ((ret_value = H5VL__register_connector_by_class(cls, TRUE, vipl_id)) < 0)
-=======
     else if (true != H5P_isa_class(vipl_id, H5P_VOL_INITIALIZE))
         HGOTO_ERROR(H5E_ARGS, H5E_BADTYPE, H5I_INVALID_HID, "not a VOL initialize property list");
 
     /* Register connector */
     if ((ret_value = H5VL__register_connector_by_class(cls, true, vipl_id)) < 0)
->>>>>>> 07347cc5
         HGOTO_ERROR(H5E_VOL, H5E_CANTREGISTER, H5I_INVALID_HID, "unable to register VOL connector");
 
 done:
@@ -137,30 +129,18 @@
     /* Check arguments */
     if (!name)
         HGOTO_ERROR(H5E_ARGS, H5E_UNINITIALIZED, H5I_INVALID_HID, "null VOL connector name is disallowed");
-<<<<<<< HEAD
-    if (0 == HDstrlen(name))
-=======
     if (0 == strlen(name))
->>>>>>> 07347cc5
         HGOTO_ERROR(H5E_ARGS, H5E_UNINITIALIZED, H5I_INVALID_HID,
                     "zero-length VOL connector name is disallowed");
 
     /* Check VOL initialization property list */
     if (H5P_DEFAULT == vipl_id)
         vipl_id = H5P_VOL_INITIALIZE_DEFAULT;
-<<<<<<< HEAD
-    else if (TRUE != H5P_isa_class(vipl_id, H5P_VOL_INITIALIZE))
-        HGOTO_ERROR(H5E_ARGS, H5E_BADTYPE, H5I_INVALID_HID, "not a VOL initialize property list");
-
-    /* Register connector */
-    if ((ret_value = H5VL__register_connector_by_name(name, TRUE, vipl_id)) < 0)
-=======
     else if (true != H5P_isa_class(vipl_id, H5P_VOL_INITIALIZE))
         HGOTO_ERROR(H5E_ARGS, H5E_BADTYPE, H5I_INVALID_HID, "not a VOL initialize property list");
 
     /* Register connector */
     if ((ret_value = H5VL__register_connector_by_name(name, true, vipl_id)) < 0)
->>>>>>> 07347cc5
         HGOTO_ERROR(H5E_VOL, H5E_CANTREGISTER, H5I_INVALID_HID, "unable to register VOL connector");
 
 done:
@@ -200,19 +180,11 @@
     /* Check VOL initialization property list */
     if (H5P_DEFAULT == vipl_id)
         vipl_id = H5P_VOL_INITIALIZE_DEFAULT;
-<<<<<<< HEAD
-    else if (TRUE != H5P_isa_class(vipl_id, H5P_VOL_INITIALIZE))
-        HGOTO_ERROR(H5E_ARGS, H5E_BADTYPE, H5I_INVALID_HID, "not a VOL initialize property list");
-
-    /* Register connector */
-    if ((ret_value = H5VL__register_connector_by_value(value, TRUE, vipl_id)) < 0)
-=======
     else if (true != H5P_isa_class(vipl_id, H5P_VOL_INITIALIZE))
         HGOTO_ERROR(H5E_ARGS, H5E_BADTYPE, H5I_INVALID_HID, "not a VOL initialize property list");
 
     /* Register connector */
     if ((ret_value = H5VL__register_connector_by_value(value, true, vipl_id)) < 0)
->>>>>>> 07347cc5
         HGOTO_ERROR(H5E_VOL, H5E_CANTREGISTER, H5I_INVALID_HID, "unable to register VOL connector");
 
 done:
@@ -296,11 +268,7 @@
     H5TRACE1("i", "i", obj_id);
 
     /* Get connector ID */
-<<<<<<< HEAD
-    if ((ret_value = H5VL__get_connector_id(obj_id, TRUE)) < 0)
-=======
     if ((ret_value = H5VL__get_connector_id(obj_id, true)) < 0)
->>>>>>> 07347cc5
         HGOTO_ERROR(H5E_VOL, H5E_CANTGET, H5I_INVALID_HID, "can't get VOL id");
 
 done:
@@ -330,11 +298,7 @@
     H5TRACE1("i", "*s", name);
 
     /* Get connector ID with this name */
-<<<<<<< HEAD
-    if ((ret_value = H5VL__get_connector_id_by_name(name, TRUE)) < 0)
-=======
     if ((ret_value = H5VL__get_connector_id_by_name(name, true)) < 0)
->>>>>>> 07347cc5
         HGOTO_ERROR(H5E_VOL, H5E_CANTGET, H5I_INVALID_HID, "can't get VOL id");
 
 done:
@@ -364,11 +328,7 @@
     H5TRACE1("i", "VC", connector_value);
 
     /* Get connector ID with this value */
-<<<<<<< HEAD
-    if ((ret_value = H5VL__get_connector_id_by_value(connector_value, TRUE)) < 0)
-=======
     if ((ret_value = H5VL__get_connector_id_by_value(connector_value, true)) < 0)
->>>>>>> 07347cc5
         HGOTO_ERROR(H5E_VOL, H5E_CANTGET, H5I_INVALID_HID, "can't get VOL id");
 
 done:
@@ -534,11 +494,7 @@
         HGOTO_ERROR(H5E_VOL, H5E_BADTYPE, FAIL, "not a VOL connector ID");
 
     /* For the time being, we disallow unregistering the native VOL connector */
-<<<<<<< HEAD
-    if (H5I_INVALID_HID == (native_id = H5VL__get_connector_id_by_name(H5VL_NATIVE_NAME, FALSE)))
-=======
     if (H5I_INVALID_HID == (native_id = H5VL__get_connector_id_by_name(H5VL_NATIVE_NAME, false)))
->>>>>>> 07347cc5
         HGOTO_ERROR(H5E_VOL, H5E_CANTGET, FAIL, "unable to find the native VOL connector ID");
     if (vol_id == native_id)
         HGOTO_ERROR(H5E_VOL, H5E_BADVALUE, FAIL, "unregistering the native VOL connector is not allowed");
@@ -653,11 +609,7 @@
         HGOTO_ERROR(H5E_VOL, H5E_BADVALUE, H5I_INVALID_HID, "obj is NULL");
 
     /* Wrap the object and register an ID for it */
-<<<<<<< HEAD
-    if ((ret_value = H5VL_wrap_register(type, obj, TRUE)) < 0)
-=======
     if ((ret_value = H5VL_wrap_register(type, obj, true)) < 0)
->>>>>>> 07347cc5
         HGOTO_ERROR(H5E_VOL, H5E_CANTREGISTER, H5I_INVALID_HID, "unable to wrap object");
 
 done:
