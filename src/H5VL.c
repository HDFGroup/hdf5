/* * * * * * * * * * * * * * * * * * * * * * * * * * * * * * * * * * * * * * *
 * Copyright by The HDF Group.                                               *
 * All rights reserved.                                                      *
 *                                                                           *
 * This file is part of HDF5.  The full HDF5 copyright notice, including     *
 * terms governing use, modification, and redistribution, is contained in    *
 * the COPYING file, which can be found at the root of the source code       *
 * distribution tree, or in https://www.hdfgroup.org/licenses.               *
 * If you do not have access to either file, you may request a copy from     *
 * help@hdfgroup.org.                                                        *
 * * * * * * * * * * * * * * * * * * * * * * * * * * * * * * * * * * * * * * */

/*
 * Purpose:     The Virtual Object Layer as described in documentation.
 *              The pupose is to provide an abstraction on how to access the
 *              underlying HDF5 container, whether in a local file with
 *              a specific file format, or remotely on other machines, etc...
 */

/****************/
/* Module Setup */
/****************/

#include "H5VLmodule.h" /* This source code file is part of the H5VL module */

/***********/
/* Headers */
/***********/

#include "H5private.h"   /* Generic Functions                    */
#include "H5CXprivate.h" /* API Contexts                         */
#include "H5Eprivate.h"  /* Error handling                       */
#include "H5Iprivate.h"  /* IDs                                  */
#include "H5Pprivate.h"  /* Property lists                       */
#include "H5Tprivate.h"  /* Datatypes                            */
#include "H5VLpkg.h"     /* Virtual Object Layer                 */

/* VOL connectors */
#include "H5VLnative.h" /* Native VOL connector                 */

/****************/
/* Local Macros */
/****************/

/******************/
/* Local Typedefs */
/******************/

/********************/
/* Local Prototypes */
/********************/

/*********************/
/* Package Variables */
/*********************/

/*****************************/
/* Library Private Variables */
/*****************************/

/*******************/
/* Local Variables */
/*******************/

/*-------------------------------------------------------------------------
 * Function:    H5VLregister_connector
 *
 * Purpose:     Registers a new VOL connector as a member of the virtual object
 *              layer class.
 *
 *              VIPL_ID is a VOL initialization property list which must be
 *              created with H5Pcreate(H5P_VOL_INITIALIZE) (or H5P_DEFAULT).
 *
 * Return:      Success:    A VOL connector ID which is good until the
 *                          library is closed or the connector is
 *                          unregistered.
 *
 *              Failure:    H5I_INVALID_HID
 *
 *-------------------------------------------------------------------------
 */
hid_t
H5VLregister_connector(const H5VL_class_t *cls, hid_t vipl_id)
{
    hid_t ret_value = H5I_INVALID_HID; /* Return value */

    FUNC_ENTER_API(H5I_INVALID_HID)
    H5TRACE2("i", "*xi", cls, vipl_id);

<<<<<<< HEAD
    /* Check arguments */
    if (!cls)
        HGOTO_ERROR(H5E_ARGS, H5E_UNINITIALIZED, H5I_INVALID_HID,
                    "VOL connector class pointer cannot be NULL")
    if (!cls->name)
        HGOTO_ERROR(H5E_VOL, H5E_CANTREGISTER, H5I_INVALID_HID,
                    "VOL connector class name cannot be the NULL pointer")
    if (0 == HDstrlen(cls->name))
        HGOTO_ERROR(H5E_VOL, H5E_CANTREGISTER, H5I_INVALID_HID,
                    "VOL connector class name cannot be the empty string")
    if (cls->info_cls.copy && !cls->info_cls.free)
        HGOTO_ERROR(
            H5E_VOL, H5E_CANTREGISTER, H5I_INVALID_HID,
            "VOL connector must provide free callback for VOL info objects when a copy callback is provided")
    if (cls->wrap_cls.get_wrap_ctx && !cls->wrap_cls.free_wrap_ctx)
        HGOTO_ERROR(H5E_VOL, H5E_CANTREGISTER, H5I_INVALID_HID,
                    "VOL connector must provide free callback for object wrapping contexts when a get "
                    "callback is provided")

=======
>>>>>>> 18bbd3f0
    /* Check VOL initialization property list */
    if (H5P_DEFAULT == vipl_id)
        vipl_id = H5P_VOL_INITIALIZE_DEFAULT;
    else if (TRUE != H5P_isa_class(vipl_id, H5P_VOL_INITIALIZE))
        HGOTO_ERROR(H5E_ARGS, H5E_BADTYPE, H5I_INVALID_HID, "not a VOL initialize property list")

    /* Register connector */
<<<<<<< HEAD
    if ((ret_value = H5VL__register_connector(cls, TRUE, vipl_id)) < 0)
=======
    if ((ret_value = H5VL__register_connector_by_class(cls, TRUE, vipl_id)) < 0)
>>>>>>> 18bbd3f0
        HGOTO_ERROR(H5E_VOL, H5E_CANTREGISTER, H5I_INVALID_HID, "unable to register VOL connector")

done:
    FUNC_LEAVE_API(ret_value)
} /* end H5VLregister_connector() */

/*-------------------------------------------------------------------------
 * Function:    H5VLregister_connector_by_name
 *
 * Purpose:     Registers a new VOL connector as a member of the virtual object
 *              layer class.
 *
 *              VIPL_ID is a VOL initialization property list which must be
 *              created with H5Pcreate(H5P_VOL_INITIALIZE) (or H5P_DEFAULT).
 *
 * Return:      Success:    A VOL connector ID which is good until the
 *                          library is closed or the connector is
 *                          unregistered.
 *
 *              Failure:    H5I_INVALID_HID
 *
 *-------------------------------------------------------------------------
 */
hid_t
H5VLregister_connector_by_name(const char *name, hid_t vipl_id)
{
    hid_t ret_value = H5I_INVALID_HID; /* Return value */

    FUNC_ENTER_API(H5I_INVALID_HID)
    H5TRACE2("i", "*si", name, vipl_id);

    /* Check arguments */
    if (!name)
        HGOTO_ERROR(H5E_ARGS, H5E_UNINITIALIZED, H5I_INVALID_HID, "null VOL connector name is disallowed")
    if (0 == HDstrlen(name))
        HGOTO_ERROR(H5E_ARGS, H5E_UNINITIALIZED, H5I_INVALID_HID,
                    "zero-length VOL connector name is disallowed")

    /* Check VOL initialization property list */
    if (H5P_DEFAULT == vipl_id)
        vipl_id = H5P_VOL_INITIALIZE_DEFAULT;
    else if (TRUE != H5P_isa_class(vipl_id, H5P_VOL_INITIALIZE))
        HGOTO_ERROR(H5E_ARGS, H5E_BADTYPE, H5I_INVALID_HID, "not a VOL initialize property list")

    /* Register connector */
    if ((ret_value = H5VL__register_connector_by_name(name, TRUE, vipl_id)) < 0)
        HGOTO_ERROR(H5E_VOL, H5E_CANTREGISTER, H5I_INVALID_HID, "unable to register VOL connector")

done:
    FUNC_LEAVE_API(ret_value)
} /* end H5VLregister_connector_by_name() */

/*-------------------------------------------------------------------------
 * Function:    H5VLregister_connector_by_value
 *
 * Purpose:     Registers a new VOL connector as a member of the virtual object
 *              layer class.
 *
 *              VIPL_ID is a VOL initialization property list which must be
 *              created with H5Pcreate(H5P_VOL_INITIALIZE) (or H5P_DEFAULT).
 *
 * Return:      Success:    A VOL connector ID which is good until the
 *                          library is closed or the connector is
 *                          unregistered.
 *
 *              Failure:    H5I_INVALID_HID
 *
 *-------------------------------------------------------------------------
 */
hid_t
H5VLregister_connector_by_value(H5VL_class_value_t value, hid_t vipl_id)
{
    hid_t ret_value = H5I_INVALID_HID; /* Return value */

    FUNC_ENTER_API(H5I_INVALID_HID)
    H5TRACE2("i", "VCi", value, vipl_id);

    /* Check arguments */
    if (value < 0)
        HGOTO_ERROR(H5E_ARGS, H5E_UNINITIALIZED, H5I_INVALID_HID,
                    "negative VOL connector value is disallowed")

    /* Check VOL initialization property list */
    if (H5P_DEFAULT == vipl_id)
        vipl_id = H5P_VOL_INITIALIZE_DEFAULT;
    else if (TRUE != H5P_isa_class(vipl_id, H5P_VOL_INITIALIZE))
        HGOTO_ERROR(H5E_ARGS, H5E_BADTYPE, H5I_INVALID_HID, "not a VOL initialize property list")

    /* Register connector */
    if ((ret_value = H5VL__register_connector_by_value(value, TRUE, vipl_id)) < 0)
        HGOTO_ERROR(H5E_VOL, H5E_CANTREGISTER, H5I_INVALID_HID, "unable to register VOL connector")

done:
    FUNC_LEAVE_API(ret_value)
} /* end H5VLregister_connector_by_value() */

/*-------------------------------------------------------------------------
 * Function:    H5VLis_connector_registered_by_name
 *
 * Purpose:     Tests whether a VOL class has been registered or not
 *              according to a supplied connector name.
 *
 * Return:      >0 if a VOL connector with that name has been registered
 *              0 if a VOL connector with that name has NOT been registered
 *              <0 on errors
 *
 * Programmer:  Dana Robinson
 *              June 17, 2017
 *
 *-------------------------------------------------------------------------
 */
htri_t
H5VLis_connector_registered_by_name(const char *name)
{
    htri_t ret_value = FALSE; /* Return value */

    FUNC_ENTER_API(FAIL)
    H5TRACE1("t", "*s", name);

    /* Check if connector with this name is registered */
    if ((ret_value = H5VL__is_connector_registered_by_name(name)) < 0)
<<<<<<< HEAD
=======
        HGOTO_ERROR(H5E_VOL, H5E_CANTGET, FAIL, "can't check for VOL")

done:
    FUNC_LEAVE_API(ret_value)
} /* end H5VLis_connector_registered_by_name() */

/*-------------------------------------------------------------------------
 * Function:    H5VLis_connector_registered_by_value
 *
 * Purpose:     Tests whether a VOL class has been registered or not
 *              according to a supplied connector value (ID).
 *
 * Return:      >0 if a VOL connector with that value has been registered
 *              0 if a VOL connector with that value hasn't been registered
 *              <0 on errors
 *
 *-------------------------------------------------------------------------
 */
htri_t
H5VLis_connector_registered_by_value(H5VL_class_value_t connector_value)
{
    htri_t ret_value = FALSE;

    FUNC_ENTER_API(FAIL)
    H5TRACE1("t", "VC", connector_value);

    /* Check if connector with this value is registered */
    if ((ret_value = H5VL__is_connector_registered_by_value(connector_value)) < 0)
>>>>>>> 18bbd3f0
        HGOTO_ERROR(H5E_VOL, H5E_CANTGET, FAIL, "can't check for VOL")

done:
    FUNC_LEAVE_API(ret_value)
<<<<<<< HEAD
} /* end H5VLis_connector_registered_by_name() */

/*-------------------------------------------------------------------------
 * Function:    H5VLis_connector_registered_by_value
 *
 * Purpose:     Tests whether a VOL class has been registered or not
 *              according to a supplied connector value (ID).
 *
 * Return:      >0 if a VOL connector with that value has been registered
 *              0 if a VOL connector with that value hasn't been registered
 *              <0 on errors
 *
 *-------------------------------------------------------------------------
 */
htri_t
H5VLis_connector_registered_by_value(H5VL_class_value_t connector_value)
{
    htri_t ret_value = FALSE;

    FUNC_ENTER_API(FAIL)
    H5TRACE1("t", "VC", connector_value);

    /* Check if connector with this value is registered */
    if ((ret_value = H5VL__is_connector_registered_by_value(connector_value)) < 0)
        HGOTO_ERROR(H5E_VOL, H5E_CANTGET, FAIL, "can't check for VOL")

done:
    FUNC_LEAVE_API(ret_value)
=======
>>>>>>> 18bbd3f0
} /* end H5VLis_connector_registered_by_value() */

/*-------------------------------------------------------------------------
 * Function:    H5VLget_connector_id
 *
 * Purpose:     Retrieves the VOL connector ID for a given object ID.
 *
 * Return:      A valid VOL connector ID. This ID will need to be closed
 *              using H5VLclose().
 *
 *              H5I_INVALID_HID on error.
 *
 * Programmer:  Dana Robinson
 *              June 17, 2017
 *
 *-------------------------------------------------------------------------
 */
hid_t
H5VLget_connector_id(hid_t obj_id)
{
    hid_t ret_value = H5I_INVALID_HID; /* Return value */

    FUNC_ENTER_API(H5I_INVALID_HID)
    H5TRACE1("i", "i", obj_id);

    /* Get connector ID */
    if ((ret_value = H5VL__get_connector_id(obj_id, TRUE)) < 0)
        HGOTO_ERROR(H5E_VOL, H5E_CANTGET, H5I_INVALID_HID, "can't get VOL id")

done:
    FUNC_LEAVE_API(ret_value)
} /* end H5VLget_connector_id() */

/*-------------------------------------------------------------------------
 * Function:    H5VLget_connector_id_by_name
 *
 * Purpose:     Retrieves the ID for a registered VOL connector.
 *
 * Return:      A valid VOL connector ID if a connector by that name has
 *              been registered. This ID will need to be closed using
 *              H5VLclose().
 *
 *              H5I_INVALID_HID on error or if a VOL connector of that
 *              name has not been registered.
 *
 * Programmer:  Dana Robinson
 *              June 17, 2017
 *
 *-------------------------------------------------------------------------
 */
hid_t
H5VLget_connector_id_by_name(const char *name)
{
    hid_t ret_value = H5I_INVALID_HID; /* Return value */

    FUNC_ENTER_API(H5I_INVALID_HID)
    H5TRACE1("i", "*s", name);

    /* Get connector ID with this name */
    if ((ret_value = H5VL__get_connector_id_by_name(name, TRUE)) < 0)
        HGOTO_ERROR(H5E_VOL, H5E_CANTGET, H5I_INVALID_HID, "can't get VOL id")

done:
    FUNC_LEAVE_API(ret_value)
} /* end H5VLget_connector_id_by_name() */

/*-------------------------------------------------------------------------
 * Function:    H5VLget_connector_id_by_value
 *
 * Purpose:     Retrieves the ID for a registered VOL connector.
 *
 * Return:      A valid VOL connector ID if a connector with that value has
 *              been registered. This ID will need to be closed using
 *              H5VLclose().
 *
 *              H5I_INVALID_HID on error or if a VOL connector with that
 *              value has not been registered.
 *
 *-------------------------------------------------------------------------
 */
hid_t
H5VLget_connector_id_by_value(H5VL_class_value_t connector_value)
{
    hid_t ret_value = H5I_INVALID_HID; /* Return value */

    FUNC_ENTER_API(H5I_INVALID_HID)
    H5TRACE1("i", "VC", connector_value);

    /* Get connector ID with this value */
    if ((ret_value = H5VL__get_connector_id_by_value(connector_value, TRUE)) < 0)
        HGOTO_ERROR(H5E_VOL, H5E_CANTGET, H5I_INVALID_HID, "can't get VOL id")

done:
    FUNC_LEAVE_API(ret_value)
} /* end H5VLget_connector_id_by_value() */

/*-------------------------------------------------------------------------
 * Function:    H5VLpeek_connector_id_by_name
 *
 * Purpose:     Retrieves the ID for a registered VOL connector.
 *
 * Return:      A valid VOL connector ID if a connector by that name has
 *              been registered. This ID is *not* owned by the caller and
 *              H5VLclose() should not be called.  Intended for use by VOL
 *              connectors to find their own ID.
 *
 *              H5I_INVALID_HID on error or if a VOL connector of that
 *              name has not been registered.
 *
 *-------------------------------------------------------------------------
 */
hid_t
H5VLpeek_connector_id_by_name(const char *name)
{
    hid_t ret_value = H5I_INVALID_HID; /* Return value */

    FUNC_ENTER_API(H5I_INVALID_HID)
    H5TRACE1("i", "*s", name);

    /* Get connector ID with this name */
    if ((ret_value = H5VL__peek_connector_id_by_name(name)) < 0)
<<<<<<< HEAD
=======
        HGOTO_ERROR(H5E_VOL, H5E_CANTGET, H5I_INVALID_HID, "can't get VOL id")

done:
    FUNC_LEAVE_API(ret_value)
} /* end H5VLpeek_connector_id_by_name() */

/*-------------------------------------------------------------------------
 * Function:    H5VLpeek_connector_id_by_value
 *
 * Purpose:     Retrieves the ID for a registered VOL connector.
 *
 * Return:      A valid VOL connector ID if a connector with that value
 *              has been registered. This ID is *not* owned by the caller
 *              and H5VLclose() should not be called.  Intended for use by
 *              VOL connectors to find their own ID.
 *
 *              H5I_INVALID_HID on error or if a VOL connector with that
 *              value has not been registered.
 *
 *-------------------------------------------------------------------------
 */
hid_t
H5VLpeek_connector_id_by_value(H5VL_class_value_t value)
{
    hid_t ret_value = H5I_INVALID_HID; /* Return value */

    FUNC_ENTER_API(H5I_INVALID_HID)
    H5TRACE1("i", "VC", value);

    /* Get connector ID with this value */
    if ((ret_value = H5VL__peek_connector_id_by_value(value)) < 0)
>>>>>>> 18bbd3f0
        HGOTO_ERROR(H5E_VOL, H5E_CANTGET, H5I_INVALID_HID, "can't get VOL id")

done:
    FUNC_LEAVE_API(ret_value)
<<<<<<< HEAD
} /* end H5VLpeek_connector_id_by_name() */

/*-------------------------------------------------------------------------
 * Function:    H5VLpeek_connector_id_by_value
 *
 * Purpose:     Retrieves the ID for a registered VOL connector.
 *
 * Return:      A valid VOL connector ID if a connector with that value
 *              has been registered. This ID is *not* owned by the caller
 *              and H5VLclose() should not be called.  Intended for use by
 *              VOL connectors to find their own ID.
 *
 *              H5I_INVALID_HID on error or if a VOL connector with that
 *              value has not been registered.
 *
 *-------------------------------------------------------------------------
 */
hid_t
H5VLpeek_connector_id_by_value(H5VL_class_value_t value)
{
    hid_t ret_value = H5I_INVALID_HID; /* Return value */

    FUNC_ENTER_API(H5I_INVALID_HID)
    H5TRACE1("i", "VC", value);

    /* Get connector ID with this value */
    if ((ret_value = H5VL__peek_connector_id_by_value(value)) < 0)
        HGOTO_ERROR(H5E_VOL, H5E_CANTGET, H5I_INVALID_HID, "can't get VOL id")

done:
    FUNC_LEAVE_API(ret_value)
=======
>>>>>>> 18bbd3f0
} /* end H5VLpeek_connector_id_by_value() */

/*-------------------------------------------------------------------------
 * Function:    H5VLget_connector_name
 *
 * Purpose:     Returns the connector name for the VOL associated with the
 *              object or file ID.
 *
 *              This works like other calls where the caller must provide a
 *              buffer of the appropriate size for the library to fill in.
 *              i.e., passing in a NULL pointer for NAME will return the
 *              required size of the buffer.
 *
 * Return:      Success:        The length of the connector name
 *
 *              Failure:        Negative
 *
 *-------------------------------------------------------------------------
 */
ssize_t
H5VLget_connector_name(hid_t obj_id, char *name /*out*/, size_t size)
{
    ssize_t ret_value = -1;

    FUNC_ENTER_API(FAIL)
    H5TRACE3("Zs", "ixz", obj_id, name, size);

    /* Call internal routine */
    if ((ret_value = H5VL__get_connector_name(obj_id, name, size)) < 0)
        HGOTO_ERROR(H5E_VOL, H5E_CANTGET, FAIL, "Can't get connector name")

done:
    FUNC_LEAVE_API(ret_value)
} /* end H5VLget_connector_name() */

/*-------------------------------------------------------------------------
 * Function:    H5VLclose
 *
 * Purpose:     Closes a VOL connector ID.  This in no way affects
 *              file access property lists which have been defined to use
 *              this VOL connector or files which are already opened under with
 *              this connector.
 *
 * Return:      Success:    Non-negative
 *              Failure:    Negative
 *
 *-------------------------------------------------------------------------
 */
herr_t
H5VLclose(hid_t vol_id)
{
    herr_t ret_value = SUCCEED; /* Return value */

    FUNC_ENTER_API(FAIL)
    H5TRACE1("e", "i", vol_id);

    /* Check args */
    if (NULL == H5I_object_verify(vol_id, H5I_VOL))
        HGOTO_ERROR(H5E_VOL, H5E_BADTYPE, FAIL, "not a VOL connector")

    /* Decrement the ref count on the ID, possibly releasing the VOL connector */
    if (H5I_dec_app_ref(vol_id) < 0)
        HGOTO_ERROR(H5E_VOL, H5E_CANTDEC, FAIL, "unable to close VOL connector ID")

done:
    FUNC_LEAVE_API(ret_value)
} /* end H5VLclose() */

/*-------------------------------------------------------------------------
 * Function:    H5VLunregister_connector
 *
 * Purpose:     Removes a VOL connector ID from the library. This in no way affects
 *              file access property lists which have been defined to use
 *              this VOL connector or files which are already opened under with
 *              this connector.
 *
 *              The native VOL connector cannot be unregistered and attempts
 *              to do so are considered an error.
 *
 * Return:      Success:    Non-negative
 *
 *              Failure:    Negative
 *
 *-------------------------------------------------------------------------
 */
herr_t
H5VLunregister_connector(hid_t vol_id)
{
    hid_t  native_id = H5I_INVALID_HID;
    herr_t ret_value = SUCCEED; /* Return value */

    FUNC_ENTER_API(FAIL)
    H5TRACE1("e", "i", vol_id);

    /* Check arguments */
    if (NULL == H5I_object_verify(vol_id, H5I_VOL))
        HGOTO_ERROR(H5E_VOL, H5E_BADTYPE, FAIL, "not a VOL connector ID")

    /* For the time being, we disallow unregistering the native VOL connector */
    if (H5I_INVALID_HID == (native_id = H5VL__get_connector_id_by_name(H5VL_NATIVE_NAME, FALSE)))
        HGOTO_ERROR(H5E_VOL, H5E_CANTGET, FAIL, "unable to find the native VOL connector ID")
    if (vol_id == native_id)
        HGOTO_ERROR(H5E_VOL, H5E_BADVALUE, FAIL, "unregistering the native VOL connector is not allowed")

    /* The H5VL_class_t struct will be freed by this function */
    if (H5I_dec_app_ref(vol_id) < 0)
        HGOTO_ERROR(H5E_VOL, H5E_CANTDEC, FAIL, "unable to unregister VOL connector")

done:
    if (native_id != H5I_INVALID_HID)
        if (H5I_dec_ref(native_id) < 0)
            HGOTO_ERROR(H5E_VOL, H5E_CANTDEC, FAIL, "unable to decrement count on native_id")

    FUNC_LEAVE_API(ret_value)
} /* end H5VLunregister_connector() */

/*---------------------------------------------------------------------------
 * Function:    H5VLcmp_connector_cls
 *
 * Purpose:     Compares two connector classes (based on their value field)
 *
 * Note:        This routine is _only_ for HDF5 VOL connector authors!  It is
 *              _not_ part of the public API for HDF5 application developers.
 *
 * Return:      Success:    Non-negative, *cmp set to a value like strcmp
 *
 *              Failure:    Negative, *cmp unset
 *
 *---------------------------------------------------------------------------
 */
herr_t
H5VLcmp_connector_cls(int *cmp, hid_t connector_id1, hid_t connector_id2)
{
    H5VL_class_t *cls1, *cls2;         /* connectors for IDs */
    herr_t        ret_value = SUCCEED; /* Return value */

    FUNC_ENTER_API(FAIL)
    H5TRACE3("e", "*Isii", cmp, connector_id1, connector_id2);

    /* Check args and get class pointers */
    if (NULL == (cls1 = (H5VL_class_t *)H5I_object_verify(connector_id1, H5I_VOL)))
        HGOTO_ERROR(H5E_ARGS, H5E_BADTYPE, FAIL, "not a VOL connector ID")
    if (NULL == (cls2 = (H5VL_class_t *)H5I_object_verify(connector_id2, H5I_VOL)))
        HGOTO_ERROR(H5E_ARGS, H5E_BADTYPE, FAIL, "not a VOL connector ID")

    /* Compare the two VOL connector classes */
    if (H5VL_cmp_connector_cls(cmp, cls1, cls2) < 0)
        HGOTO_ERROR(H5E_VOL, H5E_CANTCOMPARE, FAIL, "can't compare connector classes")

done:
    FUNC_LEAVE_API(ret_value)
} /* H5VLcmp_connector_cls() */

/*---------------------------------------------------------------------------
 * Function:    H5VLwrap_register
 *
 * Purpose:     Wrap an internal object with a "wrap context" and register an
 *              hid_t for the resulting object.
 *
 * Note:        This routine is mainly targeted toward wrapping objects for
 *              iteration routine callbacks (i.e. the callbacks from H5Aiterate*,
 *              H5Literate* / H5Lvisit*, and H5Ovisit* ).
 *
 *              type must be a VOL-managed object class (H5I_FILE,
 *              H5I_GROUP, H5I_DATATYPE, H5I_DATASET, H5I_MAP, or H5I_ATTR).
 *
 * Return:      Success:    Non-negative hid_t for the object.
 *              Failure:    Negative (H5I_INVALID_HID)
 *
 *---------------------------------------------------------------------------
 */
hid_t
H5VLwrap_register(void *obj, H5I_type_t type)
{
    hid_t ret_value; /* Return value */

    /* Use FUNC_ENTER_API_NOINIT here, so the API context doesn't get reset */
    FUNC_ENTER_API_NOINIT
    H5TRACE2("i", "*xIt", obj, type);

    /* Check args */
    /* Use a switch here for (hopefully) better performance than a series of
     * equality checks.  We could also group these types together in H5I_type_t,
     * make some assertions here to guarantee that, then just check the range.
     */
    switch (type) {
        case H5I_FILE:
        case H5I_GROUP:
        case H5I_DATATYPE:
        case H5I_DATASET:
        case H5I_MAP:
        case H5I_ATTR:
            /* VOL-managed objects, call is valid */
            break;
        case H5I_UNINIT:
        case H5I_BADID:
        case H5I_DATASPACE:
        case H5I_VFL:
        case H5I_VOL:
        case H5I_GENPROP_CLS:
        case H5I_GENPROP_LST:
        case H5I_ERROR_CLASS:
        case H5I_ERROR_MSG:
        case H5I_ERROR_STACK:
        case H5I_SPACE_SEL_ITER:
        case H5I_NTYPES:
        default:
            HGOTO_ERROR(H5E_VOL, H5E_BADRANGE, H5I_INVALID_HID, "invalid type number")
    } /* end switch */
    if (NULL == obj)
        HGOTO_ERROR(H5E_VOL, H5E_BADVALUE, H5I_INVALID_HID, "obj is NULL")

    /* Wrap the object and register an ID for it */
    if ((ret_value = H5VL_wrap_register(type, obj, TRUE)) < 0)
        HGOTO_ERROR(H5E_VOL, H5E_CANTREGISTER, H5I_INVALID_HID, "unable to wrap object")

done:
    FUNC_LEAVE_API_NOINIT(ret_value)
} /* H5VLwrap_register() */

/*---------------------------------------------------------------------------
 * Function:    H5VLobject
 *
 * Purpose:     Retrieve the object pointer associated with an hid_t for a
 *              VOL object.
 *
 * Note:        This routine is mainly targeted toward unwrapping objects for
 *              testing.
 *
 * Return:      Success:    Object pointer
 *              Failure:    NULL
 *
 *---------------------------------------------------------------------------
 */
void *
H5VLobject(hid_t id)
{
    void *ret_value; /* Return value */

    FUNC_ENTER_API(NULL)
    H5TRACE1("*x", "i", id);

    /* Retrieve the object pointer for the ID */
    if (NULL == (ret_value = H5VL_object(id)))
        HGOTO_ERROR(H5E_VOL, H5E_CANTGET, NULL, "unable to retrieve object")

done:
    FUNC_LEAVE_API(ret_value)
} /* H5VLobject() */

/*-------------------------------------------------------------------------
 * Function:    H5VLget_file_type
 *
 * Purpose:     Returns a copy of dtype_id with its location set to be in
 *              the file, with updated size, etc.
 *
 * Return:      Non-negative on success/Negative on failure
 *
 *-------------------------------------------------------------------------
 */
hid_t
H5VLget_file_type(void *file_obj, hid_t connector_id, hid_t dtype_id)
{
    H5T_t *        dtype;               /* unatomized type         */
    H5T_t *        file_type    = NULL; /* copied file type        */
    hid_t          file_type_id = -1;   /* copied file type id     */
    H5VL_object_t *file_vol_obj = NULL; /* VOL object for file     */
    hid_t          ret_value    = -1;   /* Return value            */

    FUNC_ENTER_API(FAIL)
    H5TRACE3("i", "*xii", file_obj, connector_id, dtype_id);

    /* Check args */
    if (!file_obj)
        HGOTO_ERROR(H5E_ARGS, H5E_UNINITIALIZED, FAIL, "no file object supplied")
    if (NULL == (dtype = (H5T_t *)H5I_object_verify(dtype_id, H5I_DATATYPE)))
        HGOTO_ERROR(H5E_ARGS, H5E_BADTYPE, FAIL, "not a data type")

<<<<<<< HEAD
    /* Create VOL object for file */
    if (NULL == (file_vol_obj = H5VL_create_object_using_vol_id(H5I_FILE, file_obj, connector_id)))
=======
    /* Create VOL object for file if necessary (force_conv will be TRUE if and
     * only if file needs to be passed to H5T_set_loc) */
    if (H5T_GET_FORCE_CONV(dtype) &&
        (NULL == (file_vol_obj = H5VL_create_object_using_vol_id(H5I_FILE, file_obj, connector_id))))
>>>>>>> 18bbd3f0
        HGOTO_ERROR(H5E_VOL, H5E_CANTCREATE, FAIL, "can't create VOL object")

    /* Copy the datatype */
    if (NULL == (file_type = H5T_copy(dtype, H5T_COPY_TRANSIENT)))
        HGOTO_ERROR(H5E_VOL, H5E_CANTCOPY, FAIL, "unable to copy datatype")

    /* Register file type id */
    if ((file_type_id = H5I_register(H5I_DATATYPE, file_type, FALSE)) < 0) {
        (void)H5T_close_real(file_type);
        HGOTO_ERROR(H5E_VOL, H5E_CANTREGISTER, FAIL, "unable to register file datatype")
    } /* end if */

    /* Set the location of the datatype to be in the file */
    if (H5T_set_loc(file_type, file_vol_obj, H5T_LOC_DISK) < 0)
        HGOTO_ERROR(H5E_VOL, H5E_CANTINIT, FAIL, "can't set datatype location")

<<<<<<< HEAD
    /* file_type now owns file_vol_obj */
    if (H5T_own_vol_obj(file_type, file_vol_obj) < 0)
        HGOTO_ERROR(H5E_VOL, H5E_CANTINIT, FAIL, "can't give ownership of VOL object")
    file_vol_obj = NULL;
=======
    /* Release our reference to file_type */
    if (file_vol_obj) {
        if (H5VL_free_object(file_vol_obj) < 0)
            HGOTO_ERROR(H5E_VOL, H5E_CANTDEC, FAIL, "unable to free VOL object")
        file_vol_obj = NULL;
    } /* end if */
>>>>>>> 18bbd3f0

    /* Set return value */
    ret_value = file_type_id;

done:
    /* Cleanup on error */
    if (ret_value < 0) {
        if (file_vol_obj && H5VL_free_object(file_vol_obj) < 0)
            HDONE_ERROR(H5E_VOL, H5E_CANTDEC, FAIL, "unable to free VOL object")
        if (file_type_id >= 0 && H5I_dec_ref(file_type_id) < 0)
            HDONE_ERROR(H5E_VOL, H5E_CANTDEC, FAIL, "unable to close file datatype")
    } /* end if */

    FUNC_LEAVE_API(ret_value)
} /* end H5VLget_file_type() */

/*---------------------------------------------------------------------------
 * Function:    H5VLretrieve_lib_state
 *
 * Purpose:     Retrieves a copy of the internal state of the HDF5 library,
 *              so that it can be restored later.
 *
 * Note:        This routine is _only_ for HDF5 VOL connector authors!  It is
 *              _not_ part of the public API for HDF5 application developers.
 *
 * Return:      Success:    Non-negative, *state set
 *              Failure:    Negative, *state unset
 *
 * Programmer:  Quincey Koziol
 *              Thursday, January 10, 2019
 *
 *---------------------------------------------------------------------------
 */
herr_t
H5VLretrieve_lib_state(void **state)
{
    herr_t ret_value = SUCCEED; /* Return value */

    /* Must use this, to avoid modifying the API context stack in FUNC_ENTER */
    FUNC_ENTER_API_NOINIT
    H5TRACE1("e", "**x", state);

    /* Check args */
    if (NULL == state)
        HGOTO_ERROR(H5E_VOL, H5E_BADVALUE, FAIL, "invalid state pointer")

    /* Retrieve the library state */
    if (H5VL_retrieve_lib_state(state) < 0)
        HGOTO_ERROR(H5E_VOL, H5E_CANTGET, FAIL, "can't retrieve library state")

done:
    FUNC_LEAVE_API_NOINIT(ret_value)
} /* H5VLretrieve_lib_state() */

/*---------------------------------------------------------------------------
 * Function:    H5VLrestore_lib_state
 *
 * Purpose:     Restores the internal state of the HDF5 library.
 *
 * Note:        This routine is _only_ for HDF5 VOL connector authors!  It is
 *              _not_ part of the public API for HDF5 application developers.
 *
 * Return:      Success:    Non-negative
 *              Failure:    Negative
 *
 * Programmer:  Quincey Koziol
 *              Thursday, January 10, 2019
 *
 *---------------------------------------------------------------------------
 */
herr_t
H5VLrestore_lib_state(const void *state)
{
    herr_t ret_value = SUCCEED; /* Return value */

    /* Must use this, to avoid modifying the API context stack in FUNC_ENTER */
    FUNC_ENTER_API_NOINIT
    H5TRACE1("e", "*x", state);

    /* Check args */
    if (NULL == state)
        HGOTO_ERROR(H5E_VOL, H5E_BADVALUE, FAIL, "invalid state pointer")

    /* Restore the library state */
    if (H5VL_restore_lib_state(state) < 0)
        HGOTO_ERROR(H5E_VOL, H5E_CANTSET, FAIL, "can't restore library state")

done:
    FUNC_LEAVE_API_NOINIT(ret_value)
} /* H5VLrestore_lib_state() */

/*---------------------------------------------------------------------------
 * Function:    H5VLreset_lib_state
 *
 * Purpose:     Resets the internal state of the HDF5 library, undoing the
 *              affects of H5VLrestore_lib_state.
 *
 * Note:        This routine is _only_ for HDF5 VOL connector authors!  It is
 *              _not_ part of the public API for HDF5 application developers.
 *
 * Note:        This routine must be called as a "pair" with
 *              H5VLrestore_lib_state.  It can be called before / after /
 *              independently of H5VLfree_lib_state.
 *
 * Return:      Success:    Non-negative
 *              Failure:    Negative
 *
 * Programmer:  Quincey Koziol
 *              Saturday, February 23, 2019
 *
 *---------------------------------------------------------------------------
 */
herr_t
H5VLreset_lib_state(void)
{
    herr_t ret_value = SUCCEED; /* Return value */

    /* Must use this, to avoid modifying the API context stack in FUNC_ENTER */
    FUNC_ENTER_API_NOINIT
    H5TRACE0("e", "");

    /* Reset the library state */
    if (H5VL_reset_lib_state() < 0)
        HGOTO_ERROR(H5E_VOL, H5E_CANTRESET, FAIL, "can't reset library state")

done:
    FUNC_LEAVE_API_NOINIT(ret_value)
} /* H5VLreset_lib_state() */

/*---------------------------------------------------------------------------
 * Function:    H5VLfree_lib_state
 *
 * Purpose:     Free a retrieved library state.
 *
 * Note:        This routine is _only_ for HDF5 VOL connector authors!  It is
 *              _not_ part of the public API for HDF5 application developers.
 *
 * Note:        This routine must be called as a "pair" with
 *              H5VLretrieve_lib_state.
 *
 * Return:      Success:    Non-negative
 *              Failure:    Negative
 *
 * Programmer:  Quincey Koziol
 *              Thursday, January 10, 2019
 *
 *---------------------------------------------------------------------------
 */
herr_t
H5VLfree_lib_state(void *state)
{
    herr_t ret_value = SUCCEED; /* Return value */

    FUNC_ENTER_API(FAIL)
    H5TRACE1("e", "*x", state);

    /* Check args */
    if (NULL == state)
<<<<<<< HEAD
        HGOTO_ERROR(H5E_VOL, H5E_BADVALUE, FAIL, "invalid state pointer")
=======
        HGOTO_ERROR(H5E_ARGS, H5E_BADVALUE, FAIL, "invalid state pointer")
>>>>>>> 18bbd3f0

    /* Free the library state */
    if (H5VL_free_lib_state(state) < 0)
        HGOTO_ERROR(H5E_VOL, H5E_CANTRELEASE, FAIL, "can't free library state")

done:
    FUNC_LEAVE_API(ret_value)
<<<<<<< HEAD
} /* H5VLfree_lib_state() */
=======
} /* H5VLfree_lib_state() */

/*---------------------------------------------------------------------------
 * Function:    H5VLquery_optional
 *
 * Purpose:     Determine if a VOL connector supports a particular optional
 *              callback operation.
 *
 * Return:      Success:    Non-negative
 *              Failure:    Negative
 *
 *---------------------------------------------------------------------------
 */
herr_t
H5VLquery_optional(hid_t obj_id, H5VL_subclass_t subcls, int opt_type, hbool_t *supported)
{
    H5VL_object_t *vol_obj   = NULL;
    herr_t         ret_value = SUCCEED; /* Return value */

    FUNC_ENTER_API(FAIL)
    H5TRACE4("e", "iVSIs*b", obj_id, subcls, opt_type, supported);

    /* Check args */
    if (NULL == supported)
        HGOTO_ERROR(H5E_ARGS, H5E_BADVALUE, FAIL, "invalid supported pointer")
    if (NULL == (vol_obj = (H5VL_object_t *)H5I_object(obj_id)))
        HGOTO_ERROR(H5E_ARGS, H5E_BADTYPE, FAIL, "invalid object identifier")

    /* Query the connector */
    if (H5VL_introspect_opt_query(vol_obj, subcls, opt_type, supported) < 0)
        HGOTO_ERROR(H5E_VOL, H5E_CANTGET, FAIL, "unable to query VOL connector support")

done:
    FUNC_LEAVE_API(ret_value)
} /* H5VLquery_optional() */
>>>>>>> 18bbd3f0
<|MERGE_RESOLUTION|>--- conflicted
+++ resolved
@@ -87,28 +87,6 @@
     FUNC_ENTER_API(H5I_INVALID_HID)
     H5TRACE2("i", "*xi", cls, vipl_id);
 
-<<<<<<< HEAD
-    /* Check arguments */
-    if (!cls)
-        HGOTO_ERROR(H5E_ARGS, H5E_UNINITIALIZED, H5I_INVALID_HID,
-                    "VOL connector class pointer cannot be NULL")
-    if (!cls->name)
-        HGOTO_ERROR(H5E_VOL, H5E_CANTREGISTER, H5I_INVALID_HID,
-                    "VOL connector class name cannot be the NULL pointer")
-    if (0 == HDstrlen(cls->name))
-        HGOTO_ERROR(H5E_VOL, H5E_CANTREGISTER, H5I_INVALID_HID,
-                    "VOL connector class name cannot be the empty string")
-    if (cls->info_cls.copy && !cls->info_cls.free)
-        HGOTO_ERROR(
-            H5E_VOL, H5E_CANTREGISTER, H5I_INVALID_HID,
-            "VOL connector must provide free callback for VOL info objects when a copy callback is provided")
-    if (cls->wrap_cls.get_wrap_ctx && !cls->wrap_cls.free_wrap_ctx)
-        HGOTO_ERROR(H5E_VOL, H5E_CANTREGISTER, H5I_INVALID_HID,
-                    "VOL connector must provide free callback for object wrapping contexts when a get "
-                    "callback is provided")
-
-=======
->>>>>>> 18bbd3f0
     /* Check VOL initialization property list */
     if (H5P_DEFAULT == vipl_id)
         vipl_id = H5P_VOL_INITIALIZE_DEFAULT;
@@ -116,11 +94,7 @@
         HGOTO_ERROR(H5E_ARGS, H5E_BADTYPE, H5I_INVALID_HID, "not a VOL initialize property list")
 
     /* Register connector */
-<<<<<<< HEAD
-    if ((ret_value = H5VL__register_connector(cls, TRUE, vipl_id)) < 0)
-=======
     if ((ret_value = H5VL__register_connector_by_class(cls, TRUE, vipl_id)) < 0)
->>>>>>> 18bbd3f0
         HGOTO_ERROR(H5E_VOL, H5E_CANTREGISTER, H5I_INVALID_HID, "unable to register VOL connector")
 
 done:
@@ -242,8 +216,6 @@
 
     /* Check if connector with this name is registered */
     if ((ret_value = H5VL__is_connector_registered_by_name(name)) < 0)
-<<<<<<< HEAD
-=======
         HGOTO_ERROR(H5E_VOL, H5E_CANTGET, FAIL, "can't check for VOL")
 
 done:
@@ -272,42 +244,10 @@
 
     /* Check if connector with this value is registered */
     if ((ret_value = H5VL__is_connector_registered_by_value(connector_value)) < 0)
->>>>>>> 18bbd3f0
         HGOTO_ERROR(H5E_VOL, H5E_CANTGET, FAIL, "can't check for VOL")
 
 done:
     FUNC_LEAVE_API(ret_value)
-<<<<<<< HEAD
-} /* end H5VLis_connector_registered_by_name() */
-
-/*-------------------------------------------------------------------------
- * Function:    H5VLis_connector_registered_by_value
- *
- * Purpose:     Tests whether a VOL class has been registered or not
- *              according to a supplied connector value (ID).
- *
- * Return:      >0 if a VOL connector with that value has been registered
- *              0 if a VOL connector with that value hasn't been registered
- *              <0 on errors
- *
- *-------------------------------------------------------------------------
- */
-htri_t
-H5VLis_connector_registered_by_value(H5VL_class_value_t connector_value)
-{
-    htri_t ret_value = FALSE;
-
-    FUNC_ENTER_API(FAIL)
-    H5TRACE1("t", "VC", connector_value);
-
-    /* Check if connector with this value is registered */
-    if ((ret_value = H5VL__is_connector_registered_by_value(connector_value)) < 0)
-        HGOTO_ERROR(H5E_VOL, H5E_CANTGET, FAIL, "can't check for VOL")
-
-done:
-    FUNC_LEAVE_API(ret_value)
-=======
->>>>>>> 18bbd3f0
 } /* end H5VLis_connector_registered_by_value() */
 
 /*-------------------------------------------------------------------------
@@ -429,8 +369,6 @@
 
     /* Get connector ID with this name */
     if ((ret_value = H5VL__peek_connector_id_by_name(name)) < 0)
-<<<<<<< HEAD
-=======
         HGOTO_ERROR(H5E_VOL, H5E_CANTGET, H5I_INVALID_HID, "can't get VOL id")
 
 done:
@@ -462,45 +400,10 @@
 
     /* Get connector ID with this value */
     if ((ret_value = H5VL__peek_connector_id_by_value(value)) < 0)
->>>>>>> 18bbd3f0
         HGOTO_ERROR(H5E_VOL, H5E_CANTGET, H5I_INVALID_HID, "can't get VOL id")
 
 done:
     FUNC_LEAVE_API(ret_value)
-<<<<<<< HEAD
-} /* end H5VLpeek_connector_id_by_name() */
-
-/*-------------------------------------------------------------------------
- * Function:    H5VLpeek_connector_id_by_value
- *
- * Purpose:     Retrieves the ID for a registered VOL connector.
- *
- * Return:      A valid VOL connector ID if a connector with that value
- *              has been registered. This ID is *not* owned by the caller
- *              and H5VLclose() should not be called.  Intended for use by
- *              VOL connectors to find their own ID.
- *
- *              H5I_INVALID_HID on error or if a VOL connector with that
- *              value has not been registered.
- *
- *-------------------------------------------------------------------------
- */
-hid_t
-H5VLpeek_connector_id_by_value(H5VL_class_value_t value)
-{
-    hid_t ret_value = H5I_INVALID_HID; /* Return value */
-
-    FUNC_ENTER_API(H5I_INVALID_HID)
-    H5TRACE1("i", "VC", value);
-
-    /* Get connector ID with this value */
-    if ((ret_value = H5VL__peek_connector_id_by_value(value)) < 0)
-        HGOTO_ERROR(H5E_VOL, H5E_CANTGET, H5I_INVALID_HID, "can't get VOL id")
-
-done:
-    FUNC_LEAVE_API(ret_value)
-=======
->>>>>>> 18bbd3f0
 } /* end H5VLpeek_connector_id_by_value() */
 
 /*-------------------------------------------------------------------------
@@ -779,15 +682,10 @@
     if (NULL == (dtype = (H5T_t *)H5I_object_verify(dtype_id, H5I_DATATYPE)))
         HGOTO_ERROR(H5E_ARGS, H5E_BADTYPE, FAIL, "not a data type")
 
-<<<<<<< HEAD
-    /* Create VOL object for file */
-    if (NULL == (file_vol_obj = H5VL_create_object_using_vol_id(H5I_FILE, file_obj, connector_id)))
-=======
     /* Create VOL object for file if necessary (force_conv will be TRUE if and
      * only if file needs to be passed to H5T_set_loc) */
     if (H5T_GET_FORCE_CONV(dtype) &&
         (NULL == (file_vol_obj = H5VL_create_object_using_vol_id(H5I_FILE, file_obj, connector_id))))
->>>>>>> 18bbd3f0
         HGOTO_ERROR(H5E_VOL, H5E_CANTCREATE, FAIL, "can't create VOL object")
 
     /* Copy the datatype */
@@ -804,19 +702,12 @@
     if (H5T_set_loc(file_type, file_vol_obj, H5T_LOC_DISK) < 0)
         HGOTO_ERROR(H5E_VOL, H5E_CANTINIT, FAIL, "can't set datatype location")
 
-<<<<<<< HEAD
-    /* file_type now owns file_vol_obj */
-    if (H5T_own_vol_obj(file_type, file_vol_obj) < 0)
-        HGOTO_ERROR(H5E_VOL, H5E_CANTINIT, FAIL, "can't give ownership of VOL object")
-    file_vol_obj = NULL;
-=======
     /* Release our reference to file_type */
     if (file_vol_obj) {
         if (H5VL_free_object(file_vol_obj) < 0)
             HGOTO_ERROR(H5E_VOL, H5E_CANTDEC, FAIL, "unable to free VOL object")
         file_vol_obj = NULL;
     } /* end if */
->>>>>>> 18bbd3f0
 
     /* Set return value */
     ret_value = file_type_id;
@@ -975,11 +866,7 @@
 
     /* Check args */
     if (NULL == state)
-<<<<<<< HEAD
-        HGOTO_ERROR(H5E_VOL, H5E_BADVALUE, FAIL, "invalid state pointer")
-=======
         HGOTO_ERROR(H5E_ARGS, H5E_BADVALUE, FAIL, "invalid state pointer")
->>>>>>> 18bbd3f0
 
     /* Free the library state */
     if (H5VL_free_lib_state(state) < 0)
@@ -987,9 +874,6 @@
 
 done:
     FUNC_LEAVE_API(ret_value)
-<<<<<<< HEAD
-} /* H5VLfree_lib_state() */
-=======
 } /* H5VLfree_lib_state() */
 
 /*---------------------------------------------------------------------------
@@ -1024,5 +908,4 @@
 
 done:
     FUNC_LEAVE_API(ret_value)
-} /* H5VLquery_optional() */
->>>>>>> 18bbd3f0
+} /* H5VLquery_optional() */