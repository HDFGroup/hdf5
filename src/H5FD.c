/* * * * * * * * * * * * * * * * * * * * * * * * * * * * * * * * * * * * * * *
 * Copyright by The HDF Group.                                               *
 * Copyright by the Board of Trustees of the University of Illinois.         *
 * All rights reserved.                                                      *
 *                                                                           *
 * This file is part of HDF5.  The full HDF5 copyright notice, including     *
 * terms governing use, modification, and redistribution, is contained in    *
 * the COPYING file, which can be found at the root of the source code       *
 * distribution tree, or in https://www.hdfgroup.org/licenses.               *
 * If you do not have access to either file, you may request a copy from     *
 * help@hdfgroup.org.                                                        *
 * * * * * * * * * * * * * * * * * * * * * * * * * * * * * * * * * * * * * * */

/*
 * Purpose: The Virtual File Layer as described in documentation.
 *          This is the greatest common denominator for all types of
 *          storage access whether a file, memory, network, etc. This
 *          layer usually just dispatches the request to an actual
 *          file driver layer.
 */

/****************/
/* Module Setup */
/****************/

#define H5F_FRIEND      /* Suppress error about including H5Fpkg */
#include "H5FDmodule.h" /* This source code file is part of the H5FD module */

/***********/
/* Headers */
/***********/
#include "H5private.h"   /* Generic Functions                        */
#include "H5CXprivate.h" /* API Contexts                             */
#include "H5Dprivate.h"  /* Datasets                                 */
#include "H5Eprivate.h"  /* Error handling                           */
#include "H5Fpkg.h"      /* File access                              */
#include "H5FDpkg.h"     /* File Drivers                             */
#include "H5Iprivate.h"  /* IDs                                      */
#include "H5MMprivate.h" /* Memory management                        */
#include "H5Pprivate.h"  /* Property lists                           */

/****************/
/* Local Macros */
/****************/

/******************/
/* Local Typedefs */
/******************/

/********************/
/* Package Typedefs */
/********************/

/********************/
/* Local Prototypes */
/********************/
static herr_t H5FD__free_cls(H5FD_class_t *cls, void **request);
static herr_t H5FD__query(const H5FD_t *f, unsigned long *flags /*out*/);

/*********************/
/* Package Variables */
/*********************/

/* Package initialization variable */
hbool_t H5_PKG_INIT_VAR = FALSE;

/*****************************/
/* Library Private Variables */
/*****************************/

/*******************/
/* Local Variables */
/*******************/

/*
 * Global count of the number of H5FD_t's handed out.  This is used as a
 * "serial number" for files that are currently open and is used for the
 * 'fileno' field in H5O_info_t.  However, if a VFL driver is not able
 * to detect whether two files are the same, a file that has been opened
 * by H5Fopen more than once with that VFL driver will have two different
 * serial numbers.  :-/
 *
 * Also, if a file is opened, the 'fileno' field is retrieved for an
 * object and the file is closed and re-opened, the 'fileno' value will
 * be different.
 */
static unsigned long H5FD_file_serial_no_g;

/* File driver ID class */
static const H5I_class_t H5I_VFL_CLS[1] = {{
    H5I_VFL,                   /* ID class value */
    0,                         /* Class flags */
    0,                         /* # of reserved IDs for class */
    (H5I_free_t)H5FD__free_cls /* Callback routine for closing objects of this class */
}};

/*-------------------------------------------------------------------------
 * Function:    H5FD__init_package
 *
 * Purpose:     Initialize the virtual file layer.
 *
 * Return:      SUCCEED/FAIL
 *
 *-------------------------------------------------------------------------
 */
herr_t
H5FD__init_package(void)
{
    herr_t ret_value = SUCCEED; /* Return value */

    FUNC_ENTER_PACKAGE

    if (H5I_register_type(H5I_VFL_CLS) < 0)
        HGOTO_ERROR(H5E_VFL, H5E_CANTINIT, FAIL, "unable to initialize interface")

    /* Reset the file serial numbers */
    H5FD_file_serial_no_g = 0;

done:
    FUNC_LEAVE_NOAPI(ret_value)
} /* end H5FD__init_package() */

/*-------------------------------------------------------------------------
 * Function:    H5FD_term_package
 *
 * Purpose:     Terminate this interface: free all memory and reset global
 *              variables to their initial values.  Release all ID groups
 *              associated with this interface.
 *
 * Return:      Success:    Positive if anything was done that might
 *                          have affected other interfaces; zero
 *                          otherwise.
 *
 *              Failure:    Never fails.
 *
 *-------------------------------------------------------------------------
 */
int
H5FD_term_package(void)
{
    int n = 0;

    FUNC_ENTER_NOAPI_NOINIT_NOERR

    if (H5_PKG_INIT_VAR) {
        if (H5I_nmembers(H5I_VFL) > 0) {
            (void)H5I_clear_type(H5I_VFL, FALSE, FALSE);
            n++; /*H5I*/
        }        /* end if */
        else {
            /* Destroy the VFL driver ID group */
            n += (H5I_dec_type_ref(H5I_VFL) > 0);

            /* Mark closed */
            if (0 == n)
                H5_PKG_INIT_VAR = FALSE;
        } /* end else */
    }     /* end if */

    FUNC_LEAVE_NOAPI(n)
} /* end H5FD_term_package() */

/*-------------------------------------------------------------------------
 * Function:    H5FD__free_cls
 *
 * Purpose:     Frees a file driver class struct and returns an indication of
 *              success. This function is used as the free callback for the
 *              virtual file layer object identifiers (cf H5FD__init_package).
 *
 * Return:      SUCCEED/FAIL
 *
 *-------------------------------------------------------------------------
 */
static herr_t
H5FD__free_cls(H5FD_class_t *cls, void H5_ATTR_UNUSED **request)
{
    herr_t ret_value = SUCCEED;

    FUNC_ENTER_STATIC

    /* Sanity checks */
    HDassert(cls);

    /* If the file driver has a terminate callback, call it to give the file
     * driver a chance to free singletons or other resources which will become
     * invalid once the class structure is freed.
     */
    if (cls->terminate && cls->terminate() < 0)
        HGOTO_ERROR(H5E_VFL, H5E_CANTCLOSEOBJ, FAIL, "virtual file driver '%s' did not terminate cleanly",
                    cls->name)

    H5MM_xfree(cls);

done:
    FUNC_LEAVE_NOAPI(ret_value)
} /* end H5FD__free_cls() */

/*-------------------------------------------------------------------------
 * Function:    H5FDregister
 *
 * Purpose:     Registers a new file driver as a member of the virtual file
 *              driver class.  Certain fields of the class struct are
 *              required and that is checked here so it doesn't have to be
 *              checked every time the field is accessed.
 *
 * Return:      Success:    A file driver ID which is good until the
 *                          library is closed or the driver is
 *                          unregistered.
 *
 *              Failure:    H5I_INVALID_HID
 *
 *-------------------------------------------------------------------------
 */
hid_t
H5FDregister(const H5FD_class_t *cls)
{
    H5FD_mem_t type;
    hid_t      ret_value = H5I_INVALID_HID;

    FUNC_ENTER_API(H5I_INVALID_HID)
    H5TRACE1("i", "*FC", cls);

    /* Check arguments */
    if (!cls)
        HGOTO_ERROR(H5E_ARGS, H5E_UNINITIALIZED, H5I_INVALID_HID, "null class pointer is disallowed")
    if (!cls->open || !cls->close)
        HGOTO_ERROR(H5E_ARGS, H5E_UNINITIALIZED, H5I_INVALID_HID,
                    "'open' and/or 'close' methods are not defined")
    if (!cls->get_eoa || !cls->set_eoa)
        HGOTO_ERROR(H5E_ARGS, H5E_UNINITIALIZED, H5I_INVALID_HID,
                    "'get_eoa' and/or 'set_eoa' methods are not defined")
    if (!cls->get_eof)
        HGOTO_ERROR(H5E_ARGS, H5E_UNINITIALIZED, H5I_INVALID_HID, "'get_eof' method is not defined")
    if (!cls->read || !cls->write)
        HGOTO_ERROR(H5E_ARGS, H5E_UNINITIALIZED, H5I_INVALID_HID,
                    "'read' and/or 'write' method is not defined")
    for (type = H5FD_MEM_DEFAULT; type < H5FD_MEM_NTYPES; type++)
        if (cls->fl_map[type] < H5FD_MEM_NOLIST || cls->fl_map[type] >= H5FD_MEM_NTYPES)
            HGOTO_ERROR(H5E_ARGS, H5E_BADVALUE, H5I_INVALID_HID, "invalid free-list mapping")

    /* Create the new class ID */
    if ((ret_value = H5FD_register(cls, sizeof(H5FD_class_t), TRUE)) < 0)
        HGOTO_ERROR(H5E_ID, H5E_CANTREGISTER, H5I_INVALID_HID, "unable to register file driver ID")

done:
    FUNC_LEAVE_API(ret_value)
} /* end H5FDregister() */

/*-------------------------------------------------------------------------
 * Function:    H5FD_register
 *
 * Purpose:     Registers a new file driver as a member of the virtual file
 *              driver class.  Certain fields of the class struct are
 *              required and that is checked here so it doesn't have to be
 *              checked every time the field is accessed.
 *
 * Return:      Success:    A file driver ID which is good until the
 *                          library is closed or the driver is
 *                          unregistered.
 *
 *              Failure:    H5I_INVALID_HID
 *
 *-------------------------------------------------------------------------
 */
hid_t
H5FD_register(const void *_cls, size_t size, hbool_t app_ref)
{
    const H5FD_class_t *cls   = (const H5FD_class_t *)_cls;
    H5FD_class_t *      saved = NULL;
    H5FD_mem_t          type;
    hid_t               ret_value = H5I_INVALID_HID; /* Return value */

    FUNC_ENTER_NOAPI(H5I_INVALID_HID)

    /* Sanity checks */
    HDassert(cls);
    HDassert(cls->open && cls->close);
    HDassert(cls->get_eoa && cls->set_eoa);
    HDassert(cls->get_eof);
    HDassert(cls->read && cls->write);
    for (type = H5FD_MEM_DEFAULT; type < H5FD_MEM_NTYPES; type++) {
        HDassert(cls->fl_map[type] >= H5FD_MEM_NOLIST && cls->fl_map[type] < H5FD_MEM_NTYPES);
    }

    /* Copy the class structure so the caller can reuse or free it */
    if (NULL == (saved = (H5FD_class_t *)H5MM_malloc(size)))
        HGOTO_ERROR(H5E_RESOURCE, H5E_NOSPACE, H5I_INVALID_HID,
                    "memory allocation failed for file driver class struct")
    H5MM_memcpy(saved, cls, size);

    /* Create the new class ID */
    if ((ret_value = H5I_register(H5I_VFL, saved, app_ref)) < 0)
        HGOTO_ERROR(H5E_ID, H5E_CANTREGISTER, H5I_INVALID_HID, "unable to register file driver ID")

done:
    if (H5I_INVALID_HID == ret_value)
        if (saved)
            saved = (H5FD_class_t *)H5MM_xfree(saved);

    FUNC_LEAVE_NOAPI(ret_value)
} /* end H5FD_register() */

/*-------------------------------------------------------------------------
 * Function:    H5FDunregister
 *
 * Purpose:     Removes a driver ID from the library. This in no way affects
 *              file access property lists which have been defined to use
 *              this driver or files which are already opened under this
 *              driver.
 *
 * Return:      SUCCEED/FAIL
 *
 *-------------------------------------------------------------------------
 */
herr_t
H5FDunregister(hid_t driver_id)
{
    herr_t ret_value = SUCCEED; /* Return value */

    FUNC_ENTER_API(FAIL)
    H5TRACE1("e", "i", driver_id);

    /* Check arguments */
    if (NULL == H5I_object_verify(driver_id, H5I_VFL))
        HGOTO_ERROR(H5E_ARGS, H5E_BADTYPE, FAIL, "not a file driver")

    /* The H5FD_class_t struct will be freed by this function */
    if (H5I_dec_app_ref(driver_id) < 0)
        HGOTO_ERROR(H5E_VFL, H5E_CANTDEC, FAIL, "unable to unregister file driver")

done:
    FUNC_LEAVE_API(ret_value)
} /* end H5FDunregister() */

/*-------------------------------------------------------------------------
 * Function:    H5FD_get_class
 *
 * Purpose:     Obtains a pointer to the driver struct containing all the
 *              callback pointers, etc. The PLIST_ID argument can be a file
 *              access property list, a data transfer property list, or a
 *              file driver identifier.
 *
 * Return:      Success:    Ptr to the driver information. The pointer is
 *                          only valid as long as the driver remains
 *                          registered or some file or property list
 *                          exists which references the driver.
 *
 *              Failure:    NULL
 *
 *-------------------------------------------------------------------------
 */
H5FD_class_t *
H5FD_get_class(hid_t id)
{
    H5FD_class_t *ret_value = NULL;

    FUNC_ENTER_NOAPI(NULL)

    if (H5I_VFL == H5I_get_type(id))
        ret_value = (H5FD_class_t *)H5I_object(id);
    else {
        H5P_genplist_t *plist; /* Property list pointer */

        /* Get the plist structure */
        if (NULL == (plist = (H5P_genplist_t *)H5I_object(id)))
            HGOTO_ERROR(H5E_ID, H5E_BADID, NULL, "can't find object for ID")

        if (TRUE == H5P_isa_class(id, H5P_FILE_ACCESS)) {
            H5FD_driver_prop_t driver_prop; /* Property for driver ID & info */

            if (H5P_peek(plist, H5F_ACS_FILE_DRV_NAME, &driver_prop) < 0)
                HGOTO_ERROR(H5E_PLIST, H5E_CANTGET, NULL, "can't get driver ID & info")
            ret_value = H5FD_get_class(driver_prop.driver_id);
        } /* end if */
        else
            HGOTO_ERROR(H5E_ARGS, H5E_BADTYPE, NULL, "not a driver id or file access property list")
    } /* end if */

done:
    FUNC_LEAVE_NOAPI(ret_value)
} /* end H5FD_get_class() */

/*-------------------------------------------------------------------------
 * Function:    H5FD_sb_size
 *
 * Purpose:     Obtains the number of bytes required to store the driver file
 *              access data in the HDF5 superblock.
 *
 * Return:      Success:    Number of bytes required. May be zero if the
 *                          driver has no data to store in the superblock.
 *
 *              Failure:    This function cannot indicate errors.
 *
 *-------------------------------------------------------------------------
 */
hsize_t
H5FD_sb_size(H5FD_t *file)
{
    hsize_t ret_value = 0;

    FUNC_ENTER_NOAPI(0)

    /* Sanity checks */
    HDassert(file);
    HDassert(file->cls);

    /* Dispatch to driver */
    if (file->cls->sb_size)
        ret_value = (file->cls->sb_size)(file);

done:
    FUNC_LEAVE_NOAPI(ret_value)
}

/*-------------------------------------------------------------------------
 * Function:    H5FD_sb_encode
 *
 * Purpose:     Encode driver-specific data into the output arguments. The
 *              NAME is a nine-byte buffer which should get an
 *              eight-character driver name and/or version followed by a null
 *              terminator. The BUF argument is a buffer to receive the
 *              encoded driver-specific data. The size of the BUF array is
 *              the size returned by the H5FD_sb_size() call.
 *
 * Return:      SUCCEED/FAIL
 *
 *-------------------------------------------------------------------------
 */
herr_t
H5FD_sb_encode(H5FD_t *file, char *name /*out*/, uint8_t *buf)
{
    herr_t ret_value = SUCCEED; /* Return value */

    FUNC_ENTER_NOAPI(FAIL)

    /* Sanity checks */
    HDassert(file);
    HDassert(file->cls);

    /* Dispatch to driver */
    if (file->cls->sb_encode && (file->cls->sb_encode)(file, name /*out*/, buf /*out*/) < 0)
        HGOTO_ERROR(H5E_VFL, H5E_CANTINIT, FAIL, "driver sb_encode request failed")

done:
    FUNC_LEAVE_NOAPI(ret_value)
} /* end H5FD_sb_encode() */

/*-------------------------------------------------------------------------
 * Function:    H5FD__sb_decode
 *
 * Purpose:     Decodes the driver information block.
 *
 * Return:      SUCCEED/FAIL
 *
 *-------------------------------------------------------------------------
 */
static herr_t
H5FD__sb_decode(H5FD_t *file, const char *name, const uint8_t *buf)
{
    herr_t ret_value = SUCCEED; /* Return value */

    FUNC_ENTER_STATIC

    /* Sanity checks */
    HDassert(file);
    HDassert(file->cls);

    /* Dispatch to driver */
    if (file->cls->sb_decode && (file->cls->sb_decode)(file, name, buf) < 0)
        HGOTO_ERROR(H5E_VFL, H5E_CANTINIT, FAIL, "driver sb_decode request failed")

done:
    FUNC_LEAVE_NOAPI(ret_value)
} /* end H5FD__sb_decode() */

/*-------------------------------------------------------------------------
 * Function:    H5FD_sb_load
 *
 * Purpose:     Validate and decode the driver information block.
 *
 * Return:      SUCCEED/FAIL
 *
 *-------------------------------------------------------------------------
 */
herr_t
H5FD_sb_load(H5FD_t *file, const char *name, const uint8_t *buf)
{
    herr_t ret_value = SUCCEED; /* Return value */

    FUNC_ENTER_NOAPI(FAIL)

    /* Sanity checks */
    HDassert(file);
    HDassert(file->cls);

    /* Check if driver matches driver information saved. Unfortunately, we can't push this
     * function to each specific driver because we're checking if the driver is correct.
     */
    if (!HDstrncmp(name, "NCSAfami", (size_t)8) && HDstrcmp(file->cls->name, "family") != 0)
        HGOTO_ERROR(H5E_VFL, H5E_BADVALUE, FAIL, "family driver should be used")
    if (!HDstrncmp(name, "NCSAmult", (size_t)8) && HDstrcmp(file->cls->name, "multi") != 0)
        HGOTO_ERROR(H5E_VFL, H5E_BADVALUE, FAIL, "multi driver should be used")

    /* Decode driver information */
    if (H5FD__sb_decode(file, name, buf) < 0)
        HGOTO_ERROR(H5E_VFL, H5E_CANTDECODE, FAIL, "unable to decode driver information")

done:
    FUNC_LEAVE_NOAPI(ret_value)
} /* end H5FD_sb_load() */

/*-------------------------------------------------------------------------
 * Function:    H5FD_fapl_get
 *
 * Purpose:     Gets the file access property list associated with a file.
 *              Usually the file will copy what it needs from the original
 *              file access property list when the file is created. The
 *              purpose of this function is to create a new file access
 *              property list based on the settings in the file, which may
 *              have been modified from the original file access property
 *              list.
 *
 * Return:      Success:    Pointer to a new file access property list
 *                          with all members copied.  If the file is
 *                          closed then this property list lives on, and
 *                          vice versa.
 *
 *                          This can be NULL if the file has no properties.
 *
 *              Failure:    This function cannot indicate errors.
 *
 *-------------------------------------------------------------------------
 */
void *
H5FD_fapl_get(H5FD_t *file)
{
    void *ret_value = NULL;

    FUNC_ENTER_NOAPI(NULL)

    /* Sanity checks */
    HDassert(file);
    HDassert(file->cls);

    /* Dispatch to driver */
    if (file->cls->fapl_get)
        ret_value = (file->cls->fapl_get)(file);

done:
    FUNC_LEAVE_NOAPI(ret_value)
} /* end H5FD_fapl_get() */

/*-------------------------------------------------------------------------
 * Function:    H5FD_free_driver_info
 *
 * Purpose:     Frees a driver's info
 *
 * Return:      SUCCEED/FAIL
 *
 *-------------------------------------------------------------------------
 */
herr_t
H5FD_free_driver_info(hid_t driver_id, const void *driver_info)
{
    herr_t ret_value = SUCCEED; /* Return value */

    FUNC_ENTER_NOAPI(FAIL)

    if (driver_id > 0 && driver_info) {
        H5FD_class_t *driver;

        /* Retrieve the driver for the ID */
        if (NULL == (driver = (H5FD_class_t *)H5I_object(driver_id)))
            HGOTO_ERROR(H5E_ARGS, H5E_BADTYPE, FAIL, "not a driver ID")

        /* Allow driver to free info or do it ourselves */
        if (driver->fapl_free) {
            /* Free the const pointer */
            /* Cast through uintptr_t to de-const memory */
            if ((driver->fapl_free)((void *)(uintptr_t)driver_info) < 0)
                HGOTO_ERROR(H5E_VFL, H5E_CANTFREE, FAIL, "driver free request failed")
        }
        else
            driver_info = H5MM_xfree_const(driver_info);
    }

done:
    FUNC_LEAVE_NOAPI(ret_value)
} /* end H5FD_free_driver_info() */

/*-------------------------------------------------------------------------
 * Function:    H5FDopen
 *
 * Purpose:     Opens a file named NAME for the type(s) of access described
 *              by the bit vector FLAGS according to a file access property
 *              list FAPL_ID (which may be the constant H5P_DEFAULT). The
 *              file should expect to handle format addresses in the range [0,
 *              MAXADDR] (if MAXADDR is the undefined address then the caller
 *              doesn't care about the address range).
 *
 *              Possible values for the FLAGS bits are:
 *
 *              H5F_ACC_RDWR:   Open the file for read and write access. If
 *                              this bit is not set then open the file for
 *                              read only access. It is permissible to open a
 *                              file for read and write access when only read
 *                              access is requested by the library (the
 *                              library will never attempt to write to a file
 *                              which it opened with only read access).
 *
 *              H5F_ACC_CREATE: Create the file if it doesn't already exist.
 *                              However, see H5F_ACC_EXCL below.
 *
 *              H5F_ACC_TRUNC:  Truncate the file if it already exists. This
 *                              is equivalent to deleting the file and then
 *                              creating a new empty file.
 *
 *              H5F_ACC_EXCL:   When used with H5F_ACC_CREATE, if the file
 *                              already exists then the open should fail.
 *                              Note that this is unsupported/broken with
 *                              some file drivers (e.g., sec2 across nfs) and
 *                              will contain a race condition when used to
 *                              perform file locking.
 *
 *              The MAXADDR is the maximum address which will be requested by
 *              the library during an allocation operation. Usually this is
 *              the same value as the MAXADDR field of the class structure,
 *              but it can be smaller if the driver is being used under some
 *              other driver.
 *
 *              Note that when the driver 'open' callback gets control that
 *              the public part of the file struct (the H5FD_t part) will be
 *              incomplete and will be filled in after that callback returns.
 *
 * Return:      Success:    Pointer to a new file driver struct.
 *
 *              Failure:    NULL
 *
 *-------------------------------------------------------------------------
 */
H5FD_t *
H5FDopen(const char *name, unsigned flags, hid_t fapl_id, haddr_t maxaddr)
{
    H5FD_t *ret_value = NULL;

    FUNC_ENTER_API(NULL)
    H5TRACE4("*#", "*sIuia", name, flags, fapl_id, maxaddr);

    /* Check arguments */
    if (H5P_DEFAULT == fapl_id)
        fapl_id = H5P_FILE_ACCESS_DEFAULT;
    else if (TRUE != H5P_isa_class(fapl_id, H5P_FILE_ACCESS))
        HGOTO_ERROR(H5E_ARGS, H5E_BADTYPE, NULL, "not a file access property list")

    /* Call private function */
    if (NULL == (ret_value = H5FD_open(name, flags, fapl_id, maxaddr)))
        HGOTO_ERROR(H5E_VFL, H5E_CANTINIT, NULL, "unable to open file")

done:
    FUNC_LEAVE_API(ret_value)
}

/*-------------------------------------------------------------------------
 * Function:    H5FD_open
 *
 * Purpose:     Private version of H5FDopen()
 *
 * Return:      Success:    Pointer to a new file driver struct
 *
 *              Failure:    NULL
 *
 *-------------------------------------------------------------------------
 */
H5FD_t *
H5FD_open(const char *name, unsigned flags, hid_t fapl_id, haddr_t maxaddr)
{
    H5FD_class_t *         driver;           /* VFD for file */
    H5FD_t *               file = NULL;      /* VFD file struct */
    H5FD_driver_prop_t     driver_prop;      /* Property for driver ID & info */
    H5P_genplist_t *       plist;            /* Property list pointer */
    unsigned long          driver_flags = 0; /* File-inspecific driver feature flags */
    H5FD_file_image_info_t file_image_info;  /* Initial file image */
    H5FD_t *               ret_value = NULL; /* Return value */

    FUNC_ENTER_NOAPI(NULL)

    /* Sanity checks */
    if (0 == maxaddr)
        HGOTO_ERROR(H5E_ARGS, H5E_BADVALUE, NULL, "zero format address range")

    /* Get file access property list */
    if (NULL == (plist = (H5P_genplist_t *)H5I_object(fapl_id)))
        HGOTO_ERROR(H5E_ARGS, H5E_BADTYPE, NULL, "not a file access property list")

    /* Get the VFD to open the file with */
    if (H5P_peek(plist, H5F_ACS_FILE_DRV_NAME, &driver_prop) < 0)
        HGOTO_ERROR(H5E_PLIST, H5E_CANTGET, NULL, "can't get driver ID & info")

    /* Get driver info */
    if (NULL == (driver = (H5FD_class_t *)H5I_object(driver_prop.driver_id)))
        HGOTO_ERROR(H5E_VFL, H5E_BADVALUE, NULL, "invalid driver ID in file access property list")
    if (NULL == driver->open)
        HGOTO_ERROR(H5E_VFL, H5E_UNSUPPORTED, NULL, "file driver has no `open' method")

    /* Query driver flag */
    if (H5FD_driver_query(driver, &driver_flags) < 0)
        HGOTO_ERROR(H5E_VFL, H5E_BADVALUE, NULL, "can't query VFD flags")

    /* Get initial file image info */
    if (H5P_peek(plist, H5F_ACS_FILE_IMAGE_INFO_NAME, &file_image_info) < 0)
        HGOTO_ERROR(H5E_PLIST, H5E_CANTGET, NULL, "can't get file image info")

    /* If an image is provided, make sure the driver supports this feature */
    HDassert(((file_image_info.buffer != NULL) && (file_image_info.size > 0)) ||
             ((file_image_info.buffer == NULL) && (file_image_info.size == 0)));
    if ((file_image_info.buffer != NULL) && !(driver_flags & H5FD_FEAT_ALLOW_FILE_IMAGE))
        HGOTO_ERROR(H5E_VFL, H5E_UNSUPPORTED, NULL, "file image set, but not supported.")

    /* Dispatch to file driver */
    if (HADDR_UNDEF == maxaddr)
        maxaddr = driver->maxaddr;
    if (NULL == (file = (driver->open)(name, flags, fapl_id, maxaddr)))
        HGOTO_ERROR(H5E_VFL, H5E_CANTINIT, NULL, "open failed")

    /* Set the file access flags */
    file->access_flags = flags;

    /* Fill in public fields. We must increment the reference count on the
     * driver ID to prevent it from being freed while this file is open.
     */
    file->driver_id = driver_prop.driver_id;
    if (H5I_inc_ref(file->driver_id, FALSE) < 0)
        HGOTO_ERROR(H5E_VFL, H5E_CANTINC, NULL, "unable to increment ref count on VFL driver")
    file->cls     = driver;
    file->maxaddr = maxaddr;
    if (H5P_get(plist, H5F_ACS_ALIGN_THRHD_NAME, &(file->threshold)) < 0)
        HGOTO_ERROR(H5E_PLIST, H5E_CANTGET, NULL, "can't get alignment threshold")
    if (H5P_get(plist, H5F_ACS_ALIGN_NAME, &(file->alignment)) < 0)
        HGOTO_ERROR(H5E_PLIST, H5E_CANTGET, NULL, "can't get alignment")

    /* Retrieve the VFL driver feature flags */
    if (H5FD__query(file, &(file->feature_flags)) < 0)
        HGOTO_ERROR(H5E_VFL, H5E_CANTINIT, NULL, "unable to query file driver")

    /* Increment the global serial number & assign it to this H5FD_t object */
    if (++H5FD_file_serial_no_g == 0) {
        /* (Just error out if we wrap around for now...) */
        HGOTO_ERROR(H5E_VFL, H5E_CANTINIT, NULL, "unable to get file serial number")
    } /* end if */
    file->fileno = H5FD_file_serial_no_g;

    /* Start with base address set to 0 */
    /* (This will be changed later, when the superblock is located) */
    file->base_addr = 0;

    /* Set return value */
    ret_value = file;

done:
    /* Can't cleanup 'file' information, since we don't know what type it is */
    FUNC_LEAVE_NOAPI(ret_value)
} /* end H5FD_open() */

/*-------------------------------------------------------------------------
 * Function:    H5FDclose
 *
 * Purpose:     Closes the file by calling the driver 'close' callback, which
 *              should free all driver-private data and free the file struct.
 *              Note that the public part of the file struct (the H5FD_t part)
 *              will be all zero during the driver close callback like during
 *              the 'open' callback.
 *
 * Return:      Non-negative on success/Negative on failure
 *
 *-------------------------------------------------------------------------
 */
herr_t
H5FDclose(H5FD_t *file)
{
    herr_t ret_value = SUCCEED; /* Return value */

    FUNC_ENTER_API(FAIL)
    H5TRACE1("e", "*#", file);

    /* Check arguments */
    if (!file)
        HGOTO_ERROR(H5E_ARGS, H5E_BADVALUE, FAIL, "file pointer cannot be NULL")
    if (!file->cls)
        HGOTO_ERROR(H5E_ARGS, H5E_BADVALUE, FAIL, "file class pointer cannot be NULL")

    /* Call private function */
    if (H5FD_close(file) < 0)
        HGOTO_ERROR(H5E_VFL, H5E_CANTCLOSEFILE, FAIL, "unable to close file")

done:
    FUNC_LEAVE_API(ret_value)
} /* end H5FDclose() */

/*-------------------------------------------------------------------------
 * Function:    H5FD_close
 *
 * Purpose:     Private version of H5FDclose()
 *
 * Return:      SUCCEED/FAIL
 *
 *-------------------------------------------------------------------------
 */
herr_t
H5FD_close(H5FD_t *file)
{
    const H5FD_class_t *driver;
    herr_t              ret_value = SUCCEED;

    FUNC_ENTER_NOAPI(FAIL)

    /* Sanity checks */
    HDassert(file);
    HDassert(file->cls);

    /* Prepare to close file by clearing all public fields */
    driver = file->cls;
    if (H5I_dec_ref(file->driver_id) < 0)
        HGOTO_ERROR(H5E_VFL, H5E_CANTDEC, FAIL, "can't close driver ID")

    /* Dispatch to the driver for actual close. If the driver fails to
     * close the file then the file will be in an unusable state.
     */
    HDassert(driver->close);
    if ((driver->close)(file) < 0)
        HGOTO_ERROR(H5E_VFL, H5E_CANTCLOSEFILE, FAIL, "close failed")

done:
    FUNC_LEAVE_NOAPI(ret_value)
} /* end H5FD_close() */

/*-------------------------------------------------------------------------
 * Function:    H5FDcmp
 *
 * Purpose:     Compare the keys of two files using the file driver callback
 *              if the files belong to the same driver, otherwise sort the
 *              files by driver class pointer value.
 *
 * Return:      Success:    A value like strcmp()
 *
 *              Failure:    Must never fail. If both file handles are
 *                          invalid then they compare equal. If one file
 *                          handle is invalid then it compares less than
 *                          the other.  If both files belong to the same
 *                          driver and the driver doesn't provide a
 *                          comparison callback then the file pointers
 *                          themselves are compared.
 *
 *-------------------------------------------------------------------------
 */
int
H5FDcmp(const H5FD_t *f1, const H5FD_t *f2)
{
    int ret_value = -1;

    FUNC_ENTER_API(-1) /* return value is arbitrary */
    H5TRACE2("Is", "*#*#", f1, f2);

    /* Call private function */
    ret_value = H5FD_cmp(f1, f2);

done:
    FUNC_LEAVE_API(ret_value)
} /* end H5FDcmp() */

/*-------------------------------------------------------------------------
 * Function:    H5FD_cmp
 *
 * Purpose:     Private version of H5FDcmp()
 *
 * Return:      Success:    A value like strcmp()
 *
 *              Failure:    Must never fail.
 *
 *-------------------------------------------------------------------------
 */
int
H5FD_cmp(const H5FD_t *f1, const H5FD_t *f2)
{
    int ret_value = -1; /* Return value */

    FUNC_ENTER_NOAPI(-1) /* return value is arbitrary */

    if ((!f1 || !f1->cls) && (!f2 || !f2->cls))
        HGOTO_DONE(0)
    if (!f1 || !f1->cls)
        HGOTO_DONE(-1)
    if (!f2 || !f2->cls)
        HGOTO_DONE(1)
    if (f1->cls < f2->cls)
        HGOTO_DONE(-1)
    if (f1->cls > f2->cls)
        HGOTO_DONE(1)

    /* Files are same driver; no cmp callback */
    if (!f1->cls->cmp) {
        if (f1 < f2)
            HGOTO_DONE(-1)
        if (f1 > f2)
            HGOTO_DONE(1)
        HGOTO_DONE(0)
    }

    /* Dispatch to driver */
    ret_value = (f1->cls->cmp)(f1, f2);

done:
    FUNC_LEAVE_NOAPI(ret_value)
} /* end H5FD_cmp() */

/*-------------------------------------------------------------------------
 * Function:    H5FDquery
 *
 * Purpose:     Query a VFL driver for its feature flags. (listed in H5FDpublic.h)
 *
 * Return:      Success:    0
 *              Failure:    -1
 *
 *-------------------------------------------------------------------------
 */
int
H5FDquery(const H5FD_t *file, unsigned long *flags /*out*/)
{
    int ret_value = 0;

    FUNC_ENTER_API((-1))
    H5TRACE2("Is", "*#x", file, flags);

    /* Check arguments */
    if (!file)
        HGOTO_ERROR(H5E_ARGS, H5E_BADVALUE, (-1), "file pointer cannot be NULL")
    if (!file->cls)
        HGOTO_ERROR(H5E_ARGS, H5E_BADVALUE, (-1), "file class pointer cannot be NULL")
    if (!flags)
        HGOTO_ERROR(H5E_ARGS, H5E_BADVALUE, (-1), "flags parameter cannot be NULL")

    /* Call private function */
    if (H5FD__query(file, flags) < 0)
        HGOTO_ERROR(H5E_VFL, H5E_CANTGET, (-1), "unable to query feature flags")

done:
    FUNC_LEAVE_API(ret_value)
}

/*-------------------------------------------------------------------------
 * Function:    H5FD_query
 *
 * Purpose:     Private version of H5FDquery()
 *
 * Return:      SUCCEED/FAIL
 *
 *-------------------------------------------------------------------------
 */
static herr_t
H5FD__query(const H5FD_t *file, unsigned long *flags /*out*/)
{
    herr_t ret_value = SUCCEED; /* Return value */

    FUNC_ENTER_STATIC

    /* Sanity checks */
    HDassert(file);
    HDassert(file->cls);
    HDassert(flags);

    /* Dispatch to driver (if available) */
    if (file->cls->query) {
        if ((file->cls->query)(file, flags) < 0)
            HGOTO_ERROR(H5E_VFL, H5E_CANTGET, FAIL, "unable to query feature flags")
    }
    else
        *flags = 0;

done:
    FUNC_LEAVE_NOAPI(ret_value)
} /* end H5FD_query() */

/*-------------------------------------------------------------------------
 * Function:    H5FDalloc
 *
 * Purpose:     Allocates SIZE bytes of memory from the FILE. The memory will
 *              be used according to the allocation class TYPE. First we try
 *              to satisfy the request from one of the free lists, according
 *              to the free list map provided by the driver. The free list
 *              array has one entry for each request type and the value of
 *              that array element can be one of four possibilities:
 *
 *              It can be the constant H5FD_MEM_DEFAULT (or zero) which
 *              indicates that the identity mapping is used. In other
 *              words, the request type maps to its own free list.
 *
 *              It can be the request type itself, which has the same
 *              effect as the H5FD_MEM_DEFAULT value above.
 *
 *              It can be the ID for another request type, which
 *              indicates that the free list for the specified type
 *              should be used instead.
 *
 *              It can be the constant H5FD_MEM_NOLIST which means that
 *              no free list should be used for this type of request.
 *
 *              If the request cannot be satisfied from a free list then
 *              either the driver's 'alloc' callback is invoked (if one was
 *              supplied) or the end-of-address marker is extended. The
 *              'alloc' callback is always called with the same arguments as
 *              the H5FDalloc().
 *
 * Return:      Success:    The format address of the new file memory.
 *
 *              Failure:    The undefined address HADDR_UNDEF
 *
 *-------------------------------------------------------------------------
 */
haddr_t
H5FDalloc(H5FD_t *file, H5FD_mem_t type, hid_t dxpl_id, hsize_t size)
{
    haddr_t ret_value = HADDR_UNDEF;

    FUNC_ENTER_API(HADDR_UNDEF)
    H5TRACE4("a", "*#Mtih", file, type, dxpl_id, size);

    /* Check arguments */
    if (!file)
        HGOTO_ERROR(H5E_ARGS, H5E_BADVALUE, HADDR_UNDEF, "file pointer cannot be NULL")
    if (!file->cls)
        HGOTO_ERROR(H5E_ARGS, H5E_BADVALUE, HADDR_UNDEF, "file class pointer cannot be NULL")
    if (type < H5FD_MEM_DEFAULT || type >= H5FD_MEM_NTYPES)
        HGOTO_ERROR(H5E_ARGS, H5E_BADVALUE, HADDR_UNDEF, "invalid request type")
    if (size == 0)
        HGOTO_ERROR(H5E_ARGS, H5E_BADVALUE, HADDR_UNDEF, "zero-size request")
    if (H5P_DEFAULT == dxpl_id)
        dxpl_id = H5P_DATASET_XFER_DEFAULT;
    else if (TRUE != H5P_isa_class(dxpl_id, H5P_DATASET_XFER))
        HGOTO_ERROR(H5E_ARGS, H5E_BADTYPE, HADDR_UNDEF, "not a data transfer property list")

    /* Set DXPL for operation */
    H5CX_set_dxpl(dxpl_id);

    /* Call private function */
    if (HADDR_UNDEF == (ret_value = H5FD__alloc_real(file, type, size, NULL, NULL)))
        HGOTO_ERROR(H5E_VFL, H5E_CANTINIT, HADDR_UNDEF, "unable to allocate file memory")

    /* (Note compensating for base address subtraction in internal routine) */
    ret_value += file->base_addr;

done:
    FUNC_LEAVE_API(ret_value)
} /* end H5FDalloc() */

/*-------------------------------------------------------------------------
 * Function:    H5FDfree
 *
 * Purpose:     Frees format addresses starting with ADDR and continuing for
 *              SIZE bytes in the file FILE. The type of space being freed is
 *              specified by TYPE, which is mapped to a free list as
 *              described for the H5FDalloc() function above.  If the request
 *              doesn't map to a free list then either the application 'free'
 *              callback is invoked (if defined) or the memory is leaked.
 *
 * Return:      Non-negative on success/Negative on failure
 *
 *-------------------------------------------------------------------------
 */
herr_t
H5FDfree(H5FD_t *file, H5FD_mem_t type, hid_t dxpl_id, haddr_t addr, hsize_t size)
{
    herr_t ret_value = SUCCEED; /* Return value */

    FUNC_ENTER_API(FAIL)
    H5TRACE5("e", "*#Mtiah", file, type, dxpl_id, addr, size);

    /* Check arguments */
    if (!file)
        HGOTO_ERROR(H5E_ARGS, H5E_BADVALUE, FAIL, "file pointer cannot be NULL")
    if (!file->cls)
        HGOTO_ERROR(H5E_ARGS, H5E_BADVALUE, FAIL, "file class pointer cannot be NULL")
    if (type < H5FD_MEM_DEFAULT || type >= H5FD_MEM_NTYPES)
        HGOTO_ERROR(H5E_ARGS, H5E_BADVALUE, FAIL, "invalid request type")
    if (H5P_DEFAULT == dxpl_id)
        dxpl_id = H5P_DATASET_XFER_DEFAULT;
    else if (TRUE != H5P_isa_class(dxpl_id, H5P_DATASET_XFER))
        HGOTO_ERROR(H5E_ARGS, H5E_BADTYPE, FAIL, "not a data transfer property list")

    /* Set DXPL for operation */
    H5CX_set_dxpl(dxpl_id);

    /* Call private function */
    /* (Note compensating for base address addition in internal routine) */
    if (H5FD__free_real(file, type, addr - file->base_addr, size) < 0)
        HGOTO_ERROR(H5E_VFL, H5E_CANTFREE, FAIL, "file deallocation request failed")

done:
    FUNC_LEAVE_API(ret_value)
} /* end H5FDfree() */

/*-------------------------------------------------------------------------
 * Function:    H5FDget_eoa
 *
 * Purpose:     Returns the address of the first byte after the last
 *              allocated memory in the file.
 *
 * Return:      Success:    First byte after allocated memory.
 *              Failure:    HADDR_UNDEF
 *
 *-------------------------------------------------------------------------
 */
haddr_t
H5FDget_eoa(H5FD_t *file, H5FD_mem_t type)
{
    haddr_t ret_value;

    FUNC_ENTER_API(HADDR_UNDEF)
    H5TRACE2("a", "*#Mt", file, type);

    /* Check arguments */
    if (!file)
        HGOTO_ERROR(H5E_ARGS, H5E_BADVALUE, HADDR_UNDEF, "file pointer cannot be NULL")
    if (!file->cls)
        HGOTO_ERROR(H5E_ARGS, H5E_BADVALUE, HADDR_UNDEF, "file class pointer cannot be NULL")
    if (type < H5FD_MEM_DEFAULT || type >= H5FD_MEM_NTYPES)
        HGOTO_ERROR(H5E_ARGS, H5E_BADVALUE, HADDR_UNDEF, "invalid file type")

    /* Call private function */
    if (HADDR_UNDEF == (ret_value = H5FD_get_eoa(file, type)))
        HGOTO_ERROR(H5E_VFL, H5E_CANTINIT, HADDR_UNDEF, "file get eoa request failed")

    /* (Note compensating for base address subtraction in internal routine) */
    ret_value += file->base_addr;

done:
    FUNC_LEAVE_API(ret_value)
} /* end H5FDget_eoa() */

/*-------------------------------------------------------------------------
 * Function:	H5FDset_eoa
 *
 * Purpose:	Set the end-of-address marker for the file. The ADDR is the
 *		address of the first byte past the last allocated byte of the
 *		file. This function is called from two places:
 *
 *		    It is called after an existing file is opened in order to
 *		    "allocate" enough space to read the superblock and then
 *		    to "allocate" the entire hdf5 file based on the contents
 *		    of the superblock.
 *
 *		    It is called during file memory allocation if the
 *		    allocation request cannot be satisfied from the free list
 *		    and the driver didn't supply an allocation callback.
 *
 * Return:	Success:	Non-negative
 *		Failure:	Negative, no side effect
 *
 *-------------------------------------------------------------------------
 */
herr_t
H5FDset_eoa(H5FD_t *file, H5FD_mem_t type, haddr_t addr)
{
    herr_t ret_value = SUCCEED; /* Return value */

    FUNC_ENTER_API(FAIL)
    H5TRACE3("e", "*#Mta", file, type, addr);

    /* Check arguments */
    if (!file)
        HGOTO_ERROR(H5E_ARGS, H5E_BADVALUE, FAIL, "file pointer cannot be NULL")
    if (!file->cls)
        HGOTO_ERROR(H5E_ARGS, H5E_BADVALUE, FAIL, "file class pointer cannot be NULL")
    if (type < H5FD_MEM_DEFAULT || type >= H5FD_MEM_NTYPES)
        HGOTO_ERROR(H5E_ARGS, H5E_BADVALUE, FAIL, "invalid file type")
    if (!H5F_addr_defined(addr) || addr > file->maxaddr)
        HGOTO_ERROR(H5E_ARGS, H5E_BADVALUE, FAIL, "invalid end-of-address value")

    /* Call private function */
    /* (Note compensating for base address addition in internal routine) */
    if (H5FD_set_eoa(file, type, addr - file->base_addr) < 0)
        HGOTO_ERROR(H5E_VFL, H5E_CANTINIT, FAIL, "file set eoa request failed")

done:
    FUNC_LEAVE_API(ret_value)
} /* end H5FDset_eoa() */

/*-------------------------------------------------------------------------
 * Function:    H5FDget_eof
 *
 * Purpose:     Returns the end-of-file address, which is the greater of the
 *              end-of-format address and the actual EOF marker. This
 *              function is called after an existing file is opened in order
 *              for the library to learn the true size of the underlying file
 *              and to determine whether the hdf5 data has been truncated.
 *
 *              It is also used when a file is first opened to learn whether
 *              the file is empty or not.
 *
 *              It is permissible for the driver to return the maximum address
 *              for the file size if the file is not empty.
 *
 * Return:      Success:    The EOF address.
 *
 *              Failure:    HADDR_UNDEF
 *
 *-------------------------------------------------------------------------
 */
haddr_t
H5FDget_eof(H5FD_t *file, H5FD_mem_t type)
{
    haddr_t ret_value;

    FUNC_ENTER_API(HADDR_UNDEF)
    H5TRACE2("a", "*#Mt", file, type);

    /* Check arguments */
    if (!file)
        HGOTO_ERROR(H5E_ARGS, H5E_BADVALUE, HADDR_UNDEF, "file pointer cannot be NULL")
    if (!file->cls)
        HGOTO_ERROR(H5E_ARGS, H5E_BADVALUE, HADDR_UNDEF, "file class pointer cannot be NULL")

    /* Call private function */
    if (HADDR_UNDEF == (ret_value = H5FD_get_eof(file, type)))
        HGOTO_ERROR(H5E_VFL, H5E_CANTINIT, HADDR_UNDEF, "file get eof request failed")

    /* (Note compensating for base address subtraction in internal routine) */
    ret_value += file->base_addr;

done:
    FUNC_LEAVE_API(ret_value)
} /* end H5FDget_eof() */

/*-------------------------------------------------------------------------
 * Function:    H5FD_get_maxaddr
 *
 * Purpose:     Private version of H5FDget_eof()
 *
 * Return:      Success:    The maximum address allowed in the file.
 *              Failure:    HADDR_UNDEF
 *
 *-------------------------------------------------------------------------
 */
haddr_t
H5FD_get_maxaddr(const H5FD_t *file)
{
    haddr_t ret_value = HADDR_UNDEF; /* Return value */

    FUNC_ENTER_NOAPI(HADDR_UNDEF)

    /* Sanity checks */
    HDassert(file);

    /* Set return value */
    ret_value = file->maxaddr;

done:
    FUNC_LEAVE_NOAPI(ret_value)
} /* end H5FD_get_maxaddr() */

/*-------------------------------------------------------------------------
 * Function:    H5FD_get_feature_flags
 *
 * Purpose:     Retrieve the feature flags for the VFD
 *
 * Return:      SUCCEED/FAIL
 *
 *-------------------------------------------------------------------------
 */
herr_t
H5FD_get_feature_flags(const H5FD_t *file, unsigned long *feature_flags)
{
    FUNC_ENTER_NOAPI_NOINIT_NOERR

    /* Sanity checks */
    HDassert(file);
    HDassert(feature_flags);

    /* Set feature flags to return */
    *feature_flags = file->feature_flags;

    FUNC_LEAVE_NOAPI(SUCCEED)
} /* end H5FD_get_feature_flags() */

/*-------------------------------------------------------------------------
 * Function:    H5FD_set_feature_flags
 *
 * Purpose:     Set the feature flags for the VFD
 *
 * Return:      SUCCEED/FAIL
 *
 *-------------------------------------------------------------------------
 */
herr_t
H5FD_set_feature_flags(H5FD_t *file, unsigned long feature_flags)
{
    FUNC_ENTER_NOAPI_NOINIT_NOERR

    /* Sanity checks */
    HDassert(file);

    /* Set the file's feature flags */
    file->feature_flags = feature_flags;

    FUNC_LEAVE_NOAPI(SUCCEED)
} /* end H5FD_set_feature_flags() */

/*-------------------------------------------------------------------------
 * Function:    H5FD_get_fs_type_map
 *
 * Purpose:     Retrieve the free space type mapping for the VFD
 *
 * Return:      SUCCEED/FAIL
 *
 *-------------------------------------------------------------------------
 */
herr_t
H5FD_get_fs_type_map(const H5FD_t *file, H5FD_mem_t *type_map)
{
    herr_t ret_value = SUCCEED; /* Return value */

    FUNC_ENTER_NOAPI(FAIL)

    /* Sanity checks */
    HDassert(file);
    HDassert(file->cls);
    HDassert(type_map);

    /* Check for VFD class providing a type map retrieval rouine */
    if (file->cls->get_type_map) {
        /* Retrieve type mapping for this file */
        if ((file->cls->get_type_map)(file, type_map) < 0)
            HGOTO_ERROR(H5E_VFL, H5E_CANTGET, FAIL, "driver get type map failed")
    } /* end if */
    else
        /* Copy class's default free space type mapping */
        H5MM_memcpy(type_map, file->cls->fl_map, sizeof(file->cls->fl_map));

done:
    FUNC_LEAVE_NOAPI(ret_value)
} /* end H5FD_get_fs_type_map() */

/*-------------------------------------------------------------------------
 * Function:    H5FDread
 *
 * Purpose:     Reads SIZE bytes from FILE beginning at address ADDR
 *              according to the data transfer property list DXPL_ID (which may
 *              be the constant H5P_DEFAULT). The result is written into the
 *              buffer BUF.
 *
 * Return:      Success:    Non-negative
 *                          The read result is written into the BUF buffer
 *                          which should be allocated by the caller.
 *
 *              Failure:	Negative
 *                          The contents of BUF are undefined.
 *
 *-------------------------------------------------------------------------
 */
herr_t
H5FDread(H5FD_t *file, H5FD_mem_t type, hid_t dxpl_id, haddr_t addr, size_t size, void *buf /*out*/)
{
    herr_t ret_value = SUCCEED; /* Return value             */

    FUNC_ENTER_API(FAIL)
    H5TRACE6("e", "*#Mtiazx", file, type, dxpl_id, addr, size, buf);

    /* Check arguments */
    if (!file)
        HGOTO_ERROR(H5E_ARGS, H5E_BADVALUE, FAIL, "file pointer cannot be NULL")
    if (!file->cls)
        HGOTO_ERROR(H5E_ARGS, H5E_BADVALUE, FAIL, "file class pointer cannot be NULL")
    if (!buf)
        HGOTO_ERROR(H5E_ARGS, H5E_BADVALUE, FAIL, "result buffer parameter can't be NULL")

    /* Get the default dataset transfer property list if the user didn't provide one */
    if (H5P_DEFAULT == dxpl_id)
        dxpl_id = H5P_DATASET_XFER_DEFAULT;
    else if (TRUE != H5P_isa_class(dxpl_id, H5P_DATASET_XFER))
        HGOTO_ERROR(H5E_ARGS, H5E_BADTYPE, FAIL, "not a data transfer property list")

    /* Set DXPL for operation */
    H5CX_set_dxpl(dxpl_id);

    /* Call private function */
    /* (Note compensating for base address addition in internal routine) */
    if (H5FD_read(file, type, addr - file->base_addr, size, buf) < 0)
        HGOTO_ERROR(H5E_VFL, H5E_READERROR, FAIL, "file read request failed")

done:
    FUNC_LEAVE_API(ret_value)
} /* end H5FDread() */

/*-------------------------------------------------------------------------
 * Function:    H5FDwrite
 *
 * Purpose:     Writes SIZE bytes to FILE beginning at address ADDR according
 *              to the data transfer property list DXPL_ID (which may be the
 *              constant H5P_DEFAULT). The bytes to be written come from the
 *              buffer BUF.
 *
 * Return:      Non-negative on success/Negative on failure
 *
 *-------------------------------------------------------------------------
 */
herr_t
H5FDwrite(H5FD_t *file, H5FD_mem_t type, hid_t dxpl_id, haddr_t addr, size_t size, const void *buf)
{
    herr_t ret_value = SUCCEED; /* Return value             */

    FUNC_ENTER_API(FAIL)
    H5TRACE6("e", "*#Mtiaz*x", file, type, dxpl_id, addr, size, buf);

    /* Check arguments */
    if (!file)
        HGOTO_ERROR(H5E_ARGS, H5E_BADVALUE, FAIL, "file pointer cannot be NULL")
    if (!file->cls)
        HGOTO_ERROR(H5E_ARGS, H5E_BADVALUE, FAIL, "file class pointer cannot be NULL")
    if (!buf)
        HGOTO_ERROR(H5E_ARGS, H5E_BADVALUE, FAIL, "result buffer parameter can't be NULL")

    /* Get the default dataset transfer property list if the user didn't provide one */
    if (H5P_DEFAULT == dxpl_id)
        dxpl_id = H5P_DATASET_XFER_DEFAULT;
    else if (TRUE != H5P_isa_class(dxpl_id, H5P_DATASET_XFER))
        HGOTO_ERROR(H5E_ARGS, H5E_BADTYPE, FAIL, "not a data transfer property list")

    /* Set DXPL for operation */
    H5CX_set_dxpl(dxpl_id);

    /* Call private function */
    /* (Note compensating for base address addition in internal routine) */
    if (H5FD_write(file, type, addr - file->base_addr, size, buf) < 0)
        HGOTO_ERROR(H5E_VFL, H5E_WRITEERROR, FAIL, "file write request failed")

done:
    FUNC_LEAVE_API(ret_value)
} /* end H5FDwrite() */

/*-------------------------------------------------------------------------
 * Function:    H5FDread_vector
 *
 * Purpose:     Perform count reads from the specified file at the offsets
 *              provided in the addrs array, with the lengths and memory
 *              types provided in the sizes and types arrays.  Data read
 *              is returned in the buffers provided in the bufs array.
 *
 *              All reads are done according to the data transfer property
 *              list dxpl_id (which may be the constant H5P_DEFAULT).
 *
 * Return:      Success:    SUCCEED
 *                          All reads have completed successfully, and
 *                          the results havce been into the supplied
 *                          buffers.
 *
 *              Failure:    FAIL
 *                          The contents of supplied buffers are undefined.
 *
 * Programmer:  JRM -- 6/10/20
 *
 * Changes:     None.
 *
 *-------------------------------------------------------------------------
 */
herr_t
H5FDread_vector(H5FD_t *file, hid_t dxpl_id, uint32_t count, H5FD_mem_t types[], haddr_t addrs[],
                size_t sizes[], void *bufs[] /* out */)
{
    herr_t ret_value = SUCCEED; /* Return value             */

    FUNC_ENTER_API(FAIL)
    H5TRACE7("e", "*#iIu*Mt*a*zx", file, dxpl_id, count, types, addrs, sizes, bufs);

    /* Check arguments */
    if (!file)
        HGOTO_ERROR(H5E_ARGS, H5E_BADVALUE, FAIL, "file pointer cannot be NULL")

    if (!file->cls)
        HGOTO_ERROR(H5E_ARGS, H5E_BADVALUE, FAIL, "file class pointer cannot be NULL")

    if ((!types) && (count > 0))
        HGOTO_ERROR(H5E_ARGS, H5E_BADVALUE, FAIL, "types parameter can't be NULL if count is positive")

    if ((!addrs) && (count > 0))
        HGOTO_ERROR(H5E_ARGS, H5E_BADVALUE, FAIL, "addrs parameter can't be NULL if count is positive")

    if ((!sizes) && (count > 0))
        HGOTO_ERROR(H5E_ARGS, H5E_BADVALUE, FAIL, "sizes parameter can't be NULL if count is positive")

    if ((!bufs) && (count > 0))
        HGOTO_ERROR(H5E_ARGS, H5E_BADVALUE, FAIL, "bufs parameter can't be NULL if count is positive")

    if ((count > 0) && (sizes[0] == 0))
        HGOTO_ERROR(H5E_ARGS, H5E_BADVALUE, FAIL, "sizes[0] can't be 0")

    if ((count > 0) && (types[0] == H5FD_MEM_NOLIST))
        HGOTO_ERROR(H5E_ARGS, H5E_BADVALUE, FAIL, "count[0] can't be H5FD_MEM_NOLIST")

    /* Get the default dataset transfer property list if the user
     * didn't provide one
     */
    if (H5P_DEFAULT == dxpl_id) {
        dxpl_id = H5P_DATASET_XFER_DEFAULT;
    }
    else {
        if (TRUE != H5P_isa_class(dxpl_id, H5P_DATASET_XFER))
            HGOTO_ERROR(H5E_ARGS, H5E_BADTYPE, FAIL, "not a data transfer property list")
    }

    /* Set DXPL for operation */
    H5CX_set_dxpl(dxpl_id);

    /* Call private function */
    /* JRM -- review this */
    /* (Note compensating for base addresses addition in internal routine) */
    if (H5FD_read_vector(file, count, types, addrs, sizes, bufs) < 0)
        HGOTO_ERROR(H5E_VFL, H5E_READERROR, FAIL, "file vector read request failed")

done:
    FUNC_LEAVE_API(ret_value)
} /* end H5FDread_vector() */

/*-------------------------------------------------------------------------
 * Function:    H5FDwrite_vector
 *
 * Purpose:     Perform count writes to the specified file at the offsets
 *              provided in the addrs array, with the lengths and memory
 *              types provided in the sizes and types arrays.  Data to be
 *              written is in the buffers provided in the bufs array.
 *
 *              All writes are done according to the data transfer property
 *              list dxpl_id (which may be the constant H5P_DEFAULT).
 *
 * Return:      Success:    SUCCEED
 *                          All writes have completed successfully
 *
 *              Failure:    FAIL
 *                          One or more of the writes failed.
 *
 * Programmer:  JRM -- 6/10/20
 *
 * Changes:     None.
 *
 *-------------------------------------------------------------------------
 */
herr_t
H5FDwrite_vector(H5FD_t *file, hid_t dxpl_id, uint32_t count, H5FD_mem_t types[], haddr_t addrs[],
                 size_t sizes[], const void *bufs[] /* in */)
{
    herr_t ret_value = SUCCEED; /* Return value             */

    FUNC_ENTER_API(FAIL)
    H5TRACE7("e", "*#iIu*Mt*a*z**x", file, dxpl_id, count, types, addrs, sizes, bufs);

    /* Check arguments */
    if (!file)
        HGOTO_ERROR(H5E_ARGS, H5E_BADVALUE, FAIL, "file pointer cannot be NULL")

    if (!file->cls)
        HGOTO_ERROR(H5E_ARGS, H5E_BADVALUE, FAIL, "file class pointer cannot be NULL")

    if ((!types) && (count > 0))
        HGOTO_ERROR(H5E_ARGS, H5E_BADVALUE, FAIL, "types parameter can't be NULL if count is positive")

    if ((!addrs) && (count > 0))
        HGOTO_ERROR(H5E_ARGS, H5E_BADVALUE, FAIL, "addrs parameter can't be NULL if count is positive")

    if ((!sizes) && (count > 0))
        HGOTO_ERROR(H5E_ARGS, H5E_BADVALUE, FAIL, "sizes parameter can't be NULL if count is positive")

    if ((!bufs) && (count > 0))
        HGOTO_ERROR(H5E_ARGS, H5E_BADVALUE, FAIL, "bufs parameter can't be NULL if count is positive")

    if ((count > 0) && (sizes[0] == 0))
        HGOTO_ERROR(H5E_ARGS, H5E_BADVALUE, FAIL, "sizes[0] can't be 0")

    if ((count > 0) && (types[0] == H5FD_MEM_NOLIST))
        HGOTO_ERROR(H5E_ARGS, H5E_BADVALUE, FAIL, "count[0] can't be H5FD_MEM_NOLIST")

    /* Get the default dataset transfer property list if the user didn't provide one */
    if (H5P_DEFAULT == dxpl_id) {
        dxpl_id = H5P_DATASET_XFER_DEFAULT;
    }
    else {
        if (TRUE != H5P_isa_class(dxpl_id, H5P_DATASET_XFER))
            HGOTO_ERROR(H5E_ARGS, H5E_BADTYPE, FAIL, "not a data transfer property list")
    }

    /* Set DXPL for operation */
    H5CX_set_dxpl(dxpl_id);

    /* Call private function */ /* JRM -- review this */
    /* (Note compensating for base address addition in internal routine) */
    if (H5FD_write_vector(file, count, types, addrs, sizes, bufs) < 0)
        HGOTO_ERROR(H5E_VFL, H5E_WRITEERROR, FAIL, "file vector write request failed")

done:
    FUNC_LEAVE_API(ret_value)
} /* end H5FDwrite_vector() */

/*-------------------------------------------------------------------------
 * Function:    H5FDread_selection
 *
 * Purpose:     Perform count reads from the specified file at the
 *              locations selected in the dataspaces in the file_spaces
 *              array, with each of those dataspaces starting at the file
 *              address specified by the corresponding element of the
 *              offsets array, and with the size of each element in the
 *              dataspace specified by the corresponding element of the
 *              element_sizes array.  The memory type provided by type is
 *              the same for all selections.  Data read is returned in
 *              the locations selected in the dataspaces in the
 *              mem_spaces array, within the buffers provided in the
 *              corresponding elements of the bufs array.
 *
 *              If i > 0 and element_sizes[i] == 0, presume
 *              element_sizes[n] = element_sizes[i-1] for all n >= i and
 *              < count.
 *
 *              If the underlying VFD supports selection reads, pass the
 *              call through directly.
 *
 *              If it doesn't, convert the vector write into a sequence
 *              of individual reads.
 *
 *              All reads are done according to the data transfer property
 *              list dxpl_id (which may be the constant H5P_DEFAULT).
 *
 * Return:      Success:    SUCCEED
 *                          All reads have completed successfully, and
 *                          the results havce been into the supplied
 *                          buffers.
 *
 *              Failure:    FAIL
 *                          The contents of supplied buffers are undefined.
 *
 * Programmer:  NAF -- 5/19/21
 *
 * Changes:     None.
 *
 *-------------------------------------------------------------------------
 */
herr_t
H5FDread_selection(H5FD_t *file, H5FD_mem_t type, hid_t dxpl_id, uint32_t count, hid_t mem_space_ids[],
                   hid_t file_space_ids[], haddr_t offsets[], size_t element_sizes[], void *bufs[] /* out */)
{
    herr_t ret_value = SUCCEED; /* Return value             */

    FUNC_ENTER_API(FAIL)
    H5TRACE9("e", "*#MtiIu*i*i*a*zx", file, type, dxpl_id, count, mem_space_ids, file_space_ids, offsets,
             element_sizes, bufs);

    /* Check arguments */
    if (!file)
        HGOTO_ERROR(H5E_ARGS, H5E_BADVALUE, FAIL, "file pointer cannot be NULL")

    if (!file->cls)
        HGOTO_ERROR(H5E_ARGS, H5E_BADVALUE, FAIL, "file class pointer cannot be NULL")

    if ((!mem_space_ids) && (count > 0))
        HGOTO_ERROR(H5E_ARGS, H5E_BADVALUE, FAIL, "mem_spaces parameter can't be NULL if count is positive")

    if ((!file_space_ids) && (count > 0))
        HGOTO_ERROR(H5E_ARGS, H5E_BADVALUE, FAIL, "file_spaces parameter can't be NULL if count is positive")

    if ((!offsets) && (count > 0))
        HGOTO_ERROR(H5E_ARGS, H5E_BADVALUE, FAIL, "offsets parameter can't be NULL if count is positive")

    if ((!element_sizes) && (count > 0))
        HGOTO_ERROR(H5E_ARGS, H5E_BADVALUE, FAIL,
                    "element_sizes parameter can't be NULL if count is positive")

    if ((!bufs) && (count > 0))
        HGOTO_ERROR(H5E_ARGS, H5E_BADVALUE, FAIL, "bufs parameter can't be NULL if count is positive")

    if ((count > 0) && (element_sizes[0] == 0))
        HGOTO_ERROR(H5E_ARGS, H5E_BADVALUE, FAIL, "sizes[0] can't be 0")

    if ((count > 0) && (bufs[0] == NULL))
        HGOTO_ERROR(H5E_ARGS, H5E_BADVALUE, FAIL, "bufs[0] can't be NULL")

    /* Get the default dataset transfer property list if the user didn't provide one */
    if (H5P_DEFAULT == dxpl_id) {
        dxpl_id = H5P_DATASET_XFER_DEFAULT;
    }
    else {
        if (TRUE != H5P_isa_class(dxpl_id, H5P_DATASET_XFER))
            HGOTO_ERROR(H5E_ARGS, H5E_BADTYPE, FAIL, "not a data transfer property list")
    }

    /* Set DXPL for operation */
    H5CX_set_dxpl(dxpl_id);

    /* Call private function */
    /* (Note compensating for base address addition in internal routine) */
    if (H5FD_read_selection_id(file, type, count, mem_space_ids, file_space_ids, offsets, element_sizes,
                               bufs) < 0)
        HGOTO_ERROR(H5E_VFL, H5E_READERROR, FAIL, "file selection read request failed")

done:
    FUNC_LEAVE_API(ret_value)
} /* end H5FDread_selection() */

/*-------------------------------------------------------------------------
 * Function:    H5FDwrite_selection
 *
 * Purpose:     Perform count writes to the specified file at the
 *              locations selected in the dataspaces in the file_spaces
 *              array, with each of those dataspaces starting at the file
 *              address specified by the corresponding element of the
 *              offsets array, and with the size of each element in the
 *              dataspace specified by the corresponding element of the
 *              element_sizes array.  The memory type provided by type is
 *              the same for all selections.  Data write is from
 *              the locations selected in the dataspaces in the
 *              mem_spaces array, within the buffers provided in the
 *              corresponding elements of the bufs array.
 *
 *              If i > 0 and element_sizes[i] == 0, presume
 *              element_sizes[n] = element_sizes[i-1] for all n >= i and
 *              < count.
 *
 *              If the underlying VFD supports selection reads, pass the
 *              call through directly.
 *
 *              If it doesn't, convert the vector write into a sequence
 *              of individual writes.
 *
 *              All writes are done according to the data transfer property
 *              list dxpl_id (which may be the constant H5P_DEFAULT).
 *
 * Return:      Success:    SUCCEED
 *                          All writes have completed successfully
 *
 *              Failure:    FAIL
 *                          One or more of the writes failed.
 *
 * Programmer:  NAF -- 5/14/21
 *
 * Changes:     None.
 *
 *-------------------------------------------------------------------------
 */
herr_t
H5FDwrite_selection(H5FD_t *file, H5FD_mem_t type, hid_t dxpl_id, uint32_t count, hid_t mem_space_ids[],
                    hid_t file_space_ids[], haddr_t offsets[], size_t element_sizes[], const void *bufs[])
{
    herr_t ret_value = SUCCEED; /* Return value             */

    FUNC_ENTER_API(FAIL)
    H5TRACE9("e", "*#MtiIu*i*i*a*z**x", file, type, dxpl_id, count, mem_space_ids, file_space_ids, offsets,
             element_sizes, bufs);

    /* Check arguments */
    if (!file)
        HGOTO_ERROR(H5E_ARGS, H5E_BADVALUE, FAIL, "file pointer cannot be NULL")

    if (!file->cls)
        HGOTO_ERROR(H5E_ARGS, H5E_BADVALUE, FAIL, "file class pointer cannot be NULL")

    if ((!mem_space_ids) && (count > 0))
        HGOTO_ERROR(H5E_ARGS, H5E_BADVALUE, FAIL, "mem_spaces parameter can't be NULL if count is positive")

    if ((!file_space_ids) && (count > 0))
        HGOTO_ERROR(H5E_ARGS, H5E_BADVALUE, FAIL, "file_spaces parameter can't be NULL if count is positive")

    if ((!offsets) && (count > 0))
        HGOTO_ERROR(H5E_ARGS, H5E_BADVALUE, FAIL, "offsets parameter can't be NULL if count is positive")

    if ((!element_sizes) && (count > 0))
        HGOTO_ERROR(H5E_ARGS, H5E_BADVALUE, FAIL,
                    "element_sizes parameter can't be NULL if count is positive")

    if ((!bufs) && (count > 0))
        HGOTO_ERROR(H5E_ARGS, H5E_BADVALUE, FAIL, "bufs parameter can't be NULL if count is positive")

    if ((count > 0) && (element_sizes[0] == 0))
        HGOTO_ERROR(H5E_ARGS, H5E_BADVALUE, FAIL, "sizes[0] can't be 0")

    if ((count > 0) && (bufs[0] == NULL))
        HGOTO_ERROR(H5E_ARGS, H5E_BADVALUE, FAIL, "bufs[0] can't be NULL")

    /* Get the default dataset transfer property list if the user didn't provide one */
    if (H5P_DEFAULT == dxpl_id) {
        dxpl_id = H5P_DATASET_XFER_DEFAULT;
    }
    else {
        if (TRUE != H5P_isa_class(dxpl_id, H5P_DATASET_XFER))
            HGOTO_ERROR(H5E_ARGS, H5E_BADTYPE, FAIL, "not a data transfer property list")
    }

    /* Set DXPL for operation */
    H5CX_set_dxpl(dxpl_id);

    /* Call private function */
    /* (Note compensating for base address addition in internal routine) */
    if (H5FD_write_selection_id(file, type, count, mem_space_ids, file_space_ids, offsets, element_sizes,
                                bufs) < 0)
        HGOTO_ERROR(H5E_VFL, H5E_WRITEERROR, FAIL, "file selection write request failed")

done:
    FUNC_LEAVE_API(ret_value)
} /* end H5FDwrite_selection() */

/*-------------------------------------------------------------------------
 * Function:    H5FDflush
 *
 * Purpose:     Notify driver to flush all cached data.  If the driver has no
 *              flush method then nothing happens.
 *
 * Return:      Non-negative on success/Negative on failureL
 *
 *-------------------------------------------------------------------------
 */
herr_t
H5FDflush(H5FD_t *file, hid_t dxpl_id, hbool_t closing)
{
    herr_t ret_value = SUCCEED; /* Return value */

    FUNC_ENTER_API(FAIL)
    H5TRACE3("e", "*#ib", file, dxpl_id, closing);

    /* Check arguments */
    if (!file)
        HGOTO_ERROR(H5E_ARGS, H5E_BADVALUE, FAIL, "file pointer cannot be NULL")
    if (!file->cls)
        HGOTO_ERROR(H5E_ARGS, H5E_BADVALUE, FAIL, "file class pointer cannot be NULL")

    if (H5P_DEFAULT == dxpl_id)
        dxpl_id = H5P_DATASET_XFER_DEFAULT;
    else if (TRUE != H5P_isa_class(dxpl_id, H5P_DATASET_XFER))
        HGOTO_ERROR(H5E_ARGS, H5E_BADTYPE, FAIL, "not a data transfer property list")

    /* Set DXPL for operation */
    H5CX_set_dxpl(dxpl_id);

    /* Call private function */
    if (H5FD_flush(file, closing) < 0)
        HGOTO_ERROR(H5E_VFL, H5E_CANTFLUSH, FAIL, "file flush request failed")

done:
    FUNC_LEAVE_API(ret_value)
} /* end H5FDflush() */

/*-------------------------------------------------------------------------
 * Function:    H5FD_flush
 *
 * Purpose:     Private version of H5FDflush()
 *
 * Return:      SUCCEED/FAIL
 *
 *-------------------------------------------------------------------------
 */
herr_t
H5FD_flush(H5FD_t *file, hbool_t closing)
{
    herr_t ret_value = SUCCEED; /* Return value */

    FUNC_ENTER_NOAPI(FAIL)

    /* Sanity checks */
    HDassert(file);
    HDassert(file->cls);

    /* Dispatch to driver */
    if (file->cls->flush && (file->cls->flush)(file, H5CX_get_dxpl(), closing) < 0)
        HGOTO_ERROR(H5E_VFL, H5E_CANTINIT, FAIL, "driver flush request failed")

done:
    FUNC_LEAVE_NOAPI(ret_value)
} /* end H5FD_flush() */

/*-------------------------------------------------------------------------
 * Function:    H5FDtruncate
 *
 * Purpose:     Notify driver to truncate the file back to the allocated size.
 *
 * Return:      Non-negative on success/Negative on failure
 *
 *-------------------------------------------------------------------------
 */
herr_t
H5FDtruncate(H5FD_t *file, hid_t dxpl_id, hbool_t closing)
{
    herr_t ret_value = SUCCEED; /* Return value */

    FUNC_ENTER_API(FAIL)
    H5TRACE3("e", "*#ib", file, dxpl_id, closing);

    /* Check arguments */
    if (!file)
        HGOTO_ERROR(H5E_ARGS, H5E_BADVALUE, FAIL, "file pointer cannot be NULL")
    if (!file->cls)
        HGOTO_ERROR(H5E_ARGS, H5E_BADVALUE, FAIL, "file class pointer cannot be NULL")
    if (H5P_DEFAULT == dxpl_id)
        dxpl_id = H5P_DATASET_XFER_DEFAULT;
    else if (TRUE != H5P_isa_class(dxpl_id, H5P_DATASET_XFER))
        HGOTO_ERROR(H5E_ARGS, H5E_BADTYPE, FAIL, "not a data transfer property list")

    /* Set DXPL for operation */
    H5CX_set_dxpl(dxpl_id);

    /* Call private function */
    if (H5FD_truncate(file, closing) < 0)
        HGOTO_ERROR(H5E_VFL, H5E_CANTUPDATE, FAIL, "file flush request failed")

done:
    FUNC_LEAVE_API(ret_value)
} /* end H5FDtruncate() */

/*-------------------------------------------------------------------------
 * Function:	H5FD_truncate
 *
 * Purpose:     Private version of H5FDtruncate()
 *
 * Return:      SUCCEED/FAIL
 *
 *-------------------------------------------------------------------------
 */
herr_t
H5FD_truncate(H5FD_t *file, hbool_t closing)
{
    herr_t ret_value = SUCCEED; /* Return value */

    FUNC_ENTER_NOAPI(FAIL)

    /* Sanity checks */
    HDassert(file);
    HDassert(file->cls);

    /* Dispatch to driver */
    if (file->cls->truncate && (file->cls->truncate)(file, H5CX_get_dxpl(), closing) < 0)
        HGOTO_ERROR(H5E_VFL, H5E_CANTUPDATE, FAIL, "driver truncate request failed")

done:
    FUNC_LEAVE_NOAPI(ret_value)
} /* end H5FD_truncate() */

/*-------------------------------------------------------------------------
 * Function:    H5FDlock
 *
 * Purpose:     Set a file lock
 *
 * Return:      Non-negative on success/Negative on failure
 *
 *-------------------------------------------------------------------------
 */
herr_t
H5FDlock(H5FD_t *file, hbool_t rw)
{
    herr_t ret_value = SUCCEED; /* Return value */

    FUNC_ENTER_API(FAIL)
    H5TRACE2("e", "*#b", file, rw);

    /* Check arguments */
    if (!file)
        HGOTO_ERROR(H5E_ARGS, H5E_BADVALUE, FAIL, "file pointer cannot be NULL")
    if (!file->cls)
        HGOTO_ERROR(H5E_ARGS, H5E_BADVALUE, FAIL, "file class pointer cannot be NULL")

    /* Call private function */
    if (H5FD_lock(file, rw) < 0)
        HGOTO_ERROR(H5E_VFL, H5E_CANTLOCKFILE, FAIL, "file lock request failed")

done:
    FUNC_LEAVE_API(ret_value)
} /* end H5FDlock() */

/*-------------------------------------------------------------------------
 * Function:    H5FD_lock
 *
 * Purpose:     Private version of H5FDlock()
 *
 * Return:      SUCCEED/FAIL
 *
 *-------------------------------------------------------------------------
 */
herr_t
H5FD_lock(H5FD_t *file, hbool_t rw)
{
    herr_t ret_value = SUCCEED; /* Return value */

    FUNC_ENTER_NOAPI(FAIL)

    /* Sanity checks */
    HDassert(file);
    HDassert(file->cls);

    /* Dispatch to driver */
    if (file->cls->lock && (file->cls->lock)(file, rw) < 0)
        HGOTO_ERROR(H5E_VFL, H5E_CANTLOCKFILE, FAIL, "driver lock request failed")

done:
    FUNC_LEAVE_NOAPI(ret_value)
} /* end H5FD_lock() */

/*-------------------------------------------------------------------------
 * Function:    H5FDunlock
 *
 * Purpose:     Remove a file lock
 *
 * Return:      Non-negative on success/Negative on failure
 *
 *-------------------------------------------------------------------------
 */
herr_t
H5FDunlock(H5FD_t *file)
{
    herr_t ret_value = SUCCEED; /* Return value */

    FUNC_ENTER_API(FAIL)
    H5TRACE1("e", "*#", file);

    /* Check arguments */
    if (!file)
        HGOTO_ERROR(H5E_ARGS, H5E_BADVALUE, FAIL, "file pointer cannot be NULL")
    if (!file->cls)
        HGOTO_ERROR(H5E_ARGS, H5E_BADVALUE, FAIL, "file class pointer cannot be NULL")

    /* Call private function */
    if (H5FD_unlock(file) < 0)
        HGOTO_ERROR(H5E_VFL, H5E_CANTUNLOCKFILE, FAIL, "file unlock request failed")

done:
    FUNC_LEAVE_API(ret_value)
} /* end H5FDunlock() */

/*-------------------------------------------------------------------------
 * Function:    H5FD_unlock
 *
 * Purpose:     Private version of H5FDunlock()
 *
 * Return:      SUCCEED/FAIL
 *
 *-------------------------------------------------------------------------
 */
herr_t
H5FD_unlock(H5FD_t *file)
{
    herr_t ret_value = SUCCEED; /* Return value */

    FUNC_ENTER_NOAPI(FAIL)

    /* Sanity checks */
    HDassert(file);
    HDassert(file->cls);

    /* Dispatch to driver */
    if (file->cls->unlock && (file->cls->unlock)(file) < 0)
        HGOTO_ERROR(H5E_VFL, H5E_CANTUNLOCKFILE, FAIL, "driver unlock request failed")

done:
    FUNC_LEAVE_NOAPI(ret_value)
} /* end H5FD_unlock() */

/*-------------------------------------------------------------------------
 * Function:    H5FDctl
 *
 * Purpose:     Perform a CTL operation.
 *
 *              The desired operation is specified by the op_code
 *              parameter.
 *
 *              The flags parameter controls management of op_codes that
 *              are unknown to the callback
 *
 *              The input and output parameters allow op_code specific
 *              input and output
 *
 * Return:      Non-negative on success/Negative on failure
 *
 * Programmer:  JRM -- 8/3/21
 *
 *-------------------------------------------------------------------------
 */
herr_t
H5FDctl(H5FD_t *file, uint64_t op_code, uint64_t flags, const void *input, void **output)
{
    herr_t ret_value = SUCCEED; /* Return value */

    FUNC_ENTER_API(FAIL)
    H5TRACE5("e", "*#ULUL*x**x", file, op_code, flags, input, output);

    /* Check arguments */
    if (!file)
        HGOTO_ERROR(H5E_ARGS, H5E_BADVALUE, FAIL, "file pointer cannot be NULL")

    if (!file->cls)
        HGOTO_ERROR(H5E_ARGS, H5E_BADVALUE, FAIL, "file class pointer cannot be NULL")

    /* Don't attempt to validate the op code.  If appropriate, that will
     * be done by the underlying VFD callback, along with the input and
     * output parameters.
     */

    /* Call private function */
    if (H5FD_ctl(file, op_code, flags, input, output) < 0)
        HGOTO_ERROR(H5E_VFL, H5E_FCNTL, FAIL, "VFD ctl request failed")

done:

    FUNC_LEAVE_API(ret_value)

} /* end H5FDctl() */

/*-------------------------------------------------------------------------
 * Function:    H5FD_ctl
 *
 * Purpose:     Private version of H5FDctl()
 *
 *              The desired operation is specified by the op_code
 *              parameter.
 *
 *              The flags parameter controls management of op_codes that
 *              are unknown to the callback
 *
 *              The input and output parameters allow op_code specific
 *              input and output
 *
 * Return:      Non-negative on success/Negative on failure
 *
 * Programmer:  JRM -- 8/3/21
 *
 *-------------------------------------------------------------------------
 */
herr_t
H5FD_ctl(H5FD_t *file, uint64_t op_code, uint64_t flags, const void *input, void **output)
{
    herr_t ret_value = SUCCEED; /* Return value */

    FUNC_ENTER_NOAPI(FAIL)

    /* Sanity checks */
    HDassert(file);
    HDassert(file->cls);

    /* Dispatch to driver if the ctl function exists.
     *
     * If it doesn't, fail if the H5FD_CTL__FAIL_IF_UNKNOWN_FLAG is set.
     *
     * Otherwise, report success.
     */
    if (file->cls->ctl) {

        if ((file->cls->ctl)(file, op_code, flags, input, output) < 0)

            HGOTO_ERROR(H5E_VFL, H5E_FCNTL, FAIL, "VFD ctl request failed")
    }
    else if (flags & H5FD_CTL__FAIL_IF_UNKNOWN_FLAG) {

<<<<<<< HEAD
        HGOTO_ERROR(H5E_VFL, H5E_FCNTL, FAIL, "VFD ctl request failed (no ctl and fail if unknown)")
=======
        HGOTO_ERROR(H5E_VFL, H5E_FCNTL, FAIL,
                    "VFD ctl request failed (no ctl callback and fail if unknown flag is set)")
>>>>>>> cc7c0eb9
    }

done:

    FUNC_LEAVE_NOAPI(ret_value)

} /* end H5FD_ctl() */

/*-------------------------------------------------------------------------
 * Function:    H5FD_get_fileno
 *
 * Purpose:     Quick and dirty routine to retrieve the file's 'fileno' value
 *              (Mainly added to stop non-file routines from poking about in the
 *              H5FD_t data structure)
 *
 * Return:      SUCCEED/FAIL
 *
 *-------------------------------------------------------------------------
 */
herr_t
H5FD_get_fileno(const H5FD_t *file, unsigned long *filenum)
{
    FUNC_ENTER_NOAPI_NOINIT_NOERR

    /* Sanity checks */
    HDassert(file);
    HDassert(filenum);

    /* Retrieve the file's serial number */
    *filenum = file->fileno;

    FUNC_LEAVE_NOAPI(SUCCEED)
} /* end H5FD_get_fileno() */

/*--------------------------------------------------------------------------
 * Function:    H5FDget_vfd_handle
 *
 * Purpose:     Returns a pointer to the file handle of low-level virtual
 *              file driver.
 *
 * Return:      Non-negative on success/Negative on failure
 *
 *--------------------------------------------------------------------------
 */
herr_t
H5FDget_vfd_handle(H5FD_t *file, hid_t fapl_id, void **file_handle /*out*/)
{
    herr_t ret_value = SUCCEED;

    FUNC_ENTER_API(FAIL)
    H5TRACE3("e", "*#ix", file, fapl_id, file_handle);

    /* Check arguments */
    if (!file)
        HGOTO_ERROR(H5E_ARGS, H5E_BADVALUE, FAIL, "file pointer cannot be NULL")
    if (!file->cls)
        HGOTO_ERROR(H5E_ARGS, H5E_BADVALUE, FAIL, "file class pointer cannot be NULL")
    if (FALSE == H5P_isa_class(fapl_id, H5P_FILE_ACCESS))
        HGOTO_ERROR(H5E_ARGS, H5E_BADVALUE, FAIL, "fapl_id parameter is not a file access property list")
    if (!file_handle)
        HGOTO_ERROR(H5E_ARGS, H5E_BADVALUE, FAIL, "file handle parameter cannot be NULL")

    /* Call private function */
    if (H5FD_get_vfd_handle(file, fapl_id, file_handle) < 0)
        HGOTO_ERROR(H5E_FILE, H5E_CANTGET, FAIL, "can't get file handle for file driver")

done:
    if (FAIL == ret_value)
        *file_handle = NULL;

    FUNC_LEAVE_API(ret_value)
} /* end H5FDget_vfd_handle() */

/*--------------------------------------------------------------------------
 * Function:    H5FD_get_vfd_handle
 *
 * Purpose:     Private version of H5FDget_vfd_handle()
 *
 * Return:      SUCCEED/FAIL
 *
 *--------------------------------------------------------------------------
 */
herr_t
H5FD_get_vfd_handle(H5FD_t *file, hid_t fapl_id, void **file_handle)
{
    herr_t ret_value = SUCCEED;

    FUNC_ENTER_NOAPI(FAIL)

    /* Sanity checks */
    HDassert(file);
    HDassert(file->cls);
    HDassert(file_handle);

    /* Dispatch to driver */
    if (NULL == file->cls->get_handle)
        HGOTO_ERROR(H5E_VFL, H5E_UNSUPPORTED, FAIL, "file driver has no `get_vfd_handle' method")
    if ((file->cls->get_handle)(file, fapl_id, file_handle) < 0)
        HGOTO_ERROR(H5E_FILE, H5E_CANTGET, FAIL, "can't get file handle for file driver")

done:
    FUNC_LEAVE_NOAPI(ret_value)
} /* end H5FD_get_vfd_handle() */

/*--------------------------------------------------------------------------
 * Function:    H5FD_set_base_addr
 *
 * Purpose:     Set the base address for the file
 *
 * Return:      SUCCEED (Can't fail)
 *
 *--------------------------------------------------------------------------
 */
herr_t
H5FD_set_base_addr(H5FD_t *file, haddr_t base_addr)
{
    FUNC_ENTER_NOAPI_NOINIT_NOERR

    /* Sanity checks */
    HDassert(file);
    HDassert(H5F_addr_defined(base_addr));

    /* Set the file's base address */
    file->base_addr = base_addr;

    FUNC_LEAVE_NOAPI(SUCCEED)
} /* end H5FD_set_base_addr() */

/*--------------------------------------------------------------------------
 * Function:    H5FD_get_base_addr
 *
 * Purpose:     Get the base address for the file
 *
 * Return:      Success:    The absolute base address of the file
 *                          (Can't fail)
 *
 *--------------------------------------------------------------------------
 */
haddr_t
H5FD_get_base_addr(const H5FD_t *file)
{
    FUNC_ENTER_NOAPI_NOINIT_NOERR

    /* Sanity checks */
    HDassert(file);

    /* Return the file's base address */
    FUNC_LEAVE_NOAPI(file->base_addr)
} /* end H5FD_get_base_addr() */

/*--------------------------------------------------------------------------
 * Function:    H5FD_set_paged_aggr
 *
 * Purpose:     Set "paged_aggr" for the file.
 *
 * Return:      SUCCEED (Can't fail)
 *
 *--------------------------------------------------------------------------
 */
herr_t
H5FD_set_paged_aggr(H5FD_t *file, hbool_t paged)
{
    FUNC_ENTER_NOAPI_NOINIT_NOERR

    /* Sanity checks */
    HDassert(file);

    /* Indicate whether paged aggregation for handling file space is enabled or not */
    file->paged_aggr = paged;

    FUNC_LEAVE_NOAPI(SUCCEED)
} /* end H5FD_set_paged_aggr() */

/*-------------------------------------------------------------------------
 * Function: H5FDdriver_query
 *
 * Purpose:  Similar to H5FD_query(), but intended for cases when we don't
 *           have a file available (e.g. before one is opened). Since we
 *           can't use the file to get the driver, the driver ID is passed
 *           in as a parameter.
 *
 * Return:   Non-negative on success/Negative on failure
 *
 *-------------------------------------------------------------------------
 */
herr_t
H5FDdriver_query(hid_t driver_id, unsigned long *flags /*out*/)
{
    H5FD_class_t *driver    = NULL;    /* Pointer to VFD class struct  */
    herr_t        ret_value = SUCCEED; /* Return value                 */

    FUNC_ENTER_API(FAIL)
    H5TRACE2("e", "ix", driver_id, flags);

    /* Check arguments */
    if (NULL == flags)
        HGOTO_ERROR(H5E_ARGS, H5E_BADVALUE, FAIL, "flags parameter cannot be NULL")

    /* Check for the driver to query and then query it */
    if (NULL == (driver = (H5FD_class_t *)H5I_object_verify(driver_id, H5I_VFL)))
        HGOTO_ERROR(H5E_ID, H5E_BADID, FAIL, "not a VFL ID")
    if (H5FD_driver_query(driver, flags) < 0)
        HGOTO_ERROR(H5E_VFL, H5E_BADVALUE, FAIL, "driver flag query failed")

done:
    FUNC_LEAVE_API(ret_value)
} /* end H5FDdriver_query() */

/*-------------------------------------------------------------------------
 * Function:    H5FDdelete
 *
 * Purpose:     Deletes a file
 *
 * Return:      Non-negative on success/Negative on failure
 *
 *-------------------------------------------------------------------------
 */
herr_t
H5FDdelete(const char *filename, hid_t fapl_id)
{
    herr_t ret_value = SUCCEED;

    FUNC_ENTER_API(FAIL)
    H5TRACE2("e", "*si", filename, fapl_id);

    /* Check arguments */
    if (!filename || !*filename)
        HGOTO_ERROR(H5E_ARGS, H5E_BADVALUE, FAIL, "no file name specified")

    if (H5P_DEFAULT == fapl_id)
        fapl_id = H5P_FILE_ACCESS_DEFAULT;
    else if (TRUE != H5P_isa_class(fapl_id, H5P_FILE_ACCESS))
        HGOTO_ERROR(H5E_ARGS, H5E_BADTYPE, FAIL, "not a file access property list")

    /* Call private function */
    if (H5FD_delete(filename, fapl_id) < 0)
        HGOTO_ERROR(H5E_VFL, H5E_CANTDELETEFILE, FAIL, "unable to delete file")

done:
    FUNC_LEAVE_API(ret_value)
} /* end H5FDdelete() */<|MERGE_RESOLUTION|>--- conflicted
+++ resolved
@@ -2147,12 +2147,7 @@
     }
     else if (flags & H5FD_CTL__FAIL_IF_UNKNOWN_FLAG) {
 
-<<<<<<< HEAD
-        HGOTO_ERROR(H5E_VFL, H5E_FCNTL, FAIL, "VFD ctl request failed (no ctl and fail if unknown)")
-=======
-        HGOTO_ERROR(H5E_VFL, H5E_FCNTL, FAIL,
-                    "VFD ctl request failed (no ctl callback and fail if unknown flag is set)")
->>>>>>> cc7c0eb9
+        HGOTO_ERROR(H5E_VFL, H5E_FCNTL, FAIL, "VFD ctl request failed (no ctl and fail if unknown flag is set)")
     }
 
 done:
