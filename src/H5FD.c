--- conflicted
+++ resolved
@@ -496,15 +496,9 @@
     /* Check if driver matches driver information saved. Unfortunately, we can't push this
      * function to each specific driver because we're checking if the driver is correct.
      */
-<<<<<<< HEAD
-    if (!HDstrncmp(name, "NCSAfami", (size_t)8) && HDstrcmp(file->cls->name, "family"))
-        HGOTO_ERROR(H5E_VFL, H5E_BADVALUE, FAIL, "family driver should be used")
-    if (!HDstrncmp(name, "NCSAmult", (size_t)8) && HDstrcmp(file->cls->name, "multi"))
-=======
     if (!HDstrncmp(name, "NCSAfami", (size_t)8) && HDstrcmp(file->cls->name, "family") != 0)
         HGOTO_ERROR(H5E_VFL, H5E_BADVALUE, FAIL, "family driver should be used")
     if (!HDstrncmp(name, "NCSAmult", (size_t)8) && HDstrcmp(file->cls->name, "multi") != 0)
->>>>>>> 18bbd3f0
         HGOTO_ERROR(H5E_VFL, H5E_BADVALUE, FAIL, "multi driver should be used")
 
     /* Decode driver information */
@@ -572,11 +566,7 @@
 
     FUNC_ENTER_NOAPI(FAIL)
 
-<<<<<<< HEAD
-    if (driver_id > 0) {
-=======
     if (driver_id > 0 && driver_info) {
->>>>>>> 18bbd3f0
         H5FD_class_t *driver;
 
         /* Retrieve the driver for the ID */
@@ -584,17 +574,6 @@
             HGOTO_ERROR(H5E_ARGS, H5E_BADTYPE, FAIL, "not a driver ID")
 
         /* Allow driver to free info or do it ourselves */
-<<<<<<< HEAD
-        if (driver_info) {
-            if (driver->fapl_free) {
-                if ((driver->fapl_free)((void *)driver_info) < 0) /* Casting away const OK -QAK */
-                    HGOTO_ERROR(H5E_VFL, H5E_CANTFREE, FAIL, "driver free request failed")
-            } /* end if */
-            else
-                driver_info = H5MM_xfree((void *)driver_info); /* Casting away const OK -QAK */
-        }                                                      /* end if */
-    }                                                          /* end if */
-=======
         if (driver->fapl_free) {
             /* Free the const pointer */
             /* Cast through uintptr_t to de-const memory */
@@ -604,7 +583,6 @@
         else
             driver_info = H5MM_xfree_const(driver_info);
     }
->>>>>>> 18bbd3f0
 
 done:
     FUNC_LEAVE_NOAPI(ret_value)
@@ -1616,11 +1594,7 @@
 
     /* Call private function */
     if (H5FD_lock(file, rw) < 0)
-<<<<<<< HEAD
-        HGOTO_ERROR(H5E_VFL, H5E_CANTINIT, FAIL, "file lock request failed")
-=======
         HGOTO_ERROR(H5E_VFL, H5E_CANTLOCKFILE, FAIL, "file lock request failed")
->>>>>>> 18bbd3f0
 
 done:
     FUNC_LEAVE_API(ret_value)
@@ -1648,11 +1622,7 @@
 
     /* Dispatch to driver */
     if (file->cls->lock && (file->cls->lock)(file, rw) < 0)
-<<<<<<< HEAD
-        HGOTO_ERROR(H5E_VFL, H5E_CANTUPDATE, FAIL, "driver lock request failed")
-=======
         HGOTO_ERROR(H5E_VFL, H5E_CANTLOCKFILE, FAIL, "driver lock request failed")
->>>>>>> 18bbd3f0
 
 done:
     FUNC_LEAVE_NOAPI(ret_value)
@@ -1683,11 +1653,7 @@
 
     /* Call private function */
     if (H5FD_unlock(file) < 0)
-<<<<<<< HEAD
-        HGOTO_ERROR(H5E_VFL, H5E_CANTINIT, FAIL, "file unlock request failed")
-=======
         HGOTO_ERROR(H5E_VFL, H5E_CANTUNLOCKFILE, FAIL, "file unlock request failed")
->>>>>>> 18bbd3f0
 
 done:
     FUNC_LEAVE_API(ret_value)
@@ -1715,11 +1681,7 @@
 
     /* Dispatch to driver */
     if (file->cls->unlock && (file->cls->unlock)(file) < 0)
-<<<<<<< HEAD
-        HGOTO_ERROR(H5E_VFL, H5E_CANTUPDATE, FAIL, "driver unlock request failed")
-=======
         HGOTO_ERROR(H5E_VFL, H5E_CANTUNLOCKFILE, FAIL, "driver unlock request failed")
->>>>>>> 18bbd3f0
 
 done:
     FUNC_LEAVE_NOAPI(ret_value)
@@ -1898,11 +1860,7 @@
  *           can't use the file to get the driver, the driver ID is passed
  *           in as a parameter.
  *
-<<<<<<< HEAD
- * Return:   SUCCEED/FAIL
-=======
  * Return:   Non-negative on success/Negative on failure
->>>>>>> 18bbd3f0
  *
  *-------------------------------------------------------------------------
  */
