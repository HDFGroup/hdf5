/* * * * * * * * * * * * * * * * * * * * * * * * * * * * * * * * * * * * * * *
 * Copyright by The HDF Group.                                               *
 * Copyright by the Board of Trustees of the University of Illinois.         *
 * All rights reserved.                                                      *
 *                                                                           *
 * This file is part of HDF5.  The full HDF5 copyright notice, including     *
 * terms governing use, modification, and redistribution, is contained in    *
 * the COPYING file, which can be found at the root of the source code       *
 * distribution tree, or in https://www.hdfgroup.org/licenses.               *
 * If you do not have access to either file, you may request a copy from     *
 * help@hdfgroup.org.                                                        *
 * * * * * * * * * * * * * * * * * * * * * * * * * * * * * * * * * * * * * * */

/*
 * Purpose: The Virtual File Layer as described in documentation.
 *          This is the greatest common denominator for all types of
 *          storage access whether a file, memory, network, etc. This
 *          layer usually just dispatches the request to an actual
 *          file driver layer.
 */

/****************/
/* Module Setup */
/****************/

#define H5F_FRIEND      /* Suppress error about including H5Fpkg */
#include "H5FDmodule.h" /* This source code file is part of the H5FD module */

/***********/
/* Headers */
/***********/
#include "H5private.h"   /* Generic Functions                        */
#include "H5CXprivate.h" /* API Contexts                             */
#include "H5Dprivate.h"  /* Datasets                                 */
#include "H5Eprivate.h"  /* Error handling                           */
#include "H5Fpkg.h"      /* File access                              */
#include "H5FDpkg.h"     /* File Drivers                             */
#include "H5Iprivate.h"  /* IDs                                      */
#include "H5MMprivate.h" /* Memory management                        */
#include "H5Pprivate.h"  /* Property lists                           */

/****************/
/* Local Macros */
/****************/

/******************/
/* Local Typedefs */
/******************/

/********************/
/* Package Typedefs */
/********************/

/********************/
/* Local Prototypes */
/********************/
static herr_t H5FD__free_cls(H5FD_class_t *cls, void **request);
static herr_t H5FD__query(const H5FD_t *f, unsigned long *flags /*out*/);

/*********************/
/* Package Variables */
/*********************/

/*****************************/
/* Library Private Variables */
/*****************************/

/*******************/
/* Local Variables */
/*******************/

/*
 * Global count of the number of H5FD_t's handed out.  This is used as a
 * "serial number" for files that are currently open and is used for the
 * 'fileno' field in H5O_info_t.  However, if a VFL driver is not able
 * to detect whether two files are the same, a file that has been opened
 * by H5Fopen more than once with that VFL driver will have two different
 * serial numbers.  :-/
 *
 * Also, if a file is opened, the 'fileno' field is retrieved for an
 * object and the file is closed and re-opened, the 'fileno' value will
 * be different.
 */
static unsigned long H5FD_file_serial_no_g;

/* File driver ID class */
static const H5I_class_t H5I_VFL_CLS[1] = {{
    H5I_VFL,                   /* ID class value */
    0,                         /* Class flags */
    0,                         /* # of reserved IDs for class */
    (H5I_free_t)H5FD__free_cls /* Callback routine for closing objects of this class */
}};

/*-------------------------------------------------------------------------
 * Function:    H5FD_init
 *
 * Purpose:     Initialize the interface from some other layer.
 *
 * Return:      Success:        non-negative
 *              Failure:        negative
 *-------------------------------------------------------------------------
 */
herr_t
H5FD_init(void)
{
    herr_t ret_value = SUCCEED; /* Return value */

    FUNC_ENTER_NOAPI(FAIL)

    if (H5I_register_type(H5I_VFL_CLS) < 0)
        HGOTO_ERROR(H5E_VFL, H5E_CANTINIT, FAIL, "unable to initialize interface")

    /* Reset the file serial numbers */
    H5FD_file_serial_no_g = 0;

done:
    FUNC_LEAVE_NOAPI(ret_value)
}

/*-------------------------------------------------------------------------
 * Function:    H5FD_term_package
 *
 * Purpose:     Terminate this interface: free all memory and reset global
 *              variables to their initial values.  Release all ID groups
 *              associated with this interface.
 *
 * Return:      Success:    Positive if anything was done that might
 *                          have affected other interfaces; zero
 *                          otherwise.
 *
 *              Failure:    Never fails.
 *
 *-------------------------------------------------------------------------
 */
int
H5FD_term_package(void)
{
    int n = 0;

    FUNC_ENTER_NOAPI_NOINIT_NOERR

    if (H5I_nmembers(H5I_VFL) > 0) {
        (void)H5I_clear_type(H5I_VFL, FALSE, FALSE);
        n++; /*H5I*/
    }        /* end if */
    else {
        /* Destroy the VFL driver ID group */
        n += (H5I_dec_type_ref(H5I_VFL) > 0);
    } /* end else */

    FUNC_LEAVE_NOAPI(n)
} /* end H5FD_term_package() */

/*-------------------------------------------------------------------------
 * Function:    H5FD__free_cls
 *
 * Purpose:     Frees a file driver class struct and returns an indication of
 *              success. This function is used as the free callback for the
 *              virtual file layer object identifiers (cf H5FD_init).
 *
 * Return:      SUCCEED/FAIL
 *
 *-------------------------------------------------------------------------
 */
static herr_t
H5FD__free_cls(H5FD_class_t *cls, void H5_ATTR_UNUSED **request)
{
    herr_t ret_value = SUCCEED;

    FUNC_ENTER_STATIC

    /* Sanity checks */
    HDassert(cls);

    /* If the file driver has a terminate callback, call it to give the file
     * driver a chance to free singletons or other resources which will become
     * invalid once the class structure is freed.
     */
    if (cls->terminate && cls->terminate() < 0)
        HGOTO_ERROR(H5E_VFL, H5E_CANTCLOSEOBJ, FAIL, "virtual file driver '%s' did not terminate cleanly",
                    cls->name)

    H5MM_xfree(cls);

done:
    FUNC_LEAVE_NOAPI(ret_value)
} /* end H5FD__free_cls() */

/*-------------------------------------------------------------------------
 * Function:    H5FDregister
 *
 * Purpose:     Registers a new file driver as a member of the virtual file
 *              driver class.  Certain fields of the class struct are
 *              required and that is checked here so it doesn't have to be
 *              checked every time the field is accessed.
 *
 * Return:      Success:    A file driver ID which is good until the
 *                          library is closed or the driver is
 *                          unregistered.
 *
 *              Failure:    H5I_INVALID_HID
 *
 *-------------------------------------------------------------------------
 */
hid_t
H5FDregister(const H5FD_class_t *cls)
{
    H5FD_mem_t type;
    hid_t      ret_value = H5I_INVALID_HID;

    FUNC_ENTER_API(H5I_INVALID_HID)
    H5TRACE1("i", "*FC", cls);

    /* Check arguments */
    if (!cls)
        HGOTO_ERROR(H5E_ARGS, H5E_UNINITIALIZED, H5I_INVALID_HID, "null class pointer is disallowed")
    if (cls->version != H5FD_CLASS_VERSION)
        HGOTO_ERROR(H5E_ARGS, H5E_VERSION, H5I_INVALID_HID, "wrong file driver version #")
    if (!cls->open || !cls->close)
        HGOTO_ERROR(H5E_ARGS, H5E_UNINITIALIZED, H5I_INVALID_HID,
                    "'open' and/or 'close' methods are not defined")
    if (!cls->get_eoa || !cls->set_eoa)
        HGOTO_ERROR(H5E_ARGS, H5E_UNINITIALIZED, H5I_INVALID_HID,
                    "'get_eoa' and/or 'set_eoa' methods are not defined")
    if (!cls->get_eof)
        HGOTO_ERROR(H5E_ARGS, H5E_UNINITIALIZED, H5I_INVALID_HID, "'get_eof' method is not defined")
    if (!cls->read || !cls->write)
        HGOTO_ERROR(H5E_ARGS, H5E_UNINITIALIZED, H5I_INVALID_HID,
                    "'read' and/or 'write' method is not defined")
    for (type = H5FD_MEM_DEFAULT; type < H5FD_MEM_NTYPES; type++)
        if (cls->fl_map[type] < H5FD_MEM_NOLIST || cls->fl_map[type] >= H5FD_MEM_NTYPES)
            HGOTO_ERROR(H5E_ARGS, H5E_BADVALUE, H5I_INVALID_HID, "invalid free-list mapping")

    /* Create the new class ID */
    if ((ret_value = H5FD_register(cls, sizeof(H5FD_class_t), TRUE)) < 0)
        HGOTO_ERROR(H5E_ID, H5E_CANTREGISTER, H5I_INVALID_HID, "unable to register file driver ID")

done:
    FUNC_LEAVE_API(ret_value)
} /* end H5FDregister() */

/*-------------------------------------------------------------------------
 * Function:    H5FD_register
 *
 * Purpose:     Registers a new file driver as a member of the virtual file
 *              driver class.  Certain fields of the class struct are
 *              required and that is checked here so it doesn't have to be
 *              checked every time the field is accessed.
 *
 * Return:      Success:    A file driver ID which is good until the
 *                          library is closed or the driver is
 *                          unregistered.
 *
 *              Failure:    H5I_INVALID_HID
 *
 *-------------------------------------------------------------------------
 */
hid_t
H5FD_register(const void *_cls, size_t size, hbool_t app_ref)
{
    const H5FD_class_t *cls   = (const H5FD_class_t *)_cls;
    H5FD_class_t *      saved = NULL;
    H5FD_mem_t          type;
    hid_t               ret_value = H5I_INVALID_HID; /* Return value */

    FUNC_ENTER_NOAPI(H5I_INVALID_HID)

    /* Sanity checks */
    HDassert(cls);
    HDassert(cls->open && cls->close);
    HDassert(cls->get_eoa && cls->set_eoa);
    HDassert(cls->get_eof);
    HDassert(cls->read && cls->write);
    for (type = H5FD_MEM_DEFAULT; type < H5FD_MEM_NTYPES; type++) {
        HDassert(cls->fl_map[type] >= H5FD_MEM_NOLIST && cls->fl_map[type] < H5FD_MEM_NTYPES);
    }

    /* Copy the class structure so the caller can reuse or free it */
    if (NULL == (saved = (H5FD_class_t *)H5MM_malloc(size)))
        HGOTO_ERROR(H5E_RESOURCE, H5E_NOSPACE, H5I_INVALID_HID,
                    "memory allocation failed for file driver class struct")
    H5MM_memcpy(saved, cls, size);

    /* Create the new class ID */
    if ((ret_value = H5I_register(H5I_VFL, saved, app_ref)) < 0)
        HGOTO_ERROR(H5E_ID, H5E_CANTREGISTER, H5I_INVALID_HID, "unable to register file driver ID")

done:
    if (H5I_INVALID_HID == ret_value)
        if (saved)
            saved = (H5FD_class_t *)H5MM_xfree(saved);

    FUNC_LEAVE_NOAPI(ret_value)
} /* end H5FD_register() */

/*-------------------------------------------------------------------------
 * Function:    H5FDis_driver_registered_by_name
 *
 * Purpose:     Tests whether a VFD class has been registered or not
 *              according to a supplied driver name.
 *
 * Return:      >0 if a VFD with that name has been registered
 *              0 if a VFD with that name has NOT been registered
 *              <0 on errors
 *
 *-------------------------------------------------------------------------
 */
htri_t
H5FDis_driver_registered_by_name(const char *driver_name)
{
    htri_t ret_value = FALSE; /* Return value */

    FUNC_ENTER_API(FAIL)
    H5TRACE1("t", "*s", driver_name);

    /* Check if driver with this name is registered */
    if ((ret_value = H5FD_is_driver_registered_by_name(driver_name, NULL)) < 0)
        HGOTO_ERROR(H5E_VFL, H5E_CANTGET, FAIL, "can't check if VFD is registered")

done:
    FUNC_LEAVE_API(ret_value)
} /* end H5FDis_driver_registered_by_name() */

/*-------------------------------------------------------------------------
 * Function:    H5FDis_driver_registered_by_value
 *
 * Purpose:     Tests whether a VFD class has been registered or not
 *              according to a supplied driver value (ID).
 *
 * Return:      >0 if a VFD with that value has been registered
 *              0 if a VFD with that value hasn't been registered
 *              <0 on errors
 *
 *-------------------------------------------------------------------------
 */
htri_t
H5FDis_driver_registered_by_value(H5FD_class_value_t driver_value)
{
    htri_t ret_value = FALSE;

    FUNC_ENTER_API(FAIL)
    H5TRACE1("t", "DV", driver_value);

    /* Check if driver with this value is registered */
    if ((ret_value = H5FD_is_driver_registered_by_value(driver_value, NULL)) < 0)
        HGOTO_ERROR(H5E_VFL, H5E_CANTGET, FAIL, "can't check if VFD is registered")

done:
    FUNC_LEAVE_API(ret_value)
} /* end H5FDis_driver_registered_by_value() */

/*-------------------------------------------------------------------------
 * Function:    H5FDunregister
 *
 * Purpose:     Removes a driver ID from the library. This in no way affects
 *              file access property lists which have been defined to use
 *              this driver or files which are already opened under this
 *              driver.
 *
 * Return:      SUCCEED/FAIL
 *
 *-------------------------------------------------------------------------
 */
herr_t
H5FDunregister(hid_t driver_id)
{
    herr_t ret_value = SUCCEED; /* Return value */

    FUNC_ENTER_API(FAIL)
    H5TRACE1("e", "i", driver_id);

    /* Check arguments */
    if (NULL == H5I_object_verify(driver_id, H5I_VFL))
        HGOTO_ERROR(H5E_ARGS, H5E_BADTYPE, FAIL, "not a file driver")

    /* The H5FD_class_t struct will be freed by this function */
    if (H5I_dec_app_ref(driver_id) < 0)
        HGOTO_ERROR(H5E_VFL, H5E_CANTDEC, FAIL, "unable to unregister file driver")

done:
    FUNC_LEAVE_API(ret_value)
} /* end H5FDunregister() */

/*-------------------------------------------------------------------------
 * Function:    H5FD_get_class
 *
 * Purpose:     Obtains a pointer to the driver struct containing all the
 *              callback pointers, etc. The PLIST_ID argument can be a file
 *              access property list, a data transfer property list, or a
 *              file driver identifier.
 *
 * Return:      Success:    Ptr to the driver information. The pointer is
 *                          only valid as long as the driver remains
 *                          registered or some file or property list
 *                          exists which references the driver.
 *
 *              Failure:    NULL
 *
 *-------------------------------------------------------------------------
 */
H5FD_class_t *
H5FD_get_class(hid_t id)
{
    H5FD_class_t *ret_value = NULL;

    FUNC_ENTER_NOAPI(NULL)

    if (H5I_VFL == H5I_get_type(id))
        ret_value = (H5FD_class_t *)H5I_object(id);
    else {
        H5P_genplist_t *plist; /* Property list pointer */

        /* Get the plist structure */
        if (NULL == (plist = (H5P_genplist_t *)H5I_object(id)))
            HGOTO_ERROR(H5E_ID, H5E_BADID, NULL, "can't find object for ID")

        if (TRUE == H5P_isa_class(id, H5P_FILE_ACCESS)) {
            H5FD_driver_prop_t driver_prop; /* Property for driver ID & info */

            if (H5P_peek(plist, H5F_ACS_FILE_DRV_NAME, &driver_prop) < 0)
                HGOTO_ERROR(H5E_PLIST, H5E_CANTGET, NULL, "can't get driver ID & info")
            ret_value = H5FD_get_class(driver_prop.driver_id);
        } /* end if */
        else
            HGOTO_ERROR(H5E_ARGS, H5E_BADTYPE, NULL, "not a driver id or file access property list")
    } /* end if */

done:
    FUNC_LEAVE_NOAPI(ret_value)
} /* end H5FD_get_class() */

/*-------------------------------------------------------------------------
 * Function:    H5FD_sb_size
 *
 * Purpose:     Obtains the number of bytes required to store the driver file
 *              access data in the HDF5 superblock.
 *
 * Return:      Success:    Number of bytes required. May be zero if the
 *                          driver has no data to store in the superblock.
 *
 *              Failure:    This function cannot indicate errors.
 *
 *-------------------------------------------------------------------------
 */
hsize_t
H5FD_sb_size(H5FD_t *file)
{
    hsize_t ret_value = 0;

    FUNC_ENTER_NOAPI_NOERR

    /* Sanity checks */
    HDassert(file);
    HDassert(file->cls);

    /* Dispatch to driver */
    if (file->cls->sb_size)
        ret_value = (file->cls->sb_size)(file);

    FUNC_LEAVE_NOAPI(ret_value)
}

/*-------------------------------------------------------------------------
 * Function:    H5FD_sb_encode
 *
 * Purpose:     Encode driver-specific data into the output arguments. The
 *              NAME is a nine-byte buffer which should get an
 *              eight-character driver name and/or version followed by a null
 *              terminator. The BUF argument is a buffer to receive the
 *              encoded driver-specific data. The size of the BUF array is
 *              the size returned by the H5FD_sb_size() call.
 *
 * Return:      SUCCEED/FAIL
 *
 *-------------------------------------------------------------------------
 */
herr_t
H5FD_sb_encode(H5FD_t *file, char *name /*out*/, uint8_t *buf)
{
    herr_t ret_value = SUCCEED; /* Return value */

    FUNC_ENTER_NOAPI(FAIL)

    /* Sanity checks */
    HDassert(file);
    HDassert(file->cls);

    /* Dispatch to driver */
    if (file->cls->sb_encode && (file->cls->sb_encode)(file, name /*out*/, buf /*out*/) < 0)
        HGOTO_ERROR(H5E_VFL, H5E_CANTINIT, FAIL, "driver sb_encode request failed")

done:
    FUNC_LEAVE_NOAPI(ret_value)
} /* end H5FD_sb_encode() */

/*-------------------------------------------------------------------------
 * Function:    H5FD__sb_decode
 *
 * Purpose:     Decodes the driver information block.
 *
 * Return:      SUCCEED/FAIL
 *
 *-------------------------------------------------------------------------
 */
static herr_t
H5FD__sb_decode(H5FD_t *file, const char *name, const uint8_t *buf)
{
    herr_t ret_value = SUCCEED; /* Return value */

    FUNC_ENTER_STATIC

    /* Sanity checks */
    HDassert(file);
    HDassert(file->cls);

    /* Dispatch to driver */
    if (file->cls->sb_decode && (file->cls->sb_decode)(file, name, buf) < 0)
        HGOTO_ERROR(H5E_VFL, H5E_CANTINIT, FAIL, "driver sb_decode request failed")

done:
    FUNC_LEAVE_NOAPI(ret_value)
} /* end H5FD__sb_decode() */

/*-------------------------------------------------------------------------
 * Function:    H5FD_sb_load
 *
 * Purpose:     Validate and decode the driver information block.
 *
 * Return:      SUCCEED/FAIL
 *
 *-------------------------------------------------------------------------
 */
herr_t
H5FD_sb_load(H5FD_t *file, const char *name, const uint8_t *buf)
{
    herr_t ret_value = SUCCEED; /* Return value */

    FUNC_ENTER_NOAPI(FAIL)

    /* Sanity checks */
    HDassert(file);
    HDassert(file->cls);

    /* Check if driver matches driver information saved. Unfortunately, we can't push this
     * function to each specific driver because we're checking if the driver is correct.
     */
    if (!HDstrncmp(name, "NCSAfami", (size_t)8) && HDstrcmp(file->cls->name, "family") != 0)
        HGOTO_ERROR(H5E_VFL, H5E_BADVALUE, FAIL, "family driver should be used")
    if (!HDstrncmp(name, "NCSAmult", (size_t)8) && HDstrcmp(file->cls->name, "multi") != 0)
        HGOTO_ERROR(H5E_VFL, H5E_BADVALUE, FAIL, "multi driver should be used")

    /* Decode driver information */
    if (H5FD__sb_decode(file, name, buf) < 0)
        HGOTO_ERROR(H5E_VFL, H5E_CANTDECODE, FAIL, "unable to decode driver information")

done:
    FUNC_LEAVE_NOAPI(ret_value)
} /* end H5FD_sb_load() */

/*-------------------------------------------------------------------------
 * Function:    H5FD_fapl_get
 *
 * Purpose:     Gets the file access property list associated with a file.
 *              Usually the file will copy what it needs from the original
 *              file access property list when the file is created. The
 *              purpose of this function is to create a new file access
 *              property list based on the settings in the file, which may
 *              have been modified from the original file access property
 *              list.
 *
 * Return:      Success:    Pointer to a new file access property list
 *                          with all members copied.  If the file is
 *                          closed then this property list lives on, and
 *                          vice versa.
 *
 *                          This can be NULL if the file has no properties.
 *
 *              Failure:    This function cannot indicate errors.
 *
 *-------------------------------------------------------------------------
 */
void *
H5FD_fapl_get(H5FD_t *file)
{
    void *ret_value = NULL;

    FUNC_ENTER_NOAPI_NOERR

    /* Sanity checks */
    HDassert(file);
    HDassert(file->cls);

    /* Dispatch to driver */
    if (file->cls->fapl_get)
        ret_value = (file->cls->fapl_get)(file);

    FUNC_LEAVE_NOAPI(ret_value)
} /* end H5FD_fapl_get() */

/*-------------------------------------------------------------------------
 * Function:    H5FD_free_driver_info
 *
 * Purpose:     Frees a driver's info
 *
 * Return:      SUCCEED/FAIL
 *
 *-------------------------------------------------------------------------
 */
herr_t
H5FD_free_driver_info(hid_t driver_id, const void *driver_info)
{
    herr_t ret_value = SUCCEED; /* Return value */

    FUNC_ENTER_NOAPI(FAIL)

    if (driver_id > 0 && driver_info) {
        H5FD_class_t *driver;

        /* Retrieve the driver for the ID */
        if (NULL == (driver = (H5FD_class_t *)H5I_object(driver_id)))
            HGOTO_ERROR(H5E_ARGS, H5E_BADTYPE, FAIL, "not a driver ID")

        /* Allow driver to free info or do it ourselves */
        if (driver->fapl_free) {
            /* Free the const pointer */
            /* Cast through uintptr_t to de-const memory */
            if ((driver->fapl_free)((void *)(uintptr_t)driver_info) < 0)
                HGOTO_ERROR(H5E_VFL, H5E_CANTFREE, FAIL, "driver free request failed")
        }
        else
            driver_info = H5MM_xfree_const(driver_info);
    }

done:
    FUNC_LEAVE_NOAPI(ret_value)
} /* end H5FD_free_driver_info() */

/*-------------------------------------------------------------------------
 * Function:    H5FDopen
 *
 * Purpose:     Opens a file named NAME for the type(s) of access described
 *              by the bit vector FLAGS according to a file access property
 *              list FAPL_ID (which may be the constant H5P_DEFAULT). The
 *              file should expect to handle format addresses in the range [0,
 *              MAXADDR] (if MAXADDR is the undefined address then the caller
 *              doesn't care about the address range).
 *
 *              Possible values for the FLAGS bits are:
 *
 *              H5F_ACC_RDWR:   Open the file for read and write access. If
 *                              this bit is not set then open the file for
 *                              read only access. It is permissible to open a
 *                              file for read and write access when only read
 *                              access is requested by the library (the
 *                              library will never attempt to write to a file
 *                              which it opened with only read access).
 *
 *              H5F_ACC_CREATE: Create the file if it doesn't already exist.
 *                              However, see H5F_ACC_EXCL below.
 *
 *              H5F_ACC_TRUNC:  Truncate the file if it already exists. This
 *                              is equivalent to deleting the file and then
 *                              creating a new empty file.
 *
 *              H5F_ACC_EXCL:   When used with H5F_ACC_CREATE, if the file
 *                              already exists then the open should fail.
 *                              Note that this is unsupported/broken with
 *                              some file drivers (e.g., sec2 across nfs) and
 *                              will contain a race condition when used to
 *                              perform file locking.
 *
 *              The MAXADDR is the maximum address which will be requested by
 *              the library during an allocation operation. Usually this is
 *              the same value as the MAXADDR field of the class structure,
 *              but it can be smaller if the driver is being used under some
 *              other driver.
 *
 *              Note that when the driver 'open' callback gets control that
 *              the public part of the file struct (the H5FD_t part) will be
 *              incomplete and will be filled in after that callback returns.
 *
 * Return:      Success:    Pointer to a new file driver struct.
 *
 *              Failure:    NULL
 *
 *-------------------------------------------------------------------------
 */
H5FD_t *
H5FDopen(const char *name, unsigned flags, hid_t fapl_id, haddr_t maxaddr)
{
    H5FD_t *ret_value = NULL;

    FUNC_ENTER_API(NULL)
    H5TRACE4("*#", "*sIuia", name, flags, fapl_id, maxaddr);

    /* Check arguments */
    if (H5P_DEFAULT == fapl_id)
        fapl_id = H5P_FILE_ACCESS_DEFAULT;
    else if (TRUE != H5P_isa_class(fapl_id, H5P_FILE_ACCESS))
        HGOTO_ERROR(H5E_ARGS, H5E_BADTYPE, NULL, "not a file access property list")

    /* Call private function */
    if (NULL == (ret_value = H5FD_open(name, flags, fapl_id, maxaddr)))
        HGOTO_ERROR(H5E_VFL, H5E_CANTINIT, NULL, "unable to open file")

done:
    FUNC_LEAVE_API(ret_value)
}

/*-------------------------------------------------------------------------
 * Function:    H5FD_open
 *
 * Purpose:     Private version of H5FDopen()
 *
 * Return:      Success:    Pointer to a new file driver struct
 *
 *              Failure:    NULL
 *
 *-------------------------------------------------------------------------
 */
H5FD_t *
H5FD_open(const char *name, unsigned flags, hid_t fapl_id, haddr_t maxaddr)
{
    H5FD_class_t *         driver;           /* VFD for file */
    H5FD_t *               file = NULL;      /* VFD file struct */
    H5FD_driver_prop_t     driver_prop;      /* Property for driver ID & info */
    H5P_genplist_t *       plist;            /* Property list pointer */
    unsigned long          driver_flags = 0; /* File-inspecific driver feature flags */
    H5FD_file_image_info_t file_image_info;  /* Initial file image */
    H5FD_t *               ret_value = NULL; /* Return value */

    FUNC_ENTER_NOAPI(NULL)

    /* Sanity checks */
    if (0 == maxaddr)
        HGOTO_ERROR(H5E_ARGS, H5E_BADVALUE, NULL, "zero format address range")

    /* Get file access property list */
    if (NULL == (plist = (H5P_genplist_t *)H5I_object(fapl_id)))
        HGOTO_ERROR(H5E_ARGS, H5E_BADTYPE, NULL, "not a file access property list")

    /* Get the VFD to open the file with */
    if (H5P_peek(plist, H5F_ACS_FILE_DRV_NAME, &driver_prop) < 0)
        HGOTO_ERROR(H5E_PLIST, H5E_CANTGET, NULL, "can't get driver ID & info")

    /* Get driver info */
    if (NULL == (driver = (H5FD_class_t *)H5I_object(driver_prop.driver_id)))
        HGOTO_ERROR(H5E_VFL, H5E_BADVALUE, NULL, "invalid driver ID in file access property list")
    if (NULL == driver->open)
        HGOTO_ERROR(H5E_VFL, H5E_UNSUPPORTED, NULL, "file driver has no `open' method")

    /* Query driver flag */
    if (H5FD_driver_query(driver, &driver_flags) < 0)
        HGOTO_ERROR(H5E_VFL, H5E_BADVALUE, NULL, "can't query VFD flags")

    /* Get initial file image info */
    if (H5P_peek(plist, H5F_ACS_FILE_IMAGE_INFO_NAME, &file_image_info) < 0)
        HGOTO_ERROR(H5E_PLIST, H5E_CANTGET, NULL, "can't get file image info")

    /* If an image is provided, make sure the driver supports this feature */
    HDassert(((file_image_info.buffer != NULL) && (file_image_info.size > 0)) ||
             ((file_image_info.buffer == NULL) && (file_image_info.size == 0)));
    if ((file_image_info.buffer != NULL) && !(driver_flags & H5FD_FEAT_ALLOW_FILE_IMAGE))
        HGOTO_ERROR(H5E_VFL, H5E_UNSUPPORTED, NULL, "file image set, but not supported.")

    /* Dispatch to file driver */
    if (HADDR_UNDEF == maxaddr)
        maxaddr = driver->maxaddr;
    if (NULL == (file = (driver->open)(name, flags, fapl_id, maxaddr)))
        HGOTO_ERROR(H5E_VFL, H5E_CANTINIT, NULL, "open failed")

    /* Set the file access flags */
    file->access_flags = flags;

    /* Fill in public fields. We must increment the reference count on the
     * driver ID to prevent it from being freed while this file is open.
     */
    file->driver_id = driver_prop.driver_id;
    if (H5I_inc_ref(file->driver_id, FALSE) < 0)
        HGOTO_ERROR(H5E_VFL, H5E_CANTINC, NULL, "unable to increment ref count on VFL driver")
    file->cls     = driver;
    file->maxaddr = maxaddr;
    if (H5P_get(plist, H5F_ACS_ALIGN_THRHD_NAME, &(file->threshold)) < 0)
        HGOTO_ERROR(H5E_PLIST, H5E_CANTGET, NULL, "can't get alignment threshold")
    if (H5P_get(plist, H5F_ACS_ALIGN_NAME, &(file->alignment)) < 0)
        HGOTO_ERROR(H5E_PLIST, H5E_CANTGET, NULL, "can't get alignment")

    /* Retrieve the VFL driver feature flags */
    if (H5FD__query(file, &(file->feature_flags)) < 0)
        HGOTO_ERROR(H5E_VFL, H5E_CANTINIT, NULL, "unable to query file driver")

    /* Increment the global serial number & assign it to this H5FD_t object */
    if (++H5FD_file_serial_no_g == 0) {
        /* (Just error out if we wrap around for now...) */
        HGOTO_ERROR(H5E_VFL, H5E_CANTINIT, NULL, "unable to get file serial number")
    } /* end if */
    file->fileno = H5FD_file_serial_no_g;

    /* Start with base address set to 0 */
    /* (This will be changed later, when the superblock is located) */
    file->base_addr = 0;

    /* Set return value */
    ret_value = file;

done:
    /* Can't cleanup 'file' information, since we don't know what type it is */
    FUNC_LEAVE_NOAPI(ret_value)
} /* end H5FD_open() */

/*-------------------------------------------------------------------------
 * Function:    H5FDclose
 *
 * Purpose:     Closes the file by calling the driver 'close' callback, which
 *              should free all driver-private data and free the file struct.
 *              Note that the public part of the file struct (the H5FD_t part)
 *              will be all zero during the driver close callback like during
 *              the 'open' callback.
 *
 * Return:      Non-negative on success/Negative on failure
 *
 *-------------------------------------------------------------------------
 */
herr_t
H5FDclose(H5FD_t *file)
{
    herr_t ret_value = SUCCEED; /* Return value */

    FUNC_ENTER_API(FAIL)
    H5TRACE1("e", "*#", file);

    /* Check arguments */
    if (!file)
        HGOTO_ERROR(H5E_ARGS, H5E_BADVALUE, FAIL, "file pointer cannot be NULL")
    if (!file->cls)
        HGOTO_ERROR(H5E_ARGS, H5E_BADVALUE, FAIL, "file class pointer cannot be NULL")

    /* Call private function */
    if (H5FD_close(file) < 0)
        HGOTO_ERROR(H5E_VFL, H5E_CANTCLOSEFILE, FAIL, "unable to close file")

done:
    FUNC_LEAVE_API(ret_value)
} /* end H5FDclose() */

/*-------------------------------------------------------------------------
 * Function:    H5FD_close
 *
 * Purpose:     Private version of H5FDclose()
 *
 * Return:      SUCCEED/FAIL
 *
 *-------------------------------------------------------------------------
 */
herr_t
H5FD_close(H5FD_t *file)
{
    const H5FD_class_t *driver;
    herr_t              ret_value = SUCCEED;

    FUNC_ENTER_NOAPI(FAIL)

    /* Sanity checks */
    HDassert(file);
    HDassert(file->cls);

    /* Prepare to close file by clearing all public fields */
    driver = file->cls;
    if (H5I_dec_ref(file->driver_id) < 0)
        HGOTO_ERROR(H5E_VFL, H5E_CANTDEC, FAIL, "can't close driver ID")

    /* Dispatch to the driver for actual close. If the driver fails to
     * close the file then the file will be in an unusable state.
     */
    HDassert(driver->close);
    if ((driver->close)(file) < 0)
        HGOTO_ERROR(H5E_VFL, H5E_CANTCLOSEFILE, FAIL, "close failed")

done:
    FUNC_LEAVE_NOAPI(ret_value)
} /* end H5FD_close() */

/*-------------------------------------------------------------------------
 * Function:    H5FDcmp
 *
 * Purpose:     Compare the keys of two files using the file driver callback
 *              if the files belong to the same driver, otherwise sort the
 *              files by driver class pointer value.
 *
 * Return:      Success:    A value like strcmp()
 *
 *              Failure:    Must never fail. If both file handles are
 *                          invalid then they compare equal. If one file
 *                          handle is invalid then it compares less than
 *                          the other.  If both files belong to the same
 *                          driver and the driver doesn't provide a
 *                          comparison callback then the file pointers
 *                          themselves are compared.
 *
 *-------------------------------------------------------------------------
 */
int
H5FDcmp(const H5FD_t *f1, const H5FD_t *f2)
{
    int ret_value = -1;

    FUNC_ENTER_API(-1) /* return value is arbitrary */
    H5TRACE2("Is", "*#*#", f1, f2);

    /* Call private function */
    ret_value = H5FD_cmp(f1, f2);

done:
    FUNC_LEAVE_API(ret_value)
} /* end H5FDcmp() */

/*-------------------------------------------------------------------------
 * Function:    H5FD_cmp
 *
 * Purpose:     Private version of H5FDcmp()
 *
 * Return:      Success:    A value like strcmp()
 *
 *              Failure:    Must never fail.
 *
 *-------------------------------------------------------------------------
 */
int
H5FD_cmp(const H5FD_t *f1, const H5FD_t *f2)
{
    int ret_value = -1; /* Return value */

    FUNC_ENTER_NOAPI_NOERR; /* return value is arbitrary */

    if ((!f1 || !f1->cls) && (!f2 || !f2->cls))
        HGOTO_DONE(0)
    if (!f1 || !f1->cls)
        HGOTO_DONE(-1)
    if (!f2 || !f2->cls)
        HGOTO_DONE(1)
    if (f1->cls < f2->cls)
        HGOTO_DONE(-1)
    if (f1->cls > f2->cls)
        HGOTO_DONE(1)

    /* Files are same driver; no cmp callback */
    if (!f1->cls->cmp) {
        if (f1 < f2)
            HGOTO_DONE(-1)
        if (f1 > f2)
            HGOTO_DONE(1)
        HGOTO_DONE(0)
    }

    /* Dispatch to driver */
    ret_value = (f1->cls->cmp)(f1, f2);

done:
    FUNC_LEAVE_NOAPI(ret_value)
} /* end H5FD_cmp() */

/*-------------------------------------------------------------------------
 * Function:    H5FDquery
 *
 * Purpose:     Query a VFL driver for its feature flags. (listed in H5FDpublic.h)
 *
 * Return:      Success:    0
 *              Failure:    -1
 *
 *-------------------------------------------------------------------------
 */
int
H5FDquery(const H5FD_t *file, unsigned long *flags /*out*/)
{
    int ret_value = 0;

    FUNC_ENTER_API((-1))
    H5TRACE2("Is", "*#x", file, flags);

    /* Check arguments */
    if (!file)
        HGOTO_ERROR(H5E_ARGS, H5E_BADVALUE, (-1), "file pointer cannot be NULL")
    if (!file->cls)
        HGOTO_ERROR(H5E_ARGS, H5E_BADVALUE, (-1), "file class pointer cannot be NULL")
    if (!flags)
        HGOTO_ERROR(H5E_ARGS, H5E_BADVALUE, (-1), "flags parameter cannot be NULL")

    /* Call private function */
    if (H5FD__query(file, flags) < 0)
        HGOTO_ERROR(H5E_VFL, H5E_CANTGET, (-1), "unable to query feature flags")

done:
    FUNC_LEAVE_API(ret_value)
}

/*-------------------------------------------------------------------------
 * Function:    H5FD_query
 *
 * Purpose:     Private version of H5FDquery()
 *
 * Return:      SUCCEED/FAIL
 *
 *-------------------------------------------------------------------------
 */
static herr_t
H5FD__query(const H5FD_t *file, unsigned long *flags /*out*/)
{
    herr_t ret_value = SUCCEED; /* Return value */

    FUNC_ENTER_STATIC

    /* Sanity checks */
    HDassert(file);
    HDassert(file->cls);
    HDassert(flags);

    /* Dispatch to driver (if available) */
    if (file->cls->query) {
        if ((file->cls->query)(file, flags) < 0)
            HGOTO_ERROR(H5E_VFL, H5E_CANTGET, FAIL, "unable to query feature flags")
    }
    else
        *flags = 0;

done:
    FUNC_LEAVE_NOAPI(ret_value)
} /* end H5FD_query() */

/*-------------------------------------------------------------------------
 * Function:    H5FDalloc
 *
 * Purpose:     Allocates SIZE bytes of memory from the FILE. The memory will
 *              be used according to the allocation class TYPE. First we try
 *              to satisfy the request from one of the free lists, according
 *              to the free list map provided by the driver. The free list
 *              array has one entry for each request type and the value of
 *              that array element can be one of four possibilities:
 *
 *              It can be the constant H5FD_MEM_DEFAULT (or zero) which
 *              indicates that the identity mapping is used. In other
 *              words, the request type maps to its own free list.
 *
 *              It can be the request type itself, which has the same
 *              effect as the H5FD_MEM_DEFAULT value above.
 *
 *              It can be the ID for another request type, which
 *              indicates that the free list for the specified type
 *              should be used instead.
 *
 *              It can be the constant H5FD_MEM_NOLIST which means that
 *              no free list should be used for this type of request.
 *
 *              If the request cannot be satisfied from a free list then
 *              either the driver's 'alloc' callback is invoked (if one was
 *              supplied) or the end-of-address marker is extended. The
 *              'alloc' callback is always called with the same arguments as
 *              the H5FDalloc().
 *
 * Return:      Success:    The format address of the new file memory.
 *
 *              Failure:    The undefined address HADDR_UNDEF
 *
 *-------------------------------------------------------------------------
 */
haddr_t
H5FDalloc(H5FD_t *file, H5FD_mem_t type, hid_t dxpl_id, hsize_t size)
{
    haddr_t ret_value = HADDR_UNDEF;

    FUNC_ENTER_API(HADDR_UNDEF)
    H5TRACE4("a", "*#Mtih", file, type, dxpl_id, size);

    /* Check arguments */
    if (!file)
        HGOTO_ERROR(H5E_ARGS, H5E_BADVALUE, HADDR_UNDEF, "file pointer cannot be NULL")
    if (!file->cls)
        HGOTO_ERROR(H5E_ARGS, H5E_BADVALUE, HADDR_UNDEF, "file class pointer cannot be NULL")
    if (type < H5FD_MEM_DEFAULT || type >= H5FD_MEM_NTYPES)
        HGOTO_ERROR(H5E_ARGS, H5E_BADVALUE, HADDR_UNDEF, "invalid request type")
    if (size == 0)
        HGOTO_ERROR(H5E_ARGS, H5E_BADVALUE, HADDR_UNDEF, "zero-size request")
    if (H5P_DEFAULT == dxpl_id)
        dxpl_id = H5P_DATASET_XFER_DEFAULT;
    else if (TRUE != H5P_isa_class(dxpl_id, H5P_DATASET_XFER))
        HGOTO_ERROR(H5E_ARGS, H5E_BADTYPE, HADDR_UNDEF, "not a data transfer property list")

    /* Set DXPL for operation */
    H5CX_set_dxpl(dxpl_id);

    /* Call private function */
    if (HADDR_UNDEF == (ret_value = H5FD__alloc_real(file, type, size, NULL, NULL)))
        HGOTO_ERROR(H5E_VFL, H5E_CANTINIT, HADDR_UNDEF, "unable to allocate file memory")

    /* (Note compensating for base address subtraction in internal routine) */
    ret_value += file->base_addr;

done:
    FUNC_LEAVE_API(ret_value)
} /* end H5FDalloc() */

/*-------------------------------------------------------------------------
 * Function:    H5FDfree
 *
 * Purpose:     Frees format addresses starting with ADDR and continuing for
 *              SIZE bytes in the file FILE. The type of space being freed is
 *              specified by TYPE, which is mapped to a free list as
 *              described for the H5FDalloc() function above.  If the request
 *              doesn't map to a free list then either the application 'free'
 *              callback is invoked (if defined) or the memory is leaked.
 *
 * Return:      Non-negative on success/Negative on failure
 *
 *-------------------------------------------------------------------------
 */
herr_t
H5FDfree(H5FD_t *file, H5FD_mem_t type, hid_t dxpl_id, haddr_t addr, hsize_t size)
{
    herr_t ret_value = SUCCEED; /* Return value */

    FUNC_ENTER_API(FAIL)
    H5TRACE5("e", "*#Mtiah", file, type, dxpl_id, addr, size);

    /* Check arguments */
    if (!file)
        HGOTO_ERROR(H5E_ARGS, H5E_BADVALUE, FAIL, "file pointer cannot be NULL")
    if (!file->cls)
        HGOTO_ERROR(H5E_ARGS, H5E_BADVALUE, FAIL, "file class pointer cannot be NULL")
    if (type < H5FD_MEM_DEFAULT || type >= H5FD_MEM_NTYPES)
        HGOTO_ERROR(H5E_ARGS, H5E_BADVALUE, FAIL, "invalid request type")
    if (H5P_DEFAULT == dxpl_id)
        dxpl_id = H5P_DATASET_XFER_DEFAULT;
    else if (TRUE != H5P_isa_class(dxpl_id, H5P_DATASET_XFER))
        HGOTO_ERROR(H5E_ARGS, H5E_BADTYPE, FAIL, "not a data transfer property list")

    /* Set DXPL for operation */
    H5CX_set_dxpl(dxpl_id);

    /* Call private function */
    /* (Note compensating for base address addition in internal routine) */
    if (H5FD__free_real(file, type, addr - file->base_addr, size) < 0)
        HGOTO_ERROR(H5E_VFL, H5E_CANTFREE, FAIL, "file deallocation request failed")

done:
    FUNC_LEAVE_API(ret_value)
} /* end H5FDfree() */

/*-------------------------------------------------------------------------
 * Function:    H5FDget_eoa
 *
 * Purpose:     Returns the address of the first byte after the last
 *              allocated memory in the file.
 *
 * Return:      Success:    First byte after allocated memory.
 *              Failure:    HADDR_UNDEF
 *
 *-------------------------------------------------------------------------
 */
haddr_t
H5FDget_eoa(H5FD_t *file, H5FD_mem_t type)
{
    haddr_t ret_value;

    FUNC_ENTER_API(HADDR_UNDEF)
    H5TRACE2("a", "*#Mt", file, type);

    /* Check arguments */
    if (!file)
        HGOTO_ERROR(H5E_ARGS, H5E_BADVALUE, HADDR_UNDEF, "file pointer cannot be NULL")
    if (!file->cls)
        HGOTO_ERROR(H5E_ARGS, H5E_BADVALUE, HADDR_UNDEF, "file class pointer cannot be NULL")
    if (type < H5FD_MEM_DEFAULT || type >= H5FD_MEM_NTYPES)
        HGOTO_ERROR(H5E_ARGS, H5E_BADVALUE, HADDR_UNDEF, "invalid file type")

    /* Call private function */
    if (HADDR_UNDEF == (ret_value = H5FD_get_eoa(file, type)))
        HGOTO_ERROR(H5E_VFL, H5E_CANTINIT, HADDR_UNDEF, "file get eoa request failed")

    /* (Note compensating for base address subtraction in internal routine) */
    ret_value += file->base_addr;

done:
    FUNC_LEAVE_API(ret_value)
} /* end H5FDget_eoa() */

/*-------------------------------------------------------------------------
 * Function:	H5FDset_eoa
 *
 * Purpose:	Set the end-of-address marker for the file. The ADDR is the
 *		address of the first byte past the last allocated byte of the
 *		file. This function is called from two places:
 *
 *		    It is called after an existing file is opened in order to
 *		    "allocate" enough space to read the superblock and then
 *		    to "allocate" the entire hdf5 file based on the contents
 *		    of the superblock.
 *
 *		    It is called during file memory allocation if the
 *		    allocation request cannot be satisfied from the free list
 *		    and the driver didn't supply an allocation callback.
 *
 * Return:	Success:	Non-negative
 *		Failure:	Negative, no side effect
 *
 *-------------------------------------------------------------------------
 */
herr_t
H5FDset_eoa(H5FD_t *file, H5FD_mem_t type, haddr_t addr)
{
    herr_t ret_value = SUCCEED; /* Return value */

    FUNC_ENTER_API(FAIL)
    H5TRACE3("e", "*#Mta", file, type, addr);

    /* Check arguments */
    if (!file)
        HGOTO_ERROR(H5E_ARGS, H5E_BADVALUE, FAIL, "file pointer cannot be NULL")
    if (!file->cls)
        HGOTO_ERROR(H5E_ARGS, H5E_BADVALUE, FAIL, "file class pointer cannot be NULL")
    if (type < H5FD_MEM_DEFAULT || type >= H5FD_MEM_NTYPES)
        HGOTO_ERROR(H5E_ARGS, H5E_BADVALUE, FAIL, "invalid file type")
    if (!H5F_addr_defined(addr) || addr > file->maxaddr)
        HGOTO_ERROR(H5E_ARGS, H5E_BADVALUE, FAIL, "invalid end-of-address value")

    /* Call private function */
    /* (Note compensating for base address addition in internal routine) */
    if (H5FD_set_eoa(file, type, addr - file->base_addr) < 0)
        HGOTO_ERROR(H5E_VFL, H5E_CANTINIT, FAIL, "file set eoa request failed")

done:
    FUNC_LEAVE_API(ret_value)
} /* end H5FDset_eoa() */

/*-------------------------------------------------------------------------
 * Function:    H5FDget_eof
 *
 * Purpose:     Returns the end-of-file address, which is the greater of the
 *              end-of-format address and the actual EOF marker. This
 *              function is called after an existing file is opened in order
 *              for the library to learn the true size of the underlying file
 *              and to determine whether the hdf5 data has been truncated.
 *
 *              It is also used when a file is first opened to learn whether
 *              the file is empty or not.
 *
 *              It is permissible for the driver to return the maximum address
 *              for the file size if the file is not empty.
 *
 * Return:      Success:    The EOF address.
 *
 *              Failure:    HADDR_UNDEF
 *
 *-------------------------------------------------------------------------
 */
haddr_t
H5FDget_eof(H5FD_t *file, H5FD_mem_t type)
{
    haddr_t ret_value;

    FUNC_ENTER_API(HADDR_UNDEF)
    H5TRACE2("a", "*#Mt", file, type);

    /* Check arguments */
    if (!file)
        HGOTO_ERROR(H5E_ARGS, H5E_BADVALUE, HADDR_UNDEF, "file pointer cannot be NULL")
    if (!file->cls)
        HGOTO_ERROR(H5E_ARGS, H5E_BADVALUE, HADDR_UNDEF, "file class pointer cannot be NULL")

    /* Call private function */
    if (HADDR_UNDEF == (ret_value = H5FD_get_eof(file, type)))
        HGOTO_ERROR(H5E_VFL, H5E_CANTINIT, HADDR_UNDEF, "file get eof request failed")

    /* (Note compensating for base address subtraction in internal routine) */
    ret_value += file->base_addr;

done:
    FUNC_LEAVE_API(ret_value)
} /* end H5FDget_eof() */

/*-------------------------------------------------------------------------
 * Function:    H5FD_get_maxaddr
 *
 * Purpose:     Private version of H5FDget_eof()
 *
 * Return:      Success:    The maximum address allowed in the file.
 *              Failure:    HADDR_UNDEF
 *
 *-------------------------------------------------------------------------
 */
haddr_t
H5FD_get_maxaddr(const H5FD_t *file)
{
    haddr_t ret_value = HADDR_UNDEF; /* Return value */

    FUNC_ENTER_NOAPI_NOERR

    /* Sanity checks */
    HDassert(file);

    /* Set return value */
    ret_value = file->maxaddr;

    FUNC_LEAVE_NOAPI(ret_value)
} /* end H5FD_get_maxaddr() */

/*-------------------------------------------------------------------------
 * Function:    H5FD_get_feature_flags
 *
 * Purpose:     Retrieve the feature flags for the VFD
 *
 * Return:      SUCCEED/FAIL
 *
 *-------------------------------------------------------------------------
 */
herr_t
H5FD_get_feature_flags(const H5FD_t *file, unsigned long *feature_flags)
{
    FUNC_ENTER_NOAPI_NOINIT_NOERR

    /* Sanity checks */
    HDassert(file);
    HDassert(feature_flags);

    /* Set feature flags to return */
    *feature_flags = file->feature_flags;

    FUNC_LEAVE_NOAPI(SUCCEED)
} /* end H5FD_get_feature_flags() */

/*-------------------------------------------------------------------------
 * Function:    H5FD_set_feature_flags
 *
 * Purpose:     Set the feature flags for the VFD
 *
 * Return:      SUCCEED/FAIL
 *
 *-------------------------------------------------------------------------
 */
herr_t
H5FD_set_feature_flags(H5FD_t *file, unsigned long feature_flags)
{
    FUNC_ENTER_NOAPI_NOINIT_NOERR

    /* Sanity checks */
    HDassert(file);

    /* Set the file's feature flags */
    file->feature_flags = feature_flags;

    FUNC_LEAVE_NOAPI(SUCCEED)
} /* end H5FD_set_feature_flags() */

/*-------------------------------------------------------------------------
 * Function:    H5FD_get_fs_type_map
 *
 * Purpose:     Retrieve the free space type mapping for the VFD
 *
 * Return:      SUCCEED/FAIL
 *
 *-------------------------------------------------------------------------
 */
herr_t
H5FD_get_fs_type_map(const H5FD_t *file, H5FD_mem_t *type_map)
{
    herr_t ret_value = SUCCEED; /* Return value */

    FUNC_ENTER_NOAPI(FAIL)

    /* Sanity checks */
    HDassert(file);
    HDassert(file->cls);
    HDassert(type_map);

    /* Check for VFD class providing a type map retrieval routine */
    if (file->cls->get_type_map) {
        /* Retrieve type mapping for this file */
        if ((file->cls->get_type_map)(file, type_map) < 0)
            HGOTO_ERROR(H5E_VFL, H5E_CANTGET, FAIL, "driver get type map failed")
    } /* end if */
    else
        /* Copy class's default free space type mapping */
        H5MM_memcpy(type_map, file->cls->fl_map, sizeof(file->cls->fl_map));

done:
    FUNC_LEAVE_NOAPI(ret_value)
} /* end H5FD_get_fs_type_map() */

/*-------------------------------------------------------------------------
 * Function:    H5FDread
 *
 * Purpose:     Reads SIZE bytes from FILE beginning at address ADDR
 *              according to the data transfer property list DXPL_ID (which may
 *              be the constant H5P_DEFAULT). The result is written into the
 *              buffer BUF.
 *
 * Return:      Success:    Non-negative
 *                          The read result is written into the BUF buffer
 *                          which should be allocated by the caller.
 *
 *              Failure:	Negative
 *                          The contents of BUF are undefined.
 *
 *-------------------------------------------------------------------------
 */
herr_t
H5FDread(H5FD_t *file, H5FD_mem_t type, hid_t dxpl_id, haddr_t addr, size_t size, void *buf /*out*/)
{
    herr_t ret_value = SUCCEED; /* Return value             */

    FUNC_ENTER_API(FAIL)
    H5TRACE6("e", "*#Mtiazx", file, type, dxpl_id, addr, size, buf);

    /* Check arguments */
    if (!file)
        HGOTO_ERROR(H5E_ARGS, H5E_BADVALUE, FAIL, "file pointer cannot be NULL")
    if (!file->cls)
        HGOTO_ERROR(H5E_ARGS, H5E_BADVALUE, FAIL, "file class pointer cannot be NULL")
    if (!buf)
        HGOTO_ERROR(H5E_ARGS, H5E_BADVALUE, FAIL, "result buffer parameter can't be NULL")

    /* Get the default dataset transfer property list if the user didn't provide one */
    if (H5P_DEFAULT == dxpl_id)
        dxpl_id = H5P_DATASET_XFER_DEFAULT;
    else if (TRUE != H5P_isa_class(dxpl_id, H5P_DATASET_XFER))
        HGOTO_ERROR(H5E_ARGS, H5E_BADTYPE, FAIL, "not a data transfer property list")

    /* Set DXPL for operation */
    H5CX_set_dxpl(dxpl_id);

    /* Call private function */
    /* (Note compensating for base address addition in internal routine) */
    if (H5FD_read(file, type, addr - file->base_addr, size, buf) < 0)
        HGOTO_ERROR(H5E_VFL, H5E_READERROR, FAIL, "file read request failed")

done:
    FUNC_LEAVE_API(ret_value)
} /* end H5FDread() */

/*-------------------------------------------------------------------------
 * Function:    H5FDwrite
 *
 * Purpose:     Writes SIZE bytes to FILE beginning at address ADDR according
 *              to the data transfer property list DXPL_ID (which may be the
 *              constant H5P_DEFAULT). The bytes to be written come from the
 *              buffer BUF.
 *
 * Return:      Non-negative on success/Negative on failure
 *
 *-------------------------------------------------------------------------
 */
herr_t
H5FDwrite(H5FD_t *file, H5FD_mem_t type, hid_t dxpl_id, haddr_t addr, size_t size, const void *buf)
{
    herr_t ret_value = SUCCEED; /* Return value             */

    FUNC_ENTER_API(FAIL)
    H5TRACE6("e", "*#Mtiaz*x", file, type, dxpl_id, addr, size, buf);

    /* Check arguments */
    if (!file)
        HGOTO_ERROR(H5E_ARGS, H5E_BADVALUE, FAIL, "file pointer cannot be NULL")
    if (!file->cls)
        HGOTO_ERROR(H5E_ARGS, H5E_BADVALUE, FAIL, "file class pointer cannot be NULL")
    if (!buf)
        HGOTO_ERROR(H5E_ARGS, H5E_BADVALUE, FAIL, "result buffer parameter can't be NULL")

    /* Get the default dataset transfer property list if the user didn't provide one */
    if (H5P_DEFAULT == dxpl_id)
        dxpl_id = H5P_DATASET_XFER_DEFAULT;
    else if (TRUE != H5P_isa_class(dxpl_id, H5P_DATASET_XFER))
        HGOTO_ERROR(H5E_ARGS, H5E_BADTYPE, FAIL, "not a data transfer property list")

    /* Set DXPL for operation */
    H5CX_set_dxpl(dxpl_id);

    /* Call private function */
    /* (Note compensating for base address addition in internal routine) */
    if (H5FD_write(file, type, addr - file->base_addr, size, buf) < 0)
        HGOTO_ERROR(H5E_VFL, H5E_WRITEERROR, FAIL, "file write request failed")

done:
    FUNC_LEAVE_API(ret_value)
} /* end H5FDwrite() */

/*-------------------------------------------------------------------------
 * Function:    H5FDread_vector
 *
 * Purpose:     Perform count reads from the specified file at the offsets
 *              provided in the addrs array, with the lengths and memory
 *              types provided in the sizes and types arrays.  Data read
 *              is returned in the buffers provided in the bufs array.
 *
 *              All reads are done according to the data transfer property
 *              list dxpl_id (which may be the constant H5P_DEFAULT).
 *
 * Return:      Success:    SUCCEED
 *                          All reads have completed successfully, and
 *                          the results havce been into the supplied
 *                          buffers.
 *
 *              Failure:    FAIL
 *                          The contents of supplied buffers are undefined.
 *
 * Programmer:  JRM -- 6/10/20
 *
 * Changes:     None.
 *
 *-------------------------------------------------------------------------
 */
herr_t
H5FDread_vector(H5FD_t *file, hid_t dxpl_id, uint32_t count, H5FD_mem_t types[], haddr_t addrs[],
                size_t sizes[], void *bufs[] /* out */)
{
    herr_t ret_value = SUCCEED; /* Return value             */

    FUNC_ENTER_API(FAIL)
    H5TRACE7("e", "*#iIu*Mt*a*zx", file, dxpl_id, count, types, addrs, sizes, bufs);

    /* Check arguments */
    if (!file)
        HGOTO_ERROR(H5E_ARGS, H5E_BADVALUE, FAIL, "file pointer cannot be NULL")

    if (!file->cls)
        HGOTO_ERROR(H5E_ARGS, H5E_BADVALUE, FAIL, "file class pointer cannot be NULL")

    if ((!types) && (count > 0))
        HGOTO_ERROR(H5E_ARGS, H5E_BADVALUE, FAIL, "types parameter can't be NULL if count is positive")

    if ((!addrs) && (count > 0))
        HGOTO_ERROR(H5E_ARGS, H5E_BADVALUE, FAIL, "addrs parameter can't be NULL if count is positive")

    if ((!sizes) && (count > 0))
        HGOTO_ERROR(H5E_ARGS, H5E_BADVALUE, FAIL, "sizes parameter can't be NULL if count is positive")

    if ((!bufs) && (count > 0))
        HGOTO_ERROR(H5E_ARGS, H5E_BADVALUE, FAIL, "bufs parameter can't be NULL if count is positive")

    if ((count > 0) && (sizes[0] == 0))
        HGOTO_ERROR(H5E_ARGS, H5E_BADVALUE, FAIL, "sizes[0] can't be 0")

    if ((count > 0) && (types[0] == H5FD_MEM_NOLIST))
        HGOTO_ERROR(H5E_ARGS, H5E_BADVALUE, FAIL, "count[0] can't be H5FD_MEM_NOLIST")

    /* Get the default dataset transfer property list if the user
     * didn't provide one
     */
    if (H5P_DEFAULT == dxpl_id) {
        dxpl_id = H5P_DATASET_XFER_DEFAULT;
    }
    else {
        if (TRUE != H5P_isa_class(dxpl_id, H5P_DATASET_XFER))
            HGOTO_ERROR(H5E_ARGS, H5E_BADTYPE, FAIL, "not a data transfer property list")
    }

    /* Set DXPL for operation */
    H5CX_set_dxpl(dxpl_id);

    /* Call private function */
<<<<<<< HEAD
    /* JRM -- review this */
=======
>>>>>>> 80f9af14
    /* (Note compensating for base addresses addition in internal routine) */
    if (H5FD_read_vector(file, count, types, addrs, sizes, bufs) < 0)
        HGOTO_ERROR(H5E_VFL, H5E_READERROR, FAIL, "file vector read request failed")

done:
    FUNC_LEAVE_API(ret_value)
} /* end H5FDread_vector() */

/*-------------------------------------------------------------------------
 * Function:    H5FDwrite_vector
 *
 * Purpose:     Perform count writes to the specified file at the offsets
 *              provided in the addrs array, with the lengths and memory
 *              types provided in the sizes and types arrays.  Data to be
 *              written is in the buffers provided in the bufs array.
 *
 *              All writes are done according to the data transfer property
 *              list dxpl_id (which may be the constant H5P_DEFAULT).
 *
 * Return:      Success:    SUCCEED
 *                          All writes have completed successfully
 *
 *              Failure:    FAIL
 *                          One or more of the writes failed.
 *
 * Programmer:  JRM -- 6/10/20
 *
 * Changes:     None.
 *
 *-------------------------------------------------------------------------
 */
herr_t
H5FDwrite_vector(H5FD_t *file, hid_t dxpl_id, uint32_t count, H5FD_mem_t types[], haddr_t addrs[],
                 size_t sizes[], const void *bufs[] /* in */)
{
    herr_t ret_value = SUCCEED; /* Return value             */

    FUNC_ENTER_API(FAIL)
    H5TRACE7("e", "*#iIu*Mt*a*z**x", file, dxpl_id, count, types, addrs, sizes, bufs);

    /* Check arguments */
    if (!file)
        HGOTO_ERROR(H5E_ARGS, H5E_BADVALUE, FAIL, "file pointer cannot be NULL")

    if (!file->cls)
        HGOTO_ERROR(H5E_ARGS, H5E_BADVALUE, FAIL, "file class pointer cannot be NULL")

    if ((!types) && (count > 0))
        HGOTO_ERROR(H5E_ARGS, H5E_BADVALUE, FAIL, "types parameter can't be NULL if count is positive")

    if ((!addrs) && (count > 0))
        HGOTO_ERROR(H5E_ARGS, H5E_BADVALUE, FAIL, "addrs parameter can't be NULL if count is positive")

    if ((!sizes) && (count > 0))
        HGOTO_ERROR(H5E_ARGS, H5E_BADVALUE, FAIL, "sizes parameter can't be NULL if count is positive")

    if ((!bufs) && (count > 0))
        HGOTO_ERROR(H5E_ARGS, H5E_BADVALUE, FAIL, "bufs parameter can't be NULL if count is positive")

    if ((count > 0) && (sizes[0] == 0))
        HGOTO_ERROR(H5E_ARGS, H5E_BADVALUE, FAIL, "sizes[0] can't be 0")

    if ((count > 0) && (types[0] == H5FD_MEM_NOLIST))
        HGOTO_ERROR(H5E_ARGS, H5E_BADVALUE, FAIL, "count[0] can't be H5FD_MEM_NOLIST")

    /* Get the default dataset transfer property list if the user didn't provide one */
    if (H5P_DEFAULT == dxpl_id) {
        dxpl_id = H5P_DATASET_XFER_DEFAULT;
    }
    else {
        if (TRUE != H5P_isa_class(dxpl_id, H5P_DATASET_XFER))
            HGOTO_ERROR(H5E_ARGS, H5E_BADTYPE, FAIL, "not a data transfer property list")
    }

    /* Set DXPL for operation */
    H5CX_set_dxpl(dxpl_id);

<<<<<<< HEAD
    /* Call private function */ /* JRM -- review this */
=======
    /* Call private function */
>>>>>>> 80f9af14
    /* (Note compensating for base address addition in internal routine) */
    if (H5FD_write_vector(file, count, types, addrs, sizes, bufs) < 0)
        HGOTO_ERROR(H5E_VFL, H5E_WRITEERROR, FAIL, "file vector write request failed")

done:
    FUNC_LEAVE_API(ret_value)
} /* end H5FDwrite_vector() */

/*-------------------------------------------------------------------------
 * Function:    H5FDread_selection
 *
 * Purpose:     Perform count reads from the specified file at the
 *              locations selected in the dataspaces in the file_spaces
 *              array, with each of those dataspaces starting at the file
 *              address specified by the corresponding element of the
 *              offsets array, and with the size of each element in the
 *              dataspace specified by the corresponding element of the
 *              element_sizes array.  The memory type provided by type is
 *              the same for all selections.  Data read is returned in
 *              the locations selected in the dataspaces in the
 *              mem_spaces array, within the buffers provided in the
 *              corresponding elements of the bufs array.
 *
 *              If i > 0 and element_sizes[i] == 0, presume
 *              element_sizes[n] = element_sizes[i-1] for all n >= i and
 *              < count.
 *
 *              If the underlying VFD supports selection reads, pass the
 *              call through directly.
 *
<<<<<<< HEAD
 *              If it doesn't, convert the vector write into a sequence
=======
 *              If it doesn't, convert the selection read into a sequence
>>>>>>> 80f9af14
 *              of individual reads.
 *
 *              All reads are done according to the data transfer property
 *              list dxpl_id (which may be the constant H5P_DEFAULT).
 *
 * Return:      Success:    SUCCEED
 *                          All reads have completed successfully, and
 *                          the results havce been into the supplied
 *                          buffers.
 *
 *              Failure:    FAIL
 *                          The contents of supplied buffers are undefined.
 *
 * Programmer:  NAF -- 5/19/21
 *
 * Changes:     None.
 *
 *-------------------------------------------------------------------------
 */
herr_t
H5FDread_selection(H5FD_t *file, H5FD_mem_t type, hid_t dxpl_id, uint32_t count, hid_t mem_space_ids[],
                   hid_t file_space_ids[], haddr_t offsets[], size_t element_sizes[], void *bufs[] /* out */)
{
    herr_t ret_value = SUCCEED; /* Return value             */

    FUNC_ENTER_API(FAIL)
    H5TRACE9("e", "*#MtiIu*i*i*a*zx", file, type, dxpl_id, count, mem_space_ids, file_space_ids, offsets,
             element_sizes, bufs);

    /* Check arguments */
    if (!file)
        HGOTO_ERROR(H5E_ARGS, H5E_BADVALUE, FAIL, "file pointer cannot be NULL")

    if (!file->cls)
        HGOTO_ERROR(H5E_ARGS, H5E_BADVALUE, FAIL, "file class pointer cannot be NULL")

    if ((!mem_space_ids) && (count > 0))
        HGOTO_ERROR(H5E_ARGS, H5E_BADVALUE, FAIL, "mem_spaces parameter can't be NULL if count is positive")

    if ((!file_space_ids) && (count > 0))
        HGOTO_ERROR(H5E_ARGS, H5E_BADVALUE, FAIL, "file_spaces parameter can't be NULL if count is positive")

    if ((!offsets) && (count > 0))
        HGOTO_ERROR(H5E_ARGS, H5E_BADVALUE, FAIL, "offsets parameter can't be NULL if count is positive")

    if ((!element_sizes) && (count > 0))
        HGOTO_ERROR(H5E_ARGS, H5E_BADVALUE, FAIL,
                    "element_sizes parameter can't be NULL if count is positive")

    if ((!bufs) && (count > 0))
        HGOTO_ERROR(H5E_ARGS, H5E_BADVALUE, FAIL, "bufs parameter can't be NULL if count is positive")

    if ((count > 0) && (element_sizes[0] == 0))
        HGOTO_ERROR(H5E_ARGS, H5E_BADVALUE, FAIL, "sizes[0] can't be 0")

    if ((count > 0) && (bufs[0] == NULL))
        HGOTO_ERROR(H5E_ARGS, H5E_BADVALUE, FAIL, "bufs[0] can't be NULL")

    /* Get the default dataset transfer property list if the user didn't provide one */
    if (H5P_DEFAULT == dxpl_id) {
        dxpl_id = H5P_DATASET_XFER_DEFAULT;
    }
    else {
        if (TRUE != H5P_isa_class(dxpl_id, H5P_DATASET_XFER))
            HGOTO_ERROR(H5E_ARGS, H5E_BADTYPE, FAIL, "not a data transfer property list")
    }

    /* Set DXPL for operation */
    H5CX_set_dxpl(dxpl_id);

    /* Call private function */
    /* (Note compensating for base address addition in internal routine) */
    if (H5FD_read_selection_id(file, type, count, mem_space_ids, file_space_ids, offsets, element_sizes,
                               bufs) < 0)
        HGOTO_ERROR(H5E_VFL, H5E_READERROR, FAIL, "file selection read request failed")

done:
    FUNC_LEAVE_API(ret_value)
} /* end H5FDread_selection() */

/*-------------------------------------------------------------------------
 * Function:    H5FDwrite_selection
 *
 * Purpose:     Perform count writes to the specified file at the
 *              locations selected in the dataspaces in the file_spaces
 *              array, with each of those dataspaces starting at the file
 *              address specified by the corresponding element of the
 *              offsets array, and with the size of each element in the
 *              dataspace specified by the corresponding element of the
 *              element_sizes array.  The memory type provided by type is
 *              the same for all selections.  Data write is from
 *              the locations selected in the dataspaces in the
 *              mem_spaces array, within the buffers provided in the
 *              corresponding elements of the bufs array.
 *
 *              If i > 0 and element_sizes[i] == 0, presume
 *              element_sizes[n] = element_sizes[i-1] for all n >= i and
 *              < count.
 *
<<<<<<< HEAD
 *              If the underlying VFD supports selection reads, pass the
 *              call through directly.
 *
 *              If it doesn't, convert the vector write into a sequence
=======
 *              If the underlying VFD supports selection writes, pass the
 *              call through directly.
 *
 *              If it doesn't, convert the selection write into a sequence
>>>>>>> 80f9af14
 *              of individual writes.
 *
 *              All writes are done according to the data transfer property
 *              list dxpl_id (which may be the constant H5P_DEFAULT).
 *
 * Return:      Success:    SUCCEED
 *                          All writes have completed successfully
 *
 *              Failure:    FAIL
 *                          One or more of the writes failed.
 *
 * Programmer:  NAF -- 5/14/21
 *
 * Changes:     None.
 *
 *-------------------------------------------------------------------------
 */
herr_t
H5FDwrite_selection(H5FD_t *file, H5FD_mem_t type, hid_t dxpl_id, uint32_t count, hid_t mem_space_ids[],
                    hid_t file_space_ids[], haddr_t offsets[], size_t element_sizes[], const void *bufs[])
{
    herr_t ret_value = SUCCEED; /* Return value             */

    FUNC_ENTER_API(FAIL)
    H5TRACE9("e", "*#MtiIu*i*i*a*z**x", file, type, dxpl_id, count, mem_space_ids, file_space_ids, offsets,
             element_sizes, bufs);

    /* Check arguments */
    if (!file)
        HGOTO_ERROR(H5E_ARGS, H5E_BADVALUE, FAIL, "file pointer cannot be NULL")

    if (!file->cls)
        HGOTO_ERROR(H5E_ARGS, H5E_BADVALUE, FAIL, "file class pointer cannot be NULL")

    if ((!mem_space_ids) && (count > 0))
        HGOTO_ERROR(H5E_ARGS, H5E_BADVALUE, FAIL, "mem_spaces parameter can't be NULL if count is positive")

    if ((!file_space_ids) && (count > 0))
        HGOTO_ERROR(H5E_ARGS, H5E_BADVALUE, FAIL, "file_spaces parameter can't be NULL if count is positive")

    if ((!offsets) && (count > 0))
        HGOTO_ERROR(H5E_ARGS, H5E_BADVALUE, FAIL, "offsets parameter can't be NULL if count is positive")

    if ((!element_sizes) && (count > 0))
        HGOTO_ERROR(H5E_ARGS, H5E_BADVALUE, FAIL,
                    "element_sizes parameter can't be NULL if count is positive")

    if ((!bufs) && (count > 0))
        HGOTO_ERROR(H5E_ARGS, H5E_BADVALUE, FAIL, "bufs parameter can't be NULL if count is positive")

    if ((count > 0) && (element_sizes[0] == 0))
        HGOTO_ERROR(H5E_ARGS, H5E_BADVALUE, FAIL, "sizes[0] can't be 0")

    if ((count > 0) && (bufs[0] == NULL))
        HGOTO_ERROR(H5E_ARGS, H5E_BADVALUE, FAIL, "bufs[0] can't be NULL")

    /* Get the default dataset transfer property list if the user didn't provide one */
    if (H5P_DEFAULT == dxpl_id) {
        dxpl_id = H5P_DATASET_XFER_DEFAULT;
    }
    else {
        if (TRUE != H5P_isa_class(dxpl_id, H5P_DATASET_XFER))
            HGOTO_ERROR(H5E_ARGS, H5E_BADTYPE, FAIL, "not a data transfer property list")
    }

    /* Set DXPL for operation */
    H5CX_set_dxpl(dxpl_id);

    /* Call private function */
    /* (Note compensating for base address addition in internal routine) */
    if (H5FD_write_selection_id(file, type, count, mem_space_ids, file_space_ids, offsets, element_sizes,
                                bufs) < 0)
        HGOTO_ERROR(H5E_VFL, H5E_WRITEERROR, FAIL, "file selection write request failed")

done:
    FUNC_LEAVE_API(ret_value)
} /* end H5FDwrite_selection() */

/*-------------------------------------------------------------------------
 * Function:    H5FDflush
 *
 * Purpose:     Notify driver to flush all cached data.  If the driver has no
 *              flush method then nothing happens.
 *
 * Return:      Non-negative on success/Negative on failureL
 *
 *-------------------------------------------------------------------------
 */
herr_t
H5FDflush(H5FD_t *file, hid_t dxpl_id, hbool_t closing)
{
    herr_t ret_value = SUCCEED; /* Return value */

    FUNC_ENTER_API(FAIL)
    H5TRACE3("e", "*#ib", file, dxpl_id, closing);

    /* Check arguments */
    if (!file)
        HGOTO_ERROR(H5E_ARGS, H5E_BADVALUE, FAIL, "file pointer cannot be NULL")
    if (!file->cls)
        HGOTO_ERROR(H5E_ARGS, H5E_BADVALUE, FAIL, "file class pointer cannot be NULL")

    if (H5P_DEFAULT == dxpl_id)
        dxpl_id = H5P_DATASET_XFER_DEFAULT;
    else if (TRUE != H5P_isa_class(dxpl_id, H5P_DATASET_XFER))
        HGOTO_ERROR(H5E_ARGS, H5E_BADTYPE, FAIL, "not a data transfer property list")

    /* Set DXPL for operation */
    H5CX_set_dxpl(dxpl_id);

    /* Call private function */
    if (H5FD_flush(file, closing) < 0)
        HGOTO_ERROR(H5E_VFL, H5E_CANTFLUSH, FAIL, "file flush request failed")

done:
    FUNC_LEAVE_API(ret_value)
} /* end H5FDflush() */

/*-------------------------------------------------------------------------
 * Function:    H5FD_flush
 *
 * Purpose:     Private version of H5FDflush()
 *
 * Return:      SUCCEED/FAIL
 *
 *-------------------------------------------------------------------------
 */
herr_t
H5FD_flush(H5FD_t *file, hbool_t closing)
{
    herr_t ret_value = SUCCEED; /* Return value */

    FUNC_ENTER_NOAPI(FAIL)

    /* Sanity checks */
    HDassert(file);
    HDassert(file->cls);

    /* Dispatch to driver */
    if (file->cls->flush && (file->cls->flush)(file, H5CX_get_dxpl(), closing) < 0)
        HGOTO_ERROR(H5E_VFL, H5E_CANTINIT, FAIL, "driver flush request failed")

done:
    FUNC_LEAVE_NOAPI(ret_value)
} /* end H5FD_flush() */

/*-------------------------------------------------------------------------
 * Function:    H5FDtruncate
 *
 * Purpose:     Notify driver to truncate the file back to the allocated size.
 *
 * Return:      Non-negative on success/Negative on failure
 *
 *-------------------------------------------------------------------------
 */
herr_t
H5FDtruncate(H5FD_t *file, hid_t dxpl_id, hbool_t closing)
{
    herr_t ret_value = SUCCEED; /* Return value */

    FUNC_ENTER_API(FAIL)
    H5TRACE3("e", "*#ib", file, dxpl_id, closing);

    /* Check arguments */
    if (!file)
        HGOTO_ERROR(H5E_ARGS, H5E_BADVALUE, FAIL, "file pointer cannot be NULL")
    if (!file->cls)
        HGOTO_ERROR(H5E_ARGS, H5E_BADVALUE, FAIL, "file class pointer cannot be NULL")
    if (H5P_DEFAULT == dxpl_id)
        dxpl_id = H5P_DATASET_XFER_DEFAULT;
    else if (TRUE != H5P_isa_class(dxpl_id, H5P_DATASET_XFER))
        HGOTO_ERROR(H5E_ARGS, H5E_BADTYPE, FAIL, "not a data transfer property list")

    /* Set DXPL for operation */
    H5CX_set_dxpl(dxpl_id);

    /* Call private function */
    if (H5FD_truncate(file, closing) < 0)
        HGOTO_ERROR(H5E_VFL, H5E_CANTUPDATE, FAIL, "file flush request failed")

done:
    FUNC_LEAVE_API(ret_value)
} /* end H5FDtruncate() */

/*-------------------------------------------------------------------------
 * Function:	H5FD_truncate
 *
 * Purpose:     Private version of H5FDtruncate()
 *
 * Return:      SUCCEED/FAIL
 *
 *-------------------------------------------------------------------------
 */
herr_t
H5FD_truncate(H5FD_t *file, hbool_t closing)
{
    herr_t ret_value = SUCCEED; /* Return value */

    FUNC_ENTER_NOAPI(FAIL)

    /* Sanity checks */
    HDassert(file);
    HDassert(file->cls);

    /* Dispatch to driver */
    if (file->cls->truncate && (file->cls->truncate)(file, H5CX_get_dxpl(), closing) < 0)
        HGOTO_ERROR(H5E_VFL, H5E_CANTUPDATE, FAIL, "driver truncate request failed")

done:
    FUNC_LEAVE_NOAPI(ret_value)
} /* end H5FD_truncate() */

/*-------------------------------------------------------------------------
 * Function:    H5FDlock
 *
 * Purpose:     Set a file lock
 *
 * Return:      Non-negative on success/Negative on failure
 *
 *-------------------------------------------------------------------------
 */
herr_t
H5FDlock(H5FD_t *file, hbool_t rw)
{
    herr_t ret_value = SUCCEED; /* Return value */

    FUNC_ENTER_API(FAIL)
    H5TRACE2("e", "*#b", file, rw);

    /* Check arguments */
    if (!file)
        HGOTO_ERROR(H5E_ARGS, H5E_BADVALUE, FAIL, "file pointer cannot be NULL")
    if (!file->cls)
        HGOTO_ERROR(H5E_ARGS, H5E_BADVALUE, FAIL, "file class pointer cannot be NULL")

    /* Call private function */
    if (H5FD_lock(file, rw) < 0)
        HGOTO_ERROR(H5E_VFL, H5E_CANTLOCKFILE, FAIL, "file lock request failed")

done:
    FUNC_LEAVE_API(ret_value)
} /* end H5FDlock() */

/*-------------------------------------------------------------------------
 * Function:    H5FD_lock
 *
 * Purpose:     Private version of H5FDlock()
 *
 * Return:      SUCCEED/FAIL
 *
 *-------------------------------------------------------------------------
 */
herr_t
H5FD_lock(H5FD_t *file, hbool_t rw)
{
    herr_t ret_value = SUCCEED; /* Return value */

    FUNC_ENTER_NOAPI(FAIL)

    /* Sanity checks */
    HDassert(file);
    HDassert(file->cls);

    /* Dispatch to driver */
    if (file->cls->lock && (file->cls->lock)(file, rw) < 0)
        HGOTO_ERROR(H5E_VFL, H5E_CANTLOCKFILE, FAIL, "driver lock request failed")

done:
    FUNC_LEAVE_NOAPI(ret_value)
} /* end H5FD_lock() */

/*-------------------------------------------------------------------------
 * Function:    H5FDunlock
 *
 * Purpose:     Remove a file lock
 *
 * Return:      Non-negative on success/Negative on failure
 *
 *-------------------------------------------------------------------------
 */
herr_t
H5FDunlock(H5FD_t *file)
{
    herr_t ret_value = SUCCEED; /* Return value */

    FUNC_ENTER_API(FAIL)
    H5TRACE1("e", "*#", file);

    /* Check arguments */
    if (!file)
        HGOTO_ERROR(H5E_ARGS, H5E_BADVALUE, FAIL, "file pointer cannot be NULL")
    if (!file->cls)
        HGOTO_ERROR(H5E_ARGS, H5E_BADVALUE, FAIL, "file class pointer cannot be NULL")

    /* Call private function */
    if (H5FD_unlock(file) < 0)
        HGOTO_ERROR(H5E_VFL, H5E_CANTUNLOCKFILE, FAIL, "file unlock request failed")

done:
    FUNC_LEAVE_API(ret_value)
} /* end H5FDunlock() */

/*-------------------------------------------------------------------------
 * Function:    H5FD_unlock
 *
 * Purpose:     Private version of H5FDunlock()
 *
 * Return:      SUCCEED/FAIL
 *
 *-------------------------------------------------------------------------
 */
herr_t
H5FD_unlock(H5FD_t *file)
{
    herr_t ret_value = SUCCEED; /* Return value */

    FUNC_ENTER_NOAPI(FAIL)

    /* Sanity checks */
    HDassert(file);
    HDassert(file->cls);

    /* Dispatch to driver */
    if (file->cls->unlock && (file->cls->unlock)(file) < 0)
        HGOTO_ERROR(H5E_VFL, H5E_CANTUNLOCKFILE, FAIL, "driver unlock request failed")

done:
    FUNC_LEAVE_NOAPI(ret_value)
} /* end H5FD_unlock() */

/*-------------------------------------------------------------------------
 * Function:    H5FDctl
 *
 * Purpose:     Perform a CTL operation.
 *
 *              The desired operation is specified by the op_code
 *              parameter.
 *
 *              The flags parameter controls management of op_codes that
 *              are unknown to the callback
 *
 *              The input and output parameters allow op_code specific
 *              input and output
 *
 * Return:      Non-negative on success/Negative on failure
 *
 * Programmer:  JRM -- 8/3/21
 *
 *-------------------------------------------------------------------------
 */
herr_t
H5FDctl(H5FD_t *file, uint64_t op_code, uint64_t flags, const void *input, void **output)
{
    herr_t ret_value = SUCCEED; /* Return value */

    FUNC_ENTER_API(FAIL)
    H5TRACE5("e", "*#ULUL*x**x", file, op_code, flags, input, output);

    /* Check arguments */
    if (!file)
        HGOTO_ERROR(H5E_ARGS, H5E_BADVALUE, FAIL, "file pointer cannot be NULL")

    if (!file->cls)
        HGOTO_ERROR(H5E_ARGS, H5E_BADVALUE, FAIL, "file class pointer cannot be NULL")

    /* Don't attempt to validate the op code.  If appropriate, that will
     * be done by the underlying VFD callback, along with the input and
     * output parameters.
     */

    /* Call private function */
    if (H5FD_ctl(file, op_code, flags, input, output) < 0)
        HGOTO_ERROR(H5E_VFL, H5E_FCNTL, FAIL, "VFD ctl request failed")

done:

    FUNC_LEAVE_API(ret_value)

} /* end H5FDctl() */

/*-------------------------------------------------------------------------
 * Function:    H5FD_ctl
 *
 * Purpose:     Private version of H5FDctl()
 *
 *              The desired operation is specified by the op_code
 *              parameter.
 *
 *              The flags parameter controls management of op_codes that
 *              are unknown to the callback
 *
 *              The input and output parameters allow op_code specific
 *              input and output
 *
 * Return:      Non-negative on success/Negative on failure
 *
 * Programmer:  JRM -- 8/3/21
 *
 *-------------------------------------------------------------------------
 */
herr_t
H5FD_ctl(H5FD_t *file, uint64_t op_code, uint64_t flags, const void *input, void **output)
{
    herr_t ret_value = SUCCEED; /* Return value */

    FUNC_ENTER_NOAPI(FAIL)

    /* Sanity checks */
    HDassert(file);
    HDassert(file->cls);

    /* Dispatch to driver if the ctl function exists.
     *
     * If it doesn't, fail if the H5FD_CTL__FAIL_IF_UNKNOWN_FLAG is set.
     *
     * Otherwise, report success.
     */
    if (file->cls->ctl) {

        if ((file->cls->ctl)(file, op_code, flags, input, output) < 0)

            HGOTO_ERROR(H5E_VFL, H5E_FCNTL, FAIL, "VFD ctl request failed")
    }
    else if (flags & H5FD_CTL__FAIL_IF_UNKNOWN_FLAG) {

        HGOTO_ERROR(H5E_VFL, H5E_FCNTL, FAIL,
                    "VFD ctl request failed (no ctl and fail if unknown flag is set)")
    }

done:

    FUNC_LEAVE_NOAPI(ret_value)

} /* end H5FD_ctl() */

/*-------------------------------------------------------------------------
 * Function:    H5FD_get_fileno
 *
 * Purpose:     Quick and dirty routine to retrieve the file's 'fileno' value
 *              (Mainly added to stop non-file routines from poking about in the
 *              H5FD_t data structure)
 *
 * Return:      SUCCEED/FAIL
 *
 *-------------------------------------------------------------------------
 */
herr_t
H5FD_get_fileno(const H5FD_t *file, unsigned long *filenum)
{
    FUNC_ENTER_NOAPI_NOINIT_NOERR

    /* Sanity checks */
    HDassert(file);
    HDassert(filenum);

    /* Retrieve the file's serial number */
    *filenum = file->fileno;

    FUNC_LEAVE_NOAPI(SUCCEED)
} /* end H5FD_get_fileno() */

/*--------------------------------------------------------------------------
 * Function:    H5FDget_vfd_handle
 *
 * Purpose:     Returns a pointer to the file handle of low-level virtual
 *              file driver.
 *
 * Return:      Non-negative on success/Negative on failure
 *
 *--------------------------------------------------------------------------
 */
herr_t
H5FDget_vfd_handle(H5FD_t *file, hid_t fapl_id, void **file_handle /*out*/)
{
    herr_t ret_value = SUCCEED;

    FUNC_ENTER_API(FAIL)
    H5TRACE3("e", "*#ix", file, fapl_id, file_handle);

    /* Check arguments */
    if (!file)
        HGOTO_ERROR(H5E_ARGS, H5E_BADVALUE, FAIL, "file pointer cannot be NULL")
    if (!file->cls)
        HGOTO_ERROR(H5E_ARGS, H5E_BADVALUE, FAIL, "file class pointer cannot be NULL")
    if (FALSE == H5P_isa_class(fapl_id, H5P_FILE_ACCESS))
        HGOTO_ERROR(H5E_ARGS, H5E_BADVALUE, FAIL, "fapl_id parameter is not a file access property list")
    if (!file_handle)
        HGOTO_ERROR(H5E_ARGS, H5E_BADVALUE, FAIL, "file handle parameter cannot be NULL")

    /* Call private function */
    if (H5FD_get_vfd_handle(file, fapl_id, file_handle) < 0)
        HGOTO_ERROR(H5E_FILE, H5E_CANTGET, FAIL, "can't get file handle for file driver")

done:
    if (FAIL == ret_value)
        *file_handle = NULL;

    FUNC_LEAVE_API(ret_value)
} /* end H5FDget_vfd_handle() */

/*--------------------------------------------------------------------------
 * Function:    H5FD_get_vfd_handle
 *
 * Purpose:     Private version of H5FDget_vfd_handle()
 *
 * Return:      SUCCEED/FAIL
 *
 *--------------------------------------------------------------------------
 */
herr_t
H5FD_get_vfd_handle(H5FD_t *file, hid_t fapl_id, void **file_handle)
{
    herr_t ret_value = SUCCEED;

    FUNC_ENTER_NOAPI(FAIL)

    /* Sanity checks */
    HDassert(file);
    HDassert(file->cls);
    HDassert(file_handle);

    /* Dispatch to driver */
    if (NULL == file->cls->get_handle)
        HGOTO_ERROR(H5E_VFL, H5E_UNSUPPORTED, FAIL, "file driver has no `get_vfd_handle' method")
    if ((file->cls->get_handle)(file, fapl_id, file_handle) < 0)
        HGOTO_ERROR(H5E_FILE, H5E_CANTGET, FAIL, "can't get file handle for file driver")

done:
    FUNC_LEAVE_NOAPI(ret_value)
} /* end H5FD_get_vfd_handle() */

/*--------------------------------------------------------------------------
 * Function:    H5FD_set_base_addr
 *
 * Purpose:     Set the base address for the file
 *
 * Return:      SUCCEED (Can't fail)
 *
 *--------------------------------------------------------------------------
 */
herr_t
H5FD_set_base_addr(H5FD_t *file, haddr_t base_addr)
{
    FUNC_ENTER_NOAPI_NOINIT_NOERR

    /* Sanity checks */
    HDassert(file);
    HDassert(H5F_addr_defined(base_addr));

    /* Set the file's base address */
    file->base_addr = base_addr;

    FUNC_LEAVE_NOAPI(SUCCEED)
} /* end H5FD_set_base_addr() */

/*--------------------------------------------------------------------------
 * Function:    H5FD_get_base_addr
 *
 * Purpose:     Get the base address for the file
 *
 * Return:      Success:    The absolute base address of the file
 *                          (Can't fail)
 *
 *--------------------------------------------------------------------------
 */
haddr_t
H5FD_get_base_addr(const H5FD_t *file)
{
    FUNC_ENTER_NOAPI_NOINIT_NOERR

    /* Sanity checks */
    HDassert(file);

    /* Return the file's base address */
    FUNC_LEAVE_NOAPI(file->base_addr)
} /* end H5FD_get_base_addr() */

/*--------------------------------------------------------------------------
 * Function:    H5FD_set_paged_aggr
 *
 * Purpose:     Set "paged_aggr" for the file.
 *
 * Return:      SUCCEED (Can't fail)
 *
 *--------------------------------------------------------------------------
 */
herr_t
H5FD_set_paged_aggr(H5FD_t *file, hbool_t paged)
{
    FUNC_ENTER_NOAPI_NOINIT_NOERR

    /* Sanity checks */
    HDassert(file);

    /* Indicate whether paged aggregation for handling file space is enabled or not */
    file->paged_aggr = paged;

    FUNC_LEAVE_NOAPI(SUCCEED)
} /* end H5FD_set_paged_aggr() */

/*-------------------------------------------------------------------------
 * Function: H5FDdriver_query
 *
 * Purpose:  Similar to H5FD_query(), but intended for cases when we don't
 *           have a file available (e.g. before one is opened). Since we
 *           can't use the file to get the driver, the driver ID is passed
 *           in as a parameter.
 *
 * Return:   Non-negative on success/Negative on failure
 *
 *-------------------------------------------------------------------------
 */
herr_t
H5FDdriver_query(hid_t driver_id, unsigned long *flags /*out*/)
{
    H5FD_class_t *driver    = NULL;    /* Pointer to VFD class struct  */
    herr_t        ret_value = SUCCEED; /* Return value                 */

    FUNC_ENTER_API(FAIL)
    H5TRACE2("e", "ix", driver_id, flags);

    /* Check arguments */
    if (NULL == flags)
        HGOTO_ERROR(H5E_ARGS, H5E_BADVALUE, FAIL, "flags parameter cannot be NULL")

    /* Check for the driver to query and then query it */
    if (NULL == (driver = (H5FD_class_t *)H5I_object_verify(driver_id, H5I_VFL)))
        HGOTO_ERROR(H5E_ID, H5E_BADID, FAIL, "not a VFL ID")
    if (H5FD_driver_query(driver, flags) < 0)
        HGOTO_ERROR(H5E_VFL, H5E_BADVALUE, FAIL, "driver flag query failed")

done:
    FUNC_LEAVE_API(ret_value)
} /* end H5FDdriver_query() */

/*-------------------------------------------------------------------------
 * Function:    H5FDdelete
 *
 * Purpose:     Deletes a file
 *
 * Return:      Non-negative on success/Negative on failure
 *
 *-------------------------------------------------------------------------
 */
herr_t
H5FDdelete(const char *filename, hid_t fapl_id)
{
    herr_t ret_value = SUCCEED;

    FUNC_ENTER_API(FAIL)
    H5TRACE2("e", "*si", filename, fapl_id);

    /* Check arguments */
    if (!filename || !*filename)
        HGOTO_ERROR(H5E_ARGS, H5E_BADVALUE, FAIL, "no file name specified")

    if (H5P_DEFAULT == fapl_id)
        fapl_id = H5P_FILE_ACCESS_DEFAULT;
    else if (TRUE != H5P_isa_class(fapl_id, H5P_FILE_ACCESS))
        HGOTO_ERROR(H5E_ARGS, H5E_BADTYPE, FAIL, "not a file access property list")

    /* Call private function */
    if (H5FD_delete(filename, fapl_id) < 0)
        HGOTO_ERROR(H5E_VFL, H5E_CANTDELETEFILE, FAIL, "unable to delete file")

done:
    FUNC_LEAVE_API(ret_value)
} /* end H5FDdelete() */<|MERGE_RESOLUTION|>--- conflicted
+++ resolved
@@ -1555,10 +1555,6 @@
     H5CX_set_dxpl(dxpl_id);
 
     /* Call private function */
-<<<<<<< HEAD
-    /* JRM -- review this */
-=======
->>>>>>> 80f9af14
     /* (Note compensating for base addresses addition in internal routine) */
     if (H5FD_read_vector(file, count, types, addrs, sizes, bufs) < 0)
         HGOTO_ERROR(H5E_VFL, H5E_READERROR, FAIL, "file vector read request failed")
@@ -1636,11 +1632,7 @@
     /* Set DXPL for operation */
     H5CX_set_dxpl(dxpl_id);
 
-<<<<<<< HEAD
-    /* Call private function */ /* JRM -- review this */
-=======
     /* Call private function */
->>>>>>> 80f9af14
     /* (Note compensating for base address addition in internal routine) */
     if (H5FD_write_vector(file, count, types, addrs, sizes, bufs) < 0)
         HGOTO_ERROR(H5E_VFL, H5E_WRITEERROR, FAIL, "file vector write request failed")
@@ -1671,11 +1663,7 @@
  *              If the underlying VFD supports selection reads, pass the
  *              call through directly.
  *
-<<<<<<< HEAD
- *              If it doesn't, convert the vector write into a sequence
-=======
  *              If it doesn't, convert the selection read into a sequence
->>>>>>> 80f9af14
  *              of individual reads.
  *
  *              All reads are done according to the data transfer property
@@ -1775,17 +1763,10 @@
  *              element_sizes[n] = element_sizes[i-1] for all n >= i and
  *              < count.
  *
-<<<<<<< HEAD
- *              If the underlying VFD supports selection reads, pass the
- *              call through directly.
- *
- *              If it doesn't, convert the vector write into a sequence
-=======
  *              If the underlying VFD supports selection writes, pass the
  *              call through directly.
  *
  *              If it doesn't, convert the selection write into a sequence
->>>>>>> 80f9af14
  *              of individual writes.
  *
  *              All writes are done according to the data transfer property
