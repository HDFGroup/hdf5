/* * * * * * * * * * * * * * * * * * * * * * * * * * * * * * * * * * * * * * *
 * Copyright by The HDF Group.                                               *
 * Copyright by the Board of Trustees of the University of Illinois.         *
 * All rights reserved.                                                      *
 *                                                                           *
 * This file is part of HDF5.  The full HDF5 copyright notice, including     *
 * terms governing use, modification, and redistribution, is contained in    *
 * the COPYING file, which can be found at the root of the source code       *
 * distribution tree, or in https://www.hdfgroup.org/licenses.               *
 * If you do not have access to either file, you may request a copy from     *
 * help@hdfgroup.org.                                                        *
 * * * * * * * * * * * * * * * * * * * * * * * * * * * * * * * * * * * * * * */

/*
 * This file contains private information about the H5UC module
 * The module used to be H5RC, but changed to H5UC because of
 * conflicting requirement for the use of H5RC.
 */

#ifndef H5UCprivate_H
#define H5UCprivate_H

/**************************************/
/* Public headers needed by this file */
/**************************************/
#ifdef LATER
#include "H5UCpublic.h"
#endif /* LATER */

/***************************************/
/* Private headers needed by this file */
/***************************************/
#include "H5private.h"

/************/
/* Typedefs */
/************/

/* Typedef for function to release object when reference count drops to zero */
typedef herr_t (*H5UC_free_func_t)(void *o);

/* Typedef for reference counted objects */
typedef struct H5UC_t {
    void *           o;         /* Object to be reference counted */
    size_t           n;         /* Reference count of number of pointers sharing object */
    H5UC_free_func_t free_func; /* Function to free object */
} H5UC_t;

/**********/
/* Macros */
/**********/
#define H5UC_INC(rc)     ((rc)->n++)
#define H5UC_DEC(rc)     (H5UC_decr(rc))
#define H5UC_GET_OBJ(rc) ((rc)->o)

/********************/
/* Private routines */
/********************/
H5_DLL H5UC_t *H5UC_create(void *s, H5UC_free_func_t free_func);
H5_DLL herr_t  H5UC_decr(H5UC_t *rc);

<<<<<<< HEAD
#endif /* _H5RSprivate_H */
=======
#endif /* H5UCprivate_H */
>>>>>>> 18bbd3f0
<|MERGE_RESOLUTION|>--- conflicted
+++ resolved
@@ -59,8 +59,4 @@
 H5_DLL H5UC_t *H5UC_create(void *s, H5UC_free_func_t free_func);
 H5_DLL herr_t  H5UC_decr(H5UC_t *rc);
 
-<<<<<<< HEAD
-#endif /* _H5RSprivate_H */
-=======
-#endif /* H5UCprivate_H */
->>>>>>> 18bbd3f0
+#endif /* H5UCprivate_H */