/* * * * * * * * * * * * * * * * * * * * * * * * * * * * * * * * * * * * * * *
 * Copyright by The HDF Group.                                               *
 * All rights reserved.                                                      *
 *                                                                           *
 * This file is part of HDF5.  The full HDF5 copyright notice, including     *
 * terms governing use, modification, and redistribution, is contained in    *
 * the COPYING file, which can be found at the root of the source code       *
 * distribution tree, or in https://www.hdfgroup.org/licenses.               *
 * If you do not have access to either file, you may request a copy from     *
 * help@hdfgroup.org.                                                        *
 * * * * * * * * * * * * * * * * * * * * * * * * * * * * * * * * * * * * * * */

/*
 * Purpose:	Global Heap object debugging functions.
 */

/****************/
/* Module Setup */
/****************/

#include "H5HGmodule.h" /* This source code file is part of the H5HG module */

/***********/
/* Headers */
/***********/
#include "H5private.h"   /* Generic Functions			*/
#include "H5ACprivate.h" /* Metadata cache			*/
#include "H5Eprivate.h"  /* Error handling		        */
#include "H5HGpkg.h"     /* Global heaps				*/
#include "H5Iprivate.h"  /* ID Functions		                */

/****************/
/* Local Macros */
/****************/

/******************/
/* Local Typedefs */
/******************/

/********************/
/* Package Typedefs */
/********************/

/********************/
/* Local Prototypes */
/********************/

/*********************/
/* Package Variables */
/*********************/

/*****************************/
/* Library Private Variables */
/*****************************/

/*******************/
/* Local Variables */
/*******************/

/*-------------------------------------------------------------------------
 * Function:	H5HG_debug
 *
 * Purpose:	Prints debugging information about a global heap collection.
 *
 * Return:	Non-negative on success/Negative on failure
 *
 *-------------------------------------------------------------------------
 */
herr_t
H5HG_debug(H5F_t *f, haddr_t addr, FILE *stream, int indent, int fwidth)
{
    unsigned     u, nused, maxobj;
    unsigned     j, k;
    H5HG_heap_t *h         = NULL;
    uint8_t     *p         = NULL;
    herr_t       ret_value = SUCCEED; /* Return value */

    FUNC_ENTER_NOAPI(FAIL)

    /* check arguments */
    assert(f);
    assert(H5_addr_defined(addr));
    assert(stream);
    assert(indent >= 0);
    assert(fwidth >= 0);

    if (NULL == (h = H5HG__protect(f, addr, H5AC__READ_ONLY_FLAG)))
        HGOTO_ERROR(H5E_HEAP, H5E_CANTPROTECT, FAIL, "unable to protect global heap collection");

    fprintf(stream, "%*sGlobal Heap Collection...\n", indent, "");
    fprintf(stream, "%*s%-*s %d\n", indent, "", fwidth, "Dirty:", (int)(h->cache_info.is_dirty));
    fprintf(stream, "%*s%-*s %lu\n", indent, "", fwidth,
            "Total collection size in file:", (unsigned long)(h->size));

    for (u = 1, nused = 0, maxobj = 0; u < h->nused; u++)
        if (h->obj[u].begin) {
            nused++;
            if (u > maxobj)
                maxobj = u;
        }
    fprintf(stream, "%*s%-*s %u/%lu/", indent, "", fwidth, "Objects defined/allocated/max:", nused,
            (unsigned long)h->nalloc);
    if (nused)
        fprintf(stream, "%u\n", maxobj);
    else
        fprintf(stream, "NA\n");

    fprintf(stream, "%*s%-*s %lu\n", indent, "", fwidth, "Free space:", (unsigned long)(h->obj[0].size));

    for (u = 1; u < h->nused; u++)
        if (h->obj[u].begin) {
            char buf[64];

<<<<<<< HEAD
            HDsnprintf(buf, sizeof(buf), "Object %u", u);
=======
            snprintf(buf, sizeof(buf), "Object %u", u);
>>>>>>> 07347cc5
            fprintf(stream, "%*s%s\n", indent, "", buf);
            fprintf(stream, "%*s%-*s %lu\n", indent + 3, "", MIN(fwidth - 3, 0),
                    "Obffset in block:", (unsigned long)(h->obj[u].begin - h->chunk));
            fprintf(stream, "%*s%-*s %d\n", indent + 3, "", MIN(fwidth - 3, 0),
                    "Reference count:", h->obj[u].nrefs);
            fprintf(stream, "%*s%-*s %lu/%lu\n", indent + 3, "", MIN(fwidth - 3, 0),
                    "Size of object body:", (unsigned long)(h->obj[u].size),
                    (unsigned long)H5HG_ALIGN(h->obj[u].size));
            p = h->obj[u].begin + H5HG_SIZEOF_OBJHDR(f);
            for (j = 0; j < h->obj[u].size; j += 16) {
                fprintf(stream, "%*s%04u: ", indent + 6, "", j);
                for (k = 0; k < 16; k++) {
                    if (8 == k)
                        fprintf(stream, " ");
                    if (j + k < h->obj[u].size)
                        fprintf(stream, "%02x ", p[j + k]);
                    else
                        fputs("   ", stream);
                }
                for (k = 0; k < 16 && j + k < h->obj[u].size; k++) {
                    if (8 == k)
                        fprintf(stream, " ");
<<<<<<< HEAD
                    HDfputc(p[j + k] > ' ' && p[j + k] <= '~' ? p[j + k] : '.', stream);
=======
                    fputc(p[j + k] > ' ' && p[j + k] <= '~' ? p[j + k] : '.', stream);
>>>>>>> 07347cc5
                }
                fprintf(stream, "\n");
            }
        }

done:
    if (h && H5AC_unprotect(f, H5AC_GHEAP, addr, h, H5AC__NO_FLAGS_SET) < 0)
        HDONE_ERROR(H5E_HEAP, H5E_PROTECT, FAIL, "unable to release object header");

    FUNC_LEAVE_NOAPI(ret_value)
} /* end H5HG_debug() */<|MERGE_RESOLUTION|>--- conflicted
+++ resolved
@@ -111,11 +111,7 @@
         if (h->obj[u].begin) {
             char buf[64];
 
-<<<<<<< HEAD
-            HDsnprintf(buf, sizeof(buf), "Object %u", u);
-=======
             snprintf(buf, sizeof(buf), "Object %u", u);
->>>>>>> 07347cc5
             fprintf(stream, "%*s%s\n", indent, "", buf);
             fprintf(stream, "%*s%-*s %lu\n", indent + 3, "", MIN(fwidth - 3, 0),
                     "Obffset in block:", (unsigned long)(h->obj[u].begin - h->chunk));
@@ -138,11 +134,7 @@
                 for (k = 0; k < 16 && j + k < h->obj[u].size; k++) {
                     if (8 == k)
                         fprintf(stream, " ");
-<<<<<<< HEAD
-                    HDfputc(p[j + k] > ' ' && p[j + k] <= '~' ? p[j + k] : '.', stream);
-=======
                     fputc(p[j + k] > ' ' && p[j + k] <= '~' ? p[j + k] : '.', stream);
->>>>>>> 07347cc5
                 }
                 fprintf(stream, "\n");
             }
