--- conflicted
+++ resolved
@@ -64,11 +64,7 @@
 #ifndef H5private_H
 H5_DLL herr_t H5CX_push(void);
 H5_DLL herr_t H5CX_pop(void);
-<<<<<<< HEAD
-#endif /* _H5private_H */
-=======
 #endif /* H5private_H */
->>>>>>> 18bbd3f0
 H5_DLL void    H5CX_push_special(void);
 H5_DLL hbool_t H5CX_is_def_dxpl(void);
 
@@ -181,8 +177,4 @@
 #endif /* H5_HAVE_INSTRUMENTED_LIBRARY */
 #endif /* H5_HAVE_PARALLEL */
 
-<<<<<<< HEAD
-#endif /* _H5CXprivate_H */
-=======
-#endif /* H5CXprivate_H */
->>>>>>> 18bbd3f0
+#endif /* H5CXprivate_H */