--- conflicted
+++ resolved
@@ -1486,14 +1486,8 @@
     H5TRACE4("e", "iddd", plist_id, left, middle, right);
 
     /* Check arguments */
-<<<<<<< HEAD
-    if (left < (double)0.0f || left > (double)1.0f || middle < (double)0.0f || middle > (double)1.0f ||
-        right < (double)0.0f || right > (double)1.0f)
-        HGOTO_ERROR(H5E_ARGS, H5E_BADVALUE, FAIL, "split ratio must satisfy 0.0<=X<=1.0")
-=======
     if (left < 0.0 || left > 1.0 || middle < 0.0 || middle > 1.0 || right < 0.0 || right > 1.0)
         HGOTO_ERROR(H5E_ARGS, H5E_BADVALUE, FAIL, "split ratio must satisfy 0.0 <= X <= 1.0")
->>>>>>> 18bbd3f0
 
     /* Get the plist structure */
     if (NULL == (plist = H5P_object_verify(plist_id, H5P_DATASET_XFER)))
