/* * * * * * * * * * * * * * * * * * * * * * * * * * * * * * * * * * * * * * *
 * Copyright by The HDF Group.                                               *
 * All rights reserved.                                                      *
 *                                                                           *
 * This file is part of HDF5.  The full HDF5 copyright notice, including     *
 * terms governing use, modification, and redistribution, is contained in    *
 * the COPYING file, which can be found at the root of the source code       *
 * distribution tree, or in https://www.hdfgroup.org/licenses.               *
 * If you do not have access to either file, you may request a copy from     *
 * help@hdfgroup.org.                                                        *
 * * * * * * * * * * * * * * * * * * * * * * * * * * * * * * * * * * * * * * */

/*-------------------------------------------------------------------------
 *
 * Created:		H5Pdxpl.c
 *
 * Purpose:		Data transfer property list class routines
 *
 *-------------------------------------------------------------------------
 */

/****************/
/* Module Setup */
/****************/

#include "H5Pmodule.h" /* This source code file is part of the H5P module */

/***********/
/* Headers */
/***********/
#include "H5private.h"   /* Generic Functions                        */
#include "H5ACprivate.h" /* Cache                                    */
#include "H5Dprivate.h"  /* Datasets                                 */
#include "H5Eprivate.h"  /* Error handling                           */
#include "H5FDprivate.h" /* File drivers                             */
#include "H5Iprivate.h"  /* IDs                                      */
#include "H5MMprivate.h" /* Memory management                        */
#include "H5Ppkg.h"      /* Property lists                           */
#include "H5VMprivate.h" /* Vector Functions                         */

/****************/
/* Local Macros */
/****************/

/* ======== Data transfer properties ======== */
/* Definitions for maximum temp buffer size property */
#define H5D_XFER_MAX_TEMP_BUF_SIZE sizeof(size_t)
#define H5D_XFER_MAX_TEMP_BUF_DEF  H5D_TEMP_BUF_SIZE
#define H5D_XFER_MAX_TEMP_BUF_ENC  H5P__encode_size_t
#define H5D_XFER_MAX_TEMP_BUF_DEC  H5P__decode_size_t
/* Definitions for type conversion buffer property */
#define H5D_XFER_TCONV_BUF_SIZE sizeof(void *)
#define H5D_XFER_TCONV_BUF_DEF  NULL
/* Definitions for background buffer property */
#define H5D_XFER_BKGR_BUF_SIZE sizeof(void *)
#define H5D_XFER_BKGR_BUF_DEF  NULL
/* Definitions for background buffer type property */
#define H5D_XFER_BKGR_BUF_TYPE_SIZE sizeof(H5T_bkg_t)
#define H5D_XFER_BKGR_BUF_TYPE_DEF  H5T_BKG_NO
#define H5D_XFER_BKGR_BUF_TYPE_ENC  H5P__dxfr_bkgr_buf_type_enc
#define H5D_XFER_BKGR_BUF_TYPE_DEC  H5P__dxfr_bkgr_buf_type_dec
/* Definitions for B-tree node splitting ratio property */
/* (These default B-tree node splitting ratios are also used for splitting
 * group's B-trees as well as chunked dataset's B-trees - QAK)
 */
#define H5D_XFER_BTREE_SPLIT_RATIO_SIZE sizeof(double[3])
#define H5D_XFER_BTREE_SPLIT_RATIO_DEF                                                                       \
    {                                                                                                        \
        0.1, 0.5, 0.9                                                                                        \
    }
#define H5D_XFER_BTREE_SPLIT_RATIO_ENC H5P__dxfr_btree_split_ratio_enc
#define H5D_XFER_BTREE_SPLIT_RATIO_DEC H5P__dxfr_btree_split_ratio_dec
/* Definitions for vlen allocation function property */
#define H5D_XFER_VLEN_ALLOC_SIZE sizeof(H5MM_allocate_t)
#define H5D_XFER_VLEN_ALLOC_DEF  H5D_VLEN_ALLOC
/* Definitions for vlen allocation info property */
#define H5D_XFER_VLEN_ALLOC_INFO_SIZE sizeof(void *)
#define H5D_XFER_VLEN_ALLOC_INFO_DEF  H5D_VLEN_ALLOC_INFO
/* Definitions for vlen free function property */
#define H5D_XFER_VLEN_FREE_SIZE sizeof(H5MM_free_t)
#define H5D_XFER_VLEN_FREE_DEF  H5D_VLEN_FREE
/* Definitions for vlen free info property */
#define H5D_XFER_VLEN_FREE_INFO_SIZE sizeof(void *)
#define H5D_XFER_VLEN_FREE_INFO_DEF  H5D_VLEN_FREE_INFO
/* Definitions for hyperslab vector size property */
/* (Be cautious about increasing the default size, there are arrays allocated
 *      on the stack which depend on it - QAK)
 */
#define H5D_XFER_HYPER_VECTOR_SIZE_SIZE sizeof(size_t)
#define H5D_XFER_HYPER_VECTOR_SIZE_DEF  H5D_IO_VECTOR_SIZE
#define H5D_XFER_HYPER_VECTOR_SIZE_ENC  H5P__encode_size_t
#define H5D_XFER_HYPER_VECTOR_SIZE_DEC  H5P__decode_size_t

/* Parallel I/O properties */
/* Note: Some of these are registered with the DXPL class even when parallel
 *      is disabled, so that property list comparisons of encoded property
 *      lists (between parallel & non-parallel builds) work properly. -QAK
 */

/* Definitions for I/O transfer mode property */
#define H5D_XFER_IO_XFER_MODE_SIZE sizeof(H5FD_mpio_xfer_t)
#define H5D_XFER_IO_XFER_MODE_DEF  H5FD_MPIO_INDEPENDENT
#define H5D_XFER_IO_XFER_MODE_ENC  H5P__dxfr_io_xfer_mode_enc
#define H5D_XFER_IO_XFER_MODE_DEC  H5P__dxfr_io_xfer_mode_dec
/* Definitions for optimization of MPI-IO transfer mode property */
#define H5D_XFER_MPIO_COLLECTIVE_OPT_SIZE  sizeof(H5FD_mpio_collective_opt_t)
#define H5D_XFER_MPIO_COLLECTIVE_OPT_DEF   H5FD_MPIO_COLLECTIVE_IO
#define H5D_XFER_MPIO_COLLECTIVE_OPT_ENC   H5P__dxfr_mpio_collective_opt_enc
#define H5D_XFER_MPIO_COLLECTIVE_OPT_DEC   H5P__dxfr_mpio_collective_opt_dec
#define H5D_XFER_MPIO_CHUNK_OPT_HARD_SIZE  sizeof(H5FD_mpio_chunk_opt_t)
#define H5D_XFER_MPIO_CHUNK_OPT_HARD_DEF   H5FD_MPIO_CHUNK_DEFAULT
#define H5D_XFER_MPIO_CHUNK_OPT_HARD_ENC   H5P__dxfr_mpio_chunk_opt_hard_enc
#define H5D_XFER_MPIO_CHUNK_OPT_HARD_DEC   H5P__dxfr_mpio_chunk_opt_hard_dec
#define H5D_XFER_MPIO_CHUNK_OPT_NUM_SIZE   sizeof(unsigned)
#define H5D_XFER_MPIO_CHUNK_OPT_NUM_DEF    H5D_ONE_LINK_CHUNK_IO_THRESHOLD
#define H5D_XFER_MPIO_CHUNK_OPT_NUM_ENC    H5P__encode_unsigned
#define H5D_XFER_MPIO_CHUNK_OPT_NUM_DEC    H5P__decode_unsigned
#define H5D_XFER_MPIO_CHUNK_OPT_RATIO_SIZE sizeof(unsigned)
#define H5D_XFER_MPIO_CHUNK_OPT_RATIO_DEF  H5D_MULTI_CHUNK_IO_COL_THRESHOLD
#define H5D_XFER_MPIO_CHUNK_OPT_RATIO_ENC  H5P__encode_unsigned
#define H5D_XFER_MPIO_CHUNK_OPT_RATIO_DEC  H5P__decode_unsigned
/* Definitions for chunk opt mode property. */
#define H5D_MPIO_ACTUAL_CHUNK_OPT_MODE_SIZE sizeof(H5D_mpio_actual_chunk_opt_mode_t)
#define H5D_MPIO_ACTUAL_CHUNK_OPT_MODE_DEF  H5D_MPIO_NO_CHUNK_OPTIMIZATION
/* Definitions for chunk io mode property. */
#define H5D_MPIO_ACTUAL_IO_MODE_SIZE sizeof(H5D_mpio_actual_io_mode_t)
#define H5D_MPIO_ACTUAL_IO_MODE_DEF  H5D_MPIO_NO_COLLECTIVE
/* Definitions for cause of broken collective io property */
#define H5D_MPIO_NO_COLLECTIVE_CAUSE_SIZE sizeof(uint32_t)
#define H5D_MPIO_NO_COLLECTIVE_CAUSE_DEF  H5D_MPIO_COLLECTIVE

/* Definitions for EDC property */
#define H5D_XFER_EDC_SIZE sizeof(H5Z_EDC_t)
#define H5D_XFER_EDC_DEF  H5Z_ENABLE_EDC
#define H5D_XFER_EDC_ENC  H5P__dxfr_edc_enc
#define H5D_XFER_EDC_DEC  H5P__dxfr_edc_dec
/* Definitions for filter callback function property */
#define H5D_XFER_FILTER_CB_SIZE sizeof(H5Z_cb_t)
#define H5D_XFER_FILTER_CB_DEF                                                                               \
    {                                                                                                        \
        NULL, NULL                                                                                           \
    }
/* Definitions for type conversion callback function property */
#define H5D_XFER_CONV_CB_SIZE sizeof(H5T_conv_cb_t)
#define H5D_XFER_CONV_CB_DEF                                                                                 \
    {                                                                                                        \
        NULL, NULL                                                                                           \
    }
/* Definitions for data transform property */
#define H5D_XFER_XFORM_SIZE  sizeof(void *)
#define H5D_XFER_XFORM_DEF   NULL
#define H5D_XFER_XFORM_SET   H5P__dxfr_xform_set
#define H5D_XFER_XFORM_GET   H5P__dxfr_xform_get
#define H5D_XFER_XFORM_ENC   H5P__dxfr_xform_enc
#define H5D_XFER_XFORM_DEC   H5P__dxfr_xform_dec
#define H5D_XFER_XFORM_DEL   H5P__dxfr_xform_del
#define H5D_XFER_XFORM_COPY  H5P__dxfr_xform_copy
#define H5D_XFER_XFORM_CMP   H5P__dxfr_xform_cmp
#define H5D_XFER_XFORM_CLOSE H5P__dxfr_xform_close
/* Definitions for dataset I/O selection property */
#define H5D_XFER_DSET_IO_SEL_SIZE  sizeof(H5S_t *)
#define H5D_XFER_DSET_IO_SEL_DEF   NULL
#define H5D_XFER_DSET_IO_SEL_COPY  H5P__dxfr_dset_io_hyp_sel_copy
#define H5D_XFER_DSET_IO_SEL_CMP   H5P__dxfr_dset_io_hyp_sel_cmp
#define H5D_XFER_DSET_IO_SEL_CLOSE H5P__dxfr_dset_io_hyp_sel_close
#ifdef QAK
#define H5D_XFER_DSET_IO_SEL_ENC H5P__dxfr_edc_enc
#define H5D_XFER_DSET_IO_SEL_DEC H5P__dxfr_edc_dec
#endif /* QAK */
/* Definition for selection I/O mode property */
#define H5D_XFER_SELECTION_IO_MODE_SIZE sizeof(H5D_selection_io_mode_t)
#define H5D_XFER_SELECTION_IO_MODE_DEF  H5D_SELECTION_IO_MODE_DEFAULT
#define H5D_XFER_SELECTION_IO_MODE_ENC  H5P__dxfr_selection_io_mode_enc
#define H5D_XFER_SELECTION_IO_MODE_DEC  H5P__dxfr_selection_io_mode_dec
/* Definitions for cause of no selection I/O property */
#define H5D_XFER_NO_SELECTION_IO_CAUSE_SIZE sizeof(uint32_t)
#define H5D_XFER_NO_SELECTION_IO_CAUSE_DEF  0
/* Definitions for actual selection I/O mode property */
#define H5D_XFER_ACTUAL_SELECTION_IO_MODE_SIZE sizeof(uint32_t)
#define H5D_XFER_ACTUAL_SELECTION_IO_MODE_DEF  0
/* Definitions for modify write buffer property */
#define H5D_XFER_MODIFY_WRITE_BUF_SIZE sizeof(bool)
#define H5D_XFER_MODIFY_WRITE_BUF_DEF  false
#define H5D_XFER_MODIFY_WRITE_BUF_ENC  H5P__dxfr_modify_write_buf_enc
#define H5D_XFER_MODIFY_WRITE_BUF_DEC  H5P__dxfr_modify_write_buf_dec

/******************/
/* Local Typedefs */
/******************/

/********************/
/* Package Typedefs */
/********************/

/********************/
/* Local Prototypes */
/********************/

/* Property class callbacks */
static herr_t H5P__dxfr_reg_prop(H5P_genclass_t *pclass);

/* Property list callbacks */
static herr_t H5P__dxfr_bkgr_buf_type_enc(const void *value, void **pp, size_t *size);
static herr_t H5P__dxfr_bkgr_buf_type_dec(const void **pp, void *value);
static herr_t H5P__dxfr_btree_split_ratio_enc(const void *value, void **pp, size_t *size);
static herr_t H5P__dxfr_btree_split_ratio_dec(const void **pp, void *value);
static herr_t H5P__dxfr_io_xfer_mode_enc(const void *value, void **pp, size_t *size);
static herr_t H5P__dxfr_io_xfer_mode_dec(const void **pp, void *value);
static herr_t H5P__dxfr_mpio_collective_opt_enc(const void *value, void **pp, size_t *size);
static herr_t H5P__dxfr_mpio_collective_opt_dec(const void **pp, void *value);
static herr_t H5P__dxfr_mpio_chunk_opt_hard_enc(const void *value, void **pp, size_t *size);
static herr_t H5P__dxfr_mpio_chunk_opt_hard_dec(const void **pp, void *value);
static herr_t H5P__dxfr_edc_enc(const void *value, void **pp, size_t *size);
static herr_t H5P__dxfr_edc_dec(const void **pp, void *value);
static herr_t H5P__dxfr_xform_set(hid_t prop_id, const char *name, size_t size, void *value);
static herr_t H5P__dxfr_xform_get(hid_t prop_id, const char *name, size_t size, void *value);
static herr_t H5P__dxfr_xform_enc(const void *value, void **pp, size_t *size);
static herr_t H5P__dxfr_xform_dec(const void **pp, void *value);
static herr_t H5P__dxfr_xform_del(hid_t prop_id, const char *name, size_t size, void *value);
static herr_t H5P__dxfr_xform_copy(const char *name, size_t size, void *value);
static int    H5P__dxfr_xform_cmp(const void *value1, const void *value2, size_t size);
static herr_t H5P__dxfr_xform_close(const char *name, size_t size, void *value);
static herr_t H5P__dxfr_dset_io_hyp_sel_copy(const char *name, size_t size, void *value);
static int    H5P__dxfr_dset_io_hyp_sel_cmp(const void *value1, const void *value2, size_t size);
static herr_t H5P__dxfr_dset_io_hyp_sel_close(const char *name, size_t size, void *value);
static herr_t H5P__dxfr_selection_io_mode_enc(const void *value, void **pp, size_t *size);
static herr_t H5P__dxfr_selection_io_mode_dec(const void **pp, void *value);
static herr_t H5P__dxfr_modify_write_buf_enc(const void *value, void **pp, size_t *size);
static herr_t H5P__dxfr_modify_write_buf_dec(const void **pp, void *value);

/*********************/
/* Package Variables */
/*********************/

/* Data transfer property list class library initialization object */
const H5P_libclass_t H5P_CLS_DXFR[1] = {{
    "data transfer",       /* Class name for debugging     */
    H5P_TYPE_DATASET_XFER, /* Class type                   */

    &H5P_CLS_ROOT_g,            /* Parent class                 */
    &H5P_CLS_DATASET_XFER_g,    /* Pointer to class             */
    &H5P_CLS_DATASET_XFER_ID_g, /* Pointer to class ID          */
    &H5P_LST_DATASET_XFER_ID_g, /* Pointer to default property list ID */
    H5P__dxfr_reg_prop,         /* Default property registration routine */

    NULL, /* Class creation callback      */
    NULL, /* Class creation callback info */
    NULL, /* Class copy callback          */
    NULL, /* Class copy callback info     */
    NULL, /* Class close callback         */
    NULL  /* Class close callback info    */
}};

/*****************************/
/* Library Private Variables */
/*****************************/

/***************************/
/* Local Private Variables */
/***************************/

/* Property value defaults */
static const size_t H5D_def_max_temp_buf_g =
    H5D_XFER_MAX_TEMP_BUF_DEF; /* Default value for maximum temp buffer size */
static const void *H5D_def_tconv_buf_g =
    H5D_XFER_TCONV_BUF_DEF; /* Default value for type conversion buffer */
static const void     *H5D_def_bkgr_buf_g = H5D_XFER_BKGR_BUF_DEF; /* Default value for background buffer */
static const H5T_bkg_t H5D_def_bkgr_buf_type_g = H5D_XFER_BKGR_BUF_TYPE_DEF;
static const double    H5D_def_btree_split_ratio_g[3] =
    H5D_XFER_BTREE_SPLIT_RATIO_DEF; /* Default value for B-tree node split ratios */
static const H5MM_allocate_t H5D_def_vlen_alloc_g =
    H5D_XFER_VLEN_ALLOC_DEF; /* Default value for vlen allocation function */
static const void *H5D_def_vlen_alloc_info_g =
    H5D_XFER_VLEN_ALLOC_INFO_DEF; /* Default value for vlen allocation information */
static const H5MM_free_t H5D_def_vlen_free_g =
    H5D_XFER_VLEN_FREE_DEF; /* Default value for vlen free function */
static const void *H5D_def_vlen_free_info_g =
    H5D_XFER_VLEN_FREE_INFO_DEF; /* Default value for vlen free information */
static const size_t H5D_def_hyp_vec_size_g =
    H5D_XFER_HYPER_VECTOR_SIZE_DEF; /* Default value for vector size */
static const H5FD_mpio_xfer_t H5D_def_io_xfer_mode_g =
    H5D_XFER_IO_XFER_MODE_DEF; /* Default value for I/O transfer mode */
static const H5FD_mpio_chunk_opt_t      H5D_def_mpio_chunk_opt_mode_g      = H5D_XFER_MPIO_CHUNK_OPT_HARD_DEF;
static const H5FD_mpio_collective_opt_t H5D_def_mpio_collective_opt_mode_g = H5D_XFER_MPIO_COLLECTIVE_OPT_DEF;
static const unsigned                   H5D_def_mpio_chunk_opt_num_g       = H5D_XFER_MPIO_CHUNK_OPT_NUM_DEF;
static const unsigned                   H5D_def_mpio_chunk_opt_ratio_g = H5D_XFER_MPIO_CHUNK_OPT_RATIO_DEF;
static const H5D_mpio_actual_chunk_opt_mode_t H5D_def_mpio_actual_chunk_opt_mode_g =
    H5D_MPIO_ACTUAL_CHUNK_OPT_MODE_DEF;
static const H5D_mpio_actual_io_mode_t      H5D_def_mpio_actual_io_mode_g = H5D_MPIO_ACTUAL_IO_MODE_DEF;
static const H5D_mpio_no_collective_cause_t H5D_def_mpio_no_collective_cause_g =
    H5D_MPIO_NO_COLLECTIVE_CAUSE_DEF;
static const H5Z_EDC_t H5D_def_enable_edc_g = H5D_XFER_EDC_DEF;       /* Default value for EDC property */
static const H5Z_cb_t  H5D_def_filter_cb_g  = H5D_XFER_FILTER_CB_DEF; /* Default value for filter callback */
static const H5T_conv_cb_t H5D_def_conv_cb_g =
    H5D_XFER_CONV_CB_DEF; /* Default value for datatype conversion callback */
static const void  *H5D_def_xfer_xform_g = H5D_XFER_XFORM_DEF; /* Default value for data transform */
static const H5S_t *H5D_def_dset_io_sel_g =
    H5D_XFER_DSET_IO_SEL_DEF; /* Default value for dataset I/O selection */
static const H5D_selection_io_mode_t H5D_def_selection_io_mode_g     = H5D_XFER_SELECTION_IO_MODE_DEF;
static const uint32_t                H5D_def_no_selection_io_cause_g = H5D_XFER_NO_SELECTION_IO_CAUSE_DEF;
<<<<<<< HEAD
static const uint32_t H5D_def_actual_selection_io_mode_g             = H5D_XFER_ACTUAL_SELECTION_IO_MODE_DEF;
static const hbool_t  H5D_def_modify_write_buf_g                     = H5D_XFER_MODIFY_WRITE_BUF_DEF;
=======
static const bool                    H5D_def_modify_write_buf_g      = H5D_XFER_MODIFY_WRITE_BUF_DEF;
>>>>>>> db9053e2

/*-------------------------------------------------------------------------
 * Function:    H5P__dxfr_reg_prop
 *
 * Purpose:     Register the data transfer property list class's properties
 *
 * Return:      Non-negative on success/Negative on failure
 *
 *-------------------------------------------------------------------------
 */
static herr_t
H5P__dxfr_reg_prop(H5P_genclass_t *pclass)
{
    herr_t ret_value = SUCCEED; /* Return value */

    FUNC_ENTER_PACKAGE

    /* Register the max. temp buffer size property */
    if (H5P__register_real(pclass, H5D_XFER_MAX_TEMP_BUF_NAME, H5D_XFER_MAX_TEMP_BUF_SIZE,
                           &H5D_def_max_temp_buf_g, NULL, NULL, NULL, H5D_XFER_MAX_TEMP_BUF_ENC,
                           H5D_XFER_MAX_TEMP_BUF_DEC, NULL, NULL, NULL, NULL) < 0)
        HGOTO_ERROR(H5E_PLIST, H5E_CANTINSERT, FAIL, "can't insert property into class");

    /* Register the type conversion buffer property */
    /* (Note: this property should not have an encode/decode callback -QAK) */
    if (H5P__register_real(pclass, H5D_XFER_TCONV_BUF_NAME, H5D_XFER_TCONV_BUF_SIZE, &H5D_def_tconv_buf_g,
                           NULL, NULL, NULL, NULL, NULL, NULL, NULL, NULL, NULL) < 0)
        HGOTO_ERROR(H5E_PLIST, H5E_CANTINSERT, FAIL, "can't insert property into class");

    /* Register the background buffer property */
    /* (Note: this property should not have an encode/decode callback -QAK) */
    if (H5P__register_real(pclass, H5D_XFER_BKGR_BUF_NAME, H5D_XFER_BKGR_BUF_SIZE, &H5D_def_bkgr_buf_g, NULL,
                           NULL, NULL, NULL, NULL, NULL, NULL, NULL, NULL) < 0)
        HGOTO_ERROR(H5E_PLIST, H5E_CANTINSERT, FAIL, "can't insert property into class");

    /* Register the background buffer type property */
    if (H5P__register_real(pclass, H5D_XFER_BKGR_BUF_TYPE_NAME, H5D_XFER_BKGR_BUF_TYPE_SIZE,
                           &H5D_def_bkgr_buf_type_g, NULL, NULL, NULL, H5D_XFER_BKGR_BUF_TYPE_ENC,
                           H5D_XFER_BKGR_BUF_TYPE_DEC, NULL, NULL, NULL, NULL) < 0)
        HGOTO_ERROR(H5E_PLIST, H5E_CANTINSERT, FAIL, "can't insert property into class");

    /* Register the B-Tree node splitting ratios property */
    if (H5P__register_real(pclass, H5D_XFER_BTREE_SPLIT_RATIO_NAME, H5D_XFER_BTREE_SPLIT_RATIO_SIZE,
                           H5D_def_btree_split_ratio_g, NULL, NULL, NULL, H5D_XFER_BTREE_SPLIT_RATIO_ENC,
                           H5D_XFER_BTREE_SPLIT_RATIO_DEC, NULL, NULL, NULL, NULL) < 0)
        HGOTO_ERROR(H5E_PLIST, H5E_CANTINSERT, FAIL, "can't insert property into class");

    /* Register the vlen allocation function property */
    /* (Note: this property should not have an encode/decode callback -QAK) */
    if (H5P__register_real(pclass, H5D_XFER_VLEN_ALLOC_NAME, H5D_XFER_VLEN_ALLOC_SIZE, &H5D_def_vlen_alloc_g,
                           NULL, NULL, NULL, NULL, NULL, NULL, NULL, NULL, NULL) < 0)
        HGOTO_ERROR(H5E_PLIST, H5E_CANTINSERT, FAIL, "can't insert property into class");

    /* Register the vlen allocation information property */
    /* (Note: this property should not have an encode/decode callback -QAK) */
    if (H5P__register_real(pclass, H5D_XFER_VLEN_ALLOC_INFO_NAME, H5D_XFER_VLEN_ALLOC_INFO_SIZE,
                           &H5D_def_vlen_alloc_info_g, NULL, NULL, NULL, NULL, NULL, NULL, NULL, NULL,
                           NULL) < 0)
        HGOTO_ERROR(H5E_PLIST, H5E_CANTINSERT, FAIL, "can't insert property into class");

    /* Register the vlen free function property */
    /* (Note: this property should not have an encode/decode callback -QAK) */
    if (H5P__register_real(pclass, H5D_XFER_VLEN_FREE_NAME, H5D_XFER_VLEN_FREE_SIZE, &H5D_def_vlen_free_g,
                           NULL, NULL, NULL, NULL, NULL, NULL, NULL, NULL, NULL) < 0)
        HGOTO_ERROR(H5E_PLIST, H5E_CANTINSERT, FAIL, "can't insert property into class");

    /* Register the vlen free information property */
    /* (Note: this property should not have an encode/decode callback -QAK) */
    if (H5P__register_real(pclass, H5D_XFER_VLEN_FREE_INFO_NAME, H5D_XFER_VLEN_FREE_INFO_SIZE,
                           &H5D_def_vlen_free_info_g, NULL, NULL, NULL, NULL, NULL, NULL, NULL, NULL,
                           NULL) < 0)
        HGOTO_ERROR(H5E_PLIST, H5E_CANTINSERT, FAIL, "can't insert property into class");

    /* Register the vector size property */
    if (H5P__register_real(pclass, H5D_XFER_HYPER_VECTOR_SIZE_NAME, H5D_XFER_HYPER_VECTOR_SIZE_SIZE,
                           &H5D_def_hyp_vec_size_g, NULL, NULL, NULL, H5D_XFER_HYPER_VECTOR_SIZE_ENC,
                           H5D_XFER_HYPER_VECTOR_SIZE_DEC, NULL, NULL, NULL, NULL) < 0)
        HGOTO_ERROR(H5E_PLIST, H5E_CANTINSERT, FAIL, "can't insert property into class");

    /* Register the I/O transfer mode properties */
    if (H5P__register_real(pclass, H5D_XFER_IO_XFER_MODE_NAME, H5D_XFER_IO_XFER_MODE_SIZE,
                           &H5D_def_io_xfer_mode_g, NULL, NULL, NULL, H5D_XFER_IO_XFER_MODE_ENC,
                           H5D_XFER_IO_XFER_MODE_DEC, NULL, NULL, NULL, NULL) < 0)
        HGOTO_ERROR(H5E_PLIST, H5E_CANTINSERT, FAIL, "can't insert property into class");
    if (H5P__register_real(pclass, H5D_XFER_MPIO_COLLECTIVE_OPT_NAME, H5D_XFER_MPIO_COLLECTIVE_OPT_SIZE,
                           &H5D_def_mpio_collective_opt_mode_g, NULL, NULL, NULL,
                           H5D_XFER_MPIO_COLLECTIVE_OPT_ENC, H5D_XFER_MPIO_COLLECTIVE_OPT_DEC, NULL, NULL,
                           NULL, NULL) < 0)
        HGOTO_ERROR(H5E_PLIST, H5E_CANTINSERT, FAIL, "can't insert property into class");
    if (H5P__register_real(pclass, H5D_XFER_MPIO_CHUNK_OPT_HARD_NAME, H5D_XFER_MPIO_CHUNK_OPT_HARD_SIZE,
                           &H5D_def_mpio_chunk_opt_mode_g, NULL, NULL, NULL, H5D_XFER_MPIO_CHUNK_OPT_HARD_ENC,
                           H5D_XFER_MPIO_CHUNK_OPT_HARD_DEC, NULL, NULL, NULL, NULL) < 0)
        HGOTO_ERROR(H5E_PLIST, H5E_CANTINSERT, FAIL, "can't insert property into class");
    if (H5P__register_real(pclass, H5D_XFER_MPIO_CHUNK_OPT_NUM_NAME, H5D_XFER_MPIO_CHUNK_OPT_NUM_SIZE,
                           &H5D_def_mpio_chunk_opt_num_g, NULL, NULL, NULL, H5D_XFER_MPIO_CHUNK_OPT_NUM_ENC,
                           H5D_XFER_MPIO_CHUNK_OPT_NUM_DEC, NULL, NULL, NULL, NULL) < 0)
        HGOTO_ERROR(H5E_PLIST, H5E_CANTINSERT, FAIL, "can't insert property into class");
    if (H5P__register_real(pclass, H5D_XFER_MPIO_CHUNK_OPT_RATIO_NAME, H5D_XFER_MPIO_CHUNK_OPT_RATIO_SIZE,
                           &H5D_def_mpio_chunk_opt_ratio_g, NULL, NULL, NULL,
                           H5D_XFER_MPIO_CHUNK_OPT_RATIO_ENC, H5D_XFER_MPIO_CHUNK_OPT_RATIO_DEC, NULL, NULL,
                           NULL, NULL) < 0)
        HGOTO_ERROR(H5E_PLIST, H5E_CANTINSERT, FAIL, "can't insert property into class");

    /* Register the chunk optimization mode property. */
    /* (Note: this property should not have an encode/decode callback -QAK) */
    if (H5P__register_real(pclass, H5D_MPIO_ACTUAL_CHUNK_OPT_MODE_NAME, H5D_MPIO_ACTUAL_CHUNK_OPT_MODE_SIZE,
                           &H5D_def_mpio_actual_chunk_opt_mode_g, NULL, NULL, NULL, NULL, NULL, NULL, NULL,
                           NULL, NULL) < 0)
        HGOTO_ERROR(H5E_PLIST, H5E_CANTINSERT, FAIL, "can't insert property into class");

    /* Register the actual I/O mode property. */
    /* (Note: this property should not have an encode/decode callback -QAK) */
    if (H5P__register_real(pclass, H5D_MPIO_ACTUAL_IO_MODE_NAME, H5D_MPIO_ACTUAL_IO_MODE_SIZE,
                           &H5D_def_mpio_actual_io_mode_g, NULL, NULL, NULL, NULL, NULL, NULL, NULL, NULL,
                           NULL) < 0)
        HGOTO_ERROR(H5E_PLIST, H5E_CANTINSERT, FAIL, "can't insert property into class");

    /* Register the local cause of broken collective I/O */
    /* (Note: this property should not have an encode/decode callback -QAK) */
    if (H5P__register_real(pclass, H5D_MPIO_LOCAL_NO_COLLECTIVE_CAUSE_NAME, H5D_MPIO_NO_COLLECTIVE_CAUSE_SIZE,
                           &H5D_def_mpio_no_collective_cause_g, NULL, NULL, NULL, NULL, NULL, NULL, NULL,
                           NULL, NULL) < 0)
        HGOTO_ERROR(H5E_PLIST, H5E_CANTINSERT, FAIL, "can't insert property into class");

    /* Register the global cause of broken collective I/O */
    /* (Note: this property should not have an encode/decode callback -QAK) */
    if (H5P__register_real(pclass, H5D_MPIO_GLOBAL_NO_COLLECTIVE_CAUSE_NAME,
                           H5D_MPIO_NO_COLLECTIVE_CAUSE_SIZE, &H5D_def_mpio_no_collective_cause_g, NULL, NULL,
                           NULL, NULL, NULL, NULL, NULL, NULL, NULL) < 0)
        HGOTO_ERROR(H5E_PLIST, H5E_CANTINSERT, FAIL, "can't insert property into class");

    /* Register the EDC property */
    if (H5P__register_real(pclass, H5D_XFER_EDC_NAME, H5D_XFER_EDC_SIZE, &H5D_def_enable_edc_g, NULL, NULL,
                           NULL, H5D_XFER_EDC_ENC, H5D_XFER_EDC_DEC, NULL, NULL, NULL, NULL) < 0)
        HGOTO_ERROR(H5E_PLIST, H5E_CANTINSERT, FAIL, "can't insert property into class");

    /* Register the filter callback property */
    /* (Note: this property should not have an encode/decode callback -QAK) */
    if (H5P__register_real(pclass, H5D_XFER_FILTER_CB_NAME, H5D_XFER_FILTER_CB_SIZE, &H5D_def_filter_cb_g,
                           NULL, NULL, NULL, NULL, NULL, NULL, NULL, NULL, NULL) < 0)
        HGOTO_ERROR(H5E_PLIST, H5E_CANTINSERT, FAIL, "can't insert property into class");

    /* Register the type conversion callback property */
    /* (Note: this property should not have an encode/decode callback -QAK) */
    if (H5P__register_real(pclass, H5D_XFER_CONV_CB_NAME, H5D_XFER_CONV_CB_SIZE, &H5D_def_conv_cb_g, NULL,
                           NULL, NULL, NULL, NULL, NULL, NULL, NULL, NULL) < 0)
        HGOTO_ERROR(H5E_PLIST, H5E_CANTINSERT, FAIL, "can't insert property into class");

    /* Register the data transform property */
    if (H5P__register_real(pclass, H5D_XFER_XFORM_NAME, H5D_XFER_XFORM_SIZE, &H5D_def_xfer_xform_g, NULL,
                           H5D_XFER_XFORM_SET, H5D_XFER_XFORM_GET, H5D_XFER_XFORM_ENC, H5D_XFER_XFORM_DEC,
                           H5D_XFER_XFORM_DEL, H5D_XFER_XFORM_COPY, H5D_XFER_XFORM_CMP,
                           H5D_XFER_XFORM_CLOSE) < 0)
        HGOTO_ERROR(H5E_PLIST, H5E_CANTINSERT, FAIL, "can't insert property into class");

    /* Register the dataset I/O selection property */
    if (H5P__register_real(pclass, H5D_XFER_DSET_IO_SEL_NAME, H5D_XFER_DSET_IO_SEL_SIZE,
                           &H5D_def_dset_io_sel_g, NULL, NULL, NULL, NULL, NULL, NULL,
                           H5D_XFER_DSET_IO_SEL_COPY, H5D_XFER_DSET_IO_SEL_CMP,
                           H5D_XFER_DSET_IO_SEL_CLOSE) < 0)
        HGOTO_ERROR(H5E_PLIST, H5E_CANTINSERT, FAIL, "can't insert property into class");

    if (H5P__register_real(pclass, H5D_XFER_SELECTION_IO_MODE_NAME, H5D_XFER_SELECTION_IO_MODE_SIZE,
                           &H5D_def_selection_io_mode_g, NULL, NULL, NULL, H5D_XFER_SELECTION_IO_MODE_ENC,
                           H5D_XFER_SELECTION_IO_MODE_DEC, NULL, NULL, NULL, NULL) < 0)
        HGOTO_ERROR(H5E_PLIST, H5E_CANTINSERT, FAIL, "can't insert property into class");

    /* Register the cause of no selection I/O property */
    /* (Note: this property should not have an encode/decode callback) */
    if (H5P__register_real(pclass, H5D_XFER_NO_SELECTION_IO_CAUSE_NAME, H5D_XFER_NO_SELECTION_IO_CAUSE_SIZE,
                           &H5D_def_no_selection_io_cause_g, NULL, NULL, NULL, NULL, NULL, NULL, NULL, NULL,
                           NULL) < 0)
        HGOTO_ERROR(H5E_PLIST, H5E_CANTINSERT, FAIL, "can't insert property into class");

    /* Register the actual selection I/O mode property */
    /* (Note: this property should not have an encode/decode callback) */
    if (H5P__register_real(pclass, H5D_XFER_ACTUAL_SELECTION_IO_MODE_NAME,
                           H5D_XFER_ACTUAL_SELECTION_IO_MODE_SIZE, &H5D_def_actual_selection_io_mode_g, NULL,
                           NULL, NULL, NULL, NULL, NULL, NULL, NULL, NULL) < 0)
        HGOTO_ERROR(H5E_PLIST, H5E_CANTINSERT, FAIL, "can't insert property into class")

    /* Register the modify write buffer property */
    if (H5P__register_real(pclass, H5D_XFER_MODIFY_WRITE_BUF_NAME, H5D_XFER_MODIFY_WRITE_BUF_SIZE,
                           &H5D_def_modify_write_buf_g, NULL, NULL, NULL, H5D_XFER_MODIFY_WRITE_BUF_ENC,
                           H5D_XFER_MODIFY_WRITE_BUF_DEC, NULL, NULL, NULL, NULL) < 0)
        HGOTO_ERROR(H5E_PLIST, H5E_CANTINSERT, FAIL, "can't insert property into class");

done:
    FUNC_LEAVE_NOAPI(ret_value)
} /* end H5P__dxfr_reg_prop() */

/*-------------------------------------------------------------------------
 * Function:       H5P__dxfr_bkgr_buf_type_enc
 *
 * Purpose:        Callback routine which is called whenever the background
 *                 buffer type property in the dataset transfer property list
 *                 is encoded.
 *
 * Return:	   Success:	Non-negative
 *		   Failure:	Negative
 *
 *-------------------------------------------------------------------------
 */
static herr_t
H5P__dxfr_bkgr_buf_type_enc(const void *value, void **_pp, size_t *size)
{
    const H5T_bkg_t *bkgr_buf_type = (const H5T_bkg_t *)value; /* Create local alias for values */
    uint8_t        **pp            = (uint8_t **)_pp;

    FUNC_ENTER_PACKAGE_NOERR

    /* Sanity check */
    assert(bkgr_buf_type);
    assert(size);

    if (NULL != *pp)
        /* Encode background buffer type */
        *(*pp)++ = (uint8_t)*bkgr_buf_type;

    /* Size of background buffer type */
    (*size)++;

    FUNC_LEAVE_NOAPI(SUCCEED)
} /* end H5P__dxfr_bkgr_buf_type_enc() */

/*-------------------------------------------------------------------------
 * Function:       H5P__dxfr_bkgr_buf_type_dec
 *
 * Purpose:        Callback routine which is called whenever the background
 *                 buffer type property in the dataset transfer property list
 *                 is decoded.
 *
 * Return:	   Success:	Non-negative
 *		   Failure:	Negative
 *
 *-------------------------------------------------------------------------
 */
static herr_t
H5P__dxfr_bkgr_buf_type_dec(const void **_pp, void *_value)
{
    H5T_bkg_t      *bkgr_buf_type = (H5T_bkg_t *)_value; /* Background buffer type */
    const uint8_t **pp            = (const uint8_t **)_pp;

    FUNC_ENTER_PACKAGE_NOERR

    /* Sanity checks */
    assert(pp);
    assert(*pp);
    assert(bkgr_buf_type);

    /* Decode background buffer type */
    *bkgr_buf_type = (H5T_bkg_t) * (*pp)++;

    FUNC_LEAVE_NOAPI(SUCCEED)
} /* end H5P__dxfr_bkgr_buf_type_dec() */

/*-------------------------------------------------------------------------
 * Function:       H5P__dxfr_btree_split_ratio_enc
 *
 * Purpose:        Callback routine which is called whenever the B-tree split
 *                 ratio property in the dataset transfer property list
 *                 is encoded.
 *
 * Return:	   Success:	Non-negative
 *		   Failure:	Negative
 *
 *-------------------------------------------------------------------------
 */
static herr_t
H5P__dxfr_btree_split_ratio_enc(const void *value, void **_pp, size_t *size)
{
    const double *btree_split_ratio = (const double *)value; /* Create local alias for values */
    uint8_t     **pp                = (uint8_t **)_pp;

    FUNC_ENTER_PACKAGE_NOERR

    /* Sanity check */
    assert(btree_split_ratio);
    assert(size);

    if (NULL != *pp) {
        /* Encode the size of a double*/
        *(*pp)++ = (uint8_t)sizeof(double);

        /* Encode the left split value */
        H5_ENCODE_DOUBLE(*pp, *(const double *)btree_split_ratio);
        btree_split_ratio++;

        /* Encode the middle split value */
        H5_ENCODE_DOUBLE(*pp, *(const double *)btree_split_ratio);
        btree_split_ratio++;

        /* Encode the right split value */
        H5_ENCODE_DOUBLE(*pp, *(const double *)btree_split_ratio);
    } /* end if */

    /* Size of B-tree split ratio values */
    *size += 1 + (3 * sizeof(double));

    FUNC_LEAVE_NOAPI(SUCCEED)
} /* end H5P__dxfr_btree_split_ratio_enc() */

/*-------------------------------------------------------------------------
 * Function:       H5P__dxfr_btree_split_ratio_dec
 *
 * Purpose:        Callback routine which is called whenever the B-tree split
 *                 ratio property in the dataset transfer property list
 *                 is decoded.
 *
 * Return:	   Success:	Non-negative
 *		   Failure:	Negative
 *
 *-------------------------------------------------------------------------
 */
static herr_t
H5P__dxfr_btree_split_ratio_dec(const void **_pp, void *_value)
{
    double         *btree_split_ratio = (double *)_value; /* B-tree split ratio */
    unsigned        enc_size;                             /* Size of encoded property */
    const uint8_t **pp        = (const uint8_t **)_pp;
    herr_t          ret_value = SUCCEED; /* Return value */

    FUNC_ENTER_PACKAGE

    /* Sanity checks */
    assert(pp);
    assert(*pp);
    assert(btree_split_ratio);

    /* Decode the size */
    enc_size = *(*pp)++;
    if (enc_size != sizeof(double))
        HGOTO_ERROR(H5E_PLIST, H5E_BADVALUE, FAIL, "double value can't be decoded");

    /* Decode the left, middle & left B-tree split ratios */
    H5_DECODE_DOUBLE(*pp, btree_split_ratio[0]);
    H5_DECODE_DOUBLE(*pp, btree_split_ratio[1]);
    H5_DECODE_DOUBLE(*pp, btree_split_ratio[2]);

done:
    FUNC_LEAVE_NOAPI(ret_value)
} /* end H5P__dxfr_btree_split_ratio_dec() */

/*-------------------------------------------------------------------------
 * Function:    H5P__dxfr_xform_set
 *
 * Purpose:     Copies a data transform property when it's set for a property list
 *
 * Return:      Success:        Non-negative
 *              Failure:        Negative
 *
 *-------------------------------------------------------------------------
 */
static herr_t
H5P__dxfr_xform_set(hid_t H5_ATTR_UNUSED prop_id, const char H5_ATTR_UNUSED *name, size_t H5_ATTR_UNUSED size,
                    void *value)
{
    herr_t ret_value = SUCCEED; /* Return value */

    FUNC_ENTER_PACKAGE

    /* Sanity check */
    assert(value);

    /* Make copy of data transform */
    if (H5Z_xform_copy((H5Z_data_xform_t **)value) < 0)
        HGOTO_ERROR(H5E_PLIST, H5E_CANTCOPY, FAIL, "error copying the data transform info");

done:
    FUNC_LEAVE_NOAPI(ret_value)
} /* end H5P__dxfr_xform_set() */

/*-------------------------------------------------------------------------
 * Function:    H5P__dxfr_xform_get
 *
 * Purpose:     Copies a data transform property when it's retrieved for a property list
 *
 * Return:      Success:        Non-negative
 *              Failure:        Negative
 *
 *-------------------------------------------------------------------------
 */
static herr_t
H5P__dxfr_xform_get(hid_t H5_ATTR_UNUSED prop_id, const char H5_ATTR_UNUSED *name, size_t H5_ATTR_UNUSED size,
                    void *value)
{
    herr_t ret_value = SUCCEED; /* Return value */

    FUNC_ENTER_PACKAGE

    /* Sanity check */
    assert(value);

    /* Make copy of data transform */
    if (H5Z_xform_copy((H5Z_data_xform_t **)value) < 0)
        HGOTO_ERROR(H5E_PLIST, H5E_CANTCOPY, FAIL, "error copying the data transform info");

done:
    FUNC_LEAVE_NOAPI(ret_value)
} /* end H5P__dxfr_xform_get() */

/*-------------------------------------------------------------------------
 * Function:       H5P__dxfr_xform_enc
 *
 * Purpose:        Callback routine which is called whenever the data transform
 *                 property in the dataset transfer property list
 *                 is encoded.
 *
 * Return:	   Success:	Non-negative
 *		   Failure:	Negative
 *
 *-------------------------------------------------------------------------
 */
static herr_t
H5P__dxfr_xform_enc(const void *value, void **_pp, size_t *size)
{
    const H5Z_data_xform_t *data_xform_prop =
        *(const H5Z_data_xform_t *const *)value; /* Create local alias for values */
    const char *pexp      = NULL;                /* Pointer to transform expression */
    size_t      len       = 0;                   /* Length of transform expression */
    uint8_t   **pp        = (uint8_t **)_pp;
    herr_t      ret_value = SUCCEED; /* Return value */

    FUNC_ENTER_PACKAGE

    /* Sanity check */
    HDcompile_assert(sizeof(size_t) <= sizeof(uint64_t));
    assert(size);

    /* Check for data transform set */
    if (NULL != data_xform_prop) {
        /* Get the transform expression */
        if (NULL == (pexp = H5Z_xform_extract_xform_str(data_xform_prop)))
            HGOTO_ERROR(H5E_PLIST, H5E_CANTGET, FAIL, "failed to retrieve transform expression");

        /* Get the transform string expression size */
        len = HDstrlen(pexp) + 1;
    } /* end if */

    if (NULL != *pp) {
        uint64_t enc_value;
        unsigned enc_size;

        /* encode the length of the prefix */
        enc_value = (uint64_t)len;
        enc_size  = H5VM_limit_enc_size(enc_value);
        assert(enc_size < 256);
        *(*pp)++ = (uint8_t)enc_size;
        UINT64ENCODE_VAR(*pp, enc_value, enc_size);

        if (NULL != data_xform_prop) {
            /* Sanity check */
            assert(pexp);

            /* Copy the expression into the buffer */
            H5MM_memcpy(*pp, (const uint8_t *)pexp, len);
            *pp += len;
            *pp[0] = '\0';
        } /* end if */
    }     /* end if */

    /* Size of encoded data transform */
    *size += (1 + H5VM_limit_enc_size((uint64_t)len));
    if (NULL != pexp)
        *size += len;

done:
    FUNC_LEAVE_NOAPI(ret_value)
} /* end H5P__dxfr_xform_enc() */

/*-------------------------------------------------------------------------
 * Function:       H5P__dxfr_xform_dec
 *
 * Purpose:        Callback routine which is called whenever the data transform
 *                 property in the dataset transfer property list
 *                 is decoded.
 *
 * Return:	   Success:	Non-negative
 *		   Failure:	Negative
 *
 *-------------------------------------------------------------------------
 */
static herr_t
H5P__dxfr_xform_dec(const void **_pp, void *_value)
{
    H5Z_data_xform_t **data_xform_prop = (H5Z_data_xform_t **)_value; /* New data xform property */
    size_t             len;                                           /* Length of encoded string */
    const uint8_t    **pp = (const uint8_t **)_pp;
    unsigned           enc_size;
    uint64_t           enc_value;
    herr_t             ret_value = SUCCEED; /* Return value */

    FUNC_ENTER_PACKAGE

    /* Sanity checks */
    assert(pp);
    assert(*pp);
    assert(data_xform_prop);
    HDcompile_assert(sizeof(size_t) <= sizeof(uint64_t));

    /* Decode the length of xform expression */
    enc_size = *(*pp)++;
    assert(enc_size < 256);
    UINT64DECODE_VAR(*pp, enc_value, enc_size);
    len = (size_t)enc_value;

    if (0 != len) {
        if (NULL == (*data_xform_prop = H5Z_xform_create((const char *)*pp)))
            HGOTO_ERROR(H5E_PLIST, H5E_CANTCREATE, FAIL, "unable to create data transform info");
        *pp += len;
    } /* end if */
    else
        *data_xform_prop = H5D_XFER_XFORM_DEF;

done:
    FUNC_LEAVE_NOAPI(ret_value)
} /* end H5P__dxfr_xform_dec() */

/*-------------------------------------------------------------------------
 * Function: H5P__dxfr_xform_del
 *
 * Purpose: Frees memory allocated by H5P_dxfr_xform_set
 *
 * Return: Success: SUCCEED, Failure: FAIL
 *
 *-------------------------------------------------------------------------
 */
static herr_t
H5P__dxfr_xform_del(hid_t H5_ATTR_UNUSED prop_id, const char H5_ATTR_UNUSED *name, size_t H5_ATTR_UNUSED size,
                    void *value)
{
    herr_t ret_value = SUCCEED; /* Return value */

    FUNC_ENTER_PACKAGE

    assert(value);

    if (H5Z_xform_destroy(*(H5Z_data_xform_t **)value) < 0)
        HGOTO_ERROR(H5E_PLIST, H5E_CANTCLOSEOBJ, FAIL, "error closing the parse tree");

done:
    FUNC_LEAVE_NOAPI(ret_value)
} /* end H5P__dxfr_xform_del() */

/*-------------------------------------------------------------------------
 * Function: H5P__dxfr_xform_copy
 *
 * Purpose: Creates a copy of the user's data transform string and its
 *              associated parse tree.
 *
 * Return: Success: SUCCEED, Failure: FAIL
 *
 *-------------------------------------------------------------------------
 */
static herr_t
H5P__dxfr_xform_copy(const char H5_ATTR_UNUSED *name, size_t H5_ATTR_UNUSED size, void *value)
{
    herr_t ret_value = SUCCEED; /* Return value */

    FUNC_ENTER_PACKAGE

    /* Sanity check */
    assert(value);

    /* Make copy of data transform */
    if (H5Z_xform_copy((H5Z_data_xform_t **)value) < 0)
        HGOTO_ERROR(H5E_PLIST, H5E_CANTCOPY, FAIL, "error copying the data transform info");

done:
    FUNC_LEAVE_NOAPI(ret_value)
} /* end H5P__dxfr_xform_copy() */

/*-------------------------------------------------------------------------
 * Function: H5P__dxfr_xform_cmp
 *
 * Purpose: Compare two data transforms.
 *
 * Return: positive if VALUE1 is greater than VALUE2, negative if VALUE2 is
 *		greater than VALUE1 and zero if VALUE1 and VALUE2 are equal.
 *
 *-------------------------------------------------------------------------
 */
static int
H5P__dxfr_xform_cmp(const void *_xform1, const void *_xform2, size_t H5_ATTR_UNUSED size)
{
    const H5Z_data_xform_t *const *xform1 =
        (const H5Z_data_xform_t *const *)_xform1; /* Create local aliases for values */
    const H5Z_data_xform_t *const *xform2 =
        (const H5Z_data_xform_t *const *)_xform2; /* Create local aliases for values */
    const char *pexp1, *pexp2;                    /* Pointers to transform expressions */
    herr_t      ret_value = 0;                    /* Return value */

    FUNC_ENTER_PACKAGE_NOERR

    /* Sanity check */
    assert(xform1);
    assert(xform2);
    assert(size == sizeof(H5Z_data_xform_t *));

    /* Check for a property being set */
    if (*xform1 == NULL && *xform2 != NULL)
        HGOTO_DONE(-1);
    if (*xform1 != NULL && *xform2 == NULL)
        HGOTO_DONE(1);

    if (*xform1) {
        assert(*xform2);

        /* Get the transform expressions */
        pexp1 = H5Z_xform_extract_xform_str(*xform1);
        pexp2 = H5Z_xform_extract_xform_str(*xform2);

        /* Check for property expressions */
        if (pexp1 == NULL && pexp2 != NULL)
            HGOTO_DONE(-1);
        if (pexp1 != NULL && pexp2 == NULL)
            HGOTO_DONE(1);

        if (pexp1) {
            assert(pexp2);
            ret_value = HDstrcmp(pexp1, pexp2);
        } /* end if */
    }     /* end if */

done:
    FUNC_LEAVE_NOAPI(ret_value)
} /* end H5P__dxfr_xform_cmp() */

/*-------------------------------------------------------------------------
 * Function: H5P__dxfr_xform_close
 *
 * Purpose: Frees memory allocated by H5P_dxfr_xform_set
 *
 * Return: Success: SUCCEED, Failure: FAIL
 *
 *-------------------------------------------------------------------------
 */
static herr_t
H5P__dxfr_xform_close(const char H5_ATTR_UNUSED *name, size_t H5_ATTR_UNUSED size, void *value)
{
    herr_t ret_value = SUCCEED; /* Return value */

    FUNC_ENTER_PACKAGE

    assert(value);

    if (H5Z_xform_destroy(*(H5Z_data_xform_t **)value) < 0)
        HGOTO_ERROR(H5E_PLIST, H5E_CANTCLOSEOBJ, FAIL, "error closing the parse tree");

done:
    FUNC_LEAVE_NOAPI(ret_value)
} /* end H5P__dxfr_xform_close() */

/*-------------------------------------------------------------------------
 * Function:	H5Pset_data_transform
 *
 * Purpose:	Sets data transform expression.
 *
 * Return:	Non-negative on success/Negative on failure
 *
 *-------------------------------------------------------------------------
 */
herr_t
H5Pset_data_transform(hid_t plist_id, const char *expression)
{
    H5P_genplist_t   *plist;                     /* Property list pointer */
    H5Z_data_xform_t *data_xform_prop = NULL;    /* New data xform property */
    herr_t            ret_value       = SUCCEED; /* return value */

    FUNC_ENTER_API(FAIL)
    H5TRACE2("e", "i*s", plist_id, expression);

    /* Check arguments */
    if (expression == NULL)
        HGOTO_ERROR(H5E_ARGS, H5E_BADVALUE, FAIL, "expression cannot be NULL");

    /* Get the plist structure */
    if (NULL == (plist = H5P_object_verify(plist_id, H5P_DATASET_XFER)))
        HGOTO_ERROR(H5E_ID, H5E_BADID, FAIL, "can't find object for ID");

    /* See if a data transform is already set, and free it if it is */
    if (H5P_peek(plist, H5D_XFER_XFORM_NAME, &data_xform_prop) < 0)
        HGOTO_ERROR(H5E_PLIST, H5E_CANTGET, FAIL, "error getting data transform expression");

    /* Destroy previous data transform property */
    if (H5Z_xform_destroy(data_xform_prop) < 0)
        HGOTO_ERROR(H5E_PLIST, H5E_CLOSEERROR, FAIL, "unable to release data transform expression");

    /* Create data transform info from expression */
    if (NULL == (data_xform_prop = H5Z_xform_create(expression)))
        HGOTO_ERROR(H5E_PLIST, H5E_NOSPACE, FAIL, "unable to create data transform info");

    /* Update property list (takes ownership of transform) */
    if (H5P_poke(plist, H5D_XFER_XFORM_NAME, &data_xform_prop) < 0)
        HGOTO_ERROR(H5E_PLIST, H5E_CANTSET, FAIL, "Error setting data transform expression");

done:
    if (ret_value < 0)
        if (data_xform_prop && H5Z_xform_destroy(data_xform_prop) < 0)
            HDONE_ERROR(H5E_PLIST, H5E_CLOSEERROR, FAIL, "unable to release data transform expression");

    FUNC_LEAVE_API(ret_value)
} /* end H5Pset_data_transform() */

/*-------------------------------------------------------------------------
 * Function:	H5Pget_data_transform
 *
 * Purpose:	Gets data transform expression.
 *
 * Return:	Non-negative on success/Negative on failure
 *
 * Comments:
 *  If `expression' is non-NULL then write up to `size' bytes into that
 *  buffer and always return the length of the transform name.
 *  Otherwise `size' is ignored and the function does not store the expression,
 *  just returning the number of characters required to store the expression.
 *  If an error occurs then the buffer pointed to by `expression' (NULL or non-NULL)
 *  is unchanged and the function returns a negative value.
 *  If a zero is returned for the name's length, then there is no name
 *  associated with the ID.
 *
 *-------------------------------------------------------------------------
 */
ssize_t
H5Pget_data_transform(hid_t plist_id, char *expression /*out*/, size_t size)
{
    H5P_genplist_t   *plist;                  /* Property list pointer */
    H5Z_data_xform_t *data_xform_prop = NULL; /* New data xform property */
    size_t            len;
    const char       *pexp;
    ssize_t           ret_value; /* return value */

    FUNC_ENTER_API(FAIL)
    H5TRACE3("Zs", "ixz", plist_id, expression, size);

    /* Get the plist structure */
    if (NULL == (plist = H5P_object_verify(plist_id, H5P_DATASET_XFER)))
        HGOTO_ERROR(H5E_ID, H5E_BADID, FAIL, "can't find object for ID");

    if (H5P_peek(plist, H5D_XFER_XFORM_NAME, &data_xform_prop) < 0)
        HGOTO_ERROR(H5E_PLIST, H5E_CANTGET, FAIL, "error getting data transform expression");

    if (NULL == data_xform_prop)
        HGOTO_ERROR(H5E_PLIST, H5E_BADVALUE, FAIL, "data transform has not been set");

    /* Get the data transform string */
    if (NULL == (pexp = H5Z_xform_extract_xform_str(data_xform_prop)))
        HGOTO_ERROR(H5E_PLIST, H5E_CANTGET, FAIL, "failed to retrieve transform expression");

    /* Copy into application buffer */
    len = HDstrlen(pexp);
    if (expression) {
        HDstrncpy(expression, pexp, size);
        if (len >= size)
            expression[size - 1] = '\0';
    } /* end if */

    ret_value = (ssize_t)len;

done:
    FUNC_LEAVE_API(ret_value)
} /* end H5Pget_data_transform() */

/*-------------------------------------------------------------------------
 * Function:	H5Pset_buffer
 *
 * Purpose:	Given a dataset transfer property list, set the maximum size
 *		for the type conversion buffer and background buffer and
 *		optionally supply pointers to application-allocated buffers.
 *		If the buffer size is smaller than the entire amount of data
 *		being transferred between application and file, and a type
 *		conversion buffer or background buffer is required then
 *		strip mining will be used.
 *
 *		If TCONV and/or BKG are null pointers then buffers will be
 *		allocated and freed during the data transfer.
 *
 * Return:	Non-negative on success/Negative on failure
 *
 *-------------------------------------------------------------------------
 */
herr_t
H5Pset_buffer(hid_t plist_id, size_t size, void *tconv, void *bkg)
{
    H5P_genplist_t *plist;               /* Property list pointer */
    herr_t          ret_value = SUCCEED; /* return value */

    FUNC_ENTER_API(FAIL)
    H5TRACE4("e", "iz*x*x", plist_id, size, tconv, bkg);

    /* Check arguments */
    if (size == 0)
        HGOTO_ERROR(H5E_ARGS, H5E_BADVALUE, FAIL, "buffer size must not be zero");

    /* Get the plist structure */
    if (NULL == (plist = H5P_object_verify(plist_id, H5P_DATASET_XFER)))
        HGOTO_ERROR(H5E_ID, H5E_BADID, FAIL, "can't find object for ID");

    /* Update property list */
    if (H5P_set(plist, H5D_XFER_MAX_TEMP_BUF_NAME, &size) < 0)
        HGOTO_ERROR(H5E_PLIST, H5E_CANTSET, FAIL, "Can't set transfer buffer size");
    if (H5P_set(plist, H5D_XFER_TCONV_BUF_NAME, &tconv) < 0)
        HGOTO_ERROR(H5E_PLIST, H5E_CANTSET, FAIL, "Can't set transfer type conversion buffer");
    if (H5P_set(plist, H5D_XFER_BKGR_BUF_NAME, &bkg) < 0)
        HGOTO_ERROR(H5E_PLIST, H5E_CANTSET, FAIL, "Can't set background type conversion buffer");

done:
    FUNC_LEAVE_API(ret_value)
} /* end H5Pset_buffer() */

/*-------------------------------------------------------------------------
 * Function:	H5Pget_buffer
 *
 * Purpose:	Reads values previously set with H5Pset_buffer().
 *
 * Return:	Success:	Buffer size.
 *
 *		Failure:	0
 *
 *-------------------------------------------------------------------------
 */
size_t
H5Pget_buffer(hid_t plist_id, void **tconv /*out*/, void **bkg /*out*/)
{
    H5P_genplist_t *plist;     /* Property list pointer */
    size_t          size;      /* Type conversion buffer size */
    size_t          ret_value; /* Return value */

    FUNC_ENTER_API(0)
    H5TRACE3("z", "ixx", plist_id, tconv, bkg);

    /* Get the plist structure */
    if (NULL == (plist = H5P_object_verify(plist_id, H5P_DATASET_XFER)))
        HGOTO_ERROR(H5E_ID, H5E_BADID, 0, "can't find object for ID");

    /* Return values */
    if (tconv)
        if (H5P_get(plist, H5D_XFER_TCONV_BUF_NAME, tconv) < 0)
            HGOTO_ERROR(H5E_PLIST, H5E_CANTGET, 0, "Can't get transfer type conversion buffer");
    if (bkg)
        if (H5P_get(plist, H5D_XFER_BKGR_BUF_NAME, bkg) < 0)
            HGOTO_ERROR(H5E_PLIST, H5E_CANTGET, 0, "Can't get background type conversion buffer");

    /* Get the size */
    if (H5P_get(plist, H5D_XFER_MAX_TEMP_BUF_NAME, &size) < 0)
        HGOTO_ERROR(H5E_PLIST, H5E_CANTSET, 0, "Can't set transfer buffer size");

    /* Set the return value */
    ret_value = size;

done:
    FUNC_LEAVE_API(ret_value)
} /* end H5Pget_buffer() */

/*-------------------------------------------------------------------------
 * Function:	H5Pset_preserve
 *
 * Purpose:	When reading or writing compound data types and the
 *		destination is partially initialized and the read/write is
 *		intended to initialize the other members, one must set this
 *		property to true.  Otherwise the I/O pipeline treats the
 *		destination datapoints as completely uninitialized.
 *
 * Return:	Non-negative on success/Negative on failure
 *
 *-------------------------------------------------------------------------
 */
herr_t
H5Pset_preserve(hid_t plist_id, hbool_t status)
{
    H5P_genplist_t *plist;               /* Property list pointer */
    H5T_bkg_t       need_bkg;            /* Value for background buffer type */
    herr_t          ret_value = SUCCEED; /* return value */

    FUNC_ENTER_API(FAIL)
    H5TRACE2("e", "ib", plist_id, status);

    /* Get the plist structure */
    if (NULL == (plist = H5P_object_verify(plist_id, H5P_DATASET_XFER)))
        HGOTO_ERROR(H5E_ID, H5E_BADID, FAIL, "can't find object for ID");

    /* Update property list */
    need_bkg = status ? H5T_BKG_YES : H5T_BKG_NO;
    if (H5P_set(plist, H5D_XFER_BKGR_BUF_TYPE_NAME, &need_bkg) < 0)
        HGOTO_ERROR(H5E_PLIST, H5E_CANTSET, FAIL, "unable to set value");

done:
    FUNC_LEAVE_API(ret_value)
} /* end H5Pset_preserve() */

/*-------------------------------------------------------------------------
 * Function:	H5Pget_preserve
 *
 * Purpose:	The inverse of H5Pset_preserve()
 *
 * Return:	Success:	true or false
 *
 *		Failure:	Negative
 *
 *-------------------------------------------------------------------------
 */
int
H5Pget_preserve(hid_t plist_id)
{
    H5T_bkg_t       need_bkg;  /* Background value */
    H5P_genplist_t *plist;     /* Property list pointer */
    int             ret_value; /* return value */

    FUNC_ENTER_API(FAIL)
    H5TRACE1("Is", "i", plist_id);

    /* Get the plist structure */
    if (NULL == (plist = H5P_object_verify(plist_id, H5P_DATASET_XFER)))
        HGOTO_ERROR(H5E_ID, H5E_BADID, FAIL, "can't find object for ID");

    /* Get value */
    if (H5P_get(plist, H5D_XFER_BKGR_BUF_TYPE_NAME, &need_bkg) < 0)
        HGOTO_ERROR(H5E_PLIST, H5E_CANTGET, FAIL, "unable to get value");

    /* Set return value */
    ret_value = need_bkg ? true : false;

done:
    FUNC_LEAVE_API(ret_value)
} /* end H5Pget_preserve() */

/*-------------------------------------------------------------------------
 * Function:	H5Pset_edc_check
 *
 * Purpose:     Enable or disable error-detecting for a dataset reading
 *              process.  This error-detecting algorithm is whichever
 *              user chooses earlier.  This function cannot control
 *              writing process.
 *
 * Return:	Non-negative on success/Negative on failure
 *
 *-------------------------------------------------------------------------
 */
herr_t
H5Pset_edc_check(hid_t plist_id, H5Z_EDC_t check)
{
    H5P_genplist_t *plist;               /* Property list pointer */
    herr_t          ret_value = SUCCEED; /* return value */

    FUNC_ENTER_API(FAIL)
    H5TRACE2("e", "iZe", plist_id, check);

    /* Check argument */
    if (check != H5Z_ENABLE_EDC && check != H5Z_DISABLE_EDC)
        HGOTO_ERROR(H5E_ARGS, H5E_BADVALUE, FAIL, "not a valid value");

    /* Get the plist structure */
    if (NULL == (plist = H5P_object_verify(plist_id, H5P_DATASET_XFER)))
        HGOTO_ERROR(H5E_ID, H5E_BADID, FAIL, "can't find object for ID");

    /* Update property list */
    if (H5P_set(plist, H5D_XFER_EDC_NAME, &check) < 0)
        HGOTO_ERROR(H5E_PLIST, H5E_CANTSET, FAIL, "unable to set value");

done:
    FUNC_LEAVE_API(ret_value)
} /* end H5Pset_edc_check() */

/*-------------------------------------------------------------------------
 * Function:	H5Pget_edc_check
 *
 * Purpose:     Enable or disable error-detecting for a dataset reading
 *              process.  This error-detecting algorithm is whichever
 *              user chooses earlier.  This function cannot control
 *              writing process.
 *
 * Return:	Non-negative on success/Negative on failure
 *
 *-------------------------------------------------------------------------
 */
H5Z_EDC_t
H5Pget_edc_check(hid_t plist_id)
{
    H5P_genplist_t *plist;     /* Property list pointer */
    H5Z_EDC_t       ret_value; /* Return value */

    FUNC_ENTER_API(H5Z_ERROR_EDC)
    H5TRACE1("Ze", "i", plist_id);

    /* Get the plist structure */
    if (NULL == (plist = H5P_object_verify(plist_id, H5P_DATASET_XFER)))
        HGOTO_ERROR(H5E_ID, H5E_BADID, H5Z_ERROR_EDC, "can't find object for ID");

    /* Update property list */
    if (H5P_get(plist, H5D_XFER_EDC_NAME, &ret_value) < 0)
        HGOTO_ERROR(H5E_PLIST, H5E_CANTSET, H5Z_ERROR_EDC, "unable to set value");

done:
    FUNC_LEAVE_API(ret_value)
} /* end H5Pget_edc_check() */

/*-------------------------------------------------------------------------
 * Function:	H5Pset_filter_callback
 *
 * Purpose:     Sets user's callback function for dataset transfer property
 *              list.  This callback function defines what user wants to do
 *              if certain filter fails.
 *
 * Return:	Non-negative on success/Negative on failure
 *
 *-------------------------------------------------------------------------
 */
herr_t
H5Pset_filter_callback(hid_t plist_id, H5Z_filter_func_t func, void *op_data)
{
    H5P_genplist_t *plist;               /* Property list pointer */
    herr_t          ret_value = SUCCEED; /* return value */
    H5Z_cb_t        cb_struct;

    FUNC_ENTER_API(FAIL)
    H5TRACE3("e", "iZF*x", plist_id, func, op_data);

    /* Get the plist structure */
    if (NULL == (plist = H5P_object_verify(plist_id, H5P_DATASET_XFER)))
        HGOTO_ERROR(H5E_ID, H5E_BADID, FAIL, "can't find object for ID");

    /* Update property list */
    cb_struct.func    = func;
    cb_struct.op_data = op_data;

    if (H5P_set(plist, H5D_XFER_FILTER_CB_NAME, &cb_struct) < 0)
        HGOTO_ERROR(H5E_PLIST, H5E_CANTSET, FAIL, "unable to set value");

done:
    FUNC_LEAVE_API(ret_value)
}

/*-------------------------------------------------------------------------
 * Function:	H5Pset_type_conv_cb
 *
 * Purpose:     Sets user's callback function for dataset transfer property
 *              list.  This callback function defines what user wants to do
 *              if there's exception during datatype conversion.
 *
 * Return:	Non-negative on success/Negative on failure
 *
 *-------------------------------------------------------------------------
 */
herr_t
H5Pset_type_conv_cb(hid_t plist_id, H5T_conv_except_func_t op, void *operate_data)
{
    H5P_genplist_t *plist;               /* Property list pointer */
    herr_t          ret_value = SUCCEED; /* return value */
    H5T_conv_cb_t   cb_struct;

    FUNC_ENTER_API(FAIL)
    H5TRACE3("e", "iTE*x", plist_id, op, operate_data);

    /* Get the plist structure */
    if (NULL == (plist = H5P_object_verify(plist_id, H5P_DATASET_XFER)))
        HGOTO_ERROR(H5E_ID, H5E_BADID, FAIL, "can't find object for ID");

    /* Update property list */
    cb_struct.func      = op;
    cb_struct.user_data = operate_data;

    if (H5P_set(plist, H5D_XFER_CONV_CB_NAME, &cb_struct) < 0)
        HGOTO_ERROR(H5E_PLIST, H5E_CANTSET, FAIL, "unable to set value");

done:
    FUNC_LEAVE_API(ret_value)
}

/*-------------------------------------------------------------------------
 * Function:	H5Pget_type_conv_cb
 *
 * Purpose:     Gets callback function for dataset transfer property
 *              list.  This callback function defines what user wants to do
 *              if there's exception during datatype conversion.
 *
 * Return:	Non-negative on success/Negative on failure
 *
 *-------------------------------------------------------------------------
 */
herr_t
H5Pget_type_conv_cb(hid_t plist_id, H5T_conv_except_func_t *op /*out*/, void **operate_data /*out*/)
{
    H5P_genplist_t *plist; /* Property list pointer */
    H5T_conv_cb_t   cb_struct;
    herr_t          ret_value = SUCCEED; /* return value */

    FUNC_ENTER_API(FAIL)
    H5TRACE3("e", "ixx", plist_id, op, operate_data);

    /* Get the plist structure */
    if (NULL == (plist = H5P_object_verify(plist_id, H5P_DATASET_XFER)))
        HGOTO_ERROR(H5E_ID, H5E_BADID, FAIL, "can't find object for ID");

    /* Get property */
    if (H5P_get(plist, H5D_XFER_CONV_CB_NAME, &cb_struct) < 0)
        HGOTO_ERROR(H5E_PLIST, H5E_CANTSET, FAIL, "unable to set value");

    /* Assign return value */
    *op           = cb_struct.func;
    *operate_data = cb_struct.user_data;

done:
    FUNC_LEAVE_API(ret_value)
}

/*-------------------------------------------------------------------------
 * Function:	H5Pget_btree_ratios
 *
 * Purpose:	Queries B-tree split ratios.  See H5Pset_btree_ratios().
 *
 * Return:	Success:	Non-negative with split ratios returned through
 *				the non-null arguments.
 *
 *		Failure:	Negative
 *
 *-------------------------------------------------------------------------
 */
herr_t
H5Pget_btree_ratios(hid_t plist_id, double *left /*out*/, double *middle /*out*/, double *right /*out*/)
{
    H5P_genplist_t *plist;                /* Property list pointer */
    double          btree_split_ratio[3]; /* B-tree node split ratios */
    herr_t          ret_value = SUCCEED;  /* Return value */

    FUNC_ENTER_API(FAIL)
    H5TRACE4("e", "ixxx", plist_id, left, middle, right);

    /* Get the plist structure */
    if (NULL == (plist = H5P_object_verify(plist_id, H5P_DATASET_XFER)))
        HGOTO_ERROR(H5E_ID, H5E_BADID, FAIL, "can't find object for ID");

    /* Get the split ratios */
    if (H5P_get(plist, H5D_XFER_BTREE_SPLIT_RATIO_NAME, &btree_split_ratio) < 0)
        HGOTO_ERROR(H5E_PLIST, H5E_CANTGET, FAIL, "unable to get value");

    /* Get values */
    if (left)
        *left = btree_split_ratio[0];
    if (middle)
        *middle = btree_split_ratio[1];
    if (right)
        *right = btree_split_ratio[2];

done:
    FUNC_LEAVE_API(ret_value)
} /* end H5Pget_btree_ratios() */

/*-------------------------------------------------------------------------
 * Function:	H5Pset_btree_ratios
 *
 * Purpose:	Sets B-tree split ratios for a dataset transfer property
 *		list. The split ratios determine what percent of children go
 *		in the first node when a node splits.  The LEFT ratio is
 *		used when the splitting node is the left-most node at its
 *		level in the tree; the RIGHT ratio is when the splitting node
 *		is the right-most node at its level; and the MIDDLE ratio for
 *		all other cases.  A node which is the only node at its level
 *		in the tree uses the RIGHT ratio when it splits.  All ratios
 *		are real numbers between 0 and 1, inclusive.
 *
 * Return:	Non-negative on success/Negative on failure
 *
 *-------------------------------------------------------------------------
 */
herr_t
H5Pset_btree_ratios(hid_t plist_id, double left, double middle, double right)
{
    H5P_genplist_t *plist;               /* Property list pointer */
    double          split_ratio[3];      /* B-tree node split ratios */
    herr_t          ret_value = SUCCEED; /* Return value */

    FUNC_ENTER_API(FAIL)
    H5TRACE4("e", "iddd", plist_id, left, middle, right);

    /* Check arguments */
    if (left < 0.0 || left > 1.0 || middle < 0.0 || middle > 1.0 || right < 0.0 || right > 1.0)
        HGOTO_ERROR(H5E_ARGS, H5E_BADVALUE, FAIL, "split ratio must satisfy 0.0 <= X <= 1.0");

    /* Get the plist structure */
    if (NULL == (plist = H5P_object_verify(plist_id, H5P_DATASET_XFER)))
        HGOTO_ERROR(H5E_ID, H5E_BADID, FAIL, "can't find object for ID");

    /* Set values */
    split_ratio[0] = left;
    split_ratio[1] = middle;
    split_ratio[2] = right;

    /* Set the split ratios */
    if (H5P_set(plist, H5D_XFER_BTREE_SPLIT_RATIO_NAME, &split_ratio) < 0)
        HGOTO_ERROR(H5E_PLIST, H5E_CANTSET, FAIL, "unable to set value");

done:
    FUNC_LEAVE_API(ret_value)
} /* end H5Pset_btree_ratios() */

/*-------------------------------------------------------------------------
 * Function:	H5P_set_vlen_mem_manager
 *
 * Purpose:	Sets the memory allocate/free pair for VL datatypes.  The
 *		allocation routine is called when data is read into a new
 *		array and the free routine is called when H5Treclaim is
 *		called.  The alloc_info and free_info are user parameters
 *		which are passed to the allocation and freeing functions
 *		respectively.  To reset the allocate/free functions to the
 *		default setting of using the system's malloc/free functions,
 *		call this routine with alloc_func and free_func set to NULL.
 *
 * Return:	Non-negative on success/Negative on failure
 *
 *-------------------------------------------------------------------------
 */
herr_t
H5P_set_vlen_mem_manager(H5P_genplist_t *plist, H5MM_allocate_t alloc_func, void *alloc_info,
                         H5MM_free_t free_func, void *free_info)
{
    herr_t ret_value = SUCCEED; /* Return value */

    FUNC_ENTER_NOAPI(FAIL)

    assert(plist);

    /* Update property list */
    if (H5P_set(plist, H5D_XFER_VLEN_ALLOC_NAME, &alloc_func) < 0)
        HGOTO_ERROR(H5E_PLIST, H5E_CANTSET, FAIL, "unable to set value");
    if (H5P_set(plist, H5D_XFER_VLEN_ALLOC_INFO_NAME, &alloc_info) < 0)
        HGOTO_ERROR(H5E_PLIST, H5E_CANTSET, FAIL, "unable to set value");
    if (H5P_set(plist, H5D_XFER_VLEN_FREE_NAME, &free_func) < 0)
        HGOTO_ERROR(H5E_PLIST, H5E_CANTSET, FAIL, "unable to set value");
    if (H5P_set(plist, H5D_XFER_VLEN_FREE_INFO_NAME, &free_info) < 0)
        HGOTO_ERROR(H5E_PLIST, H5E_CANTSET, FAIL, "unable to set value");

done:
    FUNC_LEAVE_NOAPI(ret_value)
} /* end H5P_set_vlen_mem_manager() */

/*-------------------------------------------------------------------------
 * Function:	H5Pset_vlen_mem_manager
 *
 * Purpose:	Sets the memory allocate/free pair for VL datatypes.  The
 *		allocation routine is called when data is read into a new
 *		array and the free routine is called when H5Treclaim is
 *		called.  The alloc_info and free_info are user parameters
 *		which are passed to the allocation and freeing functions
 *		respectively.  To reset the allocate/free functions to the
 *		default setting of using the system's malloc/free functions,
 *		call this routine with alloc_func and free_func set to NULL.
 *
 * Return:	Non-negative on success/Negative on failure
 *
 *-------------------------------------------------------------------------
 */
herr_t
H5Pset_vlen_mem_manager(hid_t plist_id, H5MM_allocate_t alloc_func, void *alloc_info, H5MM_free_t free_func,
                        void *free_info)
{
    H5P_genplist_t *plist;               /* Property list pointer */
    herr_t          ret_value = SUCCEED; /* Return value */

    FUNC_ENTER_API(FAIL)
    H5TRACE5("e", "iMa*xMf*x", plist_id, alloc_func, alloc_info, free_func, free_info);

    /* Check arguments */
    if (NULL == (plist = H5P_object_verify(plist_id, H5P_DATASET_XFER)))
        HGOTO_ERROR(H5E_ARGS, H5E_BADTYPE, FAIL, "not a dataset transfer property list");

    /* Update property list */
    if (H5P_set_vlen_mem_manager(plist, alloc_func, alloc_info, free_func, free_info) < 0)
        HGOTO_ERROR(H5E_PLIST, H5E_CANTSET, FAIL, "unable to set values");

done:
    FUNC_LEAVE_API(ret_value)
} /* end H5Pset_vlen_mem_manager() */

/*-------------------------------------------------------------------------
 * Function:	H5Pget_vlen_mem_manager
 *
 * Purpose:	The inverse of H5Pset_vlen_mem_manager()
 *
 * Return:	Non-negative on success/Negative on failure
 *
 *-------------------------------------------------------------------------
 */
herr_t
H5Pget_vlen_mem_manager(hid_t plist_id, H5MM_allocate_t *alloc_func /*out*/, void **alloc_info /*out*/,
                        H5MM_free_t *free_func /*out*/, void **free_info /*out*/)
{
    H5P_genplist_t *plist;               /* Property list pointer */
    herr_t          ret_value = SUCCEED; /* Return value */

    FUNC_ENTER_API(FAIL)
    H5TRACE5("e", "ixxxx", plist_id, alloc_func, alloc_info, free_func, free_info);

    /* Get the plist structure */
    if (NULL == (plist = H5P_object_verify(plist_id, H5P_DATASET_XFER)))
        HGOTO_ERROR(H5E_ID, H5E_BADID, FAIL, "can't find object for ID");

    if (alloc_func)
        if (H5P_get(plist, H5D_XFER_VLEN_ALLOC_NAME, alloc_func) < 0)
            HGOTO_ERROR(H5E_PLIST, H5E_CANTGET, FAIL, "unable to get value");
    if (alloc_info)
        if (H5P_get(plist, H5D_XFER_VLEN_ALLOC_INFO_NAME, alloc_info) < 0)
            HGOTO_ERROR(H5E_PLIST, H5E_CANTGET, FAIL, "unable to get value");
    if (free_func)
        if (H5P_get(plist, H5D_XFER_VLEN_FREE_NAME, free_func) < 0)
            HGOTO_ERROR(H5E_PLIST, H5E_CANTGET, FAIL, "unable to get value");
    if (free_info)
        if (H5P_get(plist, H5D_XFER_VLEN_FREE_INFO_NAME, free_info) < 0)
            HGOTO_ERROR(H5E_PLIST, H5E_CANTGET, FAIL, "unable to get value");

done:
    FUNC_LEAVE_API(ret_value)
} /* end H5Pget_vlen_mem_manager() */

/*-------------------------------------------------------------------------
 * Function:	H5Pset_hyper_vector_size
 *
 * Purpose:	Given a dataset transfer property list, set the number of
 *              "I/O vectors" (offset and length pairs) which are to be
 *              accumulated in memory before being issued to the lower levels
 *              of the library for reading or writing the actual data.
 *              Increasing the number should give better performance, but use
 *              more memory during hyperslab I/O.  The vector size must be
 *              greater than 1.
 *
 *		The default is to use 1024 vectors for I/O during hyperslab
 *              reading/writing.
 *
 * Return:	Non-negative on success/Negative on failure
 *
 *-------------------------------------------------------------------------
 */
herr_t
H5Pset_hyper_vector_size(hid_t plist_id, size_t vector_size)
{
    H5P_genplist_t *plist;               /* Property list pointer */
    herr_t          ret_value = SUCCEED; /* Return value */

    FUNC_ENTER_API(FAIL)
    H5TRACE2("e", "iz", plist_id, vector_size);

    /* Check arguments */
    if (vector_size < 1)
        HGOTO_ERROR(H5E_ARGS, H5E_BADVALUE, FAIL, "vector size too small");

    /* Get the plist structure */
    if (NULL == (plist = H5P_object_verify(plist_id, H5P_DATASET_XFER)))
        HGOTO_ERROR(H5E_ID, H5E_BADID, FAIL, "can't find object for ID");

    /* Update property list */
    if (H5P_set(plist, H5D_XFER_HYPER_VECTOR_SIZE_NAME, &vector_size) < 0)
        HGOTO_ERROR(H5E_PLIST, H5E_CANTSET, FAIL, "unable to set value");

done:
    FUNC_LEAVE_API(ret_value)
} /* end H5Pset_hyper_vector_size() */

/*-------------------------------------------------------------------------
 * Function:	H5Pget_hyper_vector_size
 *
 * Purpose:	Reads values previously set with H5Pset_hyper_vector_size().
 *
 * Return:	Non-negative on success/Negative on failure
 *
 *-------------------------------------------------------------------------
 */
herr_t
H5Pget_hyper_vector_size(hid_t plist_id, size_t *vector_size /*out*/)
{
    H5P_genplist_t *plist;               /* Property list pointer */
    herr_t          ret_value = SUCCEED; /* Return value */

    FUNC_ENTER_API(FAIL)
    H5TRACE2("e", "ix", plist_id, vector_size);

    /* Get the plist structure */
    if (NULL == (plist = H5P_object_verify(plist_id, H5P_DATASET_XFER)))
        HGOTO_ERROR(H5E_ID, H5E_BADID, FAIL, "can't find object for ID");

    /* Return values */
    if (vector_size)
        if (H5P_get(plist, H5D_XFER_HYPER_VECTOR_SIZE_NAME, vector_size) < 0)
            HGOTO_ERROR(H5E_PLIST, H5E_CANTGET, FAIL, "unable to get value");

done:
    FUNC_LEAVE_API(ret_value)
} /* end H5Pget_hyper_vector_size() */

/*-------------------------------------------------------------------------
 * Function:       H5P__dxfr_io_xfer_mode_enc
 *
 * Purpose:        Callback routine which is called whenever the I/O transfer
 *                 mode property in the dataset transfer property list
 *                 is encoded.
 *
 * Return:	   Success:	Non-negative
 *		   Failure:	Negative
 *
 *-------------------------------------------------------------------------
 */
static herr_t
H5P__dxfr_io_xfer_mode_enc(const void *value, void **_pp, size_t *size)
{
    const H5FD_mpio_xfer_t *xfer_mode = (const H5FD_mpio_xfer_t *)value; /* Create local alias for values */
    uint8_t               **pp        = (uint8_t **)_pp;

    FUNC_ENTER_PACKAGE_NOERR

    /* Sanity check */
    assert(xfer_mode);
    assert(size);

    if (NULL != *pp)
        /* Encode I/O transfer mode */
        *(*pp)++ = (uint8_t)*xfer_mode;

    /* Size of I/O transfer mode */
    (*size)++;

    FUNC_LEAVE_NOAPI(SUCCEED)
} /* end H5P__dxfr_io_xfer_mode_enc() */

/*-------------------------------------------------------------------------
 * Function:       H5P__dxfr_io_xfer_mode_dec
 *
 * Purpose:        Callback routine which is called whenever the I/O transfer
 *                 mode property in the dataset transfer property list
 *                 is decoded.
 *
 * Return:	   Success:	Non-negative
 *		   Failure:	Negative
 *
 *-------------------------------------------------------------------------
 */
static herr_t
H5P__dxfr_io_xfer_mode_dec(const void **_pp, void *_value)
{
    H5FD_mpio_xfer_t *xfer_mode = (H5FD_mpio_xfer_t *)_value; /* I/O transfer mode */
    const uint8_t   **pp        = (const uint8_t **)_pp;

    FUNC_ENTER_PACKAGE_NOERR

    /* Sanity checks */
    assert(pp);
    assert(*pp);
    assert(xfer_mode);

    /* Decode I/O transfer mode */
    *xfer_mode = (H5FD_mpio_xfer_t) * (*pp)++;

    FUNC_LEAVE_NOAPI(SUCCEED)
} /* end H5P__dxfr_io_xfer_mode_dec() */

/*-------------------------------------------------------------------------
 * Function:       H5P__dxfr_mpio_collective_opt_enc
 *
 * Purpose:        Callback routine which is called whenever the MPI-I/O
 *                 collective optimization property in the dataset transfer
 *		   property list is encoded.
 *
 * Return:	   Success:	Non-negative
 *		   Failure:	Negative
 *
 *-------------------------------------------------------------------------
 */
static herr_t
H5P__dxfr_mpio_collective_opt_enc(const void *value, void **_pp, size_t *size)
{
    const H5FD_mpio_collective_opt_t *coll_opt =
        (const H5FD_mpio_collective_opt_t *)value; /* Create local alias for values */
    uint8_t **pp = (uint8_t **)_pp;

    FUNC_ENTER_PACKAGE_NOERR

    /* Sanity check */
    assert(coll_opt);
    assert(size);

    if (NULL != *pp)
        /* Encode MPI-I/O collective optimization property */
        *(*pp)++ = (uint8_t)*coll_opt;

    /* Size of MPI-I/O collective optimization property */
    (*size)++;

    FUNC_LEAVE_NOAPI(SUCCEED)
} /* end H5P__dxfr_mpio_collective_opt_enc() */

/*-------------------------------------------------------------------------
 * Function:       H5P__dxfr_mpio_collective_opt_dec
 *
 * Purpose:        Callback routine which is called whenever the MPI-I/O
 *                 collective optimization property in the dataset transfer
 *		   property list is decoded.
 *
 * Return:	   Success:	Non-negative
 *		   Failure:	Negative
 *
 *-------------------------------------------------------------------------
 */
static herr_t
H5P__dxfr_mpio_collective_opt_dec(const void **_pp, void *_value)
{
    H5FD_mpio_collective_opt_t *coll_opt =
        (H5FD_mpio_collective_opt_t *)_value; /* MPI-I/O collective optimization mode */
    const uint8_t **pp = (const uint8_t **)_pp;

    FUNC_ENTER_PACKAGE_NOERR

    /* Sanity checks */
    assert(pp);
    assert(*pp);
    assert(coll_opt);

    /* Decode MPI-I/O collective optimization mode */
    *coll_opt = (H5FD_mpio_collective_opt_t) * (*pp)++;

    FUNC_LEAVE_NOAPI(SUCCEED)
} /* end H5P__dxfr_mpio_collective_opt_dec() */

/*-------------------------------------------------------------------------
 * Function:       H5P__dxfr_mpio_chunk_opt_hard_enc
 *
 * Purpose:        Callback routine which is called whenever the MPI-I/O
 *                 chunk optimization property in the dataset transfer
 *		   property list is encoded.
 *
 * Return:	   Success:	Non-negative
 *		   Failure:	Negative
 *
 *-------------------------------------------------------------------------
 */
static herr_t
H5P__dxfr_mpio_chunk_opt_hard_enc(const void *value, void **_pp, size_t *size)
{
    const H5FD_mpio_chunk_opt_t *chunk_opt =
        (const H5FD_mpio_chunk_opt_t *)value; /* Create local alias for values */
    uint8_t **pp = (uint8_t **)_pp;

    FUNC_ENTER_PACKAGE_NOERR

    /* Sanity check */
    assert(chunk_opt);
    assert(size);

    if (NULL != *pp)
        /* Encode MPI-I/O chunk optimization property */
        *(*pp)++ = (uint8_t)*chunk_opt;

    /* Size of MPI-I/O chunk optimization property */
    (*size)++;

    FUNC_LEAVE_NOAPI(SUCCEED)
} /* end H5P__dxfr_mpio_chunk_opt_hard_enc() */

/*-------------------------------------------------------------------------
 * Function:       H5P__dxfr_mpio_chunk_opt_hard_enc
 *
 * Purpose:        Callback routine which is called whenever the MPI-I/O
 *                 chunk collective optimization property in the dataset transfer
 *		   property list is decoded.
 *
 * Return:	   Success:	Non-negative
 *		   Failure:	Negative
 *
 *-------------------------------------------------------------------------
 */
static herr_t
H5P__dxfr_mpio_chunk_opt_hard_dec(const void **_pp, void *_value)
{
    H5FD_mpio_chunk_opt_t *chunk_opt = (H5FD_mpio_chunk_opt_t *)_value; /* MPI-I/O chunk optimization mode */
    const uint8_t        **pp        = (const uint8_t **)_pp;

    FUNC_ENTER_PACKAGE_NOERR

    /* Sanity checks */
    assert(pp);
    assert(*pp);
    assert(chunk_opt);

    /* Decode MPI-I/O chunk optimization mode */
    *chunk_opt = (H5FD_mpio_chunk_opt_t) * (*pp)++;

    FUNC_LEAVE_NOAPI(SUCCEED)
} /* end H5P__dxfr_mpio_chunk_opt_hard_dec() */

#ifdef H5_HAVE_PARALLEL

/*-------------------------------------------------------------------------
 * Function:	H5Pget_mpio_actual_chunk_opt_mode
 *
 * Purpose:	Retrieves the chunked io optimization scheme that library chose
 *
 * Return:	Non-negative on success/Negative on failure
 *
 *-------------------------------------------------------------------------
 */
herr_t
H5Pget_mpio_actual_chunk_opt_mode(hid_t                             plist_id,
                                  H5D_mpio_actual_chunk_opt_mode_t *actual_chunk_opt_mode /*out*/)
{
    H5P_genplist_t *plist;
    herr_t          ret_value = SUCCEED; /* return value */

    FUNC_ENTER_API(FAIL)
    H5TRACE2("e", "ix", plist_id, actual_chunk_opt_mode);

    /* Get the plist structure */
    if (NULL == (plist = H5P_object_verify(plist_id, H5P_DATASET_XFER)))
        HGOTO_ERROR(H5E_ID, H5E_BADID, FAIL, "can't find object for ID");

    /* Return values */
    if (actual_chunk_opt_mode)
        if (H5P_get(plist, H5D_MPIO_ACTUAL_CHUNK_OPT_MODE_NAME, actual_chunk_opt_mode) < 0)
            HGOTO_ERROR(H5E_PLIST, H5E_CANTGET, FAIL, "unable to get value");

done:
    FUNC_LEAVE_API(ret_value)
} /* end H5Pget_mpio_actual_chunk_opt_mode() */

/*-------------------------------------------------------------------------
 * Function:	H5Pget_mpio_actual_io_mode
 *
 * Purpose:	Retrieves the type of I/O actually performed when collective I/O
 *		is requested.
 *
 * Return:	Non-negative on success/Negative on failure
 *
 *-------------------------------------------------------------------------
 */
herr_t
H5Pget_mpio_actual_io_mode(hid_t plist_id, H5D_mpio_actual_io_mode_t *actual_io_mode /*out*/)
{
    H5P_genplist_t *plist;
    herr_t          ret_value = SUCCEED; /* return value */

    FUNC_ENTER_API(FAIL)
    H5TRACE2("e", "ix", plist_id, actual_io_mode);

    /* Get the plist structure */
    if (NULL == (plist = H5P_object_verify(plist_id, H5P_DATASET_XFER)))
        HGOTO_ERROR(H5E_ID, H5E_BADID, FAIL, "can't find object for ID");

    /* Return values */
    if (actual_io_mode)
        if (H5P_get(plist, H5D_MPIO_ACTUAL_IO_MODE_NAME, actual_io_mode) < 0)
            HGOTO_ERROR(H5E_PLIST, H5E_CANTGET, FAIL, "unable to get value");

done:
    FUNC_LEAVE_API(ret_value)
} /* end H5Pget_mpio_actual_io_mode() */

/*-------------------------------------------------------------------------
 * Function:	H5Pget_mpio_no_collective_cause
 *
 * Purpose:	Retrieves cause for the broke collective I/O
 *
 * Return:	Non-negative on success/Negative on failure
 *
 *-------------------------------------------------------------------------
 */
herr_t
H5Pget_mpio_no_collective_cause(hid_t plist_id, uint32_t *local_no_collective_cause /*out*/,
                                uint32_t *global_no_collective_cause /*out*/)
{
    H5P_genplist_t *plist;
    herr_t          ret_value = SUCCEED; /* return value */

    FUNC_ENTER_API(FAIL)
    H5TRACE3("e", "ixx", plist_id, local_no_collective_cause, global_no_collective_cause);

    /* Get the plist structure */
    if (NULL == (plist = H5P_object_verify(plist_id, H5P_DATASET_XFER)))
        HGOTO_ERROR(H5E_ID, H5E_BADID, FAIL, "can't find object for ID");

    /* Return values */
    if (local_no_collective_cause)
        if (H5P_get(plist, H5D_MPIO_LOCAL_NO_COLLECTIVE_CAUSE_NAME, local_no_collective_cause) < 0)
            HGOTO_ERROR(H5E_PLIST, H5E_CANTGET, FAIL, "unable to get local value");
    if (global_no_collective_cause)
        if (H5P_get(plist, H5D_MPIO_GLOBAL_NO_COLLECTIVE_CAUSE_NAME, global_no_collective_cause) < 0)
            HGOTO_ERROR(H5E_PLIST, H5E_CANTGET, FAIL, "unable to get global value");

done:
    FUNC_LEAVE_API(ret_value)
} /* end H5Pget_mpio_no_collective_cause() */
#endif /* H5_HAVE_PARALLEL */

/*-------------------------------------------------------------------------
 * Function:       H5P__dxfr_edc_enc
 *
 * Purpose:        Callback routine which is called whenever the error detect
 *                 property in the dataset transfer property list
 *                 is encoded.
 *
 * Return:	   Success:	Non-negative
 *		   Failure:	Negative
 *
 *-------------------------------------------------------------------------
 */
static herr_t
H5P__dxfr_edc_enc(const void *value, void **_pp, size_t *size)
{
    const H5Z_EDC_t *check = (const H5Z_EDC_t *)value; /* Create local alias for values */
    uint8_t        **pp    = (uint8_t **)_pp;

    FUNC_ENTER_PACKAGE_NOERR

    /* Sanity check */
    assert(check);
    assert(size);

    if (NULL != *pp)
        /* Encode EDC property */
        *(*pp)++ = (uint8_t)*check;

    /* Size of EDC property */
    (*size)++;

    FUNC_LEAVE_NOAPI(SUCCEED)
} /* end H5P__dxfr_edc_enc() */

/*-------------------------------------------------------------------------
 * Function:       H5P__dxfr_edc_dec
 *
 * Purpose:        Callback routine which is called whenever the error detect
 *                 property in the dataset transfer property list
 *                 is decoded.
 *
 * Return:	   Success:	Non-negative
 *		   Failure:	Negative
 *
 *-------------------------------------------------------------------------
 */
static herr_t
H5P__dxfr_edc_dec(const void **_pp, void *_value)
{
    H5Z_EDC_t      *check = (H5Z_EDC_t *)_value; /* EDC property */
    const uint8_t **pp    = (const uint8_t **)_pp;

    FUNC_ENTER_PACKAGE_NOERR

    /* Sanity checks */
    assert(pp);
    assert(*pp);
    assert(check);

    /* Decode EDC property */
    *check = (H5Z_EDC_t) * (*pp)++;

    FUNC_LEAVE_NOAPI(SUCCEED)
} /* end H5P__dxfr_edc_dec() */

/*-------------------------------------------------------------------------
 * Function:    H5P__dxfr_dset_io_hyp_sel_copy
 *
 * Purpose:     Creates a copy of the dataset I/O selection.
 *
 * Return:	Non-negative on success/Negative on failure
 *
 *-------------------------------------------------------------------------
 */
static herr_t
H5P__dxfr_dset_io_hyp_sel_copy(const char H5_ATTR_UNUSED *name, size_t H5_ATTR_UNUSED size, void *value)
{
    H5S_t *orig_space = *(H5S_t **)value; /* Original dataspace for property */
    H5S_t *new_space  = NULL;             /* New dataspace for property */
    herr_t ret_value  = SUCCEED;          /* Return value */

    FUNC_ENTER_PACKAGE

    /* If there's a dataspace I/O selection set, copy it */
    if (orig_space) {
        /* Make copy of dataspace */
        if (NULL == (new_space = H5S_copy(orig_space, false, true)))
            HGOTO_ERROR(H5E_PLIST, H5E_CANTCOPY, FAIL, "error copying the dataset I/O selection");

        /* Set new value for property */
        *(void **)value = new_space;
    } /* end if */

done:
    /* Cleanup on error */
    if (ret_value < 0)
        if (new_space && H5S_close(new_space) < 0)
            HGOTO_ERROR(H5E_PLIST, H5E_CANTCLOSEOBJ, FAIL, "error closing dataset I/O selection dataspace");

    FUNC_LEAVE_NOAPI(ret_value)
} /* end H5P__dxfr_dset_io_hyp_sel_copy() */

/*-------------------------------------------------------------------------
 * Function:    H5P__dxfr_dset_io_hyp_sel_cmp
 *
 * Purpose:     Compare two dataset I/O selections.
 *
 * Return:      positive if VALUE1 is greater than VALUE2, negative if VALUE2 is
 *		greater than VALUE1 and zero if VALUE1 and VALUE2 are equal.
 *
 *-------------------------------------------------------------------------
 */
static int
H5P__dxfr_dset_io_hyp_sel_cmp(const void *_space1, const void *_space2, size_t H5_ATTR_UNUSED size)
{
    const H5S_t *const *space1    = (const H5S_t *const *)_space1; /* Create local aliases for values */
    const H5S_t *const *space2    = (const H5S_t *const *)_space2; /* Create local aliases for values */
    herr_t              ret_value = 0;                             /* Return value */

    FUNC_ENTER_PACKAGE_NOERR

    /* Sanity check */
    assert(space1);
    assert(space1);
    assert(size == sizeof(H5S_t *));

    /* Check for a property being set */
    if (*space1 == NULL && *space2 != NULL)
        HGOTO_DONE(-1);
    if (*space1 != NULL && *space2 == NULL)
        HGOTO_DONE(1);

    if (*space1) {
        assert(*space2);

        /* Compare the extents of the dataspaces */
        /* (Error & not-equal count the same) */
        if (true != H5S_extent_equal(*space1, *space2))
            HGOTO_DONE(-1);

        /* Compare the selection "shape" of the dataspaces
         * (Error & not-equal count the same)
         *
         * Since H5S_select_shape_same() can result in the dataspaces being
         * rebuilt, the parameters are not const which makes it impossible
         * to match the cmp prototype. Since we need to compare them,
         * we quiet the const warning.
         */
        H5_GCC_CLANG_DIAG_OFF("cast-qual")
        if (true != H5S_select_shape_same((H5S_t *)*space1, (H5S_t *)*space2))
            HGOTO_DONE(-1);
        H5_GCC_CLANG_DIAG_ON("cast-qual")
    } /* end if */

done:
    FUNC_LEAVE_NOAPI(ret_value)
} /* end H5P__dxfr_dset_io_hyp_sel_cmp() */

/*-------------------------------------------------------------------------
 * Function:    H5P__dxfr_dset_io_hyp_sel_close
 *
 * Purpose:     Frees resources for dataset I/O selection
 *
 * Return:	Non-negative on success/Negative on failure
 *
 *-------------------------------------------------------------------------
 */
static herr_t
H5P__dxfr_dset_io_hyp_sel_close(const char H5_ATTR_UNUSED *name, size_t H5_ATTR_UNUSED size, void *_value)
{
    H5S_t *space     = *(H5S_t **)_value; /* Dataspace for property */
    herr_t ret_value = SUCCEED;           /* Return value */

    FUNC_ENTER_PACKAGE

    /* Release any dataspace */
    if (space && H5S_close(space) < 0)
        HGOTO_ERROR(H5E_PLIST, H5E_CANTCLOSEOBJ, FAIL, "error closing dataset I/O selection dataspace");

done:
    FUNC_LEAVE_NOAPI(ret_value)
} /* end H5P__dxfr_dset_io_hyp_sel_close() */

/*-------------------------------------------------------------------------
 * Function:    H5P__dxfr_selection_io_mode_enc
 *
 * Purpose:     Callback routine which is called whenever the selection
 *              I/O mode property in the dataset transfer property list
 *              is encoded.
 *
 * Return:      Success:	Non-negative
 *		        Failure:	Negative
 *
 *-------------------------------------------------------------------------
 */
static herr_t
H5P__dxfr_selection_io_mode_enc(const void *value, void **_pp, size_t *size)
{
    const H5D_selection_io_mode_t *select_io_mode =
        (const H5D_selection_io_mode_t *)value; /* Create local alias for values */
    uint8_t **pp = (uint8_t **)_pp;

    FUNC_ENTER_PACKAGE_NOERR

    /* Sanity check */
    assert(select_io_mode);
    assert(size);

    if (NULL != *pp)
        /* Encode selection I/O mode property */
        *(*pp)++ = (uint8_t)*select_io_mode;

    /* Size of selection I/O mode property */
    (*size)++;

    FUNC_LEAVE_NOAPI(SUCCEED)
} /* end H5P__dxfr_selection_io_mode_enc() */

/*-------------------------------------------------------------------------
 * Function:    H5P__dxfr_selection_io_mode_dec
 *
 * Purpose:     Callback routine which is called whenever the selection
 *              I/O mode property in the dataset transfer property list
 *              is decoded.
 *
 * Return:      Success:	Non-negative
 *		        Failure:	Negative
 *
 *-------------------------------------------------------------------------
 */
static herr_t
H5P__dxfr_selection_io_mode_dec(const void **_pp, void *_value)
{
    H5D_selection_io_mode_t *select_io_mode = (H5D_selection_io_mode_t *)_value; /* Selection I/O mode */
    const uint8_t          **pp             = (const uint8_t **)_pp;

    FUNC_ENTER_PACKAGE_NOERR

    /* Sanity checks */
    assert(pp);
    assert(*pp);
    assert(select_io_mode);

    /* Decode selection I/O mode property */
    *select_io_mode = (H5D_selection_io_mode_t) * (*pp)++;

    FUNC_LEAVE_NOAPI(SUCCEED)
} /* end H5P__dxfr_selection_io_dec() */

/*-------------------------------------------------------------------------
 * Function:	H5Pset_dataset_io_hyperslab_selection
 *
 * Purpose:	H5Pset_dataset_io_hyperslab_selection() is designed to be used
 *              in conjunction with using H5S_PLIST for the file dataspace
 *              ID when making a call to H5Dread() or H5Dwrite().  When used
 *              with H5S_PLIST, the selection created by one or more calls to
 *              this routine is used for determining which dataset elements to
 *              access.
 *
 *              'rank' is the dimensionality of the selection and determines
 *              the size of the 'start', 'stride', 'count', and 'block' arrays.
 *              'rank' must be between 1 and H5S_MAX_RANK, inclusive.
 *
 *              The 'op', 'start', 'stride', 'count', and 'block' parameters
 *              behave identically to their behavior for H5Sselect_hyperslab(),
 *              please see the documentation for that routine for details about
 *              their use.
 *
 * Return:	Non-negative on success/Negative on failure
 *
 *-------------------------------------------------------------------------
 */
herr_t
H5Pset_dataset_io_hyperslab_selection(hid_t plist_id, unsigned rank, H5S_seloper_t op, const hsize_t start[],
                                      const hsize_t stride[], const hsize_t count[], const hsize_t block[])
{
    H5P_genplist_t *plist               = NULL;    /* Property list pointer */
    H5S_t          *space               = NULL;    /* Dataspace to hold selection */
    bool            space_created       = false;   /* Whether a new dataspace has been created */
    bool            reset_prop_on_error = false;   /* Whether to reset the property on failure */
    herr_t          ret_value           = SUCCEED; /* return value */

    FUNC_ENTER_API(FAIL)
    H5TRACE7("e", "iIuSs*h*h*h*h", plist_id, rank, op, start, stride, count, block);

    /* Check arguments */
    if (rank < 1 || rank > H5S_MAX_RANK)
        HGOTO_ERROR(H5E_ARGS, H5E_BADVALUE, FAIL, "invalid rank value: %u", rank);
    if (!(op > H5S_SELECT_NOOP && op < H5S_SELECT_INVALID))
        HGOTO_ERROR(H5E_ARGS, H5E_UNSUPPORTED, FAIL, "invalid selection operation");
    if (start == NULL)
        HGOTO_ERROR(H5E_ARGS, H5E_BADVALUE, FAIL, "'count' pointer is NULL");
    if (stride != NULL) {
        unsigned u; /* Local index variable */

        /* Check for 0-sized strides */
        for (u = 0; u < rank; u++)
            if (stride[u] == 0)
                HGOTO_ERROR(H5E_ARGS, H5E_BADVALUE, FAIL, "invalid value - stride[%u]==0", u);
    } /* end if */
    if (count == NULL)
        HGOTO_ERROR(H5E_ARGS, H5E_BADVALUE, FAIL, "'start' pointer is NULL");
    /* block is allowed to be NULL, and will be assumed to be all '1's when NULL */

    /* Get the plist structure */
    if (NULL == (plist = H5P_object_verify(plist_id, H5P_DATASET_XFER)))
        HGOTO_ERROR(H5E_ID, H5E_BADID, FAIL, "can't find object for ID");

    /* See if a dataset I/O selection is already set, and free it if it is */
    if (H5P_peek(plist, H5D_XFER_DSET_IO_SEL_NAME, &space) < 0)
        HGOTO_ERROR(H5E_PLIST, H5E_CANTGET, FAIL, "error getting dataset I/O selection");

    /* Check for operation on existing dataspace selection */
    if (NULL != space) {
        int sndims; /* Rank of existing dataspace */

        /* Get dimensions from current dataspace for selection */
        if ((sndims = H5S_GET_EXTENT_NDIMS(space)) < 0)
            HGOTO_ERROR(H5E_PLIST, H5E_CANTGET, FAIL, "can't get selection's dataspace rank");

        /* Check for different # of dimensions */
        if ((unsigned)sndims != rank) {
            /* Set up new dataspace for 'set' operation, otherwise fail */
            if (op == H5S_SELECT_SET) {
                /* Close previous dataspace */
                if (H5S_close(space) < 0)
                    HGOTO_ERROR(H5E_PLIST, H5E_CLOSEERROR, FAIL, "unable to release dataspace");

                /* Reset 'space' pointer, so it's re-created */
                space = NULL;

                /* Set flag to reset property list on error */
                reset_prop_on_error = true;
            } /* end if */
            else
                HGOTO_ERROR(H5E_PLIST, H5E_BADVALUE, FAIL, "different rank for previous and new selections");
        } /* end if */
    }     /* end if */

    /* Check for first time called */
    if (NULL == space) {
        hsize_t  dims[H5S_MAX_RANK]; /* Dimensions for new dataspace */
        unsigned u;                  /* Local index variable */

        /* Initialize dimensions to largest possible actual size */
        for (u = 0; u < rank; u++)
            dims[u] = (H5S_UNLIMITED - 1);

        /* Create dataspace of the correct dimensionality, with maximum dimensions */
        if (NULL == (space = H5S_create_simple(rank, dims, NULL)))
            HGOTO_ERROR(H5E_PLIST, H5E_CANTCREATE, FAIL, "unable to create dataspace for selection");
        space_created = true;
    } /* end if */

    /* Set selection for dataspace */
    if (H5S_select_hyperslab(space, op, start, stride, count, block) < 0)
        HGOTO_ERROR(H5E_PLIST, H5E_CANTSELECT, FAIL, "can't create selection");

    /* Update property list (takes ownership of dataspace, if new) */
    if (H5P_poke(plist, H5D_XFER_DSET_IO_SEL_NAME, &space) < 0)
        HGOTO_ERROR(H5E_PLIST, H5E_CANTSET, FAIL, "error setting dataset I/O selection");
    space_created = false; /* Reset now that property owns the dataspace */

done:
    /* Cleanup on failure */
    if (ret_value < 0) {
        if (reset_prop_on_error && plist && H5P_poke(plist, H5D_XFER_DSET_IO_SEL_NAME, &space) < 0)
            HDONE_ERROR(H5E_PLIST, H5E_CANTSET, FAIL, "error setting dataset I/O selection");
        if (space_created && H5S_close(space) < 0)
            HDONE_ERROR(H5E_PLIST, H5E_CLOSEERROR, FAIL, "unable to release dataspace");
    } /* end if */

    FUNC_LEAVE_API(ret_value)
} /* end H5Pset_dataset_io_hyperslab_selection() */

/*-------------------------------------------------------------------------
 * Function:    H5Pset_selection_io
 *
 * Purpose:     To set the selection I/O mode in the dataset
 *              transfer property list.
 *
 * Note:        The library may not perform selection I/O as it asks for if
 *              the layout callback determines that it is not feasible to do so.
 *
 * Return:      Success:    Non-negative
 *              Failure:    Negative
 *
 *-------------------------------------------------------------------------
 */
herr_t
H5Pset_selection_io(hid_t plist_id, H5D_selection_io_mode_t selection_io_mode)
{
    H5P_genplist_t *plist;               /* Property list pointer */
    herr_t          ret_value = SUCCEED; /* Return value */

    FUNC_ENTER_API(FAIL)
    H5TRACE2("e", "iDC", plist_id, selection_io_mode);

    /* Check arguments */
    if (plist_id == H5P_DEFAULT)
        HGOTO_ERROR(H5E_PLIST, H5E_BADVALUE, FAIL, "can't set values in default property list");

    if (NULL == (plist = H5P_object_verify(plist_id, H5P_DATASET_XFER)))
        HGOTO_ERROR(H5E_PLIST, H5E_BADTYPE, FAIL, "not a dxpl");

    /* Set the selection I/O mode */
    if (H5P_set(plist, H5D_XFER_SELECTION_IO_MODE_NAME, &selection_io_mode) < 0)
        HGOTO_ERROR(H5E_PLIST, H5E_CANTSET, FAIL, "unable to set value");

done:
    FUNC_LEAVE_API(ret_value)
} /* end H5Pset_selection_io() */

/*-------------------------------------------------------------------------
 * Function:    H5Pget_selection_io
 *
 * Purpose:     To retrieve the selection I/O mode that is set in
 *              the dataset transfer property list.
 *
 * Note:        The library may not perform selection I/O as it asks for if
 *              the layout callback determines that it is not feasible to do so.
 *
 * Return:      Success:    Non-negative
 *              Failure:    Negative
 *
 *-------------------------------------------------------------------------
 */
herr_t
H5Pget_selection_io(hid_t plist_id, H5D_selection_io_mode_t *selection_io_mode /*out*/)
{
    H5P_genplist_t *plist;               /* Property list pointer */
    herr_t          ret_value = SUCCEED; /* Return value */

    FUNC_ENTER_API(FAIL)
    H5TRACE2("e", "ix", plist_id, selection_io_mode);

    /* Check arguments */
    if (NULL == (plist = H5P_object_verify(plist_id, H5P_DATASET_XFER)))
        HGOTO_ERROR(H5E_PLIST, H5E_BADTYPE, FAIL, "not a dxpl");

    /* Get the selection I/O mode */
    if (selection_io_mode)
        if (H5P_get(plist, H5D_XFER_SELECTION_IO_MODE_NAME, selection_io_mode) < 0)
            HGOTO_ERROR(H5E_PLIST, H5E_CANTGET, FAIL, "unable to get value");

done:
    FUNC_LEAVE_API(ret_value)
} /* end H5Pget_selection_io() */

/*-------------------------------------------------------------------------
 * Function:	H5Pget_no_selection_io_cause
 *
 * Purpose:	    Retrieves causes for not performing selection I/O
 *
 * Return:	    Non-negative on success/Negative on failure
 *
 *-------------------------------------------------------------------------
 */
herr_t
H5Pget_no_selection_io_cause(hid_t plist_id, uint32_t *no_selection_io_cause /*out*/)
{
    H5P_genplist_t *plist;
    herr_t          ret_value = SUCCEED; /* return value */

    FUNC_ENTER_API(FAIL)
    H5TRACE2("e", "ix", plist_id, no_selection_io_cause);

    /* Get the plist structure */
    if (NULL == (plist = H5P_object_verify(plist_id, H5P_DATASET_XFER)))
        HGOTO_ERROR(H5E_ID, H5E_BADID, FAIL, "can't find object for ID");

    /* Return values */
    if (no_selection_io_cause)
        if (H5P_get(plist, H5D_XFER_NO_SELECTION_IO_CAUSE_NAME, no_selection_io_cause) < 0)
            HGOTO_ERROR(H5E_PLIST, H5E_CANTGET, FAIL, "unable to get no_selection_io_cause value");

done:
    FUNC_LEAVE_API(ret_value)
} /* end H5Pget_no_selection_io_cause() */

/*-------------------------------------------------------------------------
 * Function:	H5Pget_actual_selection_io_mode
 *
 * Purpose:	    Retrieves actual selection I/O mode
 *
 * Return:	    Non-negative on success/Negative on failure
 *
 * Programmer:	Vailin Choi
 *              April 27, 2023
 *-------------------------------------------------------------------------
 */
herr_t
H5Pget_actual_selection_io_mode(hid_t plist_id, uint32_t *actual_selection_io_mode /*out*/)
{
    H5P_genplist_t *plist;
    herr_t          ret_value = SUCCEED; /* return value */

    FUNC_ENTER_API(FAIL)
    H5TRACE2("e", "ix", plist_id, actual_selection_io_mode);

    /* Get the plist structure */
    if (NULL == (plist = H5P_object_verify(plist_id, H5P_DATASET_XFER)))
        HGOTO_ERROR(H5E_ID, H5E_BADID, FAIL, "can't find object for ID")

    /* Return values */
    if (actual_selection_io_mode)
        if (H5P_get(plist, H5D_XFER_ACTUAL_SELECTION_IO_MODE_NAME, actual_selection_io_mode) < 0)
            HGOTO_ERROR(H5E_PLIST, H5E_CANTGET, FAIL, "unable to get actual_selection_io_mode value")

done:
    FUNC_LEAVE_API(ret_value)
} /* end H5Pget_actual_selection_io_mode() */

/*-------------------------------------------------------------------------
 * Function:    H5P__dxfr_modify_write_buf_enc
 *
 * Purpose:     Callback routine which is called whenever the modify write
 *              buffer property in the dataset transfer property list is
 *              encoded.
 *
 * Return:      Success:        Non-negative
 *              Failure:        Negative
 *
 *-------------------------------------------------------------------------
 */
static herr_t
H5P__dxfr_modify_write_buf_enc(const void *value, void **_pp /*out*/, size_t *size /*out*/)
{
    const bool *modify_write_buf = (const bool *)value; /* Create local alias for values */
    uint8_t   **pp               = (uint8_t **)_pp;

    FUNC_ENTER_PACKAGE_NOERR

    /* Sanity check */
    assert(modify_write_buf);
    assert(size);

    if (NULL != *pp)
        /* Encode modify write buf property.  Use "!!" so we always get 0 or 1 */
        *(*pp)++ = (uint8_t)(!!(*modify_write_buf));

    /* Size of modify write buf property */
    (*size)++;

    FUNC_LEAVE_NOAPI(SUCCEED)
} /* end H5P__dxfr_modify_write_buf_enc() */

/*-------------------------------------------------------------------------
 * Function:    H5P__dxfr_modify_write_buf_dec
 *
 * Purpose:     Callback routine which is called whenever the modify write
 *              buffer property in the dataset transfer property list is
 *              decoded.
 *
 * Return:      Success:        Non-negative
 *              Failure:        Negative
 *
 *-------------------------------------------------------------------------
 */
static herr_t
H5P__dxfr_modify_write_buf_dec(const void **_pp, void *_value /*out*/)
{
    bool           *modify_write_buf = (bool *)_value; /* Modify write buffer */
    const uint8_t **pp               = (const uint8_t **)_pp;

    FUNC_ENTER_PACKAGE_NOERR

    /* Sanity checks */
    assert(pp);
    assert(*pp);
    assert(modify_write_buf);

    /* Decode selection I/O mode property */
    *modify_write_buf = (bool)*(*pp)++;

    FUNC_LEAVE_NOAPI(SUCCEED)
} /* end H5P__dxfr_modify_write_buf_dec() */

/*-------------------------------------------------------------------------
 * Function:    H5Pset_modify_write_buf
 *
 * Purpose:     Allows the library to modify the contents of the write
 *              buffer
 *
 * Return:      Success:    Non-negative
 *              Failure:    Negative
 *
 *-------------------------------------------------------------------------
 */
herr_t
H5Pset_modify_write_buf(hid_t plist_id, hbool_t modify_write_buf)
{
    H5P_genplist_t *plist;               /* Property list pointer */
    herr_t          ret_value = SUCCEED; /* Return value */

    FUNC_ENTER_API(FAIL)
    H5TRACE2("e", "ib", plist_id, modify_write_buf);

    /* Check arguments */
    if (plist_id == H5P_DEFAULT)
        HGOTO_ERROR(H5E_PLIST, H5E_BADVALUE, FAIL, "can't set values in default property list");

    if (NULL == (plist = H5P_object_verify(plist_id, H5P_DATASET_XFER)))
        HGOTO_ERROR(H5E_PLIST, H5E_BADTYPE, FAIL, "not a dxpl");

    /* Set the selection I/O mode */
    if (H5P_set(plist, H5D_XFER_MODIFY_WRITE_BUF_NAME, &modify_write_buf) < 0)
        HGOTO_ERROR(H5E_PLIST, H5E_CANTSET, FAIL, "unable to set value");

done:
    FUNC_LEAVE_API(ret_value)
} /* end H5Pset_modify_write_buf() */

/*-------------------------------------------------------------------------
 * Function:    H5Pget_modify_write_buf
 *
 * Purpose:     Retrieves the "modify write buffer" property
 *
 * Return:      Success:    Non-negative
 *              Failure:    Negative
 *
 *-------------------------------------------------------------------------
 */
herr_t
H5Pget_modify_write_buf(hid_t plist_id, hbool_t *modify_write_buf /*out*/)
{
    H5P_genplist_t *plist;               /* Property list pointer */
    herr_t          ret_value = SUCCEED; /* Return value */

    FUNC_ENTER_API(FAIL)
    H5TRACE2("e", "ix", plist_id, modify_write_buf);

    /* Check arguments */
    if (NULL == (plist = H5P_object_verify(plist_id, H5P_DATASET_XFER)))
        HGOTO_ERROR(H5E_PLIST, H5E_BADTYPE, FAIL, "not a dxpl");

    /* Get the selection I/O mode */
    if (modify_write_buf)
        if (H5P_get(plist, H5D_XFER_MODIFY_WRITE_BUF_NAME, modify_write_buf) < 0)
            HGOTO_ERROR(H5E_PLIST, H5E_CANTGET, FAIL, "unable to get value");

done:
    FUNC_LEAVE_API(ret_value)
} /* end H5Pget_modify_write_buf() */<|MERGE_RESOLUTION|>--- conflicted
+++ resolved
@@ -298,12 +298,8 @@
     H5D_XFER_DSET_IO_SEL_DEF; /* Default value for dataset I/O selection */
 static const H5D_selection_io_mode_t H5D_def_selection_io_mode_g     = H5D_XFER_SELECTION_IO_MODE_DEF;
 static const uint32_t                H5D_def_no_selection_io_cause_g = H5D_XFER_NO_SELECTION_IO_CAUSE_DEF;
-<<<<<<< HEAD
 static const uint32_t H5D_def_actual_selection_io_mode_g             = H5D_XFER_ACTUAL_SELECTION_IO_MODE_DEF;
-static const hbool_t  H5D_def_modify_write_buf_g                     = H5D_XFER_MODIFY_WRITE_BUF_DEF;
-=======
 static const bool                    H5D_def_modify_write_buf_g      = H5D_XFER_MODIFY_WRITE_BUF_DEF;
->>>>>>> db9053e2
 
 /*-------------------------------------------------------------------------
  * Function:    H5P__dxfr_reg_prop
