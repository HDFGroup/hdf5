--- conflicted
+++ resolved
@@ -2562,11 +2562,7 @@
     herr_t          ret_value = SUCCEED; /* Return value */
 
     FUNC_ENTER_API(FAIL)
-<<<<<<< HEAD
-    H5TRACE2("e", "i*DC", plist_id, selection_io_mode);
-=======
     H5TRACE2("e", "ix", plist_id, selection_io_mode);
->>>>>>> 0dceadf2
 
     /* Check arguments */
     if (NULL == (plist = H5P_object_verify(plist_id, H5P_DATASET_XFER)))
@@ -2731,11 +2727,7 @@
     herr_t          ret_value = SUCCEED; /* Return value */
 
     FUNC_ENTER_API(FAIL)
-<<<<<<< HEAD
-    H5TRACE2("e", "i*b", plist_id, modify_write_buf);
-=======
     H5TRACE2("e", "ix", plist_id, modify_write_buf);
->>>>>>> 0dceadf2
 
     /* Check arguments */
     if (NULL == (plist = H5P_object_verify(plist_id, H5P_DATASET_XFER)))
