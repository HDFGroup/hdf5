--- conflicted
+++ resolved
@@ -104,11 +104,7 @@
     assert(dst_oloc);
 
     /* Perform the copy, or look up existing copy */
-<<<<<<< HEAD
-    if ((ret_value = H5O_copy_header_map(src_oloc, dst_oloc, cpy_info, FALSE, NULL, NULL)) < 0)
-=======
     if ((ret_value = H5O_copy_header_map(src_oloc, dst_oloc, cpy_info, false, NULL, NULL)) < 0)
->>>>>>> 07347cc5
         HGOTO_ERROR(H5E_OHDR, H5E_CANTCOPY, FAIL, "unable to copy object");
 
     /* Check if a new valid object is copied to the destination */
@@ -313,21 +309,13 @@
     FUNC_ENTER_PACKAGE
 
     /* Create datatype ID for src datatype. */
-<<<<<<< HEAD
-    if ((tid_src == H5I_INVALID_HID) && (tid_src = H5I_register(H5I_DATATYPE, dt_src, FALSE)) < 0)
-=======
     if ((tid_src == H5I_INVALID_HID) && (tid_src = H5I_register(H5I_DATATYPE, dt_src, false)) < 0)
->>>>>>> 07347cc5
         HGOTO_ERROR(H5E_OHDR, H5E_CANTREGISTER, FAIL, "unable to register source file datatype");
 
     /* create a memory copy of the reference datatype */
     if (NULL == (dt_mem = H5T_copy(dt_src, H5T_COPY_TRANSIENT)))
         HGOTO_ERROR(H5E_OHDR, H5E_CANTINIT, FAIL, "unable to copy");
-<<<<<<< HEAD
-    if ((tid_mem = H5I_register(H5I_DATATYPE, dt_mem, FALSE)) < 0) {
-=======
     if ((tid_mem = H5I_register(H5I_DATATYPE, dt_mem, false)) < 0) {
->>>>>>> 07347cc5
         (void)H5T_close_real(dt_mem);
         HGOTO_ERROR(H5E_OHDR, H5E_CANTREGISTER, FAIL, "unable to register memory datatype");
     } /* end if */
@@ -391,11 +379,7 @@
             if (H5R__set_obj_token(ref, (const H5O_token_t *)&tmp_token, token_size) < 0)
                 HGOTO_ERROR(H5E_OHDR, H5E_CANTSET, FAIL, "unable to set object token");
             /* Do not set app_ref since references are released once the copy is done */
-<<<<<<< HEAD
-            if (H5R__set_loc_id(ref, dst_loc_id, TRUE, FALSE) < 0)
-=======
             if (H5R__set_loc_id(ref, dst_loc_id, true, false) < 0)
->>>>>>> 07347cc5
                 HGOTO_ERROR(H5E_OHDR, H5E_CANTSET, FAIL, "unable to set destination loc id");
         } /* end if */
     }     /* end for */
