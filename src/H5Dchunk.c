--- conflicted
+++ resolved
@@ -1635,15 +1635,9 @@
         coords[u] = 0;
         end[u]    = di->chunk_dim[u] - 1;
 
-<<<<<<< HEAD
-        /* Iniitialize partial chunk dimension information */
+        /* Initialize partial chunk dimension information */
         partial_dim_size[u] = file_dims[u] % di->chunk_dim[u];
         if (file_dims[u] < di->chunk_dim[u]) {
-=======
-        /* Initialize partial chunk dimension information */
-        partial_dim_size[u] = file_dims[u] % fm->chunk_dim[u];
-        if (file_dims[u] < fm->chunk_dim[u]) {
->>>>>>> a3fd3504
             curr_partial_clip[u] = partial_dim_size[u];
             is_partial_dim[u]    = TRUE;
             num_partial_dims++;
