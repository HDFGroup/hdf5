/* * * * * * * * * * * * * * * * * * * * * * * * * * * * * * * * * * * * * * *
 * Copyright by The HDF Group.                                               *
 * Copyright by the Board of Trustees of the University of Illinois.         *
 * All rights reserved.                                                      *
 *                                                                           *
 * This file is part of HDF5.  The full HDF5 copyright notice, including     *
 * terms governing use, modification, and redistribution, is contained in    *
 * the COPYING file, which can be found at the root of the source code       *
 * distribution tree, or in https://www.hdfgroup.org/licenses.               *
 * If you do not have access to either file, you may request a copy from     *
 * help@hdfgroup.org.                                                        *
 * * * * * * * * * * * * * * * * * * * * * * * * * * * * * * * * * * * * * * */

/* Programmer:     Quincey Koziol
 *               Thursday, April 24, 2008
 *
 * Purpose:    Abstract indexed (chunked) I/O functions.  The logical
 *        multi-dimensional dataspace is regularly partitioned into
 *        same-sized "chunks", the first of which is aligned with the
 *        logical origin.  The chunks are indexed by different methods,
 *        that map a chunk index to disk address.  Each chunk can be
 *              compressed independently and the chunks may move around in the
 *              file as their storage requirements change.
 *
 * Cache:    Disk I/O is performed in units of chunks and H5MF_alloc()
 *        contains code to optionally align chunks on disk block
 *        boundaries for performance.
 *
 *        The chunk cache is an extendible hash indexed by a function
 *        of storage B-tree address and chunk N-dimensional offset
 *        within the dataset.  Collisions are not resolved -- one of
 *        the two chunks competing for the hash slot must be preempted
 *        from the cache.  All entries in the hash also participate in
 *        a doubly-linked list and entries are penalized by moving them
 *        toward the front of the list.  When a new chunk is about to
 *        be added to the cache the heap is pruned by preempting
 *        entries near the front of the list to make room for the new
 *        entry which is added to the end of the list.
 */

/****************/
/* Module Setup */
/****************/

#include "H5Dmodule.h" /* This source code file is part of the H5D module */

/***********/
/* Headers */
/***********/
#include "H5private.h" /* Generic Functions            */
#ifdef H5_HAVE_PARALLEL
#include "H5ACprivate.h" /* Metadata cache            */
#endif                   /* H5_HAVE_PARALLEL */
#include "H5CXprivate.h" /* API Contexts                         */
#include "H5Dpkg.h"      /* Dataset functions            */
#include "H5Eprivate.h"  /* Error handling              */
#include "H5Fprivate.h"  /* File functions            */
#include "H5FLprivate.h" /* Free Lists                           */
#include "H5Iprivate.h"  /* IDs                      */
#include "H5MMprivate.h" /* Memory management            */
#include "H5MFprivate.h" /* File memory management               */
#include "H5PBprivate.h" /* Page Buffer	                         */
#include "H5VMprivate.h" /* Vector and array functions        */

/****************/
/* Local Macros */
/****************/

/* Macros for iterating over chunks to operate on */
#define H5D_CHUNK_GET_FIRST_NODE(map) (map->use_single ? (H5SL_node_t *)(1) : H5SL_first(map->sel_chunks))
#define H5D_CHUNK_GET_NODE_INFO(map, node)                                                                   \
    (map->use_single ? map->single_chunk_info : (H5D_chunk_info_t *)H5SL_item(node))
#define H5D_CHUNK_GET_NEXT_NODE(map, node) (map->use_single ? (H5SL_node_t *)NULL : H5SL_next(node))
#define H5D_CHUNK_GET_NODE_COUNT(map)      (map->use_single ? (size_t)1 : H5SL_count(map->sel_chunks))

/* Sanity check on chunk index types: commonly used by a lot of routines in this file */
#define H5D_CHUNK_STORAGE_INDEX_CHK(storage)                                                                 \
    HDassert((H5D_CHUNK_IDX_EARRAY == (storage)->idx_type && H5D_COPS_EARRAY == (storage)->ops) ||           \
             (H5D_CHUNK_IDX_FARRAY == (storage)->idx_type && H5D_COPS_FARRAY == (storage)->ops) ||           \
             (H5D_CHUNK_IDX_BT2 == (storage)->idx_type && H5D_COPS_BT2 == (storage)->ops) ||                 \
             (H5D_CHUNK_IDX_BTREE == (storage)->idx_type && H5D_COPS_BTREE == (storage)->ops) ||             \
             (H5D_CHUNK_IDX_SINGLE == (storage)->idx_type && H5D_COPS_SINGLE == (storage)->ops) ||           \
             (H5D_CHUNK_IDX_NONE == (storage)->idx_type && H5D_COPS_NONE == (storage)->ops));

/*
 * Feature: If this constant is defined then every cache preemption and load
 *        causes a character to be printed on the standard error stream:
 *
 *     `.': Entry was preempted because it has been completely read or
 *        completely written but not partially read and not partially
 *        written. This is often a good reason for preemption because such
 *        a chunk will be unlikely to be referenced in the near future.
 *
 *     `:': Entry was preempted because it hasn't been used recently.
 *
 *     `#': Entry was preempted because another chunk collided with it. This
 *        is usually a relatively bad thing.  If there are too many of
 *        these then the number of entries in the cache can be increased.
 *
 *       c: Entry was preempted because the file is closing.
 *
 *     w: A chunk read operation was eliminated because the library is
 *        about to write new values to the entire chunk.  This is a good
 *        thing, especially on files where the chunk size is the same as
 *        the disk block size, chunks are aligned on disk block boundaries,
 *        and the operating system can also eliminate a read operation.
 */

/*#define H5D_CHUNK_DEBUG */

/* Flags for the "edge_chunk_state" field below */
#define H5D_RDCC_DISABLE_FILTERS 0x01U /* Disable filters on this chunk */
#define H5D_RDCC_NEWLY_DISABLED_FILTERS                                                                      \
    0x02U /* Filters have been disabled since                                                                \
           * the last flush */

/******************/
/* Local Typedefs */
/******************/

/* Raw data chunks are cached.  Each entry in the cache is: */
typedef struct H5D_rdcc_ent_t {
    hbool_t                locked;                   /*entry is locked in cache        */
    hbool_t                dirty;                    /*needs to be written to disk?        */
    hbool_t                deleted;                  /*chunk about to be deleted        */
    unsigned               edge_chunk_state;         /*states related to edge chunks (see above) */
    hsize_t                scaled[H5O_LAYOUT_NDIMS]; /*scaled chunk 'name' (coordinates) */
    uint32_t               rd_count;                 /*bytes remaining to be read        */
    uint32_t               wr_count;                 /*bytes remaining to be written        */
    H5F_block_t            chunk_block;              /*offset/length of chunk in file        */
    hsize_t                chunk_idx;                /*index of chunk in dataset             */
    uint8_t *              chunk;                    /*the unfiltered chunk data        */
    unsigned               idx;                      /*index in hash table            */
    struct H5D_rdcc_ent_t *next;                     /*next item in doubly-linked list    */
    struct H5D_rdcc_ent_t *prev;                     /*previous item in doubly-linked list    */
    struct H5D_rdcc_ent_t *tmp_next;                 /*next item in temporary doubly-linked list */
    struct H5D_rdcc_ent_t *tmp_prev;                 /*previous item in temporary doubly-linked list */
} H5D_rdcc_ent_t;
typedef H5D_rdcc_ent_t *H5D_rdcc_ent_ptr_t; /* For free lists */

/* Callback info for iteration to prune chunks */
typedef struct H5D_chunk_it_ud1_t {
    H5D_chunk_common_ud_t     common;          /* Common info for B-tree user data (must be first) */
    const H5D_chk_idx_info_t *idx_info;        /* Chunked index info */
    const H5D_io_info_t *     io_info;         /* I/O info for dataset operation */
    const hsize_t *           space_dim;       /* New dataset dimensions    */
    const hbool_t *           shrunk_dim;      /* Dimensions which have been shrunk */
    H5S_t *                   chunk_space;     /* Dataspace for a chunk */
    uint32_t                  elmts_per_chunk; /* Elements in chunk */
    hsize_t *                 hyper_start;     /* Starting location of hyperslab */
    H5D_fill_buf_info_t       fb_info;         /* Dataset's fill buffer info */
    hbool_t                   fb_info_init;    /* Whether the fill value buffer has been initialized */
} H5D_chunk_it_ud1_t;

/* Callback info for iteration to obtain chunk address and the index of the chunk for all chunks in the
 * B-tree. */
typedef struct H5D_chunk_it_ud2_t {
    /* down */
    H5D_chunk_common_ud_t common; /* Common info for B-tree user data (must be first) */

    /* up */
    haddr_t *chunk_addr; /* Array of chunk addresses to fill in */
} H5D_chunk_it_ud2_t;

/* Callback info for iteration to copy data */
typedef struct H5D_chunk_it_ud3_t {
    H5D_chunk_common_ud_t common;       /* Common info for B-tree user data (must be first) */
    H5F_t *               file_src;     /* Source file for copy */
    H5D_chk_idx_info_t *  idx_info_dst; /* Dest. chunk index info object */
    void *                buf;          /* Buffer to hold chunk data for read/write */
    void *                bkg;          /* Buffer for background information during type conversion */
    size_t                buf_size;     /* Buffer size */
    hbool_t               do_convert;   /* Whether to perform type conversions */

    /* needed for converting variable-length data */
    hid_t        tid_src;          /* Datatype ID for source datatype */
    hid_t        tid_dst;          /* Datatype ID for destination datatype */
    hid_t        tid_mem;          /* Datatype ID for memory datatype */
    const H5T_t *dt_src;           /* Source datatype */
    H5T_path_t * tpath_src_mem;    /* Datatype conversion path from source file to memory */
    H5T_path_t * tpath_mem_dst;    /* Datatype conversion path from memory to dest. file */
    void *       reclaim_buf;      /* Buffer for reclaiming data */
    size_t       reclaim_buf_size; /* Reclaim buffer size */
    uint32_t     nelmts;           /* Number of elements in buffer */
    H5S_t *      buf_space;        /* Dataspace describing buffer */

    /* needed for compressed variable-length data */
    const H5O_pline_t *pline;      /* Filter pipeline */
    unsigned           dset_ndims; /* Number of dimensions in dataset */
    const hsize_t *    dset_dims;  /* Dataset dimensions */

    /* needed for copy object pointed by refs */
    H5O_copy_t *cpy_info; /* Copy options */

    /* needed for getting raw data from chunk cache */
    hbool_t  chunk_in_cache;
    uint8_t *chunk; /* the unfiltered chunk data        */
} H5D_chunk_it_ud3_t;

/* Callback info for iteration to dump index */
typedef struct H5D_chunk_it_ud4_t {
    FILE *    stream;           /* Output stream    */
    hbool_t   header_displayed; /* Node's header is displayed? */
    unsigned  ndims;            /* Number of dimensions for chunk/dataset */
    uint32_t *chunk_dim;        /* Chunk dimensions */
} H5D_chunk_it_ud4_t;

/* Callback info for iteration to format convert chunks */
typedef struct H5D_chunk_it_ud5_t {
    H5D_chk_idx_info_t *new_idx_info; /* Dest. chunk index info object */
    unsigned            dset_ndims;   /* Number of dimensions in dataset */
    hsize_t *           dset_dims;    /* Dataset dimensions */
} H5D_chunk_it_ud5_t;

/* Callback info for nonexistent readvv operation */
typedef struct H5D_chunk_readvv_ud_t {
    unsigned char *rbuf; /* Read buffer to initialize */
    const H5D_t *  dset; /* Dataset to operate on */
} H5D_chunk_readvv_ud_t;

/* Typedef for chunk info iterator callback */
typedef struct H5D_chunk_info_iter_ud_t {
    hsize_t  scaled[H5O_LAYOUT_NDIMS]; /* Logical offset of the chunk */
    hsize_t  ndims;                    /* Number of dimensions in the dataset */
    uint32_t nbytes;                   /* Size of stored data in the chunk */
    unsigned filter_mask;              /* Excluded filters */
    haddr_t  chunk_addr;               /* Address of the chunk in file */
    hsize_t  chunk_idx;                /* Chunk index, where the iteration needs to stop */
    hsize_t  curr_idx;                 /* Current index, where the iteration is */
    unsigned idx_hint;                 /* Index of chunk in cache, if present */
    hbool_t  found;                    /* Whether the chunk was found */
} H5D_chunk_info_iter_ud_t;

/* Callback info for file selection iteration */
typedef struct H5D_chunk_file_iter_ud_t {
    H5D_chunk_map_t *fm; /* File->memory chunk mapping info */
#ifdef H5_HAVE_PARALLEL
    const H5D_io_info_t *io_info; /* I/O info for operation */
#endif                            /* H5_HAVE_PARALLEL */
} H5D_chunk_file_iter_ud_t;

#ifdef H5_HAVE_PARALLEL
/* information to construct a collective I/O operation for filling chunks */
typedef struct H5D_chunk_coll_info_t {
    size_t   num_io; /* Number of write operations */
    haddr_t *addr;   /* array of the file addresses of the write operation */
} H5D_chunk_coll_info_t;
#endif /* H5_HAVE_PARALLEL */

typedef struct H5D_chunk_iter_ud_t {
    H5D_chunk_iter_op_t op;      /* User defined callback */
    void *              op_data; /* User data for user defined callback */
} H5D_chunk_iter_ud_t;

/********************/
/* Local Prototypes */
/********************/

/* Chunked layout operation callbacks */
static herr_t H5D__chunk_construct(H5F_t *f, H5D_t *dset);
static herr_t H5D__chunk_init(H5F_t *f, const H5D_t *dset, hid_t dapl_id);
static herr_t H5D__chunk_io_init(H5D_io_info_t *io_info, const H5D_type_info_t *type_info, hsize_t nelmts,
                                 const H5S_t *file_space, const H5S_t *mem_space, H5D_chunk_map_t *fm);
static herr_t H5D__chunk_io_init_selections(const H5D_io_info_t *io_info, const H5D_type_info_t *type_info,
                                            H5D_chunk_map_t *fm);
static herr_t H5D__chunk_read(H5D_io_info_t *io_info, const H5D_type_info_t *type_info, hsize_t nelmts,
                              const H5S_t *file_space, const H5S_t *mem_space, H5D_chunk_map_t *fm);
static herr_t H5D__chunk_write(H5D_io_info_t *io_info, const H5D_type_info_t *type_info, hsize_t nelmts,
                               const H5S_t *file_space, const H5S_t *mem_space, H5D_chunk_map_t *fm);
static herr_t H5D__chunk_flush(H5D_t *dset);
static herr_t H5D__chunk_io_term(const H5D_chunk_map_t *fm);
static herr_t H5D__chunk_dest(H5D_t *dset);

/* Chunk query operation callbacks */
static int H5D__get_num_chunks_cb(const H5D_chunk_rec_t *chunk_rec, void *_udata);
static int H5D__get_chunk_info_cb(const H5D_chunk_rec_t *chunk_rec, void *_udata);
static int H5D__get_chunk_info_by_coord_cb(const H5D_chunk_rec_t *chunk_rec, void *_udata);
static int H5D__chunk_iter_cb(const H5D_chunk_rec_t *chunk_rec, void *udata);

/* "Nonexistent" layout operation callback */
static ssize_t H5D__nonexistent_readvv(const H5D_io_info_t *io_info, size_t chunk_max_nseq,
                                       size_t *chunk_curr_seq, size_t chunk_len_arr[],
                                       hsize_t chunk_offset_arr[], size_t mem_max_nseq, size_t *mem_curr_seq,
                                       size_t mem_len_arr[], hsize_t mem_offset_arr[]);

/* Format convert cb */
static int H5D__chunk_format_convert_cb(const H5D_chunk_rec_t *chunk_rec, void *_udata);

/* Helper routines */
static herr_t   H5D__chunk_set_info_real(H5O_layout_chunk_t *layout, unsigned ndims, const hsize_t *curr_dims,
                                         const hsize_t *max_dims);
static void *   H5D__chunk_mem_alloc(size_t size, const H5O_pline_t *pline);
static void *   H5D__chunk_mem_xfree(void *chk, const void *pline);
static void *   H5D__chunk_mem_realloc(void *chk, size_t size, const H5O_pline_t *pline);
static herr_t   H5D__chunk_cinfo_cache_reset(H5D_chunk_cached_t *last);
static herr_t   H5D__chunk_cinfo_cache_update(H5D_chunk_cached_t *last, const H5D_chunk_ud_t *udata);
static hbool_t  H5D__chunk_cinfo_cache_found(const H5D_chunk_cached_t *last, H5D_chunk_ud_t *udata);
static herr_t   H5D__free_chunk_info(void *item, void *key, void *opdata);
static herr_t   H5D__create_chunk_map_single(H5D_chunk_map_t *fm, const H5D_io_info_t *io_info);
static herr_t   H5D__create_chunk_file_map_all(H5D_chunk_map_t *fm, const H5D_io_info_t *io_info);
static herr_t   H5D__create_chunk_file_map_hyper(H5D_chunk_map_t *fm, const H5D_io_info_t *io_info);
static herr_t   H5D__create_chunk_mem_map_1d(const H5D_chunk_map_t *fm);
static herr_t   H5D__create_chunk_mem_map_hyper(const H5D_chunk_map_t *fm);
static herr_t   H5D__chunk_file_cb(void *elem, const H5T_t *type, unsigned ndims, const hsize_t *coords,
                                   void *fm);
static herr_t   H5D__chunk_mem_cb(void *elem, const H5T_t *type, unsigned ndims, const hsize_t *coords,
                                  void *fm);
static htri_t   H5D__chunk_may_use_select_io(const H5D_io_info_t *io_info);
static unsigned H5D__chunk_hash_val(const H5D_shared_t *shared, const hsize_t *scaled);
static herr_t   H5D__chunk_flush_entry(const H5D_t *dset, H5D_rdcc_ent_t *ent, hbool_t reset);
static herr_t   H5D__chunk_cache_evict(const H5D_t *dset, H5D_rdcc_ent_t *ent, hbool_t flush);
static hbool_t  H5D__chunk_is_partial_edge_chunk(unsigned dset_ndims, const uint32_t *chunk_dims,
                                                 const hsize_t *chunk_scaled, const hsize_t *dset_dims);
static void *   H5D__chunk_lock(const H5D_io_info_t *io_info, H5D_chunk_ud_t *udata, hbool_t relax,
                                hbool_t prev_unfilt_chunk);
static herr_t   H5D__chunk_unlock(const H5D_io_info_t *io_info, const H5D_chunk_ud_t *udata, hbool_t dirty,
                                  void *chunk, uint32_t naccessed);
static herr_t   H5D__chunk_cache_prune(const H5D_t *dset, size_t size);
static herr_t   H5D__chunk_prune_fill(H5D_chunk_it_ud1_t *udata, hbool_t new_unfilt_chunk);
#ifdef H5_HAVE_PARALLEL
static herr_t H5D__chunk_collective_fill(const H5D_t *dset, H5D_chunk_coll_info_t *chunk_info,
                                         size_t chunk_size, const void *fill_buf);
static int    H5D__chunk_cmp_addr(const void *addr1, const void *addr2);
#endif /* H5_HAVE_PARALLEL */

/* Debugging helper routine callback */
static int H5D__chunk_dump_index_cb(const H5D_chunk_rec_t *chunk_rec, void *_udata);

/*********************/
/* Package Variables */
/*********************/

/* Chunked storage layout I/O ops */
const H5D_layout_ops_t H5D_LOPS_CHUNK[1] = {
    {H5D__chunk_construct, H5D__chunk_init, H5D__chunk_is_space_alloc, H5D__chunk_is_data_cached,
     H5D__chunk_io_init, H5D__chunk_read, H5D__chunk_write,
#ifdef H5_HAVE_PARALLEL
     H5D__chunk_collective_read, H5D__chunk_collective_write,
#endif /* H5_HAVE_PARALLEL */
     NULL, NULL, H5D__chunk_flush, H5D__chunk_io_term, H5D__chunk_dest}};

/*******************/
/* Local Variables */
/*******************/

/* "nonexistent" storage layout I/O ops */
const H5D_layout_ops_t H5D_LOPS_NONEXISTENT[1] = {{NULL, NULL, NULL, NULL, NULL, NULL, NULL,
#ifdef H5_HAVE_PARALLEL
                                                   NULL, NULL,
#endif /* H5_HAVE_PARALLEL */
                                                   H5D__nonexistent_readvv, NULL, NULL, NULL, NULL}};

/* Declare a free list to manage the H5F_rdcc_ent_ptr_t sequence information */
H5FL_SEQ_DEFINE_STATIC(H5D_rdcc_ent_ptr_t);

/* Declare a free list to manage H5D_rdcc_ent_t objects */
H5FL_DEFINE_STATIC(H5D_rdcc_ent_t);

/* Declare a free list to manage the H5D_chunk_info_t struct */
H5FL_DEFINE(H5D_chunk_info_t);

/* Declare a free list to manage the chunk sequence information */
H5FL_BLK_DEFINE_STATIC(chunk);

/* Declare extern free list to manage the H5S_sel_iter_t struct */
H5FL_EXTERN(H5S_sel_iter_t);

/*-------------------------------------------------------------------------
 * Function:    H5D__chunk_direct_write
 *
 * Purpose:    Internal routine to write a chunk directly into the file.
 *
 * Return:    Non-negative on success/Negative on failure
 *
 * Programmer:    Raymond Lu
 *              30 July 2012
 *
 *-------------------------------------------------------------------------
 */
herr_t
H5D__chunk_direct_write(const H5D_t *dset, uint32_t filters, hsize_t *offset, uint32_t data_size,
                        const void *buf)
{
    const H5O_layout_t *layout = &(dset->shared->layout); /* Dataset layout */
    H5D_chunk_ud_t      udata;                            /* User data for querying chunk info */
    H5F_block_t         old_chunk;                        /* Offset/length of old chunk */
    H5D_chk_idx_info_t  idx_info;                         /* Chunked index info */
    hsize_t             scaled[H5S_MAX_RANK];             /* Scaled coordinates for this chunk */
    hbool_t             need_insert = FALSE;   /* Whether the chunk needs to be inserted into the index */
    herr_t              ret_value   = SUCCEED; /* Return value */

    FUNC_ENTER_PACKAGE_TAG(dset->oloc.addr)

    /* Sanity checks */
    HDassert(layout->type == H5D_CHUNKED);

    /* Allocate dataspace and initialize it if it hasn't been. */
    if (!H5D__chunk_is_space_alloc(&layout->storage)) {
        H5D_io_info_t io_info; /* to hold the dset info */

        io_info.dset = dset;
        io_info.f_sh = H5F_SHARED(dset->oloc.file);

        /* Allocate storage */
        if (H5D__alloc_storage(&io_info, H5D_ALLOC_WRITE, FALSE, NULL) < 0)
            HGOTO_ERROR(H5E_DATASET, H5E_CANTINIT, FAIL, "unable to initialize storage")
    }

    /* Calculate the index of this chunk */
    H5VM_chunk_scaled(dset->shared->ndims, offset, layout->u.chunk.dim, scaled);
    scaled[dset->shared->ndims] = 0;

    /* Find out the file address of the chunk (if any) */
    if (H5D__chunk_lookup(dset, scaled, &udata) < 0)
        HGOTO_ERROR(H5E_DATASET, H5E_CANTGET, FAIL, "error looking up chunk address")

    /* Sanity check */
    HDassert((H5F_addr_defined(udata.chunk_block.offset) && udata.chunk_block.length > 0) ||
             (!H5F_addr_defined(udata.chunk_block.offset) && udata.chunk_block.length == 0));

    /* Set the file block information for the old chunk */
    /* (Which is only defined when overwriting an existing chunk) */
    old_chunk.offset = udata.chunk_block.offset;
    old_chunk.length = udata.chunk_block.length;

    /* Check if the chunk needs to be inserted (it also could exist already
     *      and the chunk allocate operation could resize it)
     */

    /* Compose chunked index info struct */
    idx_info.f       = dset->oloc.file;
    idx_info.pline   = &(dset->shared->dcpl_cache.pline);
    idx_info.layout  = &(dset->shared->layout.u.chunk);
    idx_info.storage = &(dset->shared->layout.storage.u.chunk);

    /* Set up the size of chunk for user data */
    udata.chunk_block.length = data_size;

    if (0 == idx_info.pline->nused && H5F_addr_defined(old_chunk.offset))
        /* If there are no filters and we are overwriting the chunk we can just set values */
        need_insert = FALSE;
    else {
        /* Otherwise, create the chunk it if it doesn't exist, or reallocate the chunk
         * if its size has changed.
         */
        if (H5D__chunk_file_alloc(&idx_info, &old_chunk, &udata.chunk_block, &need_insert, scaled) < 0)
            HGOTO_ERROR(H5E_DATASET, H5E_CANTALLOC, FAIL, "unable to allocate chunk")

        /* Cache the new chunk information */
        H5D__chunk_cinfo_cache_update(&dset->shared->cache.chunk.last, &udata);
    } /* end else */

    /* Make sure the address of the chunk is returned. */
    if (!H5F_addr_defined(udata.chunk_block.offset))
        HGOTO_ERROR(H5E_DATASET, H5E_BADVALUE, FAIL, "chunk address isn't defined")

    /* Evict the (old) entry from the cache if present, but do not flush
     * it to disk */
    if (UINT_MAX != udata.idx_hint) {
        const H5D_rdcc_t *rdcc = &(dset->shared->cache.chunk); /*raw data chunk cache */

        if (H5D__chunk_cache_evict(dset, rdcc->slot[udata.idx_hint], FALSE) < 0)
            HGOTO_ERROR(H5E_DATASET, H5E_CANTREMOVE, FAIL, "unable to evict chunk")
    } /* end if */

    /* Write the data to the file */
    if (H5F_shared_block_write(H5F_SHARED(dset->oloc.file), H5FD_MEM_DRAW, udata.chunk_block.offset,
                               data_size, buf) < 0)
        HGOTO_ERROR(H5E_DATASET, H5E_WRITEERROR, FAIL, "unable to write raw data to file")

    /* Insert the chunk record into the index */
    if (need_insert && layout->storage.u.chunk.ops->insert) {
        /* Set the chunk's filter mask to the new settings */
        udata.filter_mask = filters;

        if ((layout->storage.u.chunk.ops->insert)(&idx_info, &udata, dset) < 0)
            HGOTO_ERROR(H5E_DATASET, H5E_CANTINSERT, FAIL, "unable to insert chunk addr into index")
    } /* end if */

done:
    FUNC_LEAVE_NOAPI_TAG(ret_value)
} /* end H5D__chunk_direct_write() */

/*-------------------------------------------------------------------------
 * Function:    H5D__chunk_direct_read
 *
 * Purpose:     Internal routine to read a chunk directly from the file.
 *
 * Return:      Non-negative on success/Negative on failure
 *
 * Programmer:  Matthew Strong (GE Healthcare)
 *              14 February 2016
 *
 *-------------------------------------------------------------------------
 */
herr_t
H5D__chunk_direct_read(const H5D_t *dset, hsize_t *offset, uint32_t *filters, void *buf)
{
    const H5O_layout_t *layout = &(dset->shared->layout);      /* Dataset layout */
    const H5D_rdcc_t *  rdcc   = &(dset->shared->cache.chunk); /* raw data chunk cache */
    H5D_chunk_ud_t      udata;                                 /* User data for querying chunk info */
    hsize_t             scaled[H5S_MAX_RANK];                  /* Scaled coordinates for this chunk */
    herr_t              ret_value = SUCCEED;                   /* Return value */

    FUNC_ENTER_PACKAGE_TAG(dset->oloc.addr)

    /* Check args */
    HDassert(dset && H5D_CHUNKED == layout->type);
    HDassert(offset);
    HDassert(filters);
    HDassert(buf);

    *filters = 0;

    /* Allocate dataspace and initialize it if it hasn't been. */
    if (!H5D__chunk_is_space_alloc(&layout->storage) && !H5D__chunk_is_data_cached(dset->shared))
        HGOTO_ERROR(H5E_DATASET, H5E_CANTINIT, FAIL, "storage is not initialized")

    /* Calculate the index of this chunk */
    H5VM_chunk_scaled(dset->shared->ndims, offset, layout->u.chunk.dim, scaled);
    scaled[dset->shared->ndims] = 0;

    /* Reset fields about the chunk we are looking for */
    udata.filter_mask        = 0;
    udata.chunk_block.offset = HADDR_UNDEF;
    udata.chunk_block.length = 0;
    udata.idx_hint           = UINT_MAX;

    /* Find out the file address of the chunk */
    if (H5D__chunk_lookup(dset, scaled, &udata) < 0)
        HGOTO_ERROR(H5E_DATASET, H5E_CANTGET, FAIL, "error looking up chunk address")

    /* Sanity check */
    HDassert((H5F_addr_defined(udata.chunk_block.offset) && udata.chunk_block.length > 0) ||
             (!H5F_addr_defined(udata.chunk_block.offset) && udata.chunk_block.length == 0));

    /* Check if the requested chunk exists in the chunk cache */
    if (UINT_MAX != udata.idx_hint) {
        H5D_rdcc_ent_t *ent = rdcc->slot[udata.idx_hint];
        hbool_t         flush;

        /* Sanity checks  */
        HDassert(udata.idx_hint < rdcc->nslots);
        HDassert(rdcc->slot[udata.idx_hint]);

        flush = (ent->dirty == TRUE) ? TRUE : FALSE;

        /* Flush the chunk to disk and clear the cache entry */
        if (H5D__chunk_cache_evict(dset, rdcc->slot[udata.idx_hint], flush) < 0)
            HGOTO_ERROR(H5E_DATASET, H5E_CANTREMOVE, FAIL, "unable to evict chunk")

        /* Reset fields about the chunk we are looking for */
        udata.filter_mask        = 0;
        udata.chunk_block.offset = HADDR_UNDEF;
        udata.chunk_block.length = 0;
        udata.idx_hint           = UINT_MAX;

        /* Get the new file address / chunk size after flushing */
        if (H5D__chunk_lookup(dset, scaled, &udata) < 0)
            HGOTO_ERROR(H5E_DATASET, H5E_CANTGET, FAIL, "error looking up chunk address")
    }

    /* Make sure the address of the chunk is returned. */
    if (!H5F_addr_defined(udata.chunk_block.offset))
        HGOTO_ERROR(H5E_DATASET, H5E_CANTGET, FAIL, "chunk address isn't defined")

    /* Read the chunk data into the supplied buffer */
    if (H5F_shared_block_read(H5F_SHARED(dset->oloc.file), H5FD_MEM_DRAW, udata.chunk_block.offset,
                              udata.chunk_block.length, buf) < 0)
        HGOTO_ERROR(H5E_IO, H5E_READERROR, FAIL, "unable to read raw data chunk")

    /* Return the filter mask */
    *filters = udata.filter_mask;

done:
    FUNC_LEAVE_NOAPI_TAG(ret_value)
} /* end H5D__chunk_direct_read() */

/*-------------------------------------------------------------------------
 * Function:    H5D__get_chunk_storage_size
 *
 * Purpose:     Internal routine to read the storage size of a chunk on disk.
 *
 * Return:      Non-negative on success/Negative on failure
 *
 * Programmer:  Matthew Strong (GE Healthcare)
 *              20 October 2016
 *
 *-------------------------------------------------------------------------
 */
herr_t
H5D__get_chunk_storage_size(H5D_t *dset, const hsize_t *offset, hsize_t *storage_size)
{
    const H5O_layout_t *layout = &(dset->shared->layout);      /* Dataset layout */
    const H5D_rdcc_t *  rdcc   = &(dset->shared->cache.chunk); /* raw data chunk cache */
    hsize_t             scaled[H5S_MAX_RANK];                  /* Scaled coordinates for this chunk */
    H5D_chunk_ud_t      udata;                                 /* User data for querying chunk info */
    herr_t              ret_value = SUCCEED;                   /* Return value */

    FUNC_ENTER_PACKAGE_TAG(dset->oloc.addr)

    /* Check args */
    HDassert(dset && H5D_CHUNKED == layout->type);
    HDassert(offset);
    HDassert(storage_size);

    /* Allocate dataspace and initialize it if it hasn't been. */
    if (!(*layout->ops->is_space_alloc)(&layout->storage))
        HGOTO_DONE(SUCCEED)

    /* Calculate the index of this chunk */
    H5VM_chunk_scaled(dset->shared->ndims, offset, layout->u.chunk.dim, scaled);
    scaled[dset->shared->ndims] = 0;

    /* Reset fields about the chunk we are looking for */
    udata.chunk_block.offset = HADDR_UNDEF;
    udata.chunk_block.length = 0;
    udata.idx_hint           = UINT_MAX;

    /* Find out the file address of the chunk */
    if (H5D__chunk_lookup(dset, scaled, &udata) < 0)
        HGOTO_ERROR(H5E_DATASET, H5E_CANTGET, FAIL, "error looking up chunk address")

    /* Sanity check */
    HDassert((H5F_addr_defined(udata.chunk_block.offset) && udata.chunk_block.length > 0) ||
             (!H5F_addr_defined(udata.chunk_block.offset) && udata.chunk_block.length == 0));

    /* The requested chunk is not in cache or on disk */
    if (!H5F_addr_defined(udata.chunk_block.offset) && UINT_MAX == udata.idx_hint)
        HGOTO_ERROR(H5E_DATASET, H5E_CANTGET, FAIL, "chunk storage is not allocated")

    /* Check if there are filters registered to the dataset */
    if (dset->shared->dcpl_cache.pline.nused > 0) {
        /* Check if the requested chunk exists in the chunk cache */
        if (UINT_MAX != udata.idx_hint) {
            H5D_rdcc_ent_t *ent = rdcc->slot[udata.idx_hint];

            /* Sanity checks  */
            HDassert(udata.idx_hint < rdcc->nslots);
            HDassert(rdcc->slot[udata.idx_hint]);

            /* If the cached chunk is dirty, it must be flushed to get accurate size */
            if (ent->dirty == TRUE) {
                /* Flush the chunk to disk and clear the cache entry */
                if (H5D__chunk_cache_evict(dset, rdcc->slot[udata.idx_hint], TRUE) < 0)
                    HGOTO_ERROR(H5E_DATASET, H5E_CANTREMOVE, FAIL, "unable to evict chunk")

                /* Reset fields about the chunk we are looking for */
                udata.chunk_block.offset = HADDR_UNDEF;
                udata.chunk_block.length = 0;
                udata.idx_hint           = UINT_MAX;

                /* Get the new file address / chunk size after flushing */
                if (H5D__chunk_lookup(dset, scaled, &udata) < 0)
                    HGOTO_ERROR(H5E_DATASET, H5E_CANTGET, FAIL, "error looking up chunk address")
            }
        }

        /* Make sure the address of the chunk is returned. */
        if (!H5F_addr_defined(udata.chunk_block.offset))
            HGOTO_ERROR(H5E_DATASET, H5E_CANTGET, FAIL, "chunk address isn't defined")

        /* Return the chunk size on disk */
        *storage_size = udata.chunk_block.length;
    }
    /* There are no filters registered, return the chunk size from the storage layout */
    else
        *storage_size = dset->shared->layout.u.chunk.size;

done:
    FUNC_LEAVE_NOAPI_TAG(ret_value)
} /* H5D__get_chunk_storage_size */

/*-------------------------------------------------------------------------
 * Function:    H5D__chunk_set_info_real
 *
 * Purpose:    Internal routine to set the information about chunks for a dataset
 *
 * Return:    Non-negative on success/Negative on failure
 *
 * Programmer:    Quincey Koziol
 *              Tuesday, June 30, 2009
 *
 *-------------------------------------------------------------------------
 */
static herr_t
H5D__chunk_set_info_real(H5O_layout_chunk_t *layout, unsigned ndims, const hsize_t *curr_dims,
                         const hsize_t *max_dims)
{
    unsigned u;                   /* Local index variable */
    herr_t   ret_value = SUCCEED; /* Return value */

    FUNC_ENTER_STATIC

    /* Sanity checks */
    HDassert(layout);
    HDassert(ndims > 0);
    HDassert(curr_dims);

    /* Compute the # of chunks in dataset dimensions */
    for (u = 0, layout->nchunks = 1, layout->max_nchunks = 1; u < ndims; u++) {
        /* Round up to the next integer # of chunks, to accommodate partial chunks */
        layout->chunks[u] = ((curr_dims[u] + layout->dim[u]) - 1) / layout->dim[u];
        if (H5S_UNLIMITED == max_dims[u])
            layout->max_chunks[u] = H5S_UNLIMITED;
        else {
            /* Sanity check */
            if (layout->dim[u] == 0)
                HGOTO_ERROR(H5E_DATASET, H5E_BADVALUE, FAIL, "dimension size must be > 0, dim = %u ", u)

            layout->max_chunks[u] = ((max_dims[u] + layout->dim[u]) - 1) / layout->dim[u];
        }

        /* Accumulate the # of chunks */
        layout->nchunks *= layout->chunks[u];
        layout->max_nchunks *= layout->max_chunks[u];
    } /* end for */

    /* Get the "down" sizes for each dimension */
    H5VM_array_down(ndims, layout->chunks, layout->down_chunks);
    H5VM_array_down(ndims, layout->max_chunks, layout->max_down_chunks);

done:
    FUNC_LEAVE_NOAPI(ret_value)
} /* end H5D__chunk_set_info_real() */

/*-------------------------------------------------------------------------
 * Function:    H5D__chunk_set_info
 *
 * Purpose:    Sets the information about chunks for a dataset
 *
 * Return:    Non-negative on success/Negative on failure
 *
 * Programmer:    Quincey Koziol
 *              Tuesday, June 30, 2009
 *
 *-------------------------------------------------------------------------
 */
herr_t
H5D__chunk_set_info(const H5D_t *dset)
{
    herr_t ret_value = SUCCEED; /* Return value */

    FUNC_ENTER_PACKAGE

    /* Sanity checks */
    HDassert(dset);

    /* Set the base layout information */
    if (H5D__chunk_set_info_real(&dset->shared->layout.u.chunk, dset->shared->ndims, dset->shared->curr_dims,
                                 dset->shared->max_dims) < 0)
        HGOTO_ERROR(H5E_DATASET, H5E_CANTSET, FAIL, "can't set layout's chunk info")

    /* Call the index's "resize" callback */
    if (dset->shared->layout.storage.u.chunk.ops->resize &&
        (dset->shared->layout.storage.u.chunk.ops->resize)(&dset->shared->layout.u.chunk) < 0)
        HGOTO_ERROR(H5E_DATASET, H5E_CANTSET, FAIL, "unable to resize chunk index information")

done:
    FUNC_LEAVE_NOAPI(ret_value)
} /* end H5D__chunk_set_info() */

/*-------------------------------------------------------------------------
 * Function:    H5D__chunk_set_sizes
 *
 * Purpose:     Sets chunk and type sizes.
 *
 * Return:      SUCCEED/FAIL
 *
 * Programmer:    Dana Robinson
 *              December 2015
 *
 *-------------------------------------------------------------------------
 */
herr_t
H5D__chunk_set_sizes(H5D_t *dset)
{
    uint64_t chunk_size;            /* Size of chunk in bytes */
    unsigned max_enc_bytes_per_dim; /* Max. number of bytes required to encode this dimension */
    unsigned u;                     /* Iterator */
    herr_t   ret_value = SUCCEED;   /* Return value */

    FUNC_ENTER_NOAPI(FAIL)

    /* Sanity checks */
    HDassert(dset);

    /* Increment # of chunk dimensions, to account for datatype size as last element */
    dset->shared->layout.u.chunk.ndims++;

    /* Set the last dimension of the chunk size to the size of the datatype */
    dset->shared->layout.u.chunk.dim[dset->shared->layout.u.chunk.ndims - 1] =
        (uint32_t)H5T_GET_SIZE(dset->shared->type);

    /* Compute number of bytes to use for encoding chunk dimensions */
    max_enc_bytes_per_dim = 0;
    for (u = 0; u < (unsigned)dset->shared->layout.u.chunk.ndims; u++) {
        unsigned enc_bytes_per_dim; /* Number of bytes required to encode this dimension */

        /* Get encoded size of dim, in bytes */
        enc_bytes_per_dim = (H5VM_log2_gen(dset->shared->layout.u.chunk.dim[u]) + 8) / 8;

        /* Check if this is the largest value so far */
        if (enc_bytes_per_dim > max_enc_bytes_per_dim)
            max_enc_bytes_per_dim = enc_bytes_per_dim;
    } /* end for */
    HDassert(max_enc_bytes_per_dim > 0 && max_enc_bytes_per_dim <= 8);
    dset->shared->layout.u.chunk.enc_bytes_per_dim = max_enc_bytes_per_dim;

    /* Compute and store the total size of a chunk */
    /* (Use 64-bit value to ensure that we can detect >4GB chunks) */
    for (u = 1, chunk_size = (uint64_t)dset->shared->layout.u.chunk.dim[0];
         u < dset->shared->layout.u.chunk.ndims; u++)
        chunk_size *= (uint64_t)dset->shared->layout.u.chunk.dim[u];

    /* Check for chunk larger than can be represented in 32-bits */
    /* (Chunk size is encoded in 32-bit value in v1 B-tree records) */
    if (chunk_size > (uint64_t)0xffffffff)
        HGOTO_ERROR(H5E_DATASET, H5E_CANTINIT, FAIL, "chunk size must be < 4GB")

    H5_CHECKED_ASSIGN(dset->shared->layout.u.chunk.size, uint32_t, chunk_size, uint64_t);

done:
    FUNC_LEAVE_NOAPI(ret_value)
} /* end H5D__chunk_set_sizes */

/*-------------------------------------------------------------------------
 * Function:    H5D__chunk_construct
 *
 * Purpose:    Constructs new chunked layout information for dataset
 *
 * Return:    Non-negative on success/Negative on failure
 *
 * Programmer:    Quincey Koziol
 *              Thursday, May 22, 2008
 *
 *-------------------------------------------------------------------------
 */
static herr_t
H5D__chunk_construct(H5F_t H5_ATTR_UNUSED *f, H5D_t *dset)
{
    unsigned u;                   /* Local index variable */
    herr_t   ret_value = SUCCEED; /* Return value */

    FUNC_ENTER_STATIC

    /* Sanity checks */
    HDassert(f);
    HDassert(dset);

    /* Check for invalid chunk dimension rank */
    if (0 == dset->shared->layout.u.chunk.ndims)
        HGOTO_ERROR(H5E_DATASET, H5E_BADVALUE, FAIL, "no chunk information set?")
    if (dset->shared->layout.u.chunk.ndims != dset->shared->ndims)
        HGOTO_ERROR(H5E_DATASET, H5E_BADVALUE, FAIL, "dimensionality of chunks doesn't match the dataspace")

    /* Set chunk sizes */
    if (H5D__chunk_set_sizes(dset) < 0)
        HGOTO_ERROR(H5E_DATASET, H5E_BADVALUE, FAIL, "unable to set chunk sizes")
    HDassert((unsigned)(dset->shared->layout.u.chunk.ndims) <= NELMTS(dset->shared->layout.u.chunk.dim));

    /* Chunked storage is not compatible with external storage (currently) */
    if (dset->shared->dcpl_cache.efl.nused > 0)
        HGOTO_ERROR(H5E_DATASET, H5E_BADVALUE, FAIL, "external storage not supported with chunked layout")

    /* Sanity check dimensions */
    for (u = 0; u < dset->shared->layout.u.chunk.ndims - 1; u++) {
        /* Don't allow zero-sized chunk dimensions */
        if (0 == dset->shared->layout.u.chunk.dim[u])
            HGOTO_ERROR(H5E_DATASET, H5E_CANTINIT, FAIL, "chunk size must be > 0, dim = %u ", u)

        /*
         * The chunk size of a dimension with a fixed size cannot exceed
         * the maximum dimension size. If any dimension size is zero, there
         * will be no such restriction.
         */
        if (dset->shared->curr_dims[u] && dset->shared->max_dims[u] != H5S_UNLIMITED &&
            dset->shared->max_dims[u] < dset->shared->layout.u.chunk.dim[u])
            HGOTO_ERROR(H5E_DATASET, H5E_CANTINIT, FAIL,
                        "chunk size must be <= maximum dimension size for fixed-sized dimensions")
    } /* end for */

    /* Reset address and pointer of the array struct for the chunked storage index */
    if (H5D_chunk_idx_reset(&dset->shared->layout.storage.u.chunk, TRUE) < 0)
        HGOTO_ERROR(H5E_DATASET, H5E_CANTINIT, FAIL, "unable to reset chunked storage index")

done:
    FUNC_LEAVE_NOAPI(ret_value)
} /* end H5D__chunk_construct() */

/*-------------------------------------------------------------------------
 * Function:    H5D__chunk_init
 *
 * Purpose:    Initialize the raw data chunk cache for a dataset.  This is
 *        called when the dataset is initialized.
 *
 * Return:    Non-negative on success/Negative on failure
 *
 * Programmer:    Robb Matzke
 *              Monday, May 18, 1998
 *
 *-------------------------------------------------------------------------
 */
static herr_t
H5D__chunk_init(H5F_t *f, const H5D_t *const dset, hid_t dapl_id)
{
    H5D_chk_idx_info_t idx_info;                            /* Chunked index info */
    H5D_rdcc_t *       rdcc = &(dset->shared->cache.chunk); /* Convenience pointer to dataset's chunk cache */
    H5P_genplist_t *   dapl;                                /* Data access property list object pointer */
    H5O_storage_chunk_t *sc        = &(dset->shared->layout.storage.u.chunk);
    herr_t               ret_value = SUCCEED; /* Return value */

    FUNC_ENTER_STATIC

    /* Sanity check */
    HDassert(f);
    HDassert(dset);
    H5D_CHUNK_STORAGE_INDEX_CHK(sc);

    if (NULL == (dapl = (H5P_genplist_t *)H5I_object(dapl_id)))
        HGOTO_ERROR(H5E_ID, H5E_BADID, FAIL, "can't find object for fapl ID")

    /* Use the properties in dapl_id if they have been set, otherwise use the properties from the file */
    if (H5P_get(dapl, H5D_ACS_DATA_CACHE_NUM_SLOTS_NAME, &rdcc->nslots) < 0)
        HGOTO_ERROR(H5E_PLIST, H5E_CANTGET, FAIL, "can't get data cache number of slots")
    if (rdcc->nslots == H5D_CHUNK_CACHE_NSLOTS_DEFAULT)
        rdcc->nslots = H5F_RDCC_NSLOTS(f);

    if (H5P_get(dapl, H5D_ACS_DATA_CACHE_BYTE_SIZE_NAME, &rdcc->nbytes_max) < 0)
        HGOTO_ERROR(H5E_PLIST, H5E_CANTGET, FAIL, "can't get data cache byte size")
    if (rdcc->nbytes_max == H5D_CHUNK_CACHE_NBYTES_DEFAULT)
        rdcc->nbytes_max = H5F_RDCC_NBYTES(f);

    if (H5P_get(dapl, H5D_ACS_PREEMPT_READ_CHUNKS_NAME, &rdcc->w0) < 0)
        HGOTO_ERROR(H5E_PLIST, H5E_CANTGET, FAIL, "can't get preempt read chunks")
    if (rdcc->w0 < 0)
        rdcc->w0 = H5F_RDCC_W0(f);

    /* If nbytes_max or nslots is 0, set them both to 0 and avoid allocating space */
    if (!rdcc->nbytes_max || !rdcc->nslots)
        rdcc->nbytes_max = rdcc->nslots = 0;
    else {
        rdcc->slot = H5FL_SEQ_CALLOC(H5D_rdcc_ent_ptr_t, rdcc->nslots);
        if (NULL == rdcc->slot)
            HGOTO_ERROR(H5E_RESOURCE, H5E_NOSPACE, FAIL, "memory allocation failed")

        /* Reset any cached chunk info for this dataset */
        H5D__chunk_cinfo_cache_reset(&(rdcc->last));
    } /* end else */

    /* Compute scaled dimension info, if dataset dims > 1 */
    if (dset->shared->ndims > 1) {
        unsigned u; /* Local index value */

        for (u = 0; u < dset->shared->ndims; u++) {
            hsize_t scaled_power2up; /* Scaled value, rounded to next power of 2 */

            /* Initial scaled dimension sizes */
            if (dset->shared->layout.u.chunk.dim[u] == 0)
                HGOTO_ERROR(H5E_DATASET, H5E_BADVALUE, FAIL, "chunk size must be > 0, dim = %u ", u)

            /* Round up to the next integer # of chunks, to accommodate partial chunks */
            rdcc->scaled_dims[u] = (dset->shared->curr_dims[u] + dset->shared->layout.u.chunk.dim[u] - 1) /
                                   dset->shared->layout.u.chunk.dim[u];

            if (!(scaled_power2up = H5VM_power2up(rdcc->scaled_dims[u])))
                HGOTO_ERROR(H5E_DATASET, H5E_CANTGET, FAIL, "unable to get the next power of 2")

            /* Inital 'power2up' values for scaled dimensions */
            rdcc->scaled_power2up[u] = scaled_power2up;

            /* Number of bits required to encode scaled dimension size */
            rdcc->scaled_encode_bits[u] = H5VM_log2_gen(rdcc->scaled_power2up[u]);
        } /* end for */
    }     /* end if */

    /* Compose chunked index info struct */
    idx_info.f       = f;
    idx_info.pline   = &dset->shared->dcpl_cache.pline;
    idx_info.layout  = &dset->shared->layout.u.chunk;
    idx_info.storage = sc;

    /* Allocate any indexing structures */
    if (sc->ops->init && (sc->ops->init)(&idx_info, dset->shared->space, dset->oloc.addr) < 0)
        HGOTO_ERROR(H5E_DATASET, H5E_CANTINIT, FAIL, "can't initialize indexing information")

    /* Set the number of chunks in dataset, etc. */
    if (H5D__chunk_set_info(dset) < 0)
        HGOTO_ERROR(H5E_DATASET, H5E_CANTINIT, FAIL, "unable to set # of chunks for dataset")

done:
    FUNC_LEAVE_NOAPI(ret_value)
} /* end H5D__chunk_init() */

/*-------------------------------------------------------------------------
 * Function:    H5D__chunk_is_space_alloc
 *
 * Purpose:    Query if space is allocated for layout
 *
 * Return:    Non-negative on success/Negative on failure
 *
 * Programmer:    Quincey Koziol
 *              Thursday, January 15, 2009
 *
 *-------------------------------------------------------------------------
 */
hbool_t
H5D__chunk_is_space_alloc(const H5O_storage_t *storage)
{
    const H5O_storage_chunk_t *sc        = &(storage->u.chunk);
    hbool_t                    ret_value = FALSE; /* Return value */

    FUNC_ENTER_PACKAGE_NOERR

    /* Sanity checks */
    HDassert(storage);
    H5D_CHUNK_STORAGE_INDEX_CHK(sc);

    /* Query index layer */
    ret_value = (sc->ops->is_space_alloc)(sc);

    FUNC_LEAVE_NOAPI(ret_value)
} /* end H5D__chunk_is_space_alloc() */

/*-------------------------------------------------------------------------
 * Function:    H5D__chunk_is_data_cached
 *
 * Purpose:     Query if raw data is cached for dataset
 *
 * Return:      Non-negative on success/Negative on failure
 *
 * Programmer:  Neil Fortner
 *              Wednessday, March 6, 2016
 *
 *-------------------------------------------------------------------------
 */
hbool_t
H5D__chunk_is_data_cached(const H5D_shared_t *shared_dset)
{
    FUNC_ENTER_PACKAGE_NOERR

    /* Sanity checks */
    HDassert(shared_dset);

    FUNC_LEAVE_NOAPI(shared_dset->cache.chunk.nused > 0)
} /* end H5D__chunk_is_data_cached() */

/*-------------------------------------------------------------------------
 * Function:    H5D__chunk_io_init
 *
 * Purpose:    Performs initialization before any sort of I/O on the raw data
 *
 * Return:    Non-negative on success/Negative on failure
 *
 * Programmer:    Quincey Koziol
 *              Thursday, March 20, 2008
 *
 *-------------------------------------------------------------------------
 */
static herr_t
H5D__chunk_io_init(H5D_io_info_t *io_info, const H5D_type_info_t *type_info, hsize_t nelmts,
                   const H5S_t *file_space, const H5S_t *mem_space, H5D_chunk_map_t *fm)
{
    const H5D_t *dataset = io_info->dset;       /* Local pointer to dataset info */
    hssize_t     old_offset[H5O_LAYOUT_NDIMS];  /* Old selection offset */
    htri_t       file_space_normalized = FALSE; /* File dataspace was normalized */
    unsigned     f_ndims;                       /* The number of dimensions of the file's dataspace */
    int          sm_ndims; /* The number of dimensions of the memory buffer's dataspace (signed) */
    htri_t       use_selection_io = FALSE; /* Whether to use selection I/O */
    unsigned     u;                        /* Local index variable */
    herr_t       ret_value = SUCCEED;      /* Return value        */

    FUNC_ENTER_STATIC

    /* Get layout for dataset */
    fm->layout = &(dataset->shared->layout);
    fm->nelmts = nelmts;

    /* Check if the memory space is scalar & make equivalent memory space */
    if ((sm_ndims = H5S_GET_EXTENT_NDIMS(mem_space)) < 0)
        HGOTO_ERROR(H5E_DATASPACE, H5E_CANTGET, FAIL, "unable to get dimension number")
    /* Set the number of dimensions for the memory dataspace */
    H5_CHECKED_ASSIGN(fm->m_ndims, unsigned, sm_ndims, int);

    /* Get rank for file dataspace */
    fm->f_ndims = f_ndims = dataset->shared->layout.u.chunk.ndims - 1;

    /* Normalize hyperslab selections by adjusting them by the offset */
    /* (It might be worthwhile to normalize both the file and memory dataspaces
     * before any (contiguous, chunked, etc) file I/O operation, in order to
     * speed up hyperslab calculations by removing the extra checks and/or
     * additions involving the offset and the hyperslab selection -QAK)
     */
    if ((file_space_normalized = H5S_hyper_normalize_offset((H5S_t *)file_space, old_offset)) < 0)
        HGOTO_ERROR(H5E_DATASET, H5E_CANTSET, FAIL, "unable to normalize selection")

    /* Decide the number of chunks in each dimension */
    for (u = 0; u < f_ndims; u++)
        /* Keep the size of the chunk dimensions as hsize_t for various routines */
        fm->chunk_dim[u] = fm->layout->u.chunk.dim[u];

#ifdef H5_HAVE_PARALLEL
    /* Calculate total chunk in file map*/
    fm->select_chunk = NULL;
    if (io_info->using_mpi_vfd) {
        H5_CHECK_OVERFLOW(fm->layout->u.chunk.nchunks, hsize_t, size_t);
        if (fm->layout->u.chunk.nchunks)
            if (NULL == (fm->select_chunk = (H5D_chunk_info_t **)H5MM_calloc(
                             (size_t)fm->layout->u.chunk.nchunks * sizeof(H5D_chunk_info_t *))))
                HGOTO_ERROR(H5E_RESOURCE, H5E_NOSPACE, FAIL, "can't allocate chunk info")
    }  /* end if */
#endif /* H5_HAVE_PARALLEL */

    /* Initialize "last chunk" information */
    fm->last_index      = (hsize_t)-1;
    fm->last_chunk_info = NULL;

    /* Point at the dataspaces */
    fm->file_space = file_space;
    fm->mem_space  = mem_space;

    if (H5D__chunk_io_init_selections(io_info, type_info, fm) < 0)
        HGOTO_ERROR(H5E_DATASET, H5E_CANTINIT, FAIL, "unable to create file and memory chunk selections")

    /* Check if we're performing selection I/O and save the result */
    if ((use_selection_io = H5D__chunk_may_use_select_io(io_info)) < 0)
        HGOTO_ERROR(H5E_DATASET, H5E_CANTGET, FAIL, "can't check if selection I/O is possible")
    io_info->use_select_io = (hbool_t)use_selection_io;

done:
    /* Reset the global dataspace info */
    fm->file_space = NULL;
    fm->mem_space  = NULL;

    if (file_space_normalized == TRUE)
        if (H5S_hyper_denormalize_offset((H5S_t *)file_space, old_offset) <
            0) /* (Casting away const OK -QAK) */
            HDONE_ERROR(H5E_DATASET, H5E_CANTSET, FAIL, "can't denormalize selection")

    FUNC_LEAVE_NOAPI(ret_value)
} /* end H5D__chunk_io_init() */

/*-------------------------------------------------------------------------
 * Function:    H5D__chunk_io_init_selections
 *
 * Purpose:        Initialize the chunk mappings
 *
 * Return:        Non-negative on success/Negative on failure
 *
 * Programmer:    Quincey Koziol
 *              Thursday, March 20, 2008
 *
 *-------------------------------------------------------------------------
 */
static herr_t
H5D__chunk_io_init_selections(const H5D_io_info_t *io_info, const H5D_type_info_t *type_info,
                              H5D_chunk_map_t *fm)
{
    const H5D_t *dataset    = io_info->dset;       /* Local pointer to dataset info */
    const H5T_t *mem_type   = type_info->mem_type; /* Local pointer to memory datatype */
    H5S_t *      tmp_mspace = NULL;                /* Temporary memory dataspace */
    H5T_t *      file_type  = NULL;                /* Temporary copy of file datatype for iteration */
    hbool_t      iter_init  = FALSE;               /* Selection iteration info has been initialized */
    char         bogus;                            /* "bogus" buffer to pass to selection iterator */
    herr_t       ret_value = SUCCEED;              /* Return value        */

    FUNC_ENTER_STATIC

    /* Special case for only one element in selection */
    /* (usually appending a record) */
    if (fm->nelmts == 1
#ifdef H5_HAVE_PARALLEL
        && !(io_info->using_mpi_vfd)
#endif /* H5_HAVE_PARALLEL */
        && H5S_SEL_ALL != H5S_GET_SELECT_TYPE(fm->file_space)) {
        /* Initialize skip list for chunk selections */
        fm->sel_chunks = NULL;
        fm->use_single = TRUE;

        /* Initialize single chunk dataspace */
        if (NULL == dataset->shared->cache.chunk.single_space) {
            /* Make a copy of the dataspace for the dataset */
            if ((dataset->shared->cache.chunk.single_space = H5S_copy(fm->file_space, TRUE, FALSE)) == NULL)
                HGOTO_ERROR(H5E_DATASPACE, H5E_CANTCOPY, FAIL, "unable to copy file space")

            /* Resize chunk's dataspace dimensions to size of chunk */
            if (H5S_set_extent_real(dataset->shared->cache.chunk.single_space, fm->chunk_dim) < 0)
                HGOTO_ERROR(H5E_DATASPACE, H5E_CANTSET, FAIL, "can't adjust chunk dimensions")

            /* Set the single chunk dataspace to 'all' selection */
            if (H5S_select_all(dataset->shared->cache.chunk.single_space, TRUE) < 0)
                HGOTO_ERROR(H5E_DATASET, H5E_CANTSELECT, FAIL, "unable to set all selection")
        } /* end if */
        fm->single_space = dataset->shared->cache.chunk.single_space;
        HDassert(fm->single_space);

        /* Allocate the single chunk information */
        if (NULL == dataset->shared->cache.chunk.single_chunk_info)
            if (NULL == (dataset->shared->cache.chunk.single_chunk_info = H5FL_MALLOC(H5D_chunk_info_t)))
                HGOTO_ERROR(H5E_RESOURCE, H5E_NOSPACE, FAIL, "can't allocate chunk info")
        fm->single_chunk_info = dataset->shared->cache.chunk.single_chunk_info;
        HDassert(fm->single_chunk_info);

        /* Reset chunk template information */
        fm->mchunk_tmpl = NULL;

        /* Set up chunk mapping for single element */
        if (H5D__create_chunk_map_single(fm, io_info) < 0)
            HGOTO_ERROR(H5E_DATASET, H5E_CANTINIT, FAIL,
                        "unable to create chunk selections for single element")
    } /* end if */
    else {
        hbool_t sel_hyper_flag; /* Whether file selection is a hyperslab */

        /* Initialize skip list for chunk selections */
        if (NULL == dataset->shared->cache.chunk.sel_chunks)
            if (NULL == (dataset->shared->cache.chunk.sel_chunks = H5SL_create(H5SL_TYPE_HSIZE, NULL)))
                HGOTO_ERROR(H5E_DATASET, H5E_CANTCREATE, FAIL, "can't create skip list for chunk selections")
        fm->sel_chunks = dataset->shared->cache.chunk.sel_chunks;
        HDassert(fm->sel_chunks);

        /* We are not using single element mode */
        fm->use_single = FALSE;

        /* Get type of selection on disk & in memory */
        if ((fm->fsel_type = H5S_GET_SELECT_TYPE(fm->file_space)) < H5S_SEL_NONE)
            HGOTO_ERROR(H5E_DATASET, H5E_BADSELECT, FAIL, "unable to get type of selection")
        if ((fm->msel_type = H5S_GET_SELECT_TYPE(fm->mem_space)) < H5S_SEL_NONE)
            HGOTO_ERROR(H5E_DATASET, H5E_BADSELECT, FAIL, "unable to get type of selection")

        /* If the selection is NONE or POINTS, set the flag to FALSE */
        if (fm->fsel_type == H5S_SEL_POINTS || fm->fsel_type == H5S_SEL_NONE)
            sel_hyper_flag = FALSE;
        else
            sel_hyper_flag = TRUE;

        /* Check if file selection is a not a hyperslab selection */
        if (sel_hyper_flag) {
            /* Build the file selection for each chunk */
            if (H5S_SEL_ALL == fm->fsel_type) {
                if (H5D__create_chunk_file_map_all(fm, io_info) < 0)
                    HGOTO_ERROR(H5E_DATASET, H5E_CANTINIT, FAIL, "unable to create file chunk selections")
            } /* end if */
            else {
                /* Sanity check */
                HDassert(fm->fsel_type == H5S_SEL_HYPERSLABS);

                if (H5D__create_chunk_file_map_hyper(fm, io_info) < 0)
                    HGOTO_ERROR(H5E_DATASET, H5E_CANTINIT, FAIL, "unable to create file chunk selections")
            } /* end else */
        }     /* end if */
        else {
            H5S_sel_iter_op_t        iter_op; /* Operator for iteration */
            H5D_chunk_file_iter_ud_t udata;   /* User data for iteration */

            /* Create temporary datatypes for selection iteration */
            if (NULL == (file_type = H5T_copy(dataset->shared->type, H5T_COPY_ALL)))
                HGOTO_ERROR(H5E_DATATYPE, H5E_CANTCOPY, FAIL, "unable to copy file datatype")

            /* Initialize the user data */
            udata.fm = fm;
#ifdef H5_HAVE_PARALLEL
            udata.io_info = io_info;
#endif /* H5_HAVE_PARALLEL */

            iter_op.op_type  = H5S_SEL_ITER_OP_LIB;
            iter_op.u.lib_op = H5D__chunk_file_cb;

            /* Spaces might not be the same shape, iterate over the file selection directly */
            if (H5S_select_iterate(&bogus, file_type, fm->file_space, &iter_op, &udata) < 0)
                HGOTO_ERROR(H5E_DATASET, H5E_CANTINIT, FAIL, "unable to create file chunk selections")

            /* Reset "last chunk" info */
            fm->last_index      = (hsize_t)-1;
            fm->last_chunk_info = NULL;
        } /* end else */

        /* Build the memory selection for each chunk */
        if (sel_hyper_flag && H5S_SELECT_SHAPE_SAME(fm->file_space, fm->mem_space) == TRUE) {
            /* Reset chunk template information */
            fm->mchunk_tmpl = NULL;

            /* If the selections are the same shape, use the file chunk information
             * to generate the memory chunk information quickly.
             */
            if (H5D__create_chunk_mem_map_hyper(fm) < 0)
                HGOTO_ERROR(H5E_DATASET, H5E_CANTINIT, FAIL, "unable to create memory chunk selections")
        } /* end if */
        else if (sel_hyper_flag && fm->f_ndims == 1 && fm->m_ndims == 1 &&
                 H5S_SELECT_IS_REGULAR(fm->mem_space) && H5S_SELECT_IS_SINGLE(fm->mem_space)) {
            if (H5D__create_chunk_mem_map_1d(fm) < 0)
                HGOTO_ERROR(H5E_DATASET, H5E_CANTINIT, FAIL, "unable to create file chunk selections")
        } /* end else-if */
        else {
            H5S_sel_iter_op_t iter_op;   /* Operator for iteration */
            size_t            elmt_size; /* Memory datatype size */

            /* Make a copy of equivalent memory space */
            if ((tmp_mspace = H5S_copy(fm->mem_space, TRUE, FALSE)) == NULL)
                HGOTO_ERROR(H5E_DATASPACE, H5E_CANTCOPY, FAIL, "unable to copy memory space")

            /* De-select the mem space copy */
            if (H5S_select_none(tmp_mspace) < 0)
                HGOTO_ERROR(H5E_DATASPACE, H5E_CANTINIT, FAIL, "unable to de-select memory space")

            /* Save chunk template information */
            fm->mchunk_tmpl = tmp_mspace;

            /* Create temporary datatypes for selection iteration */
            if (!file_type)
                if (NULL == (file_type = H5T_copy(dataset->shared->type, H5T_COPY_ALL)))
                    HGOTO_ERROR(H5E_DATATYPE, H5E_CANTCOPY, FAIL, "unable to copy file datatype")

            /* Create selection iterator for memory selection */
            if (0 == (elmt_size = H5T_get_size(mem_type)))
                HGOTO_ERROR(H5E_DATATYPE, H5E_BADSIZE, FAIL, "datatype size invalid")
            if (H5S_select_iter_init(&(fm->mem_iter), fm->mem_space, elmt_size, 0) < 0)
                HGOTO_ERROR(H5E_DATASPACE, H5E_CANTINIT, FAIL, "unable to initialize selection iterator")
            iter_init = TRUE; /* Selection iteration info has been initialized */

            iter_op.op_type  = H5S_SEL_ITER_OP_LIB;
            iter_op.u.lib_op = H5D__chunk_mem_cb;

            /* Spaces aren't the same shape, iterate over the memory selection directly */
            if (H5S_select_iterate(&bogus, file_type, fm->file_space, &iter_op, fm) < 0)
                HGOTO_ERROR(H5E_DATASET, H5E_CANTINIT, FAIL, "unable to create memory chunk selections")
        } /* end else */
    }     /* end else */

done:
    /* Release the [potentially partially built] chunk mapping information if an error occurs */
    if (ret_value < 0) {
        if (tmp_mspace && !fm->mchunk_tmpl)
            if (H5S_close(tmp_mspace) < 0)
                HDONE_ERROR(H5E_DATASPACE, H5E_CANTRELEASE, FAIL,
                            "can't release memory chunk dataspace template")
        if (H5D__chunk_io_term(fm) < 0)
            HDONE_ERROR(H5E_DATASPACE, H5E_CANTRELEASE, FAIL, "unable to release chunk mapping")
    } /* end if */

    if (iter_init && H5S_SELECT_ITER_RELEASE(&(fm->mem_iter)) < 0)
        HDONE_ERROR(H5E_DATASPACE, H5E_CANTRELEASE, FAIL, "unable to release selection iterator")
    if (file_type && (H5T_close_real(file_type) < 0))
        HDONE_ERROR(H5E_DATATYPE, H5E_CANTFREE, FAIL, "Can't free temporary datatype")

    FUNC_LEAVE_NOAPI(ret_value)
} /* end H5D__chunk_io_init_selections() */

/*-------------------------------------------------------------------------
 * Function:    H5D__chunk_mem_alloc
 *
 * Purpose:    Allocate space for a chunk in memory.  This routine allocates
 *              memory space for non-filtered chunks from a block free list
 *              and uses malloc()/free() for filtered chunks.
 *
 * Return:    Pointer to memory for chunk on success/NULL on failure
 *
 * Programmer:    Quincey Koziol
 *              April 22, 2004
 *
 *-------------------------------------------------------------------------
 */
static void *
H5D__chunk_mem_alloc(size_t size, const H5O_pline_t *pline)
{
    void *ret_value = NULL; /* Return value */

    FUNC_ENTER_STATIC_NOERR

    HDassert(size);

    if (pline && pline->nused)
        ret_value = H5MM_malloc(size);
    else
        ret_value = H5FL_BLK_MALLOC(chunk, size);

    FUNC_LEAVE_NOAPI(ret_value)
} /* H5D__chunk_mem_alloc() */

/*-------------------------------------------------------------------------
 * Function:    H5D__chunk_mem_xfree
 *
 * Purpose:    Free space for a chunk in memory.  This routine releases
 *              memory space for non-filtered chunks from a block free list
 *              and uses malloc()/free() for filtered chunks.
 *
 * Return:    NULL (never fails)
 *
 * Programmer:    Quincey Koziol
 *              April 22, 2004
 *
 *-------------------------------------------------------------------------
 */
static void *
H5D__chunk_mem_xfree(void *chk, const void *_pline)
{
    const H5O_pline_t *pline = (const H5O_pline_t *)_pline;

    FUNC_ENTER_STATIC_NOERR

    if (chk) {
        if (pline && pline->nused)
            H5MM_xfree(chk);
        else
            chk = H5FL_BLK_FREE(chunk, chk);
    } /* end if */

    FUNC_LEAVE_NOAPI(NULL)
} /* H5D__chunk_mem_xfree() */

/*-------------------------------------------------------------------------
 * Function:    H5D__chunk_mem_realloc
 *
 * Purpose:     Reallocate space for a chunk in memory.  This routine allocates
 *              memory space for non-filtered chunks from a block free list
 *              and uses malloc()/free() for filtered chunks.
 *
 * Return:      Pointer to memory for chunk on success/NULL on failure
 *
 * Programmer:  Neil Fortner
 *              May 3, 2010
 *
 *-------------------------------------------------------------------------
 */
static void *
H5D__chunk_mem_realloc(void *chk, size_t size, const H5O_pline_t *pline)
{
    void *ret_value = NULL; /* Return value */

    FUNC_ENTER_STATIC_NOERR

    HDassert(size);
    HDassert(pline);

    if (pline->nused > 0)
        ret_value = H5MM_realloc(chk, size);
    else
        ret_value = H5FL_BLK_REALLOC(chunk, chk, size);

    FUNC_LEAVE_NOAPI(ret_value)
} /* H5D__chunk_mem_realloc() */

/*--------------------------------------------------------------------------
 NAME
    H5D__free_chunk_info
 PURPOSE
    Internal routine to destroy a chunk info node
 USAGE
    void H5D__free_chunk_info(chunk_info)
        void *chunk_info;    IN: Pointer to chunk info to destroy
 RETURNS
    No return value
 DESCRIPTION
    Releases all the memory for a chunk info node.  Called by H5SL_free
 GLOBAL VARIABLES
 COMMENTS, BUGS, ASSUMPTIONS
 EXAMPLES
 REVISION LOG
--------------------------------------------------------------------------*/
static herr_t
H5D__free_chunk_info(void *item, void H5_ATTR_UNUSED *key, void H5_ATTR_UNUSED *opdata)
{
    H5D_chunk_info_t *chunk_info = (H5D_chunk_info_t *)item;

    FUNC_ENTER_STATIC_NOERR

    HDassert(chunk_info);

    /* Close the chunk's file dataspace, if it's not shared */
    if (!chunk_info->fspace_shared)
        (void)H5S_close(chunk_info->fspace);
    else
        H5S_select_all(chunk_info->fspace, TRUE);

    /* Close the chunk's memory dataspace, if it's not shared */
    if (!chunk_info->mspace_shared && chunk_info->mspace)
        (void)H5S_close(chunk_info->mspace);

    /* Free the actual chunk info */
    chunk_info = H5FL_FREE(H5D_chunk_info_t, chunk_info);

    FUNC_LEAVE_NOAPI(0)
} /* H5D__free_chunk_info() */

/*-------------------------------------------------------------------------
 * Function:    H5D__create_chunk_map_single
 *
 * Purpose:    Create chunk selections when appending a single record
 *
 * Return:    Non-negative on success/Negative on failure
 *
 * Programmer:    Quincey Koziol
 *        Tuesday, November 20, 2007
 *
 *-------------------------------------------------------------------------
 */
static herr_t
H5D__create_chunk_map_single(H5D_chunk_map_t *fm, const H5D_io_info_t
#ifndef H5_HAVE_PARALLEL
                                                      H5_ATTR_UNUSED
#endif /* H5_HAVE_PARALLEL */
                                                          *io_info)
{
    H5D_chunk_info_t *chunk_info;                  /* Chunk information to insert into skip list */
    hsize_t           coords[H5O_LAYOUT_NDIMS];    /* Coordinates of chunk */
    hsize_t           sel_start[H5O_LAYOUT_NDIMS]; /* Offset of low bound of file selection */
    hsize_t           sel_end[H5O_LAYOUT_NDIMS];   /* Offset of high bound of file selection */
    unsigned          u;                           /* Local index variable */
    herr_t            ret_value = SUCCEED;         /* Return value */

    FUNC_ENTER_STATIC

    /* Sanity check */
    HDassert(fm->f_ndims > 0);

    /* Get coordinate for selection */
    if (H5S_SELECT_BOUNDS(fm->file_space, sel_start, sel_end) < 0)
        HGOTO_ERROR(H5E_DATASPACE, H5E_CANTGET, FAIL, "can't get file selection bound info")

    /* Initialize the 'single chunk' file & memory chunk information */
    chunk_info               = fm->single_chunk_info;
    chunk_info->chunk_points = 1;

    /* Set chunk location & hyperslab size */
    for (u = 0; u < fm->f_ndims; u++) {
        /* Validate this chunk dimension */
        if (fm->layout->u.chunk.dim[u] == 0)
            HGOTO_ERROR(H5E_DATASET, H5E_BADVALUE, FAIL, "chunk size must be > 0, dim = %u ", u)
        HDassert(sel_start[u] == sel_end[u]);
        chunk_info->scaled[u] = sel_start[u] / fm->layout->u.chunk.dim[u];
        coords[u]             = chunk_info->scaled[u] * fm->layout->u.chunk.dim[u];
    } /* end for */
    chunk_info->scaled[fm->f_ndims] = 0;

    /* Calculate the index of this chunk */
    chunk_info->index =
        H5VM_array_offset_pre(fm->f_ndims, fm->layout->u.chunk.down_chunks, chunk_info->scaled);

    /* Copy selection for file's dataspace into chunk dataspace */
    if (H5S_select_copy(fm->single_space, fm->file_space, FALSE) < 0)
        HGOTO_ERROR(H5E_DATASPACE, H5E_CANTCOPY, FAIL, "unable to copy file selection")

    /* Move selection back to have correct offset in chunk */
    if (H5S_SELECT_ADJUST_U(fm->single_space, coords) < 0)
        HGOTO_ERROR(H5E_DATASPACE, H5E_CANTSELECT, FAIL, "can't adjust chunk selection")

#ifdef H5_HAVE_PARALLEL
    /* store chunk selection information */
    if (io_info->using_mpi_vfd)
        fm->select_chunk[chunk_info->index] = chunk_info;
#endif /* H5_HAVE_PARALLEL */

    /* Set the file dataspace for the chunk to the shared 'single' dataspace */
    chunk_info->fspace = fm->single_space;

    /* Indicate that the chunk's file dataspace is shared */
    chunk_info->fspace_shared = TRUE;

    /* Just point at the memory dataspace & selection */
    /* (Casting away const OK -QAK) */
    chunk_info->mspace = (H5S_t *)fm->mem_space;

    /* Indicate that the chunk's memory dataspace is shared */
    chunk_info->mspace_shared = TRUE;

done:
    FUNC_LEAVE_NOAPI(ret_value)
} /* end H5D__create_chunk_map_single() */

/*-------------------------------------------------------------------------
 * Function:    H5D__create_chunk_file_map_all
 *
 * Purpose:    Create all chunk selections in file, for an "all" selection.
 *
 * Return:    Non-negative on success/Negative on failure
 *
 * Programmer:    Quincey Koziol
 *        Monday, January 21, 2019
 *
 *-------------------------------------------------------------------------
 */
static herr_t
H5D__create_chunk_file_map_all(H5D_chunk_map_t *fm, const H5D_io_info_t
#ifndef H5_HAVE_PARALLEL
                                                        H5_ATTR_UNUSED
#endif /* H5_HAVE_PARALLEL */
                                                            *io_info)
{
    H5S_t * tmp_fchunk = NULL;       /* Temporary file dataspace */
    hsize_t file_dims[H5S_MAX_RANK]; /* File dataspace dims */
    hsize_t sel_points;              /* Number of elements in file selection */
    hsize_t zeros[H5S_MAX_RANK];     /* All zero vector (for start parameter to setting hyperslab on partial
                                        chunks) */
    hsize_t  coords[H5S_MAX_RANK];   /* Current coordinates of chunk */
    hsize_t  end[H5S_MAX_RANK];      /* Final coordinates of chunk */
    hsize_t  scaled[H5S_MAX_RANK];   /* Scaled coordinates for this chunk */
    hsize_t  chunk_index;            /* "Index" of chunk */
    hsize_t  curr_partial_clip[H5S_MAX_RANK]; /* Current partial dimension sizes to clip against */
    hsize_t  partial_dim_size[H5S_MAX_RANK];  /* Size of a partial dimension */
    hbool_t  is_partial_dim[H5S_MAX_RANK];    /* Whether a dimension is currently a partial chunk */
    unsigned num_partial_dims;                /* Current number of partial dimensions */
    unsigned u;                               /* Local index variable */
    herr_t   ret_value = SUCCEED;             /* Return value */

    FUNC_ENTER_STATIC

    /* Sanity check */
    HDassert(fm->f_ndims > 0);

    /* Get number of elements selected in file */
    sel_points = fm->nelmts;

    /* Get dataspace dimensions */
    if (H5S_get_simple_extent_dims(fm->file_space, file_dims, NULL) < 0)
        HGOTO_ERROR(H5E_DATASPACE, H5E_CANTGET, FAIL, "can't get file selection bound info")

    /* Set initial chunk location, partial dimensions, etc */
    num_partial_dims = 0;
    HDmemset(zeros, 0, sizeof(zeros));
    for (u = 0; u < fm->f_ndims; u++) {
        /* Validate this chunk dimension */
        if (fm->layout->u.chunk.dim[u] == 0)
            HGOTO_ERROR(H5E_DATASET, H5E_BADVALUE, FAIL, "chunk size must be > 0, dim = %u ", u)

        /* Set up start / end coordinates for first chunk */
        scaled[u] = 0;
        coords[u] = 0;
        end[u]    = fm->chunk_dim[u] - 1;

        /* Iniitialize partial chunk dimension information */
        partial_dim_size[u] = file_dims[u] % fm->chunk_dim[u];
        if (file_dims[u] < fm->chunk_dim[u]) {
            curr_partial_clip[u] = partial_dim_size[u];
            is_partial_dim[u]    = TRUE;
            num_partial_dims++;
        } /* end if */
        else {
            curr_partial_clip[u] = fm->chunk_dim[u];
            is_partial_dim[u]    = FALSE;
        } /* end else */
    }     /* end for */

    /* Set the index of this chunk */
    chunk_index = 0;

    /* Create "temporary" chunk for selection operations (copy file space) */
    if (NULL == (tmp_fchunk = H5S_create_simple(fm->f_ndims, fm->chunk_dim, NULL)))
        HGOTO_ERROR(H5E_DATASET, H5E_CANTCREATE, FAIL, "unable to create dataspace for chunk")

    /* Iterate through each chunk in the dataset */
    while (sel_points) {
        H5D_chunk_info_t *new_chunk_info; /* chunk information to insert into skip list */
        hsize_t           chunk_points;   /* Number of elements in chunk selection */

        /* Add temporary chunk to the list of chunks */

        /* Allocate the file & memory chunk information */
        if (NULL == (new_chunk_info = H5FL_MALLOC(H5D_chunk_info_t)))
            HGOTO_ERROR(H5E_DATASET, H5E_CANTALLOC, FAIL, "can't allocate chunk info")

        /* Initialize the chunk information */

        /* Set the chunk index */
        new_chunk_info->index = chunk_index;

#ifdef H5_HAVE_PARALLEL
        /* Store chunk selection information, for multi-chunk I/O */
        if (io_info->using_mpi_vfd)
            fm->select_chunk[chunk_index] = new_chunk_info;
#endif /* H5_HAVE_PARALLEL */

        /* Set the file chunk dataspace */
        if (NULL == (new_chunk_info->fspace = H5S_copy(tmp_fchunk, TRUE, FALSE)))
            HGOTO_ERROR(H5E_DATASPACE, H5E_CANTCOPY, FAIL, "unable to copy chunk dataspace")
        new_chunk_info->fspace_shared = FALSE;

        /* If there are partial dimensions for this chunk, set the hyperslab for them */
        if (num_partial_dims > 0)
            if (H5S_select_hyperslab(new_chunk_info->fspace, H5S_SELECT_SET, zeros, NULL, curr_partial_clip,
                                     NULL) < 0)
                HGOTO_ERROR(H5E_DATASET, H5E_CANTSELECT, FAIL, "can't create chunk selection")

        /* Set the memory chunk dataspace */
        new_chunk_info->mspace        = NULL;
        new_chunk_info->mspace_shared = FALSE;

        /* Copy the chunk's scaled coordinates */
        H5MM_memcpy(new_chunk_info->scaled, scaled, sizeof(hsize_t) * fm->f_ndims);
        new_chunk_info->scaled[fm->f_ndims] = 0;

        /* Insert the new chunk into the skip list */
        if (H5SL_insert(fm->sel_chunks, new_chunk_info, &new_chunk_info->index) < 0) {
            H5D__free_chunk_info(new_chunk_info, NULL, NULL);
            HGOTO_ERROR(H5E_DATASPACE, H5E_CANTINSERT, FAIL, "can't insert chunk into skip list")
        } /* end if */

        /* Get number of elements selected in chunk */
        chunk_points = H5S_GET_SELECT_NPOINTS(new_chunk_info->fspace);
        H5_CHECKED_ASSIGN(new_chunk_info->chunk_points, uint32_t, chunk_points, hsize_t);

        /* Decrement # of points left in file selection */
        sel_points -= chunk_points;

        /* Advance to next chunk if we are not done */
        if (sel_points > 0) {
            int curr_dim; /* Current dimension to increment */

            /* Increment chunk index */
            chunk_index++;

            /* Set current increment dimension */
            curr_dim = (int)fm->f_ndims - 1;

            /* Increment chunk location in fastest changing dimension */
            coords[curr_dim] += fm->chunk_dim[curr_dim];
            scaled[curr_dim]++;
            end[curr_dim] += fm->chunk_dim[curr_dim];

            /* Bring chunk location back into bounds, if necessary */
            if (coords[curr_dim] >= file_dims[curr_dim]) {
                do {
                    /* Reset current dimension's location to 0 */
                    coords[curr_dim] = 0;
                    scaled[curr_dim] = 0;
                    end[curr_dim]    = fm->chunk_dim[curr_dim] - 1;

                    /* Check for previous partial chunk in this dimension */
                    if (is_partial_dim[curr_dim] && end[curr_dim] < file_dims[curr_dim]) {
                        /* Sanity check */
                        HDassert(num_partial_dims > 0);

                        /* Reset partial chunk information for this dimension */
                        curr_partial_clip[curr_dim] = fm->chunk_dim[curr_dim];
                        is_partial_dim[curr_dim]    = FALSE;
                        num_partial_dims--;
                    } /* end if */

                    /* Decrement current dimension */
                    curr_dim--;

                    /* Check for valid current dim */
                    if (curr_dim >= 0) {
                        /* Increment chunk location in current dimension */
                        coords[curr_dim] += fm->chunk_dim[curr_dim];
                        scaled[curr_dim]++;
                        end[curr_dim] = (coords[curr_dim] + fm->chunk_dim[curr_dim]) - 1;
                    } /* end if */
                } while (curr_dim >= 0 && (coords[curr_dim] >= file_dims[curr_dim]));
            } /* end if */

            /* Check for valid current dim */
            if (curr_dim >= 0) {
                /* Check for partial chunk in this dimension */
                if (!is_partial_dim[curr_dim] && file_dims[curr_dim] <= end[curr_dim]) {
                    /* Set partial chunk information for this dimension */
                    curr_partial_clip[curr_dim] = partial_dim_size[curr_dim];
                    is_partial_dim[curr_dim]    = TRUE;
                    num_partial_dims++;

                    /* Sanity check */
                    HDassert(num_partial_dims <= fm->f_ndims);
                } /* end if */
            }     /* end if */
        }         /* end if */
    }             /* end while */

done:
    /* Clean up */
    if (tmp_fchunk && H5S_close(tmp_fchunk) < 0)
        HDONE_ERROR(H5E_DATASET, H5E_CANTRELEASE, FAIL, "can't release temporary dataspace")

    FUNC_LEAVE_NOAPI(ret_value)
} /* end H5D__create_chunk_file_map_all() */

/*-------------------------------------------------------------------------
 * Function:    H5D__create_chunk_file_map_hyper
 *
 * Purpose:    Create all chunk selections in file, for a hyperslab selection.
 *
 * Return:    Non-negative on success/Negative on failure
 *
 * Programmer:    Quincey Koziol
 *        Thursday, May 29, 2003
 *
 *-------------------------------------------------------------------------
 */
static herr_t
H5D__create_chunk_file_map_hyper(H5D_chunk_map_t *fm, const H5D_io_info_t
#ifndef H5_HAVE_PARALLEL
                                                          H5_ATTR_UNUSED
#endif /* H5_HAVE_PARALLEL */
                                                              *io_info)
{
    H5S_t *  tmp_fchunk = NULL;              /* Temporary file dataspace */
    hsize_t  sel_start[H5O_LAYOUT_NDIMS];    /* Offset of low bound of file selection */
    hsize_t  sel_end[H5O_LAYOUT_NDIMS];      /* Offset of high bound of file selection */
    hsize_t  sel_points;                     /* Number of elements in file selection */
    hsize_t  start_coords[H5O_LAYOUT_NDIMS]; /* Starting coordinates of selection */
    hsize_t  coords[H5O_LAYOUT_NDIMS];       /* Current coordinates of chunk */
    hsize_t  end[H5O_LAYOUT_NDIMS];          /* Final coordinates of chunk */
    hsize_t  chunk_index;                    /* Index of chunk */
    hsize_t  start_scaled[H5S_MAX_RANK];     /* Starting scaled coordinates of selection */
    hsize_t  scaled[H5S_MAX_RANK];           /* Scaled coordinates for this chunk */
    int      curr_dim;                       /* Current dimension to increment */
    unsigned u;                              /* Local index variable */
    herr_t   ret_value = SUCCEED;            /* Return value */

    FUNC_ENTER_STATIC

    /* Sanity check */
    HDassert(fm->f_ndims > 0);

    /* Get number of elements selected in file */
    sel_points = fm->nelmts;

    /* Get bounding box for selection (to reduce the number of chunks to iterate over) */
    if (H5S_SELECT_BOUNDS(fm->file_space, sel_start, sel_end) < 0)
        HGOTO_ERROR(H5E_DATASPACE, H5E_CANTGET, FAIL, "can't get file selection bound info")

    /* Set initial chunk location & hyperslab size */
    for (u = 0; u < fm->f_ndims; u++) {
        /* Validate this chunk dimension */
        if (fm->layout->u.chunk.dim[u] == 0)
            HGOTO_ERROR(H5E_DATASET, H5E_BADVALUE, FAIL, "chunk size must be > 0, dim = %u ", u)
        scaled[u] = start_scaled[u] = sel_start[u] / fm->layout->u.chunk.dim[u];
        coords[u] = start_coords[u] = scaled[u] * fm->layout->u.chunk.dim[u];
        end[u]                      = (coords[u] + fm->chunk_dim[u]) - 1;
    } /* end for */

    /* Calculate the index of this chunk */
    chunk_index = H5VM_array_offset_pre(fm->f_ndims, fm->layout->u.chunk.down_chunks, scaled);

    /* Iterate through each chunk in the dataset */
    while (sel_points) {
        /* Check for intersection of current chunk and file selection */
        /* (Casting away const OK - QAK) */
        if (TRUE == H5S_SELECT_INTERSECT_BLOCK(fm->file_space, coords, end)) {
            H5D_chunk_info_t *new_chunk_info; /* chunk information to insert into skip list */
            hsize_t           chunk_points;   /* Number of elements in chunk selection */

            /* Create dataspace for chunk, 'AND'ing the overall selection with
             *  the current chunk.
             */
            if (H5S_combine_hyperslab(fm->file_space, H5S_SELECT_AND, coords, NULL, fm->chunk_dim, NULL,
                                      &tmp_fchunk) < 0)
                HGOTO_ERROR(H5E_DATASPACE, H5E_CANTCOPY, FAIL,
                            "unable to combine file space selection with chunk block")

            /* Resize chunk's dataspace dimensions to size of chunk */
            if (H5S_set_extent_real(tmp_fchunk, fm->chunk_dim) < 0)
                HGOTO_ERROR(H5E_DATASET, H5E_CANTSELECT, FAIL, "can't adjust chunk dimensions")

            /* Move selection back to have correct offset in chunk */
            if (H5S_SELECT_ADJUST_U(tmp_fchunk, coords) < 0)
                HGOTO_ERROR(H5E_DATASET, H5E_CANTSELECT, FAIL, "can't adjust chunk selection")

            /* Add temporary chunk to the list of chunks */

            /* Allocate the file & memory chunk information */
            if (NULL == (new_chunk_info = H5FL_MALLOC(H5D_chunk_info_t)))
                HGOTO_ERROR(H5E_DATASET, H5E_CANTALLOC, FAIL, "can't allocate chunk info")

            /* Initialize the chunk information */

            /* Set the chunk index */
            new_chunk_info->index = chunk_index;

#ifdef H5_HAVE_PARALLEL
            /* Store chunk selection information, for multi-chunk I/O */
            if (io_info->using_mpi_vfd)
                fm->select_chunk[chunk_index] = new_chunk_info;
#endif /* H5_HAVE_PARALLEL */

            /* Set the file chunk dataspace */
            new_chunk_info->fspace        = tmp_fchunk;
            new_chunk_info->fspace_shared = FALSE;
            tmp_fchunk                    = NULL;

            /* Set the memory chunk dataspace */
            new_chunk_info->mspace        = NULL;
            new_chunk_info->mspace_shared = FALSE;

            /* Copy the chunk's scaled coordinates */
            H5MM_memcpy(new_chunk_info->scaled, scaled, sizeof(hsize_t) * fm->f_ndims);
            new_chunk_info->scaled[fm->f_ndims] = 0;

            /* Insert the new chunk into the skip list */
            if (H5SL_insert(fm->sel_chunks, new_chunk_info, &new_chunk_info->index) < 0) {
                H5D__free_chunk_info(new_chunk_info, NULL, NULL);
                HGOTO_ERROR(H5E_DATASPACE, H5E_CANTINSERT, FAIL, "can't insert chunk into skip list")
            } /* end if */

            /* Get number of elements selected in chunk */
            chunk_points = H5S_GET_SELECT_NPOINTS(new_chunk_info->fspace);
            H5_CHECKED_ASSIGN(new_chunk_info->chunk_points, uint32_t, chunk_points, hsize_t);

            /* Decrement # of points left in file selection */
            sel_points -= chunk_points;

            /* Leave if we are done */
            if (sel_points == 0)
                HGOTO_DONE(SUCCEED)
        } /* end if */

        /* Increment chunk index */
        chunk_index++;

        /* Set current increment dimension */
        curr_dim = (int)fm->f_ndims - 1;

        /* Increment chunk location in fastest changing dimension */
        coords[curr_dim] += fm->chunk_dim[curr_dim];
        end[curr_dim] += fm->chunk_dim[curr_dim];
        scaled[curr_dim]++;

        /* Bring chunk location back into bounds, if necessary */
        if (coords[curr_dim] > sel_end[curr_dim]) {
            do {
                /* Reset current dimension's location to 0 */
                scaled[curr_dim] = start_scaled[curr_dim];
                coords[curr_dim] =
                    start_coords[curr_dim]; /*lint !e771 The start_coords will always be initialized */
                end[curr_dim] = (coords[curr_dim] + fm->chunk_dim[curr_dim]) - 1;

                /* Decrement current dimension */
                curr_dim--;

                /* Check for valid current dim */
                if (curr_dim >= 0) {
                    /* Increment chunk location in current dimension */
                    scaled[curr_dim]++;
                    coords[curr_dim] += fm->chunk_dim[curr_dim];
                    end[curr_dim] = (coords[curr_dim] + fm->chunk_dim[curr_dim]) - 1;
                } /* end if */
            } while (curr_dim >= 0 && (coords[curr_dim] > sel_end[curr_dim]));

            /* Re-calculate the index of this chunk */
            chunk_index = H5VM_array_offset_pre(fm->f_ndims, fm->layout->u.chunk.down_chunks, scaled);
        } /* end if */
    }     /* end while */

done:
    /* Clean up on failure */
    if (ret_value < 0)
        if (tmp_fchunk && H5S_close(tmp_fchunk) < 0)
            HDONE_ERROR(H5E_DATASET, H5E_CANTRELEASE, FAIL, "can't release temporary dataspace")

    FUNC_LEAVE_NOAPI(ret_value)
} /* end H5D__create_chunk_file_map_hyper() */

/*-------------------------------------------------------------------------
 * Function:    H5D__create_chunk_mem_map_hyper
 *
 * Purpose:    Create all chunk selections in memory by copying the file
 *              chunk selections and adjusting their offsets to be correct
 *              for the memory.
 *
 * Return:    Non-negative on success/Negative on failure
 *
 * Programmer:    Quincey Koziol
 *        Thursday, May 29, 2003
 *
 * Assumptions: That the file and memory selections are the same shape.
 *
 *-------------------------------------------------------------------------
 */
static herr_t
H5D__create_chunk_mem_map_hyper(const H5D_chunk_map_t *fm)
{
    H5D_chunk_info_t *chunk_info;                   /* Pointer to chunk information */
    H5SL_node_t *     curr_node;                    /* Current node in skip list */
    hsize_t           file_sel_start[H5S_MAX_RANK]; /* Offset of low bound of file selection */
    hsize_t           file_sel_end[H5S_MAX_RANK];   /* Offset of high bound of file selection */
    hsize_t           mem_sel_start[H5S_MAX_RANK];  /* Offset of low bound of file selection */
    hsize_t           mem_sel_end[H5S_MAX_RANK];    /* Offset of high bound of file selection */
    hssize_t          adjust[H5S_MAX_RANK];         /* Adjustment to make to all file chunks */
    unsigned          u;                            /* Local index variable */
    herr_t            ret_value = SUCCEED;          /* Return value */

    FUNC_ENTER_STATIC

    /* Sanity check */
    HDassert(fm->f_ndims > 0);

    /* Check for all I/O going to a single chunk */
    if (H5SL_count(fm->sel_chunks) == 1) {
        /* Get the node */
        curr_node = H5SL_first(fm->sel_chunks);

        /* Get pointer to chunk's information */
        chunk_info = (H5D_chunk_info_t *)H5SL_item(curr_node);
        HDassert(chunk_info);

        /* Just point at the memory dataspace & selection */
        /* (Casting away const OK -QAK) */
        chunk_info->mspace = (H5S_t *)fm->mem_space;

        /* Indicate that the chunk's memory space is shared */
        chunk_info->mspace_shared = TRUE;
    } /* end if */
    else {
        /* Get bounding box for file selection */
        if (H5S_SELECT_BOUNDS(fm->file_space, file_sel_start, file_sel_end) < 0)
            HGOTO_ERROR(H5E_DATASPACE, H5E_CANTGET, FAIL, "can't get file selection bound info")

        /* Get bounding box for memory selection */
        if (H5S_SELECT_BOUNDS(fm->mem_space, mem_sel_start, mem_sel_end) < 0)
            HGOTO_ERROR(H5E_DATASPACE, H5E_CANTGET, FAIL, "can't get file selection bound info")

        /* Calculate the adjustment for memory selection from file selection */
        HDassert(fm->m_ndims == fm->f_ndims);
        for (u = 0; u < fm->f_ndims; u++) {
            H5_CHECK_OVERFLOW(file_sel_start[u], hsize_t, hssize_t);
            H5_CHECK_OVERFLOW(mem_sel_start[u], hsize_t, hssize_t);
            adjust[u] = (hssize_t)file_sel_start[u] - (hssize_t)mem_sel_start[u];
        } /* end for */

        /* Iterate over each chunk in the chunk list */
        curr_node = H5SL_first(fm->sel_chunks);
        while (curr_node) {
            hsize_t      coords[H5S_MAX_RANK];       /* Current coordinates of chunk */
            hssize_t     chunk_adjust[H5S_MAX_RANK]; /* Adjustment to make to a particular chunk */
            H5S_sel_type chunk_sel_type;             /* Chunk's selection type */

            /* Get pointer to chunk's information */
            chunk_info = (H5D_chunk_info_t *)H5SL_item(curr_node);
            HDassert(chunk_info);

            /* Compute the chunk coordinates from the scaled coordinates */
            for (u = 0; u < fm->f_ndims; u++)
                coords[u] = chunk_info->scaled[u] * fm->layout->u.chunk.dim[u];

            /* Copy the information */

            /* Copy the memory dataspace */
            if ((chunk_info->mspace = H5S_copy(fm->mem_space, TRUE, FALSE)) == NULL)
                HGOTO_ERROR(H5E_DATASPACE, H5E_CANTCOPY, FAIL, "unable to copy memory space")

            /* Get the chunk's selection type */
            if ((chunk_sel_type = H5S_GET_SELECT_TYPE(chunk_info->fspace)) < H5S_SEL_NONE)
                HGOTO_ERROR(H5E_DATASET, H5E_BADSELECT, FAIL, "unable to get type of selection")

            /* Set memory selection for "all" chunk selections */
            if (H5S_SEL_ALL == chunk_sel_type) {
                /* Adjust the chunk coordinates */
                for (u = 0; u < fm->f_ndims; u++)
                    coords[u] = (hsize_t)((hssize_t)coords[u] - adjust[u]);

                /* Set to same shape as chunk */
                if (H5S_select_hyperslab(chunk_info->mspace, H5S_SELECT_SET, coords, NULL, fm->chunk_dim,
                                         NULL) < 0)
                    HGOTO_ERROR(H5E_DATASET, H5E_CANTSELECT, FAIL, "can't create chunk memory selection")
            } /* end if */
            else {
                /* Sanity check */
                HDassert(H5S_SEL_HYPERSLABS == chunk_sel_type);

                /* Copy the file chunk's selection */
                if (H5S_SELECT_COPY(chunk_info->mspace, chunk_info->fspace, FALSE) < 0)
                    HGOTO_ERROR(H5E_DATASPACE, H5E_CANTCOPY, FAIL, "unable to copy selection")

                /* Compute the adjustment for this chunk */
                for (u = 0; u < fm->f_ndims; u++) {
                    /* Compensate for the chunk offset */
                    H5_CHECK_OVERFLOW(coords[u], hsize_t, hssize_t);
                    chunk_adjust[u] = adjust[u] - (hssize_t)coords[u];
                } /* end for */

                /* Adjust the selection */
                if (H5S_SELECT_ADJUST_S(chunk_info->mspace, chunk_adjust) < 0)
                    HGOTO_ERROR(H5E_DATASET, H5E_CANTSET, FAIL, "unable to adjust selection")
            } /* end else */

            /* Get the next chunk node in the skip list */
            curr_node = H5SL_next(curr_node);
        } /* end while */
    }     /* end else */

done:
    FUNC_LEAVE_NOAPI(ret_value)
} /* end H5D__create_chunk_mem_map_hyper() */

/*-------------------------------------------------------------------------
 * Function:    H5D__create_mem_map_1d
 *
 * Purpose:    Create all chunk selections for 1-dimensional regular memory space
 *          that has only one single block in the selection
 *
 * Return:    Non-negative on success/Negative on failure
 *
 * Programmer:    Vailin Choi
 *                Sept 18, 2019
 *
 *-------------------------------------------------------------------------
 */
static herr_t
H5D__create_chunk_mem_map_1d(const H5D_chunk_map_t *fm)
{
    H5D_chunk_info_t *chunk_info;          /* Pointer to chunk information */
    H5SL_node_t *     curr_node;           /* Current node in skip list */
    herr_t            ret_value = SUCCEED; /* Return value */

    FUNC_ENTER_STATIC

    /* Sanity check */
    HDassert(fm->f_ndims > 0);

    /* Check for all I/O going to a single chunk */
    if (H5SL_count(fm->sel_chunks) == 1) {
        /* Get the node */
        curr_node = H5SL_first(fm->sel_chunks);

        /* Get pointer to chunk's information */
        chunk_info = (H5D_chunk_info_t *)H5SL_item(curr_node);
        HDassert(chunk_info);

        /* Just point at the memory dataspace & selection */
        /* (Casting away const OK -QAK) */
        chunk_info->mspace = (H5S_t *)fm->mem_space;

        /* Indicate that the chunk's memory space is shared */
        chunk_info->mspace_shared = TRUE;
    } /* end if */
    else {
        hsize_t mem_sel_start[H5S_MAX_RANK]; /* Offset of low bound of file selection */
        hsize_t mem_sel_end[H5S_MAX_RANK];   /* Offset of high bound of file selection */

        HDassert(fm->m_ndims == 1);

        if (H5S_SELECT_BOUNDS(fm->mem_space, mem_sel_start, mem_sel_end) < 0)
            HGOTO_ERROR(H5E_DATASPACE, H5E_CANTGET, FAIL, "can't get file selection bound info")

        /* Iterate over each chunk in the chunk list */
        curr_node = H5SL_first(fm->sel_chunks);
        while (curr_node) {
            hsize_t chunk_points; /* Number of elements in chunk selection */
            hsize_t tmp_count = 1;

            /* Get pointer to chunk's information */
            chunk_info = (H5D_chunk_info_t *)H5SL_item(curr_node);
            HDassert(chunk_info);

            /* Copy the memory dataspace */
            if ((chunk_info->mspace = H5S_copy(fm->mem_space, TRUE, FALSE)) == NULL)
                HGOTO_ERROR(H5E_DATASPACE, H5E_CANTCOPY, FAIL, "unable to copy memory space")

            chunk_points = H5S_GET_SELECT_NPOINTS(chunk_info->fspace);

            if (H5S_select_hyperslab(chunk_info->mspace, H5S_SELECT_SET, mem_sel_start, NULL, &tmp_count,
                                     &chunk_points) < 0)
                HGOTO_ERROR(H5E_DATASET, H5E_CANTSELECT, FAIL, "can't create chunk memory selection")

            mem_sel_start[0] += chunk_points;

            /* Get the next chunk node in the skip list */
            curr_node = H5SL_next(curr_node);
        } /* end while */
    }     /* end else */

done:
    FUNC_LEAVE_NOAPI(ret_value)
} /* end H5D__create_chunk_mem_map_1d() */

/*-------------------------------------------------------------------------
 * Function:    H5D__chunk_file_cb
 *
 * Purpose:    Callback routine for file selection iterator.  Used when
 *              creating selections in file for each point selected.
 *
 * Return:    Non-negative on success/Negative on failure
 *
 * Programmer:    Quincey Koziol
 *        Wednesday, July 23, 2003
 *
 *-------------------------------------------------------------------------
 */
static herr_t
H5D__chunk_file_cb(void H5_ATTR_UNUSED *elem, const H5T_t H5_ATTR_UNUSED *type, unsigned ndims,
                   const hsize_t *coords, void *_udata)
{
    H5D_chunk_file_iter_ud_t *udata = (H5D_chunk_file_iter_ud_t *)_udata; /* User data for operation */
    H5D_chunk_map_t *         fm    = udata->fm;                 /* File<->memory chunk mapping info */
    H5D_chunk_info_t *        chunk_info;                        /* Chunk information for current chunk */
    hsize_t                   coords_in_chunk[H5O_LAYOUT_NDIMS]; /* Coordinates of element in chunk */
    hsize_t                   chunk_index;                       /* Chunk index */
    hsize_t                   scaled[H5S_MAX_RANK];              /* Scaled coordinates for this chunk */
    unsigned                  u;                                 /* Local index variable */
    herr_t                    ret_value = SUCCEED;               /* Return value        */

    FUNC_ENTER_STATIC

    /* Calculate the index of this chunk */
    chunk_index = H5VM_chunk_index_scaled(ndims, coords, fm->layout->u.chunk.dim,
                                          fm->layout->u.chunk.down_chunks, scaled);

    /* Find correct chunk in file & memory skip list */
    if (chunk_index == fm->last_index) {
        /* If the chunk index is the same as the last chunk index we used,
         * get the cached info to operate on.
         */
        chunk_info = fm->last_chunk_info;
    } /* end if */
    else {
        /* If the chunk index is not the same as the last chunk index we used,
         * find the chunk in the skip list.
         */
        /* Get the chunk node from the skip list */
        if (NULL == (chunk_info = (H5D_chunk_info_t *)H5SL_search(fm->sel_chunks, &chunk_index))) {
            H5S_t *fspace; /* Memory chunk's dataspace */

            /* Allocate the file & memory chunk information */
            if (NULL == (chunk_info = H5FL_MALLOC(H5D_chunk_info_t)))
                HGOTO_ERROR(H5E_RESOURCE, H5E_NOSPACE, FAIL, "can't allocate chunk info")

            /* Initialize the chunk information */

            /* Set the chunk index */
            chunk_info->index = chunk_index;

            /* Create a dataspace for the chunk */
            if ((fspace = H5S_create_simple(fm->f_ndims, fm->chunk_dim, NULL)) == NULL) {
                chunk_info = H5FL_FREE(H5D_chunk_info_t, chunk_info);
                HGOTO_ERROR(H5E_DATASPACE, H5E_CANTCREATE, FAIL, "unable to create dataspace for chunk")
            } /* end if */

            /* De-select the chunk space */
            if (H5S_select_none(fspace) < 0) {
                (void)H5S_close(fspace);
                chunk_info = H5FL_FREE(H5D_chunk_info_t, chunk_info);
                HGOTO_ERROR(H5E_DATASPACE, H5E_CANTINIT, FAIL, "unable to de-select dataspace")
            } /* end if */

            /* Set the file chunk dataspace */
            chunk_info->fspace        = fspace;
            chunk_info->fspace_shared = FALSE;

            /* Set the memory chunk dataspace */
            chunk_info->mspace        = NULL;
            chunk_info->mspace_shared = FALSE;

            /* Set the number of selected elements in chunk to zero */
            chunk_info->chunk_points = 0;

            /* Set the chunk's scaled coordinates */
            H5MM_memcpy(chunk_info->scaled, scaled, sizeof(hsize_t) * fm->f_ndims);
            chunk_info->scaled[fm->f_ndims] = 0;
            H5MM_memcpy(chunk_info->scaled, scaled, sizeof(hsize_t) * fm->f_ndims);

            /* Insert the new chunk into the skip list */
            if (H5SL_insert(fm->sel_chunks, chunk_info, &chunk_info->index) < 0) {
                H5D__free_chunk_info(chunk_info, NULL, NULL);
                HGOTO_ERROR(H5E_DATASPACE, H5E_CANTINSERT, FAIL, "can't insert chunk into skip list")
            } /* end if */
        }     /* end if */

#ifdef H5_HAVE_PARALLEL
        /* Store chunk selection information, for collective multi-chunk I/O */
        if (udata->io_info->using_mpi_vfd)
            fm->select_chunk[chunk_index] = chunk_info;
#endif /* H5_HAVE_PARALLEL */

        /* Update the "last chunk seen" information */
        fm->last_index      = chunk_index;
        fm->last_chunk_info = chunk_info;
    } /* end else */

    /* Get the offset of the element within the chunk */
    for (u = 0; u < fm->f_ndims; u++)
        coords_in_chunk[u] = coords[u] - (scaled[u] * fm->layout->u.chunk.dim[u]);

    /* Add point to file selection for chunk */
    if (H5S_select_elements(chunk_info->fspace, H5S_SELECT_APPEND, (size_t)1, coords_in_chunk) < 0)
        HGOTO_ERROR(H5E_DATASPACE, H5E_CANTSELECT, FAIL, "unable to select element")

    /* Increment the number of elemented selected in chunk */
    chunk_info->chunk_points++;

done:
    FUNC_LEAVE_NOAPI(ret_value)
} /* end H5D__chunk_file_cb() */

/*-------------------------------------------------------------------------
 * Function:    H5D__chunk_mem_cb
 *
 * Purpose:    Callback routine for file selection iterator.  Used when
 *              creating selections in memory for each chunk.
 *
 * Return:    Non-negative on success/Negative on failure
 *
 * Programmer:    Raymond Lu
 *        Thursday, April 10, 2003
 *
 *-------------------------------------------------------------------------
 */
static herr_t
H5D__chunk_mem_cb(void H5_ATTR_UNUSED *elem, const H5T_t H5_ATTR_UNUSED *type, unsigned ndims,
                  const hsize_t *coords, void *_fm)
{
    H5D_chunk_map_t * fm = (H5D_chunk_map_t *)_fm; /* File<->memory chunk mapping info */
    H5D_chunk_info_t *chunk_info;                  /* Chunk information for current chunk */
    hsize_t           coords_in_mem[H5S_MAX_RANK]; /* Coordinates of element in memory */
    hsize_t           chunk_index;                 /* Chunk index */
    herr_t            ret_value = SUCCEED;         /* Return value        */

    FUNC_ENTER_STATIC

    /* Calculate the index of this chunk */
    chunk_index = H5VM_chunk_index(ndims, coords, fm->layout->u.chunk.dim, fm->layout->u.chunk.down_chunks);

    /* Find correct chunk in file & memory skip list */
    if (chunk_index == fm->last_index) {
        /* If the chunk index is the same as the last chunk index we used,
         * get the cached spaces to operate on.
         */
        chunk_info = fm->last_chunk_info;
    } /* end if */
    else {
        /* If the chunk index is not the same as the last chunk index we used,
         * find the chunk in the skip list.
         */
        /* Get the chunk node from the skip list */
        if (NULL == (chunk_info = (H5D_chunk_info_t *)H5SL_search(fm->sel_chunks, &chunk_index)))
            HGOTO_ERROR(H5E_DATASPACE, H5E_NOTFOUND, H5_ITER_ERROR, "can't locate chunk in skip list")

        /* Check if the chunk already has a memory space */
        if (NULL == chunk_info->mspace)
            /* Copy the template memory chunk dataspace */
            if (NULL == (chunk_info->mspace = H5S_copy(fm->mchunk_tmpl, FALSE, FALSE)))
                HGOTO_ERROR(H5E_DATASPACE, H5E_CANTCOPY, H5_ITER_ERROR, "unable to copy file space")

        /* Update the "last chunk seen" information */
        fm->last_index      = chunk_index;
        fm->last_chunk_info = chunk_info;
    } /* end else */

    /* Get coordinates of selection iterator for memory */
    if (H5S_SELECT_ITER_COORDS(&fm->mem_iter, coords_in_mem) < 0)
        HGOTO_ERROR(H5E_DATASPACE, H5E_CANTGET, H5_ITER_ERROR, "unable to get iterator coordinates")

    /* Add point to memory selection for chunk */
    if (fm->msel_type == H5S_SEL_POINTS) {
        if (H5S_select_elements(chunk_info->mspace, H5S_SELECT_APPEND, (size_t)1, coords_in_mem) < 0)
            HGOTO_ERROR(H5E_DATASPACE, H5E_CANTSELECT, H5_ITER_ERROR, "unable to select element")
    } /* end if */
    else {
        if (H5S_hyper_add_span_element(chunk_info->mspace, fm->m_ndims, coords_in_mem) < 0)
            HGOTO_ERROR(H5E_DATASPACE, H5E_CANTSELECT, H5_ITER_ERROR, "unable to select element")
    } /* end else */

    /* Move memory selection iterator to next element in selection */
    if (H5S_SELECT_ITER_NEXT(&fm->mem_iter, (size_t)1) < 0)
        HGOTO_ERROR(H5E_DATASPACE, H5E_CANTNEXT, H5_ITER_ERROR, "unable to move to next iterator location")

done:
    FUNC_LEAVE_NOAPI(ret_value)
} /* end H5D__chunk_mem_cb() */

/*-------------------------------------------------------------------------
 * Function:    H5D__chunk_cacheable
 *
 * Purpose:    A small internal function to if it's possible to load the
 *              chunk into cache.
 *
 * Return:    TRUE or FALSE
 *
 * Programmer:    Raymond Lu
 *        17 July 2007
 *
 *-------------------------------------------------------------------------
 */
htri_t
H5D__chunk_cacheable(const H5D_io_info_t *io_info, haddr_t caddr, hbool_t write_op)
{
    const H5D_t *dataset     = io_info->dset; /* Local pointer to dataset info */
    hbool_t      has_filters = FALSE;         /* Whether there are filters on the chunk or not */
    htri_t       ret_value   = FAIL;          /* Return value */

    FUNC_ENTER_PACKAGE

    /* Sanity check */
    HDassert(io_info);
    HDassert(dataset);

    /* Must bring the whole chunk in if there are any filters on the chunk.
     * Make sure to check if filters are on the dataset but disabled for the
     * chunk because it is a partial edge chunk. */
    if (dataset->shared->dcpl_cache.pline.nused > 0) {
        if (dataset->shared->layout.u.chunk.flags & H5O_LAYOUT_CHUNK_DONT_FILTER_PARTIAL_BOUND_CHUNKS) {
            has_filters = !H5D__chunk_is_partial_edge_chunk(
                io_info->dset->shared->ndims, io_info->dset->shared->layout.u.chunk.dim,
                io_info->store->chunk.scaled, io_info->dset->shared->curr_dims);
        } /* end if */
        else
            has_filters = TRUE;
    } /* end if */

    if (has_filters)
        ret_value = TRUE;
    else {
#ifdef H5_HAVE_PARALLEL
        /* If MPI based VFD is used and the file is opened for write access, must
         *         bypass the chunk-cache scheme because other MPI processes could
         *         be writing to other elements in the same chunk.  Do a direct
         *         write-through of only the elements requested.
         */
        if (io_info->using_mpi_vfd && (H5F_ACC_RDWR & H5F_INTENT(dataset->oloc.file)))
            ret_value = FALSE;
        else {
#endif /* H5_HAVE_PARALLEL */
            /* If the chunk is too large to keep in the cache and if we don't
             * need to write the fill value, then don't load the chunk into the
             * cache, just write the data to it directly.
             */
            H5_CHECK_OVERFLOW(dataset->shared->layout.u.chunk.size, uint32_t, size_t);
            if ((size_t)dataset->shared->layout.u.chunk.size > dataset->shared->cache.chunk.nbytes_max) {
                if (write_op && !H5F_addr_defined(caddr)) {
                    const H5O_fill_t *fill = &(dataset->shared->dcpl_cache.fill); /* Fill value info */
                    H5D_fill_value_t  fill_status;                                /* Fill value status */

                    /* Revtrieve the fill value status */
                    if (H5P_is_fill_value_defined(fill, &fill_status) < 0)
                        HGOTO_ERROR(H5E_PLIST, H5E_CANTGET, FAIL, "can't tell if fill value defined")

                    /* If the fill value needs to be written then we will need
                     * to use the cache to write the fill value */
                    if (fill->fill_time == H5D_FILL_TIME_ALLOC ||
                        (fill->fill_time == H5D_FILL_TIME_IFSET &&
                         (fill_status == H5D_FILL_VALUE_USER_DEFINED ||
                          fill_status == H5D_FILL_VALUE_DEFAULT)))
                        ret_value = TRUE;
                    else
                        ret_value = FALSE;
                }
                else
                    ret_value = FALSE;
            }
            else
                ret_value = TRUE;
#ifdef H5_HAVE_PARALLEL
        } /* end else */
#endif    /* H5_HAVE_PARALLEL */
    }     /* end else */

done:
    FUNC_LEAVE_NOAPI(ret_value)
} /* end H5D__chunk_cacheable() */

/*-------------------------------------------------------------------------
 * Function:    H5D__chunk_may_use_select_io
 *
 * Purpose:    A small internal function to if it may be possible to use
 *             selection I/O.
 *
 * Return:    TRUE or FALSE
 *
 * Programmer:    Neil Fortner
 *        4 May 2021
 *
 *-------------------------------------------------------------------------
 */
static htri_t
H5D__chunk_may_use_select_io(const H5D_io_info_t *io_info)
{
    const H5D_t *dataset   = io_info->dset; /* Local pointer to dataset info */
    htri_t       ret_value = FAIL;          /* Return value */

    FUNC_ENTER_STATIC

    /* Sanity check */
    HDassert(io_info);
    HDassert(dataset);

    /* Don't use selection I/O if it's globally disabled, there is a type
     * conversion, or if there are filters on the dataset (for now) */
    if (!H5_use_selection_io_g || io_info->io_ops.single_read != H5D__select_read ||
        dataset->shared->dcpl_cache.pline.nused > 0)
        ret_value = FALSE;
    else {
        htri_t page_buf_enabled;

        HDassert(io_info->io_ops.single_write == H5D__select_write);

        /* Check if the page buffer is enabled */
        if ((page_buf_enabled = H5PB_enabled(io_info->f_sh, H5FD_MEM_DRAW)) < 0)
            HGOTO_ERROR(H5E_DATASET, H5E_CANTGET, FAIL, "can't check if page buffer is enabled")
        if (page_buf_enabled)
            ret_value = FALSE;
        else {
            /* Check if chunks in this dataset may be cached, if so don't use
             * selection I/O (for now).  Note that chunks temporarily cached for
             * the purpose of writing the fill value don't count, since they are
             * immediately evicted. */
#ifdef H5_HAVE_PARALLEL
            /* If MPI based VFD is used and the file is opened for write access,
             * must bypass the chunk-cache scheme because other MPI processes
             * could be writing to other elements in the same chunk.
             */
            if (io_info->using_mpi_vfd && (H5F_ACC_RDWR & H5F_INTENT(dataset->oloc.file)))
                ret_value = TRUE;
            else {
#endif /* H5_HAVE_PARALLEL */
                /* Check if the chunk is too large to keep in the cache */
                H5_CHECK_OVERFLOW(dataset->shared->layout.u.chunk.size, uint32_t, size_t);
                if ((size_t)dataset->shared->layout.u.chunk.size > dataset->shared->cache.chunk.nbytes_max)
                    ret_value = TRUE;
                else
                    ret_value = FALSE;
#ifdef H5_HAVE_PARALLEL
            } /* end else */
#endif        /* H5_HAVE_PARALLEL */
        }     /* end else */
    }         /* end else */

done:
    FUNC_LEAVE_NOAPI(ret_value)
} /* end H5D__chunk_may_use_select_io() */

/*-------------------------------------------------------------------------
 * Function:    H5D__chunk_read
 *
 * Purpose:    Read from a chunked dataset.
 *
 * Return:    Non-negative on success/Negative on failure
 *
 * Programmer:    Raymond Lu
 *        Thursday, April 10, 2003
 *
 *-------------------------------------------------------------------------
 */
static herr_t
H5D__chunk_read(H5D_io_info_t *io_info, const H5D_type_info_t *type_info, hsize_t H5_ATTR_UNUSED nelmts,
                const H5S_t H5_ATTR_UNUSED *file_space, const H5S_t H5_ATTR_UNUSED *mem_space,
                H5D_chunk_map_t *fm)
{
    H5SL_node_t * chunk_node;                  /* Current node in chunk skip list */
    H5D_io_info_t nonexistent_io_info;         /* "nonexistent" I/O info object */
    uint32_t      src_accessed_bytes  = 0;     /* Total accessed size in a chunk */
    hbool_t       skip_missing_chunks = FALSE; /* Whether to skip missing chunks */
    H5S_t **      chunk_mem_spaces    = NULL;  /* Array of chunk memory spaces */
    H5S_t *       chunk_mem_spaces_static[8];  /* Static buffer for chunk_mem_spaces */
    H5S_t **      chunk_file_spaces = NULL;    /* Array of chunk file spaces */
    H5S_t *       chunk_file_spaces_static[8]; /* Static buffer for chunk_file_spaces */
    haddr_t *     chunk_addrs = NULL;          /* Array of chunk addresses */
    haddr_t       chunk_addrs_static[8];       /* Static buffer for chunk_addrs */
    herr_t        ret_value = SUCCEED;         /*return value        */

    FUNC_ENTER_STATIC

    /* Sanity check */
    HDassert(io_info);
    HDassert(io_info->u.rbuf);
    HDassert(type_info);
    HDassert(fm);

    /* Set up "nonexistent" I/O info object */
    H5MM_memcpy(&nonexistent_io_info, io_info, sizeof(nonexistent_io_info));
    nonexistent_io_info.layout_ops = *H5D_LOPS_NONEXISTENT;

    {
        const H5O_fill_t *fill = &(io_info->dset->shared->dcpl_cache.fill); /* Fill value info */
        H5D_fill_value_t  fill_status;                                      /* Fill value status */

        /* Check the fill value status */
        if (H5P_is_fill_value_defined(fill, &fill_status) < 0)
            HGOTO_ERROR(H5E_PLIST, H5E_CANTGET, FAIL, "can't tell if fill value defined")

        /* If we are never to return fill values, or if we would return them
         * but they aren't set, set the flag to skip missing chunks.
         */
        if (fill->fill_time == H5D_FILL_TIME_NEVER ||
            (fill->fill_time == H5D_FILL_TIME_IFSET && fill_status != H5D_FILL_VALUE_USER_DEFINED &&
             fill_status != H5D_FILL_VALUE_DEFAULT))
            skip_missing_chunks = TRUE;
    }

    /* Different blocks depending on whether we're using selection I/O */
    if (io_info->use_select_io) {
        size_t num_chunks;
        size_t element_sizes[2] = {type_info->dst_type_size, 0};
        void * bufs[2]          = {io_info->u.rbuf, NULL};

        /* Cache number of chunks */
        num_chunks = H5D_CHUNK_GET_NODE_COUNT(fm);

        /* Allocate arrays of dataspaces and offsets for use with selection I/O,
         * or point to static buffers */
        HDassert(sizeof(chunk_mem_spaces_static) / sizeof(chunk_mem_spaces_static[0]) ==
                 sizeof(chunk_file_spaces_static) / sizeof(chunk_file_spaces_static[0]));
        HDassert(sizeof(chunk_mem_spaces_static) / sizeof(chunk_mem_spaces_static[0]) ==
                 sizeof(chunk_addrs_static) / sizeof(chunk_addrs_static[0]));
        if (num_chunks > (sizeof(chunk_mem_spaces_static) / sizeof(chunk_mem_spaces_static[0]))) {
            if (NULL == (chunk_mem_spaces = H5MM_malloc(num_chunks * sizeof(H5S_t *))))
                HGOTO_ERROR(H5E_RESOURCE, H5E_CANTALLOC, FAIL,
                            "memory allocation failed for memory space list")
            if (NULL == (chunk_file_spaces = H5MM_malloc(num_chunks * sizeof(H5S_t *))))
                HGOTO_ERROR(H5E_RESOURCE, H5E_CANTALLOC, FAIL, "memory allocation failed for file space list")
            if (NULL == (chunk_addrs = H5MM_malloc(num_chunks * sizeof(haddr_t))))
                HGOTO_ERROR(H5E_RESOURCE, H5E_CANTALLOC, FAIL,
                            "memory allocation failed for chunk address list")
        } /* end if */
        else {
            chunk_mem_spaces  = chunk_mem_spaces_static;
            chunk_file_spaces = chunk_file_spaces_static;
            chunk_addrs       = chunk_addrs_static;
        } /* end else */

        /* Reset num_chunks */
        num_chunks = 0;

        /* Iterate through nodes in chunk skip list */
        chunk_node = H5D_CHUNK_GET_FIRST_NODE(fm);
        while (chunk_node) {
            H5D_chunk_info_t *chunk_info; /* Chunk information */
            H5D_chunk_ud_t    udata;      /* Chunk index pass-through    */

            /* Get the actual chunk information from the skip list node */
            chunk_info = H5D_CHUNK_GET_NODE_INFO(fm, chunk_node);

            /* Get the info for the chunk in the file */
            if (H5D__chunk_lookup(io_info->dset, chunk_info->scaled, &udata) < 0)
                HGOTO_ERROR(H5E_DATASET, H5E_CANTGET, FAIL, "error looking up chunk address")

            /* There should be no chunks cached */
            HDassert(UINT_MAX == udata.idx_hint);

            /* Sanity check */
            HDassert((H5F_addr_defined(udata.chunk_block.offset) && udata.chunk_block.length > 0) ||
                     (!H5F_addr_defined(udata.chunk_block.offset) && udata.chunk_block.length == 0));

            /* Check for non-existant chunk & skip it if appropriate */
            if (H5F_addr_defined(udata.chunk_block.offset)) {
                /* Add chunk to list for selection I/O */
                chunk_mem_spaces[num_chunks]  = chunk_info->mspace;
                chunk_file_spaces[num_chunks] = chunk_info->fspace;
                chunk_addrs[num_chunks]       = udata.chunk_block.offset;
                num_chunks++;
            } /* end if */
            else if (!skip_missing_chunks) {
                /* Perform the actual read operation from the nonexistent chunk
                 */
                if ((io_info->io_ops.single_read)(&nonexistent_io_info, type_info,
                                                  (hsize_t)chunk_info->chunk_points, chunk_info->fspace,
                                                  chunk_info->mspace) < 0)
                    HGOTO_ERROR(H5E_DATASET, H5E_READERROR, FAIL, "chunked read failed")
            } /* end if */

            /* Advance to next chunk in list */
            chunk_node = H5D_CHUNK_GET_NEXT_NODE(fm, chunk_node);
        } /* end while */

        /* Issue selection I/O call (we can skip the page buffer because we've
         * already verified it won't be used, and the metadata accumulator
         * because this is raw data) */
<<<<<<< HEAD
        if (num_chunks > 0 &&
            H5F_shared_select_read(H5F_SHARED(io_info->dset->oloc.file), H5FD_MEM_DRAW, (uint32_t)num_chunks,
=======
        if (H5F_shared_select_read(H5F_SHARED(io_info->dset->oloc.file), H5FD_MEM_DRAW, (uint32_t)num_chunks,
>>>>>>> 2a5d2a27
                                   (const H5S_t *const *)chunk_mem_spaces,
                                   (const H5S_t *const *)chunk_file_spaces, chunk_addrs, element_sizes,
                                   bufs) < 0)
            HGOTO_ERROR(H5E_DATASET, H5E_READERROR, FAIL, "chunk selection read failed")

        /* Clean up memory */
        if (chunk_mem_spaces != chunk_mem_spaces_static) {
            HDassert(chunk_mem_spaces);
            HDassert(chunk_file_spaces != chunk_file_spaces_static);
            HDassert(chunk_addrs != chunk_addrs_static);
            H5MM_free(chunk_mem_spaces);
            chunk_mem_spaces = NULL;
            H5MM_free(chunk_file_spaces);
            chunk_file_spaces = NULL;
            H5MM_free(chunk_addrs);
            chunk_addrs = NULL;
        } /* end if */
    }     /* end if */
    else {
        H5D_io_info_t ctg_io_info; /* Contiguous I/O info object */
        H5D_storage_t ctg_store;   /* Chunk storage information as contiguous dataset */
        H5D_io_info_t cpt_io_info; /* Compact I/O info object */
        H5D_storage_t cpt_store;   /* Chunk storage information as compact dataset */
        hbool_t       cpt_dirty;   /* Temporary placeholder for compact storage "dirty" flag */

        /* Set up contiguous I/O info object */
        H5MM_memcpy(&ctg_io_info, io_info, sizeof(ctg_io_info));
        ctg_io_info.store      = &ctg_store;
        ctg_io_info.layout_ops = *H5D_LOPS_CONTIG;

        /* Initialize temporary contiguous storage info */
        H5_CHECKED_ASSIGN(ctg_store.contig.dset_size, hsize_t, io_info->dset->shared->layout.u.chunk.size,
                          uint32_t);

        /* Set up compact I/O info object */
        H5MM_memcpy(&cpt_io_info, io_info, sizeof(cpt_io_info));
        cpt_io_info.store      = &cpt_store;
        cpt_io_info.layout_ops = *H5D_LOPS_COMPACT;

        /* Initialize temporary compact storage info */
        cpt_store.compact.dirty = &cpt_dirty;

        /* Iterate through nodes in chunk skip list */
        chunk_node = H5D_CHUNK_GET_FIRST_NODE(fm);
        while (chunk_node) {
            H5D_chunk_info_t *chunk_info; /* Chunk information */
            H5D_chunk_ud_t    udata;      /* Chunk index pass-through    */
            htri_t            cacheable;  /* Whether the chunk is cacheable */

            /* Get the actual chunk information from the skip list node */
            chunk_info = H5D_CHUNK_GET_NODE_INFO(fm, chunk_node);

            /* Get the info for the chunk in the file */
            if (H5D__chunk_lookup(io_info->dset, chunk_info->scaled, &udata) < 0)
                HGOTO_ERROR(H5E_DATASET, H5E_CANTGET, FAIL, "error looking up chunk address")

            /* Sanity check */
            HDassert((H5F_addr_defined(udata.chunk_block.offset) && udata.chunk_block.length > 0) ||
                     (!H5F_addr_defined(udata.chunk_block.offset) && udata.chunk_block.length == 0));

            /* Check for non-existant chunk & skip it if appropriate */
            if (H5F_addr_defined(udata.chunk_block.offset) || UINT_MAX != udata.idx_hint ||
                !skip_missing_chunks) {
                H5D_io_info_t *chk_io_info;  /* Pointer to I/O info object for this chunk */
                void *         chunk = NULL; /* Pointer to locked chunk buffer */

                /* Set chunk's [scaled] coordinates */
                io_info->store->chunk.scaled = chunk_info->scaled;

                /* Determine if we should use the chunk cache */
                if ((cacheable = H5D__chunk_cacheable(io_info, udata.chunk_block.offset, FALSE)) < 0)
                    HGOTO_ERROR(H5E_DATASET, H5E_CANTGET, FAIL, "can't tell if chunk is cacheable")
                if (cacheable) {
                    /* Load the chunk into cache and lock it. */

                    /* Compute # of bytes accessed in chunk */
                    H5_CHECK_OVERFLOW(type_info->src_type_size, /*From:*/ size_t, /*To:*/ uint32_t);
                    src_accessed_bytes = chunk_info->chunk_points * (uint32_t)type_info->src_type_size;

                    /* Lock the chunk into the cache */
                    if (NULL == (chunk = H5D__chunk_lock(io_info, &udata, FALSE, FALSE)))
                        HGOTO_ERROR(H5E_IO, H5E_READERROR, FAIL, "unable to read raw data chunk")

                    /* Set up the storage buffer information for this chunk */
                    cpt_store.compact.buf = chunk;

                    /* Point I/O info at contiguous I/O info for this chunk */
                    chk_io_info = &cpt_io_info;
                } /* end if */
                else if (H5F_addr_defined(udata.chunk_block.offset)) {
                    /* Set up the storage address information for this chunk */
                    ctg_store.contig.dset_addr = udata.chunk_block.offset;

                    /* Point I/O info at temporary I/O info for this chunk */
                    chk_io_info = &ctg_io_info;
                } /* end else if */
                else {
                    /* Point I/O info at "nonexistent" I/O info for this chunk */
                    chk_io_info = &nonexistent_io_info;
                } /* end else */

                /* Perform the actual read operation */
                if ((io_info->io_ops.single_read)(chk_io_info, type_info, (hsize_t)chunk_info->chunk_points,
                                                  chunk_info->fspace, chunk_info->mspace) < 0)
                    HGOTO_ERROR(H5E_DATASET, H5E_READERROR, FAIL, "chunked read failed")

                /* Release the cache lock on the chunk. */
                if (chunk && H5D__chunk_unlock(io_info, &udata, FALSE, chunk, src_accessed_bytes) < 0)
                    HGOTO_ERROR(H5E_IO, H5E_READERROR, FAIL, "unable to unlock raw data chunk")
            } /* end if */

            /* Advance to next chunk in list */
            chunk_node = H5D_CHUNK_GET_NEXT_NODE(fm, chunk_node);
        } /* end while */
    }     /* end else */

done:
    /* Cleanup on failure */
    if (ret_value < 0) {
        if (chunk_mem_spaces != chunk_mem_spaces_static)
            chunk_mem_spaces = H5MM_xfree(chunk_mem_spaces);
        if (chunk_file_spaces != chunk_file_spaces_static)
            chunk_file_spaces = H5MM_xfree(chunk_file_spaces);
        if (chunk_addrs != chunk_addrs_static)
            chunk_addrs = H5MM_xfree(chunk_addrs);
    } /* end if */

    /* Make sure we cleaned up */
    HDassert(!chunk_mem_spaces || chunk_mem_spaces == chunk_mem_spaces_static);
    HDassert(!chunk_file_spaces || chunk_file_spaces == chunk_file_spaces_static);
    HDassert(!chunk_addrs || chunk_addrs == chunk_addrs_static);

    FUNC_LEAVE_NOAPI(ret_value)
} /* H5D__chunk_read() */

/*-------------------------------------------------------------------------
 * Function:    H5D__chunk_write
 *
 * Purpose:    Writes to a chunked dataset.
 *
 * Return:    Non-negative on success/Negative on failure
 *
 * Programmer:    Raymond Lu
 *        Thursday, April 10, 2003
 *
 *-------------------------------------------------------------------------
 */
static herr_t
H5D__chunk_write(H5D_io_info_t *io_info, const H5D_type_info_t *type_info, hsize_t H5_ATTR_UNUSED nelmts,
                 const H5S_t H5_ATTR_UNUSED *file_space, const H5S_t H5_ATTR_UNUSED *mem_space,
                 H5D_chunk_map_t *fm)
{
    H5SL_node_t * chunk_node;                  /* Current node in chunk skip list */
    H5D_io_info_t ctg_io_info;                 /* Contiguous I/O info object */
    H5D_storage_t ctg_store;                   /* Chunk storage information as contiguous dataset */
    H5D_io_info_t cpt_io_info;                 /* Compact I/O info object */
    H5D_storage_t cpt_store;                   /* Chunk storage information as compact dataset */
    hbool_t       cpt_dirty;                   /* Temporary placeholder for compact storage "dirty" flag */
    uint32_t      dst_accessed_bytes = 0;      /* Total accessed size in a chunk */
    H5S_t **      chunk_mem_spaces   = NULL;   /* Array of chunk memory spaces */
    H5S_t *       chunk_mem_spaces_static[8];  /* Static buffer for chunk_mem_spaces */
    H5S_t **      chunk_file_spaces = NULL;    /* Array of chunk file spaces */
    H5S_t *       chunk_file_spaces_static[8]; /* Static buffer for chunk_file_spaces */
    haddr_t *     chunk_addrs = NULL;          /* Array of chunk addresses */
    haddr_t       chunk_addrs_static[8];       /* Static buffer for chunk_addrs */
    herr_t        ret_value = SUCCEED;         /* Return value        */

    FUNC_ENTER_STATIC

    /* Sanity check */
    HDassert(io_info);
    HDassert(io_info->u.wbuf);
    HDassert(type_info);
    HDassert(fm);

    /* Set up contiguous I/O info object */
    H5MM_memcpy(&ctg_io_info, io_info, sizeof(ctg_io_info));
    ctg_io_info.store      = &ctg_store;
    ctg_io_info.layout_ops = *H5D_LOPS_CONTIG;

    /* Initialize temporary contiguous storage info */
    H5_CHECKED_ASSIGN(ctg_store.contig.dset_size, hsize_t, io_info->dset->shared->layout.u.chunk.size,
                      uint32_t);

    /* Set up compact I/O info object */
    H5MM_memcpy(&cpt_io_info, io_info, sizeof(cpt_io_info));
    cpt_io_info.store      = &cpt_store;
    cpt_io_info.layout_ops = *H5D_LOPS_COMPACT;

    /* Initialize temporary compact storage info */
    cpt_store.compact.dirty = &cpt_dirty;

    /* Different blocks depending on whether we're using selection I/O */
    if (io_info->use_select_io) {
        size_t      num_chunks;
        size_t      element_sizes[2] = {type_info->dst_type_size, 0};
        const void *bufs[2]          = {io_info->u.wbuf, NULL};

        /* Cache number of chunks */
        num_chunks = H5D_CHUNK_GET_NODE_COUNT(fm);

        /* Allocate arrays of dataspaces and offsets for use with selection I/O,
         * or point to static buffers */
        HDassert(sizeof(chunk_mem_spaces_static) / sizeof(chunk_mem_spaces_static[0]) ==
                 sizeof(chunk_file_spaces_static) / sizeof(chunk_file_spaces_static[0]));
        HDassert(sizeof(chunk_mem_spaces_static) / sizeof(chunk_mem_spaces_static[0]) ==
                 sizeof(chunk_addrs_static) / sizeof(chunk_addrs_static[0]));
        if (num_chunks > (sizeof(chunk_mem_spaces_static) / sizeof(chunk_mem_spaces_static[0]))) {
            if (NULL == (chunk_mem_spaces = H5MM_malloc(num_chunks * sizeof(H5S_t *))))
                HGOTO_ERROR(H5E_RESOURCE, H5E_CANTALLOC, FAIL,
                            "memory allocation failed for memory space list")
            if (NULL == (chunk_file_spaces = H5MM_malloc(num_chunks * sizeof(H5S_t *))))
                HGOTO_ERROR(H5E_RESOURCE, H5E_CANTALLOC, FAIL, "memory allocation failed for file space list")
            if (NULL == (chunk_addrs = H5MM_malloc(num_chunks * sizeof(haddr_t))))
                HGOTO_ERROR(H5E_RESOURCE, H5E_CANTALLOC, FAIL,
                            "memory allocation failed for chunk address list")
        } /* end if */
        else {
            chunk_mem_spaces  = chunk_mem_spaces_static;
            chunk_file_spaces = chunk_file_spaces_static;
            chunk_addrs       = chunk_addrs_static;
        } /* end else */

        /* Reset num_chunks */
        num_chunks = 0;

        /* Iterate through nodes in chunk skip list */
        chunk_node = H5D_CHUNK_GET_FIRST_NODE(fm);
        while (chunk_node) {
            H5D_chunk_info_t * chunk_info; /* Chunk information */
            H5D_chk_idx_info_t idx_info;   /* Chunked index info */
            H5D_chunk_ud_t     udata;      /* Index pass-through    */
            htri_t             cacheable;  /* Whether the chunk is cacheable */
            hbool_t need_insert = FALSE;   /* Whether the chunk needs to be inserted into the index */

            /* Get the actual chunk information from the skip list node */
            chunk_info = H5D_CHUNK_GET_NODE_INFO(fm, chunk_node);

            /* Get the info for the chunk in the file */
            if (H5D__chunk_lookup(io_info->dset, chunk_info->scaled, &udata) < 0)
                HGOTO_ERROR(H5E_DATASET, H5E_CANTGET, FAIL, "error looking up chunk address")

            /* There should be no chunks cached */
            HDassert(UINT_MAX == udata.idx_hint);

            /* Sanity check */
            HDassert((H5F_addr_defined(udata.chunk_block.offset) && udata.chunk_block.length > 0) ||
                     (!H5F_addr_defined(udata.chunk_block.offset) && udata.chunk_block.length == 0));

            /* Set chunk's [scaled] coordinates */
            io_info->store->chunk.scaled = chunk_info->scaled;

            /* Determine if we should use the chunk cache */
            if ((cacheable = H5D__chunk_cacheable(io_info, udata.chunk_block.offset, TRUE)) < 0)
                HGOTO_ERROR(H5E_DATASET, H5E_CANTGET, FAIL, "can't tell if chunk is cacheable")
            if (cacheable) {
                /* Load the chunk into cache.  But if the whole chunk is written,
                 * simply allocate space instead of load the chunk. */
                void *  chunk;               /* Pointer to locked chunk buffer */
                hbool_t entire_chunk = TRUE; /* Whether whole chunk is selected */

                /* Compute # of bytes accessed in chunk */
                H5_CHECK_OVERFLOW(type_info->dst_type_size, /*From:*/ size_t, /*To:*/ uint32_t);
                dst_accessed_bytes = chunk_info->chunk_points * (uint32_t)type_info->dst_type_size;

                /* Determine if we will access all the data in the chunk */
                if (dst_accessed_bytes != ctg_store.contig.dset_size ||
                    (chunk_info->chunk_points * type_info->src_type_size) != ctg_store.contig.dset_size ||
                    fm->fsel_type == H5S_SEL_POINTS)
                    entire_chunk = FALSE;

                /* Lock the chunk into the cache */
                if (NULL == (chunk = H5D__chunk_lock(io_info, &udata, entire_chunk, FALSE)))
                    HGOTO_ERROR(H5E_IO, H5E_READERROR, FAIL, "unable to read raw data chunk")

                /* Set up the storage buffer information for this chunk */
                cpt_store.compact.buf = chunk;

                /* Perform the actual write operation */
                if ((io_info->io_ops.single_write)(&cpt_io_info, type_info, (hsize_t)chunk_info->chunk_points,
                                                   chunk_info->fspace, chunk_info->mspace) < 0)
                    HGOTO_ERROR(H5E_DATASET, H5E_READERROR, FAIL, "chunked write failed")

                /* Release the cache lock on the chunk */
                if (H5D__chunk_unlock(io_info, &udata, TRUE, chunk, dst_accessed_bytes) < 0)
                    HGOTO_ERROR(H5E_IO, H5E_READERROR, FAIL, "unable to unlock raw data chunk")
            } /* end if */
            else {
                /* If the chunk hasn't been allocated on disk, do so now. */
                if (!H5F_addr_defined(udata.chunk_block.offset)) {
                    /* Compose chunked index info struct */
                    idx_info.f       = io_info->dset->oloc.file;
                    idx_info.pline   = &(io_info->dset->shared->dcpl_cache.pline);
                    idx_info.layout  = &(io_info->dset->shared->layout.u.chunk);
                    idx_info.storage = &(io_info->dset->shared->layout.storage.u.chunk);

                    /* Set up the size of chunk for user data */
                    udata.chunk_block.length = io_info->dset->shared->layout.u.chunk.size;

                    /* Allocate the chunk */
                    if (H5D__chunk_file_alloc(&idx_info, NULL, &udata.chunk_block, &need_insert,
                                              chunk_info->scaled) < 0)
                        HGOTO_ERROR(H5E_DATASET, H5E_CANTINSERT, FAIL,
                                    "unable to insert/resize chunk on chunk level")

                    /* Make sure the address of the chunk is returned. */
                    if (!H5F_addr_defined(udata.chunk_block.offset))
                        HGOTO_ERROR(H5E_DATASET, H5E_CANTGET, FAIL, "chunk address isn't defined")

                    /* Cache the new chunk information */
                    H5D__chunk_cinfo_cache_update(&io_info->dset->shared->cache.chunk.last, &udata);

                    /* Insert chunk into index */
                    if (need_insert && io_info->dset->shared->layout.storage.u.chunk.ops->insert)
                        if ((io_info->dset->shared->layout.storage.u.chunk.ops->insert)(&idx_info, &udata,
                                                                                        NULL) < 0)
                            HGOTO_ERROR(H5E_DATASET, H5E_CANTINSERT, FAIL,
                                        "unable to insert chunk addr into index")
                } /* end if */

                /* Add chunk to list for selection I/O */
                chunk_mem_spaces[num_chunks]  = chunk_info->mspace;
                chunk_file_spaces[num_chunks] = chunk_info->fspace;
                chunk_addrs[num_chunks]       = udata.chunk_block.offset;
                num_chunks++;
            } /* end else */

            /* Advance to next chunk in list */
            chunk_node = H5D_CHUNK_GET_NEXT_NODE(fm, chunk_node);
        } /* end while */

        /* Issue selection I/O call (we can skip the page buffer because we've
         * already verified it won't be used, and the metadata accumulator
         * because this is raw data) */
<<<<<<< HEAD
        if (num_chunks > 0 &&
            H5F_shared_select_write(H5F_SHARED(io_info->dset->oloc.file), H5FD_MEM_DRAW, (uint32_t)num_chunks,
=======
        if (H5F_shared_select_write(H5F_SHARED(io_info->dset->oloc.file), H5FD_MEM_DRAW, (uint32_t)num_chunks,
>>>>>>> 2a5d2a27
                                    (const H5S_t *const *)chunk_mem_spaces,
                                    (const H5S_t *const *)chunk_file_spaces, chunk_addrs, element_sizes,
                                    bufs) < 0)
            HGOTO_ERROR(H5E_DATASET, H5E_READERROR, FAIL, "chunk selection read failed")

        /* Clean up memory */
        if (chunk_mem_spaces != chunk_mem_spaces_static) {
            HDassert(chunk_mem_spaces);
            HDassert(chunk_file_spaces != chunk_file_spaces_static);
            HDassert(chunk_addrs != chunk_addrs_static);
            H5MM_free(chunk_mem_spaces);
            chunk_mem_spaces = NULL;
            H5MM_free(chunk_file_spaces);
            chunk_file_spaces = NULL;
            H5MM_free(chunk_addrs);
            chunk_addrs = NULL;
        } /* end if */
    }     /* end if */
    else {
        /* Iterate through nodes in chunk skip list */
        chunk_node = H5D_CHUNK_GET_FIRST_NODE(fm);
        while (chunk_node) {
            H5D_chunk_info_t * chunk_info;  /* Chunk information */
            H5D_chk_idx_info_t idx_info;    /* Chunked index info */
            H5D_io_info_t *    chk_io_info; /* Pointer to I/O info object for this chunk */
            void *             chunk;       /* Pointer to locked chunk buffer */
            H5D_chunk_ud_t     udata;       /* Index pass-through    */
            htri_t             cacheable;   /* Whether the chunk is cacheable */
            hbool_t need_insert = FALSE;    /* Whether the chunk needs to be inserted into the index */

            /* Get the actual chunk information from the skip list node */
            chunk_info = H5D_CHUNK_GET_NODE_INFO(fm, chunk_node);

            /* Look up the chunk */
            if (H5D__chunk_lookup(io_info->dset, chunk_info->scaled, &udata) < 0)
                HGOTO_ERROR(H5E_DATASET, H5E_CANTGET, FAIL, "error looking up chunk address")

            /* Sanity check */
            HDassert((H5F_addr_defined(udata.chunk_block.offset) && udata.chunk_block.length > 0) ||
                     (!H5F_addr_defined(udata.chunk_block.offset) && udata.chunk_block.length == 0));

            /* Set chunk's [scaled] coordinates */
            io_info->store->chunk.scaled = chunk_info->scaled;

            /* Determine if we should use the chunk cache */
            if ((cacheable = H5D__chunk_cacheable(io_info, udata.chunk_block.offset, TRUE)) < 0)
                HGOTO_ERROR(H5E_DATASET, H5E_CANTGET, FAIL, "can't tell if chunk is cacheable")
            if (cacheable) {
                /* Load the chunk into cache.  But if the whole chunk is written,
                 * simply allocate space instead of load the chunk. */
                hbool_t entire_chunk = TRUE; /* Whether whole chunk is selected */

                /* Compute # of bytes accessed in chunk */
                H5_CHECK_OVERFLOW(type_info->dst_type_size, /*From:*/ size_t, /*To:*/ uint32_t);
                dst_accessed_bytes = chunk_info->chunk_points * (uint32_t)type_info->dst_type_size;

                /* Determine if we will access all the data in the chunk */
                if (dst_accessed_bytes != ctg_store.contig.dset_size ||
                    (chunk_info->chunk_points * type_info->src_type_size) != ctg_store.contig.dset_size ||
                    fm->fsel_type == H5S_SEL_POINTS)
                    entire_chunk = FALSE;

                /* Lock the chunk into the cache */
                if (NULL == (chunk = H5D__chunk_lock(io_info, &udata, entire_chunk, FALSE)))
                    HGOTO_ERROR(H5E_IO, H5E_READERROR, FAIL, "unable to read raw data chunk")

                /* Set up the storage buffer information for this chunk */
                cpt_store.compact.buf = chunk;

                /* Point I/O info at main I/O info for this chunk */
                chk_io_info = &cpt_io_info;
            } /* end if */
            else {
                /* If the chunk hasn't been allocated on disk, do so now. */
                if (!H5F_addr_defined(udata.chunk_block.offset)) {
                    /* Compose chunked index info struct */
                    idx_info.f       = io_info->dset->oloc.file;
                    idx_info.pline   = &(io_info->dset->shared->dcpl_cache.pline);
                    idx_info.layout  = &(io_info->dset->shared->layout.u.chunk);
                    idx_info.storage = &(io_info->dset->shared->layout.storage.u.chunk);

                    /* Set up the size of chunk for user data */
                    udata.chunk_block.length = io_info->dset->shared->layout.u.chunk.size;

                    /* Allocate the chunk */
                    if (H5D__chunk_file_alloc(&idx_info, NULL, &udata.chunk_block, &need_insert,
                                              chunk_info->scaled) < 0)
                        HGOTO_ERROR(H5E_DATASET, H5E_CANTINSERT, FAIL,
                                    "unable to insert/resize chunk on chunk level")

                    /* Make sure the address of the chunk is returned. */
                    if (!H5F_addr_defined(udata.chunk_block.offset))
                        HGOTO_ERROR(H5E_DATASET, H5E_CANTGET, FAIL, "chunk address isn't defined")

                    /* Cache the new chunk information */
                    H5D__chunk_cinfo_cache_update(&io_info->dset->shared->cache.chunk.last, &udata);
                } /* end if */

                /* Set up the storage address information for this chunk */
                ctg_store.contig.dset_addr = udata.chunk_block.offset;

                /* No chunk cached */
                chunk = NULL;

                /* Point I/O info at temporary I/O info for this chunk */
                chk_io_info = &ctg_io_info;
            } /* end else */

            /* Perform the actual write operation */
            if ((io_info->io_ops.single_write)(chk_io_info, type_info, (hsize_t)chunk_info->chunk_points,
                                               chunk_info->fspace, chunk_info->mspace) < 0)
                HGOTO_ERROR(H5E_DATASET, H5E_READERROR, FAIL, "chunked write failed")

            /* Release the cache lock on the chunk, or insert chunk into index. */
            if (chunk) {
                if (H5D__chunk_unlock(io_info, &udata, TRUE, chunk, dst_accessed_bytes) < 0)
                    HGOTO_ERROR(H5E_IO, H5E_READERROR, FAIL, "unable to unlock raw data chunk")
            } /* end if */
            else {
                if (need_insert && io_info->dset->shared->layout.storage.u.chunk.ops->insert)
                    if ((io_info->dset->shared->layout.storage.u.chunk.ops->insert)(&idx_info, &udata, NULL) <
                        0)
                        HGOTO_ERROR(H5E_DATASET, H5E_CANTINSERT, FAIL,
                                    "unable to insert chunk addr into index")
            } /* end else */

            /* Advance to next chunk in list */
            chunk_node = H5D_CHUNK_GET_NEXT_NODE(fm, chunk_node);
        } /* end while */
    }     /* end else */

done:
    /* Cleanup on failure */
    if (ret_value < 0) {
        if (chunk_mem_spaces != chunk_mem_spaces_static)
            chunk_mem_spaces = H5MM_xfree(chunk_mem_spaces);
        if (chunk_file_spaces != chunk_file_spaces_static)
            chunk_file_spaces = H5MM_xfree(chunk_file_spaces);
        if (chunk_addrs != chunk_addrs_static)
            chunk_addrs = H5MM_xfree(chunk_addrs);
    } /* end if */

    /* Make sure we cleaned up */
    HDassert(!chunk_mem_spaces || chunk_mem_spaces == chunk_mem_spaces_static);
    HDassert(!chunk_file_spaces || chunk_file_spaces == chunk_file_spaces_static);
    HDassert(!chunk_addrs || chunk_addrs == chunk_addrs_static);

    FUNC_LEAVE_NOAPI(ret_value)
} /* H5D__chunk_write() */

/*-------------------------------------------------------------------------
 * Function:    H5D__chunk_flush
 *
 * Purpose:    Writes all dirty chunks to disk and optionally preempts them
 *        from the cache.
 *
 * Return:    Non-negative on success/Negative on failure
 *
 * Programmer:    Robb Matzke
 *              Thursday, May 21, 1998
 *
 *-------------------------------------------------------------------------
 */
static herr_t
H5D__chunk_flush(H5D_t *dset)
{
    H5D_rdcc_t *    rdcc = &(dset->shared->cache.chunk);
    H5D_rdcc_ent_t *ent, *next;
    unsigned        nerrors   = 0;       /* Count of any errors encountered when flushing chunks */
    herr_t          ret_value = SUCCEED; /* Return value */

    FUNC_ENTER_STATIC

    /* Sanity check */
    HDassert(dset);

    /* Loop over all entries in the chunk cache */
    for (ent = rdcc->head; ent; ent = next) {
        next = ent->next;
        if (H5D__chunk_flush_entry(dset, ent, FALSE) < 0)
            nerrors++;
    } /* end for */
    if (nerrors)
        HGOTO_ERROR(H5E_DATASET, H5E_CANTFLUSH, FAIL, "unable to flush one or more raw data chunks")

done:
    FUNC_LEAVE_NOAPI(ret_value)
} /* end H5D__chunk_flush() */

/*-------------------------------------------------------------------------
 * Function:    H5D__chunk_io_term
 *
 * Purpose:    Destroy I/O operation information.
 *
 * Return:    Non-negative on success/Negative on failure
 *
 * Programmer:    Quincey Koziol
 *        Saturday, May 17, 2003
 *
 *-------------------------------------------------------------------------
 */
static herr_t
H5D__chunk_io_term(const H5D_chunk_map_t *fm)
{
    herr_t ret_value = SUCCEED; /*return value        */

    FUNC_ENTER_STATIC

    /* Single element I/O vs. multiple element I/O cleanup */
    if (fm->use_single) {
        /* Sanity checks */
        HDassert(fm->sel_chunks == NULL);
        HDassert(fm->single_chunk_info);
        HDassert(fm->single_chunk_info->fspace_shared);
        HDassert(fm->single_chunk_info->mspace_shared);

        /* Reset the selection for the single element I/O */
        H5S_select_all(fm->single_space, TRUE);
    } /* end if */
    else {
        /* Release the nodes on the list of selected chunks */
        if (fm->sel_chunks)
            if (H5SL_free(fm->sel_chunks, H5D__free_chunk_info, NULL) < 0)
                HGOTO_ERROR(H5E_PLIST, H5E_CANTNEXT, FAIL, "can't iterate over chunks")
    } /* end else */

    /* Free the memory chunk dataspace template */
    if (fm->mchunk_tmpl)
        if (H5S_close(fm->mchunk_tmpl) < 0)
            HGOTO_ERROR(H5E_DATASPACE, H5E_CANTRELEASE, FAIL, "can't release memory chunk dataspace template")
#ifdef H5_HAVE_PARALLEL
    if (fm->select_chunk)
        H5MM_xfree(fm->select_chunk);
#endif /* H5_HAVE_PARALLEL */

done:
    FUNC_LEAVE_NOAPI(ret_value)
} /* end H5D__chunk_io_term() */

/*-------------------------------------------------------------------------
 * Function:    H5D__chunk_dest
 *
 * Purpose:    Destroy the entire chunk cache by flushing dirty entries,
 *        preempting all entries, and freeing the cache itself.
 *
 * Return:    Non-negative on success/Negative on failure
 *
 * Programmer:    Robb Matzke
 *              Thursday, May 21, 1998
 *
 *-------------------------------------------------------------------------
 */
static herr_t
H5D__chunk_dest(H5D_t *dset)
{
    H5D_chk_idx_info_t   idx_info;                            /* Chunked index info */
    H5D_rdcc_t *         rdcc = &(dset->shared->cache.chunk); /* Dataset's chunk cache */
    H5D_rdcc_ent_t *     ent = NULL, *next = NULL;            /* Pointer to current & next cache entries */
    int                  nerrors   = 0;                       /* Accumulated count of errors */
    H5O_storage_chunk_t *sc        = &(dset->shared->layout.storage.u.chunk);
    herr_t               ret_value = SUCCEED; /* Return value */

    FUNC_ENTER_STATIC_TAG(dset->oloc.addr)

    /* Sanity checks */
    HDassert(dset);
    H5D_CHUNK_STORAGE_INDEX_CHK(sc);

    /* Flush all the cached chunks */
    for (ent = rdcc->head; ent; ent = next) {
        next = ent->next;
        if (H5D__chunk_cache_evict(dset, ent, TRUE) < 0)
            nerrors++;
    } /* end for */

    /* Continue even if there are failures. */
    if (nerrors)
        HDONE_ERROR(H5E_IO, H5E_CANTFLUSH, FAIL, "unable to flush one or more raw data chunks")

    /* Release cache structures */
    if (rdcc->slot)
        rdcc->slot = H5FL_SEQ_FREE(H5D_rdcc_ent_ptr_t, rdcc->slot);
    HDmemset(rdcc, 0, sizeof(H5D_rdcc_t));

    /* Compose chunked index info struct */
    idx_info.f       = dset->oloc.file;
    idx_info.pline   = &dset->shared->dcpl_cache.pline;
    idx_info.layout  = &dset->shared->layout.u.chunk;
    idx_info.storage = sc;

    /* Free any index structures */
    if (sc->ops->dest && (sc->ops->dest)(&idx_info) < 0)
        HGOTO_ERROR(H5E_DATASET, H5E_CANTFREE, FAIL, "unable to release chunk index info")

done:
    FUNC_LEAVE_NOAPI_TAG(ret_value)
} /* end H5D__chunk_dest() */

/*-------------------------------------------------------------------------
 * Function:    H5D_chunk_idx_reset
 *
 * Purpose:    Reset index information
 *
 * Return:    Non-negative on success/Negative on failure
 *
 * Programmer:    Quincey Koziol
 *              Thursday, January 15, 2009
 *
 *-------------------------------------------------------------------------
 */
herr_t
H5D_chunk_idx_reset(H5O_storage_chunk_t *storage, hbool_t reset_addr)
{
    herr_t ret_value = SUCCEED; /* Return value */

    FUNC_ENTER_NOAPI(FAIL)

    /* Sanity checks */
    HDassert(storage);
    HDassert(storage->ops);
    H5D_CHUNK_STORAGE_INDEX_CHK(storage);

    /* Reset index structures */
    if ((storage->ops->reset)(storage, reset_addr) < 0)
        HGOTO_ERROR(H5E_DATASET, H5E_CANTFREE, FAIL, "unable to reset chunk index info")

done:
    FUNC_LEAVE_NOAPI(ret_value)
} /* end H5D_chunk_idx_reset() */

/*-------------------------------------------------------------------------
 * Function:    H5D__chunk_cinfo_cache_reset
 *
 * Purpose:    Reset the cached chunk info
 *
 * Return:    Non-negative on success/Negative on failure
 *
 * Programmer:    Quincey Koziol
 *              November 27, 2007
 *
 *-------------------------------------------------------------------------
 */
static herr_t
H5D__chunk_cinfo_cache_reset(H5D_chunk_cached_t *last)
{
    FUNC_ENTER_STATIC_NOERR

    /* Sanity check */
    HDassert(last);

    /* Indicate that the cached info is not valid */
    last->valid = FALSE;

    FUNC_LEAVE_NOAPI(SUCCEED)
} /* H5D__chunk_cinfo_cache_reset() */

/*-------------------------------------------------------------------------
 * Function:    H5D__chunk_cinfo_cache_update
 *
 * Purpose:    Update the cached chunk info
 *
 * Return:    Non-negative on success/Negative on failure
 *
 * Programmer:    Quincey Koziol
 *              November 27, 2007
 *
 *-------------------------------------------------------------------------
 */
static herr_t
H5D__chunk_cinfo_cache_update(H5D_chunk_cached_t *last, const H5D_chunk_ud_t *udata)
{
    FUNC_ENTER_STATIC_NOERR

    /* Sanity check */
    HDassert(last);
    HDassert(udata);
    HDassert(udata->common.layout);
    HDassert(udata->common.scaled);

    /* Stored the information to cache */
    H5MM_memcpy(last->scaled, udata->common.scaled, sizeof(hsize_t) * udata->common.layout->ndims);
    last->addr = udata->chunk_block.offset;
    H5_CHECKED_ASSIGN(last->nbytes, uint32_t, udata->chunk_block.length, hsize_t);
    last->chunk_idx   = udata->chunk_idx;
    last->filter_mask = udata->filter_mask;

    /* Indicate that the cached info is valid */
    last->valid = TRUE;

    FUNC_LEAVE_NOAPI(SUCCEED)
} /* H5D__chunk_cinfo_cache_update() */

/*-------------------------------------------------------------------------
 * Function:    H5D__chunk_cinfo_cache_found
 *
 * Purpose:    Look for chunk info in cache
 *
 * Return:    TRUE/FALSE/FAIL
 *
 * Programmer:    Quincey Koziol
 *              November 27, 2007
 *
 *-------------------------------------------------------------------------
 */
static hbool_t
H5D__chunk_cinfo_cache_found(const H5D_chunk_cached_t *last, H5D_chunk_ud_t *udata)
{
    hbool_t ret_value = FALSE; /* Return value */

    FUNC_ENTER_STATIC_NOERR

    /* Sanity check */
    HDassert(last);
    HDassert(udata);
    HDassert(udata->common.layout);
    HDassert(udata->common.scaled);

    /* Check if the cached information is what is desired */
    if (last->valid) {
        unsigned u; /* Local index variable */

        /* Check that the scaled offset is the same */
        for (u = 0; u < udata->common.layout->ndims; u++)
            if (last->scaled[u] != udata->common.scaled[u])
                HGOTO_DONE(FALSE)

        /* Retrieve the information from the cache */
        udata->chunk_block.offset = last->addr;
        udata->chunk_block.length = last->nbytes;
        udata->chunk_idx          = last->chunk_idx;
        udata->filter_mask        = last->filter_mask;

        /* Indicate that the data was found */
        HGOTO_DONE(TRUE)
    } /* end if */

done:
    FUNC_LEAVE_NOAPI(ret_value)
} /* H5D__chunk_cinfo_cache_found() */

/*-------------------------------------------------------------------------
 * Function:    H5D__chunk_create
 *
 * Purpose:    Creates a new chunked storage index and initializes the
 *        layout information with information about the storage.  The
 *        layout info should be immediately written to the object header.
 *
 * Return:    Non-negative on success (with the layout information initialized
 *        and ready to write to an object header). Negative on failure.
 *
 * Programmer:    Quincey Koziol
 *        Thursday, May 22, 2008
 *
 *-------------------------------------------------------------------------
 */
herr_t
H5D__chunk_create(const H5D_t *dset /*in,out*/)
{
    H5D_chk_idx_info_t   idx_info; /* Chunked index info */
    H5O_storage_chunk_t *sc        = &(dset->shared->layout.storage.u.chunk);
    herr_t               ret_value = SUCCEED; /* Return value */

    FUNC_ENTER_PACKAGE

    /* Check args */
    HDassert(dset);
    HDassert(H5D_CHUNKED == dset->shared->layout.type);
    HDassert(dset->shared->layout.u.chunk.ndims > 0 &&
             dset->shared->layout.u.chunk.ndims <= H5O_LAYOUT_NDIMS);
    H5D_CHUNK_STORAGE_INDEX_CHK(sc);

#ifndef NDEBUG
    {
        unsigned u; /* Local index variable */

        for (u = 0; u < dset->shared->layout.u.chunk.ndims; u++)
            HDassert(dset->shared->layout.u.chunk.dim[u] > 0);
    }
#endif

    /* Compose chunked index info struct */
    idx_info.f       = dset->oloc.file;
    idx_info.pline   = &dset->shared->dcpl_cache.pline;
    idx_info.layout  = &dset->shared->layout.u.chunk;
    idx_info.storage = sc;

    /* Create the index for the chunks */
    if ((sc->ops->create)(&idx_info) < 0)
        HGOTO_ERROR(H5E_DATASET, H5E_CANTINIT, FAIL, "can't create chunk index")

done:
    FUNC_LEAVE_NOAPI(ret_value)
} /* end H5D__chunk_create() */

/*-------------------------------------------------------------------------
 * Function:    H5D__chunk_hash_val
 *
 * Purpose:     To calculate an index based on the dataset's scaled
 *              coordinates and sizes of the faster dimensions.
 *
 * Return:    Hash value index
 *
 * Programmer:    Vailin Choi; Nov 2014
 *
 *-------------------------------------------------------------------------
 */
static unsigned
H5D__chunk_hash_val(const H5D_shared_t *shared, const hsize_t *scaled)
{
    hsize_t  val;                   /* Intermediate value */
    unsigned ndims = shared->ndims; /* Rank of dataset */
    unsigned ret   = 0;             /* Value to return */
    unsigned u;                     /* Local index variable */

    FUNC_ENTER_STATIC_NOERR

    /* Sanity check */
    HDassert(shared);
    HDassert(scaled);

    /* If the fastest changing dimension doesn't have enough entropy, use
     *  other dimensions too
     */
    val = scaled[0];
    for (u = 1; u < ndims; u++) {
        val <<= shared->cache.chunk.scaled_encode_bits[u];
        val ^= scaled[u];
    } /* end for */

    /* Modulo value against the number of array slots */
    ret = (unsigned)(val % shared->cache.chunk.nslots);

    FUNC_LEAVE_NOAPI(ret)
} /* H5D__chunk_hash_val() */

/*-------------------------------------------------------------------------
 * Function:    H5D__chunk_lookup
 *
 * Purpose:    Loops up a chunk in cache and on disk, and retrieves
 *              information about that chunk.
 *
 * Return:    Non-negative on success/Negative on failure
 *
 * Programmer:    Albert Cheng
 *              June 27, 1998
 *
 *-------------------------------------------------------------------------
 */
herr_t
H5D__chunk_lookup(const H5D_t *dset, const hsize_t *scaled, H5D_chunk_ud_t *udata)
{
    H5D_rdcc_ent_t *     ent       = NULL; /* Cache entry */
    H5O_storage_chunk_t *sc        = &(dset->shared->layout.storage.u.chunk);
    unsigned             idx       = 0;       /* Index of chunk in cache, if present */
    hbool_t              found     = FALSE;   /* In cache? */
    herr_t               ret_value = SUCCEED; /* Return value */

    FUNC_ENTER_PACKAGE

    /* Sanity checks */
    HDassert(dset);
    HDassert(dset->shared->layout.u.chunk.ndims > 0);
    H5D_CHUNK_STORAGE_INDEX_CHK(sc);
    HDassert(scaled);
    HDassert(udata);

    /* Initialize the query information about the chunk we are looking for */
    udata->common.layout  = &(dset->shared->layout.u.chunk);
    udata->common.storage = sc;
    udata->common.scaled  = scaled;

    /* Reset information about the chunk we are looking for */
    udata->chunk_block.offset = HADDR_UNDEF;
    udata->chunk_block.length = 0;
    udata->filter_mask        = 0;
    udata->new_unfilt_chunk   = FALSE;

    /* Check for chunk in cache */
    if (dset->shared->cache.chunk.nslots > 0) {
        /* Determine the chunk's location in the hash table */
        idx = H5D__chunk_hash_val(dset->shared, scaled);

        /* Get the chunk cache entry for that location */
        ent = dset->shared->cache.chunk.slot[idx];
        if (ent) {
            unsigned u; /* Counter */

            /* Speculatively set the 'found' flag */
            found = TRUE;

            /* Verify that the cache entry is the correct chunk */
            for (u = 0; u < dset->shared->ndims; u++)
                if (scaled[u] != ent->scaled[u]) {
                    found = FALSE;
                    break;
                } /* end if */
        }         /* end if */
    }             /* end if */

    /* Retrieve chunk addr */
    if (found) {
        udata->idx_hint           = idx;
        udata->chunk_block.offset = ent->chunk_block.offset;
        udata->chunk_block.length = ent->chunk_block.length;
        ;
        udata->chunk_idx = ent->chunk_idx;
    } /* end if */
    else {
        /* Invalidate idx_hint, to signal that the chunk is not in cache */
        udata->idx_hint = UINT_MAX;

        /* Check for cached information */
        if (!H5D__chunk_cinfo_cache_found(&dset->shared->cache.chunk.last, udata)) {
            H5D_chk_idx_info_t idx_info; /* Chunked index info */

            /* Compose chunked index info struct */
            idx_info.f       = dset->oloc.file;
            idx_info.pline   = &dset->shared->dcpl_cache.pline;
            idx_info.layout  = &dset->shared->layout.u.chunk;
            idx_info.storage = sc;

#ifdef H5_HAVE_PARALLEL
            /* Disable collective metadata read for chunk indexes as it is
             * highly unlikely that users would read the same chunks from all
             * processes.
             */
            if (H5F_HAS_FEATURE(idx_info.f, H5FD_FEAT_HAS_MPI))
                H5CX_set_coll_metadata_read(FALSE);
#endif /* H5_HAVE_PARALLEL */

            /* Go get the chunk information */
            if ((sc->ops->get_addr)(&idx_info, udata) < 0)
                HGOTO_ERROR(H5E_DATASET, H5E_CANTGET, FAIL, "can't query chunk address")

                /*
                 * Cache the information retrieved.
                 *
                 * Note that if we are writing to the dataset in parallel and filters
                 * are involved, we skip caching this information as it is highly likely
                 * that the chunk information will be invalidated as a result of the
                 * filter operation (e.g. the chunk gets re-allocated to a different
                 * address in the file and/or gets re-allocated with a different size).
                 * If we were to cache this information, subsequent reads/writes would
                 * retrieve the invalid information and cause a variety of issues.
                 *
                 * It has been verified that in the serial library, when writing to chunks
                 * with the real chunk cache disabled and with filters involved, the
                 * functions within this file are correctly called in such a manner that
                 * this single chunk cache is always updated correctly. Therefore, this
                 * check is not needed for the serial library.
                 *
                 * This is an ugly and potentially frail check, but the
                 * H5D__chunk_cinfo_cache_reset() function is not currently available
                 * to functions outside of this file, so outside functions can not
                 * invalidate this single chunk cache. Even if the function were available,
                 * this check prevents us from doing the work of going through and caching
                 * each chunk in the write operation, when we're only going to invalidate
                 * the cache at the end of a parallel write anyway.
                 *
                 *  - JTH (7/13/2018)
                 */
#ifdef H5_HAVE_PARALLEL
            if (!((H5F_HAS_FEATURE(idx_info.f, H5FD_FEAT_HAS_MPI)) &&
                  (H5F_INTENT(dset->oloc.file) & H5F_ACC_RDWR) && dset->shared->dcpl_cache.pline.nused))
#endif
                H5D__chunk_cinfo_cache_update(&dset->shared->cache.chunk.last, udata);
        } /* end if */
    }     /* end else */

done:
    FUNC_LEAVE_NOAPI(ret_value)
} /* H5D__chunk_lookup() */

/*-------------------------------------------------------------------------
 * Function:    H5D__chunk_flush_entry
 *
 * Purpose:    Writes a chunk to disk.  If RESET is non-zero then the
 *        entry is cleared -- it's slightly faster to flush a chunk if
 *        the RESET flag is turned on because it results in one fewer
 *        memory copy.
 *
 * Return:    Non-negative on success/Negative on failure
 *
 * Programmer:    Robb Matzke
 *              Thursday, May 21, 1998
 *
 *-------------------------------------------------------------------------
 */
static herr_t
H5D__chunk_flush_entry(const H5D_t *dset, H5D_rdcc_ent_t *ent, hbool_t reset)
{
    void *               buf                = NULL; /* Temporary buffer        */
    hbool_t              point_of_no_return = FALSE;
    H5O_storage_chunk_t *sc                 = &(dset->shared->layout.storage.u.chunk);
    herr_t               ret_value          = SUCCEED; /* Return value            */

    FUNC_ENTER_STATIC

    HDassert(dset);
    HDassert(dset->shared);
    H5D_CHUNK_STORAGE_INDEX_CHK(sc);
    HDassert(ent);
    HDassert(!ent->locked);

    buf = ent->chunk;
    if (ent->dirty) {
        H5D_chk_idx_info_t idx_info;            /* Chunked index info */
        H5D_chunk_ud_t     udata;               /* pass through B-tree        */
        hbool_t            must_alloc  = FALSE; /* Whether the chunk must be allocated */
        hbool_t            need_insert = FALSE; /* Whether the chunk needs to be inserted into the index */

        /* Set up user data for index callbacks */
        udata.common.layout      = &dset->shared->layout.u.chunk;
        udata.common.storage     = sc;
        udata.common.scaled      = ent->scaled;
        udata.chunk_block.offset = ent->chunk_block.offset;
        udata.chunk_block.length = dset->shared->layout.u.chunk.size;
        udata.filter_mask        = 0;
        udata.chunk_idx          = ent->chunk_idx;

        /* Should the chunk be filtered before writing it to disk? */
        if (dset->shared->dcpl_cache.pline.nused && !(ent->edge_chunk_state & H5D_RDCC_DISABLE_FILTERS)) {
            H5Z_EDC_t err_detect;                       /* Error detection info */
            H5Z_cb_t  filter_cb;                        /* I/O filter callback function */
            size_t    alloc = udata.chunk_block.length; /* Bytes allocated for BUF    */
            size_t    nbytes;                           /* Chunk size (in bytes) */

            /* Retrieve filter settings from API context */
            if (H5CX_get_err_detect(&err_detect) < 0)
                HGOTO_ERROR(H5E_DATASET, H5E_CANTGET, FAIL, "can't get error detection info")
            if (H5CX_get_filter_cb(&filter_cb) < 0)
                HGOTO_ERROR(H5E_DATASET, H5E_CANTGET, FAIL, "can't get I/O filter callback function")

            if (!reset) {
                /*
                 * Copy the chunk to a new buffer before running it through
                 * the pipeline because we'll want to save the original buffer
                 * for later.
                 */
                if (NULL == (buf = H5MM_malloc(alloc)))
                    HGOTO_ERROR(H5E_RESOURCE, H5E_NOSPACE, FAIL, "memory allocation failed for pipeline")
                H5MM_memcpy(buf, ent->chunk, alloc);
            } /* end if */
            else {
                /*
                 * If we are resetting and something goes wrong after this
                 * point then it's too late to recover because we may have
                 * destroyed the original data by calling H5Z_pipeline().
                 * The only safe option is to continue with the reset
                 * even if we can't write the data to disk.
                 */
                point_of_no_return = TRUE;
                ent->chunk         = NULL;
            } /* end else */
            H5_CHECKED_ASSIGN(nbytes, size_t, udata.chunk_block.length, hsize_t);
            if (H5Z_pipeline(&(dset->shared->dcpl_cache.pline), 0, &(udata.filter_mask), err_detect,
                             filter_cb, &nbytes, &alloc, &buf) < 0)
                HGOTO_ERROR(H5E_DATASET, H5E_CANTFILTER, FAIL, "output pipeline failed")
#if H5_SIZEOF_SIZE_T > 4
            /* Check for the chunk expanding too much to encode in a 32-bit value */
            if (nbytes > ((size_t)0xffffffff))
                HGOTO_ERROR(H5E_DATASET, H5E_BADRANGE, FAIL, "chunk too large for 32-bit length")
#endif /* H5_SIZEOF_SIZE_T > 4 */
            H5_CHECKED_ASSIGN(udata.chunk_block.length, hsize_t, nbytes, size_t);

            /* Indicate that the chunk must be allocated */
            must_alloc = TRUE;
        } /* end if */
        else if (!H5F_addr_defined(udata.chunk_block.offset)) {
            /* Indicate that the chunk must be allocated */
            must_alloc = TRUE;

            /* This flag could be set for this chunk, just remove and ignore it
             */
            ent->edge_chunk_state &= ~H5D_RDCC_NEWLY_DISABLED_FILTERS;
        } /* end else */
        else if (ent->edge_chunk_state & H5D_RDCC_NEWLY_DISABLED_FILTERS) {
            /* Chunk on disk is still filtered, must insert to allocate correct
             * size */
            must_alloc = TRUE;

            /* Set the disable filters field back to the standard disable
             * filters setting, as it no longer needs to be inserted with every
             * flush */
            ent->edge_chunk_state &= ~H5D_RDCC_NEWLY_DISABLED_FILTERS;
        } /* end else */

        HDassert(!(ent->edge_chunk_state & H5D_RDCC_NEWLY_DISABLED_FILTERS));

        /* Check if the chunk needs to be allocated (it also could exist already
         *      and the chunk alloc operation could resize it)
         */
        if (must_alloc) {
            /* Compose chunked index info struct */
            idx_info.f       = dset->oloc.file;
            idx_info.pline   = &dset->shared->dcpl_cache.pline;
            idx_info.layout  = &dset->shared->layout.u.chunk;
            idx_info.storage = sc;

            /* Create the chunk it if it doesn't exist, or reallocate the chunk
             *  if its size changed.
             */
            if (H5D__chunk_file_alloc(&idx_info, &(ent->chunk_block), &udata.chunk_block, &need_insert,
                                      ent->scaled) < 0)
                HGOTO_ERROR(H5E_DATASET, H5E_CANTINSERT, FAIL, "unable to insert/resize chunk on chunk level")

            /* Update the chunk entry's info, in case it was allocated or relocated */
            ent->chunk_block.offset = udata.chunk_block.offset;
            ent->chunk_block.length = udata.chunk_block.length;
        } /* end if */

        /* Write the data to the file */
        HDassert(H5F_addr_defined(udata.chunk_block.offset));
        H5_CHECK_OVERFLOW(udata.chunk_block.length, hsize_t, size_t);
        if (H5F_shared_block_write(H5F_SHARED(dset->oloc.file), H5FD_MEM_DRAW, udata.chunk_block.offset,
                                   (size_t)udata.chunk_block.length, buf) < 0)
            HGOTO_ERROR(H5E_DATASET, H5E_WRITEERROR, FAIL, "unable to write raw data to file")

        /* Insert the chunk record into the index */
        if (need_insert && sc->ops->insert)
            if ((sc->ops->insert)(&idx_info, &udata, dset) < 0)
                HGOTO_ERROR(H5E_DATASET, H5E_CANTINSERT, FAIL, "unable to insert chunk addr into index")

        /* Cache the chunk's info, in case it's accessed again shortly */
        H5D__chunk_cinfo_cache_update(&dset->shared->cache.chunk.last, &udata);

        /* Mark cache entry as clean */
        ent->dirty = FALSE;

        /* Increment # of flushed entries */
        dset->shared->cache.chunk.stats.nflushes++;
    } /* end if */

    /* Reset, but do not free or removed from list */
    if (reset) {
        point_of_no_return = FALSE;
        if (buf == ent->chunk)
            buf = NULL;
        if (ent->chunk != NULL)
            ent->chunk = (uint8_t *)H5D__chunk_mem_xfree(ent->chunk,
                                                         ((ent->edge_chunk_state & H5D_RDCC_DISABLE_FILTERS)
                                                              ? NULL
                                                              : &(dset->shared->dcpl_cache.pline)));
    } /* end if */

done:
    /* Free the temp buffer only if it's different than the entry chunk */
    if (buf != ent->chunk)
        H5MM_xfree(buf);

    /*
     * If we reached the point of no return then we have no choice but to
     * reset the entry.  This can only happen if RESET is true but the
     * output pipeline failed.  Do not free the entry or remove it from the
     * list.
     */
    if (ret_value < 0 && point_of_no_return)
        if (ent->chunk)
            ent->chunk = (uint8_t *)H5D__chunk_mem_xfree(ent->chunk,
                                                         ((ent->edge_chunk_state & H5D_RDCC_DISABLE_FILTERS)
                                                              ? NULL
                                                              : &(dset->shared->dcpl_cache.pline)));

    FUNC_LEAVE_NOAPI(ret_value)
} /* end H5D__chunk_flush_entry() */

/*-------------------------------------------------------------------------
 * Function:    H5D__chunk_cache_evict
 *
 * Purpose:     Preempts the specified entry from the cache, flushing it to
 *              disk if necessary.
 *
 * Return:      Non-negative on success/Negative on failure
 *
 * Programmer:  Robb Matzke
 *              Thursday, May 21, 1998
 *
 *-------------------------------------------------------------------------
 */
static herr_t
H5D__chunk_cache_evict(const H5D_t *dset, H5D_rdcc_ent_t *ent, hbool_t flush)
{
    H5D_rdcc_t *rdcc      = &(dset->shared->cache.chunk);
    herr_t      ret_value = SUCCEED; /* Return value */

    FUNC_ENTER_STATIC

    /* Sanity checks */
    HDassert(dset);
    HDassert(ent);
    HDassert(!ent->locked);
    HDassert(ent->idx < rdcc->nslots);

    if (flush) {
        /* Flush */
        if (H5D__chunk_flush_entry(dset, ent, TRUE) < 0)
            HDONE_ERROR(H5E_IO, H5E_WRITEERROR, FAIL, "cannot flush indexed storage buffer")
    } /* end if */
    else {
        /* Don't flush, just free chunk */
        if (ent->chunk != NULL)
            ent->chunk = (uint8_t *)H5D__chunk_mem_xfree(ent->chunk,
                                                         ((ent->edge_chunk_state & H5D_RDCC_DISABLE_FILTERS)
                                                              ? NULL
                                                              : &(dset->shared->dcpl_cache.pline)));
    } /* end else */

    /* Unlink from list */
    if (ent->prev)
        ent->prev->next = ent->next;
    else
        rdcc->head = ent->next;
    if (ent->next)
        ent->next->prev = ent->prev;
    else
        rdcc->tail = ent->prev;
    ent->prev = ent->next = NULL;

    /* Unlink from temporary list */
    if (ent->tmp_prev) {
        HDassert(rdcc->tmp_head->tmp_next);
        ent->tmp_prev->tmp_next = ent->tmp_next;
        if (ent->tmp_next) {
            ent->tmp_next->tmp_prev = ent->tmp_prev;
            ent->tmp_next           = NULL;
        } /* end if */
        ent->tmp_prev = NULL;
    } /* end if */
    else
        /* Only clear hash table slot if the chunk was not on the temporary list
         */
        rdcc->slot[ent->idx] = NULL;

    /* Remove from cache */
    HDassert(rdcc->slot[ent->idx] != ent);
    ent->idx = UINT_MAX;
    rdcc->nbytes_used -= dset->shared->layout.u.chunk.size;
    --rdcc->nused;

    /* Free */
    ent = H5FL_FREE(H5D_rdcc_ent_t, ent);

    FUNC_LEAVE_NOAPI(ret_value)
} /* end H5D__chunk_cache_evict() */

/*-------------------------------------------------------------------------
 * Function:    H5D__chunk_cache_prune
 *
 * Purpose:    Prune the cache by preempting some things until the cache has
 *        room for something which is SIZE bytes.  Only unlocked
 *        entries are considered for preemption.
 *
 * Return:    Non-negative on success/Negative on failure
 *
 * Programmer:    Robb Matzke
 *              Thursday, May 21, 1998
 *
 *-------------------------------------------------------------------------
 */
static herr_t
H5D__chunk_cache_prune(const H5D_t *dset, size_t size)
{
    const H5D_rdcc_t *rdcc  = &(dset->shared->cache.chunk);
    size_t            total = rdcc->nbytes_max;
    const int         nmeth = 2;           /* Number of methods */
    int               w[1];                /* Weighting as an interval */
    H5D_rdcc_ent_t *  p[2], *cur;          /* List pointers */
    H5D_rdcc_ent_t *  n[2];                /* List next pointers */
    int               nerrors   = 0;       /* Accumulated error count during preemptions */
    herr_t            ret_value = SUCCEED; /* Return value */

    FUNC_ENTER_STATIC

    /*
     * Preemption is accomplished by having multiple pointers (currently two)
     * slide down the list beginning at the head. Pointer p(N+1) will start
     * traversing the list when pointer pN reaches wN percent of the original
     * list.  In other words, preemption method N gets to consider entries in
     * approximate least recently used order w0 percent before method N+1
     * where 100% means tha method N will run to completion before method N+1
     * begins.  The pointers participating in the list traversal are each
     * given a chance at preemption before any of the pointers are advanced.
     */
    w[0] = (int)(rdcc->nused * rdcc->w0);
    p[0] = rdcc->head;
    p[1] = NULL;

    while ((p[0] || p[1]) && (rdcc->nbytes_used + size) > total) {
        int i; /* Local index variable */

        /* Introduce new pointers */
        for (i = 0; i < nmeth - 1; i++)
            if (0 == w[i])
                p[i + 1] = rdcc->head;

        /* Compute next value for each pointer */
        for (i = 0; i < nmeth; i++)
            n[i] = p[i] ? p[i]->next : NULL;

        /* Give each method a chance */
        for (i = 0; i < nmeth && (rdcc->nbytes_used + size) > total; i++) {
            if (0 == i && p[0] && !p[0]->locked &&
                ((0 == p[0]->rd_count && 0 == p[0]->wr_count) ||
                 (0 == p[0]->rd_count && dset->shared->layout.u.chunk.size == p[0]->wr_count) ||
                 (dset->shared->layout.u.chunk.size == p[0]->rd_count && 0 == p[0]->wr_count))) {
                /*
                 * Method 0: Preempt entries that have been completely written
                 * and/or completely read but not entries that are partially
                 * written or partially read.
                 */
                cur = p[0];
            }
            else if (1 == i && p[1] && !p[1]->locked) {
                /*
                 * Method 1: Preempt the entry without regard to
                 * considerations other than being locked.  This is the last
                 * resort preemption.
                 */
                cur = p[1];
            }
            else {
                /* Nothing to preempt at this point */
                cur = NULL;
            }

            if (cur) {
                int j; /* Local index variable */

                for (j = 0; j < nmeth; j++) {
                    if (p[j] == cur)
                        p[j] = NULL;
                    if (n[j] == cur)
                        n[j] = cur->next;
                } /* end for */
                if (H5D__chunk_cache_evict(dset, cur, TRUE) < 0)
                    nerrors++;
            } /* end if */
        }     /* end for */

        /* Advance pointers */
        for (i = 0; i < nmeth; i++)
            p[i] = n[i];
        for (i = 0; i < nmeth - 1; i++)
            w[i] -= 1;
    } /* end while */

    if (nerrors)
        HGOTO_ERROR(H5E_IO, H5E_CANTFLUSH, FAIL, "unable to preempt one or more raw data cache entry")

done:
    FUNC_LEAVE_NOAPI(ret_value)
} /* end H5D__chunk_cache_prune() */

/*-------------------------------------------------------------------------
 * Function:    H5D__chunk_lock
 *
 * Purpose:    Return a pointer to a dataset chunk.  The pointer points
 *        directly into the chunk cache and should not be freed
 *        by the caller but will be valid until it is unlocked.  The
 *        input value IDX_HINT is used to speed up cache lookups and
 *        it's output value should be given to H5D__chunk_unlock().
 *        IDX_HINT is ignored if it is out of range, and if it points
 *        to the wrong entry then we fall back to the normal search
 *        method.
 *
 *        If RELAX is non-zero and the chunk isn't in the cache then
 *        don't try to read it from the file, but just allocate an
 *        uninitialized buffer to hold the result.  This is intended
 *        for output functions that are about to overwrite the entire
 *        chunk.
 *
 * Return:    Success:    Ptr to a file chunk.
 *
 *        Failure:    NULL
 *
 * Programmer:    Robb Matzke
 *              Thursday, May 21, 1998
 *
 *-------------------------------------------------------------------------
 */
static void *
H5D__chunk_lock(const H5D_io_info_t *io_info, H5D_chunk_ud_t *udata, hbool_t relax, hbool_t prev_unfilt_chunk)
{
    const H5D_t *      dset = io_info->dset; /* Local pointer to the dataset info */
    const H5O_pline_t *pline =
        &(dset->shared->dcpl_cache
              .pline); /* I/O pipeline info - always equal to the pline passed to H5D__chunk_mem_alloc */
    const H5O_pline_t * old_pline = pline; /* Old pipeline, i.e. pipeline used to read the chunk */
    const H5O_layout_t *layout    = &(dset->shared->layout);          /* Dataset layout */
    const H5O_fill_t *  fill      = &(dset->shared->dcpl_cache.fill); /* Fill value info */
    H5D_fill_buf_info_t fb_info;                                      /* Dataset's fill buffer info */
    hbool_t             fb_info_init = FALSE; /* Whether the fill value buffer has been initialized */
    H5D_rdcc_t *        rdcc         = &(dset->shared->cache.chunk); /*raw data chunk cache*/
    H5D_rdcc_ent_t *    ent;                                         /*cache entry        */
    size_t              chunk_size;                                  /*size of a chunk    */
    hbool_t             disable_filters = FALSE; /* Whether to disable filters (when adding to cache) */
    void *              chunk           = NULL;  /*the file chunk    */
    void *              ret_value       = NULL;  /* Return value         */

    FUNC_ENTER_STATIC

    /* Sanity checks */
    HDassert(io_info);
    HDassert(io_info->store);
    HDassert(udata);
    HDassert(dset);
    HDassert(!(udata->new_unfilt_chunk && prev_unfilt_chunk));
    HDassert(!rdcc->tmp_head);

    /* Get the chunk's size */
    HDassert(layout->u.chunk.size > 0);
    H5_CHECKED_ASSIGN(chunk_size, size_t, layout->u.chunk.size, uint32_t);

    /* Check if the chunk is in the cache */
    if (UINT_MAX != udata->idx_hint) {
        /* Sanity check */
        HDassert(udata->idx_hint < rdcc->nslots);
        HDassert(rdcc->slot[udata->idx_hint]);

        /* Get the entry */
        ent = rdcc->slot[udata->idx_hint];

#ifndef NDEBUG
        {
            unsigned u; /*counters        */

            /* Make sure this is the right chunk */
            for (u = 0; u < layout->u.chunk.ndims - 1; u++)
                HDassert(io_info->store->chunk.scaled[u] == ent->scaled[u]);
        }
#endif /* NDEBUG */

        /*
         * Already in the cache.  Count a hit.
         */
        rdcc->stats.nhits++;

        /* Make adjustments if the edge chunk status changed recently */
        if (pline->nused) {
            /* If the chunk recently became an unfiltered partial edge chunk
             * while in cache, we must make some changes to the entry */
            if (udata->new_unfilt_chunk) {
                /* If this flag is set then partial chunk filters must be
                 * disabled, and the chunk must not have previously been a
                 * partial chunk (with disabled filters) */
                HDassert(layout->u.chunk.flags & H5O_LAYOUT_CHUNK_DONT_FILTER_PARTIAL_BOUND_CHUNKS);
                HDassert(!(ent->edge_chunk_state & H5D_RDCC_DISABLE_FILTERS));
                HDassert(old_pline->nused);

                /* Disable filters.  Set pline to NULL instead of just the
                 * default pipeline to make a quick failure more likely if the
                 * code is changed in an inappropriate/incomplete way. */
                pline = NULL;

                /* Reallocate the chunk so H5D__chunk_mem_xfree doesn't get confused
                 */
                if (NULL == (chunk = H5D__chunk_mem_alloc(chunk_size, pline)))
                    HGOTO_ERROR(H5E_RESOURCE, H5E_NOSPACE, NULL,
                                "memory allocation failed for raw data chunk")
                H5MM_memcpy(chunk, ent->chunk, chunk_size);
                ent->chunk = (uint8_t *)H5D__chunk_mem_xfree(ent->chunk, old_pline);
                ent->chunk = (uint8_t *)chunk;
                chunk      = NULL;

                /* Mark the chunk as having filters disabled as well as "newly
                 * disabled" so it is inserted on flush */
                ent->edge_chunk_state |= H5D_RDCC_DISABLE_FILTERS;
                ent->edge_chunk_state |= H5D_RDCC_NEWLY_DISABLED_FILTERS;
            } /* end if */
            else if (prev_unfilt_chunk) {
                /* If this flag is set then partial chunk filters must be
                 * disabled, and the chunk must have previously been a partial
                 * chunk (with disabled filters) */
                HDassert(layout->u.chunk.flags & H5O_LAYOUT_CHUNK_DONT_FILTER_PARTIAL_BOUND_CHUNKS);
                HDassert((ent->edge_chunk_state & H5D_RDCC_DISABLE_FILTERS));
                HDassert(pline->nused);

                /* Mark the old pipeline as having been disabled */
                old_pline = NULL;

                /* Reallocate the chunk so H5D__chunk_mem_xfree doesn't get confused
                 */
                if (NULL == (chunk = H5D__chunk_mem_alloc(chunk_size, pline)))
                    HGOTO_ERROR(H5E_RESOURCE, H5E_NOSPACE, NULL,
                                "memory allocation failed for raw data chunk")
                H5MM_memcpy(chunk, ent->chunk, chunk_size);

                ent->chunk = (uint8_t *)H5D__chunk_mem_xfree(ent->chunk, old_pline);
                ent->chunk = (uint8_t *)chunk;
                chunk      = NULL;

                /* Mark the chunk as having filters enabled */
                ent->edge_chunk_state &= ~(H5D_RDCC_DISABLE_FILTERS | H5D_RDCC_NEWLY_DISABLED_FILTERS);
            } /* end else */
        }     /* end if */

        /*
         * If the chunk is not at the beginning of the cache; move it backward
         * by one slot.  This is how we implement the LRU preemption
         * algorithm.
         */
        if (ent->next) {
            if (ent->next->next)
                ent->next->next->prev = ent;
            else
                rdcc->tail = ent;
            ent->next->prev = ent->prev;
            if (ent->prev)
                ent->prev->next = ent->next;
            else
                rdcc->head = ent->next;
            ent->prev       = ent->next;
            ent->next       = ent->next->next;
            ent->prev->next = ent;
        } /* end if */
    }     /* end if */
    else {
        haddr_t chunk_addr;  /* Address of chunk on disk */
        hsize_t chunk_alloc; /* Length of chunk on disk */

        /* Save the chunk info so the cache stays consistent */
        chunk_addr  = udata->chunk_block.offset;
        chunk_alloc = udata->chunk_block.length;

        /* Check if we should disable filters on this chunk */
        if (pline->nused) {
            if (udata->new_unfilt_chunk) {
                HDassert(layout->u.chunk.flags & H5O_LAYOUT_CHUNK_DONT_FILTER_PARTIAL_BOUND_CHUNKS);

                /* Disable the filters for writing */
                disable_filters = TRUE;
                pline           = NULL;
            } /* end if */
            else if (prev_unfilt_chunk) {
                HDassert(layout->u.chunk.flags & H5O_LAYOUT_CHUNK_DONT_FILTER_PARTIAL_BOUND_CHUNKS);

                /* Mark the filters as having been previously disabled (for the
                 * chunk as currently on disk) - disable the filters for reading
                 */
                old_pline = NULL;
            } /* end if */
            else if (layout->u.chunk.flags & H5O_LAYOUT_CHUNK_DONT_FILTER_PARTIAL_BOUND_CHUNKS) {
                /* Check if this is an edge chunk */
                if (H5D__chunk_is_partial_edge_chunk(io_info->dset->shared->ndims, layout->u.chunk.dim,
                                                     io_info->store->chunk.scaled,
                                                     io_info->dset->shared->curr_dims)) {
                    /* Disable the filters for both writing and reading */
                    disable_filters = TRUE;
                    old_pline       = NULL;
                    pline           = NULL;
                } /* end if */
            }     /* end if */
        }         /* end if */

        if (relax) {
            /*
             * Not in the cache, but we're about to overwrite the whole thing
             * anyway, so just allocate a buffer for it but don't initialize that
             * buffer with the file contents. Count this as a hit instead of a
             * miss because we saved ourselves lots of work.
             */
            rdcc->stats.nhits++;

            if (NULL == (chunk = H5D__chunk_mem_alloc(chunk_size, pline)))
                HGOTO_ERROR(H5E_RESOURCE, H5E_NOSPACE, NULL, "memory allocation failed for raw data chunk")

            /* In the case that some dataset functions look through this data,
             * clear it to all 0s. */
            HDmemset(chunk, 0, chunk_size);
        } /* end if */
        else {
            /*
             * Not in the cache.  Count this as a miss if it's in the file
             *      or an init if it isn't.
             */

            /* Check if the chunk exists on disk */
            if (H5F_addr_defined(chunk_addr)) {
                size_t my_chunk_alloc = chunk_alloc; /* Allocated buffer size */
                size_t buf_alloc      = chunk_alloc; /* [Re-]allocated buffer size */

                /* Chunk size on disk isn't [likely] the same size as the final chunk
                 * size in memory, so allocate memory big enough. */
                if (NULL == (chunk = H5D__chunk_mem_alloc(my_chunk_alloc,
                                                          (udata->new_unfilt_chunk ? old_pline : pline))))
                    HGOTO_ERROR(H5E_RESOURCE, H5E_NOSPACE, NULL,
                                "memory allocation failed for raw data chunk")
                if (H5F_shared_block_read(H5F_SHARED(dset->oloc.file), H5FD_MEM_DRAW, chunk_addr,
                                          my_chunk_alloc, chunk) < 0)
                    HGOTO_ERROR(H5E_IO, H5E_READERROR, NULL, "unable to read raw data chunk")

                if (old_pline && old_pline->nused) {
                    H5Z_EDC_t err_detect; /* Error detection info */
                    H5Z_cb_t  filter_cb;  /* I/O filter callback function */

                    /* Retrieve filter settings from API context */
                    if (H5CX_get_err_detect(&err_detect) < 0)
                        HGOTO_ERROR(H5E_DATASET, H5E_CANTGET, NULL, "can't get error detection info")
                    if (H5CX_get_filter_cb(&filter_cb) < 0)
                        HGOTO_ERROR(H5E_DATASET, H5E_CANTGET, NULL, "can't get I/O filter callback function")

                    if (H5Z_pipeline(old_pline, H5Z_FLAG_REVERSE, &(udata->filter_mask), err_detect,
                                     filter_cb, &my_chunk_alloc, &buf_alloc, &chunk) < 0)
                        HGOTO_ERROR(H5E_DATASET, H5E_CANTFILTER, NULL, "data pipeline read failed")

                    /* Reallocate chunk if necessary */
                    if (udata->new_unfilt_chunk) {
                        void *tmp_chunk = chunk;

                        if (NULL == (chunk = H5D__chunk_mem_alloc(my_chunk_alloc, pline))) {
                            (void)H5D__chunk_mem_xfree(tmp_chunk, old_pline);
                            HGOTO_ERROR(H5E_RESOURCE, H5E_NOSPACE, NULL,
                                        "memory allocation failed for raw data chunk")
                        } /* end if */
                        H5MM_memcpy(chunk, tmp_chunk, chunk_size);
                        (void)H5D__chunk_mem_xfree(tmp_chunk, old_pline);
                    } /* end if */
                }     /* end if */

                /* Increment # of cache misses */
                rdcc->stats.nmisses++;
            } /* end if */
            else {
                H5D_fill_value_t fill_status;

                /* Sanity check */
                HDassert(fill->alloc_time != H5D_ALLOC_TIME_EARLY);

                /* Chunk size on disk isn't [likely] the same size as the final chunk
                 * size in memory, so allocate memory big enough. */
                if (NULL == (chunk = H5D__chunk_mem_alloc(chunk_size, pline)))
                    HGOTO_ERROR(H5E_RESOURCE, H5E_NOSPACE, NULL,
                                "memory allocation failed for raw data chunk")

                if (H5P_is_fill_value_defined(fill, &fill_status) < 0)
                    HGOTO_ERROR(H5E_PLIST, H5E_CANTGET, NULL, "can't tell if fill value defined")

                if (fill->fill_time == H5D_FILL_TIME_ALLOC ||
                    (fill->fill_time == H5D_FILL_TIME_IFSET &&
                     (fill_status == H5D_FILL_VALUE_USER_DEFINED || fill_status == H5D_FILL_VALUE_DEFAULT))) {
                    /*
                     * The chunk doesn't exist in the file.  Replicate the fill
                     * value throughout the chunk, if the fill value is defined.
                     */

                    /* Initialize the fill value buffer */
                    /* (use the compact dataset storage buffer as the fill value buffer) */
                    if (H5D__fill_init(&fb_info, chunk, NULL, NULL, NULL, NULL,
                                       &dset->shared->dcpl_cache.fill, dset->shared->type,
                                       dset->shared->type_id, (size_t)0, chunk_size) < 0)
                        HGOTO_ERROR(H5E_DATASET, H5E_CANTINIT, NULL, "can't initialize fill buffer info")
                    fb_info_init = TRUE;

                    /* Check for VL datatype & non-default fill value */
                    if (fb_info.has_vlen_fill_type)
                        /* Fill the buffer with VL datatype fill values */
                        if (H5D__fill_refill_vl(&fb_info, fb_info.elmts_per_buf) < 0)
                            HGOTO_ERROR(H5E_DATASET, H5E_CANTCONVERT, NULL, "can't refill fill value buffer")
                } /* end if */
                else
                    HDmemset(chunk, 0, chunk_size);

                /* Increment # of creations */
                rdcc->stats.ninits++;
            } /* end else */
        }     /* end else */

        /* See if the chunk can be cached */
        if (rdcc->nslots > 0 && chunk_size <= rdcc->nbytes_max) {
            /* Calculate the index */
            udata->idx_hint = H5D__chunk_hash_val(io_info->dset->shared, udata->common.scaled);

            /* Add the chunk to the cache only if the slot is not already locked */
            ent = rdcc->slot[udata->idx_hint];
            if (!ent || !ent->locked) {
                /* Preempt enough things from the cache to make room */
                if (ent) {
                    if (H5D__chunk_cache_evict(io_info->dset, ent, TRUE) < 0)
                        HGOTO_ERROR(H5E_IO, H5E_CANTINIT, NULL, "unable to preempt chunk from cache")
                } /* end if */
                if (H5D__chunk_cache_prune(io_info->dset, chunk_size) < 0)
                    HGOTO_ERROR(H5E_IO, H5E_CANTINIT, NULL, "unable to preempt chunk(s) from cache")

                /* Create a new entry */
                if (NULL == (ent = H5FL_CALLOC(H5D_rdcc_ent_t)))
                    HGOTO_ERROR(H5E_DATASET, H5E_CANTALLOC, NULL, "can't allocate raw data chunk entry")

                ent->edge_chunk_state = disable_filters ? H5D_RDCC_DISABLE_FILTERS : 0;
                if (udata->new_unfilt_chunk)
                    ent->edge_chunk_state |= H5D_RDCC_NEWLY_DISABLED_FILTERS;

                /* Initialize the new entry */
                ent->chunk_block.offset = chunk_addr;
                ent->chunk_block.length = chunk_alloc;
                ent->chunk_idx          = udata->chunk_idx;
                H5MM_memcpy(ent->scaled, udata->common.scaled, sizeof(hsize_t) * layout->u.chunk.ndims);
                H5_CHECKED_ASSIGN(ent->rd_count, uint32_t, chunk_size, size_t);
                H5_CHECKED_ASSIGN(ent->wr_count, uint32_t, chunk_size, size_t);
                ent->chunk = (uint8_t *)chunk;

                /* Add it to the cache */
                HDassert(NULL == rdcc->slot[udata->idx_hint]);
                rdcc->slot[udata->idx_hint] = ent;
                ent->idx                    = udata->idx_hint;
                rdcc->nbytes_used += chunk_size;
                rdcc->nused++;

                /* Add it to the linked list */
                if (rdcc->tail) {
                    rdcc->tail->next = ent;
                    ent->prev        = rdcc->tail;
                    rdcc->tail       = ent;
                } /* end if */
                else
                    rdcc->head = rdcc->tail = ent;
                ent->tmp_next = NULL;
                ent->tmp_prev = NULL;

            } /* end if */
            else
                /* We did not add the chunk to cache */
                ent = NULL;
        }    /* end else */
        else /* No cache set up, or chunk is too large: chunk is uncacheable */
            ent = NULL;
    } /* end else */

    /* Lock the chunk into the cache */
    if (ent) {
        HDassert(!ent->locked);
        ent->locked = TRUE;
        chunk       = ent->chunk;
    } /* end if */
    else
        /*
         * The chunk cannot be placed in cache so we don't cache it. This is the
         * reason all those arguments have to be repeated for the unlock
         * function.
         */
        udata->idx_hint = UINT_MAX;

    /* Set return value */
    ret_value = chunk;

done:
    /* Release the fill buffer info, if it's been initialized */
    if (fb_info_init && H5D__fill_term(&fb_info) < 0)
        HDONE_ERROR(H5E_DATASET, H5E_CANTFREE, NULL, "Can't release fill buffer info")

    /* Release the chunk allocated, on error */
    if (!ret_value)
        if (chunk)
            chunk = H5D__chunk_mem_xfree(chunk, pline);

    FUNC_LEAVE_NOAPI(ret_value)
} /* end H5D__chunk_lock() */

/*-------------------------------------------------------------------------
 * Function:    H5D__chunk_unlock
 *
 * Purpose:    Unlocks a previously locked chunk. The LAYOUT, COMP, and
 *        OFFSET arguments should be the same as for H5D__chunk_lock().
 *        The DIRTY argument should be set to non-zero if the chunk has
 *        been modified since it was locked. The IDX_HINT argument is
 *        the returned index hint from the lock operation and BUF is
 *        the return value from the lock.
 *
 *        The NACCESSED argument should be the number of bytes accessed
 *        for reading or writing (depending on the value of DIRTY).
 *        It's only purpose is to provide additional information to the
 *        preemption policy.
 *
 * Return:    Non-negative on success/Negative on failure
 *
 * Programmer:    Robb Matzke
 *              Thursday, May 21, 1998
 *
 *-------------------------------------------------------------------------
 */
static herr_t
H5D__chunk_unlock(const H5D_io_info_t *io_info, const H5D_chunk_ud_t *udata, hbool_t dirty, void *chunk,
                  uint32_t naccessed)
{
    const H5O_layout_t *layout    = &(io_info->dset->shared->layout); /* Dataset layout */
    const H5D_rdcc_t *  rdcc      = &(io_info->dset->shared->cache.chunk);
    herr_t              ret_value = SUCCEED; /* Return value */

    FUNC_ENTER_STATIC

    /* Sanity check */
    HDassert(io_info);
    HDassert(udata);

    if (UINT_MAX == udata->idx_hint) {
        /*
         * It's not in the cache, probably because it's too big.  If it's
         * dirty then flush it to disk.  In any case, free the chunk.
         */
        hbool_t is_unfiltered_edge_chunk = FALSE; /* Whether the chunk is an unfiltered edge chunk */

        /* Check if we should disable filters on this chunk */
        if (udata->new_unfilt_chunk) {
            HDassert(layout->u.chunk.flags & H5O_LAYOUT_CHUNK_DONT_FILTER_PARTIAL_BOUND_CHUNKS);

            is_unfiltered_edge_chunk = TRUE;
        } /* end if */
        else if (layout->u.chunk.flags & H5O_LAYOUT_CHUNK_DONT_FILTER_PARTIAL_BOUND_CHUNKS) {
            /* Check if the chunk is an edge chunk, and disable filters if so */
            is_unfiltered_edge_chunk = H5D__chunk_is_partial_edge_chunk(
                io_info->dset->shared->ndims, layout->u.chunk.dim, io_info->store->chunk.scaled,
                io_info->dset->shared->curr_dims);
        } /* end if */

        if (dirty) {
            H5D_rdcc_ent_t fake_ent; /* "fake" chunk cache entry */

            HDmemset(&fake_ent, 0, sizeof(fake_ent));
            fake_ent.dirty = TRUE;
            if (is_unfiltered_edge_chunk)
                fake_ent.edge_chunk_state = H5D_RDCC_DISABLE_FILTERS;
            if (udata->new_unfilt_chunk)
                fake_ent.edge_chunk_state |= H5D_RDCC_NEWLY_DISABLED_FILTERS;
            H5MM_memcpy(fake_ent.scaled, udata->common.scaled, sizeof(hsize_t) * layout->u.chunk.ndims);
            HDassert(layout->u.chunk.size > 0);
            fake_ent.chunk_idx          = udata->chunk_idx;
            fake_ent.chunk_block.offset = udata->chunk_block.offset;
            fake_ent.chunk_block.length = udata->chunk_block.length;
            fake_ent.chunk              = (uint8_t *)chunk;

            if (H5D__chunk_flush_entry(io_info->dset, &fake_ent, TRUE) < 0)
                HGOTO_ERROR(H5E_IO, H5E_WRITEERROR, FAIL, "cannot flush indexed storage buffer")
        } /* end if */
        else {
            if (chunk)
                chunk = H5D__chunk_mem_xfree(
                    chunk, (is_unfiltered_edge_chunk ? NULL : &(io_info->dset->shared->dcpl_cache.pline)));
        } /* end else */
    }     /* end if */
    else {
        H5D_rdcc_ent_t *ent; /* Chunk's entry in the cache */

        /* Sanity check */
        HDassert(udata->idx_hint < rdcc->nslots);
        HDassert(rdcc->slot[udata->idx_hint]);
        HDassert(rdcc->slot[udata->idx_hint]->chunk == chunk);

        /*
         * It's in the cache so unlock it.
         */
        ent = rdcc->slot[udata->idx_hint];
        HDassert(ent->locked);
        if (dirty) {
            ent->dirty = TRUE;
            ent->wr_count -= MIN(ent->wr_count, naccessed);
        } /* end if */
        else
            ent->rd_count -= MIN(ent->rd_count, naccessed);
        ent->locked = FALSE;
    } /* end else */

done:
    FUNC_LEAVE_NOAPI(ret_value)
} /* end H5D__chunk_unlock() */

/*-------------------------------------------------------------------------
 * Function:    H5D__chunk_allocated_cb
 *
 * Purpose:    Simply counts the number of chunks for a dataset.
 *
 * Return:    Success:    Non-negative
 *        Failure:    Negative
 *
 * Programmer:    Robb Matzke
 *              Wednesday, April 21, 1999
 *
 *-------------------------------------------------------------------------
 */
static int
H5D__chunk_allocated_cb(const H5D_chunk_rec_t *chunk_rec, void *_udata)
{
    hsize_t *nbytes = (hsize_t *)_udata;

    FUNC_ENTER_STATIC_NOERR

    *(hsize_t *)nbytes += chunk_rec->nbytes;

    FUNC_LEAVE_NOAPI(H5_ITER_CONT)
} /* H5D__chunk_allocated_cb() */

/*-------------------------------------------------------------------------
 * Function:    H5D__chunk_allocated
 *
 * Purpose:    Return the number of bytes allocated in the file for storage
 *        of raw data in the chunked dataset
 *
 * Return:    Success:    Number of bytes stored in all chunks.
 *        Failure:    0
 *
 * Programmer:    Quincey Koziol
 *              Tuesday, May 20, 2008
 *
 *-------------------------------------------------------------------------
 */
herr_t
H5D__chunk_allocated(const H5D_t *dset, hsize_t *nbytes)
{
    H5D_chk_idx_info_t   idx_info;                            /* Chunked index info */
    const H5D_rdcc_t *   rdcc = &(dset->shared->cache.chunk); /* Raw data chunk cache */
    H5D_rdcc_ent_t *     ent;                                 /* Cache entry  */
    hsize_t              chunk_bytes = 0;                     /* Number of bytes allocated for chunks */
    H5O_storage_chunk_t *sc          = &(dset->shared->layout.storage.u.chunk);
    herr_t               ret_value   = SUCCEED; /* Return value */

    FUNC_ENTER_PACKAGE

    HDassert(dset);
    HDassert(dset->shared);
    H5D_CHUNK_STORAGE_INDEX_CHK(sc);

    /* Search for cached chunks that haven't been written out */
    for (ent = rdcc->head; ent; ent = ent->next)
        /* Flush the chunk out to disk, to make certain the size is correct later */
        if (H5D__chunk_flush_entry(dset, ent, FALSE) < 0)
            HGOTO_ERROR(H5E_IO, H5E_WRITEERROR, FAIL, "cannot flush indexed storage buffer")

    /* Compose chunked index info struct */
    idx_info.f       = dset->oloc.file;
    idx_info.pline   = &dset->shared->dcpl_cache.pline;
    idx_info.layout  = &dset->shared->layout.u.chunk;
    idx_info.storage = sc;

    /* Iterate over the chunks */
    if ((sc->ops->iterate)(&idx_info, H5D__chunk_allocated_cb, &chunk_bytes) < 0)
        HGOTO_ERROR(H5E_DATASET, H5E_CANTGET, FAIL,
                    "unable to retrieve allocated chunk information from index")

    /* Set number of bytes for caller */
    *nbytes = chunk_bytes;

done:
    FUNC_LEAVE_NOAPI(ret_value)
} /* end H5D__chunk_allocated() */

/*-------------------------------------------------------------------------
 * Function:    H5D__chunk_allocate
 *
 * Purpose:    Allocate file space for all chunks that are not allocated yet.
 *        Return SUCCEED if all needed allocation succeed, otherwise
 *        FAIL.
 *
 * Return:    Non-negative on success/Negative on failure
 *
 * Programmer:    Albert Cheng
 *        June 26, 1998
 *
 *-------------------------------------------------------------------------
 */
herr_t
H5D__chunk_allocate(const H5D_io_info_t *io_info, hbool_t full_overwrite, const hsize_t old_dim[])
{
    const H5D_t *          dset = io_info->dset;                           /* the dataset pointer */
    H5D_chk_idx_info_t     idx_info;                                       /* Chunked index info */
    const H5D_chunk_ops_t *ops = dset->shared->layout.storage.u.chunk.ops; /* Chunk operations */
    hsize_t min_unalloc[H5O_LAYOUT_NDIMS]; /* First chunk in each dimension that is unallocated (in scaled
                                              coordinates) */
    hsize_t max_unalloc[H5O_LAYOUT_NDIMS]; /* Last chunk in each dimension that is unallocated (in scaled
                                              coordinates) */
    hsize_t            scaled[H5O_LAYOUT_NDIMS]; /* Offset of current chunk (in scaled coordinates) */
    size_t             orig_chunk_size;          /* Original size of chunk in bytes */
    size_t             chunk_size;               /* Actual size of chunk in bytes, possibly filtered */
    unsigned           filter_mask = 0;          /* Filter mask for chunks that have them */
    H5O_layout_t *     layout      = &(dset->shared->layout);           /* Dataset layout */
    const H5O_pline_t *pline       = &(dset->shared->dcpl_cache.pline); /* I/O pipeline info */
    const H5O_pline_t  def_pline   = H5O_CRT_PIPELINE_DEF;              /* Default pipeline */
    const H5O_fill_t * fill        = &(dset->shared->dcpl_cache.fill);  /* Fill value info */
    H5D_fill_value_t   fill_status;                                     /* The fill value status */
    hbool_t            should_fill     = FALSE; /* Whether fill values should be written */
    void *             unfilt_fill_buf = NULL;  /* Unfiltered fill value buffer */
    void **            fill_buf        = NULL;  /* Pointer to the fill buffer to use for a chunk */
#ifdef H5_HAVE_PARALLEL
    hbool_t blocks_written = FALSE; /* Flag to indicate that chunk was actually written */
    hbool_t using_mpi =
        FALSE; /* Flag to indicate that the file is being accessed with an MPI-capable file driver */
    H5D_chunk_coll_info_t chunk_info; /* chunk address information for doing I/O */
#endif                                /* H5_HAVE_PARALLEL */
    hbool_t             carry; /* Flag to indicate that chunk increment carrys to higher dimension (sorta) */
    unsigned            space_ndims;                     /* Dataset's space rank */
    const hsize_t *     space_dim;                       /* Dataset's dataspace dimensions */
    const uint32_t *    chunk_dim = layout->u.chunk.dim; /* Convenience pointer to chunk dimensions */
    unsigned            op_dim;                          /* Current operating dimension */
    H5D_fill_buf_info_t fb_info;                         /* Dataset's fill buffer info */
    hbool_t             fb_info_init = FALSE; /* Whether the fill value buffer has been initialized */
    hbool_t has_unfilt_edge_chunks = FALSE; /* Whether there are partial edge chunks with disabled filters */
    hbool_t unfilt_edge_chunk_dim[H5O_LAYOUT_NDIMS]; /* Whether there are unfiltered edge chunks at the edge
                                                        of each dimension */
    hsize_t edge_chunk_scaled[H5O_LAYOUT_NDIMS]; /* Offset of the unfiltered edge chunks at the edge of each
                                                    dimension */
    unsigned             nunfilt_edge_chunk_dims = 0; /* Number of dimensions on an edge */
    H5O_storage_chunk_t *sc                      = &(layout->storage.u.chunk); /* Convenience variable */
    herr_t               ret_value               = SUCCEED;                    /* Return value */

    FUNC_ENTER_PACKAGE

    /* Check args */
    HDassert(dset && H5D_CHUNKED == layout->type);
    HDassert(layout->u.chunk.ndims > 0 && layout->u.chunk.ndims <= H5O_LAYOUT_NDIMS);
    H5D_CHUNK_STORAGE_INDEX_CHK(sc);

    /* Retrieve the dataset dimensions */
    space_dim   = dset->shared->curr_dims;
    space_ndims = dset->shared->ndims;

    /* The last dimension in scaled chunk coordinates is always 0 */
    scaled[space_ndims] = (hsize_t)0;

    /* Check if any space dimensions are 0, if so we do not have to do anything
     */
    for (op_dim = 0; op_dim < (unsigned)space_ndims; op_dim++)
        if (space_dim[op_dim] == 0) {
            /* Reset any cached chunk info for this dataset */
            H5D__chunk_cinfo_cache_reset(&dset->shared->cache.chunk.last);
            HGOTO_DONE(SUCCEED)
        } /* end if */

#ifdef H5_HAVE_PARALLEL
    /* Retrieve MPI parameters */
    if (H5F_HAS_FEATURE(dset->oloc.file, H5FD_FEAT_HAS_MPI)) {
        /* Set the MPI-capable file driver flag */
        using_mpi = TRUE;

        /* init chunk info stuff for collective I/O */
        chunk_info.num_io = 0;
        chunk_info.addr   = NULL;
    }  /* end if */
#endif /* H5_HAVE_PARALLEL */

    /* Calculate the minimum and maximum chunk offsets in each dimension, and
     * determine if there are any unfiltered partial edge chunks.  Note that we
     * assume here that all elements of space_dim are > 0.  This is checked at
     * the top of this function. */
    for (op_dim = 0; op_dim < space_ndims; op_dim++) {
        /* Validate this chunk dimension */
        if (chunk_dim[op_dim] == 0)
            HGOTO_ERROR(H5E_DATASET, H5E_BADVALUE, FAIL, "chunk size must be > 0, dim = %u ", op_dim)
        min_unalloc[op_dim] = (old_dim[op_dim] + chunk_dim[op_dim] - 1) / chunk_dim[op_dim];
        max_unalloc[op_dim] = (space_dim[op_dim] - 1) / chunk_dim[op_dim];

        /* Calculate if there are unfiltered edge chunks at the edge of this
         * dimension.  Note the edge_chunk_scaled is uninitialized for
         * dimensions where unfilt_edge_chunk_dim is FALSE.  Also  */
        if ((layout->u.chunk.flags & H5O_LAYOUT_CHUNK_DONT_FILTER_PARTIAL_BOUND_CHUNKS) && pline->nused > 0 &&
            space_dim[op_dim] % chunk_dim[op_dim] != 0) {
            has_unfilt_edge_chunks        = TRUE;
            unfilt_edge_chunk_dim[op_dim] = TRUE;
            edge_chunk_scaled[op_dim]     = max_unalloc[op_dim];
        } /* end if */
        else
            unfilt_edge_chunk_dim[op_dim] = FALSE;
    } /* end for */

    /* Get original chunk size */
    H5_CHECKED_ASSIGN(orig_chunk_size, size_t, layout->u.chunk.size, uint32_t);

    /* Check the dataset's fill-value status */
    if (H5P_is_fill_value_defined(fill, &fill_status) < 0)
        HGOTO_ERROR(H5E_PLIST, H5E_CANTGET, FAIL, "can't tell if fill value defined")

    /* If we are filling the dataset on allocation or "if set" and
     * the fill value _is_ set, _and_ we are not overwriting the new blocks,
     * or if there are any pipeline filters defined,
     * set the "should fill" flag
     */
    if ((!full_overwrite &&
         (fill->fill_time == H5D_FILL_TIME_ALLOC ||
          (fill->fill_time == H5D_FILL_TIME_IFSET &&
           (fill_status == H5D_FILL_VALUE_USER_DEFINED || fill_status == H5D_FILL_VALUE_DEFAULT)))) ||
        pline->nused > 0)
        should_fill = TRUE;

    /* Check if fill values should be written to chunks */
    if (should_fill) {
        /* Initialize the fill value buffer */
        /* (delay allocating fill buffer for VL datatypes until refilling) */
        /* (casting away const OK - QAK) */
        if (H5D__fill_init(&fb_info, NULL, (H5MM_allocate_t)H5D__chunk_mem_alloc, (void *)pline,
                           (H5MM_free_t)H5D__chunk_mem_xfree, (void *)pline, &dset->shared->dcpl_cache.fill,
                           dset->shared->type, dset->shared->type_id, (size_t)0, orig_chunk_size) < 0)
            HGOTO_ERROR(H5E_DATASET, H5E_CANTINIT, FAIL, "can't initialize fill buffer info")
        fb_info_init = TRUE;

        /* Initialize the fill_buf pointer to the buffer in fb_info.  If edge
         * chunk filters are disabled, we will switch the buffer as appropriate
         * for each chunk. */
        fill_buf = &fb_info.fill_buf;

        /* Check if there are filters which need to be applied to the chunk */
        /* (only do this in advance when the chunk info can be re-used (i.e.
         *      it doesn't contain any non-default VL datatype fill values)
         */
        if (!fb_info.has_vlen_fill_type && pline->nused > 0) {
            H5Z_EDC_t err_detect; /* Error detection info */
            H5Z_cb_t  filter_cb;  /* I/O filter callback function */
            size_t    buf_size = orig_chunk_size;

            /* If the dataset has disabled partial chunk filters, create a copy
             * of the unfiltered fill_buf to use for partial chunks */
            if (has_unfilt_edge_chunks) {
                if (NULL == (unfilt_fill_buf = H5D__chunk_mem_alloc(orig_chunk_size, &def_pline)))
                    HGOTO_ERROR(H5E_RESOURCE, H5E_NOSPACE, FAIL,
                                "memory allocation failed for raw data chunk")
                H5MM_memcpy(unfilt_fill_buf, fb_info.fill_buf, orig_chunk_size);
            } /* end if */

            /* Retrieve filter settings from API context */
            if (H5CX_get_err_detect(&err_detect) < 0)
                HGOTO_ERROR(H5E_DATASET, H5E_CANTGET, FAIL, "can't get error detection info")
            if (H5CX_get_filter_cb(&filter_cb) < 0)
                HGOTO_ERROR(H5E_DATASET, H5E_CANTGET, FAIL, "can't get I/O filter callback function")

            /* Push the chunk through the filters */
            if (H5Z_pipeline(pline, 0, &filter_mask, err_detect, filter_cb, &orig_chunk_size, &buf_size,
                             &fb_info.fill_buf) < 0)
                HGOTO_ERROR(H5E_PLINE, H5E_WRITEERROR, FAIL, "output pipeline failed")
#if H5_SIZEOF_SIZE_T > 4
            /* Check for the chunk expanding too much to encode in a 32-bit value */
            if (orig_chunk_size > ((size_t)0xffffffff))
                HGOTO_ERROR(H5E_DATASET, H5E_BADRANGE, FAIL, "chunk too large for 32-bit length")
#endif    /* H5_SIZEOF_SIZE_T > 4 */
        } /* end if */
    }     /* end if */

    /* Compose chunked index info struct */
    idx_info.f       = dset->oloc.file;
    idx_info.pline   = &dset->shared->dcpl_cache.pline;
    idx_info.layout  = &dset->shared->layout.u.chunk;
    idx_info.storage = sc;

    /* Loop over all chunks */
    /* The algorithm is:
     *  For each dimension:
     *   -Allocate all chunks in the new dataspace that are beyond the original
     *    dataspace in the operating dimension, except those that have already
     *    been allocated.
     *
     * This is accomplished mainly using the min_unalloc and max_unalloc arrays.
     * min_unalloc represents the lowest offset in each dimension of chunks that
     * have not been allocated (whether or not they need to be).  max_unalloc
     * represents the highest offset in each dimension of chunks in the new
     * dataset that have not been allocated by this routine (they may have been
     * allocated previously).
     *
     * Every time the algorithm finishes allocating chunks allocated beyond a
     * certain dimension, max_unalloc is updated in order to avoid allocating
     * those chunks again.
     *
     * Note that min_unalloc & max_unalloc are in scaled coordinates.
     *
     */
    chunk_size = orig_chunk_size;
    for (op_dim = 0; op_dim < space_ndims; op_dim++) {
        H5D_chunk_ud_t udata; /* User data for querying chunk info */
        unsigned       u;     /* Local index variable */
        int            i;     /* Local index variable */

        /* Check if allocation along this dimension is really necessary */
        if (min_unalloc[op_dim] > max_unalloc[op_dim])
            continue;
        else {
            /* Reset the chunk offset indices */
            HDmemset(scaled, 0, (space_ndims * sizeof(scaled[0])));
            scaled[op_dim] = min_unalloc[op_dim];

            if (has_unfilt_edge_chunks) {
                /* Initialize nunfilt_edge_chunk_dims */
                nunfilt_edge_chunk_dims = 0;
                for (u = 0; u < space_ndims; u++)
                    if (unfilt_edge_chunk_dim[u] && scaled[u] == edge_chunk_scaled[u])
                        nunfilt_edge_chunk_dims++;

                /* Initialize chunk_size and fill_buf */
                if (should_fill && !fb_info.has_vlen_fill_type) {
                    HDassert(fb_info_init);
                    HDassert(unfilt_fill_buf);
                    if (nunfilt_edge_chunk_dims) {
                        fill_buf   = &unfilt_fill_buf;
                        chunk_size = layout->u.chunk.size;
                    } /* end if */
                    else {
                        fill_buf   = &fb_info.fill_buf;
                        chunk_size = orig_chunk_size;
                    } /* end else */
                }     /* end if */
            }         /* end if */

            carry = FALSE;
        } /* end else */

        while (!carry) {
            hbool_t need_insert = FALSE; /* Whether the chunk needs to be inserted into the index */

            /* Look up this chunk */
            if (H5D__chunk_lookup(dset, scaled, &udata) < 0)
                HGOTO_ERROR(H5E_DATASET, H5E_CANTGET, FAIL, "error looking up chunk address")
#ifndef NDEBUG
            /* None of the chunks should be allocated */
            if (H5D_CHUNK_IDX_NONE != sc->idx_type)
                HDassert(!H5F_addr_defined(udata.chunk_block.offset));

            /* Make sure the chunk is really in the dataset and outside the
             * original dimensions */
            {
                unsigned v; /* Local index variable */
                hbool_t  outside_orig = FALSE;

                for (v = 0; v < space_ndims; v++) {
                    HDassert((scaled[v] * chunk_dim[v]) < space_dim[v]);
                    if ((scaled[v] * chunk_dim[v]) >= old_dim[v])
                        outside_orig = TRUE;
                } /* end for */
                HDassert(outside_orig);
            } /* end block */
#endif        /* NDEBUG */

            /* Check for VL datatype & non-default fill value */
            if (fb_info_init && fb_info.has_vlen_fill_type) {
                /* Sanity check */
                HDassert(should_fill);
                HDassert(!unfilt_fill_buf);
#ifdef H5_HAVE_PARALLEL
                HDassert(!using_mpi); /* Can't write VL datatypes in parallel currently */
#endif

                /* Check to make sure the buffer is large enough.  It is
                 * possible (though ill-advised) for the filter to shrink the
                 * buffer.
                 */
                if (fb_info.fill_buf_size < orig_chunk_size) {
                    if (NULL ==
                        (fb_info.fill_buf = H5D__chunk_mem_realloc(fb_info.fill_buf, orig_chunk_size, pline)))
                        HGOTO_ERROR(H5E_RESOURCE, H5E_NOSPACE, FAIL,
                                    "memory reallocation failed for raw data chunk")
                    fb_info.fill_buf_size = orig_chunk_size;
                } /* end if */

                /* Fill the buffer with VL datatype fill values */
                if (H5D__fill_refill_vl(&fb_info, fb_info.elmts_per_buf) < 0)
                    HGOTO_ERROR(H5E_DATASET, H5E_CANTCONVERT, FAIL, "can't refill fill value buffer")

                /* Check if there are filters which need to be applied to the chunk */
                if ((pline->nused > 0) && !nunfilt_edge_chunk_dims) {
                    H5Z_EDC_t err_detect; /* Error detection info */
                    H5Z_cb_t  filter_cb;  /* I/O filter callback function */
                    size_t    nbytes = orig_chunk_size;

                    /* Retrieve filter settings from API context */
                    if (H5CX_get_err_detect(&err_detect) < 0)
                        HGOTO_ERROR(H5E_DATASET, H5E_CANTGET, FAIL, "can't get error detection info")
                    if (H5CX_get_filter_cb(&filter_cb) < 0)
                        HGOTO_ERROR(H5E_DATASET, H5E_CANTGET, FAIL, "can't get I/O filter callback function")

                    /* Push the chunk through the filters */
                    if (H5Z_pipeline(pline, 0, &filter_mask, err_detect, filter_cb, &nbytes,
                                     &fb_info.fill_buf_size, &fb_info.fill_buf) < 0)
                        HGOTO_ERROR(H5E_PLINE, H5E_WRITEERROR, FAIL, "output pipeline failed")

#if H5_SIZEOF_SIZE_T > 4
                    /* Check for the chunk expanding too much to encode in a 32-bit value */
                    if (nbytes > ((size_t)0xffffffff))
                        HGOTO_ERROR(H5E_DATASET, H5E_BADRANGE, FAIL, "chunk too large for 32-bit length")
#endif /* H5_SIZEOF_SIZE_T > 4 */

                    /* Keep the number of bytes the chunk turned in to */
                    chunk_size = nbytes;
                } /* end if */
                else
                    chunk_size = layout->u.chunk.size;

                HDassert(*fill_buf == fb_info.fill_buf);
            } /* end if */

            /* Initialize the chunk information */
            udata.common.layout      = &layout->u.chunk;
            udata.common.storage     = sc;
            udata.common.scaled      = scaled;
            udata.chunk_block.offset = HADDR_UNDEF;
            H5_CHECKED_ASSIGN(udata.chunk_block.length, uint32_t, chunk_size, size_t);
            udata.filter_mask = filter_mask;

            /* Allocate the chunk (with all processes) */
            if (H5D__chunk_file_alloc(&idx_info, NULL, &udata.chunk_block, &need_insert, scaled) < 0)
                HGOTO_ERROR(H5E_DATASET, H5E_CANTINSERT, FAIL, "unable to insert/resize chunk on chunk level")
            HDassert(H5F_addr_defined(udata.chunk_block.offset));

            /* Check if fill values should be written to chunks */
            if (should_fill) {
                /* Sanity check */
                HDassert(fb_info_init);
                HDassert(udata.chunk_block.length == chunk_size);

#ifdef H5_HAVE_PARALLEL
                /* Check if this file is accessed with an MPI-capable file driver */
                if (using_mpi) {
                    /* collect all chunk addresses to be written to
                       write collectively at the end */
                    /* allocate/resize address array if no more space left */
                    /* Note that if we add support for parallel filters we must
                     * also store an array of chunk sizes and pass it to the
                     * apporpriate collective write function */
                    if (0 == chunk_info.num_io % 1024)
                        if (NULL == (chunk_info.addr = (haddr_t *)H5MM_realloc(
                                         chunk_info.addr, (chunk_info.num_io + 1024) * sizeof(haddr_t))))
                            HGOTO_ERROR(H5E_DATASET, H5E_CANTALLOC, FAIL,
                                        "memory allocation failed for chunk addresses")

                    /* Store the chunk's address for later */
                    chunk_info.addr[chunk_info.num_io] = udata.chunk_block.offset;
                    chunk_info.num_io++;

                    /* Indicate that blocks will be written */
                    blocks_written = TRUE;
                } /* end if */
                else {
#endif /* H5_HAVE_PARALLEL */
                    if (H5F_shared_block_write(H5F_SHARED(dset->oloc.file), H5FD_MEM_DRAW,
                                               udata.chunk_block.offset, chunk_size, *fill_buf) < 0)
                        HGOTO_ERROR(H5E_IO, H5E_WRITEERROR, FAIL, "unable to write raw data to file")
#ifdef H5_HAVE_PARALLEL
                } /* end else */
#endif            /* H5_HAVE_PARALLEL */
            }     /* end if */

            /* Insert the chunk record into the index */
            if (need_insert && ops->insert)
                if ((ops->insert)(&idx_info, &udata, dset) < 0)
                    HGOTO_ERROR(H5E_DATASET, H5E_CANTINSERT, FAIL, "unable to insert chunk addr into index")

            /* Increment indices and adjust the edge chunk state */
            carry = TRUE;
            for (i = ((int)space_ndims - 1); i >= 0; --i) {
                scaled[i]++;
                if (scaled[i] > max_unalloc[i]) {
                    if ((unsigned)i == op_dim)
                        scaled[i] = min_unalloc[i];
                    else
                        scaled[i] = 0;

                    /* Check if we just left the edge in this dimension */
                    if (unfilt_edge_chunk_dim[i] && edge_chunk_scaled[i] == max_unalloc[i] &&
                        scaled[i] < edge_chunk_scaled[i]) {
                        nunfilt_edge_chunk_dims--;
                        if (should_fill && nunfilt_edge_chunk_dims == 0 && !fb_info.has_vlen_fill_type) {
                            HDassert(
                                !H5D__chunk_is_partial_edge_chunk(space_ndims, chunk_dim, scaled, space_dim));
                            fill_buf   = &fb_info.fill_buf;
                            chunk_size = orig_chunk_size;
                        } /* end if */
                    }     /* end if */
                }         /* end if */
                else {
                    /* Check if we just entered the edge in this dimension */
                    if (unfilt_edge_chunk_dim[i] && scaled[i] == edge_chunk_scaled[i]) {
                        HDassert(edge_chunk_scaled[i] == max_unalloc[i]);
                        nunfilt_edge_chunk_dims++;
                        if (should_fill && nunfilt_edge_chunk_dims == 1 && !fb_info.has_vlen_fill_type) {
                            HDassert(
                                H5D__chunk_is_partial_edge_chunk(space_ndims, chunk_dim, scaled, space_dim));
                            fill_buf   = &unfilt_fill_buf;
                            chunk_size = layout->u.chunk.size;
                        } /* end if */
                    }     /* end if */

                    carry = FALSE;
                    break;
                } /* end else */
            }     /* end for */
        }         /* end while(!carry) */

        /* Adjust max_unalloc so we don't allocate the same chunk twice.  Also
         * check if this dimension started from 0 (and hence allocated all of
         * the chunks. */
        if (min_unalloc[op_dim] == 0)
            break;
        else
            max_unalloc[op_dim] = min_unalloc[op_dim] - 1;
    } /* end for(op_dim=0...) */

#ifdef H5_HAVE_PARALLEL
    /* do final collective I/O */
    if (using_mpi && blocks_written)
        if (H5D__chunk_collective_fill(dset, &chunk_info, chunk_size, fb_info.fill_buf) < 0)
            HGOTO_ERROR(H5E_IO, H5E_WRITEERROR, FAIL, "unable to write raw data to file")
#endif /* H5_HAVE_PARALLEL */

    /* Reset any cached chunk info for this dataset */
    H5D__chunk_cinfo_cache_reset(&dset->shared->cache.chunk.last);

done:
    /* Release the fill buffer info, if it's been initialized */
    if (fb_info_init && H5D__fill_term(&fb_info) < 0)
        HDONE_ERROR(H5E_DATASET, H5E_CANTFREE, FAIL, "Can't release fill buffer info")

    /* Free the unfiltered fill value buffer */
    unfilt_fill_buf = H5D__chunk_mem_xfree(unfilt_fill_buf, &def_pline);

#ifdef H5_HAVE_PARALLEL
    if (using_mpi && chunk_info.addr)
        H5MM_free(chunk_info.addr);
#endif

    FUNC_LEAVE_NOAPI(ret_value)
} /* end H5D__chunk_allocate() */

/*-------------------------------------------------------------------------
 * Function:    H5D__chunk_update_old_edge_chunks
 *
 * Purpose:     Update all chunks which were previously partial edge
 *              chunks and are now complete.  Determines exactly which
 *              chunks need to be updated and locks each into cache using
 *              the 'prev_unfilt_chunk' flag, then unlocks it, causing
 *              filters to be applied as necessary.
 *
 * Return:      Non-negative on success/Negative on failure
 *
 * Programmer:  Neil Fortner
 *              April 14, 2010
 *
 *-------------------------------------------------------------------------
 */
herr_t
H5D__chunk_update_old_edge_chunks(H5D_t *dset, hsize_t old_dim[])
{
    hsize_t old_edge_chunk_sc[H5O_LAYOUT_NDIMS]; /* Offset of first previously incomplete chunk in each
                                                    dimension */
    hsize_t max_edge_chunk_sc[H5O_LAYOUT_NDIMS]; /* largest offset of chunks that might need to be modified in
                                                    each dimension */
    hbool_t new_full_dim[H5O_LAYOUT_NDIMS];      /* Whether the plane of chunks in this dimension needs to be
                                                    modified */
    const H5O_layout_t *layout = &(dset->shared->layout); /* Dataset layout */
    hsize_t             chunk_sc[H5O_LAYOUT_NDIMS];       /* Offset of current chunk */
    const uint32_t *    chunk_dim = layout->u.chunk.dim;  /* Convenience pointer to chunk dimensions */
    unsigned            space_ndims;                      /* Dataset's space rank */
    const hsize_t *     space_dim;                        /* Dataset's dataspace dimensions */
    unsigned            op_dim;                           /* Current operationg dimension */
    H5D_io_info_t       chk_io_info;                      /* Chunked I/O info object */
    H5D_chunk_ud_t      chk_udata;                        /* User data for locking chunk */
    H5D_storage_t       chk_store;                        /* Chunk storage information */
    void *              chunk;                            /* The file chunk  */
    hbool_t             carry; /* Flag to indicate that chunk increment carrys to higher dimension (sorta) */
    herr_t              ret_value = SUCCEED; /* Return value */

    FUNC_ENTER_PACKAGE

    /* Check args */
    HDassert(dset && H5D_CHUNKED == layout->type);
    HDassert(layout->u.chunk.ndims > 0 && layout->u.chunk.ndims <= H5O_LAYOUT_NDIMS);
    H5D_CHUNK_STORAGE_INDEX_CHK(&layout->storage.u.chunk);
    HDassert(dset->shared->dcpl_cache.pline.nused > 0);
    HDassert(layout->u.chunk.flags & H5O_LAYOUT_CHUNK_DONT_FILTER_PARTIAL_BOUND_CHUNKS);

    /* Retrieve the dataset dimensions */
    space_dim   = dset->shared->curr_dims;
    space_ndims = dset->shared->ndims;

    /* The last dimension in chunk_offset is always 0 */
    chunk_sc[space_ndims] = (hsize_t)0;

    /* Check if any current dimensions are smaller than the chunk size, or if
     * any old dimensions are 0.  If so we do not have to do anything. */
    for (op_dim = 0; op_dim < space_ndims; op_dim++)
        if ((space_dim[op_dim] < chunk_dim[op_dim]) || old_dim[op_dim] == 0) {
            /* Reset any cached chunk info for this dataset */
            H5D__chunk_cinfo_cache_reset(&dset->shared->cache.chunk.last);
            HGOTO_DONE(SUCCEED)
        } /* end if */

    /* Set up chunked I/O info object, for operations on chunks (in callback).
     * Note that we only need to set chunk_offset once, as the array's address
     * will never change. */
    chk_store.chunk.scaled = chunk_sc;
    H5D_BUILD_IO_INFO_RD(&chk_io_info, dset, &chk_store, NULL);

    /*
     * Determine the edges of the dataset which need to be modified
     */
    for (op_dim = 0; op_dim < space_ndims; op_dim++) {
        /* Start off with this dimension marked as not needing to be modified */
        new_full_dim[op_dim] = FALSE;

        /* Validate this chunk dimension */
        if (chunk_dim[op_dim] == 0)
            HGOTO_ERROR(H5E_DATASET, H5E_BADVALUE, FAIL, "chunk size must be > 0, dim = %u ", op_dim)

        /* Calculate offset of first previously incomplete chunk in this
         * dimension */
        old_edge_chunk_sc[op_dim] = (old_dim[op_dim] / chunk_dim[op_dim]);

        /* Calculate the largest offset of chunks that might need to be
         * modified in this dimension */
        max_edge_chunk_sc[op_dim] = MIN((old_dim[op_dim] - 1) / chunk_dim[op_dim],
                                        MAX((space_dim[op_dim] / chunk_dim[op_dim]), 1) - 1);

        /* Check for old_dim aligned with chunk boundary in this dimension, if
         * so we do not need to modify chunks along the edge in this dimension
         */
        if (old_dim[op_dim] % chunk_dim[op_dim] == 0)
            continue;

        /* Check if the dataspace expanded enough to cause the old edge chunks
         * in this dimension to become full */
        if ((space_dim[op_dim] / chunk_dim[op_dim]) >= (old_edge_chunk_sc[op_dim] + 1))
            new_full_dim[op_dim] = TRUE;
    } /* end for */

    /* Main loop: fix old edge chunks */
    for (op_dim = 0; op_dim < space_ndims; op_dim++) {
        /* Check if allocation along this dimension is really necessary */
        if (!new_full_dim[op_dim])
            continue;
        else {
            HDassert(max_edge_chunk_sc[op_dim] == old_edge_chunk_sc[op_dim]);

            /* Reset the chunk offset indices */
            HDmemset(chunk_sc, 0, (space_ndims * sizeof(chunk_sc[0])));
            chunk_sc[op_dim] = old_edge_chunk_sc[op_dim];

            carry = FALSE;
        } /* end if */

        while (!carry) {
            int i; /* Local index variable */

            /* Make sure the chunk is really a former edge chunk */
            HDassert(H5D__chunk_is_partial_edge_chunk(space_ndims, chunk_dim, chunk_sc, old_dim) &&
                     !H5D__chunk_is_partial_edge_chunk(space_ndims, chunk_dim, chunk_sc, space_dim));

            /* Lookup the chunk */
            if (H5D__chunk_lookup(dset, chunk_sc, &chk_udata) < 0)
                HGOTO_ERROR(H5E_DATASET, H5E_CANTGET, FAIL, "error looking up chunk address")

            /* If this chunk does not exist in cache or on disk, no need to do
             * anything */
            if (H5F_addr_defined(chk_udata.chunk_block.offset) || (UINT_MAX != chk_udata.idx_hint)) {
                /* Lock the chunk into cache.  H5D__chunk_lock will take care of
                 * updating the chunk to no longer be an edge chunk. */
                if (NULL == (chunk = (void *)H5D__chunk_lock(&chk_io_info, &chk_udata, FALSE, TRUE)))
                    HGOTO_ERROR(H5E_DATASET, H5E_READERROR, FAIL, "unable to lock raw data chunk")

                /* Unlock the chunk */
                if (H5D__chunk_unlock(&chk_io_info, &chk_udata, TRUE, chunk, (uint32_t)0) < 0)
                    HGOTO_ERROR(H5E_IO, H5E_WRITEERROR, FAIL, "unable to unlock raw data chunk")
            } /* end if */

            /* Increment indices */
            carry = TRUE;
            for (i = ((int)space_ndims - 1); i >= 0; --i) {
                if ((unsigned)i != op_dim) {
                    ++chunk_sc[i];
                    if (chunk_sc[i] > (hsize_t)max_edge_chunk_sc[i])
                        chunk_sc[i] = 0;
                    else {
                        carry = FALSE;
                        break;
                    } /* end else */
                }     /* end if */
            }         /* end for */
        }             /* end while(!carry) */

        /* Adjust max_edge_chunk_sc so we don't modify the same chunk twice.
         * Also check if this dimension started from 0 (and hence modified all
         * of the old edge chunks. */
        if (old_edge_chunk_sc[op_dim] == 0)
            break;
        else
            --max_edge_chunk_sc[op_dim];
    } /* end for(op_dim=0...) */

    /* Reset any cached chunk info for this dataset */
    H5D__chunk_cinfo_cache_reset(&dset->shared->cache.chunk.last);

done:
    FUNC_LEAVE_NOAPI(ret_value)
} /* end H5D__chunk_update_old_edge_chunks() */

#ifdef H5_HAVE_PARALLEL

/*-------------------------------------------------------------------------
 * Function:    H5D__chunk_collective_fill
 *
 * Purpose:     Use MPIO collective write to fill the chunks (if number of
 *              chunks to fill is greater than the number of MPI procs;
 *              otherwise use independent I/O).
 *
 * Return:    Non-negative on success/Negative on failure
 *
 * Programmer:    Mohamad Chaarawi
 *         July 30, 2014
 *
 *-------------------------------------------------------------------------
 */
static herr_t
H5D__chunk_collective_fill(const H5D_t *dset, H5D_chunk_coll_info_t *chunk_info, size_t chunk_size,
                           const void *fill_buf)
{
    MPI_Comm         mpi_comm = MPI_COMM_NULL;    /* MPI communicator for file */
    int              mpi_rank = (-1);             /* This process's rank  */
    int              mpi_size = (-1);             /* MPI Comm size  */
    int              mpi_code;                    /* MPI return code */
    size_t           num_blocks;                  /* Number of blocks between processes. */
    size_t           leftover_blocks;             /* Number of leftover blocks to handle */
    int              blocks, leftover, block_len; /* converted to int for MPI */
    MPI_Aint *       chunk_disp_array = NULL;
    int *            block_lens       = NULL;
    MPI_Datatype     mem_type = MPI_BYTE, file_type = MPI_BYTE;
    H5FD_mpio_xfer_t prev_xfer_mode;         /* Previous data xfer mode */
    hbool_t          have_xfer_mode = FALSE; /* Whether the previous xffer mode has been retrieved */
    hbool_t          need_addr_sort = FALSE;
    int              i;                   /* Local index variable */
    herr_t           ret_value = SUCCEED; /* Return value */

    FUNC_ENTER_STATIC

    /* Get the MPI communicator */
    if (MPI_COMM_NULL == (mpi_comm = H5F_mpi_get_comm(dset->oloc.file)))
        HGOTO_ERROR(H5E_INTERNAL, H5E_MPI, FAIL, "Can't retrieve MPI communicator")

    /* Get the MPI rank */
    if ((mpi_rank = H5F_mpi_get_rank(dset->oloc.file)) < 0)
        HGOTO_ERROR(H5E_INTERNAL, H5E_MPI, FAIL, "Can't retrieve MPI rank")

    /* Get the MPI size */
    if ((mpi_size = H5F_mpi_get_size(dset->oloc.file)) < 0)
        HGOTO_ERROR(H5E_INTERNAL, H5E_MPI, FAIL, "Can't retrieve MPI size")

    /* Distribute evenly the number of blocks between processes. */
    if (mpi_size == 0)
        HGOTO_ERROR(H5E_DATASET, H5E_BADVALUE, FAIL, "Resulted in division by zero")
    num_blocks = (size_t)(chunk_info->num_io / (size_t)mpi_size); /* value should be the same on all procs */

    /* After evenly distributing the blocks between processes, are there any
     * leftover blocks for each individual process (round-robin)?
     */
    leftover_blocks = (size_t)(chunk_info->num_io % (size_t)mpi_size);

    /* Cast values to types needed by MPI */
    H5_CHECKED_ASSIGN(blocks, int, num_blocks, size_t);
    H5_CHECKED_ASSIGN(leftover, int, leftover_blocks, size_t);
    H5_CHECKED_ASSIGN(block_len, int, chunk_size, size_t);

    /* Check if we have any chunks to write on this rank */
    if (num_blocks > 0 || (leftover && leftover > mpi_rank)) {
        /* Allocate buffers */
        /* (MSC - should not need block_lens if MPI_type_create_hindexed_block is working) */
        if (NULL == (block_lens = (int *)H5MM_malloc((size_t)(blocks + 1) * sizeof(int))))
            HGOTO_ERROR(H5E_DATASET, H5E_CANTALLOC, FAIL, "couldn't allocate chunk lengths buffer")
        if (NULL == (chunk_disp_array = (MPI_Aint *)H5MM_malloc((size_t)(blocks + 1) * sizeof(MPI_Aint))))
            HGOTO_ERROR(H5E_DATASET, H5E_CANTALLOC, FAIL, "couldn't allocate chunk file displacement buffer")

        for (i = 0; i < blocks; i++) {
            /* store the chunk address as an MPI_Aint */
            chunk_disp_array[i] = (MPI_Aint)(chunk_info->addr[i + (mpi_rank * blocks)]);

            /* MSC - should not need this if MPI_type_create_hindexed_block is working */
            block_lens[i] = block_len;

            /* Make sure that the addresses in the datatype are
             * monotonically non-decreasing
             */
            if (i && (chunk_disp_array[i] < chunk_disp_array[i - 1]))
                need_addr_sort = TRUE;
        } /* end for */

        /* Calculate if there are any leftover blocks after evenly
         * distributing. If there are, then round-robin the distribution
         * to processes 0 -> leftover.
         */
        if (leftover && leftover > mpi_rank) {
            chunk_disp_array[blocks] = (MPI_Aint)chunk_info->addr[(blocks * mpi_size) + mpi_rank];
            if (blocks && (chunk_disp_array[blocks] < chunk_disp_array[blocks - 1]))
                need_addr_sort = TRUE;
            block_lens[blocks] = block_len;
            blocks++;
        }

        /* Ensure that the blocks are sorted in monotonically non-decreasing
         * order of offset in the file.
         */
        if (need_addr_sort)
            HDqsort(chunk_disp_array, (size_t)blocks, sizeof(MPI_Aint), H5D__chunk_cmp_addr);

        /* MSC - should use this if MPI_type_create_hindexed block is working:
         * mpi_code = MPI_Type_create_hindexed_block(blocks, block_len, chunk_disp_array, MPI_BYTE,
         * &file_type);
         */
        mpi_code = MPI_Type_create_hindexed(blocks, block_lens, chunk_disp_array, MPI_BYTE, &file_type);
        if (mpi_code != MPI_SUCCESS)
            HMPI_GOTO_ERROR(FAIL, "MPI_Type_create_hindexed failed", mpi_code)
        if (MPI_SUCCESS != (mpi_code = MPI_Type_commit(&file_type)))
            HMPI_GOTO_ERROR(FAIL, "MPI_Type_commit failed", mpi_code)

        mpi_code = MPI_Type_create_hvector(blocks, block_len, 0, MPI_BYTE, &mem_type);
        if (mpi_code != MPI_SUCCESS)
            HMPI_GOTO_ERROR(FAIL, "MPI_Type_create_hvector failed", mpi_code)
        if (MPI_SUCCESS != (mpi_code = MPI_Type_commit(&mem_type)))
            HMPI_GOTO_ERROR(FAIL, "MPI_Type_commit failed", mpi_code)
    } /* end if */

    /* Set MPI-IO VFD properties */

    /* Set MPI datatypes for operation */
    if (H5CX_set_mpi_coll_datatypes(mem_type, file_type) < 0)
        HGOTO_ERROR(H5E_DATASET, H5E_CANTSET, FAIL, "can't set MPI-I/O properties")

    /* Get current transfer mode */
    if (H5CX_get_io_xfer_mode(&prev_xfer_mode) < 0)
        HGOTO_ERROR(H5E_DATASET, H5E_CANTSET, FAIL, "can't set transfer mode")
    have_xfer_mode = TRUE;

    /* Set transfer mode */
    if (H5CX_set_io_xfer_mode(H5FD_MPIO_COLLECTIVE) < 0)
        HGOTO_ERROR(H5E_DATASET, H5E_CANTSET, FAIL, "can't set transfer mode")

    /* Low-level write (collective) */
    if (H5F_shared_block_write(H5F_SHARED(dset->oloc.file), H5FD_MEM_DRAW, (haddr_t)0,
                               (blocks) ? (size_t)1 : (size_t)0, fill_buf) < 0)
        HGOTO_ERROR(H5E_IO, H5E_WRITEERROR, FAIL, "unable to write raw data to file")

    /* Barrier so processes don't race ahead */
    if (MPI_SUCCESS != (mpi_code = MPI_Barrier(mpi_comm)))
        HMPI_GOTO_ERROR(FAIL, "MPI_Barrier failed", mpi_code)

done:
    if (have_xfer_mode)
        /* Set transfer mode */
        if (H5CX_set_io_xfer_mode(prev_xfer_mode) < 0)
            HDONE_ERROR(H5E_DATASET, H5E_CANTSET, FAIL, "can't set transfer mode")

    /* free things */
    if (MPI_BYTE != file_type)
        if (MPI_SUCCESS != (mpi_code = MPI_Type_free(&file_type)))
            HMPI_DONE_ERROR(FAIL, "MPI_Type_free failed", mpi_code)
    if (MPI_BYTE != mem_type)
        if (MPI_SUCCESS != (mpi_code = MPI_Type_free(&mem_type)))
            HMPI_DONE_ERROR(FAIL, "MPI_Type_free failed", mpi_code)
    H5MM_xfree(chunk_disp_array);
    H5MM_xfree(block_lens);

    FUNC_LEAVE_NOAPI(ret_value)
} /* end H5D__chunk_collective_fill() */

static int
H5D__chunk_cmp_addr(const void *addr1, const void *addr2)
{
    MPI_Aint _addr1 = (MPI_Aint)0, _addr2 = (MPI_Aint)0;
    int      ret_value = 0;

    FUNC_ENTER_STATIC_NOERR

    _addr1 = *((const MPI_Aint *)addr1);
    _addr2 = *((const MPI_Aint *)addr2);

#if MPI_VERSION >= 3 && MPI_SUBVERSION >= 1
    {
        MPI_Aint diff = MPI_Aint_diff(_addr1, _addr2);

        if (diff < (MPI_Aint)0)
            ret_value = -1;
        else if (diff > (MPI_Aint)0)
            ret_value = 1;
        else
            ret_value = 0;
    }
#else
    ret_value = (_addr1 > _addr2) - (_addr1 < _addr2);
#endif

    FUNC_LEAVE_NOAPI(ret_value)
} /* end H5D__chunk_cmp_addr() */
#endif /* H5_HAVE_PARALLEL */

/*-------------------------------------------------------------------------
 * Function:    H5D__chunk_prune_fill
 *
 * Purpose:    Write the fill value to the parts of the chunk that are no
 *              longer part of the dataspace
 *
 * Return:    Non-negative on success/Negative on failure
 *
 * Programmer:    Pedro Vicente
 *              March 26, 2002
 *
 *-------------------------------------------------------------------------
 */
static herr_t
H5D__chunk_prune_fill(H5D_chunk_it_ud1_t *udata, hbool_t new_unfilt_chunk)
{
    const H5D_io_info_t *io_info         = udata->io_info;          /* Local pointer to I/O info */
    const H5D_t *        dset            = io_info->dset;           /* Local pointer to the dataset info */
    const H5O_layout_t * layout          = &(dset->shared->layout); /* Dataset's layout */
    unsigned             rank            = udata->common.layout->ndims - 1; /* Dataset rank */
    const hsize_t *      scaled          = udata->common.scaled;            /* Scaled chunk offset */
    H5S_sel_iter_t *     chunk_iter      = NULL;  /* Memory selection iteration info */
    hbool_t              chunk_iter_init = FALSE; /* Whether the chunk iterator has been initialized */
    hsize_t              sel_nelmts;              /* Number of elements in selection */
    hsize_t              count[H5O_LAYOUT_NDIMS]; /* Element count of hyperslab */
    size_t               chunk_size;              /*size of a chunk       */
    void *               chunk;                   /* The file chunk  */
    H5D_chunk_ud_t       chk_udata;               /* User data for locking chunk */
    uint32_t             bytes_accessed;          /* Bytes accessed in chunk */
    unsigned             u;                       /* Local index variable */
    herr_t               ret_value = SUCCEED;     /* Return value */

    FUNC_ENTER_STATIC

    /* Get the chunk's size */
    HDassert(layout->u.chunk.size > 0);
    H5_CHECKED_ASSIGN(chunk_size, size_t, layout->u.chunk.size, uint32_t);

    /* Get the info for the chunk in the file */
    if (H5D__chunk_lookup(dset, scaled, &chk_udata) < 0)
        HGOTO_ERROR(H5E_DATASET, H5E_CANTGET, FAIL, "error looking up chunk address")
    chk_udata.new_unfilt_chunk = new_unfilt_chunk;

    /* If this chunk does not exist in cache or on disk, no need to do anything */
    if (!H5F_addr_defined(chk_udata.chunk_block.offset) && UINT_MAX == chk_udata.idx_hint)
        HGOTO_DONE(SUCCEED)

    /* Initialize the fill value buffer, if necessary */
    if (!udata->fb_info_init) {
        H5_CHECK_OVERFLOW(udata->elmts_per_chunk, uint32_t, size_t);
        if (H5D__fill_init(&udata->fb_info, NULL, NULL, NULL, NULL, NULL, &dset->shared->dcpl_cache.fill,
                           dset->shared->type, dset->shared->type_id, (size_t)udata->elmts_per_chunk,
                           chunk_size) < 0)
            HGOTO_ERROR(H5E_DATASET, H5E_CANTINIT, FAIL, "can't initialize fill buffer info")
        udata->fb_info_init = TRUE;
    } /* end if */

    /* Compute the # of elements to leave with existing value, in each dimension */
    for (u = 0; u < rank; u++) {
        count[u] = MIN(layout->u.chunk.dim[u], (udata->space_dim[u] - (scaled[u] * layout->u.chunk.dim[u])));
        HDassert(count[u] > 0);
    } /* end for */

    /* Select all elements in chunk, to begin with */
    if (H5S_select_all(udata->chunk_space, TRUE) < 0)
        HGOTO_ERROR(H5E_DATASET, H5E_CANTSELECT, FAIL, "unable to select space")

    /* "Subtract out" the elements to keep */
    if (H5S_select_hyperslab(udata->chunk_space, H5S_SELECT_NOTB, udata->hyper_start, NULL, count, NULL) < 0)
        HGOTO_ERROR(H5E_DATASET, H5E_CANTSELECT, FAIL, "unable to select hyperslab")

    /* Lock the chunk into the cache, to get a pointer to the chunk buffer */
    if (NULL == (chunk = (void *)H5D__chunk_lock(io_info, &chk_udata, FALSE, FALSE)))
        HGOTO_ERROR(H5E_DATASET, H5E_READERROR, FAIL, "unable to lock raw data chunk")

    /* Fill the selection in the memory buffer */
    /* Use the size of the elements in the chunk directly instead of */
    /* relying on the fill.size, which might be set to 0 if there is */
    /* no fill-value defined for the dataset -QAK */

    /* Get the number of elements in the selection */
    sel_nelmts = H5S_GET_SELECT_NPOINTS(udata->chunk_space);
    H5_CHECK_OVERFLOW(sel_nelmts, hsize_t, size_t);

    /* Check for VL datatype & non-default fill value */
    if (udata->fb_info.has_vlen_fill_type)
        /* Re-fill the buffer to use for this I/O operation */
        if (H5D__fill_refill_vl(&udata->fb_info, (size_t)sel_nelmts) < 0)
            HGOTO_ERROR(H5E_DATASET, H5E_CANTCONVERT, FAIL, "can't refill fill value buffer")

    /* Allocate the chunk selection iterator */
    if (NULL == (chunk_iter = H5FL_MALLOC(H5S_sel_iter_t)))
        HGOTO_ERROR(H5E_DATASET, H5E_CANTALLOC, FAIL, "can't allocate chunk selection iterator")

    /* Create a selection iterator for scattering the elements to memory buffer */
    if (H5S_select_iter_init(chunk_iter, udata->chunk_space, layout->u.chunk.dim[rank], 0) < 0)
        HGOTO_ERROR(H5E_DATASET, H5E_CANTINIT, FAIL, "unable to initialize chunk selection information")
    chunk_iter_init = TRUE;

    /* Scatter the data into memory */
    if (H5D__scatter_mem(udata->fb_info.fill_buf, chunk_iter, (size_t)sel_nelmts, chunk /*out*/) < 0)
        HGOTO_ERROR(H5E_DATASET, H5E_WRITEERROR, FAIL, "scatter failed")

    /* The number of bytes accessed in the chunk */
    /* (i.e. the bytes replaced with fill values) */
    H5_CHECK_OVERFLOW(sel_nelmts, hssize_t, uint32_t);
    bytes_accessed = (uint32_t)sel_nelmts * layout->u.chunk.dim[rank];

    /* Release lock on chunk */
    if (H5D__chunk_unlock(io_info, &chk_udata, TRUE, chunk, bytes_accessed) < 0)
        HGOTO_ERROR(H5E_IO, H5E_WRITEERROR, FAIL, "unable to unlock raw data chunk")

done:
    /* Release the selection iterator */
    if (chunk_iter_init && H5S_SELECT_ITER_RELEASE(chunk_iter) < 0)
        HDONE_ERROR(H5E_DATASET, H5E_CANTFREE, FAIL, "Can't release selection iterator")
    if (chunk_iter)
        chunk_iter = H5FL_FREE(H5S_sel_iter_t, chunk_iter);

    FUNC_LEAVE_NOAPI(ret_value)
} /* H5D__chunk_prune_fill */

/*-------------------------------------------------------------------------
 * Function:    H5D__chunk_prune_by_extent
 *
 * Purpose:    This function searches for chunks that are no longer necessary
 *              both in the raw data cache and in the chunk index.
 *
 * Return:    Non-negative on success/Negative on failure
 *
 * Programmer:    Pedro Vicente
 * Algorithm:    Robb Matzke
 *         March 27, 2002
 *
 * The algorithm is:
 *
 *  For chunks that are no longer necessary:
 *
 *  1. Search in the raw data cache for each chunk
 *  2. If found then preempt it from the cache
 *  3. Search in the B-tree for each chunk
 *  4. If found then remove it from the B-tree and deallocate file storage for the chunk
 *
 * This example shows a 2d dataset of 90x90 with a chunk size of 20x20.
 *
 *
 *     0         20        40        60        80    90   100
 *    0 +---------+---------+---------+---------+-----+...+
 *      |:::::X::::::::::::::         :         :     |   :
 *      |:::::::X::::::::::::         :         :     |   :   Key
 *      |::::::::::X:::::::::         :         :     |   :   --------
 *      |::::::::::::X:::::::         :         :     |   :  +-+ Dataset
 *    20+::::::::::::::::::::.........:.........:.....+...:  | | Extent
 *      |         :::::X:::::         :         :     |   :  +-+
 *      |         :::::::::::         :         :     |   :
 *      |         :::::::::::         :         :     |   :  ... Chunk
 *      |         :::::::X:::         :         :     |   :  : : Boundary
 *    40+.........:::::::::::.........:.........:.....+...:  :.:
 *      |         :         :         :         :     |   :
 *      |         :         :         :         :     |   :  ... Allocated
 *      |         :         :         :         :     |   :  ::: & Filled
 *      |         :         :         :         :     |   :  ::: Chunk
 *    60+.........:.........:.........:.........:.....+...:
 *      |         :         :::::::X:::         :     |   :   X  Element
 *      |         :         :::::::::::         :     |   :      Written
 *      |         :         :::::::::::         :     |   :
 *      |         :         :::::::::::         :     |   :
 *    80+.........:.........:::::::::::.........:.....+...:   O  Fill Val
 *      |         :         :         :::::::::::     |   :      Explicitly
 *      |         :         :         ::::::X::::     |   :      Written
 *    90+---------+---------+---------+---------+-----+   :
 *      :         :         :         :::::::::::         :
 *   100:.........:.........:.........:::::::::::.........:
 *
 *
 * We have 25 total chunks for this dataset, 5 of which have space
 * allocated in the file because they were written to one or more
 * elements. These five chunks (and only these five) also have entries in
 * the storage B-tree for this dataset.
 *
 * Now lets say we want to shrink the dataset down to 70x70:
 *
 *
 *      0         20        40        60   70   80    90   100
 *    0 +---------+---------+---------+----+----+-----+...+
 *      |:::::X::::::::::::::         :    |    :     |   :
 *      |:::::::X::::::::::::         :    |    :     |   :    Key
 *      |::::::::::X:::::::::         :    |    :     |   :    --------
 *      |::::::::::::X:::::::         :    |    :     |   :   +-+ Dataset
 *    20+::::::::::::::::::::.........:....+....:.....|...:   | | Extent
 *      |         :::::X:::::         :    |    :     |   :   +-+
 *      |         :::::::::::         :    |    :     |   :
 *      |         :::::::::::         :    |    :     |   :   ... Chunk
 *      |         :::::::X:::         :    |    :     |   :   : : Boundary
 *    40+.........:::::::::::.........:....+....:.....|...:   :.:
 *      |         :         :         :    |    :     |   :
 *      |         :         :         :    |    :     |   :   ... Allocated
 *      |         :         :         :    |    :     |   :   ::: & Filled
 *      |         :         :         :    |    :     |   :   ::: Chunk
 *    60+.........:.........:.........:....+....:.....|...:
 *      |         :         :::::::X:::    |    :     |   :    X  Element
 *      |         :         :::::::::::    |    :     |   :       Written
 *      +---------+---------+---------+----+    :     |   :
 *      |         :         :::::::::::         :     |   :
 *    80+.........:.........:::::::::X:.........:.....|...:    O  Fill Val
 *      |         :         :         :::::::::::     |   :       Explicitly
 *      |         :         :         ::::::X::::     |   :       Written
 *    90+---------+---------+---------+---------+-----+   :
 *      :         :         :         :::::::::::         :
 *   100:.........:.........:.........:::::::::::.........:
 *
 *
 * That means that the nine chunks along the bottom and right side should
 * no longer exist. Of those nine chunks, (0,80), (20,80), (40,80),
 * (60,80), (80,80), (80,60), (80,40), (80,20), and (80,0), one is actually allocated
 * that needs to be released.
 * To release the chunks, we traverse the B-tree to obtain a list of unused
 * allocated chunks, and then call H5B_remove() for each chunk.
 *
 *-------------------------------------------------------------------------
 */
herr_t
H5D__chunk_prune_by_extent(H5D_t *dset, const hsize_t *old_dim)
{
    hsize_t min_mod_chunk_sc[H5O_LAYOUT_NDIMS]; /* Scaled offset of first chunk to modify in each dimension */
    hsize_t max_mod_chunk_sc[H5O_LAYOUT_NDIMS]; /* Scaled offset of last chunk to modify in each dimension */
    hssize_t max_fill_chunk_sc[H5O_LAYOUT_NDIMS]; /* Scaled offset of last chunk that might be filled in each
                                                     dimension */
    hbool_t fill_dim[H5O_LAYOUT_NDIMS]; /* Whether the plane of edge chunks in this dimension needs to be
                                           filled */
    hsize_t min_partial_chunk_sc[H5O_LAYOUT_NDIMS]; /* Offset of first partial (or empty) chunk in each
                                                       dimension */
    hbool_t new_unfilt_dim[H5O_LAYOUT_NDIMS]; /* Whether the plane of edge chunks in this dimension are newly
                                                 unfiltered */
    H5D_chk_idx_info_t  idx_info;             /* Chunked index info */
    H5D_io_info_t       chk_io_info;          /* Chunked I/O info object */
    H5D_storage_t       chk_store;            /* Chunk storage information */
    const H5O_layout_t *layout = &(dset->shared->layout);      /* Dataset's layout */
    const H5D_rdcc_t *  rdcc   = &(dset->shared->cache.chunk); /*raw data chunk cache */
    unsigned            space_ndims;                           /* Dataset's space rank */
    const hsize_t *     space_dim;                             /* Current dataspace dimensions */
    unsigned            op_dim;                                /* Current operating dimension */
    hbool_t             shrunk_dim[H5O_LAYOUT_NDIMS];          /* Dimensions which have shrunk */
    H5D_chunk_it_ud1_t  udata;                                 /* Chunk index iterator user data */
    hbool_t udata_init = FALSE;      /* Whether the chunk index iterator user data has been initialized */
    H5D_chunk_common_ud_t idx_udata; /* User data for index removal routine */
    H5S_t *               chunk_space = NULL;            /* Dataspace for a chunk */
    hsize_t               chunk_dim[H5O_LAYOUT_NDIMS];   /* Chunk dimensions */
    hsize_t               scaled[H5O_LAYOUT_NDIMS];      /* Scaled offset of current chunk */
    hsize_t               hyper_start[H5O_LAYOUT_NDIMS]; /* Starting location of hyperslab */
    uint32_t              elmts_per_chunk;               /* Elements in chunk */
    hbool_t  disable_edge_filters = FALSE; /* Whether to disable filters on partial edge chunks */
    hbool_t  new_unfilt_chunk     = FALSE; /* Whether the chunk is newly unfiltered */
    unsigned u;                            /* Local index variable */
    const H5O_storage_chunk_t *sc        = &(layout->storage.u.chunk);
    herr_t                     ret_value = SUCCEED; /* Return value */

    FUNC_ENTER_PACKAGE

    /* Check args */
    HDassert(dset && H5D_CHUNKED == layout->type);
    HDassert(layout->u.chunk.ndims > 0 && layout->u.chunk.ndims <= H5O_LAYOUT_NDIMS);
    H5D_CHUNK_STORAGE_INDEX_CHK(sc);

    /* Go get the rank & dimensions (including the element size) */
    space_dim   = dset->shared->curr_dims;
    space_ndims = dset->shared->ndims;

    /* The last dimension in scaled is always 0 */
    scaled[space_ndims] = (hsize_t)0;

    /* Check if any old dimensions are 0, if so we do not have to do anything */
    for (op_dim = 0; op_dim < (unsigned)space_ndims; op_dim++)
        if (old_dim[op_dim] == 0) {
            /* Reset any cached chunk info for this dataset */
            H5D__chunk_cinfo_cache_reset(&dset->shared->cache.chunk.last);
            HGOTO_DONE(SUCCEED)
        } /* end if */

    /* Round up to the next integer # of chunks, to accommodate partial chunks */
    /* Use current dims because the indices have already been updated! -NAF */
    /* (also compute the number of elements per chunk) */
    /* (also copy the chunk dimensions into 'hsize_t' array for creating dataspace) */
    /* (also compute the dimensions which have been shrunk) */
    elmts_per_chunk = 1;
    for (u = 0; u < space_ndims; u++) {
        elmts_per_chunk *= layout->u.chunk.dim[u];
        chunk_dim[u]  = layout->u.chunk.dim[u];
        shrunk_dim[u] = (space_dim[u] < old_dim[u]);
    } /* end for */

    /* Create a dataspace for a chunk & set the extent */
    if (NULL == (chunk_space = H5S_create_simple(space_ndims, chunk_dim, NULL)))
        HGOTO_ERROR(H5E_DATASPACE, H5E_CANTCREATE, FAIL, "can't create simple dataspace")

    /* Reset hyperslab start array */
    /* (hyperslabs will always start from origin) */
    HDmemset(hyper_start, 0, sizeof(hyper_start));

    /* Set up chunked I/O info object, for operations on chunks (in callback)
     * Note that we only need to set scaled once, as the array's address
     * will never change. */
    chk_store.chunk.scaled = scaled;
    H5D_BUILD_IO_INFO_RD(&chk_io_info, dset, &chk_store, NULL);

    /* Compose chunked index info struct */
    idx_info.f       = dset->oloc.file;
    idx_info.pline   = &dset->shared->dcpl_cache.pline;
    idx_info.layout  = &dset->shared->layout.u.chunk;
    idx_info.storage = &dset->shared->layout.storage.u.chunk;

    /* Initialize the user data for the iteration */
    HDmemset(&udata, 0, sizeof udata);
    udata.common.layout   = &layout->u.chunk;
    udata.common.storage  = sc;
    udata.common.scaled   = scaled;
    udata.io_info         = &chk_io_info;
    udata.idx_info        = &idx_info;
    udata.space_dim       = space_dim;
    udata.shrunk_dim      = shrunk_dim;
    udata.elmts_per_chunk = elmts_per_chunk;
    udata.chunk_space     = chunk_space;
    udata.hyper_start     = hyper_start;
    udata_init            = TRUE;

    /* Initialize user data for removal */
    idx_udata.layout  = &layout->u.chunk;
    idx_udata.storage = sc;

    /* Determine if partial edge chunk filters are disabled */
    disable_edge_filters = (layout->u.chunk.flags & H5O_LAYOUT_CHUNK_DONT_FILTER_PARTIAL_BOUND_CHUNKS) &&
                           (idx_info.pline->nused > 0);

    /*
     * Determine the chunks which need to be filled or removed
     */
    HDmemset(min_mod_chunk_sc, 0, sizeof(min_mod_chunk_sc));
    HDmemset(max_mod_chunk_sc, 0, sizeof(max_mod_chunk_sc));
    for (op_dim = 0; op_dim < (unsigned)space_ndims; op_dim++) {
        /* Validate this chunk dimension */
        if (chunk_dim[op_dim] == 0)
            HGOTO_ERROR(H5E_DATASET, H5E_BADVALUE, FAIL, "chunk size must be > 0, dim = %u ", op_dim)

        /* Calculate the largest offset of chunks that might need to be
         * modified in this dimension */
        max_mod_chunk_sc[op_dim] = (old_dim[op_dim] - 1) / chunk_dim[op_dim];

        /* Calculate the largest offset of chunks that might need to be
         * filled in this dimension */
        if (0 == space_dim[op_dim])
            max_fill_chunk_sc[op_dim] = -1;
        else
            max_fill_chunk_sc[op_dim] =
                (hssize_t)(((MIN(space_dim[op_dim], old_dim[op_dim]) - 1) / chunk_dim[op_dim]));

        if (shrunk_dim[op_dim]) {
            /* Calculate the smallest offset of chunks that might need to be
             * modified in this dimension.  Note that this array contains
             * garbage for all dimensions which are not shrunk.  These locations
             * must not be read from! */
            min_mod_chunk_sc[op_dim] = space_dim[op_dim] / chunk_dim[op_dim];

            /* Determine if we need to fill chunks in this dimension */
            if ((hssize_t)min_mod_chunk_sc[op_dim] == max_fill_chunk_sc[op_dim]) {
                fill_dim[op_dim] = TRUE;

                /* If necessary, check if chunks in this dimension that need to
                 * be filled are new partial edge chunks */
                if (disable_edge_filters && old_dim[op_dim] >= (min_mod_chunk_sc[op_dim] + 1))
                    new_unfilt_dim[op_dim] = TRUE;
                else
                    new_unfilt_dim[op_dim] = FALSE;
            } /* end if */
            else {
                fill_dim[op_dim]       = FALSE;
                new_unfilt_dim[op_dim] = FALSE;
            } /* end else */
        }     /* end if */
        else {
            fill_dim[op_dim]       = FALSE;
            new_unfilt_dim[op_dim] = FALSE;
        } /* end else */

        /* If necessary, calculate the smallest offset of non-previously full
         * chunks in this dimension, so we know these chunks were previously
         * unfiltered */
        if (disable_edge_filters)
            min_partial_chunk_sc[op_dim] = old_dim[op_dim] / chunk_dim[op_dim];
    } /* end for */

    /* Main loop: fill or remove chunks */
    for (op_dim = 0; op_dim < (unsigned)space_ndims; op_dim++) {
        hbool_t dims_outside_fill[H5O_LAYOUT_NDIMS]; /* Dimensions in chunk offset outside fill dimensions */
        int     ndims_outside_fill; /* Number of dimensions in chunk offset outside fill dimensions */
        hbool_t carry; /* Flag to indicate that chunk increment carrys to higher dimension (sorta) */

        /* Check if modification along this dimension is really necessary */
        if (!shrunk_dim[op_dim])
            continue;
        else {
            HDassert(max_mod_chunk_sc[op_dim] >= min_mod_chunk_sc[op_dim]);

            /* Reset the chunk offset indices */
            HDmemset(scaled, 0, (space_ndims * sizeof(scaled[0])));
            scaled[op_dim] = min_mod_chunk_sc[op_dim];

            /* Initialize "dims_outside_fill" array */
            ndims_outside_fill = 0;
            for (u = 0; u < space_ndims; u++)
                if ((hssize_t)scaled[u] > max_fill_chunk_sc[u]) {
                    dims_outside_fill[u] = TRUE;
                    ndims_outside_fill++;
                } /* end if */
                else
                    dims_outside_fill[u] = FALSE;
        } /* end else */

        carry = FALSE;
        while (!carry) {
            int i; /* Local index variable */

            udata.common.scaled = scaled;

            if (0 == ndims_outside_fill) {
                HDassert(fill_dim[op_dim]);
                HDassert(scaled[op_dim] == min_mod_chunk_sc[op_dim]);

                /* Make sure this is an edge chunk */
                HDassert(
                    H5D__chunk_is_partial_edge_chunk(space_ndims, layout->u.chunk.dim, scaled, space_dim));

                /* Determine if the chunk just became an unfiltered chunk */
                if (new_unfilt_dim[op_dim]) {
                    new_unfilt_chunk = TRUE;
                    for (u = 0; u < space_ndims; u++)
                        if (scaled[u] == min_partial_chunk_sc[u]) {
                            new_unfilt_chunk = FALSE;
                            break;
                        } /* end if */
                }         /* end if */

                /* Make sure that, if we think this is a new unfiltered chunk,
                 * it was previously not an edge chunk */
                HDassert(!new_unfilt_dim[op_dim] ||
                         (!new_unfilt_chunk != !H5D__chunk_is_partial_edge_chunk(
                                                   space_ndims, layout->u.chunk.dim, scaled, old_dim)));
                HDassert(!new_unfilt_chunk || new_unfilt_dim[op_dim]);

                /* Fill the unused parts of the chunk */
                if (H5D__chunk_prune_fill(&udata, new_unfilt_chunk) < 0)
                    HGOTO_ERROR(H5E_DATASET, H5E_WRITEERROR, FAIL, "unable to write fill value")
            } /* end if */
            else {
                H5D_chunk_ud_t chk_udata; /* User data for getting chunk info */

#ifndef NDEBUG
                /* Make sure this chunk is really outside the new dimensions */
                {
                    hbool_t outside_dim = FALSE;

                    for (u = 0; u < space_ndims; u++)
                        if ((scaled[u] * chunk_dim[u]) >= space_dim[u]) {
                            outside_dim = TRUE;
                            break;
                        } /* end if */
                    HDassert(outside_dim);
                } /* end block */
#endif            /* NDEBUG */

                /* Check if the chunk exists in cache or on disk */
                if (H5D__chunk_lookup(dset, scaled, &chk_udata) < 0)
                    HGOTO_ERROR(H5E_DATASET, H5E_CANTGET, FAIL, "error looking up chunk")

                /* Evict the entry from the cache if present, but do not flush
                 * it to disk */
                if (UINT_MAX != chk_udata.idx_hint)
                    if (H5D__chunk_cache_evict(dset, rdcc->slot[chk_udata.idx_hint], FALSE) < 0)
                        HGOTO_ERROR(H5E_DATASET, H5E_CANTREMOVE, FAIL, "unable to evict chunk")

                /* Remove the chunk from disk, if present */
                if (H5F_addr_defined(chk_udata.chunk_block.offset)) {
                    /* Update the offset in idx_udata */
                    idx_udata.scaled = udata.common.scaled;

                    /* Remove the chunk from disk */
                    if ((sc->ops->remove)(&idx_info, &idx_udata) < 0)
                        HGOTO_ERROR(H5E_DATASET, H5E_CANTDELETE, FAIL,
                                    "unable to remove chunk entry from index")
                } /* end if */
            }     /* end else */

            /* Increment indices */
            carry = TRUE;
            for (i = (int)(space_ndims - 1); i >= 0; --i) {
                scaled[i]++;
                if (scaled[i] > max_mod_chunk_sc[i]) {
                    /* Left maximum dimensions, "wrap around" and check if this
                     * dimension is no longer outside the fill dimension */
                    if ((unsigned)i == op_dim) {
                        scaled[i] = min_mod_chunk_sc[i];
                        if (dims_outside_fill[i] && fill_dim[i]) {
                            dims_outside_fill[i] = FALSE;
                            ndims_outside_fill--;
                        } /* end if */
                    }     /* end if */
                    else {
                        scaled[i] = 0;
                        if (dims_outside_fill[i] && max_fill_chunk_sc[i] >= 0) {
                            dims_outside_fill[i] = FALSE;
                            ndims_outside_fill--;
                        } /* end if */
                    }     /* end else */
                }         /* end if */
                else {
                    /* Check if we just went outside the fill dimension */
                    if (!dims_outside_fill[i] && (hssize_t)scaled[i] > max_fill_chunk_sc[i]) {
                        dims_outside_fill[i] = TRUE;
                        ndims_outside_fill++;
                    } /* end if */

                    /* We found the next chunk, so leave the loop */
                    carry = FALSE;
                    break;
                } /* end else */
            }     /* end for */
        }         /* end while(!carry) */

        /* Adjust max_mod_chunk_sc so we don't modify the same chunk twice.
         * Also check if this dimension started from 0 (and hence removed all
         * of the chunks). */
        if (min_mod_chunk_sc[op_dim] == 0)
            break;
        else
            max_mod_chunk_sc[op_dim] = min_mod_chunk_sc[op_dim] - 1;
    } /* end for(op_dim=0...) */

    /* Reset any cached chunk info for this dataset */
    H5D__chunk_cinfo_cache_reset(&dset->shared->cache.chunk.last);

done:
    /* Release resources */
    if (chunk_space && H5S_close(chunk_space) < 0)
        HDONE_ERROR(H5E_DATASET, H5E_CLOSEERROR, FAIL, "unable to release dataspace")
    if (udata_init)
        if (udata.fb_info_init && H5D__fill_term(&udata.fb_info) < 0)
            HDONE_ERROR(H5E_DATASET, H5E_CANTFREE, FAIL, "Can't release fill buffer info")

    FUNC_LEAVE_NOAPI(ret_value)
} /* end H5D__chunk_prune_by_extent() */

#ifdef H5_HAVE_PARALLEL

/*-------------------------------------------------------------------------
 * Function:    H5D__chunk_addrmap_cb
 *
 * Purpose:     Callback when obtaining the chunk addresses for all existing chunks
 *
 * Return:    Success:    Non-negative
 *        Failure:    Negative
 *
 * Programmer:    Kent Yang
 *              Tuesday, November 15, 2005
 *
 *-------------------------------------------------------------------------
 */
static int
H5D__chunk_addrmap_cb(const H5D_chunk_rec_t *chunk_rec, void *_udata)
{
    H5D_chunk_it_ud2_t *udata = (H5D_chunk_it_ud2_t *)_udata;    /* User data for callback */
    unsigned            rank  = udata->common.layout->ndims - 1; /* # of dimensions of dataset */
    hsize_t             chunk_index;

    FUNC_ENTER_STATIC_NOERR

    /* Compute the index for this chunk */
    chunk_index = H5VM_array_offset_pre(rank, udata->common.layout->down_chunks, chunk_rec->scaled);

    /* Set it in the userdata to return */
    udata->chunk_addr[chunk_index] = chunk_rec->chunk_addr;

    FUNC_LEAVE_NOAPI(H5_ITER_CONT)
} /* H5D__chunk_addrmap_cb() */

/*-------------------------------------------------------------------------
 * Function:    H5D__chunk_addrmap
 *
 * Purpose:     Obtain the chunk addresses for all existing chunks
 *
 * Return:    Success:    Non-negative on succeed.
 *        Failure:    negative value
 *
 * Programmer:  Kent Yang
 *              November 15, 2005
 *
 *-------------------------------------------------------------------------
 */
herr_t
H5D__chunk_addrmap(const H5D_io_info_t *io_info, haddr_t chunk_addr[])
{
    H5D_chk_idx_info_t   idx_info;             /* Chunked index info */
    const H5D_t *        dset = io_info->dset; /* Local pointer to dataset info */
    H5D_chunk_it_ud2_t   udata;                /* User data for iteration callback */
    H5O_storage_chunk_t *sc        = &(dset->shared->layout.storage.u.chunk);
    herr_t               ret_value = SUCCEED; /* Return value */

    FUNC_ENTER_PACKAGE

    HDassert(dset);
    HDassert(dset->shared);
    H5D_CHUNK_STORAGE_INDEX_CHK(sc);
    HDassert(chunk_addr);

    /* Set up user data for B-tree callback */
    HDmemset(&udata, 0, sizeof(udata));
    udata.common.layout  = &dset->shared->layout.u.chunk;
    udata.common.storage = sc;
    udata.chunk_addr     = chunk_addr;

    /* Compose chunked index info struct */
    idx_info.f       = dset->oloc.file;
    idx_info.pline   = &dset->shared->dcpl_cache.pline;
    idx_info.layout  = &dset->shared->layout.u.chunk;
    idx_info.storage = sc;

    /* Iterate over chunks to build mapping of chunk addresses */
    if ((sc->ops->iterate)(&idx_info, H5D__chunk_addrmap_cb, &udata) < 0)
        HGOTO_ERROR(H5E_DATASET, H5E_CANTGET, FAIL, "unable to iterate over chunk index to build address map")

done:
    FUNC_LEAVE_NOAPI(ret_value)
} /* end H5D__chunk_addrmap() */
#endif /* H5_HAVE_PARALLEL */

/*-------------------------------------------------------------------------
 * Function:    H5D__chunk_delete
 *
 * Purpose:    Delete raw data storage for entire dataset (i.e. all chunks)
 *
 * Return:    Success:    Non-negative
 *        Failure:    negative
 *
 * Programmer:    Quincey Koziol
 *              Thursday, March 20, 2003
 *
 *-------------------------------------------------------------------------
 */
herr_t
H5D__chunk_delete(H5F_t *f, H5O_t *oh, H5O_storage_t *storage)
{
    H5D_chk_idx_info_t idx_info;            /* Chunked index info */
    H5O_layout_t       layout;              /* Dataset layout  message */
    hbool_t            layout_read = FALSE; /* Whether the layout message was read from the file */
    H5O_pline_t        pline;               /* I/O pipeline message */
    hbool_t            pline_read = FALSE;  /* Whether the I/O pipeline message was read from the file */
    htri_t             exists;              /* Flag if header message of interest exists */
    herr_t             ret_value = SUCCEED; /* Return value */

    FUNC_ENTER_PACKAGE

    /* Sanity check */
    HDassert(f);
    HDassert(oh);
    HDassert(storage);
    H5D_CHUNK_STORAGE_INDEX_CHK(&storage->u.chunk);

    /* Check for I/O pipeline message */
    if ((exists = H5O_msg_exists_oh(oh, H5O_PLINE_ID)) < 0)
        HGOTO_ERROR(H5E_DATASET, H5E_CANTINIT, FAIL, "unable to check for object header message")
    else if (exists) {
        if (NULL == H5O_msg_read_oh(f, oh, H5O_PLINE_ID, &pline))
            HGOTO_ERROR(H5E_DATASET, H5E_CANTGET, FAIL, "can't get I/O pipeline message")
        pline_read = TRUE;
    } /* end else if */
    else
        HDmemset(&pline, 0, sizeof(pline));

    /* Retrieve dataset layout message */
    if ((exists = H5O_msg_exists_oh(oh, H5O_LAYOUT_ID)) < 0)
        HGOTO_ERROR(H5E_DATASET, H5E_CANTINIT, FAIL, "unable to check for object header message")
    else if (exists) {
        if (NULL == H5O_msg_read_oh(f, oh, H5O_LAYOUT_ID, &layout))
            HGOTO_ERROR(H5E_DATASET, H5E_CANTGET, FAIL, "can't get layout message")
        layout_read = TRUE;
    } /* end else if */
    else
        HGOTO_ERROR(H5E_DATASET, H5E_NOTFOUND, FAIL, "can't find layout message")

    /* Compose chunked index info struct */
    idx_info.f       = f;
    idx_info.pline   = &pline;
    idx_info.layout  = &layout.u.chunk;
    idx_info.storage = &storage->u.chunk;

    /* Delete the chunked storage information in the file */
    if ((storage->u.chunk.ops->idx_delete)(&idx_info) < 0)
        HGOTO_ERROR(H5E_DATASET, H5E_CANTDELETE, FAIL, "unable to delete chunk index")

done:
    /* Clean up any messages read in */
    if (pline_read)
        if (H5O_msg_reset(H5O_PLINE_ID, &pline) < 0)
            HDONE_ERROR(H5E_DATASET, H5E_CANTRESET, FAIL, "unable to reset I/O pipeline message")
    if (layout_read)
        if (H5O_msg_reset(H5O_LAYOUT_ID, &layout) < 0)
            HDONE_ERROR(H5E_DATASET, H5E_CANTRESET, FAIL, "unable to reset layout message")

    FUNC_LEAVE_NOAPI(ret_value)
} /* end H5D__chunk_delete() */

/*-------------------------------------------------------------------------
 * Function:    H5D__chunk_update_cache
 *
 * Purpose:    Update any cached chunks index values after the dataspace
 *              size has changed
 *
 * Return:    Success:    Non-negative
 *        Failure:    negative
 *
 * Programmer:    Quincey Koziol
 *              Saturday, May 29, 2004
 *
 *-------------------------------------------------------------------------
 */
herr_t
H5D__chunk_update_cache(H5D_t *dset)
{
    H5D_rdcc_t *    rdcc = &(dset->shared->cache.chunk); /*raw data chunk cache */
    H5D_rdcc_ent_t *ent, *next;                          /*cache entry  */
    H5D_rdcc_ent_t  tmp_head;                            /* Sentinel entry for temporary entry list */
    H5D_rdcc_ent_t *tmp_tail;                            /* Tail pointer for temporary entry list */
    herr_t          ret_value = SUCCEED;                 /* Return value */

    FUNC_ENTER_PACKAGE

    /* Check args */
    HDassert(dset && H5D_CHUNKED == dset->shared->layout.type);
    HDassert(dset->shared->layout.u.chunk.ndims > 0 &&
             dset->shared->layout.u.chunk.ndims <= H5O_LAYOUT_NDIMS);

    /* Check the rank */
    HDassert((dset->shared->layout.u.chunk.ndims - 1) > 1);

    /* Add temporary entry list to rdcc */
    (void)HDmemset(&tmp_head, 0, sizeof(tmp_head));
    rdcc->tmp_head = &tmp_head;
    tmp_tail       = &tmp_head;

    /* Recompute the index for each cached chunk that is in a dataset */
    for (ent = rdcc->head; ent; ent = next) {
        unsigned old_idx; /* Previous index number    */

        /* Get the pointer to the next cache entry */
        next = ent->next;

        /* Compute the index for the chunk entry */
        old_idx  = ent->idx; /* Save for later */
        ent->idx = H5D__chunk_hash_val(dset->shared, ent->scaled);

        if (old_idx != ent->idx) {
            H5D_rdcc_ent_t *old_ent; /* Old cache entry  */

            /* Check if there is already a chunk at this chunk's new location */
            old_ent = rdcc->slot[ent->idx];
            if (old_ent != NULL) {
                HDassert(old_ent->locked == FALSE);
                HDassert(old_ent->deleted == FALSE);

                /* Insert the old entry into the temporary list, but do not
                 * evict (yet).  Make sure we do not make any calls to the index
                 * until all chunks have updated indices! */
                HDassert(!old_ent->tmp_next);
                HDassert(!old_ent->tmp_prev);
                tmp_tail->tmp_next = old_ent;
                old_ent->tmp_prev  = tmp_tail;
                tmp_tail           = old_ent;
            } /* end if */

            /* Insert this chunk into correct location in hash table */
            rdcc->slot[ent->idx] = ent;

            /* If this chunk was previously on the temporary list and therefore
             * not in the hash table, remove it from the temporary list.
             * Otherwise clear the old hash table slot. */
            if (ent->tmp_prev) {
                HDassert(tmp_head.tmp_next);
                HDassert(tmp_tail != &tmp_head);
                ent->tmp_prev->tmp_next = ent->tmp_next;
                if (ent->tmp_next) {
                    ent->tmp_next->tmp_prev = ent->tmp_prev;
                    ent->tmp_next           = NULL;
                } /* end if */
                else {
                    HDassert(tmp_tail == ent);
                    tmp_tail = ent->tmp_prev;
                } /* end else */
                ent->tmp_prev = NULL;
            } /* end if */
            else
                rdcc->slot[old_idx] = NULL;
        } /* end if */
    }     /* end for */

    /* tmp_tail is no longer needed, and will be invalidated by
     * H5D_chunk_cache_evict anyways. */
    tmp_tail = NULL;

    /* Evict chunks that are still on the temporary list */
    while (tmp_head.tmp_next) {
        ent = tmp_head.tmp_next;

        /* Remove the old entry from the cache */
        if (H5D__chunk_cache_evict(dset, ent, TRUE) < 0)
            HGOTO_ERROR(H5E_IO, H5E_CANTFLUSH, FAIL, "unable to flush one or more raw data chunks")
    } /* end while */

done:
    /* Remove temporary list from rdcc */
    rdcc->tmp_head = NULL;

    FUNC_LEAVE_NOAPI(ret_value)
} /* end H5D__chunk_update_cache() */

/*-------------------------------------------------------------------------
 * Function:    H5D__chunk_copy_cb
 *
 * Purpose:     Copy chunked raw data from source file and insert to the
 *              index in the destination file
 *
 * Return:      Non-negative on success/Negative on failure
 *
 * Programmer:  Peter Cao
 *              August 20, 2005
 *
 *-------------------------------------------------------------------------
 */
static int
H5D__chunk_copy_cb(const H5D_chunk_rec_t *chunk_rec, void *_udata)
{
    H5D_chunk_it_ud3_t *udata = (H5D_chunk_it_ud3_t *)_udata; /* User data for callback */
    H5D_chunk_ud_t      udata_dst;                            /* User data about new destination chunk */
    hbool_t             is_vlen     = FALSE;                  /* Whether datatype is variable-length */
    hbool_t             fix_ref     = FALSE; /* Whether to fix up references in the dest. file */
    hbool_t             need_insert = FALSE; /* Whether the chunk needs to be inserted into the index */

    /* General information about chunk copy */
    void *             bkg      = udata->bkg;      /* Background buffer for datatype conversion */
    void *             buf      = udata->buf;      /* Chunk buffer for I/O & datatype conversions */
    size_t             buf_size = udata->buf_size; /* Size of chunk buffer */
    const H5O_pline_t *pline    = udata->pline;    /* I/O pipeline for applying filters */

    /* needed for commpressed variable length data */
    hbool_t  must_filter = FALSE;      /* Whether chunk must be filtered during copy */
    size_t   nbytes;                   /* Size of chunk in file (in bytes) */
    H5Z_cb_t filter_cb;                /* Filter failure callback struct */
    int      ret_value = H5_ITER_CONT; /* Return value */

    FUNC_ENTER_STATIC

    /* Get 'size_t' local value for number of bytes in chunk */
    H5_CHECKED_ASSIGN(nbytes, size_t, chunk_rec->nbytes, uint32_t);

    /* Initialize the filter callback struct */
    filter_cb.op_data = NULL;
    filter_cb.func    = NULL; /* no callback function when failed */

    /* Check for filtered chunks */
    /* Check for an edge chunk that is not filtered */
    if (pline && pline->nused) {
        must_filter = TRUE;
        if ((udata->common.layout->flags & H5O_LAYOUT_CHUNK_DONT_FILTER_PARTIAL_BOUND_CHUNKS) &&
            H5D__chunk_is_partial_edge_chunk(udata->dset_ndims, udata->common.layout->dim, chunk_rec->scaled,
                                             udata->dset_dims))
            must_filter = FALSE;
    }

    /* Check parameter for type conversion */
    if (udata->do_convert) {
        if (H5T_detect_class(udata->dt_src, H5T_VLEN, FALSE) > 0)
            is_vlen = TRUE;
        else if ((H5T_get_class(udata->dt_src, FALSE) == H5T_REFERENCE) &&
                 (udata->file_src != udata->idx_info_dst->f))
            fix_ref = TRUE;
        else
            HGOTO_ERROR(H5E_DATASET, H5E_CANTCOPY, H5_ITER_ERROR, "unable to copy dataset elements")
    } /* end if */

    /* Resize the buf if it is too small to hold the data */
    if (nbytes > buf_size) {
        void *new_buf; /* New buffer for data */

        /* Re-allocate memory for copying the chunk */
        if (NULL == (new_buf = H5MM_realloc(udata->buf, nbytes)))
            HGOTO_ERROR(H5E_RESOURCE, H5E_NOSPACE, H5_ITER_ERROR,
                        "memory allocation failed for raw data chunk")
        udata->buf = new_buf;
        if (udata->bkg) {
            if (NULL == (new_buf = H5MM_realloc(udata->bkg, nbytes)))
                HGOTO_ERROR(H5E_RESOURCE, H5E_NOSPACE, H5_ITER_ERROR,
                            "memory allocation failed for raw data chunk")
            udata->bkg = new_buf;
            if (!udata->cpy_info->expand_ref)
                HDmemset((uint8_t *)udata->bkg + buf_size, 0, (size_t)(nbytes - buf_size));

            bkg = udata->bkg;
        } /* end if */

        buf             = udata->buf;
        udata->buf_size = buf_size = nbytes;
    } /* end if */

    if (udata->chunk_in_cache && udata->chunk) {
        HDassert(!H5F_addr_defined(chunk_rec->chunk_addr));
        H5MM_memcpy(buf, udata->chunk, nbytes);
        udata->chunk = NULL;
    }
    else {
        H5D_rdcc_ent_t *ent = NULL; /* Cache entry */
        unsigned        idx;        /* Index of chunk in cache, if present */
        unsigned        u;          /* Counter */
        H5D_shared_t *  shared_fo = (H5D_shared_t *)udata->cpy_info->shared_fo;

        /* See if the written chunk is in the chunk cache */
        if (shared_fo && shared_fo->cache.chunk.nslots > 0) {
            /* Determine the chunk's location in the hash table */
            idx = H5D__chunk_hash_val(shared_fo, chunk_rec->scaled);

            /* Get the chunk cache entry for that location */
            ent = shared_fo->cache.chunk.slot[idx];
            if (ent) {
                /* Speculatively set the 'found' flag */
                udata->chunk_in_cache = TRUE;

                /* Verify that the cache entry is the correct chunk */
                for (u = 0; u < shared_fo->ndims; u++)
                    if (chunk_rec->scaled[u] != ent->scaled[u]) {
                        udata->chunk_in_cache = FALSE;
                        break;
                    } /* end if */
            }         /* end if */
        }             /* end if */

        if (udata->chunk_in_cache) {
            HDassert(H5F_addr_defined(chunk_rec->chunk_addr));
            HDassert(ent);
            HDassert(H5F_addr_defined(ent->chunk_block.offset));

            H5_CHECKED_ASSIGN(nbytes, size_t, shared_fo->layout.u.chunk.size, uint32_t);
            H5MM_memcpy(buf, ent->chunk, nbytes);
        }
        else {
            /* read chunk data from the source file */
            if (H5F_block_read(udata->file_src, H5FD_MEM_DRAW, chunk_rec->chunk_addr, nbytes, buf) < 0)
                HGOTO_ERROR(H5E_IO, H5E_READERROR, H5_ITER_ERROR, "unable to read raw data chunk")
        }
    }

    /* Need to uncompress filtered variable-length & reference data elements that are not found in chunk cache
     */
    if (must_filter && (is_vlen || fix_ref) && !udata->chunk_in_cache) {
        unsigned filter_mask = chunk_rec->filter_mask;

        if (H5Z_pipeline(pline, H5Z_FLAG_REVERSE, &filter_mask, H5Z_NO_EDC, filter_cb, &nbytes, &buf_size,
                         &buf) < 0)
            HGOTO_ERROR(H5E_PLINE, H5E_CANTFILTER, H5_ITER_ERROR, "data pipeline read failed")
    } /* end if */

    /* Perform datatype conversion, if necessary */
    if (is_vlen) {
        H5T_path_t *tpath_src_mem    = udata->tpath_src_mem;
        H5T_path_t *tpath_mem_dst    = udata->tpath_mem_dst;
        H5S_t *     buf_space        = udata->buf_space;
        hid_t       tid_src          = udata->tid_src;
        hid_t       tid_dst          = udata->tid_dst;
        hid_t       tid_mem          = udata->tid_mem;
        void *      reclaim_buf      = udata->reclaim_buf;
        size_t      reclaim_buf_size = udata->reclaim_buf_size;

        /* Convert from source file to memory */
        H5_CHECK_OVERFLOW(udata->nelmts, uint32_t, size_t);
        if (H5T_convert(tpath_src_mem, tid_src, tid_mem, (size_t)udata->nelmts, (size_t)0, (size_t)0, buf,
                        bkg) < 0)
            HGOTO_ERROR(H5E_DATATYPE, H5E_CANTINIT, H5_ITER_ERROR, "datatype conversion failed")

        /* Copy into another buffer, to reclaim memory later */
        H5MM_memcpy(reclaim_buf, buf, reclaim_buf_size);

        /* Set background buffer to all zeros */
        HDmemset(bkg, 0, buf_size);

        /* Convert from memory to destination file */
        if (H5T_convert(tpath_mem_dst, tid_mem, tid_dst, udata->nelmts, (size_t)0, (size_t)0, buf, bkg) < 0)
            HGOTO_ERROR(H5E_DATATYPE, H5E_CANTINIT, H5_ITER_ERROR, "datatype conversion failed")

        /* Reclaim space from variable length data */
        if (H5T_reclaim(tid_mem, buf_space, reclaim_buf) < 0)
            HGOTO_ERROR(H5E_DATASET, H5E_BADITER, H5_ITER_ERROR, "unable to reclaim variable-length data")
    } /* end if */
    else if (fix_ref) {
        /* Check for expanding references */
        /* (background buffer has already been zeroed out, if not expanding) */
        if (udata->cpy_info->expand_ref) {
            /* Copy the reference elements */
            if (H5O_copy_expand_ref(udata->file_src, udata->tid_src, udata->dt_src, buf, nbytes,
                                    udata->idx_info_dst->f, bkg, udata->cpy_info) < 0)
                HGOTO_ERROR(H5E_DATASET, H5E_CANTCOPY, H5_ITER_ERROR, "unable to copy reference attribute")
        } /* end if */

        /* After fix ref, copy the new reference elements to the buffer to write out */
        H5MM_memcpy(buf, bkg, buf_size);
    } /* end if */

    /* Set up destination chunk callback information for insertion */
    udata_dst.common.layout      = udata->idx_info_dst->layout;
    udata_dst.common.storage     = udata->idx_info_dst->storage;
    udata_dst.common.scaled      = chunk_rec->scaled;
    udata_dst.chunk_block.offset = HADDR_UNDEF;
    udata_dst.chunk_block.length = chunk_rec->nbytes;
    udata_dst.filter_mask        = chunk_rec->filter_mask;

    /* Need to compress variable-length or reference data elements or a chunk found in cache before writing to
     * file */
    if (must_filter && (is_vlen || fix_ref || udata->chunk_in_cache)) {
        if (H5Z_pipeline(pline, 0, &(udata_dst.filter_mask), H5Z_NO_EDC, filter_cb, &nbytes, &buf_size,
                         &buf) < 0)
            HGOTO_ERROR(H5E_PLINE, H5E_CANTFILTER, H5_ITER_ERROR, "output pipeline failed")
#if H5_SIZEOF_SIZE_T > 4
        /* Check for the chunk expanding too much to encode in a 32-bit value */
        if (nbytes > ((size_t)0xffffffff))
            HGOTO_ERROR(H5E_DATASET, H5E_BADRANGE, H5_ITER_ERROR, "chunk too large for 32-bit length")
#endif /* H5_SIZEOF_SIZE_T > 4 */
        H5_CHECKED_ASSIGN(udata_dst.chunk_block.length, uint32_t, nbytes, size_t);
        udata->buf      = buf;
        udata->buf_size = buf_size;
    } /* end if */

    udata->chunk_in_cache = FALSE;

    udata_dst.chunk_idx =
        H5VM_array_offset_pre(udata_dst.common.layout->ndims - 1, udata_dst.common.layout->max_down_chunks,
                              udata_dst.common.scaled);

    /* Allocate chunk in the file */
    if (H5D__chunk_file_alloc(udata->idx_info_dst, NULL, &udata_dst.chunk_block, &need_insert,
                              udata_dst.common.scaled) < 0)
        HGOTO_ERROR(H5E_DATASET, H5E_CANTINSERT, FAIL, "unable to insert/resize chunk on chunk level")

    /* Write chunk data to destination file */
    HDassert(H5F_addr_defined(udata_dst.chunk_block.offset));
    if (H5F_block_write(udata->idx_info_dst->f, H5FD_MEM_DRAW, udata_dst.chunk_block.offset, nbytes, buf) < 0)
        HGOTO_ERROR(H5E_DATASET, H5E_WRITEERROR, H5_ITER_ERROR, "unable to write raw data to file")

    /* Set metadata tag in API context */
    H5_BEGIN_TAG(H5AC__COPIED_TAG);

    /* Insert chunk record into index */
    if (need_insert && udata->idx_info_dst->storage->ops->insert)
        if ((udata->idx_info_dst->storage->ops->insert)(udata->idx_info_dst, &udata_dst, NULL) < 0)
            HGOTO_ERROR_TAG(H5E_DATASET, H5E_CANTINSERT, H5_ITER_ERROR,
                            "unable to insert chunk addr into index")

    /* Reset metadata tag in API context */
    H5_END_TAG

done:
    FUNC_LEAVE_NOAPI(ret_value)
} /* end H5D__chunk_copy_cb() */

/*-------------------------------------------------------------------------
 * Function:    H5D__chunk_copy
 *
 * Purpose:    Copy chunked storage from SRC file to DST file.
 *
 * Return:    Success:    Non-negative
 *        Failure:    negative
 *
 * Programmer:  Peter Cao
 *            August 20, 2005
 *
 *-------------------------------------------------------------------------
 */
herr_t
H5D__chunk_copy(H5F_t *f_src, H5O_storage_chunk_t *storage_src, H5O_layout_chunk_t *layout_src, H5F_t *f_dst,
                H5O_storage_chunk_t *storage_dst, const H5S_extent_t *ds_extent_src, const H5T_t *dt_src,
                const H5O_pline_t *pline_src, H5O_copy_t *cpy_info)
{
    H5D_chunk_it_ud3_t udata;                                       /* User data for iteration callback */
    H5D_chk_idx_info_t idx_info_dst;                                /* Dest. chunked index info */
    H5D_chk_idx_info_t idx_info_src;                                /* Source chunked index info */
    int                sndims;                                      /* Rank of dataspace */
    hsize_t            curr_dims[H5O_LAYOUT_NDIMS];                 /* Curr. size of dataset dimensions */
    hsize_t            max_dims[H5O_LAYOUT_NDIMS];                  /* Curr. size of dataset dimensions */
    H5O_pline_t        _pline;                                      /* Temporary pipeline info */
    const H5O_pline_t *pline;                                       /* Pointer to pipeline info to use */
    H5T_path_t *       tpath_src_mem = NULL, *tpath_mem_dst = NULL; /* Datatype conversion paths */
    hid_t              tid_src = -1;                                /* Datatype ID for source datatype */
    hid_t              tid_dst = -1;                                /* Datatype ID for destination datatype */
    hid_t              tid_mem = -1;                                /* Datatype ID for memory datatype */
    size_t             buf_size;                                    /* Size of copy buffer */
    size_t             reclaim_buf_size;                            /* Size of reclaim buffer */
    void *             buf             = NULL;                      /* Buffer for copying data */
    void *             bkg             = NULL;    /* Buffer for background during type conversion */
    void *             reclaim_buf     = NULL;    /* Buffer for reclaiming data */
    H5S_t *            buf_space       = NULL;    /* Dataspace describing buffer */
    hid_t              sid_buf         = -1;      /* ID for buffer dataspace */
    uint32_t           nelmts          = 0;       /* Number of elements in buffer */
    hbool_t            do_convert      = FALSE;   /* Indicate that type conversions should be performed */
    hbool_t            copy_setup_done = FALSE;   /* Indicate that 'copy setup' is done */
    herr_t             ret_value       = SUCCEED; /* Return value */

    FUNC_ENTER_PACKAGE

    /* Check args */
    HDassert(f_src);
    HDassert(storage_src);
    H5D_CHUNK_STORAGE_INDEX_CHK(storage_src);
    HDassert(layout_src);
    HDassert(f_dst);
    HDassert(storage_dst);
    H5D_CHUNK_STORAGE_INDEX_CHK(storage_dst);
    HDassert(ds_extent_src);
    HDassert(dt_src);

    /* Initialize the temporary pipeline info */
    if (NULL == pline_src) {
        HDmemset(&_pline, 0, sizeof(_pline));
        pline = &_pline;
    } /* end if */
    else
        pline = pline_src;

    /* Layout is not created in the destination file, reset index address */
    if (H5D_chunk_idx_reset(storage_dst, TRUE) < 0)
        HGOTO_ERROR(H5E_DATASET, H5E_CANTINIT, FAIL, "unable to reset chunked storage index in dest")

    /* Initialize layout information */
    {
        unsigned ndims; /* Rank of dataspace */

        /* Get the dim info for dataset */
        if ((sndims = H5S_extent_get_dims(ds_extent_src, curr_dims, max_dims)) < 0)
            HGOTO_ERROR(H5E_DATASET, H5E_CANTGET, FAIL, "can't get dataspace dimensions")
        H5_CHECKED_ASSIGN(ndims, unsigned, sndims, int);

        /* Set the source layout chunk information */
        if (H5D__chunk_set_info_real(layout_src, ndims, curr_dims, max_dims) < 0)
            HGOTO_ERROR(H5E_DATASET, H5E_CANTSET, FAIL, "can't set layout's chunk info")
    } /* end block */

    /* Compose source & dest chunked index info structs */
    idx_info_src.f       = f_src;
    idx_info_src.pline   = pline;
    idx_info_src.layout  = layout_src;
    idx_info_src.storage = storage_src;

    idx_info_dst.f       = f_dst;
    idx_info_dst.pline   = pline; /* Use same I/O filter pipeline for dest. */
    idx_info_dst.layout  = layout_src /* Use same layout for dest. */;
    idx_info_dst.storage = storage_dst;

    /* Call the index-specific "copy setup" routine */
    if ((storage_src->ops->copy_setup)(&idx_info_src, &idx_info_dst) < 0)
        HGOTO_ERROR(H5E_DATASET, H5E_CANTINIT, FAIL,
                    "unable to set up index-specific chunk copying information")
    copy_setup_done = TRUE;

    /* Create datatype ID for src datatype */
    if ((tid_src = H5I_register(H5I_DATATYPE, dt_src, FALSE)) < 0)
        HGOTO_ERROR(H5E_DATATYPE, H5E_CANTREGISTER, FAIL, "unable to register source file datatype")

    /* If there's a VLEN source datatype, set up type conversion information */
    if (H5T_detect_class(dt_src, H5T_VLEN, FALSE) > 0) {
        H5T_t *  dt_dst;      /* Destination datatype */
        H5T_t *  dt_mem;      /* Memory datatype */
        size_t   mem_dt_size; /* Memory datatype size */
        size_t   tmp_dt_size; /* Temp. datatype size */
        size_t   max_dt_size; /* Max atatype size */
        hsize_t  buf_dim;     /* Dimension for buffer */
        unsigned u;

        /* create a memory copy of the variable-length datatype */
        if (NULL == (dt_mem = H5T_copy(dt_src, H5T_COPY_TRANSIENT)))
            HGOTO_ERROR(H5E_DATATYPE, H5E_CANTINIT, FAIL, "unable to copy")
        if ((tid_mem = H5I_register(H5I_DATATYPE, dt_mem, FALSE)) < 0) {
            (void)H5T_close_real(dt_mem);
            HGOTO_ERROR(H5E_DATATYPE, H5E_CANTREGISTER, FAIL, "unable to register memory datatype")
        } /* end if */

        /* create variable-length datatype at the destinaton file */
        if (NULL == (dt_dst = H5T_copy(dt_src, H5T_COPY_TRANSIENT)))
            HGOTO_ERROR(H5E_DATATYPE, H5E_CANTINIT, FAIL, "unable to copy")
        if (H5T_set_loc(dt_dst, H5F_VOL_OBJ(f_dst), H5T_LOC_DISK) < 0) {
            (void)H5T_close_real(dt_dst);
            HGOTO_ERROR(H5E_DATATYPE, H5E_CANTINIT, FAIL, "cannot mark datatype on disk")
        } /* end if */
        if ((tid_dst = H5I_register(H5I_DATATYPE, dt_dst, FALSE)) < 0) {
            (void)H5T_close_real(dt_dst);
            HGOTO_ERROR(H5E_DATATYPE, H5E_CANTREGISTER, FAIL, "unable to register destination file datatype")
        } /* end if */

        /* Set up the conversion functions */
        if (NULL == (tpath_src_mem = H5T_path_find(dt_src, dt_mem)))
            HGOTO_ERROR(H5E_DATATYPE, H5E_CANTINIT, FAIL, "unable to convert between src and mem datatypes")
        if (NULL == (tpath_mem_dst = H5T_path_find(dt_mem, dt_dst)))
            HGOTO_ERROR(H5E_DATATYPE, H5E_CANTINIT, FAIL, "unable to convert between mem and dst datatypes")

        /* Determine largest datatype size */
        if (0 == (max_dt_size = H5T_get_size(dt_src)))
            HGOTO_ERROR(H5E_DATATYPE, H5E_CANTINIT, FAIL, "unable to determine datatype size")
        if (0 == (mem_dt_size = H5T_get_size(dt_mem)))
            HGOTO_ERROR(H5E_DATATYPE, H5E_CANTINIT, FAIL, "unable to determine datatype size")
        max_dt_size = MAX(max_dt_size, mem_dt_size);
        if (0 == (tmp_dt_size = H5T_get_size(dt_dst)))
            HGOTO_ERROR(H5E_DATATYPE, H5E_CANTINIT, FAIL, "unable to determine datatype size")
        max_dt_size = MAX(max_dt_size, tmp_dt_size);

        /* Compute the number of elements per chunk */
        nelmts = 1;
        for (u = 0; u < (layout_src->ndims - 1); u++)
            nelmts *= layout_src->dim[u];

        /* Create the space and set the initial extent */
        buf_dim = nelmts;
        if (NULL == (buf_space = H5S_create_simple((unsigned)1, &buf_dim, NULL)))
            HGOTO_ERROR(H5E_DATASPACE, H5E_CANTCREATE, FAIL, "can't create simple dataspace")

        /* Register */
        if ((sid_buf = H5I_register(H5I_DATASPACE, buf_space, FALSE)) < 0) {
            (void)H5S_close(buf_space);
            HGOTO_ERROR(H5E_ID, H5E_CANTREGISTER, FAIL, "unable to register dataspace ID")
        } /* end if */

        /* Set initial buffer sizes */
        buf_size         = nelmts * max_dt_size;
        reclaim_buf_size = nelmts * mem_dt_size;

        /* Allocate memory for reclaim buf */
        if (NULL == (reclaim_buf = H5MM_malloc(reclaim_buf_size)))
            HGOTO_ERROR(H5E_RESOURCE, H5E_NOSPACE, FAIL, "memory allocation failed for raw data chunk")

        /* Indicate that type conversion should be performed */
        do_convert = TRUE;
    } /* end if */
    else {
        if (H5T_get_class(dt_src, FALSE) == H5T_REFERENCE) {
            /* Indicate that type conversion should be performed */
            do_convert = TRUE;
        } /* end if */

        H5_CHECKED_ASSIGN(buf_size, size_t, layout_src->size, uint32_t);
        reclaim_buf_size = 0;
    } /* end else */

    /* Set up conversion buffer, if appropriate */
    if (do_convert) {
        /* Allocate background memory for converting the chunk */
        if (NULL == (bkg = H5MM_malloc(buf_size)))
            HGOTO_ERROR(H5E_RESOURCE, H5E_NOSPACE, FAIL, "memory allocation failed for raw data chunk")

        /* Check for reference datatype and no expanding references & clear background buffer */
        if (!cpy_info->expand_ref && ((H5T_get_class(dt_src, FALSE) == H5T_REFERENCE) && (f_src != f_dst)))
            /* Reset value to zero */
            HDmemset(bkg, 0, buf_size);
    } /* end if */

    /* Allocate memory for copying the chunk */
    if (NULL == (buf = H5MM_malloc(buf_size)))
        HGOTO_ERROR(H5E_RESOURCE, H5E_NOSPACE, FAIL, "memory allocation failed for raw data chunk")

    /* Initialize the callback structure for the source */
    HDmemset(&udata, 0, sizeof udata);
    udata.common.layout    = layout_src;
    udata.common.storage   = storage_src;
    udata.file_src         = f_src;
    udata.idx_info_dst     = &idx_info_dst;
    udata.buf              = buf;
    udata.bkg              = bkg;
    udata.buf_size         = buf_size;
    udata.tid_src          = tid_src;
    udata.tid_mem          = tid_mem;
    udata.tid_dst          = tid_dst;
    udata.dt_src           = dt_src;
    udata.do_convert       = do_convert;
    udata.tpath_src_mem    = tpath_src_mem;
    udata.tpath_mem_dst    = tpath_mem_dst;
    udata.reclaim_buf      = reclaim_buf;
    udata.reclaim_buf_size = reclaim_buf_size;
    udata.buf_space        = buf_space;
    udata.nelmts           = nelmts;
    udata.pline            = pline;
    udata.dset_ndims       = (unsigned)sndims;
    udata.dset_dims        = curr_dims;
    udata.cpy_info         = cpy_info;
    udata.chunk_in_cache   = FALSE;
    udata.chunk            = NULL;

    /* Iterate over chunks to copy data */
    if ((storage_src->ops->iterate)(&idx_info_src, H5D__chunk_copy_cb, &udata) < 0)
        HGOTO_ERROR(H5E_DATASET, H5E_BADITER, FAIL, "unable to iterate over chunk index to copy data")

    /* Iterate over the chunk cache to copy data for chunks with undefined address */
    if (udata.cpy_info->shared_fo) {
        H5D_rdcc_ent_t *ent, *next;
        H5D_chunk_rec_t chunk_rec;
        H5D_shared_t *  shared_fo = (H5D_shared_t *)udata.cpy_info->shared_fo;

        chunk_rec.nbytes      = layout_src->size;
        chunk_rec.filter_mask = 0;
        chunk_rec.chunk_addr  = HADDR_UNDEF;

        for (ent = shared_fo->cache.chunk.head; ent; ent = next) {
            if (!H5F_addr_defined(ent->chunk_block.offset)) {
                H5MM_memcpy(chunk_rec.scaled, ent->scaled, sizeof(chunk_rec.scaled));
                udata.chunk          = ent->chunk;
                udata.chunk_in_cache = TRUE;
                if (H5D__chunk_copy_cb(&chunk_rec, &udata) < 0)
                    HGOTO_ERROR(H5E_DATASET, H5E_CANTCOPY, FAIL, "unable to copy chunk data in cache")
            }
            next = ent->next;
        } /* end for */
    }

    /* I/O buffers may have been re-allocated */
    buf = udata.buf;
    bkg = udata.bkg;

done:
    if (sid_buf > 0 && H5I_dec_ref(sid_buf) < 0)
        HDONE_ERROR(H5E_DATASET, H5E_CANTFREE, FAIL, "can't decrement temporary dataspace ID")
    if (tid_src > 0 && H5I_dec_ref(tid_src) < 0)
        HDONE_ERROR(H5E_DATASET, H5E_CANTFREE, FAIL, "Can't decrement temporary datatype ID")
    if (tid_dst > 0 && H5I_dec_ref(tid_dst) < 0)
        HDONE_ERROR(H5E_DATASET, H5E_CANTFREE, FAIL, "Can't decrement temporary datatype ID")
    if (tid_mem > 0 && H5I_dec_ref(tid_mem) < 0)
        HDONE_ERROR(H5E_DATASET, H5E_CANTFREE, FAIL, "Can't decrement temporary datatype ID")
    if (buf)
        H5MM_xfree(buf);
    if (bkg)
        H5MM_xfree(bkg);
    if (reclaim_buf)
        H5MM_xfree(reclaim_buf);

    /* Clean up any index information */
    if (copy_setup_done)
        if (storage_src->ops->copy_shutdown &&
            (storage_src->ops->copy_shutdown)(storage_src, storage_dst) < 0)
            HDONE_ERROR(H5E_DATASET, H5E_CANTRELEASE, FAIL, "unable to shut down index copying info")

    FUNC_LEAVE_NOAPI(ret_value)
} /* end H5D__chunk_copy() */

/*-------------------------------------------------------------------------
 * Function:    H5D__chunk_bh_info
 *
 * Purpose:     Retrieve the amount of index storage for chunked dataset
 *
 * Return:      Success:        Non-negative
 *              Failure:        negative
 *
 * Programmer:  Vailin Choi
 *              June 8, 2007
 *
 *-------------------------------------------------------------------------
 */
herr_t
H5D__chunk_bh_info(const H5O_loc_t *loc, H5O_t *oh, H5O_layout_t *layout, hsize_t *index_size)
{
    H5D_chk_idx_info_t   idx_info;     /* Chunked index info */
    H5S_t *              space = NULL; /* Dataset's dataspace */
    H5O_pline_t          pline;        /* I/O pipeline message */
    H5O_storage_chunk_t *sc = &(layout->storage.u.chunk);
    htri_t               exists;                  /* Flag if header message of interest exists */
    hbool_t              idx_info_init = FALSE;   /* Whether the chunk index info has been initialized */
    hbool_t              pline_read    = FALSE;   /* Whether the I/O pipeline message was read */
    herr_t               ret_value     = SUCCEED; /* Return value */

    FUNC_ENTER_PACKAGE

    /* Check args */
    HDassert(loc);
    HDassert(loc->file);
    HDassert(H5F_addr_defined(loc->addr));
    HDassert(layout);
    H5D_CHUNK_STORAGE_INDEX_CHK(sc);
    HDassert(index_size);

    /* Check for I/O pipeline message */
    if ((exists = H5O_msg_exists_oh(oh, H5O_PLINE_ID)) < 0)
        HGOTO_ERROR(H5E_DATASET, H5E_CANTINIT, FAIL, "unable to read object header")
    else if (exists) {
        if (NULL == H5O_msg_read_oh(loc->file, oh, H5O_PLINE_ID, &pline))
            HGOTO_ERROR(H5E_DATASET, H5E_CANTGET, FAIL, "can't find I/O pipeline message")
        pline_read = TRUE;
    } /* end else if */
    else
        HDmemset(&pline, 0, sizeof(pline));

    /* Compose chunked index info struct */
    idx_info.f       = loc->file;
    idx_info.pline   = &pline;
    idx_info.layout  = &layout->u.chunk;
    idx_info.storage = sc;

    /* Get the dataspace for the dataset */
    if (NULL == (space = H5S_read(loc)))
        HGOTO_ERROR(H5E_DATASET, H5E_CANTINIT, FAIL, "unable to load dataspace info from dataset header")

    /* Allocate any indexing structures */
    if (sc->ops->init && (sc->ops->init)(&idx_info, space, loc->addr) < 0)
        HGOTO_ERROR(H5E_DATASET, H5E_CANTINIT, FAIL, "can't initialize indexing information")
    idx_info_init = TRUE;

    /* Get size of index structure */
    if (sc->ops->size && (sc->ops->size)(&idx_info, index_size) < 0)
        HGOTO_ERROR(H5E_DATASET, H5E_CANTGET, FAIL, "unable to retrieve chunk index info")

done:
    /* Free resources, if they've been initialized */
    if (idx_info_init && sc->ops->dest && (sc->ops->dest)(&idx_info) < 0)
        HDONE_ERROR(H5E_DATASET, H5E_CANTFREE, FAIL, "unable to release chunk index info")
    if (pline_read && H5O_msg_reset(H5O_PLINE_ID, &pline) < 0)
        HDONE_ERROR(H5E_DATASET, H5E_CANTRESET, FAIL, "unable to reset I/O pipeline message")
    if (space && H5S_close(space) < 0)
        HDONE_ERROR(H5E_DATASET, H5E_CLOSEERROR, FAIL, "unable to release dataspace")

    FUNC_LEAVE_NOAPI(ret_value)
} /* end H5D__chunk_bh_info() */

/*-------------------------------------------------------------------------
 * Function:    H5D__chunk_dump_index_cb
 *
 * Purpose:    If the UDATA.STREAM member is non-null then debugging
 *              information is written to that stream.
 *
 * Return:    Success:    Non-negative
 *
 *        Failure:    Negative
 *
 * Programmer:    Robb Matzke
 *              Wednesday, April 21, 1999
 *
 *-------------------------------------------------------------------------
 */
static int
H5D__chunk_dump_index_cb(const H5D_chunk_rec_t *chunk_rec, void *_udata)
{
    H5D_chunk_it_ud4_t *udata = (H5D_chunk_it_ud4_t *)_udata; /* User data from caller */

    FUNC_ENTER_STATIC_NOERR

    if (udata->stream) {
        unsigned u; /* Local index variable */

        /* Print header if not already displayed */
        if (!udata->header_displayed) {
            HDfprintf(udata->stream, "           Flags    Bytes     Address          Logical Offset\n");
            HDfprintf(udata->stream,
                      "        ========== ======== ========== ==============================\n");

            /* Set flag that the headers has been printed */
            udata->header_displayed = TRUE;
        } /* end if */

        /* Print information about this chunk */
        HDfprintf(udata->stream, "        0x%08x %8" PRIu32 " %10" PRIuHADDR " [", chunk_rec->filter_mask,
                  chunk_rec->nbytes, chunk_rec->chunk_addr);
        for (u = 0; u < udata->ndims; u++)
            HDfprintf(udata->stream, "%s%" PRIuHSIZE, (u ? ", " : ""),
                      (chunk_rec->scaled[u] * udata->chunk_dim[u]));
        HDfputs("]\n", udata->stream);
    } /* end if */

    FUNC_LEAVE_NOAPI(H5_ITER_CONT)
} /* H5D__chunk_dump_index_cb() */

/*-------------------------------------------------------------------------
 * Function:    H5D__chunk_dump_index
 *
 * Purpose:    Prints information about the storage index to the specified
 *        stream.
 *
 * Return:    Success:    Non-negative
 *        Failure:    negative
 *
 * Programmer:    Robb Matzke
 *              Wednesday, April 28, 1999
 *
 *-------------------------------------------------------------------------
 */
herr_t
H5D__chunk_dump_index(H5D_t *dset, FILE *stream)
{
    H5O_storage_chunk_t *sc        = &(dset->shared->layout.storage.u.chunk);
    herr_t               ret_value = SUCCEED; /* Return value */

    FUNC_ENTER_PACKAGE

    /* Sanity check */
    HDassert(dset);
    H5D_CHUNK_STORAGE_INDEX_CHK(sc);

    /* Only display info if stream is defined */
    if (stream) {
        H5D_chk_idx_info_t idx_info; /* Chunked index info */
        H5D_chunk_it_ud4_t udata;    /* User data for callback */

        /* Display info for index */
        if ((sc->ops->dump)(sc, stream) < 0)
            HGOTO_ERROR(H5E_DATASET, H5E_UNSUPPORTED, FAIL, "unable to dump chunk index info")

        /* Compose chunked index info struct */
        idx_info.f       = dset->oloc.file;
        idx_info.pline   = &dset->shared->dcpl_cache.pline;
        idx_info.layout  = &dset->shared->layout.u.chunk;
        idx_info.storage = sc;

        /* Set up user data for callback */
        udata.stream           = stream;
        udata.header_displayed = FALSE;
        udata.ndims            = dset->shared->layout.u.chunk.ndims;
        udata.chunk_dim        = dset->shared->layout.u.chunk.dim;

        /* Iterate over index and dump chunk info */
        if ((sc->ops->iterate)(&idx_info, H5D__chunk_dump_index_cb, &udata) < 0)
            HGOTO_ERROR(H5E_DATASET, H5E_BADITER, FAIL,
                        "unable to iterate over chunk index to dump chunk info")
    } /* end if */

done:
    FUNC_LEAVE_NOAPI(ret_value)
} /* end H5D__chunk_dump_index() */

#ifdef H5D_CHUNK_DEBUG

/*-------------------------------------------------------------------------
 * Function:    H5D__chunk_stats
 *
 * Purpose:    Print raw data cache statistics to the debug stream.  If
 *        HEADERS is non-zero then print table column headers,
 *        otherwise assume that the H5AC layer has already printed them.
 *
 * Return:    Non-negative on success/Negative on failure
 *
 * Programmer:    Robb Matzke
 *              Thursday, May 21, 1998
 *
 *-------------------------------------------------------------------------
 */
herr_t
H5D__chunk_stats(const H5D_t *dset, hbool_t headers)
{
    H5D_rdcc_t *rdcc = &(dset->shared->cache.chunk);
    double      miss_rate;
    char        ascii[32];
    herr_t      ret_value = SUCCEED; /* Return value */

    FUNC_ENTER_PACKAGE_NOERR

    if (!H5DEBUG(AC))
        HGOTO_DONE(SUCCEED)

    if (headers) {
        HDfprintf(H5DEBUG(AC), "H5D: raw data cache statistics\n");
        HDfprintf(H5DEBUG(AC), "   %-18s %8s %8s %8s %8s+%-8s\n", "Layer", "Hits", "Misses", "MissRate",
                  "Inits", "Flushes");
        HDfprintf(H5DEBUG(AC), "   %-18s %8s %8s %8s %8s-%-8s\n", "-----", "----", "------", "--------",
                  "-----", "-------");
    }

#ifdef H5AC_DEBUG
    if (H5DEBUG(AC))
        headers = TRUE;
#endif

    if (headers) {
        if (rdcc->stats.nhits > 0 || rdcc->stats.nmisses > 0) {
            miss_rate = 100.0 * rdcc->stats.nmisses / (rdcc->stats.nhits + rdcc->stats.nmisses);
        }
        else {
            miss_rate = 0.0;
        }
        if (miss_rate > 100) {
            HDsprintf(ascii, "%7d%%", (int)(miss_rate + 0.5));
        }
        else {
            HDsprintf(ascii, "%7.2f%%", miss_rate);
        }

        HDfprintf(H5DEBUG(AC), "   %-18s %8u %8u %7s %8d+%-9ld\n", "raw data chunks", rdcc->stats.nhits,
                  rdcc->stats.nmisses, ascii, rdcc->stats.ninits,
                  (long)(rdcc->stats.nflushes) - (long)(rdcc->stats.ninits));
    }

done:
    FUNC_LEAVE_NOAPI(ret_value)
} /* end H5D__chunk_stats() */
#endif /* H5D_CHUNK_DEBUG */

/*-------------------------------------------------------------------------
 * Function:    H5D__nonexistent_readvv_cb
 *
 * Purpose:    Callback operation for performing fill value I/O operation
 *              on memory buffer.
 *
 * Note:    This algorithm is pretty inefficient about initializing and
 *              terminating the fill buffer info structure and it would be
 *              faster to refactor this into a "real" initialization routine,
 *              and a "vectorized fill" routine. -QAK
 *
 * Return:    Non-negative on success/Negative on failure
 *
 * Programmer:    Quincey Koziol
 *        30 Sep 2010
 *
 *-------------------------------------------------------------------------
 */
static herr_t
H5D__nonexistent_readvv_cb(hsize_t H5_ATTR_UNUSED dst_off, hsize_t src_off, size_t len, void *_udata)
{
    H5D_chunk_readvv_ud_t *udata = (H5D_chunk_readvv_ud_t *)_udata; /* User data for H5VM_opvv() operator */
    H5D_fill_buf_info_t    fb_info;                                 /* Dataset's fill buffer info */
    hbool_t                fb_info_init = FALSE;   /* Whether the fill value buffer has been initialized */
    herr_t                 ret_value    = SUCCEED; /* Return value */

    FUNC_ENTER_STATIC

    /* Initialize the fill value buffer */
    if (H5D__fill_init(&fb_info, (udata->rbuf + src_off), NULL, NULL, NULL, NULL,
                       &udata->dset->shared->dcpl_cache.fill, udata->dset->shared->type,
                       udata->dset->shared->type_id, (size_t)0, len) < 0)
        HGOTO_ERROR(H5E_DATASET, H5E_CANTINIT, FAIL, "can't initialize fill buffer info")
    fb_info_init = TRUE;

    /* Check for VL datatype & fill the buffer with VL datatype fill values */
    if (fb_info.has_vlen_fill_type && H5D__fill_refill_vl(&fb_info, fb_info.elmts_per_buf) < 0)
        HGOTO_ERROR(H5E_DATASET, H5E_CANTCONVERT, FAIL, "can't refill fill value buffer")

done:
    /* Release the fill buffer info, if it's been initialized */
    if (fb_info_init && H5D__fill_term(&fb_info) < 0)
        HDONE_ERROR(H5E_DATASET, H5E_CANTFREE, FAIL, "Can't release fill buffer info")

    FUNC_LEAVE_NOAPI(ret_value)
} /* H5D__nonexistent_readvv_cb() */

/*-------------------------------------------------------------------------
 * Function:    H5D__nonexistent_readvv
 *
 * Purpose:    When the chunk doesn't exist on disk and the chunk is bigger
 *              than the cache size, performs fill value I/O operation on
 *              memory buffer, advancing through two I/O vectors, until one
 *              runs out.
 *
 * Note:    This algorithm is pretty inefficient about initializing and
 *              terminating the fill buffer info structure and it would be
 *              faster to refactor this into a "real" initialization routine,
 *              and a "vectorized fill" routine. -QAK
 *
 * Return:    Non-negative on success/Negative on failure
 *
 * Programmer:    Raymond Lu
 *        6 Feb 2009
 *
 *-------------------------------------------------------------------------
 */
static ssize_t
H5D__nonexistent_readvv(const H5D_io_info_t *io_info, size_t chunk_max_nseq, size_t *chunk_curr_seq,
                        size_t chunk_len_arr[], hsize_t chunk_off_arr[], size_t mem_max_nseq,
                        size_t *mem_curr_seq, size_t mem_len_arr[], hsize_t mem_off_arr[])
{
    H5D_chunk_readvv_ud_t udata;          /* User data for H5VM_opvv() operator */
    ssize_t               ret_value = -1; /* Return value */

    FUNC_ENTER_STATIC

    /* Check args */
    HDassert(io_info);
    HDassert(chunk_curr_seq);
    HDassert(chunk_len_arr);
    HDassert(chunk_off_arr);
    HDassert(mem_curr_seq);
    HDassert(mem_len_arr);
    HDassert(mem_off_arr);

    /* Set up user data for H5VM_opvv() */
    udata.rbuf = (unsigned char *)io_info->u.rbuf;
    udata.dset = io_info->dset;

    /* Call generic sequence operation routine */
    if ((ret_value = H5VM_opvv(chunk_max_nseq, chunk_curr_seq, chunk_len_arr, chunk_off_arr, mem_max_nseq,
                               mem_curr_seq, mem_len_arr, mem_off_arr, H5D__nonexistent_readvv_cb, &udata)) <
        0)
        HGOTO_ERROR(H5E_DATASET, H5E_CANTOPERATE, FAIL, "can't perform vectorized fill value init")

done:
    FUNC_LEAVE_NOAPI(ret_value)
} /* H5D__nonexistent_readvv() */

/*-------------------------------------------------------------------------
 * Function:    H5D__chunk_is_partial_edge_chunk
 *
 * Purpose:     Checks to see if the chunk is a partial edge chunk.
 *              Either dset or (dset_dims and dset_ndims) must be
 *              provided.
 *
 * Return:      Non-negative on success/Negative on failure
 *
 * Programmer:  Neil Fortner
 *              19 Nov 2009
 *
 *-------------------------------------------------------------------------
 */
static hbool_t
H5D__chunk_is_partial_edge_chunk(unsigned dset_ndims, const uint32_t *chunk_dims, const hsize_t scaled[],
                                 const hsize_t *dset_dims)
{
    unsigned u;                 /* Local index variable */
    hbool_t  ret_value = FALSE; /* Return value */

    FUNC_ENTER_STATIC_NOERR

    /* Check args */
    HDassert(scaled);
    HDassert(dset_ndims > 0);
    HDassert(dset_dims);
    HDassert(chunk_dims);

    /* check if this is a partial edge chunk */
    for (u = 0; u < dset_ndims; u++)
        if (((scaled[u] + 1) * chunk_dims[u]) > dset_dims[u])
            HGOTO_DONE(TRUE);

done:
    FUNC_LEAVE_NOAPI(ret_value)
} /* H5D__chunk_is_partial_edge_chunk() */

/*-------------------------------------------------------------------------
 * Function:    H5D__chunk_file_alloc()
 *
 * Purpose:     Chunk allocation:
 *          Create the chunk if it doesn't exist, or reallocate the
 *                chunk if its size changed.
 *          The coding is moved and modified from each index structure.
 *
 * Return:      Non-negative on success/Negative on failure
 *
 * Programmer:  Vailin Choi; June 2014
 *
 *-------------------------------------------------------------------------
 */
herr_t
H5D__chunk_file_alloc(const H5D_chk_idx_info_t *idx_info, const H5F_block_t *old_chunk,
                      H5F_block_t *new_chunk, hbool_t *need_insert, const hsize_t *scaled)
{
    hbool_t alloc_chunk = FALSE;   /* Whether to allocate chunk */
    herr_t  ret_value   = SUCCEED; /* Return value         */

    FUNC_ENTER_STATIC

    /* Sanity check */
    HDassert(idx_info);
    HDassert(idx_info->f);
    HDassert(idx_info->pline);
    HDassert(idx_info->layout);
    HDassert(idx_info->storage);
    HDassert(new_chunk);
    HDassert(need_insert);

    *need_insert = FALSE;

    /* Check for filters on chunks */
    if (idx_info->pline->nused > 0) {
        /* Sanity/error checking block */
        HDassert(idx_info->storage->idx_type != H5D_CHUNK_IDX_NONE);
        {
            unsigned allow_chunk_size_len; /* Allowed size of encoded chunk size */
            unsigned new_chunk_size_len;   /* Size of encoded chunk size */

            /* Compute the size required for encoding the size of a chunk, allowing
             * for an extra byte, in case the filter makes the chunk larger.
             */
            allow_chunk_size_len = 1 + ((H5VM_log2_gen((uint64_t)(idx_info->layout->size)) + 8) / 8);
            if (allow_chunk_size_len > 8)
                allow_chunk_size_len = 8;

            /* Compute encoded size of chunk */
            new_chunk_size_len = (H5VM_log2_gen((uint64_t)(new_chunk->length)) + 8) / 8;
            if (new_chunk_size_len > 8)
                HGOTO_ERROR(H5E_DATASET, H5E_BADRANGE, FAIL, "encoded chunk size is more than 8 bytes?!?")

            /* Check if the chunk became too large to be encoded */
            if (new_chunk_size_len > allow_chunk_size_len)
                HGOTO_ERROR(H5E_DATASET, H5E_BADRANGE, FAIL, "chunk size can't be encoded")
        } /* end block */

        if (old_chunk && H5F_addr_defined(old_chunk->offset)) {
            /* Sanity check */
            HDassert(!H5F_addr_defined(new_chunk->offset) ||
                     H5F_addr_eq(new_chunk->offset, old_chunk->offset));

            /* Check for chunk being same size */
            if (new_chunk->length != old_chunk->length) {
                /* Release previous chunk */
                /* Only free the old location if not doing SWMR writes - otherwise
                 * we must keep the old chunk around in case a reader has an
                 * outdated version of the B-tree node
                 */
                if (!(H5F_INTENT(idx_info->f) & H5F_ACC_SWMR_WRITE))
                    if (H5MF_xfree(idx_info->f, H5FD_MEM_DRAW, old_chunk->offset, old_chunk->length) < 0)
                        HGOTO_ERROR(H5E_DATASET, H5E_CANTFREE, FAIL, "unable to free chunk")
                alloc_chunk = TRUE;
            } /* end if */
            else {
                /* Don't need to reallocate chunk, but send its address back up */
                if (!H5F_addr_defined(new_chunk->offset))
                    new_chunk->offset = old_chunk->offset;
            } /* end else */
        }     /* end if */
        else {
            HDassert(!H5F_addr_defined(new_chunk->offset));
            alloc_chunk = TRUE;
        } /* end else */
    }     /* end if */
    else {
        HDassert(!H5F_addr_defined(new_chunk->offset));
        HDassert(new_chunk->length == idx_info->layout->size);
        alloc_chunk = TRUE;
    } /* end else */

    /* Actually allocate space for the chunk in the file */
    if (alloc_chunk) {
        switch (idx_info->storage->idx_type) {
            case H5D_CHUNK_IDX_NONE: {
                H5D_chunk_ud_t udata;

                udata.common.scaled = scaled;
                if ((idx_info->storage->ops->get_addr)(idx_info, &udata) < 0)
                    HGOTO_ERROR(H5E_DATASET, H5E_CANTGET, FAIL, "can't query chunk address")
                new_chunk->offset = udata.chunk_block.offset;
                HDassert(new_chunk->length == udata.chunk_block.length);
                break;
            }

            case H5D_CHUNK_IDX_EARRAY:
            case H5D_CHUNK_IDX_FARRAY:
            case H5D_CHUNK_IDX_BT2:
            case H5D_CHUNK_IDX_BTREE:
            case H5D_CHUNK_IDX_SINGLE:
                HDassert(new_chunk->length > 0);
                H5_CHECK_OVERFLOW(new_chunk->length, /*From: */ uint32_t, /*To: */ hsize_t);
                new_chunk->offset = H5MF_alloc(idx_info->f, H5FD_MEM_DRAW, (hsize_t)new_chunk->length);
                if (!H5F_addr_defined(new_chunk->offset))
                    HGOTO_ERROR(H5E_DATASET, H5E_CANTALLOC, FAIL, "file allocation failed")
                *need_insert = TRUE;
                break;

            case H5D_CHUNK_IDX_NTYPES:
            default:
                HDassert(0 && "This should never be executed!");
                break;
        } /* end switch */
    }     /* end if */

    HDassert(H5F_addr_defined(new_chunk->offset));

done:
    FUNC_LEAVE_NOAPI(ret_value)
} /* H5D__chunk_file_alloc() */

/*-------------------------------------------------------------------------
 * Function:    H5D__chunk_format_convert_cb
 *
 * Purpose:     Callback routine to insert chunk address into v1 B-tree
 *              chunk index.
 *
 * Return:      Success:        Non-negative
 *              Failure:        Negative
 *
 * Programmer:  Vailin Choi
 *              Feb 2015
 *
 *-------------------------------------------------------------------------
 */
static int
H5D__chunk_format_convert_cb(const H5D_chunk_rec_t *chunk_rec, void *_udata)
{
    H5D_chunk_it_ud5_t *udata = (H5D_chunk_it_ud5_t *)_udata; /* User data */
    H5D_chk_idx_info_t *new_idx_info;                         /* The new chunk index information */
    H5D_chunk_ud_t      insert_udata;                         /* Chunk information to be inserted */
    haddr_t             chunk_addr;                           /* Chunk address */
    size_t              nbytes;                               /* Chunk size */
    void *              buf       = NULL;                     /* Pointer to buffer of chunk data */
    int                 ret_value = H5_ITER_CONT;             /* Return value */

    FUNC_ENTER_STATIC

    /* Set up */
    new_idx_info = udata->new_idx_info;
    H5_CHECKED_ASSIGN(nbytes, size_t, chunk_rec->nbytes, uint32_t);
    chunk_addr = chunk_rec->chunk_addr;

    if (new_idx_info->pline->nused &&
        (new_idx_info->layout->flags & H5O_LAYOUT_CHUNK_DONT_FILTER_PARTIAL_BOUND_CHUNKS) &&
        (H5D__chunk_is_partial_edge_chunk(udata->dset_ndims, new_idx_info->layout->dim, chunk_rec->scaled,
                                          udata->dset_dims))) {

        /* This is a partial non-filtered edge chunk */
        /* Convert the chunk to a filtered edge chunk for v1 B-tree chunk index */

        unsigned filter_mask = chunk_rec->filter_mask;
        H5Z_cb_t filter_cb;          /* Filter failure callback struct */
        size_t   read_size = nbytes; /* Bytes to read */

        HDassert(read_size == new_idx_info->layout->size);

        /* Initialize the filter callback struct */
        filter_cb.op_data = NULL;
        filter_cb.func    = NULL; /* no callback function when failed */

        /* Allocate buffer for chunk data */
        if (NULL == (buf = H5MM_malloc(read_size)))
            HGOTO_ERROR(H5E_RESOURCE, H5E_NOSPACE, H5_ITER_ERROR,
                        "memory allocation failed for raw data chunk")

        /* Read the non-filtered edge chunk */
        if (H5F_block_read(new_idx_info->f, H5FD_MEM_DRAW, chunk_addr, read_size, buf) < 0)
            HGOTO_ERROR(H5E_IO, H5E_READERROR, H5_ITER_ERROR, "unable to read raw data chunk")

        /* Pass the chunk through the pipeline */
        if (H5Z_pipeline(new_idx_info->pline, 0, &filter_mask, H5Z_NO_EDC, filter_cb, &nbytes, &read_size,
                         &buf) < 0)
            HGOTO_ERROR(H5E_PLINE, H5E_CANTFILTER, H5_ITER_ERROR, "output pipeline failed")

#if H5_SIZEOF_SIZE_T > 4
        /* Check for the chunk expanding too much to encode in a 32-bit value */
        if (nbytes > ((size_t)0xffffffff))
            HGOTO_ERROR(H5E_DATASET, H5E_BADRANGE, H5_ITER_ERROR, "chunk too large for 32-bit length")
#endif /* H5_SIZEOF_SIZE_T > 4 */

        /* Allocate space for the filtered chunk */
        if ((chunk_addr = H5MF_alloc(new_idx_info->f, H5FD_MEM_DRAW, (hsize_t)nbytes)) == HADDR_UNDEF)
            HGOTO_ERROR(H5E_DATASET, H5E_NOSPACE, H5_ITER_ERROR, "file allocation failed for filtered chunk")
        HDassert(H5F_addr_defined(chunk_addr));

        /* Write the filtered chunk to disk */
        if (H5F_block_write(new_idx_info->f, H5FD_MEM_DRAW, chunk_addr, nbytes, buf) < 0)
            HGOTO_ERROR(H5E_DATASET, H5E_WRITEERROR, H5_ITER_ERROR, "unable to write raw data to file")
    } /* end if */

    /* Set up chunk information for insertion to chunk index */
    insert_udata.chunk_block.offset = chunk_addr;
    insert_udata.chunk_block.length = nbytes;
    insert_udata.filter_mask        = chunk_rec->filter_mask;
    insert_udata.common.scaled      = chunk_rec->scaled;
    insert_udata.common.layout      = new_idx_info->layout;
    insert_udata.common.storage     = new_idx_info->storage;

    /* Insert chunk into the v1 B-tree chunk index */
    if ((new_idx_info->storage->ops->insert)(new_idx_info, &insert_udata, NULL) < 0)
        HGOTO_ERROR(H5E_DATASET, H5E_CANTINSERT, H5_ITER_ERROR, "unable to insert chunk addr into index")

done:
    if (buf)
        H5MM_xfree(buf);

    FUNC_LEAVE_NOAPI(ret_value)
} /* H5D__chunk_format_convert_cb() */

/*-------------------------------------------------------------------------
 * Function:    H5D__chunk_format_convert
 *
 * Purpose:     Iterate over the chunks for the current chunk index and insert the
 *        the chunk addresses into v1 B-tree chunk index via callback.
 *
 * Return:      Non-negative on success/Negative on failure
 *
 * Programmer:  Vailin Choi
 *              Feb 2015
 *
 *-------------------------------------------------------------------------
 */
herr_t
H5D__chunk_format_convert(H5D_t *dset, H5D_chk_idx_info_t *idx_info, H5D_chk_idx_info_t *new_idx_info)
{
    H5D_chunk_it_ud5_t udata;               /* User data */
    herr_t             ret_value = SUCCEED; /* Return value */

    FUNC_ENTER_PACKAGE

    /* Check args */
    HDassert(dset);

    /* Set up user data */
    udata.new_idx_info = new_idx_info;
    udata.dset_ndims   = dset->shared->ndims;
    udata.dset_dims    = dset->shared->curr_dims;

    /* Iterate over the chunks in the current index and insert the chunk addresses into version 1 B-tree index
     */
    if ((idx_info->storage->ops->iterate)(idx_info, H5D__chunk_format_convert_cb, &udata) < 0)
        HGOTO_ERROR(H5E_DATASET, H5E_BADITER, FAIL, "unable to iterate over chunk index to chunk info")

done:
    FUNC_LEAVE_NOAPI(ret_value)
} /* end H5D__chunk_format_convert() */

/*-------------------------------------------------------------------------
 * Function:    H5D__get_num_chunks_cb
 *
 * Purpose:     Callback function that increments the number of written
 *              chunks in the dataset.
 *
 * Note:        Currently, this function only gets the number of all written
 *              chunks, regardless the dataspace.
 *
 * Return:      H5_ITER_CONT
 *
 * Programmer:  Binh-Minh Ribler
 *              June 2019 (HDFFV-10677)
 *
 *-------------------------------------------------------------------------
 */
static int
H5D__get_num_chunks_cb(const H5D_chunk_rec_t H5_ATTR_UNUSED *chunk_rec, void *_udata)
{
    hsize_t *num_chunks = (hsize_t *)_udata;
    int      ret_value  = H5_ITER_CONT; /* Callback return value */

    FUNC_ENTER_STATIC_NOERR

    HDassert(num_chunks);

    (*num_chunks)++;

    FUNC_LEAVE_NOAPI(ret_value)
} /* H5D__get_num_chunks_cb() */

/*-------------------------------------------------------------------------
 * Function:    H5D__get_num_chunks
 *
 * Purpose:     Gets the number of written chunks in a dataset.
 *
 * Note:        Currently, this function only gets the number of all written
 *              chunks, regardless the dataspace.
 *
 * Return:      Success:    Non-negative
 *              Failure:    Negative
 *
 * Programmer:  Binh-Minh Ribler
 *              June 2019 (HDFFV-10677)
 *
 *-------------------------------------------------------------------------
 */
herr_t
H5D__get_num_chunks(const H5D_t *dset, const H5S_t H5_ATTR_UNUSED *space, hsize_t *nchunks)
{
    H5D_chk_idx_info_t idx_info;            /* Chunked index info */
    hsize_t            num_chunks = 0;      /* Number of written chunks */
    H5D_rdcc_ent_t *   ent;                 /* Cache entry  */
    const H5D_rdcc_t * rdcc      = NULL;    /* Raw data chunk cache */
    herr_t             ret_value = SUCCEED; /* Return value */

    FUNC_ENTER_PACKAGE_TAG(dset->oloc.addr)

    HDassert(dset);
    HDassert(dset->shared);
    HDassert(space);
    HDassert(nchunks);

    rdcc = &(dset->shared->cache.chunk); /* raw data chunk cache */
    HDassert(rdcc);

    /* Search for cached chunks that haven't been written out */
    for (ent = rdcc->head; ent; ent = ent->next)
        /* Flush the chunk out to disk, to make certain the size is correct later */
        if (H5D__chunk_flush_entry(dset, ent, FALSE) < 0)
            HGOTO_ERROR(H5E_IO, H5E_WRITEERROR, FAIL, "cannot flush indexed storage buffer")

    /* Compose chunked index info struct */
    idx_info.f       = dset->oloc.file;
    idx_info.pline   = &dset->shared->dcpl_cache.pline;
    idx_info.layout  = &dset->shared->layout.u.chunk;
    idx_info.storage = &dset->shared->layout.storage.u.chunk;

    /* If the dataset is not written, number of chunks will be 0 */
    if (!H5F_addr_defined(idx_info.storage->idx_addr))
        *nchunks = 0;
    else {
        /* Iterate over the allocated chunks */
        if ((dset->shared->layout.storage.u.chunk.ops->iterate)(&idx_info, H5D__get_num_chunks_cb,
                                                                &num_chunks) < 0)
            HGOTO_ERROR(H5E_DATASET, H5E_CANTGET, FAIL,
                        "unable to retrieve allocated chunk information from index")
        *nchunks = num_chunks;
    }

done:
    FUNC_LEAVE_NOAPI_TAG(ret_value)
} /* end H5D__get_num_chunks() */

/*-------------------------------------------------------------------------
 * Function:    H5D__get_chunk_info_cb
 *
 * Purpose:     Get the chunk info of the queried chunk, given by its index.
 *
 * Return:      Success:    H5_ITER_CONT or H5_ITER_STOP
 *                          H5_ITER_STOP indicates the queried chunk is found
 *              Failure:    Negative (H5_ITER_ERROR)
 *
 * Programmer:  Binh-Minh Ribler
 *              June 2019 (HDFFV-10677)
 *
 *-------------------------------------------------------------------------
 */
static int
H5D__get_chunk_info_cb(const H5D_chunk_rec_t *chunk_rec, void *_udata)
{
    H5D_chunk_info_iter_ud_t *chunk_info = (H5D_chunk_info_iter_ud_t *)_udata;
    int                       ret_value  = H5_ITER_CONT; /* Callback return value */

    FUNC_ENTER_STATIC_NOERR

    /* Check args */
    HDassert(chunk_rec);
    HDassert(chunk_info);

    /* If this is the queried chunk, retrieve its info and stop iterating */
    if (chunk_info->curr_idx == chunk_info->chunk_idx) {
        hsize_t ii = 0; /* Dimension index */

        /* Copy info */
        chunk_info->filter_mask = chunk_rec->filter_mask;
        chunk_info->chunk_addr  = chunk_rec->chunk_addr;
        chunk_info->nbytes      = chunk_rec->nbytes;
        for (ii = 0; ii < chunk_info->ndims; ii++)
            chunk_info->scaled[ii] = chunk_rec->scaled[ii];
        chunk_info->found = TRUE;

        /* Stop iterating */
        ret_value = H5_ITER_STOP;
    }
    /* Go to the next chunk */
    else
        chunk_info->curr_idx++;

    FUNC_LEAVE_NOAPI(ret_value)
} /* H5D__get_chunk_info_cb() */

/*-------------------------------------------------------------------------
 * Function:    H5D__get_chunk_info
 *
 * Purpose:     Iterate over the chunks in the dataset to get the info
 *              of the desired chunk.
 *
 * Note:        Currently, the domain of the index in this function is of all
 *              the written chunks, regardless the dataspace.
 *
 * Return:      Success: SUCCEED
 *              Failure: FAIL
 *
 * Programmer:  Binh-Minh Ribler
 *              June 2019 (HDFFV-10677)
 *
 *-------------------------------------------------------------------------
 */
herr_t
H5D__get_chunk_info(const H5D_t *dset, const H5S_t H5_ATTR_UNUSED *space, hsize_t chk_index, hsize_t *offset,
                    unsigned *filter_mask, haddr_t *addr, hsize_t *size)
{
    H5D_chk_idx_info_t       idx_info;            /* Chunked index info */
    H5D_chunk_info_iter_ud_t udata;               /* User data for callback */
    const H5D_rdcc_t *       rdcc = NULL;         /* Raw data chunk cache */
    H5D_rdcc_ent_t *         ent;                 /* Cache entry index */
    hsize_t                  ii        = 0;       /* Dimension index */
    herr_t                   ret_value = SUCCEED; /* Return value */

    FUNC_ENTER_PACKAGE_TAG(dset->oloc.addr)

    HDassert(dset);
    HDassert(dset->shared);
    HDassert(space);

    /* Get the raw data chunk cache */
    rdcc = &(dset->shared->cache.chunk);
    HDassert(rdcc);

    /* Search for cached chunks that haven't been written out */
    for (ent = rdcc->head; ent; ent = ent->next)
        /* Flush the chunk out to disk, to make certain the size is correct later */
        if (H5D__chunk_flush_entry(dset, ent, FALSE) < 0)
            HGOTO_ERROR(H5E_IO, H5E_WRITEERROR, FAIL, "cannot flush indexed storage buffer")

    /* Compose chunked index info struct */
    idx_info.f       = dset->oloc.file;
    idx_info.pline   = &dset->shared->dcpl_cache.pline;
    idx_info.layout  = &dset->shared->layout.u.chunk;
    idx_info.storage = &dset->shared->layout.storage.u.chunk;

    /* Set addr & size for when dset is not written or queried chunk is not found */
    if (addr)
        *addr = HADDR_UNDEF;
    if (size)
        *size = 0;

    /* If the chunk is written, get its info, otherwise, return without error */
    if (H5F_addr_defined(idx_info.storage->idx_addr)) {
        /* Initialize before iteration */
        udata.chunk_idx   = chk_index;
        udata.curr_idx    = 0;
        udata.ndims       = dset->shared->ndims;
        udata.nbytes      = 0;
        udata.filter_mask = 0;
        udata.chunk_addr  = HADDR_UNDEF;
        udata.found       = FALSE;

        /* Iterate over the allocated chunks */
        if ((dset->shared->layout.storage.u.chunk.ops->iterate)(&idx_info, H5D__get_chunk_info_cb, &udata) <
            0)
            HGOTO_ERROR(H5E_DATASET, H5E_CANTGET, FAIL,
                        "unable to retrieve allocated chunk information from index")

        /* Obtain requested info if the chunk is found */
        if (udata.found) {
            if (filter_mask)
                *filter_mask = udata.filter_mask;
            if (addr)
                *addr = udata.chunk_addr;
            if (size)
                *size = udata.nbytes;
            if (offset)
                for (ii = 0; ii < udata.ndims; ii++)
                    offset[ii] = udata.scaled[ii] * dset->shared->layout.u.chunk.dim[ii];
        } /* end if */
    }     /* end if H5F_addr_defined */

done:
    FUNC_LEAVE_NOAPI_TAG(ret_value)
} /* end H5D__get_chunk_info() */

/*-------------------------------------------------------------------------
 * Function:    H5D__get_chunk_info_by_coord_cb
 *
 * Purpose:     Get the chunk info of the desired chunk, given its offset
 *              coordinates.
 *
 * Return:      Success:    H5_ITER_CONT or H5_ITER_STOP
 *              Failure:    Negative (H5_ITER_ERROR)
 *
 * Programmer:  Binh-Minh Ribler
 *              June 2019 (HDFFV-10677)
 *
 *-------------------------------------------------------------------------
 */
static int
H5D__get_chunk_info_by_coord_cb(const H5D_chunk_rec_t *chunk_rec, void *_udata)
{
    H5D_chunk_info_iter_ud_t *chunk_info = (H5D_chunk_info_iter_ud_t *)_udata;
    hbool_t                   different  = FALSE;       /* TRUE when a scaled value pair mismatch */
    hsize_t                   ii;                       /* Local index value */
    int                       ret_value = H5_ITER_CONT; /* Callback return value */

    FUNC_ENTER_STATIC_NOERR

    /* Check args */
    HDassert(chunk_rec);
    HDassert(chunk_info);

    /* Going through the scaled, stop when a mismatch is found */
    for (ii = 0; ii < chunk_info->ndims && !different; ii++)
        if (chunk_info->scaled[ii] != chunk_rec->scaled[ii])
            different = TRUE;

    /* Same scaled coords means the chunk is found, copy the chunk info */
    if (!different) {
        chunk_info->nbytes      = chunk_rec->nbytes;
        chunk_info->filter_mask = chunk_rec->filter_mask;
        chunk_info->chunk_addr  = chunk_rec->chunk_addr;
        chunk_info->found       = TRUE;

        /* Stop iterating */
        ret_value = H5_ITER_STOP;
    }

    FUNC_LEAVE_NOAPI(ret_value)
} /* H5D__get_chunk_info_by_coord_cb() */

/*-------------------------------------------------------------------------
 * Function:    H5D__get_chunk_info_by_coord
 *
 * Purpose:     Iterate over the chunks in the dataset to get the info
 *              of the desired chunk, given by its offset coordinates.
 *
 * Return:      Success:        Non-negative
 *              Failure:        Negative
 *
 * Programmer:  Binh-Minh Ribler
 *              June 2019 (HDFFV-10677)
 *
 *-------------------------------------------------------------------------
 */
herr_t
H5D__get_chunk_info_by_coord(const H5D_t *dset, const hsize_t *offset, unsigned *filter_mask, haddr_t *addr,
                             hsize_t *size)
{
    const H5O_layout_t *     layout = NULL;       /* Dataset layout */
    const H5D_rdcc_t *       rdcc   = NULL;       /* Raw data chunk cache */
    H5D_rdcc_ent_t *         ent;                 /* Cache entry index */
    H5D_chk_idx_info_t       idx_info;            /* Chunked index info */
    H5D_chunk_info_iter_ud_t udata;               /* User data for callback */
    herr_t                   ret_value = SUCCEED; /* Return value */

    FUNC_ENTER_PACKAGE_TAG(dset->oloc.addr)

    /* Check args */
    HDassert(dset);
    HDassert(dset->shared);
    HDassert(offset);

    /* Get dataset layout and raw data chunk cache */
    layout = &(dset->shared->layout);
    rdcc   = &(dset->shared->cache.chunk);
    HDassert(layout);
    HDassert(rdcc);
    HDassert(H5D_CHUNKED == layout->type);

    /* Search for cached chunks that haven't been written out */
    for (ent = rdcc->head; ent; ent = ent->next)
        /* Flush the chunk out to disk, to make certain the size is correct later */
        if (H5D__chunk_flush_entry(dset, ent, FALSE) < 0)
            HGOTO_ERROR(H5E_IO, H5E_WRITEERROR, FAIL, "cannot flush indexed storage buffer")

    /* Set addr & size for when dset is not written or queried chunk is not found */
    if (addr)
        *addr = HADDR_UNDEF;
    if (size)
        *size = 0;

    /* Compose chunked index info struct */
    idx_info.f       = dset->oloc.file;
    idx_info.pline   = &dset->shared->dcpl_cache.pline;
    idx_info.layout  = &dset->shared->layout.u.chunk;
    idx_info.storage = &dset->shared->layout.storage.u.chunk;

    /* If the dataset is not written, return without errors */
    if (H5F_addr_defined(idx_info.storage->idx_addr)) {
        /* Calculate the scaled of this chunk */
        H5VM_chunk_scaled(dset->shared->ndims, offset, layout->u.chunk.dim, udata.scaled);
        udata.scaled[dset->shared->ndims] = 0;

        /* Initialize before iteration */
        udata.ndims       = dset->shared->ndims;
        udata.nbytes      = 0;
        udata.filter_mask = 0;
        udata.chunk_addr  = HADDR_UNDEF;
        udata.found       = FALSE;

        /* Iterate over the allocated chunks to find the requested chunk */
        if ((dset->shared->layout.storage.u.chunk.ops->iterate)(&idx_info, H5D__get_chunk_info_by_coord_cb,
                                                                &udata) < 0)
            HGOTO_ERROR(H5E_DATASET, H5E_CANTGET, FAIL,
                        "unable to retrieve information of the chunk by its scaled coordinates")

        /* Obtain requested info if the chunk is found */
        if (udata.found) {
            if (filter_mask)
                *filter_mask = udata.filter_mask;
            if (addr)
                *addr = udata.chunk_addr;
            if (size)
                *size = udata.nbytes;
        } /* end if */
    }     /* end if H5F_addr_defined */

done:
    FUNC_LEAVE_NOAPI_TAG(ret_value)
} /* end H5D__get_chunk_info_by_coord() */

/*-------------------------------------------------------------------------
 * Function:    H5D__chunk_iter_cb
 *
 * Purpose:     Call the user-defined function with the chunk data. The iterator continues if
 *              the user-defined function returns H5_ITER_CONT, and stops if H5_ITER_STOP is
 *              returned.
 *
 * Return:      Success:    H5_ITER_CONT or H5_ITER_STOP
 *              Failure:    Negative (H5_ITER_ERROR)
 *
 * Programmer:  Gaute Hope
 *              August 2020
 *
 *-------------------------------------------------------------------------
 */
static int
H5D__chunk_iter_cb(const H5D_chunk_rec_t *chunk_rec, void *udata)
{
    const H5D_chunk_iter_ud_t *data      = (H5D_chunk_iter_ud_t *)udata;
    int                        ret_value = H5_ITER_CONT;

    FUNC_ENTER_STATIC_NOERR

    /* Check for callback failure and pass along return value */
    if ((ret_value = (data->op)(chunk_rec->scaled, chunk_rec->filter_mask, chunk_rec->chunk_addr,
                                chunk_rec->nbytes, data->op_data)) < 0)
        HERROR(H5E_DATASET, H5E_CANTNEXT, "iteration operator failed");

    FUNC_LEAVE_NOAPI(ret_value)
} /* end H5D__chunk_iter_cb */

/*-------------------------------------------------------------------------
 * Function:    H5D__chunk_iter
 *
 * Purpose:     Iterate over all the chunks in the dataset with given callbak.
 *
 * Return:      Success:        Non-negative
 *              Failure:        Negative
 *
 * Programmer:  Gaute Hope
 *              August 2020
 *
 *-------------------------------------------------------------------------
 */
herr_t
H5D__chunk_iter(const H5D_t *dset, H5D_chunk_iter_op_t op, void *op_data)
{
    const H5O_layout_t *layout = NULL;       /* Dataset layout */
    const H5D_rdcc_t *  rdcc   = NULL;       /* Raw data chunk cache */
    H5D_rdcc_ent_t *    ent;                 /* Cache entry index */
    H5D_chk_idx_info_t  idx_info;            /* Chunked index info */
    herr_t              ret_value = SUCCEED; /* Return value */

    FUNC_ENTER_PACKAGE_TAG(dset->oloc.addr)

    /* Check args */
    HDassert(dset);
    HDassert(dset->shared);

    /* Get dataset layout and raw data chunk cache */
    layout = &(dset->shared->layout);
    rdcc   = &(dset->shared->cache.chunk);
    HDassert(layout);
    HDassert(rdcc);
    HDassert(H5D_CHUNKED == layout->type);

    /* Search for cached chunks that haven't been written out */
    for (ent = rdcc->head; ent; ent = ent->next)
        /* Flush the chunk out to disk, to make certain the size is correct later */
        if (H5D__chunk_flush_entry(dset, ent, FALSE) < 0)
            HGOTO_ERROR(H5E_DATASET, H5E_CANTFLUSH, FAIL, "cannot flush indexed storage buffer")

    /* Compose chunked index info struct */
    idx_info.f       = dset->oloc.file;
    idx_info.pline   = &dset->shared->dcpl_cache.pline;
    idx_info.layout  = &dset->shared->layout.u.chunk;
    idx_info.storage = &dset->shared->layout.storage.u.chunk;

    /* If the dataset is not written, return without errors */
    if (H5F_addr_defined(idx_info.storage->idx_addr)) {
        H5D_chunk_iter_ud_t ud;

        /* Set up info for iteration callback */
        ud.op      = op;
        ud.op_data = op_data;

        /* Iterate over the allocated chunks calling the iterator callback */
        if ((ret_value =
                 (dset->shared->layout.storage.u.chunk.ops->iterate)(&idx_info, H5D__chunk_iter_cb, &ud)) < 0)
            HERROR(H5E_DATASET, H5E_CANTNEXT, "chunk iteration failed");
    } /* end if H5F_addr_defined */

done:
    FUNC_LEAVE_NOAPI_TAG(ret_value)
} /* end H5D__chunk_iter() */

/*-------------------------------------------------------------------------
 * Function:    H5D__chunk_get_offset_copy
 *
 * Purpose:     Copies an offset buffer and performs bounds checks on the
 *              values.
 *
 *              This helper function ensures that the offset buffer given
 *              by the user is suitable for use with the rest of the library.
 *
 * Return:      SUCCEED/FAIL
 *
 *-------------------------------------------------------------------------
 */
herr_t
H5D__chunk_get_offset_copy(const H5D_t *dset, const hsize_t *offset, hsize_t *offset_copy)
{
    unsigned u;
    herr_t   ret_value = SUCCEED; /* Return value */

    FUNC_ENTER_NOAPI(FAIL)

    HDassert(dset);
    HDassert(offset);
    HDassert(offset_copy);

    /* The library's chunking code requires the offset to terminate with a zero.
     * So transfer the offset array to an internal offset array that we
     * can properly terminate (handled via the memset call).
     */
    HDmemset(offset_copy, 0, H5O_LAYOUT_NDIMS * sizeof(hsize_t));

    for (u = 0; u < dset->shared->ndims; u++) {
        /* Make sure the offset doesn't exceed the dataset's dimensions */
        if (offset[u] > dset->shared->curr_dims[u])
            HGOTO_ERROR(H5E_DATASET, H5E_BADVALUE, FAIL, "offset exceeds dimensions of dataset")

        /* Make sure the offset fall right on a chunk's boundary */
        if (offset[u] % dset->shared->layout.u.chunk.dim[u])
            HGOTO_ERROR(H5E_DATASET, H5E_BADVALUE, FAIL, "offset doesn't fall on chunks's boundary")

        offset_copy[u] = offset[u];
    }

done:
    FUNC_LEAVE_NOAPI(ret_value)
} /* end H5D__chunk_get_offset_copy() */<|MERGE_RESOLUTION|>--- conflicted
+++ resolved
@@ -2651,12 +2651,7 @@
         /* Issue selection I/O call (we can skip the page buffer because we've
          * already verified it won't be used, and the metadata accumulator
          * because this is raw data) */
-<<<<<<< HEAD
-        if (num_chunks > 0 &&
-            H5F_shared_select_read(H5F_SHARED(io_info->dset->oloc.file), H5FD_MEM_DRAW, (uint32_t)num_chunks,
-=======
         if (H5F_shared_select_read(H5F_SHARED(io_info->dset->oloc.file), H5FD_MEM_DRAW, (uint32_t)num_chunks,
->>>>>>> 2a5d2a27
                                    (const H5S_t *const *)chunk_mem_spaces,
                                    (const H5S_t *const *)chunk_file_spaces, chunk_addrs, element_sizes,
                                    bufs) < 0)
@@ -2991,12 +2986,7 @@
         /* Issue selection I/O call (we can skip the page buffer because we've
          * already verified it won't be used, and the metadata accumulator
          * because this is raw data) */
-<<<<<<< HEAD
-        if (num_chunks > 0 &&
-            H5F_shared_select_write(H5F_SHARED(io_info->dset->oloc.file), H5FD_MEM_DRAW, (uint32_t)num_chunks,
-=======
         if (H5F_shared_select_write(H5F_SHARED(io_info->dset->oloc.file), H5FD_MEM_DRAW, (uint32_t)num_chunks,
->>>>>>> 2a5d2a27
                                     (const H5S_t *const *)chunk_mem_spaces,
                                     (const H5S_t *const *)chunk_file_spaces, chunk_addrs, element_sizes,
                                     bufs) < 0)
