/* * * * * * * * * * * * * * * * * * * * * * * * * * * * * * * * * * * * * * *
 * Copyright by The HDF Group.                                               *
 * Copyright by the Board of Trustees of the University of Illinois.         *
 * All rights reserved.                                                      *
 *                                                                           *
 * This file is part of HDF5.  The full HDF5 copyright notice, including     *
 * terms governing use, modification, and redistribution, is contained in    *
 * the COPYING file, which can be found at the root of the source code       *
 * distribution tree, or in https://www.hdfgroup.org/licenses.               *
 * If you do not have access to either file, you may request a copy from     *
 * help@hdfgroup.org.                                                        *
 * * * * * * * * * * * * * * * * * * * * * * * * * * * * * * * * * * * * * * */

/* Programmer:     Quincey Koziol
 *               Thursday, April 24, 2008
 *
 * Purpose:    Abstract indexed (chunked) I/O functions.  The logical
 *        multi-dimensional dataspace is regularly partitioned into
 *        same-sized "chunks", the first of which is aligned with the
 *        logical origin.  The chunks are indexed by different methods,
 *        that map a chunk index to disk address.  Each chunk can be
 *              compressed independently and the chunks may move around in the
 *              file as their storage requirements change.
 *
 * Cache:    Disk I/O is performed in units of chunks and H5MF_alloc()
 *        contains code to optionally align chunks on disk block
 *        boundaries for performance.
 *
 *        The chunk cache is an extendible hash indexed by a function
 *        of storage B-tree address and chunk N-dimensional offset
 *        within the dataset.  Collisions are not resolved -- one of
 *        the two chunks competing for the hash slot must be preempted
 *        from the cache.  All entries in the hash also participate in
 *        a doubly-linked list and entries are penalized by moving them
 *        toward the front of the list.  When a new chunk is about to
 *        be added to the cache the heap is pruned by preempting
 *        entries near the front of the list to make room for the new
 *        entry which is added to the end of the list.
 */

/****************/
/* Module Setup */
/****************/

#include "H5Dmodule.h" /* This source code file is part of the H5D module */

/***********/
/* Headers */
/***********/
#include "H5private.h" /* Generic Functions            */
#ifdef H5_HAVE_PARALLEL
#include "H5ACprivate.h" /* Metadata cache            */
#endif                   /* H5_HAVE_PARALLEL */
#include "H5CXprivate.h" /* API Contexts                         */
#include "H5Dpkg.h"      /* Dataset functions            */
#include "H5Eprivate.h"  /* Error handling              */
#include "H5Fprivate.h"  /* File functions            */
#include "H5FLprivate.h" /* Free Lists                           */
#include "H5Iprivate.h"  /* IDs                      */
#include "H5MMprivate.h" /* Memory management            */
#include "H5MFprivate.h" /* File memory management               */
#include "H5PBprivate.h" /* Page Buffer	                         */
#include "H5VMprivate.h" /* Vector and array functions        */

/****************/
/* Local Macros */
/****************/

/* Macros for iterating over chunks to operate on */
#define H5D_CHUNK_GET_FIRST_NODE(map)                                                                        \
    (map->use_single ? (H5SL_node_t *)(1) : H5SL_first(map->dset_sel_pieces))
#define H5D_CHUNK_GET_NODE_INFO(map, node)                                                                   \
    (map->use_single ? map->single_piece_info : (H5D_piece_info_t *)H5SL_item(node))
#define H5D_CHUNK_GET_NEXT_NODE(map, node) (map->use_single ? (H5SL_node_t *)NULL : H5SL_next(node))
#define H5D_CHUNK_GET_NODE_COUNT(map)      (map->use_single ? (size_t)1 : H5SL_count(map->dset_sel_pieces))

/* Sanity check on chunk index types: commonly used by a lot of routines in this file */
#define H5D_CHUNK_STORAGE_INDEX_CHK(storage)                                                                 \
    HDassert((H5D_CHUNK_IDX_EARRAY == (storage)->idx_type && H5D_COPS_EARRAY == (storage)->ops) ||           \
             (H5D_CHUNK_IDX_FARRAY == (storage)->idx_type && H5D_COPS_FARRAY == (storage)->ops) ||           \
             (H5D_CHUNK_IDX_BT2 == (storage)->idx_type && H5D_COPS_BT2 == (storage)->ops) ||                 \
             (H5D_CHUNK_IDX_BTREE == (storage)->idx_type && H5D_COPS_BTREE == (storage)->ops) ||             \
             (H5D_CHUNK_IDX_SINGLE == (storage)->idx_type && H5D_COPS_SINGLE == (storage)->ops) ||           \
             (H5D_CHUNK_IDX_NONE == (storage)->idx_type && H5D_COPS_NONE == (storage)->ops));

/*
 * Feature: If this constant is defined then every cache preemption and load
 *        causes a character to be printed on the standard error stream:
 *
 *     `.': Entry was preempted because it has been completely read or
 *        completely written but not partially read and not partially
 *        written. This is often a good reason for preemption because such
 *        a chunk will be unlikely to be referenced in the near future.
 *
 *     `:': Entry was preempted because it hasn't been used recently.
 *
 *     `#': Entry was preempted because another chunk collided with it. This
 *        is usually a relatively bad thing.  If there are too many of
 *        these then the number of entries in the cache can be increased.
 *
 *       c: Entry was preempted because the file is closing.
 *
 *     w: A chunk read operation was eliminated because the library is
 *        about to write new values to the entire chunk.  This is a good
 *        thing, especially on files where the chunk size is the same as
 *        the disk block size, chunks are aligned on disk block boundaries,
 *        and the operating system can also eliminate a read operation.
 */

/*#define H5D_CHUNK_DEBUG */

/* Flags for the "edge_chunk_state" field below */
#define H5D_RDCC_DISABLE_FILTERS 0x01U /* Disable filters on this chunk */
#define H5D_RDCC_NEWLY_DISABLED_FILTERS                                                                      \
    0x02U /* Filters have been disabled since                                                                \
           * the last flush */

/******************/
/* Local Typedefs */
/******************/

/* Raw data chunks are cached.  Each entry in the cache is: */
typedef struct H5D_rdcc_ent_t {
    hbool_t                locked;                   /*entry is locked in cache        */
    hbool_t                dirty;                    /*needs to be written to disk?        */
    hbool_t                deleted;                  /*chunk about to be deleted        */
    unsigned               edge_chunk_state;         /*states related to edge chunks (see above) */
    hsize_t                scaled[H5O_LAYOUT_NDIMS]; /*scaled chunk 'name' (coordinates) */
    uint32_t               rd_count;                 /*bytes remaining to be read        */
    uint32_t               wr_count;                 /*bytes remaining to be written        */
    H5F_block_t            chunk_block;              /*offset/length of chunk in file        */
    hsize_t                chunk_idx;                /*index of chunk in dataset             */
    uint8_t               *chunk;                    /*the unfiltered chunk data        */
    unsigned               idx;                      /*index in hash table            */
    struct H5D_rdcc_ent_t *next;                     /*next item in doubly-linked list    */
    struct H5D_rdcc_ent_t *prev;                     /*previous item in doubly-linked list    */
    struct H5D_rdcc_ent_t *tmp_next;                 /*next item in temporary doubly-linked list */
    struct H5D_rdcc_ent_t *tmp_prev;                 /*previous item in temporary doubly-linked list */
} H5D_rdcc_ent_t;
typedef H5D_rdcc_ent_t *H5D_rdcc_ent_ptr_t; /* For free lists */

/* Callback info for iteration to prune chunks */
typedef struct H5D_chunk_it_ud1_t {
    H5D_chunk_common_ud_t     common;          /* Common info for B-tree user data (must be first) */
    const H5D_chk_idx_info_t *idx_info;        /* Chunked index info */
    const H5D_io_info_t      *io_info;         /* I/O info for dataset operation */
    const hsize_t            *space_dim;       /* New dataset dimensions    */
    const hbool_t            *shrunk_dim;      /* Dimensions which have been shrunk */
    H5S_t                    *chunk_space;     /* Dataspace for a chunk */
    uint32_t                  elmts_per_chunk; /* Elements in chunk */
    hsize_t                  *hyper_start;     /* Starting location of hyperslab */
    H5D_fill_buf_info_t       fb_info;         /* Dataset's fill buffer info */
    hbool_t                   fb_info_init;    /* Whether the fill value buffer has been initialized */
} H5D_chunk_it_ud1_t;

/* Callback info for iteration to obtain chunk address and the index of the chunk for all chunks in the
 * B-tree. */
typedef struct H5D_chunk_it_ud2_t {
    /* down */
    H5D_chunk_common_ud_t common; /* Common info for B-tree user data (must be first) */

    /* up */
    haddr_t *chunk_addr; /* Array of chunk addresses to fill in */
} H5D_chunk_it_ud2_t;

/* Callback info for iteration to copy data */
typedef struct H5D_chunk_it_ud3_t {
    H5D_chunk_common_ud_t common;       /* Common info for B-tree user data (must be first) */
    H5F_t                *file_src;     /* Source file for copy */
    H5D_chk_idx_info_t   *idx_info_dst; /* Dest. chunk index info object */
    void                 *buf;          /* Buffer to hold chunk data for read/write */
    void                 *bkg;          /* Buffer for background information during type conversion */
    size_t                buf_size;     /* Buffer size */
    hbool_t               do_convert;   /* Whether to perform type conversions */

    /* needed for converting variable-length data */
    hid_t        tid_src;          /* Datatype ID for source datatype */
    hid_t        tid_dst;          /* Datatype ID for destination datatype */
    hid_t        tid_mem;          /* Datatype ID for memory datatype */
    const H5T_t *dt_src;           /* Source datatype */
    H5T_path_t  *tpath_src_mem;    /* Datatype conversion path from source file to memory */
    H5T_path_t  *tpath_mem_dst;    /* Datatype conversion path from memory to dest. file */
    void        *reclaim_buf;      /* Buffer for reclaiming data */
    size_t       reclaim_buf_size; /* Reclaim buffer size */
    uint32_t     nelmts;           /* Number of elements in buffer */
    H5S_t       *buf_space;        /* Dataspace describing buffer */

    /* needed for compressed variable-length data */
    const H5O_pline_t *pline;      /* Filter pipeline */
    unsigned           dset_ndims; /* Number of dimensions in dataset */
    const hsize_t     *dset_dims;  /* Dataset dimensions */

    /* needed for copy object pointed by refs */
    H5O_copy_t *cpy_info; /* Copy options */

    /* needed for getting raw data from chunk cache */
    hbool_t  chunk_in_cache;
    uint8_t *chunk; /* the unfiltered chunk data        */
} H5D_chunk_it_ud3_t;

/* Callback info for iteration to dump index */
typedef struct H5D_chunk_it_ud4_t {
    FILE     *stream;           /* Output stream    */
    hbool_t   header_displayed; /* Node's header is displayed? */
    unsigned  ndims;            /* Number of dimensions for chunk/dataset */
    uint32_t *chunk_dim;        /* Chunk dimensions */
} H5D_chunk_it_ud4_t;

/* Callback info for iteration to format convert chunks */
typedef struct H5D_chunk_it_ud5_t {
    H5D_chk_idx_info_t *new_idx_info; /* Dest. chunk index info object */
    unsigned            dset_ndims;   /* Number of dimensions in dataset */
    hsize_t            *dset_dims;    /* Dataset dimensions */
} H5D_chunk_it_ud5_t;

/* Callback info for nonexistent readvv operation */
typedef struct H5D_chunk_readvv_ud_t {
    unsigned char *rbuf; /* Read buffer to initialize */
    const H5D_t   *dset; /* Dataset to operate on */
} H5D_chunk_readvv_ud_t;

/* Typedef for chunk info iterator callback */
typedef struct H5D_chunk_info_iter_ud_t {
    hsize_t  scaled[H5O_LAYOUT_NDIMS]; /* Logical offset of the chunk */
    hsize_t  ndims;                    /* Number of dimensions in the dataset */
    uint32_t nbytes;                   /* Size of stored data in the chunk */
    unsigned filter_mask;              /* Excluded filters */
    haddr_t  chunk_addr;               /* Address of the chunk in file */
    hsize_t  chunk_idx;                /* Chunk index, where the iteration needs to stop */
    hsize_t  curr_idx;                 /* Current index, where the iteration is */
    unsigned idx_hint;                 /* Index of chunk in cache, if present */
    hbool_t  found;                    /* Whether the chunk was found */
} H5D_chunk_info_iter_ud_t;

#ifdef H5_HAVE_PARALLEL
/* information to construct a collective I/O operation for filling chunks */
typedef struct H5D_chunk_coll_fill_info_t {
    size_t num_chunks; /* Number of chunks in the write operation */
    struct chunk_coll_fill_info {
        haddr_t addr;       /* File address of the chunk */
        size_t  chunk_size; /* Size of the chunk in the file */
        hbool_t unfiltered_partial_chunk;
    } * chunk_info;
} H5D_chunk_coll_fill_info_t;
#endif /* H5_HAVE_PARALLEL */

typedef struct H5D_chunk_iter_ud_t {
    H5D_chunk_iter_op_t op;      /* User defined callback */
    void               *op_data; /* User data for user defined callback */
} H5D_chunk_iter_ud_t;

/********************/
/* Local Prototypes */
/********************/

/* Chunked layout operation callbacks */
static herr_t H5D__chunk_construct(H5F_t *f, H5D_t *dset);
static herr_t H5D__chunk_init(H5F_t *f, const H5D_t *dset, hid_t dapl_id);
static herr_t H5D__chunk_io_init(H5D_io_info_t *io_info, const H5D_type_info_t *type_info, hsize_t nelmts,
                                 H5S_t *file_space, H5S_t *mem_space, H5D_dset_info_t *dinfo);
static herr_t H5D__chunk_io_init_selections(H5D_io_info_t *io_info, const H5D_type_info_t *type_info,
                                            H5D_dset_info_t *dinfo);
static herr_t H5D__chunk_read(H5D_io_info_t *io_info, const H5D_type_info_t *type_info, hsize_t nelmts,
                              H5S_t *file_space, H5S_t *mem_space, H5D_dset_info_t *dinfo);
static herr_t H5D__chunk_write(H5D_io_info_t *io_info, const H5D_type_info_t *type_info, hsize_t nelmts,
                               H5S_t *file_space, H5S_t *mem_space, H5D_dset_info_t *dinfo);
static herr_t H5D__chunk_flush(H5D_t *dset);
static herr_t H5D__chunk_dest(H5D_t *dset);

/* Chunk query operation callbacks */
static int H5D__get_num_chunks_cb(const H5D_chunk_rec_t *chunk_rec, void *_udata);
static int H5D__get_chunk_info_cb(const H5D_chunk_rec_t *chunk_rec, void *_udata);
static int H5D__get_chunk_info_by_coord_cb(const H5D_chunk_rec_t *chunk_rec, void *_udata);
static int H5D__chunk_iter_cb(const H5D_chunk_rec_t *chunk_rec, void *udata);

/* "Nonexistent" layout operation callback */
static ssize_t H5D__nonexistent_readvv(const H5D_io_info_t *io_info, size_t chunk_max_nseq,
                                       size_t *chunk_curr_seq, size_t chunk_len_arr[],
                                       hsize_t chunk_offset_arr[], size_t mem_max_nseq, size_t *mem_curr_seq,
                                       size_t mem_len_arr[], hsize_t mem_offset_arr[]);

/* Format convert cb */
static int H5D__chunk_format_convert_cb(const H5D_chunk_rec_t *chunk_rec, void *_udata);

/* Helper routines */
static herr_t   H5D__chunk_set_info_real(H5O_layout_chunk_t *layout, unsigned ndims, const hsize_t *curr_dims,
                                         const hsize_t *max_dims);
static herr_t   H5D__chunk_cinfo_cache_reset(H5D_chunk_cached_t *last);
static herr_t   H5D__chunk_cinfo_cache_update(H5D_chunk_cached_t *last, const H5D_chunk_ud_t *udata);
static hbool_t  H5D__chunk_cinfo_cache_found(const H5D_chunk_cached_t *last, H5D_chunk_ud_t *udata);
static herr_t   H5D__free_piece_info(void *item, void *key, void *opdata);
static herr_t   H5D__create_piece_map_single(H5D_dset_info_t *di, const H5D_io_info_t *io_info);
static herr_t   H5D__create_piece_file_map_all(H5D_dset_info_t *di, const H5D_io_info_t *io_info);
static herr_t   H5D__create_piece_file_map_hyper(H5D_dset_info_t *di, const H5D_io_info_t *io_info);
static herr_t   H5D__create_piece_mem_map_1d(const H5D_dset_info_t *di);
static herr_t   H5D__create_piece_mem_map_hyper(const H5D_dset_info_t *di);
static herr_t   H5D__piece_file_cb(void *elem, const H5T_t *type, unsigned ndims, const hsize_t *coords,
                                   void *_opdata);
static herr_t   H5D__piece_mem_cb(void *elem, const H5T_t *type, unsigned ndims, const hsize_t *coords,
                                  void *_opdata);
static htri_t   H5D__chunk_may_use_select_io(const H5D_io_info_t *io_info, const H5D_dset_info_t *dset_info);
static unsigned H5D__chunk_hash_val(const H5D_shared_t *shared, const hsize_t *scaled);
static herr_t   H5D__chunk_flush_entry(const H5D_t *dset, H5D_rdcc_ent_t *ent, hbool_t reset);
static herr_t   H5D__chunk_cache_evict(const H5D_t *dset, H5D_rdcc_ent_t *ent, hbool_t flush);
static void    *H5D__chunk_lock(const H5D_io_info_t *io_info, H5D_chunk_ud_t *udata, hbool_t relax,
                                hbool_t prev_unfilt_chunk);
static herr_t   H5D__chunk_unlock(const H5D_io_info_t *io_info, const H5D_chunk_ud_t *udata, hbool_t dirty,
                                  void *chunk, uint32_t naccessed);
static herr_t   H5D__chunk_cache_prune(const H5D_t *dset, size_t size);
static herr_t   H5D__chunk_prune_fill(H5D_chunk_it_ud1_t *udata, hbool_t new_unfilt_chunk);
#ifdef H5_HAVE_PARALLEL
static herr_t H5D__chunk_collective_fill(const H5D_t *dset, H5D_chunk_coll_fill_info_t *chunk_fill_info,
                                         const void *fill_buf, const void *partial_chunk_fill_buf);
static int    H5D__chunk_cmp_coll_fill_info(const void *_entry1, const void *_entry2);
#endif /* H5_HAVE_PARALLEL */

/* Debugging helper routine callback */
static int H5D__chunk_dump_index_cb(const H5D_chunk_rec_t *chunk_rec, void *_udata);

/*********************/
/* Package Variables */
/*********************/

/* Chunked storage layout I/O ops */
const H5D_layout_ops_t H5D_LOPS_CHUNK[1] = {{
    H5D__chunk_construct,      /* construct */
    H5D__chunk_init,           /* init */
    H5D__chunk_is_space_alloc, /* is_space_alloc */
    H5D__chunk_is_data_cached, /* is_data_cached */
    H5D__chunk_io_init,        /* io_init */
    H5D__chunk_read,           /* ser_read */
    H5D__chunk_write,          /* ser_write */
#ifdef H5_HAVE_PARALLEL
    H5D__collective_read,  /* par_read */
    H5D__collective_write, /* par_write */
#endif
    NULL,               /* readvv */
    NULL,               /* writevv */
    H5D__chunk_flush,   /* flush */
    H5D__piece_io_term, /* io_term */
    H5D__chunk_dest     /* dest */
}};

/*******************/
/* Local Variables */
/*******************/

/* "nonexistent" storage layout I/O ops */
const H5D_layout_ops_t H5D_LOPS_NONEXISTENT[1] = {{NULL, NULL, NULL, NULL, NULL, NULL, NULL,
#ifdef H5_HAVE_PARALLEL
                                                   NULL, NULL,
#endif /* H5_HAVE_PARALLEL */
                                                   H5D__nonexistent_readvv, NULL, NULL, NULL, NULL}};

/* Declare a free list to manage the H5F_rdcc_ent_ptr_t sequence information */
H5FL_SEQ_DEFINE_STATIC(H5D_rdcc_ent_ptr_t);

/* Declare a free list to manage H5D_rdcc_ent_t objects */
H5FL_DEFINE_STATIC(H5D_rdcc_ent_t);

/* Declare a free list to manage the H5D_piece_info_t struct */
H5FL_DEFINE(H5D_piece_info_t);

/* Declare a free list to manage the chunk sequence information */
H5FL_BLK_DEFINE_STATIC(chunk);

/* Declare extern free list to manage the H5S_sel_iter_t struct */
H5FL_EXTERN(H5S_sel_iter_t);

/*-------------------------------------------------------------------------
 * Function:    H5D__chunk_direct_write
 *
 * Purpose:    Internal routine to write a chunk directly into the file.
 *
 * Return:    Non-negative on success/Negative on failure
 *
 * Programmer:    Raymond Lu
 *              30 July 2012
 *
 *-------------------------------------------------------------------------
 */
herr_t
H5D__chunk_direct_write(const H5D_t *dset, uint32_t filters, hsize_t *offset, uint32_t data_size,
                        const void *buf)
{
    const H5O_layout_t *layout = &(dset->shared->layout); /* Dataset layout */
    H5D_chunk_ud_t      udata;                            /* User data for querying chunk info */
    H5F_block_t         old_chunk;                        /* Offset/length of old chunk */
    H5D_chk_idx_info_t  idx_info;                         /* Chunked index info */
    hsize_t             scaled[H5S_MAX_RANK];             /* Scaled coordinates for this chunk */
    hbool_t             need_insert = FALSE;   /* Whether the chunk needs to be inserted into the index */
    herr_t              ret_value   = SUCCEED; /* Return value */

    FUNC_ENTER_PACKAGE_TAG(dset->oloc.addr)

    /* Sanity checks */
    HDassert(layout->type == H5D_CHUNKED);

    /* Allocate dataspace and initialize it if it hasn't been. */
    if (!H5D__chunk_is_space_alloc(&layout->storage)) {
        H5D_io_info_t io_info; /* to hold the dset info */

        io_info.dset = dset;
        io_info.f_sh = H5F_SHARED(dset->oloc.file);

        /* Allocate storage */
        if (H5D__alloc_storage(&io_info, H5D_ALLOC_WRITE, FALSE, NULL) < 0)
            HGOTO_ERROR(H5E_DATASET, H5E_CANTINIT, FAIL, "unable to initialize storage")
    }

    /* Calculate the index of this chunk */
    H5VM_chunk_scaled(dset->shared->ndims, offset, layout->u.chunk.dim, scaled);
    scaled[dset->shared->ndims] = 0;

    /* Find out the file address of the chunk (if any) */
    if (H5D__chunk_lookup(dset, scaled, &udata) < 0)
        HGOTO_ERROR(H5E_DATASET, H5E_CANTGET, FAIL, "error looking up chunk address")

    /* Sanity check */
    HDassert((H5F_addr_defined(udata.chunk_block.offset) && udata.chunk_block.length > 0) ||
             (!H5F_addr_defined(udata.chunk_block.offset) && udata.chunk_block.length == 0));

    /* Set the file block information for the old chunk */
    /* (Which is only defined when overwriting an existing chunk) */
    old_chunk.offset = udata.chunk_block.offset;
    old_chunk.length = udata.chunk_block.length;

    /* Check if the chunk needs to be inserted (it also could exist already
     *      and the chunk allocate operation could resize it)
     */

    /* Compose chunked index info struct */
    idx_info.f       = dset->oloc.file;
    idx_info.pline   = &(dset->shared->dcpl_cache.pline);
    idx_info.layout  = &(dset->shared->layout.u.chunk);
    idx_info.storage = &(dset->shared->layout.storage.u.chunk);

    /* Set up the size of chunk for user data */
    udata.chunk_block.length = data_size;

    if (0 == idx_info.pline->nused && H5F_addr_defined(old_chunk.offset))
        /* If there are no filters and we are overwriting the chunk we can just set values */
        need_insert = FALSE;
    else {
        /* Otherwise, create the chunk it if it doesn't exist, or reallocate the chunk
         * if its size has changed.
         */
        if (H5D__chunk_file_alloc(&idx_info, &old_chunk, &udata.chunk_block, &need_insert, scaled) < 0)
            HGOTO_ERROR(H5E_DATASET, H5E_CANTALLOC, FAIL, "unable to allocate chunk")

        /* Cache the new chunk information */
        H5D__chunk_cinfo_cache_update(&dset->shared->cache.chunk.last, &udata);
    } /* end else */

    /* Make sure the address of the chunk is returned. */
    if (!H5F_addr_defined(udata.chunk_block.offset))
        HGOTO_ERROR(H5E_DATASET, H5E_BADVALUE, FAIL, "chunk address isn't defined")

    /* Evict the (old) entry from the cache if present, but do not flush
     * it to disk */
    if (UINT_MAX != udata.idx_hint) {
        const H5D_rdcc_t *rdcc = &(dset->shared->cache.chunk); /*raw data chunk cache */

        if (H5D__chunk_cache_evict(dset, rdcc->slot[udata.idx_hint], FALSE) < 0)
            HGOTO_ERROR(H5E_DATASET, H5E_CANTREMOVE, FAIL, "unable to evict chunk")
    } /* end if */

    /* Write the data to the file */
    if (H5F_shared_block_write(H5F_SHARED(dset->oloc.file), H5FD_MEM_DRAW, udata.chunk_block.offset,
                               data_size, buf) < 0)
        HGOTO_ERROR(H5E_DATASET, H5E_WRITEERROR, FAIL, "unable to write raw data to file")

    /* Insert the chunk record into the index */
    if (need_insert && layout->storage.u.chunk.ops->insert) {
        /* Set the chunk's filter mask to the new settings */
        udata.filter_mask = filters;

        if ((layout->storage.u.chunk.ops->insert)(&idx_info, &udata, dset) < 0)
            HGOTO_ERROR(H5E_DATASET, H5E_CANTINSERT, FAIL, "unable to insert chunk addr into index")
    } /* end if */

done:
    FUNC_LEAVE_NOAPI_TAG(ret_value)
} /* end H5D__chunk_direct_write() */

/*-------------------------------------------------------------------------
 * Function:    H5D__chunk_direct_read
 *
 * Purpose:     Internal routine to read a chunk directly from the file.
 *
 * Return:      Non-negative on success/Negative on failure
 *
 * Programmer:  Matthew Strong (GE Healthcare)
 *              14 February 2016
 *
 *-------------------------------------------------------------------------
 */
herr_t
H5D__chunk_direct_read(const H5D_t *dset, hsize_t *offset, uint32_t *filters, void *buf)
{
    const H5O_layout_t *layout = &(dset->shared->layout);      /* Dataset layout */
    const H5D_rdcc_t   *rdcc   = &(dset->shared->cache.chunk); /* raw data chunk cache */
    H5D_chunk_ud_t      udata;                                 /* User data for querying chunk info */
    hsize_t             scaled[H5S_MAX_RANK];                  /* Scaled coordinates for this chunk */
    herr_t              ret_value = SUCCEED;                   /* Return value */

    FUNC_ENTER_PACKAGE_TAG(dset->oloc.addr)

    /* Check args */
    HDassert(dset && H5D_CHUNKED == layout->type);
    HDassert(offset);
    HDassert(filters);
    HDassert(buf);

    *filters = 0;

    /* Allocate dataspace and initialize it if it hasn't been. */
    if (!H5D__chunk_is_space_alloc(&layout->storage) && !H5D__chunk_is_data_cached(dset->shared))
        HGOTO_ERROR(H5E_DATASET, H5E_CANTINIT, FAIL, "storage is not initialized")

    /* Calculate the index of this chunk */
    H5VM_chunk_scaled(dset->shared->ndims, offset, layout->u.chunk.dim, scaled);
    scaled[dset->shared->ndims] = 0;

    /* Reset fields about the chunk we are looking for */
    udata.filter_mask        = 0;
    udata.chunk_block.offset = HADDR_UNDEF;
    udata.chunk_block.length = 0;
    udata.idx_hint           = UINT_MAX;

    /* Find out the file address of the chunk */
    if (H5D__chunk_lookup(dset, scaled, &udata) < 0)
        HGOTO_ERROR(H5E_DATASET, H5E_CANTGET, FAIL, "error looking up chunk address")

    /* Sanity check */
    HDassert((H5F_addr_defined(udata.chunk_block.offset) && udata.chunk_block.length > 0) ||
             (!H5F_addr_defined(udata.chunk_block.offset) && udata.chunk_block.length == 0));

    /* Check if the requested chunk exists in the chunk cache */
    if (UINT_MAX != udata.idx_hint) {
        H5D_rdcc_ent_t *ent = rdcc->slot[udata.idx_hint];
        hbool_t         flush;

        /* Sanity checks  */
        HDassert(udata.idx_hint < rdcc->nslots);
        HDassert(rdcc->slot[udata.idx_hint]);

        flush = (ent->dirty == TRUE) ? TRUE : FALSE;

        /* Flush the chunk to disk and clear the cache entry */
        if (H5D__chunk_cache_evict(dset, rdcc->slot[udata.idx_hint], flush) < 0)
            HGOTO_ERROR(H5E_DATASET, H5E_CANTREMOVE, FAIL, "unable to evict chunk")

        /* Reset fields about the chunk we are looking for */
        udata.filter_mask        = 0;
        udata.chunk_block.offset = HADDR_UNDEF;
        udata.chunk_block.length = 0;
        udata.idx_hint           = UINT_MAX;

        /* Get the new file address / chunk size after flushing */
        if (H5D__chunk_lookup(dset, scaled, &udata) < 0)
            HGOTO_ERROR(H5E_DATASET, H5E_CANTGET, FAIL, "error looking up chunk address")
    }

    /* Make sure the address of the chunk is returned. */
    if (!H5F_addr_defined(udata.chunk_block.offset))
        HGOTO_ERROR(H5E_DATASET, H5E_CANTGET, FAIL, "chunk address isn't defined")

    /* Read the chunk data into the supplied buffer */
    if (H5F_shared_block_read(H5F_SHARED(dset->oloc.file), H5FD_MEM_DRAW, udata.chunk_block.offset,
                              udata.chunk_block.length, buf) < 0)
        HGOTO_ERROR(H5E_IO, H5E_READERROR, FAIL, "unable to read raw data chunk")

    /* Return the filter mask */
    *filters = udata.filter_mask;

done:
    FUNC_LEAVE_NOAPI_TAG(ret_value)
} /* end H5D__chunk_direct_read() */

/*-------------------------------------------------------------------------
 * Function:    H5D__get_chunk_storage_size
 *
 * Purpose:     Internal routine to read the storage size of a chunk on disk.
 *
 * Return:      Non-negative on success/Negative on failure
 *
 * Programmer:  Matthew Strong (GE Healthcare)
 *              20 October 2016
 *
 *-------------------------------------------------------------------------
 */
herr_t
H5D__get_chunk_storage_size(H5D_t *dset, const hsize_t *offset, hsize_t *storage_size)
{
    const H5O_layout_t *layout = &(dset->shared->layout);      /* Dataset layout */
    const H5D_rdcc_t   *rdcc   = &(dset->shared->cache.chunk); /* raw data chunk cache */
    hsize_t             scaled[H5S_MAX_RANK];                  /* Scaled coordinates for this chunk */
    H5D_chunk_ud_t      udata;                                 /* User data for querying chunk info */
    herr_t              ret_value = SUCCEED;                   /* Return value */

    FUNC_ENTER_PACKAGE_TAG(dset->oloc.addr)

    /* Check args */
    HDassert(dset && H5D_CHUNKED == layout->type);
    HDassert(offset);
    HDassert(storage_size);

    /* Allocate dataspace and initialize it if it hasn't been. */
    if (!(*layout->ops->is_space_alloc)(&layout->storage))
        HGOTO_DONE(SUCCEED)

    /* Calculate the index of this chunk */
    H5VM_chunk_scaled(dset->shared->ndims, offset, layout->u.chunk.dim, scaled);
    scaled[dset->shared->ndims] = 0;

    /* Reset fields about the chunk we are looking for */
    udata.chunk_block.offset = HADDR_UNDEF;
    udata.chunk_block.length = 0;
    udata.idx_hint           = UINT_MAX;

    /* Find out the file address of the chunk */
    if (H5D__chunk_lookup(dset, scaled, &udata) < 0)
        HGOTO_ERROR(H5E_DATASET, H5E_CANTGET, FAIL, "error looking up chunk address")

    /* Sanity check */
    HDassert((H5F_addr_defined(udata.chunk_block.offset) && udata.chunk_block.length > 0) ||
             (!H5F_addr_defined(udata.chunk_block.offset) && udata.chunk_block.length == 0));

    /* The requested chunk is not in cache or on disk */
    if (!H5F_addr_defined(udata.chunk_block.offset) && UINT_MAX == udata.idx_hint)
        HGOTO_ERROR(H5E_DATASET, H5E_CANTGET, FAIL, "chunk storage is not allocated")

    /* Check if there are filters registered to the dataset */
    if (dset->shared->dcpl_cache.pline.nused > 0) {
        /* Check if the requested chunk exists in the chunk cache */
        if (UINT_MAX != udata.idx_hint) {
            H5D_rdcc_ent_t *ent = rdcc->slot[udata.idx_hint];

            /* Sanity checks  */
            HDassert(udata.idx_hint < rdcc->nslots);
            HDassert(rdcc->slot[udata.idx_hint]);

            /* If the cached chunk is dirty, it must be flushed to get accurate size */
            if (ent->dirty == TRUE) {
                /* Flush the chunk to disk and clear the cache entry */
                if (H5D__chunk_cache_evict(dset, rdcc->slot[udata.idx_hint], TRUE) < 0)
                    HGOTO_ERROR(H5E_DATASET, H5E_CANTREMOVE, FAIL, "unable to evict chunk")

                /* Reset fields about the chunk we are looking for */
                udata.chunk_block.offset = HADDR_UNDEF;
                udata.chunk_block.length = 0;
                udata.idx_hint           = UINT_MAX;

                /* Get the new file address / chunk size after flushing */
                if (H5D__chunk_lookup(dset, scaled, &udata) < 0)
                    HGOTO_ERROR(H5E_DATASET, H5E_CANTGET, FAIL, "error looking up chunk address")
            }
        }

        /* Make sure the address of the chunk is returned. */
        if (!H5F_addr_defined(udata.chunk_block.offset))
            HGOTO_ERROR(H5E_DATASET, H5E_CANTGET, FAIL, "chunk address isn't defined")

        /* Return the chunk size on disk */
        *storage_size = udata.chunk_block.length;
    }
    /* There are no filters registered, return the chunk size from the storage layout */
    else
        *storage_size = dset->shared->layout.u.chunk.size;

done:
    FUNC_LEAVE_NOAPI_TAG(ret_value)
} /* H5D__get_chunk_storage_size */

/*-------------------------------------------------------------------------
 * Function:    H5D__chunk_set_info_real
 *
 * Purpose:    Internal routine to set the information about chunks for a dataset
 *
 * Return:    Non-negative on success/Negative on failure
 *
 * Programmer:    Quincey Koziol
 *              Tuesday, June 30, 2009
 *
 *-------------------------------------------------------------------------
 */
static herr_t
H5D__chunk_set_info_real(H5O_layout_chunk_t *layout, unsigned ndims, const hsize_t *curr_dims,
                         const hsize_t *max_dims)
{
    unsigned u;                   /* Local index variable */
    herr_t   ret_value = SUCCEED; /* Return value */

    FUNC_ENTER_PACKAGE

    /* Sanity checks */
    HDassert(layout);
    HDassert(ndims > 0);
    HDassert(curr_dims);

    /* Compute the # of chunks in dataset dimensions */
    for (u = 0, layout->nchunks = 1, layout->max_nchunks = 1; u < ndims; u++) {
        /* Round up to the next integer # of chunks, to accommodate partial chunks */
        layout->chunks[u] = ((curr_dims[u] + layout->dim[u]) - 1) / layout->dim[u];
        if (H5S_UNLIMITED == max_dims[u])
            layout->max_chunks[u] = H5S_UNLIMITED;
        else {
            /* Sanity check */
            if (layout->dim[u] == 0)
                HGOTO_ERROR(H5E_DATASET, H5E_BADVALUE, FAIL, "dimension size must be > 0, dim = %u ", u)

            layout->max_chunks[u] = ((max_dims[u] + layout->dim[u]) - 1) / layout->dim[u];
        }

        /* Accumulate the # of chunks */
        layout->nchunks *= layout->chunks[u];
        layout->max_nchunks *= layout->max_chunks[u];
    } /* end for */

    /* Get the "down" sizes for each dimension */
    H5VM_array_down(ndims, layout->chunks, layout->down_chunks);
    H5VM_array_down(ndims, layout->max_chunks, layout->max_down_chunks);

done:
    FUNC_LEAVE_NOAPI(ret_value)
} /* end H5D__chunk_set_info_real() */

/*-------------------------------------------------------------------------
 * Function:    H5D__chunk_set_info
 *
 * Purpose:    Sets the information about chunks for a dataset
 *
 * Return:    Non-negative on success/Negative on failure
 *
 * Programmer:    Quincey Koziol
 *              Tuesday, June 30, 2009
 *
 *-------------------------------------------------------------------------
 */
herr_t
H5D__chunk_set_info(const H5D_t *dset)
{
    herr_t ret_value = SUCCEED; /* Return value */

    FUNC_ENTER_PACKAGE

    /* Sanity checks */
    HDassert(dset);

    /* Set the base layout information */
    if (H5D__chunk_set_info_real(&dset->shared->layout.u.chunk, dset->shared->ndims, dset->shared->curr_dims,
                                 dset->shared->max_dims) < 0)
        HGOTO_ERROR(H5E_DATASET, H5E_CANTSET, FAIL, "can't set layout's chunk info")

    /* Call the index's "resize" callback */
    if (dset->shared->layout.storage.u.chunk.ops->resize &&
        (dset->shared->layout.storage.u.chunk.ops->resize)(&dset->shared->layout.u.chunk) < 0)
        HGOTO_ERROR(H5E_DATASET, H5E_CANTSET, FAIL, "unable to resize chunk index information")

done:
    FUNC_LEAVE_NOAPI(ret_value)
} /* end H5D__chunk_set_info() */

/*-------------------------------------------------------------------------
 * Function:    H5D__chunk_set_sizes
 *
 * Purpose:     Sets chunk and type sizes.
 *
 * Return:      SUCCEED/FAIL
 *
 * Programmer:    Dana Robinson
 *              December 2015
 *
 *-------------------------------------------------------------------------
 */
herr_t
H5D__chunk_set_sizes(H5D_t *dset)
{
    uint64_t chunk_size;            /* Size of chunk in bytes */
    unsigned max_enc_bytes_per_dim; /* Max. number of bytes required to encode this dimension */
    unsigned u;                     /* Iterator */
    herr_t   ret_value = SUCCEED;   /* Return value */

    FUNC_ENTER_NOAPI(FAIL)

    /* Sanity checks */
    HDassert(dset);

    /* Increment # of chunk dimensions, to account for datatype size as last element */
    dset->shared->layout.u.chunk.ndims++;

    /* Set the last dimension of the chunk size to the size of the datatype */
    dset->shared->layout.u.chunk.dim[dset->shared->layout.u.chunk.ndims - 1] =
        (uint32_t)H5T_GET_SIZE(dset->shared->type);

    /* Compute number of bytes to use for encoding chunk dimensions */
    max_enc_bytes_per_dim = 0;
    for (u = 0; u < (unsigned)dset->shared->layout.u.chunk.ndims; u++) {
        unsigned enc_bytes_per_dim; /* Number of bytes required to encode this dimension */

        /* Get encoded size of dim, in bytes */
        enc_bytes_per_dim = (H5VM_log2_gen(dset->shared->layout.u.chunk.dim[u]) + 8) / 8;

        /* Check if this is the largest value so far */
        if (enc_bytes_per_dim > max_enc_bytes_per_dim)
            max_enc_bytes_per_dim = enc_bytes_per_dim;
    } /* end for */
    HDassert(max_enc_bytes_per_dim > 0 && max_enc_bytes_per_dim <= 8);
    dset->shared->layout.u.chunk.enc_bytes_per_dim = max_enc_bytes_per_dim;

    /* Compute and store the total size of a chunk */
    /* (Use 64-bit value to ensure that we can detect >4GB chunks) */
    for (u = 1, chunk_size = (uint64_t)dset->shared->layout.u.chunk.dim[0];
         u < dset->shared->layout.u.chunk.ndims; u++)
        chunk_size *= (uint64_t)dset->shared->layout.u.chunk.dim[u];

    /* Check for chunk larger than can be represented in 32-bits */
    /* (Chunk size is encoded in 32-bit value in v1 B-tree records) */
    if (chunk_size > (uint64_t)0xffffffff)
        HGOTO_ERROR(H5E_DATASET, H5E_CANTINIT, FAIL, "chunk size must be < 4GB")

    H5_CHECKED_ASSIGN(dset->shared->layout.u.chunk.size, uint32_t, chunk_size, uint64_t);

done:
    FUNC_LEAVE_NOAPI(ret_value)
} /* end H5D__chunk_set_sizes */

/*-------------------------------------------------------------------------
 * Function:    H5D__chunk_construct
 *
 * Purpose:    Constructs new chunked layout information for dataset
 *
 * Return:    Non-negative on success/Negative on failure
 *
 * Programmer:    Quincey Koziol
 *              Thursday, May 22, 2008
 *
 *-------------------------------------------------------------------------
 */
static herr_t
H5D__chunk_construct(H5F_t H5_ATTR_UNUSED *f, H5D_t *dset)
{
    unsigned u;                   /* Local index variable */
    herr_t   ret_value = SUCCEED; /* Return value */

    FUNC_ENTER_PACKAGE

    /* Sanity checks */
    HDassert(f);
    HDassert(dset);

    /* Check for invalid chunk dimension rank */
    if (0 == dset->shared->layout.u.chunk.ndims)
        HGOTO_ERROR(H5E_DATASET, H5E_BADVALUE, FAIL, "no chunk information set?")
    if (dset->shared->layout.u.chunk.ndims != dset->shared->ndims)
        HGOTO_ERROR(H5E_DATASET, H5E_BADVALUE, FAIL, "dimensionality of chunks doesn't match the dataspace")

    /* Set chunk sizes */
    if (H5D__chunk_set_sizes(dset) < 0)
        HGOTO_ERROR(H5E_DATASET, H5E_BADVALUE, FAIL, "unable to set chunk sizes")
    HDassert((unsigned)(dset->shared->layout.u.chunk.ndims) <= NELMTS(dset->shared->layout.u.chunk.dim));

    /* Chunked storage is not compatible with external storage (currently) */
    if (dset->shared->dcpl_cache.efl.nused > 0)
        HGOTO_ERROR(H5E_DATASET, H5E_BADVALUE, FAIL, "external storage not supported with chunked layout")

    /* Sanity check dimensions */
    for (u = 0; u < dset->shared->layout.u.chunk.ndims - 1; u++) {
        /* Don't allow zero-sized chunk dimensions */
        if (0 == dset->shared->layout.u.chunk.dim[u])
            HGOTO_ERROR(H5E_DATASET, H5E_CANTINIT, FAIL, "chunk size must be > 0, dim = %u ", u)

        /*
         * The chunk size of a dimension with a fixed size cannot exceed
         * the maximum dimension size. If any dimension size is zero, there
         * will be no such restriction.
         */
        if (dset->shared->curr_dims[u] && dset->shared->max_dims[u] != H5S_UNLIMITED &&
            dset->shared->max_dims[u] < dset->shared->layout.u.chunk.dim[u])
            HGOTO_ERROR(H5E_DATASET, H5E_CANTINIT, FAIL,
                        "chunk size must be <= maximum dimension size for fixed-sized dimensions")
    } /* end for */

    /* Reset address and pointer of the array struct for the chunked storage index */
    if (H5D_chunk_idx_reset(&dset->shared->layout.storage.u.chunk, TRUE) < 0)
        HGOTO_ERROR(H5E_DATASET, H5E_CANTINIT, FAIL, "unable to reset chunked storage index")

done:
    FUNC_LEAVE_NOAPI(ret_value)
} /* end H5D__chunk_construct() */

/*-------------------------------------------------------------------------
 * Function:    H5D__chunk_init
 *
 * Purpose:    Initialize the raw data chunk cache for a dataset.  This is
 *        called when the dataset is initialized.
 *
 * Return:    Non-negative on success/Negative on failure
 *
 * Programmer:    Robb Matzke
 *              Monday, May 18, 1998
 *
 *-------------------------------------------------------------------------
 */
static herr_t
H5D__chunk_init(H5F_t *f, const H5D_t *const dset, hid_t dapl_id)
{
    H5D_chk_idx_info_t idx_info;                            /* Chunked index info */
    H5D_rdcc_t        *rdcc = &(dset->shared->cache.chunk); /* Convenience pointer to dataset's chunk cache */
    H5P_genplist_t    *dapl;                                /* Data access property list object pointer */
    H5O_storage_chunk_t *sc        = &(dset->shared->layout.storage.u.chunk);
    herr_t               ret_value = SUCCEED; /* Return value */

    FUNC_ENTER_PACKAGE

    /* Sanity check */
    HDassert(f);
    HDassert(dset);
    H5D_CHUNK_STORAGE_INDEX_CHK(sc);

    if (NULL == (dapl = (H5P_genplist_t *)H5I_object(dapl_id)))
        HGOTO_ERROR(H5E_ID, H5E_BADID, FAIL, "can't find object for fapl ID")

    /* Use the properties in dapl_id if they have been set, otherwise use the properties from the file */
    if (H5P_get(dapl, H5D_ACS_DATA_CACHE_NUM_SLOTS_NAME, &rdcc->nslots) < 0)
        HGOTO_ERROR(H5E_PLIST, H5E_CANTGET, FAIL, "can't get data cache number of slots")
    if (rdcc->nslots == H5D_CHUNK_CACHE_NSLOTS_DEFAULT)
        rdcc->nslots = H5F_RDCC_NSLOTS(f);

    if (H5P_get(dapl, H5D_ACS_DATA_CACHE_BYTE_SIZE_NAME, &rdcc->nbytes_max) < 0)
        HGOTO_ERROR(H5E_PLIST, H5E_CANTGET, FAIL, "can't get data cache byte size")
    if (rdcc->nbytes_max == H5D_CHUNK_CACHE_NBYTES_DEFAULT)
        rdcc->nbytes_max = H5F_RDCC_NBYTES(f);

    if (H5P_get(dapl, H5D_ACS_PREEMPT_READ_CHUNKS_NAME, &rdcc->w0) < 0)
        HGOTO_ERROR(H5E_PLIST, H5E_CANTGET, FAIL, "can't get preempt read chunks")
    if (rdcc->w0 < 0)
        rdcc->w0 = H5F_RDCC_W0(f);

    /* If nbytes_max or nslots is 0, set them both to 0 and avoid allocating space */
    if (!rdcc->nbytes_max || !rdcc->nslots)
        rdcc->nbytes_max = rdcc->nslots = 0;
    else {
        rdcc->slot = H5FL_SEQ_CALLOC(H5D_rdcc_ent_ptr_t, rdcc->nslots);
        if (NULL == rdcc->slot)
            HGOTO_ERROR(H5E_RESOURCE, H5E_NOSPACE, FAIL, "memory allocation failed")

        /* Reset any cached chunk info for this dataset */
        H5D__chunk_cinfo_cache_reset(&(rdcc->last));
    } /* end else */

    /* Compute scaled dimension info, if dataset dims > 1 */
    if (dset->shared->ndims > 1) {
        unsigned u; /* Local index value */

        for (u = 0; u < dset->shared->ndims; u++) {
            hsize_t scaled_power2up; /* Scaled value, rounded to next power of 2 */

            /* Initial scaled dimension sizes */
            if (dset->shared->layout.u.chunk.dim[u] == 0)
                HGOTO_ERROR(H5E_DATASET, H5E_BADVALUE, FAIL, "chunk size must be > 0, dim = %u ", u)

            /* Round up to the next integer # of chunks, to accommodate partial chunks */
            rdcc->scaled_dims[u] = (dset->shared->curr_dims[u] + dset->shared->layout.u.chunk.dim[u] - 1) /
                                   dset->shared->layout.u.chunk.dim[u];

            if (!(scaled_power2up = H5VM_power2up(rdcc->scaled_dims[u])))
                HGOTO_ERROR(H5E_DATASET, H5E_CANTGET, FAIL, "unable to get the next power of 2")

            /* Initial 'power2up' values for scaled dimensions */
            rdcc->scaled_power2up[u] = scaled_power2up;

            /* Number of bits required to encode scaled dimension size */
            rdcc->scaled_encode_bits[u] = H5VM_log2_gen(rdcc->scaled_power2up[u]);
        } /* end for */
    }     /* end if */

    /* Compose chunked index info struct */
    idx_info.f       = f;
    idx_info.pline   = &dset->shared->dcpl_cache.pline;
    idx_info.layout  = &dset->shared->layout.u.chunk;
    idx_info.storage = sc;

    /* Allocate any indexing structures */
    if (sc->ops->init && (sc->ops->init)(&idx_info, dset->shared->space, dset->oloc.addr) < 0)
        HGOTO_ERROR(H5E_DATASET, H5E_CANTINIT, FAIL, "can't initialize indexing information")

    /* Set the number of chunks in dataset, etc. */
    if (H5D__chunk_set_info(dset) < 0)
        HGOTO_ERROR(H5E_DATASET, H5E_CANTINIT, FAIL, "unable to set # of chunks for dataset")

done:
    FUNC_LEAVE_NOAPI(ret_value)
} /* end H5D__chunk_init() */

/*-------------------------------------------------------------------------
 * Function:    H5D__chunk_is_space_alloc
 *
 * Purpose:    Query if space is allocated for layout
 *
 * Return:    Non-negative on success/Negative on failure
 *
 * Programmer:    Quincey Koziol
 *              Thursday, January 15, 2009
 *
 *-------------------------------------------------------------------------
 */
hbool_t
H5D__chunk_is_space_alloc(const H5O_storage_t *storage)
{
    const H5O_storage_chunk_t *sc        = &(storage->u.chunk);
    hbool_t                    ret_value = FALSE; /* Return value */

    FUNC_ENTER_PACKAGE_NOERR

    /* Sanity checks */
    HDassert(storage);
    H5D_CHUNK_STORAGE_INDEX_CHK(sc);

    /* Query index layer */
    ret_value = (sc->ops->is_space_alloc)(sc);

    FUNC_LEAVE_NOAPI(ret_value)
} /* end H5D__chunk_is_space_alloc() */

/*-------------------------------------------------------------------------
 * Function:    H5D__chunk_is_data_cached
 *
 * Purpose:     Query if raw data is cached for dataset
 *
 * Return:      Non-negative on success/Negative on failure
 *
 * Programmer:  Neil Fortner
 *              Wednessday, March 6, 2016
 *
 *-------------------------------------------------------------------------
 */
hbool_t
H5D__chunk_is_data_cached(const H5D_shared_t *shared_dset)
{
    FUNC_ENTER_PACKAGE_NOERR

    /* Sanity checks */
    HDassert(shared_dset);

    FUNC_LEAVE_NOAPI(shared_dset->cache.chunk.nused > 0)
} /* end H5D__chunk_is_data_cached() */

/*-------------------------------------------------------------------------
 * Function:    H5D__chunk_io_init
 *
 * Purpose:    Performs initialization before any sort of I/O on the raw data
 *
 * Return:    Non-negative on success/Negative on failure
 *
 * Programmer:    Quincey Koziol
 *              Thursday, March 20, 2008
 *
 *-------------------------------------------------------------------------
 */
static herr_t
H5D__chunk_io_init(H5D_io_info_t *io_info, const H5D_type_info_t *type_info, hsize_t nelmts,
                   H5S_t *file_space, H5S_t *mem_space, H5D_dset_info_t *dinfo)
{
    const H5D_t *dataset = dinfo->dset;         /* Local pointer to dataset info */
    hssize_t     old_offset[H5O_LAYOUT_NDIMS];  /* Old selection offset */
    htri_t       file_space_normalized = FALSE; /* File dataspace was normalized */
    unsigned     f_ndims;                       /* The number of dimensions of the file's dataspace */
    int          sm_ndims; /* The number of dimensions of the memory buffer's dataspace (signed) */
    htri_t       use_selection_io = FALSE; /* Whether to use selection I/O */
    unsigned     u;                        /* Local index variable */
    herr_t       ret_value = SUCCEED;      /* Return value        */

    FUNC_ENTER_PACKAGE

    /* Get layout for dataset */
    dinfo->layout = &(dataset->shared->layout);
    /* num of element selected */
    dinfo->nelmts = nelmts;

    /* Check if the memory space is scalar & make equivalent memory space */
    if ((sm_ndims = H5S_GET_EXTENT_NDIMS(mem_space)) < 0)
        HGOTO_ERROR(H5E_DATASPACE, H5E_CANTGET, FAIL, "unable to get dimension number")
    /* Set the number of dimensions for the memory dataspace */
    H5_CHECKED_ASSIGN(dinfo->m_ndims, unsigned, sm_ndims, int);

    /* Get rank for file dataspace */
    dinfo->f_ndims = f_ndims = dataset->shared->layout.u.chunk.ndims - 1;

    /* Normalize hyperslab selections by adjusting them by the offset */
    /* (It might be worthwhile to normalize both the file and memory dataspaces
     * before any (contiguous, chunked, etc) file I/O operation, in order to
     * speed up hyperslab calculations by removing the extra checks and/or
     * additions involving the offset and the hyperslab selection -QAK)
     */
    if ((file_space_normalized = H5S_hyper_normalize_offset(file_space, old_offset)) < 0)
        HGOTO_ERROR(H5E_DATASET, H5E_CANTSET, FAIL, "unable to normalize selection")

    /* Decide the number of chunks in each dimension */
    for (u = 0; u < f_ndims; u++)
        /* Keep the size of the chunk dimensions as hsize_t for various routines */
        dinfo->chunk_dim[u] = dinfo->layout->u.chunk.dim[u];

    /* Initialize "last chunk" information */
    dinfo->last_index      = (hsize_t)-1;
    dinfo->last_piece_info = NULL;

    /* Point at the dataspaces */
    dinfo->file_space = file_space;
    dinfo->mem_space  = mem_space;

    if (H5D__chunk_io_init_selections(io_info, type_info, dinfo) < 0)
        HGOTO_ERROR(H5E_DATASET, H5E_CANTINIT, FAIL, "unable to create file and memory chunk selections")

    /* Check if we're performing selection I/O and save the result if it hasn't
     * been disabled already */
    if (io_info->use_select_io) {
        if ((use_selection_io = H5D__chunk_may_use_select_io(io_info, dinfo)) < 0)
            HGOTO_ERROR(H5E_DATASET, H5E_CANTGET, FAIL, "can't check if selection I/O is possible")
        io_info->use_select_io = (hbool_t)use_selection_io;
    }

done:
    if (file_space_normalized == TRUE)
        if (H5S_hyper_denormalize_offset(file_space, old_offset) < 0)
            HDONE_ERROR(H5E_DATASET, H5E_CANTSET, FAIL, "can't denormalize selection")

    FUNC_LEAVE_NOAPI(ret_value)
} /* end H5D__chunk_io_init() */

/*-------------------------------------------------------------------------
 * Function:    H5D__chunk_io_init_selections
 *
 * Purpose:        Initialize the chunk mappings
 *
 * Return:        Non-negative on success/Negative on failure
 *
 * Programmer:    Quincey Koziol
 *              Thursday, March 20, 2008
 *
 *-------------------------------------------------------------------------
 */
static herr_t
H5D__chunk_io_init_selections(H5D_io_info_t *io_info, const H5D_type_info_t *type_info,
                              H5D_dset_info_t *dinfo)
{
<<<<<<< HEAD
    const H5D_t *      dataset    = dinfo->dset;         /* Local pointer to dataset info */
    const H5T_t *      mem_type   = type_info->mem_type; /* Local pointer to memory datatype */
    H5S_t *            tmp_mspace = NULL;                /* Temporary memory dataspace */
    H5T_t *            file_type  = NULL;                /* Temporary copy of file datatype for iteration */
    hbool_t            iter_init  = FALSE;               /* Selection iteration info has been initialized */
    char               bogus;                            /* "bogus" buffer to pass to selection iterator */
    H5D_io_info_wrap_t io_info_wrap;
    herr_t             ret_value = SUCCEED; /* Return value        */
=======
    const H5D_t *dataset    = io_info->dset;       /* Local pointer to dataset info */
    const H5T_t *mem_type   = type_info->mem_type; /* Local pointer to memory datatype */
    H5S_t       *tmp_mspace = NULL;                /* Temporary memory dataspace */
    H5T_t       *file_type  = NULL;                /* Temporary copy of file datatype for iteration */
    hbool_t      iter_init  = FALSE;               /* Selection iteration info has been initialized */
    char         bogus;                            /* "bogus" buffer to pass to selection iterator */
    herr_t       ret_value = SUCCEED;              /* Return value        */
>>>>>>> ae414872

    FUNC_ENTER_PACKAGE

    /* Special case for only one element in selection */
    /* (usually appending a record) */
    if (dinfo->nelmts == 1
#ifdef H5_HAVE_PARALLEL
        && !(io_info->using_mpi_vfd)
#endif /* H5_HAVE_PARALLEL */
        && H5S_SEL_ALL != H5S_GET_SELECT_TYPE(dinfo->file_space)) {
        /* Initialize skip list for chunk selections */
        // io_info->sel_pieces = NULL;
        dinfo->use_single = TRUE;

        /* Initialize single chunk dataspace */
        if (NULL == dataset->shared->cache.chunk.single_space) {
            /* Make a copy of the dataspace for the dataset */
            if ((dataset->shared->cache.chunk.single_space = H5S_copy(dinfo->file_space, TRUE, FALSE)) ==
                NULL)
                HGOTO_ERROR(H5E_DATASPACE, H5E_CANTCOPY, FAIL, "unable to copy file space")

            /* Resize chunk's dataspace dimensions to size of chunk */
            if (H5S_set_extent_real(dataset->shared->cache.chunk.single_space, dinfo->chunk_dim) < 0)
                HGOTO_ERROR(H5E_DATASPACE, H5E_CANTSET, FAIL, "can't adjust chunk dimensions")

            /* Set the single chunk dataspace to 'all' selection */
            if (H5S_select_all(dataset->shared->cache.chunk.single_space, TRUE) < 0)
                HGOTO_ERROR(H5E_DATASET, H5E_CANTSELECT, FAIL, "unable to set all selection")
        } /* end if */
        dinfo->single_space = dataset->shared->cache.chunk.single_space;
        HDassert(dinfo->single_space);

        /* Allocate the single chunk information */
        if (NULL == dataset->shared->cache.chunk.single_piece_info)
            if (NULL == (dataset->shared->cache.chunk.single_piece_info = H5FL_MALLOC(H5D_piece_info_t)))
                HGOTO_ERROR(H5E_RESOURCE, H5E_NOSPACE, FAIL, "can't allocate chunk info")
        dinfo->single_piece_info = dataset->shared->cache.chunk.single_piece_info;
        HDassert(dinfo->single_piece_info);

        /* Reset chunk template information */
        dinfo->mchunk_tmpl = NULL;

        /* Set up chunk mapping for single element */
        if (H5D__create_piece_map_single(dinfo, io_info) < 0)
            HGOTO_ERROR(H5E_DATASET, H5E_CANTINIT, FAIL,
                        "unable to create chunk selections for single element")
    } /* end if */
    else {
        hbool_t sel_hyper_flag; /* Whether file selection is a hyperslab */

        /* Initialize skip list for chunk selections */
        if (NULL == dataset->shared->cache.chunk.sel_chunks)
            if (NULL == (dataset->shared->cache.chunk.sel_chunks = H5SL_create(H5SL_TYPE_HSIZE, NULL)))
                HGOTO_ERROR(H5E_DATASET, H5E_CANTCREATE, FAIL, "can't create skip list for chunk selections")
        dinfo->dset_sel_pieces = dataset->shared->cache.chunk.sel_chunks;
        HDassert(dinfo->dset_sel_pieces);
        HDassert(io_info->sel_pieces);

        /* We are not using single element mode */
        dinfo->use_single = FALSE;

        /* Get type of selection on disk & in memory */
        if ((dinfo->fsel_type = H5S_GET_SELECT_TYPE(dinfo->file_space)) < H5S_SEL_NONE)
            HGOTO_ERROR(H5E_DATASET, H5E_BADSELECT, FAIL, "unable to get type of selection")
        if ((dinfo->msel_type = H5S_GET_SELECT_TYPE(dinfo->mem_space)) < H5S_SEL_NONE)
            HGOTO_ERROR(H5E_DATASET, H5E_BADSELECT, FAIL, "unable to get type of selection")

        /* If the selection is NONE or POINTS, set the flag to FALSE */
        if (dinfo->fsel_type == H5S_SEL_POINTS || dinfo->fsel_type == H5S_SEL_NONE)
            sel_hyper_flag = FALSE;
        else
            sel_hyper_flag = TRUE;

        /* Check if file selection is a not a hyperslab selection */
        if (sel_hyper_flag) {
            /* Build the file selection for each chunk */
            if (H5S_SEL_ALL == dinfo->fsel_type) {
                if (H5D__create_piece_file_map_all(dinfo, io_info) < 0)
                    HGOTO_ERROR(H5E_DATASET, H5E_CANTINIT, FAIL, "unable to create file chunk selections")
            } /* end if */
            else {
                /* Sanity check */
                HDassert(dinfo->fsel_type == H5S_SEL_HYPERSLABS);

                if (H5D__create_piece_file_map_hyper(dinfo, io_info) < 0)
                    HGOTO_ERROR(H5E_DATASET, H5E_CANTINIT, FAIL, "unable to create file chunk selections")
            } /* end else */
        }     /* end if */
        else {
            H5S_sel_iter_op_t iter_op; /* Operator for iteration */

            /* Create temporary datatypes for selection iteration */
            if (NULL == (file_type = H5T_copy(dataset->shared->type, H5T_COPY_ALL)))
                HGOTO_ERROR(H5E_DATATYPE, H5E_CANTCOPY, FAIL, "unable to copy file datatype")

            /* set opdata for H5D__piece_mem_cb */
            io_info_wrap.io_info = io_info;
            io_info_wrap.dinfo   = dinfo;
            iter_op.op_type      = H5S_SEL_ITER_OP_LIB;
            iter_op.u.lib_op     = H5D__piece_file_cb;

            /* Spaces might not be the same shape, iterate over the file selection directly */
            if (H5S_select_iterate(&bogus, file_type, dinfo->file_space, &iter_op, &io_info_wrap) < 0)
                HGOTO_ERROR(H5E_DATASET, H5E_CANTINIT, FAIL, "unable to create file chunk selections")

            /* Reset "last piece" info */
            dinfo->last_index      = (hsize_t)-1;
            dinfo->last_piece_info = NULL;
        } /* end else */

        /* Build the memory selection for each chunk */
        if (sel_hyper_flag && H5S_SELECT_SHAPE_SAME(dinfo->file_space, dinfo->mem_space) == TRUE) {
            /* Reset chunk template information */
            dinfo->mchunk_tmpl = NULL;

            /* If the selections are the same shape, use the file chunk
             * information to generate the memory chunk information quickly.
             */
            if (H5D__create_piece_mem_map_hyper(dinfo) < 0)
                HGOTO_ERROR(H5E_DATASET, H5E_CANTINIT, FAIL, "unable to create memory chunk selections")
        } /* end if */
        else if (sel_hyper_flag && dinfo->f_ndims == 1 && dinfo->m_ndims == 1 &&
                 H5S_SELECT_IS_REGULAR(dinfo->mem_space) && H5S_SELECT_IS_SINGLE(dinfo->mem_space)) {
            if (H5D__create_piece_mem_map_1d(dinfo) < 0)
                HGOTO_ERROR(H5E_DATASET, H5E_CANTINIT, FAIL, "unable to create file chunk selections")
        } /* end else-if */
        else {
            H5S_sel_iter_op_t iter_op;   /* Operator for iteration */
            size_t            elmt_size; /* Memory datatype size */

            /* Make a copy of equivalent memory space */
            if ((tmp_mspace = H5S_copy(dinfo->mem_space, TRUE, FALSE)) == NULL)
                HGOTO_ERROR(H5E_DATASPACE, H5E_CANTCOPY, FAIL, "unable to copy memory space")

            /* De-select the mem space copy */
            if (H5S_select_none(tmp_mspace) < 0)
                HGOTO_ERROR(H5E_DATASPACE, H5E_CANTINIT, FAIL, "unable to de-select memory space")

            /* Save chunk template information */
            dinfo->mchunk_tmpl = tmp_mspace;

            /* Create temporary datatypes for selection iteration */
            if (!file_type)
                if (NULL == (file_type = H5T_copy(dataset->shared->type, H5T_COPY_ALL)))
                    HGOTO_ERROR(H5E_DATATYPE, H5E_CANTCOPY, FAIL, "unable to copy file datatype")

            /* Create selection iterator for memory selection */
            if (0 == (elmt_size = H5T_get_size(mem_type)))
                HGOTO_ERROR(H5E_DATATYPE, H5E_BADSIZE, FAIL, "datatype size invalid")
            if (H5S_select_iter_init(&(dinfo->mem_iter), dinfo->mem_space, elmt_size, 0) < 0)
                HGOTO_ERROR(H5E_DATASPACE, H5E_CANTINIT, FAIL, "unable to initialize selection iterator")
            iter_init = TRUE; /* Selection iteration info has been initialized */

            /* set opdata for H5D__piece_mem_cb */
            io_info_wrap.io_info = io_info;
            io_info_wrap.dinfo   = dinfo;
            iter_op.op_type      = H5S_SEL_ITER_OP_LIB;
            iter_op.u.lib_op     = H5D__piece_mem_cb;

            /* Spaces aren't the same shape, iterate over the memory selection directly */
            if (H5S_select_iterate(&bogus, file_type, dinfo->file_space, &iter_op, &io_info_wrap) < 0)
                HGOTO_ERROR(H5E_DATASET, H5E_CANTINIT, FAIL, "unable to create memory chunk selections")
        } /* end else */
    }     /* end else */

done:
    /* Release the [potentially partially built] chunk mapping information if an error occurs */
    if (ret_value < 0) {
        if (tmp_mspace && !dinfo->mchunk_tmpl)
            if (H5S_close(tmp_mspace) < 0)
                HDONE_ERROR(H5E_DATASPACE, H5E_CANTRELEASE, FAIL,
                            "can't release memory chunk dataspace template")
        if (H5D__piece_io_term(io_info, dinfo) < 0)
            HDONE_ERROR(H5E_DATASPACE, H5E_CANTRELEASE, FAIL, "unable to release chunk mapping")
    } /* end if */

    if (iter_init && H5S_SELECT_ITER_RELEASE(&(dinfo->mem_iter)) < 0)
        HDONE_ERROR(H5E_DATASPACE, H5E_CANTRELEASE, FAIL, "unable to release selection iterator")
    if (file_type && (H5T_close_real(file_type) < 0))
        HDONE_ERROR(H5E_DATATYPE, H5E_CANTFREE, FAIL, "Can't free temporary datatype")

    FUNC_LEAVE_NOAPI(ret_value)
} /* end H5D__chunk_io_init_selections() */

/*-------------------------------------------------------------------------
 * Function:    H5D__chunk_mem_alloc
 *
 * Purpose:    Allocate space for a chunk in memory.  This routine allocates
 *              memory space for non-filtered chunks from a block free list
 *              and uses malloc()/free() for filtered chunks.
 *
 * Return:    Pointer to memory for chunk on success/NULL on failure
 *
 * Programmer:    Quincey Koziol
 *              April 22, 2004
 *
 *-------------------------------------------------------------------------
 */
void *
H5D__chunk_mem_alloc(size_t size, void *pline)
{
    H5O_pline_t *_pline    = (H5O_pline_t *)pline;
    void        *ret_value = NULL; /* Return value */

    FUNC_ENTER_PACKAGE_NOERR

    HDassert(size);

    if (_pline && _pline->nused)
        ret_value = H5MM_malloc(size);
    else
        ret_value = H5FL_BLK_MALLOC(chunk, size);

    FUNC_LEAVE_NOAPI(ret_value)
} /* H5D__chunk_mem_alloc() */

/*-------------------------------------------------------------------------
 * Function:    H5D__chunk_mem_xfree
 *
 * Purpose:    Free space for a chunk in memory.  This routine releases
 *              memory space for non-filtered chunks from a block free list
 *              and uses malloc()/free() for filtered chunks.
 *
 * Return:    NULL (never fails)
 *
 * Programmer:    Quincey Koziol
 *              April 22, 2004
 *
 *-------------------------------------------------------------------------
 */
void *
H5D__chunk_mem_xfree(void *chk, const void *pline)
{
    const H5O_pline_t *_pline = (const H5O_pline_t *)pline;

    FUNC_ENTER_PACKAGE_NOERR

    if (chk) {
        if (_pline && _pline->nused)
            H5MM_xfree(chk);
        else
            chk = H5FL_BLK_FREE(chunk, chk);
    } /* end if */

    FUNC_LEAVE_NOAPI(NULL)
} /* H5D__chunk_mem_xfree() */

/*-------------------------------------------------------------------------
 * Function:    H5D__chunk_mem_free
 *
 * Purpose:    Wrapper with H5MM_free_t-compatible signature that just
 *             calls H5D__chunk_mem_xfree and discards the return value.
 *-------------------------------------------------------------------------
 */
void
H5D__chunk_mem_free(void *chk, void *pline)
{
    (void)H5D__chunk_mem_xfree(chk, pline);
}

/*-------------------------------------------------------------------------
 * Function:    H5D__chunk_mem_realloc
 *
 * Purpose:     Reallocate space for a chunk in memory.  This routine allocates
 *              memory space for non-filtered chunks from a block free list
 *              and uses malloc()/free() for filtered chunks.
 *
 * Return:      Pointer to memory for chunk on success/NULL on failure
 *
 * Programmer:  Neil Fortner
 *              May 3, 2010
 *
 *-------------------------------------------------------------------------
 */
void *
H5D__chunk_mem_realloc(void *chk, size_t size, const H5O_pline_t *pline)
{
    void *ret_value = NULL; /* Return value */

    FUNC_ENTER_PACKAGE_NOERR

    HDassert(size);
    HDassert(pline);

    if (pline->nused > 0)
        ret_value = H5MM_realloc(chk, size);
    else
        ret_value = H5FL_BLK_REALLOC(chunk, chk, size);

    FUNC_LEAVE_NOAPI(ret_value)
} /* H5D__chunk_mem_realloc() */

/*--------------------------------------------------------------------------
 NAME
    H5D__free_piece_info
 PURPOSE
    Performs initialization before any sort of I/O on the raw data
    This was derived from H5D__free_chunk_info for multi-dset work.
 USAGE
    herr_t H5D__free_piece_info(chunk_info, key, opdata)
        void *chunk_info;    IN: Pointer to chunk info to destroy
        void *key;           Unused
        void *opdata;        Unused
 RETURNS
    Non-negative on success, negative on failure
 DESCRIPTION
    Releases all the memory for a chunk info node.  Called by H5SL_free
 GLOBAL VARIABLES
 COMMENTS, BUGS, ASSUMPTIONS
 EXAMPLES
 REVISION LOG
--------------------------------------------------------------------------*/
static herr_t
H5D__free_piece_info(void *item, void H5_ATTR_UNUSED *key, void H5_ATTR_UNUSED *opdata)
{
    H5D_piece_info_t *piece_info = (H5D_piece_info_t *)item;

    FUNC_ENTER_PACKAGE_NOERR

    HDassert(piece_info);

    /* Close the piece's file dataspace, if it's not shared */
    if (!piece_info->fspace_shared)
        (void)H5S_close(piece_info->fspace);
    else
        H5S_select_all(piece_info->fspace, TRUE);

    /* Close the piece's memory dataspace, if it's not shared */
    if (!piece_info->mspace_shared && piece_info->mspace)
        (void)H5S_close((H5S_t *)piece_info->mspace);

    /* Free the actual piece info */
    piece_info = H5FL_FREE(H5D_piece_info_t, piece_info);

    FUNC_LEAVE_NOAPI(0)
} /* H5D__free_piece_info() */

/*-------------------------------------------------------------------------
 * Function:    H5D__create_piece_map_single
 *
 * Purpose:    Create piece selections when appending a single record
 *             This was derived from H5D__create_chunk_map_single for
 *             multi-dset work.
 *
 * Return:    Non-negative on success/Negative on failure
 *
 * Programmer:	Jonathan Kim Nov, 2013
 *-------------------------------------------------------------------------
 */
static herr_t
H5D__create_piece_map_single(H5D_dset_info_t *di, const H5D_io_info_t *io_info)
{
    H5D_piece_info_t *piece_info;                  /* Piece information to insert into skip list */
    hsize_t           coords[H5O_LAYOUT_NDIMS];    /* Coordinates of chunk */
    hsize_t           sel_start[H5O_LAYOUT_NDIMS]; /* Offset of low bound of file selection */
    hsize_t           sel_end[H5O_LAYOUT_NDIMS];   /* Offset of high bound of file selection */
    unsigned          u;                           /* Local index variable */
    H5D_chunk_ud_t    udata;                       /* User data for querying piece info */
    herr_t            ret_value = SUCCEED;         /* Return value */

    FUNC_ENTER_PACKAGE

    /* Sanity check */
    HDassert(di->f_ndims > 0);

    /* Get coordinate for selection */
    if (H5S_SELECT_BOUNDS(di->file_space, sel_start, sel_end) < 0)
        HGOTO_ERROR(H5E_DATASPACE, H5E_CANTGET, FAIL, "can't get file selection bound info")

    /* Initialize the 'single piece' file & memory piece information */
    piece_info               = di->single_piece_info;
    piece_info->piece_points = 1;

    /* Set chunk location & hyperslab size */
    for (u = 0; u < di->f_ndims; u++) {
        /* Validate this chunk dimension */
        if (di->layout->u.chunk.dim[u] == 0)
            HGOTO_ERROR(H5E_DATASET, H5E_BADVALUE, FAIL, "chunk size must be > 0, dim = %u ", u)
        HDassert(sel_start[u] == sel_end[u]);
        piece_info->scaled[u] = sel_start[u] / di->layout->u.chunk.dim[u];
        coords[u]             = piece_info->scaled[u] * di->layout->u.chunk.dim[u];
    } /* end for */
    piece_info->scaled[di->f_ndims] = 0;

    /* Calculate the index of this chunk */
    piece_info->index =
        H5VM_array_offset_pre(di->f_ndims, di->layout->u.chunk.down_chunks, piece_info->scaled);

    /* Copy selection for file's dataspace into chunk dataspace */
    if (H5S_select_copy(di->single_space, di->file_space, FALSE) < 0)
        HGOTO_ERROR(H5E_DATASPACE, H5E_CANTCOPY, FAIL, "unable to copy file selection")

    /* Move selection back to have correct offset in chunk */
    if (H5S_SELECT_ADJUST_U(di->single_space, coords) < 0)
        HGOTO_ERROR(H5E_DATASPACE, H5E_CANTSELECT, FAIL, "can't adjust chunk selection")

    /* Set the file dataspace for the chunk to the shared 'single' dataspace */
    piece_info->fspace = di->single_space;

    /* Indicate that the chunk's file dataspace is shared */
    piece_info->fspace_shared = TRUE;

    /* Just point at the memory dataspace & selection */
    piece_info->mspace = di->mem_space;

    /* Indicate that the chunk's memory dataspace is shared */
    piece_info->mspace_shared = TRUE;

    /* make connection to related dset info from this piece_info */
    piece_info->dset_info = di;

    /* get piece file address */
    if (H5D__chunk_lookup(piece_info->dset_info->dset, piece_info->scaled, &udata) < 0)
        HGOTO_ERROR(H5E_DATASET, H5E_CANTGET, FAIL, "error looking up chunk address")
    piece_info->faddr = udata.chunk_block.offset;

    /* Insert piece into global piece skiplist, if it exists on disk */
    if (H5F_addr_defined(udata.chunk_block.offset))
        if (H5SL_insert(io_info->sel_pieces, piece_info, &piece_info->faddr) < 0)
            HGOTO_ERROR(H5E_DATASPACE, H5E_CANTINSERT, FAIL, "can't insert chunk into skip list")

done:
    FUNC_LEAVE_NOAPI(ret_value)
} /* end H5D__create_piece_map_single() */

/*-------------------------------------------------------------------------
 * Function:    H5D__create_piece_file_map_all
 *
 * Purpose:    Create all chunk selections in file, for an "all" selection.
 *
 * Return:    Non-negative on success/Negative on failure
 *
 * Programmer:    Quincey Koziol
 *        Monday, January 21, 2019
 *
 *-------------------------------------------------------------------------
 */
static herr_t
H5D__create_piece_file_map_all(H5D_dset_info_t *di, const H5D_io_info_t *io_info)
{
    H5S_t  *tmp_fchunk = NULL;       /* Temporary file dataspace */
    hsize_t file_dims[H5S_MAX_RANK]; /* File dataspace dims */
    hsize_t sel_points;              /* Number of elements in file selection */
    hsize_t zeros[H5S_MAX_RANK];     /* All zero vector (for start parameter to setting hyperslab on partial
                                        chunks) */
    hsize_t  coords[H5S_MAX_RANK];   /* Current coordinates of chunk */
    hsize_t  end[H5S_MAX_RANK];      /* Final coordinates of chunk */
    hsize_t  scaled[H5S_MAX_RANK];   /* Scaled coordinates for this chunk */
    hsize_t  chunk_index;            /* "Index" of chunk */
    hsize_t  curr_partial_clip[H5S_MAX_RANK]; /* Current partial dimension sizes to clip against */
    hsize_t  partial_dim_size[H5S_MAX_RANK];  /* Size of a partial dimension */
    hbool_t  is_partial_dim[H5S_MAX_RANK];    /* Whether a dimension is currently a partial chunk */
    unsigned num_partial_dims;                /* Current number of partial dimensions */
    unsigned u;                               /* Local index variable */
    herr_t   ret_value = SUCCEED;             /* Return value */

    FUNC_ENTER_PACKAGE

    /* Sanity check */
    HDassert(di->f_ndims > 0);

    /* Get number of elements selected in file */
    sel_points = di->nelmts;

    /* Get dataspace dimensions */
    if (H5S_get_simple_extent_dims(di->file_space, file_dims, NULL) < 0)
        HGOTO_ERROR(H5E_DATASPACE, H5E_CANTGET, FAIL, "can't get file selection bound info")

    /* Set initial chunk location, partial dimensions, etc */
    num_partial_dims = 0;
    HDmemset(zeros, 0, sizeof(zeros));
    for (u = 0; u < di->f_ndims; u++) {
        /* Validate this chunk dimension */
        if (di->layout->u.chunk.dim[u] == 0)
            HGOTO_ERROR(H5E_DATASET, H5E_BADVALUE, FAIL, "chunk size must be > 0, dim = %u ", u)

        /* Set up start / end coordinates for first chunk */
        scaled[u] = 0;
        coords[u] = 0;
        end[u]    = di->chunk_dim[u] - 1;

        /* Iniitialize partial chunk dimension information */
        partial_dim_size[u] = file_dims[u] % di->chunk_dim[u];
        if (file_dims[u] < di->chunk_dim[u]) {
            curr_partial_clip[u] = partial_dim_size[u];
            is_partial_dim[u]    = TRUE;
            num_partial_dims++;
        } /* end if */
        else {
            curr_partial_clip[u] = di->chunk_dim[u];
            is_partial_dim[u]    = FALSE;
        } /* end else */
    }     /* end for */

    /* Set the index of this chunk */
    chunk_index = 0;

    /* Create "temporary" chunk for selection operations (copy file space) */
    if (NULL == (tmp_fchunk = H5S_create_simple(di->f_ndims, di->chunk_dim, NULL)))
        HGOTO_ERROR(H5E_DATASET, H5E_CANTCREATE, FAIL, "unable to create dataspace for chunk")

    /* Iterate through each chunk in the dataset */
    while (sel_points) {
        H5D_chunk_ud_t    udata;          /* User data for querying chunk info */
        H5D_piece_info_t *new_piece_info; /* Piece information to insert into skip list */
        hsize_t           chunk_points;   /* Number of elements in chunk selection */

        /* Add temporary chunk to the list of pieces */

        /* Allocate the file & memory chunk information */
        if (NULL == (new_piece_info = H5FL_MALLOC(H5D_piece_info_t)))
            HGOTO_ERROR(H5E_DATASET, H5E_CANTALLOC, FAIL, "can't allocate piece info")

        /* Initialize the chunk information */

        /* Set the chunk index */
        new_piece_info->index = chunk_index;

        /* Set the file chunk dataspace */
        if (NULL == (new_piece_info->fspace = H5S_copy(tmp_fchunk, TRUE, FALSE)))
            HGOTO_ERROR(H5E_DATASPACE, H5E_CANTCOPY, FAIL, "unable to copy chunk dataspace")
        new_piece_info->fspace_shared = FALSE;

        /* If there are partial dimensions for this chunk, set the hyperslab for them */
        if (num_partial_dims > 0)
            if (H5S_select_hyperslab(new_piece_info->fspace, H5S_SELECT_SET, zeros, NULL, curr_partial_clip,
                                     NULL) < 0)
                HGOTO_ERROR(H5E_DATASET, H5E_CANTSELECT, FAIL, "can't create chunk selection")

        /* Set the memory chunk dataspace */
        new_piece_info->mspace        = NULL;
        new_piece_info->mspace_shared = FALSE;

        /* Copy the chunk's scaled coordinates */
        H5MM_memcpy(new_piece_info->scaled, scaled, sizeof(hsize_t) * di->f_ndims);
        new_piece_info->scaled[di->f_ndims] = 0;

        /* make connection to related dset info from this piece_info */
        new_piece_info->dset_info = di;

        /* Insert the new chunk into the skip list */
        if (H5SL_insert(di->dset_sel_pieces, new_piece_info, &new_piece_info->index) < 0) {
            H5D__free_piece_info(new_piece_info, NULL, NULL);
            HGOTO_ERROR(H5E_DATASPACE, H5E_CANTINSERT, FAIL, "can't insert chunk into skip list")
        } /* end if */

        /* get chunk file address */
        if (H5D__chunk_lookup(new_piece_info->dset_info->dset, new_piece_info->scaled, &udata) < 0)
            HGOTO_ERROR(H5E_STORAGE, H5E_CANTGET, FAIL, "couldn't get chunk info from skip list")
        new_piece_info->faddr = udata.chunk_block.offset;

        if (H5F_addr_defined(udata.chunk_block.offset))
            /* Insert the new piece into the global skip list */
            if (H5SL_insert(io_info->sel_pieces, new_piece_info, &new_piece_info->faddr) < 0)
                HGOTO_ERROR(H5E_DATASPACE, H5E_CANTINSERT, FAIL, "can't insert chunk into skip list")

        /* Get number of elements selected in chunk */
        chunk_points = H5S_GET_SELECT_NPOINTS(new_piece_info->fspace);
        H5_CHECKED_ASSIGN(new_piece_info->piece_points, uint32_t, chunk_points, hsize_t);

        /* Decrement # of points left in file selection */
        sel_points -= chunk_points;

        /* Advance to next chunk if we are not done */
        if (sel_points > 0) {
            int curr_dim; /* Current dimension to increment */

            /* Increment chunk index */
            chunk_index++;

            /* Set current increment dimension */
            curr_dim = (int)di->f_ndims - 1;

            /* Increment chunk location in fastest changing dimension */
            coords[curr_dim] += di->chunk_dim[curr_dim];
            scaled[curr_dim]++;
            end[curr_dim] += di->chunk_dim[curr_dim];

            /* Bring chunk location back into bounds, if necessary */
            if (coords[curr_dim] >= file_dims[curr_dim]) {
                do {
                    /* Reset current dimension's location to 0 */
                    coords[curr_dim] = 0;
                    scaled[curr_dim] = 0;
                    end[curr_dim]    = di->chunk_dim[curr_dim] - 1;

                    /* Check for previous partial chunk in this dimension */
                    if (is_partial_dim[curr_dim] && end[curr_dim] < file_dims[curr_dim]) {
                        /* Sanity check */
                        HDassert(num_partial_dims > 0);

                        /* Reset partial chunk information for this dimension */
                        curr_partial_clip[curr_dim] = di->chunk_dim[curr_dim];
                        is_partial_dim[curr_dim]    = FALSE;
                        num_partial_dims--;
                    } /* end if */

                    /* Decrement current dimension */
                    curr_dim--;

                    /* Check for valid current dim */
                    if (curr_dim >= 0) {
                        /* Increment chunk location in current dimension */
                        coords[curr_dim] += di->chunk_dim[curr_dim];
                        scaled[curr_dim]++;
                        end[curr_dim] = (coords[curr_dim] + di->chunk_dim[curr_dim]) - 1;
                    } /* end if */
                } while (curr_dim >= 0 && (coords[curr_dim] >= file_dims[curr_dim]));
            } /* end if */

            /* Check for valid current dim */
            if (curr_dim >= 0) {
                /* Check for partial chunk in this dimension */
                if (!is_partial_dim[curr_dim] && file_dims[curr_dim] <= end[curr_dim]) {
                    /* Set partial chunk information for this dimension */
                    curr_partial_clip[curr_dim] = partial_dim_size[curr_dim];
                    is_partial_dim[curr_dim]    = TRUE;
                    num_partial_dims++;

                    /* Sanity check */
                    HDassert(num_partial_dims <= di->f_ndims);
                } /* end if */
            }     /* end if */
        }         /* end if */
    }             /* end while */

done:
    /* Clean up */
    if (tmp_fchunk && H5S_close(tmp_fchunk) < 0)
        HDONE_ERROR(H5E_DATASET, H5E_CANTRELEASE, FAIL, "can't release temporary dataspace")

    FUNC_LEAVE_NOAPI(ret_value)
} /* end H5D__create_chunk_file_map_all() */

/*-------------------------------------------------------------------------
 * Function:    H5D__create_piece_file_map_hyper
 *
 * Purpose:     Create all chunk selections in file.
 *              This was derived from H5D__create_chunk_file_map_hyper for
 *              multi-dset work.
 *
 * Return:    Non-negative on success/Negative on failure
 *
 * Programmer:	Jonathan Kim  Nov, 2013
 *-------------------------------------------------------------------------
 */
static herr_t
H5D__create_piece_file_map_hyper(H5D_dset_info_t *dinfo, const H5D_io_info_t *io_info)
{
    H5S_t   *tmp_fchunk = NULL;              /* Temporary file dataspace */
    hsize_t  sel_start[H5O_LAYOUT_NDIMS];    /* Offset of low bound of file selection */
    hsize_t  sel_end[H5O_LAYOUT_NDIMS];      /* Offset of high bound of file selection */
    hsize_t  sel_points;                     /* Number of elements in file selection */
    hsize_t  start_coords[H5O_LAYOUT_NDIMS]; /* Starting coordinates of selection */
    hsize_t  coords[H5O_LAYOUT_NDIMS];       /* Current coordinates of chunk */
    hsize_t  end[H5O_LAYOUT_NDIMS];          /* Final coordinates of chunk */
    hsize_t  chunk_index;                    /* Index of chunk */
    hsize_t  start_scaled[H5S_MAX_RANK];     /* Starting scaled coordinates of selection */
    hsize_t  scaled[H5S_MAX_RANK];           /* Scaled coordinates for this chunk */
    int      curr_dim;                       /* Current dimension to increment */
    unsigned u;                              /* Local index variable */
    herr_t   ret_value = SUCCEED;            /* Return value */

    FUNC_ENTER_PACKAGE

    /* Sanity check */
    HDassert(dinfo->f_ndims > 0);

    /* Get number of elements selected in file */
    sel_points = dinfo->nelmts;

    /* Get bounding box for selection (to reduce the number of chunks to iterate over) */
    if (H5S_SELECT_BOUNDS(dinfo->file_space, sel_start, sel_end) < 0)
        HGOTO_ERROR(H5E_DATASPACE, H5E_CANTGET, FAIL, "can't get file selection bound info")

    /* Set initial chunk location & hyperslab size */
    for (u = 0; u < dinfo->f_ndims; u++) {
        /* Validate this chunk dimension */
        if (dinfo->layout->u.chunk.dim[u] == 0)
            HGOTO_ERROR(H5E_DATASET, H5E_BADVALUE, FAIL, "chunk size must be > 0, dim = %u ", u)
        scaled[u] = start_scaled[u] = sel_start[u] / dinfo->layout->u.chunk.dim[u];
        coords[u] = start_coords[u] = scaled[u] * dinfo->layout->u.chunk.dim[u];
        end[u]                      = (coords[u] + dinfo->chunk_dim[u]) - 1;
    } /* end for */

    /* Calculate the index of this chunk */
    chunk_index = H5VM_array_offset_pre(dinfo->f_ndims, dinfo->layout->u.chunk.down_chunks, scaled);

    /* Iterate through each chunk in the dataset */
    while (sel_points) {
        H5D_chunk_ud_t udata; /* User data for querying chunk info */

        /* Check for intersection of current chunk and file selection */
        if (TRUE == H5S_SELECT_INTERSECT_BLOCK(dinfo->file_space, coords, end)) {
            H5D_piece_info_t *new_piece_info; /* chunk information to insert into skip list */
            hsize_t           chunk_points;   /* Number of elements in chunk selection */

            /* Create dataspace for chunk, 'AND'ing the overall selection with
             *  the current chunk.
             */
            if (H5S_combine_hyperslab(dinfo->file_space, H5S_SELECT_AND, coords, NULL, dinfo->chunk_dim, NULL,
                                      &tmp_fchunk) < 0)
                HGOTO_ERROR(H5E_DATASPACE, H5E_CANTCOPY, FAIL,
                            "unable to combine file space selection with chunk block")

            /* Resize chunk's dataspace dimensions to size of chunk */
            if (H5S_set_extent_real(tmp_fchunk, dinfo->chunk_dim) < 0)
                HGOTO_ERROR(H5E_DATASET, H5E_CANTSELECT, FAIL, "can't adjust chunk dimensions")

            /* Move selection back to have correct offset in chunk */
            if (H5S_SELECT_ADJUST_U(tmp_fchunk, coords) < 0)
                HGOTO_ERROR(H5E_DATASET, H5E_CANTSELECT, FAIL, "can't adjust chunk selection")

            /* Add temporary chunk to the list of chunks */

            /* Allocate the file & memory chunk information */
            if (NULL == (new_piece_info = H5FL_MALLOC(H5D_piece_info_t)))
                HGOTO_ERROR(H5E_DATASET, H5E_CANTALLOC, FAIL, "can't allocate chunk info")

            /* Initialize the chunk information */

            /* Set the chunk index */
            new_piece_info->index = chunk_index;

            /* Set the file chunk dataspace */
            new_piece_info->fspace        = tmp_fchunk;
            new_piece_info->fspace_shared = FALSE;
            tmp_fchunk                    = NULL;

            /* Set the memory chunk dataspace */
            new_piece_info->mspace        = NULL;
            new_piece_info->mspace_shared = FALSE;

            /* Copy the chunk's scaled coordinates */
            H5MM_memcpy(new_piece_info->scaled, scaled, sizeof(hsize_t) * dinfo->f_ndims);
            new_piece_info->scaled[dinfo->f_ndims] = 0;

            /* make connection to related dset info from this piece_info */
            new_piece_info->dset_info = dinfo;

            /* get chunk file address */
            if (H5D__chunk_lookup(new_piece_info->dset_info->dset, new_piece_info->scaled, &udata) < 0)
                HGOTO_ERROR(H5E_DATASET, H5E_CANTGET, FAIL, "error looking up chunk address")

            new_piece_info->faddr = udata.chunk_block.offset;
            if (H5F_addr_defined(udata.chunk_block.offset))
                /* Insert the new piece into the global skip list */
                if (H5SL_insert(io_info->sel_pieces, new_piece_info, &new_piece_info->faddr) < 0)
                    HGOTO_ERROR(H5E_DATASPACE, H5E_CANTINSERT, FAIL, "can't insert chunk into skip list")

            /* Insert the new piece into the skip list */
            if (H5SL_insert(dinfo->dset_sel_pieces, new_piece_info, &new_piece_info->index) < 0) {
                H5D__free_piece_info(new_piece_info, NULL, NULL);
                HGOTO_ERROR(H5E_DATASPACE, H5E_CANTINSERT, FAIL, "can't insert piece into skip list")
            } /* end if */

            /* Get number of elements selected in chunk */
            chunk_points = H5S_GET_SELECT_NPOINTS(new_piece_info->fspace);
            H5_CHECKED_ASSIGN(new_piece_info->piece_points, uint32_t, chunk_points, hsize_t);

            /* Decrement # of points left in file selection */
            sel_points -= chunk_points;

            /* Leave if we are done */
            if (sel_points == 0)
                HGOTO_DONE(SUCCEED)
        } /* end if */

        /* Increment chunk index */
        chunk_index++;

        /* Set current increment dimension */
        curr_dim = (int)dinfo->f_ndims - 1;

        /* Increment chunk location in fastest changing dimension */
        coords[curr_dim] += dinfo->chunk_dim[curr_dim];
        end[curr_dim] += dinfo->chunk_dim[curr_dim];
        scaled[curr_dim]++;

        /* Bring chunk location back into bounds, if necessary */
        if (coords[curr_dim] > sel_end[curr_dim]) {
            do {
                /* Reset current dimension's location to 0 */
                scaled[curr_dim] = start_scaled[curr_dim];
                coords[curr_dim] =
                    start_coords[curr_dim]; /*lint !e771 The start_coords will always be initialized */
                end[curr_dim] = (coords[curr_dim] + dinfo->chunk_dim[curr_dim]) - 1;

                /* Decrement current dimension */
                curr_dim--;

                /* Check for valid current dim */
                if (curr_dim >= 0) {
                    /* Increment chunk location in current dimension */
                    scaled[curr_dim]++;
                    coords[curr_dim] += dinfo->chunk_dim[curr_dim];
                    end[curr_dim] = (coords[curr_dim] + dinfo->chunk_dim[curr_dim]) - 1;
                } /* end if */
            } while (curr_dim >= 0 && (coords[curr_dim] > sel_end[curr_dim]));

            /* Re-calculate the index of this chunk */
            chunk_index = H5VM_array_offset_pre(dinfo->f_ndims, dinfo->layout->u.chunk.down_chunks, scaled);
        } /* end if */
    }     /* end while */

done:
    /* Clean up on failure */
    if (ret_value < 0)
        if (tmp_fchunk && H5S_close(tmp_fchunk) < 0)
            HDONE_ERROR(H5E_DATASET, H5E_CANTRELEASE, FAIL, "can't release temporary dataspace")

    FUNC_LEAVE_NOAPI(ret_value)
} /* end H5D__create_piece_file_map_hyper() */

/*-------------------------------------------------------------------------
 * Function:    H5D__create_piece_mem_map_hyper
 *
 * Purpose:     Create all chunk selections in memory by copying the file
 *              chunk selections and adjusting their offsets to be correct
 *              or the memory.
 *              This was derived from H5D__create_chunk_mem_map_hyper for
 *              multi-dset work.
 *
 * Return:      Non-negative on success/Negative on failure
 *
 * Programmer:  Jonathan Kim  Nov, 2013
 *
 * Assumptions: That the file and memory selections are the same shape.
 *-------------------------------------------------------------------------
 */
static herr_t
H5D__create_piece_mem_map_hyper(const H5D_dset_info_t *dinfo)
{
<<<<<<< HEAD
    H5D_piece_info_t *piece_info;                   /* Pointer to piece information */
    H5SL_node_t *     curr_node;                    /* Current node in skip list */
=======
    H5D_chunk_info_t *chunk_info;                   /* Pointer to chunk information */
    H5SL_node_t      *curr_node;                    /* Current node in skip list */
>>>>>>> ae414872
    hsize_t           file_sel_start[H5S_MAX_RANK]; /* Offset of low bound of file selection */
    hsize_t           file_sel_end[H5S_MAX_RANK];   /* Offset of high bound of file selection */
    hsize_t           mem_sel_start[H5S_MAX_RANK];  /* Offset of low bound of file selection */
    hsize_t           mem_sel_end[H5S_MAX_RANK];    /* Offset of high bound of file selection */
    hssize_t          adjust[H5S_MAX_RANK];         /* Adjustment to make to all file chunks */
    unsigned          u;                            /* Local index variable */
    herr_t            ret_value = SUCCEED;          /* Return value */

    FUNC_ENTER_PACKAGE

    /* Sanity check */
    HDassert(dinfo->f_ndims > 0);

    /* Check for all I/O going to a single chunk */
    if (H5SL_count(dinfo->dset_sel_pieces) == 1) {
        /* Get the node */
        curr_node = H5SL_first(dinfo->dset_sel_pieces);

        /* Get pointer to piece's information */
        piece_info = (H5D_piece_info_t *)H5SL_item(curr_node);
        HDassert(piece_info);

        /* Just point at the memory dataspace & selection */
        piece_info->mspace = dinfo->mem_space;

        /* Indicate that the piece's memory space is shared */
        piece_info->mspace_shared = TRUE;
    } /* end if */
    else {
        /* Get bounding box for file selection */
        if (H5S_SELECT_BOUNDS(dinfo->file_space, file_sel_start, file_sel_end) < 0)
            HGOTO_ERROR(H5E_DATASPACE, H5E_CANTGET, FAIL, "can't get file selection bound info")

        /* Get bounding box for memory selection */
        if (H5S_SELECT_BOUNDS(dinfo->mem_space, mem_sel_start, mem_sel_end) < 0)
            HGOTO_ERROR(H5E_DATASPACE, H5E_CANTGET, FAIL, "can't get file selection bound info")

        /* Calculate the adjustment for memory selection from file selection */
        HDassert(dinfo->m_ndims == dinfo->f_ndims);
        for (u = 0; u < dinfo->f_ndims; u++) {
            H5_CHECK_OVERFLOW(file_sel_start[u], hsize_t, hssize_t);
            H5_CHECK_OVERFLOW(mem_sel_start[u], hsize_t, hssize_t);
            adjust[u] = (hssize_t)file_sel_start[u] - (hssize_t)mem_sel_start[u];
        } /* end for */

        /* Iterate over each chunk in the chunk list */
        HDassert(dinfo->dset_sel_pieces);
        curr_node = H5SL_first(dinfo->dset_sel_pieces);
        while (curr_node) {
            hsize_t      coords[H5S_MAX_RANK];       /* Current coordinates of chunk */
            hssize_t     piece_adjust[H5S_MAX_RANK]; /* Adjustment to make to a particular chunk */
            H5S_sel_type chunk_sel_type;             /* Chunk's selection type */

            /* Get pointer to piece's information */
            piece_info = (H5D_piece_info_t *)H5SL_item(curr_node);
            HDassert(piece_info);

            /* Compute the chunk coordinates from the scaled coordinates */
            for (u = 0; u < dinfo->f_ndims; u++)
                coords[u] = piece_info->scaled[u] * dinfo->layout->u.chunk.dim[u];

            /* Copy the information */

            /* Copy the memory dataspace */
            if ((piece_info->mspace = H5S_copy(dinfo->mem_space, TRUE, FALSE)) == NULL)
                HGOTO_ERROR(H5E_DATASPACE, H5E_CANTCOPY, FAIL, "unable to copy memory space")

            /* Get the chunk's selection type */
            if ((chunk_sel_type = H5S_GET_SELECT_TYPE(piece_info->fspace)) < H5S_SEL_NONE)
                HGOTO_ERROR(H5E_DATASET, H5E_BADSELECT, FAIL, "unable to get type of selection")

            /* Set memory selection for "all" chunk selections */
            if (H5S_SEL_ALL == chunk_sel_type) {
                /* Adjust the chunk coordinates */
                for (u = 0; u < dinfo->f_ndims; u++)
                    coords[u] = (hsize_t)((hssize_t)coords[u] - adjust[u]);

                /* Set to same shape as chunk */
                if (H5S_select_hyperslab(piece_info->mspace, H5S_SELECT_SET, coords, NULL, dinfo->chunk_dim,
                                         NULL) < 0)
                    HGOTO_ERROR(H5E_DATASET, H5E_CANTSELECT, FAIL, "can't create chunk memory selection")
            } /* end if */
            else {
                /* Sanity check */
                HDassert(H5S_SEL_HYPERSLABS == chunk_sel_type);

                /* Copy the file chunk's selection */
                if (H5S_SELECT_COPY(piece_info->mspace, piece_info->fspace, FALSE) < 0)
                    HGOTO_ERROR(H5E_DATASPACE, H5E_CANTCOPY, FAIL, "unable to copy selection")

                /* Compute the adjustment for this chunk */
                for (u = 0; u < dinfo->f_ndims; u++) {
                    /* Compensate for the chunk offset */
                    H5_CHECK_OVERFLOW(coords[u], hsize_t, hssize_t);
                    piece_adjust[u] = adjust[u] - (hssize_t)coords[u];
                } /* end for */

                /* Adjust the selection */
                if (H5S_SELECT_ADJUST_S(piece_info->mspace, piece_adjust) < 0)
                    HGOTO_ERROR(H5E_DATASET, H5E_CANTSET, FAIL, "unable to adjust selection")
            } /* end else */

            /* Get the next piece node in the skip list */
            curr_node = H5SL_next(curr_node);
        } /* end while */
    }     /* end else */

done:
    FUNC_LEAVE_NOAPI(ret_value)
} /* end H5D__create_piece_mem_map_hyper() */

/*-------------------------------------------------------------------------
 * Function:    H5D__create_piece_mem_map_1d
 *
 * Purpose:    Create all chunk selections for 1-dimensional regular memory space
 *          that has only one single block in the selection
 *
 * Return:    Non-negative on success/Negative on failure
 *
 * Programmer:    Vailin Choi
 *                Sept 18, 2019
 *
 *-------------------------------------------------------------------------
 */
static herr_t
H5D__create_piece_mem_map_1d(const H5D_dset_info_t *dinfo)
{
<<<<<<< HEAD
    H5D_piece_info_t *piece_info;          /* Pointer to chunk information */
    H5SL_node_t *     curr_node;           /* Current node in skip list */
=======
    H5D_chunk_info_t *chunk_info;          /* Pointer to chunk information */
    H5SL_node_t      *curr_node;           /* Current node in skip list */
>>>>>>> ae414872
    herr_t            ret_value = SUCCEED; /* Return value */

    FUNC_ENTER_PACKAGE

    /* Sanity check */
    HDassert(dinfo->f_ndims > 0);

    /* Check for all I/O going to a single chunk */
    if (H5SL_count(dinfo->dset_sel_pieces) == 1) {
        /* Get the node */
        curr_node = H5SL_first(dinfo->dset_sel_pieces);

        /* Get pointer to chunk's information */
        piece_info = (H5D_piece_info_t *)H5SL_item(curr_node);
        HDassert(piece_info);

        /* Just point at the memory dataspace & selection */
        piece_info->mspace = dinfo->mem_space;

        /* Indicate that the chunk's memory space is shared */
        piece_info->mspace_shared = TRUE;
    } /* end if */
    else {
        hsize_t mem_sel_start[H5S_MAX_RANK]; /* Offset of low bound of file selection */
        hsize_t mem_sel_end[H5S_MAX_RANK];   /* Offset of high bound of file selection */

        HDassert(dinfo->m_ndims == 1);

        if (H5S_SELECT_BOUNDS(dinfo->mem_space, mem_sel_start, mem_sel_end) < 0)
            HGOTO_ERROR(H5E_DATASPACE, H5E_CANTGET, FAIL, "can't get file selection bound info")

        /* Iterate over each chunk in the chunk list */
        curr_node = H5SL_first(dinfo->dset_sel_pieces);
        while (curr_node) {
            hsize_t chunk_points; /* Number of elements in chunk selection */
            hsize_t tmp_count = 1;

            /* Get pointer to chunk's information */
            piece_info = (H5D_piece_info_t *)H5SL_item(curr_node);
            HDassert(piece_info);

            /* Copy the memory dataspace */
            if ((piece_info->mspace = H5S_copy(dinfo->mem_space, TRUE, FALSE)) == NULL)
                HGOTO_ERROR(H5E_DATASPACE, H5E_CANTCOPY, FAIL, "unable to copy memory space")

            chunk_points = H5S_GET_SELECT_NPOINTS(piece_info->fspace);

            if (H5S_select_hyperslab(piece_info->mspace, H5S_SELECT_SET, mem_sel_start, NULL, &tmp_count,
                                     &chunk_points) < 0)
                HGOTO_ERROR(H5E_DATASET, H5E_CANTSELECT, FAIL, "can't create chunk memory selection")

            mem_sel_start[0] += chunk_points;

            /* Get the next chunk node in the skip list */
            curr_node = H5SL_next(curr_node);
        } /* end while */
    }     /* end else */

done:
    FUNC_LEAVE_NOAPI(ret_value)
} /* end H5D__create_piece_mem_map_1d() */

/*-------------------------------------------------------------------------
 * Function:    H5D__piece_file_cb
 *
 * Purpose:     Callback routine for file selection iterator.  Used when
 *              creating selections in file for each point selected.
 *
 * Return:      Non-negative on success/Negative on failure
 *
 * Programmer:  Jonathan Kim  Nov, 2013
 *
 *-------------------------------------------------------------------------
 */
static herr_t
H5D__piece_file_cb(void H5_ATTR_UNUSED *elem, const H5T_t H5_ATTR_UNUSED *type, unsigned ndims,
                   const hsize_t *coords, void *_opdata)
{
<<<<<<< HEAD
    H5D_io_info_wrap_t *opdata  = (H5D_io_info_wrap_t *)_opdata;
    H5D_io_info_t *     io_info = (H5D_io_info_t *)opdata->io_info; /* io info for multi dset */
    H5D_dset_info_t *   dinfo   = (H5D_dset_info_t *)opdata->dinfo; /* File<->memory piece mapping info */
    H5D_piece_info_t *  piece_info;                                 /* Chunk information for current piece */
    hsize_t             coords_in_chunk[H5O_LAYOUT_NDIMS];          /* Coordinates of element in chunk */
    hsize_t             chunk_index;                                /* Chunk index */
    hsize_t             scaled[H5S_MAX_RANK];                       /* Scaled coordinates for this chunk */
    unsigned            u;                                          /* Local index variable */
    herr_t              ret_value = SUCCEED;                        /* Return value        */
=======
    H5D_chunk_file_iter_ud_t *udata = (H5D_chunk_file_iter_ud_t *)_udata; /* User data for operation */
    H5D_chunk_map_t          *fm    = udata->fm;                 /* File<->memory chunk mapping info */
    H5D_chunk_info_t         *chunk_info;                        /* Chunk information for current chunk */
    hsize_t                   coords_in_chunk[H5O_LAYOUT_NDIMS]; /* Coordinates of element in chunk */
    hsize_t                   chunk_index;                       /* Chunk index */
    hsize_t                   scaled[H5S_MAX_RANK];              /* Scaled coordinates for this chunk */
    unsigned                  u;                                 /* Local index variable */
    herr_t                    ret_value = SUCCEED;               /* Return value        */
>>>>>>> ae414872

    FUNC_ENTER_PACKAGE

    /* Calculate the index of this chunk */
    chunk_index = H5VM_chunk_index_scaled(ndims, coords, dinfo->layout->u.chunk.dim,
                                          dinfo->layout->u.chunk.down_chunks, scaled);

    /* Find correct chunk in file & memory skip list */
    if (chunk_index == dinfo->last_index) {
        /* If the chunk index is the same as the last chunk index we used,
         * get the cached info to operate on.
         */
        piece_info = dinfo->last_piece_info;
    } /* end if */
    else {
        H5D_chunk_ud_t udata; /* User data for querying piece info */

        /* If the chunk index is not the same as the last chunk index we used,
         * find the chunk in the skip list.  If we do not find it, create
         * a new node. */
        if (NULL == (piece_info = (H5D_piece_info_t *)H5SL_search(dinfo->dset_sel_pieces, &chunk_index))) {
            H5S_t *fspace; /* Memory chunk's dataspace */

            /* Allocate the file & memory chunk information */
            if (NULL == (piece_info = H5FL_MALLOC(H5D_piece_info_t)))
                HGOTO_ERROR(H5E_RESOURCE, H5E_NOSPACE, FAIL, "can't allocate chunk info")

            /* Initialize the chunk information */

            /* Set the chunk index */
            piece_info->index = chunk_index;

            /* Create a dataspace for the chunk */
            if ((fspace = H5S_create_simple(dinfo->f_ndims, dinfo->chunk_dim, NULL)) == NULL) {
                piece_info = H5FL_FREE(H5D_piece_info_t, piece_info);
                HGOTO_ERROR(H5E_DATASPACE, H5E_CANTCREATE, FAIL, "unable to create dataspace for chunk")
            } /* end if */

            /* De-select the chunk space */
            if (H5S_select_none(fspace) < 0) {
                (void)H5S_close(fspace);
                piece_info = H5FL_FREE(H5D_piece_info_t, piece_info);
                HGOTO_ERROR(H5E_DATASPACE, H5E_CANTINIT, FAIL, "unable to de-select dataspace")
            } /* end if */

            /* Set the file chunk dataspace */
            piece_info->fspace        = fspace;
            piece_info->fspace_shared = FALSE;

            /* Set the memory chunk dataspace */
            piece_info->mspace        = NULL;
            piece_info->mspace_shared = FALSE;

            /* Set the number of selected elements in chunk to zero */
            piece_info->piece_points = 0;

            /* Set the chunk's scaled coordinates */
            H5MM_memcpy(piece_info->scaled, scaled, sizeof(hsize_t) * dinfo->f_ndims);
            piece_info->scaled[dinfo->f_ndims] = 0;

            /* Make connection to related dset info from this piece_info */
            piece_info->dset_info = dinfo;

            /* Insert the new chunk into the skip list */
            if (H5SL_insert(dinfo->dset_sel_pieces, piece_info, &piece_info->index) < 0) {
                H5D__free_piece_info(piece_info, NULL, NULL);
                HGOTO_ERROR(H5E_DATASPACE, H5E_CANTINSERT, FAIL, "can't insert chunk into dataset skip list")
            } /* end if */

            /* Get chunk file address */
            if (H5D__chunk_lookup(piece_info->dset_info->dset, piece_info->scaled, &udata) < 0)
                HGOTO_ERROR(H5E_STORAGE, H5E_CANTGET, FAIL, "couldn't get chunk info from skip list")
            piece_info->faddr = udata.chunk_block.offset;

            if (H5F_addr_defined(udata.chunk_block.offset))
                /* Insert the new piece into the global skip list */
                if (H5SL_insert(io_info->sel_pieces, piece_info, &piece_info->faddr) < 0)
                    HGOTO_ERROR(H5E_DATASPACE, H5E_CANTINSERT, FAIL, "can't insert chunk into skip list")
        } /* end if */

        /* Update the "last chunk seen" information */
        dinfo->last_index      = chunk_index;
        dinfo->last_piece_info = piece_info;
    } /* end else */

    /* Get the offset of the element within the chunk */
    for (u = 0; u < dinfo->f_ndims; u++)
        coords_in_chunk[u] = coords[u] - (scaled[u] * dinfo->layout->u.chunk.dim[u]);

    /* Add point to file selection for chunk */
    if (H5S_select_elements(piece_info->fspace, H5S_SELECT_APPEND, (size_t)1, coords_in_chunk) < 0)
        HGOTO_ERROR(H5E_DATASPACE, H5E_CANTSELECT, FAIL, "unable to select element")

    /* Increment the number of elemented selected in chunk */
    piece_info->piece_points++;

done:
    FUNC_LEAVE_NOAPI(ret_value)
} /* end H5D__piece_file_cb */

/*-------------------------------------------------------------------------
 * Function:    H5D__piece_mem_cb
 *
 * Purpose:     Callback routine for file selection iterator.  Used when
 *              creating selections in memory for each piece.
 *              This was derived from H5D__chunk_mem_cb for multi-dset
 *              work.
 *
 * Return:    Non-negative on success/Negative on failure
 *
 * Programmer:    Jonathan Kim  Nov, 2013
 *
 *-------------------------------------------------------------------------
 */
static herr_t
H5D__piece_mem_cb(void H5_ATTR_UNUSED *elem, const H5T_t H5_ATTR_UNUSED *type, unsigned ndims,
                  const hsize_t *coords, void *_opdata)
{
<<<<<<< HEAD
    H5D_io_info_wrap_t *opdata = (H5D_io_info_wrap_t *)_opdata;
    H5D_dset_info_t *   dinfo  = (H5D_dset_info_t *)opdata->dinfo; /* File<->memory chunk mapping info */
    H5D_piece_info_t *  piece_info;                                /* Chunk information for current chunk */
    hsize_t             coords_in_mem[H5S_MAX_RANK];               /* Coordinates of element in memory */
    hsize_t             chunk_index;                               /* Chunk index */
    herr_t              ret_value = SUCCEED;                       /* Return value        */
=======
    H5D_chunk_map_t  *fm = (H5D_chunk_map_t *)_fm; /* File<->memory chunk mapping info */
    H5D_chunk_info_t *chunk_info;                  /* Chunk information for current chunk */
    hsize_t           coords_in_mem[H5S_MAX_RANK]; /* Coordinates of element in memory */
    hsize_t           chunk_index;                 /* Chunk index */
    herr_t            ret_value = SUCCEED;         /* Return value        */
>>>>>>> ae414872

    FUNC_ENTER_PACKAGE

    /* Calculate the index of this chunk */
    chunk_index =
        H5VM_chunk_index(ndims, coords, dinfo->layout->u.chunk.dim, dinfo->layout->u.chunk.down_chunks);

    /* Find correct chunk in file & memory skip list */
    if (chunk_index == dinfo->last_index) {
        /* If the chunk index is the same as the last chunk index we used,
         * get the cached spaces to operate on.
         */
        piece_info = dinfo->last_piece_info;
    } /* end if */
    else {
        /* If the chunk index is not the same as the last chunk index we used,
         * find the chunk in the dataset skip list.
         */
        /* Get the chunk node from the skip list */
        if (NULL == (piece_info = (H5D_piece_info_t *)H5SL_search(dinfo->dset_sel_pieces, &chunk_index)))
            HGOTO_ERROR(H5E_DATASPACE, H5E_NOTFOUND, H5_ITER_ERROR, "can't locate piece in dataset skip list")

        /* Check if the chunk already has a memory space */
        if (NULL == piece_info->mspace)
            /* Copy the template memory chunk dataspace */
            if (NULL == (piece_info->mspace = H5S_copy(dinfo->mchunk_tmpl, FALSE, FALSE)))
                HGOTO_ERROR(H5E_DATASPACE, H5E_CANTCOPY, H5_ITER_ERROR, "unable to copy file space")

        /* Update the "last chunk seen" information */
        dinfo->last_index      = chunk_index;
        dinfo->last_piece_info = piece_info;
    } /* end else */

    /* Get coordinates of selection iterator for memory */
    if (H5S_SELECT_ITER_COORDS(&dinfo->mem_iter, coords_in_mem) < 0)
        HGOTO_ERROR(H5E_DATASPACE, H5E_CANTGET, H5_ITER_ERROR, "unable to get iterator coordinates")

    /* Add point to memory selection for chunk */
    if (dinfo->msel_type == H5S_SEL_POINTS) {
        if (H5S_select_elements(piece_info->mspace, H5S_SELECT_APPEND, (size_t)1, coords_in_mem) < 0)
            HGOTO_ERROR(H5E_DATASPACE, H5E_CANTSELECT, H5_ITER_ERROR, "unable to select element")
    } /* end if */
    else {
        if (H5S_hyper_add_span_element(piece_info->mspace, dinfo->m_ndims, coords_in_mem) < 0)
            HGOTO_ERROR(H5E_DATASPACE, H5E_CANTSELECT, H5_ITER_ERROR, "unable to select element")
    } /* end else */

    /* Move memory selection iterator to next element in selection */
    if (H5S_SELECT_ITER_NEXT(&dinfo->mem_iter, (size_t)1) < 0)
        HGOTO_ERROR(H5E_DATASPACE, H5E_CANTNEXT, H5_ITER_ERROR, "unable to move to next iterator location")

done:
    FUNC_LEAVE_NOAPI(ret_value)
} /* end H5D__piece_mem_cb() */

/*-------------------------------------------------------------------------
 * Function:    H5D__chunk_cacheable
 *
 * Purpose:    A small internal function to if it's possible to load the
 *              chunk into cache.
 *
 * Return:    TRUE or FALSE
 *
 * Programmer:    Raymond Lu
 *        17 July 2007
 *
 *-------------------------------------------------------------------------
 */
htri_t
H5D__chunk_cacheable(const H5D_io_info_t *io_info, H5D_dset_info_t *dset_info, haddr_t caddr,
                     hbool_t write_op)
{
    const H5D_t *dataset     = NULL;  /* Local pointer to dataset info */
    hbool_t      has_filters = FALSE; /* Whether there are filters on the chunk or not */
    htri_t       ret_value   = FAIL;  /* Return value */

    FUNC_ENTER_PACKAGE

    /* Sanity check */
    HDassert(io_info);
    HDassert(dset_info);
    dataset = dset_info->dset;
    HDassert(dataset);

    /* Must bring the whole chunk in if there are any filters on the chunk.
     * Make sure to check if filters are on the dataset but disabled for the
     * chunk because it is a partial edge chunk. */
    if (dataset->shared->dcpl_cache.pline.nused > 0) {
        if (dataset->shared->layout.u.chunk.flags & H5O_LAYOUT_CHUNK_DONT_FILTER_PARTIAL_BOUND_CHUNKS) {
            has_filters =
                !H5D__chunk_is_partial_edge_chunk(dataset->shared->ndims, dataset->shared->layout.u.chunk.dim,
                                                  dset_info->store->chunk.scaled, dataset->shared->curr_dims);
        } /* end if */
        else
            has_filters = TRUE;
    } /* end if */

    if (has_filters)
        ret_value = TRUE;
    else {
#ifdef H5_HAVE_PARALLEL
        /* If MPI based VFD is used and the file is opened for write access, must
         *         bypass the chunk-cache scheme because other MPI processes could
         *         be writing to other elements in the same chunk.  Do a direct
         *         write-through of only the elements requested.
         */
        if (io_info->using_mpi_vfd && (H5F_ACC_RDWR & H5F_INTENT(dataset->oloc.file)))
            ret_value = FALSE;
        else {
#endif /* H5_HAVE_PARALLEL */
            /* If the chunk is too large to keep in the cache and if we don't
             * need to write the fill value, then don't load the chunk into the
             * cache, just write the data to it directly.
             */
            H5_CHECK_OVERFLOW(dataset->shared->layout.u.chunk.size, uint32_t, size_t);
            if ((size_t)dataset->shared->layout.u.chunk.size > dataset->shared->cache.chunk.nbytes_max) {
                if (write_op && !H5F_addr_defined(caddr)) {
                    const H5O_fill_t *fill = &(dataset->shared->dcpl_cache.fill); /* Fill value info */
                    H5D_fill_value_t  fill_status;                                /* Fill value status */

                    /* Revtrieve the fill value status */
                    if (H5P_is_fill_value_defined(fill, &fill_status) < 0)
                        HGOTO_ERROR(H5E_PLIST, H5E_CANTGET, FAIL, "can't tell if fill value defined")

                    /* If the fill value needs to be written then we will need
                     * to use the cache to write the fill value */
                    if (fill->fill_time == H5D_FILL_TIME_ALLOC ||
                        (fill->fill_time == H5D_FILL_TIME_IFSET &&
                         (fill_status == H5D_FILL_VALUE_USER_DEFINED ||
                          fill_status == H5D_FILL_VALUE_DEFAULT)))
                        ret_value = TRUE;
                    else
                        ret_value = FALSE;
                }
                else
                    ret_value = FALSE;
            }
            else
                ret_value = TRUE;
#ifdef H5_HAVE_PARALLEL
        } /* end else */
#endif    /* H5_HAVE_PARALLEL */
    }     /* end else */

done:
    FUNC_LEAVE_NOAPI(ret_value)
} /* end H5D__chunk_cacheable() */

/*-------------------------------------------------------------------------
 * Function:    H5D__chunk_may_use_select_io
 *
 * Purpose:    A small internal function to if it may be possible to use
 *             selection I/O.
 *
 * Return:    TRUE or FALSE
 *
 * Programmer:    Neil Fortner
 *        4 May 2021
 *
 *-------------------------------------------------------------------------
 */
static htri_t
H5D__chunk_may_use_select_io(const H5D_io_info_t *io_info, const H5D_dset_info_t *dset_info)
{
    const H5D_t *dataset   = NULL; /* Local pointer to dataset info */
    htri_t       ret_value = FAIL; /* Return value */

    FUNC_ENTER_PACKAGE

    /* Sanity check */
    HDassert(io_info);
    HDassert(dset_info);

    dataset = dset_info->dset;
    HDassert(dataset);

    /* Don't use selection I/O if it's globally disabled, there is a type
     * conversion, or if there are filters on the dataset (for now) */
    if (io_info->io_ops.single_read != H5D__select_read || dataset->shared->dcpl_cache.pline.nused > 0)
        ret_value = FALSE;
    else {
        hbool_t page_buf_enabled;

        HDassert(io_info->io_ops.single_write == H5D__select_write);

        /* Check if the page buffer is enabled */
        if (H5PB_enabled(io_info->f_sh, H5FD_MEM_DRAW, &page_buf_enabled) < 0)
            HGOTO_ERROR(H5E_DATASET, H5E_CANTGET, FAIL, "can't check if page buffer is enabled")
        if (page_buf_enabled)
            ret_value = FALSE;
        else {
            /* Check if chunks in this dataset may be cached, if so don't use
             * selection I/O (for now).  Note that chunks temporarily cached for
             * the purpose of writing the fill value don't count, since they are
             * immediately evicted. */
#ifdef H5_HAVE_PARALLEL
            /* If MPI based VFD is used and the file is opened for write access,
             * must bypass the chunk-cache scheme because other MPI processes
             * could be writing to other elements in the same chunk.
             */
            if (io_info->using_mpi_vfd && (H5F_ACC_RDWR & H5F_INTENT(dataset->oloc.file)))
                ret_value = TRUE;
            else {
#endif /* H5_HAVE_PARALLEL */
                /* Check if the chunk is too large to keep in the cache */
                H5_CHECK_OVERFLOW(dataset->shared->layout.u.chunk.size, uint32_t, size_t);
                if ((size_t)dataset->shared->layout.u.chunk.size > dataset->shared->cache.chunk.nbytes_max)
                    ret_value = TRUE;
                else
                    ret_value = FALSE;
#ifdef H5_HAVE_PARALLEL
            } /* end else */
#endif        /* H5_HAVE_PARALLEL */
        }     /* end else */
    }         /* end else */

done:
    FUNC_LEAVE_NOAPI(ret_value)
} /* end H5D__chunk_may_use_select_io() */

/*-------------------------------------------------------------------------
 * Function:    H5D__chunk_read
 *
 * Purpose:    Read from a chunked dataset.
 *
 * Return:    Non-negative on success/Negative on failure
 *
 * Programmer:    Raymond Lu
 *        Thursday, April 10, 2003
 *
 *-------------------------------------------------------------------------
 */
static herr_t
H5D__chunk_read(H5D_io_info_t *io_info, const H5D_type_info_t *type_info, hsize_t H5_ATTR_UNUSED nelmts,
                H5S_t H5_ATTR_UNUSED *file_space, H5S_t H5_ATTR_UNUSED *mem_space, H5D_dset_info_t *dset_info)
{
<<<<<<< HEAD
    H5SL_node_t *   chunk_node;                  /* Current node in chunk skip list */
    H5D_io_info_t   nonexistent_io_info;         /* "nonexistent" I/O info object */
    H5D_dset_info_t nonexistent_dset_info;       /* "nonexistent" I/O dset info object */
    uint32_t        src_accessed_bytes  = 0;     /* Total accessed size in a chunk */
    hbool_t         skip_missing_chunks = FALSE; /* Whether to skip missing chunks */
    H5S_t **        chunk_mem_spaces    = NULL;  /* Array of chunk memory spaces */
    H5S_t *         chunk_mem_spaces_local[8];   /* Local buffer for chunk_mem_spaces */
    H5S_t **        chunk_file_spaces = NULL;    /* Array of chunk file spaces */
    H5S_t *         chunk_file_spaces_local[8];  /* Local buffer for chunk_file_spaces */
    haddr_t *       chunk_addrs = NULL;          /* Array of chunk addresses */
    haddr_t         chunk_addrs_local[8];        /* Local buffer for chunk_addrs */
    herr_t          ret_value = SUCCEED;         /*return value        */
=======
    H5SL_node_t  *chunk_node;                  /* Current node in chunk skip list */
    H5D_io_info_t nonexistent_io_info;         /* "nonexistent" I/O info object */
    uint32_t      src_accessed_bytes  = 0;     /* Total accessed size in a chunk */
    hbool_t       skip_missing_chunks = FALSE; /* Whether to skip missing chunks */
    H5S_t       **chunk_mem_spaces    = NULL;  /* Array of chunk memory spaces */
    H5S_t        *chunk_mem_spaces_static[8];  /* Static buffer for chunk_mem_spaces */
    H5S_t       **chunk_file_spaces = NULL;    /* Array of chunk file spaces */
    H5S_t        *chunk_file_spaces_static[8]; /* Static buffer for chunk_file_spaces */
    haddr_t      *chunk_addrs = NULL;          /* Array of chunk addresses */
    haddr_t       chunk_addrs_static[8];       /* Static buffer for chunk_addrs */
    herr_t        ret_value = SUCCEED;         /*return value        */
>>>>>>> ae414872

    FUNC_ENTER_PACKAGE

    /* Sanity check */
    HDassert(io_info);
    HDassert(dset_info);
    HDassert(dset_info->buf.vp);
    HDassert(type_info);
    HDassert(dset_info == io_info->dsets_info);

    /* Set up "nonexistent" I/O info object */
    H5MM_memcpy(&nonexistent_io_info, io_info, sizeof(nonexistent_io_info));
    H5MM_memcpy(&nonexistent_dset_info, dset_info, sizeof(nonexistent_dset_info));
    nonexistent_dset_info.layout_ops = *H5D_LOPS_NONEXISTENT;
    nonexistent_io_info.dsets_info   = &nonexistent_dset_info;

    {
        const H5O_fill_t *fill = &(dset_info->dset->shared->dcpl_cache.fill); /* Fill value info */
        H5D_fill_value_t  fill_status;                                        /* Fill value status */

        /* Check the fill value status */
        if (H5P_is_fill_value_defined(fill, &fill_status) < 0)
            HGOTO_ERROR(H5E_PLIST, H5E_CANTGET, FAIL, "can't tell if fill value defined")

        /* If we are never to return fill values, or if we would return them
         * but they aren't set, set the flag to skip missing chunks.
         */
        if (fill->fill_time == H5D_FILL_TIME_NEVER ||
            (fill->fill_time == H5D_FILL_TIME_IFSET && fill_status != H5D_FILL_VALUE_USER_DEFINED &&
             fill_status != H5D_FILL_VALUE_DEFAULT))
            skip_missing_chunks = TRUE;
    }

    /* Different blocks depending on whether we're using selection I/O */
    if (io_info->use_select_io) {
        size_t num_chunks;
        size_t element_sizes[2] = {type_info->dst_type_size, 0};
<<<<<<< HEAD
        void * bufs[2]          = {dset_info->buf.vp, NULL};

        /* Only create selection I/O arrays if not performing multi dataset I/O,
         * otherwise the higher level will handle it */
        if (!io_info->is_mdset) {
            /* Cache number of chunks */
            num_chunks = H5D_CHUNK_GET_NODE_COUNT(dset_info);

            /* Allocate arrays of dataspaces and offsets for use with selection I/O,
             * or point to local buffers */
            HDassert(sizeof(chunk_mem_spaces_local) / sizeof(chunk_mem_spaces_local[0]) ==
                     sizeof(chunk_file_spaces_local) / sizeof(chunk_file_spaces_local[0]));
            HDassert(sizeof(chunk_mem_spaces_local) / sizeof(chunk_mem_spaces_local[0]) ==
                     sizeof(chunk_addrs_local) / sizeof(chunk_addrs_local[0]));
            if (num_chunks > (sizeof(chunk_mem_spaces_local) / sizeof(chunk_mem_spaces_local[0]))) {
                if (NULL == (chunk_mem_spaces = H5MM_malloc(num_chunks * sizeof(H5S_t *))))
                    HGOTO_ERROR(H5E_RESOURCE, H5E_CANTALLOC, FAIL,
                                "memory allocation failed for memory space list")
                if (NULL == (chunk_file_spaces = H5MM_malloc(num_chunks * sizeof(H5S_t *))))
                    HGOTO_ERROR(H5E_RESOURCE, H5E_CANTALLOC, FAIL,
                                "memory allocation failed for file space list")
                if (NULL == (chunk_addrs = H5MM_malloc(num_chunks * sizeof(haddr_t))))
                    HGOTO_ERROR(H5E_RESOURCE, H5E_CANTALLOC, FAIL,
                                "memory allocation failed for chunk address list")
            } /* end if */
            else {
                chunk_mem_spaces  = chunk_mem_spaces_local;
                chunk_file_spaces = chunk_file_spaces_local;
                chunk_addrs       = chunk_addrs_local;
            } /* end else */
=======
        void  *bufs[2]          = {io_info->u.rbuf, NULL};

        /* Cache number of chunks */
        num_chunks = H5D_CHUNK_GET_NODE_COUNT(fm);

        /* Allocate arrays of dataspaces and offsets for use with selection I/O,
         * or point to static buffers */
        HDassert(sizeof(chunk_mem_spaces_static) / sizeof(chunk_mem_spaces_static[0]) ==
                 sizeof(chunk_file_spaces_static) / sizeof(chunk_file_spaces_static[0]));
        HDassert(sizeof(chunk_mem_spaces_static) / sizeof(chunk_mem_spaces_static[0]) ==
                 sizeof(chunk_addrs_static) / sizeof(chunk_addrs_static[0]));
        if (num_chunks > (sizeof(chunk_mem_spaces_static) / sizeof(chunk_mem_spaces_static[0]))) {
            if (NULL == (chunk_mem_spaces = H5MM_malloc(num_chunks * sizeof(H5S_t *))))
                HGOTO_ERROR(H5E_RESOURCE, H5E_CANTALLOC, FAIL,
                            "memory allocation failed for memory space list")
            if (NULL == (chunk_file_spaces = H5MM_malloc(num_chunks * sizeof(H5S_t *))))
                HGOTO_ERROR(H5E_RESOURCE, H5E_CANTALLOC, FAIL, "memory allocation failed for file space list")
            if (NULL == (chunk_addrs = H5MM_malloc(num_chunks * sizeof(haddr_t))))
                HGOTO_ERROR(H5E_RESOURCE, H5E_CANTALLOC, FAIL,
                            "memory allocation failed for chunk address list")
        } /* end if */
        else {
            chunk_mem_spaces  = chunk_mem_spaces_static;
            chunk_file_spaces = chunk_file_spaces_static;
            chunk_addrs       = chunk_addrs_static;
        } /* end else */
>>>>>>> ae414872

            /* Reset num_chunks */
            num_chunks = 0;
        } /* end if */

        /* Iterate through nodes in chunk skip list */
        chunk_node = H5D_CHUNK_GET_FIRST_NODE(dset_info);
        while (chunk_node) {
            H5D_piece_info_t *chunk_info; /* Chunk information */
            H5D_chunk_ud_t    udata;      /* Chunk index pass-through    */

            /* Get the actual chunk information from the skip list node */
            chunk_info = H5D_CHUNK_GET_NODE_INFO(dset_info, chunk_node);

            /* Get the info for the chunk in the file */
            if (H5D__chunk_lookup(dset_info->dset, chunk_info->scaled, &udata) < 0)
                HGOTO_ERROR(H5E_DATASET, H5E_CANTGET, FAIL, "error looking up chunk address")

            /* There should be no chunks cached */
            HDassert(UINT_MAX == udata.idx_hint);

            /* Sanity check */
            HDassert((H5F_addr_defined(udata.chunk_block.offset) && udata.chunk_block.length > 0) ||
                     (!H5F_addr_defined(udata.chunk_block.offset) && udata.chunk_block.length == 0));

            /* Check for non-existent chunk & skip it if appropriate */
            if (H5F_addr_defined(udata.chunk_block.offset)) {
                /* Add chunk to list for selection I/O, if not performing multi dataset I/O */
                if (!io_info->is_mdset) {
                    chunk_mem_spaces[num_chunks]  = chunk_info->mspace;
                    chunk_file_spaces[num_chunks] = chunk_info->fspace;
                    chunk_addrs[num_chunks]       = udata.chunk_block.offset;
                    num_chunks++;
                } /* end if */
            }     /* end if */
            else if (!skip_missing_chunks) {
                /* Perform the actual read operation from the nonexistent chunk
                 */
                if ((io_info->io_ops.single_read)(&nonexistent_io_info, type_info,
                                                  (hsize_t)chunk_info->piece_points, chunk_info->fspace,
                                                  chunk_info->mspace) < 0)
                    HGOTO_ERROR(H5E_DATASET, H5E_READERROR, FAIL, "chunked read failed")
            } /* end if */

            /* Advance to next chunk in list */
            chunk_node = H5D_CHUNK_GET_NEXT_NODE(dset_info, chunk_node);
        } /* end while */

        /* Only perform I/O if not performing multi dataset I/O, otherwise the
         * higher level will handle it after all datasets have been processed */
        if (!io_info->is_mdset) {
            /* Issue selection I/O call (we can skip the page buffer because we've
             * already verified it won't be used, and the metadata accumulator
             * because this is raw data) */
            if (H5F_shared_select_read(H5F_SHARED(dset_info->dset->oloc.file), H5FD_MEM_DRAW,
                                       (uint32_t)num_chunks, chunk_mem_spaces, chunk_file_spaces, chunk_addrs,
                                       element_sizes, bufs) < 0)
                HGOTO_ERROR(H5E_DATASET, H5E_READERROR, FAIL, "chunk selection read failed")

            /* Clean up memory */
            if (chunk_mem_spaces != chunk_mem_spaces_local) {
                HDassert(chunk_file_spaces != chunk_file_spaces_local);
                HDassert(chunk_addrs != chunk_addrs_local);
                chunk_mem_spaces  = H5MM_xfree(chunk_mem_spaces);
                chunk_file_spaces = H5MM_xfree(chunk_file_spaces);
                chunk_addrs       = H5MM_xfree(chunk_addrs);
            } /* end if */
        }     /* end if */
    }         /* end if */
    else {
        H5D_io_info_t   ctg_io_info;   /* Contiguous I/O info object */
        H5D_dset_info_t ctg_dset_info; /* Contiguous I/O dset info object */
        H5D_storage_t   ctg_store;     /* Chunk storage information as contiguous dataset */
        H5D_io_info_t   cpt_io_info;   /* Compact I/O info object */
        H5D_dset_info_t cpt_dset_info; /* Compact I/O dset info object */
        H5D_storage_t   cpt_store;     /* Chunk storage information as compact dataset */
        hbool_t         cpt_dirty;     /* Temporary placeholder for compact storage "dirty" flag */

        /* Set up contiguous I/O info object */
        H5MM_memcpy(&ctg_io_info, io_info, sizeof(ctg_io_info));
        HDmemcpy(&ctg_dset_info, dset_info, sizeof(ctg_dset_info));
        ctg_dset_info.store      = &ctg_store;
        ctg_dset_info.layout_ops = *H5D_LOPS_CONTIG;
        ctg_io_info.dsets_info   = &ctg_dset_info;

        /* Initialize temporary contiguous storage info */
        H5_CHECKED_ASSIGN(ctg_store.contig.dset_size, hsize_t, dset_info->dset->shared->layout.u.chunk.size,
                          uint32_t);

        /* Set up compact I/O info object */
        H5MM_memcpy(&cpt_io_info, io_info, sizeof(cpt_io_info));
        HDmemcpy(&cpt_dset_info, dset_info, sizeof(cpt_dset_info));
        cpt_dset_info.store      = &cpt_store;
        cpt_dset_info.layout_ops = *H5D_LOPS_COMPACT;
        cpt_io_info.dsets_info   = &cpt_dset_info;

        /* Initialize temporary compact storage info */
        cpt_store.compact.dirty = &cpt_dirty;

        /* Iterate through nodes in chunk skip list */
        chunk_node = H5D_CHUNK_GET_FIRST_NODE(dset_info);
        while (chunk_node) {
            H5D_piece_info_t *chunk_info; /* Chunk information */
            H5D_chunk_ud_t    udata;      /* Chunk index pass-through    */
            htri_t            cacheable;  /* Whether the chunk is cacheable */

            /* Get the actual chunk information from the skip list node */
            chunk_info = H5D_CHUNK_GET_NODE_INFO(dset_info, chunk_node);

            /* Get the info for the chunk in the file */
            if (H5D__chunk_lookup(dset_info->dset, chunk_info->scaled, &udata) < 0)
                HGOTO_ERROR(H5E_DATASET, H5E_CANTGET, FAIL, "error looking up chunk address")

            /* Sanity check */
            HDassert((H5F_addr_defined(udata.chunk_block.offset) && udata.chunk_block.length > 0) ||
                     (!H5F_addr_defined(udata.chunk_block.offset) && udata.chunk_block.length == 0));

            /* Check for non-existent chunk & skip it if appropriate */
            if (H5F_addr_defined(udata.chunk_block.offset) || UINT_MAX != udata.idx_hint ||
                !skip_missing_chunks) {
                H5D_io_info_t *chk_io_info;  /* Pointer to I/O info object for this chunk */
                void          *chunk = NULL; /* Pointer to locked chunk buffer */

                /* Set chunk's [scaled] coordinates */
                dset_info->store->chunk.scaled = chunk_info->scaled;

                /* Determine if we should use the chunk cache */
                if ((cacheable = H5D__chunk_cacheable(io_info, dset_info, udata.chunk_block.offset, FALSE)) <
                    0)
                    HGOTO_ERROR(H5E_DATASET, H5E_CANTGET, FAIL, "can't tell if chunk is cacheable")
                if (cacheable) {
                    /* Load the chunk into cache and lock it. */

                    /* Compute # of bytes accessed in chunk */
                    H5_CHECK_OVERFLOW(type_info->src_type_size, /*From:*/ size_t, /*To:*/ uint32_t);
                    src_accessed_bytes = chunk_info->piece_points * (uint32_t)type_info->src_type_size;

                    /* Lock the chunk into the cache */
                    if (NULL == (chunk = H5D__chunk_lock(io_info, &udata, FALSE, FALSE)))
                        HGOTO_ERROR(H5E_IO, H5E_READERROR, FAIL, "unable to read raw data chunk")

                    /* Set up the storage buffer information for this chunk */
                    cpt_store.compact.buf = chunk;

                    /* Point I/O info at contiguous I/O info for this chunk */
                    chk_io_info = &cpt_io_info;
                } /* end if */
                else if (H5F_addr_defined(udata.chunk_block.offset)) {
                    /* Set up the storage address information for this chunk */
                    ctg_store.contig.dset_addr = udata.chunk_block.offset;

                    /* Point I/O info at temporary I/O info for this chunk */
                    chk_io_info = &ctg_io_info;
                } /* end else if */
                else {
                    /* Point I/O info at "nonexistent" I/O info for this chunk */
                    chk_io_info = &nonexistent_io_info;
                } /* end else */

                /* Perform the actual read operation */
                if ((io_info->io_ops.single_read)(chk_io_info, type_info, (hsize_t)chunk_info->piece_points,
                                                  chunk_info->fspace, chunk_info->mspace) < 0)
                    HGOTO_ERROR(H5E_DATASET, H5E_READERROR, FAIL, "chunked read failed")

                /* Release the cache lock on the chunk. */
                if (chunk && H5D__chunk_unlock(io_info, &udata, FALSE, chunk, src_accessed_bytes) < 0)
                    HGOTO_ERROR(H5E_IO, H5E_READERROR, FAIL, "unable to unlock raw data chunk")
            } /* end if */

            /* Advance to next chunk in list */
            chunk_node = H5D_CHUNK_GET_NEXT_NODE(dset_info, chunk_node);
        } /* end while */
    }     /* end else */

done:
    /* Cleanup on failure */
    if (ret_value < 0) {
        if (chunk_mem_spaces != chunk_mem_spaces_local)
            chunk_mem_spaces = H5MM_xfree(chunk_mem_spaces);
        if (chunk_file_spaces != chunk_file_spaces_local)
            chunk_file_spaces = H5MM_xfree(chunk_file_spaces);
        if (chunk_addrs != chunk_addrs_local)
            chunk_addrs = H5MM_xfree(chunk_addrs);
    } /* end if */

    /* Make sure we cleaned up */
    HDassert(!chunk_mem_spaces || chunk_mem_spaces == chunk_mem_spaces_local);
    HDassert(!chunk_file_spaces || chunk_file_spaces == chunk_file_spaces_local);
    HDassert(!chunk_addrs || chunk_addrs == chunk_addrs_local);

    FUNC_LEAVE_NOAPI(ret_value)
} /* H5D__chunk_read() */

/*-------------------------------------------------------------------------
 * Function:    H5D__chunk_write
 *
 * Purpose:    Writes to a chunked dataset.
 *
 * Return:    Non-negative on success/Negative on failure
 *
 * Programmer:    Raymond Lu
 *        Thursday, April 10, 2003
 *
 *-------------------------------------------------------------------------
 */
static herr_t
H5D__chunk_write(H5D_io_info_t *io_info, const H5D_type_info_t *type_info, hsize_t H5_ATTR_UNUSED nelmts,
                 H5S_t H5_ATTR_UNUSED *file_space, H5S_t H5_ATTR_UNUSED *mem_space,
                 H5D_dset_info_t *dset_info)
{
<<<<<<< HEAD
    H5SL_node_t *   chunk_node;                 /* Current node in chunk skip list */
    H5D_io_info_t   ctg_io_info;                /* Contiguous I/O info object */
    H5D_dset_info_t ctg_dset_info;              /* Contiguous I/O dset info object */
    H5D_storage_t   ctg_store;                  /* Chunk storage information as contiguous dataset */
    H5D_io_info_t   cpt_io_info;                /* Compact I/O info object */
    H5D_dset_info_t cpt_dset_info;              /* Compact I/O dset info object */
    H5D_storage_t   cpt_store;                  /* Chunk storage information as compact dataset */
    hbool_t         cpt_dirty;                  /* Temporary placeholder for compact storage "dirty" flag */
    uint32_t        dst_accessed_bytes = 0;     /* Total accessed size in a chunk */
    H5S_t **        chunk_mem_spaces   = NULL;  /* Array of chunk memory spaces */
    H5S_t *         chunk_mem_spaces_local[8];  /* Local buffer for chunk_mem_spaces */
    H5S_t **        chunk_file_spaces = NULL;   /* Array of chunk file spaces */
    H5S_t *         chunk_file_spaces_local[8]; /* Local buffer for chunk_file_spaces */
    haddr_t *       chunk_addrs = NULL;         /* Array of chunk addresses */
    haddr_t         chunk_addrs_local[8];       /* Local buffer for chunk_addrs */
    herr_t          ret_value = SUCCEED;        /* Return value        */
=======
    H5SL_node_t  *chunk_node;                  /* Current node in chunk skip list */
    H5D_io_info_t ctg_io_info;                 /* Contiguous I/O info object */
    H5D_storage_t ctg_store;                   /* Chunk storage information as contiguous dataset */
    H5D_io_info_t cpt_io_info;                 /* Compact I/O info object */
    H5D_storage_t cpt_store;                   /* Chunk storage information as compact dataset */
    hbool_t       cpt_dirty;                   /* Temporary placeholder for compact storage "dirty" flag */
    uint32_t      dst_accessed_bytes = 0;      /* Total accessed size in a chunk */
    H5S_t       **chunk_mem_spaces   = NULL;   /* Array of chunk memory spaces */
    H5S_t        *chunk_mem_spaces_static[8];  /* Static buffer for chunk_mem_spaces */
    H5S_t       **chunk_file_spaces = NULL;    /* Array of chunk file spaces */
    H5S_t        *chunk_file_spaces_static[8]; /* Static buffer for chunk_file_spaces */
    haddr_t      *chunk_addrs = NULL;          /* Array of chunk addresses */
    haddr_t       chunk_addrs_static[8];       /* Static buffer for chunk_addrs */
    herr_t        ret_value = SUCCEED;         /* Return value        */
>>>>>>> ae414872

    FUNC_ENTER_PACKAGE

    /* Sanity check */
    HDassert(io_info);
    HDassert(dset_info);
    HDassert(dset_info->buf.cvp);
    HDassert(type_info);

    /* Set up contiguous I/O info object */
    H5MM_memcpy(&ctg_io_info, io_info, sizeof(ctg_io_info));
    HDmemcpy(&ctg_dset_info, dset_info, sizeof(ctg_dset_info));
    ctg_dset_info.store      = &ctg_store;
    ctg_dset_info.layout_ops = *H5D_LOPS_CONTIG;
    ctg_io_info.dsets_info   = &ctg_dset_info;

    /* Initialize temporary contiguous storage info */
    H5_CHECKED_ASSIGN(ctg_store.contig.dset_size, hsize_t, dset_info->dset->shared->layout.u.chunk.size,
                      uint32_t);

    /* Set up compact I/O info object */
    H5MM_memcpy(&cpt_io_info, io_info, sizeof(cpt_io_info));
    HDmemcpy(&cpt_dset_info, dset_info, sizeof(cpt_dset_info));
    cpt_dset_info.store      = &cpt_store;
    cpt_dset_info.layout_ops = *H5D_LOPS_COMPACT;
    cpt_io_info.dsets_info   = &cpt_dset_info;

    /* Initialize temporary compact storage info */
    cpt_store.compact.dirty = &cpt_dirty;

    /* Different blocks depending on whether we're using selection I/O */
    if (io_info->use_select_io) {
        size_t      num_chunks;
        size_t      element_sizes[2] = {type_info->dst_type_size, 0};
        const void *bufs[2]          = {dset_info->buf.cvp, NULL};

        /* Only create selection I/O arrays if not performing multi dataset I/O,
         * otherwise the higher level will handle it */
        if (!io_info->is_mdset) {
            /* Cache number of chunks */
            num_chunks = H5D_CHUNK_GET_NODE_COUNT(dset_info);

            /* Allocate arrays of dataspaces and offsets for use with selection I/O,
             * or point to local buffers */
            HDassert(sizeof(chunk_mem_spaces_local) / sizeof(chunk_mem_spaces_local[0]) ==
                     sizeof(chunk_file_spaces_local) / sizeof(chunk_file_spaces_local[0]));
            HDassert(sizeof(chunk_mem_spaces_local) / sizeof(chunk_mem_spaces_local[0]) ==
                     sizeof(chunk_addrs_local) / sizeof(chunk_addrs_local[0]));
            if (num_chunks > (sizeof(chunk_mem_spaces_local) / sizeof(chunk_mem_spaces_local[0]))) {
                if (NULL == (chunk_mem_spaces = H5MM_malloc(num_chunks * sizeof(H5S_t *))))
                    HGOTO_ERROR(H5E_RESOURCE, H5E_CANTALLOC, FAIL,
                                "memory allocation failed for memory space list")
                if (NULL == (chunk_file_spaces = H5MM_malloc(num_chunks * sizeof(H5S_t *))))
                    HGOTO_ERROR(H5E_RESOURCE, H5E_CANTALLOC, FAIL,
                                "memory allocation failed for file space list")
                if (NULL == (chunk_addrs = H5MM_malloc(num_chunks * sizeof(haddr_t))))
                    HGOTO_ERROR(H5E_RESOURCE, H5E_CANTALLOC, FAIL,
                                "memory allocation failed for chunk address list")
            } /* end if */
            else {
                chunk_mem_spaces  = chunk_mem_spaces_local;
                chunk_file_spaces = chunk_file_spaces_local;
                chunk_addrs       = chunk_addrs_local;
            } /* end else */

            /* Reset num_chunks */
            num_chunks = 0;
        } /* end if */

        /* Iterate through nodes in chunk skip list */
        chunk_node = H5D_CHUNK_GET_FIRST_NODE(dset_info);
        while (chunk_node) {
<<<<<<< HEAD
            H5D_piece_info_t * chunk_info; /* Chunk information */
=======
            H5D_chunk_info_t  *chunk_info; /* Chunk information */
>>>>>>> ae414872
            H5D_chk_idx_info_t idx_info;   /* Chunked index info */
            H5D_chunk_ud_t     udata;      /* Index pass-through    */
            htri_t             cacheable;  /* Whether the chunk is cacheable */
            hbool_t need_insert = FALSE;   /* Whether the chunk needs to be inserted into the index */

            /* Get the actual chunk information from the skip list node */
            chunk_info = H5D_CHUNK_GET_NODE_INFO(dset_info, chunk_node);

            /* Get the info for the chunk in the file */
            if (H5D__chunk_lookup(dset_info->dset, chunk_info->scaled, &udata) < 0)
                HGOTO_ERROR(H5E_DATASET, H5E_CANTGET, FAIL, "error looking up chunk address")

            /* There should be no chunks cached */
            HDassert(UINT_MAX == udata.idx_hint);

            /* Sanity check */
            HDassert((H5F_addr_defined(udata.chunk_block.offset) && udata.chunk_block.length > 0) ||
                     (!H5F_addr_defined(udata.chunk_block.offset) && udata.chunk_block.length == 0));

            /* Set chunk's [scaled] coordinates */
            dset_info->store->chunk.scaled = chunk_info->scaled;

            /* Determine if we should use the chunk cache */
            if ((cacheable = H5D__chunk_cacheable(io_info, dset_info, udata.chunk_block.offset, TRUE)) < 0)
                HGOTO_ERROR(H5E_DATASET, H5E_CANTGET, FAIL, "can't tell if chunk is cacheable")
            if (cacheable) {
                /* Load the chunk into cache.  But if the whole chunk is written,
                 * simply allocate space instead of load the chunk. */
                void   *chunk;               /* Pointer to locked chunk buffer */
                hbool_t entire_chunk = TRUE; /* Whether whole chunk is selected */

                /* Compute # of bytes accessed in chunk */
                H5_CHECK_OVERFLOW(type_info->dst_type_size, /*From:*/ size_t, /*To:*/ uint32_t);
                dst_accessed_bytes = chunk_info->piece_points * (uint32_t)type_info->dst_type_size;

                /* Determine if we will access all the data in the chunk */
                if (dst_accessed_bytes != ctg_store.contig.dset_size ||
                    (chunk_info->piece_points * type_info->src_type_size) != ctg_store.contig.dset_size ||
                    dset_info->fsel_type == H5S_SEL_POINTS)
                    entire_chunk = FALSE;

                /* Lock the chunk into the cache */
                if (NULL == (chunk = H5D__chunk_lock(io_info, &udata, entire_chunk, FALSE)))
                    HGOTO_ERROR(H5E_IO, H5E_READERROR, FAIL, "unable to read raw data chunk")

                /* Set up the storage buffer information for this chunk */
                cpt_store.compact.buf = chunk;

                /* Perform the actual write operation */
                if ((io_info->io_ops.single_write)(&cpt_io_info, type_info, (hsize_t)chunk_info->piece_points,
                                                   chunk_info->fspace, chunk_info->mspace) < 0)
                    HGOTO_ERROR(H5E_DATASET, H5E_READERROR, FAIL, "chunked write failed")

                /* Release the cache lock on the chunk */
                if (H5D__chunk_unlock(io_info, &udata, TRUE, chunk, dst_accessed_bytes) < 0)
                    HGOTO_ERROR(H5E_IO, H5E_READERROR, FAIL, "unable to unlock raw data chunk")
            } /* end if */
            else {
                /* If the chunk hasn't been allocated on disk, do so now. */
                if (!H5F_addr_defined(udata.chunk_block.offset)) {
                    /* Compose chunked index info struct */
                    idx_info.f       = dset_info->dset->oloc.file;
                    idx_info.pline   = &(dset_info->dset->shared->dcpl_cache.pline);
                    idx_info.layout  = &(dset_info->dset->shared->layout.u.chunk);
                    idx_info.storage = &(dset_info->dset->shared->layout.storage.u.chunk);

                    /* Set up the size of chunk for user data */
                    udata.chunk_block.length = dset_info->dset->shared->layout.u.chunk.size;

                    /* Allocate the chunk */
                    if (H5D__chunk_file_alloc(&idx_info, NULL, &udata.chunk_block, &need_insert,
                                              chunk_info->scaled) < 0)
                        HGOTO_ERROR(H5E_DATASET, H5E_CANTINSERT, FAIL,
                                    "unable to insert/resize chunk on chunk level")

                    /* Make sure the address of the chunk is returned. */
                    if (!H5F_addr_defined(udata.chunk_block.offset))
                        HGOTO_ERROR(H5E_DATASET, H5E_CANTGET, FAIL, "chunk address isn't defined")

                    /* Cache the new chunk information */
                    H5D__chunk_cinfo_cache_update(&dset_info->dset->shared->cache.chunk.last, &udata);

                    /* Insert chunk into index */
                    if (need_insert && dset_info->dset->shared->layout.storage.u.chunk.ops->insert)
                        if ((dset_info->dset->shared->layout.storage.u.chunk.ops->insert)(&idx_info, &udata,
                                                                                          NULL) < 0)
                            HGOTO_ERROR(H5E_DATASET, H5E_CANTINSERT, FAIL,
                                        "unable to insert chunk addr into index")
                } /* end if */

                /* Add chunk to list for selection I/O, if not performing multi dataset I/O */
                if (!io_info->is_mdset) {
                    chunk_mem_spaces[num_chunks]  = chunk_info->mspace;
                    chunk_file_spaces[num_chunks] = chunk_info->fspace;
                    chunk_addrs[num_chunks]       = udata.chunk_block.offset;
                    num_chunks++;
                } /* end if */
            }     /* end else */

            /* Advance to next chunk in list */
            chunk_node = H5D_CHUNK_GET_NEXT_NODE(dset_info, chunk_node);
        } /* end while */

        /* Only perform I/O if not performing multi dataset I/O, otherwise the
         * higher level will handle it after all datasets have been processed */
        if (!io_info->is_mdset) {
            /* Issue selection I/O call (we can skip the page buffer because we've
             * already verified it won't be used, and the metadata accumulator
             * because this is raw data) */
            if (H5F_shared_select_write(H5F_SHARED(dset_info->dset->oloc.file), H5FD_MEM_DRAW,
                                        (uint32_t)num_chunks, chunk_mem_spaces, chunk_file_spaces,
                                        chunk_addrs, element_sizes, bufs) < 0)
                HGOTO_ERROR(H5E_DATASET, H5E_WRITEERROR, FAIL, "chunk selection write failed")

            /* Clean up memory */
            if (chunk_mem_spaces != chunk_mem_spaces_local) {
                HDassert(chunk_file_spaces != chunk_file_spaces_local);
                HDassert(chunk_addrs != chunk_addrs_local);
                chunk_mem_spaces  = H5MM_xfree(chunk_mem_spaces);
                chunk_file_spaces = H5MM_xfree(chunk_file_spaces);
                chunk_addrs       = H5MM_xfree(chunk_addrs);
            } /* end if */
        }     /* end if */
    }         /* end if */
    else {
        /* Iterate through nodes in chunk skip list */
        chunk_node = H5D_CHUNK_GET_FIRST_NODE(dset_info);
        while (chunk_node) {
<<<<<<< HEAD
            H5D_piece_info_t * chunk_info;  /* Chunk information */
=======
            H5D_chunk_info_t  *chunk_info;  /* Chunk information */
>>>>>>> ae414872
            H5D_chk_idx_info_t idx_info;    /* Chunked index info */
            H5D_io_info_t     *chk_io_info; /* Pointer to I/O info object for this chunk */
            void              *chunk;       /* Pointer to locked chunk buffer */
            H5D_chunk_ud_t     udata;       /* Index pass-through    */
            htri_t             cacheable;   /* Whether the chunk is cacheable */
            hbool_t need_insert = FALSE;    /* Whether the chunk needs to be inserted into the index */

            /* Get the actual chunk information from the skip list node */
            chunk_info = H5D_CHUNK_GET_NODE_INFO(dset_info, chunk_node);

            /* Look up the chunk */
            if (H5D__chunk_lookup(dset_info->dset, chunk_info->scaled, &udata) < 0)
                HGOTO_ERROR(H5E_DATASET, H5E_CANTGET, FAIL, "error looking up chunk address")

            /* Sanity check */
            HDassert((H5F_addr_defined(udata.chunk_block.offset) && udata.chunk_block.length > 0) ||
                     (!H5F_addr_defined(udata.chunk_block.offset) && udata.chunk_block.length == 0));

            /* Set chunk's [scaled] coordinates */
            dset_info->store->chunk.scaled = chunk_info->scaled;

            /* Determine if we should use the chunk cache */
            if ((cacheable = H5D__chunk_cacheable(io_info, dset_info, udata.chunk_block.offset, TRUE)) < 0)
                HGOTO_ERROR(H5E_DATASET, H5E_CANTGET, FAIL, "can't tell if chunk is cacheable")
            if (cacheable) {
                /* Load the chunk into cache.  But if the whole chunk is written,
                 * simply allocate space instead of load the chunk. */
                hbool_t entire_chunk = TRUE; /* Whether whole chunk is selected */

                /* Compute # of bytes accessed in chunk */
                H5_CHECK_OVERFLOW(type_info->dst_type_size, /*From:*/ size_t, /*To:*/ uint32_t);
                dst_accessed_bytes = chunk_info->piece_points * (uint32_t)type_info->dst_type_size;

                /* Determine if we will access all the data in the chunk */
                if (dst_accessed_bytes != ctg_store.contig.dset_size ||
                    (chunk_info->piece_points * type_info->src_type_size) != ctg_store.contig.dset_size ||
                    dset_info->fsel_type == H5S_SEL_POINTS)
                    entire_chunk = FALSE;

                /* Lock the chunk into the cache */
                if (NULL == (chunk = H5D__chunk_lock(io_info, &udata, entire_chunk, FALSE)))
                    HGOTO_ERROR(H5E_IO, H5E_READERROR, FAIL, "unable to read raw data chunk")

                /* Set up the storage buffer information for this chunk */
                cpt_store.compact.buf = chunk;

                /* Point I/O info at main I/O info for this chunk */
                chk_io_info = &cpt_io_info;
            } /* end if */
            else {
                /* If the chunk hasn't been allocated on disk, do so now. */
                if (!H5F_addr_defined(udata.chunk_block.offset)) {
                    /* Compose chunked index info struct */
                    idx_info.f       = dset_info->dset->oloc.file;
                    idx_info.pline   = &(dset_info->dset->shared->dcpl_cache.pline);
                    idx_info.layout  = &(dset_info->dset->shared->layout.u.chunk);
                    idx_info.storage = &(dset_info->dset->shared->layout.storage.u.chunk);

                    /* Set up the size of chunk for user data */
                    udata.chunk_block.length = dset_info->dset->shared->layout.u.chunk.size;

                    /* Allocate the chunk */
                    if (H5D__chunk_file_alloc(&idx_info, NULL, &udata.chunk_block, &need_insert,
                                              chunk_info->scaled) < 0)
                        HGOTO_ERROR(H5E_DATASET, H5E_CANTINSERT, FAIL,
                                    "unable to insert/resize chunk on chunk level")

                    /* Make sure the address of the chunk is returned. */
                    if (!H5F_addr_defined(udata.chunk_block.offset))
                        HGOTO_ERROR(H5E_DATASET, H5E_CANTGET, FAIL, "chunk address isn't defined")

                    /* Cache the new chunk information */
                    H5D__chunk_cinfo_cache_update(&dset_info->dset->shared->cache.chunk.last, &udata);
                } /* end if */

                /* Set up the storage address information for this chunk */
                ctg_store.contig.dset_addr = udata.chunk_block.offset;

                /* No chunk cached */
                chunk = NULL;

                /* Point I/O info at temporary I/O info for this chunk */
                chk_io_info = &ctg_io_info;
            } /* end else */

            /* Perform the actual write operation */
            if ((io_info->io_ops.single_write)(chk_io_info, type_info, (hsize_t)chunk_info->piece_points,
                                               chunk_info->fspace, chunk_info->mspace) < 0)
                HGOTO_ERROR(H5E_DATASET, H5E_READERROR, FAIL, "chunked write failed")

            /* Release the cache lock on the chunk, or insert chunk into index. */
            if (chunk) {
                if (H5D__chunk_unlock(io_info, &udata, TRUE, chunk, dst_accessed_bytes) < 0)
                    HGOTO_ERROR(H5E_IO, H5E_READERROR, FAIL, "unable to unlock raw data chunk")
            } /* end if */
            else {
                if (need_insert && dset_info->dset->shared->layout.storage.u.chunk.ops->insert)
                    if ((dset_info->dset->shared->layout.storage.u.chunk.ops->insert)(&idx_info, &udata,
                                                                                      NULL) < 0)
                        HGOTO_ERROR(H5E_DATASET, H5E_CANTINSERT, FAIL,
                                    "unable to insert chunk addr into index")
            } /* end else */

            /* Advance to next chunk in list */
            chunk_node = H5D_CHUNK_GET_NEXT_NODE(dset_info, chunk_node);
        } /* end while */
    }     /* end else */

done:
    /* Cleanup on failure */
    if (ret_value < 0) {
        if (chunk_mem_spaces != chunk_mem_spaces_local)
            chunk_mem_spaces = H5MM_xfree(chunk_mem_spaces);
        if (chunk_file_spaces != chunk_file_spaces_local)
            chunk_file_spaces = H5MM_xfree(chunk_file_spaces);
        if (chunk_addrs != chunk_addrs_local)
            chunk_addrs = H5MM_xfree(chunk_addrs);
    } /* end if */

    /* Make sure we cleaned up */
    HDassert(!chunk_mem_spaces || chunk_mem_spaces == chunk_mem_spaces_local);
    HDassert(!chunk_file_spaces || chunk_file_spaces == chunk_file_spaces_local);
    HDassert(!chunk_addrs || chunk_addrs == chunk_addrs_local);

    FUNC_LEAVE_NOAPI(ret_value)
} /* H5D__chunk_write() */

/*-------------------------------------------------------------------------
 * Function:    H5D__chunk_flush
 *
 * Purpose:    Writes all dirty chunks to disk and optionally preempts them
 *        from the cache.
 *
 * Return:    Non-negative on success/Negative on failure
 *
 * Programmer:    Robb Matzke
 *              Thursday, May 21, 1998
 *
 *-------------------------------------------------------------------------
 */
static herr_t
H5D__chunk_flush(H5D_t *dset)
{
    H5D_rdcc_t     *rdcc = &(dset->shared->cache.chunk);
    H5D_rdcc_ent_t *ent, *next;
    unsigned        nerrors   = 0;       /* Count of any errors encountered when flushing chunks */
    herr_t          ret_value = SUCCEED; /* Return value */

    FUNC_ENTER_PACKAGE

    /* Sanity check */
    HDassert(dset);

    /* Loop over all entries in the chunk cache */
    for (ent = rdcc->head; ent; ent = next) {
        next = ent->next;
        if (H5D__chunk_flush_entry(dset, ent, FALSE) < 0)
            nerrors++;
    } /* end for */
    if (nerrors)
        HGOTO_ERROR(H5E_DATASET, H5E_CANTFLUSH, FAIL, "unable to flush one or more raw data chunks")

done:
    FUNC_LEAVE_NOAPI(ret_value)
} /* end H5D__chunk_flush() */

/*-------------------------------------------------------------------------
 * Function:    H5D__piece_io_term
 *
 * Purpose:    Destroy I/O operation information.
 *
 * Return:    Non-negative on success/Negative on failure
 *
 * Programmer:    Jonathan Kim  Nov, 2013
 *
 *-------------------------------------------------------------------------
 */
herr_t
H5D__piece_io_term(H5D_io_info_t H5_ATTR_UNUSED *io_info, H5D_dset_info_t *di)
{
    herr_t ret_value = SUCCEED; /*return value        */

    FUNC_ENTER_PACKAGE

    /* Single element I/O vs. multiple element I/O cleanup */
    if (di->use_single) {
        /* Sanity checks */
        HDassert(di->dset_sel_pieces == NULL);
        HDassert(di->last_piece_info == NULL);
        HDassert(di->single_piece_info);
        HDassert(di->single_piece_info->fspace_shared);
        HDassert(di->single_piece_info->mspace_shared);

        /* Reset the selection for the single element I/O */
        H5S_select_all(di->single_space, TRUE);
    } /* end if */
    else {
        /* Release the nodes on the list of selected pieces, or the last (only)
         * piece if the skiplist is not available */
        if (di->dset_sel_pieces) {
            if (H5SL_free(di->dset_sel_pieces, H5D__free_piece_info, NULL) < 0)
                HGOTO_ERROR(H5E_DATASET, H5E_CANTNEXT, FAIL, "can't free dataset skip list")
        } /* end if */
        else if (di->last_piece_info) {
            if (H5D__free_piece_info(di->last_piece_info, NULL, NULL) < 0)
                HGOTO_ERROR(H5E_DATASET, H5E_CANTFREE, FAIL, "can't free piece info")
            di->last_piece_info = NULL;
        } /* end if */
    }     /* end else */

    /* Free the memory piece dataspace template */
    if (di->mchunk_tmpl)
        if (H5S_close(di->mchunk_tmpl) < 0)
            HGOTO_ERROR(H5E_DATASPACE, H5E_CANTRELEASE, FAIL, "can't release memory chunk dataspace template")

done:
    FUNC_LEAVE_NOAPI(ret_value)
} /* end H5D__piece_io_term() */

/*-------------------------------------------------------------------------
 * Function:    H5D__chunk_dest
 *
 * Purpose:    Destroy the entire chunk cache by flushing dirty entries,
 *        preempting all entries, and freeing the cache itself.
 *
 * Return:    Non-negative on success/Negative on failure
 *
 * Programmer:    Robb Matzke
 *              Thursday, May 21, 1998
 *
 *-------------------------------------------------------------------------
 */
static herr_t
H5D__chunk_dest(H5D_t *dset)
{
    H5D_chk_idx_info_t   idx_info;                            /* Chunked index info */
    H5D_rdcc_t          *rdcc = &(dset->shared->cache.chunk); /* Dataset's chunk cache */
    H5D_rdcc_ent_t      *ent = NULL, *next = NULL;            /* Pointer to current & next cache entries */
    int                  nerrors   = 0;                       /* Accumulated count of errors */
    H5O_storage_chunk_t *sc        = &(dset->shared->layout.storage.u.chunk);
    herr_t               ret_value = SUCCEED; /* Return value */

    FUNC_ENTER_PACKAGE_TAG(dset->oloc.addr)

    /* Sanity checks */
    HDassert(dset);
    H5D_CHUNK_STORAGE_INDEX_CHK(sc);

    /* Flush all the cached chunks */
    for (ent = rdcc->head; ent; ent = next) {
        next = ent->next;
        if (H5D__chunk_cache_evict(dset, ent, TRUE) < 0)
            nerrors++;
    } /* end for */

    /* Continue even if there are failures. */
    if (nerrors)
        HDONE_ERROR(H5E_IO, H5E_CANTFLUSH, FAIL, "unable to flush one or more raw data chunks")

    /* Release cache structures */
    if (rdcc->slot)
        rdcc->slot = H5FL_SEQ_FREE(H5D_rdcc_ent_ptr_t, rdcc->slot);
    HDmemset(rdcc, 0, sizeof(H5D_rdcc_t));

    /* Compose chunked index info struct */
    idx_info.f       = dset->oloc.file;
    idx_info.pline   = &dset->shared->dcpl_cache.pline;
    idx_info.layout  = &dset->shared->layout.u.chunk;
    idx_info.storage = sc;

    /* Free any index structures */
    if (sc->ops->dest && (sc->ops->dest)(&idx_info) < 0)
        HGOTO_ERROR(H5E_DATASET, H5E_CANTFREE, FAIL, "unable to release chunk index info")

done:
    FUNC_LEAVE_NOAPI_TAG(ret_value)
} /* end H5D__chunk_dest() */

/*-------------------------------------------------------------------------
 * Function:    H5D_chunk_idx_reset
 *
 * Purpose:    Reset index information
 *
 * Return:    Non-negative on success/Negative on failure
 *
 * Programmer:    Quincey Koziol
 *              Thursday, January 15, 2009
 *
 *-------------------------------------------------------------------------
 */
herr_t
H5D_chunk_idx_reset(H5O_storage_chunk_t *storage, hbool_t reset_addr)
{
    herr_t ret_value = SUCCEED; /* Return value */

    FUNC_ENTER_NOAPI(FAIL)

    /* Sanity checks */
    HDassert(storage);
    HDassert(storage->ops);
    H5D_CHUNK_STORAGE_INDEX_CHK(storage);

    /* Reset index structures */
    if ((storage->ops->reset)(storage, reset_addr) < 0)
        HGOTO_ERROR(H5E_DATASET, H5E_CANTFREE, FAIL, "unable to reset chunk index info")

done:
    FUNC_LEAVE_NOAPI(ret_value)
} /* end H5D_chunk_idx_reset() */

/*-------------------------------------------------------------------------
 * Function:    H5D__chunk_cinfo_cache_reset
 *
 * Purpose:    Reset the cached chunk info
 *
 * Return:    Non-negative on success/Negative on failure
 *
 * Programmer:    Quincey Koziol
 *              November 27, 2007
 *
 *-------------------------------------------------------------------------
 */
static herr_t
H5D__chunk_cinfo_cache_reset(H5D_chunk_cached_t *last)
{
    FUNC_ENTER_PACKAGE_NOERR

    /* Sanity check */
    HDassert(last);

    /* Indicate that the cached info is not valid */
    last->valid = FALSE;

    FUNC_LEAVE_NOAPI(SUCCEED)
} /* H5D__chunk_cinfo_cache_reset() */

/*-------------------------------------------------------------------------
 * Function:    H5D__chunk_cinfo_cache_update
 *
 * Purpose:    Update the cached chunk info
 *
 * Return:    Non-negative on success/Negative on failure
 *
 * Programmer:    Quincey Koziol
 *              November 27, 2007
 *
 *-------------------------------------------------------------------------
 */
static herr_t
H5D__chunk_cinfo_cache_update(H5D_chunk_cached_t *last, const H5D_chunk_ud_t *udata)
{
    FUNC_ENTER_PACKAGE_NOERR

    /* Sanity check */
    HDassert(last);
    HDassert(udata);
    HDassert(udata->common.layout);
    HDassert(udata->common.scaled);

    /* Stored the information to cache */
    H5MM_memcpy(last->scaled, udata->common.scaled, sizeof(hsize_t) * udata->common.layout->ndims);
    last->addr = udata->chunk_block.offset;
    H5_CHECKED_ASSIGN(last->nbytes, uint32_t, udata->chunk_block.length, hsize_t);
    last->chunk_idx   = udata->chunk_idx;
    last->filter_mask = udata->filter_mask;

    /* Indicate that the cached info is valid */
    last->valid = TRUE;

    FUNC_LEAVE_NOAPI(SUCCEED)
} /* H5D__chunk_cinfo_cache_update() */

/*-------------------------------------------------------------------------
 * Function:    H5D__chunk_cinfo_cache_found
 *
 * Purpose:    Look for chunk info in cache
 *
 * Return:    TRUE/FALSE/FAIL
 *
 * Programmer:    Quincey Koziol
 *              November 27, 2007
 *
 *-------------------------------------------------------------------------
 */
static hbool_t
H5D__chunk_cinfo_cache_found(const H5D_chunk_cached_t *last, H5D_chunk_ud_t *udata)
{
    hbool_t ret_value = FALSE; /* Return value */

    FUNC_ENTER_PACKAGE_NOERR

    /* Sanity check */
    HDassert(last);
    HDassert(udata);
    HDassert(udata->common.layout);
    HDassert(udata->common.scaled);

    /* Check if the cached information is what is desired */
    if (last->valid) {
        unsigned u; /* Local index variable */

        /* Check that the scaled offset is the same */
        for (u = 0; u < udata->common.layout->ndims; u++)
            if (last->scaled[u] != udata->common.scaled[u])
                HGOTO_DONE(FALSE)

        /* Retrieve the information from the cache */
        udata->chunk_block.offset = last->addr;
        udata->chunk_block.length = last->nbytes;
        udata->chunk_idx          = last->chunk_idx;
        udata->filter_mask        = last->filter_mask;

        /* Indicate that the data was found */
        HGOTO_DONE(TRUE)
    } /* end if */

done:
    FUNC_LEAVE_NOAPI(ret_value)
} /* H5D__chunk_cinfo_cache_found() */

/*-------------------------------------------------------------------------
 * Function:    H5D__chunk_create
 *
 * Purpose:    Creates a new chunked storage index and initializes the
 *        layout information with information about the storage.  The
 *        layout info should be immediately written to the object header.
 *
 * Return:    Non-negative on success (with the layout information initialized
 *        and ready to write to an object header). Negative on failure.
 *
 * Programmer:    Quincey Koziol
 *        Thursday, May 22, 2008
 *
 *-------------------------------------------------------------------------
 */
herr_t
H5D__chunk_create(const H5D_t *dset /*in,out*/)
{
    H5D_chk_idx_info_t   idx_info; /* Chunked index info */
    H5O_storage_chunk_t *sc        = &(dset->shared->layout.storage.u.chunk);
    herr_t               ret_value = SUCCEED; /* Return value */

    FUNC_ENTER_PACKAGE

    /* Check args */
    HDassert(dset);
    HDassert(H5D_CHUNKED == dset->shared->layout.type);
    HDassert(dset->shared->layout.u.chunk.ndims > 0 &&
             dset->shared->layout.u.chunk.ndims <= H5O_LAYOUT_NDIMS);
    H5D_CHUNK_STORAGE_INDEX_CHK(sc);

#ifndef NDEBUG
    {
        unsigned u; /* Local index variable */

        for (u = 0; u < dset->shared->layout.u.chunk.ndims; u++)
            HDassert(dset->shared->layout.u.chunk.dim[u] > 0);
    }
#endif

    /* Compose chunked index info struct */
    idx_info.f       = dset->oloc.file;
    idx_info.pline   = &dset->shared->dcpl_cache.pline;
    idx_info.layout  = &dset->shared->layout.u.chunk;
    idx_info.storage = sc;

    /* Create the index for the chunks */
    if ((sc->ops->create)(&idx_info) < 0)
        HGOTO_ERROR(H5E_DATASET, H5E_CANTINIT, FAIL, "can't create chunk index")

done:
    FUNC_LEAVE_NOAPI(ret_value)
} /* end H5D__chunk_create() */

/*-------------------------------------------------------------------------
 * Function:    H5D__chunk_hash_val
 *
 * Purpose:     To calculate an index based on the dataset's scaled
 *              coordinates and sizes of the faster dimensions.
 *
 * Return:    Hash value index
 *
 * Programmer:    Vailin Choi; Nov 2014
 *
 *-------------------------------------------------------------------------
 */
static unsigned
H5D__chunk_hash_val(const H5D_shared_t *shared, const hsize_t *scaled)
{
    hsize_t  val;                   /* Intermediate value */
    unsigned ndims = shared->ndims; /* Rank of dataset */
    unsigned ret   = 0;             /* Value to return */
    unsigned u;                     /* Local index variable */

    FUNC_ENTER_PACKAGE_NOERR

    /* Sanity check */
    HDassert(shared);
    HDassert(scaled);

    /* If the fastest changing dimension doesn't have enough entropy, use
     *  other dimensions too
     */
    val = scaled[0];
    for (u = 1; u < ndims; u++) {
        val <<= shared->cache.chunk.scaled_encode_bits[u];
        val ^= scaled[u];
    } /* end for */

    /* Modulo value against the number of array slots */
    ret = (unsigned)(val % shared->cache.chunk.nslots);

    FUNC_LEAVE_NOAPI(ret)
} /* H5D__chunk_hash_val() */

/*-------------------------------------------------------------------------
 * Function:    H5D__chunk_lookup
 *
 * Purpose:    Loops up a chunk in cache and on disk, and retrieves
 *              information about that chunk.
 *
 * Return:    Non-negative on success/Negative on failure
 *
 * Programmer:    Albert Cheng
 *              June 27, 1998
 *
 *-------------------------------------------------------------------------
 */
herr_t
H5D__chunk_lookup(const H5D_t *dset, const hsize_t *scaled, H5D_chunk_ud_t *udata)
{
    H5D_rdcc_ent_t      *ent   = NULL; /* Cache entry */
    H5O_storage_chunk_t *sc    = &(dset->shared->layout.storage.u.chunk);
    unsigned             idx   = 0;     /* Index of chunk in cache, if present */
    hbool_t              found = FALSE; /* In cache? */
#ifdef H5_HAVE_PARALLEL
    H5P_coll_md_read_flag_t md_reads_file_flag;
    hbool_t                 md_reads_context_flag;
    hbool_t                 restore_md_reads_state = FALSE;
#endif
    herr_t ret_value = SUCCEED; /* Return value */

    FUNC_ENTER_PACKAGE

    /* Sanity checks */
    HDassert(dset);
    HDassert(dset->shared->layout.u.chunk.ndims > 0);
    H5D_CHUNK_STORAGE_INDEX_CHK(sc);
    HDassert(scaled);
    HDassert(udata);

    /* Initialize the query information about the chunk we are looking for */
    udata->common.layout  = &(dset->shared->layout.u.chunk);
    udata->common.storage = sc;
    udata->common.scaled  = scaled;

    /* Reset information about the chunk we are looking for */
    udata->chunk_block.offset = HADDR_UNDEF;
    udata->chunk_block.length = 0;
    udata->filter_mask        = 0;
    udata->new_unfilt_chunk   = FALSE;

    /* Check for chunk in cache */
    if (dset->shared->cache.chunk.nslots > 0) {
        /* Determine the chunk's location in the hash table */
        idx = H5D__chunk_hash_val(dset->shared, scaled);

        /* Get the chunk cache entry for that location */
        ent = dset->shared->cache.chunk.slot[idx];
        if (ent) {
            unsigned u; /* Counter */

            /* Speculatively set the 'found' flag */
            found = TRUE;

            /* Verify that the cache entry is the correct chunk */
            for (u = 0; u < dset->shared->ndims; u++)
                if (scaled[u] != ent->scaled[u]) {
                    found = FALSE;
                    break;
                } /* end if */
        }         /* end if */
    }             /* end if */

    /* Retrieve chunk addr */
    if (found) {
        udata->idx_hint           = idx;
        udata->chunk_block.offset = ent->chunk_block.offset;
        udata->chunk_block.length = ent->chunk_block.length;
        ;
        udata->chunk_idx = ent->chunk_idx;
    } /* end if */
    else {
        /* Invalidate idx_hint, to signal that the chunk is not in cache */
        udata->idx_hint = UINT_MAX;

        /* Check for cached information */
        if (!H5D__chunk_cinfo_cache_found(&dset->shared->cache.chunk.last, udata)) {
            H5D_chk_idx_info_t idx_info; /* Chunked index info */

            /* Compose chunked index info struct */
            idx_info.f       = dset->oloc.file;
            idx_info.pline   = &dset->shared->dcpl_cache.pline;
            idx_info.layout  = &dset->shared->layout.u.chunk;
            idx_info.storage = sc;

#ifdef H5_HAVE_PARALLEL
            /* Disable collective metadata read for chunk indexes as it is
             * highly unlikely that users would read the same chunks from all
             * processes.
             */
            if (H5F_HAS_FEATURE(idx_info.f, H5FD_FEAT_HAS_MPI)) {
                md_reads_file_flag    = H5P_FORCE_FALSE;
                md_reads_context_flag = FALSE;
                H5F_set_coll_metadata_reads(idx_info.f, &md_reads_file_flag, &md_reads_context_flag);
                restore_md_reads_state = TRUE;
            }
#endif /* H5_HAVE_PARALLEL */

            /* Go get the chunk information */
            if ((sc->ops->get_addr)(&idx_info, udata) < 0)
                HGOTO_ERROR(H5E_DATASET, H5E_CANTGET, FAIL, "can't query chunk address")

                /*
                 * Cache the information retrieved.
                 *
                 * Note that if we are writing to the dataset in parallel and filters
                 * are involved, we skip caching this information as it is highly likely
                 * that the chunk information will be invalidated as a result of the
                 * filter operation (e.g. the chunk gets re-allocated to a different
                 * address in the file and/or gets re-allocated with a different size).
                 * If we were to cache this information, subsequent reads/writes would
                 * retrieve the invalid information and cause a variety of issues.
                 *
                 * It has been verified that in the serial library, when writing to chunks
                 * with the real chunk cache disabled and with filters involved, the
                 * functions within this file are correctly called in such a manner that
                 * this single chunk cache is always updated correctly. Therefore, this
                 * check is not needed for the serial library.
                 *
                 * This is an ugly and potentially frail check, but the
                 * H5D__chunk_cinfo_cache_reset() function is not currently available
                 * to functions outside of this file, so outside functions can not
                 * invalidate this single chunk cache. Even if the function were available,
                 * this check prevents us from doing the work of going through and caching
                 * each chunk in the write operation, when we're only going to invalidate
                 * the cache at the end of a parallel write anyway.
                 *
                 *  - JTH (7/13/2018)
                 */
#ifdef H5_HAVE_PARALLEL
            if (!((H5F_HAS_FEATURE(idx_info.f, H5FD_FEAT_HAS_MPI)) &&
                  (H5F_INTENT(dset->oloc.file) & H5F_ACC_RDWR) && dset->shared->dcpl_cache.pline.nused))
#endif
                H5D__chunk_cinfo_cache_update(&dset->shared->cache.chunk.last, udata);
        } /* end if */
    }     /* end else */

done:
#ifdef H5_HAVE_PARALLEL
    /* Re-enable collective metadata reads if we disabled them */
    if (restore_md_reads_state)
        H5F_set_coll_metadata_reads(dset->oloc.file, &md_reads_file_flag, &md_reads_context_flag);
#endif /* H5_HAVE_PARALLEL */

    FUNC_LEAVE_NOAPI(ret_value)
} /* H5D__chunk_lookup() */

/*-------------------------------------------------------------------------
 * Function:    H5D__chunk_flush_entry
 *
 * Purpose:    Writes a chunk to disk.  If RESET is non-zero then the
 *        entry is cleared -- it's slightly faster to flush a chunk if
 *        the RESET flag is turned on because it results in one fewer
 *        memory copy.
 *
 * Return:    Non-negative on success/Negative on failure
 *
 * Programmer:    Robb Matzke
 *              Thursday, May 21, 1998
 *
 *-------------------------------------------------------------------------
 */
static herr_t
H5D__chunk_flush_entry(const H5D_t *dset, H5D_rdcc_ent_t *ent, hbool_t reset)
{
    void                *buf                = NULL; /* Temporary buffer        */
    hbool_t              point_of_no_return = FALSE;
    H5O_storage_chunk_t *sc                 = &(dset->shared->layout.storage.u.chunk);
    herr_t               ret_value          = SUCCEED; /* Return value            */

    FUNC_ENTER_PACKAGE

    HDassert(dset);
    HDassert(dset->shared);
    H5D_CHUNK_STORAGE_INDEX_CHK(sc);
    HDassert(ent);
    HDassert(!ent->locked);

    buf = ent->chunk;
    if (ent->dirty) {
        H5D_chk_idx_info_t idx_info;            /* Chunked index info */
        H5D_chunk_ud_t     udata;               /* pass through B-tree        */
        hbool_t            must_alloc  = FALSE; /* Whether the chunk must be allocated */
        hbool_t            need_insert = FALSE; /* Whether the chunk needs to be inserted into the index */

        /* Set up user data for index callbacks */
        udata.common.layout      = &dset->shared->layout.u.chunk;
        udata.common.storage     = sc;
        udata.common.scaled      = ent->scaled;
        udata.chunk_block.offset = ent->chunk_block.offset;
        udata.chunk_block.length = dset->shared->layout.u.chunk.size;
        udata.filter_mask        = 0;
        udata.chunk_idx          = ent->chunk_idx;

        /* Should the chunk be filtered before writing it to disk? */
        if (dset->shared->dcpl_cache.pline.nused && !(ent->edge_chunk_state & H5D_RDCC_DISABLE_FILTERS)) {
            H5Z_EDC_t err_detect;                       /* Error detection info */
            H5Z_cb_t  filter_cb;                        /* I/O filter callback function */
            size_t    alloc = udata.chunk_block.length; /* Bytes allocated for BUF    */
            size_t    nbytes;                           /* Chunk size (in bytes) */

            /* Retrieve filter settings from API context */
            if (H5CX_get_err_detect(&err_detect) < 0)
                HGOTO_ERROR(H5E_DATASET, H5E_CANTGET, FAIL, "can't get error detection info")
            if (H5CX_get_filter_cb(&filter_cb) < 0)
                HGOTO_ERROR(H5E_DATASET, H5E_CANTGET, FAIL, "can't get I/O filter callback function")

            if (!reset) {
                /*
                 * Copy the chunk to a new buffer before running it through
                 * the pipeline because we'll want to save the original buffer
                 * for later.
                 */
                if (NULL == (buf = H5MM_malloc(alloc)))
                    HGOTO_ERROR(H5E_RESOURCE, H5E_NOSPACE, FAIL, "memory allocation failed for pipeline")
                H5MM_memcpy(buf, ent->chunk, alloc);
            } /* end if */
            else {
                /*
                 * If we are resetting and something goes wrong after this
                 * point then it's too late to recover because we may have
                 * destroyed the original data by calling H5Z_pipeline().
                 * The only safe option is to continue with the reset
                 * even if we can't write the data to disk.
                 */
                point_of_no_return = TRUE;
                ent->chunk         = NULL;
            } /* end else */
            H5_CHECKED_ASSIGN(nbytes, size_t, udata.chunk_block.length, hsize_t);
            if (H5Z_pipeline(&(dset->shared->dcpl_cache.pline), 0, &(udata.filter_mask), err_detect,
                             filter_cb, &nbytes, &alloc, &buf) < 0)
                HGOTO_ERROR(H5E_DATASET, H5E_CANTFILTER, FAIL, "output pipeline failed")
#if H5_SIZEOF_SIZE_T > 4
            /* Check for the chunk expanding too much to encode in a 32-bit value */
            if (nbytes > ((size_t)0xffffffff))
                HGOTO_ERROR(H5E_DATASET, H5E_BADRANGE, FAIL, "chunk too large for 32-bit length")
#endif /* H5_SIZEOF_SIZE_T > 4 */
            H5_CHECKED_ASSIGN(udata.chunk_block.length, hsize_t, nbytes, size_t);

            /* Indicate that the chunk must be allocated */
            must_alloc = TRUE;
        } /* end if */
        else if (!H5F_addr_defined(udata.chunk_block.offset)) {
            /* Indicate that the chunk must be allocated */
            must_alloc = TRUE;

            /* This flag could be set for this chunk, just remove and ignore it
             */
            ent->edge_chunk_state &= ~H5D_RDCC_NEWLY_DISABLED_FILTERS;
        } /* end else */
        else if (ent->edge_chunk_state & H5D_RDCC_NEWLY_DISABLED_FILTERS) {
            /* Chunk on disk is still filtered, must insert to allocate correct
             * size */
            must_alloc = TRUE;

            /* Set the disable filters field back to the standard disable
             * filters setting, as it no longer needs to be inserted with every
             * flush */
            ent->edge_chunk_state &= ~H5D_RDCC_NEWLY_DISABLED_FILTERS;
        } /* end else */

        HDassert(!(ent->edge_chunk_state & H5D_RDCC_NEWLY_DISABLED_FILTERS));

        /* Check if the chunk needs to be allocated (it also could exist already
         *      and the chunk alloc operation could resize it)
         */
        if (must_alloc) {
            /* Compose chunked index info struct */
            idx_info.f       = dset->oloc.file;
            idx_info.pline   = &dset->shared->dcpl_cache.pline;
            idx_info.layout  = &dset->shared->layout.u.chunk;
            idx_info.storage = sc;

            /* Create the chunk it if it doesn't exist, or reallocate the chunk
             *  if its size changed.
             */
            if (H5D__chunk_file_alloc(&idx_info, &(ent->chunk_block), &udata.chunk_block, &need_insert,
                                      ent->scaled) < 0)
                HGOTO_ERROR(H5E_DATASET, H5E_CANTINSERT, FAIL, "unable to insert/resize chunk on chunk level")

            /* Update the chunk entry's info, in case it was allocated or relocated */
            ent->chunk_block.offset = udata.chunk_block.offset;
            ent->chunk_block.length = udata.chunk_block.length;
        } /* end if */

        /* Write the data to the file */
        HDassert(H5F_addr_defined(udata.chunk_block.offset));
        H5_CHECK_OVERFLOW(udata.chunk_block.length, hsize_t, size_t);
        if (H5F_shared_block_write(H5F_SHARED(dset->oloc.file), H5FD_MEM_DRAW, udata.chunk_block.offset,
                                   (size_t)udata.chunk_block.length, buf) < 0)
            HGOTO_ERROR(H5E_DATASET, H5E_WRITEERROR, FAIL, "unable to write raw data to file")

        /* Insert the chunk record into the index */
        if (need_insert && sc->ops->insert)
            if ((sc->ops->insert)(&idx_info, &udata, dset) < 0)
                HGOTO_ERROR(H5E_DATASET, H5E_CANTINSERT, FAIL, "unable to insert chunk addr into index")

        /* Cache the chunk's info, in case it's accessed again shortly */
        H5D__chunk_cinfo_cache_update(&dset->shared->cache.chunk.last, &udata);

        /* Mark cache entry as clean */
        ent->dirty = FALSE;

        /* Increment # of flushed entries */
        dset->shared->cache.chunk.stats.nflushes++;
    } /* end if */

    /* Reset, but do not free or removed from list */
    if (reset) {
        point_of_no_return = FALSE;
        if (buf == ent->chunk)
            buf = NULL;
        if (ent->chunk != NULL)
            ent->chunk = (uint8_t *)H5D__chunk_mem_xfree(ent->chunk,
                                                         ((ent->edge_chunk_state & H5D_RDCC_DISABLE_FILTERS)
                                                              ? NULL
                                                              : &(dset->shared->dcpl_cache.pline)));
    } /* end if */

done:
    /* Free the temp buffer only if it's different than the entry chunk */
    if (buf != ent->chunk)
        H5MM_xfree(buf);

    /*
     * If we reached the point of no return then we have no choice but to
     * reset the entry.  This can only happen if RESET is true but the
     * output pipeline failed.  Do not free the entry or remove it from the
     * list.
     */
    if (ret_value < 0 && point_of_no_return)
        if (ent->chunk)
            ent->chunk = (uint8_t *)H5D__chunk_mem_xfree(ent->chunk,
                                                         ((ent->edge_chunk_state & H5D_RDCC_DISABLE_FILTERS)
                                                              ? NULL
                                                              : &(dset->shared->dcpl_cache.pline)));

    FUNC_LEAVE_NOAPI(ret_value)
} /* end H5D__chunk_flush_entry() */

/*-------------------------------------------------------------------------
 * Function:    H5D__chunk_cache_evict
 *
 * Purpose:     Preempts the specified entry from the cache, flushing it to
 *              disk if necessary.
 *
 * Return:      Non-negative on success/Negative on failure
 *
 * Programmer:  Robb Matzke
 *              Thursday, May 21, 1998
 *
 *-------------------------------------------------------------------------
 */
static herr_t
H5D__chunk_cache_evict(const H5D_t *dset, H5D_rdcc_ent_t *ent, hbool_t flush)
{
    H5D_rdcc_t *rdcc      = &(dset->shared->cache.chunk);
    herr_t      ret_value = SUCCEED; /* Return value */

    FUNC_ENTER_PACKAGE

    /* Sanity checks */
    HDassert(dset);
    HDassert(ent);
    HDassert(!ent->locked);
    HDassert(ent->idx < rdcc->nslots);

    if (flush) {
        /* Flush */
        if (H5D__chunk_flush_entry(dset, ent, TRUE) < 0)
            HDONE_ERROR(H5E_IO, H5E_WRITEERROR, FAIL, "cannot flush indexed storage buffer")
    } /* end if */
    else {
        /* Don't flush, just free chunk */
        if (ent->chunk != NULL)
            ent->chunk = (uint8_t *)H5D__chunk_mem_xfree(ent->chunk,
                                                         ((ent->edge_chunk_state & H5D_RDCC_DISABLE_FILTERS)
                                                              ? NULL
                                                              : &(dset->shared->dcpl_cache.pline)));
    } /* end else */

    /* Unlink from list */
    if (ent->prev)
        ent->prev->next = ent->next;
    else
        rdcc->head = ent->next;
    if (ent->next)
        ent->next->prev = ent->prev;
    else
        rdcc->tail = ent->prev;
    ent->prev = ent->next = NULL;

    /* Unlink from temporary list */
    if (ent->tmp_prev) {
        HDassert(rdcc->tmp_head->tmp_next);
        ent->tmp_prev->tmp_next = ent->tmp_next;
        if (ent->tmp_next) {
            ent->tmp_next->tmp_prev = ent->tmp_prev;
            ent->tmp_next           = NULL;
        } /* end if */
        ent->tmp_prev = NULL;
    } /* end if */
    else
        /* Only clear hash table slot if the chunk was not on the temporary list
         */
        rdcc->slot[ent->idx] = NULL;

    /* Remove from cache */
    HDassert(rdcc->slot[ent->idx] != ent);
    ent->idx = UINT_MAX;
    rdcc->nbytes_used -= dset->shared->layout.u.chunk.size;
    --rdcc->nused;

    /* Free */
    ent = H5FL_FREE(H5D_rdcc_ent_t, ent);

    FUNC_LEAVE_NOAPI(ret_value)
} /* end H5D__chunk_cache_evict() */

/*-------------------------------------------------------------------------
 * Function:    H5D__chunk_cache_prune
 *
 * Purpose:    Prune the cache by preempting some things until the cache has
 *        room for something which is SIZE bytes.  Only unlocked
 *        entries are considered for preemption.
 *
 * Return:    Non-negative on success/Negative on failure
 *
 * Programmer:    Robb Matzke
 *              Thursday, May 21, 1998
 *
 *-------------------------------------------------------------------------
 */
static herr_t
H5D__chunk_cache_prune(const H5D_t *dset, size_t size)
{
    const H5D_rdcc_t *rdcc  = &(dset->shared->cache.chunk);
    size_t            total = rdcc->nbytes_max;
    const int         nmeth = 2;           /* Number of methods */
    int               w[1];                /* Weighting as an interval */
    H5D_rdcc_ent_t   *p[2], *cur;          /* List pointers */
    H5D_rdcc_ent_t   *n[2];                /* List next pointers */
    int               nerrors   = 0;       /* Accumulated error count during preemptions */
    herr_t            ret_value = SUCCEED; /* Return value */

    FUNC_ENTER_PACKAGE

    /*
     * Preemption is accomplished by having multiple pointers (currently two)
     * slide down the list beginning at the head. Pointer p(N+1) will start
     * traversing the list when pointer pN reaches wN percent of the original
     * list.  In other words, preemption method N gets to consider entries in
     * approximate least recently used order w0 percent before method N+1
     * where 100% means the method N will run to completion before method N+1
     * begins.  The pointers participating in the list traversal are each
     * given a chance at preemption before any of the pointers are advanced.
     */
    w[0] = (int)(rdcc->nused * rdcc->w0);
    p[0] = rdcc->head;
    p[1] = NULL;

    while ((p[0] || p[1]) && (rdcc->nbytes_used + size) > total) {
        int i; /* Local index variable */

        /* Introduce new pointers */
        for (i = 0; i < nmeth - 1; i++)
            if (0 == w[i])
                p[i + 1] = rdcc->head;

        /* Compute next value for each pointer */
        for (i = 0; i < nmeth; i++)
            n[i] = p[i] ? p[i]->next : NULL;

        /* Give each method a chance */
        for (i = 0; i < nmeth && (rdcc->nbytes_used + size) > total; i++) {
            if (0 == i && p[0] && !p[0]->locked &&
                ((0 == p[0]->rd_count && 0 == p[0]->wr_count) ||
                 (0 == p[0]->rd_count && dset->shared->layout.u.chunk.size == p[0]->wr_count) ||
                 (dset->shared->layout.u.chunk.size == p[0]->rd_count && 0 == p[0]->wr_count))) {
                /*
                 * Method 0: Preempt entries that have been completely written
                 * and/or completely read but not entries that are partially
                 * written or partially read.
                 */
                cur = p[0];
            }
            else if (1 == i && p[1] && !p[1]->locked) {
                /*
                 * Method 1: Preempt the entry without regard to
                 * considerations other than being locked.  This is the last
                 * resort preemption.
                 */
                cur = p[1];
            }
            else {
                /* Nothing to preempt at this point */
                cur = NULL;
            }

            if (cur) {
                int j; /* Local index variable */

                for (j = 0; j < nmeth; j++) {
                    if (p[j] == cur)
                        p[j] = NULL;
                    if (n[j] == cur)
                        n[j] = cur->next;
                } /* end for */
                if (H5D__chunk_cache_evict(dset, cur, TRUE) < 0)
                    nerrors++;
            } /* end if */
        }     /* end for */

        /* Advance pointers */
        for (i = 0; i < nmeth; i++)
            p[i] = n[i];
        for (i = 0; i < nmeth - 1; i++)
            w[i] -= 1;
    } /* end while */

    if (nerrors)
        HGOTO_ERROR(H5E_IO, H5E_CANTFLUSH, FAIL, "unable to preempt one or more raw data cache entry")

done:
    FUNC_LEAVE_NOAPI(ret_value)
} /* end H5D__chunk_cache_prune() */

/*-------------------------------------------------------------------------
 * Function:    H5D__chunk_lock
 *
 * Purpose:    Return a pointer to a dataset chunk.  The pointer points
 *        directly into the chunk cache and should not be freed
 *        by the caller but will be valid until it is unlocked.  The
 *        input value IDX_HINT is used to speed up cache lookups and
 *        it's output value should be given to H5D__chunk_unlock().
 *        IDX_HINT is ignored if it is out of range, and if it points
 *        to the wrong entry then we fall back to the normal search
 *        method.
 *
 *        If RELAX is non-zero and the chunk isn't in the cache then
 *        don't try to read it from the file, but just allocate an
 *        uninitialized buffer to hold the result.  This is intended
 *        for output functions that are about to overwrite the entire
 *        chunk.
 *
 * Return:    Success:    Ptr to a file chunk.
 *
 *        Failure:    NULL
 *
 * Programmer:    Robb Matzke
 *              Thursday, May 21, 1998
 *
 *-------------------------------------------------------------------------
 */
static void *
H5D__chunk_lock(const H5D_io_info_t *io_info, H5D_chunk_ud_t *udata, hbool_t relax, hbool_t prev_unfilt_chunk)
{
    const H5D_t *dset = io_info->dsets_info[0].dset; /* Local pointer to the dataset info */ /*!FIXME -NAF */
    H5O_pline_t *pline =
        &(dset->shared->dcpl_cache
              .pline); /* I/O pipeline info - always equal to the pline passed to H5D__chunk_mem_alloc */
    H5O_pline_t        *old_pline = pline; /* Old pipeline, i.e. pipeline used to read the chunk */
    const H5O_layout_t *layout    = &(dset->shared->layout);          /* Dataset layout */
    const H5O_fill_t   *fill      = &(dset->shared->dcpl_cache.fill); /* Fill value info */
    H5D_fill_buf_info_t fb_info;                                      /* Dataset's fill buffer info */
    hbool_t             fb_info_init = FALSE; /* Whether the fill value buffer has been initialized */
    H5D_rdcc_t         *rdcc         = &(dset->shared->cache.chunk); /*raw data chunk cache*/
    H5D_rdcc_ent_t     *ent;                                         /*cache entry        */
    size_t              chunk_size;                                  /*size of a chunk    */
    hbool_t             disable_filters = FALSE; /* Whether to disable filters (when adding to cache) */
    void               *chunk           = NULL;  /*the file chunk    */
    void               *ret_value       = NULL;  /* Return value         */

    FUNC_ENTER_PACKAGE

    /* Sanity checks */
    HDassert(io_info);
    HDassert(io_info->dsets_info[0].store);
    HDassert(udata);
    HDassert(dset);
    HDassert(!(udata->new_unfilt_chunk && prev_unfilt_chunk));
    HDassert(!rdcc->tmp_head);

    /* Get the chunk's size */
    HDassert(layout->u.chunk.size > 0);
    H5_CHECKED_ASSIGN(chunk_size, size_t, layout->u.chunk.size, uint32_t);

    /* Check if the chunk is in the cache */
    if (UINT_MAX != udata->idx_hint) {
        /* Sanity check */
        HDassert(udata->idx_hint < rdcc->nslots);
        HDassert(rdcc->slot[udata->idx_hint]);

        /* Get the entry */
        ent = rdcc->slot[udata->idx_hint];

#ifndef NDEBUG
        {
            unsigned u; /*counters        */

            /* Make sure this is the right chunk */
            for (u = 0; u < layout->u.chunk.ndims - 1; u++)
                HDassert(io_info->dsets_info[0].store->chunk.scaled[u] == ent->scaled[u]); /*!FIXME -NAF */
        }
#endif /* NDEBUG */

        /*
         * Already in the cache.  Count a hit.
         */
        rdcc->stats.nhits++;

        /* Make adjustments if the edge chunk status changed recently */
        if (pline->nused) {
            /* If the chunk recently became an unfiltered partial edge chunk
             * while in cache, we must make some changes to the entry */
            if (udata->new_unfilt_chunk) {
                /* If this flag is set then partial chunk filters must be
                 * disabled, and the chunk must not have previously been a
                 * partial chunk (with disabled filters) */
                HDassert(layout->u.chunk.flags & H5O_LAYOUT_CHUNK_DONT_FILTER_PARTIAL_BOUND_CHUNKS);
                HDassert(!(ent->edge_chunk_state & H5D_RDCC_DISABLE_FILTERS));
                HDassert(old_pline->nused);

                /* Disable filters.  Set pline to NULL instead of just the
                 * default pipeline to make a quick failure more likely if the
                 * code is changed in an inappropriate/incomplete way. */
                pline = NULL;

                /* Reallocate the chunk so H5D__chunk_mem_xfree doesn't get confused
                 */
                if (NULL == (chunk = H5D__chunk_mem_alloc(chunk_size, pline)))
                    HGOTO_ERROR(H5E_RESOURCE, H5E_NOSPACE, NULL,
                                "memory allocation failed for raw data chunk")
                H5MM_memcpy(chunk, ent->chunk, chunk_size);
                ent->chunk = (uint8_t *)H5D__chunk_mem_xfree(ent->chunk, old_pline);
                ent->chunk = (uint8_t *)chunk;
                chunk      = NULL;

                /* Mark the chunk as having filters disabled as well as "newly
                 * disabled" so it is inserted on flush */
                ent->edge_chunk_state |= H5D_RDCC_DISABLE_FILTERS;
                ent->edge_chunk_state |= H5D_RDCC_NEWLY_DISABLED_FILTERS;
            } /* end if */
            else if (prev_unfilt_chunk) {
                /* If this flag is set then partial chunk filters must be
                 * disabled, and the chunk must have previously been a partial
                 * chunk (with disabled filters) */
                HDassert(layout->u.chunk.flags & H5O_LAYOUT_CHUNK_DONT_FILTER_PARTIAL_BOUND_CHUNKS);
                HDassert((ent->edge_chunk_state & H5D_RDCC_DISABLE_FILTERS));
                HDassert(pline->nused);

                /* Mark the old pipeline as having been disabled */
                old_pline = NULL;

                /* Reallocate the chunk so H5D__chunk_mem_xfree doesn't get confused
                 */
                if (NULL == (chunk = H5D__chunk_mem_alloc(chunk_size, pline)))
                    HGOTO_ERROR(H5E_RESOURCE, H5E_NOSPACE, NULL,
                                "memory allocation failed for raw data chunk")
                H5MM_memcpy(chunk, ent->chunk, chunk_size);

                ent->chunk = (uint8_t *)H5D__chunk_mem_xfree(ent->chunk, old_pline);
                ent->chunk = (uint8_t *)chunk;
                chunk      = NULL;

                /* Mark the chunk as having filters enabled */
                ent->edge_chunk_state &= ~(H5D_RDCC_DISABLE_FILTERS | H5D_RDCC_NEWLY_DISABLED_FILTERS);
            } /* end else */
        }     /* end if */

        /*
         * If the chunk is not at the beginning of the cache; move it backward
         * by one slot.  This is how we implement the LRU preemption
         * algorithm.
         */
        if (ent->next) {
            if (ent->next->next)
                ent->next->next->prev = ent;
            else
                rdcc->tail = ent;
            ent->next->prev = ent->prev;
            if (ent->prev)
                ent->prev->next = ent->next;
            else
                rdcc->head = ent->next;
            ent->prev       = ent->next;
            ent->next       = ent->next->next;
            ent->prev->next = ent;
        } /* end if */
    }     /* end if */
    else {
        haddr_t chunk_addr;  /* Address of chunk on disk */
        hsize_t chunk_alloc; /* Length of chunk on disk */

        /* Save the chunk info so the cache stays consistent */
        chunk_addr  = udata->chunk_block.offset;
        chunk_alloc = udata->chunk_block.length;

        /* Check if we should disable filters on this chunk */
        if (pline->nused) {
            if (udata->new_unfilt_chunk) {
                HDassert(layout->u.chunk.flags & H5O_LAYOUT_CHUNK_DONT_FILTER_PARTIAL_BOUND_CHUNKS);

                /* Disable the filters for writing */
                disable_filters = TRUE;
                pline           = NULL;
            } /* end if */
            else if (prev_unfilt_chunk) {
                HDassert(layout->u.chunk.flags & H5O_LAYOUT_CHUNK_DONT_FILTER_PARTIAL_BOUND_CHUNKS);

                /* Mark the filters as having been previously disabled (for the
                 * chunk as currently on disk) - disable the filters for reading
                 */
                old_pline = NULL;
            } /* end if */
            else if (layout->u.chunk.flags & H5O_LAYOUT_CHUNK_DONT_FILTER_PARTIAL_BOUND_CHUNKS) {
                /* Check if this is an edge chunk */
                if (H5D__chunk_is_partial_edge_chunk(
                        dset->shared->ndims, layout->u.chunk.dim,
                        io_info->dsets_info[0].store->chunk.scaled, /*!FIXME -NAF */
                        dset->shared->curr_dims)) {
                    /* Disable the filters for both writing and reading */
                    disable_filters = TRUE;
                    old_pline       = NULL;
                    pline           = NULL;
                } /* end if */
            }     /* end if */
        }         /* end if */

        if (relax) {
            /*
             * Not in the cache, but we're about to overwrite the whole thing
             * anyway, so just allocate a buffer for it but don't initialize that
             * buffer with the file contents. Count this as a hit instead of a
             * miss because we saved ourselves lots of work.
             */
            rdcc->stats.nhits++;

            if (NULL == (chunk = H5D__chunk_mem_alloc(chunk_size, pline)))
                HGOTO_ERROR(H5E_RESOURCE, H5E_NOSPACE, NULL, "memory allocation failed for raw data chunk")

            /* In the case that some dataset functions look through this data,
             * clear it to all 0s. */
            HDmemset(chunk, 0, chunk_size);
        } /* end if */
        else {
            /*
             * Not in the cache.  Count this as a miss if it's in the file
             *      or an init if it isn't.
             */

            /* Check if the chunk exists on disk */
            if (H5F_addr_defined(chunk_addr)) {
                size_t my_chunk_alloc = chunk_alloc; /* Allocated buffer size */
                size_t buf_alloc      = chunk_alloc; /* [Re-]allocated buffer size */

                /* Chunk size on disk isn't [likely] the same size as the final chunk
                 * size in memory, so allocate memory big enough. */
                if (NULL == (chunk = H5D__chunk_mem_alloc(my_chunk_alloc,
                                                          (udata->new_unfilt_chunk ? old_pline : pline))))
                    HGOTO_ERROR(H5E_RESOURCE, H5E_NOSPACE, NULL,
                                "memory allocation failed for raw data chunk")
                if (H5F_shared_block_read(H5F_SHARED(dset->oloc.file), H5FD_MEM_DRAW, chunk_addr,
                                          my_chunk_alloc, chunk) < 0)
                    HGOTO_ERROR(H5E_IO, H5E_READERROR, NULL, "unable to read raw data chunk")

                if (old_pline && old_pline->nused) {
                    H5Z_EDC_t err_detect; /* Error detection info */
                    H5Z_cb_t  filter_cb;  /* I/O filter callback function */

                    /* Retrieve filter settings from API context */
                    if (H5CX_get_err_detect(&err_detect) < 0)
                        HGOTO_ERROR(H5E_DATASET, H5E_CANTGET, NULL, "can't get error detection info")
                    if (H5CX_get_filter_cb(&filter_cb) < 0)
                        HGOTO_ERROR(H5E_DATASET, H5E_CANTGET, NULL, "can't get I/O filter callback function")

                    if (H5Z_pipeline(old_pline, H5Z_FLAG_REVERSE, &(udata->filter_mask), err_detect,
                                     filter_cb, &my_chunk_alloc, &buf_alloc, &chunk) < 0)
                        HGOTO_ERROR(H5E_DATASET, H5E_CANTFILTER, NULL, "data pipeline read failed")

                    /* Reallocate chunk if necessary */
                    if (udata->new_unfilt_chunk) {
                        void *tmp_chunk = chunk;

                        if (NULL == (chunk = H5D__chunk_mem_alloc(my_chunk_alloc, pline))) {
                            (void)H5D__chunk_mem_xfree(tmp_chunk, old_pline);
                            HGOTO_ERROR(H5E_RESOURCE, H5E_NOSPACE, NULL,
                                        "memory allocation failed for raw data chunk")
                        } /* end if */
                        H5MM_memcpy(chunk, tmp_chunk, chunk_size);
                        (void)H5D__chunk_mem_xfree(tmp_chunk, old_pline);
                    } /* end if */
                }     /* end if */

                /* Increment # of cache misses */
                rdcc->stats.nmisses++;
            } /* end if */
            else {
                H5D_fill_value_t fill_status;

                /* Sanity check */
                HDassert(fill->alloc_time != H5D_ALLOC_TIME_EARLY);

                /* Chunk size on disk isn't [likely] the same size as the final chunk
                 * size in memory, so allocate memory big enough. */
                if (NULL == (chunk = H5D__chunk_mem_alloc(chunk_size, pline)))
                    HGOTO_ERROR(H5E_RESOURCE, H5E_NOSPACE, NULL,
                                "memory allocation failed for raw data chunk")

                if (H5P_is_fill_value_defined(fill, &fill_status) < 0)
                    HGOTO_ERROR(H5E_PLIST, H5E_CANTGET, NULL, "can't tell if fill value defined")

                if (fill->fill_time == H5D_FILL_TIME_ALLOC ||
                    (fill->fill_time == H5D_FILL_TIME_IFSET &&
                     (fill_status == H5D_FILL_VALUE_USER_DEFINED || fill_status == H5D_FILL_VALUE_DEFAULT))) {
                    /*
                     * The chunk doesn't exist in the file.  Replicate the fill
                     * value throughout the chunk, if the fill value is defined.
                     */

                    /* Initialize the fill value buffer */
                    /* (use the compact dataset storage buffer as the fill value buffer) */
                    if (H5D__fill_init(&fb_info, chunk, NULL, NULL, NULL, NULL,
                                       &dset->shared->dcpl_cache.fill, dset->shared->type,
                                       dset->shared->type_id, (size_t)0, chunk_size) < 0)
                        HGOTO_ERROR(H5E_DATASET, H5E_CANTINIT, NULL, "can't initialize fill buffer info")
                    fb_info_init = TRUE;

                    /* Check for VL datatype & non-default fill value */
                    if (fb_info.has_vlen_fill_type)
                        /* Fill the buffer with VL datatype fill values */
                        if (H5D__fill_refill_vl(&fb_info, fb_info.elmts_per_buf) < 0)
                            HGOTO_ERROR(H5E_DATASET, H5E_CANTCONVERT, NULL, "can't refill fill value buffer")
                } /* end if */
                else
                    HDmemset(chunk, 0, chunk_size);

                /* Increment # of creations */
                rdcc->stats.ninits++;
            } /* end else */
        }     /* end else */

        /* See if the chunk can be cached */
        if (rdcc->nslots > 0 && chunk_size <= rdcc->nbytes_max) {
            /* Calculate the index */
            udata->idx_hint = H5D__chunk_hash_val(dset->shared, udata->common.scaled);

            /* Add the chunk to the cache only if the slot is not already locked */
            ent = rdcc->slot[udata->idx_hint];
            if (!ent || !ent->locked) {
                /* Preempt enough things from the cache to make room */
                if (ent) {
                    if (H5D__chunk_cache_evict(io_info->dsets_info[0].dset, ent, TRUE) < 0) /*!FIXME -NAF */
                        HGOTO_ERROR(H5E_IO, H5E_CANTINIT, NULL, "unable to preempt chunk from cache")
                }                                                                        /* end if */
                if (H5D__chunk_cache_prune(io_info->dsets_info[0].dset, chunk_size) < 0) /*!FIXME -NAF */
                    HGOTO_ERROR(H5E_IO, H5E_CANTINIT, NULL, "unable to preempt chunk(s) from cache")

                /* Create a new entry */
                if (NULL == (ent = H5FL_CALLOC(H5D_rdcc_ent_t)))
                    HGOTO_ERROR(H5E_DATASET, H5E_CANTALLOC, NULL, "can't allocate raw data chunk entry")

                ent->edge_chunk_state = disable_filters ? H5D_RDCC_DISABLE_FILTERS : 0;
                if (udata->new_unfilt_chunk)
                    ent->edge_chunk_state |= H5D_RDCC_NEWLY_DISABLED_FILTERS;

                /* Initialize the new entry */
                ent->chunk_block.offset = chunk_addr;
                ent->chunk_block.length = chunk_alloc;
                ent->chunk_idx          = udata->chunk_idx;
                H5MM_memcpy(ent->scaled, udata->common.scaled, sizeof(hsize_t) * layout->u.chunk.ndims);
                H5_CHECKED_ASSIGN(ent->rd_count, uint32_t, chunk_size, size_t);
                H5_CHECKED_ASSIGN(ent->wr_count, uint32_t, chunk_size, size_t);
                ent->chunk = (uint8_t *)chunk;

                /* Add it to the cache */
                HDassert(NULL == rdcc->slot[udata->idx_hint]);
                rdcc->slot[udata->idx_hint] = ent;
                ent->idx                    = udata->idx_hint;
                rdcc->nbytes_used += chunk_size;
                rdcc->nused++;

                /* Add it to the linked list */
                if (rdcc->tail) {
                    rdcc->tail->next = ent;
                    ent->prev        = rdcc->tail;
                    rdcc->tail       = ent;
                } /* end if */
                else
                    rdcc->head = rdcc->tail = ent;
                ent->tmp_next = NULL;
                ent->tmp_prev = NULL;

            } /* end if */
            else
                /* We did not add the chunk to cache */
                ent = NULL;
        }    /* end else */
        else /* No cache set up, or chunk is too large: chunk is uncacheable */
            ent = NULL;
    } /* end else */

    /* Lock the chunk into the cache */
    if (ent) {
        HDassert(!ent->locked);
        ent->locked = TRUE;
        chunk       = ent->chunk;
    } /* end if */
    else
        /*
         * The chunk cannot be placed in cache so we don't cache it. This is the
         * reason all those arguments have to be repeated for the unlock
         * function.
         */
        udata->idx_hint = UINT_MAX;

    /* Set return value */
    ret_value = chunk;

done:
    /* Release the fill buffer info, if it's been initialized */
    if (fb_info_init && H5D__fill_term(&fb_info) < 0)
        HDONE_ERROR(H5E_DATASET, H5E_CANTFREE, NULL, "Can't release fill buffer info")

    /* Release the chunk allocated, on error */
    if (!ret_value)
        if (chunk)
            chunk = H5D__chunk_mem_xfree(chunk, pline);

    FUNC_LEAVE_NOAPI(ret_value)
} /* end H5D__chunk_lock() */

/*-------------------------------------------------------------------------
 * Function:    H5D__chunk_unlock
 *
 * Purpose:    Unlocks a previously locked chunk. The LAYOUT, COMP, and
 *        OFFSET arguments should be the same as for H5D__chunk_lock().
 *        The DIRTY argument should be set to non-zero if the chunk has
 *        been modified since it was locked. The IDX_HINT argument is
 *        the returned index hint from the lock operation and BUF is
 *        the return value from the lock.
 *
 *        The NACCESSED argument should be the number of bytes accessed
 *        for reading or writing (depending on the value of DIRTY).
 *        It's only purpose is to provide additional information to the
 *        preemption policy.
 *
 * Return:    Non-negative on success/Negative on failure
 *
 * Programmer:    Robb Matzke
 *              Thursday, May 21, 1998
 *
 *-------------------------------------------------------------------------
 */
static herr_t
H5D__chunk_unlock(const H5D_io_info_t *io_info, const H5D_chunk_ud_t *udata, hbool_t dirty, void *chunk,
                  uint32_t naccessed)
{
<<<<<<< HEAD
    const H5O_layout_t *layout = &(io_info->dsets_info[0].dset->shared->layout);
    /* Dataset layout */                                                                     /*!FIXME -NAF */
    const H5D_rdcc_t *rdcc = &(io_info->dsets_info[0].dset->shared->cache.chunk);            /*!FIXME -NAF */
    const H5D_t *dset = io_info->dsets_info[0].dset; /* Local pointer to the dataset info */ /*!FIXME -NAF */
    herr_t       ret_value = SUCCEED; /* Return value */
=======
    const H5O_layout_t *layout    = &(io_info->dset->shared->layout); /* Dataset layout */
    const H5D_rdcc_t   *rdcc      = &(io_info->dset->shared->cache.chunk);
    herr_t              ret_value = SUCCEED; /* Return value */
>>>>>>> ae414872

    FUNC_ENTER_PACKAGE

    /* Sanity check */
    HDassert(io_info);
    HDassert(udata);

    if (UINT_MAX == udata->idx_hint) {
        /*
         * It's not in the cache, probably because it's too big.  If it's
         * dirty then flush it to disk.  In any case, free the chunk.
         */
        hbool_t is_unfiltered_edge_chunk = FALSE; /* Whether the chunk is an unfiltered edge chunk */

        /* Check if we should disable filters on this chunk */
        if (udata->new_unfilt_chunk) {
            HDassert(layout->u.chunk.flags & H5O_LAYOUT_CHUNK_DONT_FILTER_PARTIAL_BOUND_CHUNKS);

            is_unfiltered_edge_chunk = TRUE;
        } /* end if */
        else if (layout->u.chunk.flags & H5O_LAYOUT_CHUNK_DONT_FILTER_PARTIAL_BOUND_CHUNKS) {
            /* Check if the chunk is an edge chunk, and disable filters if so */
            is_unfiltered_edge_chunk =
                H5D__chunk_is_partial_edge_chunk(dset->shared->ndims, layout->u.chunk.dim,
                                                 io_info->dsets_info[0].store->chunk.scaled, /*!FIXME -NAF */
                                                 dset->shared->curr_dims);
        } /* end if */

        if (dirty) {
            H5D_rdcc_ent_t fake_ent; /* "fake" chunk cache entry */

            HDmemset(&fake_ent, 0, sizeof(fake_ent));
            fake_ent.dirty = TRUE;
            if (is_unfiltered_edge_chunk)
                fake_ent.edge_chunk_state = H5D_RDCC_DISABLE_FILTERS;
            if (udata->new_unfilt_chunk)
                fake_ent.edge_chunk_state |= H5D_RDCC_NEWLY_DISABLED_FILTERS;
            H5MM_memcpy(fake_ent.scaled, udata->common.scaled, sizeof(hsize_t) * layout->u.chunk.ndims);
            HDassert(layout->u.chunk.size > 0);
            fake_ent.chunk_idx          = udata->chunk_idx;
            fake_ent.chunk_block.offset = udata->chunk_block.offset;
            fake_ent.chunk_block.length = udata->chunk_block.length;
            fake_ent.chunk              = (uint8_t *)chunk;

            if (H5D__chunk_flush_entry(io_info->dsets_info[0].dset, &fake_ent, TRUE) < 0) /*!FIXME -NAF */
                HGOTO_ERROR(H5E_IO, H5E_WRITEERROR, FAIL, "cannot flush indexed storage buffer")
        } /* end if */
        else {
            if (chunk)
                chunk = H5D__chunk_mem_xfree(
                    chunk, (is_unfiltered_edge_chunk
                                ? NULL
                                : &(io_info->dsets_info[0].dset->shared->dcpl_cache.pline))); /*!FIXME -NAF */
        }                                                                                     /* end else */
    }                                                                                         /* end if */
    else {
        H5D_rdcc_ent_t *ent; /* Chunk's entry in the cache */

        /* Sanity check */
        HDassert(udata->idx_hint < rdcc->nslots);
        HDassert(rdcc->slot[udata->idx_hint]);
        HDassert(rdcc->slot[udata->idx_hint]->chunk == chunk);

        /*
         * It's in the cache so unlock it.
         */
        ent = rdcc->slot[udata->idx_hint];
        HDassert(ent->locked);
        if (dirty) {
            ent->dirty = TRUE;
            ent->wr_count -= MIN(ent->wr_count, naccessed);
        } /* end if */
        else
            ent->rd_count -= MIN(ent->rd_count, naccessed);
        ent->locked = FALSE;
    } /* end else */

done:
    FUNC_LEAVE_NOAPI(ret_value)
} /* end H5D__chunk_unlock() */

/*-------------------------------------------------------------------------
 * Function:    H5D__chunk_allocated_cb
 *
 * Purpose:    Simply counts the number of chunks for a dataset.
 *
 * Return:    Success:    Non-negative
 *        Failure:    Negative
 *
 * Programmer:    Robb Matzke
 *              Wednesday, April 21, 1999
 *
 *-------------------------------------------------------------------------
 */
static int
H5D__chunk_allocated_cb(const H5D_chunk_rec_t *chunk_rec, void *_udata)
{
    hsize_t *nbytes = (hsize_t *)_udata;

    FUNC_ENTER_PACKAGE_NOERR

    *(hsize_t *)nbytes += chunk_rec->nbytes;

    FUNC_LEAVE_NOAPI(H5_ITER_CONT)
} /* H5D__chunk_allocated_cb() */

/*-------------------------------------------------------------------------
 * Function:    H5D__chunk_allocated
 *
 * Purpose:    Return the number of bytes allocated in the file for storage
 *        of raw data in the chunked dataset
 *
 * Return:    Success:    Number of bytes stored in all chunks.
 *        Failure:    0
 *
 * Programmer:    Quincey Koziol
 *              Tuesday, May 20, 2008
 *
 *-------------------------------------------------------------------------
 */
herr_t
H5D__chunk_allocated(const H5D_t *dset, hsize_t *nbytes)
{
    H5D_chk_idx_info_t   idx_info;                            /* Chunked index info */
    const H5D_rdcc_t    *rdcc = &(dset->shared->cache.chunk); /* Raw data chunk cache */
    H5D_rdcc_ent_t      *ent;                                 /* Cache entry  */
    hsize_t              chunk_bytes = 0;                     /* Number of bytes allocated for chunks */
    H5O_storage_chunk_t *sc          = &(dset->shared->layout.storage.u.chunk);
    herr_t               ret_value   = SUCCEED; /* Return value */

    FUNC_ENTER_PACKAGE

    HDassert(dset);
    HDassert(dset->shared);
    H5D_CHUNK_STORAGE_INDEX_CHK(sc);

    /* Search for cached chunks that haven't been written out */
    for (ent = rdcc->head; ent; ent = ent->next)
        /* Flush the chunk out to disk, to make certain the size is correct later */
        if (H5D__chunk_flush_entry(dset, ent, FALSE) < 0)
            HGOTO_ERROR(H5E_IO, H5E_WRITEERROR, FAIL, "cannot flush indexed storage buffer")

    /* Compose chunked index info struct */
    idx_info.f       = dset->oloc.file;
    idx_info.pline   = &dset->shared->dcpl_cache.pline;
    idx_info.layout  = &dset->shared->layout.u.chunk;
    idx_info.storage = sc;

    /* Iterate over the chunks */
    if ((sc->ops->iterate)(&idx_info, H5D__chunk_allocated_cb, &chunk_bytes) < 0)
        HGOTO_ERROR(H5E_DATASET, H5E_CANTGET, FAIL,
                    "unable to retrieve allocated chunk information from index")

    /* Set number of bytes for caller */
    *nbytes = chunk_bytes;

done:
    FUNC_LEAVE_NOAPI(ret_value)
} /* end H5D__chunk_allocated() */

/*-------------------------------------------------------------------------
 * Function:    H5D__chunk_allocate
 *
 * Purpose:    Allocate file space for all chunks that are not allocated yet.
 *        Return SUCCEED if all needed allocation succeed, otherwise
 *        FAIL.
 *
 * Return:    Non-negative on success/Negative on failure
 *
 * Programmer:    Albert Cheng
 *        June 26, 1998
 *
 *-------------------------------------------------------------------------
 */
herr_t
H5D__chunk_allocate(const H5D_io_info_t *io_info, hbool_t full_overwrite, const hsize_t old_dim[])
{
    const H5D_t           *dset = io_info->dset;                           /* the dataset pointer */
    H5D_chk_idx_info_t     idx_info;                                       /* Chunked index info */
    const H5D_chunk_ops_t *ops = dset->shared->layout.storage.u.chunk.ops; /* Chunk operations */
    hsize_t min_unalloc[H5O_LAYOUT_NDIMS]; /* First chunk in each dimension that is unallocated (in scaled
                                              coordinates) */
    hsize_t max_unalloc[H5O_LAYOUT_NDIMS]; /* Last chunk in each dimension that is unallocated (in scaled
                                              coordinates) */
    hsize_t           scaled[H5O_LAYOUT_NDIMS]; /* Offset of current chunk (in scaled coordinates) */
    size_t            orig_chunk_size;          /* Original size of chunk in bytes */
    size_t            chunk_size;               /* Actual size of chunk in bytes, possibly filtered */
    unsigned          filter_mask = 0;          /* Filter mask for chunks that have them */
    H5O_layout_t     *layout      = &(dset->shared->layout);           /* Dataset layout */
    H5O_pline_t      *pline       = &(dset->shared->dcpl_cache.pline); /* I/O pipeline info */
    H5O_pline_t       def_pline   = H5O_CRT_PIPELINE_DEF;              /* Default pipeline */
    const H5O_fill_t *fill        = &(dset->shared->dcpl_cache.fill);  /* Fill value info */
    H5D_fill_value_t  fill_status;                                     /* The fill value status */
    hbool_t           should_fill     = FALSE; /* Whether fill values should be written */
    void             *unfilt_fill_buf = NULL;  /* Unfiltered fill value buffer */
    void            **fill_buf        = NULL;  /* Pointer to the fill buffer to use for a chunk */
#ifdef H5_HAVE_PARALLEL
    hbool_t blocks_written = FALSE; /* Flag to indicate that chunk was actually written */
    hbool_t using_mpi =
        FALSE; /* Flag to indicate that the file is being accessed with an MPI-capable file driver */
    H5D_chunk_coll_fill_info_t chunk_fill_info; /* chunk address information for doing I/O */
#endif                                          /* H5_HAVE_PARALLEL */
    hbool_t             carry; /* Flag to indicate that chunk increment carrys to higher dimension (sorta) */
    unsigned            space_ndims;                     /* Dataset's space rank */
    const hsize_t      *space_dim;                       /* Dataset's dataspace dimensions */
    const uint32_t     *chunk_dim = layout->u.chunk.dim; /* Convenience pointer to chunk dimensions */
    unsigned            op_dim;                          /* Current operating dimension */
    H5D_fill_buf_info_t fb_info;                         /* Dataset's fill buffer info */
    hbool_t             fb_info_init = FALSE; /* Whether the fill value buffer has been initialized */
    hbool_t has_unfilt_edge_chunks = FALSE; /* Whether there are partial edge chunks with disabled filters */
    hbool_t unfilt_edge_chunk_dim[H5O_LAYOUT_NDIMS]; /* Whether there are unfiltered edge chunks at the edge
                                                        of each dimension */
    hsize_t edge_chunk_scaled[H5O_LAYOUT_NDIMS]; /* Offset of the unfiltered edge chunks at the edge of each
                                                    dimension */
    unsigned             nunfilt_edge_chunk_dims = 0; /* Number of dimensions on an edge */
    H5O_storage_chunk_t *sc                      = &(layout->storage.u.chunk); /* Convenience variable */
    herr_t               ret_value               = SUCCEED;                    /* Return value */

    FUNC_ENTER_PACKAGE

    /* Check args */
    HDassert(dset && H5D_CHUNKED == layout->type);
    HDassert(layout->u.chunk.ndims > 0 && layout->u.chunk.ndims <= H5O_LAYOUT_NDIMS);
    H5D_CHUNK_STORAGE_INDEX_CHK(sc);

    /* Retrieve the dataset dimensions */
    space_dim   = dset->shared->curr_dims;
    space_ndims = dset->shared->ndims;

    /* The last dimension in scaled chunk coordinates is always 0 */
    scaled[space_ndims] = (hsize_t)0;

    /* Check if any space dimensions are 0, if so we do not have to do anything
     */
    for (op_dim = 0; op_dim < (unsigned)space_ndims; op_dim++)
        if (space_dim[op_dim] == 0) {
            /* Reset any cached chunk info for this dataset */
            H5D__chunk_cinfo_cache_reset(&dset->shared->cache.chunk.last);
            HGOTO_DONE(SUCCEED)
        } /* end if */

#ifdef H5_HAVE_PARALLEL
    /* Retrieve MPI parameters */
    if (H5F_HAS_FEATURE(dset->oloc.file, H5FD_FEAT_HAS_MPI)) {
        /* Set the MPI-capable file driver flag */
        using_mpi = TRUE;

        /* init chunk info stuff for collective I/O */
        chunk_fill_info.num_chunks = 0;
        chunk_fill_info.chunk_info = NULL;
    }  /* end if */
#endif /* H5_HAVE_PARALLEL */

    /* Calculate the minimum and maximum chunk offsets in each dimension, and
     * determine if there are any unfiltered partial edge chunks.  Note that we
     * assume here that all elements of space_dim are > 0.  This is checked at
     * the top of this function. */
    for (op_dim = 0; op_dim < space_ndims; op_dim++) {
        /* Validate this chunk dimension */
        if (chunk_dim[op_dim] == 0)
            HGOTO_ERROR(H5E_DATASET, H5E_BADVALUE, FAIL, "chunk size must be > 0, dim = %u ", op_dim)
        min_unalloc[op_dim] = (old_dim[op_dim] + chunk_dim[op_dim] - 1) / chunk_dim[op_dim];
        max_unalloc[op_dim] = (space_dim[op_dim] - 1) / chunk_dim[op_dim];

        /* Calculate if there are unfiltered edge chunks at the edge of this
         * dimension.  Note the edge_chunk_scaled is uninitialized for
         * dimensions where unfilt_edge_chunk_dim is FALSE.  Also  */
        if ((layout->u.chunk.flags & H5O_LAYOUT_CHUNK_DONT_FILTER_PARTIAL_BOUND_CHUNKS) && pline->nused > 0 &&
            space_dim[op_dim] % chunk_dim[op_dim] != 0) {
            has_unfilt_edge_chunks        = TRUE;
            unfilt_edge_chunk_dim[op_dim] = TRUE;
            edge_chunk_scaled[op_dim]     = max_unalloc[op_dim];
        } /* end if */
        else
            unfilt_edge_chunk_dim[op_dim] = FALSE;
    } /* end for */

    /* Get original chunk size */
    H5_CHECKED_ASSIGN(orig_chunk_size, size_t, layout->u.chunk.size, uint32_t);

    /* Check the dataset's fill-value status */
    if (H5P_is_fill_value_defined(fill, &fill_status) < 0)
        HGOTO_ERROR(H5E_PLIST, H5E_CANTGET, FAIL, "can't tell if fill value defined")

    /* If we are filling the dataset on allocation or "if set" and
     * the fill value _is_ set, _and_ we are not overwriting the new blocks,
     * or if there are any pipeline filters defined,
     * set the "should fill" flag
     */
    if ((!full_overwrite &&
         (fill->fill_time == H5D_FILL_TIME_ALLOC ||
          (fill->fill_time == H5D_FILL_TIME_IFSET &&
           (fill_status == H5D_FILL_VALUE_USER_DEFINED || fill_status == H5D_FILL_VALUE_DEFAULT)))) ||
        pline->nused > 0)
        should_fill = TRUE;

    /* Check if fill values should be written to chunks */
    if (should_fill) {
        /* Initialize the fill value buffer */
        /* (delay allocating fill buffer for VL datatypes until refilling) */
        if (H5D__fill_init(&fb_info, NULL, H5D__chunk_mem_alloc, pline, H5D__chunk_mem_free, pline,
                           &dset->shared->dcpl_cache.fill, dset->shared->type, dset->shared->type_id,
                           (size_t)0, orig_chunk_size) < 0)
            HGOTO_ERROR(H5E_DATASET, H5E_CANTINIT, FAIL, "can't initialize fill buffer info")
        fb_info_init = TRUE;

        /* Initialize the fill_buf pointer to the buffer in fb_info.  If edge
         * chunk filters are disabled, we will switch the buffer as appropriate
         * for each chunk. */
        fill_buf = &fb_info.fill_buf;

        /* Check if there are filters which need to be applied to the chunk */
        /* (only do this in advance when the chunk info can be re-used (i.e.
         *      it doesn't contain any non-default VL datatype fill values)
         */
        if (!fb_info.has_vlen_fill_type && pline->nused > 0) {
            H5Z_EDC_t err_detect; /* Error detection info */
            H5Z_cb_t  filter_cb;  /* I/O filter callback function */
            size_t    buf_size = orig_chunk_size;

            /* If the dataset has disabled partial chunk filters, create a copy
             * of the unfiltered fill_buf to use for partial chunks */
            if (has_unfilt_edge_chunks) {
                if (NULL == (unfilt_fill_buf = H5D__chunk_mem_alloc(orig_chunk_size, &def_pline)))
                    HGOTO_ERROR(H5E_RESOURCE, H5E_NOSPACE, FAIL,
                                "memory allocation failed for raw data chunk")
                H5MM_memcpy(unfilt_fill_buf, fb_info.fill_buf, orig_chunk_size);
            } /* end if */

            /* Retrieve filter settings from API context */
            if (H5CX_get_err_detect(&err_detect) < 0)
                HGOTO_ERROR(H5E_DATASET, H5E_CANTGET, FAIL, "can't get error detection info")
            if (H5CX_get_filter_cb(&filter_cb) < 0)
                HGOTO_ERROR(H5E_DATASET, H5E_CANTGET, FAIL, "can't get I/O filter callback function")

            /* Push the chunk through the filters */
            if (H5Z_pipeline(pline, 0, &filter_mask, err_detect, filter_cb, &orig_chunk_size, &buf_size,
                             &fb_info.fill_buf) < 0)
                HGOTO_ERROR(H5E_PLINE, H5E_WRITEERROR, FAIL, "output pipeline failed")
#if H5_SIZEOF_SIZE_T > 4
            /* Check for the chunk expanding too much to encode in a 32-bit value */
            if (orig_chunk_size > ((size_t)0xffffffff))
                HGOTO_ERROR(H5E_DATASET, H5E_BADRANGE, FAIL, "chunk too large for 32-bit length")
#endif    /* H5_SIZEOF_SIZE_T > 4 */
        } /* end if */
    }     /* end if */

    /* Compose chunked index info struct */
    idx_info.f       = dset->oloc.file;
    idx_info.pline   = &dset->shared->dcpl_cache.pline;
    idx_info.layout  = &dset->shared->layout.u.chunk;
    idx_info.storage = sc;

    /* Loop over all chunks */
    /* The algorithm is:
     *  For each dimension:
     *   -Allocate all chunks in the new dataspace that are beyond the original
     *    dataspace in the operating dimension, except those that have already
     *    been allocated.
     *
     * This is accomplished mainly using the min_unalloc and max_unalloc arrays.
     * min_unalloc represents the lowest offset in each dimension of chunks that
     * have not been allocated (whether or not they need to be).  max_unalloc
     * represents the highest offset in each dimension of chunks in the new
     * dataset that have not been allocated by this routine (they may have been
     * allocated previously).
     *
     * Every time the algorithm finishes allocating chunks allocated beyond a
     * certain dimension, max_unalloc is updated in order to avoid allocating
     * those chunks again.
     *
     * Note that min_unalloc & max_unalloc are in scaled coordinates.
     *
     */
    chunk_size = orig_chunk_size;
    for (op_dim = 0; op_dim < space_ndims; op_dim++) {
        H5D_chunk_ud_t udata; /* User data for querying chunk info */
        unsigned       u;     /* Local index variable */
        int            i;     /* Local index variable */

        /* Check if allocation along this dimension is really necessary */
        if (min_unalloc[op_dim] > max_unalloc[op_dim])
            continue;
        else {
            /* Reset the chunk offset indices */
            HDmemset(scaled, 0, (space_ndims * sizeof(scaled[0])));
            scaled[op_dim] = min_unalloc[op_dim];

            if (has_unfilt_edge_chunks) {
                /* Initialize nunfilt_edge_chunk_dims */
                nunfilt_edge_chunk_dims = 0;
                for (u = 0; u < space_ndims; u++)
                    if (unfilt_edge_chunk_dim[u] && scaled[u] == edge_chunk_scaled[u])
                        nunfilt_edge_chunk_dims++;

                /* Initialize chunk_size and fill_buf */
                if (should_fill && !fb_info.has_vlen_fill_type) {
                    HDassert(fb_info_init);
                    HDassert(unfilt_fill_buf);
                    if (nunfilt_edge_chunk_dims) {
                        fill_buf   = &unfilt_fill_buf;
                        chunk_size = layout->u.chunk.size;
                    } /* end if */
                    else {
                        fill_buf   = &fb_info.fill_buf;
                        chunk_size = orig_chunk_size;
                    } /* end else */
                }     /* end if */
            }         /* end if */

            carry = FALSE;
        } /* end else */

        while (!carry) {
            hbool_t need_insert = FALSE; /* Whether the chunk needs to be inserted into the index */

            /* Look up this chunk */
            if (H5D__chunk_lookup(dset, scaled, &udata) < 0)
                HGOTO_ERROR(H5E_DATASET, H5E_CANTGET, FAIL, "error looking up chunk address")
#ifndef NDEBUG
            /* None of the chunks should be allocated */
            if (H5D_CHUNK_IDX_NONE != sc->idx_type)
                HDassert(!H5F_addr_defined(udata.chunk_block.offset));

            /* Make sure the chunk is really in the dataset and outside the
             * original dimensions */
            {
                unsigned v; /* Local index variable */
                hbool_t  outside_orig = FALSE;

                for (v = 0; v < space_ndims; v++) {
                    HDassert((scaled[v] * chunk_dim[v]) < space_dim[v]);
                    if ((scaled[v] * chunk_dim[v]) >= old_dim[v])
                        outside_orig = TRUE;
                } /* end for */
                HDassert(outside_orig);
            } /* end block */
#endif        /* NDEBUG */

            /* Check for VL datatype & non-default fill value */
            if (fb_info_init && fb_info.has_vlen_fill_type) {
                /* Sanity check */
                HDassert(should_fill);
                HDassert(!unfilt_fill_buf);
#ifdef H5_HAVE_PARALLEL
                HDassert(!using_mpi); /* Can't write VL datatypes in parallel currently */
#endif

                /* Check to make sure the buffer is large enough.  It is
                 * possible (though ill-advised) for the filter to shrink the
                 * buffer.
                 */
                if (fb_info.fill_buf_size < orig_chunk_size) {
                    if (NULL ==
                        (fb_info.fill_buf = H5D__chunk_mem_realloc(fb_info.fill_buf, orig_chunk_size, pline)))
                        HGOTO_ERROR(H5E_RESOURCE, H5E_NOSPACE, FAIL,
                                    "memory reallocation failed for raw data chunk")
                    fb_info.fill_buf_size = orig_chunk_size;
                } /* end if */

                /* Fill the buffer with VL datatype fill values */
                if (H5D__fill_refill_vl(&fb_info, fb_info.elmts_per_buf) < 0)
                    HGOTO_ERROR(H5E_DATASET, H5E_CANTCONVERT, FAIL, "can't refill fill value buffer")

                /* Check if there are filters which need to be applied to the chunk */
                if ((pline->nused > 0) && !nunfilt_edge_chunk_dims) {
                    H5Z_EDC_t err_detect; /* Error detection info */
                    H5Z_cb_t  filter_cb;  /* I/O filter callback function */
                    size_t    nbytes = orig_chunk_size;

                    /* Retrieve filter settings from API context */
                    if (H5CX_get_err_detect(&err_detect) < 0)
                        HGOTO_ERROR(H5E_DATASET, H5E_CANTGET, FAIL, "can't get error detection info")
                    if (H5CX_get_filter_cb(&filter_cb) < 0)
                        HGOTO_ERROR(H5E_DATASET, H5E_CANTGET, FAIL, "can't get I/O filter callback function")

                    /* Push the chunk through the filters */
                    if (H5Z_pipeline(pline, 0, &filter_mask, err_detect, filter_cb, &nbytes,
                                     &fb_info.fill_buf_size, &fb_info.fill_buf) < 0)
                        HGOTO_ERROR(H5E_PLINE, H5E_WRITEERROR, FAIL, "output pipeline failed")

#if H5_SIZEOF_SIZE_T > 4
                    /* Check for the chunk expanding too much to encode in a 32-bit value */
                    if (nbytes > ((size_t)0xffffffff))
                        HGOTO_ERROR(H5E_DATASET, H5E_BADRANGE, FAIL, "chunk too large for 32-bit length")
#endif /* H5_SIZEOF_SIZE_T > 4 */

                    /* Keep the number of bytes the chunk turned in to */
                    chunk_size = nbytes;
                } /* end if */
                else
                    chunk_size = layout->u.chunk.size;

                HDassert(*fill_buf == fb_info.fill_buf);
            } /* end if */

            /* Initialize the chunk information */
            udata.common.layout      = &layout->u.chunk;
            udata.common.storage     = sc;
            udata.common.scaled      = scaled;
            udata.chunk_block.offset = HADDR_UNDEF;
            H5_CHECKED_ASSIGN(udata.chunk_block.length, uint32_t, chunk_size, size_t);
            udata.filter_mask = filter_mask;

            /* Allocate the chunk (with all processes) */
            if (H5D__chunk_file_alloc(&idx_info, NULL, &udata.chunk_block, &need_insert, scaled) < 0)
                HGOTO_ERROR(H5E_DATASET, H5E_CANTINSERT, FAIL, "unable to insert/resize chunk on chunk level")
            HDassert(H5F_addr_defined(udata.chunk_block.offset));

            /* Check if fill values should be written to chunks */
            if (should_fill) {
                /* Sanity check */
                HDassert(fb_info_init);
                HDassert(udata.chunk_block.length == chunk_size);

#ifdef H5_HAVE_PARALLEL
                /* Check if this file is accessed with an MPI-capable file driver */
                if (using_mpi) {
                    /* collect all chunk addresses to be written to
                       write collectively at the end */

                    /* allocate/resize chunk info array if no more space left */
                    if (0 == chunk_fill_info.num_chunks % 1024) {
                        void *tmp_realloc;

                        if (NULL == (tmp_realloc = H5MM_realloc(chunk_fill_info.chunk_info,
                                                                (chunk_fill_info.num_chunks + 1024) *
                                                                    sizeof(struct chunk_coll_fill_info))))
                            HGOTO_ERROR(H5E_DATASET, H5E_CANTALLOC, FAIL,
                                        "memory allocation failed for chunk fill info")

                        chunk_fill_info.chunk_info = tmp_realloc;
                    }

                    /* Store info about the chunk for later */
                    chunk_fill_info.chunk_info[chunk_fill_info.num_chunks].addr = udata.chunk_block.offset;
                    chunk_fill_info.chunk_info[chunk_fill_info.num_chunks].chunk_size = chunk_size;
                    chunk_fill_info.chunk_info[chunk_fill_info.num_chunks].unfiltered_partial_chunk =
                        (*fill_buf == unfilt_fill_buf);
                    chunk_fill_info.num_chunks++;

                    /* Indicate that blocks will be written */
                    blocks_written = TRUE;
                } /* end if */
                else {
#endif /* H5_HAVE_PARALLEL */
                    if (H5F_shared_block_write(H5F_SHARED(dset->oloc.file), H5FD_MEM_DRAW,
                                               udata.chunk_block.offset, chunk_size, *fill_buf) < 0)
                        HGOTO_ERROR(H5E_IO, H5E_WRITEERROR, FAIL, "unable to write raw data to file")
#ifdef H5_HAVE_PARALLEL
                } /* end else */
#endif            /* H5_HAVE_PARALLEL */
            }     /* end if */

            /* Insert the chunk record into the index */
            if (need_insert && ops->insert)
                if ((ops->insert)(&idx_info, &udata, dset) < 0)
                    HGOTO_ERROR(H5E_DATASET, H5E_CANTINSERT, FAIL, "unable to insert chunk addr into index")

            /* Increment indices and adjust the edge chunk state */
            carry = TRUE;
            for (i = ((int)space_ndims - 1); i >= 0; --i) {
                scaled[i]++;
                if (scaled[i] > max_unalloc[i]) {
                    if ((unsigned)i == op_dim)
                        scaled[i] = min_unalloc[i];
                    else
                        scaled[i] = 0;

                    /* Check if we just left the edge in this dimension */
                    if (unfilt_edge_chunk_dim[i] && edge_chunk_scaled[i] == max_unalloc[i] &&
                        scaled[i] < edge_chunk_scaled[i]) {
                        nunfilt_edge_chunk_dims--;
                        if (should_fill && nunfilt_edge_chunk_dims == 0 && !fb_info.has_vlen_fill_type) {
                            HDassert(
                                !H5D__chunk_is_partial_edge_chunk(space_ndims, chunk_dim, scaled, space_dim));
                            fill_buf   = &fb_info.fill_buf;
                            chunk_size = orig_chunk_size;
                        } /* end if */
                    }     /* end if */
                }         /* end if */
                else {
                    /* Check if we just entered the edge in this dimension */
                    if (unfilt_edge_chunk_dim[i] && scaled[i] == edge_chunk_scaled[i]) {
                        HDassert(edge_chunk_scaled[i] == max_unalloc[i]);
                        nunfilt_edge_chunk_dims++;
                        if (should_fill && nunfilt_edge_chunk_dims == 1 && !fb_info.has_vlen_fill_type) {
                            HDassert(
                                H5D__chunk_is_partial_edge_chunk(space_ndims, chunk_dim, scaled, space_dim));
                            fill_buf   = &unfilt_fill_buf;
                            chunk_size = layout->u.chunk.size;
                        } /* end if */
                    }     /* end if */

                    carry = FALSE;
                    break;
                } /* end else */
            }     /* end for */
        }         /* end while(!carry) */

        /* Adjust max_unalloc so we don't allocate the same chunk twice.  Also
         * check if this dimension started from 0 (and hence allocated all of
         * the chunks. */
        if (min_unalloc[op_dim] == 0)
            break;
        else
            max_unalloc[op_dim] = min_unalloc[op_dim] - 1;
    } /* end for(op_dim=0...) */

#ifdef H5_HAVE_PARALLEL
    /* do final collective I/O */
    if (using_mpi && blocks_written)
        if (H5D__chunk_collective_fill(dset, &chunk_fill_info, fb_info.fill_buf, unfilt_fill_buf) < 0)
            HGOTO_ERROR(H5E_IO, H5E_WRITEERROR, FAIL, "unable to write raw data to file")
#endif /* H5_HAVE_PARALLEL */

    /* Reset any cached chunk info for this dataset */
    H5D__chunk_cinfo_cache_reset(&dset->shared->cache.chunk.last);

done:
    /* Release the fill buffer info, if it's been initialized */
    if (fb_info_init && H5D__fill_term(&fb_info) < 0)
        HDONE_ERROR(H5E_DATASET, H5E_CANTFREE, FAIL, "Can't release fill buffer info")

    /* Free the unfiltered fill value buffer */
    unfilt_fill_buf = H5D__chunk_mem_xfree(unfilt_fill_buf, &def_pline);

#ifdef H5_HAVE_PARALLEL
    if (using_mpi && chunk_fill_info.chunk_info)
        H5MM_free(chunk_fill_info.chunk_info);
#endif

    FUNC_LEAVE_NOAPI(ret_value)
} /* end H5D__chunk_allocate() */

/*-------------------------------------------------------------------------
 * Function:    H5D__chunk_update_old_edge_chunks
 *
 * Purpose:     Update all chunks which were previously partial edge
 *              chunks and are now complete.  Determines exactly which
 *              chunks need to be updated and locks each into cache using
 *              the 'prev_unfilt_chunk' flag, then unlocks it, causing
 *              filters to be applied as necessary.
 *
 * Return:      Non-negative on success/Negative on failure
 *
 * Programmer:  Neil Fortner
 *              April 14, 2010
 *
 *-------------------------------------------------------------------------
 */
herr_t
H5D__chunk_update_old_edge_chunks(H5D_t *dset, hsize_t old_dim[])
{
    hsize_t old_edge_chunk_sc[H5O_LAYOUT_NDIMS]; /* Offset of first previously incomplete chunk in each
                                                    dimension */
    hsize_t max_edge_chunk_sc[H5O_LAYOUT_NDIMS]; /* largest offset of chunks that might need to be modified in
                                                    each dimension */
    hbool_t new_full_dim[H5O_LAYOUT_NDIMS];      /* Whether the plane of chunks in this dimension needs to be
                                                    modified */
    const H5O_layout_t *layout = &(dset->shared->layout); /* Dataset layout */
    hsize_t             chunk_sc[H5O_LAYOUT_NDIMS];       /* Offset of current chunk */
    const uint32_t     *chunk_dim = layout->u.chunk.dim;  /* Convenience pointer to chunk dimensions */
    unsigned            space_ndims;                      /* Dataset's space rank */
    const hsize_t      *space_dim;                        /* Dataset's dataspace dimensions */
    unsigned            op_dim;                           /* Current operationg dimension */
    H5D_io_info_t       chk_io_info;                      /* Chunked I/O info object */
    H5D_chunk_ud_t      chk_udata;                        /* User data for locking chunk */
    H5D_storage_t       chk_store;                        /* Chunk storage information */
<<<<<<< HEAD
    H5D_dset_info_t     chk_dset_info;                    /* Chunked I/O dset info object */
    void *              chunk;                            /* The file chunk  */
=======
    void               *chunk;                            /* The file chunk  */
>>>>>>> ae414872
    hbool_t             carry; /* Flag to indicate that chunk increment carrys to higher dimension (sorta) */
    herr_t              ret_value = SUCCEED; /* Return value */

    FUNC_ENTER_PACKAGE

    /* Check args */
    HDassert(dset && H5D_CHUNKED == layout->type);
    HDassert(layout->u.chunk.ndims > 0 && layout->u.chunk.ndims <= H5O_LAYOUT_NDIMS);
    H5D_CHUNK_STORAGE_INDEX_CHK(&layout->storage.u.chunk);
    HDassert(dset->shared->dcpl_cache.pline.nused > 0);
    HDassert(layout->u.chunk.flags & H5O_LAYOUT_CHUNK_DONT_FILTER_PARTIAL_BOUND_CHUNKS);

    /* Retrieve the dataset dimensions */
    space_dim   = dset->shared->curr_dims;
    space_ndims = dset->shared->ndims;

    /* The last dimension in chunk_offset is always 0 */
    chunk_sc[space_ndims] = (hsize_t)0;

    /* Check if any current dimensions are smaller than the chunk size, or if
     * any old dimensions are 0.  If so we do not have to do anything. */
    for (op_dim = 0; op_dim < space_ndims; op_dim++)
        if ((space_dim[op_dim] < chunk_dim[op_dim]) || old_dim[op_dim] == 0) {
            /* Reset any cached chunk info for this dataset */
            H5D__chunk_cinfo_cache_reset(&dset->shared->cache.chunk.last);
            HGOTO_DONE(SUCCEED)
        } /* end if */

    /* Set up chunked I/O info object, for operations on chunks (in callback).
     * Note that we only need to set chunk_offset once, as the array's address
     * will never change. */
    chk_store.chunk.scaled = chunk_sc;

    chk_io_info.op_type = H5D_IO_OP_READ;

    chk_dset_info.dset     = dset;
    chk_dset_info.store    = &chk_store;
    chk_dset_info.buf.vp   = NULL;
    chk_io_info.dsets_info = &chk_dset_info;

    /*
     * Determine the edges of the dataset which need to be modified
     */
    for (op_dim = 0; op_dim < space_ndims; op_dim++) {
        /* Start off with this dimension marked as not needing to be modified */
        new_full_dim[op_dim] = FALSE;

        /* Validate this chunk dimension */
        if (chunk_dim[op_dim] == 0)
            HGOTO_ERROR(H5E_DATASET, H5E_BADVALUE, FAIL, "chunk size must be > 0, dim = %u ", op_dim)

        /* Calculate offset of first previously incomplete chunk in this
         * dimension */
        old_edge_chunk_sc[op_dim] = (old_dim[op_dim] / chunk_dim[op_dim]);

        /* Calculate the largest offset of chunks that might need to be
         * modified in this dimension */
        max_edge_chunk_sc[op_dim] = MIN((old_dim[op_dim] - 1) / chunk_dim[op_dim],
                                        MAX((space_dim[op_dim] / chunk_dim[op_dim]), 1) - 1);

        /* Check for old_dim aligned with chunk boundary in this dimension, if
         * so we do not need to modify chunks along the edge in this dimension
         */
        if (old_dim[op_dim] % chunk_dim[op_dim] == 0)
            continue;

        /* Check if the dataspace expanded enough to cause the old edge chunks
         * in this dimension to become full */
        if ((space_dim[op_dim] / chunk_dim[op_dim]) >= (old_edge_chunk_sc[op_dim] + 1))
            new_full_dim[op_dim] = TRUE;
    } /* end for */

    /* Main loop: fix old edge chunks */
    for (op_dim = 0; op_dim < space_ndims; op_dim++) {
        /* Check if allocation along this dimension is really necessary */
        if (!new_full_dim[op_dim])
            continue;
        else {
            HDassert(max_edge_chunk_sc[op_dim] == old_edge_chunk_sc[op_dim]);

            /* Reset the chunk offset indices */
            HDmemset(chunk_sc, 0, (space_ndims * sizeof(chunk_sc[0])));
            chunk_sc[op_dim] = old_edge_chunk_sc[op_dim];

            carry = FALSE;
        } /* end if */

        while (!carry) {
            int i; /* Local index variable */

            /* Make sure the chunk is really a former edge chunk */
            HDassert(H5D__chunk_is_partial_edge_chunk(space_ndims, chunk_dim, chunk_sc, old_dim) &&
                     !H5D__chunk_is_partial_edge_chunk(space_ndims, chunk_dim, chunk_sc, space_dim));

            /* Lookup the chunk */
            if (H5D__chunk_lookup(dset, chunk_sc, &chk_udata) < 0)
                HGOTO_ERROR(H5E_DATASET, H5E_CANTGET, FAIL, "error looking up chunk address")

            /* If this chunk does not exist in cache or on disk, no need to do
             * anything */
            if (H5F_addr_defined(chk_udata.chunk_block.offset) || (UINT_MAX != chk_udata.idx_hint)) {
                /* Lock the chunk into cache.  H5D__chunk_lock will take care of
                 * updating the chunk to no longer be an edge chunk. */
                if (NULL == (chunk = (void *)H5D__chunk_lock(&chk_io_info, &chk_udata, FALSE, TRUE)))
                    HGOTO_ERROR(H5E_DATASET, H5E_READERROR, FAIL, "unable to lock raw data chunk")

                /* Unlock the chunk */
                if (H5D__chunk_unlock(&chk_io_info, &chk_udata, TRUE, chunk, (uint32_t)0) < 0)
                    HGOTO_ERROR(H5E_IO, H5E_WRITEERROR, FAIL, "unable to unlock raw data chunk")
            } /* end if */

            /* Increment indices */
            carry = TRUE;
            for (i = ((int)space_ndims - 1); i >= 0; --i) {
                if ((unsigned)i != op_dim) {
                    ++chunk_sc[i];
                    if (chunk_sc[i] > (hsize_t)max_edge_chunk_sc[i])
                        chunk_sc[i] = 0;
                    else {
                        carry = FALSE;
                        break;
                    } /* end else */
                }     /* end if */
            }         /* end for */
        }             /* end while(!carry) */

        /* Adjust max_edge_chunk_sc so we don't modify the same chunk twice.
         * Also check if this dimension started from 0 (and hence modified all
         * of the old edge chunks. */
        if (old_edge_chunk_sc[op_dim] == 0)
            break;
        else
            --max_edge_chunk_sc[op_dim];
    } /* end for(op_dim=0...) */

    /* Reset any cached chunk info for this dataset */
    H5D__chunk_cinfo_cache_reset(&dset->shared->cache.chunk.last);

done:
    FUNC_LEAVE_NOAPI(ret_value)
} /* end H5D__chunk_update_old_edge_chunks() */

#ifdef H5_HAVE_PARALLEL

/*-------------------------------------------------------------------------
 * Function:    H5D__chunk_collective_fill
 *
 * Purpose:     Use MPIO collective write to fill the chunks (if number of
 *              chunks to fill is greater than the number of MPI procs;
 *              otherwise use independent I/O).
 *
 * Return:    Non-negative on success/Negative on failure
 *
 * Programmer:    Mohamad Chaarawi
 *         July 30, 2014
 *
 *-------------------------------------------------------------------------
 */
static herr_t
H5D__chunk_collective_fill(const H5D_t *dset, H5D_chunk_coll_fill_info_t *chunk_fill_info,
                           const void *fill_buf, const void *partial_chunk_fill_buf)
{
    MPI_Comm         mpi_comm = MPI_COMM_NULL; /* MPI communicator for file */
    int              mpi_rank = (-1);          /* This process's rank  */
    int              mpi_size = (-1);          /* MPI Comm size  */
    int              mpi_code;                 /* MPI return code */
    size_t           num_blocks;               /* Number of blocks between processes. */
    size_t           leftover_blocks;          /* Number of leftover blocks to handle */
    int              blocks, leftover;         /* converted to int for MPI */
    MPI_Aint        *chunk_disp_array = NULL;
    MPI_Aint        *block_disps      = NULL;
    int             *block_lens       = NULL;
    MPI_Datatype     mem_type = MPI_BYTE, file_type = MPI_BYTE;
    H5FD_mpio_xfer_t prev_xfer_mode;         /* Previous data xfer mode */
    hbool_t          have_xfer_mode = FALSE; /* Whether the previous xffer mode has been retrieved */
    hbool_t          need_sort      = FALSE;
    size_t           i;                   /* Local index variable */
    herr_t           ret_value = SUCCEED; /* Return value */

    FUNC_ENTER_PACKAGE

    /*
     * If a separate fill buffer is provided for partial chunks, ensure
     * that the "don't filter partial edge chunks" flag is set.
     */
    if (partial_chunk_fill_buf)
        HDassert(dset->shared->layout.u.chunk.flags & H5O_LAYOUT_CHUNK_DONT_FILTER_PARTIAL_BOUND_CHUNKS);

    /* Get the MPI communicator */
    if (MPI_COMM_NULL == (mpi_comm = H5F_mpi_get_comm(dset->oloc.file)))
        HGOTO_ERROR(H5E_INTERNAL, H5E_MPI, FAIL, "Can't retrieve MPI communicator")

    /* Get the MPI rank */
    if ((mpi_rank = H5F_mpi_get_rank(dset->oloc.file)) < 0)
        HGOTO_ERROR(H5E_INTERNAL, H5E_MPI, FAIL, "Can't retrieve MPI rank")

    /* Get the MPI size */
    if ((mpi_size = H5F_mpi_get_size(dset->oloc.file)) < 0)
        HGOTO_ERROR(H5E_INTERNAL, H5E_MPI, FAIL, "Can't retrieve MPI size")

    /* Distribute evenly the number of blocks between processes. */
    if (mpi_size == 0)
        HGOTO_ERROR(H5E_DATASET, H5E_BADVALUE, FAIL, "Resulted in division by zero")
    num_blocks =
        (size_t)(chunk_fill_info->num_chunks / (size_t)mpi_size); /* value should be the same on all procs */

    /* After evenly distributing the blocks between processes, are there any
     * leftover blocks for each individual process (round-robin)?
     */
    leftover_blocks = (size_t)(chunk_fill_info->num_chunks % (size_t)mpi_size);

    /* Cast values to types needed by MPI */
    H5_CHECKED_ASSIGN(blocks, int, num_blocks, size_t);
    H5_CHECKED_ASSIGN(leftover, int, leftover_blocks, size_t);

    /* Check if we have any chunks to write on this rank */
    if (num_blocks > 0 || (leftover && leftover > mpi_rank)) {
        MPI_Aint partial_fill_buf_disp = 0;
        hbool_t  all_same_block_len    = TRUE;

        /* Allocate buffers */
        if (NULL == (chunk_disp_array = (MPI_Aint *)H5MM_malloc((size_t)(blocks + 1) * sizeof(MPI_Aint))))
            HGOTO_ERROR(H5E_DATASET, H5E_CANTALLOC, FAIL, "couldn't allocate chunk file displacement buffer")

        if (partial_chunk_fill_buf) {
            MPI_Aint fill_buf_addr;
            MPI_Aint partial_fill_buf_addr;

            /* Calculate the displacement between the fill buffer and partial chunk fill buffer */
            if (MPI_SUCCESS != (mpi_code = MPI_Get_address(fill_buf, &fill_buf_addr)))
                HMPI_GOTO_ERROR(FAIL, "MPI_Get_address failed", mpi_code)
            if (MPI_SUCCESS != (mpi_code = MPI_Get_address(partial_chunk_fill_buf, &partial_fill_buf_addr)))
                HMPI_GOTO_ERROR(FAIL, "MPI_Get_address failed", mpi_code)

#if H5_CHECK_MPI_VERSION(3, 1)
            partial_fill_buf_disp = MPI_Aint_diff(partial_fill_buf_addr, fill_buf_addr);
#else
            partial_fill_buf_disp = partial_fill_buf_addr - fill_buf_addr;
#endif

            /*
             * Allocate all-zero block displacements array. If a block's displacement
             * is left as zero, that block will be written to from the regular fill
             * buffer. If a block represents an unfiltered partial edge chunk, its
             * displacement will be set so that the block is written to from the
             * unfiltered fill buffer.
             */
            if (NULL == (block_disps = (MPI_Aint *)H5MM_calloc((size_t)(blocks + 1) * sizeof(MPI_Aint))))
                HGOTO_ERROR(H5E_DATASET, H5E_CANTALLOC, FAIL, "couldn't allocate block displacements buffer")
        }

        /*
         * Perform initial scan of chunk info list to:
         *  - make sure that chunk addresses are monotonically non-decreasing
         *  - check if all blocks have the same length
         */
        for (i = 1; i < chunk_fill_info->num_chunks; i++) {
            if (chunk_fill_info->chunk_info[i].addr < chunk_fill_info->chunk_info[i - 1].addr)
                need_sort = TRUE;

            if (chunk_fill_info->chunk_info[i].chunk_size != chunk_fill_info->chunk_info[i - 1].chunk_size)
                all_same_block_len = FALSE;
        }

        if (need_sort)
            HDqsort(chunk_fill_info->chunk_info, chunk_fill_info->num_chunks,
                    sizeof(struct chunk_coll_fill_info), H5D__chunk_cmp_coll_fill_info);

        /* Allocate buffer for block lengths if necessary */
        if (!all_same_block_len)
            if (NULL == (block_lens = (int *)H5MM_malloc((size_t)(blocks + 1) * sizeof(int))))
                HGOTO_ERROR(H5E_DATASET, H5E_CANTALLOC, FAIL, "couldn't allocate chunk lengths buffer")

        for (i = 0; i < (size_t)blocks; i++) {
            size_t idx = i + (size_t)(mpi_rank * blocks);

            /* store the chunk address as an MPI_Aint */
            chunk_disp_array[i] = (MPI_Aint)(chunk_fill_info->chunk_info[idx].addr);

            if (!all_same_block_len)
                H5_CHECKED_ASSIGN(block_lens[i], int, chunk_fill_info->chunk_info[idx].chunk_size, size_t);

            if (chunk_fill_info->chunk_info[idx].unfiltered_partial_chunk) {
                HDassert(partial_chunk_fill_buf);
                block_disps[i] = partial_fill_buf_disp;
            }
        } /* end for */

        /* Calculate if there are any leftover blocks after evenly
         * distributing. If there are, then round-robin the distribution
         * to processes 0 -> leftover.
         */
        if (leftover && leftover > mpi_rank) {
            chunk_disp_array[blocks] =
                (MPI_Aint)chunk_fill_info->chunk_info[(blocks * mpi_size) + mpi_rank].addr;

            if (!all_same_block_len)
                H5_CHECKED_ASSIGN(block_lens[blocks], int,
                                  chunk_fill_info->chunk_info[(blocks * mpi_size) + mpi_rank].chunk_size,
                                  size_t);

            if (chunk_fill_info->chunk_info[(blocks * mpi_size) + mpi_rank].unfiltered_partial_chunk) {
                HDassert(partial_chunk_fill_buf);
                block_disps[blocks] = partial_fill_buf_disp;
            }

            blocks++;
        }

        /* Create file and memory types for the write operation */
        if (all_same_block_len) {
            int block_len;

            H5_CHECKED_ASSIGN(block_len, int, chunk_fill_info->chunk_info[0].chunk_size, size_t);

            mpi_code =
                MPI_Type_create_hindexed_block(blocks, block_len, chunk_disp_array, MPI_BYTE, &file_type);
            if (mpi_code != MPI_SUCCESS)
                HMPI_GOTO_ERROR(FAIL, "MPI_Type_create_hindexed_block failed", mpi_code)

            if (partial_chunk_fill_buf) {
                /*
                 * If filters are disabled for partial edge chunks, those chunks could
                 * potentially have the same block length as the other chunks, but still
                 * need to be written to using the unfiltered fill buffer. Use an hindexed
                 * block type rather than an hvector.
                 */
                mpi_code =
                    MPI_Type_create_hindexed_block(blocks, block_len, block_disps, MPI_BYTE, &mem_type);
                if (mpi_code != MPI_SUCCESS)
                    HMPI_GOTO_ERROR(FAIL, "MPI_Type_create_hindexed_block failed", mpi_code)
            }
            else {
                mpi_code = MPI_Type_create_hvector(blocks, block_len, 0, MPI_BYTE, &mem_type);
                if (mpi_code != MPI_SUCCESS)
                    HMPI_GOTO_ERROR(FAIL, "MPI_Type_create_hvector failed", mpi_code)
            }
        }
        else {
            /*
             * Currently, different block lengths implies that there are partial
             * edge chunks and the "don't filter partial edge chunks" flag is set.
             */
            HDassert(partial_chunk_fill_buf);
            HDassert(block_lens);
            HDassert(block_disps);

            mpi_code = MPI_Type_create_hindexed(blocks, block_lens, chunk_disp_array, MPI_BYTE, &file_type);
            if (mpi_code != MPI_SUCCESS)
                HMPI_GOTO_ERROR(FAIL, "MPI_Type_create_hindexed failed", mpi_code)

            mpi_code = MPI_Type_create_hindexed(blocks, block_lens, block_disps, MPI_BYTE, &mem_type);
            if (mpi_code != MPI_SUCCESS)
                HMPI_GOTO_ERROR(FAIL, "MPI_Type_create_hindexed failed", mpi_code)
        }

        if (MPI_SUCCESS != (mpi_code = MPI_Type_commit(&file_type)))
            HMPI_GOTO_ERROR(FAIL, "MPI_Type_commit failed", mpi_code)
        if (MPI_SUCCESS != (mpi_code = MPI_Type_commit(&mem_type)))
            HMPI_GOTO_ERROR(FAIL, "MPI_Type_commit failed", mpi_code)
    } /* end if */

    /* Set MPI-IO VFD properties */

    /* Set MPI datatypes for operation */
    if (H5CX_set_mpi_coll_datatypes(mem_type, file_type) < 0)
        HGOTO_ERROR(H5E_DATASET, H5E_CANTSET, FAIL, "can't set MPI-I/O properties")

    /* Get current transfer mode */
    if (H5CX_get_io_xfer_mode(&prev_xfer_mode) < 0)
        HGOTO_ERROR(H5E_DATASET, H5E_CANTSET, FAIL, "can't set transfer mode")
    have_xfer_mode = TRUE;

    /* Set transfer mode */
    if (H5CX_set_io_xfer_mode(H5FD_MPIO_COLLECTIVE) < 0)
        HGOTO_ERROR(H5E_DATASET, H5E_CANTSET, FAIL, "can't set transfer mode")

    /* Low-level write (collective) */
    if (H5F_shared_block_write(H5F_SHARED(dset->oloc.file), H5FD_MEM_DRAW, (haddr_t)0,
                               (blocks) ? (size_t)1 : (size_t)0, fill_buf) < 0)
        HGOTO_ERROR(H5E_IO, H5E_WRITEERROR, FAIL, "unable to write raw data to file")

    /* Barrier so processes don't race ahead */
    if (MPI_SUCCESS != (mpi_code = MPI_Barrier(mpi_comm)))
        HMPI_GOTO_ERROR(FAIL, "MPI_Barrier failed", mpi_code)

done:
    if (have_xfer_mode)
        /* Set transfer mode */
        if (H5CX_set_io_xfer_mode(prev_xfer_mode) < 0)
            HDONE_ERROR(H5E_DATASET, H5E_CANTSET, FAIL, "can't set transfer mode")

    /* free things */
    if (MPI_BYTE != file_type)
        if (MPI_SUCCESS != (mpi_code = MPI_Type_free(&file_type)))
            HMPI_DONE_ERROR(FAIL, "MPI_Type_free failed", mpi_code)
    if (MPI_BYTE != mem_type)
        if (MPI_SUCCESS != (mpi_code = MPI_Type_free(&mem_type)))
            HMPI_DONE_ERROR(FAIL, "MPI_Type_free failed", mpi_code)
    H5MM_xfree(chunk_disp_array);
    H5MM_xfree(block_disps);
    H5MM_xfree(block_lens);

    FUNC_LEAVE_NOAPI(ret_value)
} /* end H5D__chunk_collective_fill() */

static int
H5D__chunk_cmp_coll_fill_info(const void *_entry1, const void *_entry2)
{
    const struct chunk_coll_fill_info *entry1;
    const struct chunk_coll_fill_info *entry2;

    FUNC_ENTER_PACKAGE_NOERR

    entry1 = (const struct chunk_coll_fill_info *)_entry1;
    entry2 = (const struct chunk_coll_fill_info *)_entry2;

    FUNC_LEAVE_NOAPI(H5F_addr_cmp(entry1->addr, entry2->addr))
} /* end H5D__chunk_cmp_coll_fill_info() */
#endif /* H5_HAVE_PARALLEL */

/*-------------------------------------------------------------------------
 * Function:    H5D__chunk_prune_fill
 *
 * Purpose:    Write the fill value to the parts of the chunk that are no
 *              longer part of the dataspace
 *
 * Return:    Non-negative on success/Negative on failure
 *
 * Programmer:    Pedro Vicente
 *              March 26, 2002
 *
 *-------------------------------------------------------------------------
 */
static herr_t
H5D__chunk_prune_fill(H5D_chunk_it_ud1_t *udata, hbool_t new_unfilt_chunk)
{
<<<<<<< HEAD
    const H5D_io_info_t *io_info = udata->io_info; /* Local pointer to I/O info */
    const H5D_t *dset = io_info->dsets_info[0].dset; /* Local pointer to the dataset info */ /*!FIXME -NAF */
    const H5O_layout_t *layout          = &(dset->shared->layout);         /* Dataset's layout */
    unsigned            rank            = udata->common.layout->ndims - 1; /* Dataset rank */
    const hsize_t *     scaled          = udata->common.scaled;            /* Scaled chunk offset */
    H5S_sel_iter_t *    chunk_iter      = NULL;  /* Memory selection iteration info */
    hbool_t             chunk_iter_init = FALSE; /* Whether the chunk iterator has been initialized */
    hsize_t             sel_nelmts;              /* Number of elements in selection */
    hsize_t             count[H5O_LAYOUT_NDIMS]; /* Element count of hyperslab */
    size_t              chunk_size;              /*size of a chunk       */
    void *              chunk;                   /* The file chunk  */
    H5D_chunk_ud_t      chk_udata;               /* User data for locking chunk */
    uint32_t            bytes_accessed;          /* Bytes accessed in chunk */
    unsigned            u;                       /* Local index variable */
    herr_t              ret_value = SUCCEED;     /* Return value */
=======
    const H5D_io_info_t *io_info         = udata->io_info;          /* Local pointer to I/O info */
    const H5D_t         *dset            = io_info->dset;           /* Local pointer to the dataset info */
    const H5O_layout_t  *layout          = &(dset->shared->layout); /* Dataset's layout */
    unsigned             rank            = udata->common.layout->ndims - 1; /* Dataset rank */
    const hsize_t       *scaled          = udata->common.scaled;            /* Scaled chunk offset */
    H5S_sel_iter_t      *chunk_iter      = NULL;  /* Memory selection iteration info */
    hbool_t              chunk_iter_init = FALSE; /* Whether the chunk iterator has been initialized */
    hsize_t              sel_nelmts;              /* Number of elements in selection */
    hsize_t              count[H5O_LAYOUT_NDIMS]; /* Element count of hyperslab */
    size_t               chunk_size;              /*size of a chunk       */
    void                *chunk;                   /* The file chunk  */
    H5D_chunk_ud_t       chk_udata;               /* User data for locking chunk */
    uint32_t             bytes_accessed;          /* Bytes accessed in chunk */
    unsigned             u;                       /* Local index variable */
    herr_t               ret_value = SUCCEED;     /* Return value */
>>>>>>> ae414872

    FUNC_ENTER_PACKAGE

    /* Get the chunk's size */
    HDassert(layout->u.chunk.size > 0);
    H5_CHECKED_ASSIGN(chunk_size, size_t, layout->u.chunk.size, uint32_t);

    /* Get the info for the chunk in the file */
    if (H5D__chunk_lookup(dset, scaled, &chk_udata) < 0)
        HGOTO_ERROR(H5E_DATASET, H5E_CANTGET, FAIL, "error looking up chunk address")
    chk_udata.new_unfilt_chunk = new_unfilt_chunk;

    /* If this chunk does not exist in cache or on disk, no need to do anything */
    if (!H5F_addr_defined(chk_udata.chunk_block.offset) && UINT_MAX == chk_udata.idx_hint)
        HGOTO_DONE(SUCCEED)

    /* Initialize the fill value buffer, if necessary */
    if (!udata->fb_info_init) {
        H5_CHECK_OVERFLOW(udata->elmts_per_chunk, uint32_t, size_t);
        if (H5D__fill_init(&udata->fb_info, NULL, NULL, NULL, NULL, NULL, &dset->shared->dcpl_cache.fill,
                           dset->shared->type, dset->shared->type_id, (size_t)udata->elmts_per_chunk,
                           chunk_size) < 0)
            HGOTO_ERROR(H5E_DATASET, H5E_CANTINIT, FAIL, "can't initialize fill buffer info")
        udata->fb_info_init = TRUE;
    } /* end if */

    /* Compute the # of elements to leave with existing value, in each dimension */
    for (u = 0; u < rank; u++) {
        count[u] = MIN(layout->u.chunk.dim[u], (udata->space_dim[u] - (scaled[u] * layout->u.chunk.dim[u])));
        HDassert(count[u] > 0);
    } /* end for */

    /* Select all elements in chunk, to begin with */
    if (H5S_select_all(udata->chunk_space, TRUE) < 0)
        HGOTO_ERROR(H5E_DATASET, H5E_CANTSELECT, FAIL, "unable to select space")

    /* "Subtract out" the elements to keep */
    if (H5S_select_hyperslab(udata->chunk_space, H5S_SELECT_NOTB, udata->hyper_start, NULL, count, NULL) < 0)
        HGOTO_ERROR(H5E_DATASET, H5E_CANTSELECT, FAIL, "unable to select hyperslab")

    /* Lock the chunk into the cache, to get a pointer to the chunk buffer */
    if (NULL == (chunk = (void *)H5D__chunk_lock(io_info, &chk_udata, FALSE, FALSE)))
        HGOTO_ERROR(H5E_DATASET, H5E_READERROR, FAIL, "unable to lock raw data chunk")

    /* Fill the selection in the memory buffer */
    /* Use the size of the elements in the chunk directly instead of */
    /* relying on the fill.size, which might be set to 0 if there is */
    /* no fill-value defined for the dataset -QAK */

    /* Get the number of elements in the selection */
    sel_nelmts = H5S_GET_SELECT_NPOINTS(udata->chunk_space);
    H5_CHECK_OVERFLOW(sel_nelmts, hsize_t, size_t);

    /* Check for VL datatype & non-default fill value */
    if (udata->fb_info.has_vlen_fill_type)
        /* Re-fill the buffer to use for this I/O operation */
        if (H5D__fill_refill_vl(&udata->fb_info, (size_t)sel_nelmts) < 0)
            HGOTO_ERROR(H5E_DATASET, H5E_CANTCONVERT, FAIL, "can't refill fill value buffer")

    /* Allocate the chunk selection iterator */
    if (NULL == (chunk_iter = H5FL_MALLOC(H5S_sel_iter_t)))
        HGOTO_ERROR(H5E_DATASET, H5E_CANTALLOC, FAIL, "can't allocate chunk selection iterator")

    /* Create a selection iterator for scattering the elements to memory buffer */
    if (H5S_select_iter_init(chunk_iter, udata->chunk_space, layout->u.chunk.dim[rank], 0) < 0)
        HGOTO_ERROR(H5E_DATASET, H5E_CANTINIT, FAIL, "unable to initialize chunk selection information")
    chunk_iter_init = TRUE;

    /* Scatter the data into memory */
    if (H5D__scatter_mem(udata->fb_info.fill_buf, chunk_iter, (size_t)sel_nelmts, chunk /*out*/) < 0)
        HGOTO_ERROR(H5E_DATASET, H5E_WRITEERROR, FAIL, "scatter failed")

    /* The number of bytes accessed in the chunk */
    /* (i.e. the bytes replaced with fill values) */
    H5_CHECK_OVERFLOW(sel_nelmts, hsize_t, uint32_t);
    bytes_accessed = (uint32_t)sel_nelmts * layout->u.chunk.dim[rank];

    /* Release lock on chunk */
    if (H5D__chunk_unlock(io_info, &chk_udata, TRUE, chunk, bytes_accessed) < 0)
        HGOTO_ERROR(H5E_IO, H5E_WRITEERROR, FAIL, "unable to unlock raw data chunk")

done:
    /* Release the selection iterator */
    if (chunk_iter_init && H5S_SELECT_ITER_RELEASE(chunk_iter) < 0)
        HDONE_ERROR(H5E_DATASET, H5E_CANTFREE, FAIL, "Can't release selection iterator")
    if (chunk_iter)
        chunk_iter = H5FL_FREE(H5S_sel_iter_t, chunk_iter);

    FUNC_LEAVE_NOAPI(ret_value)
} /* H5D__chunk_prune_fill */

/*-------------------------------------------------------------------------
 * Function:    H5D__chunk_prune_by_extent
 *
 * Purpose:    This function searches for chunks that are no longer necessary
 *              both in the raw data cache and in the chunk index.
 *
 * Return:    Non-negative on success/Negative on failure
 *
 * Programmer:    Pedro Vicente
 * Algorithm:    Robb Matzke
 *         March 27, 2002
 *
 * The algorithm is:
 *
 *  For chunks that are no longer necessary:
 *
 *  1. Search in the raw data cache for each chunk
 *  2. If found then preempt it from the cache
 *  3. Search in the B-tree for each chunk
 *  4. If found then remove it from the B-tree and deallocate file storage for the chunk
 *
 * This example shows a 2d dataset of 90x90 with a chunk size of 20x20.
 *
 *
 *     0         20        40        60        80    90   100
 *    0 +---------+---------+---------+---------+-----+...+
 *      |:::::X::::::::::::::         :         :     |   :
 *      |:::::::X::::::::::::         :         :     |   :   Key
 *      |::::::::::X:::::::::         :         :     |   :   --------
 *      |::::::::::::X:::::::         :         :     |   :  +-+ Dataset
 *    20+::::::::::::::::::::.........:.........:.....+...:  | | Extent
 *      |         :::::X:::::         :         :     |   :  +-+
 *      |         :::::::::::         :         :     |   :
 *      |         :::::::::::         :         :     |   :  ... Chunk
 *      |         :::::::X:::         :         :     |   :  : : Boundary
 *    40+.........:::::::::::.........:.........:.....+...:  :.:
 *      |         :         :         :         :     |   :
 *      |         :         :         :         :     |   :  ... Allocated
 *      |         :         :         :         :     |   :  ::: & Filled
 *      |         :         :         :         :     |   :  ::: Chunk
 *    60+.........:.........:.........:.........:.....+...:
 *      |         :         :::::::X:::         :     |   :   X  Element
 *      |         :         :::::::::::         :     |   :      Written
 *      |         :         :::::::::::         :     |   :
 *      |         :         :::::::::::         :     |   :
 *    80+.........:.........:::::::::::.........:.....+...:   O  Fill Val
 *      |         :         :         :::::::::::     |   :      Explicitly
 *      |         :         :         ::::::X::::     |   :      Written
 *    90+---------+---------+---------+---------+-----+   :
 *      :         :         :         :::::::::::         :
 *   100:.........:.........:.........:::::::::::.........:
 *
 *
 * We have 25 total chunks for this dataset, 5 of which have space
 * allocated in the file because they were written to one or more
 * elements. These five chunks (and only these five) also have entries in
 * the storage B-tree for this dataset.
 *
 * Now lets say we want to shrink the dataset down to 70x70:
 *
 *
 *      0         20        40        60   70   80    90   100
 *    0 +---------+---------+---------+----+----+-----+...+
 *      |:::::X::::::::::::::         :    |    :     |   :
 *      |:::::::X::::::::::::         :    |    :     |   :    Key
 *      |::::::::::X:::::::::         :    |    :     |   :    --------
 *      |::::::::::::X:::::::         :    |    :     |   :   +-+ Dataset
 *    20+::::::::::::::::::::.........:....+....:.....|...:   | | Extent
 *      |         :::::X:::::         :    |    :     |   :   +-+
 *      |         :::::::::::         :    |    :     |   :
 *      |         :::::::::::         :    |    :     |   :   ... Chunk
 *      |         :::::::X:::         :    |    :     |   :   : : Boundary
 *    40+.........:::::::::::.........:....+....:.....|...:   :.:
 *      |         :         :         :    |    :     |   :
 *      |         :         :         :    |    :     |   :   ... Allocated
 *      |         :         :         :    |    :     |   :   ::: & Filled
 *      |         :         :         :    |    :     |   :   ::: Chunk
 *    60+.........:.........:.........:....+....:.....|...:
 *      |         :         :::::::X:::    |    :     |   :    X  Element
 *      |         :         :::::::::::    |    :     |   :       Written
 *      +---------+---------+---------+----+    :     |   :
 *      |         :         :::::::::::         :     |   :
 *    80+.........:.........:::::::::X:.........:.....|...:    O  Fill Val
 *      |         :         :         :::::::::::     |   :       Explicitly
 *      |         :         :         ::::::X::::     |   :       Written
 *    90+---------+---------+---------+---------+-----+   :
 *      :         :         :         :::::::::::         :
 *   100:.........:.........:.........:::::::::::.........:
 *
 *
 * That means that the nine chunks along the bottom and right side should
 * no longer exist. Of those nine chunks, (0,80), (20,80), (40,80),
 * (60,80), (80,80), (80,60), (80,40), (80,20), and (80,0), one is actually allocated
 * that needs to be released.
 * To release the chunks, we traverse the B-tree to obtain a list of unused
 * allocated chunks, and then call H5B_remove() for each chunk.
 *
 *-------------------------------------------------------------------------
 */
herr_t
H5D__chunk_prune_by_extent(H5D_t *dset, const hsize_t *old_dim)
{
    hsize_t min_mod_chunk_sc[H5O_LAYOUT_NDIMS]; /* Scaled offset of first chunk to modify in each dimension */
    hsize_t max_mod_chunk_sc[H5O_LAYOUT_NDIMS]; /* Scaled offset of last chunk to modify in each dimension */
    hssize_t max_fill_chunk_sc[H5O_LAYOUT_NDIMS]; /* Scaled offset of last chunk that might be filled in each
                                                     dimension */
    hbool_t fill_dim[H5O_LAYOUT_NDIMS]; /* Whether the plane of edge chunks in this dimension needs to be
                                           filled */
    hsize_t min_partial_chunk_sc[H5O_LAYOUT_NDIMS]; /* Offset of first partial (or empty) chunk in each
                                                       dimension */
    hbool_t new_unfilt_dim[H5O_LAYOUT_NDIMS]; /* Whether the plane of edge chunks in this dimension are newly
                                                 unfiltered */
    H5D_chk_idx_info_t  idx_info;             /* Chunked index info */
    H5D_io_info_t       chk_io_info;          /* Chunked I/O info object */
    H5D_dset_info_t     chk_dset_info;        /* Chunked I/O dset info object */
    H5D_storage_t       chk_store;            /* Chunk storage information */
    const H5O_layout_t *layout = &(dset->shared->layout);      /* Dataset's layout */
    const H5D_rdcc_t   *rdcc   = &(dset->shared->cache.chunk); /*raw data chunk cache */
    unsigned            space_ndims;                           /* Dataset's space rank */
    const hsize_t      *space_dim;                             /* Current dataspace dimensions */
    unsigned            op_dim;                                /* Current operating dimension */
    hbool_t             shrunk_dim[H5O_LAYOUT_NDIMS];          /* Dimensions which have shrunk */
    H5D_chunk_it_ud1_t  udata;                                 /* Chunk index iterator user data */
    hbool_t udata_init = FALSE;      /* Whether the chunk index iterator user data has been initialized */
    H5D_chunk_common_ud_t idx_udata; /* User data for index removal routine */
    H5S_t                *chunk_space = NULL;            /* Dataspace for a chunk */
    hsize_t               chunk_dim[H5O_LAYOUT_NDIMS];   /* Chunk dimensions */
    hsize_t               scaled[H5O_LAYOUT_NDIMS];      /* Scaled offset of current chunk */
    hsize_t               hyper_start[H5O_LAYOUT_NDIMS]; /* Starting location of hyperslab */
    uint32_t              elmts_per_chunk;               /* Elements in chunk */
    hbool_t  disable_edge_filters = FALSE; /* Whether to disable filters on partial edge chunks */
    hbool_t  new_unfilt_chunk     = FALSE; /* Whether the chunk is newly unfiltered */
    unsigned u;                            /* Local index variable */
    const H5O_storage_chunk_t *sc        = &(layout->storage.u.chunk);
    herr_t                     ret_value = SUCCEED; /* Return value */

    FUNC_ENTER_PACKAGE

    /* Check args */
    HDassert(dset && H5D_CHUNKED == layout->type);
    HDassert(layout->u.chunk.ndims > 0 && layout->u.chunk.ndims <= H5O_LAYOUT_NDIMS);
    H5D_CHUNK_STORAGE_INDEX_CHK(sc);

    /* Go get the rank & dimensions (including the element size) */
    space_dim   = dset->shared->curr_dims;
    space_ndims = dset->shared->ndims;

    /* The last dimension in scaled is always 0 */
    scaled[space_ndims] = (hsize_t)0;

    /* Check if any old dimensions are 0, if so we do not have to do anything */
    for (op_dim = 0; op_dim < (unsigned)space_ndims; op_dim++)
        if (old_dim[op_dim] == 0) {
            /* Reset any cached chunk info for this dataset */
            H5D__chunk_cinfo_cache_reset(&dset->shared->cache.chunk.last);
            HGOTO_DONE(SUCCEED)
        } /* end if */

    /* Round up to the next integer # of chunks, to accommodate partial chunks */
    /* Use current dims because the indices have already been updated! -NAF */
    /* (also compute the number of elements per chunk) */
    /* (also copy the chunk dimensions into 'hsize_t' array for creating dataspace) */
    /* (also compute the dimensions which have been shrunk) */
    elmts_per_chunk = 1;
    for (u = 0; u < space_ndims; u++) {
        elmts_per_chunk *= layout->u.chunk.dim[u];
        chunk_dim[u]  = layout->u.chunk.dim[u];
        shrunk_dim[u] = (space_dim[u] < old_dim[u]);
    } /* end for */

    /* Create a dataspace for a chunk & set the extent */
    if (NULL == (chunk_space = H5S_create_simple(space_ndims, chunk_dim, NULL)))
        HGOTO_ERROR(H5E_DATASPACE, H5E_CANTCREATE, FAIL, "can't create simple dataspace")

    /* Reset hyperslab start array */
    /* (hyperslabs will always start from origin) */
    HDmemset(hyper_start, 0, sizeof(hyper_start));

    /* Set up chunked I/O info object, for operations on chunks (in callback)
     * Note that we only need to set scaled once, as the array's address
     * will never change. */
    chk_store.chunk.scaled = scaled;

    chk_io_info.op_type = H5D_IO_OP_READ;

    chk_dset_info.dset     = dset;
    chk_dset_info.store    = &chk_store;
    chk_dset_info.buf.vp   = NULL;
    chk_io_info.dsets_info = &chk_dset_info;

    /* Compose chunked index info struct */
    idx_info.f       = dset->oloc.file;
    idx_info.pline   = &dset->shared->dcpl_cache.pline;
    idx_info.layout  = &dset->shared->layout.u.chunk;
    idx_info.storage = &dset->shared->layout.storage.u.chunk;

    /* Initialize the user data for the iteration */
    HDmemset(&udata, 0, sizeof udata);
    udata.common.layout   = &layout->u.chunk;
    udata.common.storage  = sc;
    udata.common.scaled   = scaled;
    udata.io_info         = &chk_io_info;
    udata.idx_info        = &idx_info;
    udata.space_dim       = space_dim;
    udata.shrunk_dim      = shrunk_dim;
    udata.elmts_per_chunk = elmts_per_chunk;
    udata.chunk_space     = chunk_space;
    udata.hyper_start     = hyper_start;
    udata_init            = TRUE;

    /* Initialize user data for removal */
    idx_udata.layout  = &layout->u.chunk;
    idx_udata.storage = sc;

    /* Determine if partial edge chunk filters are disabled */
    disable_edge_filters = (layout->u.chunk.flags & H5O_LAYOUT_CHUNK_DONT_FILTER_PARTIAL_BOUND_CHUNKS) &&
                           (idx_info.pline->nused > 0);

    /*
     * Determine the chunks which need to be filled or removed
     */
    HDmemset(min_mod_chunk_sc, 0, sizeof(min_mod_chunk_sc));
    HDmemset(max_mod_chunk_sc, 0, sizeof(max_mod_chunk_sc));
    for (op_dim = 0; op_dim < (unsigned)space_ndims; op_dim++) {
        /* Validate this chunk dimension */
        if (chunk_dim[op_dim] == 0)
            HGOTO_ERROR(H5E_DATASET, H5E_BADVALUE, FAIL, "chunk size must be > 0, dim = %u ", op_dim)

        /* Calculate the largest offset of chunks that might need to be
         * modified in this dimension */
        max_mod_chunk_sc[op_dim] = (old_dim[op_dim] - 1) / chunk_dim[op_dim];

        /* Calculate the largest offset of chunks that might need to be
         * filled in this dimension */
        if (0 == space_dim[op_dim])
            max_fill_chunk_sc[op_dim] = -1;
        else
            max_fill_chunk_sc[op_dim] =
                (hssize_t)(((MIN(space_dim[op_dim], old_dim[op_dim]) - 1) / chunk_dim[op_dim]));

        if (shrunk_dim[op_dim]) {
            /* Calculate the smallest offset of chunks that might need to be
             * modified in this dimension.  Note that this array contains
             * garbage for all dimensions which are not shrunk.  These locations
             * must not be read from! */
            min_mod_chunk_sc[op_dim] = space_dim[op_dim] / chunk_dim[op_dim];

            /* Determine if we need to fill chunks in this dimension */
            if ((hssize_t)min_mod_chunk_sc[op_dim] == max_fill_chunk_sc[op_dim]) {
                fill_dim[op_dim] = TRUE;

                /* If necessary, check if chunks in this dimension that need to
                 * be filled are new partial edge chunks */
                if (disable_edge_filters && old_dim[op_dim] >= (min_mod_chunk_sc[op_dim] + 1))
                    new_unfilt_dim[op_dim] = TRUE;
                else
                    new_unfilt_dim[op_dim] = FALSE;
            } /* end if */
            else {
                fill_dim[op_dim]       = FALSE;
                new_unfilt_dim[op_dim] = FALSE;
            } /* end else */
        }     /* end if */
        else {
            fill_dim[op_dim]       = FALSE;
            new_unfilt_dim[op_dim] = FALSE;
        } /* end else */

        /* If necessary, calculate the smallest offset of non-previously full
         * chunks in this dimension, so we know these chunks were previously
         * unfiltered */
        if (disable_edge_filters)
            min_partial_chunk_sc[op_dim] = old_dim[op_dim] / chunk_dim[op_dim];
    } /* end for */

    /* Main loop: fill or remove chunks */
    for (op_dim = 0; op_dim < (unsigned)space_ndims; op_dim++) {
        hbool_t dims_outside_fill[H5O_LAYOUT_NDIMS]; /* Dimensions in chunk offset outside fill dimensions */
        int     ndims_outside_fill; /* Number of dimensions in chunk offset outside fill dimensions */
        hbool_t carry; /* Flag to indicate that chunk increment carrys to higher dimension (sorta) */

        /* Check if modification along this dimension is really necessary */
        if (!shrunk_dim[op_dim])
            continue;
        else {
            HDassert(max_mod_chunk_sc[op_dim] >= min_mod_chunk_sc[op_dim]);

            /* Reset the chunk offset indices */
            HDmemset(scaled, 0, (space_ndims * sizeof(scaled[0])));
            scaled[op_dim] = min_mod_chunk_sc[op_dim];

            /* Initialize "dims_outside_fill" array */
            ndims_outside_fill = 0;
            for (u = 0; u < space_ndims; u++)
                if ((hssize_t)scaled[u] > max_fill_chunk_sc[u]) {
                    dims_outside_fill[u] = TRUE;
                    ndims_outside_fill++;
                } /* end if */
                else
                    dims_outside_fill[u] = FALSE;
        } /* end else */

        carry = FALSE;
        while (!carry) {
            int i; /* Local index variable */

            udata.common.scaled = scaled;

            if (0 == ndims_outside_fill) {
                HDassert(fill_dim[op_dim]);
                HDassert(scaled[op_dim] == min_mod_chunk_sc[op_dim]);

                /* Make sure this is an edge chunk */
                HDassert(
                    H5D__chunk_is_partial_edge_chunk(space_ndims, layout->u.chunk.dim, scaled, space_dim));

                /* Determine if the chunk just became an unfiltered chunk */
                if (new_unfilt_dim[op_dim]) {
                    new_unfilt_chunk = TRUE;
                    for (u = 0; u < space_ndims; u++)
                        if (scaled[u] == min_partial_chunk_sc[u]) {
                            new_unfilt_chunk = FALSE;
                            break;
                        } /* end if */
                }         /* end if */

                /* Make sure that, if we think this is a new unfiltered chunk,
                 * it was previously not an edge chunk */
                HDassert(!new_unfilt_dim[op_dim] ||
                         (!new_unfilt_chunk != !H5D__chunk_is_partial_edge_chunk(
                                                   space_ndims, layout->u.chunk.dim, scaled, old_dim)));
                HDassert(!new_unfilt_chunk || new_unfilt_dim[op_dim]);

                /* Fill the unused parts of the chunk */
                if (H5D__chunk_prune_fill(&udata, new_unfilt_chunk) < 0)
                    HGOTO_ERROR(H5E_DATASET, H5E_WRITEERROR, FAIL, "unable to write fill value")
            } /* end if */
            else {
                H5D_chunk_ud_t chk_udata; /* User data for getting chunk info */

#ifndef NDEBUG
                /* Make sure this chunk is really outside the new dimensions */
                {
                    hbool_t outside_dim = FALSE;

                    for (u = 0; u < space_ndims; u++)
                        if ((scaled[u] * chunk_dim[u]) >= space_dim[u]) {
                            outside_dim = TRUE;
                            break;
                        } /* end if */
                    HDassert(outside_dim);
                } /* end block */
#endif            /* NDEBUG */

                /* Check if the chunk exists in cache or on disk */
                if (H5D__chunk_lookup(dset, scaled, &chk_udata) < 0)
                    HGOTO_ERROR(H5E_DATASET, H5E_CANTGET, FAIL, "error looking up chunk")

                /* Evict the entry from the cache if present, but do not flush
                 * it to disk */
                if (UINT_MAX != chk_udata.idx_hint)
                    if (H5D__chunk_cache_evict(dset, rdcc->slot[chk_udata.idx_hint], FALSE) < 0)
                        HGOTO_ERROR(H5E_DATASET, H5E_CANTREMOVE, FAIL, "unable to evict chunk")

                /* Remove the chunk from disk, if present */
                if (H5F_addr_defined(chk_udata.chunk_block.offset)) {
                    /* Update the offset in idx_udata */
                    idx_udata.scaled = udata.common.scaled;

                    /* Remove the chunk from disk */
                    if ((sc->ops->remove)(&idx_info, &idx_udata) < 0)
                        HGOTO_ERROR(H5E_DATASET, H5E_CANTDELETE, FAIL,
                                    "unable to remove chunk entry from index")
                } /* end if */
            }     /* end else */

            /* Increment indices */
            carry = TRUE;
            for (i = (int)(space_ndims - 1); i >= 0; --i) {
                scaled[i]++;
                if (scaled[i] > max_mod_chunk_sc[i]) {
                    /* Left maximum dimensions, "wrap around" and check if this
                     * dimension is no longer outside the fill dimension */
                    if ((unsigned)i == op_dim) {
                        scaled[i] = min_mod_chunk_sc[i];
                        if (dims_outside_fill[i] && fill_dim[i]) {
                            dims_outside_fill[i] = FALSE;
                            ndims_outside_fill--;
                        } /* end if */
                    }     /* end if */
                    else {
                        scaled[i] = 0;
                        if (dims_outside_fill[i] && max_fill_chunk_sc[i] >= 0) {
                            dims_outside_fill[i] = FALSE;
                            ndims_outside_fill--;
                        } /* end if */
                    }     /* end else */
                }         /* end if */
                else {
                    /* Check if we just went outside the fill dimension */
                    if (!dims_outside_fill[i] && (hssize_t)scaled[i] > max_fill_chunk_sc[i]) {
                        dims_outside_fill[i] = TRUE;
                        ndims_outside_fill++;
                    } /* end if */

                    /* We found the next chunk, so leave the loop */
                    carry = FALSE;
                    break;
                } /* end else */
            }     /* end for */
        }         /* end while(!carry) */

        /* Adjust max_mod_chunk_sc so we don't modify the same chunk twice.
         * Also check if this dimension started from 0 (and hence removed all
         * of the chunks). */
        if (min_mod_chunk_sc[op_dim] == 0)
            break;
        else
            max_mod_chunk_sc[op_dim] = min_mod_chunk_sc[op_dim] - 1;
    } /* end for(op_dim=0...) */

    /* Reset any cached chunk info for this dataset */
    H5D__chunk_cinfo_cache_reset(&dset->shared->cache.chunk.last);

done:
    /* Release resources */
    if (chunk_space && H5S_close(chunk_space) < 0)
        HDONE_ERROR(H5E_DATASET, H5E_CLOSEERROR, FAIL, "unable to release dataspace")
    if (udata_init)
        if (udata.fb_info_init && H5D__fill_term(&udata.fb_info) < 0)
            HDONE_ERROR(H5E_DATASET, H5E_CANTFREE, FAIL, "Can't release fill buffer info")

    FUNC_LEAVE_NOAPI(ret_value)
} /* end H5D__chunk_prune_by_extent() */

#ifdef H5_HAVE_PARALLEL

/*-------------------------------------------------------------------------
 * Function:    H5D__chunk_addrmap_cb
 *
 * Purpose:     Callback when obtaining the chunk addresses for all existing chunks
 *
 * Return:    Success:    Non-negative
 *        Failure:    Negative
 *
 * Programmer:    Kent Yang
 *              Tuesday, November 15, 2005
 *
 *-------------------------------------------------------------------------
 */
static int
H5D__chunk_addrmap_cb(const H5D_chunk_rec_t *chunk_rec, void *_udata)
{
    H5D_chunk_it_ud2_t *udata = (H5D_chunk_it_ud2_t *)_udata;    /* User data for callback */
    unsigned            rank  = udata->common.layout->ndims - 1; /* # of dimensions of dataset */
    hsize_t             chunk_index;

    FUNC_ENTER_PACKAGE_NOERR

    /* Compute the index for this chunk */
    chunk_index = H5VM_array_offset_pre(rank, udata->common.layout->down_chunks, chunk_rec->scaled);

    /* Set it in the userdata to return */
    udata->chunk_addr[chunk_index] = chunk_rec->chunk_addr;

    FUNC_LEAVE_NOAPI(H5_ITER_CONT)
} /* H5D__chunk_addrmap_cb() */

/*-------------------------------------------------------------------------
 * Function:    H5D__chunk_addrmap
 *
 * Purpose:     Obtain the chunk addresses for all existing chunks
 *
 * Return:    Success:    Non-negative on succeed.
 *        Failure:    negative value
 *
 * Programmer:  Kent Yang
 *              November 15, 2005
 *
 *-------------------------------------------------------------------------
 */
herr_t
H5D__chunk_addrmap(const H5D_io_info_t *io_info, haddr_t chunk_addr[])
{
<<<<<<< HEAD
    H5D_chk_idx_info_t idx_info; /* Chunked index info */
    const H5D_t *dset = io_info->dsets_info[0].dset; /* Local pointer to dataset info */ /*!FIXME -NAF */
    H5D_chunk_it_ud2_t   udata; /* User data for iteration callback */
=======
    H5D_chk_idx_info_t   idx_info;             /* Chunked index info */
    const H5D_t         *dset = io_info->dset; /* Local pointer to dataset info */
    H5D_chunk_it_ud2_t   udata;                /* User data for iteration callback */
>>>>>>> ae414872
    H5O_storage_chunk_t *sc        = &(dset->shared->layout.storage.u.chunk);
    herr_t               ret_value = SUCCEED; /* Return value */

    FUNC_ENTER_PACKAGE

    HDassert(dset);
    HDassert(dset->shared);
    H5D_CHUNK_STORAGE_INDEX_CHK(sc);
    HDassert(chunk_addr);

    /* Set up user data for B-tree callback */
    HDmemset(&udata, 0, sizeof(udata));
    udata.common.layout  = &dset->shared->layout.u.chunk;
    udata.common.storage = sc;
    udata.chunk_addr     = chunk_addr;

    /* Compose chunked index info struct */
    idx_info.f       = dset->oloc.file;
    idx_info.pline   = &dset->shared->dcpl_cache.pline;
    idx_info.layout  = &dset->shared->layout.u.chunk;
    idx_info.storage = sc;

    /* Iterate over chunks to build mapping of chunk addresses */
    if ((sc->ops->iterate)(&idx_info, H5D__chunk_addrmap_cb, &udata) < 0)
        HGOTO_ERROR(H5E_DATASET, H5E_CANTGET, FAIL, "unable to iterate over chunk index to build address map")

done:
    FUNC_LEAVE_NOAPI(ret_value)
} /* end H5D__chunk_addrmap() */
#endif /* H5_HAVE_PARALLEL */

/*-------------------------------------------------------------------------
 * Function:    H5D__chunk_delete
 *
 * Purpose:    Delete raw data storage for entire dataset (i.e. all chunks)
 *
 * Return:    Success:    Non-negative
 *        Failure:    negative
 *
 * Programmer:    Quincey Koziol
 *              Thursday, March 20, 2003
 *
 *-------------------------------------------------------------------------
 */
herr_t
H5D__chunk_delete(H5F_t *f, H5O_t *oh, H5O_storage_t *storage)
{
    H5D_chk_idx_info_t idx_info;            /* Chunked index info */
    H5O_layout_t       layout;              /* Dataset layout  message */
    hbool_t            layout_read = FALSE; /* Whether the layout message was read from the file */
    H5O_pline_t        pline;               /* I/O pipeline message */
    hbool_t            pline_read = FALSE;  /* Whether the I/O pipeline message was read from the file */
    htri_t             exists;              /* Flag if header message of interest exists */
    herr_t             ret_value = SUCCEED; /* Return value */

    FUNC_ENTER_PACKAGE

    /* Sanity check */
    HDassert(f);
    HDassert(oh);
    HDassert(storage);
    H5D_CHUNK_STORAGE_INDEX_CHK(&storage->u.chunk);

    /* Check for I/O pipeline message */
    if ((exists = H5O_msg_exists_oh(oh, H5O_PLINE_ID)) < 0)
        HGOTO_ERROR(H5E_DATASET, H5E_CANTINIT, FAIL, "unable to check for object header message")
    else if (exists) {
        if (NULL == H5O_msg_read_oh(f, oh, H5O_PLINE_ID, &pline))
            HGOTO_ERROR(H5E_DATASET, H5E_CANTGET, FAIL, "can't get I/O pipeline message")
        pline_read = TRUE;
    } /* end else if */
    else
        HDmemset(&pline, 0, sizeof(pline));

    /* Retrieve dataset layout message */
    if ((exists = H5O_msg_exists_oh(oh, H5O_LAYOUT_ID)) < 0)
        HGOTO_ERROR(H5E_DATASET, H5E_CANTINIT, FAIL, "unable to check for object header message")
    else if (exists) {
        if (NULL == H5O_msg_read_oh(f, oh, H5O_LAYOUT_ID, &layout))
            HGOTO_ERROR(H5E_DATASET, H5E_CANTGET, FAIL, "can't get layout message")
        layout_read = TRUE;
    } /* end else if */
    else
        HGOTO_ERROR(H5E_DATASET, H5E_NOTFOUND, FAIL, "can't find layout message")

    /* Compose chunked index info struct */
    idx_info.f       = f;
    idx_info.pline   = &pline;
    idx_info.layout  = &layout.u.chunk;
    idx_info.storage = &storage->u.chunk;

    /* Delete the chunked storage information in the file */
    if ((storage->u.chunk.ops->idx_delete)(&idx_info) < 0)
        HGOTO_ERROR(H5E_DATASET, H5E_CANTDELETE, FAIL, "unable to delete chunk index")

done:
    /* Clean up any messages read in */
    if (pline_read)
        if (H5O_msg_reset(H5O_PLINE_ID, &pline) < 0)
            HDONE_ERROR(H5E_DATASET, H5E_CANTRESET, FAIL, "unable to reset I/O pipeline message")
    if (layout_read)
        if (H5O_msg_reset(H5O_LAYOUT_ID, &layout) < 0)
            HDONE_ERROR(H5E_DATASET, H5E_CANTRESET, FAIL, "unable to reset layout message")

    FUNC_LEAVE_NOAPI(ret_value)
} /* end H5D__chunk_delete() */

/*-------------------------------------------------------------------------
 * Function:    H5D__chunk_update_cache
 *
 * Purpose:    Update any cached chunks index values after the dataspace
 *              size has changed
 *
 * Return:    Success:    Non-negative
 *        Failure:    negative
 *
 * Programmer:    Quincey Koziol
 *              Saturday, May 29, 2004
 *
 *-------------------------------------------------------------------------
 */
herr_t
H5D__chunk_update_cache(H5D_t *dset)
{
    H5D_rdcc_t     *rdcc = &(dset->shared->cache.chunk); /*raw data chunk cache */
    H5D_rdcc_ent_t *ent, *next;                          /*cache entry  */
    H5D_rdcc_ent_t  tmp_head;                            /* Sentinel entry for temporary entry list */
    H5D_rdcc_ent_t *tmp_tail;                            /* Tail pointer for temporary entry list */
    herr_t          ret_value = SUCCEED;                 /* Return value */

    FUNC_ENTER_PACKAGE

    /* Check args */
    HDassert(dset && H5D_CHUNKED == dset->shared->layout.type);
    HDassert(dset->shared->layout.u.chunk.ndims > 0 &&
             dset->shared->layout.u.chunk.ndims <= H5O_LAYOUT_NDIMS);

    /* Check the rank */
    HDassert((dset->shared->layout.u.chunk.ndims - 1) > 1);

    /* Add temporary entry list to rdcc */
    (void)HDmemset(&tmp_head, 0, sizeof(tmp_head));
    rdcc->tmp_head = &tmp_head;
    tmp_tail       = &tmp_head;

    /* Recompute the index for each cached chunk that is in a dataset */
    for (ent = rdcc->head; ent; ent = next) {
        unsigned old_idx; /* Previous index number    */

        /* Get the pointer to the next cache entry */
        next = ent->next;

        /* Compute the index for the chunk entry */
        old_idx  = ent->idx; /* Save for later */
        ent->idx = H5D__chunk_hash_val(dset->shared, ent->scaled);

        if (old_idx != ent->idx) {
            H5D_rdcc_ent_t *old_ent; /* Old cache entry  */

            /* Check if there is already a chunk at this chunk's new location */
            old_ent = rdcc->slot[ent->idx];
            if (old_ent != NULL) {
                HDassert(old_ent->locked == FALSE);
                HDassert(old_ent->deleted == FALSE);

                /* Insert the old entry into the temporary list, but do not
                 * evict (yet).  Make sure we do not make any calls to the index
                 * until all chunks have updated indices! */
                HDassert(!old_ent->tmp_next);
                HDassert(!old_ent->tmp_prev);
                tmp_tail->tmp_next = old_ent;
                old_ent->tmp_prev  = tmp_tail;
                tmp_tail           = old_ent;
            } /* end if */

            /* Insert this chunk into correct location in hash table */
            rdcc->slot[ent->idx] = ent;

            /* If this chunk was previously on the temporary list and therefore
             * not in the hash table, remove it from the temporary list.
             * Otherwise clear the old hash table slot. */
            if (ent->tmp_prev) {
                HDassert(tmp_head.tmp_next);
                HDassert(tmp_tail != &tmp_head);
                ent->tmp_prev->tmp_next = ent->tmp_next;
                if (ent->tmp_next) {
                    ent->tmp_next->tmp_prev = ent->tmp_prev;
                    ent->tmp_next           = NULL;
                } /* end if */
                else {
                    HDassert(tmp_tail == ent);
                    tmp_tail = ent->tmp_prev;
                } /* end else */
                ent->tmp_prev = NULL;
            } /* end if */
            else
                rdcc->slot[old_idx] = NULL;
        } /* end if */
    }     /* end for */

    /* tmp_tail is no longer needed, and will be invalidated by
     * H5D_chunk_cache_evict anyways. */
    tmp_tail = NULL;

    /* Evict chunks that are still on the temporary list */
    while (tmp_head.tmp_next) {
        ent = tmp_head.tmp_next;

        /* Remove the old entry from the cache */
        if (H5D__chunk_cache_evict(dset, ent, TRUE) < 0)
            HGOTO_ERROR(H5E_IO, H5E_CANTFLUSH, FAIL, "unable to flush one or more raw data chunks")
    } /* end while */

done:
    /* Remove temporary list from rdcc */
    rdcc->tmp_head = NULL;

    FUNC_LEAVE_NOAPI(ret_value)
} /* end H5D__chunk_update_cache() */

/*-------------------------------------------------------------------------
 * Function:    H5D__chunk_copy_cb
 *
 * Purpose:     Copy chunked raw data from source file and insert to the
 *              index in the destination file
 *
 * Return:      Non-negative on success/Negative on failure
 *
 * Programmer:  Peter Cao
 *              August 20, 2005
 *
 *-------------------------------------------------------------------------
 */
static int
H5D__chunk_copy_cb(const H5D_chunk_rec_t *chunk_rec, void *_udata)
{
    H5D_chunk_it_ud3_t *udata = (H5D_chunk_it_ud3_t *)_udata; /* User data for callback */
    H5D_chunk_ud_t      udata_dst;                            /* User data about new destination chunk */
    hbool_t             is_vlen     = FALSE;                  /* Whether datatype is variable-length */
    hbool_t             fix_ref     = FALSE; /* Whether to fix up references in the dest. file */
    hbool_t             need_insert = FALSE; /* Whether the chunk needs to be inserted into the index */

    /* General information about chunk copy */
    void              *bkg      = udata->bkg;      /* Background buffer for datatype conversion */
    void              *buf      = udata->buf;      /* Chunk buffer for I/O & datatype conversions */
    size_t             buf_size = udata->buf_size; /* Size of chunk buffer */
    const H5O_pline_t *pline    = udata->pline;    /* I/O pipeline for applying filters */

    /* needed for compressed variable length data */
    hbool_t  must_filter = FALSE;      /* Whether chunk must be filtered during copy */
    size_t   nbytes;                   /* Size of chunk in file (in bytes) */
    H5Z_cb_t filter_cb;                /* Filter failure callback struct */
    int      ret_value = H5_ITER_CONT; /* Return value */

    FUNC_ENTER_PACKAGE

    /* Get 'size_t' local value for number of bytes in chunk */
    H5_CHECKED_ASSIGN(nbytes, size_t, chunk_rec->nbytes, uint32_t);

    /* Initialize the filter callback struct */
    filter_cb.op_data = NULL;
    filter_cb.func    = NULL; /* no callback function when failed */

    /* Check for filtered chunks */
    /* Check for an edge chunk that is not filtered */
    if (pline && pline->nused) {
        must_filter = TRUE;
        if ((udata->common.layout->flags & H5O_LAYOUT_CHUNK_DONT_FILTER_PARTIAL_BOUND_CHUNKS) &&
            H5D__chunk_is_partial_edge_chunk(udata->dset_ndims, udata->common.layout->dim, chunk_rec->scaled,
                                             udata->dset_dims))
            must_filter = FALSE;
    }

    /* Check parameter for type conversion */
    if (udata->do_convert) {
        if (H5T_detect_class(udata->dt_src, H5T_VLEN, FALSE) > 0)
            is_vlen = TRUE;
        else if ((H5T_get_class(udata->dt_src, FALSE) == H5T_REFERENCE) &&
                 (udata->file_src != udata->idx_info_dst->f))
            fix_ref = TRUE;
        else
            HGOTO_ERROR(H5E_DATASET, H5E_CANTCOPY, H5_ITER_ERROR, "unable to copy dataset elements")
    } /* end if */

    /* Resize the buf if it is too small to hold the data */
    if (nbytes > buf_size) {
        void *new_buf; /* New buffer for data */

        /* Re-allocate memory for copying the chunk */
        if (NULL == (new_buf = H5MM_realloc(udata->buf, nbytes)))
            HGOTO_ERROR(H5E_RESOURCE, H5E_NOSPACE, H5_ITER_ERROR,
                        "memory allocation failed for raw data chunk")
        udata->buf = new_buf;
        if (udata->bkg) {
            if (NULL == (new_buf = H5MM_realloc(udata->bkg, nbytes)))
                HGOTO_ERROR(H5E_RESOURCE, H5E_NOSPACE, H5_ITER_ERROR,
                            "memory allocation failed for raw data chunk")
            udata->bkg = new_buf;
            if (!udata->cpy_info->expand_ref)
                HDmemset((uint8_t *)udata->bkg + buf_size, 0, (size_t)(nbytes - buf_size));

            bkg = udata->bkg;
        } /* end if */

        buf             = udata->buf;
        udata->buf_size = buf_size = nbytes;
    } /* end if */

    if (udata->chunk_in_cache && udata->chunk) {
        HDassert(!H5F_addr_defined(chunk_rec->chunk_addr));
        H5MM_memcpy(buf, udata->chunk, nbytes);
        udata->chunk = NULL;
    }
    else {
        H5D_rdcc_ent_t *ent = NULL; /* Cache entry */
        unsigned        idx;        /* Index of chunk in cache, if present */
        unsigned        u;          /* Counter */
        H5D_shared_t   *shared_fo = (H5D_shared_t *)udata->cpy_info->shared_fo;

        /* See if the written chunk is in the chunk cache */
        if (shared_fo && shared_fo->cache.chunk.nslots > 0) {
            /* Determine the chunk's location in the hash table */
            idx = H5D__chunk_hash_val(shared_fo, chunk_rec->scaled);

            /* Get the chunk cache entry for that location */
            ent = shared_fo->cache.chunk.slot[idx];
            if (ent) {
                /* Speculatively set the 'found' flag */
                udata->chunk_in_cache = TRUE;

                /* Verify that the cache entry is the correct chunk */
                for (u = 0; u < shared_fo->ndims; u++)
                    if (chunk_rec->scaled[u] != ent->scaled[u]) {
                        udata->chunk_in_cache = FALSE;
                        break;
                    } /* end if */
            }         /* end if */
        }             /* end if */

        if (udata->chunk_in_cache) {

            if (NULL == ent)
                HGOTO_ERROR(H5E_IO, H5E_BADVALUE, H5_ITER_ERROR, "NULL chunk entry pointer")

            HDassert(H5F_addr_defined(chunk_rec->chunk_addr));
            HDassert(H5F_addr_defined(ent->chunk_block.offset));

            H5_CHECKED_ASSIGN(nbytes, size_t, shared_fo->layout.u.chunk.size, uint32_t);
            H5MM_memcpy(buf, ent->chunk, nbytes);
        }
        else {
            /* read chunk data from the source file */
            if (H5F_block_read(udata->file_src, H5FD_MEM_DRAW, chunk_rec->chunk_addr, nbytes, buf) < 0)
                HGOTO_ERROR(H5E_IO, H5E_READERROR, H5_ITER_ERROR, "unable to read raw data chunk")
        }
    }

    /* Need to uncompress filtered variable-length & reference data elements that are not found in chunk cache
     */
    if (must_filter && (is_vlen || fix_ref) && !udata->chunk_in_cache) {
        unsigned filter_mask = chunk_rec->filter_mask;

        if (H5Z_pipeline(pline, H5Z_FLAG_REVERSE, &filter_mask, H5Z_NO_EDC, filter_cb, &nbytes, &buf_size,
                         &buf) < 0)
            HGOTO_ERROR(H5E_PLINE, H5E_CANTFILTER, H5_ITER_ERROR, "data pipeline read failed")
    } /* end if */

    /* Perform datatype conversion, if necessary */
    if (is_vlen) {
        H5T_path_t *tpath_src_mem    = udata->tpath_src_mem;
        H5T_path_t *tpath_mem_dst    = udata->tpath_mem_dst;
        H5S_t      *buf_space        = udata->buf_space;
        hid_t       tid_src          = udata->tid_src;
        hid_t       tid_dst          = udata->tid_dst;
        hid_t       tid_mem          = udata->tid_mem;
        void       *reclaim_buf      = udata->reclaim_buf;
        size_t      reclaim_buf_size = udata->reclaim_buf_size;

        /* Convert from source file to memory */
        H5_CHECK_OVERFLOW(udata->nelmts, uint32_t, size_t);
        if (H5T_convert(tpath_src_mem, tid_src, tid_mem, (size_t)udata->nelmts, (size_t)0, (size_t)0, buf,
                        bkg) < 0)
            HGOTO_ERROR(H5E_DATATYPE, H5E_CANTINIT, H5_ITER_ERROR, "datatype conversion failed")

        /* Copy into another buffer, to reclaim memory later */
        H5MM_memcpy(reclaim_buf, buf, reclaim_buf_size);

        /* Set background buffer to all zeros */
        HDmemset(bkg, 0, buf_size);

        /* Convert from memory to destination file */
        if (H5T_convert(tpath_mem_dst, tid_mem, tid_dst, udata->nelmts, (size_t)0, (size_t)0, buf, bkg) < 0)
            HGOTO_ERROR(H5E_DATATYPE, H5E_CANTINIT, H5_ITER_ERROR, "datatype conversion failed")

        /* Reclaim space from variable length data */
        if (H5T_reclaim(tid_mem, buf_space, reclaim_buf) < 0)
            HGOTO_ERROR(H5E_DATASET, H5E_BADITER, H5_ITER_ERROR, "unable to reclaim variable-length data")
    } /* end if */
    else if (fix_ref) {
        /* Check for expanding references */
        /* (background buffer has already been zeroed out, if not expanding) */
        if (udata->cpy_info->expand_ref) {
            /* Copy the reference elements */
            if (H5O_copy_expand_ref(udata->file_src, udata->tid_src, udata->dt_src, buf, nbytes,
                                    udata->idx_info_dst->f, bkg, udata->cpy_info) < 0)
                HGOTO_ERROR(H5E_DATASET, H5E_CANTCOPY, H5_ITER_ERROR, "unable to copy reference attribute")
        } /* end if */

        /* After fix ref, copy the new reference elements to the buffer to write out */
        H5MM_memcpy(buf, bkg, buf_size);
    } /* end if */

    /* Set up destination chunk callback information for insertion */
    udata_dst.common.layout      = udata->idx_info_dst->layout;
    udata_dst.common.storage     = udata->idx_info_dst->storage;
    udata_dst.common.scaled      = chunk_rec->scaled;
    udata_dst.chunk_block.offset = HADDR_UNDEF;
    udata_dst.chunk_block.length = chunk_rec->nbytes;
    udata_dst.filter_mask        = chunk_rec->filter_mask;

    /* Need to compress variable-length or reference data elements or a chunk found in cache before writing to
     * file */
    if (must_filter && (is_vlen || fix_ref || udata->chunk_in_cache)) {
        if (H5Z_pipeline(pline, 0, &(udata_dst.filter_mask), H5Z_NO_EDC, filter_cb, &nbytes, &buf_size,
                         &buf) < 0)
            HGOTO_ERROR(H5E_PLINE, H5E_CANTFILTER, H5_ITER_ERROR, "output pipeline failed")
#if H5_SIZEOF_SIZE_T > 4
        /* Check for the chunk expanding too much to encode in a 32-bit value */
        if (nbytes > ((size_t)0xffffffff))
            HGOTO_ERROR(H5E_DATASET, H5E_BADRANGE, H5_ITER_ERROR, "chunk too large for 32-bit length")
#endif /* H5_SIZEOF_SIZE_T > 4 */
        H5_CHECKED_ASSIGN(udata_dst.chunk_block.length, uint32_t, nbytes, size_t);
        udata->buf      = buf;
        udata->buf_size = buf_size;
    } /* end if */

    udata->chunk_in_cache = FALSE;

    udata_dst.chunk_idx =
        H5VM_array_offset_pre(udata_dst.common.layout->ndims - 1, udata_dst.common.layout->max_down_chunks,
                              udata_dst.common.scaled);

    /* Allocate chunk in the file */
    if (H5D__chunk_file_alloc(udata->idx_info_dst, NULL, &udata_dst.chunk_block, &need_insert,
                              udata_dst.common.scaled) < 0)
        HGOTO_ERROR(H5E_DATASET, H5E_CANTINSERT, FAIL, "unable to insert/resize chunk on chunk level")

    /* Write chunk data to destination file */
    HDassert(H5F_addr_defined(udata_dst.chunk_block.offset));
    if (H5F_block_write(udata->idx_info_dst->f, H5FD_MEM_DRAW, udata_dst.chunk_block.offset, nbytes, buf) < 0)
        HGOTO_ERROR(H5E_DATASET, H5E_WRITEERROR, H5_ITER_ERROR, "unable to write raw data to file")

    /* Set metadata tag in API context */
    H5_BEGIN_TAG(H5AC__COPIED_TAG);

    /* Insert chunk record into index */
    if (need_insert && udata->idx_info_dst->storage->ops->insert)
        if ((udata->idx_info_dst->storage->ops->insert)(udata->idx_info_dst, &udata_dst, NULL) < 0)
            HGOTO_ERROR_TAG(H5E_DATASET, H5E_CANTINSERT, H5_ITER_ERROR,
                            "unable to insert chunk addr into index")

    /* Reset metadata tag in API context */
    H5_END_TAG

done:
    FUNC_LEAVE_NOAPI(ret_value)
} /* end H5D__chunk_copy_cb() */

/*-------------------------------------------------------------------------
 * Function:    H5D__chunk_copy
 *
 * Purpose:    Copy chunked storage from SRC file to DST file.
 *
 * Return:    Success:    Non-negative
 *        Failure:    negative
 *
 * Programmer:  Peter Cao
 *            August 20, 2005
 *
 *-------------------------------------------------------------------------
 */
herr_t
H5D__chunk_copy(H5F_t *f_src, H5O_storage_chunk_t *storage_src, H5O_layout_chunk_t *layout_src, H5F_t *f_dst,
                H5O_storage_chunk_t *storage_dst, const H5S_extent_t *ds_extent_src, const H5T_t *dt_src,
                const H5O_pline_t *pline_src, H5O_copy_t *cpy_info)
{
    H5D_chunk_it_ud3_t udata;                                       /* User data for iteration callback */
    H5D_chk_idx_info_t idx_info_dst;                                /* Dest. chunked index info */
    H5D_chk_idx_info_t idx_info_src;                                /* Source chunked index info */
    int                sndims;                                      /* Rank of dataspace */
    hsize_t            curr_dims[H5O_LAYOUT_NDIMS];                 /* Curr. size of dataset dimensions */
    hsize_t            max_dims[H5O_LAYOUT_NDIMS];                  /* Curr. size of dataset dimensions */
    H5O_pline_t        _pline;                                      /* Temporary pipeline info */
    const H5O_pline_t *pline;                                       /* Pointer to pipeline info to use */
    H5T_path_t        *tpath_src_mem = NULL, *tpath_mem_dst = NULL; /* Datatype conversion paths */
    hid_t              tid_src = -1;                                /* Datatype ID for source datatype */
    hid_t              tid_dst = -1;                                /* Datatype ID for destination datatype */
    hid_t              tid_mem = -1;                                /* Datatype ID for memory datatype */
    size_t             buf_size;                                    /* Size of copy buffer */
    size_t             reclaim_buf_size;                            /* Size of reclaim buffer */
    void              *buf             = NULL;                      /* Buffer for copying data */
    void              *bkg             = NULL;    /* Buffer for background during type conversion */
    void              *reclaim_buf     = NULL;    /* Buffer for reclaiming data */
    H5S_t             *buf_space       = NULL;    /* Dataspace describing buffer */
    hid_t              sid_buf         = -1;      /* ID for buffer dataspace */
    uint32_t           nelmts          = 0;       /* Number of elements in buffer */
    hbool_t            do_convert      = FALSE;   /* Indicate that type conversions should be performed */
    hbool_t            copy_setup_done = FALSE;   /* Indicate that 'copy setup' is done */
    herr_t             ret_value       = SUCCEED; /* Return value */

    FUNC_ENTER_PACKAGE

    /* Check args */
    HDassert(f_src);
    HDassert(storage_src);
    H5D_CHUNK_STORAGE_INDEX_CHK(storage_src);
    HDassert(layout_src);
    HDassert(f_dst);
    HDassert(storage_dst);
    H5D_CHUNK_STORAGE_INDEX_CHK(storage_dst);
    HDassert(ds_extent_src);
    HDassert(dt_src);

    /* Initialize the temporary pipeline info */
    if (NULL == pline_src) {
        HDmemset(&_pline, 0, sizeof(_pline));
        pline = &_pline;
    } /* end if */
    else
        pline = pline_src;

    /* Layout is not created in the destination file, reset index address */
    if (H5D_chunk_idx_reset(storage_dst, TRUE) < 0)
        HGOTO_ERROR(H5E_DATASET, H5E_CANTINIT, FAIL, "unable to reset chunked storage index in dest")

    /* Initialize layout information */
    {
        unsigned ndims; /* Rank of dataspace */

        /* Get the dim info for dataset */
        if ((sndims = H5S_extent_get_dims(ds_extent_src, curr_dims, max_dims)) < 0)
            HGOTO_ERROR(H5E_DATASET, H5E_CANTGET, FAIL, "can't get dataspace dimensions")
        H5_CHECKED_ASSIGN(ndims, unsigned, sndims, int);

        /* Set the source layout chunk information */
        if (H5D__chunk_set_info_real(layout_src, ndims, curr_dims, max_dims) < 0)
            HGOTO_ERROR(H5E_DATASET, H5E_CANTSET, FAIL, "can't set layout's chunk info")
    } /* end block */

    /* Compose source & dest chunked index info structs */
    idx_info_src.f       = f_src;
    idx_info_src.pline   = pline;
    idx_info_src.layout  = layout_src;
    idx_info_src.storage = storage_src;

    idx_info_dst.f       = f_dst;
    idx_info_dst.pline   = pline; /* Use same I/O filter pipeline for dest. */
    idx_info_dst.layout  = layout_src /* Use same layout for dest. */;
    idx_info_dst.storage = storage_dst;

    /* Call the index-specific "copy setup" routine */
    if ((storage_src->ops->copy_setup)(&idx_info_src, &idx_info_dst) < 0)
        HGOTO_ERROR(H5E_DATASET, H5E_CANTINIT, FAIL,
                    "unable to set up index-specific chunk copying information")
    copy_setup_done = TRUE;

    /* Create datatype ID for src datatype */
    if ((tid_src = H5I_register(H5I_DATATYPE, dt_src, FALSE)) < 0)
        HGOTO_ERROR(H5E_DATATYPE, H5E_CANTREGISTER, FAIL, "unable to register source file datatype")

    /* If there's a VLEN source datatype, set up type conversion information */
    if (H5T_detect_class(dt_src, H5T_VLEN, FALSE) > 0) {
        H5T_t   *dt_dst;      /* Destination datatype */
        H5T_t   *dt_mem;      /* Memory datatype */
        size_t   mem_dt_size; /* Memory datatype size */
        size_t   tmp_dt_size; /* Temp. datatype size */
        size_t   max_dt_size; /* Max atatype size */
        hsize_t  buf_dim;     /* Dimension for buffer */
        unsigned u;

        /* create a memory copy of the variable-length datatype */
        if (NULL == (dt_mem = H5T_copy(dt_src, H5T_COPY_TRANSIENT)))
            HGOTO_ERROR(H5E_DATATYPE, H5E_CANTINIT, FAIL, "unable to copy")
        if ((tid_mem = H5I_register(H5I_DATATYPE, dt_mem, FALSE)) < 0) {
            (void)H5T_close_real(dt_mem);
            HGOTO_ERROR(H5E_DATATYPE, H5E_CANTREGISTER, FAIL, "unable to register memory datatype")
        } /* end if */

        /* create variable-length datatype at the destinaton file */
        if (NULL == (dt_dst = H5T_copy(dt_src, H5T_COPY_TRANSIENT)))
            HGOTO_ERROR(H5E_DATATYPE, H5E_CANTINIT, FAIL, "unable to copy")
        if (H5T_set_loc(dt_dst, H5F_VOL_OBJ(f_dst), H5T_LOC_DISK) < 0) {
            (void)H5T_close_real(dt_dst);
            HGOTO_ERROR(H5E_DATATYPE, H5E_CANTINIT, FAIL, "cannot mark datatype on disk")
        } /* end if */
        if ((tid_dst = H5I_register(H5I_DATATYPE, dt_dst, FALSE)) < 0) {
            (void)H5T_close_real(dt_dst);
            HGOTO_ERROR(H5E_DATATYPE, H5E_CANTREGISTER, FAIL, "unable to register destination file datatype")
        } /* end if */

        /* Set up the conversion functions */
        if (NULL == (tpath_src_mem = H5T_path_find(dt_src, dt_mem)))
            HGOTO_ERROR(H5E_DATATYPE, H5E_CANTINIT, FAIL, "unable to convert between src and mem datatypes")
        if (NULL == (tpath_mem_dst = H5T_path_find(dt_mem, dt_dst)))
            HGOTO_ERROR(H5E_DATATYPE, H5E_CANTINIT, FAIL, "unable to convert between mem and dst datatypes")

        /* Determine largest datatype size */
        if (0 == (max_dt_size = H5T_get_size(dt_src)))
            HGOTO_ERROR(H5E_DATATYPE, H5E_CANTINIT, FAIL, "unable to determine datatype size")
        if (0 == (mem_dt_size = H5T_get_size(dt_mem)))
            HGOTO_ERROR(H5E_DATATYPE, H5E_CANTINIT, FAIL, "unable to determine datatype size")
        max_dt_size = MAX(max_dt_size, mem_dt_size);
        if (0 == (tmp_dt_size = H5T_get_size(dt_dst)))
            HGOTO_ERROR(H5E_DATATYPE, H5E_CANTINIT, FAIL, "unable to determine datatype size")
        max_dt_size = MAX(max_dt_size, tmp_dt_size);

        /* Compute the number of elements per chunk */
        nelmts = 1;
        for (u = 0; u < (layout_src->ndims - 1); u++)
            nelmts *= layout_src->dim[u];

        /* Create the space and set the initial extent */
        buf_dim = nelmts;
        if (NULL == (buf_space = H5S_create_simple((unsigned)1, &buf_dim, NULL)))
            HGOTO_ERROR(H5E_DATASPACE, H5E_CANTCREATE, FAIL, "can't create simple dataspace")

        /* Register */
        if ((sid_buf = H5I_register(H5I_DATASPACE, buf_space, FALSE)) < 0) {
            (void)H5S_close(buf_space);
            HGOTO_ERROR(H5E_ID, H5E_CANTREGISTER, FAIL, "unable to register dataspace ID")
        } /* end if */

        /* Set initial buffer sizes */
        buf_size         = nelmts * max_dt_size;
        reclaim_buf_size = nelmts * mem_dt_size;

        /* Allocate memory for reclaim buf */
        if (NULL == (reclaim_buf = H5MM_malloc(reclaim_buf_size)))
            HGOTO_ERROR(H5E_RESOURCE, H5E_NOSPACE, FAIL, "memory allocation failed for raw data chunk")

        /* Indicate that type conversion should be performed */
        do_convert = TRUE;
    } /* end if */
    else {
        if (H5T_get_class(dt_src, FALSE) == H5T_REFERENCE) {
            /* Indicate that type conversion should be performed */
            do_convert = TRUE;
        } /* end if */

        H5_CHECKED_ASSIGN(buf_size, size_t, layout_src->size, uint32_t);
        reclaim_buf_size = 0;
    } /* end else */

    /* Set up conversion buffer, if appropriate */
    if (do_convert) {
        /* Allocate background memory for converting the chunk */
        if (NULL == (bkg = H5MM_malloc(buf_size)))
            HGOTO_ERROR(H5E_RESOURCE, H5E_NOSPACE, FAIL, "memory allocation failed for raw data chunk")

        /* Check for reference datatype and no expanding references & clear background buffer */
        if (!cpy_info->expand_ref && ((H5T_get_class(dt_src, FALSE) == H5T_REFERENCE) && (f_src != f_dst)))
            /* Reset value to zero */
            HDmemset(bkg, 0, buf_size);
    } /* end if */

    /* Allocate memory for copying the chunk */
    if (NULL == (buf = H5MM_malloc(buf_size)))
        HGOTO_ERROR(H5E_RESOURCE, H5E_NOSPACE, FAIL, "memory allocation failed for raw data chunk")

    /* Initialize the callback structure for the source */
    HDmemset(&udata, 0, sizeof udata);
    udata.common.layout    = layout_src;
    udata.common.storage   = storage_src;
    udata.file_src         = f_src;
    udata.idx_info_dst     = &idx_info_dst;
    udata.buf              = buf;
    udata.bkg              = bkg;
    udata.buf_size         = buf_size;
    udata.tid_src          = tid_src;
    udata.tid_mem          = tid_mem;
    udata.tid_dst          = tid_dst;
    udata.dt_src           = dt_src;
    udata.do_convert       = do_convert;
    udata.tpath_src_mem    = tpath_src_mem;
    udata.tpath_mem_dst    = tpath_mem_dst;
    udata.reclaim_buf      = reclaim_buf;
    udata.reclaim_buf_size = reclaim_buf_size;
    udata.buf_space        = buf_space;
    udata.nelmts           = nelmts;
    udata.pline            = pline;
    udata.dset_ndims       = (unsigned)sndims;
    udata.dset_dims        = curr_dims;
    udata.cpy_info         = cpy_info;
    udata.chunk_in_cache   = FALSE;
    udata.chunk            = NULL;

    /* Iterate over chunks to copy data */
    if ((storage_src->ops->iterate)(&idx_info_src, H5D__chunk_copy_cb, &udata) < 0)
        HGOTO_ERROR(H5E_DATASET, H5E_BADITER, FAIL, "unable to iterate over chunk index to copy data")

    /* Iterate over the chunk cache to copy data for chunks with undefined address */
    if (udata.cpy_info->shared_fo) {
        H5D_rdcc_ent_t *ent, *next;
        H5D_chunk_rec_t chunk_rec;
        H5D_shared_t   *shared_fo = (H5D_shared_t *)udata.cpy_info->shared_fo;

        chunk_rec.nbytes      = layout_src->size;
        chunk_rec.filter_mask = 0;
        chunk_rec.chunk_addr  = HADDR_UNDEF;

        for (ent = shared_fo->cache.chunk.head; ent; ent = next) {
            if (!H5F_addr_defined(ent->chunk_block.offset)) {
                H5MM_memcpy(chunk_rec.scaled, ent->scaled, sizeof(chunk_rec.scaled));
                udata.chunk          = ent->chunk;
                udata.chunk_in_cache = TRUE;
                if (H5D__chunk_copy_cb(&chunk_rec, &udata) < 0)
                    HGOTO_ERROR(H5E_DATASET, H5E_CANTCOPY, FAIL, "unable to copy chunk data in cache")
            }
            next = ent->next;
        } /* end for */
    }

    /* I/O buffers may have been re-allocated */
    buf = udata.buf;
    bkg = udata.bkg;

done:
    if (sid_buf > 0 && H5I_dec_ref(sid_buf) < 0)
        HDONE_ERROR(H5E_DATASET, H5E_CANTFREE, FAIL, "can't decrement temporary dataspace ID")
    if (tid_src > 0 && H5I_dec_ref(tid_src) < 0)
        HDONE_ERROR(H5E_DATASET, H5E_CANTFREE, FAIL, "Can't decrement temporary datatype ID")
    if (tid_dst > 0 && H5I_dec_ref(tid_dst) < 0)
        HDONE_ERROR(H5E_DATASET, H5E_CANTFREE, FAIL, "Can't decrement temporary datatype ID")
    if (tid_mem > 0 && H5I_dec_ref(tid_mem) < 0)
        HDONE_ERROR(H5E_DATASET, H5E_CANTFREE, FAIL, "Can't decrement temporary datatype ID")
    if (buf)
        H5MM_xfree(buf);
    if (bkg)
        H5MM_xfree(bkg);
    if (reclaim_buf)
        H5MM_xfree(reclaim_buf);

    /* Clean up any index information */
    if (copy_setup_done)
        if (storage_src->ops->copy_shutdown &&
            (storage_src->ops->copy_shutdown)(storage_src, storage_dst) < 0)
            HDONE_ERROR(H5E_DATASET, H5E_CANTRELEASE, FAIL, "unable to shut down index copying info")

    FUNC_LEAVE_NOAPI(ret_value)
} /* end H5D__chunk_copy() */

/*-------------------------------------------------------------------------
 * Function:    H5D__chunk_bh_info
 *
 * Purpose:     Retrieve the amount of index storage for chunked dataset
 *
 * Return:      Success:        Non-negative
 *              Failure:        negative
 *
 * Programmer:  Vailin Choi
 *              June 8, 2007
 *
 *-------------------------------------------------------------------------
 */
herr_t
H5D__chunk_bh_info(const H5O_loc_t *loc, H5O_t *oh, H5O_layout_t *layout, hsize_t *index_size)
{
    H5D_chk_idx_info_t   idx_info;     /* Chunked index info */
    H5S_t               *space = NULL; /* Dataset's dataspace */
    H5O_pline_t          pline;        /* I/O pipeline message */
    H5O_storage_chunk_t *sc = &(layout->storage.u.chunk);
    htri_t               exists;                  /* Flag if header message of interest exists */
    hbool_t              idx_info_init = FALSE;   /* Whether the chunk index info has been initialized */
    hbool_t              pline_read    = FALSE;   /* Whether the I/O pipeline message was read */
    herr_t               ret_value     = SUCCEED; /* Return value */

    FUNC_ENTER_PACKAGE

    /* Check args */
    HDassert(loc);
    HDassert(loc->file);
    HDassert(H5F_addr_defined(loc->addr));
    HDassert(layout);
    H5D_CHUNK_STORAGE_INDEX_CHK(sc);
    HDassert(index_size);

    /* Check for I/O pipeline message */
    if ((exists = H5O_msg_exists_oh(oh, H5O_PLINE_ID)) < 0)
        HGOTO_ERROR(H5E_DATASET, H5E_CANTINIT, FAIL, "unable to read object header")
    else if (exists) {
        if (NULL == H5O_msg_read_oh(loc->file, oh, H5O_PLINE_ID, &pline))
            HGOTO_ERROR(H5E_DATASET, H5E_CANTGET, FAIL, "can't find I/O pipeline message")
        pline_read = TRUE;
    } /* end else if */
    else
        HDmemset(&pline, 0, sizeof(pline));

    /* Compose chunked index info struct */
    idx_info.f       = loc->file;
    idx_info.pline   = &pline;
    idx_info.layout  = &layout->u.chunk;
    idx_info.storage = sc;

    /* Get the dataspace for the dataset */
    if (NULL == (space = H5S_read(loc)))
        HGOTO_ERROR(H5E_DATASET, H5E_CANTINIT, FAIL, "unable to load dataspace info from dataset header")

    /* Allocate any indexing structures */
    if (sc->ops->init && (sc->ops->init)(&idx_info, space, loc->addr) < 0)
        HGOTO_ERROR(H5E_DATASET, H5E_CANTINIT, FAIL, "can't initialize indexing information")
    idx_info_init = TRUE;

    /* Get size of index structure */
    if (sc->ops->size && (sc->ops->size)(&idx_info, index_size) < 0)
        HGOTO_ERROR(H5E_DATASET, H5E_CANTGET, FAIL, "unable to retrieve chunk index info")

done:
    /* Free resources, if they've been initialized */
    if (idx_info_init && sc->ops->dest && (sc->ops->dest)(&idx_info) < 0)
        HDONE_ERROR(H5E_DATASET, H5E_CANTFREE, FAIL, "unable to release chunk index info")
    if (pline_read && H5O_msg_reset(H5O_PLINE_ID, &pline) < 0)
        HDONE_ERROR(H5E_DATASET, H5E_CANTRESET, FAIL, "unable to reset I/O pipeline message")
    if (space && H5S_close(space) < 0)
        HDONE_ERROR(H5E_DATASET, H5E_CLOSEERROR, FAIL, "unable to release dataspace")

    FUNC_LEAVE_NOAPI(ret_value)
} /* end H5D__chunk_bh_info() */

/*-------------------------------------------------------------------------
 * Function:    H5D__chunk_dump_index_cb
 *
 * Purpose:    If the UDATA.STREAM member is non-null then debugging
 *              information is written to that stream.
 *
 * Return:    Success:    Non-negative
 *
 *        Failure:    Negative
 *
 * Programmer:    Robb Matzke
 *              Wednesday, April 21, 1999
 *
 *-------------------------------------------------------------------------
 */
static int
H5D__chunk_dump_index_cb(const H5D_chunk_rec_t *chunk_rec, void *_udata)
{
    H5D_chunk_it_ud4_t *udata = (H5D_chunk_it_ud4_t *)_udata; /* User data from caller */

    FUNC_ENTER_PACKAGE_NOERR

    if (udata->stream) {
        unsigned u; /* Local index variable */

        /* Print header if not already displayed */
        if (!udata->header_displayed) {
            HDfprintf(udata->stream, "           Flags    Bytes     Address          Logical Offset\n");
            HDfprintf(udata->stream,
                      "        ========== ======== ========== ==============================\n");

            /* Set flag that the headers has been printed */
            udata->header_displayed = TRUE;
        } /* end if */

        /* Print information about this chunk */
        HDfprintf(udata->stream, "        0x%08x %8" PRIu32 " %10" PRIuHADDR " [", chunk_rec->filter_mask,
                  chunk_rec->nbytes, chunk_rec->chunk_addr);
        for (u = 0; u < udata->ndims; u++)
            HDfprintf(udata->stream, "%s%" PRIuHSIZE, (u ? ", " : ""),
                      (chunk_rec->scaled[u] * udata->chunk_dim[u]));
        HDfputs("]\n", udata->stream);
    } /* end if */

    FUNC_LEAVE_NOAPI(H5_ITER_CONT)
} /* H5D__chunk_dump_index_cb() */

/*-------------------------------------------------------------------------
 * Function:    H5D__chunk_dump_index
 *
 * Purpose:    Prints information about the storage index to the specified
 *        stream.
 *
 * Return:    Success:    Non-negative
 *        Failure:    negative
 *
 * Programmer:    Robb Matzke
 *              Wednesday, April 28, 1999
 *
 *-------------------------------------------------------------------------
 */
herr_t
H5D__chunk_dump_index(H5D_t *dset, FILE *stream)
{
    H5O_storage_chunk_t *sc        = &(dset->shared->layout.storage.u.chunk);
    herr_t               ret_value = SUCCEED; /* Return value */

    FUNC_ENTER_PACKAGE

    /* Sanity check */
    HDassert(dset);
    H5D_CHUNK_STORAGE_INDEX_CHK(sc);

    /* Only display info if stream is defined */
    if (stream) {
        H5D_chk_idx_info_t idx_info; /* Chunked index info */
        H5D_chunk_it_ud4_t udata;    /* User data for callback */

        /* Display info for index */
        if ((sc->ops->dump)(sc, stream) < 0)
            HGOTO_ERROR(H5E_DATASET, H5E_UNSUPPORTED, FAIL, "unable to dump chunk index info")

        /* Compose chunked index info struct */
        idx_info.f       = dset->oloc.file;
        idx_info.pline   = &dset->shared->dcpl_cache.pline;
        idx_info.layout  = &dset->shared->layout.u.chunk;
        idx_info.storage = sc;

        /* Set up user data for callback */
        udata.stream           = stream;
        udata.header_displayed = FALSE;
        udata.ndims            = dset->shared->layout.u.chunk.ndims;
        udata.chunk_dim        = dset->shared->layout.u.chunk.dim;

        /* Iterate over index and dump chunk info */
        if ((sc->ops->iterate)(&idx_info, H5D__chunk_dump_index_cb, &udata) < 0)
            HGOTO_ERROR(H5E_DATASET, H5E_BADITER, FAIL,
                        "unable to iterate over chunk index to dump chunk info")
    } /* end if */

done:
    FUNC_LEAVE_NOAPI(ret_value)
} /* end H5D__chunk_dump_index() */

#ifdef H5D_CHUNK_DEBUG

/*-------------------------------------------------------------------------
 * Function:    H5D__chunk_stats
 *
 * Purpose:    Print raw data cache statistics to the debug stream.  If
 *        HEADERS is non-zero then print table column headers,
 *        otherwise assume that the H5AC layer has already printed them.
 *
 * Return:    Non-negative on success/Negative on failure
 *
 * Programmer:    Robb Matzke
 *              Thursday, May 21, 1998
 *
 *-------------------------------------------------------------------------
 */
herr_t
H5D__chunk_stats(const H5D_t *dset, hbool_t headers)
{
    H5D_rdcc_t *rdcc = &(dset->shared->cache.chunk);
    double      miss_rate;
    char        ascii[32];
    herr_t      ret_value = SUCCEED; /* Return value */

    FUNC_ENTER_PACKAGE_NOERR

    if (!H5DEBUG(AC))
        HGOTO_DONE(SUCCEED)

    if (headers) {
        HDfprintf(H5DEBUG(AC), "H5D: raw data cache statistics\n");
        HDfprintf(H5DEBUG(AC), "   %-18s %8s %8s %8s %8s+%-8s\n", "Layer", "Hits", "Misses", "MissRate",
                  "Inits", "Flushes");
        HDfprintf(H5DEBUG(AC), "   %-18s %8s %8s %8s %8s-%-8s\n", "-----", "----", "------", "--------",
                  "-----", "-------");
    }

#ifdef H5AC_DEBUG
    if (H5DEBUG(AC))
        headers = TRUE;
#endif

    if (headers) {
        if (rdcc->stats.nhits > 0 || rdcc->stats.nmisses > 0) {
            miss_rate = 100.0 * rdcc->stats.nmisses / (rdcc->stats.nhits + rdcc->stats.nmisses);
        }
        else {
            miss_rate = 0.0;
        }
        if (miss_rate > 100) {
            HDsnprintf(ascii, sizeof(ascii), "%7d%%", (int)(miss_rate + 0.5));
        }
        else {
            HDsnprintf(ascii, sizeof(ascii), "%7.2f%%", miss_rate);
        }

        HDfprintf(H5DEBUG(AC), "   %-18s %8u %8u %7s %8d+%-9ld\n", "raw data chunks", rdcc->stats.nhits,
                  rdcc->stats.nmisses, ascii, rdcc->stats.ninits,
                  (long)(rdcc->stats.nflushes) - (long)(rdcc->stats.ninits));
    }

done:
    FUNC_LEAVE_NOAPI(ret_value)
} /* end H5D__chunk_stats() */
#endif /* H5D_CHUNK_DEBUG */

/*-------------------------------------------------------------------------
 * Function:    H5D__nonexistent_readvv_cb
 *
 * Purpose:    Callback operation for performing fill value I/O operation
 *              on memory buffer.
 *
 * Note:    This algorithm is pretty inefficient about initializing and
 *              terminating the fill buffer info structure and it would be
 *              faster to refactor this into a "real" initialization routine,
 *              and a "vectorized fill" routine. -QAK
 *
 * Return:    Non-negative on success/Negative on failure
 *
 * Programmer:    Quincey Koziol
 *        30 Sep 2010
 *
 *-------------------------------------------------------------------------
 */
static herr_t
H5D__nonexistent_readvv_cb(hsize_t H5_ATTR_UNUSED dst_off, hsize_t src_off, size_t len, void *_udata)
{
    H5D_chunk_readvv_ud_t *udata = (H5D_chunk_readvv_ud_t *)_udata; /* User data for H5VM_opvv() operator */
    H5D_fill_buf_info_t    fb_info;                                 /* Dataset's fill buffer info */
    hbool_t                fb_info_init = FALSE;   /* Whether the fill value buffer has been initialized */
    herr_t                 ret_value    = SUCCEED; /* Return value */

    FUNC_ENTER_PACKAGE

    /* Initialize the fill value buffer */
    if (H5D__fill_init(&fb_info, (udata->rbuf + src_off), NULL, NULL, NULL, NULL,
                       &udata->dset->shared->dcpl_cache.fill, udata->dset->shared->type,
                       udata->dset->shared->type_id, (size_t)0, len) < 0)
        HGOTO_ERROR(H5E_DATASET, H5E_CANTINIT, FAIL, "can't initialize fill buffer info")
    fb_info_init = TRUE;

    /* Check for VL datatype & fill the buffer with VL datatype fill values */
    if (fb_info.has_vlen_fill_type && H5D__fill_refill_vl(&fb_info, fb_info.elmts_per_buf) < 0)
        HGOTO_ERROR(H5E_DATASET, H5E_CANTCONVERT, FAIL, "can't refill fill value buffer")

done:
    /* Release the fill buffer info, if it's been initialized */
    if (fb_info_init && H5D__fill_term(&fb_info) < 0)
        HDONE_ERROR(H5E_DATASET, H5E_CANTFREE, FAIL, "Can't release fill buffer info")

    FUNC_LEAVE_NOAPI(ret_value)
} /* H5D__nonexistent_readvv_cb() */

/*-------------------------------------------------------------------------
 * Function:    H5D__nonexistent_readvv
 *
 * Purpose:    When the chunk doesn't exist on disk and the chunk is bigger
 *              than the cache size, performs fill value I/O operation on
 *              memory buffer, advancing through two I/O vectors, until one
 *              runs out.
 *
 * Note:    This algorithm is pretty inefficient about initializing and
 *              terminating the fill buffer info structure and it would be
 *              faster to refactor this into a "real" initialization routine,
 *              and a "vectorized fill" routine. -QAK
 *
 * Return:    Non-negative on success/Negative on failure
 *
 * Programmer:    Raymond Lu
 *        6 Feb 2009
 *
 *-------------------------------------------------------------------------
 */
static ssize_t
H5D__nonexistent_readvv(const H5D_io_info_t *io_info, size_t chunk_max_nseq, size_t *chunk_curr_seq,
                        size_t chunk_len_arr[], hsize_t chunk_off_arr[], size_t mem_max_nseq,
                        size_t *mem_curr_seq, size_t mem_len_arr[], hsize_t mem_off_arr[])
{
    H5D_chunk_readvv_ud_t udata;          /* User data for H5VM_opvv() operator */
    ssize_t               ret_value = -1; /* Return value */

    FUNC_ENTER_PACKAGE

    /* Check args */
    HDassert(io_info);
    HDassert(chunk_curr_seq);
    HDassert(chunk_len_arr);
    HDassert(chunk_off_arr);
    HDassert(mem_curr_seq);
    HDassert(mem_len_arr);
    HDassert(mem_off_arr);

    /* Set up user data for H5VM_opvv() */
    udata.rbuf = (unsigned char *)io_info->dsets_info[0].buf.vp; /*!FIXME -NAF */
    udata.dset = io_info->dsets_info[0].dset;                    /*!FIXME -NAF */

    /* Call generic sequence operation routine */
    if ((ret_value = H5VM_opvv(chunk_max_nseq, chunk_curr_seq, chunk_len_arr, chunk_off_arr, mem_max_nseq,
                               mem_curr_seq, mem_len_arr, mem_off_arr, H5D__nonexistent_readvv_cb, &udata)) <
        0)
        HGOTO_ERROR(H5E_DATASET, H5E_CANTOPERATE, FAIL, "can't perform vectorized fill value init")

done:
    FUNC_LEAVE_NOAPI(ret_value)
} /* H5D__nonexistent_readvv() */

/*-------------------------------------------------------------------------
 * Function:    H5D__chunk_is_partial_edge_chunk
 *
 * Purpose:     Checks to see if the chunk is a partial edge chunk.
 *              Either dset or (dset_dims and dset_ndims) must be
 *              provided.
 *
 * Return:      Non-negative on success/Negative on failure
 *
 * Programmer:  Neil Fortner
 *              19 Nov 2009
 *
 *-------------------------------------------------------------------------
 */
hbool_t
H5D__chunk_is_partial_edge_chunk(unsigned dset_ndims, const uint32_t *chunk_dims, const hsize_t scaled[],
                                 const hsize_t *dset_dims)
{
    unsigned u;                 /* Local index variable */
    hbool_t  ret_value = FALSE; /* Return value */

    FUNC_ENTER_PACKAGE_NOERR

    /* Check args */
    HDassert(scaled);
    HDassert(dset_ndims > 0);
    HDassert(dset_dims);
    HDassert(chunk_dims);

    /* check if this is a partial edge chunk */
    for (u = 0; u < dset_ndims; u++)
        if (((scaled[u] + 1) * chunk_dims[u]) > dset_dims[u])
            HGOTO_DONE(TRUE);

done:
    FUNC_LEAVE_NOAPI(ret_value)
} /* H5D__chunk_is_partial_edge_chunk() */

/*-------------------------------------------------------------------------
 * Function:    H5D__chunk_file_alloc()
 *
 * Purpose:     Chunk allocation:
 *          Create the chunk if it doesn't exist, or reallocate the
 *                chunk if its size changed.
 *          The coding is moved and modified from each index structure.
 *
 * Return:      Non-negative on success/Negative on failure
 *
 * Programmer:  Vailin Choi; June 2014
 *
 *-------------------------------------------------------------------------
 */
herr_t
H5D__chunk_file_alloc(const H5D_chk_idx_info_t *idx_info, const H5F_block_t *old_chunk,
                      H5F_block_t *new_chunk, hbool_t *need_insert, const hsize_t *scaled)
{
    hbool_t alloc_chunk = FALSE;   /* Whether to allocate chunk */
    herr_t  ret_value   = SUCCEED; /* Return value         */

    FUNC_ENTER_PACKAGE

    /* Sanity check */
    HDassert(idx_info);
    HDassert(idx_info->f);
    HDassert(idx_info->pline);
    HDassert(idx_info->layout);
    HDassert(idx_info->storage);
    HDassert(new_chunk);
    HDassert(need_insert);

    *need_insert = FALSE;

    /* Check for filters on chunks */
    if (idx_info->pline->nused > 0) {
        /* Sanity/error checking block */
        HDassert(idx_info->storage->idx_type != H5D_CHUNK_IDX_NONE);
        {
            unsigned allow_chunk_size_len; /* Allowed size of encoded chunk size */
            unsigned new_chunk_size_len;   /* Size of encoded chunk size */

            /* Compute the size required for encoding the size of a chunk, allowing
             * for an extra byte, in case the filter makes the chunk larger.
             */
            allow_chunk_size_len = 1 + ((H5VM_log2_gen((uint64_t)(idx_info->layout->size)) + 8) / 8);
            if (allow_chunk_size_len > 8)
                allow_chunk_size_len = 8;

            /* Compute encoded size of chunk */
            new_chunk_size_len = (H5VM_log2_gen((uint64_t)(new_chunk->length)) + 8) / 8;
            if (new_chunk_size_len > 8)
                HGOTO_ERROR(H5E_DATASET, H5E_BADRANGE, FAIL, "encoded chunk size is more than 8 bytes?!?")

            /* Check if the chunk became too large to be encoded */
            if (new_chunk_size_len > allow_chunk_size_len)
                HGOTO_ERROR(H5E_DATASET, H5E_BADRANGE, FAIL, "chunk size can't be encoded")
        } /* end block */

        if (old_chunk && H5F_addr_defined(old_chunk->offset)) {
            /* Sanity check */
            HDassert(!H5F_addr_defined(new_chunk->offset) ||
                     H5F_addr_eq(new_chunk->offset, old_chunk->offset));

            /* Check for chunk being same size */
            if (new_chunk->length != old_chunk->length) {
                /* Release previous chunk */
                /* Only free the old location if not doing SWMR writes - otherwise
                 * we must keep the old chunk around in case a reader has an
                 * outdated version of the B-tree node
                 */
                if (!(H5F_INTENT(idx_info->f) & H5F_ACC_SWMR_WRITE))
                    if (H5MF_xfree(idx_info->f, H5FD_MEM_DRAW, old_chunk->offset, old_chunk->length) < 0)
                        HGOTO_ERROR(H5E_DATASET, H5E_CANTFREE, FAIL, "unable to free chunk")
                alloc_chunk = TRUE;
            } /* end if */
            else {
                /* Don't need to reallocate chunk, but send its address back up */
                if (!H5F_addr_defined(new_chunk->offset))
                    new_chunk->offset = old_chunk->offset;
            } /* end else */
        }     /* end if */
        else {
            HDassert(!H5F_addr_defined(new_chunk->offset));
            alloc_chunk = TRUE;
        } /* end else */
    }     /* end if */
    else {
        HDassert(!H5F_addr_defined(new_chunk->offset));
        HDassert(new_chunk->length == idx_info->layout->size);
        alloc_chunk = TRUE;
    } /* end else */

    /* Actually allocate space for the chunk in the file */
    if (alloc_chunk) {
        switch (idx_info->storage->idx_type) {
            case H5D_CHUNK_IDX_NONE: {
                H5D_chunk_ud_t udata;

                udata.common.scaled = scaled;
                if ((idx_info->storage->ops->get_addr)(idx_info, &udata) < 0)
                    HGOTO_ERROR(H5E_DATASET, H5E_CANTGET, FAIL, "can't query chunk address")
                new_chunk->offset = udata.chunk_block.offset;
                HDassert(new_chunk->length == udata.chunk_block.length);
                break;
            }

            case H5D_CHUNK_IDX_EARRAY:
            case H5D_CHUNK_IDX_FARRAY:
            case H5D_CHUNK_IDX_BT2:
            case H5D_CHUNK_IDX_BTREE:
            case H5D_CHUNK_IDX_SINGLE:
                HDassert(new_chunk->length > 0);
                H5_CHECK_OVERFLOW(new_chunk->length, /*From: */ uint32_t, /*To: */ hsize_t);
                new_chunk->offset = H5MF_alloc(idx_info->f, H5FD_MEM_DRAW, (hsize_t)new_chunk->length);
                if (!H5F_addr_defined(new_chunk->offset))
                    HGOTO_ERROR(H5E_DATASET, H5E_CANTALLOC, FAIL, "file allocation failed")
                *need_insert = TRUE;
                break;

            case H5D_CHUNK_IDX_NTYPES:
            default:
                HDassert(0 && "This should never be executed!");
                break;
        } /* end switch */
    }     /* end if */

    HDassert(H5F_addr_defined(new_chunk->offset));

done:
    FUNC_LEAVE_NOAPI(ret_value)
} /* H5D__chunk_file_alloc() */

/*-------------------------------------------------------------------------
 * Function:    H5D__chunk_format_convert_cb
 *
 * Purpose:     Callback routine to insert chunk address into v1 B-tree
 *              chunk index.
 *
 * Return:      Success:        Non-negative
 *              Failure:        Negative
 *
 * Programmer:  Vailin Choi
 *              Feb 2015
 *
 *-------------------------------------------------------------------------
 */
static int
H5D__chunk_format_convert_cb(const H5D_chunk_rec_t *chunk_rec, void *_udata)
{
    H5D_chunk_it_ud5_t *udata = (H5D_chunk_it_ud5_t *)_udata; /* User data */
    H5D_chk_idx_info_t *new_idx_info;                         /* The new chunk index information */
    H5D_chunk_ud_t      insert_udata;                         /* Chunk information to be inserted */
    haddr_t             chunk_addr;                           /* Chunk address */
    size_t              nbytes;                               /* Chunk size */
    void               *buf       = NULL;                     /* Pointer to buffer of chunk data */
    int                 ret_value = H5_ITER_CONT;             /* Return value */

    FUNC_ENTER_PACKAGE

    /* Set up */
    new_idx_info = udata->new_idx_info;
    H5_CHECKED_ASSIGN(nbytes, size_t, chunk_rec->nbytes, uint32_t);
    chunk_addr = chunk_rec->chunk_addr;

    if (new_idx_info->pline->nused &&
        (new_idx_info->layout->flags & H5O_LAYOUT_CHUNK_DONT_FILTER_PARTIAL_BOUND_CHUNKS) &&
        (H5D__chunk_is_partial_edge_chunk(udata->dset_ndims, new_idx_info->layout->dim, chunk_rec->scaled,
                                          udata->dset_dims))) {

        /* This is a partial non-filtered edge chunk */
        /* Convert the chunk to a filtered edge chunk for v1 B-tree chunk index */

        unsigned filter_mask = chunk_rec->filter_mask;
        H5Z_cb_t filter_cb;          /* Filter failure callback struct */
        size_t   read_size = nbytes; /* Bytes to read */

        HDassert(read_size == new_idx_info->layout->size);

        /* Initialize the filter callback struct */
        filter_cb.op_data = NULL;
        filter_cb.func    = NULL; /* no callback function when failed */

        /* Allocate buffer for chunk data */
        if (NULL == (buf = H5MM_malloc(read_size)))
            HGOTO_ERROR(H5E_RESOURCE, H5E_NOSPACE, H5_ITER_ERROR,
                        "memory allocation failed for raw data chunk")

        /* Read the non-filtered edge chunk */
        if (H5F_block_read(new_idx_info->f, H5FD_MEM_DRAW, chunk_addr, read_size, buf) < 0)
            HGOTO_ERROR(H5E_IO, H5E_READERROR, H5_ITER_ERROR, "unable to read raw data chunk")

        /* Pass the chunk through the pipeline */
        if (H5Z_pipeline(new_idx_info->pline, 0, &filter_mask, H5Z_NO_EDC, filter_cb, &nbytes, &read_size,
                         &buf) < 0)
            HGOTO_ERROR(H5E_PLINE, H5E_CANTFILTER, H5_ITER_ERROR, "output pipeline failed")

#if H5_SIZEOF_SIZE_T > 4
        /* Check for the chunk expanding too much to encode in a 32-bit value */
        if (nbytes > ((size_t)0xffffffff))
            HGOTO_ERROR(H5E_DATASET, H5E_BADRANGE, H5_ITER_ERROR, "chunk too large for 32-bit length")
#endif /* H5_SIZEOF_SIZE_T > 4 */

        /* Allocate space for the filtered chunk */
        if ((chunk_addr = H5MF_alloc(new_idx_info->f, H5FD_MEM_DRAW, (hsize_t)nbytes)) == HADDR_UNDEF)
            HGOTO_ERROR(H5E_DATASET, H5E_NOSPACE, H5_ITER_ERROR, "file allocation failed for filtered chunk")
        HDassert(H5F_addr_defined(chunk_addr));

        /* Write the filtered chunk to disk */
        if (H5F_block_write(new_idx_info->f, H5FD_MEM_DRAW, chunk_addr, nbytes, buf) < 0)
            HGOTO_ERROR(H5E_DATASET, H5E_WRITEERROR, H5_ITER_ERROR, "unable to write raw data to file")
    } /* end if */

    /* Set up chunk information for insertion to chunk index */
    insert_udata.chunk_block.offset = chunk_addr;
    insert_udata.chunk_block.length = nbytes;
    insert_udata.filter_mask        = chunk_rec->filter_mask;
    insert_udata.common.scaled      = chunk_rec->scaled;
    insert_udata.common.layout      = new_idx_info->layout;
    insert_udata.common.storage     = new_idx_info->storage;

    /* Insert chunk into the v1 B-tree chunk index */
    if ((new_idx_info->storage->ops->insert)(new_idx_info, &insert_udata, NULL) < 0)
        HGOTO_ERROR(H5E_DATASET, H5E_CANTINSERT, H5_ITER_ERROR, "unable to insert chunk addr into index")

done:
    if (buf)
        H5MM_xfree(buf);

    FUNC_LEAVE_NOAPI(ret_value)
} /* H5D__chunk_format_convert_cb() */

/*-------------------------------------------------------------------------
 * Function:    H5D__chunk_format_convert
 *
 * Purpose:     Iterate over the chunks for the current chunk index and insert the
 *        the chunk addresses into v1 B-tree chunk index via callback.
 *
 * Return:      Non-negative on success/Negative on failure
 *
 * Programmer:  Vailin Choi
 *              Feb 2015
 *
 *-------------------------------------------------------------------------
 */
herr_t
H5D__chunk_format_convert(H5D_t *dset, H5D_chk_idx_info_t *idx_info, H5D_chk_idx_info_t *new_idx_info)
{
    H5D_chunk_it_ud5_t udata;               /* User data */
    herr_t             ret_value = SUCCEED; /* Return value */

    FUNC_ENTER_PACKAGE

    /* Check args */
    HDassert(dset);

    /* Set up user data */
    udata.new_idx_info = new_idx_info;
    udata.dset_ndims   = dset->shared->ndims;
    udata.dset_dims    = dset->shared->curr_dims;

    /* Iterate over the chunks in the current index and insert the chunk addresses into version 1 B-tree index
     */
    if ((idx_info->storage->ops->iterate)(idx_info, H5D__chunk_format_convert_cb, &udata) < 0)
        HGOTO_ERROR(H5E_DATASET, H5E_BADITER, FAIL, "unable to iterate over chunk index to chunk info")

done:
    FUNC_LEAVE_NOAPI(ret_value)
} /* end H5D__chunk_format_convert() */

/*-------------------------------------------------------------------------
 * Function:    H5D__chunk_index_empty_cb
 *
 * Purpose:     Callback function that simply stops iteration and sets the
 *              `empty` parameter to FALSE if called. If this callback is
 *              entered, it means that the chunk index contains at least
 *              one chunk, so is not empty.
 *
 * Return:      H5_ITER_STOP
 *
 *-------------------------------------------------------------------------
 */
static int
H5D__chunk_index_empty_cb(const H5D_chunk_rec_t H5_ATTR_UNUSED *chunk_rec, void *_udata)
{
    hbool_t *empty     = (hbool_t *)_udata;
    int      ret_value = H5_ITER_STOP;

    FUNC_ENTER_PACKAGE_NOERR

    *empty = FALSE;

    FUNC_LEAVE_NOAPI(ret_value)
} /* end H5D__chunk_index_empty_cb() */

/*-------------------------------------------------------------------------
 * Function:    H5D__chunk_index_empty
 *
 * Purpose:     Determines whether a chunk index is empty (has no chunks
 *              inserted into it yet).
 *
 * Note:        This routine is meant to be a little more performant than
 *              just counting the number of chunks in the index. In the
 *              future, this is probably a callback that the chunk index
 *              ops structure should provide.
 *
 * Return:      Non-negative on Success/Negative on failure
 *
 *-------------------------------------------------------------------------
 */
herr_t
H5D__chunk_index_empty(const H5D_t *dset, hbool_t *empty)
{
    H5D_chk_idx_info_t idx_info;            /* Chunked index info */
    H5D_rdcc_ent_t    *ent;                 /* Cache entry  */
    const H5D_rdcc_t  *rdcc      = NULL;    /* Raw data chunk cache */
    herr_t             ret_value = SUCCEED; /* Return value */

    FUNC_ENTER_PACKAGE_TAG(dset->oloc.addr)

    HDassert(dset);
    HDassert(dset->shared);
    HDassert(empty);

    rdcc = &(dset->shared->cache.chunk); /* raw data chunk cache */
    HDassert(rdcc);

    /* Search for cached chunks that haven't been written out */
    for (ent = rdcc->head; ent; ent = ent->next)
        /* Flush the chunk out to disk, to make certain the size is correct later */
        if (H5D__chunk_flush_entry(dset, ent, FALSE) < 0)
            HGOTO_ERROR(H5E_IO, H5E_WRITEERROR, FAIL, "cannot flush indexed storage buffer")

    /* Compose chunked index info struct */
    idx_info.f       = dset->oloc.file;
    idx_info.pline   = &dset->shared->dcpl_cache.pline;
    idx_info.layout  = &dset->shared->layout.u.chunk;
    idx_info.storage = &dset->shared->layout.storage.u.chunk;

    *empty = TRUE;

    if (H5F_addr_defined(idx_info.storage->idx_addr)) {
        /* Iterate over the allocated chunks */
        if ((dset->shared->layout.storage.u.chunk.ops->iterate)(&idx_info, H5D__chunk_index_empty_cb, empty) <
            0)
            HGOTO_ERROR(H5E_DATASET, H5E_CANTGET, FAIL,
                        "unable to retrieve allocated chunk information from index")
    }

done:
    FUNC_LEAVE_NOAPI_TAG(ret_value)
} /* end H5D__chunk_index_empty() */

/*-------------------------------------------------------------------------
 * Function:    H5D__get_num_chunks_cb
 *
 * Purpose:     Callback function that increments the number of written
 *              chunks in the dataset.
 *
 * Note:        Currently, this function only gets the number of all written
 *              chunks, regardless the dataspace.
 *
 * Return:      H5_ITER_CONT
 *
 * Programmer:  Binh-Minh Ribler
 *              June 2019 (HDFFV-10677)
 *
 *-------------------------------------------------------------------------
 */
static int
H5D__get_num_chunks_cb(const H5D_chunk_rec_t H5_ATTR_UNUSED *chunk_rec, void *_udata)
{
    hsize_t *num_chunks = (hsize_t *)_udata;
    int      ret_value  = H5_ITER_CONT; /* Callback return value */

    FUNC_ENTER_PACKAGE_NOERR

    HDassert(num_chunks);

    (*num_chunks)++;

    FUNC_LEAVE_NOAPI(ret_value)
} /* H5D__get_num_chunks_cb() */

/*-------------------------------------------------------------------------
 * Function:    H5D__get_num_chunks
 *
 * Purpose:     Gets the number of written chunks in a dataset.
 *
 * Note:        Currently, this function only gets the number of all written
 *              chunks, regardless the dataspace.
 *
 * Return:      Success:    Non-negative
 *              Failure:    Negative
 *
 * Programmer:  Binh-Minh Ribler
 *              June 2019 (HDFFV-10677)
 *
 *-------------------------------------------------------------------------
 */
herr_t
H5D__get_num_chunks(const H5D_t *dset, const H5S_t H5_ATTR_UNUSED *space, hsize_t *nchunks)
{
    H5D_chk_idx_info_t idx_info;            /* Chunked index info */
    hsize_t            num_chunks = 0;      /* Number of written chunks */
    H5D_rdcc_ent_t    *ent;                 /* Cache entry  */
    const H5D_rdcc_t  *rdcc      = NULL;    /* Raw data chunk cache */
    herr_t             ret_value = SUCCEED; /* Return value */

    FUNC_ENTER_PACKAGE_TAG(dset->oloc.addr)

    HDassert(dset);
    HDassert(dset->shared);
    HDassert(space);
    HDassert(nchunks);

    rdcc = &(dset->shared->cache.chunk); /* raw data chunk cache */
    HDassert(rdcc);

    /* Search for cached chunks that haven't been written out */
    for (ent = rdcc->head; ent; ent = ent->next)
        /* Flush the chunk out to disk, to make certain the size is correct later */
        if (H5D__chunk_flush_entry(dset, ent, FALSE) < 0)
            HGOTO_ERROR(H5E_IO, H5E_WRITEERROR, FAIL, "cannot flush indexed storage buffer")

    /* Compose chunked index info struct */
    idx_info.f       = dset->oloc.file;
    idx_info.pline   = &dset->shared->dcpl_cache.pline;
    idx_info.layout  = &dset->shared->layout.u.chunk;
    idx_info.storage = &dset->shared->layout.storage.u.chunk;

    /* If the dataset is not written, number of chunks will be 0 */
    if (!H5F_addr_defined(idx_info.storage->idx_addr))
        *nchunks = 0;
    else {
        /* Iterate over the allocated chunks */
        if ((dset->shared->layout.storage.u.chunk.ops->iterate)(&idx_info, H5D__get_num_chunks_cb,
                                                                &num_chunks) < 0)
            HGOTO_ERROR(H5E_DATASET, H5E_CANTGET, FAIL,
                        "unable to retrieve allocated chunk information from index")
        *nchunks = num_chunks;
    }

done:
    FUNC_LEAVE_NOAPI_TAG(ret_value)
} /* end H5D__get_num_chunks() */

/*-------------------------------------------------------------------------
 * Function:    H5D__get_chunk_info_cb
 *
 * Purpose:     Get the chunk info of the queried chunk, given by its index.
 *
 * Return:      Success:    H5_ITER_CONT or H5_ITER_STOP
 *                          H5_ITER_STOP indicates the queried chunk is found
 *              Failure:    Negative (H5_ITER_ERROR)
 *
 * Programmer:  Binh-Minh Ribler
 *              June 2019 (HDFFV-10677)
 *
 *-------------------------------------------------------------------------
 */
static int
H5D__get_chunk_info_cb(const H5D_chunk_rec_t *chunk_rec, void *_udata)
{
    H5D_chunk_info_iter_ud_t *chunk_info = (H5D_chunk_info_iter_ud_t *)_udata;
    int                       ret_value  = H5_ITER_CONT; /* Callback return value */

    FUNC_ENTER_PACKAGE_NOERR

    /* Check args */
    HDassert(chunk_rec);
    HDassert(chunk_info);

    /* If this is the queried chunk, retrieve its info and stop iterating */
    if (chunk_info->curr_idx == chunk_info->chunk_idx) {
        hsize_t ii = 0; /* Dimension index */

        /* Copy info */
        chunk_info->filter_mask = chunk_rec->filter_mask;
        chunk_info->chunk_addr  = chunk_rec->chunk_addr;
        chunk_info->nbytes      = chunk_rec->nbytes;
        for (ii = 0; ii < chunk_info->ndims; ii++)
            chunk_info->scaled[ii] = chunk_rec->scaled[ii];
        chunk_info->found = TRUE;

        /* Stop iterating */
        ret_value = H5_ITER_STOP;
    }
    /* Go to the next chunk */
    else
        chunk_info->curr_idx++;

    FUNC_LEAVE_NOAPI(ret_value)
} /* H5D__get_chunk_info_cb() */

/*-------------------------------------------------------------------------
 * Function:    H5D__get_chunk_info
 *
 * Purpose:     Iterate over the chunks in the dataset to get the info
 *              of the desired chunk.
 *
 * Note:        Currently, the domain of the index in this function is of all
 *              the written chunks, regardless the dataspace.
 *
 * Return:      Success: SUCCEED
 *              Failure: FAIL
 *
 * Programmer:  Binh-Minh Ribler
 *              June 2019 (HDFFV-10677)
 *
 *-------------------------------------------------------------------------
 */
herr_t
H5D__get_chunk_info(const H5D_t *dset, const H5S_t H5_ATTR_UNUSED *space, hsize_t chk_index, hsize_t *offset,
                    unsigned *filter_mask, haddr_t *addr, hsize_t *size)
{
    H5D_chk_idx_info_t       idx_info;            /* Chunked index info */
    H5D_chunk_info_iter_ud_t udata;               /* User data for callback */
    const H5D_rdcc_t        *rdcc = NULL;         /* Raw data chunk cache */
    H5D_rdcc_ent_t          *ent;                 /* Cache entry index */
    hsize_t                  ii        = 0;       /* Dimension index */
    herr_t                   ret_value = SUCCEED; /* Return value */

    FUNC_ENTER_PACKAGE_TAG(dset->oloc.addr)

    HDassert(dset);
    HDassert(dset->shared);
    HDassert(space);

    /* Get the raw data chunk cache */
    rdcc = &(dset->shared->cache.chunk);
    HDassert(rdcc);

    /* Search for cached chunks that haven't been written out */
    for (ent = rdcc->head; ent; ent = ent->next)
        /* Flush the chunk out to disk, to make certain the size is correct later */
        if (H5D__chunk_flush_entry(dset, ent, FALSE) < 0)
            HGOTO_ERROR(H5E_IO, H5E_WRITEERROR, FAIL, "cannot flush indexed storage buffer")

    /* Compose chunked index info struct */
    idx_info.f       = dset->oloc.file;
    idx_info.pline   = &dset->shared->dcpl_cache.pline;
    idx_info.layout  = &dset->shared->layout.u.chunk;
    idx_info.storage = &dset->shared->layout.storage.u.chunk;

    /* Set addr & size for when dset is not written or queried chunk is not found */
    if (addr)
        *addr = HADDR_UNDEF;
    if (size)
        *size = 0;

    /* If the chunk is written, get its info, otherwise, return without error */
    if (H5F_addr_defined(idx_info.storage->idx_addr)) {
        /* Initialize before iteration */
        udata.chunk_idx   = chk_index;
        udata.curr_idx    = 0;
        udata.ndims       = dset->shared->ndims;
        udata.nbytes      = 0;
        udata.filter_mask = 0;
        udata.chunk_addr  = HADDR_UNDEF;
        udata.found       = FALSE;

        /* Iterate over the allocated chunks */
        if ((dset->shared->layout.storage.u.chunk.ops->iterate)(&idx_info, H5D__get_chunk_info_cb, &udata) <
            0)
            HGOTO_ERROR(H5E_DATASET, H5E_CANTGET, FAIL,
                        "unable to retrieve allocated chunk information from index")

        /* Obtain requested info if the chunk is found */
        if (udata.found) {
            if (filter_mask)
                *filter_mask = udata.filter_mask;
            if (addr)
                *addr = udata.chunk_addr;
            if (size)
                *size = udata.nbytes;
            if (offset)
                for (ii = 0; ii < udata.ndims; ii++)
                    offset[ii] = udata.scaled[ii] * dset->shared->layout.u.chunk.dim[ii];
        } /* end if */
    }     /* end if H5F_addr_defined */

done:
    FUNC_LEAVE_NOAPI_TAG(ret_value)
} /* end H5D__get_chunk_info() */

/*-------------------------------------------------------------------------
 * Function:    H5D__get_chunk_info_by_coord_cb
 *
 * Purpose:     Get the chunk info of the desired chunk, given its offset
 *              coordinates.
 *
 * Return:      Success:    H5_ITER_CONT or H5_ITER_STOP
 *              Failure:    Negative (H5_ITER_ERROR)
 *
 * Programmer:  Binh-Minh Ribler
 *              June 2019 (HDFFV-10677)
 *
 *-------------------------------------------------------------------------
 */
static int
H5D__get_chunk_info_by_coord_cb(const H5D_chunk_rec_t *chunk_rec, void *_udata)
{
    H5D_chunk_info_iter_ud_t *chunk_info = (H5D_chunk_info_iter_ud_t *)_udata;
    hbool_t                   different  = FALSE;       /* TRUE when a scaled value pair mismatch */
    hsize_t                   ii;                       /* Local index value */
    int                       ret_value = H5_ITER_CONT; /* Callback return value */

    FUNC_ENTER_PACKAGE_NOERR

    /* Check args */
    HDassert(chunk_rec);
    HDassert(chunk_info);

    /* Going through the scaled, stop when a mismatch is found */
    for (ii = 0; ii < chunk_info->ndims && !different; ii++)
        if (chunk_info->scaled[ii] != chunk_rec->scaled[ii])
            different = TRUE;

    /* Same scaled coords means the chunk is found, copy the chunk info */
    if (!different) {
        chunk_info->nbytes      = chunk_rec->nbytes;
        chunk_info->filter_mask = chunk_rec->filter_mask;
        chunk_info->chunk_addr  = chunk_rec->chunk_addr;
        chunk_info->found       = TRUE;

        /* Stop iterating */
        ret_value = H5_ITER_STOP;
    }

    FUNC_LEAVE_NOAPI(ret_value)
} /* H5D__get_chunk_info_by_coord_cb() */

/*-------------------------------------------------------------------------
 * Function:    H5D__get_chunk_info_by_coord
 *
 * Purpose:     Iterate over the chunks in the dataset to get the info
 *              of the desired chunk, given by its offset coordinates.
 *
 * Return:      Success:        Non-negative
 *              Failure:        Negative
 *
 * Programmer:  Binh-Minh Ribler
 *              June 2019 (HDFFV-10677)
 *
 *-------------------------------------------------------------------------
 */
herr_t
H5D__get_chunk_info_by_coord(const H5D_t *dset, const hsize_t *offset, unsigned *filter_mask, haddr_t *addr,
                             hsize_t *size)
{
    const H5O_layout_t      *layout = NULL;       /* Dataset layout */
    const H5D_rdcc_t        *rdcc   = NULL;       /* Raw data chunk cache */
    H5D_rdcc_ent_t          *ent;                 /* Cache entry index */
    H5D_chk_idx_info_t       idx_info;            /* Chunked index info */
    H5D_chunk_info_iter_ud_t udata;               /* User data for callback */
    herr_t                   ret_value = SUCCEED; /* Return value */

    FUNC_ENTER_PACKAGE_TAG(dset->oloc.addr)

    /* Check args */
    HDassert(dset);
    HDassert(dset->shared);
    HDassert(offset);

    /* Get dataset layout and raw data chunk cache */
    layout = &(dset->shared->layout);
    rdcc   = &(dset->shared->cache.chunk);
    HDassert(layout);
    HDassert(rdcc);
    HDassert(H5D_CHUNKED == layout->type);

    /* Search for cached chunks that haven't been written out */
    for (ent = rdcc->head; ent; ent = ent->next)
        /* Flush the chunk out to disk, to make certain the size is correct later */
        if (H5D__chunk_flush_entry(dset, ent, FALSE) < 0)
            HGOTO_ERROR(H5E_IO, H5E_WRITEERROR, FAIL, "cannot flush indexed storage buffer")

    /* Set addr & size for when dset is not written or queried chunk is not found */
    if (addr)
        *addr = HADDR_UNDEF;
    if (size)
        *size = 0;

    /* Compose chunked index info struct */
    idx_info.f       = dset->oloc.file;
    idx_info.pline   = &dset->shared->dcpl_cache.pline;
    idx_info.layout  = &dset->shared->layout.u.chunk;
    idx_info.storage = &dset->shared->layout.storage.u.chunk;

    /* If the dataset is not written, return without errors */
    if (H5F_addr_defined(idx_info.storage->idx_addr)) {
        /* Calculate the scaled of this chunk */
        H5VM_chunk_scaled(dset->shared->ndims, offset, layout->u.chunk.dim, udata.scaled);
        udata.scaled[dset->shared->ndims] = 0;

        /* Initialize before iteration */
        udata.ndims       = dset->shared->ndims;
        udata.nbytes      = 0;
        udata.filter_mask = 0;
        udata.chunk_addr  = HADDR_UNDEF;
        udata.found       = FALSE;

        /* Iterate over the allocated chunks to find the requested chunk */
        if ((dset->shared->layout.storage.u.chunk.ops->iterate)(&idx_info, H5D__get_chunk_info_by_coord_cb,
                                                                &udata) < 0)
            HGOTO_ERROR(H5E_DATASET, H5E_CANTGET, FAIL,
                        "unable to retrieve information of the chunk by its scaled coordinates")

        /* Obtain requested info if the chunk is found */
        if (udata.found) {
            if (filter_mask)
                *filter_mask = udata.filter_mask;
            if (addr)
                *addr = udata.chunk_addr;
            if (size)
                *size = udata.nbytes;
        } /* end if */
    }     /* end if H5F_addr_defined */

done:
    FUNC_LEAVE_NOAPI_TAG(ret_value)
} /* end H5D__get_chunk_info_by_coord() */

/*-------------------------------------------------------------------------
 * Function:    H5D__chunk_iter_cb
 *
 * Purpose:     Call the user-defined function with the chunk data. The iterator continues if
 *              the user-defined function returns H5_ITER_CONT, and stops if H5_ITER_STOP is
 *              returned.
 *
 * Return:      Success:    H5_ITER_CONT or H5_ITER_STOP
 *              Failure:    Negative (H5_ITER_ERROR)
 *
 * Programmer:  Gaute Hope
 *              August 2020
 *
 *-------------------------------------------------------------------------
 */
static int
H5D__chunk_iter_cb(const H5D_chunk_rec_t *chunk_rec, void *udata)
{
    const H5D_chunk_iter_ud_t *data      = (H5D_chunk_iter_ud_t *)udata;
    int                        ret_value = H5_ITER_CONT;

    FUNC_ENTER_PACKAGE_NOERR

    /* Check for callback failure and pass along return value */
    if ((ret_value = (data->op)(chunk_rec->scaled, chunk_rec->filter_mask, chunk_rec->chunk_addr,
                                chunk_rec->nbytes, data->op_data)) < 0)
        HERROR(H5E_DATASET, H5E_CANTNEXT, "iteration operator failed");

    FUNC_LEAVE_NOAPI(ret_value)
} /* end H5D__chunk_iter_cb */

/*-------------------------------------------------------------------------
 * Function:    H5D__chunk_iter
 *
 * Purpose:     Iterate over all the chunks in the dataset with given callback.
 *
 * Return:      Success:        Non-negative
 *              Failure:        Negative
 *
 * Programmer:  Gaute Hope
 *              August 2020
 *
 *-------------------------------------------------------------------------
 */
herr_t
H5D__chunk_iter(H5D_t *dset, H5D_chunk_iter_op_t op, void *op_data)
{
    const H5D_rdcc_t  *rdcc   = NULL;       /* Raw data chunk cache */
    H5O_layout_t      *layout = NULL;       /* Dataset layout */
    H5D_rdcc_ent_t    *ent;                 /* Cache entry index */
    H5D_chk_idx_info_t idx_info;            /* Chunked index info */
    herr_t             ret_value = SUCCEED; /* Return value */

    FUNC_ENTER_PACKAGE_TAG(dset->oloc.addr)

    /* Check args */
    HDassert(dset);
    HDassert(dset->shared);

    /* Get dataset layout and raw data chunk cache */
    layout = &(dset->shared->layout);
    rdcc   = &(dset->shared->cache.chunk);
    HDassert(layout);
    HDassert(rdcc);
    HDassert(H5D_CHUNKED == layout->type);

    /* Search for cached chunks that haven't been written out */
    for (ent = rdcc->head; ent; ent = ent->next)
        /* Flush the chunk out to disk, to make certain the size is correct later */
        if (H5D__chunk_flush_entry(dset, ent, FALSE) < 0)
            HGOTO_ERROR(H5E_DATASET, H5E_CANTFLUSH, FAIL, "cannot flush indexed storage buffer")

    /* Compose chunked index info struct */
    idx_info.f       = dset->oloc.file;
    idx_info.pline   = &dset->shared->dcpl_cache.pline;
    idx_info.layout  = &layout->u.chunk;
    idx_info.storage = &layout->storage.u.chunk;

    /* If the dataset is not written, return without errors */
    if (H5F_addr_defined(idx_info.storage->idx_addr)) {
        H5D_chunk_iter_ud_t ud;

        /* Set up info for iteration callback */
        ud.op      = op;
        ud.op_data = op_data;

        /* Iterate over the allocated chunks calling the iterator callback */
        if ((ret_value = (layout->storage.u.chunk.ops->iterate)(&idx_info, H5D__chunk_iter_cb, &ud)) < 0)
            HERROR(H5E_DATASET, H5E_CANTNEXT, "chunk iteration failed");
    } /* end if H5F_addr_defined */

done:
    FUNC_LEAVE_NOAPI_TAG(ret_value)
} /* end H5D__chunk_iter() */

/*-------------------------------------------------------------------------
 * Function:    H5D__chunk_get_offset_copy
 *
 * Purpose:     Copies an offset buffer and performs bounds checks on the
 *              values.
 *
 *              This helper function ensures that the offset buffer given
 *              by the user is suitable for use with the rest of the library.
 *
 * Return:      SUCCEED/FAIL
 *
 *-------------------------------------------------------------------------
 */
herr_t
H5D__chunk_get_offset_copy(const H5D_t *dset, const hsize_t *offset, hsize_t *offset_copy)
{
    unsigned u;
    herr_t   ret_value = SUCCEED; /* Return value */

    FUNC_ENTER_NOAPI(FAIL)

    HDassert(dset);
    HDassert(offset);
    HDassert(offset_copy);

    /* The library's chunking code requires the offset to terminate with a zero.
     * So transfer the offset array to an internal offset array that we
     * can properly terminate (handled via the memset call).
     */
    HDmemset(offset_copy, 0, H5O_LAYOUT_NDIMS * sizeof(hsize_t));

    for (u = 0; u < dset->shared->ndims; u++) {
        /* Make sure the offset doesn't exceed the dataset's dimensions */
        if (offset[u] > dset->shared->curr_dims[u])
            HGOTO_ERROR(H5E_DATASET, H5E_BADVALUE, FAIL, "offset exceeds dimensions of dataset")

        /* Make sure the offset fall right on a chunk's boundary */
        if (offset[u] % dset->shared->layout.u.chunk.dim[u])
            HGOTO_ERROR(H5E_DATASET, H5E_BADVALUE, FAIL, "offset doesn't fall on chunks's boundary")

        offset_copy[u] = offset[u];
    }

done:
    FUNC_LEAVE_NOAPI(ret_value)
} /* end H5D__chunk_get_offset_copy() */<|MERGE_RESOLUTION|>--- conflicted
+++ resolved
@@ -1145,24 +1145,14 @@
 H5D__chunk_io_init_selections(H5D_io_info_t *io_info, const H5D_type_info_t *type_info,
                               H5D_dset_info_t *dinfo)
 {
-<<<<<<< HEAD
-    const H5D_t *      dataset    = dinfo->dset;         /* Local pointer to dataset info */
-    const H5T_t *      mem_type   = type_info->mem_type; /* Local pointer to memory datatype */
-    H5S_t *            tmp_mspace = NULL;                /* Temporary memory dataspace */
-    H5T_t *            file_type  = NULL;                /* Temporary copy of file datatype for iteration */
+    const H5D_t       *dataset    = dinfo->dset;         /* Local pointer to dataset info */
+    const H5T_t       *mem_type   = type_info->mem_type; /* Local pointer to memory datatype */
+    H5S_t             *tmp_mspace = NULL;                /* Temporary memory dataspace */
+    H5T_t             *file_type  = NULL;                /* Temporary copy of file datatype for iteration */
     hbool_t            iter_init  = FALSE;               /* Selection iteration info has been initialized */
     char               bogus;                            /* "bogus" buffer to pass to selection iterator */
     H5D_io_info_wrap_t io_info_wrap;
     herr_t             ret_value = SUCCEED; /* Return value        */
-=======
-    const H5D_t *dataset    = io_info->dset;       /* Local pointer to dataset info */
-    const H5T_t *mem_type   = type_info->mem_type; /* Local pointer to memory datatype */
-    H5S_t       *tmp_mspace = NULL;                /* Temporary memory dataspace */
-    H5T_t       *file_type  = NULL;                /* Temporary copy of file datatype for iteration */
-    hbool_t      iter_init  = FALSE;               /* Selection iteration info has been initialized */
-    char         bogus;                            /* "bogus" buffer to pass to selection iterator */
-    herr_t       ret_value = SUCCEED;              /* Return value        */
->>>>>>> ae414872
 
     FUNC_ENTER_PACKAGE
 
@@ -1996,13 +1986,8 @@
 static herr_t
 H5D__create_piece_mem_map_hyper(const H5D_dset_info_t *dinfo)
 {
-<<<<<<< HEAD
     H5D_piece_info_t *piece_info;                   /* Pointer to piece information */
-    H5SL_node_t *     curr_node;                    /* Current node in skip list */
-=======
-    H5D_chunk_info_t *chunk_info;                   /* Pointer to chunk information */
     H5SL_node_t      *curr_node;                    /* Current node in skip list */
->>>>>>> ae414872
     hsize_t           file_sel_start[H5S_MAX_RANK]; /* Offset of low bound of file selection */
     hsize_t           file_sel_end[H5S_MAX_RANK];   /* Offset of high bound of file selection */
     hsize_t           mem_sel_start[H5S_MAX_RANK];  /* Offset of low bound of file selection */
@@ -2130,13 +2115,8 @@
 static herr_t
 H5D__create_piece_mem_map_1d(const H5D_dset_info_t *dinfo)
 {
-<<<<<<< HEAD
     H5D_piece_info_t *piece_info;          /* Pointer to chunk information */
-    H5SL_node_t *     curr_node;           /* Current node in skip list */
-=======
-    H5D_chunk_info_t *chunk_info;          /* Pointer to chunk information */
     H5SL_node_t      *curr_node;           /* Current node in skip list */
->>>>>>> ae414872
     herr_t            ret_value = SUCCEED; /* Return value */
 
     FUNC_ENTER_PACKAGE
@@ -2215,26 +2195,15 @@
 H5D__piece_file_cb(void H5_ATTR_UNUSED *elem, const H5T_t H5_ATTR_UNUSED *type, unsigned ndims,
                    const hsize_t *coords, void *_opdata)
 {
-<<<<<<< HEAD
     H5D_io_info_wrap_t *opdata  = (H5D_io_info_wrap_t *)_opdata;
-    H5D_io_info_t *     io_info = (H5D_io_info_t *)opdata->io_info; /* io info for multi dset */
-    H5D_dset_info_t *   dinfo   = (H5D_dset_info_t *)opdata->dinfo; /* File<->memory piece mapping info */
-    H5D_piece_info_t *  piece_info;                                 /* Chunk information for current piece */
+    H5D_io_info_t      *io_info = (H5D_io_info_t *)opdata->io_info; /* io info for multi dset */
+    H5D_dset_info_t    *dinfo   = (H5D_dset_info_t *)opdata->dinfo; /* File<->memory piece mapping info */
+    H5D_piece_info_t   *piece_info;                                 /* Chunk information for current piece */
     hsize_t             coords_in_chunk[H5O_LAYOUT_NDIMS];          /* Coordinates of element in chunk */
     hsize_t             chunk_index;                                /* Chunk index */
     hsize_t             scaled[H5S_MAX_RANK];                       /* Scaled coordinates for this chunk */
     unsigned            u;                                          /* Local index variable */
     herr_t              ret_value = SUCCEED;                        /* Return value        */
-=======
-    H5D_chunk_file_iter_ud_t *udata = (H5D_chunk_file_iter_ud_t *)_udata; /* User data for operation */
-    H5D_chunk_map_t          *fm    = udata->fm;                 /* File<->memory chunk mapping info */
-    H5D_chunk_info_t         *chunk_info;                        /* Chunk information for current chunk */
-    hsize_t                   coords_in_chunk[H5O_LAYOUT_NDIMS]; /* Coordinates of element in chunk */
-    hsize_t                   chunk_index;                       /* Chunk index */
-    hsize_t                   scaled[H5S_MAX_RANK];              /* Scaled coordinates for this chunk */
-    unsigned                  u;                                 /* Local index variable */
-    herr_t                    ret_value = SUCCEED;               /* Return value        */
->>>>>>> ae414872
 
     FUNC_ENTER_PACKAGE
 
@@ -2353,20 +2322,12 @@
 H5D__piece_mem_cb(void H5_ATTR_UNUSED *elem, const H5T_t H5_ATTR_UNUSED *type, unsigned ndims,
                   const hsize_t *coords, void *_opdata)
 {
-<<<<<<< HEAD
     H5D_io_info_wrap_t *opdata = (H5D_io_info_wrap_t *)_opdata;
-    H5D_dset_info_t *   dinfo  = (H5D_dset_info_t *)opdata->dinfo; /* File<->memory chunk mapping info */
-    H5D_piece_info_t *  piece_info;                                /* Chunk information for current chunk */
+    H5D_dset_info_t    *dinfo  = (H5D_dset_info_t *)opdata->dinfo; /* File<->memory chunk mapping info */
+    H5D_piece_info_t   *piece_info;                                /* Chunk information for current chunk */
     hsize_t             coords_in_mem[H5S_MAX_RANK];               /* Coordinates of element in memory */
     hsize_t             chunk_index;                               /* Chunk index */
     herr_t              ret_value = SUCCEED;                       /* Return value        */
-=======
-    H5D_chunk_map_t  *fm = (H5D_chunk_map_t *)_fm; /* File<->memory chunk mapping info */
-    H5D_chunk_info_t *chunk_info;                  /* Chunk information for current chunk */
-    hsize_t           coords_in_mem[H5S_MAX_RANK]; /* Coordinates of element in memory */
-    hsize_t           chunk_index;                 /* Chunk index */
-    herr_t            ret_value = SUCCEED;         /* Return value        */
->>>>>>> ae414872
 
     FUNC_ENTER_PACKAGE
 
@@ -2603,32 +2564,18 @@
 H5D__chunk_read(H5D_io_info_t *io_info, const H5D_type_info_t *type_info, hsize_t H5_ATTR_UNUSED nelmts,
                 H5S_t H5_ATTR_UNUSED *file_space, H5S_t H5_ATTR_UNUSED *mem_space, H5D_dset_info_t *dset_info)
 {
-<<<<<<< HEAD
-    H5SL_node_t *   chunk_node;                  /* Current node in chunk skip list */
+    H5SL_node_t    *chunk_node;                  /* Current node in chunk skip list */
     H5D_io_info_t   nonexistent_io_info;         /* "nonexistent" I/O info object */
     H5D_dset_info_t nonexistent_dset_info;       /* "nonexistent" I/O dset info object */
     uint32_t        src_accessed_bytes  = 0;     /* Total accessed size in a chunk */
     hbool_t         skip_missing_chunks = FALSE; /* Whether to skip missing chunks */
-    H5S_t **        chunk_mem_spaces    = NULL;  /* Array of chunk memory spaces */
-    H5S_t *         chunk_mem_spaces_local[8];   /* Local buffer for chunk_mem_spaces */
-    H5S_t **        chunk_file_spaces = NULL;    /* Array of chunk file spaces */
-    H5S_t *         chunk_file_spaces_local[8];  /* Local buffer for chunk_file_spaces */
-    haddr_t *       chunk_addrs = NULL;          /* Array of chunk addresses */
+    H5S_t         **chunk_mem_spaces    = NULL;  /* Array of chunk memory spaces */
+    H5S_t          *chunk_mem_spaces_local[8];   /* Local buffer for chunk_mem_spaces */
+    H5S_t         **chunk_file_spaces = NULL;    /* Array of chunk file spaces */
+    H5S_t          *chunk_file_spaces_local[8];  /* Local buffer for chunk_file_spaces */
+    haddr_t        *chunk_addrs = NULL;          /* Array of chunk addresses */
     haddr_t         chunk_addrs_local[8];        /* Local buffer for chunk_addrs */
     herr_t          ret_value = SUCCEED;         /*return value        */
-=======
-    H5SL_node_t  *chunk_node;                  /* Current node in chunk skip list */
-    H5D_io_info_t nonexistent_io_info;         /* "nonexistent" I/O info object */
-    uint32_t      src_accessed_bytes  = 0;     /* Total accessed size in a chunk */
-    hbool_t       skip_missing_chunks = FALSE; /* Whether to skip missing chunks */
-    H5S_t       **chunk_mem_spaces    = NULL;  /* Array of chunk memory spaces */
-    H5S_t        *chunk_mem_spaces_static[8];  /* Static buffer for chunk_mem_spaces */
-    H5S_t       **chunk_file_spaces = NULL;    /* Array of chunk file spaces */
-    H5S_t        *chunk_file_spaces_static[8]; /* Static buffer for chunk_file_spaces */
-    haddr_t      *chunk_addrs = NULL;          /* Array of chunk addresses */
-    haddr_t       chunk_addrs_static[8];       /* Static buffer for chunk_addrs */
-    herr_t        ret_value = SUCCEED;         /*return value        */
->>>>>>> ae414872
 
     FUNC_ENTER_PACKAGE
 
@@ -2666,8 +2613,7 @@
     if (io_info->use_select_io) {
         size_t num_chunks;
         size_t element_sizes[2] = {type_info->dst_type_size, 0};
-<<<<<<< HEAD
-        void * bufs[2]          = {dset_info->buf.vp, NULL};
+        void  *bufs[2]          = {dset_info->buf.vp, NULL};
 
         /* Only create selection I/O arrays if not performing multi dataset I/O,
          * otherwise the higher level will handle it */
@@ -2697,34 +2643,6 @@
                 chunk_file_spaces = chunk_file_spaces_local;
                 chunk_addrs       = chunk_addrs_local;
             } /* end else */
-=======
-        void  *bufs[2]          = {io_info->u.rbuf, NULL};
-
-        /* Cache number of chunks */
-        num_chunks = H5D_CHUNK_GET_NODE_COUNT(fm);
-
-        /* Allocate arrays of dataspaces and offsets for use with selection I/O,
-         * or point to static buffers */
-        HDassert(sizeof(chunk_mem_spaces_static) / sizeof(chunk_mem_spaces_static[0]) ==
-                 sizeof(chunk_file_spaces_static) / sizeof(chunk_file_spaces_static[0]));
-        HDassert(sizeof(chunk_mem_spaces_static) / sizeof(chunk_mem_spaces_static[0]) ==
-                 sizeof(chunk_addrs_static) / sizeof(chunk_addrs_static[0]));
-        if (num_chunks > (sizeof(chunk_mem_spaces_static) / sizeof(chunk_mem_spaces_static[0]))) {
-            if (NULL == (chunk_mem_spaces = H5MM_malloc(num_chunks * sizeof(H5S_t *))))
-                HGOTO_ERROR(H5E_RESOURCE, H5E_CANTALLOC, FAIL,
-                            "memory allocation failed for memory space list")
-            if (NULL == (chunk_file_spaces = H5MM_malloc(num_chunks * sizeof(H5S_t *))))
-                HGOTO_ERROR(H5E_RESOURCE, H5E_CANTALLOC, FAIL, "memory allocation failed for file space list")
-            if (NULL == (chunk_addrs = H5MM_malloc(num_chunks * sizeof(haddr_t))))
-                HGOTO_ERROR(H5E_RESOURCE, H5E_CANTALLOC, FAIL,
-                            "memory allocation failed for chunk address list")
-        } /* end if */
-        else {
-            chunk_mem_spaces  = chunk_mem_spaces_static;
-            chunk_file_spaces = chunk_file_spaces_static;
-            chunk_addrs       = chunk_addrs_static;
-        } /* end else */
->>>>>>> ae414872
 
             /* Reset num_chunks */
             num_chunks = 0;
@@ -2935,8 +2853,7 @@
                  H5S_t H5_ATTR_UNUSED *file_space, H5S_t H5_ATTR_UNUSED *mem_space,
                  H5D_dset_info_t *dset_info)
 {
-<<<<<<< HEAD
-    H5SL_node_t *   chunk_node;                 /* Current node in chunk skip list */
+    H5SL_node_t    *chunk_node;                 /* Current node in chunk skip list */
     H5D_io_info_t   ctg_io_info;                /* Contiguous I/O info object */
     H5D_dset_info_t ctg_dset_info;              /* Contiguous I/O dset info object */
     H5D_storage_t   ctg_store;                  /* Chunk storage information as contiguous dataset */
@@ -2945,29 +2862,13 @@
     H5D_storage_t   cpt_store;                  /* Chunk storage information as compact dataset */
     hbool_t         cpt_dirty;                  /* Temporary placeholder for compact storage "dirty" flag */
     uint32_t        dst_accessed_bytes = 0;     /* Total accessed size in a chunk */
-    H5S_t **        chunk_mem_spaces   = NULL;  /* Array of chunk memory spaces */
-    H5S_t *         chunk_mem_spaces_local[8];  /* Local buffer for chunk_mem_spaces */
-    H5S_t **        chunk_file_spaces = NULL;   /* Array of chunk file spaces */
-    H5S_t *         chunk_file_spaces_local[8]; /* Local buffer for chunk_file_spaces */
-    haddr_t *       chunk_addrs = NULL;         /* Array of chunk addresses */
+    H5S_t         **chunk_mem_spaces   = NULL;  /* Array of chunk memory spaces */
+    H5S_t          *chunk_mem_spaces_local[8];  /* Local buffer for chunk_mem_spaces */
+    H5S_t         **chunk_file_spaces = NULL;   /* Array of chunk file spaces */
+    H5S_t          *chunk_file_spaces_local[8]; /* Local buffer for chunk_file_spaces */
+    haddr_t        *chunk_addrs = NULL;         /* Array of chunk addresses */
     haddr_t         chunk_addrs_local[8];       /* Local buffer for chunk_addrs */
     herr_t          ret_value = SUCCEED;        /* Return value        */
-=======
-    H5SL_node_t  *chunk_node;                  /* Current node in chunk skip list */
-    H5D_io_info_t ctg_io_info;                 /* Contiguous I/O info object */
-    H5D_storage_t ctg_store;                   /* Chunk storage information as contiguous dataset */
-    H5D_io_info_t cpt_io_info;                 /* Compact I/O info object */
-    H5D_storage_t cpt_store;                   /* Chunk storage information as compact dataset */
-    hbool_t       cpt_dirty;                   /* Temporary placeholder for compact storage "dirty" flag */
-    uint32_t      dst_accessed_bytes = 0;      /* Total accessed size in a chunk */
-    H5S_t       **chunk_mem_spaces   = NULL;   /* Array of chunk memory spaces */
-    H5S_t        *chunk_mem_spaces_static[8];  /* Static buffer for chunk_mem_spaces */
-    H5S_t       **chunk_file_spaces = NULL;    /* Array of chunk file spaces */
-    H5S_t        *chunk_file_spaces_static[8]; /* Static buffer for chunk_file_spaces */
-    haddr_t      *chunk_addrs = NULL;          /* Array of chunk addresses */
-    haddr_t       chunk_addrs_static[8];       /* Static buffer for chunk_addrs */
-    herr_t        ret_value = SUCCEED;         /* Return value        */
->>>>>>> ae414872
 
     FUNC_ENTER_PACKAGE
 
@@ -3040,11 +2941,7 @@
         /* Iterate through nodes in chunk skip list */
         chunk_node = H5D_CHUNK_GET_FIRST_NODE(dset_info);
         while (chunk_node) {
-<<<<<<< HEAD
-            H5D_piece_info_t * chunk_info; /* Chunk information */
-=======
-            H5D_chunk_info_t  *chunk_info; /* Chunk information */
->>>>>>> ae414872
+            H5D_piece_info_t  *chunk_info; /* Chunk information */
             H5D_chk_idx_info_t idx_info;   /* Chunked index info */
             H5D_chunk_ud_t     udata;      /* Index pass-through    */
             htri_t             cacheable;  /* Whether the chunk is cacheable */
@@ -3173,11 +3070,7 @@
         /* Iterate through nodes in chunk skip list */
         chunk_node = H5D_CHUNK_GET_FIRST_NODE(dset_info);
         while (chunk_node) {
-<<<<<<< HEAD
-            H5D_piece_info_t * chunk_info;  /* Chunk information */
-=======
-            H5D_chunk_info_t  *chunk_info;  /* Chunk information */
->>>>>>> ae414872
+            H5D_piece_info_t  *chunk_info;  /* Chunk information */
             H5D_chk_idx_info_t idx_info;    /* Chunked index info */
             H5D_io_info_t     *chk_io_info; /* Pointer to I/O info object for this chunk */
             void              *chunk;       /* Pointer to locked chunk buffer */
@@ -4657,17 +4550,11 @@
 H5D__chunk_unlock(const H5D_io_info_t *io_info, const H5D_chunk_ud_t *udata, hbool_t dirty, void *chunk,
                   uint32_t naccessed)
 {
-<<<<<<< HEAD
     const H5O_layout_t *layout = &(io_info->dsets_info[0].dset->shared->layout);
     /* Dataset layout */                                                                     /*!FIXME -NAF */
     const H5D_rdcc_t *rdcc = &(io_info->dsets_info[0].dset->shared->cache.chunk);            /*!FIXME -NAF */
     const H5D_t *dset = io_info->dsets_info[0].dset; /* Local pointer to the dataset info */ /*!FIXME -NAF */
     herr_t       ret_value = SUCCEED; /* Return value */
-=======
-    const H5O_layout_t *layout    = &(io_info->dset->shared->layout); /* Dataset layout */
-    const H5D_rdcc_t   *rdcc      = &(io_info->dset->shared->cache.chunk);
-    herr_t              ret_value = SUCCEED; /* Return value */
->>>>>>> ae414872
 
     FUNC_ENTER_PACKAGE
 
@@ -5337,12 +5224,8 @@
     H5D_io_info_t       chk_io_info;                      /* Chunked I/O info object */
     H5D_chunk_ud_t      chk_udata;                        /* User data for locking chunk */
     H5D_storage_t       chk_store;                        /* Chunk storage information */
-<<<<<<< HEAD
     H5D_dset_info_t     chk_dset_info;                    /* Chunked I/O dset info object */
-    void *              chunk;                            /* The file chunk  */
-=======
     void               *chunk;                            /* The file chunk  */
->>>>>>> ae414872
     hbool_t             carry; /* Flag to indicate that chunk increment carrys to higher dimension (sorta) */
     herr_t              ret_value = SUCCEED; /* Return value */
 
@@ -5780,39 +5663,21 @@
 static herr_t
 H5D__chunk_prune_fill(H5D_chunk_it_ud1_t *udata, hbool_t new_unfilt_chunk)
 {
-<<<<<<< HEAD
     const H5D_io_info_t *io_info = udata->io_info; /* Local pointer to I/O info */
     const H5D_t *dset = io_info->dsets_info[0].dset; /* Local pointer to the dataset info */ /*!FIXME -NAF */
     const H5O_layout_t *layout          = &(dset->shared->layout);         /* Dataset's layout */
     unsigned            rank            = udata->common.layout->ndims - 1; /* Dataset rank */
-    const hsize_t *     scaled          = udata->common.scaled;            /* Scaled chunk offset */
-    H5S_sel_iter_t *    chunk_iter      = NULL;  /* Memory selection iteration info */
+    const hsize_t      *scaled          = udata->common.scaled;            /* Scaled chunk offset */
+    H5S_sel_iter_t     *chunk_iter      = NULL;  /* Memory selection iteration info */
     hbool_t             chunk_iter_init = FALSE; /* Whether the chunk iterator has been initialized */
     hsize_t             sel_nelmts;              /* Number of elements in selection */
     hsize_t             count[H5O_LAYOUT_NDIMS]; /* Element count of hyperslab */
     size_t              chunk_size;              /*size of a chunk       */
-    void *              chunk;                   /* The file chunk  */
+    void               *chunk;                   /* The file chunk  */
     H5D_chunk_ud_t      chk_udata;               /* User data for locking chunk */
     uint32_t            bytes_accessed;          /* Bytes accessed in chunk */
     unsigned            u;                       /* Local index variable */
     herr_t              ret_value = SUCCEED;     /* Return value */
-=======
-    const H5D_io_info_t *io_info         = udata->io_info;          /* Local pointer to I/O info */
-    const H5D_t         *dset            = io_info->dset;           /* Local pointer to the dataset info */
-    const H5O_layout_t  *layout          = &(dset->shared->layout); /* Dataset's layout */
-    unsigned             rank            = udata->common.layout->ndims - 1; /* Dataset rank */
-    const hsize_t       *scaled          = udata->common.scaled;            /* Scaled chunk offset */
-    H5S_sel_iter_t      *chunk_iter      = NULL;  /* Memory selection iteration info */
-    hbool_t              chunk_iter_init = FALSE; /* Whether the chunk iterator has been initialized */
-    hsize_t              sel_nelmts;              /* Number of elements in selection */
-    hsize_t              count[H5O_LAYOUT_NDIMS]; /* Element count of hyperslab */
-    size_t               chunk_size;              /*size of a chunk       */
-    void                *chunk;                   /* The file chunk  */
-    H5D_chunk_ud_t       chk_udata;               /* User data for locking chunk */
-    uint32_t             bytes_accessed;          /* Bytes accessed in chunk */
-    unsigned             u;                       /* Local index variable */
-    herr_t               ret_value = SUCCEED;     /* Return value */
->>>>>>> ae414872
 
     FUNC_ENTER_PACKAGE
 
@@ -6388,15 +6253,9 @@
 herr_t
 H5D__chunk_addrmap(const H5D_io_info_t *io_info, haddr_t chunk_addr[])
 {
-<<<<<<< HEAD
     H5D_chk_idx_info_t idx_info; /* Chunked index info */
     const H5D_t *dset = io_info->dsets_info[0].dset; /* Local pointer to dataset info */ /*!FIXME -NAF */
     H5D_chunk_it_ud2_t   udata; /* User data for iteration callback */
-=======
-    H5D_chk_idx_info_t   idx_info;             /* Chunked index info */
-    const H5D_t         *dset = io_info->dset; /* Local pointer to dataset info */
-    H5D_chunk_it_ud2_t   udata;                /* User data for iteration callback */
->>>>>>> ae414872
     H5O_storage_chunk_t *sc        = &(dset->shared->layout.storage.u.chunk);
     herr_t               ret_value = SUCCEED; /* Return value */
 
