--- conflicted
+++ resolved
@@ -259,13 +259,8 @@
 /* Chunked layout operation callbacks */
 static herr_t H5D__chunk_construct(H5F_t *f, H5D_t *dset);
 static herr_t H5D__chunk_init(H5F_t *f, const H5D_t *dset, hid_t dapl_id);
-<<<<<<< HEAD
 static herr_t H5D__chunk_io_init(H5D_io_info_t *io_info, const H5D_type_info_t *type_info, hsize_t nelmts,
-                                 const H5S_t *file_space, const H5S_t *mem_space, H5D_chunk_map_t *fm);
-=======
-static herr_t H5D__chunk_io_init(const H5D_io_info_t *io_info, const H5D_type_info_t *type_info,
-                                 hsize_t nelmts, H5S_t *file_space, H5S_t *mem_space, H5D_chunk_map_t *fm);
->>>>>>> 9e6de287
+                                 H5S_t *file_space, H5S_t *mem_space, H5D_chunk_map_t *fm);
 static herr_t H5D__chunk_io_init_selections(const H5D_io_info_t *io_info, const H5D_type_info_t *type_info,
                                             H5D_chunk_map_t *fm);
 static herr_t H5D__chunk_read(H5D_io_info_t *io_info, const H5D_type_info_t *type_info, hsize_t nelmts,
@@ -1074,13 +1069,8 @@
  *-------------------------------------------------------------------------
  */
 static herr_t
-<<<<<<< HEAD
 H5D__chunk_io_init(H5D_io_info_t *io_info, const H5D_type_info_t *type_info, hsize_t nelmts,
-                   const H5S_t *file_space, const H5S_t *mem_space, H5D_chunk_map_t *fm)
-=======
-H5D__chunk_io_init(const H5D_io_info_t *io_info, const H5D_type_info_t *type_info, hsize_t nelmts,
                    H5S_t *file_space, H5S_t *mem_space, H5D_chunk_map_t *fm)
->>>>>>> 9e6de287
 {
     const H5D_t *dataset = io_info->dset;       /* Local pointer to dataset info */
     hssize_t     old_offset[H5O_LAYOUT_NDIMS];  /* Old selection offset */
@@ -2648,18 +2638,9 @@
             /* Get the actual chunk information from the skip list node */
             chunk_info = H5D_CHUNK_GET_NODE_INFO(fm, chunk_node);
 
-<<<<<<< HEAD
             /* Get the info for the chunk in the file */
             if (H5D__chunk_lookup(io_info->dset, chunk_info->scaled, &udata) < 0)
                 HGOTO_ERROR(H5E_DATASET, H5E_CANTGET, FAIL, "error looking up chunk address")
-=======
-        /* Check for non-existent chunk & skip it if appropriate */
-        if (H5F_addr_defined(udata.chunk_block.offset) || UINT_MAX != udata.idx_hint ||
-            !skip_missing_chunks) {
-            H5D_io_info_t *chk_io_info;  /* Pointer to I/O info object for this chunk */
-            void *         chunk = NULL; /* Pointer to locked chunk buffer */
-            htri_t         cacheable;    /* Whether the chunk is cacheable */
->>>>>>> 9e6de287
 
             /* There should be no chunks cached */
             HDassert(UINT_MAX == udata.idx_hint);
@@ -2668,7 +2649,7 @@
             HDassert((H5F_addr_defined(udata.chunk_block.offset) && udata.chunk_block.length > 0) ||
                      (!H5F_addr_defined(udata.chunk_block.offset) && udata.chunk_block.length == 0));
 
-            /* Check for non-existant chunk & skip it if appropriate */
+            /* Check for non-existent chunk & skip it if appropriate */
             if (H5F_addr_defined(udata.chunk_block.offset)) {
                 /* Add chunk to list for selection I/O */
                 chunk_mem_spaces[num_chunks]  = chunk_info->mspace;
