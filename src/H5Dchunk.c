--- conflicted
+++ resolved
@@ -3561,13 +3561,9 @@
     unsigned             idx   = 0;     /* Index of chunk in cache, if present */
     hbool_t              found = FALSE; /* In cache? */
 #ifdef H5_HAVE_PARALLEL
-<<<<<<< HEAD
-    hbool_t reenable_coll_md_reads = FALSE;
-=======
     H5P_coll_md_read_flag_t md_reads_file_flag;
     hbool_t                 md_reads_context_flag;
     hbool_t                 restore_md_reads_state = FALSE;
->>>>>>> 2127e4f3
 #endif
     herr_t ret_value = SUCCEED; /* Return value */
 
@@ -3641,18 +3637,10 @@
              * processes.
              */
             if (H5F_HAS_FEATURE(idx_info.f, H5FD_FEAT_HAS_MPI)) {
-<<<<<<< HEAD
-                hbool_t do_coll_md_reads = H5CX_get_coll_metadata_read();
-                if (do_coll_md_reads) {
-                    H5CX_set_coll_metadata_read(FALSE);
-                    reenable_coll_md_reads = TRUE;
-                }
-=======
                 md_reads_file_flag    = H5P_FORCE_FALSE;
                 md_reads_context_flag = FALSE;
                 H5F_set_coll_metadata_reads(idx_info.f, &md_reads_file_flag, &md_reads_context_flag);
                 restore_md_reads_state = TRUE;
->>>>>>> 2127e4f3
             }
 #endif /* H5_HAVE_PARALLEL */
 
@@ -3698,13 +3686,8 @@
 done:
 #ifdef H5_HAVE_PARALLEL
     /* Re-enable collective metadata reads if we disabled them */
-<<<<<<< HEAD
-    if (reenable_coll_md_reads)
-        H5CX_set_coll_metadata_read(TRUE);
-=======
     if (restore_md_reads_state)
         H5F_set_coll_metadata_reads(dset->oloc.file, &md_reads_file_flag, &md_reads_context_flag);
->>>>>>> 2127e4f3
 #endif /* H5_HAVE_PARALLEL */
 
     FUNC_LEAVE_NOAPI(ret_value)
