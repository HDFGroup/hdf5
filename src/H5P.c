/* * * * * * * * * * * * * * * * * * * * * * * * * * * * * * * * * * * * * * *
 * Copyright by The HDF Group.                                               *
 * Copyright by the Board of Trustees of the University of Illinois.         *
 * All rights reserved.                                                      *
 *                                                                           *
 * This file is part of HDF5.  The full HDF5 copyright notice, including     *
 * terms governing use, modification, and redistribution, is contained in    *
 * the COPYING file, which can be found at the root of the source code       *
 * distribution tree, or in https://support.hdfgroup.org/ftp/HDF5/releases.  *
 * If you do not have access to either file, you may request a copy from     *
 * help@hdfgroup.org.                                                        *
 * * * * * * * * * * * * * * * * * * * * * * * * * * * * * * * * * * * * * * */

/* Programmer:  Quincey Koziol
 *
 * Purpose:	Generic Property Functions
 */

/****************/
/* Module Setup */
/****************/

#include "H5Pmodule.h" /* This source code file is part of the H5P module */

/***********/
/* Headers */
/***********/
#include "H5private.h"   /* Generic Functions			*/
#include "H5CXprivate.h" /* API Contexts                         */
#include "H5Eprivate.h"  /* Error handling		  	*/
#include "H5Iprivate.h"  /* IDs			  		*/
#include "H5Ppkg.h"      /* Property lists		  	*/

/****************/
/* Local Macros */
/****************/

/******************/
/* Local Typedefs */
/******************/

/* Typedef for property iterator callback */
typedef struct {
    H5P_iterate_t iter_func; /* Iterator callback */
    hid_t         id;        /* Property list or class ID */
    void *        iter_data; /* Iterator callback pointer */
} H5P_iter_ud_t;

/********************/
/* Local Prototypes */
/********************/

/*********************/
/* Package Variables */
/*********************/

/* Package initialization variable */
hbool_t H5_PKG_INIT_VAR = FALSE;

/*****************************/
/* Library Private Variables */
/*****************************/

/*******************/
/* Local Variables */
/*******************/

/*--------------------------------------------------------------------------
 NAME
    H5Pcopy
 PURPOSE
    Routine to copy a property list or class
 USAGE
    hid_t H5Pcopy(id)
        hid_t id;           IN: Property list or class ID to copy
 RETURNS
    Success: valid property list ID on success (non-negative)
    Failure: H5I_INVALID_HID (negative)
 DESCRIPTION
    Copy a property list or class and return the ID.  This routine calls the
    class 'copy' callback after any property 'copy' callbacks are called
    (assuming all property 'copy' callbacks return successfully).

 GLOBAL VARIABLES
 COMMENTS, BUGS, ASSUMPTIONS
 EXAMPLES
 REVISION LOG
--------------------------------------------------------------------------*/
hid_t
H5Pcopy(hid_t id)
{
    void *obj;                         /* Property object to copy */
    hid_t ret_value = H5I_INVALID_HID; /* return value */

    FUNC_ENTER_API(H5I_INVALID_HID)
    H5TRACE1("i", "i", id);

    if (H5P_DEFAULT == id)
        HGOTO_DONE(H5P_DEFAULT);

    /* Check arguments. */
    if (H5I_GENPROP_LST != H5I_get_type(id) && H5I_GENPROP_CLS != H5I_get_type(id))
        HGOTO_ERROR(H5E_ARGS, H5E_BADTYPE, H5I_INVALID_HID, "not property object");
    if (NULL == (obj = H5I_object(id)))
        HGOTO_ERROR(H5E_PLIST, H5E_NOTFOUND, H5I_INVALID_HID, "property object doesn't exist");

    /* Compare property lists */
    if (H5I_GENPROP_LST == H5I_get_type(id)) {
        if ((ret_value = H5P_copy_plist((H5P_genplist_t *)obj, TRUE)) < 0)
            HGOTO_ERROR(H5E_PLIST, H5E_CANTCOPY, H5I_INVALID_HID, "can't copy property list");
    } /* end if */
    /* Must be property classes */
    else {
        H5P_genclass_t *copy_class; /* Copy of class */

        /* Copy the class */
        if ((copy_class = H5P__copy_pclass((H5P_genclass_t *)obj)) == NULL)
            HGOTO_ERROR(H5E_PLIST, H5E_CANTCOPY, H5I_INVALID_HID, "can't copy property class");

        /* Get an atom for the copied class */
        if ((ret_value = H5I_register(H5I_GENPROP_CLS, copy_class, TRUE)) < 0) {
            H5P__close_class(copy_class);
            HGOTO_ERROR(H5E_PLIST, H5E_CANTREGISTER, H5I_INVALID_HID,
                        "unable to atomize property list class");
        } /* end if */
    }     /* end else */

done:
    FUNC_LEAVE_API(ret_value)
} /* H5Pcopy() */

/*--------------------------------------------------------------------------
 NAME
    H5Pcreate_class
 PURPOSE
    Create a new property list class.
 USAGE
    hid_t H5Pcreate_class(parent, name, cls_create, create_data,
                cls_close, close_data)
        hid_t parent;       IN: Property list class ID of parent class
        const char *name;   IN: Name of class we are creating
        H5P_cls_create_func_t cls_create;   IN: The callback function to call
                                    when each property list in this class is
                                    created.
        void *create_data;  IN: Pointer to user data to pass along to class
                                    creation callback.
        H5P_cls_copy_func_t cls_copy;   IN: The callback function to call
                                    when each property list in this class is
                                    copied.
        void *copy_data;  IN: Pointer to user data to pass along to class
                                    copy callback.
        H5P_cls_close_func_t cls_close;     IN: The callback function to call
                                    when each property list in this class is
                                    closed.
        void *close_data;   IN: Pointer to user data to pass along to class
                                    close callback.
 RETURNS
    Returns a valid property list class ID on success, H5I_INVALID_HID on failure.
 DESCRIPTION
    Allocates memory and attaches a class to the property list class hierarchy.
 GLOBAL VARIABLES
 COMMENTS, BUGS, ASSUMPTIONS
 EXAMPLES
 REVISION LOG
--------------------------------------------------------------------------*/
hid_t
H5Pcreate_class(hid_t parent, const char *name, H5P_cls_create_func_t cls_create, void *create_data,
                H5P_cls_copy_func_t cls_copy, void *copy_data, H5P_cls_close_func_t cls_close,
                void *close_data)
{
    H5P_genclass_t *par_class = NULL;            /* Pointer to the parent class */
    H5P_genclass_t *pclass    = NULL;            /* Property list class created */
    hid_t           ret_value = H5I_INVALID_HID; /* Return value		   */

    FUNC_ENTER_API(H5I_INVALID_HID)
<<<<<<< HEAD
    H5TRACE8("i", "i*sPc*xPo*xPl*x", parent, name, cls_create, create_data,
             cls_copy, copy_data, cls_close, close_data);
=======
    H5TRACE8("i", "i*sx*xx*xx*x", parent, name, cls_create, create_data, cls_copy, copy_data, cls_close,
             close_data);
>>>>>>> 1a6fba94

    /* Check arguments. */
    if (H5P_DEFAULT != parent && (H5I_GENPROP_CLS != H5I_get_type(parent)))
        HGOTO_ERROR(H5E_ARGS, H5E_BADTYPE, H5I_INVALID_HID, "not a property list class")
    if (!name || !*name)
        HGOTO_ERROR(H5E_ARGS, H5E_BADVALUE, H5I_INVALID_HID, "invalid class name")
    if ((create_data != NULL && cls_create == NULL) || (copy_data != NULL && cls_copy == NULL) ||
        (close_data != NULL && cls_close == NULL))
        HGOTO_ERROR(H5E_ARGS, H5E_BADVALUE, H5I_INVALID_HID, "data specified, but no callback provided")

    /* Get the pointer to the parent class */
    if (parent == H5P_DEFAULT)
        par_class = NULL;
    else if (NULL == (par_class = (H5P_genclass_t *)H5I_object(parent)))
        HGOTO_ERROR(H5E_ARGS, H5E_BADTYPE, H5I_INVALID_HID, "can't retrieve parent class")

    /* Create the new property list class */
    if (NULL == (pclass = H5P__create_class(par_class, name, H5P_TYPE_USER, cls_create, create_data, cls_copy,
                                            copy_data, cls_close, close_data)))
        HGOTO_ERROR(H5E_PLIST, H5E_CANTCREATE, H5I_INVALID_HID, "unable to create property list class")

    /* Get an atom for the class */
    if ((ret_value = H5I_register(H5I_GENPROP_CLS, pclass, TRUE)) < 0)
        HGOTO_ERROR(H5E_PLIST, H5E_CANTREGISTER, H5I_INVALID_HID, "unable to atomize property list class")

done:
    if (H5I_INVALID_HID == ret_value && pclass)
        H5P__close_class(pclass);

    FUNC_LEAVE_API(ret_value)
} /* H5Pcreate_class() */

/*--------------------------------------------------------------------------
 NAME
    H5Pcreate
 PURPOSE
    Routine to create a new property list of a property list class.
 USAGE
    hid_t H5Pcreate(cls_id)
        hid_t cls_id;       IN: Property list class create list from
 RETURNS
    Returns a valid property list ID on success, H5I_INVALID_HID  on failure.
 DESCRIPTION
        Creates a property list of a given class.  If a 'create' callback
    exists for the property list class, it is called before the
    property list is passed back to the user.  If 'create' callbacks exist for
    any individual properties in the property list, they are called before the
    class 'create' callback.

 GLOBAL VARIABLES
 COMMENTS, BUGS, ASSUMPTIONS
 EXAMPLES
 REVISION LOG
--------------------------------------------------------------------------*/
hid_t
H5Pcreate(hid_t cls_id)
{
    H5P_genclass_t *pclass;                      /* Property list class to modify */
    hid_t           ret_value = H5I_INVALID_HID; /* return value */

    FUNC_ENTER_API(H5I_INVALID_HID)
    H5TRACE1("i", "i", cls_id);

    /* Check arguments. */
    if (NULL == (pclass = (H5P_genclass_t *)H5I_object_verify(cls_id, H5I_GENPROP_CLS)))
        HGOTO_ERROR(H5E_ARGS, H5E_BADTYPE, H5I_INVALID_HID, "not a property list class");

    /* Create the new property list */
    if ((ret_value = H5P_create_id(pclass, TRUE)) < 0)
        HGOTO_ERROR(H5E_PLIST, H5E_CANTCREATE, H5I_INVALID_HID, "unable to create property list");

done:
    FUNC_LEAVE_API(ret_value)
} /* H5Pcreate() */

/*--------------------------------------------------------------------------
 NAME
    H5Pregister2
 PURPOSE
    Routine to register a new property in a property list class.
 USAGE
    herr_t H5Pregister2(class, name, size, default, prp_create, prp_set, prp_get, prp_close)
        hid_t class;            IN: Property list class to close
        const char *name;       IN: Name of property to register
        size_t size;            IN: Size of property in bytes
        void *def_value;        IN: Pointer to buffer containing default value
                                    for property in newly created property lists
        H5P_prp_create_func_t prp_create;   IN: Function pointer to property
                                    creation callback
        H5P_prp_set_func_t prp_set; IN: Function pointer to property set callback
        H5P_prp_get_func_t prp_get; IN: Function pointer to property get callback
        H5P_prp_delete_func_t prp_delete; IN: Function pointer to property delete callback
        H5P_prp_copy_func_t prp_copy; IN: Function pointer to property copy callback
        H5P_prp_compare_func_t prp_cmp; IN: Function pointer to property compare callback
        H5P_prp_close_func_t prp_close; IN: Function pointer to property close
                                    callback
 RETURNS
    Returns non-negative on success, negative on failure.
 DESCRIPTION
        Registers a new property with a property list class.  The property will
    exist in all property list objects of that class after this routine is
    finished.  The name of the property must not already exist.  The default
    property value must be provided and all new property lists created with this
    property will have the property value set to the default provided.  Any of
    the callback routines may be set to NULL if they are not needed.

        Zero-sized properties are allowed and do not store any data in the
    property list.  These may be used as flags to indicate the presence or
    absence of a particular piece of information.  The 'default' pointer for a
    zero-sized property may be set to NULL.  The property 'create' & 'close'
    callbacks are called for zero-sized properties, but the 'set' and 'get'
    callbacks are never called.

        The 'create' callback is called when a new property list with this
    property is being created.  H5P_prp_create_func_t is defined as:
        typedef herr_t (*H5P_prp_create_func_t)(hid_t prop_id, const char *name,
                size_t size, void *initial_value);
    where the parameters to the callback function are:
        hid_t prop_id;      IN: The ID of the property list being created.
        const char *name;   IN: The name of the property being modified.
        size_t size;        IN: The size of the property value
        void *initial_value; IN/OUT: The initial value for the property being created.
                                (The 'default' value passed to H5Pregister2)
    The 'create' routine may modify the value to be set and those changes will
    be stored as the initial value of the property.  If the 'create' routine
    returns a negative value, the new property value is not copied into the
    property and the property list creation routine returns an error value.

        The 'set' callback is called before a new value is copied into the
    property.  H5P_prp_set_func_t is defined as:
        typedef herr_t (*H5P_prp_set_func_t)(hid_t prop_id, const char *name,
            size_t size, void *value);
    where the parameters to the callback function are:
        hid_t prop_id;      IN: The ID of the property list being modified.
        const char *name;   IN: The name of the property being modified.
        size_t size;        IN: The size of the property value
        void *new_value;    IN/OUT: The value being set for the property.
    The 'set' routine may modify the value to be set and those changes will be
    stored as the value of the property.  If the 'set' routine returns a
    negative value, the new property value is not copied into the property and
    the property list set routine returns an error value.

        The 'get' callback is called before a value is retrieved from the
    property.  H5P_prp_get_func_t is defined as:
        typedef herr_t (*H5P_prp_get_func_t)(hid_t prop_id, const char *name,
            size_t size, void *value);
    where the parameters to the callback function are:
        hid_t prop_id;      IN: The ID of the property list being queried.
        const char *name;   IN: The name of the property being queried.
        size_t size;        IN: The size of the property value
        void *value;        IN/OUT: The value being retrieved for the property.
    The 'get' routine may modify the value to be retrieved and those changes
    will be returned to the calling function.  If the 'get' routine returns a
    negative value, the property value is returned and the property list get
    routine returns an error value.

        The 'delete' callback is called when a property is deleted from a
    property list.  H5P_prp_del_func_t is defined as:
        typedef herr_t (*H5P_prp_del_func_t)(hid_t prop_id, const char *name,
            size_t size, void *value);
    where the parameters to the callback function are:
        hid_t prop_id;      IN: The ID of the property list the property is deleted from.
        const char *name;   IN: The name of the property being deleted.
        size_t size;        IN: The size of the property value
        void *value;        IN/OUT: The value of the property being deleted.
    The 'delete' routine may modify the value passed in, but the value is not
    used by the library when the 'delete' routine returns.  If the
    'delete' routine returns a negative value, the property list deletion
    routine returns an error value but the property is still deleted.

        The 'copy' callback is called when a property list with this
    property is copied.  H5P_prp_copy_func_t is defined as:
        typedef herr_t (*H5P_prp_copy_func_t)(const char *name, size_t size,
            void *value);
    where the parameters to the callback function are:
        const char *name;   IN: The name of the property being copied.
        size_t size;        IN: The size of the property value
        void *value;        IN: The value of the property being copied.
    The 'copy' routine may modify the value to be copied and those changes will be
    stored as the value of the property.  If the 'copy' routine returns a
    negative value, the new property value is not copied into the property and
    the property list copy routine returns an error value.

        The 'compare' callback is called when a property list with this
    property is compared to another property list.  H5P_prp_compare_func_t is
    defined as:
        typedef int (*H5P_prp_compare_func_t)( void *value1, void *value2,
            size_t size);
    where the parameters to the callback function are:
        const void *value1; IN: The value of the first property being compared.
        const void *value2; IN: The value of the second property being compared.
        size_t size;        IN: The size of the property value
    The 'compare' routine may not modify the values to be compared.  The
    'compare' routine should return a positive value if VALUE1 is greater than
    VALUE2, a negative value if VALUE2 is greater than VALUE1 and zero if VALUE1
    and VALUE2 are equal.

        The 'close' callback is called when a property list with this
    property is being destroyed.  H5P_prp_close_func_t is defined as:
        typedef herr_t (*H5P_prp_close_func_t)(const char *name, size_t size,
            void *value);
    where the parameters to the callback function are:
        const char *name;   IN: The name of the property being closed.
        size_t size;        IN: The size of the property value
        void *value;        IN: The value of the property being closed.
    The 'close' routine may modify the value passed in, but the value is not
    used by the library when the 'close' routine returns.  If the
    'close' routine returns a negative value, the property list close
    routine returns an error value but the property list is still closed.

 GLOBAL VARIABLES
 COMMENTS, BUGS, ASSUMPTIONS
        The 'set' callback function may be useful to range check the value being
    set for the property or may perform some transformation/translation of the
    value set.  The 'get' callback would then [probably] reverse the
    transformation, etc.  A single 'get' or 'set' callback could handle
    multiple properties by performing different actions based on the property
    name or other properties in the property list.

        I would like to say "the property list is not closed" when a 'close'
    routine fails, but I don't think that's possible due to other properties in
    the list being successfully closed & removed from the property list.  I
    suppose that it would be possible to just remove the properties which have
    successful 'close' callbacks, but I'm not happy with the ramifications
    of a mangled, un-closable property list hanging around...  Any comments? -QAK

 EXAMPLES
 REVISION LOG
--------------------------------------------------------------------------*/
herr_t
H5Pregister2(hid_t cls_id, const char *name, size_t size, void *def_value, H5P_prp_create_func_t prp_create,
             H5P_prp_set_func_t prp_set, H5P_prp_get_func_t prp_get, H5P_prp_delete_func_t prp_delete,
             H5P_prp_copy_func_t prp_copy, H5P_prp_compare_func_t prp_cmp, H5P_prp_close_func_t prp_close)
{
    H5P_genclass_t *pclass;      /* Property list class to modify */
    H5P_genclass_t *orig_pclass; /* Original property class */
    herr_t          ret_value;   /* Return value */

    FUNC_ENTER_API(FAIL)
<<<<<<< HEAD
    H5TRACE11("e", "i*sz*xPCPSPGPDPOPMPL", cls_id, name, size, def_value,
             prp_create, prp_set, prp_get, prp_delete, prp_copy, prp_cmp, prp_close);
=======
    H5TRACE11("e", "i*sz*xxxxxxxx", cls_id, name, size, def_value, prp_create, prp_set, prp_get, prp_delete,
              prp_copy, prp_cmp, prp_close);
>>>>>>> 1a6fba94

    /* Check arguments. */
    if (NULL == (pclass = (H5P_genclass_t *)H5I_object_verify(cls_id, H5I_GENPROP_CLS)))
        HGOTO_ERROR(H5E_ARGS, H5E_BADTYPE, FAIL, "not a property list class")
    if (!name || !*name)
        HGOTO_ERROR(H5E_ARGS, H5E_BADVALUE, FAIL, "invalid class name")
    if (size > 0 && def_value == NULL)
        HGOTO_ERROR(H5E_ARGS, H5E_BADVALUE, FAIL, "properties >0 size must have default")

    /* Create the new property list class */
    orig_pclass = pclass;
    if ((ret_value = H5P__register(&pclass, name, size, def_value, prp_create, prp_set, prp_get, NULL, NULL,
                                   prp_delete, prp_copy, prp_cmp, prp_close)) < 0)
        HGOTO_ERROR(H5E_PLIST, H5E_CANTREGISTER, FAIL, "unable to register property in class")

    /* Check if the property class changed and needs to be substituted in the ID */
    if (pclass != orig_pclass) {
        H5P_genclass_t *old_pclass; /* Old property class */

        /* Substitute the new property class in the ID */
        if (NULL == (old_pclass = (H5P_genclass_t *)H5I_subst(cls_id, pclass)))
            HGOTO_ERROR(H5E_PLIST, H5E_CANTSET, FAIL, "unable to substitute property class in ID")
        HDassert(old_pclass == orig_pclass);

        /* Close the previous class */
        if (H5P__close_class(old_pclass) < 0)
            HGOTO_ERROR(H5E_PLIST, H5E_CANTCLOSEOBJ, FAIL,
                        "unable to close original property class after substitution")
    } /* end if */

done:
    FUNC_LEAVE_API(ret_value)
} /* H5Pregister2() */

/*--------------------------------------------------------------------------
 NAME
    H5Pinsert2
 PURPOSE
    Routine to insert a new property in a property list.
 USAGE
    herr_t H5Pinsert2(plist, name, size, value, prp_set, prp_get, prp_close)
        hid_t plist;            IN: Property list to add property to
        const char *name;       IN: Name of property to add
        size_t size;            IN: Size of property in bytes
        void *value;            IN: Pointer to the value for the property
        H5P_prp_set_func_t prp_set; IN: Function pointer to property set callback
        H5P_prp_get_func_t prp_get; IN: Function pointer to property get callback
        H5P_prp_delete_func_t prp_delete; IN: Function pointer to property delete callback
        H5P_prp_copy_func_t prp_copy; IN: Function pointer to property copy callback
        H5P_prp_compare_func_t prp_cmp; IN: Function pointer to property compare callback
        H5P_prp_close_func_t prp_close; IN: Function pointer to property close
                                    callback
 RETURNS
    Returns non-negative on success, negative on failure.
 DESCRIPTION
        Inserts a temporary property into a property list.  The property will
    exist only in this property list object.  The name of the property must not
    already exist.  The value must be provided unless the property is zero-
    sized.  Any of the callback routines may be set to NULL if they are not
    needed.

        Zero-sized properties are allowed and do not store any data in the
    property list.  These may be used as flags to indicate the presence or
    absence of a particular piece of information.  The 'value' pointer for a
    zero-sized property may be set to NULL.  The property 'close' callback is
    called for zero-sized properties, but the 'set' and 'get' callbacks are
    never called.

        The 'set' callback is called before a new value is copied into the
    property.  H5P_prp_set_func_t is defined as:
        typedef herr_t (*H5P_prp_set_func_t)(hid_t prop_id, const char *name,
            size_t size, void *value);
    where the parameters to the callback function are:
        hid_t prop_id;      IN: The ID of the property list being modified.
        const char *name;   IN: The name of the property being modified.
        size_t size;        IN: The size of the property value
        void *new_value;    IN/OUT: The value being set for the property.
    The 'set' routine may modify the value to be set and those changes will be
    stored as the value of the property.  If the 'set' routine returns a
    negative value, the new property value is not copied into the property and
    the property list set routine returns an error value.

        The 'get' callback is called before a value is retrieved from the
    property.  H5P_prp_get_func_t is defined as:
        typedef herr_t (*H5P_prp_get_func_t)(hid_t prop_id, const char *name,
            size_t size, void *value);
    where the parameters to the callback function are:
        hid_t prop_id;      IN: The ID of the property list being queried.
        const char *name;   IN: The name of the property being queried.
        size_t size;        IN: The size of the property value
        void *value;        IN/OUT: The value being retrieved for the property.
    The 'get' routine may modify the value to be retrieved and those changes
    will be returned to the calling function.  If the 'get' routine returns a
    negative value, the property value is returned and the property list get
    routine returns an error value.

        The 'delete' callback is called when a property is deleted from a
    property list.  H5P_prp_del_func_t is defined as:
        typedef herr_t (*H5P_prp_del_func_t)(hid_t prop_id, const char *name,
            size_t size, void *value);
    where the parameters to the callback function are:
        hid_t prop_id;      IN: The ID of the property list the property is deleted from.
        const char *name;   IN: The name of the property being deleted.
        size_t size;        IN: The size of the property value
        void *value;        IN/OUT: The value of the property being deleted.
    The 'delete' routine may modify the value passed in, but the value is not
    used by the library when the 'delete' routine returns.  If the
    'delete' routine returns a negative value, the property list deletion
    routine returns an error value but the property is still deleted.

        The 'copy' callback is called when a property list with this
    property is copied.  H5P_prp_copy_func_t is defined as:
        typedef herr_t (*H5P_prp_copy_func_t)(const char *name, size_t size,
            void *value);
    where the parameters to the callback function are:
        const char *name;   IN: The name of the property being copied.
        size_t size;        IN: The size of the property value
        void *value;        IN: The value of the property being copied.
    The 'copy' routine may modify the value to be copied and those changes will be
    stored as the value of the property.  If the 'copy' routine returns a
    negative value, the new property value is not copied into the property and
    the property list copy routine returns an error value.

        The 'compare' callback is called when a property list with this
    property is compared to another property list.  H5P_prp_compare_func_t is
    defined as:
        typedef int (*H5P_prp_compare_func_t)( void *value1, void *value2,
            size_t size);
    where the parameters to the callback function are:
        const void *value1; IN: The value of the first property being compared.
        const void *value2; IN: The value of the second property being compared.
        size_t size;        IN: The size of the property value
    The 'compare' routine may not modify the values to be compared.  The
    'compare' routine should return a positive value if VALUE1 is greater than
    VALUE2, a negative value if VALUE2 is greater than VALUE1 and zero if VALUE1
    and VALUE2 are equal.

        The 'close' callback is called when a property list with this
    property is being destroyed.  H5P_prp_close_func_t is defined as:
        typedef herr_t (*H5P_prp_close_func_t)(const char *name, size_t size,
            void *value);
    where the parameters to the callback function are:
        const char *name;   IN: The name of the property being closed.
        size_t size;        IN: The size of the property value
        void *value;        IN: The value of the property being closed.
    The 'close' routine may modify the value passed in, but the value is not
    used by the library when the 'close' routine returns.  If the
    'close' routine returns a negative value, the property list close
    routine returns an error value but the property list is still closed.

 GLOBAL VARIABLES
 COMMENTS, BUGS, ASSUMPTIONS
        The 'set' callback function may be useful to range check the value being
    set for the property or may perform some transformation/translation of the
    value set.  The 'get' callback would then [probably] reverse the
    transformation, etc.  A single 'get' or 'set' callback could handle
    multiple properties by performing different actions based on the property
    name or other properties in the property list.

        There is no 'create' callback routine for temporary property list
    objects, the initial value is assumed to have any necessary setup already
    performed on it.

        I would like to say "the property list is not closed" when a 'close'
    routine fails, but I don't think that's possible due to other properties in
    the list being successfully closed & removed from the property list.  I
    suppose that it would be possible to just remove the properties which have
    successful 'close' callbacks, but I'm not happy with the ramifications
    of a mangled, un-closable property list hanging around...  Any comments? -QAK

 EXAMPLES
 REVISION LOG
--------------------------------------------------------------------------*/
herr_t
H5Pinsert2(hid_t plist_id, const char *name, size_t size, void *value, H5P_prp_set_func_t prp_set,
           H5P_prp_get_func_t prp_get, H5P_prp_delete_func_t prp_delete, H5P_prp_copy_func_t prp_copy,
           H5P_prp_compare_func_t prp_cmp, H5P_prp_close_func_t prp_close)
{
    H5P_genplist_t *plist;     /* Property list to modify */
    herr_t          ret_value; /* return value */

    FUNC_ENTER_API(FAIL)
<<<<<<< HEAD
    H5TRACE10("e", "i*sz*xPSPGPDPOPMPL", plist_id, name, size, value, prp_set,
             prp_get, prp_delete, prp_copy, prp_cmp, prp_close);
=======
    H5TRACE10("e", "i*sz*xxxxxxx", plist_id, name, size, value, prp_set, prp_get, prp_delete, prp_copy,
              prp_cmp, prp_close);
>>>>>>> 1a6fba94

    /* Check arguments. */
    if (NULL == (plist = (H5P_genplist_t *)H5I_object_verify(plist_id, H5I_GENPROP_LST)))
        HGOTO_ERROR(H5E_ARGS, H5E_BADTYPE, FAIL, "not a property list")
    if (!name || !*name)
        HGOTO_ERROR(H5E_ARGS, H5E_BADVALUE, FAIL, "invalid property name")
    if (size > 0 && value == NULL)
        HGOTO_ERROR(H5E_ARGS, H5E_BADVALUE, FAIL, "properties >0 size must have default")

    /* Create the new property list class */
    if ((ret_value = H5P_insert(plist, name, size, value, prp_set, prp_get, NULL, NULL, prp_delete, prp_copy,
                                prp_cmp, prp_close)) < 0)
        HGOTO_ERROR(H5E_PLIST, H5E_CANTREGISTER, FAIL, "unable to register property in plist")

done:
    FUNC_LEAVE_API(ret_value)
} /* H5Pinsert2() */

/*--------------------------------------------------------------------------
 NAME
    H5Pset
 PURPOSE
    Routine to set a property's value in a property list.
 USAGE
    herr_t H5Pset(plist_id, name, value)
        hid_t plist_id;         IN: Property list to find property in
        const char *name;       IN: Name of property to set
        void *value;            IN: Pointer to the value for the property
 RETURNS
    Returns non-negative on success, negative on failure.
 DESCRIPTION
        Sets a new value for a property in a property list.  The property name
    must exist or this routine will fail.  If there is a 'set' callback routine
    registered for this property, the 'value' will be passed to that routine and
    any changes to the 'value' will be used when setting the property value.
    The information pointed at by the 'value' pointer (possibly modified by the
    'set' callback) is copied into the property list value and may be changed
    by the application making the H5Pset call without affecting the property
    value.

        If the 'set' callback routine returns an error, the property value will
    not be modified.  This routine may not be called for zero-sized properties
    and will return an error in that case.

 GLOBAL VARIABLES
 COMMENTS, BUGS, ASSUMPTIONS
 EXAMPLES
 REVISION LOG
--------------------------------------------------------------------------*/
herr_t
H5Pset(hid_t plist_id, const char *name, const void *value)
{
    H5P_genplist_t *plist;               /* Property list to modify */
    herr_t          ret_value = SUCCEED; /* return value */

    FUNC_ENTER_API(FAIL)
    H5TRACE3("e", "i*s*x", plist_id, name, value);

    /* Check arguments. */
    if (NULL == (plist = (H5P_genplist_t *)H5I_object_verify(plist_id, H5I_GENPROP_LST)))
        HGOTO_ERROR(H5E_ARGS, H5E_BADTYPE, FAIL, "not a property list");
    if (!name || !*name)
        HGOTO_ERROR(H5E_ARGS, H5E_BADVALUE, FAIL, "invalid property name");
    if (value == NULL)
        HGOTO_ERROR(H5E_ARGS, H5E_BADVALUE, FAIL, "invalied property value");

    /* Go set the value */
    if (H5P_set(plist, name, value) < 0)
        HGOTO_ERROR(H5E_PLIST, H5E_CANTREGISTER, FAIL, "unable to set value in plist");

done:
    FUNC_LEAVE_API(ret_value)
} /* H5Pset() */

/*--------------------------------------------------------------------------
 NAME
    H5Pexist
 PURPOSE
    Routine to query the existance of a property in a property object.
 USAGE
    htri_t H5P_exist(id, name)
        hid_t id;           IN: Property object ID to check
        const char *name;   IN: Name of property to check for
 RETURNS
    Success: Positive if the property exists in the property object, zero
            if the property does not exist.
    Failure: negative value
 DESCRIPTION
        This routine checks if a property exists within a property list or
    class.

 GLOBAL VARIABLES
 COMMENTS, BUGS, ASSUMPTIONS
 EXAMPLES
 REVISION LOG
--------------------------------------------------------------------------*/
htri_t
H5Pexist(hid_t id, const char *name)
{
    H5P_genplist_t *plist;     /* Property list to query */
    H5P_genclass_t *pclass;    /* Property class to query */
    htri_t          ret_value; /* return value */

    FUNC_ENTER_API(FAIL)
    H5TRACE2("t", "i*s", id, name);

    /* Check arguments. */
    if (H5I_GENPROP_LST != H5I_get_type(id) && H5I_GENPROP_CLS != H5I_get_type(id))
        HGOTO_ERROR(H5E_ARGS, H5E_BADTYPE, FAIL, "not a property object");
    if (!name || !*name)
        HGOTO_ERROR(H5E_ARGS, H5E_BADVALUE, FAIL, "invalid property name");

    /* Check for the existance of the property in the list or class */
    if (H5I_GENPROP_LST == H5I_get_type(id)) {
        if (NULL == (plist = (H5P_genplist_t *)H5I_object(id)))
            HGOTO_ERROR(H5E_ARGS, H5E_BADTYPE, FAIL, "not a property list");
        if ((ret_value = H5P_exist_plist(plist, name)) < 0)
            HGOTO_ERROR(H5E_PLIST, H5E_CANTREGISTER, FAIL, "property does not exist in list");
    } /* end if */
    else if (H5I_GENPROP_CLS == H5I_get_type(id)) {
        if (NULL == (pclass = (H5P_genclass_t *)H5I_object(id)))
            HGOTO_ERROR(H5E_ARGS, H5E_BADTYPE, FAIL, "not a property class");
        if ((ret_value = H5P__exist_pclass(pclass, name)) < 0)
            HGOTO_ERROR(H5E_PLIST, H5E_CANTREGISTER, FAIL, "property does not exist in class");
    } /* end if */
    else
        HGOTO_ERROR(H5E_ARGS, H5E_BADTYPE, FAIL, "not a property object");

done:
    FUNC_LEAVE_API(ret_value)
} /* H5Pexist() */

/*--------------------------------------------------------------------------
 NAME
    H5Pget_size
 PURPOSE
    Routine to query the size of a property in a property list or class.
 USAGE
    herr_t H5Pget_size(id, name)
        hid_t id;               IN: ID of property list or class to check
        const char *name;       IN: Name of property to query
        size_t *size;           OUT: Size of property
 RETURNS
    Success: non-negative value
    Failure: negative value
 DESCRIPTION
        This routine retrieves the size of a property's value in bytes.  Zero-
    sized properties are allowed and return a value of 0.  This function works
    for both property lists and classes.

 GLOBAL VARIABLES
 COMMENTS, BUGS, ASSUMPTIONS
 EXAMPLES
 REVISION LOG
--------------------------------------------------------------------------*/
herr_t
H5Pget_size(hid_t id, const char *name, size_t *size/*out*/)
{
    H5P_genclass_t *pclass;    /* Property class to query */
    H5P_genplist_t *plist;     /* Property list to query */
    herr_t          ret_value; /* return value */

    FUNC_ENTER_API(FAIL)
    H5TRACE3("e", "i*sx", id, name, size);

    /* Check arguments. */
    if (H5I_GENPROP_LST != H5I_get_type(id) && H5I_GENPROP_CLS != H5I_get_type(id))
        HGOTO_ERROR(H5E_ARGS, H5E_BADTYPE, FAIL, "not a property object");
    if (!name || !*name)
        HGOTO_ERROR(H5E_ARGS, H5E_BADVALUE, FAIL, "invalid property name");
    if (size == NULL)
        HGOTO_ERROR(H5E_ARGS, H5E_BADVALUE, FAIL, "invalid property size");

    if (H5I_GENPROP_LST == H5I_get_type(id)) {
        if (NULL == (plist = (H5P_genplist_t *)H5I_object(id)))
            HGOTO_ERROR(H5E_ARGS, H5E_BADTYPE, FAIL, "not a property list");

        /* Check the property size */
        if ((ret_value = H5P__get_size_plist(plist, name, size)) < 0)
            HGOTO_ERROR(H5E_PLIST, H5E_CANTREGISTER, FAIL, "unable to query size in plist");
    } /* end if */
    else if (H5I_GENPROP_CLS == H5I_get_type(id)) {
        if (NULL == (pclass = (H5P_genclass_t *)H5I_object(id)))
            HGOTO_ERROR(H5E_ARGS, H5E_BADTYPE, FAIL, "not a property list");

        /* Check the property size */
        if ((ret_value = H5P__get_size_pclass(pclass, name, size)) < 0)
            HGOTO_ERROR(H5E_PLIST, H5E_CANTREGISTER, FAIL, "unable to query size in plist");
    } /* end if */
    else
        HGOTO_ERROR(H5E_ARGS, H5E_BADTYPE, FAIL, "not a property object");

done:
    FUNC_LEAVE_API(ret_value)
} /* H5Pget_size() */

/*--------------------------------------------------------------------------
 NAME
    H5Pencode2
 PURPOSE
    Routine to convert the property values in a property list into a binary buffer.
    The encoding of property values will be done according to the file format
    setting in fapl_id.
 USAGE
    herr_t H5Pencode(plist_id, buf, nalloc, fapl_id)
        hid_t plist_id;         IN: Identifier to property list to encode
        void *buf:              OUT: buffer to gold the encoded plist
        size_t *nalloc;         IN/OUT: size of buffer needed to encode plist
        hid_t fapl_id;          IN: File access property list ID
 RETURNS
    Returns non-negative on success, negative on failure.
 DESCRIPTION
    Encodes a property list into a binary buffer. If the buffer is NULL, then
    the call will set the size needed to encode the plist in nalloc. Otherwise
    the routine will encode the plist in buf.
 GLOBAL VARIABLES
 COMMENTS, BUGS, ASSUMPTIONS
 EXAMPLES
 REVISION LOG
--------------------------------------------------------------------------*/
herr_t
H5Pencode2(hid_t plist_id, void *buf, size_t *nalloc, hid_t fapl_id)
{
    H5P_genplist_t *plist;               /* Property list to query */
    herr_t          ret_value = SUCCEED; /* return value */

    FUNC_ENTER_API(FAIL)
    H5TRACE4("e", "i*x*zi", plist_id, buf, nalloc, fapl_id);

    /* Check arguments. */
    if (NULL == (plist = (H5P_genplist_t *)H5I_object_verify(plist_id, H5I_GENPROP_LST)))
        HGOTO_ERROR(H5E_ARGS, H5E_BADTYPE, FAIL, "not a property list");

    /* Verify access property list and set up collective metadata if appropriate */
    if (H5CX_set_apl(&fapl_id, H5P_CLS_FACC, H5I_INVALID_HID, TRUE) < 0)
        HGOTO_ERROR(H5E_FILE, H5E_CANTSET, H5I_INVALID_HID, "can't set access property list info")

    /* Call the internal encode routine */
    if ((ret_value = H5P__encode(plist, TRUE, buf, nalloc)) < 0)
        HGOTO_ERROR(H5E_PLIST, H5E_CANTENCODE, FAIL, "unable to encode property list");

done:
    FUNC_LEAVE_API(ret_value)
} /* H5Pencode2() */

/*--------------------------------------------------------------------------
 NAME
    H5Pdecode
 PURPOSE
    API routine to decode a property list from a binary buffer.
 USAGE
    hid_t H5Pdecode(buf)
        void *buf;    IN: buffer that holds the encoded plist
 RETURNS
    Success: ID of new property list object
    Failure: H5I_INVALID_HID (negative)
 DESCRIPTION
     Decodes a property list from a binary buffer. The contents of the buffer
     contain the values for the correponding properties of the plist. The decode
     callback of a certain property decodes its value from the buffer and sets it
     in the property list.
 GLOBAL VARIABLES
 COMMENTS, BUGS, ASSUMPTIONS
     Properties in the property list that are not encoded in the serialized
     form retain their default value.
 EXAMPLES
 REVISION LOG
--------------------------------------------------------------------------*/
hid_t
H5Pdecode(const void *buf)
{
    hid_t ret_value = H5I_INVALID_HID; /* return value */

    FUNC_ENTER_API(H5I_INVALID_HID)
    H5TRACE1("i", "*x", buf);

    /* Call the internal decode routine */
    if ((ret_value = H5P__decode(buf)) < 0)
        HGOTO_ERROR(H5E_PLIST, H5E_CANTDECODE, H5I_INVALID_HID, "unable to decode property list");

done:
    FUNC_LEAVE_API(ret_value)
} /* H5Pdecode() */

/*--------------------------------------------------------------------------
 NAME
    H5Pget_class
 PURPOSE
    Routine to query the class of a generic property list
 USAGE
    hid_t H5Pget_class(plist_id)
        hid_t plist_id;         IN: Property list to query
 RETURNS
    Success: ID of class object
    Failure: H5I_INVALID_HID (negative)
 DESCRIPTION
    This routine retrieves the class of a property list.

 GLOBAL VARIABLES
 COMMENTS, BUGS, ASSUMPTIONS
    Change the name of this function to H5Pget_class (and remove old H5Pget_class)
 EXAMPLES
 REVISION LOG
--------------------------------------------------------------------------*/
hid_t
H5Pget_class(hid_t plist_id)
{
    H5P_genplist_t *plist;                       /* Property list to query */
    H5P_genclass_t *pclass    = NULL;            /* Property list class */
    hid_t           ret_value = H5I_INVALID_HID; /* return value */

    FUNC_ENTER_API(H5I_INVALID_HID)
    H5TRACE1("i", "i", plist_id);

    /* Check arguments. */
    if (NULL == (plist = (H5P_genplist_t *)H5I_object_verify(plist_id, H5I_GENPROP_LST)))
        HGOTO_ERROR(H5E_ARGS, H5E_BADTYPE, H5I_INVALID_HID, "not a property list");

    /* Retrieve the property list class */
    if ((pclass = H5P_get_class(plist)) == NULL)
        HGOTO_ERROR(H5E_PLIST, H5E_NOTFOUND, H5I_INVALID_HID, "unable to query class of property list");

    /* Increment the outstanding references to the class object */
    if (H5P__access_class(pclass, H5P_MOD_INC_REF) < 0)
        HGOTO_ERROR(H5E_PLIST, H5E_CANTINIT, H5I_INVALID_HID, "Can't increment class ID ref count");

    /* Get an atom for the class */
    if ((ret_value = H5I_register(H5I_GENPROP_CLS, pclass, TRUE)) < 0)
        HGOTO_ERROR(H5E_PLIST, H5E_CANTREGISTER, H5I_INVALID_HID, "unable to atomize property list class");

done:
    if (H5I_INVALID_HID == ret_value && pclass)
        H5P__close_class(pclass);

    FUNC_LEAVE_API(ret_value)
} /* H5Pget_class() */

/*--------------------------------------------------------------------------
 NAME
    H5Pget_nprops
 PURPOSE
    Routine to query the size of a property in a property list or class.
 USAGE
    herr_t H5Pget_nprops(id, nprops)
        hid_t id;               IN: ID of Property list or class to check
        size_t *nprops;         OUT: Number of properties in the property object
 RETURNS
    Success: non-negative value
    Failure: negative value
 DESCRIPTION
        This routine retrieves the number of properties in a property list or
    class.  If a property class ID is given, the number of registered properties
    in the class is returned in NPROPS.  If a property list ID is given, the
    current number of properties in the list is returned in NPROPS.

 GLOBAL VARIABLES
 COMMENTS, BUGS, ASSUMPTIONS
 EXAMPLES
 REVISION LOG
--------------------------------------------------------------------------*/
herr_t
H5Pget_nprops(hid_t id, size_t *nprops/*out*/)
{
    H5P_genplist_t *plist;               /* Property list to query */
    H5P_genclass_t *pclass;              /* Property class to query */
    herr_t          ret_value = SUCCEED; /* return value */

    FUNC_ENTER_API(FAIL)
    H5TRACE2("e", "ix", id, nprops);

    /* Check arguments. */
    if (H5I_GENPROP_LST != H5I_get_type(id) && H5I_GENPROP_CLS != H5I_get_type(id))
        HGOTO_ERROR(H5E_ARGS, H5E_BADTYPE, FAIL, "not a property object");
    if (nprops == NULL)
        HGOTO_ERROR(H5E_ARGS, H5E_BADVALUE, FAIL, "invalid property nprops pointer");

    if (H5I_GENPROP_LST == H5I_get_type(id)) {
        if (NULL == (plist = (H5P_genplist_t *)H5I_object(id)))
            HGOTO_ERROR(H5E_ARGS, H5E_BADTYPE, FAIL, "not a property list");
        if (H5P__get_nprops_plist(plist, nprops) < 0)
            HGOTO_ERROR(H5E_PLIST, H5E_CANTREGISTER, FAIL, "unable to query # of properties in plist");
    } /* end if */
    else if (H5I_GENPROP_CLS == H5I_get_type(id)) {
        if (NULL == (pclass = (H5P_genclass_t *)H5I_object(id)))
            HGOTO_ERROR(H5E_ARGS, H5E_BADTYPE, FAIL, "not a property class");
        if (H5P_get_nprops_pclass(pclass, nprops, FALSE) < 0)
            HGOTO_ERROR(H5E_PLIST, H5E_CANTREGISTER, FAIL, "unable to query # of properties in pclass");
    } /* end if */
    else
        HGOTO_ERROR(H5E_ARGS, H5E_BADTYPE, FAIL, "not a property object");

done:
    FUNC_LEAVE_API(ret_value)
} /* H5Pget_nprops() */

/*--------------------------------------------------------------------------
 NAME
    H5Pequal
 PURPOSE
    Routine to query whether two property lists or two property classes are equal
 USAGE
    htri_t H5Pequal(id1, id2)
        hid_t id1;         IN: Property list or class ID to compare
        hid_t id2;         IN: Property list or class ID to compare
 RETURNS
    Success: TRUE if equal, FALSE if unequal
    Failure: negative
 DESCRIPTION
    Determines whether two property lists or two property classes are equal.

 GLOBAL VARIABLES
 COMMENTS, BUGS, ASSUMPTIONS
 EXAMPLES
 REVISION LOG
--------------------------------------------------------------------------*/
htri_t
H5Pequal(hid_t id1, hid_t id2)
{
    void * obj1, *obj2;       /* Property objects to compare */
    htri_t ret_value = FALSE; /* return value */

    FUNC_ENTER_API(FAIL)
    H5TRACE2("t", "ii", id1, id2);

    /* Check arguments. */
    if ((H5I_GENPROP_LST != H5I_get_type(id1) && H5I_GENPROP_CLS != H5I_get_type(id1)) ||
        (H5I_GENPROP_LST != H5I_get_type(id2) && H5I_GENPROP_CLS != H5I_get_type(id2)))
        HGOTO_ERROR(H5E_ARGS, H5E_BADTYPE, FAIL, "not property objects")
    if (H5I_get_type(id1) != H5I_get_type(id2))
        HGOTO_ERROR(H5E_ARGS, H5E_BADTYPE, FAIL, "not the same kind of property objects")
    if (NULL == (obj1 = H5I_object(id1)) || NULL == (obj2 = H5I_object(id2)))
        HGOTO_ERROR(H5E_PLIST, H5E_NOTFOUND, FAIL, "property object doesn't exist")

    /* Compare property lists */
    if (H5I_GENPROP_LST == H5I_get_type(id1)) {
        int cmp_ret = 0;

        if (H5P__cmp_plist((const H5P_genplist_t *)obj1, (const H5P_genplist_t *)obj2, &cmp_ret) < 0)
            HGOTO_ERROR(H5E_PLIST, H5E_CANTCOMPARE, FAIL, "can't compare property lists")

        /* Set return value */
        ret_value = cmp_ret == 0 ? TRUE : FALSE;
    } /* end if */
    /* Must be property classes */
    else {
        if (H5P__cmp_class((const H5P_genclass_t *)obj1, (const H5P_genclass_t *)obj2) == 0)
            ret_value = TRUE;
    } /* end else */

done:
    FUNC_LEAVE_API(ret_value)
} /* H5Pequal() */

/*--------------------------------------------------------------------------
 NAME
    H5Pisa_class
 PURPOSE
    Routine to query whether a property list is a certain class
 USAGE
    hid_t H5Pisa_class(plist_id, pclass_id)
        hid_t plist_id;         IN: Property list to query
        hid_t pclass_id;        IN: Property class to query
 RETURNS
    Success: TRUE (1) or FALSE (0)
    Failure: negative
 DESCRIPTION
    This routine queries whether a property list is a member of the property
    list class.

 GLOBAL VARIABLES
 COMMENTS, BUGS, ASSUMPTIONS
    What about returning a value indicating that the property class is further
    up the class hierarchy?
 EXAMPLES
 REVISION LOG
--------------------------------------------------------------------------*/
htri_t
H5Pisa_class(hid_t plist_id, hid_t pclass_id)
{
    htri_t ret_value; /* return value */

    FUNC_ENTER_API(FAIL)
    H5TRACE2("t", "ii", plist_id, pclass_id);

    /* Check arguments. */
    if (H5I_GENPROP_LST != H5I_get_type(plist_id))
        HGOTO_ERROR(H5E_ARGS, H5E_BADTYPE, FAIL, "not a property list");
    if (H5I_GENPROP_CLS != H5I_get_type(pclass_id))
        HGOTO_ERROR(H5E_ARGS, H5E_BADTYPE, FAIL, "not a property class");

    /* Compare the property list's class against the other class */
    if ((ret_value = H5P_isa_class(plist_id, pclass_id)) < 0)
        HGOTO_ERROR(H5E_PLIST, H5E_CANTREGISTER, FAIL, "unable to compare property list classes");

done:
    FUNC_LEAVE_API(ret_value)
} /* H5Pisa_class() */

/*--------------------------------------------------------------------------
 NAME
    H5P__iterate_cb
 PURPOSE
    Internal callback routine when iterating over properties in property list
    or class
 USAGE
    int H5P__iterate_cb(prop, udata)
        H5P_genprop_t *prop;        IN: Pointer to the property
        void *udata;                IN/OUT: Pointer to iteration data from user
 RETURNS
    Success: Returns the return value of the last call to ITER_FUNC
    Failure: negative value
 DESCRIPTION
    This routine calls the actual callback routine for the property in the
property list or class.
 GLOBAL VARIABLES
 COMMENTS, BUGS, ASSUMPTIONS
 EXAMPLES
 REVISION LOG
--------------------------------------------------------------------------*/
static int
H5P__iterate_cb(H5P_genprop_t *prop, void *_udata)
{
    H5P_iter_ud_t *udata     = (H5P_iter_ud_t *)_udata; /* Pointer to user data */
    int            ret_value = 0;                       /* Return value */

    FUNC_ENTER_STATIC_NOERR

    /* Sanity check */
    HDassert(prop);
    HDassert(udata);

    /* Call the user's callback routine */
    ret_value = (*udata->iter_func)(udata->id, prop->name, udata->iter_data);

    FUNC_LEAVE_NOAPI(ret_value)
} /* end H5P__iterate_cb() */

/*--------------------------------------------------------------------------
 NAME
    H5Piterate
 PURPOSE
    Routine to iterate over the properties in a property list or class
 USAGE
    int H5Piterate(pclass_id, idx, iter_func, iter_data)
        hid_t id;                   IN: ID of property object to iterate over
        int *idx;                   IN/OUT: Index of the property to begin with
        H5P_iterate_t iter_func;    IN: Function pointer to function to be
                                        called with each property iterated over.
        void *iter_data;            IN/OUT: Pointer to iteration data from user
 RETURNS
    Success: Returns the return value of the last call to ITER_FUNC if it was
                non-zero, or zero if all properties have been processed.
    Failure: negative value
 DESCRIPTION
    This routine iterates over the properties in the property object specified
with ID.  The properties in both property lists and classes may be iterated
over with this function.  For each property in the object, the ITER_DATA and
some additional information, specified below, are passed to the ITER_FUNC
function.  The iteration begins with the IDX property in the object and the
next element to be processed by the operator is returned in IDX.  If IDX is
NULL, then the iterator starts at the first property; since no stopping point
is returned in this case, the iterator cannot be restarted if one of the calls
to its operator returns non-zero.  The IDX value is 0-based (ie. to start at
the "first" property, the IDX value should be 0).

The prototype for H5P_iterate_t is:
    typedef herr_t (*H5P_iterate_t)(hid_t id, const char *name, void *iter_data);
The operation receives the property list or class identifier for the object
being iterated over, ID, the name of the current property within the object,
NAME, and the pointer to the operator data passed in to H5Piterate, ITER_DATA.

The return values from an operator are:
    Zero causes the iterator to continue, returning zero when all properties
        have been processed.
    Positive causes the iterator to immediately return that positive value,
        indicating short-circuit success. The iterator can be restarted at the
        index of the next property.
    Negative causes the iterator to immediately return that value, indicating
        failure. The iterator can be restarted at the index of the next
        property.

H5Piterate assumes that the properties in the object identified by ID remains
unchanged through the iteration.  If the membership changes during the
iteration, the function's behavior is undefined.

 GLOBAL VARIABLES
 COMMENTS, BUGS, ASSUMPTIONS
 EXAMPLES
 REVISION LOG
--------------------------------------------------------------------------*/
int
H5Piterate(hid_t id, int *idx, H5P_iterate_t iter_func, void *iter_data)
{
    H5P_iter_ud_t udata;        /* User data for internal iterator callback */
    int           fake_idx = 0; /* Index when user doesn't provide one */
    void *        obj;          /* Property object to copy */
    int           ret_value;    /* return value */

    FUNC_ENTER_API(FAIL)
    H5TRACE4("Is", "i*IsPi*x", id, idx, iter_func, iter_data);

    /* Check arguments. */
    if (H5I_GENPROP_LST != H5I_get_type(id) && H5I_GENPROP_CLS != H5I_get_type(id))
        HGOTO_ERROR(H5E_ARGS, H5E_BADTYPE, FAIL, "not a property object");
    if (NULL == (obj = H5I_object(id)))
        HGOTO_ERROR(H5E_PLIST, H5E_NOTFOUND, FAIL, "property object doesn't exist");
    if (iter_func == NULL)
        HGOTO_ERROR(H5E_ARGS, H5E_BADVALUE, FAIL, "invalid iteration callback");

    /* Set up user data */
    udata.iter_func = iter_func;
    udata.id        = id;
    udata.iter_data = iter_data;

    if (H5I_GENPROP_LST == H5I_get_type(id)) {
        /* Iterate over a property list */
        if ((ret_value = H5P__iterate_plist((H5P_genplist_t *)obj, TRUE, (idx ? idx : &fake_idx),
                                            H5P__iterate_cb, &udata)) < 0)
            HGOTO_ERROR(H5E_PLIST, H5E_CANTREGISTER, FAIL, "unable to iterate over list");
    } /* end if */
    else if (H5I_GENPROP_CLS == H5I_get_type(id)) {
        /* Iterate over a property class */
        if ((ret_value = H5P__iterate_pclass((H5P_genclass_t *)obj, (idx ? idx : &fake_idx), H5P__iterate_cb,
                                             &udata)) < 0)
            HGOTO_ERROR(H5E_PLIST, H5E_CANTREGISTER, FAIL, "unable to iterate over class");
    } /* end if */
    else
        HGOTO_ERROR(H5E_ARGS, H5E_BADTYPE, FAIL, "not a property object");

done:
    FUNC_LEAVE_API(ret_value)
} /* H5Piterate() */

/*--------------------------------------------------------------------------
 NAME
    H5Pget
 PURPOSE
    Routine to query the value of a property in a property list.
 USAGE
    herr_t H5Pget(plist_id, name, value)
        hid_t plist_id;         IN: Property list to check
        const char *name;       IN: Name of property to query
        void *value;            OUT: Pointer to the buffer for the property value
 RETURNS
    Returns non-negative on success, negative on failure.
 DESCRIPTION
        Retrieves a copy of the value for a property in a property list.  The
    property name must exist or this routine will fail.  If there is a
    'get' callback routine registered for this property, the copy of the
    value of the property will first be passed to that routine and any changes
    to the copy of the value will be used when returning the property value
    from this routine.
        If the 'get' callback routine returns an error, 'value' will not be
    modified and this routine will return an error.  This routine may not be
    called for zero-sized properties.

 GLOBAL VARIABLES
 COMMENTS, BUGS, ASSUMPTIONS
 EXAMPLES
 REVISION LOG
--------------------------------------------------------------------------*/
herr_t
H5Pget(hid_t plist_id, const char *name, void *value/*out*/)
{
    H5P_genplist_t *plist;               /* Property list pointer */
    herr_t          ret_value = SUCCEED; /* return value */

    FUNC_ENTER_API(FAIL)
    H5TRACE3("e", "i*sx", plist_id, name, value);

    /* Check arguments. */
    if (NULL == (plist = (H5P_genplist_t *)H5I_object_verify(plist_id, H5I_GENPROP_LST)))
        HGOTO_ERROR(H5E_ARGS, H5E_BADTYPE, FAIL, "not a property list");
    if (!name || !*name)
        HGOTO_ERROR(H5E_ARGS, H5E_BADVALUE, FAIL, "invalid property name");
    if (value == NULL)
        HGOTO_ERROR(H5E_ARGS, H5E_BADVALUE, FAIL, "invalied property value");

    /* Go get the value */
    if (H5P_get(plist, name, value) < 0)
        HGOTO_ERROR(H5E_PLIST, H5E_CANTGET, FAIL, "unable to query property value");

done:
    FUNC_LEAVE_API(ret_value)
} /* H5Pget() */

/*--------------------------------------------------------------------------
 NAME
    H5Premove
 PURPOSE
    Routine to remove a property from a property list.
 USAGE
    herr_t H5Premove(plist_id, name)
        hid_t plist_id;         IN: Property list to modify
        const char *name;       IN: Name of property to remove
 RETURNS
    Returns non-negative on success, negative on failure.
 DESCRIPTION
        Removes a property from a property list.  Both properties which were
    in existance when the property list was created (i.e. properties registered
    with H5Pregister2) and properties added to the list after it was created
    (i.e. added with H5Pinsert2) may be removed from a property list.
    Properties do not need to be removed a property list before the list itself
    is closed, they will be released automatically when H5Pclose is called.
    The 'close' callback for this property is called before the property is
    release, if the callback exists.

 GLOBAL VARIABLES
 COMMENTS, BUGS, ASSUMPTIONS
 EXAMPLES
 REVISION LOG
--------------------------------------------------------------------------*/
herr_t
H5Premove(hid_t plist_id, const char *name)
{
    H5P_genplist_t *plist;     /* Property list to modify */
    herr_t          ret_value; /* return value */

    FUNC_ENTER_API(FAIL)
    H5TRACE2("e", "i*s", plist_id, name);

    /* Check arguments. */
    if (NULL == (plist = (H5P_genplist_t *)H5I_object_verify(plist_id, H5I_GENPROP_LST)))
        HGOTO_ERROR(H5E_ARGS, H5E_BADTYPE, FAIL, "not a property list");
    if (!name || !*name)
        HGOTO_ERROR(H5E_ARGS, H5E_BADVALUE, FAIL, "invalid property name");

    /* Create the new property list class */
    if ((ret_value = H5P_remove(plist, name)) < 0)
        HGOTO_ERROR(H5E_PLIST, H5E_CANTDELETE, FAIL, "unable to remove property");

done:
    FUNC_LEAVE_API(ret_value)
} /* H5Premove() */

/*--------------------------------------------------------------------------
 NAME
    H5Pcopy_prop
 PURPOSE
    Routine to copy a property from one list or class to another
 USAGE
    herr_t H5Pcopy_prop(dst_id, src_id, name)
        hid_t dst_id;               IN: ID of destination property list or class
        hid_t src_id;               IN: ID of source property list or class
        const char *name;           IN: Name of property to copy
 RETURNS
    Success: non-negative value.
    Failure: negative value.
 DESCRIPTION
    Copies a property from one property list or class to another.

    If a property is copied from one class to another, all the property
    information will be first deleted from the destination class and then the
    property information will be copied from the source class into the
    destination class.

    If a property is copied from one list to another, the property will be
    first deleted from the destination list (generating a call to the 'close'
    callback for the property, if one exists) and then the property is copied
    from the source list to the destination list (generating a call to the
    'copy' callback for the property, if one exists).

    If the property does not exist in the destination class or list, this call
    is equivalent to calling H5Pregister2 or H5Pinsert2 (for a class or list, as
    appropriate) and the 'create' callback will be called in the case of the
    property being copied into a list (if such a callback exists for the
    property).

 GLOBAL VARIABLES
 COMMENTS, BUGS, ASSUMPTIONS
 EXAMPLES
 REVISION LOG
--------------------------------------------------------------------------*/
herr_t
H5Pcopy_prop(hid_t dst_id, hid_t src_id, const char *name)
{
    H5I_type_t src_id_type, dst_id_type; /* ID types */
    herr_t     ret_value = SUCCEED;      /* return value */

    FUNC_ENTER_API(FAIL)
    H5TRACE3("e", "ii*s", dst_id, src_id, name);

    /* Check arguments. */
    if ((src_id_type = H5I_get_type(src_id)) < 0)
        HGOTO_ERROR(H5E_ARGS, H5E_BADVALUE, FAIL, "invalid source ID")
    if ((dst_id_type = H5I_get_type(dst_id)) < 0)
        HGOTO_ERROR(H5E_ARGS, H5E_BADVALUE, FAIL, "invalid destination ID")
    if ((H5I_GENPROP_LST != src_id_type && H5I_GENPROP_CLS != src_id_type) ||
        (H5I_GENPROP_LST != dst_id_type && H5I_GENPROP_CLS != dst_id_type))
        HGOTO_ERROR(H5E_ARGS, H5E_BADTYPE, FAIL, "not property objects")
    if (src_id_type != dst_id_type)
        HGOTO_ERROR(H5E_ARGS, H5E_BADTYPE, FAIL, "not the same kind of property objects")
    if (!name || !*name)
        HGOTO_ERROR(H5E_ARGS, H5E_BADVALUE, FAIL, "no name given")

    /* Compare property lists */
    if (H5I_GENPROP_LST == src_id_type) {
        if (H5P__copy_prop_plist(dst_id, src_id, name) < 0)
            HGOTO_ERROR(H5E_PLIST, H5E_CANTCOPY, FAIL, "can't copy property between lists")
    } /* end if */
    /* Must be property classes */
    else {
        if (H5P__copy_prop_pclass(dst_id, src_id, name) < 0)
            HGOTO_ERROR(H5E_PLIST, H5E_CANTCOPY, FAIL, "can't copy property between classes")
    } /* end else */

done:
    FUNC_LEAVE_API(ret_value)
} /* H5Pcopy_prop() */

/*--------------------------------------------------------------------------
 NAME
    H5Punregister
 PURPOSE
    Routine to remove a property from a property list class.
 USAGE
    herr_t H5Punregister(pclass_id, name)
        hid_t pclass_id;         IN: Property list class to modify
        const char *name;       IN: Name of property to remove
 RETURNS
    Returns non-negative on success, negative on failure.
 DESCRIPTION
        Removes a property from a property list class.  Future property lists
    created of that class will not contain this property.  Existing property
    lists containing this property are not affected.

 GLOBAL VARIABLES
 COMMENTS, BUGS, ASSUMPTIONS
 EXAMPLES
 REVISION LOG
--------------------------------------------------------------------------*/
herr_t
H5Punregister(hid_t pclass_id, const char *name)
{
    H5P_genclass_t *pclass;    /* Property list class to modify */
    herr_t          ret_value; /* return value */

    FUNC_ENTER_API(FAIL)
    H5TRACE2("e", "i*s", pclass_id, name);

    /* Check arguments. */
    if (NULL == (pclass = (H5P_genclass_t *)H5I_object_verify(pclass_id, H5I_GENPROP_CLS)))
        HGOTO_ERROR(H5E_ARGS, H5E_BADTYPE, FAIL, "not a property list class");
    if (!name || !*name)
        HGOTO_ERROR(H5E_ARGS, H5E_BADVALUE, FAIL, "invalid property name");

    /* Remove the property list from class */
    if ((ret_value = H5P__unregister(pclass, name)) < 0)
        HGOTO_ERROR(H5E_PLIST, H5E_CANTREGISTER, FAIL, "unable to remove property from class");

done:
    FUNC_LEAVE_API(ret_value)
} /* H5Punregister() */

/*--------------------------------------------------------------------------
 NAME
    H5Pclose
 PURPOSE
    Routine to close a property list.
 USAGE
    herr_t H5Pclose(plist_id)
        hid_t plist_id;       IN: Property list to close
 RETURNS
    Returns non-negative on success, negative on failure.
 DESCRIPTION
        Closes a property list.  If a 'close' callback exists for the property
    list class, it is called before the property list is destroyed.  If 'close'
    callbacks exist for any individual properties in the property list, they are
    called after the class 'close' callback.

 GLOBAL VARIABLES
 COMMENTS, BUGS, ASSUMPTIONS
 EXAMPLES
 REVISION LOG
--------------------------------------------------------------------------*/
herr_t
H5Pclose(hid_t plist_id)
{
    herr_t ret_value = SUCCEED; /* return value */

    FUNC_ENTER_API(FAIL)
    H5TRACE1("e", "i", plist_id);

    /* Allow default property lists to pass through without throwing an error */
    if (H5P_DEFAULT != plist_id) {
        /* Check arguments. */
        if (H5I_GENPROP_LST != H5I_get_type(plist_id))
            HGOTO_ERROR(H5E_ARGS, H5E_BADTYPE, FAIL, "not a property list")

        /* Close the property list */
        if (H5I_dec_app_ref(plist_id) < 0)
            HGOTO_ERROR(H5E_PLIST, H5E_CANTFREE, FAIL, "can't close")
    } /* end if */

done:
    FUNC_LEAVE_API(ret_value)
} /* H5Pclose() */

/*--------------------------------------------------------------------------
 NAME
    H5Pget_class_name
 PURPOSE
    Routine to query the name of a generic property list class
 USAGE
    char *H5Pget_class_name(pclass_id)
        hid_t pclass_id;         IN: Property class to query
 RETURNS
    Success: Pointer to a malloc'ed string containing the class name
    Failure: NULL
 DESCRIPTION
        This routine retrieves the name of a generic property list class.
    The pointer to the name must be free'd by the user for successful calls.

 GLOBAL VARIABLES
 COMMENTS, BUGS, ASSUMPTIONS
 EXAMPLES
 REVISION LOG
--------------------------------------------------------------------------*/
char *
H5Pget_class_name(hid_t pclass_id)
{
    H5P_genclass_t *pclass;    /* Property class to query */
    char *          ret_value; /* return value */

    FUNC_ENTER_API(NULL)
    H5TRACE1("*s", "i", pclass_id);

    /* Check arguments. */
    if (NULL == (pclass = (H5P_genclass_t *)H5I_object_verify(pclass_id, H5I_GENPROP_CLS)))
        HGOTO_ERROR(H5E_ARGS, H5E_BADTYPE, NULL, "not a property class");

    /* Get the property list class name */
    if ((ret_value = H5P_get_class_name(pclass)) == NULL)
        HGOTO_ERROR(H5E_PLIST, H5E_NOTFOUND, NULL, "unable to query name of class");

done:
    FUNC_LEAVE_API(ret_value)
} /* H5Pget_class_name() */

/*--------------------------------------------------------------------------
 NAME
    H5Pget_class_parent
 PURPOSE
    routine to query the parent class of a generic property class
 USAGE
    hid_t H5Pget_class_parent(pclass_id)
        hid_t pclass_id;         IN: Property class to query
 RETURNS
    Success: ID of parent class object
    Failure: H5I_INVALID_HID (negative)
 DESCRIPTION
    This routine retrieves an ID for the parent class of a property class.

 GLOBAL VARIABLES
 COMMENTS, BUGS, ASSUMPTIONS
 EXAMPLES
 REVISION LOG
--------------------------------------------------------------------------*/
hid_t
H5Pget_class_parent(hid_t pclass_id)
{
    H5P_genclass_t *pclass;                      /* Property class to query */
    H5P_genclass_t *parent    = NULL;            /* Parent's property class */
    hid_t           ret_value = H5I_INVALID_HID; /* return value */

    FUNC_ENTER_API(H5I_INVALID_HID)
    H5TRACE1("i", "i", pclass_id);

    /* Check arguments. */
    if (NULL == (pclass = (H5P_genclass_t *)H5I_object_verify(pclass_id, H5I_GENPROP_CLS)))
        HGOTO_ERROR(H5E_ARGS, H5E_BADTYPE, H5I_INVALID_HID, "not a property class")

    /* Retrieve the property class's parent */
    if (NULL == (parent = H5P__get_class_parent(pclass)))
        HGOTO_ERROR(H5E_PLIST, H5E_NOTFOUND, H5I_INVALID_HID, "unable to query class of property list")

    /* Increment the outstanding references to the class object */
    if (H5P__access_class(parent, H5P_MOD_INC_REF) < 0)
        HGOTO_ERROR(H5E_PLIST, H5E_CANTINIT, H5I_INVALID_HID, "Can't increment class ID ref count")

    /* Get an atom for the class */
    if ((ret_value = H5I_register(H5I_GENPROP_CLS, parent, TRUE)) < 0)
        HGOTO_ERROR(H5E_PLIST, H5E_CANTREGISTER, H5I_INVALID_HID, "unable to atomize property list class")

done:
    if (H5I_INVALID_HID == ret_value && parent)
        H5P__close_class(parent);

    FUNC_LEAVE_API(ret_value)
} /* H5Pget_class_parent() */

/*--------------------------------------------------------------------------
 NAME
    H5Pclose_class
 PURPOSE
    Close a property list class.
 USAGE
    herr_t H5Pclose_class(cls_id)
        hid_t cls_id;       IN: Property list class ID to class

 RETURNS
    Returns non-negative on success, negative on failure.
 DESCRIPTION
    Releases memory and de-attach a class from the property list class hierarchy.
 GLOBAL VARIABLES
 COMMENTS, BUGS, ASSUMPTIONS
 EXAMPLES
 REVISION LOG
--------------------------------------------------------------------------*/
herr_t
H5Pclose_class(hid_t cls_id)
{
    herr_t ret_value = SUCCEED; /* Return value			*/

    FUNC_ENTER_API(FAIL)
    H5TRACE1("e", "i", cls_id);

    /* Check arguments */
    if (H5I_GENPROP_CLS != H5I_get_type(cls_id))
        HGOTO_ERROR(H5E_ARGS, H5E_BADTYPE, FAIL, "not a property list class")

    /* Close the property list class */
    if (H5I_dec_app_ref(cls_id) < 0)
        HGOTO_ERROR(H5E_PLIST, H5E_CANTFREE, FAIL, "can't close")

done:
    FUNC_LEAVE_API(ret_value)
} /* H5Pclose_class() */<|MERGE_RESOLUTION|>--- conflicted
+++ resolved
@@ -173,13 +173,8 @@
     hid_t           ret_value = H5I_INVALID_HID; /* Return value		   */
 
     FUNC_ENTER_API(H5I_INVALID_HID)
-<<<<<<< HEAD
-    H5TRACE8("i", "i*sPc*xPo*xPl*x", parent, name, cls_create, create_data,
-             cls_copy, copy_data, cls_close, close_data);
-=======
-    H5TRACE8("i", "i*sx*xx*xx*x", parent, name, cls_create, create_data, cls_copy, copy_data, cls_close,
+    H5TRACE8("i", "i*sPc*xPo*xPl*x", parent, name, cls_create, create_data, cls_copy, copy_data, cls_close,
              close_data);
->>>>>>> 1a6fba94
 
     /* Check arguments. */
     if (H5P_DEFAULT != parent && (H5I_GENPROP_CLS != H5I_get_type(parent)))
@@ -419,13 +414,8 @@
     herr_t          ret_value;   /* Return value */
 
     FUNC_ENTER_API(FAIL)
-<<<<<<< HEAD
-    H5TRACE11("e", "i*sz*xPCPSPGPDPOPMPL", cls_id, name, size, def_value,
-             prp_create, prp_set, prp_get, prp_delete, prp_copy, prp_cmp, prp_close);
-=======
-    H5TRACE11("e", "i*sz*xxxxxxxx", cls_id, name, size, def_value, prp_create, prp_set, prp_get, prp_delete,
-              prp_copy, prp_cmp, prp_close);
->>>>>>> 1a6fba94
+    H5TRACE11("e", "i*sz*xPCPSPGPDPOPMPL", cls_id, name, size, def_value, prp_create, prp_set, prp_get,
+              prp_delete, prp_copy, prp_cmp, prp_close);
 
     /* Check arguments. */
     if (NULL == (pclass = (H5P_genclass_t *)H5I_object_verify(cls_id, H5I_GENPROP_CLS)))
@@ -608,13 +598,8 @@
     herr_t          ret_value; /* return value */
 
     FUNC_ENTER_API(FAIL)
-<<<<<<< HEAD
-    H5TRACE10("e", "i*sz*xPSPGPDPOPMPL", plist_id, name, size, value, prp_set,
-             prp_get, prp_delete, prp_copy, prp_cmp, prp_close);
-=======
-    H5TRACE10("e", "i*sz*xxxxxxx", plist_id, name, size, value, prp_set, prp_get, prp_delete, prp_copy,
+    H5TRACE10("e", "i*sz*xPSPGPDPOPMPL", plist_id, name, size, value, prp_set, prp_get, prp_delete, prp_copy,
               prp_cmp, prp_close);
->>>>>>> 1a6fba94
 
     /* Check arguments. */
     if (NULL == (plist = (H5P_genplist_t *)H5I_object_verify(plist_id, H5I_GENPROP_LST)))
@@ -771,7 +756,7 @@
  REVISION LOG
 --------------------------------------------------------------------------*/
 herr_t
-H5Pget_size(hid_t id, const char *name, size_t *size/*out*/)
+H5Pget_size(hid_t id, const char *name, size_t *size /*out*/)
 {
     H5P_genclass_t *pclass;    /* Property class to query */
     H5P_genplist_t *plist;     /* Property list to query */
@@ -976,7 +961,7 @@
  REVISION LOG
 --------------------------------------------------------------------------*/
 herr_t
-H5Pget_nprops(hid_t id, size_t *nprops/*out*/)
+H5Pget_nprops(hid_t id, size_t *nprops /*out*/)
 {
     H5P_genplist_t *plist;               /* Property list to query */
     H5P_genclass_t *pclass;              /* Property class to query */
@@ -1277,7 +1262,7 @@
  REVISION LOG
 --------------------------------------------------------------------------*/
 herr_t
-H5Pget(hid_t plist_id, const char *name, void *value/*out*/)
+H5Pget(hid_t plist_id, const char *name, void *value /*out*/)
 {
     H5P_genplist_t *plist;               /* Property list pointer */
     herr_t          ret_value = SUCCEED; /* return value */
