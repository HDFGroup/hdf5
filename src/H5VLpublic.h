--- conflicted
+++ resolved
@@ -337,41 +337,6 @@
     herr_t (*optional)(void *obj, hid_t dxpl_id, void **req, va_list arguments);
 } H5VL_object_class_t;
 
-<<<<<<< HEAD
-/* H5AO routines */
-typedef struct H5VL_async_class_t {
-    herr_t (*cancel)(void **, H5ES_status_t *);
-    herr_t (*test)  (void **, H5ES_status_t *);
-    herr_t (*wait)  (void **, H5ES_status_t *);
-} H5VL_async_class_t;
-
-/* VOL category (internal, external, etc.)
- * XXX: This is intended to replace the H5VL_class_value_t struct, which seems
- *      difficult to manage. It's currently unused so I don't break struct
- *      compatibility with existing VOLs.
- */
-typedef enum H5VL_category_t {
-    H5VL_INTERNAL,      /* Internal VOL driver */
-    H5VL_EXTERNAL       /* External VOL driver (plugin) */
-} H5VL_category_t;
-
-/* enum value to identify the class of a VOL driver (mostly for comparison purposes) */
-typedef enum H5VL_class_value_t {
-    H5_VOL_NATIVE = 0,              /* This should be first */
-    H5_VOL_RADOS = 1,              /* The RADOS VOL connector, since we're building it with the library */
-    H5_VOL_MAX_LIB_VALUE = 128      /* This should be last */
-} H5VL_class_value_t;
-
-/* Class information for each VOL driver */
-/* XXX: We should consider adding a UUID/GUID field to this struct
- *      as well as a H5VLregister_by_uuid() API call for people who
- *      really care about getting a particular VOL driver.
- * XXX: We should also consider adding enough information so that
- *      files can be opened without specifying the VOL driver.
- *      e.g.: If we stored a UUID and version, we could search for
- *      a matching VOL driver so a user did not have to make any
- *      H5VL calls.
-=======
 /* Asynchronous request 'notify' callback */
 typedef herr_t (*H5VL_request_notify_t)(void *ctx, H5ES_status_t status);
 
@@ -390,7 +355,6 @@
  * by the HDF5 library.  Values 256 through 511 are available for testing new
  * filters.  Subsequent values should be obtained from the HDF5 development
  * team at help@hdfgroup.org.
->>>>>>> 4643860a
  */
 typedef int H5VL_class_value_t;
 
