--- conflicted
+++ resolved
@@ -72,16 +72,10 @@
               "File name (after resolving symlinks):", H5F_ACTUAL_NAME(f));
     HDfprintf(stream, "%*s%-*s 0x%08x\n", indent, "", fwidth, "File access flags", f->shared->flags);
     HDfprintf(stream, "%*s%-*s %u\n", indent, "", fwidth, "File open reference count:", f->shared->nrefs);
-<<<<<<< HEAD
-    HDfprintf(stream, "%*s%-*s %a (abs)\n", indent, "", fwidth,
-              "Address of super block:", f->shared->sblock->base_addr);
-    HDfprintf(stream, "%*s%-*s %Hu bytes\n", indent, "", fwidth, "Size of userblock:", userblock_size);
-=======
     HDfprintf(stream, "%*s%-*s %" PRIuHADDR " (abs)\n", indent, "", fwidth,
               "Address of super block:", f->shared->sblock->base_addr);
     HDfprintf(stream, "%*s%-*s %" PRIuHSIZE " bytes\n", indent, "", fwidth,
               "Size of userblock:", userblock_size);
->>>>>>> 18bbd3f0
 
     HDfprintf(stream, "%*s%-*s %u\n", indent, "", fwidth,
               "Superblock version number:", f->shared->sblock->super_vers);
@@ -106,26 +100,16 @@
               "Indexed storage internal node 1/2 rank:", f->shared->sblock->btree_k[H5B_CHUNK_ID]);
     HDfprintf(stream, "%*s%-*s 0x%02x\n", indent, "", fwidth,
               "File status flags:", (unsigned)(f->shared->sblock->status_flags));
-<<<<<<< HEAD
-    HDfprintf(stream, "%*s%-*s %a (rel)\n", indent, "", fwidth,
-              "Superblock extension address:", f->shared->sblock->ext_addr);
-    HDfprintf(stream, "%*s%-*s %a (rel)\n", indent, "", fwidth,
-=======
     HDfprintf(stream, "%*s%-*s %" PRIuHADDR " (rel)\n", indent, "", fwidth,
               "Superblock extension address:", f->shared->sblock->ext_addr);
     HDfprintf(stream, "%*s%-*s %" PRIuHADDR " (rel)\n", indent, "", fwidth,
->>>>>>> 18bbd3f0
               "Shared object header message table address:", f->shared->sohm_addr);
     HDfprintf(stream, "%*s%-*s %u\n", indent, "", fwidth,
               "Shared object header message version number:", (unsigned)f->shared->sohm_vers);
     HDfprintf(stream, "%*s%-*s %u\n", indent, "", fwidth,
               "Number of shared object header message indexes:", (unsigned)f->shared->sohm_nindexes);
 
-<<<<<<< HEAD
-    HDfprintf(stream, "%*s%-*s %a (rel)\n", indent, "", fwidth,
-=======
     HDfprintf(stream, "%*s%-*s %" PRIuHADDR " (rel)\n", indent, "", fwidth,
->>>>>>> 18bbd3f0
               "Address of driver information block:", f->shared->sblock->driver_addr);
 
     HDfprintf(stream, "%*s%-*s %s\n", indent, "", fwidth,
