/* * * * * * * * * * * * * * * * * * * * * * * * * * * * * * * * * * * * * * *
 * Copyright by The HDF Group.                                               *
 * All rights reserved.                                                      *
 *                                                                           *
 * This file is part of HDF5.  The full HDF5 copyright notice, including     *
 * terms governing use, modification, and redistribution, is contained in    *
 * the COPYING file, which can be found at the root of the source code       *
 * distribution tree, or in https://www.hdfgroup.org/licenses.               *
 * If you do not have access to either file, you may request a copy from     *
 * help@hdfgroup.org.                                                        *
 * * * * * * * * * * * * * * * * * * * * * * * * * * * * * * * * * * * * * * */

#ifndef H5VMprivate_H
#define H5VMprivate_H

/* Private headers needed by this file */
#include "H5private.h"   /* Generic Functions            */
#include "H5Eprivate.h"  /* Error handling              */
#include "H5MMprivate.h" /* Memory management            */

/* Vector-Vector sequence operation callback */
typedef herr_t (*H5VM_opvv_func_t)(hsize_t dst_off, hsize_t src_off, size_t len, void *udata);

/* Vector comparison functions like Fortran66 comparison operators */
#define H5VM_vector_eq_s(N, V1, V2) (H5VM_vector_cmp_s(N, V1, V2) == 0)
#define H5VM_vector_lt_s(N, V1, V2) (H5VM_vector_cmp_s(N, V1, V2) < 0)
#define H5VM_vector_gt_s(N, V1, V2) (H5VM_vector_cmp_s(N, V1, V2) > 0)
#define H5VM_vector_le_s(N, V1, V2) (H5VM_vector_cmp_s(N, V1, V2) <= 0)
#define H5VM_vector_ge_s(N, V1, V2) (H5VM_vector_cmp_s(N, V1, V2) >= 0)
#define H5VM_vector_eq_u(N, V1, V2) (H5VM_vector_cmp_u(N, V1, V2) == 0)
#define H5VM_vector_lt_u(N, V1, V2) (H5VM_vector_cmp_u(N, V1, V2) < 0)
#define H5VM_vector_gt_u(N, V1, V2) (H5VM_vector_cmp_u(N, V1, V2) > 0)
#define H5VM_vector_le_u(N, V1, V2) (H5VM_vector_cmp_u(N, V1, V2) <= 0)
#define H5VM_vector_ge_u(N, V1, V2) (H5VM_vector_cmp_u(N, V1, V2) >= 0)

/* Other functions */
#define H5VM_vector_cpy(N, DST, SRC)                                                                         \
    do {                                                                                                     \
        assert(sizeof(*(DST)) == sizeof(*(SRC)));                                                            \
        if (SRC)                                                                                             \
            H5MM_memcpy(DST, SRC, (N) * sizeof(*(DST)));                                                     \
        else                                                                                                 \
            memset(DST, 0, (N) * sizeof(*(DST)));                                                            \
    } while (0)

#define H5VM_vector_zero(N, DST) memset(DST, 0, (N) * sizeof(*(DST)))

/* Given a coordinate offset array (COORDS) of type TYPE, move the unlimited
 * dimension (UNLIM_DIM) value to offset 0, sliding any intermediate values down
 * one position. */
#define H5VM_swizzle_coords(TYPE, COORDS, UNLIM_DIM)                                                         \
    do {                                                                                                     \
        /* COORDS must be an array of type TYPE */                                                           \
        assert(sizeof(COORDS[0]) == sizeof(TYPE));                                                           \
                                                                                                             \
        /* Nothing to do when unlimited dimension is at position 0 */                                        \
        if (0 != (UNLIM_DIM)) {                                                                              \
            TYPE _tmp = (COORDS)[UNLIM_DIM];                                                                 \
                                                                                                             \
            memmove(&(COORDS)[1], &(COORDS)[0], sizeof(TYPE) * (UNLIM_DIM));                                 \
            (COORDS)[0] = _tmp;                                                                              \
        } /* end if */                                                                                       \
    } while (0)

/* Given a coordinate offset array (COORDS) of type TYPE, move the value at
 * offset 0 to offset of the unlimied dimension (UNLIM_DIM), sliding any
 * intermediate values up one position.  Undoes the "swizzle_coords" operation.
 */
#define H5VM_unswizzle_coords(TYPE, COORDS, UNLIM_DIM)                                                       \
    do {                                                                                                     \
        /* COORDS must be an array of type TYPE */                                                           \
        assert(sizeof(COORDS[0]) == sizeof(TYPE));                                                           \
                                                                                                             \
        /* Nothing to do when unlimited dimension is at position 0 */                                        \
        if (0 != (UNLIM_DIM)) {                                                                              \
            TYPE _tmp = (COORDS)[0];                                                                         \
                                                                                                             \
            memmove(&(COORDS)[0], &(COORDS)[1], sizeof(TYPE) * (UNLIM_DIM));                                 \
            (COORDS)[UNLIM_DIM] = _tmp;                                                                      \
        } /* end if */                                                                                       \
    } while (0)

/* A null pointer is equivalent to a zero vector */
#define H5VM_ZERO NULL

H5_DLL hsize_t H5VM_hyper_stride(unsigned n, const hsize_t *size, const hsize_t *total_size,
                                 const hsize_t *offset, hsize_t *stride);
H5_DLL htri_t  H5VM_hyper_eq(unsigned n, const hsize_t *offset1, const hsize_t *size1, const hsize_t *offset2,
                             const hsize_t *size2);
H5_DLL herr_t  H5VM_hyper_fill(unsigned n, const hsize_t *_size, const hsize_t *total_size,
                               const hsize_t *offset, void *_dst, unsigned fill_value);
H5_DLL herr_t  H5VM_hyper_copy(unsigned n, const hsize_t *size, const hsize_t *dst_total_size,
                               const hsize_t *dst_offset, void *_dst, const hsize_t *src_total_size,
                               const hsize_t *src_offset, const void *_src);
H5_DLL herr_t  H5VM_stride_fill(unsigned n, hsize_t elmt_size, const hsize_t *size, const hsize_t *stride,
                                void *_dst, unsigned fill_value);
H5_DLL herr_t H5VM_stride_copy(unsigned n, hsize_t elmt_size, const hsize_t *_size, const hsize_t *dst_stride,
                               void *_dst, const hsize_t *src_stride, const void *_src);
H5_DLL herr_t H5VM_stride_copy_s(unsigned n, hsize_t elmt_size, const hsize_t *_size,
                                 const hssize_t *dst_stride, void *_dst, const hssize_t *src_stride,
                                 const void *_src);
H5_DLL herr_t H5VM_array_fill(void *_dst, const void *src, size_t size, size_t count);
H5_DLL void   H5VM_array_down(unsigned n, const hsize_t *total_size, hsize_t *down);
H5_DLL hsize_t H5VM_array_offset_pre(unsigned n, const hsize_t *acc, const hsize_t *offset);
H5_DLL hsize_t H5VM_array_offset(unsigned n, const hsize_t *total_size, const hsize_t *offset);
H5_DLL herr_t  H5VM_array_calc_pre(hsize_t offset, unsigned n, const hsize_t *down, hsize_t *coords);
H5_DLL herr_t  H5VM_array_calc(hsize_t offset, unsigned n, const hsize_t *total_size, hsize_t *coords);
H5_DLL hsize_t H5VM_chunk_index(unsigned ndims, const hsize_t *coord, const uint32_t *chunk,
                                const hsize_t *down_nchunks);
H5_DLL void H5VM_chunk_scaled(unsigned ndims, const hsize_t *coord, const uint32_t *chunk, hsize_t *scaled);
H5_DLL hsize_t H5VM_chunk_index_scaled(unsigned ndims, const hsize_t *coord, const uint32_t *chunk,
                                       const hsize_t *down_nchunks, hsize_t *scaled);
H5_DLL ssize_t H5VM_opvv(size_t dst_max_nseq, size_t *dst_curr_seq, size_t dst_len_arr[],
                         hsize_t dst_off_arr[], size_t src_max_nseq, size_t *src_curr_seq,
                         size_t src_len_arr[], hsize_t src_off_arr[], H5VM_opvv_func_t op, void *op_data);
H5_DLL ssize_t H5VM_memcpyvv(void *_dst, size_t dst_max_nseq, size_t *dst_curr_seq, size_t dst_len_arr[],
                             hsize_t dst_off_arr[], const void *_src, size_t src_max_nseq,
                             size_t *src_curr_seq, size_t src_len_arr[], hsize_t src_off_arr[]);

/*-------------------------------------------------------------------------
 * Function:    H5VM_vector_reduce_product
 *
 * Purpose:     Product reduction of a vector.  Vector elements and return
 *              value are size_t because we usually want the number of
 *              elements in an array and array dimensions are always of type
 *              size_t.
 *
 * Note:        Although this routine is 'static' in this file, that's intended
 *              only as an optimization and the naming (with a single underscore)
 *              reflects its inclusion in a "private" header file.
 *
 * Return:      Success:    Product of elements
 *              Failure:    1 if N is zero
 *-------------------------------------------------------------------------
 */
static inline hsize_t H5_ATTR_UNUSED
H5VM_vector_reduce_product(unsigned n, const hsize_t *v)
{
    hsize_t ret_value = 1;

    /* Use FUNC_ENTER_NOAPI_NOINIT_NOERR here to avoid performance issues */
    FUNC_ENTER_NOAPI_NOINIT_NOERR

    if (n && !v)
        HGOTO_DONE(0);
    while (n--)
        ret_value *= *v++;

done:
    FUNC_LEAVE_NOAPI(ret_value)
}

/*-------------------------------------------------------------------------
 * Function:    H5VM_vector_zerop_u
 *
 * Purpose:     Determines if all elements of a vector are zero.
 *
 * Note:        Although this routine is 'static' in this file, that's intended
 *              only as an optimization and the naming (with a single underscore)
 *              reflects its inclusion in a "private" header file.
 *
<<<<<<< HEAD
 * Return:      Success:    TRUE if all elements are zero,
 *              Failure:    TRUE if N is zero
=======
 * Return:      Success:    true if all elements are zero,
 *              Failure:    true if N is zero
>>>>>>> 07347cc5
 *-------------------------------------------------------------------------
 */
static inline htri_t H5_ATTR_UNUSED
H5VM_vector_zerop_u(int n, const hsize_t *v)
{
    htri_t ret_value = true; /* Return value */

    /* Use FUNC_ENTER_NOAPI_NOINIT_NOERR here to avoid performance issues */
    FUNC_ENTER_NOAPI_NOINIT_NOERR

    if (!v)
<<<<<<< HEAD
        HGOTO_DONE(TRUE);
    while (n--)
        if (*v++)
            HGOTO_DONE(FALSE);
=======
        HGOTO_DONE(true);
    while (n--)
        if (*v++)
            HGOTO_DONE(false);
>>>>>>> 07347cc5

done:
    FUNC_LEAVE_NOAPI(ret_value)
}

/*-------------------------------------------------------------------------
 * Function:    H5VM_vector_zerop_s
 *
 * Purpose:     Determines if all elements of a vector are zero.
 *
 * Note:        Although this routine is 'static' in this file, that's intended
 *              only as an optimization and the naming (with a single underscore)
 *              reflects its inclusion in a "private" header file.
 *
<<<<<<< HEAD
 * Return:      Success:    TRUE if all elements are zero,
 *                          FALSE otherwise
 *              Failure:    TRUE if N is zero
=======
 * Return:      Success:    true if all elements are zero,
 *                          false otherwise
 *              Failure:    true if N is zero
>>>>>>> 07347cc5
 *-------------------------------------------------------------------------
 */
static inline htri_t H5_ATTR_UNUSED
H5VM_vector_zerop_s(int n, const hssize_t *v)
{
    htri_t ret_value = true; /* Return value */

    /* Use FUNC_ENTER_NOAPI_NOINIT_NOERR here to avoid performance issues */
    FUNC_ENTER_NOAPI_NOINIT_NOERR

    if (!v)
<<<<<<< HEAD
        HGOTO_DONE(TRUE);
    while (n--)
        if (*v++)
            HGOTO_DONE(FALSE);
=======
        HGOTO_DONE(true);
    while (n--)
        if (*v++)
            HGOTO_DONE(false);
>>>>>>> 07347cc5

done:
    FUNC_LEAVE_NOAPI(ret_value)
}

/*-------------------------------------------------------------------------
 * Function:    H5VM_vector_cmp_u
 *
 * Purpose:     Compares two vectors of the same size and determines if V1 is
 *              lexicographically less than, equal, or greater than V2.
 *
 * Note:        Although this routine is 'static' in this file, that's intended
 *              only as an optimization and the naming (with a single underscore)
 *              reflects its inclusion in a "private" header file.
 *
 * Return:      Success:    -1 if V1 is less than V2
 *                          0 if they are equal
 *                          1 if V1 is greater than V2
 *
 *              Failure:    0 if N is zero
 *-------------------------------------------------------------------------
 */
static inline int H5_ATTR_UNUSED
H5VM_vector_cmp_u(unsigned n, const hsize_t *v1, const hsize_t *v2)
{
    int ret_value = 0; /* Return value */

    /* Use FUNC_ENTER_NOAPI_NOINIT_NOERR here to avoid performance issues */
    FUNC_ENTER_NOAPI_NOINIT_NOERR

    if (v1 == v2)
        HGOTO_DONE(0);
    if (v1 == NULL)
        HGOTO_DONE(-1);
    if (v2 == NULL)
        HGOTO_DONE(1);
    while (n--) {
        if (*v1 < *v2)
            HGOTO_DONE(-1);
        if (*v1 > *v2)
            HGOTO_DONE(1);
        v1++;
        v2++;
    }

done:
    FUNC_LEAVE_NOAPI(ret_value)
}

/*-------------------------------------------------------------------------
 * Function:    H5VM_vector_cmp_s
 *
 * Purpose:     Compares two vectors of the same size and determines if V1 is
 *              lexicographically less than, equal, or greater than V2.
 *
 * Note:        Although this routine is 'static' in this file, that's intended
 *              only as an optimization and the naming (with a single underscore)
 *              reflects its inclusion in a "private" header file.
 *
 * Return:      Success:    -1 if V1 is less than V2
 *                          0 if they are equal
 *                          1 if V1 is greater than V2
 *
 *              Failure:    0 if N is zero
 *-------------------------------------------------------------------------
 */
static inline int H5_ATTR_UNUSED
H5VM_vector_cmp_s(unsigned n, const hssize_t *v1, const hssize_t *v2)
{
    int ret_value = 0; /* Return value */

    /* Use FUNC_ENTER_NOAPI_NOINIT_NOERR here to avoid performance issues */
    FUNC_ENTER_NOAPI_NOINIT_NOERR

    if (v1 == v2)
        HGOTO_DONE(0);
    if (v1 == NULL)
        HGOTO_DONE(-1);
    if (v2 == NULL)
        HGOTO_DONE(1);
    while (n--) {
        if (*v1 < *v2)
            HGOTO_DONE(-1);
        if (*v1 > *v2)
            HGOTO_DONE(1);
        v1++;
        v2++;
    }

done:
    FUNC_LEAVE_NOAPI(ret_value)
}

/*-------------------------------------------------------------------------
 * Function:    H5VM_vector_inc
 *
 * Purpose:     Increments V1 by V2
 *
 * Note:        Although this routine is 'static' in this file, that's intended
 *              only as an optimization and the naming (with a single underscore)
 *              reflects its inclusion in a "private" header file.
 *
 * Return:      void
 *-------------------------------------------------------------------------
 */
static inline void H5_ATTR_UNUSED
H5VM_vector_inc(int n, hsize_t *v1, const hsize_t *v2)
{
    while (n--)
        *v1++ += *v2++;
}

/* Lookup table for general log2(n) routine */
static const unsigned char LogTable256[] = {
    /* clang-clang-format off */
    0, 0, 1, 1, 2, 2, 2, 2, 3, 3, 3, 3, 3, 3, 3, 3, 4, 4, 4, 4, 4, 4, 4, 4, 4, 4, 4, 4, 4, 4, 4, 4, 5,
    5, 5, 5, 5, 5, 5, 5, 5, 5, 5, 5, 5, 5, 5, 5, 5, 5, 5, 5, 5, 5, 5, 5, 5, 5, 5, 5, 5, 5, 5, 5, 6, 6,
    6, 6, 6, 6, 6, 6, 6, 6, 6, 6, 6, 6, 6, 6, 6, 6, 6, 6, 6, 6, 6, 6, 6, 6, 6, 6, 6, 6, 6, 6, 6, 6, 6,
    6, 6, 6, 6, 6, 6, 6, 6, 6, 6, 6, 6, 6, 6, 6, 6, 6, 6, 6, 6, 6, 6, 6, 6, 6, 6, 6, 6, 6, 7, 7, 7, 7,
    7, 7, 7, 7, 7, 7, 7, 7, 7, 7, 7, 7, 7, 7, 7, 7, 7, 7, 7, 7, 7, 7, 7, 7, 7, 7, 7, 7, 7, 7, 7, 7, 7,
    7, 7, 7, 7, 7, 7, 7, 7, 7, 7, 7, 7, 7, 7, 7, 7, 7, 7, 7, 7, 7, 7, 7, 7, 7, 7, 7, 7, 7, 7, 7, 7, 7,
    7, 7, 7, 7, 7, 7, 7, 7, 7, 7, 7, 7, 7, 7, 7, 7, 7, 7, 7, 7, 7, 7, 7, 7, 7, 7, 7, 7, 7, 7, 7, 7, 7,
    7, 7, 7, 7, 7, 7, 7, 7, 7, 7, 7, 7, 7, 7, 7, 7, 7, 7, 7, 7, 7, 7, 7, 7, 7
    /* clang-clang-format on */
};

/*-------------------------------------------------------------------------
 * Function:    H5VM_log2_gen
 *
 * Purpose:     Determines the log base two of a number (i.e. log2(n)).
 *              (i.e. the highest bit set in a number)
 *
 * Note:        This is from the "Bit Twiddling Hacks" at:
 *                  http://graphics.stanford.edu/~seander/bithacks.html#IntegerLogLookup
 *
 *              The version on the web-site is for 32-bit quantities and this
 *              version has been extended for 64-bit quantities.
 *
 * Note:        Although this routine is 'static' in this file, that's intended
 *              only as an optimization and the naming (with a single underscore)
 *              reflects its inclusion in a "private" header file.
 *
 * Return:      log2(n) (always - no failure condition)
 *-------------------------------------------------------------------------
 */
static inline unsigned H5_ATTR_UNUSED
H5VM_log2_gen(uint64_t n)
{
    unsigned     r;          /* r will be log2(n) */
    unsigned int t, tt, ttt; /* temporaries */

    if ((ttt = (unsigned)(n >> 32)))
        if ((tt = (unsigned)(n >> 48)))
            r = (t = (unsigned)(n >> 56)) ? 56 + (unsigned)LogTable256[t]
                                          : 48 + (unsigned)LogTable256[tt & 0xFF];
        else
            r = (t = (unsigned)(n >> 40)) ? 40 + (unsigned)LogTable256[t]
                                          : 32 + (unsigned)LogTable256[ttt & 0xFF];
    else if ((tt = (unsigned)(n >> 16)))
        r = (t = (unsigned)(n >> 24)) ? 24 + (unsigned)LogTable256[t] : 16 + (unsigned)LogTable256[tt & 0xFF];
    else
        /* Added 'uint8_t' cast to pacify PGCC compiler */
        r = (t = (unsigned)(n >> 8)) ? 8 + (unsigned)LogTable256[t] : (unsigned)LogTable256[(uint8_t)n];

    return (r);
} /* H5VM_log2_gen() */

/* Lookup table for specialized log2(n) of power of two routine */
static const unsigned MultiplyDeBruijnBitPosition[32] = {0,  1,  28, 2,  29, 14, 24, 3,  30, 22, 20,
                                                         15, 25, 17, 4,  8,  31, 27, 13, 23, 21, 19,
                                                         16, 7,  26, 12, 18, 6,  11, 5,  10, 9};

/*-------------------------------------------------------------------------
 * Function:    H5VM_log2_of2
 *
 * Purpose:     Determines the log base two of a number (i.e. log2(n)).
 *              (i.e. the highest bit set in a number)
 *
 * Note:        **N must be a power of two** and is limited to 32-bit quantities.
 *
 *              This is from the "Bit Twiddling Hacks" at:
 *                  http://graphics.stanford.edu/~seander/bithacks.html#IntegerLogDeBruijn
 *
 * Note:        Although this routine is 'static' in this file, that's intended
 *              only as an optimization and the naming (with a single underscore)
 *              reflects its inclusion in a "private" header file.
 *
 * Return:      log2(n) (always - no failure condition)
 *-------------------------------------------------------------------------
 */
static inline H5_ATTR_PURE unsigned
H5VM_log2_of2(uint32_t n)
{
#ifndef NDEBUG
    assert(POWER_OF_TWO(n));
#endif /* NDEBUG */
    return (MultiplyDeBruijnBitPosition[(n * (uint32_t)0x077CB531UL) >> 27]);
} /* H5VM_log2_of2() */

/*-------------------------------------------------------------------------
 * Function:    H5VM_power2up
 *
 * Purpose:     Round up a number to the next power of 2
 *
 * Note:        Although this routine is 'static' in this file, that's intended
 *              only as an optimization and the naming (with a single underscore)
 *              reflects its inclusion in a "private" header file.
 *
 * Return:      Return the number which is a power of 2
 *-------------------------------------------------------------------------
 */
static inline H5_ATTR_CONST hsize_t
H5VM_power2up(hsize_t n)
{
    hsize_t ret_value = 1; /* Return value */

    /* Returns 0 when n exceeds 2^63 */
    if (n >= (hsize_t)1 << ((sizeof(hsize_t) * CHAR_BIT) - 1))
        ret_value = 0;

    while (ret_value && ret_value < n)
        ret_value <<= 1;

    return (ret_value);
} /* H5VM_power2up */

/*-------------------------------------------------------------------------
 * Function:    H5VM_limit_enc_size
 *
 * Purpose:     Determine the # of bytes needed to encode values within a
 *              range from 0 to a given limit
 *
 * Note:        Although this routine is 'static' in this file, that's intended
 *              only as an optimization and the naming (with a single underscore)
 *              reflects its inclusion in a "private" header file.
 *
 * Return:      Number of bytes needed
 *-------------------------------------------------------------------------
 */
static inline unsigned H5_ATTR_UNUSED
H5VM_limit_enc_size(uint64_t limit)
{
    return (H5VM_log2_gen(limit) / 8) + 1;
} /* end H5VM_limit_enc_size() */

static const unsigned char H5VM_bit_set_g[8]   = {0x80, 0x40, 0x20, 0x10, 0x08, 0x04, 0x02, 0x01};
static const unsigned char H5VM_bit_clear_g[8] = {0x7F, 0xBF, 0xDF, 0xEF, 0xF7, 0xFB, 0xFD, 0xFE};

/*-------------------------------------------------------------------------
 * Function:    H5VM_bit_get
 *
 * Purpose:     Determine the value of the n'th bit in a buffer.
 *
 * Note:        No range checking on <offset> is performed!
 *
 * Note #2:     Bits are sequentially stored in the buffer, starting with bit
 *              offset 0 in the first byte's high-bit position, proceeding down
 *              to bit offset 7 in the first byte's low-bit position, then to
 *              bit offset 8 in the second byte's high-bit position, etc.
 *
 * Note:        Although this routine is 'static' in this file, that's intended
 *              only as an optimization and the naming (with a single underscore)
 *              reflects its inclusion in a "private" header file.
 *
<<<<<<< HEAD
 * Return:      TRUE/FALSE
=======
 * Return:      true/false
>>>>>>> 07347cc5
 *-------------------------------------------------------------------------
 */
static inline bool H5_ATTR_UNUSED
H5VM_bit_get(const unsigned char *buf, size_t offset)
{
    /* Test the appropriate bit in the buffer */
    return (bool)((buf[offset / 8] & (H5VM_bit_set_g[offset % 8])) ? true : false);
} /* end H5VM_bit_get() */

/*-------------------------------------------------------------------------
 * Function:    H5VM_bit_set
 *
 * Purpose:     Set/reset the n'th bit in a buffer.
 *
 * Note:        No range checking on <offset> is performed!
 *
 * Note #2:     Bits are sequentially stored in the buffer, starting with bit
 *              offset 0 in the first byte's high-bit position, proceeding down
 *              to bit offset 7 in the first byte's low-bit position, then to
 *              bit offset 8 in the second byte's high-bit position, etc.
 *
 * Note:        Although this routine is 'static' in this file, that's intended
 *              only as an optimization and the naming (with a single underscore)
 *              reflects its inclusion in a "private" header file.
 *
 * Return:      void
 *-------------------------------------------------------------------------
 */
static inline void H5_ATTR_UNUSED
H5VM_bit_set(unsigned char *buf, size_t offset, bool val)
{
    /* Set/reset the appropriate bit in the buffer */
    if (val)
        buf[offset / 8] |= H5VM_bit_set_g[offset % 8];
    else
        buf[offset / 8] &= H5VM_bit_clear_g[offset % 8];
} /* end H5VM_bit_set() */

#endif /* H5VMprivate_H */<|MERGE_RESOLUTION|>--- conflicted
+++ resolved
@@ -159,13 +159,8 @@
  *              only as an optimization and the naming (with a single underscore)
  *              reflects its inclusion in a "private" header file.
  *
-<<<<<<< HEAD
- * Return:      Success:    TRUE if all elements are zero,
- *              Failure:    TRUE if N is zero
-=======
  * Return:      Success:    true if all elements are zero,
  *              Failure:    true if N is zero
->>>>>>> 07347cc5
  *-------------------------------------------------------------------------
  */
 static inline htri_t H5_ATTR_UNUSED
@@ -177,17 +172,10 @@
     FUNC_ENTER_NOAPI_NOINIT_NOERR
 
     if (!v)
-<<<<<<< HEAD
-        HGOTO_DONE(TRUE);
-    while (n--)
-        if (*v++)
-            HGOTO_DONE(FALSE);
-=======
         HGOTO_DONE(true);
     while (n--)
         if (*v++)
             HGOTO_DONE(false);
->>>>>>> 07347cc5
 
 done:
     FUNC_LEAVE_NOAPI(ret_value)
@@ -202,15 +190,9 @@
  *              only as an optimization and the naming (with a single underscore)
  *              reflects its inclusion in a "private" header file.
  *
-<<<<<<< HEAD
- * Return:      Success:    TRUE if all elements are zero,
- *                          FALSE otherwise
- *              Failure:    TRUE if N is zero
-=======
  * Return:      Success:    true if all elements are zero,
  *                          false otherwise
  *              Failure:    true if N is zero
->>>>>>> 07347cc5
  *-------------------------------------------------------------------------
  */
 static inline htri_t H5_ATTR_UNUSED
@@ -222,17 +204,10 @@
     FUNC_ENTER_NOAPI_NOINIT_NOERR
 
     if (!v)
-<<<<<<< HEAD
-        HGOTO_DONE(TRUE);
-    while (n--)
-        if (*v++)
-            HGOTO_DONE(FALSE);
-=======
         HGOTO_DONE(true);
     while (n--)
         if (*v++)
             HGOTO_DONE(false);
->>>>>>> 07347cc5
 
 done:
     FUNC_LEAVE_NOAPI(ret_value)
@@ -497,11 +472,7 @@
  *              only as an optimization and the naming (with a single underscore)
  *              reflects its inclusion in a "private" header file.
  *
-<<<<<<< HEAD
- * Return:      TRUE/FALSE
-=======
  * Return:      true/false
->>>>>>> 07347cc5
  *-------------------------------------------------------------------------
  */
 static inline bool H5_ATTR_UNUSED
