--- conflicted
+++ resolved
@@ -50,20 +50,12 @@
 
 /* Free-space section types for file */
 /* (values stored in free space data structures in file) */
-<<<<<<< HEAD
-#define H5MF_FSPACE_SECT_SIMPLE 0 /* For non-paged aggregation: section is a range of actual bytes in file   \
-                                   */
-#define H5MF_FSPACE_SECT_SMALL                                                                               \
-    1 /* For paged aggregation: "small" meta/raw data section which is < fsp_size) */
-#define H5MF_FSPACE_SECT_LARGE 2 /* For paged aggregation: "large" Section which is >= fsp_size) */
-=======
 /* For non-paged aggregation: section is a range of actual bytes in file */
 #define H5MF_FSPACE_SECT_SIMPLE 0
 /* For paged aggregation: "small" meta/raw data section which is < fsp_size) */
 #define H5MF_FSPACE_SECT_SMALL 1
 /* For paged aggregation: "large" Section which is >= fsp_size) */
 #define H5MF_FSPACE_SECT_LARGE 2
->>>>>>> 18bbd3f0
 
 /* Get section class type based on size */
 #define H5MF_SECT_CLASS_TYPE(F, S)                                                                           \
@@ -176,15 +168,9 @@
 /*****************************/
 
 /* H5MF single section inherits serializable properties from H5FS_section_class_t */
-<<<<<<< HEAD
-H5_DLLVAR H5FS_section_class_t H5MF_FSPACE_SECT_CLS_SIMPLE[1];
-H5_DLLVAR H5FS_section_class_t H5MF_FSPACE_SECT_CLS_SMALL[1];
-H5_DLLVAR H5FS_section_class_t H5MF_FSPACE_SECT_CLS_LARGE[1];
-=======
 H5_DLLVAR const H5FS_section_class_t H5MF_FSPACE_SECT_CLS_SIMPLE[1];
 H5_DLLVAR const H5FS_section_class_t H5MF_FSPACE_SECT_CLS_SMALL[1];
 H5_DLLVAR const H5FS_section_class_t H5MF_FSPACE_SECT_CLS_LARGE[1];
->>>>>>> 18bbd3f0
 
 /******************************/
 /* Package Private Prototypes */
@@ -205,10 +191,7 @@
 /* Block aggregator routines */
 H5_DLL htri_t H5MF__aggr_try_extend(H5F_t *f, H5F_blk_aggr_t *aggr, H5FD_mem_t type, haddr_t abs_blk_end,
                                     hsize_t extra_requested);
-<<<<<<< HEAD
-=======
 H5_DLL htri_t H5MF__aggrs_try_shrink_eoa(H5F_t *f);
->>>>>>> 18bbd3f0
 H5_DLL htri_t H5MF__aggr_can_absorb(const H5F_t *f, const H5F_blk_aggr_t *aggr,
                                     const H5MF_free_section_t *sect, H5MF_shrink_type_t *shrink);
 H5_DLL herr_t H5MF__aggr_absorb(const H5F_t *f, H5F_blk_aggr_t *aggr, H5MF_free_section_t *sect,
@@ -224,8 +207,4 @@
 #ifdef H5MF_TESTING
 #endif /* H5MF_TESTING */
 
-<<<<<<< HEAD
-#endif /* _H5MFpkg_H */
-=======
-#endif /* H5MFpkg_H */
->>>>>>> 18bbd3f0
+#endif /* H5MFpkg_H */