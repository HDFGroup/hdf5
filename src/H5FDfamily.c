--- conflicted
+++ resolved
@@ -130,26 +130,17 @@
     H5FD__family_set_eoa,       /* set_eoa              */
     H5FD__family_get_eof,       /* get_eof              */
     H5FD__family_get_handle,    /* get_handle           */
-<<<<<<< HEAD
-    H5FD__family_read,          /* read            */
-    H5FD__family_write,         /* write        */
+    H5FD__family_read,          /* read                 */
+    H5FD__family_write,         /* write                */
     NULL,                       /* read_vector          */
     NULL,                       /* write_vector         */
     NULL,                       /* read_selection       */
     NULL,                       /* write_selection      */
-    H5FD__family_flush,         /* flush        */
-    H5FD__family_truncate,      /* truncate        */
-    H5FD__family_lock,          /* lock                 */
-    H5FD__family_unlock,        /* unlock               */
-=======
-    H5FD__family_read,          /* read                 */
-    H5FD__family_write,         /* write                */
     H5FD__family_flush,         /* flush                */
     H5FD__family_truncate,      /* truncate             */
     H5FD__family_lock,          /* lock                 */
     H5FD__family_unlock,        /* unlock               */
     H5FD__family_delete,        /* del                  */
->>>>>>> cc7c0eb9
     NULL,                       /* ctl                  */
     H5FD_FLMAP_DICHOTOMY        /* fl_map               */
 };
