/* * * * * * * * * * * * * * * * * * * * * * * * * * * * * * * * * * * * * * *
 * Copyright by The HDF Group.                                               *
 * All rights reserved.                                                      *
 *                                                                           *
 * This file is part of HDF5.  The full HDF5 copyright notice, including     *
 * terms governing use, modification, and redistribution, is contained in    *
 * the COPYING file, which can be found at the root of the source code       *
 * distribution tree, or in https://www.hdfgroup.org/licenses.               *
 * If you do not have access to either file, you may request a copy from     *
 * help@hdfgroup.org.                                                        *
 * * * * * * * * * * * * * * * * * * * * * * * * * * * * * * * * * * * * * * */

/*
 * Purpose:    Implements a family of files that acts as a single hdf5
 *        file.  The purpose is to be able to split a huge file on a
 *        64-bit platform, transfer all the <2GB members to a 32-bit
 *        platform, and then access the entire huge file on the 32-bit
 *        platform.
 *
 *        All family members are logically the same size although their
 *        physical sizes may vary.  The logical member size is
 *        determined by looking at the physical size of the first member
 *        when the file is opened.  When creating a file family, the
 *        first member is created with a predefined physical size
 *        (actually, this happens when the file family is flushed, and
 *        can be quite time consuming on file systems that don't
 *        implement holes, like nfs).
 *
 */

#include "H5FDdrvr_module.h" /* This source code file is part of the H5FD driver module */

#include "H5private.h"   /* Generic Functions            */
#include "H5CXprivate.h" /* API Contexts                         */
#include "H5Eprivate.h"  /* Error handling              */
#include "H5Fprivate.h"  /* File access                */
#include "H5FDprivate.h" /* File drivers                */
#include "H5FDfamily.h"  /* Family file driver             */
#include "H5Iprivate.h"  /* IDs                      */
#include "H5MMprivate.h" /* Memory management            */
#include "H5Pprivate.h"  /* Property lists            */

/* The size of the member name buffers */
#define H5FD_FAM_MEMB_NAME_BUF_SIZE 4096

/* Default member size - 100 MiB */
#define H5FD_FAM_DEF_MEM_SIZE ((hsize_t)(100 * H5_MB))

/* The driver identification number, initialized at runtime */
static hid_t H5FD_FAMILY_g = 0;

/* The description of a file belonging to this driver. */
typedef struct H5FD_family_t {
    H5FD_t   pub;          /*public stuff, must be first        */
    hid_t    memb_fapl_id; /*file access property list for members    */
    hsize_t  memb_size;    /*actual size of each member file    */
    hsize_t  pmem_size;    /*member size passed in from property    */
    unsigned nmembs;       /*number of family members        */
    unsigned amembs;       /*number of member slots allocated    */
    H5FD_t **memb;         /*dynamic array of member pointers    */
    haddr_t  eoa;          /*end of allocated addresses        */
    char    *name;         /*name generator printf format        */
    unsigned flags;        /*flags for opening additional members    */

    /* Information from properties set by 'h5repart' tool */
    hsize_t mem_newsize; /*new member size passed in as private
                          * property. It's used only by h5repart */
    bool repart_members; /* Whether to mark the superblock dirty
                          * when it is loaded, so that the family
                          * member sizes can be re-encoded       */
} H5FD_family_t;

/* Driver-specific file access properties */
typedef struct H5FD_family_fapl_t {
    hsize_t memb_size;    /*size of each member            */
    hid_t   memb_fapl_id; /*file access property list of each memb*/
} H5FD_family_fapl_t;

/* Private routines */
static herr_t H5FD__family_get_default_config(H5FD_family_fapl_t *fa_out);
static char  *H5FD__family_get_default_printf_filename(const char *old_filename);

/* Callback prototypes */
static herr_t  H5FD__family_term(void);
static void   *H5FD__family_fapl_get(H5FD_t *_file);
static void   *H5FD__family_fapl_copy(const void *_old_fa);
static herr_t  H5FD__family_fapl_free(void *_fa);
static hsize_t H5FD__family_sb_size(H5FD_t *_file);
static herr_t  H5FD__family_sb_encode(H5FD_t *_file, char *name /*out*/, unsigned char *buf /*out*/);
static herr_t  H5FD__family_sb_decode(H5FD_t *_file, const char *name, const unsigned char *buf);
static H5FD_t *H5FD__family_open(const char *name, unsigned flags, hid_t fapl_id, haddr_t maxaddr);
static herr_t  H5FD__family_close(H5FD_t *_file);
static int     H5FD__family_cmp(const H5FD_t *_f1, const H5FD_t *_f2);
static herr_t  H5FD__family_query(const H5FD_t *_f1, unsigned long *flags);
static haddr_t H5FD__family_get_eoa(const H5FD_t *_file, H5FD_mem_t type);
static herr_t  H5FD__family_set_eoa(H5FD_t *_file, H5FD_mem_t type, haddr_t eoa);
static haddr_t H5FD__family_get_eof(const H5FD_t *_file, H5FD_mem_t type);
static herr_t  H5FD__family_get_handle(H5FD_t *_file, hid_t fapl, void **file_handle);
static herr_t  H5FD__family_read(H5FD_t *_file, H5FD_mem_t type, hid_t dxpl_id, haddr_t addr, size_t size,
                                 void *_buf /*out*/);
static herr_t  H5FD__family_write(H5FD_t *_file, H5FD_mem_t type, hid_t dxpl_id, haddr_t addr, size_t size,
                                  const void *_buf);
static herr_t  H5FD__family_flush(H5FD_t *_file, hid_t dxpl_id, bool closing);
static herr_t  H5FD__family_truncate(H5FD_t *_file, hid_t dxpl_id, bool closing);
static herr_t  H5FD__family_lock(H5FD_t *_file, bool rw);
static herr_t  H5FD__family_unlock(H5FD_t *_file);
static herr_t  H5FD__family_delete(const char *filename, hid_t fapl_id);

/* The class struct */
static const H5FD_class_t H5FD_family_g = {
    H5FD_CLASS_VERSION,         /* struct version       */
    H5FD_FAMILY_VALUE,          /* value                */
    "family",                   /* name                 */
    HADDR_MAX,                  /* maxaddr              */
    H5F_CLOSE_WEAK,             /* fc_degree            */
    H5FD__family_term,          /* terminate            */
    H5FD__family_sb_size,       /* sb_size              */
    H5FD__family_sb_encode,     /* sb_encode            */
    H5FD__family_sb_decode,     /* sb_decode            */
    sizeof(H5FD_family_fapl_t), /* fapl_size            */
    H5FD__family_fapl_get,      /* fapl_get             */
    H5FD__family_fapl_copy,     /* fapl_copy            */
    H5FD__family_fapl_free,     /* fapl_free            */
    0,                          /* dxpl_size            */
    NULL,                       /* dxpl_copy            */
    NULL,                       /* dxpl_free            */
    H5FD__family_open,          /* open                 */
    H5FD__family_close,         /* close                */
    H5FD__family_cmp,           /* cmp                  */
    H5FD__family_query,         /* query                */
    NULL,                       /* get_type_map         */
    NULL,                       /* alloc                */
    NULL,                       /* free                 */
    H5FD__family_get_eoa,       /* get_eoa              */
    H5FD__family_set_eoa,       /* set_eoa              */
    H5FD__family_get_eof,       /* get_eof              */
    H5FD__family_get_handle,    /* get_handle           */
    H5FD__family_read,          /* read                 */
    H5FD__family_write,         /* write                */
    NULL,                       /* read_vector          */
    NULL,                       /* write_vector         */
    NULL,                       /* read_selection       */
    NULL,                       /* write_selection      */
    H5FD__family_flush,         /* flush                */
    H5FD__family_truncate,      /* truncate             */
    H5FD__family_lock,          /* lock                 */
    H5FD__family_unlock,        /* unlock               */
    H5FD__family_delete,        /* del                  */
    NULL,                       /* ctl                  */
    H5FD_FLMAP_DICHOTOMY        /* fl_map               */
};

/*-------------------------------------------------------------------------
 * Function:    H5FD__family_get_default_config
 *
 * Purpose:     Populates a H5FD_family_fapl_t structure with default
 *              values.
 *
 * Return:      Non-negative on Success/Negative on Failure
 *
 *-------------------------------------------------------------------------
 */
static herr_t
H5FD__family_get_default_config(H5FD_family_fapl_t *fa_out)
{
    H5P_genplist_t *def_plist;
    H5P_genplist_t *plist;
    herr_t          ret_value = SUCCEED;

    FUNC_ENTER_PACKAGE

    assert(fa_out);

    fa_out->memb_size = H5FD_FAM_DEF_MEM_SIZE;

    /* Use copy of default file access property list for member FAPL ID.
     * The Sec2 driver is explicitly set on the member FAPL ID, as the
     * default driver might have been replaced with the Family VFD, which
     * would cause recursion badness in the child members.
     */
    if (NULL == (def_plist = (H5P_genplist_t *)H5I_object(H5P_FILE_ACCESS_DEFAULT)))
        HGOTO_ERROR(H5E_ARGS, H5E_BADTYPE, FAIL, "not a file access property list");
<<<<<<< HEAD
    if ((fa_out->memb_fapl_id = H5P_copy_plist(def_plist, FALSE)) < 0)
        HGOTO_ERROR(H5E_VFL, H5E_CANTCOPY, FAIL, "can't copy property list");
    if (NULL == (plist = (H5P_genplist_t *)H5I_object(fa_out->memb_fapl_id)))
        HGOTO_ERROR(H5E_ARGS, H5E_BADTYPE, FAIL, "not a file access property list");
    if (H5P_set_driver_by_value(plist, H5_VFD_SEC2, NULL, TRUE) < 0)
=======
    if ((fa_out->memb_fapl_id = H5P_copy_plist(def_plist, false)) < 0)
        HGOTO_ERROR(H5E_VFL, H5E_CANTCOPY, FAIL, "can't copy property list");
    if (NULL == (plist = (H5P_genplist_t *)H5I_object(fa_out->memb_fapl_id)))
        HGOTO_ERROR(H5E_ARGS, H5E_BADTYPE, FAIL, "not a file access property list");
    if (H5P_set_driver_by_value(plist, H5_VFD_SEC2, NULL, true) < 0)
>>>>>>> 07347cc5
        HGOTO_ERROR(H5E_VFL, H5E_CANTSET, FAIL, "can't set default driver on member FAPL");

done:
    if (ret_value < 0 && fa_out->memb_fapl_id >= 0) {
        if (H5I_dec_ref(fa_out->memb_fapl_id) < 0)
            HDONE_ERROR(H5E_VFL, H5E_CANTDEC, FAIL, "can't decrement ref. count on member FAPL ID");
    }

    FUNC_LEAVE_NOAPI(ret_value)
} /* end H5FD__family_get_default_config() */

/*-------------------------------------------------------------------------
 * Function:    H5FD__family_get_default_printf_filename
 *
 * Purpose:     Given a filename, allocates and returns a new filename
 *              buffer that contains the given filename modified into this
 *              VFD's printf-style format. For example, the filename
 *              "file1.h5" would be modified to "file1-%06d.h5". This would
 *              allow for member filenames such as "file1-000000.h5",
 *              "file1-000001.h5", etc. The caller is responsible for
 *              freeing the returned buffer.
 *
 * Return:      Non-negative on Success/Negative on Failure
 *
 *-------------------------------------------------------------------------
 */
static char *
H5FD__family_get_default_printf_filename(const char *old_filename)
{
    const char *suffix           = "-%06d";
    size_t      old_filename_len = 0;
    size_t      new_filename_len = 0;
    char       *file_extension   = NULL;
    char       *tmp_buffer       = NULL;
    char       *ret_value        = NULL;

    FUNC_ENTER_PACKAGE

    assert(old_filename);

    old_filename_len = strlen(old_filename);
    if (0 == old_filename_len)
        HGOTO_ERROR(H5E_VFL, H5E_BADVALUE, NULL, "invalid filename");

    new_filename_len = old_filename_len + strlen(suffix) + 1;
    if (NULL == (tmp_buffer = H5MM_malloc(new_filename_len)))
        HGOTO_ERROR(H5E_VFL, H5E_CANTALLOC, NULL, "can't allocate new filename buffer");

    /* Determine if filename contains a ".h5" extension. */
    if ((file_extension = strstr(old_filename, ".h5"))) {
        /* Insert the printf format between the filename and ".h5" extension. */
        strcpy(tmp_buffer, old_filename);
        file_extension = strstr(tmp_buffer, ".h5");
        sprintf(file_extension, "%s%s", suffix, ".h5");
    }
    else if ((file_extension = strrchr(old_filename, '.'))) {
        char *new_extension_loc = NULL;

        /* If the filename doesn't contain a ".h5" extension, but contains
         * AN extension, just insert the printf format before that extension.
         */
        strcpy(tmp_buffer, old_filename);
        new_extension_loc = strrchr(tmp_buffer, '.');
        sprintf(new_extension_loc, "%s%s", suffix, file_extension);
    }
    else {
        /* If the filename doesn't contain an extension at all, just insert
         * the printf format at the end of the filename.
         */
        snprintf(tmp_buffer, new_filename_len, "%s%s", old_filename, suffix);
    }

    ret_value = tmp_buffer;

done:
    if (!ret_value)
        H5MM_xfree(tmp_buffer);

    FUNC_LEAVE_NOAPI(ret_value)
} /* end H5FD__family_get_default_printf_filename() */

/*-------------------------------------------------------------------------
 * Function:    H5FD_family_init
 *
 * Purpose:     Initialize this driver by registering the driver with the
 *              library.
 *
 * Return:      Success:    The driver ID for the family driver
 *              Failure:    H5I_INVALID_HID
 *
 *-------------------------------------------------------------------------
 */
hid_t
H5FD_family_init(void)
{
    hid_t ret_value = H5I_INVALID_HID;

    FUNC_ENTER_NOAPI_NOERR

    if (H5I_VFL != H5I_get_type(H5FD_FAMILY_g))
        H5FD_FAMILY_g = H5FD_register(&H5FD_family_g, sizeof(H5FD_class_t), false);

    /* Set return value */
    ret_value = H5FD_FAMILY_g;

    FUNC_LEAVE_NOAPI(ret_value)
} /* H5FD_family_init() */

/*---------------------------------------------------------------------------
 * Function:    H5FD__family_term
 *
 * Purpose:    Shut down the VFD
 *
 * Returns:     Non-negative on success or negative on failure
 *
 *---------------------------------------------------------------------------
 */
static herr_t
H5FD__family_term(void)
{
    FUNC_ENTER_PACKAGE_NOERR

    /* Reset VFL ID */
    H5FD_FAMILY_g = 0;

    FUNC_LEAVE_NOAPI(SUCCEED)
} /* end H5FD__family_term() */

/*-------------------------------------------------------------------------
 * Function:    H5Pset_fapl_family
 *
 * Purpose:    Sets the file access property list FAPL_ID to use the family
 *        driver. The MEMB_SIZE is the size in bytes of each file
 *        member (used only when creating a new file) and the
 *        MEMB_FAPL_ID is a file access property list to be used for
 *        each family member.
 *
 * Return:    Success:    Non-negative
 *
 *            Failure:    Negative
 *
 *-------------------------------------------------------------------------
 */
herr_t
H5Pset_fapl_family(hid_t fapl_id, hsize_t msize, hid_t memb_fapl_id)
{
    herr_t             ret_value;
    H5FD_family_fapl_t fa = {0, H5I_INVALID_HID};
    H5P_genplist_t    *plist; /* Property list pointer */

    FUNC_ENTER_API(FAIL)
    H5TRACE3("e", "ihi", fapl_id, msize, memb_fapl_id);

    /* Check arguments */
<<<<<<< HEAD
    if (TRUE != H5P_isa_class(fapl_id, H5P_FILE_ACCESS))
=======
    if (true != H5P_isa_class(fapl_id, H5P_FILE_ACCESS))
>>>>>>> 07347cc5
        HGOTO_ERROR(H5E_ARGS, H5E_BADTYPE, FAIL, "not a file access property list");
    if (H5P_DEFAULT == memb_fapl_id) {
        /* Get default configuration for member FAPL */
        if (H5FD__family_get_default_config(&fa) < 0)
            HGOTO_ERROR(H5E_VFL, H5E_CANTGET, FAIL, "can't get default driver configuration info");
    }
<<<<<<< HEAD
    else if (TRUE != H5P_isa_class(memb_fapl_id, H5P_FILE_ACCESS))
=======
    else if (true != H5P_isa_class(memb_fapl_id, H5P_FILE_ACCESS))
>>>>>>> 07347cc5
        HGOTO_ERROR(H5E_ARGS, H5E_BADTYPE, FAIL, "not a file access list");

    /* Initialize driver specific information. */
    fa.memb_size = msize;
    if (H5P_DEFAULT != memb_fapl_id)
        fa.memb_fapl_id = memb_fapl_id;

    if (NULL == (plist = (H5P_genplist_t *)H5I_object(fapl_id)))
        HGOTO_ERROR(H5E_ARGS, H5E_BADTYPE, FAIL, "not a file access property list");
    ret_value = H5P_set_driver(plist, H5FD_FAMILY, &fa, NULL);

done:
    FUNC_LEAVE_API(ret_value)
}

/*-------------------------------------------------------------------------
 * Function:    H5Pget_fapl_family
 *
 * Purpose:    Returns information about the family file access property
 *             list though the function arguments.
 *
 * Return:    Success:    Non-negative
 *
 *            Failure:    Negative
 *
 *-------------------------------------------------------------------------
 */
herr_t
H5Pget_fapl_family(hid_t fapl_id, hsize_t *msize /*out*/, hid_t *memb_fapl_id /*out*/)
{
    H5P_genplist_t           *plist; /* Property list pointer */
    const H5FD_family_fapl_t *fa;
    herr_t                    ret_value = SUCCEED; /* Return value */

    FUNC_ENTER_API(FAIL)
    H5TRACE3("e", "ixx", fapl_id, msize, memb_fapl_id);

    if (NULL == (plist = H5P_object_verify(fapl_id, H5P_FILE_ACCESS)))
        HGOTO_ERROR(H5E_ARGS, H5E_BADTYPE, FAIL, "not a file access list");
    if (H5FD_FAMILY != H5P_peek_driver(plist))
        HGOTO_ERROR(H5E_PLIST, H5E_BADVALUE, FAIL, "incorrect VFL driver");
    if (NULL == (fa = (const H5FD_family_fapl_t *)H5P_peek_driver_info(plist)))
        HGOTO_ERROR(H5E_PLIST, H5E_BADVALUE, FAIL, "bad VFL driver info");
    if (msize)
        *msize = fa->memb_size;
    if (memb_fapl_id) {
        if (NULL == (plist = (H5P_genplist_t *)H5I_object(fa->memb_fapl_id)))
            HGOTO_ERROR(H5E_ARGS, H5E_BADTYPE, FAIL, "not a file access list");
<<<<<<< HEAD
        *memb_fapl_id = H5P_copy_plist(plist, TRUE);
=======
        *memb_fapl_id = H5P_copy_plist(plist, true);
>>>>>>> 07347cc5
    } /* end if */

done:
    FUNC_LEAVE_API(ret_value)
}

/*-------------------------------------------------------------------------
 * Function:    H5FD__family_fapl_get
 *
 * Purpose:    Gets a file access property list which could be used to
 *             create an identical file.
 *
 * Return:    Success:    Ptr to new file access property list.
 *
 *            Failure:    NULL
 *
 *-------------------------------------------------------------------------
 */
static void *
H5FD__family_fapl_get(H5FD_t *_file)
{
    H5FD_family_t      *file = (H5FD_family_t *)_file;
    H5FD_family_fapl_t *fa   = NULL;
    H5P_genplist_t     *plist;            /* Property list pointer */
    void               *ret_value = NULL; /* Return value */

    FUNC_ENTER_PACKAGE

    if (NULL == (fa = (H5FD_family_fapl_t *)H5MM_calloc(sizeof(H5FD_family_fapl_t))))
        HGOTO_ERROR(H5E_RESOURCE, H5E_NOSPACE, NULL, "memory allocation failed");

    fa->memb_size = file->memb_size;
    if (NULL == (plist = (H5P_genplist_t *)H5I_object(file->memb_fapl_id)))
        HGOTO_ERROR(H5E_ARGS, H5E_BADTYPE, NULL, "not a file access property list");
<<<<<<< HEAD
    fa->memb_fapl_id = H5P_copy_plist(plist, FALSE);
=======
    fa->memb_fapl_id = H5P_copy_plist(plist, false);
>>>>>>> 07347cc5

    /* Set return value */
    ret_value = fa;

done:
    if (ret_value == NULL)
        if (fa != NULL)
            H5MM_xfree(fa);

    FUNC_LEAVE_NOAPI(ret_value)
}

/*-------------------------------------------------------------------------
 * Function:    H5FD__family_fapl_copy
 *
 * Purpose:    Copies the family-specific file access properties.
 *
 * Return:    Success:    Ptr to a new property list
 *
 *            Failure:    NULL
 *
 *-------------------------------------------------------------------------
 */
static void *
H5FD__family_fapl_copy(const void *_old_fa)
{
    const H5FD_family_fapl_t *old_fa = (const H5FD_family_fapl_t *)_old_fa;
    H5FD_family_fapl_t       *new_fa = NULL;
    H5P_genplist_t           *plist;            /* Property list pointer */
    void                     *ret_value = NULL; /* Return value */

    FUNC_ENTER_PACKAGE

    if (NULL == (new_fa = (H5FD_family_fapl_t *)H5MM_malloc(sizeof(H5FD_family_fapl_t))))
        HGOTO_ERROR(H5E_RESOURCE, H5E_NOSPACE, NULL, "memory allocation failed");

    /* Copy the fields of the structure */
    H5MM_memcpy(new_fa, old_fa, sizeof(H5FD_family_fapl_t));

    /* Deep copy the property list objects in the structure */
    if (old_fa->memb_fapl_id == H5P_FILE_ACCESS_DEFAULT) {
<<<<<<< HEAD
        if (H5I_inc_ref(new_fa->memb_fapl_id, FALSE) < 0)
=======
        if (H5I_inc_ref(new_fa->memb_fapl_id, false) < 0)
>>>>>>> 07347cc5
            HGOTO_ERROR(H5E_VFL, H5E_CANTINC, NULL, "unable to increment ref count on VFL driver");
    } /* end if */
    else {
        if (NULL == (plist = (H5P_genplist_t *)H5I_object(old_fa->memb_fapl_id)))
            HGOTO_ERROR(H5E_ARGS, H5E_BADTYPE, NULL, "not a file access property list");
<<<<<<< HEAD
        new_fa->memb_fapl_id = H5P_copy_plist(plist, FALSE);
=======
        new_fa->memb_fapl_id = H5P_copy_plist(plist, false);
>>>>>>> 07347cc5
    } /* end else */

    /* Set return value */
    ret_value = new_fa;

done:
    if (ret_value == NULL)
        if (new_fa != NULL)
            H5MM_xfree(new_fa);

    FUNC_LEAVE_NOAPI(ret_value)
}

/*-------------------------------------------------------------------------
 * Function:    H5FD__family_fapl_free
 *
 * Purpose:    Frees the family-specific file access properties.
 *
 * Return:    Success:    0
 *
 *            Failure:    -1
 *
 *-------------------------------------------------------------------------
 */
static herr_t
H5FD__family_fapl_free(void *_fa)
{
    H5FD_family_fapl_t *fa        = (H5FD_family_fapl_t *)_fa;
    herr_t              ret_value = SUCCEED; /* Return value */

    FUNC_ENTER_PACKAGE

    if (H5I_dec_ref(fa->memb_fapl_id) < 0)
        HGOTO_ERROR(H5E_VFL, H5E_CANTDEC, FAIL, "can't close driver ID");
    H5MM_xfree(fa);

done:
    FUNC_LEAVE_NOAPI(ret_value)
}

/*-------------------------------------------------------------------------
 * Function:    H5FD__family_sb_size
 *
 * Purpose:    Returns the size of the private information to be stored in
 *        the superblock.
 *
 * Return:    Success:    The super block driver data size.
 *
 *            Failure:    never fails
 *
 *-------------------------------------------------------------------------
 */
static hsize_t
H5FD__family_sb_size(H5FD_t H5_ATTR_UNUSED *_file)
{
    FUNC_ENTER_PACKAGE_NOERR

    /* 8 bytes field for the size of member file size field should be
     * enough for now. */
    FUNC_LEAVE_NOAPI(8)
}

/*-------------------------------------------------------------------------
 * Function:    H5FD__family_sb_encode
 *
 * Purpose:    Encode driver information for the superblock. The NAME
 *        argument is a nine-byte buffer which will be initialized with
 *        an eight-character name/version number and null termination.
 *
 *        The encoding is the member file size and name template.
 *
 * Return:    Success:    0
 *
 *            Failure:    -1
 *
 *-------------------------------------------------------------------------
 */
static herr_t
H5FD__family_sb_encode(H5FD_t *_file, char *name /*out*/, unsigned char *buf /*out*/)
{
    H5FD_family_t *file = (H5FD_family_t *)_file;

    FUNC_ENTER_PACKAGE_NOERR

    /* Name and version number */
    strncpy(name, "NCSAfami", (size_t)9);
    name[8] = '\0';

    /* Store member file size.  Use the member file size from the property here.
     * This is to guarantee backward compatibility.  If a file is created with
     * v1.6 library and the driver info isn't saved in the superblock.  We open
     * it with v1.8, the FILE->MEMB_SIZE will be the actual size of the first
     * member file (see H5FD__family_open).  So it isn't safe to use FILE->MEMB_SIZE.
     * If the file is created with v1.8, the correctness of FILE->PMEM_SIZE is
     * checked in H5FD__family_sb_decode. SLU - 2009/3/21
     */
    UINT64ENCODE(buf, (uint64_t)file->pmem_size);

    FUNC_LEAVE_NOAPI(SUCCEED)
} /* end H5FD__family_sb_encode() */

/*-------------------------------------------------------------------------
 * Function:    H5FD__family_sb_decode
 *
 * Purpose:     This function has 2 separate purpose.  One is to decodes the
 *              superblock information for this driver. The NAME argument is
 *              the eight-character (plus null termination) name stored in i
 *              the file.  The FILE argument is updated according to the
 *              information in the superblock.
 *
 * Return:    Success:    0
 *
 *            Failure:    -1
 *
 *-------------------------------------------------------------------------
 */
static herr_t
H5FD__family_sb_decode(H5FD_t *_file, const char H5_ATTR_UNUSED *name, const unsigned char *buf)
{
    H5FD_family_t *file = (H5FD_family_t *)_file;
    uint64_t       msize;
    herr_t         ret_value = SUCCEED; /* Return value */

    FUNC_ENTER_PACKAGE

    /* Read member file size. Skip name template for now although it's saved. */
    UINT64DECODE(buf, msize);

    /* For h5repart only. Private property of new member size is used to signal
     * h5repart is being used to change member file size.  h5repart will open
     * files for read and write.  When the files are closed, metadata will be
     * flushed to the files and updated to this new size */
    if (file->mem_newsize)
        file->memb_size = file->pmem_size = file->mem_newsize;
    else {
        /* Default - use the saved member size */
        if (file->pmem_size == H5F_FAMILY_DEFAULT)
            file->pmem_size = msize;

        /* Check if member size from file access property is correct */
        if (msize != file->pmem_size)
            HGOTO_ERROR(H5E_FILE, H5E_BADVALUE, FAIL,
                        "Family member size should be %lu.  But the size from file access property is %lu",
                        (unsigned long)msize, (unsigned long)file->pmem_size);

        /* Update member file size to the size saved in the superblock.
         * That's the size intended to be. */
        file->memb_size = msize;
    } /* end else */

done:
    FUNC_LEAVE_NOAPI(ret_value)
} /* end H5FD__family_sb_decode() */

/*-------------------------------------------------------------------------
 * Function:    H5FD__family_open
 *
 * Purpose:    Creates and/or opens a family of files as an HDF5 file.
 *
 * Return:    Success:    A pointer to a new file dat structure. The
 *                public fields will be initialized by the
 *                caller, which is always H5FD_open().
 *
 *            Failure:    NULL
 *
 *-------------------------------------------------------------------------
 */
/* Disable warning for "format not a string literal" here -QAK */
/*
 *      This pragma only needs to surround the snprintf() calls with
 *      memb_name & temp in the code below, but early (4.4.7, at least) gcc only
 *      allows diagnostic pragmas to be toggled outside of functions.
 */
H5_GCC_CLANG_DIAG_OFF("format-nonliteral")
static H5FD_t *
H5FD__family_open(const char *name, unsigned flags, hid_t fapl_id, haddr_t maxaddr)
{
    H5FD_family_t *file      = NULL;
    char          *memb_name = NULL, *temp = NULL;
    hsize_t        eof            = HADDR_UNDEF;
    bool           default_config = false;
    unsigned       t_flags        = flags & ~H5F_ACC_CREAT;
    H5FD_t        *ret_value      = NULL;

    FUNC_ENTER_PACKAGE

    /* Check arguments */
    if (!name || !*name)
        HGOTO_ERROR(H5E_ARGS, H5E_BADVALUE, NULL, "invalid file name");
    if (0 == maxaddr || HADDR_UNDEF == maxaddr)
        HGOTO_ERROR(H5E_ARGS, H5E_BADRANGE, NULL, "bogus maxaddr");

    /* Initialize file from file access properties */
    if (NULL == (file = (H5FD_family_t *)H5MM_calloc(sizeof(H5FD_family_t))))
        HGOTO_ERROR(H5E_RESOURCE, H5E_NOSPACE, NULL, "unable to allocate file struct");
    if (H5P_FILE_ACCESS_DEFAULT == fapl_id) {
        H5FD_family_fapl_t default_fa;

        /* Get default configuration */
        if (H5FD__family_get_default_config(&default_fa) < 0)
            HGOTO_ERROR(H5E_VFL, H5E_CANTGET, NULL, "can't get default driver configuration info");

        file->memb_fapl_id = default_fa.memb_fapl_id;
        file->memb_size    = H5FD_FAM_DEF_MEM_SIZE; /* Actual member size to be updated later */
        file->pmem_size    = H5FD_FAM_DEF_MEM_SIZE; /* Member size passed in through property */
        file->mem_newsize  = 0;                     /*New member size used by h5repart only       */

        default_config = true;
    } /* end if */
    else {
        H5P_genplist_t           *plist; /* Property list pointer */
        const H5FD_family_fapl_t *fa;
        H5FD_family_fapl_t        default_fa;

        if (NULL == (plist = (H5P_genplist_t *)H5I_object(fapl_id)))
            HGOTO_ERROR(H5E_ARGS, H5E_BADTYPE, NULL, "not a file access property list");
        if (NULL == (fa = (const H5FD_family_fapl_t *)H5P_peek_driver_info(plist))) {
            if (H5FD__family_get_default_config(&default_fa) < 0)
                HGOTO_ERROR(H5E_VFL, H5E_CANTGET, NULL, "can't get default family VFD configuration");
            fa             = &default_fa;
            default_config = true;
        }

        /* Check for new family file size. It's used by h5repart only. */
        if (H5P_exist_plist(plist, H5F_ACS_FAMILY_NEWSIZE_NAME) > 0) {
            /* Get the new family file size */
            if (H5P_get(plist, H5F_ACS_FAMILY_NEWSIZE_NAME, &file->mem_newsize) < 0)
                HGOTO_ERROR(H5E_PLIST, H5E_CANTGET, NULL, "can't get new family member size");

            /* Set flag for later */
            file->repart_members = true;
        } /* end if */

        if (fa->memb_fapl_id == H5P_FILE_ACCESS_DEFAULT) {
<<<<<<< HEAD
            if (H5I_inc_ref(fa->memb_fapl_id, FALSE) < 0)
=======
            if (H5I_inc_ref(fa->memb_fapl_id, false) < 0)
>>>>>>> 07347cc5
                HGOTO_ERROR(H5E_VFL, H5E_CANTINC, NULL, "unable to increment ref count on VFL driver");
            file->memb_fapl_id = fa->memb_fapl_id;
        } /* end if */
        else {
            if (NULL == (plist = (H5P_genplist_t *)H5I_object(fa->memb_fapl_id)))
                HGOTO_ERROR(H5E_ARGS, H5E_BADTYPE, NULL, "not a file access property list");
<<<<<<< HEAD
            file->memb_fapl_id = H5P_copy_plist(plist, FALSE);
=======
            file->memb_fapl_id = H5P_copy_plist(plist, false);
>>>>>>> 07347cc5
        }                                /* end else */
        file->memb_size = fa->memb_size; /* Actual member size to be updated later */
        file->pmem_size = fa->memb_size; /* Member size passed in through property */

        if (default_config && H5I_dec_ref(fa->memb_fapl_id) < 0)
            HGOTO_ERROR(H5E_ID, H5E_CANTDEC, NULL, "can't decrement ref. count on member FAPL");
    } /* end else */
    file->name  = H5MM_strdup(name);
    file->flags = flags;

    /* Allocate space for the string buffers */
    if (NULL == (memb_name = (char *)H5MM_malloc(H5FD_FAM_MEMB_NAME_BUF_SIZE)))
        HGOTO_ERROR(H5E_FILE, H5E_CANTALLOC, NULL, "unable to allocate member name");
    if (NULL == (temp = (char *)H5MM_malloc(H5FD_FAM_MEMB_NAME_BUF_SIZE)))
        HGOTO_ERROR(H5E_FILE, H5E_CANTALLOC, NULL, "unable to allocate temporary member name");

    /* Check that names are unique */
    snprintf(memb_name, H5FD_FAM_MEMB_NAME_BUF_SIZE, name, 0);
    snprintf(temp, H5FD_FAM_MEMB_NAME_BUF_SIZE, name, 1);
    if (!strcmp(memb_name, temp)) {
        if (default_config) {
            temp = H5MM_xfree(temp);
            if (NULL == (temp = H5FD__family_get_default_printf_filename(name)))
                HGOTO_ERROR(H5E_VFL, H5E_CANTGET, NULL, "can't get default printf-style filename");
            name = temp;
        }
        else
            HGOTO_ERROR(H5E_FILE, H5E_FILEEXISTS, NULL, "file names not unique");
    }

    /* Open all the family members */
    while (1) {
        snprintf(memb_name, H5FD_FAM_MEMB_NAME_BUF_SIZE, name, file->nmembs);

        /* Enlarge member array */
        if (file->nmembs >= file->amembs) {
            unsigned n = MAX(64, 2 * file->amembs);
            H5FD_t **x;

            assert(n > 0);
            if (NULL == (x = (H5FD_t **)H5MM_realloc(file->memb, n * sizeof(H5FD_t *))))
                HGOTO_ERROR(H5E_RESOURCE, H5E_NOSPACE, NULL, "unable to reallocate members");
            file->amembs = n;
            file->memb   = x;
        } /* end if */

        /*
         * Attempt to open file. If the first file cannot be opened then fail;
         * otherwise an open failure means that we've reached the last member.
         * Allow H5F_ACC_CREAT only on the first family member.
         */
        H5E_BEGIN_TRY
        {
            file->memb[file->nmembs] =
                H5FDopen(memb_name, (0 == file->nmembs ? flags : t_flags), file->memb_fapl_id, HADDR_UNDEF);
        }
        H5E_END_TRY
        if (!file->memb[file->nmembs]) {
            if (0 == file->nmembs)
                HGOTO_ERROR(H5E_FILE, H5E_CANTOPENFILE, NULL, "unable to open member file");
            H5E_clear_stack(NULL);
            break;
        }
        file->nmembs++;
    }

    /* If the file is reopened and there's only one member file existing, this file may be
     * smaller than the size specified through H5Pset_fapl_family().  Update the actual
     * member size.
     */
    if ((eof = H5FDget_eof(file->memb[0], H5FD_MEM_DEFAULT)))
        file->memb_size = eof;

    ret_value = (H5FD_t *)file;

done:
    /* Release resources */
    if (memb_name)
        H5MM_xfree(memb_name);
    if (temp)
        H5MM_xfree(temp);

    /* Cleanup and fail */
    if (ret_value == NULL && file != NULL) {
        unsigned nerrors = 0; /* Number of errors closing member files */
        unsigned u;           /* Local index variable */

        /* Close as many members as possible. Use private function here to avoid clearing
         * the error stack. We need the error message to indicate wrong member file size. */
        for (u = 0; u < file->nmembs; u++)
            if (file->memb[u])
                if (H5FD_close(file->memb[u]) < 0)
                    nerrors++;
        if (nerrors)
            HGOTO_ERROR(H5E_FILE, H5E_CANTCLOSEFILE, NULL, "unable to close member files");

        if (file->memb)
            H5MM_xfree(file->memb);
        if (H5I_dec_ref(file->memb_fapl_id) < 0)
            HDONE_ERROR(H5E_VFL, H5E_CANTDEC, NULL, "can't close driver ID");
        if (file->name)
            H5MM_xfree(file->name);
        H5MM_xfree(file);
    } /* end if */

    FUNC_LEAVE_NOAPI(ret_value)
} /* end H5FD__family_open() */
H5_GCC_CLANG_DIAG_ON("format-nonliteral")

/*-------------------------------------------------------------------------
 * Function:    H5FD__family_close
 *
 * Purpose:    Closes a family of files.
 *
 * Return:    Success:    Non-negative
 *
 *            Failure:    Negative with as many members closed as
 *                possible. The only subsequent operation
 *                permitted on the file is a close operation.
 *
 *-------------------------------------------------------------------------
 */
static herr_t
H5FD__family_close(H5FD_t *_file)
{
    H5FD_family_t *file    = (H5FD_family_t *)_file;
    unsigned       nerrors = 0;         /* Number of errors while closing member files */
    unsigned       u;                   /* Local index variable */
    herr_t         ret_value = SUCCEED; /* Return value */

    FUNC_ENTER_PACKAGE

    /* Close as many members as possible. Use private function here to avoid clearing
     * the error stack. We need the error message to indicate wrong member file size. */
    for (u = 0; u < file->nmembs; u++) {
        if (file->memb[u]) {
            if (H5FD_close(file->memb[u]) < 0)
                nerrors++;
            else
                file->memb[u] = NULL;
        } /* end if */
    }     /* end for */
    if (nerrors)
        /* Push error, but keep going*/
        HDONE_ERROR(H5E_FILE, H5E_CANTCLOSEFILE, FAIL, "unable to close member files");

    /* Clean up other stuff */
    if (H5I_dec_ref(file->memb_fapl_id) < 0)
        /* Push error, but keep going*/
        HDONE_ERROR(H5E_VFL, H5E_CANTDEC, FAIL, "can't close driver ID");
    H5MM_xfree(file->memb);
    H5MM_xfree(file->name);
    H5MM_xfree(file);

    FUNC_LEAVE_NOAPI(ret_value)
} /* end H5FD__family_close() */

/*-------------------------------------------------------------------------
 * Function:    H5FD__family_cmp
 *
 * Purpose:    Compares two file families to see if they are the same. It
 *        does this by comparing the first member of the two families.
 *
 * Return:    Success:    like strcmp()
 *
 *            Failure:    never fails (arguments were checked by the
 *                caller).
 *
 *-------------------------------------------------------------------------
 */
static int
H5FD__family_cmp(const H5FD_t *_f1, const H5FD_t *_f2)
{
    const H5FD_family_t *f1        = (const H5FD_family_t *)_f1;
    const H5FD_family_t *f2        = (const H5FD_family_t *)_f2;
    int                  ret_value = 0;

    FUNC_ENTER_PACKAGE_NOERR

    assert(f1->nmembs >= 1 && f1->memb[0]);
    assert(f2->nmembs >= 1 && f2->memb[0]);

    ret_value = H5FDcmp(f1->memb[0], f2->memb[0]);

    FUNC_LEAVE_NOAPI(ret_value)
} /* end H5FD__family_cmp() */

/*-------------------------------------------------------------------------
 * Function:    H5FD__family_query
 *
 * Purpose:    Set the flags that this VFL driver is capable of supporting.
 *              (listed in H5FDpublic.h)
 *
 * Return:    Success:    non-negative
 *            Failure:    negative
 *
 *-------------------------------------------------------------------------
 */
static herr_t
H5FD__family_query(const H5FD_t *_file, unsigned long *flags /* out */)
{
    const H5FD_family_t *file = (const H5FD_family_t *)_file; /* Family VFD info */

    FUNC_ENTER_PACKAGE_NOERR

    /* Set the VFL feature flags that this driver supports */
    if (flags) {
        *flags = 0;
        *flags |= H5FD_FEAT_AGGREGATE_METADATA;  /* OK to aggregate metadata allocations */
        *flags |= H5FD_FEAT_ACCUMULATE_METADATA; /* OK to accumulate metadata for faster writes. */
        *flags |= H5FD_FEAT_DATA_SIEVE; /* OK to perform data sieving for faster raw data reads & writes */
        *flags |= H5FD_FEAT_AGGREGATE_SMALLDATA; /* OK to aggregate "small" raw data allocations */

        /* Check for flags that are set by h5repart */
        if (file && file->repart_members)
            *flags |= H5FD_FEAT_DIRTY_DRVRINFO_LOAD; /* Mark the superblock dirty when it is loaded (so the
                                                        family member sizes are rewritten) */
    }                                                /* end if */

    FUNC_LEAVE_NOAPI(SUCCEED)
} /* end H5FD__family_query() */

/*-------------------------------------------------------------------------
 * Function:    H5FD__family_get_eoa
 *
 * Purpose:    Returns the end-of-address marker for the file. The EOA
 *        marker is the first address past the last byte allocated in
 *        the format address space.
 *
 * Return:    Success:    The end-of-address-marker
 *
 *            Failure:    HADDR_UNDEF
 *
 *-------------------------------------------------------------------------
 */
static haddr_t
H5FD__family_get_eoa(const H5FD_t *_file, H5FD_mem_t H5_ATTR_UNUSED type)
{
    const H5FD_family_t *file = (const H5FD_family_t *)_file;

    FUNC_ENTER_PACKAGE_NOERR

    FUNC_LEAVE_NOAPI(file->eoa)
}

/*-------------------------------------------------------------------------
 * Function:    H5FD__family_set_eoa
 *
 * Purpose:    Set the end-of-address marker for the file.
 *
 * Return:    Success:    0
 *
 *            Failure:    -1
 *
 *-------------------------------------------------------------------------
 */
/* Disable warning for "format not a string literal" here -QAK */
/*
 *      This pragma only needs to surround the snprintf() call with
 *      memb_name in the code below, but early (4.4.7, at least) gcc only
 *      allows diagnostic pragmas to be toggled outside of functions.
 */
H5_GCC_CLANG_DIAG_OFF("format-nonliteral")
static herr_t
H5FD__family_set_eoa(H5FD_t *_file, H5FD_mem_t type, haddr_t abs_eoa)
{
    H5FD_family_t *file      = (H5FD_family_t *)_file;
    haddr_t        addr      = abs_eoa;
    char          *memb_name = NULL;
    unsigned       u;                   /* Local index variable */
    herr_t         ret_value = SUCCEED; /* Return value */

    FUNC_ENTER_PACKAGE

    /* Allocate space for the member name buffer */
    if (NULL == (memb_name = (char *)H5MM_malloc(H5FD_FAM_MEMB_NAME_BUF_SIZE)))
        HGOTO_ERROR(H5E_FILE, H5E_CANTALLOC, FAIL, "unable to allocate member name");

    for (u = 0; addr || u < file->nmembs; u++) {

        /* Enlarge member array */
        if (u >= file->amembs) {
            unsigned n = MAX(64, 2 * file->amembs);
            H5FD_t **x = (H5FD_t **)H5MM_realloc(file->memb, n * sizeof(H5FD_t *));

            if (!x)
                HGOTO_ERROR(H5E_RESOURCE, H5E_NOSPACE, FAIL, "unable to allocate memory block");
            file->amembs = n;
            file->memb   = x;
            file->nmembs = u;
        } /* end if */

        /* Create another file if necessary */
        if (u >= file->nmembs || !file->memb[u]) {
            file->nmembs = MAX(file->nmembs, u + 1);
            snprintf(memb_name, H5FD_FAM_MEMB_NAME_BUF_SIZE, file->name, u);
            H5E_BEGIN_TRY
            {
                H5_CHECK_OVERFLOW(file->memb_size, hsize_t, haddr_t);
                file->memb[u] = H5FDopen(memb_name, file->flags | H5F_ACC_CREAT, file->memb_fapl_id,
                                         (haddr_t)file->memb_size);
            }
            H5E_END_TRY
            if (NULL == file->memb[u])
                HGOTO_ERROR(H5E_FILE, H5E_CANTOPENFILE, FAIL, "unable to open member file");
        } /* end if */

        /* Set the EOA marker for the member */
        /* (Note compensating for base address addition in internal routine) */
        H5_CHECK_OVERFLOW(file->memb_size, hsize_t, haddr_t);
        if (addr > (haddr_t)file->memb_size) {
            if (H5FD_set_eoa(file->memb[u], type, ((haddr_t)file->memb_size - file->pub.base_addr)) < 0)
                HGOTO_ERROR(H5E_FILE, H5E_CANTINIT, FAIL, "unable to set file eoa");
            addr -= file->memb_size;
        } /* end if */
        else {
            if (H5FD_set_eoa(file->memb[u], type, (addr - file->pub.base_addr)) < 0)
                HGOTO_ERROR(H5E_FILE, H5E_CANTINIT, FAIL, "unable to set file eoa");
            addr = 0;
        } /* end else */
    }     /* end for */

    file->eoa = abs_eoa;

done:
    /* Release resources */
    if (memb_name)
        H5MM_xfree(memb_name);

    FUNC_LEAVE_NOAPI(ret_value)
}
H5_GCC_CLANG_DIAG_ON("format-nonliteral")

/*-------------------------------------------------------------------------
 * Function:    H5FD__family_get_eof
 *
 * Purpose:    Returns the end-of-file marker, which is the greater of
 *        either the total family size or the current EOA marker.
 *
 * Return:    Success:    End of file address, the first address past
 *                the end of the family of files or the current
 *                EOA, whichever is larger.
 *
 *            Failure:          HADDR_UNDEF
 *
 *-------------------------------------------------------------------------
 */
static haddr_t
H5FD__family_get_eof(const H5FD_t *_file, H5FD_mem_t type)
{
    const H5FD_family_t *file = (const H5FD_family_t *)_file;
    haddr_t              eof  = 0;
    int                  i;                       /* Local index variable */
    haddr_t              ret_value = HADDR_UNDEF; /* Return value */

    FUNC_ENTER_PACKAGE_NOERR

    /*
     * Find the last member that has a non-zero EOF and break out of the loop
     * with `i' equal to that member. If all members have zero EOF then exit
     * loop with i==0.
     */
    assert(file->nmembs > 0);
    for (i = (int)file->nmembs - 1; i >= 0; --i) {
        if ((eof = H5FD_get_eof(file->memb[i], type)) != 0)
            break;
        if (0 == i)
            break;
    } /* end for */

    /* Adjust for base address for file */
    eof += file->pub.base_addr;

    /*
     * The file size is the number of members before the i'th member plus the
     * size of the i'th member.
     */
    eof += ((unsigned)i) * file->memb_size;

    /* Set return value */
    ret_value = eof;

    FUNC_LEAVE_NOAPI(ret_value)
}

/*-------------------------------------------------------------------------
 * Function:       H5FD__family_get_handle
 *
 * Purpose:        Returns the file handle of FAMILY file driver.
 *
 * Returns:        Non-negative if succeed or negative if fails.
 *
 *-------------------------------------------------------------------------
 */
static herr_t
H5FD__family_get_handle(H5FD_t *_file, hid_t fapl, void **file_handle)
{
    H5FD_family_t  *file = (H5FD_family_t *)_file;
    H5P_genplist_t *plist;
    hsize_t         offset;
    int             memb;
    herr_t          ret_value = FAIL; /* Return value */

    FUNC_ENTER_PACKAGE

    /* Get the plist structure and family offset */
    if (NULL == (plist = H5P_object_verify(fapl, H5P_FILE_ACCESS)))
        HGOTO_ERROR(H5E_ID, H5E_BADID, FAIL, "can't find object for ID");
    if (H5P_get(plist, H5F_ACS_FAMILY_OFFSET_NAME, &offset) < 0)
        HGOTO_ERROR(H5E_PLIST, H5E_CANTGET, FAIL, "can't get offset for family driver");

    if (offset > (file->memb_size * file->nmembs))
        HGOTO_ERROR(H5E_ID, H5E_BADID, FAIL, "offset is bigger than file size");
    memb = (int)(offset / file->memb_size);

    ret_value = H5FD_get_vfd_handle(file->memb[memb], fapl, file_handle);

done:
    FUNC_LEAVE_NOAPI(ret_value)
}

/*-------------------------------------------------------------------------
 * Function:    H5FD__family_read
 *
 * Purpose:    Reads SIZE bytes of data from FILE beginning at address ADDR
 *        into buffer BUF according to data transfer properties in
 *        DXPL_ID.
 *
 * Return:    Success:    Zero. Result is stored in caller-supplied
 *                buffer BUF.
 *
 *            Failure:    -1, contents of buffer BUF are undefined.
 *
 *-------------------------------------------------------------------------
 */
static herr_t
H5FD__family_read(H5FD_t *_file, H5FD_mem_t type, hid_t dxpl_id, haddr_t addr, size_t size,
                  void *_buf /*out*/)
{
    H5FD_family_t  *file = (H5FD_family_t *)_file;
    unsigned char  *buf  = (unsigned char *)_buf;
    haddr_t         sub;
    size_t          req;
    hsize_t         tempreq;
    unsigned        u;                   /* Local index variable */
    H5P_genplist_t *plist;               /* Property list pointer */
    herr_t          ret_value = SUCCEED; /* Return value */

    FUNC_ENTER_PACKAGE

    /*
     * Get the member data transfer property list. If the transfer property
     * list does not belong to this driver then assume defaults
     */
    if (NULL == (plist = (H5P_genplist_t *)H5I_object(dxpl_id)))
        HGOTO_ERROR(H5E_ARGS, H5E_BADTYPE, FAIL, "not a file access property list");

    /* Read from each member */
    while (size > 0) {
        H5_CHECKED_ASSIGN(u, unsigned, addr / file->memb_size, hsize_t);

        sub = addr % file->memb_size;

        /* This check is for mainly for IA32 architecture whose size_t's size
         * is 4 bytes, to prevent overflow when user application is trying to
         * write files bigger than 4GB. */
        tempreq = file->memb_size - sub;
        if (tempreq > SIZE_MAX)
            tempreq = SIZE_MAX;
        req = MIN(size, (size_t)tempreq);

        assert(u < file->nmembs);

        if (H5FDread(file->memb[u], type, dxpl_id, sub, req, buf) < 0)
            HGOTO_ERROR(H5E_IO, H5E_READERROR, FAIL, "member file read failed");

        addr += req;
        buf += req;
        size -= req;
    }

done:
    FUNC_LEAVE_NOAPI(ret_value)
}

/*-------------------------------------------------------------------------
 * Function:    H5FD__family_write
 *
 * Purpose:    Writes SIZE bytes of data to FILE beginning at address ADDR
 *        from buffer BUF according to data transfer properties in
 *        DXPL_ID.
 *
 * Return:    Success:    Zero
 *
 *            Failure:    -1
 *
 *-------------------------------------------------------------------------
 */
static herr_t
H5FD__family_write(H5FD_t *_file, H5FD_mem_t type, hid_t dxpl_id, haddr_t addr, size_t size, const void *_buf)
{
    H5FD_family_t       *file = (H5FD_family_t *)_file;
    const unsigned char *buf  = (const unsigned char *)_buf;
    haddr_t              sub;
    size_t               req;
    hsize_t              tempreq;
    unsigned             u;                   /* Local index variable */
    H5P_genplist_t      *plist;               /* Property list pointer */
    herr_t               ret_value = SUCCEED; /* Return value */

    FUNC_ENTER_PACKAGE

    /*
     * Get the member data transfer property list. If the transfer property
     * list does not belong to this driver then assume defaults.
     */
    if (NULL == (plist = (H5P_genplist_t *)H5I_object(dxpl_id)))
        HGOTO_ERROR(H5E_ARGS, H5E_BADTYPE, FAIL, "not a file access property list");

    /* Write to each member */
    while (size > 0) {
        H5_CHECKED_ASSIGN(u, unsigned, addr / file->memb_size, hsize_t);

        sub = addr % file->memb_size;

        /* This check is for mainly for IA32 architecture whose size_t's size
         * is 4 bytes, to prevent overflow when user application is trying to
         * write files bigger than 4GB. */
        tempreq = file->memb_size - sub;
        if (tempreq > SIZE_MAX)
            tempreq = SIZE_MAX;
        req = MIN(size, (size_t)tempreq);

        assert(u < file->nmembs);

        if (H5FDwrite(file->memb[u], type, dxpl_id, sub, req, buf) < 0)
            HGOTO_ERROR(H5E_IO, H5E_WRITEERROR, FAIL, "member file write failed");

        addr += req;
        buf += req;
        size -= req;
    }

done:
    FUNC_LEAVE_NOAPI(ret_value)
}

/*-------------------------------------------------------------------------
 * Function:    H5FD__family_flush
 *
 * Purpose:    Flushes all family members.
 *
 * Return:    Success:    0
 *            Failure:    -1, as many files flushed as possible.
 *
 *-------------------------------------------------------------------------
 */
static herr_t
H5FD__family_flush(H5FD_t *_file, hid_t H5_ATTR_UNUSED dxpl_id, bool closing)
{
    H5FD_family_t *file = (H5FD_family_t *)_file;
    unsigned       u, nerrors = 0;
    herr_t         ret_value = SUCCEED; /* Return value */

    FUNC_ENTER_PACKAGE

    for (u = 0; u < file->nmembs; u++)
        if (file->memb[u] && H5FD_flush(file->memb[u], closing) < 0)
            nerrors++;

    if (nerrors)
        HGOTO_ERROR(H5E_IO, H5E_BADVALUE, FAIL, "unable to flush member files");

done:
    FUNC_LEAVE_NOAPI(ret_value)
} /* end H5FD__family_flush() */

/*-------------------------------------------------------------------------
 * Function:    H5FD__family_truncate
 *
 * Purpose:    Truncates all family members.
 *
 * Return:    Success:    0
 *
 *            Failure:    -1, as many files truncated as possible.
 *
 *-------------------------------------------------------------------------
 */
static herr_t
H5FD__family_truncate(H5FD_t *_file, hid_t H5_ATTR_UNUSED dxpl_id, bool closing)
{
    H5FD_family_t *file = (H5FD_family_t *)_file;
    unsigned       u, nerrors = 0;
    herr_t         ret_value = SUCCEED; /* Return value */

    FUNC_ENTER_PACKAGE

    for (u = 0; u < file->nmembs; u++)
        if (file->memb[u] && H5FD_truncate(file->memb[u], closing) < 0)
            nerrors++;

    if (nerrors)
        HGOTO_ERROR(H5E_IO, H5E_BADVALUE, FAIL, "unable to flush member files");

done:
    FUNC_LEAVE_NOAPI(ret_value)
} /* end H5FD__family_truncate() */

/*-------------------------------------------------------------------------
 * Function:    H5FD__family_lock
 *
 * Purpose:     To place an advisory lock on a file.
 *              The lock type to apply depends on the parameter "rw":
 *                      true--opens for write: an exclusive lock
 *                      false--opens for read: a shared lock
 *
 * Return:      SUCCEED/FAIL
 *
 *-------------------------------------------------------------------------
 */
static herr_t
H5FD__family_lock(H5FD_t *_file, bool rw)
{
    H5FD_family_t *file = (H5FD_family_t *)_file; /* VFD file struct */
    unsigned       u;                             /* Local index variable */
    herr_t         ret_value = SUCCEED;           /* Return value */

    FUNC_ENTER_PACKAGE

    /* Place the lock on all the member files */
    for (u = 0; u < file->nmembs; u++)
        if (file->memb[u])
            if (H5FD_lock(file->memb[u], rw) < 0)
                break;

    /* If one of the locks failed, try to unlock the locked member files
     * in an attempt to return to a fully unlocked state.
     */
    if (u < file->nmembs) {
        unsigned v; /* Local index variable */

        for (v = 0; v < u; v++) {
            if (H5FD_unlock(file->memb[v]) < 0)
                /* Push error, but keep going */
                HDONE_ERROR(H5E_IO, H5E_CANTUNLOCKFILE, FAIL, "unable to unlock member files");
        } /* end for */
        HGOTO_ERROR(H5E_IO, H5E_CANTLOCKFILE, FAIL, "unable to lock member files");
    } /* end if */

done:
    FUNC_LEAVE_NOAPI(ret_value)
} /* end H5FD__family_lock() */

/*-------------------------------------------------------------------------
 * Function:    H5FD__family_unlock
 *
 * Purpose:     To remove the existing lock on the file
 *
 * Return:      SUCCEED/FAIL
 *
 *-------------------------------------------------------------------------
 */
static herr_t
H5FD__family_unlock(H5FD_t *_file)
{
    H5FD_family_t *file = (H5FD_family_t *)_file; /* VFD file struct */
    unsigned       u;                             /* Local index variable */
    herr_t         ret_value = SUCCEED;           /* Return value */

    FUNC_ENTER_PACKAGE

    /* Remove the lock on the member files */
    for (u = 0; u < file->nmembs; u++)
        if (file->memb[u])
            if (H5FD_unlock(file->memb[u]) < 0)
                HGOTO_ERROR(H5E_IO, H5E_CANTUNLOCKFILE, FAIL, "unable to unlock member files");

done:
    FUNC_LEAVE_NOAPI(ret_value)
} /* end H5FD__family_unlock() */

/*-------------------------------------------------------------------------
 * Function:    H5FD__family_delete
 *
 * Purpose:     Delete a file
 *
 * Return:      SUCCEED/FAIL
 *
 *-------------------------------------------------------------------------
 */
static herr_t
H5FD__family_delete(const char *filename, hid_t fapl_id)
{
    H5P_genplist_t           *plist;
    const H5FD_family_fapl_t *fa;
    H5FD_family_fapl_t        default_fa     = {0, H5I_INVALID_HID};
    bool                      default_config = false;
    hid_t                     memb_fapl_id   = H5I_INVALID_HID;
    unsigned                  current_member;
    char                     *member_name  = NULL;
    char                     *temp         = NULL;
    herr_t                    delete_error = FAIL;
    herr_t                    ret_value    = SUCCEED;

    FUNC_ENTER_PACKAGE

    assert(filename);

    /* Get the driver info (for the member fapl)
     * The family_open call accepts H5P_DEFAULT, so we'll accept that here, too.
     */
    if (H5P_FILE_ACCESS_DEFAULT == fapl_id) {
        if (H5FD__family_get_default_config(&default_fa) < 0)
            HGOTO_ERROR(H5E_VFL, H5E_CANTGET, FAIL, "can't get default family VFD configuration");
        memb_fapl_id   = default_fa.memb_fapl_id;
        default_config = true;
    }
    else {
        if (NULL == (plist = (H5P_genplist_t *)H5I_object(fapl_id)))
            HGOTO_ERROR(H5E_ARGS, H5E_BADTYPE, FAIL, "not a file access property list");
        if (NULL == (fa = (const H5FD_family_fapl_t *)H5P_peek_driver_info(plist))) {
            if (H5FD__family_get_default_config(&default_fa) < 0)
                HGOTO_ERROR(H5E_VFL, H5E_CANTGET, FAIL, "can't get default family VFD configuration");
            fa             = &default_fa;
            default_config = true;
        }
        memb_fapl_id = fa->memb_fapl_id;
    }

    /* Allocate space for the string buffers */
    if (NULL == (member_name = (char *)H5MM_malloc(H5FD_FAM_MEMB_NAME_BUF_SIZE)))
        HGOTO_ERROR(H5E_VFL, H5E_CANTALLOC, FAIL, "unable to allocate member name");
    if (NULL == (temp = (char *)H5MM_malloc(H5FD_FAM_MEMB_NAME_BUF_SIZE)))
        HGOTO_ERROR(H5E_VFL, H5E_CANTALLOC, FAIL, "unable to allocate temporary member name");

    /* Sanity check to make sure that generated names are unique */
    H5_GCC_CLANG_DIAG_OFF("format-nonliteral")
    snprintf(member_name, H5FD_FAM_MEMB_NAME_BUF_SIZE, filename, 0);
    snprintf(temp, H5FD_FAM_MEMB_NAME_BUF_SIZE, filename, 1);
    H5_GCC_CLANG_DIAG_ON("format-nonliteral")

    if (!strcmp(member_name, temp)) {
        if (default_config) {
            temp = H5MM_xfree(temp);
            if (NULL == (temp = H5FD__family_get_default_printf_filename(filename)))
                HGOTO_ERROR(H5E_VFL, H5E_CANTGET, FAIL, "can't get default printf-style filename");
            filename = temp;
        }
        else
            HGOTO_ERROR(H5E_VFL, H5E_CANTDELETEFILE, FAIL,
                        "provided file name cannot generate unique sub-files");
    }

    /* Delete all the family members */
    current_member = 0;
    while (1) {
        /* Fix up the filename with the current member's number */
        H5_GCC_CLANG_DIAG_OFF("format-nonliteral")
        snprintf(member_name, H5FD_FAM_MEMB_NAME_BUF_SIZE, filename, current_member);
        H5_GCC_CLANG_DIAG_ON("format-nonliteral")

        /* Attempt to delete the member files. If the first file throws an error
         * we always consider this an error. With subsequent member files, however,
         * errors usually mean that we hit the last member file so we ignore them.
         *
         * Note that this means that any missing files in the family will leave
         * undeleted members behind.
         */
        H5E_BEGIN_TRY
        {
            delete_error = H5FD_delete(member_name, memb_fapl_id);
        }
        H5E_END_TRY
        if (FAIL == delete_error) {
            if (0 == current_member)
                HGOTO_ERROR(H5E_VFL, H5E_CANTDELETEFILE, FAIL, "unable to delete member file");
            else
                H5E_clear_stack(NULL);
            break;
        }
        current_member++;
    } /* end while */

done:
    if (member_name)
        H5MM_xfree(member_name);
    if (temp)
        H5MM_xfree(temp);

    /* Only close memb_fapl_id if we created one from the default configuration */
    if (default_fa.memb_fapl_id >= 0 && H5I_dec_ref(default_fa.memb_fapl_id) < 0)
        HDONE_ERROR(H5E_VFL, H5E_CANTDEC, FAIL, "can't decrement ref. count on member FAPL ID");

    FUNC_LEAVE_NOAPI(ret_value)
} /* end H5FD__family_delete() */<|MERGE_RESOLUTION|>--- conflicted
+++ resolved
@@ -180,19 +180,11 @@
      */
     if (NULL == (def_plist = (H5P_genplist_t *)H5I_object(H5P_FILE_ACCESS_DEFAULT)))
         HGOTO_ERROR(H5E_ARGS, H5E_BADTYPE, FAIL, "not a file access property list");
-<<<<<<< HEAD
-    if ((fa_out->memb_fapl_id = H5P_copy_plist(def_plist, FALSE)) < 0)
-        HGOTO_ERROR(H5E_VFL, H5E_CANTCOPY, FAIL, "can't copy property list");
-    if (NULL == (plist = (H5P_genplist_t *)H5I_object(fa_out->memb_fapl_id)))
-        HGOTO_ERROR(H5E_ARGS, H5E_BADTYPE, FAIL, "not a file access property list");
-    if (H5P_set_driver_by_value(plist, H5_VFD_SEC2, NULL, TRUE) < 0)
-=======
     if ((fa_out->memb_fapl_id = H5P_copy_plist(def_plist, false)) < 0)
         HGOTO_ERROR(H5E_VFL, H5E_CANTCOPY, FAIL, "can't copy property list");
     if (NULL == (plist = (H5P_genplist_t *)H5I_object(fa_out->memb_fapl_id)))
         HGOTO_ERROR(H5E_ARGS, H5E_BADTYPE, FAIL, "not a file access property list");
     if (H5P_set_driver_by_value(plist, H5_VFD_SEC2, NULL, true) < 0)
->>>>>>> 07347cc5
         HGOTO_ERROR(H5E_VFL, H5E_CANTSET, FAIL, "can't set default driver on member FAPL");
 
 done:
@@ -347,22 +339,14 @@
     H5TRACE3("e", "ihi", fapl_id, msize, memb_fapl_id);
 
     /* Check arguments */
-<<<<<<< HEAD
-    if (TRUE != H5P_isa_class(fapl_id, H5P_FILE_ACCESS))
-=======
     if (true != H5P_isa_class(fapl_id, H5P_FILE_ACCESS))
->>>>>>> 07347cc5
         HGOTO_ERROR(H5E_ARGS, H5E_BADTYPE, FAIL, "not a file access property list");
     if (H5P_DEFAULT == memb_fapl_id) {
         /* Get default configuration for member FAPL */
         if (H5FD__family_get_default_config(&fa) < 0)
             HGOTO_ERROR(H5E_VFL, H5E_CANTGET, FAIL, "can't get default driver configuration info");
     }
-<<<<<<< HEAD
-    else if (TRUE != H5P_isa_class(memb_fapl_id, H5P_FILE_ACCESS))
-=======
     else if (true != H5P_isa_class(memb_fapl_id, H5P_FILE_ACCESS))
->>>>>>> 07347cc5
         HGOTO_ERROR(H5E_ARGS, H5E_BADTYPE, FAIL, "not a file access list");
 
     /* Initialize driver specific information. */
@@ -411,11 +395,7 @@
     if (memb_fapl_id) {
         if (NULL == (plist = (H5P_genplist_t *)H5I_object(fa->memb_fapl_id)))
             HGOTO_ERROR(H5E_ARGS, H5E_BADTYPE, FAIL, "not a file access list");
-<<<<<<< HEAD
-        *memb_fapl_id = H5P_copy_plist(plist, TRUE);
-=======
         *memb_fapl_id = H5P_copy_plist(plist, true);
->>>>>>> 07347cc5
     } /* end if */
 
 done:
@@ -450,11 +430,7 @@
     fa->memb_size = file->memb_size;
     if (NULL == (plist = (H5P_genplist_t *)H5I_object(file->memb_fapl_id)))
         HGOTO_ERROR(H5E_ARGS, H5E_BADTYPE, NULL, "not a file access property list");
-<<<<<<< HEAD
-    fa->memb_fapl_id = H5P_copy_plist(plist, FALSE);
-=======
     fa->memb_fapl_id = H5P_copy_plist(plist, false);
->>>>>>> 07347cc5
 
     /* Set return value */
     ret_value = fa;
@@ -496,21 +472,13 @@
 
     /* Deep copy the property list objects in the structure */
     if (old_fa->memb_fapl_id == H5P_FILE_ACCESS_DEFAULT) {
-<<<<<<< HEAD
-        if (H5I_inc_ref(new_fa->memb_fapl_id, FALSE) < 0)
-=======
         if (H5I_inc_ref(new_fa->memb_fapl_id, false) < 0)
->>>>>>> 07347cc5
             HGOTO_ERROR(H5E_VFL, H5E_CANTINC, NULL, "unable to increment ref count on VFL driver");
     } /* end if */
     else {
         if (NULL == (plist = (H5P_genplist_t *)H5I_object(old_fa->memb_fapl_id)))
             HGOTO_ERROR(H5E_ARGS, H5E_BADTYPE, NULL, "not a file access property list");
-<<<<<<< HEAD
-        new_fa->memb_fapl_id = H5P_copy_plist(plist, FALSE);
-=======
         new_fa->memb_fapl_id = H5P_copy_plist(plist, false);
->>>>>>> 07347cc5
     } /* end else */
 
     /* Set return value */
@@ -745,22 +713,14 @@
         } /* end if */
 
         if (fa->memb_fapl_id == H5P_FILE_ACCESS_DEFAULT) {
-<<<<<<< HEAD
-            if (H5I_inc_ref(fa->memb_fapl_id, FALSE) < 0)
-=======
             if (H5I_inc_ref(fa->memb_fapl_id, false) < 0)
->>>>>>> 07347cc5
                 HGOTO_ERROR(H5E_VFL, H5E_CANTINC, NULL, "unable to increment ref count on VFL driver");
             file->memb_fapl_id = fa->memb_fapl_id;
         } /* end if */
         else {
             if (NULL == (plist = (H5P_genplist_t *)H5I_object(fa->memb_fapl_id)))
                 HGOTO_ERROR(H5E_ARGS, H5E_BADTYPE, NULL, "not a file access property list");
-<<<<<<< HEAD
-            file->memb_fapl_id = H5P_copy_plist(plist, FALSE);
-=======
             file->memb_fapl_id = H5P_copy_plist(plist, false);
->>>>>>> 07347cc5
         }                                /* end else */
         file->memb_size = fa->memb_size; /* Actual member size to be updated later */
         file->pmem_size = fa->memb_size; /* Member size passed in through property */
