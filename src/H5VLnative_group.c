--- conflicted
+++ resolved
@@ -259,14 +259,9 @@
  *-------------------------------------------------------------------------
  */
 herr_t
-<<<<<<< HEAD
-H5VL__native_group_optional(void *obj, H5VL_group_optional_t optional_type, hid_t H5_ATTR_UNUSED dxpl_id,
-                            void H5_ATTR_UNUSED **req, va_list arguments)
-=======
 H5VL__native_group_optional(void H5_ATTR_UNUSED *obj, H5VL_group_optional_t optional_type,
                             hid_t H5_ATTR_UNUSED dxpl_id, void H5_ATTR_UNUSED **req,
                             va_list H5_ATTR_DEPRECATED_USED arguments)
->>>>>>> 18bbd3f0
 {
     herr_t ret_value = SUCCEED; /* Return value */
 
