/* * * * * * * * * * * * * * * * * * * * * * * * * * * * * * * * * * * * * * *
 * Copyright by The HDF Group.                                               *
 * Copyright by the Board of Trustees of the University of Illinois.         *
 * All rights reserved.                                                      *
 *                                                                           *
 * This file is part of HDF5.  The full HDF5 copyright notice, including     *
 * terms governing use, modification, and redistribution, is contained in    *
 * the COPYING file, which can be found at the root of the source code       *
 * distribution tree, or in https://support.hdfgroup.org/ftp/HDF5/releases.  *
 * If you do not have access to either file, you may request a copy from     *
 * help@hdfgroup.org.                                                        *
 * * * * * * * * * * * * * * * * * * * * * * * * * * * * * * * * * * * * * * */

/*-------------------------------------------------------------------------
 *
 * Created:     H5FScache.c
 *              May  2 2006
 *              Quincey Koziol
 *
 * Purpose:     Implement file free space metadata cache methods.
 *
 *-------------------------------------------------------------------------
 */

/****************/
/* Module Setup */
/****************/

#include "H5FSmodule.h" /* This source code file is part of the H5FS module */

/***********/
/* Headers */
/***********/
#include "H5private.h"   /* Generic Functions			*/
#include "H5ACprivate.h" /* Metadata cache                       */
#include "H5Eprivate.h"  /* Error handling		  	*/
#include "H5Fprivate.h"  /* File          			*/
#include "H5FSpkg.h"     /* File free space			*/
#include "H5MFprivate.h" /* File memory management		*/
#include "H5MMprivate.h" /* Memory management			*/
#include "H5VMprivate.h" /* Vectors and arrays 			*/
#include "H5WBprivate.h" /* Wrapped Buffers                      */

/****************/
/* Local Macros */
/****************/

/* File free space format version #'s */
#define H5FS_HDR_VERSION   0 /* Header */
#define H5FS_SINFO_VERSION 0 /* Serialized sections */

/******************/
/* Local Typedefs */
/******************/

/* User data for skip list iterator callback for iterating over section size nodes when syncing */
typedef struct {
    H5FS_sinfo_t *sinfo;         /* Free space section info */
    uint8_t **    image;         /* Pointer to address of buffer pointer to serialize with */
    unsigned      sect_cnt_size; /* # of bytes to encode section size counts in */
} H5FS_iter_ud_t;

/********************/
/* Package Typedefs */
/********************/

/********************/
/* Local Prototypes */
/********************/

/* Section info routines */
static herr_t H5FS__sinfo_serialize_sect_cb(void *_item, void H5_ATTR_UNUSED *key, void *_udata);
static herr_t H5FS__sinfo_serialize_node_cb(void *_item, void H5_ATTR_UNUSED *key, void *_udata);

/* Metadata cache callbacks */
static herr_t H5FS__cache_hdr_get_initial_load_size(void *udata, size_t *image_len);
static htri_t H5FS__cache_hdr_verify_chksum(const void *image_ptr, size_t len, void *udata_ptr);
static void * H5FS__cache_hdr_deserialize(const void *image, size_t len, void *udata, hbool_t *dirty);
static herr_t H5FS__cache_hdr_image_len(const void *thing, size_t *image_len);
static herr_t H5FS__cache_hdr_pre_serialize(H5F_t *f, void *thing, haddr_t addr, size_t len,
                                            haddr_t *new_addr, size_t *new_len, unsigned *flags);
static herr_t H5FS__cache_hdr_serialize(const H5F_t *f, void *image, size_t len, void *thing);
static herr_t H5FS__cache_hdr_notify(H5AC_notify_action_t action, void *thing);
static herr_t H5FS__cache_hdr_free_icr(void *thing);

static herr_t H5FS__cache_sinfo_get_initial_load_size(void *udata, size_t *image_len);
static htri_t H5FS__cache_sinfo_verify_chksum(const void *image_ptr, size_t len, void *udata_ptr);
static void * H5FS__cache_sinfo_deserialize(const void *image, size_t len, void *udata, hbool_t *dirty);
static herr_t H5FS__cache_sinfo_image_len(const void *thing, size_t *image_len);
static herr_t H5FS__cache_sinfo_pre_serialize(H5F_t *f, void *thing, haddr_t addr, size_t len,
                                              haddr_t *new_addr, size_t *new_len, unsigned *flags);
static herr_t H5FS__cache_sinfo_serialize(const H5F_t *f, void *image, size_t len, void *thing);
static herr_t H5FS__cache_sinfo_notify(H5AC_notify_action_t action, void *thing);
static herr_t H5FS__cache_sinfo_free_icr(void *thing);

/*********************/
/* Package Variables */
/*********************/

/* H5FS header inherits cache-like properties from H5AC */
const H5AC_class_t H5AC_FSPACE_HDR[1] = {{
    H5AC_FSPACE_HDR_ID,                    /* Metadata client ID */
    "Free Space Header",                   /* Metadata client name (for debugging) */
    H5FD_MEM_FSPACE_HDR,                   /* File space memory type for client */
    H5AC__CLASS_NO_FLAGS_SET,              /* Client class behavior flags */
    H5FS__cache_hdr_get_initial_load_size, /* 'get_initial_load_size' callback */
    NULL,                                  /* 'get_final_load_size' callback */
    H5FS__cache_hdr_verify_chksum,         /* 'verify_chksum' callback */
    H5FS__cache_hdr_deserialize,           /* 'deserialize' callback */
    H5FS__cache_hdr_image_len,             /* 'image_len' callback */
    H5FS__cache_hdr_pre_serialize,         /* 'pre_serialize' callback */
    H5FS__cache_hdr_serialize,             /* 'serialize' callback */
    H5FS__cache_hdr_notify,                /* 'notify' callback */
    H5FS__cache_hdr_free_icr,              /* 'free_icr' callback */
    NULL,                                  /* 'fsf_size' callback */
}};

/* H5FS section info inherits cache-like properties from H5AC */
const H5AC_class_t H5AC_FSPACE_SINFO[1] = {{
    H5AC_FSPACE_SINFO_ID,                    /* Metadata client ID */
    "Free Space Section Info",               /* Metadata client name (for debugging) */
    H5FD_MEM_FSPACE_SINFO,                   /* File space memory type for client */
    H5AC__CLASS_NO_FLAGS_SET,                /* Client class behavior flags */
    H5FS__cache_sinfo_get_initial_load_size, /* 'get_initial_load_size' callback */
    NULL,                                    /* 'get_final_load_size' callback */
    H5FS__cache_sinfo_verify_chksum,         /* 'verify_chksum' callback */
    H5FS__cache_sinfo_deserialize,           /* 'deserialize' callback */
    H5FS__cache_sinfo_image_len,             /* 'image_len' callback */
    H5FS__cache_sinfo_pre_serialize,         /* 'pre_serialize' callback */
    H5FS__cache_sinfo_serialize,             /* 'serialize' callback */
    H5FS__cache_sinfo_notify,                /* 'notify' callback */
    H5FS__cache_sinfo_free_icr,              /* 'free_icr' callback */
    NULL,                                    /* 'fsf_size' callback */
}};

/*****************************/
/* Library Private Variables */
/*****************************/

/*******************/
/* Local Variables */
/*******************/

/*-------------------------------------------------------------------------
 * Function:    H5FS__cache_hdr_get_initial_load_size
 *
 * Purpose:     Compute the size of the data structure on disk.
 *
 * Return:      Non-negative on success/Negative on failure
 *
 * Programmer:  Quincey Koziol
 *              August 14, 2013
 *
 *-------------------------------------------------------------------------
 */
static herr_t
H5FS__cache_hdr_get_initial_load_size(void *_udata, size_t *image_len)
{
    H5FS_hdr_cache_ud_t *udata = (H5FS_hdr_cache_ud_t *)_udata; /* User-data for metadata cache callback */

    FUNC_ENTER_STATIC_NOERR

    /* Check arguments */
    HDassert(udata);
    HDassert(udata->f);
    HDassert(image_len);

    /* Set the image length size */
    *image_len = (size_t)H5FS_HEADER_SIZE(udata->f);

    FUNC_LEAVE_NOAPI(SUCCEED)
} /* end H5FS__cache_hdr_get_initial_load_size() */

/*-------------------------------------------------------------------------
 * Function:    H5FS__cache_hdr_verify_chksum
 *
 * Purpose:     Verify the computed checksum of the data structure is the
 *              same as the stored chksum.
 *
 * Return:      Success:        TRUE/FALSE
 *              Failure:        Negative
 *
 * Programmer:	Vailin Choi; Aug 2015
 *
 *-------------------------------------------------------------------------
 */
htri_t
H5FS__cache_hdr_verify_chksum(const void *_image, size_t len, void H5_ATTR_UNUSED *_udata)
{
    const uint8_t *image = (const uint8_t *)_image; /* Pointer into raw data buffer */
    uint32_t       stored_chksum;                   /* Stored metadata checksum value */
    uint32_t       computed_chksum;                 /* Computed metadata checksum value */
    htri_t         ret_value = TRUE;                /* Return value */

    FUNC_ENTER_STATIC_NOERR

    /* Check arguments */
    HDassert(image);

    /* Get stored and computed checksums */
    H5F_get_checksums(image, len, &stored_chksum, &computed_chksum);

    if (stored_chksum != computed_chksum)
        ret_value = FALSE;

    FUNC_LEAVE_NOAPI(ret_value)
} /* end H5FS__cache_hdr_verify_chksum() */

/*-------------------------------------------------------------------------
 * Function:	H5FS__cache_hdr_deserialize
 *
 * Purpose:	Given a buffer containing the on disk image of the free space
 *      	manager section info, allocate an instance of H5FS_t, load
 *      	it with the data contained in the image, and return a pointer
 *              to the new instance.
 *
 * Return:	Success:	Pointer to new object
 *		Failure:	NULL
 *
 * Programmer:	Quincey Koziol
 *		August 18 2013
 *
 *-------------------------------------------------------------------------
 */
static void *
H5FS__cache_hdr_deserialize(const void *_image, size_t H5_ATTR_NDEBUG_UNUSED len, void *_udata,
                            hbool_t H5_ATTR_UNUSED *dirty)
{
    H5FS_t *             fspace = NULL;                          /* Free space header info */
    H5FS_hdr_cache_ud_t *udata  = (H5FS_hdr_cache_ud_t *)_udata; /* User data for callback */
    const uint8_t *      image  = (const uint8_t *)_image;       /* Pointer into raw data buffer */
    uint32_t             stored_chksum;                          /* Stored metadata checksum value */
    unsigned             nclasses;                               /* Number of section classes */
    H5FS_t *             ret_value = NULL;                       /* Return value */

    FUNC_ENTER_STATIC

    /* Check arguments */
    HDassert(image);
    HDassert(udata);
    HDassert(udata->f);

    /* Allocate a new free space manager */
    if (NULL == (fspace = H5FS__new(udata->f, udata->nclasses, udata->classes, udata->cls_init_udata)))
        HGOTO_ERROR(H5E_RESOURCE, H5E_NOSPACE, NULL, "memory allocation failed")

    /* Set free space manager's internal information */
    fspace->addr = udata->addr;

    /* Magic number */
    if (HDmemcmp(image, H5FS_HDR_MAGIC, (size_t)H5_SIZEOF_MAGIC))
        HGOTO_ERROR(H5E_FSPACE, H5E_CANTLOAD, NULL, "wrong free space header signature")
    image += H5_SIZEOF_MAGIC;

    /* Version */
    if (*image++ != H5FS_HDR_VERSION)
        HGOTO_ERROR(H5E_FSPACE, H5E_CANTLOAD, NULL, "wrong free space header version")

    /* Client ID */
    fspace->client = (H5FS_client_t)*image++;
    if (fspace->client >= H5FS_NUM_CLIENT_ID)
        HGOTO_ERROR(H5E_FSPACE, H5E_CANTLOAD, NULL, "unknown client ID in free space header")

    /* Total space tracked */
    H5F_DECODE_LENGTH(udata->f, image, fspace->tot_space);

    /* Total # of free space sections tracked */
    H5F_DECODE_LENGTH(udata->f, image, fspace->tot_sect_count);

    /* # of serializable free space sections tracked */
    H5F_DECODE_LENGTH(udata->f, image, fspace->serial_sect_count);

    /* # of ghost free space sections tracked */
    H5F_DECODE_LENGTH(udata->f, image, fspace->ghost_sect_count);

    /* # of section classes */
    /* (only check if we actually have some classes) */
    UINT16DECODE(image, nclasses);
    if (fspace->nclasses > 0 && nclasses > fspace->nclasses)
        HGOTO_ERROR(H5E_FSPACE, H5E_CANTLOAD, NULL, "section class count mismatch")

    /* Shrink percent */
    UINT16DECODE(image, fspace->shrink_percent);

    /* Expand percent */
    UINT16DECODE(image, fspace->expand_percent);

    /* Size of address space free space sections are within
     * (log2 of actual value)
     */
    UINT16DECODE(image, fspace->max_sect_addr);

    /* Max. size of section to track */
    H5F_DECODE_LENGTH(udata->f, image, fspace->max_sect_size);

    /* Address of serialized free space sections */
    H5F_addr_decode(udata->f, &image, &fspace->sect_addr);

    /* Size of serialized free space sections */
    H5F_DECODE_LENGTH(udata->f, image, fspace->sect_size);

    /* Allocated size of serialized free space sections */
    H5F_DECODE_LENGTH(udata->f, image, fspace->alloc_sect_size);

    /* checksum verification already done in verify_chksum cb */

    /* Metadata checksum */
    UINT32DECODE(image, stored_chksum);

    /* Sanity check */
    HDassert((size_t)(image - (const uint8_t *)_image) <= len);

    /* Set return value */
    ret_value = fspace;

done:
    /* Release resources */
    if (!ret_value && fspace)
        if (H5FS__hdr_dest(fspace) < 0)
            HDONE_ERROR(H5E_FSPACE, H5E_CANTFREE, NULL, "unable to destroy free space header")

    FUNC_LEAVE_NOAPI(ret_value)
} /* end H5FS__cache_hdr_deserialize() */

/*-------------------------------------------------------------------------
 * Function:    H5FS__cache_hdr_image_len
 *
 * Purpose:     Compute the size of the data structure on disk and return
 *              it in *image_len.
 *
 * Return:      Non-negative on success/Negative on failure
 *
 * Programmer:  Quincey Koziol
 *              August 14, 2013
 *
 *-------------------------------------------------------------------------
 */
static herr_t
H5FS__cache_hdr_image_len(const void *_thing, size_t *image_len)
{
    const H5FS_t *fspace = (const H5FS_t *)_thing; /* Pointer to the object */

    FUNC_ENTER_STATIC_NOERR

    /* Check arguments */
    HDassert(fspace);
    HDassert(fspace->cache_info.magic == H5C__H5C_CACHE_ENTRY_T_MAGIC);
    HDassert(fspace->cache_info.type == H5AC_FSPACE_HDR);
    HDassert(image_len);

    /* Set the image length size */
    *image_len = fspace->hdr_size;

    FUNC_LEAVE_NOAPI(SUCCEED)
} /* end H5FS__cache_hdr_image_len() */

/*-------------------------------------------------------------------------
 * Function:	H5FS__cache_hdr_pre_serialize
 *
 * Purpose:	The free space manager header contains the address, size, and
 *		allocation size of the free space manager section info.  However,
 *		since it is possible for the section info to either not be allocated
 *		at all, or be allocated in temporary (AKA imaginary) files space,
 *		it is possible for the above mentioned fields to contain giberish
 *		when the free space manager header is serialized.
 *
 *		This function exists to prevent this problem.  It does so by
 *		forcing allocation of real file space for the section information.
 *
 *		Note that in the Version 2 cache, this problem was dealt with by
 *		simply flushing the section info before flushing the header.  This
 *		was possible, since the clients handled file I/O directly.  As
 *		this responsibility has moved to the cache in Version 3, this
 *		solution is no longer directly applicable.
 *
 * Return:	Success:	SUCCEED
 *		Failure:	FAIL
 *
 * Programmer:	John Mainzer
 *		6/21/14
 *
 *-------------------------------------------------------------------------
 */
static herr_t
H5FS__cache_hdr_pre_serialize(H5F_t *f, void *_thing, haddr_t addr, size_t H5_ATTR_UNUSED len,
                              haddr_t H5_ATTR_NDEBUG_UNUSED *new_addr, size_t H5_ATTR_NDEBUG_UNUSED *new_len,
                              unsigned *flags)
{
    H5FS_t *    fspace    = (H5FS_t *)_thing; /* Pointer to the object */
    H5AC_ring_t orig_ring = H5AC_RING_INV;    /* Original ring value */
    herr_t      ret_value = SUCCEED;          /* Return value */

    FUNC_ENTER_STATIC

    /* Sanity check */
    HDassert(f);
    HDassert(fspace);
    HDassert(fspace->cache_info.magic == H5C__H5C_CACHE_ENTRY_T_MAGIC);
    HDassert(fspace->cache_info.type == H5AC_FSPACE_HDR);
    HDassert(H5F_addr_defined(addr));
    HDassert(new_addr);
    HDassert(new_len);
    HDassert(flags);

    if (fspace->sinfo) {
        H5AC_ring_t ring;

        /* Retrieve the ring type for the header */
        if (H5AC_get_entry_ring(f, addr, &ring) < 0)
            HGOTO_ERROR(H5E_FSPACE, H5E_CANTGET, FAIL, "unable to get property value");

        /* Set the ring type for the section info in the API context */
        H5AC_set_ring(ring, &orig_ring);

        /* This implies that the header "owns" the section info.
         *
         * Unfortunately, the comments in the code are not clear as to
         * what this means, but from reviewing the code (most particularly
         * H5FS_close(), H5FS_sinfo_lock, and H5FS_sinfo_unlock()), I
         * gather that it means that the header is maintaining a pointer to
         * an instance of H5FS_sinfo_t in which free space data is
         * maintained, and either:
         *
         * 1) The instance of H5FS_sinfo_t is not in the metadata cache.
         *
         *    This will be TRUE iff H5F_addr_defined(fspace->sect_addr)
         *    is FALSE, and fspace->sinfo is not NULL.  This is sometimes
         *    referred to as "floating" section info in the comments.
         *
         *    If the section info structure contains free space data
         *    that must be placed on disk eventually, then
         *
         *        fspace->serial_sect_count > 0
         *
         *    and
         *
         *        H5F_addr_defined(fspace->addr)
         *
         *    will both be TRUE.  If this contition does not hold, then
         *    either the free space info is not persistent
         *    (!H5F_addr_defined(fspace->addr)???) or the section info
         *    contains no free space data that must be written to file
         *    ( fspace->serial_sect_count == 0 ).
         *
         * 2) The instance of H5FS_sinfo_t is in the metadata cache with
         *    address in temporary file space (AKA imaginary file space).
         *    The entry may or may not be protected, and if protected, it
         *    may be protected either RW or RO (as indicated by
         *    fspace->sinfo_protected and  fspace->sinfo_accmod).
         *
         * 3) The instance of H5FS_sinfo_t is in the metadata cache with
         *    address in real file space.  As in case 2) above, the entry
         *    may or may not be protected, and if protected, it
         *    may be protected either RW or RO (as indicated by
         *    fspace->sinfo_protected and  fspace->sinfo_accmod).
         *
         * Observe that fspace->serial_sect_count > 0 must be TRUE in
         * cases 2) and 3), as the section info should not be stored on
         * disk if it doesn't exist.  Similarly, since the section info
         * will not be stored to disk unless the header is,
         * H5F_addr_defined(fspace->addr) must hold as well.
         *
         * As the objective is to touch up the free space manager header
         * so that it contains sensical data on the size and location of
         * the section information, we have to handle each of the above
         * cases differently.
         *
         * Case 1) If either fspace->serial_sect_count == 0 or
         *         ! H5F_addr_defined(fspace->addr) do nothing as either
         *         the free space manager data is not persistent, or the
         *         section info is empty.
         *
         *         Otherwise, allocate space for the section info in real
         *         file space, insert the section info at this location, and
         *         set fspace->sect_addr, fspace->sect_size, and
         *         fspace->alloc_sect_size to reflect the new location
         *         of the section info.  Note that it is not necessary to
         *         force a write of the section info.
         *
         * Case 2) Allocate space for the section info in real file space,
         *         and tell the metadata cache to relocate the entry.
         *         Update fspace->sect_addr, fspace->sect_size, and
         *         fspace->alloc_sect_size to reflect the new location.
         *
         * Case 3) Nothing to be done in this case, although it is useful
         *         to perform sanity checks.
         *
         * Note that while we may alter the contents of the free space
         * header in cases 1) and 2), there is no need to mark the header
         * as dirty, as the metadata cache would not be attempting to
         * serialize the header if it thought it was clean.
         */
        if (fspace->serial_sect_count > 0 && H5F_addr_defined(fspace->addr)) {
            /* Sanity check */
            HDassert(fspace->sect_size > 0);

            if (!H5F_addr_defined(fspace->sect_addr)) { /* case 1 */
                haddr_t tag = HADDR_UNDEF;
                haddr_t sect_addr;
                hsize_t saved_sect_size, new_sect_size;

                /* allocate file space for the section info, and insert it
                 * into the metadata cache.
                 */
                saved_sect_size = fspace->sect_size;
                if (HADDR_UNDEF ==
                    (sect_addr = H5MF_alloc((H5F_t *)f, H5FD_MEM_FSPACE_SINFO, fspace->sect_size)))
                    HGOTO_ERROR(H5E_FSPACE, H5E_NOSPACE, FAIL,
                                "file allocation failed for free space sections")

                /* fspace->sect_size may change in size after H5MF_alloc().
                 * If increased in size, free the previous allocation and
                 * allocate again with the bigger fspace->sect_size.
                 */
                if (fspace->sect_size > saved_sect_size) {

                    new_sect_size = fspace->sect_size;

                    if (H5MF_xfree(f, H5FD_MEM_FSPACE_SINFO, sect_addr, saved_sect_size) < 0)
                        HGOTO_ERROR(H5E_FSPACE, H5E_CANTFREE, FAIL, "unable to free free space sections")

                    if (HADDR_UNDEF ==
                        (sect_addr = H5MF_alloc((H5F_t *)f, H5FD_MEM_FSPACE_SINFO, new_sect_size)))
                        HGOTO_ERROR(H5E_FSPACE, H5E_NOSPACE, FAIL,
                                    "file allocation failed for free space sections")
                    fspace->sect_size       = new_sect_size;
                    fspace->alloc_sect_size = new_sect_size;
                }
                else {
                    fspace->alloc_sect_size = saved_sect_size;
                    fspace->sect_size       = saved_sect_size;
                }
                fspace->sect_addr = sect_addr;

                /* Get the tag for this free space manager and use it to insert the entry */
                if (H5AC_get_tag((const void *)fspace, &tag) < 0)
                    HGOTO_ERROR(H5E_FSPACE, H5E_CANTTAG, FAIL, "can't get tag for metadata cache object")
                H5_BEGIN_TAG(tag)
                if (H5AC_insert_entry((H5F_t *)f, H5AC_FSPACE_SINFO, fspace->sect_addr, fspace->sinfo,
                                      H5AC__NO_FLAGS_SET) < 0)
                    HGOTO_ERROR_TAG(H5E_FSPACE, H5E_CANTINIT, FAIL, "can't add free space sections to cache")
                H5_END_TAG

                HDassert(fspace->sinfo->cache_info.size == fspace->alloc_sect_size);

                /* the metadata cache is now managing the section info,
                 * so set fspace->sinfo to NULL.
                 */
                fspace->sinfo = NULL;
            }                                                 /* end if */
            else if (H5F_IS_TMP_ADDR(f, fspace->sect_addr)) { /* case 2 */
                haddr_t new_sect_addr;

                /* move the section info from temporary (AKA imaginary) file
                 * space to real file space.
                 */

                /* if my reading of the code is correct, this should always
                 * be the case.  If not, we will have to add code to resize
                 * file space allocation for section info as well as moving it.
                 */
                HDassert(fspace->sect_size > 0);
                HDassert(fspace->alloc_sect_size == (size_t)fspace->sect_size);

                /* Allocate space for the section info in file */
                if (HADDR_UNDEF ==
                    (new_sect_addr = H5MF_alloc((H5F_t *)f, H5FD_MEM_FSPACE_SINFO, fspace->sect_size)))
                    HGOTO_ERROR(H5E_FSPACE, H5E_NOSPACE, FAIL,
                                "file allocation failed for free space sections")

                fspace->alloc_sect_size = (size_t)fspace->sect_size;
                HDassert(fspace->sinfo->cache_info.size == fspace->alloc_sect_size);

                /* Let the metadata cache know the section info moved */
                if (H5AC_move_entry((H5F_t *)f, H5AC_FSPACE_SINFO, fspace->sect_addr, new_sect_addr) < 0)
                    HGOTO_ERROR(H5E_HEAP, H5E_CANTMOVE, FAIL, "unable to move section info")

                fspace->sect_addr = new_sect_addr;
            }      /* end else-if */
            else { /* case 3 -- nothing to do but sanity checking */
                /* if my reading of the code is correct, this should always
                 * be the case.  If not, we will have to add code to resize
                 * file space allocation for section info.
                 */
                HDassert(fspace->sect_size > 0);
                HDassert(fspace->alloc_sect_size == (size_t)fspace->sect_size);
            } /* end else */
        }     /* end else */
        else {
            /* for one reason or another (see comment above) there should
             * not be any file space allocated for the section info.
             */
            HDassert(!H5F_addr_defined(fspace->sect_addr));
        } /* end else */
    }     /* end if */
    else if (H5F_addr_defined(fspace->sect_addr)) {
        /* Here the metadata cache is managing the section info.
         *
         * Do some sanity checks, and then test to see if the section
         * info is in real file space.  If it isn't relocate it into
         * real file space lest the header be written to file with
         * a nonsense section info address.
         */
        if (!H5F_POINT_OF_NO_RETURN(f)) {
            HDassert(fspace->sect_size > 0);
            HDassert(fspace->alloc_sect_size == (size_t)fspace->sect_size);
        } /* end if */

        if (H5F_IS_TMP_ADDR(f, fspace->sect_addr)) {
            unsigned sect_status = 0;
            haddr_t  new_sect_addr;

            /* we have work to do -- must relocate section info into
             * real file space.
             *
             * Since the section info address is in temporary space (AKA
             * imaginary space), it follows that the entry must be in
             * cache.  Further, since fspace->sinfo is NULL, it must be
             * unprotected and un-pinned.  Start by verifying this.
             */
            if (H5AC_get_entry_status(f, fspace->sect_addr, &sect_status) < 0)
                HGOTO_ERROR(H5E_FSPACE, H5E_CANTGET, FAIL, "can't get section info status")

            HDassert(sect_status & H5AC_ES__IN_CACHE);
            HDassert((sect_status & H5AC_ES__IS_PROTECTED) == 0);
            HDassert((sect_status & H5AC_ES__IS_PINNED) == 0);

            /* Allocate space for the section info in file */
            if (HADDR_UNDEF ==
                (new_sect_addr = H5MF_alloc((H5F_t *)f, H5FD_MEM_FSPACE_SINFO, fspace->sect_size)))
                HGOTO_ERROR(H5E_FSPACE, H5E_NOSPACE, FAIL, "file allocation failed for free space sections")

            fspace->alloc_sect_size = (size_t)fspace->sect_size;

            /* Sanity check */
            HDassert(!H5F_addr_eq(fspace->sect_addr, new_sect_addr));

            /* Let the metadata cache know the section info moved */
            if (H5AC_move_entry((H5F_t *)f, H5AC_FSPACE_SINFO, fspace->sect_addr, new_sect_addr) < 0)
                HGOTO_ERROR(H5E_FSPACE, H5E_CANTMOVE, FAIL, "unable to move section info")

            /* Update the internal address for the section info */
            fspace->sect_addr = new_sect_addr;

            /* No need to mark the header dirty, as we are about to
             * serialize it.
             */
        }  /* end if */
    }      /* end else-if */
    else { /* there is no section info at present */
        /* do some sanity checks */
        HDassert(fspace->serial_sect_count == 0);
        HDassert(fspace->tot_sect_count == fspace->ghost_sect_count);
    } /* end else */

    /* what ever happened above, set *flags to 0 */
    *flags = 0;

done:
    /* Reset the ring in the API context */
    if (orig_ring != H5AC_RING_INV)
        H5AC_set_ring(orig_ring, NULL);

    FUNC_LEAVE_NOAPI(ret_value)
} /* end H5FS__cache_hdr_pre_serialize() */

/*-------------------------------------------------------------------------
 * Function:    H5FS__cache_hdr_serialize
 *
 * Purpose: 	Given an instance of H5FS_t and a suitably sized buffer,
 *      	serialize the contents of the instance of H5FS_t and write
 *      	its contents to the buffer.  This buffer will be used to
 *      	write the image of the instance to file.
 *
 * Return:      Success:        SUCCEED
 *              Failure:        FAIL
 *
 * Programmer:  John Mainzer
 *              6/21/14
 *
 *-------------------------------------------------------------------------
 */
static herr_t
H5FS__cache_hdr_serialize(const H5F_t *f, void *_image, size_t H5_ATTR_NDEBUG_UNUSED len, void *_thing)
{
    H5FS_t * fspace = (H5FS_t *)_thing;  /* Pointer to the object */
    uint8_t *image  = (uint8_t *)_image; /* Pointer into raw data buffer */
    uint32_t metadata_chksum;            /* Computed metadata checksum value */
    herr_t   ret_value = SUCCEED;        /* Return value */

    FUNC_ENTER_STATIC_NOERR

    /* Check arguments */
    HDassert(f);
    HDassert(image);
    HDassert(fspace);
    HDassert(fspace->cache_info.magic == H5C__H5C_CACHE_ENTRY_T_MAGIC);
    HDassert(fspace->cache_info.type == H5AC_FSPACE_HDR);
    HDassert(fspace->hdr_size == len);

    /* The section information does not always exits, and if it does,
     * it is not always in the cache.  To make matters more interesting,
     * even if it is in the cache, it may not be in real file space.
     *
     * The pre-serialize function should have moved the section info
     * into real file space if necessary before this function was called.
     * The following asserts are a cursory check on this.
     */
    HDassert((!H5F_addr_defined(fspace->sect_addr)) || (!H5F_IS_TMP_ADDR(f, fspace->sect_addr)));

    if (!H5F_POINT_OF_NO_RETURN(f))
        HDassert((!H5F_addr_defined(fspace->sect_addr)) ||
                 ((fspace->sect_size > 0) && (fspace->alloc_sect_size == (size_t)fspace->sect_size)));

    /* Magic number */
    H5MM_memcpy(image, H5FS_HDR_MAGIC, (size_t)H5_SIZEOF_MAGIC);
    image += H5_SIZEOF_MAGIC;

    /* Version # */
    *image++ = H5FS_HDR_VERSION;

    /* Client ID */
    H5_CHECKED_ASSIGN(*image++, uint8_t, fspace->client, int);

    /* Total space tracked */
    H5F_ENCODE_LENGTH(f, image, fspace->tot_space);

    /* Total # of free space sections tracked */
    H5F_ENCODE_LENGTH(f, image, fspace->tot_sect_count);

    /* # of serializable free space sections tracked */
    H5F_ENCODE_LENGTH(f, image, fspace->serial_sect_count);

    /* # of ghost free space sections tracked */
    H5F_ENCODE_LENGTH(f, image, fspace->ghost_sect_count);

    /* # of section classes */
    UINT16ENCODE(image, fspace->nclasses);

    /* Shrink percent */
    UINT16ENCODE(image, fspace->shrink_percent);

    /* Expand percent */
    UINT16ENCODE(image, fspace->expand_percent);

    /* Size of address space free space sections are within (log2 of
     * actual value)
     */
    UINT16ENCODE(image, fspace->max_sect_addr);

    /* Max. size of section to track */
    H5F_ENCODE_LENGTH(f, image, fspace->max_sect_size);

    /* Address of serialized free space sections */
    H5F_addr_encode(f, &image, fspace->sect_addr);

    /* Size of serialized free space sections */
    H5F_ENCODE_LENGTH(f, image, fspace->sect_size);

    /* Allocated size of serialized free space sections */
    H5F_ENCODE_LENGTH(f, image, fspace->alloc_sect_size);

    /* Compute checksum */
    metadata_chksum = H5_checksum_metadata((uint8_t *)_image, (size_t)(image - (uint8_t *)_image), 0);

    /* Metadata checksum */
    UINT32ENCODE(image, metadata_chksum);

    /* sanity checks */
    HDassert((size_t)(image - (uint8_t *)_image) == fspace->hdr_size);

    FUNC_LEAVE_NOAPI(ret_value)
} /* H5FS__cache_hdr_serialize() */

/*-------------------------------------------------------------------------
 * Function:    H5FS__cache_hdr_notify
 *
 * Purpose:     Handle cache action notifications
 *
 * Return:      SUCCEED/FAIL
 *
 * Programmer:  Quincey Koziol
 *              January 3, 2017
 *
 *-------------------------------------------------------------------------
 */
herr_t
H5FS__cache_hdr_notify(H5AC_notify_action_t action, void *_thing)
{
    H5FS_t *fspace    = (H5FS_t *)_thing; /* Pointer to the object */
    herr_t  ret_value = SUCCEED;          /* Return value */

    FUNC_ENTER_NOAPI_NOINIT

    /* Sanity check */
    HDassert(fspace);

    /* Determine which action to take */
    switch (action) {
        case H5AC_NOTIFY_ACTION_AFTER_INSERT:
        case H5AC_NOTIFY_ACTION_AFTER_LOAD:
        case H5AC_NOTIFY_ACTION_AFTER_FLUSH:
            /* do nothing */
            break;

        case H5AC_NOTIFY_ACTION_ENTRY_DIRTIED:
            if (H5AC_unsettle_entry_ring(fspace) < 0)
                HGOTO_ERROR(H5E_FSPACE, H5E_CANTFLUSH, FAIL, "unable to mark FSM ring as unsettled")
            break;

        case H5AC_NOTIFY_ACTION_ENTRY_CLEANED:
        case H5AC_NOTIFY_ACTION_CHILD_DIRTIED:
        case H5AC_NOTIFY_ACTION_CHILD_CLEANED:
        case H5AC_NOTIFY_ACTION_CHILD_UNSERIALIZED:
        case H5AC_NOTIFY_ACTION_CHILD_SERIALIZED:
        case H5AC_NOTIFY_ACTION_BEFORE_EVICT:
            /* do nothing */
            break;

        default:
#ifdef NDEBUG
            HGOTO_ERROR(H5E_FSPACE, H5E_BADVALUE, FAIL, "unknown action from metadata cache")
#else /* NDEBUG */
            HDassert(0 && "Unknown action?!?");
#endif /* NDEBUG */
    } /* end switch */

done:
    FUNC_LEAVE_NOAPI(ret_value)
} /* end H5FS__cache_hdr_notify() */

/*-------------------------------------------------------------------------
 * Function:	H5FS__cache_hdr_free_icr
 *
 * Purpose:	Destroys a free space header in memory.
 *
 * Note:	The metadata cache sets the object's cache_info.magic to
 *		H5C__H5C_CACHE_ENTRY_T_BAD_MAGIC before calling a free_icr
 *		callback (checked in assert).
 *
 * Return:	Success:        SUCCEED
 *              Failure:        FAIL
 *
 * Programmer:	Quincey Koziol
 *		May  2 2006
 *
 *-------------------------------------------------------------------------
 */
static herr_t
H5FS__cache_hdr_free_icr(void *_thing)
{
    H5FS_t *fspace    = (H5FS_t *)_thing; /* Pointer to the object */
    herr_t  ret_value = SUCCEED;          /* Return value */

    FUNC_ENTER_STATIC

    /* Sanity checks */
    HDassert(fspace);
    HDassert(fspace->cache_info.magic == H5C__H5C_CACHE_ENTRY_T_BAD_MAGIC);
    HDassert(fspace->cache_info.type == H5AC_FSPACE_HDR);

    /* We should not still be holding on to the free space section info */
    HDassert(!fspace->sinfo);

    /* Destroy free space header */
    if (H5FS__hdr_dest(fspace) < 0)
        HGOTO_ERROR(H5E_FSPACE, H5E_CANTFREE, FAIL, "unable to destroy free space header")

done:
    FUNC_LEAVE_NOAPI(ret_value)
} /* end H5FS__cache_hdr_free_icr() */

/*-------------------------------------------------------------------------
 * Function:	H5FS__cache_sinfo_get_initial_load_size()
 *
 * Purpose:	Compute the size of the on disk image of the free space
 *		manager section info, and place this value in *image_len.
 *
 * Return:	Success:	SUCCEED
 *		Failure:	FAIL
 *
 * Programmer:	John Mainzer
 *		7/7/14
 *
 *-------------------------------------------------------------------------
 */
static herr_t
H5FS__cache_sinfo_get_initial_load_size(void *_udata, size_t *image_len)
{
    const H5FS_t *         fspace;                                  /* free space manager */
    H5FS_sinfo_cache_ud_t *udata = (H5FS_sinfo_cache_ud_t *)_udata; /* User data for callback */

    FUNC_ENTER_STATIC_NOERR

    /* Sanity checks */
    HDassert(udata);
    fspace = udata->fspace;
    HDassert(fspace);
    HDassert(fspace->sect_size > 0);
    HDassert(image_len);

    /* Set the image length size */
    *image_len = (size_t)(fspace->sect_size);

    FUNC_LEAVE_NOAPI(SUCCEED)
} /* end H5FS__cache_sinfo_get_initial_load_size() */

/*-------------------------------------------------------------------------
 * Function:    H5FS__cache_sinfo_verify_chksum
 *
 * Purpose:     Verify the computed checksum of the data structure is the
 *              same as the stored chksum.
 *
 * Return:      Success:        TRUE/FALSE
 *              Failure:        Negative
 *
 * Programmer:	Vailin Choi; Aug 2015
 *
 *-------------------------------------------------------------------------
 */
htri_t
H5FS__cache_sinfo_verify_chksum(const void *_image, size_t len, void H5_ATTR_UNUSED *_udata)
{
    const uint8_t *image = (const uint8_t *)_image; /* Pointer into raw data buffer */
    uint32_t       stored_chksum;                   /* Stored metadata checksum value */
    uint32_t       computed_chksum;                 /* Computed metadata checksum value */
    htri_t         ret_value = TRUE;                /* Return value */

    FUNC_ENTER_PACKAGE_NOERR

    /* Check arguments */
    HDassert(image);

    /* Get stored and computed checksums */
    H5F_get_checksums(image, len, &stored_chksum, &computed_chksum);

    if (stored_chksum != computed_chksum)
        ret_value = FALSE;

    FUNC_LEAVE_NOAPI(ret_value)
} /* end H5FS__cache_sinfo_verify_chksum() */

/*-------------------------------------------------------------------------
 * Function:	H5FS__cache_sinfo_deserialize
 *
 * Purpose:	Given a buffer containing the on disk image of the free space
 *		manager section info, allocate an instance of H5FS_sinfo_t, load
 *		it with the data contained in the image, and return a pointer to
 *		the new instance.
 *
 * Return:	Success:	Pointer to in core representation
 *		Failure:	NULL
 *
 * Programmer:	John Mainzer
 *		7/7/14
 *
 *-------------------------------------------------------------------------
 */
static void *
H5FS__cache_sinfo_deserialize(const void *_image, size_t H5_ATTR_NDEBUG_UNUSED len, void *_udata,
                              hbool_t H5_ATTR_NDEBUG_UNUSED *dirty)
{
    H5FS_sinfo_cache_ud_t *udata = (H5FS_sinfo_cache_ud_t *)_udata; /* User data for callback */
    H5FS_t *               fspace;                                  /* free space manager */
    H5FS_sinfo_t *         sinfo = NULL;                            /* Free space section info */
    haddr_t                fs_addr;                                 /* Free space header address */
    size_t                 old_sect_size;                           /* Old section size */
    const uint8_t *        image = (const uint8_t *)_image;         /* Pointer into raw data buffer */
    const uint8_t *        chksum_image;                            /* Points to chksum location */
    uint32_t               stored_chksum;                           /* Stored metadata checksum  */
    void *                 ret_value = NULL;                        /* Return value */

    FUNC_ENTER_STATIC

    /* Sanity checks */
    HDassert(image);
    HDassert(udata);
    fspace = udata->fspace;
    HDassert(fspace);
    HDassert(fspace->sect_size == len);
    HDassert(dirty);

    /* Allocate a new free space section info */
    if (NULL == (sinfo = H5FS__sinfo_new(udata->f, fspace)))
        HGOTO_ERROR(H5E_RESOURCE, H5E_NOSPACE, NULL, "memory allocation failed")

    /* initialize old_sect_size */
    H5_CHECKED_ASSIGN(old_sect_size, size_t, fspace->sect_size, hsize_t);

    /* Magic number */
    if (HDmemcmp(image, H5FS_SINFO_MAGIC, (size_t)H5_SIZEOF_MAGIC))
        HGOTO_ERROR(H5E_FSPACE, H5E_CANTLOAD, NULL, "wrong free space sections signature")
    image += H5_SIZEOF_MAGIC;

    /* Version */
    if (*image++ != H5FS_SINFO_VERSION)
        HGOTO_ERROR(H5E_FSPACE, H5E_CANTLOAD, NULL, "wrong free space sections version")

    /* Address of free space header for these sections */
    H5F_addr_decode(udata->f, &image, &fs_addr);
    if (H5F_addr_ne(fs_addr, fspace->addr))
        HGOTO_ERROR(H5E_FSPACE, H5E_CANTLOAD, NULL, "incorrect header address for free space sections")

    /* Check for any serialized sections */
    if (fspace->serial_sect_count > 0) {
        hsize_t old_tot_sect_count; /* Total section count from header */
<<<<<<< HEAD
        hsize_t H5_ATTR_NDEBUG_UNUSED
            old_serial_sect_count;                          /* Total serializable section count from header */
        hsize_t H5_ATTR_NDEBUG_UNUSED old_ghost_sect_count; /* Total ghost section count from header */
        hsize_t H5_ATTR_NDEBUG_UNUSED old_tot_space;        /* Total space managed from header */
        unsigned                      sect_cnt_size;        /* The size of the section size counts */
=======
        hsize_t H5_ATTR_NDEBUG_UNUSED old_serial_sect_count; /* Total serializable section count from header */
        hsize_t H5_ATTR_NDEBUG_UNUSED old_ghost_sect_count;  /* Total ghost section count from header */
        hsize_t H5_ATTR_NDEBUG_UNUSED old_tot_space;         /* Total space managed from header */
        unsigned                      sect_cnt_size;         /* The size of the section size counts */
>>>>>>> 5ff09ae9

        /* Compute the size of the section counts */
        sect_cnt_size = H5VM_limit_enc_size((uint64_t)fspace->serial_sect_count);

        /* Reset the section count, the "add" routine will update it */
        old_tot_sect_count        = fspace->tot_sect_count;
        old_serial_sect_count     = fspace->serial_sect_count;
        old_ghost_sect_count      = fspace->ghost_sect_count;
        old_tot_space             = fspace->tot_space;
        fspace->tot_sect_count    = 0;
        fspace->serial_sect_count = 0;
        fspace->ghost_sect_count  = 0;
        fspace->tot_space         = 0;

        /* Walk through the image, deserializing sections */
        do {
            hsize_t sect_size  = 0; /* Current section size */
            size_t  node_count = 0; /* # of sections of this size */
            size_t  u;              /* Local index variable */

            /* The number of sections of this node's size */
            UINT64DECODE_VAR(image, node_count, sect_cnt_size);
            HDassert(node_count);

            /* The size of the sections for this node */
            UINT64DECODE_VAR(image, sect_size, sinfo->sect_len_size);
            HDassert(sect_size);

            /* Loop over nodes of this size */
            for (u = 0; u < node_count; u++) {
                H5FS_section_info_t *new_sect;      /* Section that was deserialized */
                haddr_t              sect_addr = 0; /* Address of free space section in the address space */
                unsigned             sect_type;     /* Type of free space section */
                unsigned             des_flags;     /* Flags from deserialize callback */

                /* The address of the section */
                UINT64DECODE_VAR(image, sect_addr, sinfo->sect_off_size);

                /* The type of this section */
                sect_type = *image++;

                /* Call 'deserialize' callback for this section */
                des_flags = 0;
                HDassert(fspace->sect_cls[sect_type].deserialize);
                if (NULL == (new_sect = (*fspace->sect_cls[sect_type].deserialize)(
                                 &fspace->sect_cls[sect_type], image, sect_addr, sect_size, &des_flags)))
                    HGOTO_ERROR(H5E_FSPACE, H5E_CANTDECODE, NULL, "can't deserialize section")

                /* Update offset in serialization image */
                image += fspace->sect_cls[sect_type].serial_size;

                /* Insert section in free space manager, unless requested not to */
                if (!(des_flags & H5FS_DESERIALIZE_NO_ADD))
                    if (H5FS_sect_add(udata->f, fspace, new_sect, H5FS_ADD_DESERIALIZING, udata) < 0)
                        HGOTO_ERROR(H5E_FSPACE, H5E_CANTINSERT, NULL,
                                    "can't add section to free space manager")
            } /* end for */

            if (fspace->tot_sect_count == old_tot_sect_count)
                break;

        } while (image < (((const uint8_t *)_image + old_sect_size) - H5FS_SIZEOF_CHKSUM));

        /* Sanity check */
        HDassert((size_t)(image - (const uint8_t *)_image) <= (old_sect_size - H5FS_SIZEOF_CHKSUM));
        HDassert(old_sect_size == fspace->sect_size);
        HDassert(old_tot_sect_count == fspace->tot_sect_count);
        HDassert(old_serial_sect_count == fspace->serial_sect_count);
        HDassert(old_ghost_sect_count == fspace->ghost_sect_count);
        HDassert(old_tot_space == fspace->tot_space);
    } /* end if */

    /* checksum verification already done in verify_chksum cb */

    /* There may be empty space between entries and chksum */
    chksum_image = (const uint8_t *)(_image) + old_sect_size - H5FS_SIZEOF_CHKSUM;
    /* Metadata checksum */
    UINT32DECODE(chksum_image, stored_chksum);

    /* Sanity check */
    HDassert((image == chksum_image) ||
             ((size_t)((image - (const uint8_t *)_image) + (chksum_image - image)) == old_sect_size));

    /* Set return value */
    ret_value = sinfo;

done:
    if (!ret_value && sinfo)
        if (H5FS__sinfo_dest(sinfo) < 0)
            HDONE_ERROR(H5E_FSPACE, H5E_CANTFREE, NULL, "unable to destroy free space info")

    FUNC_LEAVE_NOAPI(ret_value)
} /* end H5FS__cache_sinfo_deserialize() */

/*-------------------------------------------------------------------------
 * Function:    H5FS__cache_sinfo_image_len
 *
 * Purpose:     Compute the size of the data structure on disk and return
 *              it in *image_len.
 *
 * Return:      Non-negative on success/Negative on failure
 *
 * Programmer:  Quincey Koziol
 *              August 14, 2013
 *
 *-------------------------------------------------------------------------
 */
static herr_t
H5FS__cache_sinfo_image_len(const void *_thing, size_t *image_len)
{
    const H5FS_sinfo_t *sinfo = (const H5FS_sinfo_t *)_thing; /* Pointer to the object */

    FUNC_ENTER_STATIC_NOERR

    /* Sanity checks */
    HDassert(sinfo);
    HDassert(sinfo->cache_info.magic == H5C__H5C_CACHE_ENTRY_T_MAGIC);
    HDassert(sinfo->cache_info.type == H5AC_FSPACE_SINFO);
    HDassert(sinfo->fspace);
    HDassert(sinfo->fspace->cache_info.magic == H5C__H5C_CACHE_ENTRY_T_MAGIC);
    HDassert(sinfo->fspace->cache_info.type == H5AC_FSPACE_HDR);
    HDassert(image_len);

    /* Set the image length size */
    H5_CHECKED_ASSIGN(*image_len, size_t, sinfo->fspace->alloc_sect_size, hsize_t);

    FUNC_LEAVE_NOAPI(SUCCEED)
} /* end H5FS__cache_sinfo_image_len() */

/*-------------------------------------------------------------------------
 * Function:	H5FS__cache_sinfo_pre_serialize
 *
 * Purpose:	The objective of this function is to test to see if file space
 *		for the section info is located in temporary (AKA imaginary) file
 *		space.  If it is, relocate file space for the section info to
 *		regular file space.
 *
 * Return:	Success:	SUCCEED
 *		Failure:	FAIL
 *
 * Programmer:	John Mainzer
 *		7/7/14
 *
 *-------------------------------------------------------------------------
 */
static herr_t
H5FS__cache_sinfo_pre_serialize(H5F_t *f, void *_thing, haddr_t addr, size_t H5_ATTR_NDEBUG_UNUSED len,
                                haddr_t *new_addr, size_t H5_ATTR_NDEBUG_UNUSED *new_len, unsigned *flags)
{
    H5FS_sinfo_t *sinfo = (H5FS_sinfo_t *)_thing; /* Pointer to the object */
    H5FS_t *      fspace;                         /* Free space header */
    haddr_t       sinfo_addr;                     /* Address for section info */
    herr_t        ret_value = SUCCEED;            /* Return value */

    FUNC_ENTER_STATIC

    /* Sanity checks */
    HDassert(f);
    HDassert(sinfo);
    HDassert(sinfo->cache_info.magic == H5C__H5C_CACHE_ENTRY_T_MAGIC);
    HDassert(sinfo->cache_info.type == H5AC_FSPACE_SINFO);
    fspace = sinfo->fspace;
    HDassert(fspace->cache_info.magic == H5C__H5C_CACHE_ENTRY_T_MAGIC);
    HDassert(fspace->cache_info.type == H5AC_FSPACE_HDR);
    HDassert(fspace->cache_info.is_pinned);
    HDassert(H5F_addr_defined(addr));
    HDassert(H5F_addr_eq(fspace->sect_addr, addr));
    HDassert(fspace->sect_size == len);
    HDassert(new_addr);
    HDassert(new_len);
    HDassert(flags);

    sinfo_addr = addr; /* this will change if we relocate the section data */

    /* Check for section info at temporary address */
    if (H5F_IS_TMP_ADDR(f, fspace->sect_addr)) {
        /* Sanity check */
        HDassert(fspace->sect_size > 0);
        HDassert(H5F_addr_eq(fspace->sect_addr, addr));

        /* Allocate space for the section info in file */
        if (HADDR_UNDEF == (sinfo_addr = H5MF_alloc((H5F_t *)f, H5FD_MEM_FSPACE_SINFO, fspace->sect_size)))
            HGOTO_ERROR(H5E_FSPACE, H5E_NOSPACE, FAIL, "file allocation failed for free space sections")

        fspace->alloc_sect_size = (size_t)fspace->sect_size;

        /* Sanity check */
        HDassert(!H5F_addr_eq(sinfo->fspace->sect_addr, sinfo_addr));

        /* Let the metadata cache know the section info moved */
        if (H5AC_move_entry((H5F_t *)f, H5AC_FSPACE_SINFO, sinfo->fspace->sect_addr, sinfo_addr) < 0)
            HGOTO_ERROR(H5E_FSPACE, H5E_CANTMOVE, FAIL, "unable to move section info")

        /* Update the internal address for the section info */
        sinfo->fspace->sect_addr = sinfo_addr;

        /* Mark free space header as dirty */
        if (H5AC_mark_entry_dirty(fspace) < 0)
            HGOTO_ERROR(H5E_FSPACE, H5E_CANTMARKDIRTY, FAIL, "unable to mark free space header as dirty")
    } /* end if */

    if (!H5F_addr_eq(addr, sinfo_addr)) {
        *new_addr = sinfo_addr;
        *flags    = H5C__SERIALIZE_MOVED_FLAG;
    } /* end if */
    else
        *flags = 0;

done:
    FUNC_LEAVE_NOAPI(ret_value)
} /* end H5FS__cache_sinfo_pre_serialize() */

/*-------------------------------------------------------------------------
 * Function:	H5FS__cache_sinfo_serialize
 *
 * Purpose:	Given an instance of H5FS_sinfo_t and a suitably sized buffer,
 *		serialize the contents of the instance of H5FS_sinfo_t and write
 *		its contents to the buffer.  This buffer will be used to write
 *		the image of the instance to file.
 *
 * Return:	Success:	SUCCEED
 *		Failure:	FAIL
 *
 * Programmer:	John Mainzer
 *		6/21/14
 *
 *-------------------------------------------------------------------------
 */
static herr_t
H5FS__cache_sinfo_serialize(const H5F_t *f, void *_image, size_t len, void *_thing)
{
    H5FS_sinfo_t * sinfo = (H5FS_sinfo_t *)_thing;   /* Pointer to the object */
    H5FS_iter_ud_t udata;                            /* User data for callbacks */
    uint8_t *      image        = (uint8_t *)_image; /* Pointer into raw data buffer */
    uint8_t *      chksum_image = NULL;              /* Points to chksum location */
    uint32_t       metadata_chksum;                  /* Computed metadata checksum value */
    unsigned       bin;                              /* Current bin we are on */
    herr_t         ret_value = SUCCEED;              /* Return value */

    FUNC_ENTER_STATIC

    /* Sanity checks */
    HDassert(f);
    HDassert(image);
    HDassert(sinfo);
    HDassert(sinfo->cache_info.magic == H5C__H5C_CACHE_ENTRY_T_MAGIC);
    HDassert(sinfo->cache_info.type == H5AC_FSPACE_SINFO);
    HDassert(sinfo->fspace->cache_info.magic == H5C__H5C_CACHE_ENTRY_T_MAGIC);
    HDassert(sinfo->fspace->cache_info.type == H5AC_FSPACE_HDR);
    HDassert(sinfo->fspace->cache_info.is_pinned);
    HDassert(sinfo->fspace->sect_size == len);
    HDassert(sinfo->fspace->sect_cls);

    /* Magic number */
    H5MM_memcpy(image, H5FS_SINFO_MAGIC, (size_t)H5_SIZEOF_MAGIC);
    image += H5_SIZEOF_MAGIC;

    /* Version # */
    *image++ = H5FS_SINFO_VERSION;

    /* Address of free space header for these sections */
    H5F_addr_encode(f, &image, sinfo->fspace->addr);

    /* Set up user data for iterator */
    udata.sinfo         = sinfo;
    udata.image         = &image;
    udata.sect_cnt_size = H5VM_limit_enc_size((uint64_t)sinfo->fspace->serial_sect_count);

    /* Iterate over all the bins */
    for (bin = 0; bin < sinfo->nbins; bin++)
        /* Check if there are any sections in this bin */
        if (sinfo->bins[bin].bin_list)
            /* Iterate over list of section size nodes for bin */
            if (H5SL_iterate(sinfo->bins[bin].bin_list, H5FS__sinfo_serialize_node_cb, &udata) < 0)
                HGOTO_ERROR(H5E_FSPACE, H5E_BADITER, FAIL, "can't iterate over section size nodes")

    /* Compute checksum */

    /* There may be empty space between entries and chksum */
    chksum_image    = (uint8_t *)(_image) + len - H5FS_SIZEOF_CHKSUM;
    metadata_chksum = H5_checksum_metadata(_image, (size_t)(chksum_image - (uint8_t *)_image), 0);
    /* Metadata checksum */
    UINT32ENCODE(chksum_image, metadata_chksum);

    /* Sanity check */
    HDassert((chksum_image == image) ||
             ((size_t)((image - (uint8_t *)_image) + (chksum_image - image)) == sinfo->fspace->sect_size));
    HDassert(sinfo->fspace->sect_size <= sinfo->fspace->alloc_sect_size);

done:
    FUNC_LEAVE_NOAPI(ret_value)
} /* end H5FS__cache_sinfo_serialize() */

/*-------------------------------------------------------------------------
 * Function:    H5FS__cache_sinfo_notify
 *
 * Purpose:     Handle cache action notifications
 *
 * Return:      SUCCEED/FAIL
 *
 * Programmer:  Dana Robinson
 *              Fall 2012
 *
 *-------------------------------------------------------------------------
 */
herr_t
H5FS__cache_sinfo_notify(H5AC_notify_action_t action, void *_thing)
{
    H5FS_sinfo_t *sinfo     = (H5FS_sinfo_t *)_thing;
    herr_t        ret_value = SUCCEED; /* Return value */

    FUNC_ENTER_PACKAGE

    /* Sanity check */
    HDassert(sinfo);

    /* Check if the file was opened with SWMR-write access */
    if (sinfo->fspace->swmr_write) {
        /* Determine which action to take */
        switch (action) {
            case H5AC_NOTIFY_ACTION_AFTER_INSERT:
            case H5AC_NOTIFY_ACTION_AFTER_LOAD:
                /* Create flush dependency on parent */
                if (H5FS__create_flush_depend((H5AC_info_t *)sinfo->fspace, (H5AC_info_t *)sinfo) < 0)
                    HGOTO_ERROR(
                        H5E_FSPACE, H5E_CANTDEPEND, FAIL,
                        "unable to create flush dependency between data block and header, address = %llu",
                        (unsigned long long)sinfo->fspace->sect_addr)
                break;

            case H5AC_NOTIFY_ACTION_AFTER_FLUSH:
            case H5AC_NOTIFY_ACTION_ENTRY_DIRTIED:
            case H5AC_NOTIFY_ACTION_ENTRY_CLEANED:
            case H5AC_NOTIFY_ACTION_CHILD_DIRTIED:
            case H5AC_NOTIFY_ACTION_CHILD_CLEANED:
            case H5AC_NOTIFY_ACTION_CHILD_UNSERIALIZED:
            case H5AC_NOTIFY_ACTION_CHILD_SERIALIZED:
                /* do nothing */
                break;

            case H5AC_NOTIFY_ACTION_BEFORE_EVICT:
                /* Destroy flush dependency on parent */
                if (H5FS__destroy_flush_depend((H5AC_info_t *)sinfo->fspace, (H5AC_info_t *)sinfo) < 0)
                    HGOTO_ERROR(H5E_FSPACE, H5E_CANTUNDEPEND, FAIL, "unable to destroy flush dependency")
                break;

            default:
#ifdef NDEBUG
                HGOTO_ERROR(H5E_FSPACE, H5E_BADVALUE, FAIL, "unknown action from metadata cache")
#else /* NDEBUG */
                HDassert(0 && "Unknown action?!?");
#endif /* NDEBUG */
        } /* end switch */
    }     /* end if */

done:
    FUNC_LEAVE_NOAPI(ret_value)
} /* end H5FS__cache_sinfo_notify() */

/*-------------------------------------------------------------------------
 * Function:	H5FS__cache_sinfo_free_icr
 *
 * Purpose:	Free the memory used for the in core representation of the
 *		free space manager section info.
 *
 * Note:	The metadata cache sets the object's cache_info.magic to
 *		H5C__H5C_CACHE_ENTRY_T_BAD_MAGIC before calling a free_icr
 *		callback (checked in assert).
 *
 * Return:	Success:	SUCCEED
 *		Failure:	FAIL
 *
 * Programmer:	John Mainzer
 *		6/21/14
 *
 *-------------------------------------------------------------------------
 */
static herr_t
H5FS__cache_sinfo_free_icr(void *_thing)
{
    H5FS_sinfo_t *sinfo     = (H5FS_sinfo_t *)_thing; /* Pointer to the object */
    herr_t        ret_value = SUCCEED;                /* Return value */

    FUNC_ENTER_STATIC

    /* Sanity checks */
    HDassert(sinfo);
    HDassert(sinfo->cache_info.magic == H5C__H5C_CACHE_ENTRY_T_BAD_MAGIC);
    HDassert(sinfo->cache_info.type == H5AC_FSPACE_SINFO);
    HDassert(sinfo->fspace->cache_info.magic == H5C__H5C_CACHE_ENTRY_T_MAGIC);
    HDassert(sinfo->fspace->cache_info.type == H5AC_FSPACE_HDR);
    HDassert(sinfo->fspace->cache_info.is_pinned);

    /* Destroy free space info */
    if (H5FS__sinfo_dest(sinfo) < 0)
        HGOTO_ERROR(H5E_FSPACE, H5E_CANTFREE, FAIL, "unable to destroy free space info")

done:
    FUNC_LEAVE_NOAPI(ret_value)
} /* end H5FS__cache_sinfo_free_icr() */

/*-------------------------------------------------------------------------
 * Function:	H5FS__sinfo_serialize_sect_cb
 *
 * Purpose:	Skip list iterator callback to serialize free space sections
 *              of a particular size
 *
 * Return:      SUCCEED/FAIL
 *
 * Programmer:	Quincey Koziol
 *              Monday, May  8, 2006
 *
 *-------------------------------------------------------------------------
 */
static herr_t
H5FS__sinfo_serialize_sect_cb(void *_item, void H5_ATTR_UNUSED *key, void *_udata)
{
    H5FS_section_class_t *sect_cls;                                 /* Class of section */
    H5FS_section_info_t * sect      = (H5FS_section_info_t *)_item; /* Free space section to work on */
    H5FS_iter_ud_t *      udata     = (H5FS_iter_ud_t *)_udata;     /* Callback info */
    herr_t                ret_value = SUCCEED;                      /* Return value */

    FUNC_ENTER_STATIC

    /* Check arguments. */
    HDassert(sect);
    HDassert(udata->sinfo);
    HDassert(udata->image);

    /* Get section's class */
    sect_cls = &udata->sinfo->fspace->sect_cls[sect->type];

    /* Check if this section should be serialized (i.e. is not a ghost section) */
    if (!(sect_cls->flags & H5FS_CLS_GHOST_OBJ)) {
        /* The address of the section */
        UINT64ENCODE_VAR(*udata->image, sect->addr, udata->sinfo->sect_off_size);

        /* The type of this section */
        *(*udata->image)++ = (uint8_t)sect->type;

        /* Call 'serialize' callback for this section */
        if (sect_cls->serialize) {
            if ((*sect_cls->serialize)(sect_cls, sect, *udata->image) < 0)
                HGOTO_ERROR(H5E_FSPACE, H5E_CANTSERIALIZE, FAIL, "can't synchronize section")

            /* Update offset in serialization buffer */
            (*udata->image) += sect_cls->serial_size;
        } /* end if */
        else
            HDassert(sect_cls->serial_size == 0);
    } /* end if */

done:
    FUNC_LEAVE_NOAPI(ret_value)
} /* H5FS__sinfo_serialize_sect_cb() */

/*-------------------------------------------------------------------------
 * Function:	H5FS__sinfo_serialize_node_cb
 *
 * Purpose:	Skip list iterator callback to serialize free space sections
 *              in a bin
 *
 * Return:      SUCCEED/FAIL
 *
 * Programmer:	Quincey Koziol
 *              Monday, May  8, 2006
 *
 *-------------------------------------------------------------------------
 */
static herr_t
H5FS__sinfo_serialize_node_cb(void *_item, void H5_ATTR_UNUSED *key, void *_udata)
{
    H5FS_node_t *   fspace_node = (H5FS_node_t *)_item;     /* Free space size node to work on */
    H5FS_iter_ud_t *udata       = (H5FS_iter_ud_t *)_udata; /* Callback info */
    herr_t          ret_value   = SUCCEED;                  /* Return value */

    FUNC_ENTER_STATIC

    /* Check arguments. */
    HDassert(fspace_node);
    HDassert(udata->sinfo);
    HDassert(udata->image);

    /* Check if this node has any serializable sections */
    if (fspace_node->serial_count > 0) {
        /* The number of serializable sections of this node's size */
        UINT64ENCODE_VAR(*udata->image, fspace_node->serial_count, udata->sect_cnt_size);

        /* The size of the sections for this node */
        UINT64ENCODE_VAR(*udata->image, fspace_node->sect_size, udata->sinfo->sect_len_size);

        /* Iterate through all the sections of this size */
        HDassert(fspace_node->sect_list);
        if (H5SL_iterate(fspace_node->sect_list, H5FS__sinfo_serialize_sect_cb, udata) < 0)
            HGOTO_ERROR(H5E_FSPACE, H5E_BADITER, FAIL, "can't iterate over section nodes")
    } /* end if */

done:
    FUNC_LEAVE_NOAPI(ret_value)
} /* H5FS__sinfo_serialize_node_cb() */<|MERGE_RESOLUTION|>--- conflicted
+++ resolved
@@ -1004,18 +1004,10 @@
     /* Check for any serialized sections */
     if (fspace->serial_sect_count > 0) {
         hsize_t old_tot_sect_count; /* Total section count from header */
-<<<<<<< HEAD
-        hsize_t H5_ATTR_NDEBUG_UNUSED
-            old_serial_sect_count;                          /* Total serializable section count from header */
-        hsize_t H5_ATTR_NDEBUG_UNUSED old_ghost_sect_count; /* Total ghost section count from header */
-        hsize_t H5_ATTR_NDEBUG_UNUSED old_tot_space;        /* Total space managed from header */
-        unsigned                      sect_cnt_size;        /* The size of the section size counts */
-=======
         hsize_t H5_ATTR_NDEBUG_UNUSED old_serial_sect_count; /* Total serializable section count from header */
         hsize_t H5_ATTR_NDEBUG_UNUSED old_ghost_sect_count;  /* Total ghost section count from header */
         hsize_t H5_ATTR_NDEBUG_UNUSED old_tot_space;         /* Total space managed from header */
         unsigned                      sect_cnt_size;         /* The size of the section size counts */
->>>>>>> 5ff09ae9
 
         /* Compute the size of the section counts */
         sect_cnt_size = H5VM_limit_enc_size((uint64_t)fspace->serial_sect_count);
