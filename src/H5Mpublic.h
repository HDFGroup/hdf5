--- conflicted
+++ resolved
@@ -66,10 +66,7 @@
  * Callback for H5Miterate()
  */
 typedef herr_t (*H5M_iterate_t)(hid_t map_id, const void *key, void *op_data);
-<<<<<<< HEAD
-=======
 //! <!-- [H5M_iterate_t_snip] -->
->>>>>>> 18bbd3f0
 
 /********************/
 /* Public Variables */
@@ -88,11 +85,6 @@
  */
 #ifdef H5_HAVE_MAP_API
 
-<<<<<<< HEAD
-H5_DLL hid_t H5Mcreate(hid_t loc_id, const char *name, hid_t key_type_id, hid_t val_type_id, hid_t lcpl_id,
-                       hid_t mcpl_id, hid_t mapl_id);
-H5_DLL hid_t H5Mcreate_anon(hid_t loc_id, hid_t key_type_id, hid_t val_type_id, hid_t mcpl_id, hid_t mapl_id);
-=======
 /**
  * \ingroup H5M
  *
@@ -150,7 +142,6 @@
  * \since 1.13.0
  *
  */
->>>>>>> 18bbd3f0
 H5_DLL hid_t H5Mopen(hid_t loc_id, const char *name, hid_t mapl_id);
 
 /**
@@ -171,22 +162,6 @@
  *
  */
 H5_DLL herr_t H5Mclose(hid_t map_id);
-<<<<<<< HEAD
-H5_DLL hid_t  H5Mget_key_type(hid_t map_id);
-H5_DLL hid_t  H5Mget_val_type(hid_t map_id);
-H5_DLL hid_t  H5Mget_create_plist(hid_t map_id);
-H5_DLL hid_t  H5Mget_access_plist(hid_t map_id);
-H5_DLL herr_t H5Mget_count(hid_t map_id, hsize_t *count, hid_t dxpl_id);
-H5_DLL herr_t H5Mput(hid_t map_id, hid_t key_mem_type_id, const void *key, hid_t val_mem_type_id,
-                     const void *value, hid_t dxpl_id);
-H5_DLL herr_t H5Mget(hid_t map_id, hid_t key_mem_type_id, const void *key, hid_t val_mem_type_id, void *value,
-                     hid_t dxpl_id);
-H5_DLL herr_t H5Mexists(hid_t map_id, hid_t key_mem_type_id, const void *key, hbool_t *exists, hid_t dxpl_id);
-H5_DLL herr_t H5Miterate(hid_t map_id, hsize_t *idx, hid_t key_mem_type_id, H5M_iterate_t op, void *op_data,
-                         hid_t dxpl_id);
-H5_DLL herr_t H5Miterate_by_name(hid_t loc_id, const char *map_name, hsize_t *idx, hid_t key_mem_type_id,
-                                 H5M_iterate_t op, void *op_data, hid_t dxpl_id, hid_t lapl_id);
-=======
 
 /**
  * \ingroup H5M
@@ -463,7 +438,6 @@
  * \since 1.12.0
  *
  */
->>>>>>> 18bbd3f0
 H5_DLL herr_t H5Mdelete(hid_t map_id, hid_t key_mem_type_id, const void *key, hid_t dxpl_id);
 
 /* Symbols defined for compatibility with previous versions of the HDF5 API.
@@ -479,8 +453,4 @@
 }
 #endif
 
-<<<<<<< HEAD
-#endif /* _H5Mpublic_H */
-=======
-#endif /* H5Mpublic_H */
->>>>>>> 18bbd3f0
+#endif /* H5Mpublic_H */