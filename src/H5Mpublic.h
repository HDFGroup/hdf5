/* * * * * * * * * * * * * * * * * * * * * * * * * * * * * * * * * * * * * * *
 * Copyright by The HDF Group.                                               *
 * All rights reserved.                                                      *
 *                                                                           *
 * This file is part of HDF5.  The full HDF5 copyright notice, including     *
 * terms governing use, modification, and redistribution, is contained in    *
 * the COPYING file, which can be found at the root of the source code       *
 * distribution tree, or in https://www.hdfgroup.org/licenses.               *
 * If you do not have access to either file, you may request a copy from     *
 * help@hdfgroup.org.                                                        *
 * * * * * * * * * * * * * * * * * * * * * * * * * * * * * * * * * * * * * * */

/*
 * This file contains public declarations for the H5M module.
 *
 * NOTE:    This is an experimental API. Everything in the H5M package
 *          is subject to revision in a future release.
 */
#ifndef H5Mpublic_H
#define H5Mpublic_H

#include "H5public.h"   /* Generic Functions                        */
#include "H5Ipublic.h"  /* Identifiers                              */
#include "H5VLpublic.h" /* Virtual Object Layer                     */

/* Exposes VOL connector types, so it needs the connector header */
#include "H5VLconnector.h"

/*****************/
/* Public Macros */
/*****************/

/* Macros defining operation IDs for map VOL callbacks (implemented using the
 * "optional" VOL callback) */
#define H5VL_MAP_CREATE   1 /**< Callback operation ID for map create */
#define H5VL_MAP_OPEN     2 /**< Callback operation ID for map open */
#define H5VL_MAP_GET_VAL  3 /**< Callback operation ID for getting an associated value from a map */
#define H5VL_MAP_EXISTS   4 /**< Callback operation ID for checking if a value exists in a map */
#define H5VL_MAP_PUT      5 /**< Callback operation ID for putting a key-value pair to a map */
#define H5VL_MAP_GET      6 /**< Callback operation ID for map get callback */
#define H5VL_MAP_SPECIFIC 7 /**< Callback operation ID for map specific operation */
#define H5VL_MAP_OPTIONAL 8 /**< Currently unused */
#define H5VL_MAP_CLOSE    9 /**< Callback operation ID for terminating access to a map */

/*******************/
/* Public Typedefs */
/*******************/

/**
 * Types for map GET callback
 */
typedef enum H5VL_map_get_t {
    H5VL_MAP_GET_MAPL,     /**< Callback operation ID for getting map access property list   */
    H5VL_MAP_GET_MCPL,     /**< Callback operation ID for getting map creation property list */
    H5VL_MAP_GET_KEY_TYPE, /**< Callback operation ID for getting the key datatype for a map */
    H5VL_MAP_GET_VAL_TYPE, /**< Callback operation ID for getting the value datatype for a map */
    H5VL_MAP_GET_COUNT /**< Callback operation ID for getting the number of key-value pairs stored in a map */
} H5VL_map_get_t;

/**
 * Types for map SPECIFIC callback
 */
typedef enum H5VL_map_specific_t {
    H5VL_MAP_ITER,  /**< Callback operation ID for iterating over all key-value pairs stored in the map */
    H5VL_MAP_DELETE /**< Callback operation ID for deleting a key-value pair stored in the map */
} H5VL_map_specific_t;

//! <!-- [H5M_iterate_t_snip] -->
/**
 * Callback for H5Miterate()
 */
typedef herr_t (*H5M_iterate_t)(hid_t map_id, const void *key, void *op_data);
//! <!-- [H5M_iterate_t_snip] -->

/**
 * Parameters for map operations
 */
typedef union H5VL_map_args_t {

    /** H5VL_MAP_CREATE */
    struct {
        H5VL_loc_params_t loc_params;  /**< Location parameters for object */
        const char       *name;        /**< Name of new map object */
        hid_t             lcpl_id;     /**< Link creation property list for map */
        hid_t             key_type_id; /**< Datatype for map keys */
        hid_t             val_type_id; /**< Datatype for map values */
        hid_t             mcpl_id;     /**< Map creation property list */
        hid_t             mapl_id;     /**< Map access property list */
        void             *map;         /**< Pointer to newly created map object (OUT) */
    } create;

    /** H5VL_MAP_OPEN */
    struct {
        H5VL_loc_params_t loc_params; /**< Location parameters for object */
        const char       *name;       /**< Name of new map object */
        hid_t             mapl_id;    /**< Map access property list */
        void             *map;        /**< Pointer to newly created map object (OUT) */
    } open;

    /** H5VL_MAP_GET_VAL */
    struct {
        hid_t       key_mem_type_id;   /**< Memory datatype for key */
        const void *key;               /**< Pointer to key */
        hid_t       value_mem_type_id; /**< Memory datatype for value */
        void       *value;             /**< Buffer for value (OUT) */
    } get_val;

    /** H5VL_MAP_EXISTS */
    struct {
        hid_t       key_mem_type_id; /**< Memory datatype for key */
        const void *key;             /**< Pointer to key */
        hbool_t     exists;          /**< Flag indicating whether key exists in map (OUT) */
    } exists;

    /** H5VL_MAP_PUT */
    struct {
        hid_t       key_mem_type_id;   /**< Memory datatype for key */
        const void *key;               /**< Pointer to key */
        hid_t       value_mem_type_id; /**< Memory datatype for value */
        const void *value;             /**< Pointer to value */
    } put;

    /** H5VL_MAP_GET */
    struct {
        H5VL_map_get_t get_type; /**< 'get' operation to perform */

        /** Parameters for each operation */
        union {
            /** H5VL_MAP_GET_MAPL */
            struct {
                hid_t mapl_id; /**< Get map access property list ID (OUT) */
            } get_mapl;

            /** H5VL_MAP_GET_MCPL */
            struct {
                hid_t mcpl_id; /**< Get map creation property list ID (OUT) */
            } get_mcpl;

            /** H5VL_MAP_GET_KEY_TYPE */
            struct {
                hid_t type_id; /**< Get datatype ID for map's keys (OUT) */
            } get_key_type;

            /** H5VL_MAP_GET_VAL_TYPE */
            struct {
                hid_t type_id; /**< Get datatype ID for map's values (OUT) */
            } get_val_type;

            /** H5VL_MAP_GET_COUNT */
            struct {
                hsize_t count; /**< Get number of key-value pairs in the map (OUT) */
            } get_count;
        } args;
    } get;

    /** H5VL_MAP_SPECIFIC */
    struct {
        H5VL_map_specific_t specific_type;
        /**< 'specific' operation to perform */

        /** Parameters for each operation */
        union {
            /* H5VL_MAP_ITER specific operation */
            struct {
                H5VL_loc_params_t loc_params;      /**< Location parameters for object */
                hsize_t           idx;             /**< Start/end iteration index (IN/OUT) */
                hid_t             key_mem_type_id; /**< Memory datatype for key */
                H5M_iterate_t     op;              /**< Iteration callback routine */
                void             *op_data;         /**< Pointer to callback context */
            } iterate;

            /* H5VL_MAP_DELETE specific operation */
            struct {
                H5VL_loc_params_t loc_params;      /**< Location parameters for object */
                hid_t             key_mem_type_id; /**< Memory datatype for key */
                const void       *key;             /**< Pointer to key */
            } del;
        } args;
    } specific;

    /** H5VL_MAP_OPTIONAL */
    /* Unused */

    /** H5VL_MAP_CLOSE */
    /* No args */
} H5VL_map_args_t;

/********************/
/* Public Variables */
/********************/

/*********************/
/* Public Prototypes */
/*********************/
#ifdef __cplusplus
extern "C" {
#endif

/* The map API is only built when requested since there's no support in
 * the native file format at this time. It's only supported in a few VOL
 * connectors.
 */
#ifdef H5_HAVE_MAP_API

/**
 * \ingroup H5M
 *
 * \brief Creates a map object
 *
 * \fgdta_loc_id
 * \param[in] name Map object name
 * \type_id{key_type_id}
 * \type_id{val_type_id}
 * \lcpl_id
 * \mcpl_id
 * \mapl_id
 * \return \hid_t{map object}
 *
 * \details H5Mcreate() creates a new map object for storing key-value
 *          pairs. The in-file datatype for keys is defined by \p key_type_id
 *          and the in-file datatype for values is defined by \p val_type_id. \p
 *          loc_id specifies the location to create the map object and \p
 *          name specifies the name of the link to the map object relative to
 *          \p loc_id.
 *
 * \since 1.12.0
 *
 */
H5_DLL hid_t H5Mcreate(hid_t loc_id, const char *name, hid_t key_type_id, hid_t val_type_id, hid_t lcpl_id,
                       hid_t mcpl_id, hid_t mapl_id);
/**
 * --------------------------------------------------------------------------
 * \ingroup ASYNC
 * \async_variant_of{H5Mcreate}
 */
#ifndef H5_DOXYGEN
H5_DLL hid_t H5Mcreate_async(const char *app_file, const char *app_func, unsigned app_line, hid_t loc_id,
                             const char *name, hid_t key_type_id, hid_t val_type_id, hid_t lcpl_id,
                             hid_t mcpl_id, hid_t mapl_id, hid_t es_id);
#else
H5_DLL hid_t  H5Mcreate_async(hid_t loc_id, const char *name, hid_t key_type_id, hid_t val_type_id,
                              hid_t lcpl_id, hid_t mcpl_id, hid_t mapl_id, hid_t es_id);
#endif

/**
 * \ingroup H5M
 *
 * \brief Creates a map object without linking it into a file
 *
 * \fgdta_loc_id
 * \type_id{key_type_id}
 * \type_id{val_type_id}
 * \mcpl_id
 * \mapl_id
 * \return \hid_t{map object}
 *          The resulting ID should be linked into the file with H5Olink or it
 *          will be deleted when closed.
 *
 * \details H5Mcreate_anon() creates a new map object for storing key-value
 *          pairs. The in-file datatype for keys is defined by \p key_type_id
 *          and the in-file datatype for values is defined by \p val_type_id. \p
 *          loc_id specifies the file to create the map object, but no link to
 *          the object is created.  Other options can be specified through the
 *          property lists \p mcpl_id and \p mapl_id.
 *
 *          The new map should be linked into the group hierarchy before being
<<<<<<< HEAD
 *          closed or it will be deleted. The dataset should be closed when the
 *          caller is no longer interested in it.
=======
 *          closed or it will be deleted. The map should be closed when the
 *          caller no longer requires it.
>>>>>>> 902131fa
 *
 * \since 1.12.0
 *
 */
H5_DLL hid_t H5Mcreate_anon(hid_t loc_id, hid_t key_type_id, hid_t val_type_id, hid_t mcpl_id, hid_t mapl_id);

/**
 * \ingroup H5M
 *
 * \brief Opens a map object
 *
 * \fgdta_loc_id{loc_id}
 * \param[in] name Map object name relative to \p loc_id
 * \mapl_id
 * \return \hid_t{map object}
 *
 * \details H5Mopen() finds a map object specified by \p name under the location
 *          specified by \p loc_id. The map object should be close with
 *          H5Mclose() when the application is not longer interested in
 *          accessing it.
 *
 * \since 1.12.0
 *
 */
H5_DLL hid_t H5Mopen(hid_t loc_id, const char *name, hid_t mapl_id);
/**
 * --------------------------------------------------------------------------
 * \ingroup ASYNC
 * \async_variant_of{H5Mopen}
 */
#ifndef H5_DOXYGEN
H5_DLL hid_t H5Mopen_async(const char *app_file, const char *app_func, unsigned app_line, hid_t loc_id,
                           const char *name, hid_t mapl_id, hid_t es_id);
#else
H5_DLL hid_t  H5Mopen_async(hid_t loc_id, const char *name, hid_t mapl_id, hid_t es_id);
#endif

/**
 * \ingroup H5M
 *
 * \brief Terminates access to a map object
 *
 * \map_id
 * \return \herr_t
 *
 * \details H5Mclose() closes access to a map object specified by \p map_id and
 *          releases resources used by it.
 *
 *          It is illegal to subsequently use that same map identifier in calls
 *          to other map functions.
 *
 * \since 1.12.0
 *
 */
H5_DLL herr_t H5Mclose(hid_t map_id);
/**
 * --------------------------------------------------------------------------
 * \ingroup ASYNC
 * \async_variant_of{H5Mclose}
 */
#ifndef H5_DOXYGEN
H5_DLL herr_t H5Mclose_async(const char *app_file, const char *app_func, unsigned app_line, hid_t map_id,
                             hid_t es_id);
#else
H5_DLL herr_t H5Mclose_async(hid_t map_id, hid_t es_id);
#endif

/**
 * \ingroup H5M
 *
 * \brief Gets key datatype for a map object
 *
 * \map_id
 * \return \hid_t{datatype}
 *
 * \details H5Mget_key_type() retrieves key datatype as stored in the file for a
 *          map object specified by \p map_id and returns identifier for the
 *          datatype.
 *
 * \since 1.12.0
 *
 */
H5_DLL hid_t H5Mget_key_type(hid_t map_id);

/**
 * \ingroup H5M
 *
 * \brief Gets value datatype for a map object
 *
 * \map_id
 * \return \hid_t{datatype}
 *
 * \details H5Mget_val_type() retrieves value datatype as stored in the file for
 *          a map object specified by \p map_id and returns identifier for the
 *          datatype .
 *
 * \since 1.12.0
 *
 */
H5_DLL hid_t H5Mget_val_type(hid_t map_id);

/**
 * \ingroup H5M
 *
 * \brief Gets creation property list for a map object
 *
 * \map_id
 * \return \hid_t{map creation property list}
 *
 * \details H5Mget_create_plist() returns an identifier for a copy of the
 *          creation property list for a map object specified by \p map_id.
 *
 *          The creation property list identifier should be released with
 *          H5Pclose() to prevent resource leaks.
 *
 * \since 1.12.0
 *
 */
H5_DLL hid_t H5Mget_create_plist(hid_t map_id);

/**
 * \ingroup H5M
 *
 * \brief Gets access property list for a map object
 *
 * \map_id
 * \return \hid_t{map access property list}
 *
 * \details H5Mget_access_plist() returns an identifier for a copy of the access
 *          property list for a map object specified by \p map_id.
 *
 * \since 1.12.0
 *
 */
H5_DLL hid_t H5Mget_access_plist(hid_t map_id);

/**
 * \ingroup H5M
 *
 * \brief Retrieves the number of key-value pairs in a map object
 *
 * \map_id
 * \param[out] count The number of key-value pairs stored in the map object
 * \dxpl_id
 * \return \herr_t
 *
 * \details H5Mget_count() retrieves the number of key-value pairs stored in a
 *          map specified by map_id.
 *
 * \since 1.12.0
 *
 */
H5_DLL herr_t H5Mget_count(hid_t map_id, hsize_t *count, hid_t dxpl_id);

/**
 * \ingroup H5M
 *
 * \brief Adds a key-value pair to a map object
 *
 * \map_id
 * \type_id{key_mem_type_id}
 * \param[in] key Pointer to key buffer
 * \type_id{val_mem_type_id}
 * \param[in] value Pointer to value buffer
 * \dxpl_id
 * \return \herr_t
 *
 * \details H5Mput() adds a key-value pair to a map object specified by \p
 *          map_id, or updates the value for the specified key if one was set
 *          previously.
 *
 *          \p key_mem_type_id and \p val_mem_type_id specify the datatypes for
 *          the provided key and value buffers, and if different from those used
 *          to create the map object, the key and value will be internally
 *          converted to the datatypes for the map object.
 *
 *          Any further options can be specified through the property list
 *          \p dxpl_id.
 *
 * \since 1.12.0
 *
 */
H5_DLL herr_t H5Mput(hid_t map_id, hid_t key_mem_type_id, const void *key, hid_t val_mem_type_id,
                     const void *value, hid_t dxpl_id);
/**
 * --------------------------------------------------------------------------
 * \ingroup ASYNC
 * \async_variant_of{H5Mput}
 */
#ifndef H5_DOXYGEN
H5_DLL herr_t H5Mput_async(const char *app_file, const char *app_func, unsigned app_line, hid_t map_id,
                           hid_t key_mem_type_id, const void *key, hid_t val_mem_type_id, const void *value,
                           hid_t dxpl_id, hid_t es_id);
#else
H5_DLL herr_t H5Mput_async(hid_t map_id, hid_t key_mem_type_id, const void *key, hid_t val_mem_type_id,
                           const void *value, hid_t dxpl_id, hid_t es_id);
#endif

/**
 * \ingroup H5M
 *
 * \brief Retrieves a key-value pair from a map object
 *
 * \map_id
 * \type_id{key_mem_type_id}
 * \param[in] key Pointer to key buffer
 * \type_id{val_mem_type_id}
 * \param[out] value Pointer to value buffer
 * \dxpl_id
 * \return \herr_t
 *
 * \details H5Mget() retrieves from a map object specified by \p map_id, the
 *          value associated with the provided key \p key. \p key_mem_type_id
 *          and \p val_mem_type_id specify the datatypes for the provided key
 *          and value buffers. If if the datatype specified by \p
 *          key_mem_type_id is different from that used to create the map object
 *          the key will be internally converted to the datatype for the map
 *          object for the query, and if the datatype specified by \p
 *          val_mem_type_id is different from that used to create the map object
 *          the returned value will be converted to have a datatype as specified
 *          by \p val_mem_type_id before the function returns.
 *
 *          Any further options can be specified through the property list
 *          \p dxpl_id.
 *
 * \since 1.12.0
 *
 */
H5_DLL herr_t H5Mget(hid_t map_id, hid_t key_mem_type_id, const void *key, hid_t val_mem_type_id, void *value,
                     hid_t dxpl_id);
/**
 * --------------------------------------------------------------------------
 * \ingroup ASYNC
 * \async_variant_of{H5Mget}
 */
#ifndef H5_DOXYGEN
H5_DLL herr_t H5Mget_async(const char *app_file, const char *app_func, unsigned app_line, hid_t map_id,
                           hid_t key_mem_type_id, const void *key, hid_t val_mem_type_id, void *value,
                           hid_t dxpl_id, hid_t es_id);
#else
H5_DLL herr_t H5Mget_async(hid_t map_id, hid_t key_mem_type_id, const void *key, hid_t val_mem_type_id,
                           void *value, hid_t dxpl_id, hid_t es_id);
#endif

/**
 * \ingroup H5M
 *
 * \brief Checks if provided key exists in a map object
 *
 * \map_id
 * \type_id{key_mem_type_id}
 * \param[in] key Pointer to key buffer
 * \param[out] exists Pointer to a buffer to return the existence status
 * \dxpl_id
 * \return \herr_t
 *
 * \details H5Mexists() checks if the provided key is stored in the map object
 *          specified by \p map_id. If \p key_mem_type_id is different from that
 *          used to create the map object the key will be internally converted
 *          to the datatype for the map object for the query.
 *
 *          Any further options can be specified through the property list
 *          \p dxpl_id.
 *
 * \since 1.12.0
 *
 */
H5_DLL herr_t H5Mexists(hid_t map_id, hid_t key_mem_type_id, const void *key, hbool_t *exists, hid_t dxpl_id);

/**
 * \ingroup H5M
 *
 * \brief Iterates over all key-value pairs in a map object
 *
 * \map_id
 * \param[in,out] idx iteration index
 * \type_id{key_mem_type_id}
 * \param[in] op User-defined iterator function
 * \op_data
 * \dxpl_id
 * \return \herr_t
 *
 * \details H5Miterate() iterates over all key-value pairs stored in the map
 *          object specified by \p map_id, making the callback specified by \p
 *          op for each. The \p idx parameter is an in/out parameter that may be
 *          used to restart a previously interrupted iteration. At the start of
 *          iteration \p idx should be set to 0, and to restart iteration at the
 *          same location on a subsequent call to H5Miterate(), \p idx should be
 *          the same value as returned by the previous call. Iterate callback is
 *          defined as:
 *          \snippet this H5M_iterate_t_snip
 *          The \p key parameter is the buffer for the key for this iteration,
 *          converted to the datatype specified by \p key_mem_type_id. The \p
 *          op_data parameter is a simple pass through of the value passed to
 *          H5Miterate(), which can be used to store application-defined data for
 *          iteration. A negative return value from this function will cause
 *          H5Miterate() to issue an error, while a positive return value will
 *          cause H5Miterate() to stop iterating and return this value without
 *          issuing an error. A return value of zero allows iteration to continue.
 *
 *          Any further options can be specified through the property list \p dxpl_id.
 *
 *  \warning Adding or removing key-value pairs to the map during iteration
 *           will lead to undefined behavior.
 *
 * \since 1.12.0
 *
 */
H5_DLL herr_t H5Miterate(hid_t map_id, hsize_t *idx, hid_t key_mem_type_id, H5M_iterate_t op, void *op_data,
                         hid_t dxpl_id);

/**
 * \ingroup H5M
 *
 * \brief Iterates over all key-value pairs in a map object
 *
 * \loc_id
 * \param[in] map_name Map object name relative to the location specified by \p loc_id
 * \param[in,out] idx Iteration index
 * \type_id{key_mem_type_id}
 * \param[in] op User-defined iterator function
 * \op_data
 * \dxpl_id
 * \lapl_id
 * \return \herr_t
 *
 * \details H5Miterate_by_name() iterates over all key-value pairs stored in the
 *          map object specified by \p map_id, making the callback specified by
 *          \p op for each. The \p idx parameter is an in/out parameter that may
 *          be used to restart a previously interrupted iteration. At the start
 *          of iteration \p idx should be set to 0, and to restart iteration at
 *          the same location on a subsequent call to H5Miterate(), \p idx
 *          should be the same value as returned by the previous call. Iterate
 *          callback is defined as:
 *          \snippet this H5M_iterate_t_snip
 *          The\p key parameter is the buffer for the key for this iteration,
 *          converted to the datatype specified by \p key_mem_type_id. The \p
 *          op_data parameter is a simple pass through of the value passed to
 *          H5Miterate(), which can be used to store application-defined data
 *          for iteration. A negative return value from this function will cause
 *          H5Miterate() to issue an error, while a positive return value will cause
 *          H5Miterate() to stop iterating and return this value without issuing an
 *          error. A return value of zero allows iteration to continue.
 *
 *          Any further options can be specified through the property list \p dxpl_id.
 *
 *  \warning Adding or removing key-value pairs to the map during iteration
 *           will lead to undefined behavior.
 *
 * \since 1.12.0
 *
 */
H5_DLL herr_t H5Miterate_by_name(hid_t loc_id, const char *map_name, hsize_t *idx, hid_t key_mem_type_id,
                                 H5M_iterate_t op, void *op_data, hid_t dxpl_id, hid_t lapl_id);

/**
 * \ingroup H5M
 *
 * \brief Deletes a key-value pair from a map object
 *
 * \map_id
 * \type_id{key_mem_type_id}
 * \param[in] key Pointer to key buffer
 * \dxpl_id
 * \return \herr_t
 *
 * \details H5Mdelete() deletes a key-value pair from the map object specified
 *          by \p map_id. \p key_mem_type_id specifies the datatype for the
 *          provided key buffer key, and if different from that used to create
 *          the map object, the key will be internally converted to the datatype
 *          for the map object.
 *
 *          Any further options can be specified through the property list \p dxpl_id.
 *
 * \since 1.12.0
 *
 */
H5_DLL herr_t H5Mdelete(hid_t map_id, hid_t key_mem_type_id, const void *key, hid_t dxpl_id);

/// \cond DEV
/* API Wrappers for async routines */
/* (Must be defined _after_ the function prototype) */
/* (And must only defined when included in application code, not the library) */
#ifndef H5M_MODULE
#define H5Mcreate_async(...) H5Mcreate_async(__FILE__, __func__, __LINE__, __VA_ARGS__)
#define H5Mopen_async(...)   H5Mopen_async(__FILE__, __func__, __LINE__, __VA_ARGS__)
#define H5Mclose_async(...)  H5Mclose_async(__FILE__, __func__, __LINE__, __VA_ARGS__)
#define H5Mput_async(...)    H5Mput_async(__FILE__, __func__, __LINE__, __VA_ARGS__)
#define H5Mget_async(...)    H5Mget_async(__FILE__, __func__, __LINE__, __VA_ARGS__)

/* Define "wrapper" versions of function calls, to allow compile-time values to
 * be passed in by language wrapper or library layer on top of HDF5. */
#define H5Mcreate_async_wrap H5_NO_EXPAND(H5Mcreate_async)
#define H5Mopen_async_wrap   H5_NO_EXPAND(H5Mopen_async)
#define H5Mclose_async_wrap  H5_NO_EXPAND(H5Mclose_async)
#define H5Mput_async_wrap    H5_NO_EXPAND(H5Mput_async)
#define H5Mget_async_wrap    H5_NO_EXPAND(H5Mget_async)
#endif /* H5M_MODULE */
/// \endcond

/* Symbols defined for compatibility with previous versions of the HDF5 API.
 *
 * Use of these symbols is deprecated.
 */
#ifndef H5_NO_DEPRECATED_SYMBOLS
#endif /* H5_NO_DEPRECATED_SYMBOLS */

#endif /*  H5_HAVE_MAP_API */

#ifdef __cplusplus
}
#endif

#endif /* H5Mpublic_H */<|MERGE_RESOLUTION|>--- conflicted
+++ resolved
@@ -264,13 +264,8 @@
  *          property lists \p mcpl_id and \p mapl_id.
  *
  *          The new map should be linked into the group hierarchy before being
-<<<<<<< HEAD
- *          closed or it will be deleted. The dataset should be closed when the
- *          caller is no longer interested in it.
-=======
  *          closed or it will be deleted. The map should be closed when the
  *          caller no longer requires it.
->>>>>>> 902131fa
  *
  * \since 1.12.0
  *
