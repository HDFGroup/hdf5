--- conflicted
+++ resolved
@@ -282,13 +282,7 @@
          * last file space allocation before shutdown, the cache image
          * should still be the last item in the file.
          */
-<<<<<<< HEAD
-
         if (f->shared->closing) {
-
-=======
-        if (f->shared->closing) {
->>>>>>> 18bbd3f0
             /* Get the eoa, and verify that it has the expected value */
             if (HADDR_UNDEF == (final_eoa = H5FD_get_eoa(f->shared->lf, H5FD_MEM_DEFAULT)))
                 HGOTO_ERROR(H5E_CACHE, H5E_CANTGET, FAIL, "unable to get file size")
@@ -297,13 +291,6 @@
 
             if (H5FD_free(f->shared->lf, H5FD_MEM_SUPER, f, mesg->addr, mesg->size) < 0)
                 HGOTO_ERROR(H5E_CACHE, H5E_CANTFREE, FAIL, "can't free MDC image")
-<<<<<<< HEAD
-        }
-        else {
-            if (H5MF_xfree(f, H5FD_MEM_SUPER, mesg->addr, mesg->size) < 0)
-                HGOTO_ERROR(H5E_OHDR, H5E_CANTFREE, FAIL, "unable to free file space for cache image block")
-=======
->>>>>>> 18bbd3f0
         }
         else if (H5MF_xfree(f, H5FD_MEM_SUPER, mesg->addr, mesg->size) < 0)
             HGOTO_ERROR(H5E_OHDR, H5E_CANTFREE, FAIL, "unable to free file space for cache image block")
@@ -339,12 +326,8 @@
     HDassert(indent >= 0);
     HDassert(fwidth >= 0);
 
-<<<<<<< HEAD
-    HDfprintf(stream, "%*s%-*s %a\n", indent, "", fwidth, "Metadata Cache Image Block address:", mdci->addr);
-=======
     HDfprintf(stream, "%*s%-*s %" PRIuHADDR "\n", indent, "", fwidth,
               "Metadata Cache Image Block address:", mdci->addr);
->>>>>>> 18bbd3f0
 
     HDfprintf(stream, "%*s%-*s %" PRIuHSIZE "\n", indent, "", fwidth,
               "Metadata Cache Image Block size in bytes:", mdci->size);
