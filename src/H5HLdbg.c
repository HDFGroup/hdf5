--- conflicted
+++ resolved
@@ -76,11 +76,7 @@
     for (free_block = 0, freelist = h->freelist; freelist; freelist = freelist->next, free_block++) {
         char temp_str[32];
 
-<<<<<<< HEAD
-        HDsnprintf(temp_str, sizeof(temp_str), "Block #%d:", free_block);
-=======
         snprintf(temp_str, sizeof(temp_str), "Block #%d:", free_block);
->>>>>>> 07347cc5
         fprintf(stream, "%*s%-*s %8zu, %8zu\n", indent + 3, "", MAX(0, fwidth - 9), temp_str,
                 freelist->offset, freelist->size);
         if ((freelist->offset + freelist->size) > h->dblk_size)
