--- conflicted
+++ resolved
@@ -29,18 +29,11 @@
 
 #include "H5private.h"   /* Generic Functions                                */
 #include "H5Eprivate.h"  /* Error handling                                   */
-<<<<<<< HEAD
-#include "H5Fprivate.h"  /* File access				            */
-#include "H5Iprivate.h"  /* IDs                                              */
-#include "H5MMprivate.h" /* Memory management                                */
-#include "H5Pprivate.h"  /* Property lists                                   */
-=======
 #include "H5Fprivate.h"  /* File access	                                     */
 #include "H5Iprivate.h"  /* IDs                                              */
 #include "H5MMprivate.h" /* Memory management                                */
 #include "H5Pprivate.h"  /* Property lists                                   */
 #include "H5PLprivate.h" /* Plugins                                          */
->>>>>>> 18bbd3f0
 #include "H5VLpkg.h"     /* Virtual Object Layer                             */
 
 /****************/
@@ -51,8 +44,6 @@
 /* Local Typedefs */
 /******************/
 
-<<<<<<< HEAD
-=======
 /* Structure used when trying to find a
  * VOL connector to open a given file with.
  */
@@ -63,7 +54,6 @@
     hid_t                  fapl_id;
 } H5VL_file_open_find_connector_t;
 
->>>>>>> 18bbd3f0
 /********************/
 /* Package Typedefs */
 /********************/
@@ -122,11 +112,8 @@
                                 hid_t fapl_id, hid_t dxpl_id, void **req);
 static void * H5VL__file_open(const H5VL_class_t *cls, const char *name, unsigned flags, hid_t fapl_id,
                               hid_t dxpl_id, void **req);
-<<<<<<< HEAD
-=======
 static herr_t H5VL__file_open_find_connector_cb(H5PL_type_t plugin_type, const void *plugin_info,
                                                 void *op_data);
->>>>>>> 18bbd3f0
 static herr_t H5VL__file_get(void *obj, const H5VL_class_t *cls, H5VL_file_get_t get_type, hid_t dxpl_id,
                              void **req, va_list arguments);
 static herr_t H5VL__file_specific(void *obj, const H5VL_class_t *cls, H5VL_file_specific_t specific_type,
@@ -535,12 +522,8 @@
     if (info) {
         /* Allow the connector to free info or do it ourselves */
         if (cls->info_cls.free) {
-<<<<<<< HEAD
-            if ((cls->info_cls.free)(info) < 0)
-=======
             /* Cast through uintptr_t to de-const memory */
             if ((cls->info_cls.free)((void *)(uintptr_t)info) < 0)
->>>>>>> 18bbd3f0
                 HGOTO_ERROR(H5E_VOL, H5E_CANTRELEASE, FAIL, "connector info free request failed")
         }
         else
@@ -3371,8 +3354,6 @@
     FUNC_LEAVE_NOAPI(ret_value)
 } /* end H5VL__file_open() */
 
-<<<<<<< HEAD
-=======
 /*-------------------------------------------------------------------------
  * Function:    H5VL__file_open_find_connector_cb
  *
@@ -3465,7 +3446,6 @@
     FUNC_LEAVE_NOAPI(ret_value)
 } /* end H5VL__file_open_find_connector_cb() */
 
->>>>>>> 18bbd3f0
 /*-------------------------------------------------------------------------
  * Function:	H5VL_file_open
  *
@@ -3480,11 +3460,7 @@
  *-------------------------------------------------------------------------
  */
 void *
-<<<<<<< HEAD
-H5VL_file_open(const H5VL_connector_prop_t *connector_prop, const char *name, unsigned flags, hid_t fapl_id,
-=======
 H5VL_file_open(H5VL_connector_prop_t *connector_prop, const char *name, unsigned flags, hid_t fapl_id,
->>>>>>> 18bbd3f0
                hid_t dxpl_id, void **req)
 {
     H5VL_class_t *cls;              /* VOL Class structure for callback info    */
@@ -3497,10 +3473,6 @@
         HGOTO_ERROR(H5E_ARGS, H5E_BADTYPE, NULL, "not a VOL connector ID")
 
     /* Call the corresponding internal VOL routine */
-<<<<<<< HEAD
-    if (NULL == (ret_value = H5VL__file_open(cls, name, flags, fapl_id, dxpl_id, req)))
-        HGOTO_ERROR(H5E_VOL, H5E_CANTOPENOBJ, NULL, "open failed")
-=======
     if (NULL == (ret_value = H5VL__file_open(cls, name, flags, fapl_id, dxpl_id, req))) {
         H5VL_file_open_find_connector_t find_connector_ud;
         hbool_t                         find_connector;
@@ -3549,7 +3521,6 @@
         else
             HGOTO_ERROR(H5E_VOL, H5E_CANTOPENOBJ, NULL, "open failed")
     } /* end if */
->>>>>>> 18bbd3f0
 
 done:
     FUNC_LEAVE_NOAPI(ret_value)
