/* * * * * * * * * * * * * * * * * * * * * * * * * * * * * * * * * * * * * * *
 * Copyright by The HDF Group.                                               *
 * Copyright by the Board of Trustees of the University of Illinois.         *
 * All rights reserved.                                                      *
 *                                                                           *
 * This file is part of HDF5.  The full HDF5 copyright notice, including     *
 * terms governing use, modification, and redistribution, is contained in    *
 * the COPYING file, which can be found at the root of the source code       *
 * distribution tree, or in https://www.hdfgroup.org/licenses.               *
 * If you do not have access to either file, you may request a copy from     *
 * help@hdfgroup.org.                                                        *
 * * * * * * * * * * * * * * * * * * * * * * * * * * * * * * * * * * * * * * */

/*
 * Purpose:	Provides a skip list abstract data type.
 *
 *              (See "Deterministic Skip Lists" by Munro, Papadakis & Sedgewick)
 *
 *              (Implementation changed to a deterministic skip list from a
 *               probabilistic one.  This implementation uses a 1-2-3 skip list
 *               using arrays, as described by Munro, Papadakis & Sedgewick.
 *
 *               Arrays are allocated using a free list factory for each size
 *               that is a power of two.  Factories are created as soon as they
 *               are needed, and are never destroyed until the package is shut
 *               down.  There is no longer a maximum level or "p" value.
 *               -NAF 2008/11/05)
 *
 *              (See "Skip Lists: A Probabilistic Alternative to Balanced Trees"
 *               by William Pugh for additional information)
 *
 *              (This implementation has the optimization for reducing key
 *               key comparisons mentioned in section 3.5 of "A Skip List
 *               Cookbook" by William Pugh
 *              -Removed as our implementation of this was useless for a 1-2-3
 *               skip list.  The implementation in that document hurts
 *               performance, at least for integer keys. -NAF)
 *
 *              (Note: This implementation does not have the information for
 *               implementing the "Linear List Operations" (like insert/delete/
 *               search by position) in section 3.4 of "A Skip List Cookbook",
 *               but they shouldn't be that hard to add, if necessary)
 *
 *              (This implementation has an additional backward pointer, which
 *               allows the list to be iterated in reverse)
 *
 *              (There's also an article on "Alternating Skip Lists", which
 *              are similar to deterministic skip lists, in the August 2000
 *              issue of Dr. Dobb's Journal)
 *
 */

#include "H5SLmodule.h" /* This source code file is part of the H5SL module */

/* Private headers needed */
#include "H5private.h"   /* Generic Functions			*/
#include "H5Eprivate.h"  /* Error handling		  	*/
#include "H5FLprivate.h" /* Free Lists                           */
#include "H5MMprivate.h" /* Memory management                    */
#include "H5SLprivate.h" /* Skip list routines			*/

/* Local Macros */

/* Define the code template for searches for the "OP" in the H5SL_LOCATE macro */
#define H5SL_LOCATE_SEARCH_FOUND(SLIST, X, I)                                                                \
    {                                                                                                        \
        HGOTO_DONE(X->item);                                                                                 \
    }

/* Define the code template for finds for the "OP" in the H5SL_LOCATE macro */
#define H5SL_LOCATE_FIND_FOUND(SLIST, X, I)                                                                  \
    {                                                                                                        \
        HGOTO_DONE(X);                                                                                       \
    }

/* Define a code template for comparing scalar keys for the "CMP" in the H5SL_LOCATE macro */
#define H5SL_LOCATE_SCALAR_CMP(SLIST, TYPE, PNODE, PKEY, HASHVAL) (*(TYPE *)((PNODE)->key) < *(TYPE *)PKEY)

/* Define a code template for comparing string keys for the "CMP" in the H5SL_LOCATE macro */
#define H5SL_LOCATE_STRING_CMP(SLIST, TYPE, PNODE, PKEY, HASHVAL)                                            \
    (((PNODE)->hashval == HASHVAL) ? (HDstrcmp((const char *)(PNODE)->key, (const char *)PKEY) < 0)          \
                                   : ((PNODE)->hashval < HASHVAL))

/* Define a code template for comparing H5_obj_t keys for the "CMP" in the H5SL_LOCATE macro */
#define H5SL_LOCATE_OBJ_CMP(SLIST, TYPE, PNODE, PKEY, HASHVAL)                                               \
    ((((TYPE *)((PNODE)->key))->fileno == ((TYPE *)PKEY)->fileno)                                            \
         ? (((TYPE *)((PNODE)->key))->addr < ((TYPE *)PKEY)->addr)                                           \
         : (((TYPE *)((PNODE)->key))->fileno < ((TYPE *)PKEY)->fileno))

/* Define a code template for comparing generic keys for the "CMP" in the H5SL_LOCATE macro */
#define H5SL_LOCATE_GENERIC_CMP(SLIST, TYPE, PNODE, PKEY, HASHVAL)                                           \
    ((SLIST)->cmp((TYPE *)((PNODE)->key), (TYPE *)PKEY) < 0)

/* Define a code template for comparing scalar keys for the "EQ" in the H5SL_LOCATE macro */
#define H5SL_LOCATE_SCALAR_EQ(SLIST, TYPE, PNODE, PKEY, HASHVAL) (*(TYPE *)((PNODE)->key) == *(TYPE *)PKEY)

/* Define a code template for comparing string keys for the "EQ" in the H5SL_LOCATE macro */
#define H5SL_LOCATE_STRING_EQ(SLIST, TYPE, PNODE, PKEY, HASHVAL)                                             \
    (((PNODE)->hashval == HASHVAL) && (HDstrcmp((const char *)(PNODE)->key, (const char *)PKEY) == 0))

/* Define a code template for comparing H5_obj_t keys for the "EQ" in the H5SL_LOCATE macro */
#define H5SL_LOCATE_OBJ_EQ(SLIST, TYPE, PNODE, PKEY, HASHVAL)                                                \
    ((((TYPE *)((PNODE)->key))->fileno == ((TYPE *)PKEY)->fileno) &&                                         \
     (((TYPE *)((PNODE)->key))->addr == ((TYPE *)PKEY)->addr))

/* Define a code template for comparing generic keys for the "EQ" in the H5SL_LOCATE macro */
#define H5SL_LOCATE_GENERIC_EQ(SLIST, TYPE, PNODE, PKEY, HASHVAL)                                            \
    ((SLIST)->cmp((TYPE *)((PNODE)->key), (TYPE *)PKEY) == 0)

/* Define a code template for initializing the hash value for scalar keys for the "HASHINIT" in the
 * H5SL_LOCATE macro */
#define H5SL_LOCATE_SCALAR_HASHINIT(KEY, HASHVAL)

/* Define a code template for initializing the hash value for string keys for the "HASHINIT" in the
 * H5SL_LOCATE macro */
#define H5SL_LOCATE_STRING_HASHINIT(KEY, HASHVAL) HASHVAL = H5_hash_string((const char *)KEY);

/* Define a code template for initializing the hash value for H5_obj_t keys for the "HASHINIT" in the
 * H5SL_LOCATE macro */
#define H5SL_LOCATE_OBJ_HASHINIT(KEY, HASHVAL)

/* Define a code template for initializing the hash value for generic keys for the "HASHINIT" in the
 * H5SL_LOCATE macro */
#define H5SL_LOCATE_GENERIC_HASHINIT(KEY, HASHVAL)

/* Macro used to find node for operation, if all keys are valid */
#define H5SL_LOCATE_OPT(OP, CMP, SLIST, X, TYPE, KEY, HASHVAL)                                               \
    {                                                                                                        \
        int      _i;     /* Local index variable */                                                          \
        unsigned _count; /* Num nodes searched at this height */                                             \
                                                                                                             \
        H5_GLUE3(H5SL_LOCATE_, CMP, _HASHINIT)                                                               \
        (KEY, HASHVAL) for (_i = (int)SLIST->curr_level; _i >= 0; _i--)                                      \
        {                                                                                                    \
            _count = 0;                                                                                      \
            while (_count < 3 && X->forward[_i] &&                                                           \
                   H5_GLUE3(H5SL_LOCATE_, CMP, _CMP)(SLIST, TYPE, X->forward[_i], KEY, HASHVAL)) {           \
                X = X->forward[_i];                                                                          \
                _count++;                                                                                    \
            }                                                                                                \
        }                                                                                                    \
        X = X->forward[0];                                                                                   \
        if (X != NULL && H5_GLUE3(H5SL_LOCATE_, CMP, _EQ)(SLIST, TYPE, X, KEY, HASHVAL)) {                   \
            /* What to do when a node is found */                                                            \
            H5_GLUE3(H5SL_LOCATE_, OP, _FOUND)(SLIST, X, _i)                                                 \
        }                                                                                                    \
    }

/* Macro used to find node for operation */
#define H5SL_LOCATE(OP, CMP, SLIST, X, TYPE, KEY, HASHVAL)                                                   \
    {                                                                                                        \
        H5SL_LOCATE_OPT(OP, CMP, SLIST, X, TYPE, KEY, HASHVAL)                                               \
    }

/* Macro used to grow a node by 1.  Does not update pointers. LVL is the current
 * level of X.  Does not update LVL but does update X->lvl. */
#define H5SL_GROW(X, LVL, ERR)                                                                               \
    {                                                                                                        \
        /* Check if we need to increase allocation of forward pointers */                                    \
        if (LVL + 1 >= 1u << X->log_nalloc) {                                                                \
            H5SL_node_t **_tmp;                                                                              \
            HDassert(LVL + 1 == 1U << X->log_nalloc);                                                        \
            /* Double the amount of allocated space */                                                       \
            X->log_nalloc++;                                                                                 \
                                                                                                             \
            /* Check if we need to create a new factory */                                                   \
            if (X->log_nalloc >= H5SL_fac_nused_g) {                                                         \
                HDassert(X->log_nalloc == H5SL_fac_nused_g);                                                 \
                                                                                                             \
                /* Check if we need to allocate space for the factory pointer*/                              \
                if (H5SL_fac_nused_g >= H5SL_fac_nalloc_g) {                                                 \
                    HDassert(H5SL_fac_nused_g == H5SL_fac_nalloc_g);                                         \
                    /* Double the size of the array of factory pointers */                                   \
                    H5SL_fac_nalloc_g *= 2;                                                                  \
                    if (NULL == (H5SL_fac_g = (H5FL_fac_head_t **)H5MM_realloc(                              \
                                     (void *)H5SL_fac_g, H5SL_fac_nalloc_g * sizeof(H5FL_fac_head_t *))))    \
                        HGOTO_ERROR(H5E_SLIST, H5E_CANTALLOC, ERR, "memory allocation failed")               \
                }                                                                                            \
                                                                                                             \
                /* Create the new factory */                                                                 \
                H5SL_fac_g[H5SL_fac_nused_g] =                                                               \
                    H5FL_fac_init((1u << H5SL_fac_nused_g) * sizeof(H5SL_node_t *));                         \
                H5SL_fac_nused_g++;                                                                          \
            }                                                                                                \
                                                                                                             \
            /* Allocate space for new forward pointers */                                                    \
            if (NULL == (_tmp = (H5SL_node_t **)H5FL_FAC_MALLOC(H5SL_fac_g[X->log_nalloc])))                 \
                HGOTO_ERROR(H5E_SLIST, H5E_CANTALLOC, ERR, "memory allocation failed")                       \
            H5MM_memcpy((void *)_tmp, (const void *)X->forward, (LVL + 1) * sizeof(H5SL_node_t *));          \
            X->forward = (H5SL_node_t **)H5FL_FAC_FREE(H5SL_fac_g[X->log_nalloc - 1], (void *)X->forward);   \
            X->forward = _tmp;                                                                               \
        }                                                                                                    \
                                                                                                             \
        X->level++;                                                                                          \
    }

/* Macro used to shrink a node by 1.  Does not update pointers.  LVL is the
 * current level of X.  Does not update LVL but does update X->level. */
#define H5SL_SHRINK(X, LVL)                                                                                  \
    {                                                                                                        \
        /* Check if we can reduce the allocation of forward pointers */                                      \
        if (LVL <= 1u << (X->log_nalloc - 1)) {                                                              \
            H5SL_node_t **_tmp;                                                                              \
            HDassert(LVL == 1U << (X->log_nalloc - 1));                                                      \
            X->log_nalloc--;                                                                                 \
                                                                                                             \
            /* Allocate space for new forward pointers */                                                    \
            if (NULL == (_tmp = (H5SL_node_t **)H5FL_FAC_MALLOC(H5SL_fac_g[X->log_nalloc])))                 \
                HGOTO_ERROR(H5E_SLIST, H5E_NOSPACE, NULL, "memory allocation failed")                        \
            H5MM_memcpy((void *)_tmp, (const void *)X->forward, (LVL) * sizeof(H5SL_node_t *));              \
            X->forward = (H5SL_node_t **)H5FL_FAC_FREE(H5SL_fac_g[X->log_nalloc + 1], (void *)X->forward);   \
            X->forward = _tmp;                                                                               \
        }                                                                                                    \
                                                                                                             \
        X->level--;                                                                                          \
    }

/* Macro used to grow the level of a node by 1, with appropriate changes to the
 * head node if necessary.  PREV is the previous node of the height that X is to
 * grow to. */
#define H5SL_PROMOTE(SLIST, X, PREV, ERR)                                                                    \
    {                                                                                                        \
        size_t _lvl = X->level;                                                                              \
                                                                                                             \
        H5SL_GROW(X, _lvl, ERR);                                                                             \
                                                                                                             \
        if (_lvl == (size_t)SLIST->curr_level) {                                                             \
            HDassert(PREV == SLIST->header);                                                                 \
            /* Grow the head */                                                                              \
            H5SL_GROW(PREV, _lvl, ERR)                                                                       \
            SLIST->curr_level++;                                                                             \
            X->forward[_lvl + 1] = NULL;                                                                     \
        }                                                                                                    \
        else {                                                                                               \
            HDassert(_lvl < (size_t)SLIST->curr_level);                                                      \
            X->forward[_lvl + 1] = PREV->forward[_lvl + 1];                                                  \
        }                                                                                                    \
        PREV->forward[_lvl + 1] = X;                                                                         \
    }

/* Macro used to reduce the level of a node by 1.  Does not update the head node
 * "current level".  PREV is the previous node of the current height of X. */
#define H5SL_DEMOTE(X, PREV)                                                                                 \
    {                                                                                                        \
        size_t _lvl = X->level;                                                                              \
                                                                                                             \
        HDassert(PREV->forward[_lvl] == X);                                                                  \
        PREV->forward[_lvl] = X->forward[_lvl];                                                              \
        H5SL_SHRINK(X, _lvl);                                                                                \
    }

/* Macro used to insert node.  Does not actually insert the node.  After running
 * this macro, X will contain the node before where the new node should be
 * inserted (at level 0). */
#define H5SL_INSERT(CMP, SLIST, X, TYPE, KEY, HASHVAL)                                                       \
    {                                                                                                        \
        H5SL_node_t *_last = X;    /* Lowest node in the current gap */                                      \
        H5SL_node_t *_next = NULL; /* Highest node in the current gap */                                     \
        H5SL_node_t *_drop;        /* Low node of the gap to drop into */                                    \
        int          _count;       /* Number of nodes in the current gap */                                  \
        int          _i;                                                                                     \
                                                                                                             \
        H5_GLUE3(H5SL_LOCATE_, CMP, _HASHINIT)                                                               \
        (KEY, HASHVAL) for (_i = (int)SLIST->curr_level; _i >= 0; _i--)                                      \
        {                                                                                                    \
            /* Search for the node to drop into, also count the number of nodes */                           \
            /* of height _i in this gap */                                                                   \
            _drop = NULL;                                                                                    \
            for (_count = 0;; _count++) {                                                                    \
                /* Terminate if this is the last node in the gap */                                          \
                if (X->forward[_i] == _next) {                                                               \
                    if (!_drop)                                                                              \
                        _drop = X;                                                                           \
                    break;                                                                                   \
                }                                                                                            \
                                                                                                             \
                /* Check if this node is the start of the next gap */                                        \
                if (!_drop && !H5_GLUE3(H5SL_LOCATE_, CMP, _CMP)(SLIST, TYPE, X->forward[_i], KEY, HASHVAL)) \
                    _drop = X;                                                                               \
                                                                                                             \
                /* No need to check the last node in the gap if there are 3, as */                           \
                /* there cannot be a fourth */                                                               \
                if (_count == 2) {                                                                           \
                    if (!_drop)                                                                              \
                        _drop = X->forward[_i];                                                              \
                    _count = 3;                                                                              \
                    break;                                                                                   \
                }                                                                                            \
                X = X->forward[_i];                                                                          \
            }                                                                                                \
            HDassert(!_drop->forward[_i] ||                                                                  \
                     !H5_GLUE3(H5SL_LOCATE_, CMP, _CMP)(SLIST, TYPE, _drop->forward[_i], KEY, HASHVAL));     \
                                                                                                             \
            /* Promote the middle node if necessary */                                                       \
            if (_count == 3) {                                                                               \
                HDassert(X == _last->forward[_i]->forward[_i]);                                              \
                H5SL_PROMOTE(SLIST, X, _last, NULL)                                                          \
            }                                                                                                \
                                                                                                             \
            /* Prepare to drop down */                                                                       \
            X = _last = _drop;                                                                               \
            _next     = _drop->forward[_i];                                                                  \
        }                                                                                                    \
                                                                                                             \
        if (_next && H5_GLUE3(H5SL_LOCATE_, CMP, _EQ)(SLIST, TYPE, _next, KEY, HASHVAL))                     \
            HGOTO_ERROR(H5E_SLIST, H5E_CANTINSERT, NULL, "can't insert duplicate key")                       \
    }

/* Macro used to remove node */
#define H5SL_REMOVE(CMP, SLIST, X, TYPE, KEY, HASHVAL)                                                       \
    {                                                                                                        \
        H5SL_node_t *_last  = X;             /* Lowest node in the current gap */                            \
        H5SL_node_t *_llast = X;             /* Lowest node in the previous gap */                           \
<<<<<<< HEAD
        H5SL_node_t *_next  = NULL;          /* Highest node in the currect gap */                           \
=======
        H5SL_node_t *_next  = NULL;          /* Highest node in the current gap */                           \
>>>>>>> 9e6de287
        H5SL_node_t *_drop  = NULL;          /* Low node of the gap to drop into */                          \
        H5SL_node_t *_ldrop = NULL;          /* Low node of gap before the one to drop into */               \
        H5SL_node_t *_head  = SLIST->header; /* Head of the skip list */                                     \
        int          _count;                 /* Number of nodes in the current gap */                        \
        int          _i = (int)SLIST->curr_level;                                                            \
                                                                                                             \
        if (_i < 0)                                                                                          \
            HGOTO_DONE(NULL);                                                                                \
                                                                                                             \
        H5_GLUE3(H5SL_LOCATE_, CMP, _HASHINIT)                                                               \
        (KEY, HASHVAL)                                                                                       \
                                                                                                             \
            /* Find the gap to drop in to at the highest level */                                            \
            while (X && (!X->key || H5_GLUE3(H5SL_LOCATE_, CMP, _CMP)(SLIST, TYPE, X, KEY, HASHVAL)))        \
        {                                                                                                    \
            _llast = _last;                                                                                  \
            _last  = X;                                                                                      \
            X      = X->forward[_i];                                                                         \
        }                                                                                                    \
        _next = X;                                                                                           \
                                                                                                             \
        /* Main loop */                                                                                      \
        for (_i--; _i >= 0; _i--) {                                                                          \
            /* Search for the node to drop into, also count the number of */                                 \
            /* nodes of height _i in this gap and keep track of of the node */                               \
            /* before the one to drop into (_ldrop will become _llast, */                                    \
            /* _drop will become _last). */                                                                  \
            X = _ldrop = _last;                                                                              \
            _drop      = NULL;                                                                               \
            for (_count = 0;; _count++) {                                                                    \
                /* Terminate if this is the last node in the gap */                                          \
                if (X->forward[_i] == _next) {                                                               \
                    if (!_drop)                                                                              \
                        _drop = X;                                                                           \
                    break;                                                                                   \
                }                                                                                            \
                                                                                                             \
                /* If we have already found the node to drop into and there */                               \
                /* is more than one node in this gap, we can stop searching */                               \
                if (_drop) {                                                                                 \
                    HDassert(_count >= 1);                                                                   \
                    _count = 2;                                                                              \
                    break;                                                                                   \
                }                                                                                            \
                else { /* !_drop */                                                                          \
                    /* Check if this node is the start of the next gap */                                    \
                    if (!H5_GLUE3(H5SL_LOCATE_, CMP, _CMP)(SLIST, TYPE, X->forward[_i], KEY, HASHVAL)) {     \
                        _drop = X;                                                                           \
                        /* Again check if we can stop searching */                                           \
                        if (_count) {                                                                        \
                            _count = 2;                                                                      \
                            break;                                                                           \
                        }                                                                                    \
                    }                                                                                        \
                    else                                                                                     \
                        _ldrop = X;                                                                          \
                }                                                                                            \
                                                                                                             \
                /* No need to check the last node in the gap if there are */                                 \
                /* 3, as there cannot be a fourth */                                                         \
                if (_count == 2) {                                                                           \
                    if (!_drop)                                                                              \
                        _drop = X->forward[_i];                                                              \
                    break;                                                                                   \
                }                                                                                            \
                X = X->forward[_i];                                                                          \
            }                                                                                                \
            HDassert(_count >= 1 && _count <= 3);                                                            \
            HDassert(!_drop->forward[_i] ||                                                                  \
                     !H5_GLUE3(H5SL_LOCATE_, CMP, _CMP)(SLIST, TYPE, _drop->forward[_i], KEY, HASHVAL));     \
                                                                                                             \
            /* Check if we need to adjust node heights */                                                    \
            if (_count == 1) {                                                                               \
                /* Check if we are in the first gap */                                                       \
                if (_llast == _last) {                                                                       \
                    /* We are in the first gap, count the number of nodes */                                 \
                    /* of height _i in the next gap.  We need only check */                                  \
                    /* onenode to see if we should promote the first node */                                 \
                    /* in the next gap */                                                                    \
                    _llast = _next->forward[_i + 1];                                                         \
                                                                                                             \
                    /* Demote the separator node */                                                          \
                    H5SL_DEMOTE(_next, _last)                                                                \
                                                                                                             \
                    /* If there are 2 or more nodes, promote the first */                                    \
                    if (_next->forward[_i]->forward[_i] != _llast) {                                         \
                        X = _next->forward[_i];                                                              \
                        H5SL_PROMOTE(SLIST, X, _last, NULL)                                                  \
                    }                                                                                        \
                    else if (!_head->forward[_i + 1]) {                                                      \
                        /* shrink the header */                                                              \
                        HDassert(_i == SLIST->curr_level - 1);                                               \
                        HDassert((size_t)SLIST->curr_level == _head->level);                                 \
                                                                                                             \
                        H5SL_SHRINK(_head, (size_t)(_i + 1))                                                 \
                        SLIST->curr_level--;                                                                 \
                    }                                                                                        \
                }                                                                                            \
                else {                                                                                       \
                    /* We are not in the first gap, count the number of */                                   \
                    /* nodes of height _i in the previous gap.  Note we */                                   \
                    /* "look ahead" in this loop so X has the value of the */                                \
                    /* last node in the previous gap. */                                                     \
                    X = _llast->forward[_i];                                                                 \
                    for (_count = 1; _count < 3 && X->forward[_i] != _last; _count++)                        \
                        X = X->forward[_i];                                                                  \
                    HDassert(X->forward[_i] == _last);                                                       \
                                                                                                             \
                    /* Demote the separator node */                                                          \
                    H5SL_DEMOTE(_last, _llast)                                                               \
                                                                                                             \
                    /* If there are 2 or more nodes, promote the last */                                     \
                    if (_count >= 2)                                                                         \
                        H5SL_PROMOTE(SLIST, X, _llast, NULL)                                                 \
                    else if (!_head->forward[_i + 1]) {                                                      \
                        /* shrink the header */                                                              \
                        HDassert(_i == SLIST->curr_level - 1);                                               \
                        HDassert((size_t)SLIST->curr_level == _head->level);                                 \
                                                                                                             \
                        H5SL_SHRINK(_head, (size_t)(_i + 1))                                                 \
                        SLIST->curr_level--;                                                                 \
                    }                                                                                        \
                }                                                                                            \
            }                                                                                                \
                                                                                                             \
            /* Prepare to drop down */                                                                       \
            _llast = _ldrop;                                                                                 \
            _last  = _drop;                                                                                  \
            _next  = _drop->forward[_i];                                                                     \
        }                                                                                                    \
                                                                                                             \
        /* Check if we've found the node */                                                                  \
        if (_next && H5_GLUE3(H5SL_LOCATE_, CMP, _EQ)(SLIST, TYPE, _next, KEY, HASHVAL)) {                   \
            void *tmp = _next->item;                                                                         \
            X         = _next;                                                                               \
                                                                                                             \
            /* If the node has a height > 0, swap it with its (lower) */                                     \
            /* neighbor */                                                                                   \
            if (X->level) {                                                                                  \
                X              = X->backward;                                                                \
                _next->key     = X->key;                                                                     \
                _next->item    = X->item;                                                                    \
                _next->hashval = X->hashval;                                                                 \
            }                                                                                                \
            HDassert(!X->level);                                                                             \
                                                                                                             \
            /* Remove the node */                                                                            \
            X->backward->forward[0] = X->forward[0];                                                         \
            if (SLIST->last == X)                                                                            \
                SLIST->last = X->backward;                                                                   \
            else                                                                                             \
                X->forward[0]->backward = X->backward;                                                       \
            SLIST->nobjs--;                                                                                  \
            X->forward = (H5SL_node_t **)H5FL_FAC_FREE(H5SL_fac_g[0], X->forward);                           \
            X          = H5FL_FREE(H5SL_node_t, X);                                                          \
                                                                                                             \
            HGOTO_DONE(tmp);                                                                                 \
        }                                                                                                    \
    }

/* Macro used to search for node */
#define H5SL_SEARCH(CMP, SLIST, X, TYPE, KEY, HASHVAL) H5SL_LOCATE(SEARCH, CMP, SLIST, X, TYPE, KEY, HASHVAL)

/* Macro used to find a node */
#define H5SL_FIND(CMP, SLIST, X, TYPE, KEY, HASHVAL) H5SL_LOCATE(FIND, CMP, SLIST, X, TYPE, KEY, HASHVAL)

/* Private typedefs & structs */

/* Skip list node data structure */
struct H5SL_node_t {
    const void *         key;        /* Pointer to node's key */
    void *               item;       /* Pointer to node's item */
    size_t               level;      /* The level of this node */
    size_t               log_nalloc; /* log2(Number of slots allocated in forward) */
    uint32_t             hashval;    /* Hash value for key (only for strings, currently) */
    struct H5SL_node_t **forward;    /* Array of forward pointers from this node */
    struct H5SL_node_t * backward;   /* Backward pointer from this node */
};

/* Main skip list data structure */
struct H5SL_t {
    /* Static values for each list */
    H5SL_type_t type; /* Type of skip list */
    H5SL_cmp_t  cmp;  /* Comparison callback, if type is H5SL_TYPE_GENERIC */

    /* Dynamic values for each list */
    int          curr_level; /* Current top level used in list */
    size_t       nobjs;      /* Number of active objects in skip list */
    H5SL_node_t *header;     /* Header for nodes in skip list */
    H5SL_node_t *last;       /* Pointer to last node in skip list */
};

/* Static functions */
static H5SL_node_t *H5SL__new_node(void *item, const void *key, uint32_t hashval);
static H5SL_node_t *H5SL__insert_common(H5SL_t *slist, void *item, const void *key);
static herr_t       H5SL__release_common(H5SL_t *slist, H5SL_operator_t op, void *op_data);
static herr_t       H5SL__close_common(H5SL_t *slist, H5SL_operator_t op, void *op_data);

/* Declare a free list to manage the H5SL_t struct */
H5FL_DEFINE_STATIC(H5SL_t);

/* Declare a free list to manage the H5SL_node_t struct */
H5FL_DEFINE_STATIC(H5SL_node_t);

/* Global variables */
static H5FL_fac_head_t **H5SL_fac_g;
static size_t            H5SL_fac_nused_g;
static size_t            H5SL_fac_nalloc_g;

/*-------------------------------------------------------------------------
 * Function:    H5SL_init
 *
 * Purpose:     Initialize the interface from some other layer.
 *
 * Return:      Success:        non-negative
 *              Failure:        negative
 *-------------------------------------------------------------------------
 */
herr_t
H5SL_init(void)
{
    herr_t ret_value = SUCCEED;

    FUNC_ENTER_NOAPI_NOERR

    /* Allocate space for array of factories */
    H5SL_fac_g = (H5FL_fac_head_t **)H5MM_malloc(sizeof(H5FL_fac_head_t *));
    HDassert(H5SL_fac_g);
    H5SL_fac_nalloc_g = 1;

    /* Initialize first factory */
    H5SL_fac_g[0] = H5FL_fac_init(sizeof(H5SL_node_t *));
    HDassert(H5SL_fac_g[0]);
    H5SL_fac_nused_g = 1;

    FUNC_LEAVE_NOAPI(ret_value)
}

/*--------------------------------------------------------------------------
 NAME
    H5SL_term_package
 PURPOSE
    Terminate all the H5FL factories used in this package, and clear memory
 USAGE
    int H5SL_term_package()
 RETURNS
    Success:	Positive if any action might have caused a change in some
                other interface; zero otherwise.
        Failure:	Negative
 DESCRIPTION
    Release any resources allocated.
 GLOBAL VARIABLES
 COMMENTS, BUGS, ASSUMPTIONS
     Can't report errors...
 EXAMPLES
 REVISION LOG
--------------------------------------------------------------------------*/
int
H5SL_term_package(void)
{
    int n = 0;

    FUNC_ENTER_NOAPI_NOINIT_NOERR

    /* Terminate all the factories */
    if (H5SL_fac_nused_g > 0) {
        size_t                       i;
        herr_t H5_ATTR_NDEBUG_UNUSED ret;

        for (i = 0; i < H5SL_fac_nused_g; i++) {
            ret = H5FL_fac_term(H5SL_fac_g[i]);
            HDassert(ret >= 0);
        }
        H5SL_fac_nused_g = 0;

        n++;
    }

    /* Free the list of factories */
    if (H5SL_fac_g) {
        H5SL_fac_g        = (H5FL_fac_head_t **)H5MM_xfree((void *)H5SL_fac_g);
        H5SL_fac_nalloc_g = 0;

        n++;
    }

    FUNC_LEAVE_NOAPI(n)
} /* H5SL_term_package() */

/*--------------------------------------------------------------------------
 NAME
    H5SL__new_node
 PURPOSE
    Create a new skip list node of level 0
 USAGE
    H5SL_node_t *H5SL__new_node(item,key,hasval)
        void *item;             IN: Pointer to item info for node
        void *key;              IN: Pointer to key info for node
        uint32_t hashval;       IN: Hash value for node

 RETURNS
    Returns a pointer to a skip list node on success, NULL on failure.
 DESCRIPTION
    Create a new skip list node of the height 0, setting the item
    and key values internally.
 GLOBAL VARIABLES
 COMMENTS, BUGS, ASSUMPTIONS
    This routine does _not_ initialize the 'forward' pointers
 EXAMPLES
 REVISION LOG
--------------------------------------------------------------------------*/
static H5SL_node_t *
H5SL__new_node(void *item, const void *key, uint32_t hashval)
{
    H5SL_node_t *ret_value = NULL; /* New skip list node */

    FUNC_ENTER_STATIC

    /* Allocate the node */
    if (NULL == (ret_value = (H5SL_node_t *)H5FL_MALLOC(H5SL_node_t)))
        HGOTO_ERROR(H5E_SLIST, H5E_NOSPACE, NULL, "memory allocation failed")

    /* Initialize node */
    ret_value->key     = key;
    ret_value->item    = item;
    ret_value->level   = 0;
    ret_value->hashval = hashval;
    if (NULL == (ret_value->forward = (H5SL_node_t **)H5FL_FAC_MALLOC(H5SL_fac_g[0]))) {
        ret_value = H5FL_FREE(H5SL_node_t, ret_value);
        HGOTO_ERROR(H5E_SLIST, H5E_NOSPACE, NULL, "memory allocation failed")
    }
    ret_value->log_nalloc = 0;

done:
    FUNC_LEAVE_NOAPI(ret_value)
} /* end H5SL__new_node() */

/*--------------------------------------------------------------------------
 NAME
    H5SL__insert_common
 PURPOSE
    Common code for inserting an object into a skip list
 USAGE
    H5SL_node_t *H5SL__insert_common(slist,item,key)
        H5SL_t *slist;          IN/OUT: Pointer to skip list
        void *item;             IN: Item to insert
        void *key;              IN: Key for item to insert

 RETURNS
    Returns pointer to new node on success, NULL on failure.
 DESCRIPTION
    Common code for inserting an element into a skip list.
 GLOBAL VARIABLES
 COMMENTS, BUGS, ASSUMPTIONS
    Inserting an item with the same key as an existing object fails.
 EXAMPLES
 REVISION LOG
--------------------------------------------------------------------------*/
static H5SL_node_t *
H5SL__insert_common(H5SL_t *slist, void *item, const void *key)
{
    H5SL_node_t *x;                /* Current node to examine */
    H5SL_node_t *prev;             /* Node before the new node */
    uint32_t     hashval   = 0;    /* Hash value for key */
    H5SL_node_t *ret_value = NULL; /* Return value */

    FUNC_ENTER_STATIC

    /* Check args */
    HDassert(slist);
    HDassert(key);

    /* Check internal consistency */
    /* (Pre-condition) */

    /* Insert item into skip list */

    /* Work through the forward pointers for a node, finding the node at each
     * level that is before the location to insert
     */
    prev = slist->header;
    switch (slist->type) {
        case H5SL_TYPE_INT:
            H5SL_INSERT(SCALAR, slist, prev, const int, key, -)
            break;

        case H5SL_TYPE_HADDR:
            H5SL_INSERT(SCALAR, slist, prev, const haddr_t, key, -)
            break;

        case H5SL_TYPE_STR:
            H5SL_INSERT(STRING, slist, prev, char *, key, hashval)
            break;

        case H5SL_TYPE_HSIZE:
            H5SL_INSERT(SCALAR, slist, prev, const hsize_t, key, -)
            break;

        case H5SL_TYPE_UNSIGNED:
            H5SL_INSERT(SCALAR, slist, prev, const unsigned, key, -)
            break;

        case H5SL_TYPE_SIZE:
            H5SL_INSERT(SCALAR, slist, prev, const size_t, key, -)
            break;

        case H5SL_TYPE_OBJ:
            H5SL_INSERT(OBJ, slist, prev, const H5_obj_t, key, -)
            break;

        case H5SL_TYPE_HID:
            H5SL_INSERT(SCALAR, slist, prev, const hid_t, key, -)
            break;

        case H5SL_TYPE_GENERIC:
            H5SL_INSERT(GENERIC, slist, prev, const void, key, -)
            break;

        default:
            HDassert(0 && "Unknown skiplist type!");
    }

    /* 'key' must not have been found in existing list, if we get here */

    if (slist->curr_level < 0)
        slist->curr_level = 0;

    /* Create new node of level 0 */
    if (NULL == (x = H5SL__new_node(item, key, hashval)))
        HGOTO_ERROR(H5E_SLIST, H5E_NOSPACE, NULL, "can't create new skip list node")

    /* Update the links */
    x->backward      = prev;
    x->forward[0]    = prev->forward[0];
    prev->forward[0] = x;
    if (x->forward[0])
        x->forward[0]->backward = x;
    else {
        HDassert(slist->last == prev);
        slist->last = x;
    }

    /* Increment the number of nodes in the skip list */
    slist->nobjs++;

    /* Set return value */
    ret_value = x;

done:
    FUNC_LEAVE_NOAPI(ret_value)
} /* end H5SL__insert_common() */

/*--------------------------------------------------------------------------
 NAME
    H5SL__release_common
 PURPOSE
    Release all nodes from a skip list, optionally calling a 'free' operator
 USAGE
    herr_t H5SL__release_common(slist,op,opdata)
        H5SL_t *slist;            IN/OUT: Pointer to skip list to release nodes
        H5SL_operator_t op;     IN: Callback function to free item & key
        void *op_data;          IN/OUT: Pointer to application data for callback

 RETURNS
    Returns non-negative on success, negative on failure.
 DESCRIPTION
    Release all the nodes in a skip list.  The 'op' routine is called for
    each node in the list.
 GLOBAL VARIABLES
 COMMENTS, BUGS, ASSUMPTIONS
    The return value from the 'op' routine is ignored.

    The skip list itself is still valid, it just has all its nodes removed.
 EXAMPLES
 REVISION LOG
--------------------------------------------------------------------------*/
static herr_t
H5SL__release_common(H5SL_t *slist, H5SL_operator_t op, void *op_data)
{
    H5SL_node_t *node, *next_node; /* Pointers to skip list nodes */
    herr_t       ret_value = SUCCEED;

    FUNC_ENTER_STATIC

    /* Check args */
    HDassert(slist);

    /* Check internal consistency */
    /* (Pre-condition) */

    /* Free skip list nodes */
    node = slist->header->forward[0];
    while (node) {
        next_node = node->forward[0];

        /* Call callback, if one is given.
         *
         * Ignoring const here is fine as we only need the value to be const
         * with respect to the list code, which should never modify the
         * elements. The library code that is making use of the skip list
         * container can do what it likes with the elements.
         */
        H5_GCC_CLANG_DIAG_OFF("cast-qual")
        if (op)
            (void)(op)(node->item, (void *)node->key, op_data);
        H5_GCC_CLANG_DIAG_ON("cast-qual")

        node->forward = (H5SL_node_t **)H5FL_FAC_FREE(H5SL_fac_g[node->log_nalloc], node->forward);
        node          = H5FL_FREE(H5SL_node_t, node);
        node          = next_node;
    }

    /* Reset the header pointers */
    slist->header->forward =
        (H5SL_node_t **)H5FL_FAC_FREE(H5SL_fac_g[slist->header->log_nalloc], slist->header->forward);
    if (NULL == (slist->header->forward = (H5SL_node_t **)H5FL_FAC_MALLOC(H5SL_fac_g[0])))
        HGOTO_ERROR(H5E_SLIST, H5E_NOSPACE, FAIL, "memory allocation failed")
    slist->header->forward[0] = NULL;
    slist->header->log_nalloc = 0;
    slist->header->level      = 0;

    /* Reset the last pointer */
    slist->last = slist->header;

    /* Reset the dynamic internal fields */
    slist->curr_level = -1;
    slist->nobjs      = 0;

done:
    FUNC_LEAVE_NOAPI(ret_value)
} /* end H5SL__release_common() */

/*--------------------------------------------------------------------------
 NAME
    H5SL__close_common
 PURPOSE
    Close a skip list, deallocating it and potentially freeing all its nodes.
 USAGE
    herr_t H5SL__close_common(slist,op,opdata)
        H5SL_t *slist;          IN/OUT: Pointer to skip list to close
        H5SL_operator_t op;     IN: Callback function to free item & key
        void *op_data;          IN/OUT: Pointer to application data for callback

 RETURNS
    Returns non-negative on success, negative on failure.
 DESCRIPTION
    Close a skip list, freeing all internal information.  Any objects left in
    the skip list have the 'op' routine called for each.
 GLOBAL VARIABLES
 COMMENTS, BUGS, ASSUMPTIONS
    If the 'op' routine returns non-zero, only the nodes up to that
    point in the list are released and the list is still valid.
 EXAMPLES
 REVISION LOG
--------------------------------------------------------------------------*/
static herr_t
H5SL__close_common(H5SL_t *slist, H5SL_operator_t op, void *op_data)
{
    herr_t ret_value = SUCCEED;

    FUNC_ENTER_STATIC

    /* Check args */
    HDassert(slist);

    /* Check internal consistency */
    /* (Pre-condition) */

    /* Free skip list nodes */
    if (H5SL__release_common(slist, op, op_data) < 0)
        HGOTO_ERROR(H5E_SLIST, H5E_CANTFREE, FAIL, "can't release skip list nodes")

    /* Release header node */
    slist->header->forward =
        (H5SL_node_t **)H5FL_FAC_FREE(H5SL_fac_g[slist->header->log_nalloc], slist->header->forward);
    slist->header = H5FL_FREE(H5SL_node_t, slist->header);

    /* Free skip list object */
    slist = H5FL_FREE(H5SL_t, slist);

done:
    FUNC_LEAVE_NOAPI(ret_value)
} /* end H5SL__close_common() */

/*--------------------------------------------------------------------------
 NAME
    H5SL_create
 PURPOSE
    Create a skip list
 USAGE
    H5SL_t *H5SL_create(H5SL_type_t type, H5SL_cmp_t cmp)

 RETURNS
    Returns a pointer to a skip list on success, NULL on failure.
 DESCRIPTION
    Create a skip list.
 GLOBAL VARIABLES
 COMMENTS, BUGS, ASSUMPTIONS
 EXAMPLES
 REVISION LOG
--------------------------------------------------------------------------*/
H5SL_t *
H5SL_create(H5SL_type_t type, H5SL_cmp_t cmp)
{
    H5SL_t *     new_slist = NULL; /* Pointer to new skip list object created */
    H5SL_node_t *header;           /* Pointer to skip list header node */
    H5SL_t *     ret_value = NULL; /* Return value */

    FUNC_ENTER_NOAPI(NULL)

    /* Check args */
    HDassert(type >= H5SL_TYPE_INT && type <= H5SL_TYPE_GENERIC);

    /* Allocate skip list structure */
    if (NULL == (new_slist = H5FL_MALLOC(H5SL_t)))
        HGOTO_ERROR(H5E_SLIST, H5E_NOSPACE, NULL, "memory allocation failed")

    /* Set the static internal fields */
    new_slist->type = type;
    HDassert((type == H5SL_TYPE_GENERIC) == !!cmp);
    new_slist->cmp = cmp;

    /* Set the dynamic internal fields */
    new_slist->curr_level = -1;
    new_slist->nobjs      = 0;

    /* Allocate the header node */
    if (NULL == (header = H5SL__new_node(NULL, NULL, (uint32_t)ULONG_MAX)))
        HGOTO_ERROR(H5E_SLIST, H5E_NOSPACE, NULL, "can't create new skip list node")

    /* Initialize header node's forward pointer */
    header->forward[0] = NULL;

    /* Initialize header node's backward pointer */
    header->backward = NULL;

    /* Attach the header */
    new_slist->header = header;
    new_slist->last   = header;

    /* Set the return value */
    ret_value = new_slist;

done:
    /* Error cleanup */
    if (ret_value == NULL) {
        if (new_slist != NULL)
            new_slist = H5FL_FREE(H5SL_t, new_slist);
    }

    FUNC_LEAVE_NOAPI(ret_value)
} /* end H5SL_create() */

/*--------------------------------------------------------------------------
 NAME
    H5SL_count
 PURPOSE
    Count the number of objects in a skip list
 USAGE
    size_t H5SL_count(slist)
        H5SL_t *slist;            IN: Pointer to skip list to count

 RETURNS
    Returns number of objects on success, can't fail
 DESCRIPTION
    Count elements in a skip list.
 GLOBAL VARIABLES
 COMMENTS, BUGS, ASSUMPTIONS
 EXAMPLES
 REVISION LOG
--------------------------------------------------------------------------*/
size_t
H5SL_count(H5SL_t *slist)
{
    FUNC_ENTER_NOAPI_NOINIT_NOERR

    /* Check args */
    HDassert(slist);

    /* Check internal consistency */
    /* (Pre-condition) */

    FUNC_LEAVE_NOAPI(slist->nobjs)
} /* end H5SL_count() */

/*--------------------------------------------------------------------------
 NAME
    H5SL_insert
 PURPOSE
    Insert an object into a skip list
 USAGE
    herr_t H5SL_insert(slist,item,key)
        H5SL_t *slist;          IN/OUT: Pointer to skip list
        void *item;             IN: Item to insert
        void *key;              IN: Key for item to insert

 RETURNS
    Returns non-negative on success, negative on failure.
 DESCRIPTION
    Insert element into a skip list.
 GLOBAL VARIABLES
 COMMENTS, BUGS, ASSUMPTIONS
    Inserting an item with the same key as an existing object fails.
 EXAMPLES
 REVISION LOG
--------------------------------------------------------------------------*/
herr_t
H5SL_insert(H5SL_t *slist, void *item, const void *key)
{
    herr_t ret_value = SUCCEED; /* Return value */

    FUNC_ENTER_NOAPI_NOINIT

    /* Check args */
    HDassert(slist);
    HDassert(key);

    /* Check internal consistency */
    /* (Pre-condition) */

    /* Insert item into skip list */
    if (NULL == H5SL__insert_common(slist, item, key))
        HGOTO_ERROR(H5E_SLIST, H5E_CANTINSERT, FAIL, "can't create new skip list node")

done:
    FUNC_LEAVE_NOAPI(ret_value)
} /* end H5SL_insert() */

/*--------------------------------------------------------------------------
 NAME
    H5SL_add
 PURPOSE
    Insert an object into a skip list
 USAGE
    H5SL_node_t *H5SL_add(slist,item,key)
        H5SL_t *slist;          IN/OUT: Pointer to skip list
        void *item;             IN: Item to insert
        void *key;              IN: Key for item to insert

 RETURNS
    Returns pointer to new skip list node on success, NULL on failure.
 DESCRIPTION
    Insert element into a skip list and return the skip list node for the
    new element in the list.
 GLOBAL VARIABLES
 COMMENTS, BUGS, ASSUMPTIONS
    Inserting an item with the same key as an existing object fails.

    This routine is a useful starting point for next/prev calls
 EXAMPLES
 REVISION LOG
--------------------------------------------------------------------------*/
H5SL_node_t *
H5SL_add(H5SL_t *slist, void *item, const void *key)
{
    H5SL_node_t *ret_value = NULL; /* Return value */

    FUNC_ENTER_NOAPI_NOINIT

    /* Check args */
    HDassert(slist);
    HDassert(key);

    /* Check internal consistency */
    /* (Pre-condition) */

    /* Insert item into skip list */
    if (NULL == (ret_value = H5SL__insert_common(slist, item, key)))
        HGOTO_ERROR(H5E_SLIST, H5E_CANTINSERT, NULL, "can't create new skip list node")

done:
    FUNC_LEAVE_NOAPI(ret_value)
} /* end H5SL_add() */

/*--------------------------------------------------------------------------
 NAME
    H5SL_remove
 PURPOSE
    Removes an object from a skip list
 USAGE
    void *H5SL_remove(slist,key)
        H5SL_t *slist;          IN/OUT: Pointer to skip list
        void *key;              IN: Key for item to remove

 RETURNS
    Returns pointer to item removed on success, NULL on failure.
 DESCRIPTION
    Remove element from a skip list.
 GLOBAL VARIABLES
 COMMENTS, BUGS, ASSUMPTIONS
 EXAMPLES
 REVISION LOG
--------------------------------------------------------------------------*/
void *
H5SL_remove(H5SL_t *slist, const void *key)
{
    H5SL_node_t *x;                /* Current node to examine */
    uint32_t     hashval   = 0;    /* Hash value for key */
    void *       ret_value = NULL; /* Return value */

    FUNC_ENTER_NOAPI_NOINIT

    /* Check args */
    HDassert(slist);
    HDassert(key);

    /* Check internal consistency */
    /* (Pre-condition) */

    /* Remove item from skip list */

    /* Work through the forward pointers for a node, finding the node at each
     * level that is before the location to remove
     */
    x = slist->header;
    switch (slist->type) {
        case H5SL_TYPE_INT:
            H5SL_REMOVE(SCALAR, slist, x, const int, key, -)
            break;

        case H5SL_TYPE_HADDR:
            H5SL_REMOVE(SCALAR, slist, x, const haddr_t, key, -)
            break;

        case H5SL_TYPE_STR:
            H5SL_REMOVE(STRING, slist, x, char *, key, hashval)
            break;

        case H5SL_TYPE_HSIZE:
            H5SL_REMOVE(SCALAR, slist, x, const hsize_t, key, -)
            break;

        case H5SL_TYPE_UNSIGNED:
            H5SL_REMOVE(SCALAR, slist, x, const unsigned, key, -)
            break;

        case H5SL_TYPE_SIZE:
            H5SL_REMOVE(SCALAR, slist, x, const size_t, key, -)
            break;

        case H5SL_TYPE_OBJ:
            H5SL_REMOVE(OBJ, slist, x, const H5_obj_t, key, -)
            break;

        case H5SL_TYPE_HID:
            H5SL_REMOVE(SCALAR, slist, x, const hid_t, key, -)
            break;

        case H5SL_TYPE_GENERIC:
            H5SL_REMOVE(GENERIC, slist, x, const void, key, -)
            break;

        default:
            HDassert(0 && "Unknown skiplist type!");
    }

done:
    FUNC_LEAVE_NOAPI(ret_value)
} /* end H5SL_remove() */

/*--------------------------------------------------------------------------
 NAME
    H5SL_remove_first
 PURPOSE
    Removes the first object from a skip list
 USAGE
    void *H5SL_remove_first(slist)
        H5SL_t *slist;          IN/OUT: Pointer to skip list

 RETURNS
    Returns pointer to item removed on success, NULL on failure.
 DESCRIPTION
    Remove first element from a skip list.
 GLOBAL VARIABLES
 COMMENTS, BUGS, ASSUMPTIONS
 EXAMPLES
 REVISION LOG
--------------------------------------------------------------------------*/
void *
H5SL_remove_first(H5SL_t *slist)
{
    void *       ret_value = NULL;                      /* Return value             */
    H5SL_node_t *head      = slist->header;             /* Skip list header         */
    H5SL_node_t *tmp       = slist->header->forward[0]; /* Temporary node pointer   */
    H5SL_node_t *next;                                  /* Next node to search for  */
    size_t       level;                                 /* Skip list level          */
    size_t       i;                                     /* Index                    */

    FUNC_ENTER_NOAPI_NOINIT

    /* Check args */
    HDassert(slist);

    /* Assign level */
    H5_CHECK_OVERFLOW(slist->curr_level, int, size_t);
    level = (size_t)slist->curr_level;

    /* Check internal consistency */
    /* (Pre-condition) */

    /* Remove item from skip list */

    /* Check for empty list */
    if (slist->last != slist->header) {

        /* Assign return value */
        ret_value = tmp->item;
        HDassert(level == head->level);
        HDassert(0 == tmp->level);

        /* Remove the first node */
        head->forward[0] = tmp->forward[0];
        if (slist->last == tmp)
            slist->last = head;
        else
            tmp->forward[0]->backward = head;
        slist->nobjs--;
        /* Free memory */
        tmp->forward = (H5SL_node_t **)H5FL_FAC_FREE(H5SL_fac_g[0], tmp->forward);
        tmp          = H5FL_FREE(H5SL_node_t, tmp);

        /* Reshape the skip list as necessary to maintain 1-2-3 condition */
        for (i = 0; i < level; i++) {
            next = head->forward[i + 1];
            HDassert(next);

            /* Check if  head->forward[i] == head->forward[i+1] (illegal) */
            if (head->forward[i] == next) {
                tmp  = next;
                next = next->forward[i + 1];

                HDassert(tmp->level == i + 1);

                /* Demote head->forward[i] */
                H5SL_DEMOTE(tmp, head)

                /* Check if we need to promote the following node to maintain
                 * 1-2-3 condition */
                if (tmp->forward[i]->forward[i] != next) {
                    HDassert(tmp->forward[i]->forward[i]->forward[i] == next ||
                             tmp->forward[i]->forward[i]->forward[i]->forward[i] == next);
                    tmp = tmp->forward[i];
                    H5SL_PROMOTE(slist, tmp, head, NULL);
                    /* In this case, since there is a node of height = i+1 here
                     * now (tmp), we know the skip list must be valid and can
                     * break */
                    break;
                }
                else if (!head->forward[i + 1]) {
                    /* We just shrunk the largest node, shrink the header */
                    HDassert(i == level - 1);

                    H5SL_SHRINK(head, level)
                    slist->curr_level--;
                }
            }
            else
                break;
        }
    }

done:
    FUNC_LEAVE_NOAPI(ret_value)
} /* end H5SL_remove_first() */

/*--------------------------------------------------------------------------
 NAME
    H5SL_search
 PURPOSE
    Search for object in a skip list
 USAGE
    void *H5SL_search(slist,key)
        H5SL_t *slist;          IN/OUT: Pointer to skip list
        void *key;              IN: Key for item to search for

 RETURNS
    Returns pointer to item on success, NULL on failure
 DESCRIPTION
    Search for an object in a skip list, according to it's key
 GLOBAL VARIABLES
 COMMENTS, BUGS, ASSUMPTIONS
 EXAMPLES
 REVISION LOG
--------------------------------------------------------------------------*/
void *
H5SL_search(H5SL_t *slist, const void *key)
{
    H5SL_node_t *x;                /* Current node to examine */
    uint32_t     hashval   = 0;    /* Hash value for key */
    void *       ret_value = NULL; /* Return value */

    FUNC_ENTER_NOAPI_NOINIT_NOERR

    /* Check args */
    HDassert(slist);
    HDassert(key);

    /* Check internal consistency */
    /* (Pre-condition) */

    /* Insert item into skip list */

    /* Work through the forward pointers for a node, finding the node at each
     * level that is before the location to insert
     */
    x = slist->header;
    switch (slist->type) {
        case H5SL_TYPE_INT:
            H5SL_SEARCH(SCALAR, slist, x, const int, key, -)
            break;

        case H5SL_TYPE_HADDR:
            H5SL_SEARCH(SCALAR, slist, x, const haddr_t, key, -)
            break;

        case H5SL_TYPE_STR:
            H5SL_SEARCH(STRING, slist, x, char *, key, hashval)
            break;

        case H5SL_TYPE_HSIZE:
            H5SL_SEARCH(SCALAR, slist, x, const hsize_t, key, -)
            break;

        case H5SL_TYPE_UNSIGNED:
            H5SL_SEARCH(SCALAR, slist, x, const unsigned, key, -)
            break;

        case H5SL_TYPE_SIZE:
            H5SL_SEARCH(SCALAR, slist, x, const size_t, key, -)
            break;

        case H5SL_TYPE_OBJ:
            H5SL_SEARCH(OBJ, slist, x, const H5_obj_t, key, -)
            break;

        case H5SL_TYPE_HID:
            H5SL_SEARCH(SCALAR, slist, x, const hid_t, key, -)
            break;

        case H5SL_TYPE_GENERIC:
            H5SL_SEARCH(GENERIC, slist, x, const void, key, -)
            break;

        default:
            HDassert(0 && "Unknown skiplist type!");
    }

    /* 'key' must not have been found in list, if we get here */
    ret_value = NULL;

done:
    FUNC_LEAVE_NOAPI(ret_value)
} /* end H5SL_search() */

/*--------------------------------------------------------------------------
 NAME
    H5SL_less
 PURPOSE
    Search for object in a skip list that is less than or equal to 'key'
 USAGE
    void *H5SL_less(slist,key)
        H5SL_t *slist;          IN/OUT: Pointer to skip list
        void *key;              IN: Key for item to search for

 RETURNS
    Returns pointer to item who key is less than or equal to 'key' on success,
        NULL on failure
 DESCRIPTION
    Search for an object in a skip list, according to it's key, returning the
    object itself (for an exact match), or the object with the next highest
    key that is less than 'key'
 GLOBAL VARIABLES
 COMMENTS, BUGS, ASSUMPTIONS
 EXAMPLES
 REVISION LOG
--------------------------------------------------------------------------*/
void *
H5SL_less(H5SL_t *slist, const void *key)
{
    H5SL_node_t *x;                /* Current node to examine */
    uint32_t     hashval   = 0;    /* Hash value for key */
    void *       ret_value = NULL; /* Return value */

    FUNC_ENTER_NOAPI_NOINIT_NOERR

    /* Check args */
    HDassert(slist);
    HDassert(key);

    /* Check internal consistency */
    /* (Pre-condition) */

    /* Insert item into skip list */

    /* Work through the forward pointers for a node, finding the node at each
     * level that is before the location to insert
     */
    x = slist->header;
    switch (slist->type) {
        case H5SL_TYPE_INT:
            H5SL_SEARCH(SCALAR, slist, x, const int, key, -)
            break;

        case H5SL_TYPE_HADDR:
            H5SL_SEARCH(SCALAR, slist, x, const haddr_t, key, -)
            break;

        case H5SL_TYPE_STR:
            H5SL_SEARCH(STRING, slist, x, char *, key, hashval)
            break;

        case H5SL_TYPE_HSIZE:
            H5SL_SEARCH(SCALAR, slist, x, const hsize_t, key, -)
            break;

        case H5SL_TYPE_UNSIGNED:
            H5SL_SEARCH(SCALAR, slist, x, const unsigned, key, -)
            break;

        case H5SL_TYPE_SIZE:
            H5SL_SEARCH(SCALAR, slist, x, const size_t, key, -)
            break;

        case H5SL_TYPE_OBJ:
            H5SL_SEARCH(OBJ, slist, x, const H5_obj_t, key, -)
            break;

        case H5SL_TYPE_HID:
            H5SL_SEARCH(SCALAR, slist, x, const hid_t, key, -)
            break;

        case H5SL_TYPE_GENERIC:
            H5SL_SEARCH(GENERIC, slist, x, const void, key, -)
            break;

        default:
            HDassert(0 && "Unknown skiplist type!");
    }

    /* An exact match for 'key' must not have been found in list, if we get here */
    /* Check for a node with a key that is less than the given 'key' */
    if (x == NULL) {
        /* Check for walking off the list */
        if (slist->last != slist->header)
            ret_value = slist->last->item;
        else
            ret_value = NULL;
    }
    else {
        if (x->backward != slist->header)
            ret_value = x->backward->item;
        else
            ret_value = NULL;
    }

done:
    FUNC_LEAVE_NOAPI(ret_value)
} /* end H5SL_less() */

/*--------------------------------------------------------------------------
 NAME
    H5SL_greater
 PURPOSE
    Search for object in a skip list that is greater than or equal to 'key'
 USAGE
    void *H5SL_greater(slist, key)
        H5SL_t *slist;          IN/OUT: Pointer to skip list
        void *key;              IN: Key for item to search for

 RETURNS
    Returns pointer to item who key is greater than or equal to 'key' on success,
        NULL on failure
 DESCRIPTION
    Search for an object in a skip list, according to it's key, returning the
    object itself (for an exact match), or the object with the next lowest
    key that is greater than 'key'
 GLOBAL VARIABLES
 COMMENTS, BUGS, ASSUMPTIONS
 EXAMPLES
 REVISION LOG
--------------------------------------------------------------------------*/
void *
H5SL_greater(H5SL_t *slist, const void *key)
{
    H5SL_node_t *x;                /* Current node to examine */
    uint32_t     hashval   = 0;    /* Hash value for key */
    void *       ret_value = NULL; /* Return value */

    FUNC_ENTER_NOAPI_NOINIT_NOERR

    /* Check args */
    HDassert(slist);
    HDassert(key);

    /* Check internal consistency */
    /* (Pre-condition) */

    /* Insert item into skip list */

    /* Work through the forward pointers for a node, finding the node at each
     * level that is before the location to insert
     */
    x = slist->header;
    switch (slist->type) {
        case H5SL_TYPE_INT:
            H5SL_SEARCH(SCALAR, slist, x, const int, key, -)
            break;

        case H5SL_TYPE_HADDR:
            H5SL_SEARCH(SCALAR, slist, x, const haddr_t, key, -)
            break;

        case H5SL_TYPE_STR:
            H5SL_SEARCH(STRING, slist, x, char *, key, hashval)
            break;

        case H5SL_TYPE_HSIZE:
            H5SL_SEARCH(SCALAR, slist, x, const hsize_t, key, -)
            break;

        case H5SL_TYPE_UNSIGNED:
            H5SL_SEARCH(SCALAR, slist, x, const unsigned, key, -)
            break;

        case H5SL_TYPE_SIZE:
            H5SL_SEARCH(SCALAR, slist, x, const size_t, key, -)
            break;

        case H5SL_TYPE_OBJ:
            H5SL_SEARCH(OBJ, slist, x, const H5_obj_t, key, -)
            break;

        case H5SL_TYPE_HID:
            H5SL_SEARCH(SCALAR, slist, x, const hid_t, key, -)
            break;

        case H5SL_TYPE_GENERIC:
            H5SL_SEARCH(GENERIC, slist, x, const void, key, -)
            break;

        default:
            HDassert(0 && "Unknown skiplist type!");
    }

    /* An exact match for 'key' must not have been found in list, if we get here */
    /* ('x' must be the next node with a key greater than the 'key', or NULL) */
    if (x)
        ret_value = x->item;
    else
        ret_value = NULL;

done:
    FUNC_LEAVE_NOAPI(ret_value)
} /* end H5SL_greater() */

/*--------------------------------------------------------------------------
 NAME
    H5SL_find
 PURPOSE
    Search for _node_ in a skip list
 USAGE
    H5SL_node_t *H5SL_node(slist,key)
        H5SL_t *slist;          IN/OUT: Pointer to skip list
        void *key;              IN: Key for item to search for

 RETURNS
    Returns pointer to _node_ matching key on success, NULL on failure
 DESCRIPTION
    Search for an object in a skip list, according to it's key and returns
    the node that the object is attached to
 GLOBAL VARIABLES
 COMMENTS, BUGS, ASSUMPTIONS
    This routine is a useful starting point for next/prev calls
 EXAMPLES
 REVISION LOG
--------------------------------------------------------------------------*/
H5SL_node_t *
H5SL_find(H5SL_t *slist, const void *key)
{
    H5SL_node_t *x;                /* Current node to examine */
    uint32_t     hashval   = 0;    /* Hash value for key */
    H5SL_node_t *ret_value = NULL; /* Return value */

    FUNC_ENTER_NOAPI_NOINIT_NOERR

    /* Check args */
    HDassert(slist);
    HDassert(key);

    /* Check internal consistency */
    /* (Pre-condition) */

    /* Insert item into skip list */

    /* Work through the forward pointers for a node, finding the node at each
     * level that is before the location to insert
     */
    x = slist->header;
    switch (slist->type) {
        case H5SL_TYPE_INT:
            H5SL_FIND(SCALAR, slist, x, const int, key, -)
            break;

        case H5SL_TYPE_HADDR:
            H5SL_FIND(SCALAR, slist, x, const haddr_t, key, -)
            break;

        case H5SL_TYPE_STR:
            H5SL_FIND(STRING, slist, x, char *, key, hashval)
            break;

        case H5SL_TYPE_HSIZE:
            H5SL_FIND(SCALAR, slist, x, const hsize_t, key, -)
            break;

        case H5SL_TYPE_UNSIGNED:
            H5SL_FIND(SCALAR, slist, x, const unsigned, key, -)
            break;

        case H5SL_TYPE_SIZE:
            H5SL_FIND(SCALAR, slist, x, const size_t, key, -)
            break;

        case H5SL_TYPE_OBJ:
            H5SL_FIND(OBJ, slist, x, const H5_obj_t, key, -)
            break;

        case H5SL_TYPE_HID:
            H5SL_FIND(SCALAR, slist, x, const hid_t, key, -)
            break;

        case H5SL_TYPE_GENERIC:
            H5SL_FIND(GENERIC, slist, x, const void, key, -)
            break;

        default:
            HDassert(0 && "Unknown skiplist type!");
    }

    /* 'key' must not have been found in list, if we get here */
    ret_value = NULL;

done:
    FUNC_LEAVE_NOAPI(ret_value)
} /* end H5SL_find() */

/*--------------------------------------------------------------------------
 NAME
    H5SL_below
 PURPOSE
    Search for _node_ in a skip list whose object is less than or equal to 'key'
 USAGE
    H5SL_node_t *H5SL_below(slist, key)
        H5SL_t *slist;          IN/OUT: Pointer to skip list
        void *key;              IN: Key for item to search for

 RETURNS
    Returns pointer to _node_ who key is less than or equal to 'key' on success,
        NULL on failure
 DESCRIPTION
    Search for a node with an object in a skip list, according to it's key,
    returning the node itself (for an exact match), or the node with the next
    highest key that is less than 'key'
 GLOBAL VARIABLES
 COMMENTS, BUGS, ASSUMPTIONS
 EXAMPLES
 REVISION LOG
--------------------------------------------------------------------------*/
H5SL_node_t *
H5SL_below(H5SL_t *slist, const void *key)
{
    H5SL_node_t *x;                /* Current node to examine */
    uint32_t     hashval   = 0;    /* Hash value for key */
    H5SL_node_t *ret_value = NULL; /* Return value */

    FUNC_ENTER_NOAPI_NOINIT_NOERR

    /* Check args */
    HDassert(slist);
    HDassert(key);

    /* Check internal consistency */
    /* (Pre-condition) */

    /* Insert item into skip list */

    /* Work through the forward pointers for a node, finding the node at each
     * level that is before the location to insert
     */
    x = slist->header;
    switch (slist->type) {
        case H5SL_TYPE_INT:
            H5SL_FIND(SCALAR, slist, x, const int, key, -)
            break;

        case H5SL_TYPE_HADDR:
            H5SL_FIND(SCALAR, slist, x, const haddr_t, key, -)
            break;

        case H5SL_TYPE_STR:
            H5SL_FIND(STRING, slist, x, char *, key, hashval)
            break;

        case H5SL_TYPE_HSIZE:
            H5SL_FIND(SCALAR, slist, x, const hsize_t, key, -)
            break;

        case H5SL_TYPE_UNSIGNED:
            H5SL_FIND(SCALAR, slist, x, const unsigned, key, -)
            break;

        case H5SL_TYPE_SIZE:
            H5SL_FIND(SCALAR, slist, x, const size_t, key, -)
            break;

        case H5SL_TYPE_OBJ:
            H5SL_FIND(OBJ, slist, x, const H5_obj_t, key, -)
            break;

        case H5SL_TYPE_HID:
            H5SL_FIND(SCALAR, slist, x, const hid_t, key, -)
            break;

        case H5SL_TYPE_GENERIC:
            H5SL_FIND(GENERIC, slist, x, const void, key, -)
            break;

        default:
            HDassert(0 && "Unknown skiplist type!");
    }

    /* An exact match for 'key' must not have been found in list, if we get here */
    /* Check for a node with a key that is less than the given 'key' */
    if (NULL == x) {
        /* Check for walking off the list */
        if (slist->last != slist->header)
            ret_value = slist->last;
        else
            ret_value = NULL;
    }
    else {
        if (x->backward != slist->header)
            ret_value = x->backward;
        else
            ret_value = NULL;
    }

done:
    FUNC_LEAVE_NOAPI(ret_value)
} /* end H5SL_below() */

/*--------------------------------------------------------------------------
 NAME
    H5SL_above
 PURPOSE
    Search for _node_ in a skip list whose object is greater than or equal to 'key'
 USAGE
    H5SL_node_t *H5SL_above(slist, key)
        H5SL_t *slist;          IN/OUT: Pointer to skip list
        void *key;              IN: Key for item to search for

 RETURNS
    Returns pointer to _node_ with object that has a key is greater than or
        equal to 'key' on success, NULL on failure
 DESCRIPTION
    Search for a node with an object in a skip list, according to it's key,
    returning the node itself (for an exact match), or the node with the next
    lowest key that is greater than 'key'
 GLOBAL VARIABLES
 COMMENTS, BUGS, ASSUMPTIONS
 EXAMPLES
 REVISION LOG
--------------------------------------------------------------------------*/
H5SL_node_t *
H5SL_above(H5SL_t *slist, const void *key)
{
    H5SL_node_t *x;                /* Current node to examine */
    uint32_t     hashval   = 0;    /* Hash value for key */
    H5SL_node_t *ret_value = NULL; /* Return value */

    FUNC_ENTER_NOAPI_NOINIT_NOERR

    /* Check args */
    HDassert(slist);
    HDassert(key);

    /* Check internal consistency */
    /* (Pre-condition) */

    /* Insert item into skip list */

    /* Work through the forward pointers for a node, finding the node at each
     * level that is before the location to insert
     */
    x = slist->header;
    switch (slist->type) {
        case H5SL_TYPE_INT:
            H5SL_FIND(SCALAR, slist, x, const int, key, -)
            break;

        case H5SL_TYPE_HADDR:
            H5SL_FIND(SCALAR, slist, x, const haddr_t, key, -)
            break;

        case H5SL_TYPE_STR:
            H5SL_FIND(STRING, slist, x, char *, key, hashval)
            break;

        case H5SL_TYPE_HSIZE:
            H5SL_FIND(SCALAR, slist, x, const hsize_t, key, -)
            break;

        case H5SL_TYPE_UNSIGNED:
            H5SL_FIND(SCALAR, slist, x, const unsigned, key, -)
            break;

        case H5SL_TYPE_SIZE:
            H5SL_FIND(SCALAR, slist, x, const size_t, key, -)
            break;

        case H5SL_TYPE_OBJ:
            H5SL_FIND(OBJ, slist, x, const H5_obj_t, key, -)
            break;

        case H5SL_TYPE_HID:
            H5SL_FIND(SCALAR, slist, x, const hid_t, key, -)
            break;

        case H5SL_TYPE_GENERIC:
            H5SL_FIND(GENERIC, slist, x, const void, key, -)
            break;

        default:
            HDassert(0 && "Unknown skiplist type!");
    }

    /* An exact match for 'key' must not have been found in list, if we get here */
    /* ('x' must be the next node with a key greater than the 'key', or NULL) */
    if (x)
        ret_value = x;
    else
        ret_value = NULL;

done:
    FUNC_LEAVE_NOAPI(ret_value)
} /* end H5SL_above() */

/*--------------------------------------------------------------------------
 NAME
    H5SL_first
 PURPOSE
    Gets a pointer to the first node in a skip list
 USAGE
    H5SL_node_t *H5SL_first(slist)
        H5SL_t *slist;          IN: Pointer to skip list

 RETURNS
    Returns pointer to first node in skip list on success, NULL on failure.
 DESCRIPTION
    Retrieves a pointer to the first node in a skip list, for iterating over
    the list.
 GLOBAL VARIABLES
 COMMENTS, BUGS, ASSUMPTIONS
 EXAMPLES
 REVISION LOG
--------------------------------------------------------------------------*/
H5SL_node_t *
H5SL_first(H5SL_t *slist)
{
    FUNC_ENTER_NOAPI_NOINIT_NOERR

    /* Check args */
    HDassert(slist);

    /* Check internal consistency */
    /* (Pre-condition) */

    FUNC_LEAVE_NOAPI(slist->header->forward[0])
} /* end H5SL_first() */

/*--------------------------------------------------------------------------
 NAME
    H5SL_next
 PURPOSE
    Gets a pointer to the next node in a skip list
 USAGE
    H5SL_node_t *H5SL_next(slist_node)
        H5SL_node_t *slist_node;          IN: Pointer to skip list node

 RETURNS
    Returns pointer to node after slist_node in skip list on success, NULL on failure.
 DESCRIPTION
    Retrieves a pointer to the next node in a skip list, for iterating over
    the list.
 GLOBAL VARIABLES
 COMMENTS, BUGS, ASSUMPTIONS
 EXAMPLES
 REVISION LOG
--------------------------------------------------------------------------*/
H5SL_node_t *
H5SL_next(H5SL_node_t *slist_node)
{
    FUNC_ENTER_NOAPI_NOINIT_NOERR

    /* Check args */
    HDassert(slist_node);

    /* Check internal consistency */
    /* (Pre-condition) */

    FUNC_LEAVE_NOAPI(slist_node->forward[0])
} /* end H5SL_next() */

/*--------------------------------------------------------------------------
 NAME
    H5SL_prev
 PURPOSE
    Gets a pointer to the previous node in a skip list
 USAGE
    H5SL_node_t *H5SL_prev(slist_node)
        H5SL_node_t *slist_node;          IN: Pointer to skip list node

 RETURNS
    Returns pointer to node before slist_node in skip list on success, NULL on failure.
 DESCRIPTION
    Retrieves a pointer to the previous node in a skip list, for iterating over
    the list.
 GLOBAL VARIABLES
 COMMENTS, BUGS, ASSUMPTIONS
 EXAMPLES
 REVISION LOG
--------------------------------------------------------------------------*/
H5SL_node_t *
H5SL_prev(H5SL_node_t *slist_node)
{
    FUNC_ENTER_NOAPI_NOINIT_NOERR

    /* Check args */
    HDassert(slist_node);

    /* Check internal consistency */
    /* (Pre-condition) */

    /* Walk backward, detecting the header node (which has it's key set to NULL) */
    FUNC_LEAVE_NOAPI(slist_node->backward->key == NULL ? NULL : slist_node->backward)
} /* end H5SL_prev() */

/*--------------------------------------------------------------------------
 NAME
    H5SL_last
 PURPOSE
    Gets a pointer to the last node in a skip list
 USAGE
    H5SL_node_t *H5SL_last(slist)
        H5SL_t *slist;          IN: Pointer to skip list

 RETURNS
    Returns pointer to last node in skip list on success, NULL on failure.
 DESCRIPTION
    Retrieves a pointer to the last node in a skip list, for iterating over
    the list.
 GLOBAL VARIABLES
 COMMENTS, BUGS, ASSUMPTIONS
 EXAMPLES
 REVISION LOG
--------------------------------------------------------------------------*/
H5SL_node_t *
H5SL_last(H5SL_t *slist)
{
    FUNC_ENTER_NOAPI_NOINIT_NOERR

    /* Check args */
    HDassert(slist);

    /* Check internal consistency */
    /* (Pre-condition) */

    /* Find last node, avoiding the header node */
    FUNC_LEAVE_NOAPI(slist->last == slist->header ? NULL : slist->last)
} /* end H5SL_last() */

/*--------------------------------------------------------------------------
 NAME
    H5SL_item
 PURPOSE
    Gets pointer to the 'item' for a skip list node
 USAGE
    void *H5SL_item(slist_node)
        H5SL_node_t *slist_node;          IN: Pointer to skip list node

 RETURNS
    Returns pointer to node 'item' on success, NULL on failure.
 DESCRIPTION
    Retrieves a node's 'item'
 GLOBAL VARIABLES
 COMMENTS, BUGS, ASSUMPTIONS
 EXAMPLES
 REVISION LOG
--------------------------------------------------------------------------*/
void *
H5SL_item(H5SL_node_t *slist_node)
{
    FUNC_ENTER_NOAPI_NOINIT_NOERR

    /* Check args */
    HDassert(slist_node);

    /* Check internal consistency */
    /* (Pre-condition) */

    FUNC_LEAVE_NOAPI(slist_node->item)
} /* end H5SL_item() */

/*--------------------------------------------------------------------------
 NAME
    H5SL_iterate
 PURPOSE
    Iterate over all nodes in a skip list
 USAGE
    herr_t H5SL_iterate(slist, op, op_data)
        H5SL_t *slist;          IN/OUT: Pointer to skip list to iterate over
        H5SL_operator_t op;     IN: Callback function for iteration
        void *op_data;          IN/OUT: Pointer to application data for callback

 RETURNS
    Returns a negative value if something is wrong, the return
        value of the last operator if it was non-zero, or zero if all
        nodes were processed.
 DESCRIPTION
    Iterate over all the nodes in a skip list, calling an application callback
    with the item, key and any operator data.

    The operator callback receives a pointer to the item and key for the list
    being iterated over ('mesg'), and the pointer to the operator data passed
    in to H5SL_iterate ('op_data').  The return values from an operator are:
        A. Zero causes the iterator to continue, returning zero when all
            nodes of that type have been processed.
        B. Positive causes the iterator to immediately return that positive
            value, indicating short-circuit success.
        C. Negative causes the iterator to immediately return that value,
            indicating failure.
 GLOBAL VARIABLES
 COMMENTS, BUGS, ASSUMPTIONS
 EXAMPLES
 REVISION LOG
--------------------------------------------------------------------------*/
herr_t
H5SL_iterate(H5SL_t *slist, H5SL_operator_t op, void *op_data)
{
    H5SL_node_t *node;          /* Pointer to current skip list node */
    H5SL_node_t *next;          /* Pointer to next skip list node */
    herr_t       ret_value = 0; /* Return value */

    FUNC_ENTER_NOAPI_NOINIT_NOERR

    /* Check args */
    HDassert(slist);

    /* Check internal consistency */
    /* (Pre-condition) */

    /* Free skip list nodes */
    node = slist->header->forward[0];
    while (node != NULL) {
        /* Protect against the node being deleted by the callback */
        next = node->forward[0];

        /* Call the iterator callback
         *
         * Ignoring const here is fine as we only need the value to be const
         * with respect to the list code, which should never modify the
         * elements. The library code that is making use of the skip list
         * container can do what it likes with the elements.
         */
        H5_GCC_CLANG_DIAG_OFF("cast-qual")
        if ((ret_value = (op)(node->item, (void *)node->key, op_data)) != 0)
            break;
        H5_GCC_CLANG_DIAG_ON("cast-qual")

        /* Advance to next node */
        node = next;
    }

    FUNC_LEAVE_NOAPI(ret_value)
} /* end H5SL_iterate() */

/*--------------------------------------------------------------------------
 NAME
    H5SL_release
 PURPOSE
    Release all nodes from a skip list
 USAGE
    herr_t H5SL_release(slist)
        H5SL_t *slist;            IN/OUT: Pointer to skip list to release nodes

 RETURNS
    Returns non-negative on success, negative on failure.
 DESCRIPTION
    Release all the nodes in a skip list.  Any objects left in the skip list
    nodes are not deallocated.
 GLOBAL VARIABLES
 COMMENTS, BUGS, ASSUMPTIONS
    The skip list itself is still valid, it just has all its nodes removed.
 EXAMPLES
 REVISION LOG
--------------------------------------------------------------------------*/
herr_t
H5SL_release(H5SL_t *slist)
{
    herr_t ret_value = SUCCEED;

    FUNC_ENTER_NOAPI(FAIL)

    /* Check args */
    HDassert(slist);

    /* Check internal consistency */
    /* (Pre-condition) */

    /* Free skip list nodes */
    if (H5SL__release_common(slist, NULL, NULL) < 0)
        HGOTO_ERROR(H5E_SLIST, H5E_CANTFREE, FAIL, "can't release skip list nodes")

done:
    FUNC_LEAVE_NOAPI(ret_value)
} /* end H5SL_release() */

/*--------------------------------------------------------------------------
 NAME
    H5SL_free
 PURPOSE
    Release all nodes from a skip list, freeing all nodes
 USAGE
    herr_t H5SL_free(slist,op,op_data)
        H5SL_t *slist;          IN/OUT: Pointer to skip list to release nodes
        H5SL_operator_t op;     IN: Callback function to free item & key
        void *op_data;          IN/OUT: Pointer to application data for callback

 RETURNS
    Returns non-negative on success, negative on failure.
 DESCRIPTION
    Release all the nodes in a skip list.  Any objects left in
    the skip list have the 'op' routine called for each.
 GLOBAL VARIABLES
 COMMENTS, BUGS, ASSUMPTIONS
    The skip list itself is still valid, it just has all its nodes removed.

    The return value from the 'op' routine is ignored.

    This routine is essentially a combination of iterating over all the nodes
    (where the iterator callback is supposed to free the items and/or keys)
    followed by a call to H5SL_release().
 EXAMPLES
 REVISION LOG
--------------------------------------------------------------------------*/
herr_t
H5SL_free(H5SL_t *slist, H5SL_operator_t op, void *op_data)
{
    herr_t ret_value = SUCCEED;

    FUNC_ENTER_NOAPI(FAIL)

    /* Check args */
    HDassert(slist);

    /* Check internal consistency */
    /* (Pre-condition) */

    /* Free skip list nodes */
    if (H5SL__release_common(slist, op, op_data) < 0)
        HGOTO_ERROR(H5E_SLIST, H5E_CANTFREE, FAIL, "can't release skip list nodes")

done:
    FUNC_LEAVE_NOAPI(ret_value)
} /* end H5SL_free() */

/*--------------------------------------------------------------------------
 NAME
    H5SL_destroy
 PURPOSE
    Close a skip list, deallocating it and freeing all its nodes.
 USAGE
    herr_t H5SL_destroy(slist,op,opdata)
        H5SL_t *slist;          IN/OUT: Pointer to skip list to close
        H5SL_operator_t op;     IN: Callback function to free item & key
        void *op_data;          IN/OUT: Pointer to application data for callback

 RETURNS
    Returns non-negative on success, negative on failure.
 DESCRIPTION
    Close a skip list, freeing all internal information.  Any objects left in
    the skip list have the 'op' routine called for each.
 GLOBAL VARIABLES
 COMMENTS, BUGS, ASSUMPTIONS
    The return value from the 'op' routine is ignored.

    This routine is essentially a combination of iterating over all the nodes
    (where the iterator callback is supposed to free the items and/or keys)
    followed by a call to H5SL_close().
 EXAMPLES
 REVISION LOG
--------------------------------------------------------------------------*/
herr_t
H5SL_destroy(H5SL_t *slist, H5SL_operator_t op, void *op_data)
{
    herr_t ret_value = SUCCEED; /* Return value */

    FUNC_ENTER_NOAPI_NOINIT

    /* Check args */
    HDassert(slist);

    /* Check internal consistency */
    /* (Pre-condition) */

    /* Close skip list */
    if (H5SL__close_common(slist, op, op_data) < 0)
        HGOTO_ERROR(H5E_SLIST, H5E_CANTCLOSEOBJ, FAIL, "can't close skip list")

done:
    FUNC_LEAVE_NOAPI(ret_value)
} /* end H5SL_destroy() */

/*--------------------------------------------------------------------------
 NAME
    H5SL_close
 PURPOSE
    Close a skip list, deallocating it.
 USAGE
    herr_t H5SL_close(slist)
        H5SL_t *slist;            IN/OUT: Pointer to skip list to close

 RETURNS
    Returns non-negative on success, negative on failure.
 DESCRIPTION
    Close a skip list, freeing all internal information.  Any objects left in
    the skip list are not deallocated.
 GLOBAL VARIABLES
 COMMENTS, BUGS, ASSUMPTIONS
 EXAMPLES
 REVISION LOG
--------------------------------------------------------------------------*/
herr_t
H5SL_close(H5SL_t *slist)
{
    herr_t ret_value = SUCCEED; /* Return value */

    FUNC_ENTER_NOAPI_NOINIT

    /* Check args */
    HDassert(slist);

    /* Check internal consistency */
    /* (Pre-condition) */

    /* Close skip list */
    if (H5SL__close_common(slist, NULL, NULL) < 0)
        HGOTO_ERROR(H5E_SLIST, H5E_CANTCLOSEOBJ, FAIL, "can't close skip list")

done:
    FUNC_LEAVE_NOAPI(ret_value)
} /* end H5SL_close() */<|MERGE_RESOLUTION|>--- conflicted
+++ resolved
@@ -311,11 +311,7 @@
     {                                                                                                        \
         H5SL_node_t *_last  = X;             /* Lowest node in the current gap */                            \
         H5SL_node_t *_llast = X;             /* Lowest node in the previous gap */                           \
-<<<<<<< HEAD
-        H5SL_node_t *_next  = NULL;          /* Highest node in the currect gap */                           \
-=======
         H5SL_node_t *_next  = NULL;          /* Highest node in the current gap */                           \
->>>>>>> 9e6de287
         H5SL_node_t *_drop  = NULL;          /* Low node of the gap to drop into */                          \
         H5SL_node_t *_ldrop = NULL;          /* Low node of gap before the one to drop into */               \
         H5SL_node_t *_head  = SLIST->header; /* Head of the skip list */                                     \
