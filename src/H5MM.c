--- conflicted
+++ resolved
@@ -55,66 +55,6 @@
 /*******************/
 
 /*-------------------------------------------------------------------------
-<<<<<<< HEAD
-=======
- * Function:    H5MM_malloc
- *
- * Purpose:     Similar to the C89 version of malloc().
- *
- *              On size of 0, we return a NULL pointer instead of the
- *              standard-allowed 'special' pointer since that's more
- *              difficult to check as a return value. This is still
- *              considered an error condition since allocations of zero
- *              bytes usually indicate problems.
- *
- * Return:      Success:    Pointer to new memory
- *              Failure:    NULL
- *-------------------------------------------------------------------------
- */
-void *
-H5MM_malloc(size_t size)
-{
-    void *ret_value = NULL;
-
-    /* Use FUNC_ENTER_NOAPI_NOINIT_NOERR here to avoid performance issues */
-    FUNC_ENTER_NOAPI_NOINIT_NOERR
-
-    ret_value = malloc(size);
-
-    FUNC_LEAVE_NOAPI(ret_value)
-} /* end H5MM_malloc() */
-
-/*-------------------------------------------------------------------------
- * Function:    H5MM_calloc
- *
- * Purpose:     Similar to the C89 version of calloc(), except this
- *              routine just takes a 'size' parameter.
- *
- *              On size of 0, we return a NULL pointer instead of the
- *              standard-allowed 'special' pointer since that's more
- *              difficult to check as a return value. This is still
- *              considered an error condition since allocations of zero
- *              bytes usually indicate problems.
- *
- * Return:      Success:    Pointer to new memory
- *              Failure:    NULL
- *-------------------------------------------------------------------------
- */
-void *
-H5MM_calloc(size_t size)
-{
-    void *ret_value = NULL;
-
-    /* Use FUNC_ENTER_NOAPI_NOINIT_NOERR here to avoid performance issues */
-    FUNC_ENTER_NOAPI_NOINIT_NOERR
-
-    ret_value = calloc(1, size);
-
-    FUNC_LEAVE_NOAPI(ret_value)
-} /* end H5MM_calloc() */
-
-/*-------------------------------------------------------------------------
->>>>>>> 1d79445a
  * Function:    H5MM_realloc
  *
  * Purpose:     Similar semantics as C89's realloc(). Specifically, the
@@ -284,10 +224,9 @@
     H5MM_xfree((void *)(uintptr_t)mem);
 
     FUNC_LEAVE_NOAPI(NULL)
-<<<<<<< HEAD
 } /* end H5MM_xfree_const() */
-=======
-} /* end H5MM_xfree_const() */
+
+#ifdef H5MM_DEBUG
 
 /*-------------------------------------------------------------------------
  * Function:    H5MM_memcpy
@@ -319,4 +258,5 @@
     FUNC_LEAVE_NOAPI(ret)
 
 } /* end H5MM_memcpy() */
->>>>>>> 1d79445a
+
+#endif /* H5MM_DEBUG */