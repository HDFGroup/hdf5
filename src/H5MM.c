--- conflicted
+++ resolved
@@ -55,66 +55,6 @@
 /*******************/
 
 /*-------------------------------------------------------------------------
-<<<<<<< HEAD
- * Function:    H5MM_malloc
- *
- * Purpose:     Similar to the C89 version of malloc().
- *
- *              On size of 0, we return a NULL pointer instead of the
- *              standard-allowed 'special' pointer since that's more
- *              difficult to check as a return value. This is still
- *              considered an error condition since allocations of zero
- *              bytes usually indicate problems.
- *
- * Return:      Success:    Pointer to new memory
- *              Failure:    NULL
- *-------------------------------------------------------------------------
- */
-void *
-H5MM_malloc(size_t size)
-{
-    void *ret_value = NULL;
-
-    /* Use FUNC_ENTER_NOAPI_NOINIT_NOERR here to avoid performance issues */
-    FUNC_ENTER_NOAPI_NOINIT_NOERR
-
-    ret_value = malloc(size);
-
-    FUNC_LEAVE_NOAPI(ret_value)
-} /* end H5MM_malloc() */
-
-/*-------------------------------------------------------------------------
- * Function:    H5MM_calloc
- *
- * Purpose:     Similar to the C89 version of calloc(), except this
- *              routine just takes a 'size' parameter.
- *
- *              On size of 0, we return a NULL pointer instead of the
- *              standard-allowed 'special' pointer since that's more
- *              difficult to check as a return value. This is still
- *              considered an error condition since allocations of zero
- *              bytes usually indicate problems.
- *
- * Return:      Success:    Pointer to new memory
- *              Failure:    NULL
- *-------------------------------------------------------------------------
- */
-void *
-H5MM_calloc(size_t size)
-{
-    void *ret_value = NULL;
-
-    /* Use FUNC_ENTER_NOAPI_NOINIT_NOERR here to avoid performance issues */
-    FUNC_ENTER_NOAPI_NOINIT_NOERR
-
-    ret_value = calloc(1, size);
-
-    FUNC_LEAVE_NOAPI(ret_value)
-} /* end H5MM_calloc() */
-
-/*-------------------------------------------------------------------------
-=======
->>>>>>> 07347cc5
  * Function:    H5MM_realloc
  *
  * Purpose:     Similar semantics as C89's realloc(). Specifically, the
@@ -172,11 +112,7 @@
     FUNC_ENTER_NOAPI(NULL)
 
     if (s)
-<<<<<<< HEAD
-        if (NULL == (ret_value = HDstrdup(s)))
-=======
         if (NULL == (ret_value = strdup(s)))
->>>>>>> 07347cc5
             HGOTO_ERROR(H5E_RESOURCE, H5E_NOSPACE, NULL, "string duplication failed");
 done:
     FUNC_LEAVE_NOAPI(ret_value)
@@ -204,11 +140,7 @@
 
     if (!s)
         HGOTO_ERROR(H5E_ARGS, H5E_BADVALUE, NULL, "NULL string not allowed");
-<<<<<<< HEAD
-    if (NULL == (ret_value = HDstrdup(s)))
-=======
     if (NULL == (ret_value = strdup(s)))
->>>>>>> 07347cc5
         HGOTO_ERROR(H5E_RESOURCE, H5E_NOSPACE, NULL, "string duplication failed");
 
 done:
