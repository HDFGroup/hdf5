/* * * * * * * * * * * * * * * * * * * * * * * * * * * * * * * * * * * * * * *
 * Copyright by The HDF Group.                                               *
 * Copyright by the Board of Trustees of the University of Illinois.         *
 * All rights reserved.                                                      *
 *                                                                           *
 * This file is part of HDF5.  The full HDF5 copyright notice, including     *
 * terms governing use, modification, and redistribution, is contained in    *
 * the COPYING file, which can be found at the root of the source code       *
 * distribution tree, or in https://support.hdfgroup.org/ftp/HDF5/releases.  *
 * If you do not have access to either file, you may request a copy from     *
 * help@hdfgroup.org.                                                        *
 * * * * * * * * * * * * * * * * * * * * * * * * * * * * * * * * * * * * * * */

/*-------------------------------------------------------------------------
 *
 * Created:     H5MM.c
 *              Jul 10 1997
 *              Robb Matzke
 *
 * Purpose:     Memory management functions
 *
 *-------------------------------------------------------------------------
 */

/****************/
/* Module Setup */
/****************/

/***********/
/* Headers */
/***********/
#include "H5private.h"   /* Generic Functions			*/
#include "H5Eprivate.h"  /* Error handling		  	*/
#include "H5MMprivate.h" /* Memory management			*/

/****************/
/* Local Macros */
/****************/
#if defined H5_MEMORY_ALLOC_SANITY_CHECK
#define H5MM_SIG_SIZE        4
#define H5MM_HEAD_GUARD_SIZE 8
#define H5MM_TAIL_GUARD_SIZE 8
#define H5MM_BLOCK_FROM_BUF(mem)                                                                             \
    ((H5MM_block_t *)((void *)((unsigned char *)mem - (offsetof(H5MM_block_t, b) + H5MM_HEAD_GUARD_SIZE))))
#endif /* H5_MEMORY_ALLOC_SANITY_CHECK */

/******************/
/* Local Typedefs */
/******************/

#if defined H5_MEMORY_ALLOC_SANITY_CHECK
/* Memory allocation "block", wrapped around each allocation */
struct H5MM_block_t; /* Forward declaration for typedef */
typedef struct H5MM_block_t {
<<<<<<< HEAD
    unsigned char
        sig[H5MM_SIG_SIZE]; /* Signature for the block, to indicate it was allocated with H5MM* interface */
=======
    unsigned char        sig[H5MM_SIG_SIZE]; /* Signature for the block, to indicate it was allocated with H5MM* interface */
>>>>>>> 5ff09ae9
    struct H5MM_block_t *next; /* Pointer to next block in the list of allocated blocks */
    struct H5MM_block_t *prev; /* Pointer to previous block in the list of allocated blocks */
    union {
        struct {
            size_t  size;   /* Size of allocated block */
            hbool_t in_use; /* Whether the block is in use or is free */
        } info;
        double _align; /* Align following buffer (b) to double boundary (unused) */
    } u;
    unsigned char b[]; /* Buffer for caller (includes header and footer) */
} H5MM_block_t;
#endif /* H5_MEMORY_ALLOC_SANITY_CHECK */

/********************/
/* Local Prototypes */
/********************/
#if defined H5_MEMORY_ALLOC_SANITY_CHECK
static hbool_t H5MM__is_our_block(void *mem);
static void    H5MM__sanity_check_block(const H5MM_block_t *block);
static void    H5MM__sanity_check(void *mem);
#endif /* H5_MEMORY_ALLOC_SANITY_CHECK */

/*********************/
/* Package Variables */
/*********************/

/*****************************/
/* Library Private Variables */
/*****************************/

/*******************/
/* Local Variables */
/*******************/

#if defined H5_MEMORY_ALLOC_SANITY_CHECK
/* Constant strings for block signature, head & tail guards */
static const char H5MM_block_signature_s[H5MM_SIG_SIZE]         = {'H', '5', 'M', 'M'};
static const char H5MM_block_head_guard_s[H5MM_HEAD_GUARD_SIZE] = {'D', 'E', 'A', 'D', 'B', 'E', 'E', 'F'};
static const char H5MM_block_tail_guard_s[H5MM_TAIL_GUARD_SIZE] = {'B', 'E', 'E', 'F', 'D', 'E', 'A', 'D'};

/* Flag to indicate the the interface has been initialized */
static hbool_t H5MM_init_s = FALSE;

/* Head of the list of allocated blocks */
static H5MM_block_t H5MM_block_head_s;

/* Statistics about block allocations */
static unsigned long long H5MM_total_alloc_bytes_s        = 0;
static size_t             H5MM_curr_alloc_bytes_s         = 0;
static size_t             H5MM_peak_alloc_bytes_s         = 0;
static size_t             H5MM_max_block_size_s           = 0;
static size_t             H5MM_total_alloc_blocks_count_s = 0;
static size_t             H5MM_curr_alloc_blocks_count_s  = 0;
static size_t             H5MM_peak_alloc_blocks_count_s  = 0;
#endif /* H5_MEMORY_ALLOC_SANITY_CHECK */

#if defined H5_MEMORY_ALLOC_SANITY_CHECK

/*-------------------------------------------------------------------------
 * Function:    H5MM__is_our_block
 *
 * Purpose:     Try to determine if a memory buffer has been allocated through
 *              the H5MM* interface, instead of the system's malloc() routines.
 *
 * Return:      Success:    TRUE/FALSE
 *              Failure:    (Can't fail)
 *
 * Programmer:  Quincey Koziol
 *              Dec 30 2015
 *
 *-------------------------------------------------------------------------
 */
static hbool_t
H5MM__is_our_block(void *mem)
{
    H5MM_block_t *block = H5MM_BLOCK_FROM_BUF(mem);

    return (0 == HDmemcmp(block->sig, H5MM_block_signature_s, H5MM_SIG_SIZE));
}

/*-------------------------------------------------------------------------
 * Function:    H5MM__sanity_check_block
 *
 * Purpose:     Check a block wrapper around a buffer to validate it.
 *
 * Return:      N/A (void)
 *
 * Programmer:  Quincey Koziol
 *              Dec 30 2015
 *
 *-------------------------------------------------------------------------
 */
static void
H5MM__sanity_check_block(const H5MM_block_t *block)
{
    HDassert(block->u.info.size > 0);
    HDassert(block->u.info.in_use);
    /* Check for head & tail guards, if not head of linked list */
    if (block->u.info.size != SIZET_MAX) {
        HDassert(0 == HDmemcmp(block->b, H5MM_block_head_guard_s, H5MM_HEAD_GUARD_SIZE));
        HDassert(0 == HDmemcmp(block->b + H5MM_HEAD_GUARD_SIZE + block->u.info.size, H5MM_block_tail_guard_s,
                               H5MM_TAIL_GUARD_SIZE));
    }
}

/*-------------------------------------------------------------------------
 * Function:    H5MM__sanity_check
 *
 * Purpose:     Check a buffer to validate it (just calls
 *              H5MM__sanity_check_block after finding block for buffer)
 *
 * Return:      N/A (void)
 *
 * Programmer:  Quincey Koziol
 *              Dec 30 2015
 *
 *-------------------------------------------------------------------------
 */
static void
H5MM__sanity_check(void *mem)
{
    H5MM_block_t *block = H5MM_BLOCK_FROM_BUF(mem);

    H5MM__sanity_check_block(block);
}

/*-------------------------------------------------------------------------
 * Function:    H5MM_sanity_check_all
 *
 * Purpose:     Sanity check all current memory allocations.
 *
 * Return:      N/A (void)
 *
 * Programmer:  Quincey Koziol
 *              Jan  5 2016
 *
 *-------------------------------------------------------------------------
 */
void
H5MM_sanity_check_all(void)
{
    H5MM_block_t *curr = NULL;

    curr = H5MM_block_head_s.next;
    while (curr != &H5MM_block_head_s) {
        H5MM__sanity_check_block(curr);
        curr = curr->next;
    } /* end while */
} /* end H5MM_sanity_check_all() */

/*-------------------------------------------------------------------------
 * Function:    H5MM_final_sanity_check
 *
 * Purpose:     Final sanity checks on memory allocation.
 *
 * Return:      N/A (void)
 *
 * Programmer:  Quincey Koziol
 *              Jan  1 2016
 *
 *-------------------------------------------------------------------------
 */
void
H5MM_final_sanity_check(void)
{
    HDassert(0 == H5MM_curr_alloc_bytes_s);
    HDassert(0 == H5MM_curr_alloc_blocks_count_s);
    HDassert(H5MM_block_head_s.next == &H5MM_block_head_s);
    HDassert(H5MM_block_head_s.prev == &H5MM_block_head_s);
#ifdef H5MM_PRINT_MEMORY_STATS
    HDfprintf(stderr, "%s: H5MM_total_alloc_bytes_s = %llu\n", __func__, H5MM_total_alloc_bytes_s);
    HDfprintf(stderr, "%s: H5MM_peak_alloc_bytes_s = %zu\n", __func__, H5MM_peak_alloc_bytes_s);
    HDfprintf(stderr, "%s: H5MM_max_block_size_s = %zu\n", __func__, H5MM_max_block_size_s);
    HDfprintf(stderr, "%s: H5MM_total_alloc_blocks_count_s = %zu\n", __func__,
              H5MM_total_alloc_blocks_count_s);
    HDfprintf(stderr, "%s: H5MM_peak_alloc_blocks_count_s = %zu\n", __func__, H5MM_peak_alloc_blocks_count_s);
#endif /* H5MM_PRINT_MEMORY_STATS */
}
#endif /* H5_MEMORY_ALLOC_SANITY_CHECK */

/*-------------------------------------------------------------------------
 * Function:    H5MM_malloc
 *
 * Purpose:     Similar to the C89 version of malloc().
 *
 *              On size of 0, we return a NULL pointer instead of the
 *              standard-allowed 'special' pointer since that's more
 *              difficult to check as a return value. This is still
 *              considered an error condition since allocations of zero
 *              bytes usually indicate problems.
 *
 * Return:      Success:    Pointer to new memory
 *              Failure:    NULL
 *
 * Programmer:  Quincey Koziol
 *              Nov  8 2003
 *
 *-------------------------------------------------------------------------
 */
void *
H5MM_malloc(size_t size)
{
    void *ret_value = NULL;

    /* Use FUNC_ENTER_NOAPI_NOINIT_NOERR here to avoid performance issues */
    FUNC_ENTER_NOAPI_NOINIT_NOERR

#if defined H5_MEMORY_ALLOC_SANITY_CHECK
    /* Initialize block list head singleton */
    if (!H5MM_init_s) {
        H5MM_memcpy(H5MM_block_head_s.sig, H5MM_block_signature_s, H5MM_SIG_SIZE);
        H5MM_block_head_s.next          = &H5MM_block_head_s;
        H5MM_block_head_s.prev          = &H5MM_block_head_s;
        H5MM_block_head_s.u.info.size   = SIZET_MAX;
        H5MM_block_head_s.u.info.in_use = TRUE;

        H5MM_init_s = TRUE;
    } /* end if */
#endif /* H5_MEMORY_ALLOC_SANITY_CHECK */

    if (size) {
#if defined H5_MEMORY_ALLOC_SANITY_CHECK
        H5MM_block_t *block;
        size_t        alloc_size = sizeof(H5MM_block_t) + size + H5MM_HEAD_GUARD_SIZE + H5MM_TAIL_GUARD_SIZE;

        if (NULL != (block = (H5MM_block_t *)HDmalloc(alloc_size))) {
            /* Set up block */
            H5MM_memcpy(block->sig, H5MM_block_signature_s, H5MM_SIG_SIZE);
            block->next            = H5MM_block_head_s.next;
            H5MM_block_head_s.next = block;
            block->next->prev      = block;
            block->prev            = &H5MM_block_head_s;
            block->u.info.size     = size;
            block->u.info.in_use   = TRUE;
            H5MM_memcpy(block->b, H5MM_block_head_guard_s, H5MM_HEAD_GUARD_SIZE);
            H5MM_memcpy(block->b + H5MM_HEAD_GUARD_SIZE + size, H5MM_block_tail_guard_s,
                        H5MM_TAIL_GUARD_SIZE);

            /* Update statistics */
            H5MM_total_alloc_bytes_s += size;
            H5MM_curr_alloc_bytes_s += size;
            if (H5MM_curr_alloc_bytes_s > H5MM_peak_alloc_bytes_s)
                H5MM_peak_alloc_bytes_s = H5MM_curr_alloc_bytes_s;
            if (size > H5MM_max_block_size_s)
                H5MM_max_block_size_s = size;
            H5MM_total_alloc_blocks_count_s++;
            H5MM_curr_alloc_blocks_count_s++;
            if (H5MM_curr_alloc_blocks_count_s > H5MM_peak_alloc_blocks_count_s)
                H5MM_peak_alloc_blocks_count_s = H5MM_curr_alloc_blocks_count_s;

            /* Set buffer to return */
            ret_value = block->b + H5MM_HEAD_GUARD_SIZE;
        } /* end if */
        else
            ret_value = NULL;
#else /* H5_MEMORY_ALLOC_SANITY_CHECK */
        ret_value = HDmalloc(size);
#endif /* H5_MEMORY_ALLOC_SANITY_CHECK */
    } /* end if */
    else
        ret_value = NULL;

    FUNC_LEAVE_NOAPI(ret_value)
} /* end H5MM_malloc() */

/*-------------------------------------------------------------------------
 * Function:    H5MM_calloc
 *
 * Purpose:     Similar to the C89 version of calloc(), except this
 *              routine just takes a 'size' parameter.
 *
 *              On size of 0, we return a NULL pointer instead of the
 *              standard-allowed 'special' pointer since that's more
 *              difficult to check as a return value. This is still
 *              considered an error condition since allocations of zero
 *              bytes usually indicate problems.
 *
 *
 * Return:      Success:    Pointer to new memory
 *              Failure:    NULL
 *
 * Programmer:	Quincey Koziol
 *              Nov  8 2003
 *
 *-------------------------------------------------------------------------
 */
void *
H5MM_calloc(size_t size)
{
    void *ret_value = NULL;

    /* Use FUNC_ENTER_NOAPI_NOINIT_NOERR here to avoid performance issues */
    FUNC_ENTER_NOAPI_NOINIT_NOERR

    if (size) {
#if defined H5_MEMORY_ALLOC_SANITY_CHECK
        if (NULL != (ret_value = H5MM_malloc(size)))
            HDmemset(ret_value, 0, size);
#else /* H5_MEMORY_ALLOC_SANITY_CHECK */
        ret_value = HDcalloc((size_t)1, size);
#endif /* H5_MEMORY_ALLOC_SANITY_CHECK */
    } /* end if */
    else
        ret_value = NULL;

    FUNC_LEAVE_NOAPI(ret_value)
} /* end H5MM_calloc() */

/*-------------------------------------------------------------------------
 * Function:    H5MM_realloc
 *
 * Purpose:     Similar semantics as C89's realloc(). Specifically, the
 *              following calls are equivalent:
 *
 *              H5MM_realloc(NULL, size)    <==> H5MM_malloc(size)
 *              H5MM_realloc(ptr, 0)        <==> H5MM_xfree(ptr)
 *              H5MM_realloc(NULL, 0)       <==> NULL
 *
 *              Note that the (NULL, 0) combination is undefined behavior
 *              in the C standard.
 *
 * Return:      Success:    Ptr to new memory if size > 0
 *                          NULL if size is zero
 *              Failure:    NULL (input buffer is unchanged on failure)
 *
 * Programmer:  Robb Matzke
 *              Jul 10 1997
 *
 *-------------------------------------------------------------------------
 */
void *
H5MM_realloc(void *mem, size_t size)
{
    void *ret_value = NULL;

    /* Use FUNC_ENTER_NOAPI_NOINIT_NOERR here to avoid performance issues */
    FUNC_ENTER_NOAPI_NOINIT_NOERR

    if (NULL == mem && 0 == size)
        /* Not defined in the standard, return NULL */
        ret_value = NULL;
    else {
#if defined H5_MEMORY_ALLOC_SANITY_CHECK
        if (size > 0) {
            if (mem) {
                if (H5MM__is_our_block(mem)) {
                    H5MM_block_t *block    = H5MM_BLOCK_FROM_BUF(mem);
                    size_t        old_size = block->u.info.size;

                    H5MM__sanity_check(mem);

                    ret_value = H5MM_malloc(size);
                    H5MM_memcpy(ret_value, mem, MIN(size, old_size));
                    H5MM_xfree(mem);
                } /* end if */
                else
                    ret_value = HDrealloc(mem, size);
            }
            else
                ret_value = H5MM_malloc(size);
        }
        else
            ret_value = H5MM_xfree(mem);
#else /* H5_MEMORY_ALLOC_SANITY_CHECK */
        ret_value = HDrealloc(mem, size);

        /* Some platforms do not return NULL if size is zero. */
        if (0 == size)
            ret_value = NULL;
#endif /* H5_MEMORY_ALLOC_SANITY_CHECK */
    } /* end else */

    FUNC_LEAVE_NOAPI(ret_value)
} /* end H5MM_realloc() */

/*-------------------------------------------------------------------------
 * Function:    H5MM_xstrdup
 *
 * Purpose:     Duplicates a string, including memory allocation.
 *              NULL is an acceptable value for the input string.
 *
 * Return:      Success:    Pointer to a new string (NULL if s is NULL).
 *              Failure:    NULL
 *
 * Programmer:  Robb Matzke
 *              Jul 10 1997
 *-------------------------------------------------------------------------
 */
char *
H5MM_xstrdup(const char *s)
{
    char *ret_value = NULL;

    FUNC_ENTER_NOAPI(NULL)

    if (s) {
        if (NULL == (ret_value = (char *)H5MM_malloc(HDstrlen(s) + 1)))
            HGOTO_ERROR(H5E_RESOURCE, H5E_NOSPACE, NULL, "memory allocation failed")
        HDstrcpy(ret_value, s);
    } /* end if */

done:
    FUNC_LEAVE_NOAPI(ret_value)
} /* end H5MM_xstrdup() */

/*-------------------------------------------------------------------------
 * Function:    H5MM_strdup
 *
 * Purpose:     Duplicates a string, including memory allocation.
 *              NULL is NOT an acceptable value for the input string.
 *
 *              If the string to be duplicated is the NULL pointer, then
 *              an error will be raised.
 *
 * Return:      Success:    Pointer to a new string
 *              Failure:    NULL
 *
 * Programmer:  Robb Matzke
 *              Jul 10 1997
 *-------------------------------------------------------------------------
 */
char *
H5MM_strdup(const char *s)
{
    char *ret_value = NULL;

    FUNC_ENTER_NOAPI(NULL)

    if (!s)
        HGOTO_ERROR(H5E_ARGS, H5E_BADVALUE, NULL, "null string")
    if (NULL == (ret_value = (char *)H5MM_malloc(HDstrlen(s) + 1)))
        HGOTO_ERROR(H5E_RESOURCE, H5E_NOSPACE, NULL, "memory allocation failed")
    HDstrcpy(ret_value, s);

done:
    FUNC_LEAVE_NOAPI(ret_value)
} /* end H5MM_strdup() */

/*-------------------------------------------------------------------------
 * Function:    H5MM_xfree
 *
 * Purpose:     Just like free(3) except null pointers are allowed as
 *              arguments, and the return value (always NULL) can be
 *              assigned to the pointer whose memory was just freed:
 *
 *              thing = H5MM_xfree (thing);
 *
 * Return:      Success:    NULL
 *              Failure:    never fails
 *
 * Programmer:  Robb Matzke
 *              Jul 10 1997
 *
 *-------------------------------------------------------------------------
 */
void *
H5MM_xfree(void *mem)
{
    /* Use FUNC_ENTER_NOAPI_NOINIT_NOERR here to avoid performance issues */
    FUNC_ENTER_NOAPI_NOINIT_NOERR

    if (mem) {
#if defined H5_MEMORY_ALLOC_SANITY_CHECK
        if (H5MM__is_our_block(mem)) {
            H5MM_block_t *block = H5MM_BLOCK_FROM_BUF(mem);

            /* Run sanity checks on this block and its neighbors */
            H5MM__sanity_check(mem);
            H5MM__sanity_check_block(block->next);
            H5MM__sanity_check_block(block->prev);

            /* Update statistics */
            H5MM_curr_alloc_bytes_s -= block->u.info.size;
            H5MM_curr_alloc_blocks_count_s--;

            /* Reset block info */
            HDmemset(block->sig, 0, H5MM_SIG_SIZE);
            block->next->prev    = block->prev;
            block->prev->next    = block->next;
            block->next          = NULL;
            block->prev          = NULL;
            block->u.info.in_use = FALSE;

            /* Free the block (finally!) */
            HDfree(block);
        }
        else
            HDfree(mem);
#else /* H5_MEMORY_ALLOC_SANITY_CHECK */
        HDfree(mem);
#endif /* H5_MEMORY_ALLOC_SANITY_CHECK */
    } /* end if */

    FUNC_LEAVE_NOAPI(NULL)
} /* end H5MM_xfree() */

/*-------------------------------------------------------------------------
 * Function:    H5MM_xfree_const
 *
 * Purpose:     H5MM_xfree() wrapper that handles const pointers without
 *              warnings. Used for freeing buffers that should be regarded
 *              as const in use but need to be freed when no longer needed.
 *
 * Return:      Success:    NULL
 *              Failure:    never fails
 *
 *-------------------------------------------------------------------------
 */
void *
H5MM_xfree_const(const void *mem)
{
    /* Use FUNC_ENTER_NOAPI_NOINIT_NOERR here to avoid performance issues */
    FUNC_ENTER_NOAPI_NOINIT_NOERR

    /* Cast through uintptr_t to de-const memory */
    H5MM_xfree((void *)(uintptr_t)mem);

    FUNC_LEAVE_NOAPI(NULL)
} /* end H5MM_xfree_const() */

/*-------------------------------------------------------------------------
 * Function:    H5MM_memcpy
 *
 * Purpose:     Like memcpy(3) but with sanity checks on the parameters,
 *              particularly buffer overlap.
 *
 * Return:      Success:    pointer to dest
 *              Failure:    NULL
 *
 * Programmer:  Dana Robinson
 *              Spring 2019
 *
 *-------------------------------------------------------------------------
 */
void *
H5MM_memcpy(void *dest, const void *src, size_t n)
{
    void *ret = NULL;

    /* Use FUNC_ENTER_NOAPI_NOINIT_NOERR here to avoid performance issues */
    FUNC_ENTER_NOAPI_NOINIT_NOERR

    HDassert(dest);
    HDassert(src);

    /* Check for buffer overlap */
    HDassert((char *)dest >= (const char *)src + n || (const char *)src >= (char *)dest + n);

    /* Copy */
    ret = HDmemcpy(dest, src, n);

    FUNC_LEAVE_NOAPI(ret)

} /* end H5MM_memcpy() */

/*-------------------------------------------------------------------------
 * Function:	H5MM_get_alloc_stats
 *
 * Purpose:	Gets the memory allocation statistics for the library, if the
 *	H5_MEMORY_ALLOC_SANITY_CHECK macro is defined.  If the macro is not
 *	defined, zeros are returned.  These statistics are global for the
 *	entire library.
 *
 * Parameters:
 *  H5_alloc_stats_t *stats;            OUT: Memory allocation statistics
 *
 * Return:	Success:	non-negative
 *		Failure:	negative
 *
 * Programmer:  Quincey Koziol
 *              Saturday, March 7, 2020
 *
 *-------------------------------------------------------------------------
 */
herr_t
H5MM_get_alloc_stats(H5_alloc_stats_t *stats)
{
    FUNC_ENTER_NOAPI_NOERR

#if defined H5_MEMORY_ALLOC_SANITY_CHECK
    if (stats) {
        stats->total_alloc_bytes        = H5MM_total_alloc_bytes_s;
        stats->curr_alloc_bytes         = H5MM_curr_alloc_bytes_s;
        stats->peak_alloc_bytes         = H5MM_peak_alloc_bytes_s;
        stats->max_block_size           = H5MM_max_block_size_s;
        stats->total_alloc_blocks_count = H5MM_total_alloc_blocks_count_s;
        stats->curr_alloc_blocks_count  = H5MM_curr_alloc_blocks_count_s;
        stats->peak_alloc_blocks_count  = H5MM_peak_alloc_blocks_count_s;
    } /* end if */
#else /* H5_MEMORY_ALLOC_SANITY_CHECK */
    if (stats)
        HDmemset(stats, 0, sizeof(H5_alloc_stats_t));
#endif /* H5_MEMORY_ALLOC_SANITY_CHECK */

    FUNC_LEAVE_NOAPI(SUCCEED)
} /* end H5MM_get_alloc_stats() */<|MERGE_RESOLUTION|>--- conflicted
+++ resolved
@@ -52,12 +52,7 @@
 /* Memory allocation "block", wrapped around each allocation */
 struct H5MM_block_t; /* Forward declaration for typedef */
 typedef struct H5MM_block_t {
-<<<<<<< HEAD
-    unsigned char
-        sig[H5MM_SIG_SIZE]; /* Signature for the block, to indicate it was allocated with H5MM* interface */
-=======
     unsigned char        sig[H5MM_SIG_SIZE]; /* Signature for the block, to indicate it was allocated with H5MM* interface */
->>>>>>> 5ff09ae9
     struct H5MM_block_t *next; /* Pointer to next block in the list of allocated blocks */
     struct H5MM_block_t *prev; /* Pointer to previous block in the list of allocated blocks */
     union {
