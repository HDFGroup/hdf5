--- conflicted
+++ resolved
@@ -3066,20 +3066,6 @@
  * \brief Adds a filter to the filter pipeline for a specified section of the structured chunk
  *
  * \ocpl_id{plist_id}
-<<<<<<< HEAD
- * \param[in] filter    Filter identifier for the filter to be added to the
- *                      pipeline
- * \param[in] flags     Bit vector specifying certain general properties of
- *                      the filter
- * \param[in] cd_nelmts Number of elements in \p cd_values
- * \param[in] cd_values  Auxiliary data for the filter
- *
- * \return \herr_t
- *
- * \details H5Pset_filter() adds the specified \p filter identifier and
- *          corresponding properties to the end of an output filter
- *          pipeline.
-=======
  * \param[in] section_number    An integer specifying section number of the structured chunk
  * \param[in] filter            Filter identifier for the filter to be added to the
  *                              pipeline
@@ -3104,7 +3090,6 @@
  *            more flexibility to the VOL connectors that use the function.
  *          - This function passes the filter’s data by using a void pointer to a buffer
  *            with auxiliary data for the filter instead of unsigned int c_values[].
->>>>>>> 76f05899
  *
  *          \p plist_id must be either a dataset creation property list or
  *          group creation property list identifier. If \p plist_id is a
@@ -3392,14 +3377,9 @@
  * \since 1.6.0
  *
  */
-<<<<<<< HEAD
-H5_DLL herr_t H5Pset_filter(hid_t plist_id, H5Z_filter_t filter, unsigned int flags, size_t cd_nelmts,
-                            const unsigned int cd_values[]);
-=======
 H5_DLL herr_t H5Pset_filter2(hid_t plist_id, uint64_t section_number, H5Z_filter_t filter, uint64_t flags,
                              size_t buf_size, const void *buf);
-
->>>>>>> 76f05899
+  
 /**
  * \ingroup OCPL
  *
