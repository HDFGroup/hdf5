/* * * * * * * * * * * * * * * * * * * * * * * * * * * * * * * * * * * * * * *
 * Copyright by The HDF Group.                                               *
 * Copyright by the Board of Trustees of the University of Illinois.         *
 * All rights reserved.                                                      *
 *                                                                           *
 * This file is part of HDF5.  The full HDF5 copyright notice, including     *
 * terms governing use, modification, and redistribution, is contained in    *
 * the COPYING file, which can be found at the root of the source code       *
 * distribution tree, or in https://www.hdfgroup.org/licenses.               *
 * If you do not have access to either file, you may request a copy from     *
 * help@hdfgroup.org.                                                        *
 * * * * * * * * * * * * * * * * * * * * * * * * * * * * * * * * * * * * * * */

/*-------------------------------------------------------------------------
 *
 * Created:		H5Gbtree2.c
 *			Sep  9 2006
 *			Quincey Koziol
 *
 * Purpose:		v2 B-tree callbacks for indexing fields on links
 *
 *-------------------------------------------------------------------------
 */

/****************/
/* Module Setup */
/****************/

#include "H5Gmodule.h" /* This source code file is part of the H5G module */

/***********/
/* Headers */
/***********/
#include "H5private.h"   /* Generic Functions			*/
#include "H5Eprivate.h"  /* Error handling		  	*/
#include "H5Gpkg.h"      /* Groups		  		*/
#include "H5MMprivate.h" /* Memory management			*/

/****************/
/* Local Macros */
/****************/

/******************/
/* Local Typedefs */
/******************/

/*
 * Data exchange structure for dense link storage.  This structure is
 * passed through the fractal heap layer to compare links.
 */
typedef struct H5G_fh_ud_cmp_t {
    /* downward */
    H5F_t *      f;             /* Pointer to file that fractal heap is in */
    const char * name;          /* Name of link to compare           */
    H5B2_found_t found_op;      /* Callback when correct link is found */
    void *       found_op_data; /* Callback data when correct link is found */

    /* upward */
    int cmp; /* Comparison of two link names      */
} H5G_fh_ud_cmp_t;

/********************/
/* Package Typedefs */
/********************/

/********************/
/* Local Prototypes */
/********************/

/* v2 B-tree function callbacks */

/* v2 B-tree driver callbacks for 'creation order' index */
<<<<<<< HEAD
static herr_t H5G_dense_btree2_corder_store(void *native, const void *udata);
static herr_t H5G_dense_btree2_corder_compare(const void *rec1, const void *rec2, int *result);
static herr_t H5G_dense_btree2_corder_encode(uint8_t *raw, const void *native, void *ctx);
static herr_t H5G_dense_btree2_corder_decode(const uint8_t *raw, void *native, void *ctx);
static herr_t H5G_dense_btree2_corder_debug(FILE *stream, int indent, int fwidth, const void *record,
                                            const void *_udata);
=======
static herr_t H5G__dense_btree2_corder_store(void *native, const void *udata);
static herr_t H5G__dense_btree2_corder_compare(const void *rec1, const void *rec2, int *result);
static herr_t H5G__dense_btree2_corder_encode(uint8_t *raw, const void *native, void *ctx);
static herr_t H5G__dense_btree2_corder_decode(const uint8_t *raw, void *native, void *ctx);
static herr_t H5G__dense_btree2_corder_debug(FILE *stream, int indent, int fwidth, const void *record,
                                             const void *_udata);
>>>>>>> 18bbd3f0

/* v2 B-tree driver callbacks for 'name' index */
static herr_t H5G__dense_btree2_name_store(void *native, const void *udata);
static herr_t H5G__dense_btree2_name_compare(const void *rec1, const void *rec2, int *result);
<<<<<<< HEAD
static herr_t H5G_dense_btree2_name_encode(uint8_t *raw, const void *native, void *ctx);
static herr_t H5G_dense_btree2_name_decode(const uint8_t *raw, void *native, void *ctx);
static herr_t H5G_dense_btree2_name_debug(FILE *stream, int indent, int fwidth, const void *record,
                                          const void *_udata);

/* Fractal heap function callbacks */
static herr_t H5G_dense_fh_name_cmp(const void *obj, size_t obj_len, void *op_data);
=======
static herr_t H5G__dense_btree2_name_encode(uint8_t *raw, const void *native, void *ctx);
static herr_t H5G__dense_btree2_name_decode(const uint8_t *raw, void *native, void *ctx);
static herr_t H5G__dense_btree2_name_debug(FILE *stream, int indent, int fwidth, const void *record,
                                           const void *_udata);

/* Fractal heap function callbacks */
static herr_t H5G__dense_fh_name_cmp(const void *obj, size_t obj_len, void *op_data);
>>>>>>> 18bbd3f0

/*********************/
/* Package Variables */
/*********************/
/* v2 B-tree class for indexing 'name' field of links */
const H5B2_class_t H5G_BT2_NAME[1] = {{
    /* B-tree class information */
    H5B2_GRP_DENSE_NAME_ID,           /* Type of B-tree */
    "H5B2_GRP_DENSE_NAME_ID",         /* Name of B-tree class */
    sizeof(H5G_dense_bt2_name_rec_t), /* Size of native record */
    NULL,                             /* Create client callback context */
    NULL,                             /* Destroy client callback context */
<<<<<<< HEAD
    H5G_dense_btree2_name_store,      /* Record storage callback */
    H5G__dense_btree2_name_compare,   /* Record comparison callback */
    H5G_dense_btree2_name_encode,     /* Record encoding callback */
    H5G_dense_btree2_name_decode,     /* Record decoding callback */
    H5G_dense_btree2_name_debug       /* Record debugging callback */
=======
    H5G__dense_btree2_name_store,     /* Record storage callback */
    H5G__dense_btree2_name_compare,   /* Record comparison callback */
    H5G__dense_btree2_name_encode,    /* Record encoding callback */
    H5G__dense_btree2_name_decode,    /* Record decoding callback */
    H5G__dense_btree2_name_debug      /* Record debugging callback */
>>>>>>> 18bbd3f0
}};

/* v2 B-tree class for indexing 'creation order' field of links */
const H5B2_class_t H5G_BT2_CORDER[1] = {{
    /* B-tree class information */
    H5B2_GRP_DENSE_CORDER_ID,           /* Type of B-tree */
    "H5B2_GRP_DENSE_CORDER_ID",         /* Name of B-tree class */
    sizeof(H5G_dense_bt2_corder_rec_t), /* Size of native record */
    NULL,                               /* Create client callback context */
    NULL,                               /* Destroy client callback context */
    H5G__dense_btree2_corder_store,     /* Record storage callback */
    H5G__dense_btree2_corder_compare,   /* Record comparison callback */
    H5G__dense_btree2_corder_encode,    /* Record encoding callback */
    H5G__dense_btree2_corder_decode,    /* Record decoding callback */
    H5G__dense_btree2_corder_debug      /* Record debugging callback */
}};

/*****************************/
/* Library Private Variables */
/*****************************/

/*******************/
/* Local Variables */
/*******************/

/*-------------------------------------------------------------------------
 * Function:	H5G__dense_fh_name_cmp
 *
 * Purpose:	Compares the name of a link in a fractal heap to another
 *              name
 *
 * Return:	SUCCEED/FAIL
 *
 * Programmer:	Quincey Koziol
 *		Sep 11 2006
 *
 *-------------------------------------------------------------------------
 */
static herr_t
H5G__dense_fh_name_cmp(const void *obj, size_t obj_len, void *_udata)
{
    H5G_fh_ud_cmp_t *udata = (H5G_fh_ud_cmp_t *)_udata; /* User data for 'op' callback */
    H5O_link_t *     lnk;                               /* Pointer to link created from heap object */
    herr_t           ret_value = SUCCEED;               /* Return value */

    FUNC_ENTER_STATIC

    /* Decode link information */
    if (NULL == (lnk = (H5O_link_t *)H5O_msg_decode(udata->f, NULL, H5O_LINK_ID, obj_len,
                                                    (const unsigned char *)obj)))
        HGOTO_ERROR(H5E_SYM, H5E_CANTDECODE, FAIL, "can't decode link")

    /* Compare the string values */
    udata->cmp = HDstrcmp(udata->name, lnk->name);

    /* Check for correct link & callback to make */
    if (udata->cmp == 0 && udata->found_op) {
        if ((udata->found_op)(lnk, udata->found_op_data) < 0)
            HGOTO_ERROR(H5E_SYM, H5E_CANTOPERATE, FAIL, "link found callback failed")
    } /* end if */

    /* Release the space allocated for the link */
    H5O_msg_free(H5O_LINK_ID, lnk);

done:
    FUNC_LEAVE_NOAPI(ret_value)
} /* end H5G__dense_fh_name_cmp() */

/*-------------------------------------------------------------------------
 * Function:	H5G__dense_btree2_name_store
 *
 * Purpose:	Store user information into native record for v2 B-tree
 *
 * Return:	Success:	non-negative
 *		Failure:	negative
 *
 * Programmer:	Quincey Koziol
 *              Saturday, September  9, 2006
 *
 *-------------------------------------------------------------------------
 */
static herr_t
H5G__dense_btree2_name_store(void *_nrecord, const void *_udata)
{
    const H5G_bt2_ud_ins_t *  udata   = (const H5G_bt2_ud_ins_t *)_udata;
    H5G_dense_bt2_name_rec_t *nrecord = (H5G_dense_bt2_name_rec_t *)_nrecord;

    FUNC_ENTER_STATIC_NOERR

    /* Copy user information info native record */
    nrecord->hash = udata->common.name_hash;
    H5MM_memcpy(nrecord->id, udata->id, (size_t)H5G_DENSE_FHEAP_ID_LEN);

    FUNC_LEAVE_NOAPI(SUCCEED)
} /* H5G__dense_btree2_name_store() */

/*-------------------------------------------------------------------------
 * Function:	H5G__dense_btree2_name_compare
 *
 * Purpose:	Compare two native information records, according to some key
 *
 * Return:	<0 if rec1 < rec2
 *              =0 if rec1 == rec2
 *              >0 if rec1 > rec2
 *
 * Programmer:	Quincey Koziol
 *              Monday, September 11, 2006
 *
 *-------------------------------------------------------------------------
 */
static herr_t
H5G__dense_btree2_name_compare(const void *_bt2_udata, const void *_bt2_rec, int *result)
{
    const H5G_bt2_ud_common_t *     bt2_udata = (const H5G_bt2_ud_common_t *)_bt2_udata;
    const H5G_dense_bt2_name_rec_t *bt2_rec   = (const H5G_dense_bt2_name_rec_t *)_bt2_rec;
    herr_t                          ret_value = SUCCEED; /* Return value */

    FUNC_ENTER_STATIC

    /* Sanity check */
    HDassert(bt2_udata);
    HDassert(bt2_rec);

<<<<<<< HEAD
#ifdef QAK
    {
        unsigned u;

        HDfprintf(stderr, "%s: bt2_udata = {'%s', %x}\n", "H5G__dense_btree2_name_compare", bt2_udata->name,
                  (unsigned)bt2_udata->name_hash);
        HDfprintf(stderr, "%s: bt2_rec = {%x, ", "H5G__dense_btree2_name_compare", (unsigned)bt2_rec->hash);
        for (u = 0; u < H5G_DENSE_FHEAP_ID_LEN; u++)
            HDfprintf(stderr, "%02x%s", bt2_rec->id[u], (u < (H5G_DENSE_FHEAP_ID_LEN - 1) ? " " : "}\n"));
    }
#endif /* QAK */
=======
>>>>>>> 18bbd3f0
    /* Check hash value */
    if (bt2_udata->name_hash < bt2_rec->hash)
        *result = (-1);
    else if (bt2_udata->name_hash > bt2_rec->hash)
        *result = 1;
    else {
        H5G_fh_ud_cmp_t fh_udata; /* User data for fractal heap 'op' callback */

        /* Sanity check */
        HDassert(bt2_udata->name_hash == bt2_rec->hash);

        /* Prepare user data for callback */
        /* down */
        fh_udata.f             = bt2_udata->f;
        fh_udata.name          = bt2_udata->name;
        fh_udata.found_op      = bt2_udata->found_op;
        fh_udata.found_op_data = bt2_udata->found_op_data;

        /* up */
        fh_udata.cmp = 0;

        /* Check if the user's link and the B-tree's link have the same name */
<<<<<<< HEAD
        if (H5HF_op(bt2_udata->fheap, bt2_rec->id, H5G_dense_fh_name_cmp, &fh_udata) < 0)
=======
        if (H5HF_op(bt2_udata->fheap, bt2_rec->id, H5G__dense_fh_name_cmp, &fh_udata) < 0)
>>>>>>> 18bbd3f0
            HGOTO_ERROR(H5E_HEAP, H5E_CANTCOMPARE, FAIL, "can't compare btree2 records")

        /* Callback will set comparison value */
        *result = fh_udata.cmp;
    } /* end else */

done:
    FUNC_LEAVE_NOAPI(ret_value)
} /* H5G__dense_btree2_name_compare() */

/*-------------------------------------------------------------------------
 * Function:	H5G__dense_btree2_name_encode
 *
 * Purpose:	Encode native information into raw form for storing on disk
 *
 * Return:	Success:	non-negative
 *		Failure:	negative
 *
 * Programmer:	Quincey Koziol
 *              Monday, September 11, 2006
 *
 *-------------------------------------------------------------------------
 */
static herr_t
H5G__dense_btree2_name_encode(uint8_t *raw, const void *_nrecord, void H5_ATTR_UNUSED *ctx)
{
    const H5G_dense_bt2_name_rec_t *nrecord = (const H5G_dense_bt2_name_rec_t *)_nrecord;

    FUNC_ENTER_STATIC_NOERR

    /* Encode the record's fields */
    UINT32ENCODE(raw, nrecord->hash)
    H5MM_memcpy(raw, nrecord->id, (size_t)H5G_DENSE_FHEAP_ID_LEN);

    FUNC_LEAVE_NOAPI(SUCCEED)
} /* H5G__dense_btree2_name_encode() */

/*-------------------------------------------------------------------------
 * Function:	H5G__dense_btree2_name_decode
 *
 * Purpose:	Decode raw disk form of record into native form
 *
 * Return:	Success:	non-negative
 *		Failure:	negative
 *
 * Programmer:	Quincey Koziol
 *              Monday, September 11, 2006
 *
 *-------------------------------------------------------------------------
 */
static herr_t
H5G__dense_btree2_name_decode(const uint8_t *raw, void *_nrecord, void H5_ATTR_UNUSED *ctx)
{
    H5G_dense_bt2_name_rec_t *nrecord = (H5G_dense_bt2_name_rec_t *)_nrecord;

    FUNC_ENTER_STATIC_NOERR

    /* Decode the record's fields */
    UINT32DECODE(raw, nrecord->hash)
    H5MM_memcpy(nrecord->id, raw, (size_t)H5G_DENSE_FHEAP_ID_LEN);

    FUNC_LEAVE_NOAPI(SUCCEED)
} /* H5G__dense_btree2_name_decode() */

/*-------------------------------------------------------------------------
 * Function:	H5G__dense_btree2_name_debug
 *
 * Purpose:	Debug native form of record
 *
 * Return:	Success:	non-negative
 *		Failure:	negative
 *
 * Programmer:	Quincey Koziol
 *              Monday, September 11, 2006
 *
 *-------------------------------------------------------------------------
 */
static herr_t
<<<<<<< HEAD
H5G_dense_btree2_name_debug(FILE *stream, int indent, int fwidth, const void *_nrecord,
                            const void H5_ATTR_UNUSED *_udata)
=======
H5G__dense_btree2_name_debug(FILE *stream, int indent, int fwidth, const void *_nrecord,
                             const void H5_ATTR_UNUSED *_udata)
>>>>>>> 18bbd3f0
{
    const H5G_dense_bt2_name_rec_t *nrecord = (const H5G_dense_bt2_name_rec_t *)_nrecord;
    unsigned                        u; /* Local index variable */

    FUNC_ENTER_STATIC_NOERR

    HDfprintf(stream, "%*s%-*s {%x, ", indent, "", fwidth, "Record:", (unsigned)nrecord->hash);
    for (u = 0; u < H5G_DENSE_FHEAP_ID_LEN; u++)
        HDfprintf(stderr, "%02x%s", nrecord->id[u], (u < (H5G_DENSE_FHEAP_ID_LEN - 1) ? " " : "}\n"));

    FUNC_LEAVE_NOAPI(SUCCEED)
} /* H5G__dense_btree2_name_debug() */

/*-------------------------------------------------------------------------
 * Function:	H5G__dense_btree2_corder_store
 *
 * Purpose:	Store user information into native record for v2 B-tree
 *
 * Return:	Success:	non-negative
 *		Failure:	negative
 *
 * Programmer:	Quincey Koziol
 *              Monday, October 30, 2006
 *
 *-------------------------------------------------------------------------
 */
static herr_t
H5G__dense_btree2_corder_store(void *_nrecord, const void *_udata)
{
    const H5G_bt2_ud_ins_t *    udata   = (const H5G_bt2_ud_ins_t *)_udata;
    H5G_dense_bt2_corder_rec_t *nrecord = (H5G_dense_bt2_corder_rec_t *)_nrecord;

    FUNC_ENTER_STATIC_NOERR

    /* Copy user information info native record */
    nrecord->corder = udata->common.corder;
    H5MM_memcpy(nrecord->id, udata->id, (size_t)H5G_DENSE_FHEAP_ID_LEN);

    FUNC_LEAVE_NOAPI(SUCCEED)
} /* H5G__dense_btree2_corder_store() */

/*-------------------------------------------------------------------------
 * Function:	H5G__dense_btree2_corder_compare
 *
 * Purpose:	Compare two native information records, according to some key
 *
 * Return:	<0 if rec1 < rec2
 *              =0 if rec1 == rec2
 *              >0 if rec1 > rec2
 *
 * Programmer:	Quincey Koziol
 *              Monday, October 30, 2006
 *
 *-------------------------------------------------------------------------
 */
static herr_t
H5G__dense_btree2_corder_compare(const void *_bt2_udata, const void *_bt2_rec, int *result)
{
    const H5G_bt2_ud_common_t *       bt2_udata = (const H5G_bt2_ud_common_t *)_bt2_udata;
    const H5G_dense_bt2_corder_rec_t *bt2_rec   = (const H5G_dense_bt2_corder_rec_t *)_bt2_rec;

    FUNC_ENTER_STATIC_NOERR

    /* Sanity check */
    HDassert(bt2_udata);
    HDassert(bt2_rec);

<<<<<<< HEAD
#ifdef QAK
    {
        unsigned u;

        HDfprintf(stderr, "%s: bt2_udata->corder = %Hd\n", "H5G_dense_btree2_corder_compare",
                  (hsize_t)bt2_udata->corder);
        HDfprintf(stderr, "%s: bt2_rec = {%Hu, ", "H5G_dense_btree2_corder_compare",
                  (hsize_t)bt2_rec->corder);
        for (u = 0; u < H5G_DENSE_FHEAP_ID_LEN; u++)
            HDfprintf(stderr, "%02x%s", bt2_rec->id[u], (u < (H5G_DENSE_FHEAP_ID_LEN - 1) ? " " : "}\n"));
    }
#endif /* QAK */
=======
>>>>>>> 18bbd3f0
    /* Check creation order value */
    if (bt2_udata->corder < bt2_rec->corder)
        *result = -1;
    else if (bt2_udata->corder > bt2_rec->corder)
        *result = 1;
    else
        *result = 0;

    FUNC_LEAVE_NOAPI(SUCCEED)
} /* H5G__dense_btree2_corder_compare() */

/*-------------------------------------------------------------------------
 * Function:	H5G__dense_btree2_corder_encode
 *
 * Purpose:	Encode native information into raw form for storing on disk
 *
 * Return:	Success:	non-negative
 *		Failure:	negative
 *
 * Programmer:	Quincey Koziol
 *              Monday, October 30, 2006
 *
 *-------------------------------------------------------------------------
 */
static herr_t
H5G__dense_btree2_corder_encode(uint8_t *raw, const void *_nrecord, void H5_ATTR_UNUSED *ctx)
{
    const H5G_dense_bt2_corder_rec_t *nrecord = (const H5G_dense_bt2_corder_rec_t *)_nrecord;

    FUNC_ENTER_STATIC_NOERR

    /* Encode the record's fields */
    INT64ENCODE(raw, nrecord->corder)
    H5MM_memcpy(raw, nrecord->id, (size_t)H5G_DENSE_FHEAP_ID_LEN);

    FUNC_LEAVE_NOAPI(SUCCEED)
} /* H5G__dense_btree2_corder_encode() */

/*-------------------------------------------------------------------------
 * Function:	H5G__dense_btree2_corder_decode
 *
 * Purpose:	Decode raw disk form of record into native form
 *
 * Return:	Success:	non-negative
 *		Failure:	negative
 *
 * Programmer:	Quincey Koziol
 *              Monday, October 30, 2006
 *
 *-------------------------------------------------------------------------
 */
static herr_t
H5G__dense_btree2_corder_decode(const uint8_t *raw, void *_nrecord, void H5_ATTR_UNUSED *ctx)
{
    H5G_dense_bt2_corder_rec_t *nrecord = (H5G_dense_bt2_corder_rec_t *)_nrecord;

    FUNC_ENTER_STATIC_NOERR

    /* Decode the record's fields */
    INT64DECODE(raw, nrecord->corder)
    H5MM_memcpy(nrecord->id, raw, (size_t)H5G_DENSE_FHEAP_ID_LEN);

    FUNC_LEAVE_NOAPI(SUCCEED)
} /* H5G__dense_btree2_corder_decode() */

/*-------------------------------------------------------------------------
 * Function:	H5G__dense_btree2_corder_debug
 *
 * Purpose:	Debug native form of record
 *
 * Return:	Success:	non-negative
 *		Failure:	negative
 *
 * Programmer:	Quincey Koziol
 *              Monday, October 30, 2006
 *
 *-------------------------------------------------------------------------
 */
static herr_t
<<<<<<< HEAD
H5G_dense_btree2_corder_debug(FILE *stream, int indent, int fwidth, const void *_nrecord,
                              const void H5_ATTR_UNUSED *_udata)
=======
H5G__dense_btree2_corder_debug(FILE *stream, int indent, int fwidth, const void *_nrecord,
                               const void H5_ATTR_UNUSED *_udata)
>>>>>>> 18bbd3f0
{
    const H5G_dense_bt2_corder_rec_t *nrecord = (const H5G_dense_bt2_corder_rec_t *)_nrecord;
    unsigned                          u; /* Local index variable */

    FUNC_ENTER_STATIC_NOERR

    HDfprintf(stream, "%*s%-*s {%llu, ", indent, "", fwidth, "Record:", (unsigned long long)nrecord->corder);
    for (u = 0; u < H5G_DENSE_FHEAP_ID_LEN; u++)
        HDfprintf(stderr, "%02x%s", nrecord->id[u], (u < (H5G_DENSE_FHEAP_ID_LEN - 1) ? " " : "}\n"));

    FUNC_LEAVE_NOAPI(SUCCEED)
<<<<<<< HEAD
} /* H5G_dense_btree2_corder_debug() */
=======
} /* H5G__dense_btree2_corder_debug() */
>>>>>>> 18bbd3f0
<|MERGE_RESOLUTION|>--- conflicted
+++ resolved
@@ -70,34 +70,16 @@
 /* v2 B-tree function callbacks */
 
 /* v2 B-tree driver callbacks for 'creation order' index */
-<<<<<<< HEAD
-static herr_t H5G_dense_btree2_corder_store(void *native, const void *udata);
-static herr_t H5G_dense_btree2_corder_compare(const void *rec1, const void *rec2, int *result);
-static herr_t H5G_dense_btree2_corder_encode(uint8_t *raw, const void *native, void *ctx);
-static herr_t H5G_dense_btree2_corder_decode(const uint8_t *raw, void *native, void *ctx);
-static herr_t H5G_dense_btree2_corder_debug(FILE *stream, int indent, int fwidth, const void *record,
-                                            const void *_udata);
-=======
 static herr_t H5G__dense_btree2_corder_store(void *native, const void *udata);
 static herr_t H5G__dense_btree2_corder_compare(const void *rec1, const void *rec2, int *result);
 static herr_t H5G__dense_btree2_corder_encode(uint8_t *raw, const void *native, void *ctx);
 static herr_t H5G__dense_btree2_corder_decode(const uint8_t *raw, void *native, void *ctx);
 static herr_t H5G__dense_btree2_corder_debug(FILE *stream, int indent, int fwidth, const void *record,
                                              const void *_udata);
->>>>>>> 18bbd3f0
 
 /* v2 B-tree driver callbacks for 'name' index */
 static herr_t H5G__dense_btree2_name_store(void *native, const void *udata);
 static herr_t H5G__dense_btree2_name_compare(const void *rec1, const void *rec2, int *result);
-<<<<<<< HEAD
-static herr_t H5G_dense_btree2_name_encode(uint8_t *raw, const void *native, void *ctx);
-static herr_t H5G_dense_btree2_name_decode(const uint8_t *raw, void *native, void *ctx);
-static herr_t H5G_dense_btree2_name_debug(FILE *stream, int indent, int fwidth, const void *record,
-                                          const void *_udata);
-
-/* Fractal heap function callbacks */
-static herr_t H5G_dense_fh_name_cmp(const void *obj, size_t obj_len, void *op_data);
-=======
 static herr_t H5G__dense_btree2_name_encode(uint8_t *raw, const void *native, void *ctx);
 static herr_t H5G__dense_btree2_name_decode(const uint8_t *raw, void *native, void *ctx);
 static herr_t H5G__dense_btree2_name_debug(FILE *stream, int indent, int fwidth, const void *record,
@@ -105,7 +87,6 @@
 
 /* Fractal heap function callbacks */
 static herr_t H5G__dense_fh_name_cmp(const void *obj, size_t obj_len, void *op_data);
->>>>>>> 18bbd3f0
 
 /*********************/
 /* Package Variables */
@@ -118,19 +99,11 @@
     sizeof(H5G_dense_bt2_name_rec_t), /* Size of native record */
     NULL,                             /* Create client callback context */
     NULL,                             /* Destroy client callback context */
-<<<<<<< HEAD
-    H5G_dense_btree2_name_store,      /* Record storage callback */
-    H5G__dense_btree2_name_compare,   /* Record comparison callback */
-    H5G_dense_btree2_name_encode,     /* Record encoding callback */
-    H5G_dense_btree2_name_decode,     /* Record decoding callback */
-    H5G_dense_btree2_name_debug       /* Record debugging callback */
-=======
     H5G__dense_btree2_name_store,     /* Record storage callback */
     H5G__dense_btree2_name_compare,   /* Record comparison callback */
     H5G__dense_btree2_name_encode,    /* Record encoding callback */
     H5G__dense_btree2_name_decode,    /* Record decoding callback */
     H5G__dense_btree2_name_debug      /* Record debugging callback */
->>>>>>> 18bbd3f0
 }};
 
 /* v2 B-tree class for indexing 'creation order' field of links */
@@ -254,20 +227,6 @@
     HDassert(bt2_udata);
     HDassert(bt2_rec);
 
-<<<<<<< HEAD
-#ifdef QAK
-    {
-        unsigned u;
-
-        HDfprintf(stderr, "%s: bt2_udata = {'%s', %x}\n", "H5G__dense_btree2_name_compare", bt2_udata->name,
-                  (unsigned)bt2_udata->name_hash);
-        HDfprintf(stderr, "%s: bt2_rec = {%x, ", "H5G__dense_btree2_name_compare", (unsigned)bt2_rec->hash);
-        for (u = 0; u < H5G_DENSE_FHEAP_ID_LEN; u++)
-            HDfprintf(stderr, "%02x%s", bt2_rec->id[u], (u < (H5G_DENSE_FHEAP_ID_LEN - 1) ? " " : "}\n"));
-    }
-#endif /* QAK */
-=======
->>>>>>> 18bbd3f0
     /* Check hash value */
     if (bt2_udata->name_hash < bt2_rec->hash)
         *result = (-1);
@@ -290,11 +249,7 @@
         fh_udata.cmp = 0;
 
         /* Check if the user's link and the B-tree's link have the same name */
-<<<<<<< HEAD
-        if (H5HF_op(bt2_udata->fheap, bt2_rec->id, H5G_dense_fh_name_cmp, &fh_udata) < 0)
-=======
         if (H5HF_op(bt2_udata->fheap, bt2_rec->id, H5G__dense_fh_name_cmp, &fh_udata) < 0)
->>>>>>> 18bbd3f0
             HGOTO_ERROR(H5E_HEAP, H5E_CANTCOMPARE, FAIL, "can't compare btree2 records")
 
         /* Callback will set comparison value */
@@ -373,13 +328,8 @@
  *-------------------------------------------------------------------------
  */
 static herr_t
-<<<<<<< HEAD
-H5G_dense_btree2_name_debug(FILE *stream, int indent, int fwidth, const void *_nrecord,
-                            const void H5_ATTR_UNUSED *_udata)
-=======
 H5G__dense_btree2_name_debug(FILE *stream, int indent, int fwidth, const void *_nrecord,
                              const void H5_ATTR_UNUSED *_udata)
->>>>>>> 18bbd3f0
 {
     const H5G_dense_bt2_name_rec_t *nrecord = (const H5G_dense_bt2_name_rec_t *)_nrecord;
     unsigned                        u; /* Local index variable */
@@ -447,21 +397,6 @@
     HDassert(bt2_udata);
     HDassert(bt2_rec);
 
-<<<<<<< HEAD
-#ifdef QAK
-    {
-        unsigned u;
-
-        HDfprintf(stderr, "%s: bt2_udata->corder = %Hd\n", "H5G_dense_btree2_corder_compare",
-                  (hsize_t)bt2_udata->corder);
-        HDfprintf(stderr, "%s: bt2_rec = {%Hu, ", "H5G_dense_btree2_corder_compare",
-                  (hsize_t)bt2_rec->corder);
-        for (u = 0; u < H5G_DENSE_FHEAP_ID_LEN; u++)
-            HDfprintf(stderr, "%02x%s", bt2_rec->id[u], (u < (H5G_DENSE_FHEAP_ID_LEN - 1) ? " " : "}\n"));
-    }
-#endif /* QAK */
-=======
->>>>>>> 18bbd3f0
     /* Check creation order value */
     if (bt2_udata->corder < bt2_rec->corder)
         *result = -1;
@@ -541,13 +476,8 @@
  *-------------------------------------------------------------------------
  */
 static herr_t
-<<<<<<< HEAD
-H5G_dense_btree2_corder_debug(FILE *stream, int indent, int fwidth, const void *_nrecord,
-                              const void H5_ATTR_UNUSED *_udata)
-=======
 H5G__dense_btree2_corder_debug(FILE *stream, int indent, int fwidth, const void *_nrecord,
                                const void H5_ATTR_UNUSED *_udata)
->>>>>>> 18bbd3f0
 {
     const H5G_dense_bt2_corder_rec_t *nrecord = (const H5G_dense_bt2_corder_rec_t *)_nrecord;
     unsigned                          u; /* Local index variable */
@@ -559,8 +489,4 @@
         HDfprintf(stderr, "%02x%s", nrecord->id[u], (u < (H5G_DENSE_FHEAP_ID_LEN - 1) ? " " : "}\n"));
 
     FUNC_LEAVE_NOAPI(SUCCEED)
-<<<<<<< HEAD
-} /* H5G_dense_btree2_corder_debug() */
-=======
-} /* H5G__dense_btree2_corder_debug() */
->>>>>>> 18bbd3f0
+} /* H5G__dense_btree2_corder_debug() */