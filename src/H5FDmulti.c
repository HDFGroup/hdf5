--- conflicted
+++ resolved
@@ -171,45 +171,6 @@
 
 /* The class struct */
 static const H5FD_class_t H5FD_multi_g = {
-<<<<<<< HEAD
-    "multi",                   /*name            */
-    HADDR_MAX,                 /*maxaddr        */
-    H5F_CLOSE_WEAK,            /* fc_degree        */
-    H5FD_multi_term,           /*terminate             */
-    H5FD_multi_sb_size,        /*sb_size        */
-    H5FD_multi_sb_encode,      /*sb_encode        */
-    H5FD_multi_sb_decode,      /*sb_decode        */
-    sizeof(H5FD_multi_fapl_t), /*fapl_size        */
-    H5FD_multi_fapl_get,       /*fapl_get        */
-    H5FD_multi_fapl_copy,      /*fapl_copy        */
-    H5FD_multi_fapl_free,      /*fapl_free        */
-    0,                         /*dxpl_size        */
-    NULL,                      /*dxpl_copy        */
-    NULL,                      /*dxpl_free        */
-    H5FD_multi_open,           /*open            */
-    H5FD_multi_close,          /*close            */
-    H5FD_multi_cmp,            /*cmp            */
-    H5FD_multi_query,          /*query            */
-    H5FD_multi_get_type_map,   /*get_type_map        */
-    H5FD_multi_alloc,          /*alloc            */
-    H5FD_multi_free,           /*free            */
-    H5FD_multi_get_eoa,        /*get_eoa        */
-    H5FD_multi_set_eoa,        /*set_eoa        */
-    H5FD_multi_get_eof,        /*get_eof        */
-    H5FD_multi_get_handle,     /*get_handle            */
-    H5FD_multi_read,           /*read            */
-    H5FD_multi_write,          /*write            */
-    NULL,                      /*read_vector           */
-    NULL,                      /*write_vector          */
-    NULL,                      /* read_selection       */
-    NULL,                      /* write_selection      */
-    H5FD_multi_flush,          /*flush            */
-    H5FD_multi_truncate,       /*truncate        */
-    H5FD_multi_lock,           /*lock                  */
-    H5FD_multi_unlock,         /*unlock                */
-    NULL,                      /*ctl                   */
-    H5FD_FLMAP_DEFAULT         /*fl_map        */
-=======
     "multi",                   /* name              */
     HADDR_MAX,                 /* maxaddr           */
     H5F_CLOSE_WEAK,            /* fc_degree         */
@@ -237,6 +198,10 @@
     H5FD_multi_get_handle,     /* get_handle        */
     H5FD_multi_read,           /* read              */
     H5FD_multi_write,          /* write             */
+    NULL,                      /*read_vector        */
+    NULL,                      /*write_vector       */
+    NULL,                      /* read_selection    */
+    NULL,                      /* write_selection   */
     H5FD_multi_flush,          /* flush             */
     H5FD_multi_truncate,       /* truncate          */
     H5FD_multi_lock,           /* lock              */
@@ -244,7 +209,6 @@
     H5FD_multi_delete,         /* del               */
     H5FD_multi_ctl,            /* ctl               */
     H5FD_FLMAP_DEFAULT         /* fl_map            */
->>>>>>> cc7c0eb9
 };
 
 /*-------------------------------------------------------------------------
