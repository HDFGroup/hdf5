--- conflicted
+++ resolved
@@ -436,21 +436,12 @@
 
     /* Check arguments and supply default values */
     if (H5I_GENPROP_LST != H5Iget_type(fapl_id) || TRUE != H5Pisa_class(fapl_id, H5P_FILE_ACCESS))
-<<<<<<< HEAD
         H5Epush_ret(func, H5E_ERR_CLS, H5E_PLIST, H5E_BADVALUE, "not an access list", -1);
     if (!memb_map) {
         for (mt = H5FD_MEM_DEFAULT; mt < H5FD_MEM_NTYPES; mt = (H5FD_mem_t)(mt + 1))
             _memb_map[mt] = H5FD_MEM_DEFAULT;
         memb_map = _memb_map;
     }
-=======
-        H5Epush_ret(func, H5E_ERR_CLS, H5E_PLIST, H5E_BADVALUE, "not an access list", -1); if (!memb_map)
-        {
-            for (mt = H5FD_MEM_DEFAULT; mt < H5FD_MEM_NTYPES; mt = (H5FD_mem_t)(mt + 1))
-                _memb_map[mt] = H5FD_MEM_DEFAULT;
-            memb_map = _memb_map;
-        }
->>>>>>> 7045c6b5
     if (!memb_fapl) {
         for (mt = H5FD_MEM_DEFAULT; mt < H5FD_MEM_NTYPES; mt = (H5FD_mem_t)(mt + 1))
             _memb_fapl[mt] = H5Pcreate(H5P_FILE_ACCESS);
@@ -474,14 +465,9 @@
         /* Map usage type */
         mmt = memb_map[mt];
         if (mmt < 0 || mmt >= H5FD_MEM_NTYPES)
-<<<<<<< HEAD
             H5Epush_ret(func, H5E_ERR_CLS, H5E_INTERNAL, H5E_BADRANGE, "file resource type out of range", -1);
         if (H5FD_MEM_DEFAULT == mmt)
             mmt = mt;
-=======
-            H5Epush_ret(func, H5E_ERR_CLS, H5E_INTERNAL, H5E_BADRANGE, "file resource type out of range",
-                        -1); if (H5FD_MEM_DEFAULT == mmt) mmt = mt;
->>>>>>> 7045c6b5
 
         /*
          * All members of MEMB_FAPL must be either defaults or actual file
@@ -490,15 +476,9 @@
         if (H5P_DEFAULT != memb_fapl[mmt] && TRUE != H5Pisa_class(memb_fapl[mmt], H5P_FILE_ACCESS))
             H5Epush_ret(func, H5E_ERR_CLS, H5E_INTERNAL, H5E_BADVALUE, "file resource type incorrect", -1);
 
-<<<<<<< HEAD
         /* All names must be defined */
         if (!memb_name[mmt] || !memb_name[mmt][0])
             H5Epush_ret(func, H5E_ERR_CLS, H5E_INTERNAL, H5E_BADVALUE, "file resource type not set", -1);
-=======
-                /* All names must be defined */
-                if (!memb_name[mmt] || !memb_name[mmt][0]) H5Epush_ret(
-                    func, H5E_ERR_CLS, H5E_INTERNAL, H5E_BADVALUE, "file resource type not set", -1);
->>>>>>> 7045c6b5
     }
 
     /*
@@ -550,7 +530,6 @@
     H5Eclear2(H5E_DEFAULT);
 
     if (H5I_GENPROP_LST != H5Iget_type(fapl_id) || TRUE != H5Pisa_class(fapl_id, H5P_FILE_ACCESS))
-<<<<<<< HEAD
         H5Epush_ret(func, H5E_ERR_CLS, H5E_PLIST, H5E_BADTYPE, "not an access list", -1);
     if (H5FD_MULTI != H5Pget_driver(fapl_id))
         H5Epush_ret(func, H5E_ERR_CLS, H5E_PLIST, H5E_BADVALUE, "incorrect VFL driver", -1);
@@ -559,15 +538,6 @@
 
     if (memb_map)
         memcpy(memb_map, fa->memb_map, H5FD_MEM_NTYPES * sizeof(H5FD_mem_t));
-=======
-        H5Epush_ret(func, H5E_ERR_CLS, H5E_PLIST, H5E_BADTYPE, "not an access list",
-                    -1); if (H5FD_MULTI != H5Pget_driver(fapl_id))
-            H5Epush_ret(func, H5E_ERR_CLS, H5E_PLIST, H5E_BADVALUE, "incorrect VFL driver",
-                        -1); if (NULL == (fa = (const H5FD_multi_fapl_t *)H5Pget_driver_info(fapl_id)))
-                H5Epush_ret(func, H5E_ERR_CLS, H5E_PLIST, H5E_BADVALUE, "bad VFL driver info", -1);
-
-                    if (memb_map) memcpy(memb_map, fa->memb_map, H5FD_MEM_NTYPES * sizeof(H5FD_mem_t));
->>>>>>> 7045c6b5
     if (memb_fapl) {
         for (mt = H5FD_MEM_DEFAULT; mt < H5FD_MEM_NTYPES; mt = (H5FD_mem_t)(mt + 1)) {
             if (fa->memb_fapl[mt] >= 0)
@@ -794,13 +764,8 @@
     buf += nseen * 2 * 8;
     if (H5Tconvert(H5T_STD_U64LE, H5T_NATIVE_HADDR, nseen * 2, x, NULL, H5P_DEFAULT) < 0)
         H5Epush_ret(func, H5E_ERR_CLS, H5E_DATATYPE, H5E_CANTCONVERT, "can't convert superblock info", -1);
-<<<<<<< HEAD
     ap = (haddr_t *)((void *)x); /* Extra (void *) cast to quiet "cast to create alignment" warning -
                                     2019/07/05, QAK */
-=======
-            ap = (haddr_t *)((void *)x); /* Extra (void *) cast to quiet "cast to create alignment" warning -
-                                            2019/07/05, QAK */
->>>>>>> 7045c6b5
     UNIQUE_MEMBERS(map, mt)
     {
         memb_addr[_unmapped] = *ap++;
@@ -857,7 +822,6 @@
     if (compute_next(file) < 0)
         H5Epush_ret(func, H5E_ERR_CLS, H5E_INTERNAL, H5E_BADVALUE, "compute_next() failed", -1);
 
-<<<<<<< HEAD
     /* Open all necessary files */
     if (open_members(file) < 0)
         H5Epush_ret(func, H5E_ERR_CLS, H5E_INTERNAL, H5E_BADVALUE, "open_members() failed", -1);
@@ -868,18 +832,6 @@
         if (file->memb[mt])
             if (H5FDset_eoa(file->memb[mt], mt, memb_eoa[mt]) < 0)
                 H5Epush_ret(func, H5E_ERR_CLS, H5E_INTERNAL, H5E_CANTSET, "set_eoa() failed", -1);
-=======
-            /* Open all necessary files */
-            if (open_members(file) < 0)
-                H5Epush_ret(func, H5E_ERR_CLS, H5E_INTERNAL, H5E_BADVALUE, "open_members() failed", -1);
-
-            /* Set the EOA marker for all open files */
-            UNIQUE_MEMBERS(file->fa.memb_map, mt)
-        {
-            if (file->memb[mt])
-                if (H5FDset_eoa(file->memb[mt], mt, memb_eoa[mt]) < 0)
-                    H5Epush_ret(func, H5E_ERR_CLS, H5E_INTERNAL, H5E_CANTSET, "set_eoa() failed", -1);
->>>>>>> 7045c6b5
 
         /* Save the individual EOAs in one place for later comparison (in H5FD_multi_set_eoa)
          */
@@ -1007,14 +959,9 @@
     {
         if (fa->memb_fapl[mt] >= 0)
             if (H5Idec_ref(fa->memb_fapl[mt]) < 0)
-<<<<<<< HEAD
                 H5Epush_ret(func, H5E_ERR_CLS, H5E_FILE, H5E_CANTCLOSEOBJ, "can't close property list", -1);
         if (fa->memb_name[mt])
             free(fa->memb_name[mt]);
-=======
-                H5Epush_ret(func, H5E_ERR_CLS, H5E_FILE, H5E_CANTCLOSEOBJ, "can't close property list",
-                            -1); if (fa->memb_name[mt]) free(fa->memb_name[mt]);
->>>>>>> 7045c6b5
     }
     END_MEMBERS;
     free(fa);
@@ -1052,7 +999,6 @@
 
     /* Check arguments */
     if (!name || !*name)
-<<<<<<< HEAD
         H5Epush_ret(func, H5E_ERR_CLS, H5E_ARGS, H5E_BADVALUE, "invalid file name", NULL);
     if (0 == maxaddr || HADDR_UNDEF == maxaddr)
         H5Epush_ret(func, H5E_ERR_CLS, H5E_ARGS, H5E_BADRANGE, "bogus maxaddr", NULL);
@@ -1070,26 +1016,6 @@
         if (H5Pset_fapl_multi(fapl_id, NULL, NULL, NULL, NULL, TRUE) < 0)
             H5Epush_goto(func, H5E_ERR_CLS, H5E_FILE, H5E_CANTSET, "can't set property value", error)
     }
-=======
-        H5Epush_ret(func, H5E_ERR_CLS, H5E_ARGS, H5E_BADVALUE, "invalid file name",
-                    NULL); if (0 == maxaddr || HADDR_UNDEF == maxaddr)
-            H5Epush_ret(func, H5E_ERR_CLS, H5E_ARGS, H5E_BADRANGE, "bogus maxaddr", NULL);
-
-            /*
-             * Initialize the file from the file access properties, using default
-             * values if necessary.  Make sure to use CALLOC here because the code
-             * in H5FD_multi_set_eoa depends on the proper initialization of memb_eoa
-             * in H5FD_multi_t.
-             */
-            if (NULL == (file = (H5FD_multi_t *)calloc((size_t)1, sizeof(H5FD_multi_t)))) H5Epush_ret(
-                func, H5E_ERR_CLS, H5E_RESOURCE, H5E_NOSPACE, "memory allocation failed",
-                NULL); if (H5P_FILE_ACCESS_DEFAULT == fapl_id || H5FD_MULTI != H5Pget_driver(fapl_id))
-        {
-            close_fapl = fapl_id = H5Pcreate(H5P_FILE_ACCESS);
-            if (H5Pset_fapl_multi(fapl_id, NULL, NULL, NULL, NULL, TRUE) < 0)
-                H5Epush_goto(func, H5E_ERR_CLS, H5E_FILE, H5E_CANTSET, "can't set property value", error)
-        }
->>>>>>> 7045c6b5
     fa = (const H5FD_multi_fapl_t *)H5Pget_driver_info(fapl_id);
     assert(fa);
     ALL_MEMBERS(mt)
@@ -1353,13 +1279,9 @@
 
                 if (HADDR_UNDEF == memb_eoa)
                     H5Epush_ret(func, H5E_ERR_CLS, H5E_INTERNAL, H5E_BADVALUE, "member file has unknown eoa",
-<<<<<<< HEAD
                                 HADDR_UNDEF);
                 if (memb_eoa > 0)
                     memb_eoa += file->fa.memb_addr[mt];
-=======
-                                HADDR_UNDEF); if (memb_eoa > 0) memb_eoa += file->fa.memb_addr[mt];
->>>>>>> 7045c6b5
             }
             else if (file->fa.relax) {
                 /*
@@ -1390,13 +1312,9 @@
 
             if (HADDR_UNDEF == eoa)
                 H5Epush_ret(func, H5E_ERR_CLS, H5E_INTERNAL, H5E_BADVALUE, "member file has unknown eoa",
-<<<<<<< HEAD
                             HADDR_UNDEF);
             if (eoa > 0)
                 eoa += file->fa.memb_addr[mmt];
-=======
-                            HADDR_UNDEF); if (eoa > 0) eoa += file->fa.memb_addr[mmt];
->>>>>>> 7045c6b5
         }
         else if (file->fa.relax) {
             /*
@@ -1514,13 +1432,9 @@
 
                 if (HADDR_UNDEF == tmp_eof)
                     H5Epush_ret(func, H5E_ERR_CLS, H5E_INTERNAL, H5E_BADVALUE, "member file has unknown eof",
-<<<<<<< HEAD
                                 HADDR_UNDEF);
                 if (tmp_eof > 0)
                     tmp_eof += file->fa.memb_addr[mt];
-=======
-                                HADDR_UNDEF); if (tmp_eof > 0) tmp_eof += file->fa.memb_addr[mt];
->>>>>>> 7045c6b5
             }
             else if (file->fa.relax) {
                 /*
@@ -1551,13 +1465,9 @@
 
             if (HADDR_UNDEF == eof)
                 H5Epush_ret(func, H5E_ERR_CLS, H5E_INTERNAL, H5E_BADVALUE, "member file has unknown eof",
-<<<<<<< HEAD
                             HADDR_UNDEF);
             if (eof > 0)
                 eof += file->fa.memb_addr[mmt];
-=======
-                            HADDR_UNDEF); if (eof > 0) eof += file->fa.memb_addr[mmt];
->>>>>>> 7045c6b5
         }
         else if (file->fa.relax) {
             /*
@@ -1596,16 +1506,10 @@
     /* Get data type for multi driver */
     if (H5Pget_multi_type(fapl, &type) < 0)
         H5Epush_ret(func, H5E_ERR_CLS, H5E_INTERNAL, H5E_BADVALUE, "can't get data type for multi driver",
-<<<<<<< HEAD
                     -1);
     if (type < H5FD_MEM_DEFAULT || type >= H5FD_MEM_NTYPES)
         H5Epush_ret(func, H5E_ERR_CLS, H5E_INTERNAL, H5E_BADVALUE, "data type is out of range", -1);
     mmt = file->fa.memb_map[type];
-=======
-                    -1); if (type < H5FD_MEM_DEFAULT || type >= H5FD_MEM_NTYPES)
-            H5Epush_ret(func, H5E_ERR_CLS, H5E_INTERNAL, H5E_BADVALUE, "data type is out of range", -1); mmt =
-                file->fa.memb_map[type];
->>>>>>> 7045c6b5
     if (H5FD_MEM_DEFAULT == mmt)
         mmt = type;
 
@@ -1650,11 +1554,7 @@
 
     if (HADDR_UNDEF == (addr = H5FDalloc(file->memb[mmt], mmt, dxpl_id, size)))
         H5Epush_ret(func, H5E_ERR_CLS, H5E_INTERNAL, H5E_BADVALUE, "member file can't alloc", HADDR_UNDEF);
-<<<<<<< HEAD
     addr += file->fa.memb_addr[mmt];
-=======
-            addr += file->fa.memb_addr[mmt];
->>>>>>> 7045c6b5
 
     /*#ifdef TMP
         if ( addr + size > file->eoa ) {
@@ -1971,12 +1871,8 @@
     }     /* end if */
 
     if (nerrors)
-<<<<<<< HEAD
         H5Epush_ret(func, H5E_ERR_CLS, H5E_VFL, H5E_CANTLOCKFILE, "error locking member files", -1);
     return 0;
-=======
-        H5Epush_ret(func, H5E_ERR_CLS, H5E_VFL, H5E_CANTLOCKFILE, "error locking member files", -1); return 0;
->>>>>>> 7045c6b5
 
 } /* H5FD_multi_lock() */
 
