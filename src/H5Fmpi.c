--- conflicted
+++ resolved
@@ -328,8 +328,4 @@
 done:
     FUNC_LEAVE_NOAPI(ret_value)
 } /* end H5F_mpi_retrieve_comm */
-<<<<<<< HEAD
-#endif /* H5_HAVE_PARALLEL */
-=======
-#endif /* H5_HAVE_PARALLEL */
->>>>>>> a3e040f3
+#endif /* H5_HAVE_PARALLEL */