--- conflicted
+++ resolved
@@ -1188,13 +1188,9 @@
     herr_t         ret_value = SUCCEED;         /* Return value */
 
     FUNC_ENTER_API(FAIL)
-<<<<<<< HEAD
-    H5TRACE9("e", "*s*sIui*sxIuii", app_file, app_func, app_line, loc_id, name, oinfo, fields, lapl_id, es_id);
-=======
     /* clang-format off */
     H5TRACE9("e", "*s*sIui*sxIuii", app_file, app_func, app_line, loc_id, name, oinfo, fields, lapl_id, es_id);
     /* clang-format on */
->>>>>>> a06693be
 
     /* Set up request token pointer for asynchronous operation */
     if (H5ES_NONE != es_id)
