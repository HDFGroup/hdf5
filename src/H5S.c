/* * * * * * * * * * * * * * * * * * * * * * * * * * * * * * * * * * * * * * *
 * Copyright by The HDF Group.                                               *
 * Copyright by the Board of Trustees of the University of Illinois.         *
 * All rights reserved.                                                      *
 *                                                                           *
 * This file is part of HDF5.  The full HDF5 copyright notice, including     *
 * terms governing use, modification, and redistribution, is contained in    *
 * the COPYING file, which can be found at the root of the source code       *
 * distribution tree, or in https://support.hdfgroup.org/ftp/HDF5/releases.  *
 * If you do not have access to either file, you may request a copy from     *
 * help@hdfgroup.org.                                                        *
 * * * * * * * * * * * * * * * * * * * * * * * * * * * * * * * * * * * * * * */

/****************/
/* Module Setup */
/****************/

#include "H5Smodule.h" /* This source code file is part of the H5S module */

/***********/
/* Headers */
/***********/
#include "H5private.h"   /* Generic Functions            */
#include "H5Eprivate.h"  /* Error handling              */
#include "H5CXprivate.h" /* API Contexts         */
#include "H5Fprivate.h"  /* Files                */
#include "H5FLprivate.h" /* Free lists                           */
#include "H5Iprivate.h"  /* IDs                      */
#include "H5MMprivate.h" /* Memory management            */
#include "H5Oprivate.h"  /* Object headers              */
#include "H5Spkg.h"      /* Dataspaces                 */

/****************/
/* Local Macros */
/****************/

/* Version of dataspace encoding */
#define H5S_ENCODE_VERSION 0

/******************/
/* Local Typedefs */
/******************/

/********************/
/* Local Prototypes */
/********************/
static herr_t H5S__close_cb(void *space, void **request);
static htri_t H5S__is_simple(const H5S_t *sdim);

/*****************************/
/* Library Private Variables */
/*****************************/

/*********************/
/* Package Variables */
/*********************/

/* Package initialization variable */
hbool_t H5_PKG_INIT_VAR = FALSE;

/* Format version bounds for dataspace */
const unsigned H5O_sdspace_ver_bounds[] = {
    H5O_SDSPACE_VERSION_1,     /* H5F_LIBVER_EARLIEST */
    H5O_SDSPACE_VERSION_2,     /* H5F_LIBVER_V18 */
    H5O_SDSPACE_VERSION_2,     /* H5F_LIBVER_V110 */
    H5O_SDSPACE_VERSION_2,     /* H5F_LIBVER_V112 */
    H5O_SDSPACE_VERSION_LATEST /* H5F_LIBVER_LATEST */
};

/* Declare a free list to manage the H5S_extent_t struct */
H5FL_DEFINE(H5S_extent_t);

/* Declare a free list to manage the H5S_t struct */
H5FL_DEFINE(H5S_t);

/* Declare a free list to manage the array's of hsize_t's */
H5FL_ARR_DEFINE(hsize_t, H5S_MAX_RANK);

/*******************/
/* Local Variables */
/*******************/

/* Dataspace ID class */
static const H5I_class_t H5I_DATASPACE_CLS[1] = {{
<<<<<<< HEAD
    H5I_DATASPACE,              /* ID class value */
    0,                          /* Class flags */
    2,                          /* # of reserved IDs for class */
    (H5I_free_t)H5S__close_cb   /* Callback routine for closing objects of this class */
=======
    H5I_DATASPACE,        /* ID class value */
    0,                    /* Class flags */
    2,                    /* # of reserved IDs for class */
    (H5I_free_t)H5S_close /* Callback routine for closing objects of this class */
>>>>>>> 1a6fba94
}};

/* Dataspace selection iterator ID class */
static const H5I_class_t H5I_SPACE_SEL_ITER_CLS[1] = {{
<<<<<<< HEAD
    H5I_SPACE_SEL_ITER,                 /* ID class value */
    0,                                  /* Class flags */
    0,                                  /* # of reserved IDs for class */
    (H5I_free_t)H5S__sel_iter_close_cb  /* Callback routine for closing objects of this class */
=======
    H5I_SPACE_SEL_ITER,            /* ID class value */
    0,                             /* Class flags */
    0,                             /* # of reserved IDs for class */
    (H5I_free_t)H5S_sel_iter_close /* Callback routine for closing objects of this class */
>>>>>>> 1a6fba94
}};

/* Flag indicating "top" of interface has been initialized */
static hbool_t H5S_top_package_initialize_s = FALSE;

/*--------------------------------------------------------------------------
NAME
   H5S__init_package -- Initialize interface-specific information
USAGE
    herr_t H5S__init_package()
RETURNS
    Non-negative on success/Negative on failure
DESCRIPTION
    Initializes any interface-specific data or routines.
--------------------------------------------------------------------------*/
herr_t
H5S__init_package(void)
{
    herr_t ret_value = SUCCEED; /* Return value */

    FUNC_ENTER_PACKAGE

    /* Initialize the atom group for the dataspace IDs */
    if (H5I_register_type(H5I_DATASPACE_CLS) < 0)
        HGOTO_ERROR(H5E_DATASPACE, H5E_CANTINIT, FAIL, "unable to initialize dataspace ID class")

    /* Initialize the atom group for the dataspace selction iterator IDs */
    if (H5I_register_type(H5I_SPACE_SEL_ITER_CLS) < 0)
        HGOTO_ERROR(H5E_DATASPACE, H5E_CANTINIT, FAIL,
                    "unable to initialize dataspace selection iterator ID class")

    /* Mark "top" of interface as initialized, too */
    H5S_top_package_initialize_s = TRUE;

done:
    FUNC_LEAVE_NOAPI(ret_value)
} /* end H5S__init_package() */

/*--------------------------------------------------------------------------
 NAME
    H5S_top_term_package
 PURPOSE
    Terminate various H5S objects
 USAGE
    void H5S_top_term_package()
 RETURNS
    Non-negative on success/Negative on failure
 DESCRIPTION
    Release IDs for the atom group, deferring full interface shutdown
    until later (in H5S_term_package).
 GLOBAL VARIABLES
 COMMENTS, BUGS, ASSUMPTIONS
     Can't report errors...
 EXAMPLES
 REVISION LOG
--------------------------------------------------------------------------*/
int
H5S_top_term_package(void)
{
    int n = 0;

    FUNC_ENTER_NOAPI_NOINIT_NOERR

    if (H5S_top_package_initialize_s) {
        if (H5I_nmembers(H5I_DATASPACE) > 0) {
            (void)H5I_clear_type(H5I_DATASPACE, FALSE, FALSE);
            n++; /*H5I*/
        }        /* end if */

        if (H5I_nmembers(H5I_SPACE_SEL_ITER) > 0) {
            (void)H5I_clear_type(H5I_SPACE_SEL_ITER, FALSE, FALSE);
            n++; /*H5I*/
        }        /* end if */

        /* Mark "top" of interface as closed */
        if (0 == n)
            H5S_top_package_initialize_s = FALSE;
    } /* end if */

    FUNC_LEAVE_NOAPI(n)
} /* end H5S_top_term_package() */

/*--------------------------------------------------------------------------
 NAME
    H5S_term_package
 PURPOSE
    Terminate various H5S objects
 USAGE
    void H5S_term_package()
 RETURNS
    Non-negative on success/Negative on failure
 DESCRIPTION
    Release the atom group and any other resources allocated.
 GLOBAL VARIABLES
 COMMENTS, BUGS, ASSUMPTIONS
     Can't report errors...

     Finishes shutting down the interface, after H5S_top_term_package()
     is called
 EXAMPLES
 REVISION LOG
--------------------------------------------------------------------------*/
int
H5S_term_package(void)
{
    int n = 0;

    FUNC_ENTER_NOAPI_NOINIT_NOERR

    if (H5_PKG_INIT_VAR) {
        /* Sanity checks */
        HDassert(0 == H5I_nmembers(H5I_DATASPACE));
        HDassert(0 == H5I_nmembers(H5I_SPACE_SEL_ITER));
        HDassert(FALSE == H5S_top_package_initialize_s);

        /* Destroy the dataspace object id group */
        n += (H5I_dec_type_ref(H5I_DATASPACE) > 0);

        /* Destroy the dataspace selection iterator object id group */
        n += (H5I_dec_type_ref(H5I_SPACE_SEL_ITER) > 0);

        /* Mark interface as closed */
        if (0 == n)
            H5_PKG_INIT_VAR = FALSE;
    } /* end if */

    FUNC_LEAVE_NOAPI(n)
} /* end H5S_term_package() */

<<<<<<< HEAD

/*-------------------------------------------------------------------------
 * Function:    H5S__close_cb
 *
 * Purpose:     Called when the ref count reaches zero on a dataspace's ID
 *
 * Return:      SUCCEED / FAIL
 *
 * Programmer:	Quincey Koziol
 *	        Wednesday, April 8, 2020
 *
 *-------------------------------------------------------------------------
 */
static herr_t
H5S__close_cb(void *_space, void H5_ATTR_UNUSED **request)
{
    H5S_t *space = (H5S_t *)_space;     /* The dataspace to close */
    herr_t ret_value = SUCCEED;         /* Return value */

    FUNC_ENTER_STATIC

    /* Sanity check */
    HDassert(space);

    /* Close the dataspace object */
    if(H5S_close(space) < 0)
        HGOTO_ERROR(H5E_DATASPACE, H5E_CLOSEERROR, FAIL, "unable to close dataspace");

done:
    FUNC_LEAVE_NOAPI(ret_value)
} /* end H5S__close_cb() */


=======
>>>>>>> 1a6fba94
/*--------------------------------------------------------------------------
 NAME
    H5S_get_validiated_dataspace
 PURPOSE
    Get a pointer to a validated H5S_t pointer
 USAGE
   H5S_t *H5S_get_validated_space(dataspace_id, space)
    hid_t           space_id;       IN: The ID of the dataspace
    const H5S_t *   space;          OUT: A pointer to the dataspace
 RETURNS
    SUCCEED/FAIL
 DESCRIPTION
    Gets a pointer to a dataspace struct after validating it. The pointer
    can be NULL (if the ID is H5S_ALL, for example).
 GLOBAL VARIABLES
 COMMENTS, BUGS, ASSUMPTIONS
 EXAMPLES
 REVISION LOG
--------------------------------------------------------------------------*/
herr_t
H5S_get_validated_dataspace(hid_t space_id, const H5S_t **space)
{
    herr_t ret_value = SUCCEED; /* Return value */

    FUNC_ENTER_NOAPI(FAIL)

    HDassert(space);

    /* Check for invalid ID */
    if (space_id < 0)
        HGOTO_ERROR(H5E_ARGS, H5E_BADTYPE, FAIL, "invalid space_id (ID cannot be a negative number)")

    /* No special dataspace struct for H5S_ALL */
    if (H5S_ALL == space_id)
        *space = NULL;
    else {
        /* Get the dataspace pointer */
        if (NULL == (*space = (const H5S_t *)H5I_object_verify(space_id, H5I_DATASPACE)))
            HGOTO_ERROR(H5E_ARGS, H5E_BADTYPE, FAIL, "space_id is not a dataspace ID")

        /* Check for valid selection */
        if (H5S_SELECT_VALID(*space) != TRUE)
            HGOTO_ERROR(H5E_DATASPACE, H5E_BADRANGE, FAIL, "selection + offset not within extent")
    }

done:
    FUNC_LEAVE_NOAPI(ret_value)
} /* end H5S_get_validated_dataspace() */

/*--------------------------------------------------------------------------
 NAME
    H5S_create
 PURPOSE
    Create empty, typed dataspace
 USAGE
   H5S_t *H5S_create(type)
    H5S_type_t  type;           IN: Dataspace type to create
 RETURNS
    Pointer to dataspace on success, NULL on failure
 DESCRIPTION
    Creates a new dataspace of a given type.  The extent is undefined and the
    selection is set to the "all" selection.
 GLOBAL VARIABLES
 COMMENTS, BUGS, ASSUMPTIONS
 EXAMPLES
 REVISION LOG
--------------------------------------------------------------------------*/
H5S_t *
H5S_create(H5S_class_t type)
{
    H5S_t *new_ds    = NULL; /* New dataspace created */
    H5S_t *ret_value = NULL; /* Return value */

    FUNC_ENTER_NOAPI(NULL)

    /* Create a new dataspace */
    if (NULL == (new_ds = H5FL_CALLOC(H5S_t)))
        HGOTO_ERROR(H5E_RESOURCE, H5E_NOSPACE, NULL, "memory allocation failed")

    /* Initialize default dataspace state */
    new_ds->extent.type = type;
    if (type == H5S_NULL)
        new_ds->extent.version = H5O_SDSPACE_VERSION_2;
    else
        new_ds->extent.version = H5O_SDSPACE_VERSION_1;
    new_ds->extent.rank = 0;
    new_ds->extent.size = new_ds->extent.max = NULL;

    switch (type) {
        case H5S_SCALAR:
            new_ds->extent.nelem = 1;
            break;

        case H5S_SIMPLE:
        case H5S_NULL:
            new_ds->extent.nelem = 0;
            break;

        case H5S_NO_CLASS:
        default:
            HDassert("unknown dataspace (extent) type" && 0);
            break;
    } /* end switch */

    /* Start with "all" selection */
    if (H5S_select_all(new_ds, FALSE) < 0)
        HGOTO_ERROR(H5E_DATASPACE, H5E_CANTSET, NULL, "unable to set all selection")

    /* Reset common selection info pointer */
    new_ds->select.sel_info.hslab = NULL;

    /* Reset "shared" info on extent */
    if (H5O_msg_reset_share(H5O_SDSPACE_ID, &(new_ds->extent.sh_loc)) < 0)
        HGOTO_ERROR(H5E_DATASPACE, H5E_CANTRESET, NULL, "unable to reset shared component info")

    /* Set return value */
    ret_value = new_ds;

done:
    if (ret_value == NULL)
        if (new_ds && H5S_close(new_ds) < 0)
            HDONE_ERROR(H5E_DATASPACE, H5E_CANTRELEASE, NULL, "unable to release dataspace")

    FUNC_LEAVE_NOAPI(ret_value)
} /* end H5S_create() */

/*--------------------------------------------------------------------------
 NAME
    H5Screate
 PURPOSE
    Create empty, typed dataspace
 USAGE
   hid_t  H5Screate(type)
    H5S_type_t  type;           IN: Dataspace type to create
 RETURNS
    Valid dataspace ID on success, negative on failure
 DESCRIPTION
    Creates a new dataspace of a given type.  The extent & selection are
    undefined
 GLOBAL VARIABLES
 COMMENTS, BUGS, ASSUMPTIONS
 EXAMPLES
 REVISION LOG
--------------------------------------------------------------------------*/
hid_t
H5Screate(H5S_class_t type)
{
    H5S_t *new_ds = NULL; /* New dataspace structure */
    hid_t  ret_value;     /* Return value */

    FUNC_ENTER_API(FAIL)
    H5TRACE1("i", "Sc", type);

    /* Check args */
    if (type <= H5S_NO_CLASS || type > H5S_NULL) /* don't allow complex dataspace yet */
        HGOTO_ERROR(H5E_ARGS, H5E_BADVALUE, FAIL, "invalid dataspace type")

    if (NULL == (new_ds = H5S_create(type)))
        HGOTO_ERROR(H5E_DATASPACE, H5E_CANTCREATE, FAIL, "unable to create dataspace")

    /* Atomize */
    if ((ret_value = H5I_register(H5I_DATASPACE, new_ds, TRUE)) < 0)
        HGOTO_ERROR(H5E_ATOM, H5E_CANTREGISTER, FAIL, "unable to register dataspace atom")

done:
    if (ret_value < 0)
        if (new_ds && H5S_close(new_ds) < 0)
            HDONE_ERROR(H5E_DATASPACE, H5E_CANTRELEASE, FAIL, "unable to release dataspace")

    FUNC_LEAVE_API(ret_value)
} /* end H5Screate() */

/*-------------------------------------------------------------------------
 * Function:    H5S__extent_release
 *
 * Purpose:     Releases all memory associated with a dataspace extent.
 *
 * Return:      Non-negative on success/Negative on failure
 *
 * Programmer:  Quincey Koziol
 *              Thursday, July 23, 1998
 *
 *-------------------------------------------------------------------------
 */
herr_t
H5S__extent_release(H5S_extent_t *extent)
{
    FUNC_ENTER_PACKAGE_NOERR

    HDassert(extent);

    /* Release extent */
    if (extent->type == H5S_SIMPLE) {
        if (extent->size)
            extent->size = H5FL_ARR_FREE(hsize_t, extent->size);
        if (extent->max)
            extent->max = H5FL_ARR_FREE(hsize_t, extent->max);
    } /* end if */

    extent->rank  = 0;
    extent->nelem = 0;

    FUNC_LEAVE_NOAPI(SUCCEED)
} /* end H5S__extent_release() */

/*-------------------------------------------------------------------------
 * Function:    H5S_close
 *
 * Purpose:     Releases all memory associated with a dataspace.
 *
 * Return:      Non-negative on success/Negative on failure
 *
 * Programmer:  Robb Matzke
 *              Tuesday, December  9, 1997
 *
 *-------------------------------------------------------------------------
 */
herr_t
H5S_close(H5S_t *ds)
{
    herr_t ret_value = SUCCEED; /* Return value */

    FUNC_ENTER_NOAPI(FAIL)

    HDassert(ds);

    /* Release selection (this should come before the extent release) */
    if (H5S_SELECT_RELEASE(ds) < 0)
        HGOTO_ERROR(H5E_DATASPACE, H5E_CANTRELEASE, FAIL, "unable to release dataspace selection")

    /* Release extent */
    if (H5S__extent_release(&ds->extent) < 0)
        HGOTO_ERROR(H5E_DATASPACE, H5E_CANTRELEASE, FAIL, "unable to release dataspace extent")

done:
    /* Release the main structure.
     * Always do this to ensure that we don't leak memory when calling this
     * function on partially constructed dataspaces (which will fail one or
     * both of the above calls)
     */
    H5FL_FREE(H5S_t, ds);

    FUNC_LEAVE_NOAPI(ret_value)
} /* end H5S_close() */

/*-------------------------------------------------------------------------
 * Function:    H5Sclose
 *
 * Purpose:     Release access to a dataspace object.
 *
 * Return:      Non-negative on success/Negative on failure
 *
 * Programmer:  Robb Matzke
 *              Tuesday, December  9, 1997
 *
 *-------------------------------------------------------------------------
 */
herr_t
H5Sclose(hid_t space_id)
{
    herr_t ret_value = SUCCEED; /* Return value */

    FUNC_ENTER_API(FAIL)
    H5TRACE1("e", "i", space_id);

    /* Check args */
    if (NULL == H5I_object_verify(space_id, H5I_DATASPACE))
        HGOTO_ERROR(H5E_ARGS, H5E_BADTYPE, FAIL, "not a dataspace")

    /* When the reference count reaches zero the resources are freed */
    if (H5I_dec_app_ref(space_id) < 0)
        HGOTO_ERROR(H5E_DATASPACE, H5E_CANTDEC, FAIL, "problem freeing id")

done:
    FUNC_LEAVE_API(ret_value)
} /* end H5Sclose() */

/*-------------------------------------------------------------------------
 * Function:    H5Scopy
 *
 * Purpose:     Copies a dataspace.
 *
 * Return:      Success:    ID of the new dataspace
 *
 *              Failure:    H5I_INVALID_HID
 *
 * Programmer:  Robb Matzke
 *              Friday, January 30, 1998
 *
 *-------------------------------------------------------------------------
 */
hid_t
H5Scopy(hid_t space_id)
{
    H5S_t *src       = NULL;
    H5S_t *dst       = NULL;
    hid_t  ret_value = H5I_INVALID_HID;

    FUNC_ENTER_API(H5I_INVALID_HID)
    H5TRACE1("i", "i", space_id);

    /* Check args */
    if (NULL == (src = (H5S_t *)H5I_object_verify(space_id, H5I_DATASPACE)))
        HGOTO_ERROR(H5E_ARGS, H5E_BADTYPE, H5I_INVALID_HID, "not a dataspace")

    /* Copy */
    if (NULL == (dst = H5S_copy(src, FALSE, TRUE)))
        HGOTO_ERROR(H5E_DATASPACE, H5E_CANTINIT, H5I_INVALID_HID, "unable to copy dataspace")

    /* Atomize */
    if ((ret_value = H5I_register(H5I_DATASPACE, dst, TRUE)) < 0)
        HGOTO_ERROR(H5E_ATOM, H5E_CANTREGISTER, H5I_INVALID_HID, "unable to register dataspace atom")

done:
    if (ret_value < 0)
        if (dst && H5S_close(dst) < 0)
            HDONE_ERROR(H5E_DATASPACE, H5E_CANTRELEASE, H5I_INVALID_HID, "unable to release dataspace")

    FUNC_LEAVE_API(ret_value)
} /* end H5Scopy() */

/*-------------------------------------------------------------------------
 * Function:    H5Sextent_copy
 *
 * Purpose:     Copies a dataspace extent.
 *
 * Return:      Non-negative on success/Negative on failure
 *
 * Programmer:  Quincey Koziol
 *              Thursday, July 23, 1998
 *
 *-------------------------------------------------------------------------
 */
herr_t
H5Sextent_copy(hid_t dst_id, hid_t src_id)
{
    H5S_t *src;
    H5S_t *dst;
    herr_t ret_value = SUCCEED;

    FUNC_ENTER_API(FAIL)
    H5TRACE2("e", "ii", dst_id, src_id);

    /* Check args */
    if (NULL == (src = (H5S_t *)H5I_object_verify(src_id, H5I_DATASPACE)))
        HGOTO_ERROR(H5E_ARGS, H5E_BADTYPE, FAIL, "not a dataspace")
    if (NULL == (dst = (H5S_t *)H5I_object_verify(dst_id, H5I_DATASPACE)))
        HGOTO_ERROR(H5E_ARGS, H5E_BADTYPE, FAIL, "not a dataspace")

    /* Copy */
    if (H5S_extent_copy(dst, src) < 0)
        HGOTO_ERROR(H5E_DATASPACE, H5E_CANTCOPY, FAIL, "can't copy extent")

done:
    FUNC_LEAVE_API(ret_value)
} /* end H5Sextent_copy() */

/*-------------------------------------------------------------------------
 * Function:    H5S_extent_copy
 *
 * Purpose:     Copies a dataspace extent
 *
 * Return:      Non-negative on success/Negative on failure
 *
 * Programmer:  Neil Fortner
 *              Monday, February 23, 2015
 *
 *-------------------------------------------------------------------------
 */
herr_t
H5S_extent_copy(H5S_t *dst, const H5S_t *src)
{
    herr_t ret_value = SUCCEED; /* Return value */

    FUNC_ENTER_NOAPI(FAIL)

    HDassert(dst);
    HDassert(src);

    /* Copy extent */
    if (H5S__extent_copy_real(&(dst->extent), &(src->extent), TRUE) < 0)
        HGOTO_ERROR(H5E_DATASPACE, H5E_CANTCOPY, FAIL, "can't copy extent")

    /* If the selection is 'all', update the number of elements selected in the
     * destination space */
    if (H5S_SEL_ALL == H5S_GET_SELECT_TYPE(dst))
        if (H5S_select_all(dst, FALSE) < 0)
            HGOTO_ERROR(H5E_DATASPACE, H5E_CANTDELETE, FAIL, "can't change selection")

done:
    FUNC_LEAVE_NOAPI(ret_value)
} /* end H5S_extent_copy() */

/*-------------------------------------------------------------------------
 * Function:    H5S__extent_copy_real
 *
 * Purpose:     Copies a dataspace extent
 *
 * Return:      Non-negative on success/Negative on failure
 *
 * Programmer:  Quincey Koziol
 *              Wednesday, June  3, 1998
 *
 *-------------------------------------------------------------------------
 */
herr_t
H5S__extent_copy_real(H5S_extent_t *dst, const H5S_extent_t *src, hbool_t copy_max)
{
    unsigned u;
    herr_t   ret_value = SUCCEED; /* Return value */

    FUNC_ENTER_PACKAGE

    /* Release destination extent before we copy over it */
    if (H5S__extent_release(dst) < 0)
        HGOTO_ERROR(H5E_DATASPACE, H5E_CANTRELEASE, FAIL, "unable to release dataspace extent")

    /* Copy the regular fields */
    dst->type    = src->type;
    dst->version = src->version;
    dst->nelem   = src->nelem;
    dst->rank    = src->rank;

    switch (src->type) {
        case H5S_NULL:
        case H5S_SCALAR:
            dst->size = NULL;
            dst->max  = NULL;
            break;

        case H5S_SIMPLE:
            if (src->size) {
                dst->size = (hsize_t *)H5FL_ARR_MALLOC(hsize_t, (size_t)src->rank);
                for (u = 0; u < src->rank; u++)
                    dst->size[u] = src->size[u];
            } /* end if */
            else
                dst->size = NULL;
            if (copy_max && src->max) {
                dst->max = (hsize_t *)H5FL_ARR_MALLOC(hsize_t, (size_t)src->rank);
                for (u = 0; u < src->rank; u++)
                    dst->max[u] = src->max[u];
            } /* end if */
            else
                dst->max = NULL;
            break;

        case H5S_NO_CLASS:
        default:
            HDassert("unknown dataspace type" && 0);
            break;
    } /* end switch */

    /* Copy the shared object info */
    if (H5O_set_shared(&(dst->sh_loc), &(src->sh_loc)) < 0)
        HGOTO_ERROR(H5E_DATASPACE, H5E_CANTCOPY, FAIL, "can't copy shared information")

done:
    FUNC_LEAVE_NOAPI(ret_value)
} /* end H5S__extent_copy_real() */

/*-------------------------------------------------------------------------
 * Function:    H5S_copy
 *
 * Purpose:     Copies a dataspace, by copying the extent and selection through
 *              H5S_extent_copy and H5S_select_copy.  If the SHARE_SELECTION flag
 *              is set, then the selection can be shared between the source and
 *              destination dataspaces.  (This should only occur in situations
 *              where the destination dataspace will immediately change to a new
 *              selection)
 *
 * Return:      Success:    A pointer to a new copy of SRC
 *
 *              Failure:    NULL
 *
 * Programmer:  Robb Matzke
 *              Thursday, December  4, 1997
 *
 *-------------------------------------------------------------------------
 */
H5S_t *
H5S_copy(const H5S_t *src, hbool_t share_selection, hbool_t copy_max)
{
    H5S_t *dst       = NULL;
    H5S_t *ret_value = NULL; /* Return value */

    FUNC_ENTER_NOAPI(NULL)

    if (NULL == (dst = H5FL_CALLOC(H5S_t)))
        HGOTO_ERROR(H5E_RESOURCE, H5E_NOSPACE, NULL, "memory allocation failed")

    /* Copy the source dataspace's extent */
    if (H5S__extent_copy_real(&(dst->extent), &(src->extent), copy_max) < 0)
        HGOTO_ERROR(H5E_DATASPACE, H5E_CANTCOPY, NULL, "can't copy extent")

    /* Copy the source dataspace's selection */
    if (H5S_select_copy(dst, src, share_selection) < 0)
        HGOTO_ERROR(H5E_DATASPACE, H5E_CANTCOPY, NULL, "can't copy select")

    /* Set the return value */
    ret_value = dst;

done:
    if (NULL == ret_value)
        if (dst)
            dst = H5FL_FREE(H5S_t, dst);

    FUNC_LEAVE_NOAPI(ret_value)
} /* end H5S_copy() */

/*-------------------------------------------------------------------------
 * Function:    H5S_get_simple_extent_npoints
 *
 * Purpose:     Determines how many data points a dataset extent has.
 *
 * Return:      Success:    Number of data points in the dataset extent.
 *
 *              Failure:    Negative
 *
 * Programmer:  Robb Matzke
 *              Tuesday, December  9, 1997
 *
 * Note:        This routine participates in the "Inlining C function pointers"
 *              pattern, don't call it directly, use the appropriate macro
 *              defined in H5Sprivate.h.
 *
 *-------------------------------------------------------------------------
 */
hssize_t
H5S_get_simple_extent_npoints(const H5S_t *ds)
{
    hssize_t ret_value = -1; /* Return value */

    FUNC_ENTER_NOAPI(-1)

    /* check args */
    HDassert(ds);

    /* Get the number of elements in extent */
    ret_value = (hssize_t)ds->extent.nelem;

done:
    FUNC_LEAVE_NOAPI(ret_value)
} /* end H5S_get_simple_extent_npoints() */

/*-------------------------------------------------------------------------
 * Function:    H5Sget_simple_extent_npoints
 *
 * Purpose:     Determines how many data points a dataset extent has.
 *
 * Return:      Success:    Number of data points in the dataset.
 *              Failure:    Negative
 *
 * Programmer:  Robb Matzke
 *              Tuesday, December  9, 1997
 *
 *-------------------------------------------------------------------------
 */
hssize_t
H5Sget_simple_extent_npoints(hid_t space_id)
{
    H5S_t *  ds;
    hssize_t ret_value;

    FUNC_ENTER_API(FAIL)
    H5TRACE1("Hs", "i", space_id);

    /* Check args */
    if (NULL == (ds = (H5S_t *)H5I_object_verify(space_id, H5I_DATASPACE)))
        HGOTO_ERROR(H5E_ARGS, H5E_BADTYPE, FAIL, "not a dataspace")

    ret_value = (hssize_t)H5S_GET_EXTENT_NPOINTS(ds);

done:
    FUNC_LEAVE_API(ret_value)
} /* end H5Sget_simple_extent_npoints() */

/*-------------------------------------------------------------------------
 * Function:    H5S_get_npoints_max
 *
 * Purpose:     Determines the maximum number of data points a dataspace may
 *              have.  If the `max' array is null then the maximum number of
 *              data points is the same as the current number of data points
 *              without regard to the hyperslab.  If any element of the `max'
 *              array is zero then the maximum possible size is returned.
 *
 * Return:      Success:    Maximum number of data points the dataspace
 *                          may have.
 *              Failure:    0
 *
 * Programmer:  Robb Matzke
 *              Tuesday, December  9, 1997
 *
 *-------------------------------------------------------------------------
 */
hsize_t
H5S_get_npoints_max(const H5S_t *ds)
{
    unsigned u;
    hsize_t  ret_value = 0; /* Return value */

    FUNC_ENTER_NOAPI(0)

    /* check args */
    HDassert(ds);

    switch (H5S_GET_EXTENT_TYPE(ds)) {
        case H5S_NULL:
            ret_value = 0;
            break;

        case H5S_SCALAR:
            ret_value = 1;
            break;

        case H5S_SIMPLE:
            if (ds->extent.max) {
                for (ret_value = 1, u = 0; u < ds->extent.rank; u++) {
                    if (H5S_UNLIMITED == ds->extent.max[u]) {
                        ret_value = HSIZET_MAX;
                        break;
                    }
                    else
                        ret_value *= ds->extent.max[u];
                }
            }
            else
                for (ret_value = 1, u = 0; u < ds->extent.rank; u++)
                    ret_value *= ds->extent.size[u];
            break;

        case H5S_NO_CLASS:
        default:
            HDassert("unknown dataspace class" && 0);
            HGOTO_ERROR(H5E_DATASPACE, H5E_UNSUPPORTED, 0, "internal error (unknown dataspace class)")
    }

done:
    FUNC_LEAVE_NOAPI(ret_value)
} /* end H5S_get_npoints_max() */

/*-------------------------------------------------------------------------
 * Function:    H5Sget_simple_extent_ndims
 *
 * Purpose:     Determines the dimensionality of a dataspace.
 *
 * Return:      Success:    The number of dimensions in a dataspace.
 *              Failure:    Negative
 *
 * Programmer:  Robb Matzke
 *              Thursday, December 11, 1997
 *
 *-------------------------------------------------------------------------
 */
int
H5Sget_simple_extent_ndims(hid_t space_id)
{
    H5S_t *ds;
    int    ret_value = -1;

    FUNC_ENTER_API((-1))
    H5TRACE1("Is", "i", space_id);

    /* Check args */
    if (NULL == (ds = (H5S_t *)H5I_object_verify(space_id, H5I_DATASPACE)))
        HGOTO_ERROR(H5E_ARGS, H5E_BADTYPE, (-1), "not a dataspace")

    ret_value = (int)H5S_GET_EXTENT_NDIMS(ds);

done:
    FUNC_LEAVE_API(ret_value)
} /* end H5Sget_simple_extent_ndims() */

/*-------------------------------------------------------------------------
 * Function:    H5S_get_simple_extent_ndims
 *
 * Purpose:     Returns the number of dimensions in a dataspace.
 *
 * Return:      Success:    Non-negative number of dimensions.
 *                          Zero implies a scalar.
 *
 *              Failure:    Negative
 *
 * Programmer:  Robb Matzke
 *              hursday, December 11, 1997
 *
 * Note:        This routine participates in the "Inlining C function pointers"
 *              pattern, don't call it directly, use the appropriate macro
 *              defined in H5Sprivate.h.
 *
 *-------------------------------------------------------------------------
 */
int
H5S_get_simple_extent_ndims(const H5S_t *ds)
{
    int ret_value = -1; /* Return value */

    FUNC_ENTER_NOAPI(FAIL)

    /* check args */
    HDassert(ds);

    switch (H5S_GET_EXTENT_TYPE(ds)) {
        case H5S_NULL:
        case H5S_SCALAR:
        case H5S_SIMPLE:
            ret_value = (int)ds->extent.rank;
            break;

        case H5S_NO_CLASS:
        default:
            HDassert("unknown dataspace class" && 0);
            HGOTO_ERROR(H5E_DATASPACE, H5E_UNSUPPORTED, FAIL, "internal error (unknown dataspace class)")
    } /* end switch */

done:
    FUNC_LEAVE_NOAPI(ret_value)
} /* end H5S_get_simple_extent_ndims() */

/*-------------------------------------------------------------------------
 * Function:    H5Sget_simple_extent_dims
 *
 * Purpose:     Returns the size and maximum sizes in each dimension of
 *              a dataspace DS through the DIMS and MAXDIMS arguments.
 *
 * Return:      Success:    Number of dimensions, the same value as
 *                          returned by H5Sget_simple_extent_ndims().
 *
 *              Failure:    Negative
 *
 * Programmer:  Robb Matzke
 *              Thursday, December 11, 1997
 *
 *-------------------------------------------------------------------------
 */
int
H5Sget_simple_extent_dims(hid_t space_id, hsize_t dims[] /*out*/, hsize_t maxdims[] /*out*/)
{
    H5S_t *ds;
    int    ret_value = -1;

    FUNC_ENTER_API((-1))
    H5TRACE3("Is", "ixx", space_id, dims, maxdims);

    /* Check args */
    if (NULL == (ds = (H5S_t *)H5I_object_verify(space_id, H5I_DATASPACE)))
        HGOTO_ERROR(H5E_ARGS, H5E_BADTYPE, (-1), "not a dataspace")

    ret_value = H5S_get_simple_extent_dims(ds, dims, maxdims);

done:
    FUNC_LEAVE_API(ret_value)
} /* end H5Sget_simple_extent_dims() */

/*-------------------------------------------------------------------------
 * Function:    H5S_extent_get_dims
 *
 * Purpose:     Returns the size in each dimension of a dataspace.  This
 *              function may not be meaningful for all types of dataspaces.
 *
 * Return:      Success:    Number of dimensions.  Zero implies scalar.
 *              Failure:    Negative
 *
 * Programmer:  Quincey Koziol
 *              Tuesday, June 30, 2009
 *
 *-------------------------------------------------------------------------
 */
int
H5S_extent_get_dims(const H5S_extent_t *ext, hsize_t dims[], hsize_t max_dims[])
{
    int i;              /* Local index variable */
    int ret_value = -1; /* Return value */

    FUNC_ENTER_NOAPI(FAIL)

    /* check args */
    HDassert(ext);

    switch (ext->type) {
        case H5S_NULL:
        case H5S_SCALAR:
            ret_value = 0;
            break;

        case H5S_SIMPLE:
            ret_value = (int)ext->rank;
            for (i = 0; i < ret_value; i++) {
                if (dims)
                    dims[i] = ext->size[i];
                if (max_dims) {
                    if (ext->max)
                        max_dims[i] = ext->max[i];
                    else
                        max_dims[i] = ext->size[i];
                } /* end if */
            }     /* end for */
            break;

        case H5S_NO_CLASS:
        default:
            HDassert("unknown dataspace class" && 0);
            HGOTO_ERROR(H5E_DATASPACE, H5E_UNSUPPORTED, FAIL, "internal error (unknown dataspace class)")
    } /* end switch */

done:
    FUNC_LEAVE_NOAPI(ret_value)
} /* end H5S_extent_get_dims() */

/*-------------------------------------------------------------------------
 * Function:    H5S_get_simple_extent_dims
 *
 * Purpose:     Returns the size in each dimension of a dataspace.  This
 *              function may not be meaningful for all types of dataspaces.
 *
 * Return:      Success:    Number of dimensions.  Zero implies scalar.
 *              Failure:    Negative
 *
 * Programmer:  Robb Matzke
 *              Thursday, December 11, 1997
 *
 *-------------------------------------------------------------------------
 */
int
H5S_get_simple_extent_dims(const H5S_t *ds, hsize_t dims[], hsize_t max_dims[])
{
    int ret_value = -1; /* Return value */

    FUNC_ENTER_NOAPI(FAIL)

    /* check args */
    HDassert(ds);

    /* Get dims for extent */
    if ((ret_value = H5S_extent_get_dims(&ds->extent, dims, max_dims)) < 0)
        HGOTO_ERROR(H5E_DATASPACE, H5E_CANTGET, FAIL, "can't retrieve dataspace extent dims")

done:
    FUNC_LEAVE_NOAPI(ret_value)
} /* end H5S_get_simple_extent_dims() */

/*-------------------------------------------------------------------------
 * Function:    H5S_write
 *
 * Purpose:     Updates a dataspace by writing a message to an object
 *              header.
 *
 * Return:      Non-negative on success/Negative on failure
 *
 * Programmer:  Robb Matzke
 *              Tuesday, December  9, 1997
 *
 *-------------------------------------------------------------------------
 */
herr_t
H5S_write(H5F_t *f, H5O_t *oh, unsigned update_flags, H5S_t *ds)
{
    herr_t ret_value = SUCCEED; /* Return value */

    FUNC_ENTER_NOAPI(FAIL)

    HDassert(f);
    HDassert(oh);
    HDassert(ds);
    HDassert(H5S_GET_EXTENT_TYPE(ds) >= 0);

    /* Write the current dataspace extent to the dataspace message */
    if (H5O_msg_write_oh(f, oh, H5O_SDSPACE_ID, 0, update_flags, &(ds->extent)) < 0)
        HGOTO_ERROR(H5E_DATASPACE, H5E_CANTINIT, FAIL, "can't update simple dataspace message")

done:
    FUNC_LEAVE_NOAPI(ret_value)
} /* end H5S_write() */

/*-------------------------------------------------------------------------
 * Function:    H5S_append
 *
 * Purpose:     Updates a dataspace by adding a message to an object header.
 *
 * Return:      Non-negative on success/Negative on failure
 *
 * Programmer:  Quincey Koziol
 *              Tuesday, December 31, 2002
 *
 *-------------------------------------------------------------------------
 */
herr_t
H5S_append(H5F_t *f, H5O_t *oh, H5S_t *ds)
{
    herr_t ret_value = SUCCEED; /* Return value */

    FUNC_ENTER_NOAPI(FAIL)

    HDassert(f);
    HDassert(oh);
    HDassert(ds);
    HDassert(H5S_GET_EXTENT_TYPE(ds) >= 0);

    /* Add the dataspace message to the object header */
    if (H5O_msg_append_oh(f, oh, H5O_SDSPACE_ID, 0, 0, &(ds->extent)) < 0)
        HGOTO_ERROR(H5E_DATASPACE, H5E_CANTINIT, FAIL, "can't add simple dataspace message")

done:
    FUNC_LEAVE_NOAPI(ret_value)
} /* end H5S_append() */

/*-------------------------------------------------------------------------
 * Function:    H5S_read
 *
 * Purpose:     Reads the dataspace from an object header.
 *
 * Return:      Success:    Pointer to a new dataspace.
 *
 *              Failure:    NULL
 *
 * Programmer:  Robb Matzke
 *              Tuesday, December  9, 1997
 *
 *-------------------------------------------------------------------------
 */
H5S_t *
H5S_read(const H5O_loc_t *loc)
{
    H5S_t *ds        = NULL; /* Dataspace to return */
    H5S_t *ret_value = NULL; /* Return value */

    FUNC_ENTER_NOAPI(NULL)

    /* check args */
    HDassert(loc);

    if (NULL == (ds = H5FL_CALLOC(H5S_t)))
        HGOTO_ERROR(H5E_RESOURCE, H5E_NOSPACE, NULL, "memory allocation failed")

    if (NULL == H5O_msg_read(loc, H5O_SDSPACE_ID, &(ds->extent)))
        HGOTO_ERROR(H5E_DATASPACE, H5E_CANTINIT, NULL, "unable to load dataspace info from dataset header")

    /* Default to entire dataspace being selected */
    if (H5S_select_all(ds, FALSE) < 0)
        HGOTO_ERROR(H5E_DATASPACE, H5E_CANTSET, NULL, "unable to set all selection")

    /* Set the value for successful return */
    ret_value = ds;

done:
    if (ret_value == NULL)
        if (ds != NULL)
            ds = H5FL_FREE(H5S_t, ds);

    FUNC_LEAVE_NOAPI(ret_value)
} /* end H5S_read() */

/*--------------------------------------------------------------------------
 NAME
    H5S__is_simple
 PURPOSE
    Check if a dataspace is simple (internal)
 USAGE
    htri_t H5S__is_simple(sdim)
    H5S_t *sdim;        IN: Pointer to dataspace object to query
 RETURNS
    TRUE/FALSE/FAIL
 DESCRIPTION
    This function determines the if a dataspace is "simple". ie. if it
    has orthogonal, evenly spaced dimensions.
--------------------------------------------------------------------------*/
static htri_t
H5S__is_simple(const H5S_t *sdim)
{
    htri_t ret_value = FAIL; /* Return value */

    FUNC_ENTER_STATIC_NOERR

    /* Check args and all the boring stuff. */
    HDassert(sdim);

    /* H5S_NULL shouldn't be simple dataspace */
    ret_value =
        (H5S_GET_EXTENT_TYPE(sdim) == H5S_SIMPLE || H5S_GET_EXTENT_TYPE(sdim) == H5S_SCALAR) ? TRUE : FALSE;

    FUNC_LEAVE_NOAPI(ret_value)
} /* end H5S__is_simple() */

/*--------------------------------------------------------------------------
 NAME
    H5Sis_simple
 PURPOSE
    Check if a dataspace is simple
 USAGE
    htri_t H5Sis_simple(space_id)
    hid_t space_id;         IN: ID of dataspace object to query
 RETURNS
    TRUE/FALSE/FAIL
 DESCRIPTION
    This function determines the if a dataspace is "simple". ie. if it
    has orthogonal, evenly spaced dimensions.
--------------------------------------------------------------------------*/
htri_t
H5Sis_simple(hid_t space_id)
{
    H5S_t *space;     /* Dataspace to check */
    htri_t ret_value; /* Return value */

    FUNC_ENTER_API(FAIL)
    H5TRACE1("t", "i", space_id);

    /* Check args and all the boring stuff. */
    if (NULL == (space = (H5S_t *)H5I_object_verify(space_id, H5I_DATASPACE)))
        HGOTO_ERROR(H5E_ATOM, H5E_BADATOM, FAIL, "not a dataspace")

    ret_value = H5S__is_simple(space);

done:
    FUNC_LEAVE_API(ret_value)
} /* end H5Sis_simple() */

/*--------------------------------------------------------------------------
 NAME
    H5Sset_extent_simple
 PURPOSE
    Sets the size of a simple dataspace
 USAGE
    herr_t H5Sset_extent_simple(space_id, rank, dims, max)
        hid_t space_id;         IN: Dataspace object to query
        int rank;               IN: # of dimensions for the dataspace
        const size_t *dims;     IN: Size of each dimension for the dataspace
        const size_t *max;      IN: Maximum size of each dimension for the
                                    dataspace
 RETURNS
    Non-negative on success/Negative on failure
 DESCRIPTION
    This function sets the number and size of each dimension in the
    dataspace. Setting RANK to a value of zero converts the dataspace to a
    scalar dataspace.  Dimensions are specified from slowest to fastest
    changing in the DIMS array (i.e. 'C' order).  Setting the size of a
    dimension in the MAX array to zero indicates that the dimension is of
    unlimited size and should be allowed to expand.  If MAX is NULL, the
    dimensions in the DIMS array are used as the maximum dimensions.
    Currently, only the first dimension in the array (the slowest) may be
    unlimited in size.

--------------------------------------------------------------------------*/
herr_t
H5Sset_extent_simple(hid_t space_id, int rank, const hsize_t dims[/*rank*/], const hsize_t max[/*rank*/])
{
    H5S_t *space;               /* Dataspace to modify */
    int    u;                   /* Local counting variable */
    herr_t ret_value = SUCCEED; /* Return value */

    FUNC_ENTER_API(FAIL)
    H5TRACE4("e", "iIs*[a1]h*[a1]h", space_id, rank, dims, max);

    /* Check args */
    if (NULL == (space = (H5S_t *)H5I_object_verify(space_id, H5I_DATASPACE)))
        HGOTO_ERROR(H5E_ATOM, H5E_BADATOM, FAIL, "not a dataspace")
    if (rank > 0 && dims == NULL)
        HGOTO_ERROR(H5E_ARGS, H5E_BADVALUE, FAIL, "no dimensions specified")
    if (rank < 0 || rank > H5S_MAX_RANK)
        HGOTO_ERROR(H5E_ARGS, H5E_BADVALUE, FAIL, "invalid rank")
    if (dims)
        for (u = 0; u < rank; u++)
            if (H5S_UNLIMITED == dims[u])
                HGOTO_ERROR(H5E_ARGS, H5E_BADVALUE, FAIL,
                            "current dimension must have a specific size, not H5S_UNLIMITED")
    if (max != NULL) {
        if (dims == NULL)
            HGOTO_ERROR(H5E_ARGS, H5E_BADVALUE, FAIL,
                        "maximum dimension specified, but no current dimensions specified")
        for (u = 0; u < rank; u++)
            if (max[u] != H5S_UNLIMITED && max[u] < dims[u])
                HGOTO_ERROR(H5E_ARGS, H5E_BADVALUE, FAIL, "invalid maximum dimension size")
    }

    /* Do it */
    if (H5S_set_extent_simple(space, (unsigned)rank, dims, max) < 0)
        HGOTO_ERROR(H5E_DATASPACE, H5E_CANTINIT, FAIL, "unable to set simple extent")

done:
    FUNC_LEAVE_API(ret_value)
} /* end H5Sset_extent_simple() */

/*-------------------------------------------------------------------------
 * Function:    H5S_set_extent_simple
 *
 * Purpose:     This is where the real work happens for H5Sset_extent_simple().
 *
 * Return:      Non-negative on success/Negative on failure
 *
 * Programmer:  Robb Matzke
 *              Wednesday, July  8, 1998
 *
 *-------------------------------------------------------------------------
 */
herr_t
H5S_set_extent_simple(H5S_t *space, unsigned rank, const hsize_t *dims, const hsize_t *max)
{
    unsigned u;                   /* Local index variable */
    herr_t   ret_value = SUCCEED; /* Return value */

    FUNC_ENTER_NOAPI(FAIL)

    /* Check args */
    HDassert(rank <= H5S_MAX_RANK);

    /* shift out of the previous state to a "simple" dataspace.  */
    if (H5S__extent_release(&space->extent) < 0)
        HGOTO_ERROR(H5E_RESOURCE, H5E_CANTFREE, FAIL, "failed to release previous dataspace extent")

    if (rank == 0) { /* scalar variable */
        space->extent.type  = H5S_SCALAR;
        space->extent.nelem = 1;
        space->extent.rank  = 0; /* set to scalar rank */
    }                            /* end if */
    else {
        hsize_t nelem; /* Number of elements in extent */

        space->extent.type = H5S_SIMPLE;

        /* Set the rank and allocate space for the dims */
        space->extent.rank = rank;
        space->extent.size = (hsize_t *)H5FL_ARR_MALLOC(hsize_t, (size_t)rank);

        /* Copy the dimensions & compute the number of elements in the extent */
        for (u = 0, nelem = 1; dims && (u < space->extent.rank); u++) {
            space->extent.size[u] = dims[u];
            nelem *= dims[u];
        } /* end for */
        space->extent.nelem = nelem;

        /* Copy the maximum dimensions if specified. Otherwise, the maximal dimensions are the
         * same as the dimension */
        space->extent.max = (hsize_t *)H5FL_ARR_MALLOC(hsize_t, (size_t)rank);
        if (max != NULL)
            H5MM_memcpy(space->extent.max, max, sizeof(hsize_t) * rank);
        else
            for (u = 0; dims && (u < space->extent.rank); u++)
                space->extent.max[u] = dims[u];
    } /* end else */

    /* Selection related cleanup */

    /* Set offset to zeros */
    HDmemset(space->select.offset, 0, sizeof(hsize_t) * space->extent.rank);
    space->select.offset_changed = FALSE;

    /* If the selection is 'all', update the number of elements selected */
    if (H5S_GET_SELECT_TYPE(space) == H5S_SEL_ALL)
        if (H5S_select_all(space, FALSE) < 0)
            HGOTO_ERROR(H5E_DATASPACE, H5E_CANTDELETE, FAIL, "can't change selection")

done:
    FUNC_LEAVE_NOAPI(ret_value)
} /* end H5S_set_extent_simple() */

/*-------------------------------------------------------------------------
 * Function:    H5Screate_simple
 *
 * Purpose:     Creates a new simple dataspace object and opens it for
 *              access. The DIMS argument is the size of the simple dataset
 *              and the MAXDIMS argument is the upper limit on the size of
 *              the dataset.  MAXDIMS may be the null pointer in which case
 *              the upper limit is the same as DIMS.  If an element of
 *              MAXDIMS is H5S_UNLIMITED then the corresponding dimension is
 *              unlimited, otherwise no element of MAXDIMS should be smaller
 *              than the corresponding element of DIMS.
 *
 * Return:      Success:    The ID for the new simple dataspace object.
 *
 *              Failure:    H5I_INVALID_HID
 *
 * Programmer:  Quincey Koziol
 *              Tuesday, January  27, 1998
 *
 *-------------------------------------------------------------------------
 */
hid_t
H5Screate_simple(int rank, const hsize_t dims[/*rank*/], const hsize_t maxdims[/*rank*/])
{
    H5S_t *space = NULL;
    int    i;
    hid_t  ret_value = H5I_INVALID_HID;

    FUNC_ENTER_API(H5I_INVALID_HID)
    H5TRACE3("i", "Is*[a0]h*[a0]h", rank, dims, maxdims);

    /* Check arguments */
    if (rank < 0)
        HGOTO_ERROR(H5E_ARGS, H5E_BADVALUE, H5I_INVALID_HID, "dimensionality cannot be negative")
    if (rank > H5S_MAX_RANK)
        HGOTO_ERROR(H5E_ARGS, H5E_BADVALUE, H5I_INVALID_HID, "dimensionality is too large")

    /* We allow users to use this function to create scalar or null dataspace.
     * Check DIMS isn't set when the RANK is 0.
     */
    if (!dims && rank != 0)
        HGOTO_ERROR(H5E_ARGS, H5E_BADVALUE, H5I_INVALID_HID, "invalid dataspace information")

    /* Check whether the current dimensions are valid */
    for (i = 0; i < rank; i++) {
        if (H5S_UNLIMITED == dims[i])
            HGOTO_ERROR(H5E_ARGS, H5E_BADVALUE, H5I_INVALID_HID,
                        "current dimension must have a specific size, not H5S_UNLIMITED")
        if (maxdims && H5S_UNLIMITED != maxdims[i] && maxdims[i] < dims[i])
            HGOTO_ERROR(H5E_ARGS, H5E_BADVALUE, H5I_INVALID_HID, "maxdims is smaller than dims")
    } /* end for */

    /* Create the space and set the extent */
    if (NULL == (space = H5S_create_simple((unsigned)rank, dims, maxdims)))
        HGOTO_ERROR(H5E_DATASPACE, H5E_CANTCREATE, H5I_INVALID_HID, "can't create simple dataspace")

    /* Atomize */
    if ((ret_value = H5I_register(H5I_DATASPACE, space, TRUE)) < 0)
        HGOTO_ERROR(H5E_ATOM, H5E_CANTREGISTER, H5I_INVALID_HID, "unable to register dataspace ID")

done:
    if (ret_value < 0)
        if (space && H5S_close(space) < 0)
            HDONE_ERROR(H5E_DATASPACE, H5E_CANTRELEASE, H5I_INVALID_HID, "unable to release dataspace")

    FUNC_LEAVE_API(ret_value)
} /* end H5Screate_simple() */

/*-------------------------------------------------------------------------
 * Function:    H5S_create_simple
 *
 * Purpose:     Internal function to create simple dataspace
 *
 * Return:      Success:    A pointer to a dataspace object
 *              Failure:    NULL
 *
 * Programmer:  Quincey Koziol
 *              Thursday, April  3, 2003
 *
 *-------------------------------------------------------------------------
 */
H5S_t *
H5S_create_simple(unsigned rank, const hsize_t dims[/*rank*/], const hsize_t maxdims[/*rank*/])
{
    H5S_t *ret_value = NULL; /* Return value */

    FUNC_ENTER_NOAPI(NULL)

    /* Check arguments */
    HDassert(rank <= H5S_MAX_RANK);

    /* Create the space and set the extent */
    if (NULL == (ret_value = H5S_create(H5S_SIMPLE)))
        HGOTO_ERROR(H5E_DATASPACE, H5E_CANTCREATE, NULL, "can't create simple dataspace")
    if (H5S_set_extent_simple(ret_value, rank, dims, maxdims) < 0)
        HGOTO_ERROR(H5E_DATASPACE, H5E_CANTINIT, NULL, "can't set dimensions")

done:
    FUNC_LEAVE_NOAPI(ret_value)
} /* end H5S_create_simple() */

/*-------------------------------------------------------------------------
 * Function:    H5Sencode2
 *
 * Purpose:     Given a dataspace ID, converts the object description
 *              (including selection) into binary in a buffer.
 *              The selection will be encoded according to the file
 *              format setting in the fapl.
 *
 * Return:      Success:    Non-negative
 *              Failure:    Negative
 *
 * Programmer:  Raymond Lu
 *              July 14, 2004
 *
 *-------------------------------------------------------------------------
 */
herr_t
H5Sencode2(hid_t obj_id, void *buf, size_t *nalloc, hid_t fapl_id)
{
    H5S_t *dspace;
    herr_t ret_value = SUCCEED;

    FUNC_ENTER_API(FAIL)
    H5TRACE4("e", "i*x*zi", obj_id, buf, nalloc, fapl_id);

    /* Check argument and retrieve object */
    if (NULL == (dspace = (H5S_t *)H5I_object_verify(obj_id, H5I_DATASPACE)))
        HGOTO_ERROR(H5E_ARGS, H5E_BADTYPE, FAIL, "not a dataspace")

    /* Verify access property list and set up collective metadata if appropriate */
    if (H5CX_set_apl(&fapl_id, H5P_CLS_FACC, H5I_INVALID_HID, TRUE) < 0)
        HGOTO_ERROR(H5E_FILE, H5E_CANTSET, H5I_INVALID_HID, "can't set access property list info")

    if (H5S_encode(dspace, (unsigned char **)&buf, nalloc) < 0)
        HGOTO_ERROR(H5E_DATASPACE, H5E_CANTENCODE, FAIL, "can't encode dataspace")

done:
    FUNC_LEAVE_API(ret_value)
} /* end H5Sencode2() */

/*-------------------------------------------------------------------------
 * Function:    H5S_encode
 *
 * Purpose:     Private function for H5Sencode.  Converts an object
 *              description for dataspace and its selection into binary
 *              in a buffer.
 *
 * Return:      SUCCEED/FAIL
 *
 * Programmer:  Raymond Lu
 *              July 14, 2004
 *
 *-------------------------------------------------------------------------
 */
herr_t
H5S_encode(H5S_t *obj, unsigned char **p, size_t *nalloc)
{
    H5F_t *  f = NULL;            /* Fake file structure*/
    size_t   extent_size;         /* Size of serialized dataspace extent */
    hssize_t sselect_size;        /* Signed size of serialized dataspace selection */
    size_t   select_size;         /* Size of serialized dataspace selection */
    herr_t   ret_value = SUCCEED; /* Return value */

    FUNC_ENTER_NOAPI_NOINIT

    /* Allocate "fake" file structure */
    if (NULL == (f = H5F_fake_alloc((uint8_t)0)))
        HGOTO_ERROR(H5E_DATASPACE, H5E_CANTALLOC, FAIL, "can't allocate fake file struct")

    /* Find out the size of buffer needed for extent */
    if ((extent_size = H5O_msg_raw_size(f, H5O_SDSPACE_ID, TRUE, obj)) == 0)
        HGOTO_ERROR(H5E_DATASPACE, H5E_BADSIZE, FAIL, "can't find dataspace size")

    /* Find out the size of buffer needed for selection */
    if ((sselect_size = H5S_SELECT_SERIAL_SIZE(obj)) < 0)
        HGOTO_ERROR(H5E_DATASPACE, H5E_BADSIZE, FAIL, "can't find dataspace selection size")
    H5_CHECKED_ASSIGN(select_size, size_t, sselect_size, hssize_t);

    /* Verify the size of buffer.  If it's not big enough, simply return the
     * right size without filling the buffer. */
    if (!*p || *nalloc < (extent_size + select_size + 1 + 1 + 1 + 4))
        *nalloc = extent_size + select_size + 1 + 1 + 1 + 4;
    else {
        unsigned char *pp = (*p); /* Local pointer for decoding */

        /* Encode the type of the information */
        *pp++ = H5O_SDSPACE_ID;

        /* Encode the version of the dataspace information */
        *pp++ = H5S_ENCODE_VERSION;

        /* Encode the "size of size" information */
        *pp++ = (unsigned char)H5F_SIZEOF_SIZE(f);

        /* Encode size of extent information. Pointer is actually moved in this macro. */
        UINT32ENCODE(pp, extent_size);

        /* Encode the extent part of dataspace */
        if (H5O_msg_encode(f, H5O_SDSPACE_ID, TRUE, pp, obj) < 0)
            HGOTO_ERROR(H5E_DATASPACE, H5E_CANTENCODE, FAIL, "can't encode extent space")
        pp += extent_size;

        /* Encode the selection part of dataspace.  */
        *p = pp;
        if (H5S_SELECT_SERIALIZE(obj, p) < 0)
            HGOTO_ERROR(H5E_DATASPACE, H5E_CANTENCODE, FAIL, "can't encode select space")
    } /* end else */

done:
    /* Release fake file structure */
    if (f && H5F_fake_free(f) < 0)
        HDONE_ERROR(H5E_DATASPACE, H5E_CANTRELEASE, FAIL, "unable to release fake file struct")

    FUNC_LEAVE_NOAPI(ret_value)
} /* end H5S_encode() */

/*-------------------------------------------------------------------------
 * Function:    H5Sdecode
 *
 * Purpose:     Decode a binary object description of dataspace and
 *              return a new object handle.
 *
 * Return:      Success:    dataspace ID(non-negative)
 *
 *              Failure:    H5I_INVALID_HID
 *
 * Programmer:  Raymond Lu
 *              July 14, 2004
 *
 *-------------------------------------------------------------------------
 */
hid_t
H5Sdecode(const void *buf)
{
    H5S_t *ds;
    hid_t  ret_value;

    FUNC_ENTER_API(H5I_INVALID_HID)
    H5TRACE1("i", "*x", buf);

    if (buf == NULL)
        HGOTO_ERROR(H5E_ARGS, H5E_BADVALUE, H5I_INVALID_HID, "empty buffer")

    if ((ds = H5S_decode((const unsigned char **)&buf)) == NULL)
        HGOTO_ERROR(H5E_DATASPACE, H5E_CANTDECODE, H5I_INVALID_HID, "can't decode object")

    /* Register the type and return the ID */
    if ((ret_value = H5I_register(H5I_DATASPACE, ds, TRUE)) < 0)
        HGOTO_ERROR(H5E_DATASPACE, H5E_CANTREGISTER, H5I_INVALID_HID, "unable to register dataspace")

done:
    FUNC_LEAVE_API(ret_value)
} /* end H5Sdecode() */

/*-------------------------------------------------------------------------
 * Function:    H5S_decode
 *
 * Purpose:     Private function for H5Sdecode.  Reconstructs a binary
 *              description of dataspace and returns a new object handle.
 *
 * Return:      Success:    Pointer to a dataspace buffer
 *
 *              Failure:	NULL
 *
 * Programmer:  Raymond Lu
 *              July 14, 2004
 *
 *-------------------------------------------------------------------------
 */
H5S_t *
H5S_decode(const unsigned char **p)
{
    H5F_t *              f = NULL;         /* Fake file structure*/
    H5S_t *              ds;               /* Decoded dataspace */
    H5S_extent_t *       extent;           /* Entent of decoded dataspace */
    const unsigned char *pp = (*p);        /* Local pointer for decoding */
    size_t               extent_size;      /* size of the extent message*/
    uint8_t              sizeof_size;      /* 'Size of sizes' for file */
    H5S_t *              ret_value = NULL; /* Return value */

    FUNC_ENTER_NOAPI_NOINIT

    /* Decode the type of the information */
    if (*pp++ != H5O_SDSPACE_ID)
        HGOTO_ERROR(H5E_DATASPACE, H5E_BADMESG, NULL, "not an encoded dataspace")

    /* Decode the version of the dataspace information */
    if (*pp++ != H5S_ENCODE_VERSION)
        HGOTO_ERROR(H5E_DATASPACE, H5E_VERSION, NULL, "unknown version of encoded dataspace")

    /* Decode the "size of size" information */
    sizeof_size = *pp++;

    /* Allocate "fake" file structure */
    if (NULL == (f = H5F_fake_alloc(sizeof_size)))
        HGOTO_ERROR(H5E_DATASPACE, H5E_CANTALLOC, NULL, "can't allocate fake file struct")

    /* Decode size of extent information */
    UINT32DECODE(pp, extent_size);

    /* Decode the extent part of dataspace */
    /* (pass mostly bogus file pointer and bogus DXPL) */
    if (NULL == (extent = (H5S_extent_t *)H5O_msg_decode(f, NULL, H5O_SDSPACE_ID, extent_size, pp)))
        HGOTO_ERROR(H5E_DATASPACE, H5E_CANTDECODE, NULL, "can't decode object")
    pp += extent_size;

    /* Copy the extent into dataspace structure */
    if (NULL == (ds = H5FL_CALLOC(H5S_t)))
        HGOTO_ERROR(H5E_RESOURCE, H5E_NOSPACE, NULL,
                    "memory allocation failed for dataspace conversion path table")
    if (NULL == H5O_msg_copy(H5O_SDSPACE_ID, extent, &(ds->extent)))
        HGOTO_ERROR(H5E_DATASPACE, H5E_CANTCOPY, NULL, "can't copy object")
    if (H5S__extent_release(extent) < 0)
        HGOTO_ERROR(H5E_RESOURCE, H5E_CANTDELETE, NULL, "can't release previous dataspace")
    extent = H5FL_FREE(H5S_extent_t, extent);

    /* Initialize to "all" selection. Deserialization relies on valid existing selection. */
    if (H5S_select_all(ds, FALSE) < 0)
        HGOTO_ERROR(H5E_DATASPACE, H5E_CANTSET, NULL, "unable to set all selection")

    /* Decode the select part of dataspace.  I believe this part always exists. */
    *p = pp;
    if (H5S_SELECT_DESERIALIZE(&ds, p) < 0)
        HGOTO_ERROR(H5E_DATASPACE, H5E_CANTDECODE, NULL, "can't decode space selection")

    /* Set return value */
    ret_value = ds;

done:
    /* Release fake file structure */
    if (f && H5F_fake_free(f) < 0)
        HDONE_ERROR(H5E_DATASPACE, H5E_CANTRELEASE, NULL, "unable to release fake file struct")

    FUNC_LEAVE_NOAPI(ret_value)
} /* end H5S_decode() */

/*-------------------------------------------------------------------------
 * Function:    H5S_get_simple_extent_type
 *
 * Purpose:     Internal function for retrieving the type of extent for a dataspace object
 *
 * Return:      Success:    The class of the dataspace object
 *
 *              Failure:    N5S_NO_CLASS
 *
 * Programmer:  Quincey Koziol
 *              Thursday, September 28, 2000
 *
 * Note:        This routine participates in the "Inlining C function pointers"
 *              pattern, don't call it directly, use the appropriate macro
 *              defined in H5Sprivate.h.
 *
 *-------------------------------------------------------------------------
 */
H5S_class_t
H5S_get_simple_extent_type(const H5S_t *space)
{
    H5S_class_t ret_value = H5S_NO_CLASS; /* Return value */

    FUNC_ENTER_NOAPI(H5S_NO_CLASS)

    HDassert(space);

    ret_value = H5S_GET_EXTENT_TYPE(space);

done:
    FUNC_LEAVE_NOAPI(ret_value)
} /* end H5S_get_simple_extent_type() */

/*-------------------------------------------------------------------------
 * Function:    H5Sget_simple_extent_type
 *
 * Purpose:     Retrieves the type of extent for a dataspace object
 *
 * Return:      Success:    The class of the dataspace object
 *
 *              Failure:    N5S_NO_CLASS
 *
 * Programmer:  Quincey Koziol
 *              Thursday, July 23, 1998
 *
 *-------------------------------------------------------------------------
 */
H5S_class_t
H5Sget_simple_extent_type(hid_t sid)
{
    H5S_t *     space;
    H5S_class_t ret_value; /* Return value */

    FUNC_ENTER_API(H5S_NO_CLASS)
    H5TRACE1("Sc", "i", sid);

    /* Check arguments */
    if (NULL == (space = (H5S_t *)H5I_object_verify(sid, H5I_DATASPACE)))
        HGOTO_ERROR(H5E_ARGS, H5E_BADTYPE, H5S_NO_CLASS, "not a dataspace")

    ret_value = H5S_GET_EXTENT_TYPE(space);

done:
    FUNC_LEAVE_API(ret_value)
} /* end H5Sget_simple_extent_type() */

/*--------------------------------------------------------------------------
 NAME
    H5Sset_extent_none
 PURPOSE
    Resets the extent of a dataspace back to "none"
 USAGE
    herr_t H5Sset_extent_none(space_id)
        hid_t space_id;         IN: Dataspace object to reset
 RETURNS
    Non-negative on success/Negative on failure
 DESCRIPTION
    This function resets the type of a dataspace to H5S_NULL with no
    extent information stored for the dataspace.
--------------------------------------------------------------------------*/
herr_t
H5Sset_extent_none(hid_t space_id)
{
    H5S_t *space;               /* Dataspace to modify */
    herr_t ret_value = SUCCEED; /* Return value */

    FUNC_ENTER_API(FAIL)
    H5TRACE1("e", "i", space_id);

    /* Check args */
    if (NULL == (space = (H5S_t *)H5I_object_verify(space_id, H5I_DATASPACE)))
        HGOTO_ERROR(H5E_ATOM, H5E_BADATOM, FAIL, "not a dataspace")

    /* Clear the previous extent from the dataspace */
    if (H5S__extent_release(&space->extent) < 0)
        HGOTO_ERROR(H5E_RESOURCE, H5E_CANTDELETE, FAIL, "can't release previous dataspace")

    space->extent.type = H5S_NULL;

done:
    FUNC_LEAVE_API(ret_value)
} /* end H5Sset_extent_none() */

/*-------------------------------------------------------------------------
 * Function:    H5S_set_extent
 *
 * Purpose:     Modify the dimensions of a dataspace.
 *
 * Return:      TRUE/FALSE/FAIL
 *
 * Programmer:  Pedro Vicente
 *              March 13, 2002
 *
 *-------------------------------------------------------------------------
 */
htri_t
H5S_set_extent(H5S_t *space, const hsize_t *size)
{
    unsigned u;                 /* Local index variable */
    htri_t   ret_value = FALSE; /* Return value */

    FUNC_ENTER_NOAPI(FAIL)

    /* Check args */
    HDassert(space && H5S_SIMPLE == H5S_GET_EXTENT_TYPE(space));
    HDassert(size);

    /* Verify that the dimensions being changed are allowed to change */
    for (u = 0; u < space->extent.rank; u++)
        if (space->extent.size[u] != size[u]) {
            /* Check for invalid dimension size modification */
            if (space->extent.max && H5S_UNLIMITED != space->extent.max[u] && space->extent.max[u] < size[u])
                HGOTO_ERROR(H5E_DATASPACE, H5E_BADVALUE, FAIL,
                            "dimension cannot exceed the existing maximal size (new: %llu max: %llu)",
                            (unsigned long long)size[u], (unsigned long long)space->extent.max[u])

            /* Indicate that dimension size can be modified */
            ret_value = TRUE;
        } /* end if */

    /* Update dimension size(s) */
    if (ret_value)
        if (H5S_set_extent_real(space, size) < 0)
            HGOTO_ERROR(H5E_DATASPACE, H5E_CANTSET, FAIL, "failed to change dimension size(s)")

done:
    FUNC_LEAVE_NOAPI(ret_value)
} /* end H5S_set_extent() */

/*-------------------------------------------------------------------------
 * Function: H5S_has_extent
 *
 * Purpose: Determines if a simple dataspace's extent has been set (e.g.,
 *          by H5Sset_extent_simple() ).  Helps avoid write errors.
 *
 * Return: TRUE if dataspace has extent set
 *         FALSE if dataspace's extent is uninitialized
 *
 * Programmer: James Laird
 *
 * Date: July 23, 2004
 *
 *-------------------------------------------------------------------------
 */
H5_ATTR_PURE hbool_t
H5S_has_extent(const H5S_t *ds)
{
    hbool_t ret_value = FALSE; /* Return value */

    FUNC_ENTER_NOAPI_NOINIT_NOERR

    HDassert(ds);

    if (0 == ds->extent.rank && 0 == ds->extent.nelem && H5S_NULL != ds->extent.type)
        ret_value = FALSE;
    else
        ret_value = TRUE;

    FUNC_LEAVE_NOAPI(ret_value)
} /* end H5S_has_extent() */

/*-------------------------------------------------------------------------
 * Function:    H5S_set_extent_real
 *
 * Purpose:     Modify the dimensions of a dataspace.
 *
 * Return:      Success: Non-negative
 *              Failure: Negative
 *
 * Programmer:  Pedro Vicente
 *              March 13, 2002
 *
 *-------------------------------------------------------------------------
 */
herr_t
H5S_set_extent_real(H5S_t *space, const hsize_t *size)
{
    hsize_t  nelem;               /* Number of elements in extent */
    unsigned u;                   /* Local index variable */
    herr_t   ret_value = SUCCEED; /* Return value */

    FUNC_ENTER_NOAPI(FAIL)

    /* Check args */
    HDassert(space && H5S_SIMPLE == H5S_GET_EXTENT_TYPE(space));
    HDassert(size);

    /* Change the dataspace size & re-compute the number of elements in the extent */
    for (u = 0, nelem = 1; u < space->extent.rank; u++) {
        space->extent.size[u] = size[u];
        nelem *= size[u];
    } /* end for */
    space->extent.nelem = nelem;

    /* If the selection is 'all', update the number of elements selected */
    if (H5S_SEL_ALL == H5S_GET_SELECT_TYPE(space))
        if (H5S_select_all(space, FALSE) < 0)
            HGOTO_ERROR(H5E_DATASPACE, H5E_CANTDELETE, FAIL, "can't change selection")

    /* Mark the dataspace as no longer shared if it was before */
    if (H5O_msg_reset_share(H5O_SDSPACE_ID, space) < 0)
        HGOTO_ERROR(H5E_DATASPACE, H5E_CANTRESET, FAIL, "can't stop sharing dataspace")

done:
    FUNC_LEAVE_NOAPI(ret_value)
} /* end H5S_set_extent_real() */

/*-------------------------------------------------------------------------
 * Function:    H5Sextent_equal
 *
 * Purpose:     Determines if two dataspace extents are equal.
 *
 * Return:      Success:    TRUE if equal, FALSE if unequal
 *
 *              Failure:    FAIL
 *
 * Programmer:  Quincey Koziol
 *              Monday, October 24, 2005
 *
 *-------------------------------------------------------------------------
 */
htri_t
H5Sextent_equal(hid_t space1_id, hid_t space2_id)
{
    const H5S_t *ds1; /* Dataspaces to compare */
    const H5S_t *ds2;
    htri_t       ret_value;

    FUNC_ENTER_API(FAIL)
    H5TRACE2("t", "ii", space1_id, space2_id);

    /* check args */
    if (NULL == (ds1 = (const H5S_t *)H5I_object_verify(space1_id, H5I_DATASPACE)) ||
        NULL == (ds2 = (const H5S_t *)H5I_object_verify(space2_id, H5I_DATASPACE)))
        HGOTO_ERROR(H5E_ARGS, H5E_BADTYPE, FAIL, "not a dataspace")

    /* Check dataspaces for extent's equality */
    if ((ret_value = H5S_extent_equal(ds1, ds2)) < 0)
        HGOTO_ERROR(H5E_DATASPACE, H5E_CANTCOMPARE, FAIL, "dataspace comparison failed")

done:
    FUNC_LEAVE_API(ret_value)
} /* end H5Sextent_equal() */

/*--------------------------------------------------------------------------
 NAME
    H5S_extent_equal
 PURPOSE
    Check if two dataspaces have equal extents
 USAGE
    htri_t H5S_extent_equal(ds1, ds2)
        H5S_t *ds1, *ds2;            IN: Dataspace objects to compare
 RETURNS
     TRUE if equal, FALSE if unequal on succeess/Negative on failure
 DESCRIPTION
    Compare two dataspaces if their extents are identical.
--------------------------------------------------------------------------*/
H5_ATTR_PURE htri_t
H5S_extent_equal(const H5S_t *ds1, const H5S_t *ds2)
{
    unsigned u;                /* Local index variable */
    htri_t   ret_value = TRUE; /* Return value */

    FUNC_ENTER_NOAPI_NOINIT_NOERR

    /* Check args */
    HDassert(ds1);
    HDassert(ds2);

    /* Make certain the dataspaces are the same type */
    if (ds1->extent.type != ds2->extent.type)
        HGOTO_DONE(FALSE)

    /* Make certain the dataspaces are the same rank */
    if (ds1->extent.rank != ds2->extent.rank)
        HGOTO_DONE(FALSE)

    /* Make certain the dataspaces' current dimensions are the same size */
    if (ds1->extent.rank > 0) {
        HDassert(ds1->extent.size);
        HDassert(ds2->extent.size);
        for (u = 0; u < ds1->extent.rank; u++)
            if (ds1->extent.size[u] != ds2->extent.size[u])
                HGOTO_DONE(FALSE)
    } /* end if */

    /* Make certain the dataspaces' maximum dimensions are the same size */
    if (ds1->extent.rank > 0) {
        /* Check for no maximum dimensions on dataspaces */
        if (ds1->extent.max != NULL && ds2->extent.max != NULL) {
            for (u = 0; u < ds1->extent.rank; u++)
                if (ds1->extent.max[u] != ds2->extent.max[u])
                    HGOTO_DONE(FALSE)
        } /* end if */
        else if ((ds1->extent.max == NULL && ds2->extent.max != NULL) ||
                 (ds1->extent.max != NULL && ds2->extent.max == NULL))
            HGOTO_DONE(FALSE)
    } /* end if */

done:
    FUNC_LEAVE_NOAPI(ret_value)
} /* end H5S_extent_equal() */

/*-------------------------------------------------------------------------
 * Function:    H5S_extent_nelem
 *
 * Purpose:     Determines how many elements a dataset extent describes.
 *
 * Return:      Success:    Number of data points in the dataset extent.
 *              Failure:    Negative
 *
 * Programmer:  Quincey Koziol
 *              Thursday, November 30, 2006
 *
 *-------------------------------------------------------------------------
 */
H5_ATTR_PURE hsize_t
H5S_extent_nelem(const H5S_extent_t *ext)
{
    FUNC_ENTER_NOAPI_NOINIT_NOERR

    /* check args */
    HDassert(ext);

    /* Return the number of elements in extent */
    FUNC_LEAVE_NOAPI(ext->nelem)
} /* end H5S_extent_nelem() */

/*-------------------------------------------------------------------------
 * Function:    H5S_set_version
 *
 * Purpose:     Set the version to encode a dataspace with.
 *
 * Return:      Non-negative on success/Negative on failure
 *
 * Programmer:  Vailin Choi; December 2017
 *
 *-------------------------------------------------------------------------
 */
herr_t
H5S_set_version(H5F_t *f, H5S_t *ds)
{
    unsigned version;             /* Message version */
    herr_t   ret_value = SUCCEED; /* Return value */

    FUNC_ENTER_NOAPI(FAIL)

    /* Sanity check */
    HDassert(f);
    HDassert(ds);

    /* Upgrade to the version indicated by the file's low bound if higher */
    version = MAX(ds->extent.version, H5O_sdspace_ver_bounds[H5F_LOW_BOUND(f)]);

    /* Version bounds check */
    if (version > H5O_sdspace_ver_bounds[H5F_HIGH_BOUND(f)])
        HGOTO_ERROR(H5E_DATASET, H5E_BADRANGE, FAIL, "Dataspace version out of bounds")

    /* Set the message version */
    ds->extent.version = version;

done:
    FUNC_LEAVE_NOAPI(ret_value)
} /* end H5S_set_version() */<|MERGE_RESOLUTION|>--- conflicted
+++ resolved
@@ -82,32 +82,18 @@
 
 /* Dataspace ID class */
 static const H5I_class_t H5I_DATASPACE_CLS[1] = {{
-<<<<<<< HEAD
-    H5I_DATASPACE,              /* ID class value */
-    0,                          /* Class flags */
-    2,                          /* # of reserved IDs for class */
-    (H5I_free_t)H5S__close_cb   /* Callback routine for closing objects of this class */
-=======
-    H5I_DATASPACE,        /* ID class value */
-    0,                    /* Class flags */
-    2,                    /* # of reserved IDs for class */
-    (H5I_free_t)H5S_close /* Callback routine for closing objects of this class */
->>>>>>> 1a6fba94
+    H5I_DATASPACE,            /* ID class value */
+    0,                        /* Class flags */
+    2,                        /* # of reserved IDs for class */
+    (H5I_free_t)H5S__close_cb /* Callback routine for closing objects of this class */
 }};
 
 /* Dataspace selection iterator ID class */
 static const H5I_class_t H5I_SPACE_SEL_ITER_CLS[1] = {{
-<<<<<<< HEAD
-    H5I_SPACE_SEL_ITER,                 /* ID class value */
-    0,                                  /* Class flags */
-    0,                                  /* # of reserved IDs for class */
-    (H5I_free_t)H5S__sel_iter_close_cb  /* Callback routine for closing objects of this class */
-=======
-    H5I_SPACE_SEL_ITER,            /* ID class value */
-    0,                             /* Class flags */
-    0,                             /* # of reserved IDs for class */
-    (H5I_free_t)H5S_sel_iter_close /* Callback routine for closing objects of this class */
->>>>>>> 1a6fba94
+    H5I_SPACE_SEL_ITER,                /* ID class value */
+    0,                                 /* Class flags */
+    0,                                 /* # of reserved IDs for class */
+    (H5I_free_t)H5S__sel_iter_close_cb /* Callback routine for closing objects of this class */
 }};
 
 /* Flag indicating "top" of interface has been initialized */
@@ -237,9 +223,6 @@
     FUNC_LEAVE_NOAPI(n)
 } /* end H5S_term_package() */
 
-<<<<<<< HEAD
--
 /*-------------------------------------------------------------------------
  * Function:    H5S__close_cb
  *
@@ -255,7 +238,7 @@
 static herr_t
 H5S__close_cb(void *_space, void H5_ATTR_UNUSED **request)
 {
-    H5S_t *space = (H5S_t *)_space;     /* The dataspace to close */
+    H5S_t *space     = (H5S_t *)_space; /* The dataspace to close */
     herr_t ret_value = SUCCEED;         /* Return value */
 
     FUNC_ENTER_STATIC
@@ -264,17 +247,13 @@
     HDassert(space);
 
     /* Close the dataspace object */
-    if(H5S_close(space) < 0)
+    if (H5S_close(space) < 0)
         HGOTO_ERROR(H5E_DATASPACE, H5E_CLOSEERROR, FAIL, "unable to close dataspace");
 
 done:
     FUNC_LEAVE_NOAPI(ret_value)
 } /* end H5S__close_cb() */
 
--
-=======
->>>>>>> 1a6fba94
 /*--------------------------------------------------------------------------
  NAME
     H5S_get_validiated_dataspace
