--- conflicted
+++ resolved
@@ -176,11 +176,7 @@
         HGOTO_ERROR(H5E_RESOURCE, H5E_NOSPACE, NULL, "memory allocation failed")
 
     /* magic */
-<<<<<<< HEAD
-    if (HDmemcmp(image, H5G_NODE_MAGIC, (size_t)H5_SIZEOF_MAGIC))
-=======
     if (HDmemcmp(image, H5G_NODE_MAGIC, (size_t)H5_SIZEOF_MAGIC) != 0)
->>>>>>> 18bbd3f0
         HGOTO_ERROR(H5E_SYM, H5E_BADVALUE, NULL, "bad symbol table node signature")
     image += H5_SIZEOF_MAGIC;
 
