--- conflicted
+++ resolved
@@ -188,7 +188,6 @@
     (H5FD_CTL_OPC_RESERVED + 511) /* Maximum opcode value available for experimental use */
 
 /* ctl function op codes: */
-<<<<<<< HEAD
 #define H5FD_CTL__INVALID_OPCODE              0
 #define H5FD_CTL__TEST_OPCODE                 1
 #define H5FD_CTL__GET_MPI_COMMUNICATOR_OPCODE 2
@@ -198,16 +197,6 @@
 #define H5FD_CTL__MEM_FREE                    6
 #define H5FD_CTL__MEM_COPY                    7
 #define H5FD_CTL__GET_MPI_FILE_SYNC_OPCODE    8
-=======
-#define H5FD_CTL_INVALID_OPCODE              0
-#define H5FD_CTL_TEST_OPCODE                 1
-#define H5FD_CTL_GET_MPI_COMMUNICATOR_OPCODE 2
-#define H5FD_CTL_GET_MPI_RANK_OPCODE         3
-#define H5FD_CTL_GET_MPI_SIZE_OPCODE         4
-#define H5FD_CTL_MEM_ALLOC                   5
-#define H5FD_CTL_MEM_FREE                    6
-#define H5FD_CTL_MEM_COPY                    7
->>>>>>> 57a850f8
 
 /* ctl function flags: */
 
