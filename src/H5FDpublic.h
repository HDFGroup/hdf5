/* * * * * * * * * * * * * * * * * * * * * * * * * * * * * * * * * * * * * * *
 * Copyright by The HDF Group.                                               *
 * Copyright by the Board of Trustees of the University of Illinois.         *
 * All rights reserved.                                                      *
 *                                                                           *
 * This file is part of HDF5.  The full HDF5 copyright notice, including     *
 * terms governing use, modification, and redistribution, is contained in    *
 * the COPYING file, which can be found at the root of the source code       *
 * distribution tree, or in https://www.hdfgroup.org/licenses.               *
 * If you do not have access to either file, you may request a copy from     *
 * help@hdfgroup.org.                                                        *
 * * * * * * * * * * * * * * * * * * * * * * * * * * * * * * * * * * * * * * */

/*
 * Programmer:  Robb Matzke
 *              Monday, July 26, 1999
 */
#ifndef H5FDpublic_H
#define H5FDpublic_H

/* Public headers needed by this file */
#include "H5public.h"  /* Generic Functions */
#include "H5Fpublic.h" /* Files */

/*****************/
/* Public Macros */
/*****************/

#define H5FD_VFD_DEFAULT 0 /* Default VFL driver value */

/* Define VFL driver features that can be enabled on a per-driver basis */
/* These are returned with the 'query' function pointer in H5FD_class_t */
/*
 * Defining H5FD_FEAT_AGGREGATE_METADATA for a VFL driver means that
 * the library will attempt to allocate a larger block for metadata and
 * then sub-allocate each metadata request from that larger block.
 */
#define H5FD_FEAT_AGGREGATE_METADATA 0x00000001
/*
 * Defining H5FD_FEAT_ACCUMULATE_METADATA for a VFL driver means that
 * the library will attempt to cache metadata as it is written to the file
 * and build up a larger block of metadata to eventually pass to the VFL
 * 'write' routine.
 *
 * Distinguish between updating the metadata accumulator on writes and
 * reads.  This is particularly (perhaps only, even) important for MPI-I/O
 * where we guarantee that writes are collective, but reads may not be.
 * If we were to allow the metadata accumulator to be written during a
 * read operation, the application would hang.
 */
#define H5FD_FEAT_ACCUMULATE_METADATA_WRITE 0x00000002
#define H5FD_FEAT_ACCUMULATE_METADATA_READ  0x00000004
#define H5FD_FEAT_ACCUMULATE_METADATA                                                                        \
    (H5FD_FEAT_ACCUMULATE_METADATA_WRITE | H5FD_FEAT_ACCUMULATE_METADATA_READ)
/*
 * Defining H5FD_FEAT_DATA_SIEVE for a VFL driver means that
 * the library will attempt to cache raw data as it is read from/written to
 * a file in a "data seive" buffer.  See Rajeev Thakur's papers:
 *  http://www.mcs.anl.gov/~thakur/papers/romio-coll.ps.gz
 *  http://www.mcs.anl.gov/~thakur/papers/mpio-high-perf.ps.gz
 */
#define H5FD_FEAT_DATA_SIEVE 0x00000008
/*
 * Defining H5FD_FEAT_AGGREGATE_SMALLDATA for a VFL driver means that
 * the library will attempt to allocate a larger block for "small" raw data
 * and then sub-allocate "small" raw data requests from that larger block.
 */
#define H5FD_FEAT_AGGREGATE_SMALLDATA 0x00000010
/*
 * Defining H5FD_FEAT_IGNORE_DRVRINFO for a VFL driver means that
 * the library will ignore the driver info that is encoded in the file
 * for the VFL driver.  (This will cause the driver info to be eliminated
 * from the file when it is flushed/closed, if the file is opened R/W).
 */
#define H5FD_FEAT_IGNORE_DRVRINFO 0x00000020
/*
 * Defining the H5FD_FEAT_DIRTY_DRVRINFO_LOAD for a VFL driver means that
 * the library will mark the driver info dirty when the file is opened
 * R/W.  This will cause the driver info to be re-encoded when the file
 * is flushed/closed.
 */
#define H5FD_FEAT_DIRTY_DRVRINFO_LOAD 0x00000040
/*
 * Defining H5FD_FEAT_POSIX_COMPAT_HANDLE for a VFL driver means that
 * the handle for the VFD (returned with the 'get_handle' callback) is
 * of type 'int' and is compatible with POSIX I/O calls.
 */
#define H5FD_FEAT_POSIX_COMPAT_HANDLE 0x00000080
/*
 * Defining H5FD_FEAT_HAS_MPI for a VFL driver means that
 * the driver makes use of MPI communication and code may retrieve
 * communicator/rank information from it
 */
#define H5FD_FEAT_HAS_MPI 0x00000100
/*
 * Defining the H5FD_FEAT_ALLOCATE_EARLY for a VFL driver will force
 * the library to use the H5D_ALLOC_TIME_EARLY on dataset create
 * instead of the default H5D_ALLOC_TIME_LATE
 */
#define H5FD_FEAT_ALLOCATE_EARLY 0x00000200
/*
 * Defining H5FD_FEAT_ALLOW_FILE_IMAGE for a VFL driver means that
 * the driver is able to use a file image in the fapl as the initial
 * contents of a file.
 */
#define H5FD_FEAT_ALLOW_FILE_IMAGE 0x00000400
/*
 * Defining H5FD_FEAT_CAN_USE_FILE_IMAGE_CALLBACKS for a VFL driver
 * means that the driver is able to use callbacks to make a copy of the
 * image to store in memory.
 */
#define H5FD_FEAT_CAN_USE_FILE_IMAGE_CALLBACKS 0x00000800
/*
 * Defining H5FD_FEAT_SUPPORTS_SWMR_IO for a VFL driver means that the
 * driver supports the single-writer/multiple-readers I/O pattern.
 */
#define H5FD_FEAT_SUPPORTS_SWMR_IO 0x00001000
/*
 * Defining H5FD_FEAT_USE_ALLOC_SIZE for a VFL driver
 * means that the library will just pass the allocation size to the
 * the driver's allocation callback which will eventually handle alignment.
 * This is specifically used for the multi/split driver.
 */
#define H5FD_FEAT_USE_ALLOC_SIZE 0x00002000
/*
 * Defining H5FD_FEAT_PAGED_AGGR for a VFL driver
 * means that the driver needs special file space mapping for paged aggregation.
 * This is specifically used for the multi/split driver.
 */
#define H5FD_FEAT_PAGED_AGGR 0x00004000
/*
 * Defining H5FD_FEAT_DEFAULT_VFD_COMPATIBLE for a VFL driver
 * that creates a file which is compatible with the default VFD.
 * Generally, this means that the VFD creates a single file that follows
 * the canonical HDF5 file format.
 * Regarding the Splitter VFD specifically, only drivers with this flag
 * enabled may be used as the Write-Only (W/O) channel driver.
 */
#define H5FD_FEAT_DEFAULT_VFD_COMPATIBLE 0x00008000

<<<<<<< HEAD
/* ctl function op codes: */
#define H5FD_CTL__INVALID_OPCODE              0
#define H5FD_CTL__GET_MPI_COMMUNICATOR_OPCODE 1
#define H5FD_CTL__GET_MPI_RANK_OPCODE         2
#define H5FD_CTL__GET_MPI_SIZE_OPCODE         3
#define H5FD_CTL__NUM_OPCODES                 4 /* must be last */

/* ctl function flags: */

/* Definitions:
 *
 * WARNING: While the following definitions of Terminal
 * and Passthrough VFDs should be workable for now, they
 * have to be adjusted as our use cases for VFDs expand.
 *
 *                                   JRM -- 8/4/21
 *
 *
 * Terminal VFD: Lowest VFD in the VFD stack through
 * which all VFD calls pass.  Note that this definition
 * is situational.  For example, the sec2 VFD is typically
 * terminal.  However, in the context of the family file
 * driver, it is not -- the family file driver is the
 * bottom VFD through which all VFD calls pass, and thus
 * it is terminal.
 *
 * Similarly, on the splitter VFD, a sec2 VFD on the
 * R/W channel is terminal, but a sec2 VFD on the W/O
 * channel is not.
 *
 *
 * Pass through VFD:  Any VFD that relays all VFD calls
 * (with the possible exception of some non-I/O related
 * calls) to underlying VFD(s).
 */

/* Unknown op codes should be ignored silently unless the
 * H5FD_CTL__FAIL_IF_UNKNOWN_FLAG is set.
 *
 * On terminal VFDs, unknown op codes should generate an
 * error unconditionally if this flag is set.
 *
 * On pass through VFDs, unknown op codes should be routed
 * to the underlying VFD(s) as indicated by any routing
 * flags.  In the absence of such flags, the VFD should
 * generate an error.
 */
#define H5FD_CTL__FAIL_IF_UNKNOWN_FLAG 0x0001

/* The H5FD_CTL__ROUTE_TO_TERMINAL_VFD_FLAG is used only
 * by non-ternminal VFDs, and only applies to unknown
 * opcodes. (known op codes should be handled as
 * appropriate.)
 *
 * If this flag is set for an uknown op code, that
 * op code should be passed to the next VFD down
 * the VFD stack en-route to the terminal VFD.
 * If that VFD does not support the ctl call, the
 * pass through VFD should fail or succeed as directed
 * by the  H5FD_CTL__FAIL_IF_UNKNOWN_FLAG.
 */
#define H5FD_CTL__ROUTE_TO_TERMINAL_VFD_FLAG 0x0002

/* Forward declaration */
typedef struct H5FD_t H5FD_t;

/* Class information for each file driver */
typedef struct H5FD_class_t {
    const char *       name;
    haddr_t            maxaddr;
    H5F_close_degree_t fc_degree;
    herr_t (*terminate)(void);
    hsize_t (*sb_size)(H5FD_t *file);
    herr_t (*sb_encode)(H5FD_t *file, char *name /*out*/, unsigned char *p /*out*/);
    herr_t (*sb_decode)(H5FD_t *f, const char *name, const unsigned char *p);
    size_t fapl_size;
    void *(*fapl_get)(H5FD_t *file);
    void *(*fapl_copy)(const void *fapl);
    herr_t (*fapl_free)(void *fapl);
    size_t dxpl_size;
    void *(*dxpl_copy)(const void *dxpl);
    herr_t (*dxpl_free)(void *dxpl);
    H5FD_t *(*open)(const char *name, unsigned flags, hid_t fapl, haddr_t maxaddr);
    herr_t (*close)(H5FD_t *file);
    int (*cmp)(const H5FD_t *f1, const H5FD_t *f2);
    herr_t (*query)(const H5FD_t *f1, unsigned long *flags);
    herr_t (*get_type_map)(const H5FD_t *file, H5FD_mem_t *type_map);
    haddr_t (*alloc)(H5FD_t *file, H5FD_mem_t type, hid_t dxpl_id, hsize_t size);
    herr_t (*free)(H5FD_t *file, H5FD_mem_t type, hid_t dxpl_id, haddr_t addr, hsize_t size);
    haddr_t (*get_eoa)(const H5FD_t *file, H5FD_mem_t type);
    herr_t (*set_eoa)(H5FD_t *file, H5FD_mem_t type, haddr_t addr);
    haddr_t (*get_eof)(const H5FD_t *file, H5FD_mem_t type);
    herr_t (*get_handle)(H5FD_t *file, hid_t fapl, void **file_handle);
    herr_t (*read)(H5FD_t *file, H5FD_mem_t type, hid_t dxpl, haddr_t addr, size_t size, void *buffer);
    herr_t (*write)(H5FD_t *file, H5FD_mem_t type, hid_t dxpl, haddr_t addr, size_t size, const void *buffer);
    herr_t (*read_vector)(H5FD_t *file, hid_t dxpl, uint32_t count, H5FD_mem_t types[], haddr_t addrs[],
                          size_t sizes[], void *bufs[]);
    herr_t (*write_vector)(H5FD_t *file, hid_t dxpl, uint32_t count, H5FD_mem_t types[], haddr_t addrs[],
                           size_t sizes[], const void *bufs[]);
    herr_t (*read_selection)(H5FD_t *file, H5FD_mem_t type, hid_t dxpl_id, size_t count, hid_t mem_spaces[],
                             hid_t file_spaces[], haddr_t offsets[], size_t element_sizes[],
                             void *bufs[] /*out*/);
    herr_t (*write_selection)(H5FD_t *file, H5FD_mem_t type, hid_t dxpl_id, size_t count, hid_t mem_spaces[],
                              hid_t file_spaces[], haddr_t offsets[], size_t element_sizes[],
                              const void *bufs[] /*in*/);
    herr_t (*flush)(H5FD_t *file, hid_t dxpl_id, hbool_t closing);
    herr_t (*truncate)(H5FD_t *file, hid_t dxpl_id, hbool_t closing);
    herr_t (*lock)(H5FD_t *file, hbool_t rw);
    herr_t (*unlock)(H5FD_t *file);
    herr_t (*ctl)(H5FD_t *file, uint64_t op_code, uint64_t flags, const void *input, void **output);
    H5FD_mem_t fl_map[H5FD_MEM_NTYPES];
} H5FD_class_t;
=======
/* ctl function definitions: */
#define H5FD_CTL_OPC_RESERVED 512 /* Opcodes below this value are reserved for library use */
#define H5FD_CTL_OPC_EXPER_MIN                                                                               \
    H5FD_CTL_OPC_RESERVED /* Minimum opcode value available for experimental use                             \
                           */
#define H5FD_CTL_OPC_EXPER_MAX                                                                               \
    (H5FD_CTL_OPC_RESERVED + 511) /* Maximum opcode value available for experimental use */

/* ctl function op codes: */
#define H5FD_CTL__INVALID_OPCODE              0
#define H5FD_CTL__TEST_OPCODE                 1
#define H5FD_CTL__GET_MPI_COMMUNICATOR_OPCODE 2
#define H5FD_CTL__GET_MPI_RANK_OPCODE         3
#define H5FD_CTL__GET_MPI_SIZE_OPCODE         4
>>>>>>> cc7c0eb9

/* ctl function flags: */

/* Definitions:
 *
 * WARNING: While the following definitions of Terminal
 * and Passthrough VFDs should be workable for now, they
 * have to be adjusted as our use cases for VFDs expand.
 *
 *                                   JRM -- 8/4/21
 *
 *
 * Terminal VFD: Lowest VFD in the VFD stack through
 * which all VFD calls pass.  Note that this definition
 * is situational.  For example, the sec2 VFD is typically
 * terminal.  However, in the context of the family file
 * driver, it is not -- the family file driver is the
 * bottom VFD through which all VFD calls pass, and thus
 * it is terminal.
 *
 * Similarly, on the splitter VFD, a sec2 VFD on the
 * R/W channel is terminal, but a sec2 VFD on the W/O
 * channel is not.
 *
 *
 * Pass through VFD:  Any VFD that relays all VFD calls
 * (with the possible exception of some non-I/O related
 * calls) to underlying VFD(s).
 */

/* Unknown op codes should be ignored silently unless the
 * H5FD_CTL__FAIL_IF_UNKNOWN_FLAG is set.
 *
 * On terminal VFDs, unknown op codes should generate an
 * error unconditionally if this flag is set.
 *
 * On pass through VFDs, unknown op codes should be routed
 * to the underlying VFD(s) as indicated by any routing
 * flags.  In the absence of such flags, the VFD should
 * generate an error.
 */
#define H5FD_CTL__FAIL_IF_UNKNOWN_FLAG 0x0001

/* The H5FD_CTL__ROUTE_TO_TERMINAL_VFD_FLAG is used only
 * by non-ternminal VFDs, and only applies to unknown
 * opcodes. (known op codes should be handled as
 * appropriate.)
 *
 * If this flag is set for an uknown op code, that
 * op code should be passed to the next VFD down
 * the VFD stack en-route to the terminal VFD.
 * If that VFD does not support the ctl call, the
 * pass through VFD should fail or succeed as directed
 * by the  H5FD_CTL__FAIL_IF_UNKNOWN_FLAG.
 */
#define H5FD_CTL__ROUTE_TO_TERMINAL_VFD_FLAG 0x0002

/*******************/
/* Public Typedefs */
/*******************/

/* Types of allocation requests: see H5Fpublic.h  */
typedef enum H5F_mem_t H5FD_mem_t;

/**
 * Define enum for the source of file image callbacks
 */
//! <!-- [H5FD_file_image_op_t_snip] -->
typedef enum {
    H5FD_FILE_IMAGE_OP_NO_OP,
    H5FD_FILE_IMAGE_OP_PROPERTY_LIST_SET,
    /**< Passed to the \p image_malloc and \p image_memcpy callbacks when a
     * file image buffer is to be copied while being set in a file access
     * property list (FAPL)*/
    H5FD_FILE_IMAGE_OP_PROPERTY_LIST_COPY,
    /**< Passed to the \p image_malloc and \p image_memcpy callbacks
     * when a file image buffer is to be copied when a FAPL is copied*/
    H5FD_FILE_IMAGE_OP_PROPERTY_LIST_GET,
    /**<Passed to the \p image_malloc and \p image_memcpy callbacks when
     * a file image buffer is to be copied while being retrieved from a FAPL*/
    H5FD_FILE_IMAGE_OP_PROPERTY_LIST_CLOSE,
    /**<Passed to the \p image_free callback when a file image
     * buffer is to be released during a FAPL close operation*/
    H5FD_FILE_IMAGE_OP_FILE_OPEN,
    /**<Passed to the \p image_malloc and
     * \p image_memcpy callbackswhen a
     * file image buffer is to be copied during a file open operation \n
     * While the file image being opened will typically be copied from a
     * FAPL, this need not always be the case. For example, the core file
     * driver, also known as the memory file driver, takes its initial
     * image from a file.*/
    H5FD_FILE_IMAGE_OP_FILE_RESIZE,
    /**<Passed to the \p image_realloc callback when a file driver needs
     * to resize an image buffer*/
    H5FD_FILE_IMAGE_OP_FILE_CLOSE
    /**<Passed to the \p image_free callback when an image buffer is to
     * be released during a file close operation*/
} H5FD_file_image_op_t;
//! <!-- [H5FD_file_image_op_t_snip] -->

/**
 * Define structure to hold file image callbacks
 */
//! <!-- [H5FD_file_image_callbacks_t_snip] -->
typedef struct {
    /**
     * \param[in] size Size in bytes of the file image buffer to allocate
     * \param[in] file_image_op A value from H5FD_file_image_op_t indicating
     *                          the operation being performed on the file image
     *                          when this callback is invoked
     * \param[in] udata Value passed in in the H5Pset_file_image_callbacks
     *            parameter \p udata
     */
    //! <!-- [image_malloc_snip] -->
    void *(*image_malloc)(size_t size, H5FD_file_image_op_t file_image_op, void *udata);
    //! <!-- [image_malloc_snip] -->
    /**
     * \param[in] dest Address of the destination buffer
     * \param[in] src Address of the source buffer
     * \param[in] file_image_op A value from #H5FD_file_image_op_t indicating
     *                          the operation being performed on the file image
     *                          when this callback is invoked
     * \param[in] udata Value passed in in the H5Pset_file_image_callbacks
     *            parameter \p udata
     */
    //! <!-- [image_memcpy_snip] -->
    void *(*image_memcpy)(void *dest, const void *src, size_t size, H5FD_file_image_op_t file_image_op,
                          void *udata);
    //! <!-- [image_memcpy_snip] -->
    /**
     * \param[in] ptr Pointer to the buffer being reallocated
     * \param[in] file_image_op A value from #H5FD_file_image_op_t indicating
     *                          the operation being performed on the file image
     *                          when this callback is invoked
     * \param[in] udata Value passed in in the H5Pset_file_image_callbacks
     *            parameter \p udata
     */
    //! <!-- [image_realloc_snip] -->
    void *(*image_realloc)(void *ptr, size_t size, H5FD_file_image_op_t file_image_op, void *udata);
    //! <!-- [image_realloc_snip] -->
    /**
     * \param[in] udata Value passed in in the H5Pset_file_image_callbacks
     *            parameter \p udata
     */
    //! <!-- [image_free_snip] -->
    herr_t (*image_free)(void *ptr, H5FD_file_image_op_t file_image_op, void *udata);
    //! <!-- [image_free_snip] -->
    /**
     * \param[in] udata Value passed in in the H5Pset_file_image_callbacks
     *            parameter \p udata
     */
    //! <!-- [udata_copy_snip] -->
    void *(*udata_copy)(void *udata);
    //! <!-- [udata_copy_snip] -->
    /**
     * \param[in] udata Value passed in in the H5Pset_file_image_callbacks
     *            parameter \p udata
     */
    //! <!-- [udata_free_snip] -->
    herr_t (*udata_free)(void *udata);
    //! <!-- [udata_free_snip] -->
    /**
     * \brief The final field in the #H5FD_file_image_callbacks_t struct,
     *        provides a pointer to user-defined data. This pointer will be
     *        passed to the image_malloc, image_memcpy, image_realloc, and
     *        image_free callbacks. Define udata as NULL if no user-defined
     *        data is provided.
     */
    void *udata;
} H5FD_file_image_callbacks_t;
//! <!-- [H5FD_file_image_callbacks_t_snip] -->

/********************/
/* Public Variables */
/********************/

/*********************/
/* Public Prototypes */
/*********************/

#ifdef __cplusplus
extern "C" {
#endif

/* Function prototypes */
<<<<<<< HEAD
H5_DLL hid_t  H5FDregister(const H5FD_class_t *cls);
H5_DLL herr_t H5FDunregister(hid_t driver_id);
H5_DLL H5FD_t *H5FDopen(const char *name, unsigned flags, hid_t fapl_id, haddr_t maxaddr);
H5_DLL herr_t  H5FDclose(H5FD_t *file);
H5_DLL int     H5FDcmp(const H5FD_t *f1, const H5FD_t *f2);
H5_DLL int     H5FDquery(const H5FD_t *f, unsigned long *flags);
H5_DLL haddr_t H5FDalloc(H5FD_t *file, H5FD_mem_t type, hid_t dxpl_id, hsize_t size);
H5_DLL herr_t  H5FDfree(H5FD_t *file, H5FD_mem_t type, hid_t dxpl_id, haddr_t addr, hsize_t size);
H5_DLL haddr_t H5FDget_eoa(H5FD_t *file, H5FD_mem_t type);
H5_DLL herr_t  H5FDset_eoa(H5FD_t *file, H5FD_mem_t type, haddr_t eoa);
H5_DLL haddr_t H5FDget_eof(H5FD_t *file, H5FD_mem_t type);
H5_DLL herr_t  H5FDget_vfd_handle(H5FD_t *file, hid_t fapl, void **file_handle);
H5_DLL herr_t  H5FDread(H5FD_t *file, H5FD_mem_t type, hid_t dxpl_id, haddr_t addr, size_t size,
                        void *buf /*out*/);
H5_DLL herr_t  H5FDwrite(H5FD_t *file, H5FD_mem_t type, hid_t dxpl_id, haddr_t addr, size_t size,
                         const void *buf);
H5_DLL herr_t  H5FDread_vector(H5FD_t *file, hid_t dxpl_id, uint32_t count, H5FD_mem_t types[],
                               haddr_t addrs[], size_t sizes[], void *bufs[] /* out */);
H5_DLL herr_t  H5FDwrite_vector(H5FD_t *file, hid_t dxpl_id, uint32_t count, H5FD_mem_t types[],
                                haddr_t addrs[], size_t sizes[], const void *bufs[] /* in */);
H5_DLL herr_t  H5FDread_selection(H5FD_t *file, H5FD_mem_t type, hid_t dxpl_id, uint32_t count,
                                  hid_t mem_spaces[], hid_t file_spaces[], haddr_t offsets[],
                                  size_t element_sizes[], void *bufs[] /* out */);
H5_DLL herr_t  H5FDwrite_selection(H5FD_t *file, H5FD_mem_t type, hid_t dxpl_id, uint32_t count,
                                   hid_t mem_spaces[], hid_t file_spaces[], haddr_t offsets[],
                                   size_t element_sizes[], const void *bufs[]);
H5_DLL herr_t  H5FDflush(H5FD_t *file, hid_t dxpl_id, hbool_t closing);
H5_DLL herr_t  H5FDtruncate(H5FD_t *file, hid_t dxpl_id, hbool_t closing);
H5_DLL herr_t  H5FDlock(H5FD_t *file, hbool_t rw);
H5_DLL herr_t  H5FDunlock(H5FD_t *file);
H5_DLL herr_t  H5FDctl(H5FD_t *file, uint64_t op_code, uint64_t flags, const void *input, void **output);

=======
>>>>>>> cc7c0eb9
/* Allows querying a VFD ID for features before the file is opened */
H5_DLL herr_t H5FDdriver_query(hid_t driver_id, unsigned long *flags /*out*/);

#ifdef __cplusplus
}
#endif
#endif<|MERGE_RESOLUTION|>--- conflicted
+++ resolved
@@ -138,120 +138,6 @@
  */
 #define H5FD_FEAT_DEFAULT_VFD_COMPATIBLE 0x00008000
 
-<<<<<<< HEAD
-/* ctl function op codes: */
-#define H5FD_CTL__INVALID_OPCODE              0
-#define H5FD_CTL__GET_MPI_COMMUNICATOR_OPCODE 1
-#define H5FD_CTL__GET_MPI_RANK_OPCODE         2
-#define H5FD_CTL__GET_MPI_SIZE_OPCODE         3
-#define H5FD_CTL__NUM_OPCODES                 4 /* must be last */
-
-/* ctl function flags: */
-
-/* Definitions:
- *
- * WARNING: While the following definitions of Terminal
- * and Passthrough VFDs should be workable for now, they
- * have to be adjusted as our use cases for VFDs expand.
- *
- *                                   JRM -- 8/4/21
- *
- *
- * Terminal VFD: Lowest VFD in the VFD stack through
- * which all VFD calls pass.  Note that this definition
- * is situational.  For example, the sec2 VFD is typically
- * terminal.  However, in the context of the family file
- * driver, it is not -- the family file driver is the
- * bottom VFD through which all VFD calls pass, and thus
- * it is terminal.
- *
- * Similarly, on the splitter VFD, a sec2 VFD on the
- * R/W channel is terminal, but a sec2 VFD on the W/O
- * channel is not.
- *
- *
- * Pass through VFD:  Any VFD that relays all VFD calls
- * (with the possible exception of some non-I/O related
- * calls) to underlying VFD(s).
- */
-
-/* Unknown op codes should be ignored silently unless the
- * H5FD_CTL__FAIL_IF_UNKNOWN_FLAG is set.
- *
- * On terminal VFDs, unknown op codes should generate an
- * error unconditionally if this flag is set.
- *
- * On pass through VFDs, unknown op codes should be routed
- * to the underlying VFD(s) as indicated by any routing
- * flags.  In the absence of such flags, the VFD should
- * generate an error.
- */
-#define H5FD_CTL__FAIL_IF_UNKNOWN_FLAG 0x0001
-
-/* The H5FD_CTL__ROUTE_TO_TERMINAL_VFD_FLAG is used only
- * by non-ternminal VFDs, and only applies to unknown
- * opcodes. (known op codes should be handled as
- * appropriate.)
- *
- * If this flag is set for an uknown op code, that
- * op code should be passed to the next VFD down
- * the VFD stack en-route to the terminal VFD.
- * If that VFD does not support the ctl call, the
- * pass through VFD should fail or succeed as directed
- * by the  H5FD_CTL__FAIL_IF_UNKNOWN_FLAG.
- */
-#define H5FD_CTL__ROUTE_TO_TERMINAL_VFD_FLAG 0x0002
-
-/* Forward declaration */
-typedef struct H5FD_t H5FD_t;
-
-/* Class information for each file driver */
-typedef struct H5FD_class_t {
-    const char *       name;
-    haddr_t            maxaddr;
-    H5F_close_degree_t fc_degree;
-    herr_t (*terminate)(void);
-    hsize_t (*sb_size)(H5FD_t *file);
-    herr_t (*sb_encode)(H5FD_t *file, char *name /*out*/, unsigned char *p /*out*/);
-    herr_t (*sb_decode)(H5FD_t *f, const char *name, const unsigned char *p);
-    size_t fapl_size;
-    void *(*fapl_get)(H5FD_t *file);
-    void *(*fapl_copy)(const void *fapl);
-    herr_t (*fapl_free)(void *fapl);
-    size_t dxpl_size;
-    void *(*dxpl_copy)(const void *dxpl);
-    herr_t (*dxpl_free)(void *dxpl);
-    H5FD_t *(*open)(const char *name, unsigned flags, hid_t fapl, haddr_t maxaddr);
-    herr_t (*close)(H5FD_t *file);
-    int (*cmp)(const H5FD_t *f1, const H5FD_t *f2);
-    herr_t (*query)(const H5FD_t *f1, unsigned long *flags);
-    herr_t (*get_type_map)(const H5FD_t *file, H5FD_mem_t *type_map);
-    haddr_t (*alloc)(H5FD_t *file, H5FD_mem_t type, hid_t dxpl_id, hsize_t size);
-    herr_t (*free)(H5FD_t *file, H5FD_mem_t type, hid_t dxpl_id, haddr_t addr, hsize_t size);
-    haddr_t (*get_eoa)(const H5FD_t *file, H5FD_mem_t type);
-    herr_t (*set_eoa)(H5FD_t *file, H5FD_mem_t type, haddr_t addr);
-    haddr_t (*get_eof)(const H5FD_t *file, H5FD_mem_t type);
-    herr_t (*get_handle)(H5FD_t *file, hid_t fapl, void **file_handle);
-    herr_t (*read)(H5FD_t *file, H5FD_mem_t type, hid_t dxpl, haddr_t addr, size_t size, void *buffer);
-    herr_t (*write)(H5FD_t *file, H5FD_mem_t type, hid_t dxpl, haddr_t addr, size_t size, const void *buffer);
-    herr_t (*read_vector)(H5FD_t *file, hid_t dxpl, uint32_t count, H5FD_mem_t types[], haddr_t addrs[],
-                          size_t sizes[], void *bufs[]);
-    herr_t (*write_vector)(H5FD_t *file, hid_t dxpl, uint32_t count, H5FD_mem_t types[], haddr_t addrs[],
-                           size_t sizes[], const void *bufs[]);
-    herr_t (*read_selection)(H5FD_t *file, H5FD_mem_t type, hid_t dxpl_id, size_t count, hid_t mem_spaces[],
-                             hid_t file_spaces[], haddr_t offsets[], size_t element_sizes[],
-                             void *bufs[] /*out*/);
-    herr_t (*write_selection)(H5FD_t *file, H5FD_mem_t type, hid_t dxpl_id, size_t count, hid_t mem_spaces[],
-                              hid_t file_spaces[], haddr_t offsets[], size_t element_sizes[],
-                              const void *bufs[] /*in*/);
-    herr_t (*flush)(H5FD_t *file, hid_t dxpl_id, hbool_t closing);
-    herr_t (*truncate)(H5FD_t *file, hid_t dxpl_id, hbool_t closing);
-    herr_t (*lock)(H5FD_t *file, hbool_t rw);
-    herr_t (*unlock)(H5FD_t *file);
-    herr_t (*ctl)(H5FD_t *file, uint64_t op_code, uint64_t flags, const void *input, void **output);
-    H5FD_mem_t fl_map[H5FD_MEM_NTYPES];
-} H5FD_class_t;
-=======
 /* ctl function definitions: */
 #define H5FD_CTL_OPC_RESERVED 512 /* Opcodes below this value are reserved for library use */
 #define H5FD_CTL_OPC_EXPER_MIN                                                                               \
@@ -266,7 +152,6 @@
 #define H5FD_CTL__GET_MPI_COMMUNICATOR_OPCODE 2
 #define H5FD_CTL__GET_MPI_RANK_OPCODE         3
 #define H5FD_CTL__GET_MPI_SIZE_OPCODE         4
->>>>>>> cc7c0eb9
 
 /* ctl function flags: */
 
@@ -452,41 +337,6 @@
 #endif
 
 /* Function prototypes */
-<<<<<<< HEAD
-H5_DLL hid_t  H5FDregister(const H5FD_class_t *cls);
-H5_DLL herr_t H5FDunregister(hid_t driver_id);
-H5_DLL H5FD_t *H5FDopen(const char *name, unsigned flags, hid_t fapl_id, haddr_t maxaddr);
-H5_DLL herr_t  H5FDclose(H5FD_t *file);
-H5_DLL int     H5FDcmp(const H5FD_t *f1, const H5FD_t *f2);
-H5_DLL int     H5FDquery(const H5FD_t *f, unsigned long *flags);
-H5_DLL haddr_t H5FDalloc(H5FD_t *file, H5FD_mem_t type, hid_t dxpl_id, hsize_t size);
-H5_DLL herr_t  H5FDfree(H5FD_t *file, H5FD_mem_t type, hid_t dxpl_id, haddr_t addr, hsize_t size);
-H5_DLL haddr_t H5FDget_eoa(H5FD_t *file, H5FD_mem_t type);
-H5_DLL herr_t  H5FDset_eoa(H5FD_t *file, H5FD_mem_t type, haddr_t eoa);
-H5_DLL haddr_t H5FDget_eof(H5FD_t *file, H5FD_mem_t type);
-H5_DLL herr_t  H5FDget_vfd_handle(H5FD_t *file, hid_t fapl, void **file_handle);
-H5_DLL herr_t  H5FDread(H5FD_t *file, H5FD_mem_t type, hid_t dxpl_id, haddr_t addr, size_t size,
-                        void *buf /*out*/);
-H5_DLL herr_t  H5FDwrite(H5FD_t *file, H5FD_mem_t type, hid_t dxpl_id, haddr_t addr, size_t size,
-                         const void *buf);
-H5_DLL herr_t  H5FDread_vector(H5FD_t *file, hid_t dxpl_id, uint32_t count, H5FD_mem_t types[],
-                               haddr_t addrs[], size_t sizes[], void *bufs[] /* out */);
-H5_DLL herr_t  H5FDwrite_vector(H5FD_t *file, hid_t dxpl_id, uint32_t count, H5FD_mem_t types[],
-                                haddr_t addrs[], size_t sizes[], const void *bufs[] /* in */);
-H5_DLL herr_t  H5FDread_selection(H5FD_t *file, H5FD_mem_t type, hid_t dxpl_id, uint32_t count,
-                                  hid_t mem_spaces[], hid_t file_spaces[], haddr_t offsets[],
-                                  size_t element_sizes[], void *bufs[] /* out */);
-H5_DLL herr_t  H5FDwrite_selection(H5FD_t *file, H5FD_mem_t type, hid_t dxpl_id, uint32_t count,
-                                   hid_t mem_spaces[], hid_t file_spaces[], haddr_t offsets[],
-                                   size_t element_sizes[], const void *bufs[]);
-H5_DLL herr_t  H5FDflush(H5FD_t *file, hid_t dxpl_id, hbool_t closing);
-H5_DLL herr_t  H5FDtruncate(H5FD_t *file, hid_t dxpl_id, hbool_t closing);
-H5_DLL herr_t  H5FDlock(H5FD_t *file, hbool_t rw);
-H5_DLL herr_t  H5FDunlock(H5FD_t *file);
-H5_DLL herr_t  H5FDctl(H5FD_t *file, uint64_t op_code, uint64_t flags, const void *input, void **output);
-
-=======
->>>>>>> cc7c0eb9
 /* Allows querying a VFD ID for features before the file is opened */
 H5_DLL herr_t H5FDdriver_query(hid_t driver_id, unsigned long *flags /*out*/);
 
