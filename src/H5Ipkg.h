--- conflicted
+++ resolved
@@ -60,11 +60,7 @@
 #define ID_BITS ((sizeof(hid_t) * 8) - (TYPE_BITS + 1))
 #define ID_MASK (((hid_t)1 << ID_BITS) - 1)
 
-<<<<<<< HEAD
-/* Map an atom to an ID type number */
-=======
 /* Map an ID to an ID type number */
->>>>>>> 18bbd3f0
 #define H5I_TYPE(a) ((H5I_type_t)(((hid_t)(a) >> ID_BITS) & TYPE_MASK))
 
 /****************************/
