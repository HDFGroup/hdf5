--- conflicted
+++ resolved
@@ -32,16 +32,6 @@
 #define H5VM_HYPER_NDIMS H5O_LAYOUT_NDIMS
 
 /* Local prototypes */
-<<<<<<< HEAD
-static void H5VM_stride_optimize1(unsigned *np /*in,out*/, hsize_t *elmt_size /*in,out*/, const hsize_t *size,
-                                  hsize_t *stride1);
-static void H5VM_stride_optimize2(unsigned *np /*in,out*/, hsize_t *elmt_size /*in,out*/, const hsize_t *size,
-                                  hsize_t *stride1, hsize_t *stride2);
-#ifdef LATER
-static void H5VM_stride_copy2(hsize_t nelmts, hsize_t elmt_size, unsigned dst_n, const hsize_t *dst_size,
-                              const ssize_t *dst_stride, void *_dst, unsigned src_n, const hsize_t *src_size,
-                              const ssize_t *src_stride, const void *_src);
-=======
 static void H5VM__stride_optimize1(unsigned *np /*in,out*/, hsize_t *elmt_size /*in,out*/,
                                    const hsize_t *size, hsize_t *stride1);
 static void H5VM__stride_optimize2(unsigned *np /*in,out*/, hsize_t *elmt_size /*in,out*/,
@@ -50,7 +40,6 @@
 static void H5VM__stride_copy2(hsize_t nelmts, hsize_t elmt_size, unsigned dst_n, const hsize_t *dst_size,
                                const ssize_t *dst_stride, void *_dst, unsigned src_n, const hsize_t *src_size,
                                const ssize_t *src_stride, const void *_src);
->>>>>>> 18bbd3f0
 #endif /* LATER */
 
 /*-------------------------------------------------------------------------
@@ -72,13 +61,8 @@
  *-------------------------------------------------------------------------
  */
 static void
-<<<<<<< HEAD
-H5VM_stride_optimize1(unsigned *np /*in,out*/, hsize_t *elmt_size /*in,out*/, const hsize_t *size,
-                      hsize_t *stride1)
-=======
 H5VM__stride_optimize1(unsigned *np /*in,out*/, hsize_t *elmt_size /*in,out*/, const hsize_t *size,
                        hsize_t *stride1)
->>>>>>> 18bbd3f0
 {
     FUNC_ENTER_STATIC_NOERR
 
@@ -87,13 +71,7 @@
      */
     HDassert(1 == H5VM_vector_reduce_product(0, NULL));
 
-<<<<<<< HEAD
-    /*
-     * Combine adjacent memory accesses
-     */
-=======
     /* Combine adjacent memory accesses */
->>>>>>> 18bbd3f0
     while (*np && stride1[*np - 1] > 0 && (hsize_t)(stride1[*np - 1]) == *elmt_size) {
         *elmt_size *= size[*np - 1];
         if (--*np)
@@ -122,13 +100,8 @@
  *-------------------------------------------------------------------------
  */
 static void
-<<<<<<< HEAD
-H5VM_stride_optimize2(unsigned *np /*in,out*/, hsize_t *elmt_size /*in,out*/, const hsize_t *size,
-                      hsize_t *stride1, hsize_t *stride2)
-=======
 H5VM__stride_optimize2(unsigned *np /*in,out*/, hsize_t *elmt_size /*in,out*/, const hsize_t *size,
                        hsize_t *stride1, hsize_t *stride2)
->>>>>>> 18bbd3f0
 {
     FUNC_ENTER_STATIC_NOERR
 
@@ -361,15 +334,9 @@
 
     for (i = 0; i < n; i++) {
         if ((offset1 ? offset1[i] : 0) != (offset2 ? offset2[i] : 0))
-<<<<<<< HEAD
             HGOTO_DONE(FALSE)
         if ((size1 ? size1[i] : 0) != (size2 ? size2[i] : 0))
             HGOTO_DONE(FALSE)
-=======
-            HGOTO_DONE(FALSE)
-        if ((size1 ? size1[i] : 0) != (size2 ? size2[i] : 0))
-            HGOTO_DONE(FALSE)
->>>>>>> 18bbd3f0
         if (0 == (nelmts1 *= (size1 ? size1[i] : 0)))
             HGOTO_DONE(FALSE)
         if (0 == (nelmts2 *= (size2 ? size2[i] : 0)))
@@ -470,18 +437,8 @@
  *-------------------------------------------------------------------------
  */
 herr_t
-<<<<<<< HEAD
-H5VM_hyper_copy(unsigned n, const hsize_t *_size,
-
-                /*destination*/
-                const hsize_t *dst_size, const hsize_t *dst_offset, void *_dst,
-
-                /*source*/
-                const hsize_t *src_size, const hsize_t *src_offset, const void *_src)
-=======
 H5VM_hyper_copy(unsigned n, const hsize_t *_size, const hsize_t *dst_size, const hsize_t *dst_offset,
                 void *_dst, const hsize_t *src_size, const hsize_t *src_offset, const void *_src)
->>>>>>> 18bbd3f0
 {
     const uint8_t *src = (const uint8_t *)_src;  /*cast for ptr arithmtc */
     uint8_t *      dst = (uint8_t *)_dst;        /*cast for ptr arithmtc */
@@ -823,19 +780,9 @@
  *-------------------------------------------------------------------------
  */
 static void
-<<<<<<< HEAD
-H5VM_stride_copy2(hsize_t nelmts, hsize_t elmt_size,
-
-                  /* destination */
-                  unsigned dst_n, const hsize_t *dst_size, const hsize_t *dst_stride, void *_dst,
-
-                  /* source */
-                  unsigned src_n, const hsize_t *src_size, const hsize_t *src_stride, const void *_src)
-=======
 H5VM__stride_copy2(hsize_t nelmts, hsize_t elmt_size, unsigned dst_n, const hsize_t *dst_size,
                    const hsize_t *dst_stride, void *_dst, unsigned src_n, const hsize_t *src_size,
                    const hsize_t *src_stride, const void *_src)
->>>>>>> 18bbd3f0
 {
     uint8_t *      dst = (uint8_t *)_dst;
     const uint8_t *src = (const uint8_t *)_src;
@@ -955,13 +902,8 @@
 void
 H5VM_array_down(unsigned n, const hsize_t *total_size, hsize_t *down)
 {
-<<<<<<< HEAD
-    hsize_t acc; /*accumulator			*/
-    int     i;   /*counter			*/
-=======
     hsize_t acc; /* Accumulator */
     int     i;   /* Counter */
->>>>>>> 18bbd3f0
 
     FUNC_ENTER_NOAPI_NOINIT_NOERR
 
@@ -969,14 +911,9 @@
     HDassert(total_size);
     HDassert(down);
 
-<<<<<<< HEAD
-    /* Build the sizes of each dimension in the array */
-    /* (From fastest to slowest) */
-=======
     /* Build the sizes of each dimension in the array
      * (From fastest to slowest)
      */
->>>>>>> 18bbd3f0
     for (i = (int)(n - 1), acc = 1; i >= 0; i--) {
         down[i] = acc;
         acc *= total_size[i];
@@ -1051,12 +988,7 @@
     HDassert(offset);
 
     /* Build the sizes of each dimension in the array */
-<<<<<<< HEAD
-    if (H5VM_array_down(n, total_size, acc_arr) < 0)
-        HGOTO_ERROR(H5E_INTERNAL, H5E_BADVALUE, UFAIL, "can't compute down sizes")
-=======
     H5VM_array_down(n, total_size, acc_arr);
->>>>>>> 18bbd3f0
 
     /* Set return value */
     ret_value = H5VM_array_offset_pre(n, acc_arr, offset);
@@ -1134,12 +1066,7 @@
     HDassert(coords);
 
     /* Build the sizes of each dimension in the array */
-<<<<<<< HEAD
-    if (H5VM_array_down(n, total_size, idx) < 0)
-        HGOTO_ERROR(H5E_INTERNAL, H5E_BADVALUE, FAIL, "can't compute down sizes")
-=======
     H5VM_array_down(n, total_size, idx);
->>>>>>> 18bbd3f0
 
     /* Compute the coordinates from the offset */
     if (H5VM_array_calc_pre(offset, n, idx, coords) < 0)
