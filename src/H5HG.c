--- conflicted
+++ resolved
@@ -574,11 +574,7 @@
      * with the H5AC_protect(), but it won't hurt to do it twice.
      */
     if (heap->obj[0].begin) {
-<<<<<<< HEAD
-        if (H5F_cwfs_advance_heap(f, heap, FALSE) < 0)
-=======
         if (H5F_cwfs_advance_heap(f, heap, false) < 0)
->>>>>>> 07347cc5
             HGOTO_ERROR(H5E_HEAP, H5E_CANTMODIFY, NULL, "can't adjust file's CWFS");
     } /* end if */
 
@@ -775,11 +771,7 @@
          * H5AC_protect() might have done that too, but that's okay.  If the
          * heap isn't on the CWFS list then add it to the end.
          */
-<<<<<<< HEAD
-        if (H5F_cwfs_advance_heap(f, heap, TRUE) < 0)
-=======
         if (H5F_cwfs_advance_heap(f, heap, true) < 0)
->>>>>>> 07347cc5
             HGOTO_ERROR(H5E_HEAP, H5E_CANTMODIFY, FAIL, "can't adjust file's CWFS");
     } /* end else */
 
