/* * * * * * * * * * * * * * * * * * * * * * * * * * * * * * * * * * * * * * *
 * Copyright by The HDF Group.                                               *
 * Copyright by the Board of Trustees of the University of Illinois.         *
 * All rights reserved.                                                      *
 *                                                                           *
 * This file is part of HDF5.  The full HDF5 copyright notice, including     *
 * terms governing use, modification, and redistribution, is contained in    *
 * the COPYING file, which can be found at the root of the source code       *
 * distribution tree, or in https://www.hdfgroup.org/licenses.               *
 * If you do not have access to either file, you may request a copy from     *
 * help@hdfgroup.org.                                                        *
 * * * * * * * * * * * * * * * * * * * * * * * * * * * * * * * * * * * * * * */

/*
 * This file contains private information about the H5D module
 */
#ifndef H5Dprivate_H
#define H5Dprivate_H

/* Include package's public header */
#include "H5Dpublic.h"

/* Private headers needed by this file */
#include "H5FDprivate.h" /* File drivers                */
#include "H5Oprivate.h"  /* Object headers              */
#include "H5Sprivate.h"  /* Dataspaces                  */
#include "H5Zprivate.h"  /* Data filters                */

/**************************/
/* Library Private Macros */
/**************************/

/*
 * Feature: Define H5D_DEBUG on the compiler command line if you want to
 *        debug dataset I/O. NDEBUG must not be defined in order for this
 *        to have any effect.
 */
#ifdef NDEBUG
#undef H5D_DEBUG
#endif

/* ========  Dataset creation property names ======== */
#define H5D_CRT_LAYOUT_NAME            "layout"           /* Storage layout */
#define H5D_CRT_FILL_VALUE_NAME        "fill_value"       /* Fill value */
#define H5D_CRT_ALLOC_TIME_STATE_NAME  "alloc_time_state" /* Space allocation time state */
#define H5D_CRT_EXT_FILE_LIST_NAME     "efl"              /* External file list */
#define H5D_CRT_MIN_DSET_HDR_SIZE_NAME "dset_oh_minimize" /* Minimize object header */

/* ========  Dataset access property names ======== */
#define H5D_ACS_DATA_CACHE_NUM_SLOTS_NAME "rdcc_nslots"          /* Size of raw data chunk cache(slots) */
#define H5D_ACS_DATA_CACHE_BYTE_SIZE_NAME "rdcc_nbytes"          /* Size of raw data chunk cache(bytes) */
#define H5D_ACS_PREEMPT_READ_CHUNKS_NAME  "rdcc_w0"              /* Preemption read chunks first */
#define H5D_ACS_VDS_VIEW_NAME             "vds_view"             /* VDS view option */
#define H5D_ACS_VDS_PRINTF_GAP_NAME       "vds_printf_gap"       /* VDS printf gap size */
#define H5D_ACS_VDS_PREFIX_NAME           "vds_prefix"           /* VDS file prefix */
#define H5D_ACS_APPEND_FLUSH_NAME         "append_flush"         /* Append flush actions */
#define H5D_ACS_EFILE_PREFIX_NAME         "external file prefix" /* External file prefix */

/* ======== Data transfer properties ======== */
#define H5D_XFER_MAX_TEMP_BUF_NAME          "max_temp_buf"        /* Maximum temp buffer size */
#define H5D_XFER_TCONV_BUF_NAME             "tconv_buf"           /* Type conversion buffer */
#define H5D_XFER_BKGR_BUF_NAME              "bkgr_buf"            /* Background buffer */
#define H5D_XFER_BKGR_BUF_TYPE_NAME         "bkgr_buf_type"       /* Background buffer type */
#define H5D_XFER_BTREE_SPLIT_RATIO_NAME     "btree_split_ratio"   /* B-tree node splitting ratio */
#define H5D_XFER_VLEN_ALLOC_NAME            "vlen_alloc"          /* Vlen allocation function */
#define H5D_XFER_VLEN_ALLOC_INFO_NAME       "vlen_alloc_info"     /* Vlen allocation info */
#define H5D_XFER_VLEN_FREE_NAME             "vlen_free"           /* Vlen free function */
#define H5D_XFER_VLEN_FREE_INFO_NAME        "vlen_free_info"      /* Vlen free info */
#define H5D_XFER_VFL_ID_NAME                "vfl_id"              /* File driver ID */
#define H5D_XFER_VFL_INFO_NAME              "vfl_info"            /* File driver info */
#define H5D_XFER_HYPER_VECTOR_SIZE_NAME     "vec_size"            /* Hyperslab vector size */
#define H5D_XFER_IO_XFER_MODE_NAME          "io_xfer_mode"        /* I/O transfer mode */
#define H5D_XFER_MPIO_COLLECTIVE_OPT_NAME   "mpio_collective_opt" /* Optimization of MPI-IO transfer mode */
#define H5D_XFER_MPIO_CHUNK_OPT_HARD_NAME   "mpio_chunk_opt_hard"
#define H5D_XFER_MPIO_CHUNK_OPT_NUM_NAME    "mpio_chunk_opt_num"
#define H5D_XFER_MPIO_CHUNK_OPT_RATIO_NAME  "mpio_chunk_opt_ratio"
#define H5D_MPIO_ACTUAL_CHUNK_OPT_MODE_NAME "actual_chunk_opt_mode"
#define H5D_MPIO_ACTUAL_IO_MODE_NAME        "actual_io_mode"
#define H5D_MPIO_LOCAL_NO_COLLECTIVE_CAUSE_NAME                                                              \
    "local_no_collective_cause" /* cause of broken collective I/O in each process */
#define H5D_MPIO_GLOBAL_NO_COLLECTIVE_CAUSE_NAME                                                             \
    "global_no_collective_cause"                 /* cause of broken collective I/O in all processes */
#define H5D_XFER_EDC_NAME       "err_detect"     /* EDC */
#define H5D_XFER_FILTER_CB_NAME "filter_cb"      /* Filter callback function */
#define H5D_XFER_CONV_CB_NAME   "type_conv_cb"   /* Type conversion callback function */
#define H5D_XFER_XFORM_NAME     "data_transform" /* Data transform */
#ifdef H5_HAVE_INSTRUMENTED_LIBRARY
/* Collective chunk instrumentation properties */
#define H5D_XFER_COLL_CHUNK_LINK_HARD_NAME        "coll_chunk_link_hard"
#define H5D_XFER_COLL_CHUNK_MULTI_HARD_NAME       "coll_chunk_multi_hard"
#define H5D_XFER_COLL_CHUNK_LINK_NUM_TRUE_NAME    "coll_chunk_link_true"
#define H5D_XFER_COLL_CHUNK_LINK_NUM_FALSE_NAME   "coll_chunk_link_false"
#define H5D_XFER_COLL_CHUNK_MULTI_RATIO_COLL_NAME "coll_chunk_multi_coll"
#define H5D_XFER_COLL_CHUNK_MULTI_RATIO_IND_NAME  "coll_chunk_multi_ind"

/* Definitions for all collective chunk instrumentation properties */
#define H5D_XFER_COLL_CHUNK_SIZE sizeof(unsigned)
#define H5D_XFER_COLL_CHUNK_DEF  1

/* General collective I/O instrumentation properties */
#define H5D_XFER_COLL_RANK0_BCAST_NAME "coll_rank0_bcast"

/* Definitions for general collective I/O instrumentation properties */
#define H5D_XFER_COLL_RANK0_BCAST_SIZE sizeof(hbool_t)
#define H5D_XFER_COLL_RANK0_BCAST_DEF  FALSE
#endif /* H5_HAVE_INSTRUMENTED_LIBRARY */

/* Default temporary buffer size */
#define H5D_TEMP_BUF_SIZE (1024 * 1024)

/* Default I/O vector size */
#define H5D_IO_VECTOR_SIZE 1024

/* Default VL allocation & free info */
#define H5D_VLEN_ALLOC      NULL
#define H5D_VLEN_ALLOC_INFO NULL
#define H5D_VLEN_FREE       NULL
#define H5D_VLEN_FREE_INFO  NULL

/* Default virtual dataset list size */
#define H5D_VIRTUAL_DEF_LIST_SIZE 8

/****************************/
/* Library Private Typedefs */
/****************************/

/* Typedef for dataset in memory (defined in H5Dpkg.h) */
typedef struct H5D_t H5D_t;

/* Typedef for cached dataset creation property list information */
typedef struct H5D_dcpl_cache_t {
    H5O_fill_t  fill;  /* Fill value info (H5D_CRT_FILL_VALUE_NAME) */
    H5O_pline_t pline; /* I/O pipeline info (H5O_CRT_PIPELINE_NAME) */
    H5O_efl_t   efl;   /* External file list info (H5D_CRT_EXT_FILE_LIST_NAME) */
} H5D_dcpl_cache_t;

/* Callback information for copying datasets */
typedef struct H5D_copy_file_ud_t {
    H5O_copy_file_ud_common_t common;           /* Shared information (must be first) */
    struct H5S_extent_t *     src_space_extent; /* Copy of dataspace extent for dataset */
    H5T_t *                   src_dtype;        /* Copy of datatype for dataset */
} H5D_copy_file_ud_t;

/* Structure for dataset append flush property (H5Pset_append_flush) */
typedef struct H5D_append_flush_t {
    unsigned        ndims;                  /* The # of dimensions for "boundary" */
    hsize_t         boundary[H5S_MAX_RANK]; /* The dimension sizes for determining boundary */
    H5D_append_cb_t func;                   /* The callback function */
    void *          udata;                  /* User data */
} H5D_append_flush_t;

/*****************************/
/* Library Private Variables */
/*****************************/

/******************************/
/* Library Private Prototypes */
/******************************/

H5_DLL herr_t H5D_init(void);
H5_DLL H5D_t *H5D_open(const H5G_loc_t *loc, hid_t dapl_id);
H5_DLL herr_t H5D_close(H5D_t *dataset);
H5_DLL herr_t H5D_mult_refresh_close(hid_t dset_id);
H5_DLL herr_t H5D_mult_refresh_reopen(H5D_t *dataset);
H5_DLL H5O_loc_t *H5D_oloc(H5D_t *dataset);
H5_DLL H5G_name_t *H5D_nameof(const H5D_t *dataset);
H5_DLL herr_t      H5D_flush_all(H5F_t *f);
H5_DLL hid_t       H5D_get_create_plist(const H5D_t *dset);
H5_DLL hid_t       H5D_get_access_plist(const H5D_t *dset);

/* Functions that operate on chunked storage */
H5_DLL herr_t H5D_chunk_idx_reset(H5O_storage_chunk_t *storage, hbool_t reset_addr);

/* Functions that operate on virtual storage */
H5_DLL herr_t H5D_virtual_check_mapping_pre(const H5S_t *vspace, const H5S_t *src_space,
                                            H5O_virtual_space_status_t space_status);
H5_DLL herr_t H5D_virtual_check_mapping_post(const H5O_storage_virtual_ent_t *ent);
H5_DLL herr_t H5D_virtual_check_min_dims(const H5D_t *dset);
H5_DLL herr_t H5D_virtual_update_min_dims(H5O_layout_t *layout, size_t idx);
H5_DLL herr_t H5D_virtual_parse_source_name(const char *                     source_name,
                                            H5O_storage_virtual_name_seg_t **parsed_name,
                                            size_t *static_strlen, size_t *nsubs);
H5_DLL herr_t H5D_virtual_free_parsed_name(H5O_storage_virtual_name_seg_t *name_seg);

/* Functions that operate on indexed storage */
H5_DLL herr_t H5D_btree_debug(H5F_t *f, haddr_t addr, FILE *stream, int indent, int fwidth, unsigned ndims,
                              const uint32_t *dim);

<<<<<<< HEAD
#endif /* _H5Dprivate_H */
=======
#endif /* H5Dprivate_H */
>>>>>>> 18bbd3f0
<|MERGE_RESOLUTION|>--- conflicted
+++ resolved
@@ -186,8 +186,4 @@
 H5_DLL herr_t H5D_btree_debug(H5F_t *f, haddr_t addr, FILE *stream, int indent, int fwidth, unsigned ndims,
                               const uint32_t *dim);
 
-<<<<<<< HEAD
-#endif /* _H5Dprivate_H */
-=======
-#endif /* H5Dprivate_H */
->>>>>>> 18bbd3f0
+#endif /* H5Dprivate_H */