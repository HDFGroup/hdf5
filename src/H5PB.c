/* * * * * * * * * * * * * * * * * * * * * * * * * * * * * * * * * * * * * * *
 * Copyright by The HDF Group.                                               *
 * Copyright by the Board of Trustees of the University of Illinois.         *
 * All rights reserved.                                                      *
 *                                                                           *
 * This file is part of HDF5.  The full HDF5 copyright notice, including     *
 * terms governing use, modification, and redistribution, is contained in    *
 * the COPYING file, which can be found at the root of the source code       *
 * distribution tree, or in https://www.hdfgroup.org/licenses.               *
 * If you do not have access to either file, you may request a copy from     *
 * help@hdfgroup.org.                                                        *
 * * * * * * * * * * * * * * * * * * * * * * * * * * * * * * * * * * * * * * */

/*-------------------------------------------------------------------------
 *
 * Created:             H5PB.c
 *
 * Purpose:             Page Buffer routines.
 *
 *-------------------------------------------------------------------------
 */

/****************/
/* Module Setup */
/****************/

#define H5F_FRIEND      /* Suppress error about including H5Fpkg            */
#include "H5PBmodule.h" /* This source code file is part of the H5PB module */

/***********/
/* Headers */
/***********/
#include "H5private.h"   /* Generic Functions                */
#include "H5Eprivate.h"  /* Error handling                   */
#include "H5Fpkg.h"      /* Files                            */
#include "H5FDprivate.h" /* File drivers                     */
#include "H5Iprivate.h"  /* IDs                              */
#include "H5MMprivate.h" /* Memory management                */
#include "H5PBpkg.h"     /* File access                      */
#include "H5SLprivate.h" /* Skip List                        */

/****************/
/* Local Macros */
/****************/
#define H5PB__PREPEND(page_ptr, head_ptr, tail_ptr, len)                                                     \
    {                                                                                                        \
        if ((head_ptr) == NULL) {                                                                            \
            (head_ptr) = (page_ptr);                                                                         \
            (tail_ptr) = (page_ptr);                                                                         \
        } /* end if */                                                                                       \
        else {                                                                                               \
            (head_ptr)->prev = (page_ptr);                                                                   \
            (page_ptr)->next = (head_ptr);                                                                   \
            (head_ptr)       = (page_ptr);                                                                   \
        } /* end else */                                                                                     \
        (len)++;                                                                                             \
    } /* H5PB__PREPEND() */

#define H5PB__REMOVE(page_ptr, head_ptr, tail_ptr, len)                                                      \
    {                                                                                                        \
        if ((head_ptr) == (page_ptr)) {                                                                      \
            (head_ptr) = (page_ptr)->next;                                                                   \
            if ((head_ptr) != NULL)                                                                          \
                (head_ptr)->prev = NULL;                                                                     \
        } /* end if */                                                                                       \
        else                                                                                                 \
            (page_ptr)->prev->next = (page_ptr)->next;                                                       \
        if ((tail_ptr) == (page_ptr)) {                                                                      \
            (tail_ptr) = (page_ptr)->prev;                                                                   \
            if ((tail_ptr) != NULL)                                                                          \
                (tail_ptr)->next = NULL;                                                                     \
        } /* end if */                                                                                       \
        else                                                                                                 \
            (page_ptr)->next->prev = (page_ptr)->prev;                                                       \
        page_ptr->next = NULL;                                                                               \
        page_ptr->prev = NULL;                                                                               \
        (len)--;                                                                                             \
    }

#define H5PB__INSERT_LRU(page_buf, page_ptr)                                                                 \
    {                                                                                                        \
        HDassert(page_buf);                                                                                  \
        HDassert(page_ptr);                                                                                  \
        /* insert the entry at the head of the list. */                                                      \
        H5PB__PREPEND((page_ptr), (page_buf)->LRU_head_ptr, (page_buf)->LRU_tail_ptr,                        \
                      (page_buf)->LRU_list_len)                                                              \
    }

#define H5PB__REMOVE_LRU(page_buf, page_ptr)                                                                 \
    {                                                                                                        \
        HDassert(page_buf);                                                                                  \
        HDassert(page_ptr);                                                                                  \
        /* remove the entry from the list. */                                                                \
        H5PB__REMOVE((page_ptr), (page_buf)->LRU_head_ptr, (page_buf)->LRU_tail_ptr,                         \
                     (page_buf)->LRU_list_len)                                                               \
    }

#define H5PB__MOVE_TO_TOP_LRU(page_buf, page_ptr)                                                            \
    {                                                                                                        \
        HDassert(page_buf);                                                                                  \
        HDassert(page_ptr);                                                                                  \
        /* Remove entry and insert at the head of the list. */                                               \
        H5PB__REMOVE((page_ptr), (page_buf)->LRU_head_ptr, (page_buf)->LRU_tail_ptr,                         \
                     (page_buf)->LRU_list_len)                                                               \
        H5PB__PREPEND((page_ptr), (page_buf)->LRU_head_ptr, (page_buf)->LRU_tail_ptr,                        \
                      (page_buf)->LRU_list_len)                                                              \
    }

/******************/
/* Local Typedefs */
/******************/

/* Iteration context for destroying page buffer */
typedef struct {
    H5PB_t *page_buf;
    hbool_t actual_slist;
} H5PB_ud1_t;

/********************/
/* Package Typedefs */
/********************/

/********************/
/* Local Prototypes */
/********************/
static herr_t H5PB__insert_entry(H5PB_t *page_buf, H5PB_entry_t *page_entry);
static htri_t H5PB__make_space(H5F_shared_t *f_sh, H5PB_t *page_buf, H5FD_mem_t inserted_type);
static herr_t H5PB__write_entry(H5F_shared_t *f_sh, H5PB_entry_t *page_entry);

/*********************/
/* Package Variables */
/*********************/

/*****************************/
/* Library Private Variables */
/*****************************/

/*******************/
/* Local Variables */
/*******************/
/* Declare a free list to manage the H5PB_t struct */
H5FL_DEFINE_STATIC(H5PB_t);

/* Declare a free list to manage the H5PB_entry_t struct */
H5FL_DEFINE_STATIC(H5PB_entry_t);

/*-------------------------------------------------------------------------
 * Function:    H5PB_reset_stats
 *
 * Purpose:     This function was created without documentation.
 *              What follows is my best understanding of Mohamad's intent.
 *
 *              Reset statistics collected for the page buffer layer.
 *
 * Return:      Non-negative on success/Negative on failure
 *
 * Programmer:  Mohamad Chaarawi
 *
 *-------------------------------------------------------------------------
 */
herr_t
H5PB_reset_stats(H5PB_t *page_buf)
{
    FUNC_ENTER_NOAPI_NOERR

    /* Sanity checks */
    HDassert(page_buf);

    page_buf->accesses[0]  = 0;
    page_buf->accesses[1]  = 0;
    page_buf->hits[0]      = 0;
    page_buf->hits[1]      = 0;
    page_buf->misses[0]    = 0;
    page_buf->misses[1]    = 0;
    page_buf->evictions[0] = 0;
    page_buf->evictions[1] = 0;
    page_buf->bypasses[0]  = 0;
    page_buf->bypasses[1]  = 0;

    FUNC_LEAVE_NOAPI(SUCCEED)
} /* H5PB_reset_stats() */

/*-------------------------------------------------------------------------
 * Function:    H5PB_get_stats
 *
 * Purpose:     This function was created without documentation.
 *              What follows is my best understanding of Mohamad's intent.
 *
 *              Retrieve statistics collected about page accesses for the page buffer layer.
 *              --accesses: the number of metadata and raw data accesses to the page buffer layer
 *              --hits: the number of metadata and raw data hits in the page buffer layer
 *              --misses: the number of metadata and raw data misses in the page buffer layer
 *              --evictions: the number of metadata and raw data evictions from the page buffer layer
 *              --bypasses: the number of metadata and raw data accesses that bypass the page buffer layer
 *
 * Return:      Non-negative on success/Negative on failure
 *
 * Programmer:  Mohamad Chaarawi
 *
 *-------------------------------------------------------------------------
 */
herr_t
H5PB_get_stats(const H5PB_t *page_buf, unsigned accesses[2], unsigned hits[2], unsigned misses[2],
               unsigned evictions[2], unsigned bypasses[2])
{
    FUNC_ENTER_NOAPI_NOERR

    /* Sanity checks */
    HDassert(page_buf);

    accesses[0]  = page_buf->accesses[0];
    accesses[1]  = page_buf->accesses[1];
    hits[0]      = page_buf->hits[0];
    hits[1]      = page_buf->hits[1];
    misses[0]    = page_buf->misses[0];
    misses[1]    = page_buf->misses[1];
    evictions[0] = page_buf->evictions[0];
    evictions[1] = page_buf->evictions[1];
    bypasses[0]  = page_buf->bypasses[0];
    bypasses[1]  = page_buf->bypasses[1];

    FUNC_LEAVE_NOAPI(SUCCEED)
} /* H5PB_get_stats */

/*-------------------------------------------------------------------------
 * Function:    H5PB_print_stats()
 *
 * Purpose:     This function was created without documentation.
 *              What follows is my best understanding of Mohamad's intent.
 *
 *              Print out statistics collected for the page buffer layer.
 *
 * Return:      Non-negative on success/Negative on failure
 *
 * Programmer:  Mohamad Chaarawi
 *
 *-------------------------------------------------------------------------
 */
herr_t
H5PB_print_stats(const H5PB_t *page_buf)
{
    FUNC_ENTER_NOAPI_NOINIT_NOERR

    HDassert(page_buf);

    HDprintf("PAGE BUFFER STATISTICS:\n");

    HDprintf("******* METADATA\n");
    HDprintf("\t Total Accesses: %u\n", page_buf->accesses[0]);
    HDprintf("\t Hits: %u\n", page_buf->hits[0]);
    HDprintf("\t Misses: %u\n", page_buf->misses[0]);
    HDprintf("\t Evictions: %u\n", page_buf->evictions[0]);
    HDprintf("\t Bypasses: %u\n", page_buf->bypasses[0]);
    HDprintf("\t Hit Rate = %f%%\n",
             ((double)page_buf->hits[0] / (page_buf->accesses[0] - page_buf->bypasses[0])) * 100);
    HDprintf("*****************\n\n");

    HDprintf("******* RAWDATA\n");
    HDprintf("\t Total Accesses: %u\n", page_buf->accesses[1]);
    HDprintf("\t Hits: %u\n", page_buf->hits[1]);
    HDprintf("\t Misses: %u\n", page_buf->misses[1]);
    HDprintf("\t Evictions: %u\n", page_buf->evictions[1]);
    HDprintf("\t Bypasses: %u\n", page_buf->bypasses[1]);
    HDprintf("\t Hit Rate = %f%%\n",
             ((double)page_buf->hits[1] / (page_buf->accesses[1] - page_buf->bypasses[0])) * 100);
    HDprintf("*****************\n\n");

    FUNC_LEAVE_NOAPI(SUCCEED)
} /* H5PB_print_stats */

/*-------------------------------------------------------------------------
 * Function:    H5PB_create
 *
 * Purpose:     Create and setup the PB on the file.
 *
 * Return:      Non-negative on success/Negative on failure
 *
 * Programmer:  Mohamad Chaarawi
 *
 *-------------------------------------------------------------------------
 */
herr_t
H5PB_create(H5F_shared_t *f_sh, size_t size, unsigned page_buf_min_meta_perc, unsigned page_buf_min_raw_perc)
{
    H5PB_t *page_buf  = NULL;
    herr_t  ret_value = SUCCEED; /* Return value */

    FUNC_ENTER_NOAPI(FAIL)

    /* Sanity checks */
    HDassert(f_sh);

    /* Check args */
    if (f_sh->fs_strategy != H5F_FSPACE_STRATEGY_PAGE)
        HGOTO_ERROR(H5E_FILE, H5E_CANTINIT, FAIL, "Enabling Page Buffering requires PAGE file space strategy")
    /* round down the size if it is larger than the page size */
    else if (size > f_sh->fs_page_size) {
        hsize_t temp_size;

        temp_size = (size / f_sh->fs_page_size) * f_sh->fs_page_size;
        H5_CHECKED_ASSIGN(size, size_t, temp_size, hsize_t);
    } /* end if */
    else if (0 != size % f_sh->fs_page_size)
        HGOTO_ERROR(H5E_PAGEBUF, H5E_CANTINIT, FAIL, "Page Buffer size must be >= to the page size")

    /* Allocate the new page buffering structure */
    if (NULL == (page_buf = H5FL_CALLOC(H5PB_t)))
        HGOTO_ERROR(H5E_PAGEBUF, H5E_NOSPACE, FAIL, "memory allocation failed")

    page_buf->max_size = size;
    H5_CHECKED_ASSIGN(page_buf->page_size, size_t, f_sh->fs_page_size, hsize_t);
    page_buf->min_meta_perc = page_buf_min_meta_perc;
    page_buf->min_raw_perc  = page_buf_min_raw_perc;

    /* Calculate the minimum page count for metadata and raw data
     * based on the fractions provided
     */
    page_buf->min_meta_count = (unsigned)((size * page_buf_min_meta_perc) / (f_sh->fs_page_size * 100));
    page_buf->min_raw_count  = (unsigned)((size * page_buf_min_raw_perc) / (f_sh->fs_page_size * 100));

    if (NULL == (page_buf->slist_ptr = H5SL_create(H5SL_TYPE_HADDR, NULL)))
        HGOTO_ERROR(H5E_PAGEBUF, H5E_CANTCREATE, FAIL, "can't create skip list")
    if (NULL == (page_buf->mf_slist_ptr = H5SL_create(H5SL_TYPE_HADDR, NULL)))
        HGOTO_ERROR(H5E_PAGEBUF, H5E_CANTCREATE, FAIL, "can't create skip list")

    if (NULL == (page_buf->page_fac = H5FL_fac_init(page_buf->page_size)))
        HGOTO_ERROR(H5E_PAGEBUF, H5E_CANTINIT, FAIL, "can't create page factory")

    f_sh->page_buf = page_buf;

done:
    if (ret_value < 0) {
        if (page_buf != NULL) {
            if (page_buf->slist_ptr != NULL)
                H5SL_close(page_buf->slist_ptr);
            if (page_buf->mf_slist_ptr != NULL)
                H5SL_close(page_buf->mf_slist_ptr);
            if (page_buf->page_fac != NULL)
                H5FL_fac_term(page_buf->page_fac);
            page_buf = H5FL_FREE(H5PB_t, page_buf);
        } /* end if */
    }     /* end if */

    FUNC_LEAVE_NOAPI(ret_value)
} /* H5PB_create */

/*-------------------------------------------------------------------------
 * Function:    H5PB__flush_cb
 *
 * Purpose:     Callback to flush PB skiplist entries.
 *
 * Return:      Non-negative on success/Negative on failure
 *
 * Programmer:  Mohamad Chaarawi
 *
 *-------------------------------------------------------------------------
 */
static herr_t
H5PB__flush_cb(void *item, void H5_ATTR_UNUSED *key, void *_op_data)
{
    H5PB_entry_t *page_entry = (H5PB_entry_t *)item; /* Pointer to page entry node */
    H5F_shared_t *f_sh       = (H5F_shared_t *)_op_data;
    herr_t        ret_value  = SUCCEED; /* Return value */

    FUNC_ENTER_STATIC

    /* Sanity checks */
    HDassert(page_entry);
    HDassert(f_sh);

    /* Flush the page if it's dirty */
    if (page_entry->is_dirty)
        if (H5PB__write_entry(f_sh, page_entry) < 0)
            HGOTO_ERROR(H5E_PAGEBUF, H5E_WRITEERROR, FAIL, "file write failed")

done:
    FUNC_LEAVE_NOAPI(ret_value)
} /* H5PB__flush_cb() */

/*-------------------------------------------------------------------------
 * Function:    H5PB_flush
 *
 * Purpose:     Flush/Free all the PB entries to the file.
 *
 * Return:      Non-negative on success/Negative on failure
 *
 * Programmer:  Mohamad Chaarawi
 *
 *-------------------------------------------------------------------------
 */
herr_t
H5PB_flush(H5F_shared_t *f_sh)
{
    herr_t ret_value = SUCCEED; /* Return value */

    FUNC_ENTER_NOAPI(FAIL)

    /* Sanity check */
    HDassert(f_sh);

    /* Flush all the entries in the PB skiplist, if we have write access on the file */
    if (f_sh->page_buf && (H5F_ACC_RDWR & H5F_SHARED_INTENT(f_sh))) {
        H5PB_t *page_buf = f_sh->page_buf;

        /* Iterate over all entries in page buffer skip list */
        if (H5SL_iterate(page_buf->slist_ptr, H5PB__flush_cb, f_sh))
            HGOTO_ERROR(H5E_PAGEBUF, H5E_BADITER, FAIL, "can't flush page buffer skip list")
    } /* end if */

done:
    FUNC_LEAVE_NOAPI(ret_value)
} /* H5PB_flush */

/*-------------------------------------------------------------------------
 * Function:    H5PB__dest_cb
 *
 * Purpose:     Callback to free PB skiplist entries.
 *
 * Return:      Non-negative on success/Negative on failure
 *
 * Programmer:  Mohamad Chaarawi
 *
 *-------------------------------------------------------------------------
 */
static herr_t
H5PB__dest_cb(void *item, void H5_ATTR_UNUSED *key, void *_op_data)
{
    H5PB_entry_t *page_entry = (H5PB_entry_t *)item; /* Pointer to page entry node */
    H5PB_ud1_t *  op_data    = (H5PB_ud1_t *)_op_data;

    FUNC_ENTER_STATIC_NOERR

    /* Sanity checking */
    HDassert(page_entry);
    HDassert(op_data);
    HDassert(op_data->page_buf);

    /* Remove entry from LRU list */
    if (op_data->actual_slist) {
        H5PB__REMOVE_LRU(op_data->page_buf, page_entry)
        page_entry->page_buf_ptr = H5FL_FAC_FREE(op_data->page_buf->page_fac, page_entry->page_buf_ptr);
    } /* end if */

    /* Free page entry */
    page_entry = H5FL_FREE(H5PB_entry_t, page_entry);

    FUNC_LEAVE_NOAPI(SUCCEED)
} /* H5PB__dest_cb() */

/*-------------------------------------------------------------------------
 * Function:    H5PB_dest
 *
 * Purpose:     Flush and destroy the PB on the file if it exists.
 *
 * Return:      Non-negative on success/Negative on failure
 *
 * Programmer:  Mohamad Chaarawi
 *
 *-------------------------------------------------------------------------
 */
herr_t
H5PB_dest(H5F_shared_t *f_sh)
{
    herr_t ret_value = SUCCEED; /* Return value */

    FUNC_ENTER_NOAPI(FAIL)

    /* Sanity checks */
    HDassert(f_sh);

    /* flush and destroy the page buffer, if it exists */
    if (f_sh->page_buf) {
        H5PB_t *   page_buf = f_sh->page_buf;
        H5PB_ud1_t op_data; /* Iteration context */

        if (H5PB_flush(f_sh) < 0)
            HGOTO_ERROR(H5E_PAGEBUF, H5E_CANTFLUSH, FAIL, "can't flush page buffer")

        /* Set up context info */
        op_data.page_buf = page_buf;

        /* Destroy the skip list containing all the entries in the PB */
        op_data.actual_slist = TRUE;
        if (H5SL_destroy(page_buf->slist_ptr, H5PB__dest_cb, &op_data))
            HGOTO_ERROR(H5E_PAGEBUF, H5E_CANTCLOSEOBJ, FAIL, "can't destroy page buffer skip list")

        /* Destroy the skip list containing the new entries */
        op_data.actual_slist = FALSE;
        if (H5SL_destroy(page_buf->mf_slist_ptr, H5PB__dest_cb, &op_data))
            HGOTO_ERROR(H5E_PAGEBUF, H5E_CANTCLOSEOBJ, FAIL, "can't destroy page buffer skip list")

        /* Destroy the page factory */
        if (H5FL_fac_term(page_buf->page_fac) < 0)
            HGOTO_ERROR(H5E_PAGEBUF, H5E_CANTRELEASE, FAIL, "can't destroy page buffer page factory")

        f_sh->page_buf = H5FL_FREE(H5PB_t, page_buf);
    } /* end if */

done:
    FUNC_LEAVE_NOAPI(ret_value)
} /* H5PB_dest */

/*-------------------------------------------------------------------------
 * Function:    H5PB_add_new_page
 *
 * Purpose:     Add a new page to the new page skip list. This is called
 *              from the MF layer when a new page is allocated to
 *              indicate to the page buffer layer that a read of the page
 *              from the file is not necessary since it's an empty page.
 *
 * Return:      Non-negative on success/Negative on failure
 *
 * Programmer:  Mohamad Chaarawi
 *
 *-------------------------------------------------------------------------
 */
herr_t
H5PB_add_new_page(H5F_shared_t *f_sh, H5FD_mem_t type, haddr_t page_addr)
{
    H5PB_t *      page_buf;             /* Page buffer to operate on */
    H5PB_entry_t *page_entry = NULL;    /* Pointer to the corresponding page entry */
    herr_t        ret_value  = SUCCEED; /* Return value */

    FUNC_ENTER_NOAPI(FAIL)

    /* Sanity checks */
    HDassert(f_sh);
    page_buf = f_sh->page_buf;
    HDassert(page_buf);

    /* If there is an existing page, this means that at some point the
     * file free space manager freed and re-allocated a page at the same
     * address.  No need to do anything here then...
     */
    /* MSC - to be safe, might want to dig in the MF layer and remove
     * the page when it is freed from this list if it still exists and
     * remove this check
     */
    if (NULL == H5SL_search(page_buf->mf_slist_ptr, &(page_addr))) {
        /* Create the new PB entry */
        if (NULL == (page_entry = H5FL_CALLOC(H5PB_entry_t)))
            HGOTO_ERROR(H5E_PAGEBUF, H5E_NOSPACE, FAIL, "memory allocation failed")

        /* Initialize page fields */
        page_entry->addr     = page_addr;
        page_entry->type     = (H5F_mem_page_t)type;
        page_entry->is_dirty = FALSE;

        /* Insert entry in skip list */
        if (H5SL_insert(page_buf->mf_slist_ptr, page_entry, &(page_entry->addr)) < 0)
            HGOTO_ERROR(H5E_PAGEBUF, H5E_BADVALUE, FAIL, "Can't insert entry in skip list")
    } /* end if */

done:
    if (ret_value < 0)
        if (page_entry)
            page_entry = H5FL_FREE(H5PB_entry_t, page_entry);

    FUNC_LEAVE_NOAPI(ret_value)
} /* H5PB_add_new_page */

/*-------------------------------------------------------------------------
 * Function:    H5PB_update_entry
 *
 * Purpose:     In PHDF5, entries that are written by other processes and just
 *              marked clean by this process have to have their corresponding
 *              pages updated if they exist in the page buffer.
 *              This routine checks and update the pages.
 *
 * Return:      Non-negative on success/Negative on failure
 *
 * Programmer:  Mohamad Chaarawi
 *
 *-------------------------------------------------------------------------
 */
herr_t
H5PB_update_entry(H5PB_t *page_buf, haddr_t addr, size_t size, const void *buf)
{
    H5PB_entry_t *page_entry; /* Pointer to the corresponding page entry */
    haddr_t       page_addr;

    FUNC_ENTER_NOAPI_NOERR

    /* Sanity checks */
    HDassert(page_buf);
    HDassert(size <= page_buf->page_size);
    HDassert(buf);

    /* calculate the aligned address of the first page */
    page_addr = (addr / page_buf->page_size) * page_buf->page_size;

    /* search for the page and update if found */
    page_entry = (H5PB_entry_t *)H5SL_search(page_buf->slist_ptr, (void *)(&page_addr));
    if (page_entry) {
        haddr_t offset;

        HDassert(addr + size <= page_addr + page_buf->page_size);
        offset = addr - page_addr;
        H5MM_memcpy((uint8_t *)page_entry->page_buf_ptr + offset, buf, size);

        /* move to top of LRU list */
        H5PB__MOVE_TO_TOP_LRU(page_buf, page_entry)
    } /* end if */

    FUNC_LEAVE_NOAPI(SUCCEED)
} /* H5PB_update_entry */

/*-------------------------------------------------------------------------
 * Function:    H5PB_remove_entry
 *
 * Purpose:     Remove possible metadata entry with ADDR from the PB cache.
 *              This is in response to the data corruption bug from fheap.c
 *              with page buffering + page strategy.
 *              Note: Large metadata page bypasses the PB cache.
 *              Note: Update of raw data page (large or small sized) is handled by the PB cache.
 *
 * Return:      Non-negative on success/Negative on failure
 *
 * Programmer:  Vailin Choi; Feb 2017
 *
 *-------------------------------------------------------------------------
 */
herr_t
H5PB_remove_entry(const H5F_shared_t *f_sh, haddr_t addr)
{
    H5PB_t *      page_buf;             /* Page buffer to operate on */
    H5PB_entry_t *page_entry = NULL;    /* Pointer to the page entry being searched */
    herr_t        ret_value  = SUCCEED; /* Return value */

    FUNC_ENTER_NOAPI(FAIL)

    /* Sanity checks */
    HDassert(f_sh);
    page_buf = f_sh->page_buf;
    HDassert(page_buf);

    /* Search for address in the skip list */
    page_entry = (H5PB_entry_t *)H5SL_search(page_buf->slist_ptr, (void *)(&addr));

    /* If found, remove the entry from the PB cache */
    if (page_entry) {
        HDassert(page_entry->type != H5F_MEM_PAGE_DRAW);
        if (NULL == H5SL_remove(page_buf->slist_ptr, &(page_entry->addr)))
            HGOTO_ERROR(H5E_CACHE, H5E_BADVALUE, FAIL, "Page Entry is not in skip list")

        /* Remove from LRU list */
        H5PB__REMOVE_LRU(page_buf, page_entry)
        HDassert(H5SL_count(page_buf->slist_ptr) == page_buf->LRU_list_len);

        page_buf->meta_count--;

        page_entry->page_buf_ptr = H5FL_FAC_FREE(page_buf->page_fac, page_entry->page_buf_ptr);
        page_entry               = H5FL_FREE(H5PB_entry_t, page_entry);
    } /* end if */

done:
    FUNC_LEAVE_NOAPI(ret_value)
} /* H5PB_remove_entry */

/*-------------------------------------------------------------------------
 * Function:    H5PB_read
 *
 * Purpose:     Reads in the data from the page containing it if it exists
 *              in the PB cache; otherwise reads in the page through the VFD.
 *
 * Return:      Non-negative on success/Negative on failure
 *
 * Programmer:  Mohamad Chaarawi
 *
 *-------------------------------------------------------------------------
 */
herr_t
H5PB_read(H5F_shared_t *f_sh, H5FD_mem_t type, haddr_t addr, size_t size, void *buf /*out*/)
{
    H5PB_t *      page_buf;                        /* Page buffering info for this file */
    H5PB_entry_t *page_entry;                      /* Pointer to the corresponding page entry */
    H5FD_t *      file;                            /* File driver pointer */
    haddr_t       first_page_addr, last_page_addr; /* Addresses of the first and last pages covered by I/O */
    haddr_t       offset;
    haddr_t       search_addr;       /* Address of current page */
    hsize_t       num_touched_pages; /* Number of pages accessed */
    size_t        access_size = 0;
    hbool_t       bypass_pb   = FALSE; /* Whether to bypass page buffering */
    hsize_t       i;                   /* Local index variable */
    herr_t        ret_value = SUCCEED; /* Return value */

    FUNC_ENTER_NOAPI(FAIL)

    /* Sanity checks */
    HDassert(f_sh);
    HDassert(type != H5FD_MEM_GHEAP);

    /* Get pointer to page buffer info for this file */
    page_buf = f_sh->page_buf;

#ifdef H5_HAVE_PARALLEL
    if (H5F_SHARED_HAS_FEATURE(f_sh, H5FD_FEAT_HAS_MPI)) {
#if 1
        bypass_pb = TRUE;
#else
        /* MSC - why this stopped working ? */
        int mpi_size;

        if ((mpi_size = H5F_shared_mpi_get_size(f_sh)) < 0)
            HGOTO_ERROR(H5E_PAGEBUF, H5E_CANTGET, FAIL, "can't retrieve MPI communicator size")
        if (1 != mpi_size)
            bypass_pb = TRUE;
#endif
    } /* end if */
#endif

    /* If page buffering is disabled, or the I/O size is larger than that of a
     * single page, or if this is a parallel raw data access, bypass page
     * buffering.
     */
    if (NULL == page_buf || size >= page_buf->page_size || (bypass_pb && H5FD_MEM_DRAW == type)) {
        if (H5F__accum_read(f_sh, type, addr, size, buf) < 0)
            HGOTO_ERROR(H5E_PAGEBUF, H5E_READERROR, FAIL, "read through metadata accumulator failed")

        /* Update statistics */
        if (page_buf) {
            if (type == H5FD_MEM_DRAW)
                page_buf->bypasses[1]++;
            else
                page_buf->bypasses[0]++;
        } /* end if */

        /* If page buffering is disabled, or if this is a large metadata access,
         * or if this is parallel raw data access, we are done here
         */
        if (NULL == page_buf || (size >= page_buf->page_size && H5FD_MEM_DRAW != type) ||
            (bypass_pb && H5FD_MEM_DRAW == type))
            HGOTO_DONE(SUCCEED)
    } /* end if */

    /* Update statistics */
    if (page_buf) {
        if (type == H5FD_MEM_DRAW)
            page_buf->accesses[1]++;
        else
            page_buf->accesses[0]++;
    } /* end if */

    /* Calculate the aligned address of the first page */
    first_page_addr = (addr / page_buf->page_size) * page_buf->page_size;

    /* For Raw data calculate the aligned address of the last page and
     * the number of pages accessed if more than 1 page is accessed
     */
    if (H5FD_MEM_DRAW == type) {
        last_page_addr = ((addr + size - 1) / page_buf->page_size) * page_buf->page_size;

        /* How many pages does this write span */
        num_touched_pages =
            (last_page_addr / page_buf->page_size + 1) - (first_page_addr / page_buf->page_size);
        if (first_page_addr == last_page_addr) {
            HDassert(1 == num_touched_pages);
            last_page_addr = HADDR_UNDEF;
        } /* end if */
    }     /* end if */
    /* Otherwise set last page addr to HADDR_UNDEF */
    else {
        num_touched_pages = 1;
        last_page_addr    = HADDR_UNDEF;
    } /* end else */

    /* Translate to file driver I/O info object */
    file = f_sh->lf;

    /* Copy raw data from dirty pages into the read buffer if the read
       request spans pages in the page buffer*/
    if (H5FD_MEM_DRAW == type && size >= page_buf->page_size) {
        H5SL_node_t *node;

        /* For each touched page in the page buffer, check if it
         * exists in the page Buffer and is dirty. If it does, we
         * update the buffer with what's in the page so we get the up
         * to date data into the buffer after the big read from the file.
         */
        node = H5SL_find(page_buf->slist_ptr, (void *)(&first_page_addr));
        for (i = 0; i < num_touched_pages; i++) {
            search_addr = i * page_buf->page_size + first_page_addr;

            /* if we still haven't located a starting page, search again */
            if (!node && i != 0)
                node = H5SL_find(page_buf->slist_ptr, (void *)(&search_addr));

            /* if the current page is in the Page Buffer, do the updates */
            if (node) {
                page_entry = (H5PB_entry_t *)H5SL_item(node);

                HDassert(page_entry);

                /* If the current page address falls out of the access
                   block, then there are no more pages to go over */
                if (page_entry->addr >= addr + size)
                    break;

                HDassert(page_entry->addr == search_addr);

                if (page_entry->is_dirty) {
                    /* special handling for the first page if it is not a full page access */
                    if (i == 0 && first_page_addr != addr) {
                        offset = addr - first_page_addr;
                        HDassert(page_buf->page_size > offset);

                        H5MM_memcpy(buf, (uint8_t *)page_entry->page_buf_ptr + offset,
                                    page_buf->page_size - (size_t)offset);

                        /* move to top of LRU list */
                        H5PB__MOVE_TO_TOP_LRU(page_buf, page_entry)
                    } /* end if */
                    /* special handling for the last page if it is not a full page access */
                    else if (num_touched_pages > 1 && i == num_touched_pages - 1 &&
                             search_addr < addr + size) {
                        offset = (num_touched_pages - 2) * page_buf->page_size +
                                 (page_buf->page_size - (addr - first_page_addr));

                        H5MM_memcpy((uint8_t *)buf + offset, page_entry->page_buf_ptr,
                                    (size_t)((addr + size) - last_page_addr));

                        /* move to top of LRU list */
                        H5PB__MOVE_TO_TOP_LRU(page_buf, page_entry)
                    } /* end else-if */
                    /* copy the entire fully accessed pages */
                    else {
                        offset = i * page_buf->page_size;

                        H5MM_memcpy((uint8_t *)buf + (i * page_buf->page_size), page_entry->page_buf_ptr,
                                    page_buf->page_size);
                    } /* end else */
                }     /* end if */
                node = H5SL_next(node);
            } /* end if */
        }     /* end for */
    }         /* end if */
    else {
        /* A raw data access could span 1 or 2 PB entries at this point so
           we need to handle that */
        HDassert(1 == num_touched_pages || 2 == num_touched_pages);
        for (i = 0; i < num_touched_pages; i++) {
            haddr_t buf_offset;

            /* Calculate the aligned address of the page to search for it in the skip list */
            search_addr = (0 == i ? first_page_addr : last_page_addr);

            /* Calculate the access size if the access spans more than 1 page */
            if (1 == num_touched_pages)
                access_size = size;
            else
                access_size = (0 == i ? (size_t)((first_page_addr + page_buf->page_size) - addr)
                                      : (size - access_size));

            /* Lookup the page in the skip list */
            page_entry = (H5PB_entry_t *)H5SL_search(page_buf->slist_ptr, (void *)(&search_addr));

            /* if found */
            if (page_entry) {
                offset     = (0 == i ? addr - page_entry->addr : 0);
                buf_offset = (0 == i ? 0 : size - access_size);

                /* copy the requested data from the page into the input buffer */
                H5MM_memcpy((uint8_t *)buf + buf_offset, (uint8_t *)page_entry->page_buf_ptr + offset,
                            access_size);

                /* Update LRU */
                H5PB__MOVE_TO_TOP_LRU(page_buf, page_entry)

                /* Update statistics */
                if (type == H5FD_MEM_DRAW)
                    page_buf->hits[1]++;
                else
                    page_buf->hits[0]++;
            } /* end if */
            /* if not found */
            else {
                void *  new_page_buf = NULL;
                size_t  page_size    = page_buf->page_size;
                haddr_t eoa;

                /* make space for new entry */
                if ((H5SL_count(page_buf->slist_ptr) * page_buf->page_size) >= page_buf->max_size) {
                    htri_t can_make_space;

                    /* check if we can make space in page buffer */
                    if ((can_make_space = H5PB__make_space(f_sh, page_buf, type)) < 0)
                        HGOTO_ERROR(H5E_PAGEBUF, H5E_NOSPACE, FAIL, "make space in Page buffer Failed")

                    /* if make_space returns 0, then we can't use the page
                       buffer for this I/O and we need to bypass */
                    if (0 == can_make_space) {
                        /* make space can't return FALSE on second touched page since the first is of the same
                         * type */
                        HDassert(0 == i);

                        /* read entire block from VFD and return */
                        if (H5FD_read(file, type, addr, size, buf) < 0)
                            HGOTO_ERROR(H5E_PAGEBUF, H5E_READERROR, FAIL, "driver read request failed")

                        /* Break out of loop */
                        break;
                    } /* end if */
                }     /* end if */

                /* Read page from VFD */
                if (NULL == (new_page_buf = H5FL_FAC_MALLOC(page_buf->page_fac)))
                    HGOTO_ERROR(H5E_PAGEBUF, H5E_CANTALLOC, FAIL,
                                "memory allocation failed for page buffer entry")

                /* Read page through the VFD layer, but make sure we don't read past the EOA. */

                /* Retrieve the 'eoa' for the file */
                if (HADDR_UNDEF == (eoa = H5F_shared_get_eoa(f_sh, type)))
                    HGOTO_ERROR(H5E_PAGEBUF, H5E_CANTGET, FAIL, "driver get_eoa request failed")

                /* If the entire page falls outside the EOA, then fail */
                if (search_addr > eoa)
                    HGOTO_ERROR(H5E_PAGEBUF, H5E_BADVALUE, FAIL,
                                "reading an entire page that is outside the file EOA")

                /* Adjust the read size to not go beyond the EOA */
                if (search_addr + page_size > eoa)
                    page_size = (size_t)(eoa - search_addr);

                /* Read page from VFD */
                if (H5FD_read(file, type, search_addr, page_size, new_page_buf) < 0)
                    HGOTO_ERROR(H5E_PAGEBUF, H5E_READERROR, FAIL, "driver read request failed")

                /* Copy the requested data from the page into the input buffer */
                offset     = (0 == i ? addr - search_addr : 0);
                buf_offset = (0 == i ? 0 : size - access_size);
                H5MM_memcpy((uint8_t *)buf + buf_offset, (uint8_t *)new_page_buf + offset, access_size);

                /* Create the new PB entry */
                if (NULL == (page_entry = H5FL_CALLOC(H5PB_entry_t)))
                    HGOTO_ERROR(H5E_PAGEBUF, H5E_NOSPACE, FAIL, "memory allocation failed")

                page_entry->page_buf_ptr = new_page_buf;
                page_entry->addr         = search_addr;
                page_entry->type         = (H5F_mem_page_t)type;
                page_entry->is_dirty     = FALSE;

                /* Insert page into PB */
                if (H5PB__insert_entry(page_buf, page_entry) < 0)
                    HGOTO_ERROR(H5E_PAGEBUF, H5E_CANTSET, FAIL, "error inserting new page in page buffer")

                /* Update statistics */
                if (type == H5FD_MEM_DRAW)
                    page_buf->misses[1]++;
                else
                    page_buf->misses[0]++;
            } /* end else */
        }     /* end for */
    }         /* end else */

done:
    FUNC_LEAVE_NOAPI(ret_value)
} /* end H5PB_read() */

/*-------------------------------------------------------------------------
 * Function:    H5PB_write
 *
 * Purpose:     Write data into the Page Buffer. If the page exists in the
 *              cache, update it; otherwise read it from disk, update it, and
 *              insert into cache.
 *
 * Return:      Non-negative on success/Negative on failure
 *
 * Programmer:  Mohamad Chaarawi
 *
 *-------------------------------------------------------------------------
 */
herr_t
H5PB_write(H5F_shared_t *f_sh, H5FD_mem_t type, haddr_t addr, size_t size, const void *buf)
{
    H5PB_t *      page_buf;                        /* Page buffering info for this file */
    H5PB_entry_t *page_entry;                      /* Pointer to the corresponding page entry */
    H5FD_t *      file;                            /* File driver pointer */
    haddr_t       first_page_addr, last_page_addr; /* Addresses of the first and last pages covered by I/O */
    haddr_t       offset;
    haddr_t       search_addr;       /* Address of current page */
    hsize_t       num_touched_pages; /* Number of pages accessed */
    size_t        access_size = 0;
    hbool_t       bypass_pb   = FALSE; /* Whether to bypass page buffering */
    hsize_t       i;                   /* Local index variable */
    herr_t        ret_value = SUCCEED; /* Return value */

    FUNC_ENTER_NOAPI(FAIL)

    /* Sanity checks */
    HDassert(f_sh);

    /* Get pointer to page buffer info for this file */
    page_buf = f_sh->page_buf;

#ifdef H5_HAVE_PARALLEL
    if (H5F_SHARED_HAS_FEATURE(f_sh, H5FD_FEAT_HAS_MPI)) {
#if 1
        bypass_pb = TRUE;
#else
        /* MSC - why this stopped working ? */
        int mpi_size;

        if ((mpi_size = H5F_shared_mpi_get_size(f_sh)) < 0)
            HGOTO_ERROR(H5E_PAGEBUF, H5E_CANTGET, FAIL, "can't retrieve MPI communicator size")
        if (1 != mpi_size)
            bypass_pb = TRUE;
#endif
    } /* end if */
#endif

    /* If page buffering is disabled, or the I/O size is larger than that of a
     * single page, or if this is a parallel raw data access, bypass page
     * buffering.
     */
    if (NULL == page_buf || size >= page_buf->page_size || bypass_pb) {
        if (H5F__accum_write(f_sh, type, addr, size, buf) < 0)
            HGOTO_ERROR(H5E_PAGEBUF, H5E_WRITEERROR, FAIL, "write through metadata accumulator failed")

        /* Update statistics */
        if (page_buf) {
            if (type == H5FD_MEM_DRAW || type == H5FD_MEM_GHEAP)
                page_buf->bypasses[1]++;
            else
                page_buf->bypasses[0]++;
        } /* end if */

        /* If page buffering is disabled, or if this is a large metadata access,
         * or if this is a parallel raw data access, we are done here
         */
        if (NULL == page_buf || (size >= page_buf->page_size && H5FD_MEM_DRAW != type) ||
            (bypass_pb && H5FD_MEM_DRAW == type))
            HGOTO_DONE(SUCCEED)

#ifdef H5_HAVE_PARALLEL
        if (bypass_pb) {
            if (H5PB_update_entry(page_buf, addr, size, buf) > 0)
                HGOTO_ERROR(H5E_PAGEBUF, H5E_CANTUPDATE, FAIL, "failed to update PB with metadata cache")
            HGOTO_DONE(SUCCEED)
        } /* end if */
#endif
    } /* end if */

    /* Update statistics */
    if (page_buf) {
        if (type == H5FD_MEM_DRAW || type == H5FD_MEM_GHEAP)
            page_buf->accesses[1]++;
        else
            page_buf->accesses[0]++;
    } /* end if */

    /* Calculate the aligned address of the first page */
    first_page_addr = (addr / page_buf->page_size) * page_buf->page_size;

    /* For raw data calculate the aligned address of the last page and
     * the number of pages accessed if more than 1 page is accessed
     */
    if (H5FD_MEM_DRAW == type) {
        last_page_addr = (addr + size - 1) / page_buf->page_size * page_buf->page_size;

        /* how many pages does this write span */
        num_touched_pages =
            (last_page_addr / page_buf->page_size + 1) - (first_page_addr / page_buf->page_size);
        if (first_page_addr == last_page_addr) {
            HDassert(1 == num_touched_pages);
            last_page_addr = HADDR_UNDEF;
        } /* end if */
    }     /* end if */
    /* Otherwise set last page addr to HADDR_UNDEF */
    else {
        num_touched_pages = 1;
        last_page_addr    = HADDR_UNDEF;
    } /* end else */

    /* Translate to file driver I/O info object */
    file = f_sh->lf;

    /* Check if existing pages for raw data need to be updated since raw data access is not atomic */
    if (H5FD_MEM_DRAW == type && size >= page_buf->page_size) {
        /* For each touched page, check if it exists in the page buffer, and
         * update it with the data in the buffer to keep it up to date
         */
        for (i = 0; i < num_touched_pages; i++) {
            search_addr = i * page_buf->page_size + first_page_addr;

            /* Special handling for the first page if it is not a full page update */
            if (i == 0 && first_page_addr != addr) {
                /* Lookup the page in the skip list */
                page_entry = (H5PB_entry_t *)H5SL_search(page_buf->slist_ptr, (void *)(&search_addr));
                if (page_entry) {
                    offset = addr - first_page_addr;
                    HDassert(page_buf->page_size > offset);

                    /* Update page's data */
                    H5MM_memcpy((uint8_t *)page_entry->page_buf_ptr + offset, buf,
                                page_buf->page_size - (size_t)offset);

                    /* Mark page dirty and push to top of LRU */
                    page_entry->is_dirty = TRUE;
                    H5PB__MOVE_TO_TOP_LRU(page_buf, page_entry)
                } /* end if */
            }     /* end if */
            /* Special handling for the last page if it is not a full page update */
            else if (num_touched_pages > 1 && i == (num_touched_pages - 1) &&
                     (search_addr + page_buf->page_size) != (addr + size)) {
                HDassert(search_addr + page_buf->page_size > addr + size);

                /* Lookup the page in the skip list */
                page_entry = (H5PB_entry_t *)H5SL_search(page_buf->slist_ptr, (void *)(&search_addr));
                if (page_entry) {
                    offset = (num_touched_pages - 2) * page_buf->page_size +
                             (page_buf->page_size - (addr - first_page_addr));

                    /* Update page's data */
                    H5MM_memcpy(page_entry->page_buf_ptr, (const uint8_t *)buf + offset,
                                (size_t)((addr + size) - last_page_addr));

                    /* Mark page dirty and push to top of LRU */
                    page_entry->is_dirty = TRUE;
                    H5PB__MOVE_TO_TOP_LRU(page_buf, page_entry)
                } /* end if */
            }     /* end else-if */
            /* Discard all fully written pages from the page buffer */
            else {
                page_entry = (H5PB_entry_t *)H5SL_remove(page_buf->slist_ptr, (void *)(&search_addr));
                if (page_entry) {
                    /* Remove from LRU list */
                    H5PB__REMOVE_LRU(page_buf, page_entry)

                    /* Decrement page count of appropriate type */
                    if (H5F_MEM_PAGE_DRAW == page_entry->type || H5F_MEM_PAGE_GHEAP == page_entry->type)
                        page_buf->raw_count--;
                    else
                        page_buf->meta_count--;

                    /* Free page info */
                    page_entry->page_buf_ptr = H5FL_FAC_FREE(page_buf->page_fac, page_entry->page_buf_ptr);
                    page_entry               = H5FL_FREE(H5PB_entry_t, page_entry);
                } /* end if */
            }     /* end else */
        }         /* end for */
    }             /* end if */
    else {
        /* An access could span 1 or 2 PBs at this point so we need to handle that */
        HDassert(1 == num_touched_pages || 2 == num_touched_pages);
        for (i = 0; i < num_touched_pages; i++) {
            haddr_t buf_offset;

            /* Calculate the aligned address of the page to search for it in the skip list */
            search_addr = (0 == i ? first_page_addr : last_page_addr);

            /* Calculate the access size if the access spans more than 1 page */
            if (1 == num_touched_pages)
                access_size = size;
            else
                access_size =
                    (0 == i ? (size_t)(first_page_addr + page_buf->page_size - addr) : (size - access_size));

            /* Lookup the page in the skip list */
            page_entry = (H5PB_entry_t *)H5SL_search(page_buf->slist_ptr, (void *)(&search_addr));

            /* If found */
            if (page_entry) {
                offset     = (0 == i ? addr - page_entry->addr : 0);
                buf_offset = (0 == i ? 0 : size - access_size);

                /* Copy the requested data from the input buffer into the page */
                H5MM_memcpy((uint8_t *)page_entry->page_buf_ptr + offset, (const uint8_t *)buf + buf_offset,
                            access_size);

                /* Mark page dirty and push to top of LRU */
                page_entry->is_dirty = TRUE;
                H5PB__MOVE_TO_TOP_LRU(page_buf, page_entry)

                /* Update statistics */
                if (type == H5FD_MEM_DRAW || type == H5FD_MEM_GHEAP)
                    page_buf->hits[1]++;
                else
                    page_buf->hits[0]++;
            } /* end if */
            /* If not found */
            else {
                void * new_page_buf;
                size_t page_size = page_buf->page_size;

                /* Make space for new entry */
                if ((H5SL_count(page_buf->slist_ptr) * page_buf->page_size) >= page_buf->max_size) {
                    htri_t can_make_space;

                    /* Check if we can make space in page buffer */
                    if ((can_make_space = H5PB__make_space(f_sh, page_buf, type)) < 0)
                        HGOTO_ERROR(H5E_PAGEBUF, H5E_NOSPACE, FAIL, "make space in Page buffer Failed")

                    /* If make_space returns 0, then we can't use the page
                     * buffer for this I/O and we need to bypass
                     */
                    if (0 == can_make_space) {
                        HDassert(0 == i);

                        /* Write to VFD and return */
                        if (H5FD_write(file, type, addr, size, buf) < 0)
                            HGOTO_ERROR(H5E_PAGEBUF, H5E_WRITEERROR, FAIL, "driver write request failed")

                        /* Break out of loop */
                        break;
                    } /* end if */
                }     /* end if */

                /* Don't bother searching if there is no write access */
                if (H5F_ACC_RDWR & H5F_SHARED_INTENT(f_sh))
                    /* Lookup & remove the page from the new skip list page if
                     * it exists to see if this is a new page from the MF layer
                     */
                    page_entry = (H5PB_entry_t *)H5SL_remove(page_buf->mf_slist_ptr, (void *)(&search_addr));

                /* Calculate offset into the buffer of the page and the user buffer */
                offset     = (0 == i ? addr - search_addr : 0);
                buf_offset = (0 == i ? 0 : size - access_size);

                /* If found, then just update the buffer pointer to the newly allocate buffer */
                if (page_entry) {
                    /* Allocate space for the page buffer */
                    if (NULL == (new_page_buf = H5FL_FAC_MALLOC(page_buf->page_fac)))
                        HGOTO_ERROR(H5E_PAGEBUF, H5E_CANTALLOC, FAIL,
                                    "memory allocation failed for page buffer entry")
                    HDmemset(new_page_buf, 0, (size_t)offset);
                    HDmemset((uint8_t *)new_page_buf + offset + access_size, 0,
                             page_size - ((size_t)offset + access_size));

                    page_entry->page_buf_ptr = new_page_buf;

                    /* Update statistics */
                    if (type == H5FD_MEM_DRAW || type == H5FD_MEM_GHEAP)
                        page_buf->hits[1]++;
                    else
                        page_buf->hits[0]++;
                } /* end if */
                /* Otherwise read page through the VFD layer, but make sure we don't read past the EOA. */
                else {
                    haddr_t eoa, eof = HADDR_UNDEF;

                    /* Allocate space for the page buffer */
                    if (NULL == (new_page_buf = H5FL_FAC_CALLOC(page_buf->page_fac)))
                        HGOTO_ERROR(H5E_PAGEBUF, H5E_CANTALLOC, FAIL,
                                    "memory allocation failed for page buffer entry")

                    /* Create the new loaded PB entry */
                    if (NULL == (page_entry = H5FL_CALLOC(H5PB_entry_t)))
                        HGOTO_ERROR(H5E_PAGEBUF, H5E_CANTALLOC, FAIL, "memory allocation failed")

                    page_entry->page_buf_ptr = new_page_buf;
                    page_entry->addr         = search_addr;
                    page_entry->type         = (H5F_mem_page_t)type;

                    /* Retrieve the 'eoa' for the file */
                    if (HADDR_UNDEF == (eoa = H5F_shared_get_eoa(f_sh, type)))
                        HGOTO_ERROR(H5E_PAGEBUF, H5E_CANTGET, FAIL, "driver get_eoa request failed")

                    /* If the entire page falls outside the EOA, then fail */
                    if (search_addr > eoa)
                        HGOTO_ERROR(H5E_PAGEBUF, H5E_BADVALUE, FAIL,
                                    "writing to a page that is outside the file EOA")

                    /* Retrieve the 'eof' for the file - The MPI-VFD EOF
                     * returned will most likely be HADDR_UNDEF, so skip
                     * that check.
                     */
                    if (!H5F_SHARED_HAS_FEATURE(f_sh, H5FD_FEAT_HAS_MPI))
                        if (HADDR_UNDEF == (eof = H5FD_get_eof(f_sh->lf, H5FD_MEM_DEFAULT)))
                            HGOTO_ERROR(H5E_PAGEBUF, H5E_CANTGET, FAIL, "driver get_eof request failed")

                    /* Adjust the read size to not go beyond the EOA */
                    if (search_addr + page_size > eoa)
                        page_size = (size_t)(eoa - search_addr);

                    if (search_addr < eof) {
                        if (H5FD_read(file, type, search_addr, page_size, new_page_buf) < 0)
                            HGOTO_ERROR(H5E_PAGEBUF, H5E_READERROR, FAIL, "driver read request failed")

                        /* Update statistics */
                        if (type == H5FD_MEM_DRAW || type == H5FD_MEM_GHEAP)
                            page_buf->misses[1]++;
                        else
                            page_buf->misses[0]++;
                    } /* end if */
                }     /* end else */

                /* Copy the requested data from the page into the input buffer */
                H5MM_memcpy((uint8_t *)new_page_buf + offset, (const uint8_t *)buf + buf_offset, access_size);

                /* Page is dirty now */
                page_entry->is_dirty = TRUE;

                /* Insert page into PB, evicting other pages as necessary */
                if (H5PB__insert_entry(page_buf, page_entry) < 0)
                    HGOTO_ERROR(H5E_PAGEBUF, H5E_CANTSET, FAIL, "error inserting new page in page buffer")
            } /* end else */
        }     /* end for */
    }         /* end else */

done:
    FUNC_LEAVE_NOAPI(ret_value)
} /* end H5PB_write() */

/*-------------------------------------------------------------------------
 * Function:    H5PB_enabled
 *
 * Purpose:     Check if the page buffer may be enabled for the specified
 *              file and data access type.
 *
 * Return:      Non-negative on success/Negative on failure
 *
 * Programmer:  Neil Fortner
 *
 *-------------------------------------------------------------------------
 */
<<<<<<< HEAD
htri_t
H5PB_enabled(H5F_shared_t *f_sh, H5FD_mem_t type)
{
    H5PB_t *page_buf;          /* Page buffering info for this file */
    hbool_t bypass_pb = FALSE; /* Whether to bypass page buffering */
    htri_t  ret_value;         /* Return value */

    FUNC_ENTER_NOAPI(FAIL)
=======
herr_t
H5PB_enabled(H5F_shared_t *f_sh, H5FD_mem_t type, hbool_t *enabled)
{
    H5PB_t *page_buf;            /* Page buffering info for this file */
    hbool_t bypass_pb = FALSE;   /* Whether to bypass page buffering */
    herr_t  ret_value = SUCCEED; /* Return value */

    FUNC_ENTER_NOAPI_NOERR
>>>>>>> 80f9af14

    /* Sanity checks */
    HDassert(f_sh);

    /* Get pointer to page buffer info for this file */
    page_buf = f_sh->page_buf;

#ifdef H5_HAVE_PARALLEL
    if (H5F_SHARED_HAS_FEATURE(f_sh, H5FD_FEAT_HAS_MPI)) {
#if 1
        bypass_pb = TRUE;
#else
        /* MSC - why this stopped working ? */
        int mpi_size;

        if ((mpi_size = H5F_shared_mpi_get_size(f_sh)) < 0)
            HGOTO_ERROR(H5E_PAGEBUF, H5E_CANTGET, FAIL, "can't retrieve MPI communicator size")
        if (1 != mpi_size)
            bypass_pb = TRUE;
#endif
    } /* end if */
#endif

<<<<<<< HEAD
    /* If page buffering is disabled, or the I/O size is larger than that of a
     * single page, or if this is a parallel raw data access, bypass page
     * buffering.
=======
    /* If page buffering is disabled, or if this is a parallel raw data access,
     * bypass page buffering. Note that page buffering may still be disabled for
     * large metadata access or large non-parallel raw data access, but this
     * function doesn't take I/O size into account so if it returns TRUE the
     * page buffer may still be disabled for some I/O. If it returns FALSE it is
     * always disabled for this access type.
>>>>>>> 80f9af14
     */
    if (NULL == page_buf || (bypass_pb && H5FD_MEM_DRAW == type)) {
        /* Update statistics, since wherever this function is called, if it
         * returns FALSE, the calling function performs I/O avoiding the page
         * buffer layer */
        if (page_buf) {
            HDassert(type == H5FD_MEM_DRAW);
            page_buf->bypasses[1]++;
        } /* end if */

        /* Page buffer is disabled, at least for this data access type */
<<<<<<< HEAD
        ret_value = FALSE;
    } /* end if */
    else
        /* Page buffer may be enabled */
        ret_value = TRUE;

done:
=======
        *enabled = FALSE;
    } /* end if */
    else
        /* Page buffer may be enabled */
        *enabled = TRUE;

>>>>>>> 80f9af14
    FUNC_LEAVE_NOAPI(ret_value)
} /* end H5PB_enabled() */

/*-------------------------------------------------------------------------
 * Function:    H5PB__insert_entry()
 *
 * Purpose:     This function was created without documentation.
 *              What follows is my best understanding of Mohamad's intent.
 *
 *              Insert the supplied page into the page buffer, both the
 *              skip list and the LRU.
 *
 *              As best I can tell, this function imposes no limit on the
 *              number of entries in the page buffer beyond an assertion
 *              failure it the page count exceeds the limit.
 *
 *                                               JRM -- 12/22/16
 *
 *
 * Return:      Non-negative on success/Negative on failure
 *
 * Programmer:  Mohamad Chaarawi
 *
 *-------------------------------------------------------------------------
 */
static herr_t
H5PB__insert_entry(H5PB_t *page_buf, H5PB_entry_t *page_entry)
{
    herr_t ret_value = SUCCEED; /* Return value */

    FUNC_ENTER_STATIC

    /* Insert entry in skip list */
    if (H5SL_insert(page_buf->slist_ptr, page_entry, &(page_entry->addr)) < 0)
        HGOTO_ERROR(H5E_PAGEBUF, H5E_CANTINSERT, FAIL, "can't insert entry in skip list")
    HDassert(H5SL_count(page_buf->slist_ptr) * page_buf->page_size <= page_buf->max_size);

    /* Increment appropriate page count */
    if (H5F_MEM_PAGE_DRAW == page_entry->type || H5F_MEM_PAGE_GHEAP == page_entry->type)
        page_buf->raw_count++;
    else
        page_buf->meta_count++;

    /* Insert entry in LRU */
    H5PB__INSERT_LRU(page_buf, page_entry)

done:
    FUNC_LEAVE_NOAPI(ret_value)
} /* end H5PB__insert_entry() */

/*-------------------------------------------------------------------------
 * Function:    H5PB__make_space()
 *
 * Purpose:     This function was created without documentation.
 *              What follows is my best understanding of Mohamad's intent.
 *
 *              If necessary and if possible, evict a page from the page
 *              buffer to make space for the supplied page.  Depending on
 *              the page buffer configuration and contents, and the page
 *              supplied this may or may not be possible.
 *
 *                                             JRM -- 12/22/16
 *
 * Return:      Non-negative on success/Negative on failure
 *
 * Programmer:  Mohamad Chaarawi
 *
 *-------------------------------------------------------------------------
 */
static htri_t
H5PB__make_space(H5F_shared_t *f_sh, H5PB_t *page_buf, H5FD_mem_t inserted_type)
{
    H5PB_entry_t *page_entry;       /* Pointer to page eviction candidate */
    htri_t        ret_value = TRUE; /* Return value */

    FUNC_ENTER_STATIC

    /* Sanity check */
    HDassert(f_sh);
    HDassert(page_buf);

    /* Get oldest entry */
    page_entry = page_buf->LRU_tail_ptr;

    if (H5FD_MEM_DRAW == inserted_type) {
        /* If threshould is 100% metadata and page buffer is full of
           metadata, then we can't make space for raw data */
        if (0 == page_buf->raw_count && page_buf->min_meta_count == page_buf->meta_count) {
            HDassert(page_buf->meta_count * page_buf->page_size == page_buf->max_size);
            HGOTO_DONE(FALSE)
        } /* end if */

        /* check the metadata threshold before evicting metadata items */
        while (1) {
            if (page_entry->prev && H5F_MEM_PAGE_META == page_entry->type &&
                page_buf->min_meta_count >= page_buf->meta_count)
                page_entry = page_entry->prev;
            else
                break;
        } /* end while */
    }     /* end if */
    else {
        /* If threshould is 100% raw data and page buffer is full of
           raw data, then we can't make space for meta data */
        if (0 == page_buf->meta_count && page_buf->min_raw_count == page_buf->raw_count) {
            HDassert(page_buf->raw_count * page_buf->page_size == page_buf->max_size);
            HGOTO_DONE(FALSE)
        } /* end if */

        /* check the raw data threshold before evicting raw data items */
        while (1) {
            if (page_entry->prev &&
                (H5F_MEM_PAGE_DRAW == page_entry->type || H5F_MEM_PAGE_GHEAP == page_entry->type) &&
                page_buf->min_raw_count >= page_buf->raw_count)
                page_entry = page_entry->prev;
            else
                break;
        } /* end while */
    }     /* end else */

    /* Remove from page index */
    if (NULL == H5SL_remove(page_buf->slist_ptr, &(page_entry->addr)))
        HGOTO_ERROR(H5E_PAGEBUF, H5E_BADVALUE, FAIL, "Tail Page Entry is not in skip list")

    /* Remove entry from LRU list */
    H5PB__REMOVE_LRU(page_buf, page_entry)
    HDassert(H5SL_count(page_buf->slist_ptr) == page_buf->LRU_list_len);

    /* Decrement appropriate page type counter */
    if (H5F_MEM_PAGE_DRAW == page_entry->type || H5F_MEM_PAGE_GHEAP == page_entry->type)
        page_buf->raw_count--;
    else
        page_buf->meta_count--;

    /* Flush page if dirty */
    if (page_entry->is_dirty)
        if (H5PB__write_entry(f_sh, page_entry) < 0)
            HGOTO_ERROR(H5E_PAGEBUF, H5E_WRITEERROR, FAIL, "file write failed")

    /* Update statistics */
    if (page_entry->type == H5F_MEM_PAGE_DRAW || H5F_MEM_PAGE_GHEAP == page_entry->type)
        page_buf->evictions[1]++;
    else
        page_buf->evictions[0]++;

    /* Release page */
    page_entry->page_buf_ptr = H5FL_FAC_FREE(page_buf->page_fac, page_entry->page_buf_ptr);
    page_entry               = H5FL_FREE(H5PB_entry_t, page_entry);

done:
    FUNC_LEAVE_NOAPI(ret_value)
} /* end H5PB__make_space() */

/*-------------------------------------------------------------------------
 * Function:    H5PB__write_entry()
 *
 * Purpose:     ???
 *
 *              This function was created without documentation.
 *              What follows is my best understanding of Mohamad's intent.
 *
 * Return:      Non-negative on success/Negative on failure
 *
 * Programmer:  Mohamad Chaarawi
 *
 *-------------------------------------------------------------------------
 */
static herr_t
H5PB__write_entry(H5F_shared_t *f_sh, H5PB_entry_t *page_entry)
{
    haddr_t eoa;                 /* Current EOA for the file */
    herr_t  ret_value = SUCCEED; /* Return value */

    FUNC_ENTER_STATIC

    /* Sanity check */
    HDassert(f_sh);
    HDassert(page_entry);

    /* Retrieve the 'eoa' for the file */
    if (HADDR_UNDEF == (eoa = H5F_shared_get_eoa(f_sh, (H5FD_mem_t)page_entry->type)))
        HGOTO_ERROR(H5E_PAGEBUF, H5E_CANTGET, FAIL, "driver get_eoa request failed")

    /* If the starting address of the page is larger than
     * the EOA, then the entire page is discarded without writing.
     */
    if (page_entry->addr <= eoa) {
        H5FD_t *file; /* File driver I/O info */
        size_t  page_size = f_sh->page_buf->page_size;

        /* Adjust the page length if it exceeds the EOA */
        if ((page_entry->addr + page_size) > eoa)
            page_size = (size_t)(eoa - page_entry->addr);

        /* Translate to file driver I/O info object */
        file = f_sh->lf;

        if (H5FD_write(file, (H5FD_mem_t)page_entry->type, page_entry->addr, page_size,
                       page_entry->page_buf_ptr) < 0)
            HGOTO_ERROR(H5E_PAGEBUF, H5E_WRITEERROR, FAIL, "file write failed")
    } /* end if */

    page_entry->is_dirty = FALSE;

done:
    FUNC_LEAVE_NOAPI(ret_value)
} /* end H5PB__write_entry() */<|MERGE_RESOLUTION|>--- conflicted
+++ resolved
@@ -1314,16 +1314,6 @@
  *
  *-------------------------------------------------------------------------
  */
-<<<<<<< HEAD
-htri_t
-H5PB_enabled(H5F_shared_t *f_sh, H5FD_mem_t type)
-{
-    H5PB_t *page_buf;          /* Page buffering info for this file */
-    hbool_t bypass_pb = FALSE; /* Whether to bypass page buffering */
-    htri_t  ret_value;         /* Return value */
-
-    FUNC_ENTER_NOAPI(FAIL)
-=======
 herr_t
 H5PB_enabled(H5F_shared_t *f_sh, H5FD_mem_t type, hbool_t *enabled)
 {
@@ -1332,7 +1322,6 @@
     herr_t  ret_value = SUCCEED; /* Return value */
 
     FUNC_ENTER_NOAPI_NOERR
->>>>>>> 80f9af14
 
     /* Sanity checks */
     HDassert(f_sh);
@@ -1356,18 +1345,12 @@
     } /* end if */
 #endif
 
-<<<<<<< HEAD
-    /* If page buffering is disabled, or the I/O size is larger than that of a
-     * single page, or if this is a parallel raw data access, bypass page
-     * buffering.
-=======
     /* If page buffering is disabled, or if this is a parallel raw data access,
      * bypass page buffering. Note that page buffering may still be disabled for
      * large metadata access or large non-parallel raw data access, but this
      * function doesn't take I/O size into account so if it returns TRUE the
      * page buffer may still be disabled for some I/O. If it returns FALSE it is
      * always disabled for this access type.
->>>>>>> 80f9af14
      */
     if (NULL == page_buf || (bypass_pb && H5FD_MEM_DRAW == type)) {
         /* Update statistics, since wherever this function is called, if it
@@ -1379,22 +1362,12 @@
         } /* end if */
 
         /* Page buffer is disabled, at least for this data access type */
-<<<<<<< HEAD
-        ret_value = FALSE;
-    } /* end if */
-    else
-        /* Page buffer may be enabled */
-        ret_value = TRUE;
-
-done:
-=======
         *enabled = FALSE;
     } /* end if */
     else
         /* Page buffer may be enabled */
         *enabled = TRUE;
 
->>>>>>> 80f9af14
     FUNC_LEAVE_NOAPI(ret_value)
 } /* end H5PB_enabled() */
 
