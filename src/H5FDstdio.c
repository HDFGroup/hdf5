/* * * * * * * * * * * * * * * * * * * * * * * * * * * * * * * * * * * * * * *
 * Copyright by The HDF Group.                                               *
 * Copyright by the Board of Trustees of the University of Illinois.         *
 * All rights reserved.                                                      *
 *                                                                           *
 * This file is part of HDF5.  The full HDF5 copyright notice, including     *
 * terms governing use, modification, and redistribution, is contained in    *
 * the COPYING file, which can be found at the root of the source code       *
 * distribution tree, or in https://www.hdfgroup.org/licenses.               *
 * If you do not have access to either file, you may request a copy from     *
 * help@hdfgroup.org.                                                        *
 * * * * * * * * * * * * * * * * * * * * * * * * * * * * * * * * * * * * * * */

/* Programmer:  Robb Matzke
 *              Wednesday, October 22, 1997
 *
 * Purpose: The C STDIO virtual file driver which only uses calls from stdio.h.
 *          This also serves as an example of coding a simple file driver,
 *          therefore, it should not use any non-public definitions.
 *
 * NOTE:    This driver is not as well tested as the standard SEC2 driver
 *          and is not intended for production use!
 */
#include <assert.h>
#include <errno.h>
#include <stdio.h>
#include <stdlib.h>
#include <string.h>
#include <sys/stat.h>

#include "hdf5.h"

#ifdef H5_HAVE_FLOCK
/* Needed for lock type definitions (e.g., LOCK_EX) */
#include <sys/file.h>
#endif /* H5_HAVE_FLOCK */

#ifdef H5_HAVE_UNISTD_H
#include <unistd.h>
#endif

#ifdef H5_HAVE_WIN32_API
/* The following two defines must be before any windows headers are included */
#define WIN32_LEAN_AND_MEAN /* Exclude rarely-used stuff from Windows headers */
#define NOGDI               /* Exclude Graphic Display Interface macros */

#include <windows.h>
#include <io.h>

#endif /* H5_HAVE_WIN32_API */

/* The driver identification number, initialized at runtime */
static hid_t H5FD_STDIO_g = 0;

/* Whether to ignore file locks when disabled (env var value) */
static htri_t ignore_disabled_file_locks_s = -1;

/* The maximum number of bytes which can be written in a single I/O operation */
static size_t H5_STDIO_MAX_IO_BYTES_g = (size_t)-1;

/* File operations */
typedef enum {
    H5FD_STDIO_OP_UNKNOWN = 0,
    H5FD_STDIO_OP_READ    = 1,
    H5FD_STDIO_OP_WRITE   = 2,
    H5FD_STDIO_OP_SEEK    = 3
} H5FD_stdio_file_op;

/* The description of a file belonging to this driver. The 'eoa' and 'eof'
 * determine the amount of hdf5 address space in use and the high-water mark
 * of the file (the current size of the underlying Unix file). The 'pos'
 * value is used to eliminate file position updates when they would be a
 * no-op. Unfortunately we've found systems that use separate file position
 * indicators for reading and writing so the lseek can only be eliminated if
 * the current operation is the same as the previous operation.  When opening
 * a file the 'eof' will be set to the current file size, 'eoa' will be set
 * to zero, 'pos' will be set to H5F_ADDR_UNDEF (as it is when an error
 * occurs), and 'op' will be set to H5F_OP_UNKNOWN.
 */
typedef struct H5FD_stdio_t {
    H5FD_t             pub;          /* public stuff, must be first      */
    FILE *             fp;           /* the file handle                  */
    int                fd;           /* file descriptor (for truncate)   */
    haddr_t            eoa;          /* end of allocated region          */
    haddr_t            eof;          /* end of file; current file size   */
    haddr_t            pos;          /* current file I/O position        */
    unsigned           write_access; /* Flag to indicate the file was opened with write access */
    hbool_t            ignore_disabled_file_locks;
    H5FD_stdio_file_op op; /* last operation */
#ifndef H5_HAVE_WIN32_API
    /* On most systems the combination of device and i-node number uniquely
     * identify a file.  Note that Cygwin, MinGW and other Windows POSIX
     * environments have the stat function (which fakes inodes)
     * and will use the 'device + inodes' scheme as opposed to the
     * Windows code further below.
     */
    dev_t device; /* file device number   */
    ino_t inode;  /* file i-node number   */
#else
    /* Files in windows are uniquely identified by the volume serial
     * number and the file index (both low and high parts).
     *
     * There are caveats where these numbers can change, especially
     * on FAT file systems.  On NTFS, however, a file should keep
     * those numbers the same until renamed or deleted (though you
     * can use ReplaceFile() on NTFS to keep the numbers the same
     * while renaming).
     *
     * See the MSDN "BY_HANDLE_FILE_INFORMATION Structure" entry for
     * more information.
     *
     * http://msdn.microsoft.com/en-us/library/aa363788(v=VS.85).aspx
     */
    DWORD nFileIndexLow;
    DWORD nFileIndexHigh;
    DWORD dwVolumeSerialNumber;

    HANDLE      hFile; /* Native windows file handle */
#endif /* H5_HAVE_WIN32_API */
} H5FD_stdio_t;

/* Use similar structure as in H5private.h by defining Windows stuff first. */
#ifdef H5_HAVE_WIN32_API
#ifndef H5_HAVE_MINGW
#define file_fseek     _fseeki64
#define file_offset_t  __int64
#define file_ftruncate _chsize_s /* Supported in VS 2005 or newer */
#define file_ftell     _ftelli64
#endif /* H5_HAVE_MINGW */
#endif /* H5_HAVE_WIN32_API */

/* If these functions weren't re-defined for Windows, give them
 * more platform-independent names.
 */
#ifndef file_fseek
#define file_fseek     fseeko
#define file_offset_t  off_t
#define file_ftruncate ftruncate
#define file_ftell     ftello
#endif /* file_fseek */

/* These macros check for overflow of various quantities.  These macros
 * assume that file_offset_t is signed and haddr_t and size_t are unsigned.
 *
 * ADDR_OVERFLOW:  Checks whether a file address of type `haddr_t'
 *      is too large to be represented by the second argument
 *      of the file seek function.
 *
 * SIZE_OVERFLOW:  Checks whether a buffer size of type `hsize_t' is too
 *      large to be represented by the `size_t' type.
 *
 * REGION_OVERFLOW:  Checks whether an address and size pair describe data
 *      which can be addressed entirely by the second
 *      argument of the file seek function.
 */
/* adding for windows NT filesystem support. */
#define MAXADDR          (((haddr_t)1 << (8 * sizeof(file_offset_t) - 1)) - 1)
#define ADDR_OVERFLOW(A) (HADDR_UNDEF == (A) || ((A) & ~(haddr_t)MAXADDR))
#define SIZE_OVERFLOW(Z) ((Z) & ~(hsize_t)MAXADDR)
#define REGION_OVERFLOW(A, Z)                                                                                \
    (ADDR_OVERFLOW(A) || SIZE_OVERFLOW(Z) || HADDR_UNDEF == (A) + (Z) ||                                     \
     (file_offset_t)((A) + (Z)) < (file_offset_t)(A))

/* Prototypes */
static herr_t  H5FD_stdio_term(void);
static H5FD_t *H5FD_stdio_open(const char *name, unsigned flags, hid_t fapl_id, haddr_t maxaddr);
static herr_t  H5FD_stdio_close(H5FD_t *lf);
static int     H5FD_stdio_cmp(const H5FD_t *_f1, const H5FD_t *_f2);
static herr_t  H5FD_stdio_query(const H5FD_t *_f1, unsigned long *flags);
static haddr_t H5FD_stdio_alloc(H5FD_t *_file, H5FD_mem_t type, hid_t dxpl_id, hsize_t size);
static haddr_t H5FD_stdio_get_eoa(const H5FD_t *_file, H5FD_mem_t type);
static herr_t  H5FD_stdio_set_eoa(H5FD_t *_file, H5FD_mem_t type, haddr_t addr);
static haddr_t H5FD_stdio_get_eof(const H5FD_t *_file, H5FD_mem_t type);
static herr_t  H5FD_stdio_get_handle(H5FD_t *_file, hid_t fapl, void **file_handle);
static herr_t  H5FD_stdio_read(H5FD_t *lf, H5FD_mem_t type, hid_t fapl_id, haddr_t addr, size_t size,
                               void *buf);
static herr_t  H5FD_stdio_write(H5FD_t *lf, H5FD_mem_t type, hid_t fapl_id, haddr_t addr, size_t size,
                                const void *buf);
static herr_t  H5FD_stdio_flush(H5FD_t *_file, hid_t dxpl_id, hbool_t closing);
static herr_t  H5FD_stdio_truncate(H5FD_t *_file, hid_t dxpl_id, hbool_t closing);
static herr_t  H5FD_stdio_lock(H5FD_t *_file, hbool_t rw);
static herr_t  H5FD_stdio_unlock(H5FD_t *_file);

static const H5FD_class_t H5FD_stdio_g = {
    "stdio",               /* name         */
    MAXADDR,               /* maxaddr      */
    H5F_CLOSE_WEAK,        /* fc_degree    */
    H5FD_stdio_term,       /* terminate    */
    NULL,                  /* sb_size      */
    NULL,                  /* sb_encode    */
    NULL,                  /* sb_decode    */
    0,                     /* fapl_size    */
    NULL,                  /* fapl_get     */
    NULL,                  /* fapl_copy    */
    NULL,                  /* fapl_free    */
    0,                     /* dxpl_size    */
    NULL,                  /* dxpl_copy    */
    NULL,                  /* dxpl_free    */
    H5FD_stdio_open,       /* open         */
    H5FD_stdio_close,      /* close        */
    H5FD_stdio_cmp,        /* cmp          */
    H5FD_stdio_query,      /* query        */
    NULL,                  /* get_type_map */
    H5FD_stdio_alloc,      /* alloc        */
    NULL,                  /* free         */
    H5FD_stdio_get_eoa,    /* get_eoa      */
    H5FD_stdio_set_eoa,    /* set_eoa      */
    H5FD_stdio_get_eof,    /* get_eof      */
    H5FD_stdio_get_handle, /* get_handle   */
    H5FD_stdio_read,       /* read         */
    H5FD_stdio_write,      /* write        */
    H5FD_stdio_flush,      /* flush        */
    H5FD_stdio_truncate,   /* truncate     */
    H5FD_stdio_lock,       /* lock         */
    H5FD_stdio_unlock,     /* unlock       */
    H5FD_FLMAP_DICHOTOMY   /* fl_map       */
};

/*-------------------------------------------------------------------------
 * Function:  H5FD_stdio_init
 *
 * Purpose:  Initialize this driver by registering the driver with the
 *    library.
 *
 * Return:  Success:  The driver ID for the stdio driver.
 *
 *    Failure:  Negative.
 *
 * Programmer:  Robb Matzke
 *              Thursday, July 29, 1999
 *
 *-------------------------------------------------------------------------
 */
hid_t
H5FD_stdio_init(void)
{
    char *lock_env_var = NULL; /* Environment variable pointer */

    /* Clear the error stack */
    H5Eclear2(H5E_DEFAULT);

    /* Check the use disabled file locks environment variable */
    lock_env_var = getenv("HDF5_USE_FILE_LOCKING");
    if (lock_env_var && !strcmp(lock_env_var, "BEST_EFFORT"))
        ignore_disabled_file_locks_s = 1; /* Override: Ignore disabled locks */
    else if (lock_env_var && (!strcmp(lock_env_var, "TRUE") || !strcmp(lock_env_var, "1")))
        ignore_disabled_file_locks_s = 0; /* Override: Don't ignore disabled locks */
    else
        ignore_disabled_file_locks_s = -1; /* Environment variable not set, or not set correctly */

    if (H5I_VFL != H5Iget_type(H5FD_STDIO_g))
        H5FD_STDIO_g = H5FDregister(&H5FD_stdio_g);

    return H5FD_STDIO_g;
} /* end H5FD_stdio_init() */

/*---------------------------------------------------------------------------
 * Function:  H5FD_stdio_term
 *
 * Purpose:  Shut down the VFD
 *
 * Returns:     Non-negative on success or negative on failure
 *
 * Programmer:  Quincey Koziol
 *              Friday, Jan 30, 2004
 *
 *---------------------------------------------------------------------------
 */
static herr_t
H5FD_stdio_term(void)
{
    /* Reset VFL ID */
    H5FD_STDIO_g = 0;

    return 0;
} /* end H5FD_stdio_term() */

/*-------------------------------------------------------------------------
 * Function:  H5Pset_fapl_stdio
 *
 * Purpose:  Modify the file access property list to use the H5FD_STDIO
 *    driver defined in this source file.  There are no driver
 *    specific properties.
 *
 * Return:  Non-negative on success/Negative on failure
 *
 * Programmer:  Robb Matzke
 *    Thursday, February 19, 1998
 *
 *-------------------------------------------------------------------------
 */
herr_t
H5Pset_fapl_stdio(hid_t fapl_id)
{
    static const char *func = "H5FDset_fapl_stdio"; /*for error reporting*/

    /*NO TRACE*/

    /* Clear the error stack */
    H5Eclear2(H5E_DEFAULT);

    if (0 == H5Pisa_class(fapl_id, H5P_FILE_ACCESS))
        H5Epush_ret(func, H5E_ERR_CLS, H5E_PLIST, H5E_BADTYPE, "not a file access property list", -1);

    return H5Pset_driver(fapl_id, H5FD_STDIO, NULL);
} /* end H5Pset_fapl_stdio() */

/*-------------------------------------------------------------------------
 * Function:  H5FD_stdio_open
 *
 * Purpose:  Create and/or opens a Standard C file as an HDF5 file.
 *
 * Errors:
 *  IO  CANTOPENFILE    File doesn't exist and CREAT wasn't
 *                      specified.
 *  IO  CANTOPENFILE    fopen() failed.
 *  IO  FILEEXISTS      File exists but CREAT and EXCL were
 *                      specified.
 *
 * Return:
 *      Success:    A pointer to a new file data structure. The
 *                  public fields will be initialized by the
 *                  caller, which is always H5FD_open().
 *
 *      Failure:    NULL
 *
 * Programmer:  Robb Matzke
 *    Wednesday, October 22, 1997
 *
 *-------------------------------------------------------------------------
 */
static H5FD_t *
H5FD_stdio_open(const char *name, unsigned flags, hid_t fapl_id, haddr_t maxaddr)
{
    FILE *             f            = NULL;
    unsigned           write_access = 0; /* File opened with write access? */
    H5FD_stdio_t *     file         = NULL;
    static const char *func         = "H5FD_stdio_open"; /* Function Name for error reporting */
#ifdef H5_HAVE_WIN32_API
    struct _BY_HANDLE_FILE_INFORMATION fileinfo;
#else  /* H5_HAVE_WIN32_API */
    struct stat sb;
#endif /* H5_HAVE_WIN32_API */

    /* Sanity check on file offsets */
    assert(sizeof(file_offset_t) >= sizeof(size_t));

    /* Quiet compiler */
    (void)fapl_id;

    /* Clear the error stack */
    H5Eclear2(H5E_DEFAULT);

    /* Check arguments */
    if (!name || !*name)
<<<<<<< HEAD
        H5Epush_ret(func, H5E_ERR_CLS, H5E_ARGS, H5E_BADVALUE, "invalid file name", NULL);
    if (0 == maxaddr || HADDR_UNDEF == maxaddr)
        H5Epush_ret(func, H5E_ERR_CLS, H5E_ARGS, H5E_BADRANGE, "bogus maxaddr", NULL);
    if (ADDR_OVERFLOW(maxaddr))
        H5Epush_ret(func, H5E_ERR_CLS, H5E_ARGS, H5E_OVERFLOW, "maxaddr too large", NULL);

    /* Tentatively open file in read-only mode, to check for existence */
    if (flags & H5F_ACC_RDWR)
        f = fopen(name, "rb+");
=======
        H5Epush_ret(func, H5E_ERR_CLS, H5E_ARGS, H5E_BADVALUE, "invalid file name",
                    NULL); if (0 == maxaddr || HADDR_UNDEF == maxaddr)
            H5Epush_ret(func, H5E_ERR_CLS, H5E_ARGS, H5E_BADRANGE, "bogus maxaddr",
                        NULL); if (ADDR_OVERFLOW(maxaddr))
                H5Epush_ret(func, H5E_ERR_CLS, H5E_ARGS, H5E_OVERFLOW, "maxaddr too large", NULL);

            /* Tentatively open file in read-only mode, to check for existence */
            if (flags & H5F_ACC_RDWR) f = fopen(name, "rb+");
>>>>>>> 7045c6b5
    else
        f = fopen(name, "rb");

    if (!f) {
        /* File doesn't exist */
        if (flags & H5F_ACC_CREAT) {
            assert(flags & H5F_ACC_RDWR);
            f            = fopen(name, "wb+");
            write_access = 1; /* Note the write access */
        }
        else
            H5Epush_ret(func, H5E_ERR_CLS, H5E_IO, H5E_CANTOPENFILE,
                        "file doesn't exist and CREAT wasn't specified", NULL);
    }
    else if (flags & H5F_ACC_EXCL) {
        /* File exists, but EXCL is passed.  Fail. */
        assert(flags & H5F_ACC_CREAT);
        fclose(f);
        H5Epush_ret(func, H5E_ERR_CLS, H5E_IO, H5E_FILEEXISTS,
                    "file exists but CREAT and EXCL were specified", NULL);
    }
    else if (flags & H5F_ACC_RDWR) {
        if (flags & H5F_ACC_TRUNC)
            f = freopen(name, "wb+", f);
        write_access = 1; /* Note the write access */
    }                     /* end if */
    /* Note there is no need to reopen if neither TRUNC nor EXCL are specified,
     * as the tentative open will work */

    if (!f)
        H5Epush_ret(func, H5E_ERR_CLS, H5E_IO, H5E_CANTOPENFILE, "fopen failed", NULL);

<<<<<<< HEAD
    /* Build the return value */
    if (NULL == (file = (H5FD_stdio_t *)calloc((size_t)1, sizeof(H5FD_stdio_t)))) {
        fclose(f);
        H5Epush_ret(func, H5E_ERR_CLS, H5E_RESOURCE, H5E_NOSPACE, "memory allocation failed", NULL);
    } /* end if */
=======
            /* Build the return value */
            if (NULL == (file = (H5FD_stdio_t *)calloc((size_t)1, sizeof(H5FD_stdio_t))))
        {
            fclose(f);
            H5Epush_ret(func, H5E_ERR_CLS, H5E_RESOURCE, H5E_NOSPACE, "memory allocation failed", NULL);
        } /* end if */
>>>>>>> 7045c6b5
    file->fp           = f;
    file->op           = H5FD_STDIO_OP_SEEK;
    file->pos          = HADDR_UNDEF;
    file->write_access = write_access; /* Note the write_access for later */
    if (file_fseek(file->fp, (file_offset_t)0, SEEK_END) < 0) {
        file->op = H5FD_STDIO_OP_UNKNOWN;
    }
    else {
        file_offset_t x = file_ftell(file->fp);
        assert(x >= 0);
        file->eof = (haddr_t)x;
    }

    /* Check the file locking flags in the fapl */
    if (ignore_disabled_file_locks_s != -1)
        /* The environment variable was set, so use that preferentially */
        file->ignore_disabled_file_locks = ignore_disabled_file_locks_s;
    else {
        hbool_t unused;

        /* Use the value in the property list */
        if (H5Pget_file_locking(fapl_id, &unused, &file->ignore_disabled_file_locks) < 0) {
            free(file);
            fclose(f);
            H5Epush_ret(func, H5E_ERR_CLS, H5E_FILE, H5E_CANTGET,
                        "unable to get use disabled file locks property", NULL);
        }
    }

    /* Get the file descriptor (needed for truncate and some Windows information) */
#ifdef H5_HAVE_WIN32_API
    file->fd = _fileno(file->fp);
#else  /* H5_HAVE_WIN32_API */
    file->fd = fileno(file->fp);
#endif /* H5_HAVE_WIN32_API */
    if (file->fd < 0) {
        free(file);
        fclose(f);
        H5Epush_ret(func, H5E_ERR_CLS, H5E_FILE, H5E_CANTOPENFILE, "unable to get file descriptor", NULL);
    } /* end if */

#ifdef H5_HAVE_WIN32_API
    file->hFile = (HANDLE)_get_osfhandle(file->fd);
    if (INVALID_HANDLE_VALUE == file->hFile) {
        free(file);
        fclose(f);
        H5Epush_ret(func, H5E_ERR_CLS, H5E_FILE, H5E_CANTOPENFILE, "unable to get Windows file handle", NULL);
    } /* end if */

    if (!GetFileInformationByHandle((HANDLE)file->hFile, &fileinfo)) {
        free(file);
        fclose(f);
        H5Epush_ret(func, H5E_ERR_CLS, H5E_FILE, H5E_CANTOPENFILE,
                    "unable to get Windows file descriptor information", NULL);
    } /* end if */

    file->nFileIndexHigh       = fileinfo.nFileIndexHigh;
    file->nFileIndexLow        = fileinfo.nFileIndexLow;
    file->dwVolumeSerialNumber = fileinfo.dwVolumeSerialNumber;
#else  /* H5_HAVE_WIN32_API */
    if (fstat(file->fd, &sb) < 0) {
        free(file);
        fclose(f);
        H5Epush_ret(func, H5E_ERR_CLS, H5E_FILE, H5E_BADFILE, "unable to fstat file", NULL);
    } /* end if */
    file->device = sb.st_dev;
    file->inode  = sb.st_ino;
#endif /* H5_HAVE_WIN32_API */

    return ((H5FD_t *)file);
} /* end H5FD_stdio_open() */

/*-------------------------------------------------------------------------
 * Function:  H5F_stdio_close
 *
 * Purpose:  Closes a file.
 *
 * Errors:
 *    IO    CLOSEERROR  Fclose failed.
 *
 * Return:  Non-negative on success/Negative on failure
 *
 * Programmer:  Robb Matzke
 *    Wednesday, October 22, 1997
 *
 *-------------------------------------------------------------------------
 */
static herr_t
H5FD_stdio_close(H5FD_t *_file)
{
    H5FD_stdio_t *     file = (H5FD_stdio_t *)_file;
    static const char *func = "H5FD_stdio_close"; /* Function Name for error reporting */

    /* Clear the error stack */
    H5Eclear2(H5E_DEFAULT);

    if (fclose(file->fp) < 0)
        H5Epush_ret(func, H5E_ERR_CLS, H5E_IO, H5E_CLOSEERROR, "fclose failed", -1);

    free(file);

    return 0;
} /* end H5FD_stdio_close() */

/*-------------------------------------------------------------------------
 * Function:  H5FD_stdio_cmp
 *
 * Purpose:  Compares two files belonging to this driver using an
 *    arbitrary (but consistent) ordering.
 *
 * Return:
 *      Success:    A value like strcmp()
 *
 *      Failure:    never fails (arguments were checked by the caller).
 *
 * Programmer:  Robb Matzke
 *              Thursday, July 29, 1999
 *
 *-------------------------------------------------------------------------
 */
static int
H5FD_stdio_cmp(const H5FD_t *_f1, const H5FD_t *_f2)
{
    const H5FD_stdio_t *f1 = (const H5FD_stdio_t *)_f1;
    const H5FD_stdio_t *f2 = (const H5FD_stdio_t *)_f2;

    /* Clear the error stack */
    H5Eclear2(H5E_DEFAULT);

#ifdef H5_HAVE_WIN32_API
    if (f1->dwVolumeSerialNumber < f2->dwVolumeSerialNumber)
        return -1;
    if (f1->dwVolumeSerialNumber > f2->dwVolumeSerialNumber)
        return 1;

    if (f1->nFileIndexHigh < f2->nFileIndexHigh)
        return -1;
    if (f1->nFileIndexHigh > f2->nFileIndexHigh)
        return 1;

    if (f1->nFileIndexLow < f2->nFileIndexLow)
        return -1;
    if (f1->nFileIndexLow > f2->nFileIndexLow)
        return 1;
#else /* H5_HAVE_WIN32_API */
#ifdef H5_DEV_T_IS_SCALAR
    if (f1->device < f2->device)
        return -1;
    if (f1->device > f2->device)
        return 1;
#else  /* H5_DEV_T_IS_SCALAR */
    /* If dev_t isn't a scalar value on this system, just use memcmp to
     * determine if the values are the same or not.  The actual return value
     * shouldn't really matter...
     */
    if (memcmp(&(f1->device), &(f2->device), sizeof(dev_t)) < 0)
        return -1;
    if (memcmp(&(f1->device), &(f2->device), sizeof(dev_t)) > 0)
        return 1;
#endif /* H5_DEV_T_IS_SCALAR */
    if (f1->inode < f2->inode)
        return -1;
    if (f1->inode > f2->inode)
        return 1;
#endif /* H5_HAVE_WIN32_API */

    return 0;
} /* H5FD_stdio_cmp() */

/*-------------------------------------------------------------------------
 * Function:  H5FD_stdio_query
 *
 * Purpose:  Set the flags that this VFL driver is capable of supporting.
 *              (listed in H5FDpublic.h)
 *
 * Return:  Success:  non-negative
 *
 *    Failure:  negative
 *
 * Programmer:  Quincey Koziol
 *              Friday, August 25, 2000
 *
 *-------------------------------------------------------------------------
 */
static herr_t
H5FD_stdio_query(const H5FD_t *_f, unsigned long /*OUT*/ *flags)
{
    /* Quiet the compiler */
    (void)_f;

    /* Set the VFL feature flags that this driver supports.
     *
     * Note that this VFD does not support SWMR due to the unpredictable
     * nature of the buffering layer.
     */
    if (flags) {
        *flags = 0;
        *flags |= H5FD_FEAT_AGGREGATE_METADATA;  /* OK to aggregate metadata allocations  */
        *flags |= H5FD_FEAT_ACCUMULATE_METADATA; /* OK to accumulate metadata for faster writes */
        *flags |= H5FD_FEAT_DATA_SIEVE; /* OK to perform data sieving for faster raw data reads & writes    */
        *flags |= H5FD_FEAT_AGGREGATE_SMALLDATA;    /* OK to aggregate "small" raw data allocations    */
        *flags |= H5FD_FEAT_DEFAULT_VFD_COMPATIBLE; /* VFD creates a file which can be opened with the default
                                                       VFD      */
    }

    return 0;
} /* end H5FD_stdio_query() */

/*-------------------------------------------------------------------------
 * Function:  H5FD_stdio_alloc
 *
 * Purpose:     Allocates file memory. If fseeko isn't available, makes
 *              sure the file size isn't bigger than 2GB because the
 *              parameter OFFSET of fseek is of the type LONG INT, limiting
 *              the file size to 2GB.
 *
 * Return:
 *      Success:    Address of new memory
 *
 *      Failure:    HADDR_UNDEF
 *
 * Programmer:  Raymond Lu
 *              30 March 2007
 *
 *-------------------------------------------------------------------------
 */
static haddr_t
H5FD_stdio_alloc(H5FD_t *_file, H5FD_mem_t /*UNUSED*/ type, hid_t /*UNUSED*/ dxpl_id, hsize_t size)
{
    H5FD_stdio_t *file = (H5FD_stdio_t *)_file;
    haddr_t       addr;

    /* Quiet compiler */
    (void)type;
    (void)dxpl_id;

    /* Clear the error stack */
    H5Eclear2(H5E_DEFAULT);

    /* Compute the address for the block to allocate */
    addr = file->eoa;

    file->eoa = addr + size;

    return addr;
} /* end H5FD_stdio_alloc() */

/*-------------------------------------------------------------------------
 * Function:  H5FD_stdio_get_eoa
 *
 * Purpose:  Gets the end-of-address marker for the file. The EOA marker
 *           is the first address past the last byte allocated in the
 *           format address space.
 *
 * Return:  Success:  The end-of-address marker.
 *
 *    Failure:  HADDR_UNDEF
 *
 * Programmer:  Robb Matzke
 *              Monday, August  2, 1999
 *
 *-------------------------------------------------------------------------
 */
static haddr_t
H5FD_stdio_get_eoa(const H5FD_t *_file, H5FD_mem_t /*UNUSED*/ type)
{
    const H5FD_stdio_t *file = (const H5FD_stdio_t *)_file;

    /* Clear the error stack */
    H5Eclear2(H5E_DEFAULT);

    /* Quiet compiler */
    (void)type;

    return file->eoa;
} /* end H5FD_stdio_get_eoa() */

/*-------------------------------------------------------------------------
 * Function:  H5FD_stdio_set_eoa
 *
 * Purpose:  Set the end-of-address marker for the file. This function is
 *    called shortly after an existing HDF5 file is opened in order
 *    to tell the driver where the end of the HDF5 data is located.
 *
 * Return:  Success:  0
 *
 *    Failure:  Does not fail
 *
 * Programmer:  Robb Matzke
 *              Thursday, July 29, 1999
 *
 *-------------------------------------------------------------------------
 */
static herr_t
H5FD_stdio_set_eoa(H5FD_t *_file, H5FD_mem_t /*UNUSED*/ type, haddr_t addr)
{
    H5FD_stdio_t *file = (H5FD_stdio_t *)_file;

    /* Clear the error stack */
    H5Eclear2(H5E_DEFAULT);

    /* Quiet the compiler */
    (void)type;

    file->eoa = addr;

    return 0;
}

/*-------------------------------------------------------------------------
 * Function:  H5FD_stdio_get_eof
 *
 * Purpose:  Returns the end-of-file marker, which is the greater of
 *    either the Unix end-of-file or the HDF5 end-of-address
 *    markers.
 *
 * Return:  Success:  End of file address, the first address past
 *        the end of the "file", either the Unix file
 *        or the HDF5 file.
 *
 *    Failure:  HADDR_UNDEF
 *
 * Programmer:  Robb Matzke
 *              Thursday, July 29, 1999
 *
 *-------------------------------------------------------------------------
 */
static haddr_t
H5FD_stdio_get_eof(const H5FD_t *_file, H5FD_mem_t /*UNUSED*/ type)
{
    const H5FD_stdio_t *file = (const H5FD_stdio_t *)_file;

    /* Quiet the compiler */
    (void)type;

    /* Clear the error stack */
    H5Eclear2(H5E_DEFAULT);

    /* Quiet the compiler */
    (void)type;

    return (file->eof);
} /* end H5FD_stdio_get_eof() */

/*-------------------------------------------------------------------------
 * Function:       H5FD_stdio_get_handle
 *
 * Purpose:        Returns the file handle of stdio file driver.
 *
 * Returns:        Non-negative if succeed or negative if fails.
 *
 * Programmer:     Raymond Lu
 *                 Sept. 16, 2002
 *
 *-------------------------------------------------------------------------
 */
static herr_t
H5FD_stdio_get_handle(H5FD_t *_file, hid_t /*UNUSED*/ fapl, void **file_handle)
{
    H5FD_stdio_t *     file = (H5FD_stdio_t *)_file;
    static const char *func = "H5FD_stdio_get_handle"; /* Function Name for error reporting */

    /* Quiet the compiler */
    (void)fapl;

    /* Clear the error stack */
    H5Eclear2(H5E_DEFAULT);

    *file_handle = &(file->fp);
    if (*file_handle == NULL)
        H5Epush_ret(func, H5E_ERR_CLS, H5E_IO, H5E_WRITEERROR, "get handle failed", -1);

    return 0;
} /* end H5FD_stdio_get_handle() */

/*-------------------------------------------------------------------------
 * Function:  H5FD_stdio_read
 *
 * Purpose:  Reads SIZE bytes beginning at address ADDR in file LF and
 *    places them in buffer BUF.  Reading past the logical or
 *    physical end of file returns zeros instead of failing.
 *
 * Errors:
 *    IO    READERROR  fread failed.
 *    IO    SEEKERROR  fseek failed.
 *
 * Return:  Non-negative on success/Negative on failure
 *
 * Programmer:  Robb Matzke
 *    Wednesday, October 22, 1997
 *
 *-------------------------------------------------------------------------
 */
static herr_t
H5FD_stdio_read(H5FD_t *_file, H5FD_mem_t /*UNUSED*/ type, hid_t /*UNUSED*/ dxpl_id, haddr_t addr,
                size_t size, void /*OUT*/ *buf)
{
    H5FD_stdio_t *     file = (H5FD_stdio_t *)_file;
    static const char *func = "H5FD_stdio_read"; /* Function Name for error reporting */

    /* Quiet the compiler */
    (void)type;
    (void)dxpl_id;

    /* Clear the error stack */
    H5Eclear2(H5E_DEFAULT);

    /* Check for overflow */
    if (HADDR_UNDEF == addr)
<<<<<<< HEAD
        H5Epush_ret(func, H5E_ERR_CLS, H5E_IO, H5E_OVERFLOW, "file address overflowed", -1);
    if (REGION_OVERFLOW(addr, size))
        H5Epush_ret(func, H5E_ERR_CLS, H5E_IO, H5E_OVERFLOW, "file address overflowed", -1);
=======
        H5Epush_ret(func, H5E_ERR_CLS, H5E_IO, H5E_OVERFLOW, "file address overflowed",
                    -1); if (REGION_OVERFLOW(addr, size))
            H5Epush_ret(func, H5E_ERR_CLS, H5E_IO, H5E_OVERFLOW, "file address overflowed", -1);
>>>>>>> 7045c6b5

    /* Check easy cases */
    if (0 == size)
        return 0;
    if ((haddr_t)addr >= file->eof) {
        memset(buf, 0, size);
        return 0;
    }

    /* Seek to the correct file position. */
    if (!(file->op == H5FD_STDIO_OP_READ || file->op == H5FD_STDIO_OP_SEEK) || file->pos != addr) {
        if (file_fseek(file->fp, (file_offset_t)addr, SEEK_SET) < 0) {
            file->op  = H5FD_STDIO_OP_UNKNOWN;
            file->pos = HADDR_UNDEF;
            H5Epush_ret(func, H5E_ERR_CLS, H5E_IO, H5E_SEEKERROR, "fseek failed", -1);
        }
        file->pos = addr;
    }

    /* Read zeros past the logical end of file (physical is handled below) */
    if (addr + size > file->eof) {
        size_t nbytes = (size_t)(addr + size - file->eof);
        memset((unsigned char *)buf + size - nbytes, 0, nbytes);
        size -= nbytes;
    }

    /* Read the data.  Since we're reading single-byte values, a partial read
     * will advance the file position by N.  If N is zero or an error
     * occurs then the file position is undefined.
     */
    while (size > 0) {

        size_t bytes_in   = 0; /* # of bytes to read       */
        size_t bytes_read = 0; /* # of bytes actually read */
        size_t item_size  = 1; /* size of items in bytes */

        if (size > H5_STDIO_MAX_IO_BYTES_g)
            bytes_in = H5_STDIO_MAX_IO_BYTES_g;
        else
            bytes_in = size;

        bytes_read = fread(buf, item_size, bytes_in, file->fp);

        if (0 == bytes_read && ferror(file->fp)) { /* error */
            file->op  = H5FD_STDIO_OP_UNKNOWN;
            file->pos = HADDR_UNDEF;
            H5Epush_ret(func, H5E_ERR_CLS, H5E_IO, H5E_READERROR, "fread failed", -1);
        } /* end if */

        if (0 == bytes_read && feof(file->fp)) {
            /* end of file but not end of format address space */
            memset((unsigned char *)buf, 0, size);
            break;
        } /* end if */

        size -= bytes_read;
        addr += (haddr_t)bytes_read;
        buf = (char *)buf + bytes_read;
    } /* end while */

    /* Update the file position data. */
    file->op  = H5FD_STDIO_OP_READ;
    file->pos = addr;

    return 0;
}

/*-------------------------------------------------------------------------
 * Function:  H5FD_stdio_write
 *
 * Purpose:  Writes SIZE bytes from the beginning of BUF into file LF at
 *    file address ADDR.
 *
 * Errors:
 *    IO    SEEKERROR   fseek failed.
 *    IO    WRITEERROR  fwrite failed.
 *
 * Return:  Non-negative on success/Negative on failure
 *
 * Programmer:  Robb Matzke
 *    Wednesday, October 22, 1997
 *
 *-------------------------------------------------------------------------
 */
static herr_t
H5FD_stdio_write(H5FD_t *_file, H5FD_mem_t /*UNUSED*/ type, hid_t /*UNUSED*/ dxpl_id, haddr_t addr,
                 size_t size, const void *buf)
{
    H5FD_stdio_t *     file = (H5FD_stdio_t *)_file;
    static const char *func = "H5FD_stdio_write"; /* Function Name for error reporting */

    /* Quiet the compiler */
    (void)dxpl_id;
    (void)type;

    /* Clear the error stack */
    H5Eclear2(H5E_DEFAULT);

    /* Check for overflow conditions */
    if (HADDR_UNDEF == addr)
<<<<<<< HEAD
        H5Epush_ret(func, H5E_ERR_CLS, H5E_IO, H5E_OVERFLOW, "file address overflowed", -1);
    if (REGION_OVERFLOW(addr, size))
        H5Epush_ret(func, H5E_ERR_CLS, H5E_IO, H5E_OVERFLOW, "file address overflowed", -1);

    /* Seek to the correct file position. */
    if ((file->op != H5FD_STDIO_OP_WRITE && file->op != H5FD_STDIO_OP_SEEK) || file->pos != addr) {
        if (file_fseek(file->fp, (file_offset_t)addr, SEEK_SET) < 0) {
            file->op  = H5FD_STDIO_OP_UNKNOWN;
            file->pos = HADDR_UNDEF;
            H5Epush_ret(func, H5E_ERR_CLS, H5E_IO, H5E_SEEKERROR, "fseek failed", -1);
=======
        H5Epush_ret(func, H5E_ERR_CLS, H5E_IO, H5E_OVERFLOW, "file address overflowed",
                    -1); if (REGION_OVERFLOW(addr, size))
            H5Epush_ret(func, H5E_ERR_CLS, H5E_IO, H5E_OVERFLOW, "file address overflowed", -1);

            /* Seek to the correct file position. */
            if ((file->op != H5FD_STDIO_OP_WRITE && file->op != H5FD_STDIO_OP_SEEK) || file->pos != addr)
        {
            if (file_fseek(file->fp, (file_offset_t)addr, SEEK_SET) < 0) {
                file->op  = H5FD_STDIO_OP_UNKNOWN;
                file->pos = HADDR_UNDEF;
                H5Epush_ret(func, H5E_ERR_CLS, H5E_IO, H5E_SEEKERROR, "fseek failed", -1);
            }
            file->pos = addr;
>>>>>>> 7045c6b5
        }
        file->pos = addr;
    }

    /* Write the buffer.  On successful return, the file position will be
     * advanced by the number of bytes read.  On failure, the file position is
     * undefined.
     */
    while (size > 0) {

        size_t bytes_in    = 0; /* # of bytes to write  */
        size_t bytes_wrote = 0; /* # of bytes written   */
        size_t item_size   = 1; /* size of items in bytes */

        if (size > H5_STDIO_MAX_IO_BYTES_g)
            bytes_in = H5_STDIO_MAX_IO_BYTES_g;
        else
            bytes_in = size;

        bytes_wrote = fwrite(buf, item_size, bytes_in, file->fp);

        if (bytes_wrote != bytes_in || (0 == bytes_wrote && ferror(file->fp))) { /* error */
            file->op  = H5FD_STDIO_OP_UNKNOWN;
            file->pos = HADDR_UNDEF;
            H5Epush_ret(func, H5E_ERR_CLS, H5E_IO, H5E_WRITEERROR, "fwrite failed", -1);
        } /* end if */

        assert(bytes_wrote > 0);
        assert((size_t)bytes_wrote <= size);

        size -= bytes_wrote;
        addr += (haddr_t)bytes_wrote;
        buf = (const char *)buf + bytes_wrote;
    }

    /* Update seek optimizing data. */
    file->op  = H5FD_STDIO_OP_WRITE;
    file->pos = addr;

    /* Update EOF if necessary */
    if (file->pos > file->eof)
        file->eof = file->pos;

    return 0;
}

/*-------------------------------------------------------------------------
 * Function:  H5FD_stdio_flush
 *
 * Purpose:  Makes sure that all data is on disk.
 *
 * Errors:
 *    IO    SEEKERROR     fseek failed.
 *    IO    WRITEERROR    fflush or fwrite failed.
 *
 * Return:  Non-negative on success/Negative on failure
 *
 * Programmer:  Robb Matzke
 *    Wednesday, October 22, 1997
 *
 *-------------------------------------------------------------------------
 */
static herr_t
H5FD_stdio_flush(H5FD_t *_file, hid_t /*UNUSED*/ dxpl_id, hbool_t closing)
{
    H5FD_stdio_t *     file = (H5FD_stdio_t *)_file;
    static const char *func = "H5FD_stdio_flush"; /* Function Name for error reporting */

    /* Quiet the compiler */
    (void)dxpl_id;

    /* Clear the error stack */
    H5Eclear2(H5E_DEFAULT);

    /* Only try to flush the file if we have write access */
    if (file->write_access) {
        if (!closing) {
            if (fflush(file->fp) < 0)
                H5Epush_ret(func, H5E_ERR_CLS, H5E_IO, H5E_WRITEERROR, "fflush failed", -1);

            /* Reset last file I/O information */
            file->pos = HADDR_UNDEF;
            file->op  = H5FD_STDIO_OP_UNKNOWN;
        } /* end if */
    }     /* end if */

    return 0;
} /* end H5FD_stdio_flush() */

/*-------------------------------------------------------------------------
 * Function:  H5FD_stdio_truncate
 *
 * Purpose:  Makes sure that the true file size is the same (or larger)
 *    than the end-of-address.
 *
 * Errors:
 *    IO    SEEKERROR     fseek failed.
 *    IO    WRITEERROR    fflush or fwrite failed.
 *
 * Return:  Non-negative on success/Negative on failure
 *
 * Programmer:  Quincey Koziol
 *    Thursday, January 31, 2008
 *
 *-------------------------------------------------------------------------
 */
static herr_t
H5FD_stdio_truncate(H5FD_t *_file, hid_t /*UNUSED*/ dxpl_id, hbool_t /*UNUSED*/ closing)
{
    H5FD_stdio_t *     file = (H5FD_stdio_t *)_file;
    static const char *func = "H5FD_stdio_truncate"; /* Function Name for error reporting */

    /* Quiet the compiler */
    (void)dxpl_id;
    (void)closing;

    /* Clear the error stack */
    H5Eclear2(H5E_DEFAULT);

    /* Only try to flush the file if we have write access */
    if (file->write_access) {
        /* Makes sure that the true file size is the same as the end-of-address. */
        if (file->eoa != file->eof) {

#ifdef H5_HAVE_WIN32_API
            LARGE_INTEGER li;       /* 64-bit (union) integer for SetFilePointer() call */
            DWORD         dwPtrLow; /* Low-order pointer bits from SetFilePointer()
                                     * Only used as an error code here.
                                     */
            DWORD dwError;          /* DWORD error code from GetLastError() */
            BOOL  bError;           /* Boolean error flag */

            /* Reset seek offset to beginning of file, so that file isn't re-extended later */
            rewind(file->fp);

            /* Windows uses this odd QuadPart union for 32/64-bit portability */
            li.QuadPart = (__int64)file->eoa;

            /* Extend the file to make sure it's large enough.
             *
             * Since INVALID_SET_FILE_POINTER can technically be a valid return value
             * from SetFilePointer(), we also need to check GetLastError().
             */
            dwPtrLow = SetFilePointer(file->hFile, li.LowPart, &li.HighPart, FILE_BEGIN);
            if (INVALID_SET_FILE_POINTER == dwPtrLow) {
                dwError = GetLastError();
                if (dwError != NO_ERROR)
                    H5Epush_ret(func, H5E_ERR_CLS, H5E_FILE, H5E_FILEOPEN, "unable to set file pointer", -1);
            }

            bError = SetEndOfFile(file->hFile);
            if (0 == bError)
                H5Epush_ret(func, H5E_ERR_CLS, H5E_IO, H5E_SEEKERROR,
                            "unable to truncate/extend file properly", -1);
#else  /* H5_HAVE_WIN32_API */
            /* Reset seek offset to beginning of file, so that file isn't re-extended later */
            rewind(file->fp);

            /* Truncate file to proper length */
            if (-1 == file_ftruncate(file->fd, (file_offset_t)file->eoa))
                H5Epush_ret(func, H5E_ERR_CLS, H5E_IO, H5E_SEEKERROR,
                            "unable to truncate/extend file properly", -1);
#endif /* H5_HAVE_WIN32_API */

            /* Update the eof value */
            file->eof = file->eoa;

            /* Reset last file I/O information */
            file->pos = HADDR_UNDEF;
            file->op  = H5FD_STDIO_OP_UNKNOWN;
        } /* end if */
    }     /* end if */
    else {
        /* Double-check for problems */
        if (file->eoa > file->eof)
            H5Epush_ret(func, H5E_ERR_CLS, H5E_IO, H5E_TRUNCATED, "eoa > eof!", -1);
    } /* end else */

    return 0;
} /* end H5FD_stdio_truncate() */

/*-------------------------------------------------------------------------
 * Function:    H5FD_stdio_lock
 *
 * Purpose:     Lock a file via flock
 *              NOTE: This function is a no-op if flock() is not present.
 *
 * Errors:
 *    IO    FCNTL    flock failed.
 *
 * Return:      Non-negative on success/Negative on failure
 *
 * Programmer:  Vailin Choi; March 2015
 *
 *-------------------------------------------------------------------------
 */
static herr_t
H5FD_stdio_lock(H5FD_t *_file, hbool_t rw)
{
#ifdef H5_HAVE_FLOCK
    H5FD_stdio_t *     file = (H5FD_stdio_t *)_file; /* VFD file struct                      */
    int                lock_flags;                   /* file locking flags                   */
    static const char *func = "H5FD_stdio_lock";     /* Function Name for error reporting    */

    /* Clear the error stack */
    H5Eclear2(H5E_DEFAULT);

    assert(file);

    /* Set exclusive or shared lock based on rw status */
    lock_flags = rw ? LOCK_EX : LOCK_SH;

    /* Place a non-blocking lock on the file */
    if (flock(file->fd, lock_flags | LOCK_NB) < 0) {
        if (file->ignore_disabled_file_locks && ENOSYS == errno)
            /* When errno is set to ENOSYS, the file system does not support
             * locking, so ignore it.
             */
            errno = 0;
        else
            H5Epush_ret(func, H5E_ERR_CLS, H5E_VFL, H5E_CANTLOCKFILE, "file lock failed", -1);
    } /* end if */

    /* Flush the stream */
    if (fflush(file->fp) < 0)
        H5Epush_ret(func, H5E_ERR_CLS, H5E_IO, H5E_WRITEERROR, "fflush failed", -1);

#endif /* H5_HAVE_FLOCK */

    return 0;
} /* end H5FD_stdio_lock() */

/*-------------------------------------------------------------------------
 * Function:    H5F_stdio_unlock
 *
 * Purpose:     Unlock a file via flock
 *              NOTE: This function is a no-op if flock() is not present.
 *
 * Errors:
 *    IO    FCNTL    flock failed.
 *
 * Return:      Non-negative on success/Negative on failure
 *
 * Programmer:  Vailin Choi; March 2015
 *
 *-------------------------------------------------------------------------
 */
static herr_t
H5FD_stdio_unlock(H5FD_t *_file)
{
#ifdef H5_HAVE_FLOCK
    H5FD_stdio_t *     file = (H5FD_stdio_t *)_file; /* VFD file struct                      */
    static const char *func = "H5FD_stdio_unlock";   /* Function Name for error reporting    */

    /* Clear the error stack */
    H5Eclear2(H5E_DEFAULT);

    assert(file);

    /* Flush the stream */
    if (fflush(file->fp) < 0)
        H5Epush_ret(func, H5E_ERR_CLS, H5E_IO, H5E_WRITEERROR, "fflush failed", -1);

<<<<<<< HEAD
    /* Place a non-blocking lock on the file */
    if (flock(file->fd, LOCK_UN) < 0) {
        if (file->ignore_disabled_file_locks && ENOSYS == errno)
            /* When errno is set to ENOSYS, the file system does not support
             * locking, so ignore it.
             */
            errno = 0;
        else
            H5Epush_ret(func, H5E_ERR_CLS, H5E_VFL, H5E_CANTUNLOCKFILE, "file unlock failed", -1);
    } /* end if */
=======
            /* Place a non-blocking lock on the file */
            if (flock(file->fd, LOCK_UN) < 0)
        {
            if (file->ignore_disabled_file_locks && ENOSYS == errno)
                /* When errno is set to ENOSYS, the file system does not support
                 * locking, so ignore it.
                 */
                errno = 0;
            else
                H5Epush_ret(func, H5E_ERR_CLS, H5E_VFL, H5E_CANTUNLOCKFILE, "file unlock failed", -1);
        } /* end if */
>>>>>>> 7045c6b5

#endif /* H5_HAVE_FLOCK */

    return 0;
} /* end H5FD_stdio_unlock() */

#ifdef _H5private_H
/*
 * This is not related to the functionality of the driver code.
 * It is added here to trigger warning if HDF5 private definitions are included
 * by mistake.  The code should use only HDF5 public API and definitions.
 */
#error "Do not use HDF5 private definitions"
#endif<|MERGE_RESOLUTION|>--- conflicted
+++ resolved
@@ -353,7 +353,6 @@
 
     /* Check arguments */
     if (!name || !*name)
-<<<<<<< HEAD
         H5Epush_ret(func, H5E_ERR_CLS, H5E_ARGS, H5E_BADVALUE, "invalid file name", NULL);
     if (0 == maxaddr || HADDR_UNDEF == maxaddr)
         H5Epush_ret(func, H5E_ERR_CLS, H5E_ARGS, H5E_BADRANGE, "bogus maxaddr", NULL);
@@ -363,16 +362,6 @@
     /* Tentatively open file in read-only mode, to check for existence */
     if (flags & H5F_ACC_RDWR)
         f = fopen(name, "rb+");
-=======
-        H5Epush_ret(func, H5E_ERR_CLS, H5E_ARGS, H5E_BADVALUE, "invalid file name",
-                    NULL); if (0 == maxaddr || HADDR_UNDEF == maxaddr)
-            H5Epush_ret(func, H5E_ERR_CLS, H5E_ARGS, H5E_BADRANGE, "bogus maxaddr",
-                        NULL); if (ADDR_OVERFLOW(maxaddr))
-                H5Epush_ret(func, H5E_ERR_CLS, H5E_ARGS, H5E_OVERFLOW, "maxaddr too large", NULL);
-
-            /* Tentatively open file in read-only mode, to check for existence */
-            if (flags & H5F_ACC_RDWR) f = fopen(name, "rb+");
->>>>>>> 7045c6b5
     else
         f = fopen(name, "rb");
 
@@ -405,20 +394,11 @@
     if (!f)
         H5Epush_ret(func, H5E_ERR_CLS, H5E_IO, H5E_CANTOPENFILE, "fopen failed", NULL);
 
-<<<<<<< HEAD
     /* Build the return value */
     if (NULL == (file = (H5FD_stdio_t *)calloc((size_t)1, sizeof(H5FD_stdio_t)))) {
         fclose(f);
         H5Epush_ret(func, H5E_ERR_CLS, H5E_RESOURCE, H5E_NOSPACE, "memory allocation failed", NULL);
     } /* end if */
-=======
-            /* Build the return value */
-            if (NULL == (file = (H5FD_stdio_t *)calloc((size_t)1, sizeof(H5FD_stdio_t))))
-        {
-            fclose(f);
-            H5Epush_ret(func, H5E_ERR_CLS, H5E_RESOURCE, H5E_NOSPACE, "memory allocation failed", NULL);
-        } /* end if */
->>>>>>> 7045c6b5
     file->fp           = f;
     file->op           = H5FD_STDIO_OP_SEEK;
     file->pos          = HADDR_UNDEF;
@@ -828,15 +808,9 @@
 
     /* Check for overflow */
     if (HADDR_UNDEF == addr)
-<<<<<<< HEAD
         H5Epush_ret(func, H5E_ERR_CLS, H5E_IO, H5E_OVERFLOW, "file address overflowed", -1);
     if (REGION_OVERFLOW(addr, size))
         H5Epush_ret(func, H5E_ERR_CLS, H5E_IO, H5E_OVERFLOW, "file address overflowed", -1);
-=======
-        H5Epush_ret(func, H5E_ERR_CLS, H5E_IO, H5E_OVERFLOW, "file address overflowed",
-                    -1); if (REGION_OVERFLOW(addr, size))
-            H5Epush_ret(func, H5E_ERR_CLS, H5E_IO, H5E_OVERFLOW, "file address overflowed", -1);
->>>>>>> 7045c6b5
 
     /* Check easy cases */
     if (0 == size)
@@ -937,7 +911,6 @@
 
     /* Check for overflow conditions */
     if (HADDR_UNDEF == addr)
-<<<<<<< HEAD
         H5Epush_ret(func, H5E_ERR_CLS, H5E_IO, H5E_OVERFLOW, "file address overflowed", -1);
     if (REGION_OVERFLOW(addr, size))
         H5Epush_ret(func, H5E_ERR_CLS, H5E_IO, H5E_OVERFLOW, "file address overflowed", -1);
@@ -948,21 +921,6 @@
             file->op  = H5FD_STDIO_OP_UNKNOWN;
             file->pos = HADDR_UNDEF;
             H5Epush_ret(func, H5E_ERR_CLS, H5E_IO, H5E_SEEKERROR, "fseek failed", -1);
-=======
-        H5Epush_ret(func, H5E_ERR_CLS, H5E_IO, H5E_OVERFLOW, "file address overflowed",
-                    -1); if (REGION_OVERFLOW(addr, size))
-            H5Epush_ret(func, H5E_ERR_CLS, H5E_IO, H5E_OVERFLOW, "file address overflowed", -1);
-
-            /* Seek to the correct file position. */
-            if ((file->op != H5FD_STDIO_OP_WRITE && file->op != H5FD_STDIO_OP_SEEK) || file->pos != addr)
-        {
-            if (file_fseek(file->fp, (file_offset_t)addr, SEEK_SET) < 0) {
-                file->op  = H5FD_STDIO_OP_UNKNOWN;
-                file->pos = HADDR_UNDEF;
-                H5Epush_ret(func, H5E_ERR_CLS, H5E_IO, H5E_SEEKERROR, "fseek failed", -1);
-            }
-            file->pos = addr;
->>>>>>> 7045c6b5
         }
         file->pos = addr;
     }
@@ -1226,7 +1184,6 @@
     if (fflush(file->fp) < 0)
         H5Epush_ret(func, H5E_ERR_CLS, H5E_IO, H5E_WRITEERROR, "fflush failed", -1);
 
-<<<<<<< HEAD
     /* Place a non-blocking lock on the file */
     if (flock(file->fd, LOCK_UN) < 0) {
         if (file->ignore_disabled_file_locks && ENOSYS == errno)
@@ -1237,19 +1194,6 @@
         else
             H5Epush_ret(func, H5E_ERR_CLS, H5E_VFL, H5E_CANTUNLOCKFILE, "file unlock failed", -1);
     } /* end if */
-=======
-            /* Place a non-blocking lock on the file */
-            if (flock(file->fd, LOCK_UN) < 0)
-        {
-            if (file->ignore_disabled_file_locks && ENOSYS == errno)
-                /* When errno is set to ENOSYS, the file system does not support
-                 * locking, so ignore it.
-                 */
-                errno = 0;
-            else
-                H5Epush_ret(func, H5E_ERR_CLS, H5E_VFL, H5E_CANTUNLOCKFILE, "file unlock failed", -1);
-        } /* end if */
->>>>>>> 7045c6b5
 
 #endif /* H5_HAVE_FLOCK */
 
