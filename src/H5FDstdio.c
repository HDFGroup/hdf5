--- conflicted
+++ resolved
@@ -183,47 +183,6 @@
 static herr_t  H5FD_stdio_delete(const char *filename, hid_t fapl_id);
 
 static const H5FD_class_t H5FD_stdio_g = {
-<<<<<<< HEAD
-    H5_VFD_STDIO,          /* value        */
-    "stdio",               /* name         */
-    MAXADDR,               /* maxaddr      */
-    H5F_CLOSE_WEAK,        /* fc_degree    */
-    H5FD_stdio_term,       /* terminate    */
-    NULL,                  /* sb_size      */
-    NULL,                  /* sb_encode    */
-    NULL,                  /* sb_decode    */
-    0,                     /* fapl_size    */
-    NULL,                  /* fapl_get     */
-    NULL,                  /* fapl_copy    */
-    NULL,                  /* fapl_free    */
-    0,                     /* dxpl_size    */
-    NULL,                  /* dxpl_copy    */
-    NULL,                  /* dxpl_free    */
-    H5FD_stdio_open,       /* open         */
-    H5FD_stdio_close,      /* close        */
-    H5FD_stdio_cmp,        /* cmp          */
-    H5FD_stdio_query,      /* query        */
-    NULL,                  /* get_type_map */
-    H5FD_stdio_alloc,      /* alloc        */
-    NULL,                  /* free         */
-    H5FD_stdio_get_eoa,    /* get_eoa      */
-    H5FD_stdio_set_eoa,    /* set_eoa      */
-    H5FD_stdio_get_eof,    /* get_eof      */
-    H5FD_stdio_get_handle, /* get_handle   */
-    H5FD_stdio_read,       /* read         */
-    H5FD_stdio_write,      /* write        */
-    NULL,                  /* read_vector  */
-    NULL,                  /* write_vector */
-    NULL,                  /* read_selection  */
-    NULL,                  /* write_selection */
-    H5FD_stdio_flush,      /* flush        */
-    H5FD_stdio_truncate,   /* truncate     */
-    H5FD_stdio_lock,       /* lock         */
-    H5FD_stdio_unlock,     /* unlock       */
-    H5FD_stdio_delete,     /* del          */
-    NULL,                  /* ctl          */
-    H5FD_FLMAP_DICHOTOMY   /* fl_map       */
-=======
     H5FD_CLASS_VERSION,    /* struct version */
     H5_VFD_STDIO,          /* value          */
     "stdio",               /* name           */
@@ -264,7 +223,6 @@
     H5FD_stdio_delete,     /* del            */
     NULL,                  /* ctl            */
     H5FD_FLMAP_DICHOTOMY   /* fl_map         */
->>>>>>> 80f9af14
 };
 
 /*-------------------------------------------------------------------------
