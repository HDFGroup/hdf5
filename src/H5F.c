/* * * * * * * * * * * * * * * * * * * * * * * * * * * * * * * * * * * * * * *
 * Copyright by The HDF Group.                                               *
 * Copyright by the Board of Trustees of the University of Illinois.         *
 * All rights reserved.                                                      *
 *                                                                           *
 * This file is part of HDF5.  The full HDF5 copyright notice, including     *
 * terms governing use, modification, and redistribution, is contained in    *
 * the COPYING file, which can be found at the root of the source code       *
 * distribution tree, or in https://support.hdfgroup.org/ftp/HDF5/releases.  *
 * If you do not have access to either file, you may request a copy from     *
 * help@hdfgroup.org.                                                        *
 * * * * * * * * * * * * * * * * * * * * * * * * * * * * * * * * * * * * * * */

/****************/
/* Module Setup */
/****************/

#include "H5Fmodule.h" /* This source code file is part of the H5F module */

/***********/
/* Headers */
/***********/
#include "H5private.h"   /* Generic Functions                        */
#include "H5ACprivate.h" /* Metadata cache                           */
#include "H5CXprivate.h" /* API Contexts                             */
#include "H5Eprivate.h"  /* Error handling                           */
#include "H5ESprivate.h" /* Event Sets                               */
#include "H5Fpkg.h"      /* File access                              */
#include "H5FLprivate.h" /* Free lists                               */
#include "H5Iprivate.h"  /* IDs                                      */
#include "H5Pprivate.h"  /* Property lists                           */
#include "H5VLprivate.h" /* Virtual Object Layer                     */

#include "H5VLnative_private.h" /* Native VOL connector                     */

/****************/
/* Local Macros */
/****************/

/******************/
/* Local Typedefs */
/******************/

/* User data for traversal routine to get ID counts */
typedef struct {
    size_t   obj_count; /* Number of objects counted so far */
    unsigned types;     /* Types of objects to be counted */
} H5F_trav_obj_cnt_t;

/* User data for traversal routine to get ID lists */
typedef struct {
    size_t max_objs;  /* Maximum # of IDs to record */
    hid_t *oid_list;  /* Array of recorded IDs*/
    size_t obj_count; /* Number of objects counted so far */
} H5F_trav_obj_ids_t;

/********************/
/* Package Typedefs */
/********************/

/********************/
/* Local Prototypes */
/********************/

/* Callback for getting object counts in a file */
static int H5F__get_all_count_cb(void H5_ATTR_UNUSED *obj_ptr, hid_t H5_ATTR_UNUSED obj_id, void *key);

/* Callback for getting IDs for open objects in a file */
static int H5F__get_all_ids_cb(void H5_ATTR_UNUSED *obj_ptr, hid_t obj_id, void *key);

/* Helper routines for sync/async API calls */
static herr_t H5F__post_open_api_common(H5VL_object_t *vol_obj, void **token_ptr);
static hid_t  H5F__create_api_common(const char *filename, unsigned flags, hid_t fcpl_id, hid_t fapl_id,
                                     void **token_ptr);
static hid_t  H5F__open_api_common(const char *filename, unsigned flags, hid_t fapl_id, void **token_ptr);

static herr_t H5F__delete_api_common(const char *filename, hid_t fapl_id, hid_t es_id, const char *caller);

static herr_t H5F__flush_api_common(hid_t object_id, H5F_scope_t scope, hid_t es_id, const char *caller);

static hid_t H5F__reopen_api_common(hid_t file_id, hid_t es_id, const char *caller);

/*********************/
/* Package Variables */
/*********************/

/*****************************/
/* Library Private Variables */
/*****************************/

/*******************/
/* Local Variables */
/*******************/

/* Declare a free list to manage the H5VL_t struct */
H5FL_EXTERN(H5VL_t);

/* Declare a free list to manage the H5VL_object_t struct */
H5FL_EXTERN(H5VL_object_t);

/*-------------------------------------------------------------------------
 * Function:    H5Fget_create_plist
 *
 * Purpose:     Get an atom for a copy of the file-creation property list for
 *              this file. This function returns an atom with a copy of the
 *              properties used to create a file.
 *
 * Return:      Success:    Object ID for a copy of the file creation
 *                          property list.
 *
 *              Failure:    H5I_INVALID_HID
 *
 *-------------------------------------------------------------------------
 */
hid_t
H5Fget_create_plist(hid_t file_id)
{
    H5VL_object_t *vol_obj;                     /* File info */
    hid_t          ret_value = H5I_INVALID_HID; /* Return value */

    FUNC_ENTER_API(H5I_INVALID_HID)
    H5TRACE1("i", "i", file_id);

    /* check args */
    if (NULL == (vol_obj = (H5VL_object_t *)H5I_object(file_id)))
        HGOTO_ERROR(H5E_ARGS, H5E_BADTYPE, H5I_INVALID_HID, "invalid file identifier")

    /* Retrieve the file creation property list */
    if (H5VL_file_get(vol_obj, H5VL_FILE_GET_FCPL, H5P_DATASET_XFER_DEFAULT, H5_REQUEST_NULL, &ret_value) < 0)
        HGOTO_ERROR(H5E_FILE, H5E_CANTCOPY, H5I_INVALID_HID, "unable to retrieve file creation properties")

done:
    FUNC_LEAVE_API(ret_value)
} /* end H5Fget_create_plist() */

/*-------------------------------------------------------------------------
 * Function:    H5Fget_access_plist
 *
 * Purpose:     Returns a copy of the file access property list of the
 *              specified file.
 *
 *              NOTE: Make sure that, if you are going to overwrite
 *              information in the copied property list that was
 *              previously opened and assigned to the property list, then
 *              you must close it before overwriting the values.
 *
 * Return:      Success:    Object ID for a copy of the file access
 *                          property list.
 *
 *              Failure:    H5I_INVALID_HID
 *
 *-------------------------------------------------------------------------
 */
hid_t
H5Fget_access_plist(hid_t file_id)
{
    H5VL_object_t *vol_obj;                     /* File info */
    hid_t          ret_value = H5I_INVALID_HID; /* Return value */

    FUNC_ENTER_API(H5I_INVALID_HID)
    H5TRACE1("i", "i", file_id);

    /* Check args */
    if (NULL == (vol_obj = (H5VL_object_t *)H5I_object(file_id)))
        HGOTO_ERROR(H5E_ARGS, H5E_BADTYPE, H5I_INVALID_HID, "invalid file identifier")

    /* Retrieve the file's access property list */
    if (H5VL_file_get(vol_obj, H5VL_FILE_GET_FAPL, H5P_DATASET_XFER_DEFAULT, H5_REQUEST_NULL, &ret_value) < 0)
        HGOTO_ERROR(H5E_FILE, H5E_CANTGET, H5I_INVALID_HID, "can't get file access property list")

done:
    FUNC_LEAVE_API(ret_value)
} /* end H5Fget_access_plist() */

/*-------------------------------------------------------------------------
 * Function:    H5F__get_all_count_cb
 *
 * Purpose:     Get counter of all object types currently open.
 *
 * Return:      Success:    H5_ITER_CONT or H5_ITER_STOP
 *
 *              Failure:    H5_ITER_ERROR
 *
 *-------------------------------------------------------------------------
 */
static int
H5F__get_all_count_cb(void H5_ATTR_UNUSED *obj_ptr, hid_t H5_ATTR_UNUSED obj_id, void *key)
{
    H5F_trav_obj_cnt_t *udata     = (H5F_trav_obj_cnt_t *)key;
    int                 ret_value = H5_ITER_CONT; /* Return value */

    FUNC_ENTER_STATIC_NOERR

    udata->obj_count++;

    FUNC_LEAVE_NOAPI(ret_value)
} /* H5F_get_all_count_cb */

/*-------------------------------------------------------------------------
 * Function:    H5Fget_obj_count
 *
 * Purpose:     Public function returning the number of opened object IDs
 *              (files, datasets, groups and datatypes) in the same file.
 *
 * Return:      Success:    The number of opened object IDs
 *
 *              Failure:    -1
 *
 *-------------------------------------------------------------------------
 */
ssize_t
H5Fget_obj_count(hid_t file_id, unsigned types)
{
    ssize_t ret_value = 0; /* Return value */

    FUNC_ENTER_API((-1))
    H5TRACE2("Zs", "iIu", file_id, types);

    /* Check arguments */
    if (0 == (types & H5F_OBJ_ALL))
        HGOTO_ERROR(H5E_ARGS, H5E_BADVALUE, (-1), "not an object type")

    /* Perform the query */
    /* If the 'special' ID wasn't passed in, just make a normal call to
     * count the IDs in the file.
     */
    if (file_id != (hid_t)H5F_OBJ_ALL) {
        H5VL_object_t *vol_obj;

        /* Get the file object */
        if (NULL == (vol_obj = (H5VL_object_t *)H5I_object_verify(file_id, H5I_FILE)))
            HGOTO_ERROR(H5E_ARGS, H5E_BADTYPE, (-1), "not a file id")

        /* Get the count */
        if (H5VL_file_get(vol_obj, H5VL_FILE_GET_OBJ_COUNT, H5P_DATASET_XFER_DEFAULT, H5_REQUEST_NULL, types,
                          &ret_value) < 0)
            HGOTO_ERROR(H5E_FILE, H5E_CANTGET, (-1), "unable to get object count in file(s)")
    }
    /* If we passed in the 'special' ID, get the count for everything open in the
     * library, iterating over all open files and getting the object count for each.
     */
    else {
        H5F_trav_obj_cnt_t udata;

        /* Set up callback context */
        udata.types     = types | H5F_OBJ_LOCAL;
        udata.obj_count = 0;

        if (types & H5F_OBJ_FILE)
            if (H5I_iterate(H5I_FILE, H5F__get_all_count_cb, &udata, TRUE) < 0)
                HGOTO_ERROR(H5E_FILE, H5E_BADITER, (-1), "iteration over file IDs failed")
        if (types & H5F_OBJ_DATASET)
            if (H5I_iterate(H5I_DATASET, H5F__get_all_count_cb, &udata, TRUE) < 0)
                HGOTO_ERROR(H5E_FILE, H5E_BADITER, (-1), "iteration over dataset IDs failed")
        if (types & H5F_OBJ_GROUP)
            if (H5I_iterate(H5I_GROUP, H5F__get_all_count_cb, &udata, TRUE) < 0)
                HGOTO_ERROR(H5E_FILE, H5E_BADITER, (-1), "iteration over group IDs failed")
        if (types & H5F_OBJ_DATATYPE)
            if (H5I_iterate(H5I_DATATYPE, H5F__get_all_count_cb, &udata, TRUE) < 0)
                HGOTO_ERROR(H5E_FILE, H5E_BADITER, (-1), "iteration over datatype IDs failed")
        if (types & H5F_OBJ_ATTR)
            if (H5I_iterate(H5I_ATTR, H5F__get_all_count_cb, &udata, TRUE) < 0)
                HGOTO_ERROR(H5E_FILE, H5E_BADITER, (-1), "iteration over attribute IDs failed")

        /* Set return value */
        ret_value = (ssize_t)udata.obj_count;
    } /* end else */

done:
    FUNC_LEAVE_API(ret_value)
} /* end H5Fget_obj_count() */

/*-------------------------------------------------------------------------
 * Function:    H5F__get_all_ids_cb
 *
 * Purpose:     Get IDs of all currently open objects of a given type.
 *
 * Return:      Success:    H5_ITER_CONT or H5_ITER_STOP
 *
 *              Failure:    H5_ITER_ERROR
 *
 *-------------------------------------------------------------------------
 */
static int
H5F__get_all_ids_cb(void H5_ATTR_UNUSED *obj_ptr, hid_t obj_id, void *key)
{
    H5F_trav_obj_ids_t *udata     = (H5F_trav_obj_ids_t *)key;
    int                 ret_value = H5_ITER_CONT; /* Return value */

    FUNC_ENTER_STATIC_NOERR

    if (udata->obj_count >= udata->max_objs)
        HGOTO_DONE(H5_ITER_STOP);

    /* Add the ID to the array */
    udata->oid_list[udata->obj_count] = obj_id;
    udata->obj_count++;

done:
    FUNC_LEAVE_NOAPI(ret_value)
} /* H5F__get_all_ids_cb */

/*-------------------------------------------------------------------------
 * Function:    H5Fget_object_ids
 *
 * Purpose:     Public function to return a list of opened object IDs.
 *
 * NOTE:        Type mismatch - You can ask for more objects than can be
 *              returned.
 *
 * NOTE:        Currently, the IDs' ref counts are not incremented.  Is this
 *              intentional and documented?
 *
 * Return:      Success:    The number of IDs in oid_list
 *
 *              Failure:    -1
 *
 *-------------------------------------------------------------------------
 */
ssize_t
H5Fget_obj_ids(hid_t file_id, unsigned types, size_t max_objs, hid_t *oid_list /*out*/)
{
    ssize_t ret_value = 0; /* Return value */

    FUNC_ENTER_API((-1))
    H5TRACE4("Zs", "iIuzx", file_id, types, max_objs, oid_list);

    /* Check arguments */
    if (0 == (types & H5F_OBJ_ALL))
        HGOTO_ERROR(H5E_ARGS, H5E_BADVALUE, (-1), "not an object type")
    if (!oid_list)
        HGOTO_ERROR(H5E_ARGS, H5E_BADVALUE, (-1), "object ID list cannot be NULL")

    /* Perform the query */
    /* If the 'special' ID wasn't passed in, just make a normal VOL call to
     * get the IDs from the file.
     */
    if (file_id != (hid_t)H5F_OBJ_ALL) {
        H5VL_object_t *vol_obj;

        /* get the file object */
        if (NULL == (vol_obj = (H5VL_object_t *)H5I_object_verify(file_id, H5I_FILE)))
            HGOTO_ERROR(H5E_ARGS, H5E_BADTYPE, (-1), "invalid file identifier")

        /* Get the IDs */
        if (H5VL_file_get(vol_obj, H5VL_FILE_GET_OBJ_IDS, H5P_DATASET_XFER_DEFAULT, H5_REQUEST_NULL, types,
                          max_objs, oid_list, &ret_value) < 0)
            HGOTO_ERROR(H5E_FILE, H5E_CANTGET, (-1), "unable to get object ids in file(s)")
    } /* end if */
    /* If we passed in the 'special' ID, get the count for everything open in the
     * library, iterating over all open files and getting the object count for each.
     *
     * XXX: Note that the RM states that passing in a negative value for max_objs
     *      gets you all the objects. This technically works, but is clearly wrong
     *      behavior since max_objs is an unsigned type.
     */
    else {
        H5F_trav_obj_ids_t udata;

        /* Set up callback context */
        udata.max_objs  = max_objs;
        udata.oid_list  = oid_list;
        udata.obj_count = 0;

        if (types & H5F_OBJ_FILE)
            if (H5I_iterate(H5I_FILE, H5F__get_all_ids_cb, &udata, TRUE) < 0)
                HGOTO_ERROR(H5E_FILE, H5E_BADITER, (-1), "iteration over file IDs failed")
        if (types & H5F_OBJ_DATASET)
            if (H5I_iterate(H5I_DATASET, H5F__get_all_ids_cb, &udata, TRUE) < 0)
                HGOTO_ERROR(H5E_FILE, H5E_BADITER, (-1), "iteration over dataset IDs failed")
        if (types & H5F_OBJ_GROUP)
            if (H5I_iterate(H5I_GROUP, H5F__get_all_ids_cb, &udata, TRUE) < 0)
                HGOTO_ERROR(H5E_FILE, H5E_BADITER, (-1), "iteration over group IDs failed")
        if (types & H5F_OBJ_DATATYPE)
            if (H5I_iterate(H5I_DATATYPE, H5F__get_all_ids_cb, &udata, TRUE) < 0)
                HGOTO_ERROR(H5E_FILE, H5E_BADITER, (-1), "iteration over datatype IDs failed")
        if (types & H5F_OBJ_ATTR)
            if (H5I_iterate(H5I_ATTR, H5F__get_all_ids_cb, &udata, TRUE) < 0)
                HGOTO_ERROR(H5E_FILE, H5E_BADITER, (-1), "iteration over attribute IDs failed")

        /* Set return value */
        ret_value = (ssize_t)udata.obj_count;
    } /* end else */

done:
    FUNC_LEAVE_API(ret_value)
} /* end H5Fget_obj_ids() */

/*-------------------------------------------------------------------------
 * Function:    H5Fget_vfd_handle
 *
 * Purpose:     Returns a pointer to the file handle of the low-level file
 *              driver.
 *
 * Return:      Success:    Non-negative
 *              Failure:    Negative
 *-------------------------------------------------------------------------
 */
herr_t
H5Fget_vfd_handle(hid_t file_id, hid_t fapl_id, void **file_handle /*out*/)
{
    H5VL_object_t *vol_obj;             /* File info */
    herr_t         ret_value = SUCCEED; /* Return value */

    FUNC_ENTER_API(FAIL)
    H5TRACE3("e", "iix", file_id, fapl_id, file_handle);

    /* Check args */
    if (!file_handle)
        HGOTO_ERROR(H5E_ARGS, H5E_BADVALUE, FAIL, "invalid file handle pointer")

    /* Get the file object */
    if (NULL == (vol_obj = (H5VL_object_t *)H5I_object(file_id)))
        HGOTO_ERROR(H5E_ARGS, H5E_BADTYPE, FAIL, "invalid file identifier")

    /* Retrieve the VFD handle for the file */
    if (H5VL_file_optional(vol_obj, H5VL_NATIVE_FILE_GET_VFD_HANDLE, H5P_DATASET_XFER_DEFAULT,
                           H5_REQUEST_NULL, file_handle, fapl_id) < 0)
        HGOTO_ERROR(H5E_FILE, H5E_CANTGET, FAIL, "unable to get VFD handle")

done:
    FUNC_LEAVE_API(ret_value)
} /* end H5Fget_vfd_handle() */

/*-------------------------------------------------------------------------
 * Function:    H5Fis_accessible
 *
 * Purpose:     Check if the file can be opened with the given fapl.
 *
 * Return:      Success:    TRUE/FALSE
 *              Failure:    -1 (includes file does not exist)
 *
 *-------------------------------------------------------------------------
 */
htri_t
H5Fis_accessible(const char *filename, hid_t fapl_id)
{
    htri_t ret_value; /* Return value */

    FUNC_ENTER_API(FAIL)
    H5TRACE2("t", "*si", filename, fapl_id);

    /* Check args */
    if (!filename || !*filename)
        HGOTO_ERROR(H5E_ARGS, H5E_BADRANGE, FAIL, "no file name specified")

    /* Check the file access property list */
    if (H5P_DEFAULT == fapl_id)
        fapl_id = H5P_FILE_ACCESS_DEFAULT;
    else if (TRUE != H5P_isa_class(fapl_id, H5P_FILE_ACCESS))
        HGOTO_ERROR(H5E_ARGS, H5E_BADTYPE, FAIL, "not file access property list")

    /* Check if file is accessible */
    if (H5VL_file_specific(NULL, H5VL_FILE_IS_ACCESSIBLE, H5P_DATASET_XFER_DEFAULT, H5_REQUEST_NULL, fapl_id,
                           filename, &ret_value) < 0)
        HGOTO_ERROR(H5E_FILE, H5E_NOTHDF5, FAIL, "unable to determine if file is accessible as HDF5")

done:
    FUNC_LEAVE_API(ret_value)
} /* end H5Fis_accessible() */

/*-------------------------------------------------------------------------
 * Function:    H5F__post_open_api_common
 *
 * Purpose:     This is the common function for 'post open' operations
 *
 * Return:      Success:    A file ID
 *              Failure:    H5I_INVALID_HID
 *-------------------------------------------------------------------------
 */
static herr_t
H5F__post_open_api_common(H5VL_object_t *vol_obj, void **token_ptr)
{
    hbool_t supported;              /* Whether 'post open' operation is supported by VOL connector */
    herr_t  ret_value = SUCCEED;    /* Return value     */

    FUNC_ENTER_STATIC

    /* Check for 'post open' callback */
    supported = FALSE;
    if (H5VL_introspect_opt_query(vol_obj, H5VL_SUBCLS_FILE, H5VL_NATIVE_FILE_POST_OPEN, &supported) < 0)
        HGOTO_ERROR(H5E_FILE, H5E_CANTGET, FAIL, "can't check for 'post open' operation")
    if (supported)
        /* Make the 'post open' callback */
        if (H5VL_file_optional(vol_obj, H5VL_NATIVE_FILE_POST_OPEN, H5P_DATASET_XFER_DEFAULT, token_ptr) < 0)
            HGOTO_ERROR(H5E_FILE, H5E_CANTINIT, FAIL, "unable to make file 'post open' callback")

done:
    FUNC_LEAVE_NOAPI(ret_value)
} /* end H5F__post_open_api_common() */

/*-------------------------------------------------------------------------
 * Function:    H5F__create_api_common
 *
 * Purpose:     This is the common function for creating new  HDF5 files.
 *
 * Return:      Success:    A file ID
 *              Failure:    H5I_INVALID_HID
 *-------------------------------------------------------------------------
 */
static hid_t
H5F__create_api_common(const char *filename, unsigned flags, hid_t fcpl_id, hid_t fapl_id,
    void **token_ptr)
{
    H5F_t *               new_file = NULL;               /* File struct for new file                 */
    H5P_genplist_t *      plist;                         /* Property list pointer                    */
    H5VL_connector_prop_t connector_prop;                /* Property for VOL connector ID & info     */
    hid_t                 ret_value = H5I_INVALID_HID; /* Return value                             */

    FUNC_ENTER_STATIC

    /* Check/fix arguments */
    if (!filename || !*filename)
        HGOTO_ERROR(H5E_ARGS, H5E_BADVALUE, H5I_INVALID_HID, "invalid file name")

    /* In this routine, we only accept the following flags:
     *          H5F_ACC_EXCL, H5F_ACC_TRUNC and H5F_ACC_SWMR_WRITE
     */
    if (flags & ~(H5F_ACC_EXCL | H5F_ACC_TRUNC | H5F_ACC_SWMR_WRITE))
        HGOTO_ERROR(H5E_ARGS, H5E_BADVALUE, H5I_INVALID_HID, "invalid flags")

    /* The H5F_ACC_EXCL and H5F_ACC_TRUNC flags are mutually exclusive */
    if ((flags & H5F_ACC_EXCL) && (flags & H5F_ACC_TRUNC))
        HGOTO_ERROR(H5E_ARGS, H5E_BADVALUE, H5I_INVALID_HID, "mutually exclusive flags for file creation")

    /* Check file creation property list */
    if (H5P_DEFAULT == fcpl_id)
        fcpl_id = H5P_FILE_CREATE_DEFAULT;
    else if (TRUE != H5P_isa_class(fcpl_id, H5P_FILE_CREATE))
        HGOTO_ERROR(H5E_ARGS, H5E_BADTYPE, H5I_INVALID_HID, "not file create property list")

    /* Verify access property list and set up collective metadata if appropriate */
    if (H5CX_set_apl(&fapl_id, H5P_CLS_FACC, H5I_INVALID_HID, TRUE) < 0)
        HGOTO_ERROR(H5E_FILE, H5E_CANTSET, H5I_INVALID_HID, "can't set access property list info")

    /* Get the VOL info from the fapl */
    if (NULL == (plist = (H5P_genplist_t *)H5I_object(fapl_id)))
        HGOTO_ERROR(H5E_ARGS, H5E_BADTYPE, H5I_INVALID_HID, "not a file access property list")
    if (H5P_peek(plist, H5F_ACS_VOL_CONN_NAME, &connector_prop) < 0)
        HGOTO_ERROR(H5E_FILE, H5E_CANTGET, H5I_INVALID_HID, "can't get VOL connector info")

    /* Stash a copy of the "top-level" connector property, before any pass-through
     *  connectors modify or unwrap it.
     */
    if (H5CX_set_vol_connector_prop(&connector_prop) < 0)
        HGOTO_ERROR(H5E_FILE, H5E_CANTSET, H5I_INVALID_HID, "can't set VOL connector info in API context")

    /* Adjust bit flags by turning on the creation bit and making sure that
     * the EXCL or TRUNC bit is set.  All newly-created files are opened for
     * reading and writing.
     */
    if (0 == (flags & (H5F_ACC_EXCL | H5F_ACC_TRUNC)))
        flags |= H5F_ACC_EXCL; /*default*/
    flags |= H5F_ACC_RDWR | H5F_ACC_CREAT;

    /* Create a new file or truncate an existing file through the VOL */
    if (NULL == (new_file = (H5F_t *)H5VL_file_create(&connector_prop, filename, flags, fcpl_id, fapl_id,
                                                      H5P_DATASET_XFER_DEFAULT, token_ptr)))
        HGOTO_ERROR(H5E_FILE, H5E_CANTOPENFILE, H5I_INVALID_HID, "unable to create file")

    /* Get an atom for the file */
    if ((ret_value = H5VL_register_using_vol_id(H5I_FILE, new_file, connector_prop.connector_id, TRUE)) < 0)
        HGOTO_ERROR(H5E_FILE, H5E_CANTREGISTER, H5I_INVALID_HID, "unable to atomize file handle")

done:
    FUNC_LEAVE_NOAPI(ret_value)
} /* end H5F__create_api_common() */

/*-------------------------------------------------------------------------
 * Function:    H5Fcreate
 *
 * Purpose:     This is the primary function for creating HDF5 files . The
 *              flags parameter determines whether an existing file will be
 *              overwritten or not.  All newly created files are opened for
 *              both reading and writing.  All flags may be combined with the
 *              bit-wise OR operator (`|') to change the behavior of the file
 *              create call.
 *
 *              The more complex behaviors of a file's creation and access
 *              are controlled through the file-creation and file-access
 *              property lists.  The value of H5P_DEFAULT for a template
 *              value indicates that the library should use the default
 *              values for the appropriate template.
 *
 * See also:    H5Fpublic.h for the list of supported flags. H5Ppublic.h for
 *              the list of file creation and file access properties.
 *
 * Return:      Success:    A file ID
 *
 *              Failure:    H5I_INVALID_HID
 *
 *-------------------------------------------------------------------------
 */
hid_t
H5Fcreate(const char *filename, unsigned flags, hid_t fcpl_id, hid_t fapl_id)
{
    H5VL_object_t *   vol_obj   = NULL;         /* File object */
    hid_t ret_value; /* Return value */

    FUNC_ENTER_API(H5I_INVALID_HID)
    H5TRACE4("i", "*sIuii", filename, flags, fcpl_id, fapl_id);

    /* Create the file synchronously */
    if ((ret_value = H5F__create_api_common(filename, flags, fcpl_id, fapl_id, NULL)) < 0)
        HGOTO_ERROR(H5E_FILE, H5E_CANTCREATE, H5I_INVALID_HID, "unable to synchronously create file")

    /* Get the file object */
    if (NULL == (vol_obj = H5VL_vol_object(ret_value)))
        HGOTO_ERROR(H5E_FILE, H5E_BADTYPE, H5I_INVALID_HID, "invalid object identifier")

    /* Perform 'post open' operation */
    if (H5F__post_open_api_common(vol_obj, NULL) < 0)
        HGOTO_ERROR(H5E_FILE, H5E_CANTINIT, H5I_INVALID_HID, "'post open' operation failed")

done:
    FUNC_LEAVE_API(ret_value)
} /* end H5Fcreate() */

/*-------------------------------------------------------------------------
 * Function:    H5Fcreate_async
 *
 * Purpose:     Asynchronous version of H5Fcreate
 *
 * See Also:    H5Fpublic.h for a list of possible values for FLAGS.
 *
 * Return:      Success:    A file ID
 *              Failure:    H5I_INVALID_HID
 *-------------------------------------------------------------------------
 */
hid_t
H5Fcreate_async(const char *app_file, const char *app_func, unsigned app_line,
    const char *filename, unsigned flags, hid_t fcpl_id, hid_t fapl_id, hid_t es_id)
{
    H5VL_object_t *   vol_obj   = NULL;         /* File object */
    void *            token     = NULL;         /* Request token for async operation        */
    void **token_ptr = H5_REQUEST_NULL;         /* Pointer to request token for async operation        */
    hid_t ret_value; /* Return value */

    FUNC_ENTER_API(H5I_INVALID_HID)
    H5TRACE8("i", "*s*sIu*sIuiii", app_file, app_func, app_line, filename, flags, fcpl_id, fapl_id, es_id);

    /* Set up request token pointer for asynchronous operation */
    if (H5ES_NONE != es_id)
        token_ptr = &token;     /* Point at token for VOL connector to set up */

    /* Create the file, possibly asynchronously */
    if ((ret_value = H5F__create_api_common(filename, flags, fcpl_id, fapl_id, token_ptr)) < 0)
        HGOTO_ERROR(H5E_FILE, H5E_CANTCREATE, H5I_INVALID_HID, "unable to asynchronously create file")

    /* Get the file object */
    if (NULL == (vol_obj = H5VL_vol_object(ret_value)))
        HGOTO_ERROR(H5E_FILE, H5E_BADTYPE, H5I_INVALID_HID, "invalid object identifier")

    /* If a token was created, add the token to the event set */
    if (NULL != token)
        if (H5ES_insert_new(es_id, vol_obj->connector, token, H5ARG_TRACE8(FUNC, "*s*sIu*sIuiii", app_file, app_func, app_line, filename, flags, fcpl_id, fapl_id, es_id)) < 0)
            HGOTO_ERROR(H5E_FILE, H5E_CANTINSERT, H5I_INVALID_HID, "can't insert token into event set")

    /* Reset token for 'post open' operation */
    /* (Unnecessary if create operation didn't change it, but not worth checking -QAK) */
    token = NULL;

    /* Perform 'post open' operation */
    if (H5F__post_open_api_common(vol_obj, token_ptr) < 0)
        HGOTO_ERROR(H5E_FILE, H5E_CANTINIT, H5I_INVALID_HID, "'post open' operation failed")

    /* If a token was created, add the token to the event set */
    if (NULL != token)
        if (H5ES_insert_new(es_id, vol_obj->connector, token, H5ARG_TRACE8(FUNC, "*s*sIu*sIuiii", app_file, app_func, app_line, filename, flags, fcpl_id, fapl_id, es_id)) < 0)
            HGOTO_ERROR(H5E_FILE, H5E_CANTINSERT, H5I_INVALID_HID, "can't insert token into event set")

done:
    FUNC_LEAVE_API(ret_value)
} /* end H5Fcreate_async() */

/*-------------------------------------------------------------------------
 * Function:    H5F__open_api_common
 *
 * Purpose:     This is the common function for accessing existing HDF5
 *              files.
 *
 * Return:      Success:    A file ID
 *              Failure:    H5I_INVALID_HID
 *
 *-------------------------------------------------------------------------
 */
static hid_t
H5F__open_api_common(const char *filename, unsigned flags, hid_t fapl_id, void **token_ptr)
{
    H5F_t *               new_file = NULL;               /* File struct for new file                 */
    H5P_genplist_t *      plist;                         /* Property list pointer                    */
    H5VL_connector_prop_t connector_prop;                /* Property for VOL connector ID & info     */
    hid_t                 ret_value = H5I_INVALID_HID; /* Return value                             */

    FUNC_ENTER_STATIC

    /* Check arguments */
    if (!filename || !*filename)
        HGOTO_ERROR(H5E_ARGS, H5E_BADVALUE, H5I_INVALID_HID, "invalid file name")
    /* Reject undefined flags (~H5F_ACC_PUBLIC_FLAGS) and the H5F_ACC_TRUNC & H5F_ACC_EXCL flags */
    if ((flags & ~H5F_ACC_PUBLIC_FLAGS) || (flags & H5F_ACC_TRUNC) || (flags & H5F_ACC_EXCL))
        HGOTO_ERROR(H5E_ARGS, H5E_BADVALUE, H5I_INVALID_HID, "invalid file open flags")
    /* XXX (VOL MERGE): Might want to move SWMR flag checks to H5F_open() */
    /* Asking for SWMR write access on a read-only file is invalid */
    if ((flags & H5F_ACC_SWMR_WRITE) && 0 == (flags & H5F_ACC_RDWR))
        HGOTO_ERROR(H5E_FILE, H5E_CANTOPENFILE, H5I_INVALID_HID,
                    "SWMR write access on a file open for read-only access is not allowed")
    /* Asking for SWMR read access on a non-read-only file is invalid */
    if ((flags & H5F_ACC_SWMR_READ) && (flags & H5F_ACC_RDWR))
        HGOTO_ERROR(H5E_FILE, H5E_CANTOPENFILE, H5I_INVALID_HID,
                    "SWMR read access on a file open for read-write access is not allowed")

    /* Verify access property list and set up collective metadata if appropriate */
    if (H5CX_set_apl(&fapl_id, H5P_CLS_FACC, H5I_INVALID_HID, TRUE) < 0)
        HGOTO_ERROR(H5E_FILE, H5E_CANTSET, H5I_INVALID_HID, "can't set access property list info")

    /* Get the VOL info from the fapl */
    if (NULL == (plist = (H5P_genplist_t *)H5I_object(fapl_id)))
        HGOTO_ERROR(H5E_ARGS, H5E_BADTYPE, H5I_INVALID_HID, "not a file access property list")
    if (H5P_peek(plist, H5F_ACS_VOL_CONN_NAME, &connector_prop) < 0)
        HGOTO_ERROR(H5E_FILE, H5E_CANTGET, H5I_INVALID_HID, "can't get VOL connector info")

    /* Stash a copy of the "top-level" connector property, before any pass-through
     *  connectors modify or unwrap it.
     */
    if (H5CX_set_vol_connector_prop(&connector_prop) < 0)
        HGOTO_ERROR(H5E_FILE, H5E_CANTSET, H5I_INVALID_HID, "can't set VOL connector info in API context")

    /* Open the file through the VOL layer */
    if (NULL == (new_file = (H5F_t *)H5VL_file_open(&connector_prop, filename, flags, fapl_id,
                                                    H5P_DATASET_XFER_DEFAULT, token_ptr)))
        HGOTO_ERROR(H5E_FILE, H5E_CANTOPENFILE, H5I_INVALID_HID, "unable to open file")

    /* Get an ID for the file */
    if ((ret_value = H5VL_register_using_vol_id(H5I_FILE, new_file, connector_prop.connector_id, TRUE)) < 0)
        HGOTO_ERROR(H5E_FILE, H5E_CANTREGISTER, H5I_INVALID_HID, "unable to atomize file handle")

done:
    FUNC_LEAVE_NOAPI(ret_value)
} /* end H5F__open_api_common() */

/*-------------------------------------------------------------------------
 * Function:    H5Fopen
 *
 * Purpose:     This is the primary function for accessing existing HDF5
 *              files.  The FLAGS argument determines whether writing to an
 *              existing file will be allowed or not.  All flags may be
 *              combined with the bit-wise OR operator (`|') to change the
 *              behavior of the file open call.  The more complex behaviors
 *              of a file's access are controlled through the file-access
 *              property list.
 *
 * See Also:    H5Fpublic.h for a list of possible values for FLAGS.
 *
 * Return:      Success:    A file ID
 *
 *              Failure:    H5I_INVALID_HID
 *
 *-------------------------------------------------------------------------
 */
hid_t
H5Fopen(const char *filename, unsigned flags, hid_t fapl_id)
{
    H5VL_object_t *   vol_obj   = NULL;         /* File object */
    hid_t ret_value; /* Return value */

    FUNC_ENTER_API(H5I_INVALID_HID)
    H5TRACE3("i", "*sIui", filename, flags, fapl_id);

    /* Open the file synchronously */
    if ((ret_value = H5F__open_api_common(filename, flags, fapl_id, NULL)) < 0)
        HGOTO_ERROR(H5E_FILE, H5E_CANTOPENFILE, H5I_INVALID_HID, "unable to synchronously open file")

    /* Get the file object */
    if (NULL == (vol_obj = H5VL_vol_object(ret_value)))
        HGOTO_ERROR(H5E_FILE, H5E_BADTYPE, H5I_INVALID_HID, "invalid object identifier")

    /* Perform 'post open' operation */
    if (H5F__post_open_api_common(vol_obj, NULL) < 0)
        HGOTO_ERROR(H5E_FILE, H5E_CANTINIT, H5I_INVALID_HID, "'post open' operation failed")

done:
    FUNC_LEAVE_API(ret_value)
} /* end H5Fopen() */

/*-------------------------------------------------------------------------
 * Function:    H5Fopen_async
 *
 * Purpose:     Asynchronous version of H5Fopen
 *
 * See Also:    H5Fpublic.h for a list of possible values for FLAGS.
 *
 * Return:      Success:    A file ID
 *              Failure:    H5I_INVALID_HID
 *
 *-------------------------------------------------------------------------
 */
hid_t
H5Fopen_async(const char *app_file, const char *app_func, unsigned app_line,
    const char *filename, unsigned flags, hid_t fapl_id, hid_t es_id)
{
    H5VL_object_t *   vol_obj   = NULL;         /* File object */
    void *            token     = NULL;         /* Request token for async operation        */
    void **token_ptr = H5_REQUEST_NULL;         /* Pointer to request token for async operation        */
    hid_t ret_value; /* Return value */

    FUNC_ENTER_API(H5I_INVALID_HID)
    H5TRACE7("i", "*s*sIu*sIuii", app_file, app_func, app_line, filename, flags, fapl_id, es_id);

    /* Set up request token pointer for asynchronous operation */
    if (H5ES_NONE != es_id)
        token_ptr = &token;     /* Point at token for VOL connector to set up */

    /* Open the file, possibly asynchronously */
    if ((ret_value = H5F__open_api_common(filename, flags, fapl_id, token_ptr)) < 0)
        HGOTO_ERROR(H5E_FILE, H5E_CANTOPENFILE, H5I_INVALID_HID, "unable to asynchronously open file")

    /* Get the file object */
    if (NULL == (vol_obj = H5VL_vol_object(ret_value)))
        HGOTO_ERROR(H5E_FILE, H5E_BADTYPE, H5I_INVALID_HID, "invalid object identifier")

    /* If a token was created, add the token to the event set */
    if (NULL != token)
        if (H5ES_insert_new(es_id, vol_obj->connector, token, H5ARG_TRACE7(FUNC, "*s*sIu*sIuii", app_file, app_func, app_line, filename, flags, fapl_id, es_id)) < 0)
            HGOTO_ERROR(H5E_FILE, H5E_CANTINSERT, FAIL, "can't insert token into event set")

    /* Reset token for 'post open' operation */
    /* (Unnecessary if create operation didn't change it, but not worth checking -QAK) */
    token = NULL;

    /* Perform 'post open' operation */
    if (H5F__post_open_api_common(vol_obj, token_ptr) < 0)
        HGOTO_ERROR(H5E_FILE, H5E_CANTINIT, H5I_INVALID_HID, "'post open' operation failed")

    /* If a token was created, add the token to the event set */
    if (NULL != token)
        if (H5ES_insert_new(es_id, vol_obj->connector, token, H5ARG_TRACE7(FUNC, "*s*sIu*sIuii", app_file, app_func, app_line, filename, flags, fapl_id, es_id)) < 0)
            HGOTO_ERROR(H5E_FILE, H5E_CANTINSERT, H5I_INVALID_HID, "can't insert token into event set")

done:
    FUNC_LEAVE_API(ret_value)
} /* end H5Fopen_async() */

/*-------------------------------------------------------------------------
 * Function:    H5F__flush_api_common
 *
 * Purpose:     This is the common function for flushing an HDF5 file.
 *
 * Return:      SUCCEED/FAIL
 *
 *-------------------------------------------------------------------------
 */
static herr_t
H5F__flush_api_common(hid_t object_id, H5F_scope_t scope, hid_t es_id, const char *caller)
{
    H5VL_object_t *vol_obj = NULL;      /* Object info      */
    H5I_type_t     obj_type;            /* Type of object   */
    void *token     = NULL;             /* Request token for async operation        */
    void **token_ptr = H5_REQUEST_NULL; /* Pointer to request token for async operation        */
    herr_t         ret_value = SUCCEED; /* Return value     */

    FUNC_ENTER_STATIC

    /* Get the type of object we're flushing + sanity check */
    obj_type = H5I_get_type(object_id);
    if (H5I_FILE != obj_type && H5I_GROUP != obj_type && H5I_DATATYPE != obj_type &&
        H5I_DATASET != obj_type && H5I_ATTR != obj_type)
        HGOTO_ERROR(H5E_ARGS, H5E_BADTYPE, FAIL, "not a file or file object")

    /* get the file object */
    if (NULL == (vol_obj = H5VL_vol_object(object_id)))
        HGOTO_ERROR(H5E_ARGS, H5E_BADTYPE, FAIL, "invalid object identifier")

    /* Set up request token pointer for asynchronous operation */
    if (H5ES_NONE != es_id)
        token_ptr = &token;     /* Point at token for VOL connector to set up */

    /* Flush the object */
    if (H5VL_file_specific(vol_obj, H5VL_FILE_FLUSH, H5P_DATASET_XFER_DEFAULT, token_ptr, (int)obj_type,
                           (int)scope) < 0)
        HGOTO_ERROR(H5E_FILE, H5E_CANTFLUSH, FAIL, "unable to flush file")

    /* If there's an event set and a token was created, add the token to it */
    if (H5ES_NONE != es_id && NULL != token)
        /* Add token to event set */
        if (H5ES_insert(es_id, vol_obj, token,
                H5ARG_TRACE4(caller, "iFsi*s", object_id, scope, es_id, caller)) < 0)
            HGOTO_ERROR(H5E_FILE, H5E_CANTINSERT, FAIL, "can't insert token into event set")

done:
    FUNC_LEAVE_NOAPI(ret_value)
} /* H5F__flush_api_common() */


/*-------------------------------------------------------------------------
 * Function:    H5Fflush
 *
 * Purpose:     Flushes all outstanding buffers of a file to disk but does
 *              not remove them from the cache.  The OBJECT_ID can be a file,
 *              dataset, group, attribute, or named data type.
 *
 * Return:      Success:    Non-negative
 *              Failure:    Negative
 *-------------------------------------------------------------------------
 */
herr_t
H5Fflush(hid_t object_id, H5F_scope_t scope)
{
    herr_t         ret_value = SUCCEED; /* Return value     */

    FUNC_ENTER_API(FAIL)
    H5TRACE2("e", "iFs", object_id, scope);

    /* Flush the file synchronously */
    if (H5F__flush_api_common(object_id, scope, H5ES_NONE, FUNC) < 0)
        HGOTO_ERROR(H5E_FILE, H5E_CANTCREATE, FAIL, "unable to synchronously flush file")

done:
    FUNC_LEAVE_API(ret_value)
} /* end H5Fflush() */

/*-------------------------------------------------------------------------
<<<<<<< HEAD
=======
 * Function:    H5Fflush_async
 *
 * Purpose:     Asynchronous version of H5Fflush
 *
 * Return:      SUCCEED/FAIL
 *
 *-------------------------------------------------------------------------
 */
herr_t
H5Fflush_async(hid_t object_id, H5F_scope_t scope, hid_t es_id)
{
    herr_t         ret_value = SUCCEED; /* Return value     */

    FUNC_ENTER_API(FAIL)
    H5TRACE3("e", "iFsi", object_id, scope, es_id);

    /* Flush the file asynchronously */
    if (H5F__flush_api_common(object_id, scope, es_id, FUNC) < 0)
        HGOTO_ERROR(H5E_FILE, H5E_CANTCREATE, FAIL, "unable to asynchronously delete file")

done:
    FUNC_LEAVE_API(ret_value)
} /* end H5Fflush_async() */

/*-------------------------------------------------------------------------
 * Function:    H5F__close_api_common
 *
 * Purpose:     This is the common function for closing HDF5 file IDs.
 *
 * Return:      SUCCEED/FAIL
 *
 *-------------------------------------------------------------------------
 */
static herr_t
H5F__close_api_common(hid_t file_id, hid_t es_id, const char *caller)
{
    void *         token     = NULL;    /* Request token for async operation        */
    void **token_ptr = H5_REQUEST_NULL; /* Pointer to request token for async operation        */
    H5VL_object_t *vol_obj   = NULL;    /* VOL object of file_id */
    H5VL_t *       connector = NULL;              /* VOL connector */
    herr_t         ret_value = SUCCEED;           /* Return value */

    FUNC_ENTER_STATIC

    /* Check arguments */
    if (H5I_FILE != H5I_get_type(file_id))
        HGOTO_ERROR(H5E_ARGS, H5E_BADTYPE, FAIL, "not a file ID")

    /* Get file object's connector */
    if (NULL == (vol_obj = H5VL_vol_object(file_id)))
        HGOTO_ERROR(H5E_FILE, H5E_CANTGET, FAIL, "can't get VOL object for file")

    /* Prepare for possible asynchronous operation */
    if (H5ES_NONE != es_id) {
        /* Increase connector's refcount, so it doesn't get closed if closing
         * this file ID closes the file */
        connector = vol_obj->connector;
        H5VL_conn_inc_rc(connector);

        /* Point at token for operation to set up */
        token_ptr = &token;
    } /* end if */

    /* Decrement reference count on atom.  When it reaches zero the file will
     * be closed.
     */
    if (H5I_dec_app_ref_async(file_id, token_ptr) < 0)
        HGOTO_ERROR(H5E_FILE, H5E_CANTCLOSEFILE, FAIL, "decrementing file ID failed")

    /* If there's an event set and a token was created, add the token to it */
    if (H5ES_NONE != es_id && NULL != token)
        /* Add token to event set */
        if (H5ES_insert(es_id, vol_obj, token, H5ARG_TRACE3(caller, "ii*s", file_id, es_id, caller)) < 0)
            HGOTO_ERROR(H5E_FILE, H5E_CANTINSERT, FAIL, "can't insert token into event set")

done:
    if (connector && H5VL_conn_dec_rc(connector) < 0)
        HDONE_ERROR(H5E_FILE, H5E_CANTDEC, FAIL, "can't decrement ref count on connector")

    FUNC_LEAVE_NOAPI(ret_value)
} /* end H5F__close_api_common() */

/*-------------------------------------------------------------------------
>>>>>>> 222fd4a1
 * Function:    H5Fclose
 *
 * Purpose:     This function closes the file specified by FILE_ID by
 *              flushing all data to storage, and terminating access to the
 *              file through FILE_ID.  If objects (e.g., datasets, groups,
 *              etc.) are open in the file then the underlying storage is not
 *              closed until those objects are closed; however, all data for
 *              the file and the open objects is flushed.
 *
 * Return:      Success:    Non-negative
 *              Failure:    Negative
 *-------------------------------------------------------------------------
 */
herr_t
H5Fclose(hid_t file_id)
{
    herr_t ret_value = SUCCEED; /* Return value */

    FUNC_ENTER_API(FAIL)
    H5TRACE1("e", "i", file_id);

    /* Check arguments */
    if (H5I_FILE != H5I_get_type(file_id))
        HGOTO_ERROR(H5E_ARGS, H5E_BADTYPE, FAIL, "not a file ID")

    /* Synchronously decrement reference count on ID.
     * When it reaches zero the file will be closed.
     */
    if (H5I_dec_app_ref(file_id) < 0)
        HGOTO_ERROR(H5E_FILE, H5E_CANTCLOSEFILE, FAIL, "decrementing file ID failed")

done:
    FUNC_LEAVE_API(ret_value)
} /* end H5Fclose() */

/*-------------------------------------------------------------------------
 * Function:    H5Fclose_async
 *
 * Purpose:     Asynchronous version of H5Fclose
 *
 * Return:      SUCCEED/FAIL
 *
 *-------------------------------------------------------------------------
 */
herr_t
H5Fclose_async(const char *app_file, const char *app_func, unsigned app_line,
    hid_t file_id, hid_t es_id)
{
    H5VL_object_t *   vol_obj   = NULL;         /* Object for loc_id */
    H5VL_t *       connector = NULL;              /* VOL connector */
    void *            token     = NULL;         /* Request token for async operation        */
    void **token_ptr = H5_REQUEST_NULL;         /* Pointer to request token for async operation        */
    herr_t ret_value = SUCCEED; /* Return value */

    FUNC_ENTER_API(FAIL)
    H5TRACE5("e", "*s*sIuii", app_file, app_func, app_line, file_id, es_id);

    /* Check arguments */
    if (H5I_FILE != H5I_get_type(file_id))
        HGOTO_ERROR(H5E_ARGS, H5E_BADTYPE, FAIL, "not a file ID")

    /* Prepare for possible asynchronous operation */
    if (H5ES_NONE != es_id) {
        /* Get file object's connector */
        if (NULL == (vol_obj = H5VL_vol_object(file_id)))
            HGOTO_ERROR(H5E_FILE, H5E_CANTGET, FAIL, "can't get VOL object for file")

        /* Increase connector's refcount, so it doesn't get closed if closing
         * this file ID closes the file */
        connector = vol_obj->connector;
        H5VL_conn_inc_rc(connector);

        /* Point at token for operation to set up */
        token_ptr = &token;
    } /* end if */

    /* Asynchronously decrement reference count on ID.
     * When it reaches zero the file will be closed.
     */
    if (H5I_dec_app_ref_async(file_id, token_ptr) < 0)
        HGOTO_ERROR(H5E_FILE, H5E_CANTCLOSEFILE, FAIL, "decrementing file ID failed")

    /* If a token was created, add the token to the event set */
    if (NULL != token)
        if (H5ES_insert_new(es_id, vol_obj->connector, token, H5ARG_TRACE5(FUNC, "*s*sIuii", app_file, app_func, app_line, file_id, es_id)) < 0)
            HGOTO_ERROR(H5E_FILE, H5E_CANTINSERT, FAIL, "can't insert token into event set")

done:
    if (connector && H5VL_conn_dec_rc(connector) < 0)
        HDONE_ERROR(H5E_FILE, H5E_CANTDEC, FAIL, "can't decrement ref count on connector")

    FUNC_LEAVE_API(ret_value)
} /* end H5Fclose_async() */

/*-------------------------------------------------------------------------
 * Function:    H5Fdelete
 *
 * Purpose:     Deletes an HDF5 file.
 *
 * Return:      SUCCEED/FAIL
 *
 *-------------------------------------------------------------------------
 */
herr_t
H5Fdelete(const char *filename, hid_t fapl_id)
{
    H5P_genplist_t *      plist;          /* Property list pointer */
    H5VL_connector_prop_t connector_prop; /* Property for VOL connector ID & info */
    htri_t                is_hdf5   = FAIL;
    herr_t                ret_value = SUCCEED;

    FUNC_ENTER_API(FAIL)
    H5TRACE2("e", "*si", filename, fapl_id);

    /* Check args */
    if (!filename || !*filename)
        HGOTO_ERROR(H5E_ARGS, H5E_BADRANGE, FAIL, "no file name specified")

    /* Verify access property list and set up collective metadata if appropriate */
    if (H5CX_set_apl(&fapl_id, H5P_CLS_FACC, H5I_INVALID_HID, TRUE) < 0)
        HGOTO_ERROR(H5E_FILE, H5E_CANTSET, H5I_INVALID_HID, "can't set access property list info")

    /* Get the VOL info from the fapl */
    if (NULL == (plist = (H5P_genplist_t *)H5I_object_verify(fapl_id, H5I_GENPROP_LST)))
        HGOTO_ERROR(H5E_ARGS, H5E_BADTYPE, H5I_INVALID_HID, "not a property list")
    if (H5P_peek(plist, H5F_ACS_VOL_CONN_NAME, &connector_prop) < 0)
        HGOTO_ERROR(H5E_FILE, H5E_CANTGET, H5I_INVALID_HID, "can't get VOL connector info")

    /* Stash a copy of the "top-level" connector property, before any pass-through
     *  connectors modify or unwrap it.
     */
    if (H5CX_set_vol_connector_prop(&connector_prop) < 0)
        HGOTO_ERROR(H5E_FILE, H5E_CANTSET, H5I_INVALID_HID, "can't set VOL connector info in API context")

    /* Make sure this is HDF5 storage for this VOL connector */
    if (H5VL_file_specific(NULL, H5VL_FILE_IS_ACCESSIBLE, H5P_DATASET_XFER_DEFAULT, H5_REQUEST_NULL, fapl_id,
                           filename, &is_hdf5) < 0)
        HGOTO_ERROR(H5E_FILE, H5E_NOTHDF5, FAIL, "unable to determine if file is accessible as HDF5")
    if (!is_hdf5)
        HGOTO_ERROR(H5E_FILE, H5E_NOTHDF5, FAIL, "not an HDF5 file")

    /* Delete the file */
    if (H5VL_file_specific(NULL, H5VL_FILE_DELETE, H5P_DATASET_XFER_DEFAULT, H5_REQUEST_NULL, fapl_id,
                           filename, &ret_value) < 0)
        HGOTO_ERROR(H5E_FILE, H5E_CANTDELETEFILE, FAIL, "unable to delete the file")

done:
    FUNC_LEAVE_API(ret_value)
} /* end H5Fdelete() */

/*-------------------------------------------------------------------------
 * Function:    H5F__reopen_api_common
 *
 * Purpose:     This is the common function for reopening an HDF5 file
 *              files.
 *
 * Return:      Success:    A file ID
 *              Failure:    H5I_INVALID_HID
 *
 *-------------------------------------------------------------------------
 */
static hid_t
H5F__reopen_api_common(hid_t file_id, hid_t es_id, const char *caller)
{
    void *file    = NULL;   /* File struct for new file */
    void *token   = NULL;   /* Request token for async operation        */
    void **token_ptr = H5_REQUEST_NULL;     /* Pointer to request token for async operation        */
    H5VL_object_t *vol_obj = NULL;  /* VOL object for file                      */
    hbool_t        supported;       /* Whether 'post open' operation is supported by VOL connector */
    hid_t          ret_value = H5I_INVALID_HID; /* Return value */

    FUNC_ENTER_STATIC

    /* Get the file object */
    if (NULL == (vol_obj = (H5VL_object_t *)H5I_object_verify(file_id, H5I_FILE)))
        HGOTO_ERROR(H5E_ARGS, H5E_BADTYPE, H5I_INVALID_HID, "invalid file identifier")

    /* Set up request token pointer for asynchronous operation */
    if (H5ES_NONE != es_id)
        token_ptr = &token;     /* Point at token for VOL connector to set up */

    /* Reopen the file */
    if (H5VL_file_specific(vol_obj, H5VL_FILE_REOPEN, H5P_DATASET_XFER_DEFAULT, token_ptr, &file) < 0)
        HGOTO_ERROR(H5E_FILE, H5E_CANTINIT, H5I_INVALID_HID, "unable to reopen file via the VOL connector")

    /* Make sure that worked */
    if (NULL == file)
        HGOTO_ERROR(H5E_FILE, H5E_CANTINIT, H5I_INVALID_HID, "unable to reopen file")

    /* Get an atom for the file */
    if ((ret_value = H5VL_register(H5I_FILE, file, vol_obj->connector, TRUE)) < 0)
        HGOTO_ERROR(H5E_FILE, H5E_CANTREGISTER, H5I_INVALID_HID, "unable to atomize file handle")

    /* Get the file object */
    if (NULL == (vol_obj = H5VL_vol_object(ret_value)))
        HGOTO_ERROR(H5E_ARGS, H5E_BADTYPE, H5I_INVALID_HID, "invalid object identifier")

    /* If there's an event set and a token was created, add the token to it */
    if (H5ES_NONE != es_id && NULL != token)
        /* Add token to event set */
        if (H5ES_insert(es_id, vol_obj, token,
                H5ARG_TRACE3(caller, "ii*s", file_id, es_id, caller)) < 0)
            HGOTO_ERROR(H5E_SYM, H5E_CANTINSERT, H5I_INVALID_HID, "can't insert token into event set")

    /* Make the 'post open' callback */
    supported = FALSE;
    if (H5VL_introspect_opt_query(vol_obj, H5VL_SUBCLS_FILE, H5VL_NATIVE_FILE_POST_OPEN, &supported) < 0)
        HGOTO_ERROR(H5E_FILE, H5E_CANTGET, H5I_INVALID_HID, "can't check for 'post open' operation")
    if (supported) {
        /* Reset token for 'post open' operation */
        /* (Technically unnecessary if open operation didn't change it, but not
         *      worth checking -QAK) */
        token = NULL; 

        if (H5VL_file_optional(vol_obj, H5VL_NATIVE_FILE_POST_OPEN, H5P_DATASET_XFER_DEFAULT,
                               token_ptr) < 0)
            HGOTO_ERROR(H5E_FILE, H5E_CANTINIT, H5I_INVALID_HID, "unable to make file 'post open' callback")

        /* If there's an event set and a token was created, add the token to it */
        if (H5ES_NONE != es_id && NULL != token)
            /* Add token to event set */
            if (H5ES_insert(es_id, vol_obj, token, 
                    H5ARG_TRACE3(caller, "ii*s", file_id, es_id, caller)) < 0)
                HGOTO_ERROR(H5E_FILE, H5E_CANTINSERT, H5I_INVALID_HID, "can't insert token into event set")
    }

done:
    FUNC_LEAVE_NOAPI(ret_value)
} /* end H5F__reopen_api_common() */

/*-------------------------------------------------------------------------
 * Function:    H5Freopen
 *
 * Purpose:     Reopen a file.  The new file handle which is returned points
 *              to the same file as the specified file handle.  Both handles
 *              share caches and other information.  The only difference
 *              between the handles is that the new handle is not mounted
 *              anywhere and no files are mounted on it.
 *
 * Return:      Success:    New file ID
 *
 *              Failure:    H5I_INVALID_HID
 *
 *-------------------------------------------------------------------------
 */
hid_t
H5Freopen(hid_t file_id)
{
    hid_t          ret_value = H5I_INVALID_HID; /* Return value */

    FUNC_ENTER_API(H5I_INVALID_HID)
    H5TRACE1("i", "i", file_id);

    /* Reopen the file synchronously */
    if ((ret_value = H5F__reopen_api_common(file_id, H5ES_NONE, FUNC)) < 0)
        HGOTO_ERROR(H5E_FILE, H5E_CANTOPENFILE, H5I_INVALID_HID, "unable to synchronously reopen file")

done:
    /* XXX (VOL MERGE): If registration fails, file will not be closed */
    FUNC_LEAVE_API(ret_value)
} /* end H5Freopen() */

/*-------------------------------------------------------------------------
 * Function:    H5Freopen_async
 *
 * Purpose:     Asynchronous version of H5Freopen
 *
 * See Also:    H5Fpublic.h for a list of possible values for FLAGS.
 *
 * Return:      Success:    A file ID
 *              Failure:    H5I_INVALID_HID
 *
 *-------------------------------------------------------------------------
 */
hid_t
H5Freopen_async(hid_t file_id, hid_t es_id)
{
    hid_t ret_value; /* Return value */

    FUNC_ENTER_API(H5I_INVALID_HID)
    H5TRACE2("i", "ii", file_id, es_id);

    /* Reopen the file, possibly asynchronously */
    if ((ret_value = H5F__reopen_api_common(file_id, es_id, FUNC)) < 0)
        HGOTO_ERROR(H5E_FILE, H5E_CANTOPENFILE, H5I_INVALID_HID, "unable to asynchronously reopen file")

done:
    FUNC_LEAVE_API(ret_value)
} /* end H5Freopen_async() */

/*-------------------------------------------------------------------------
 * Function:    H5Fget_intent
 *
 * Purpose:     Public API to retrieve the file's 'intent' flags passed
 *              during H5Fopen()
 *
 * Return:      Success:    Non-negative
 *              Failure:    Negative
 *-------------------------------------------------------------------------
 */
herr_t
H5Fget_intent(hid_t file_id, unsigned *intent_flags /*out*/)
{
    herr_t ret_value = SUCCEED;

    FUNC_ENTER_API(FAIL)
    H5TRACE2("e", "ix", file_id, intent_flags);

    /* If no intent flags were passed in, exit quietly */
    if (intent_flags) {
        H5VL_object_t *vol_obj; /* File info */

        /* Get the internal file structure */
        if (NULL == (vol_obj = (H5VL_object_t *)H5I_object(file_id)))
            HGOTO_ERROR(H5E_ARGS, H5E_BADTYPE, FAIL, "invalid file identifier")

        /* Get the flags */
        if ((ret_value = H5VL_file_get(vol_obj, H5VL_FILE_GET_INTENT, H5P_DATASET_XFER_DEFAULT,
                                       H5_REQUEST_NULL, intent_flags)) < 0)
            HGOTO_ERROR(H5E_FILE, H5E_CANTGET, FAIL, "unable to get file's intent flags")
    } /* end if */

done:
    FUNC_LEAVE_API(ret_value)
} /* end H5Fget_intent() */

/*-------------------------------------------------------------------------
 * Function:    H5Fget_fileno
 *
 * Purpose:     Public API to retrieve the file's 'file number' that uniquely
 *              identifies each open file.
 *
 * Return:      SUCCEED/FAIL
 *
 *-------------------------------------------------------------------------
 */
herr_t
H5Fget_fileno(hid_t file_id, unsigned long *fnumber /*out*/)
{
    herr_t ret_value = SUCCEED;

    FUNC_ENTER_API(FAIL)
    H5TRACE2("e", "ix", file_id, fnumber);

    /* If no fnumber pointer was passed in, exit quietly */
    if (fnumber) {
        H5VL_object_t *vol_obj; /* File info */

        /* Get the internal file structure */
        if (NULL == (vol_obj = (H5VL_object_t *)H5I_object(file_id)))
            HGOTO_ERROR(H5E_ARGS, H5E_BADTYPE, FAIL, "invalid file identifier")

        /* Get the flags */
        if ((ret_value = H5VL_file_get(vol_obj, H5VL_FILE_GET_FILENO, H5P_DATASET_XFER_DEFAULT,
                                       H5_REQUEST_NULL, fnumber)) < 0)
            HGOTO_ERROR(H5E_FILE, H5E_CANTGET, FAIL, "unable to get file's 'file number'")
    } /* end if */

done:
    FUNC_LEAVE_API(ret_value)
} /* end H5Fget_fileno() */

/*-------------------------------------------------------------------------
 * Function:    H5Fget_freespace
 *
 * Purpose:     Retrieves the amount of free space in the file.
 *
 * Return:      Success:    Amount of free space for type
 *              Failure:    -1
 *-------------------------------------------------------------------------
 */
hssize_t
H5Fget_freespace(hid_t file_id)
{
    H5VL_object_t *vol_obj = NULL;
    hssize_t       ret_value; /* Return value */

    FUNC_ENTER_API((-1))
    H5TRACE1("Hs", "i", file_id);

    /* Get the file object */
    if (NULL == (vol_obj = (H5VL_object_t *)H5I_object(file_id)))
        HGOTO_ERROR(H5E_ARGS, H5E_BADTYPE, (-1), "invalid file identifier")

    /* Get the amount of free space in the file */
    if (H5VL_file_optional(vol_obj, H5VL_NATIVE_FILE_GET_FREE_SPACE, H5P_DATASET_XFER_DEFAULT,
                           H5_REQUEST_NULL, &ret_value) < 0)
        HGOTO_ERROR(H5E_FILE, H5E_CANTGET, (-1), "unable to get file free space")

done:
    FUNC_LEAVE_API(ret_value)
} /* end H5Fget_freespace() */

/*-------------------------------------------------------------------------
 * Function:    H5Fget_filesize
 *
 * Purpose:     Retrieves the file size of the HDF5 file. This function
 *              is called after an existing file is opened in order
 *              to learn the true size of the underlying file.
 *
 * Return:      Success:        Non-negative
 *              Failure:        Negative
 *-------------------------------------------------------------------------
 */
herr_t
H5Fget_filesize(hid_t file_id, hsize_t *size /*out*/)
{
    H5VL_object_t *vol_obj;             /* File info */
    herr_t         ret_value = SUCCEED; /* Return value */

    FUNC_ENTER_API(FAIL)
    H5TRACE2("e", "ix", file_id, size);

    /* Check args */
    if (!size)
        HGOTO_ERROR(H5E_ARGS, H5E_BADVALUE, FAIL, "size parameter cannot be NULL")
    if (NULL == (vol_obj = (H5VL_object_t *)H5I_object_verify(file_id, H5I_FILE)))
        HGOTO_ERROR(H5E_ARGS, H5E_BADVALUE, FAIL, "not a file ID")

    /* Get the file size */
    if (H5VL_file_optional(vol_obj, H5VL_NATIVE_FILE_GET_SIZE, H5P_DATASET_XFER_DEFAULT, H5_REQUEST_NULL,
                           size) < 0)
        HGOTO_ERROR(H5E_FILE, H5E_CANTGET, FAIL, "unable to get file size")

done:
    FUNC_LEAVE_API(ret_value)
} /* end H5Fget_filesize() */

/*-------------------------------------------------------------------------
 * Function:    H5Fget_file_image
 *
 * Purpose:     If a buffer is provided (via the buf_ptr argument) and is
 *              big enough (size in buf_len argument), load *buf_ptr with
 *              an image of the open file whose ID is provided in the
 *              file_id parameter, and return the number of bytes copied
 *              to the buffer.
 *
 *              If the buffer exists, but is too small to contain an image
 *              of the indicated file, return a negative number.
 *
 *              Finally, if no buffer is provided, return the size of the
 *              buffer needed.  This value is simply the eoa of the target
 *              file.
 *
 *              Note that any user block is skipped.
 *
 *              Also note that the function may not be used on files
 *              opened with either the split/multi file driver or the
 *              family file driver.
 *
 *              In the former case, the sparse address space makes the
 *              get file image operation impractical, due to the size of
 *              the image typically required.
 *
 *              In the case of the family file driver, the problem is
 *              the driver message in the super block, which will prevent
 *              the image being opened with any driver other than the
 *              family file driver -- which negates the purpose of the
 *              operation.  This can be fixed, but no resources for
 *              this now.
 *
 * Return:      Success:    Bytes copied / number of bytes needed
 *              Failure:    -1
 *-------------------------------------------------------------------------
 */
ssize_t
H5Fget_file_image(hid_t file_id, void *buf /*out*/, size_t buf_len)
{
    H5VL_object_t *vol_obj;   /* File object for file ID  */
    ssize_t        ret_value; /* Return value             */

    FUNC_ENTER_API((-1))
    H5TRACE3("Zs", "ixz", file_id, buf, buf_len);

    /* Check args */
    if (NULL == (vol_obj = (H5VL_object_t *)H5I_object_verify(file_id, H5I_FILE)))
        HGOTO_ERROR(H5E_ARGS, H5E_BADVALUE, (-1), "not a file ID")

    /* Get the file image */
    if (H5VL_file_optional(vol_obj, H5VL_NATIVE_FILE_GET_FILE_IMAGE, H5P_DATASET_XFER_DEFAULT,
                           H5_REQUEST_NULL, buf, &ret_value, buf_len) < 0)
        HGOTO_ERROR(H5E_FILE, H5E_CANTGET, (-1), "unable to get file image")

done:
    FUNC_LEAVE_API(ret_value)
} /* H5Fget_file_image() */

/*-------------------------------------------------------------------------
 * Function:    H5Fget_mdc_config
 *
 * Purpose:     Retrieves the current automatic cache resize configuration
 *              from the metadata cache, and return it in *config_ptr.
 *
 *              Note that the version field of *config_Ptr must be correctly
 *              filled in by the caller.  This allows us to adapt for
 *              obsolete versions of the structure.
 *
 * Return:      Success:    Non-negative
 *              Failure:    Negative
 *-------------------------------------------------------------------------
 */
herr_t
H5Fget_mdc_config(hid_t file_id, H5AC_cache_config_t *config /*out*/)
{
    H5VL_object_t *vol_obj   = NULL;
    herr_t         ret_value = SUCCEED; /* Return value */

    FUNC_ENTER_API(FAIL)
    H5TRACE2("e", "ix", file_id, config);

    /* Check args */
    if ((NULL == config) || (config->version != H5AC__CURR_CACHE_CONFIG_VERSION))
        HGOTO_ERROR(H5E_ARGS, H5E_BADVALUE, FAIL, "Bad config ptr")

    /* Get the file object */
    if (NULL == (vol_obj = (H5VL_object_t *)H5I_object(file_id)))
        HGOTO_ERROR(H5E_ARGS, H5E_BADTYPE, FAIL, "invalid file identifier")

    /* Get the metadata cache configuration */
    if (H5VL_file_optional(vol_obj, H5VL_NATIVE_FILE_GET_MDC_CONF, H5P_DATASET_XFER_DEFAULT, H5_REQUEST_NULL,
                           config) < 0)
        HGOTO_ERROR(H5E_FILE, H5E_CANTGET, FAIL, "unable to get metadata cache configuration")

done:
    FUNC_LEAVE_API(ret_value)
} /* H5Fget_mdc_config() */

/*-------------------------------------------------------------------------
 * Function:    H5Fset_mdc_config
 *
 * Purpose:     Sets the current metadata cache automatic resize
 *              configuration, using the contents of the instance of
 *              H5AC_cache_config_t pointed to by config_ptr.
 *
 * Return:      Success:    Non-negative
 *              Failure:    Negative
 *-------------------------------------------------------------------------
 */
herr_t
H5Fset_mdc_config(hid_t file_id, H5AC_cache_config_t *config_ptr)
{
    H5VL_object_t *vol_obj   = NULL;
    herr_t         ret_value = SUCCEED; /* Return value */

    FUNC_ENTER_API(FAIL)
    H5TRACE2("e", "i*Cc", file_id, config_ptr);

    /* Get the file object */
    if (NULL == (vol_obj = (H5VL_object_t *)H5I_object(file_id)))
        HGOTO_ERROR(H5E_ARGS, H5E_BADTYPE, FAIL, "invalid file identifier")

    /* Set the metadata cache configuration  */
    if (H5VL_file_optional(vol_obj, H5VL_NATIVE_FILE_SET_MDC_CONFIG, H5P_DATASET_XFER_DEFAULT,
                           H5_REQUEST_NULL, config_ptr) < 0)
        HGOTO_ERROR(H5E_FILE, H5E_CANTSET, FAIL, "unable to set metadata cache configuration")

done:
    FUNC_LEAVE_API(ret_value)
} /* H5Fset_mdc_config() */

/*-------------------------------------------------------------------------
 * Function:    H5Fget_mdc_hit_rate
 *
 * Purpose:     Retrieves the current hit rate from the metadata cache.
 *              This rate is the overall hit rate since the last time
 *              the hit rate statistics were reset either manually or
 *              automatically.
 *
 * Return:      Success:    Non-negative
 *              Failure:    Negative
 *-------------------------------------------------------------------------
 */
herr_t
H5Fget_mdc_hit_rate(hid_t file_id, double *hit_rate /*out*/)
{
    H5VL_object_t *vol_obj;
    herr_t         ret_value = SUCCEED; /* Return value */

    FUNC_ENTER_API(FAIL)
    H5TRACE2("e", "ix", file_id, hit_rate);

    /* Check args */
    if (NULL == hit_rate)
        HGOTO_ERROR(H5E_ARGS, H5E_BADVALUE, FAIL, "NULL hit rate pointer")
    if (NULL == (vol_obj = (H5VL_object_t *)H5I_object_verify(file_id, H5I_FILE)))
        HGOTO_ERROR(H5E_ARGS, H5E_BADVALUE, FAIL, "not a file ID")

    /* Get the current hit rate */
    if (H5VL_file_optional(vol_obj, H5VL_NATIVE_FILE_GET_MDC_HR, H5P_DATASET_XFER_DEFAULT, H5_REQUEST_NULL,
                           hit_rate) < 0)
        HGOTO_ERROR(H5E_FILE, H5E_CANTGET, FAIL, "unable to get MDC hit rate")

done:
    FUNC_LEAVE_API(ret_value)
} /* H5Fget_mdc_hit_rate() */

/*-------------------------------------------------------------------------
 * Function:    H5Fget_mdc_size
 *
 * Purpose:     Retrieves the maximum size, minimum clean size, current
 *              size, and current number of entries from the metadata
 *              cache associated with the specified file.  If any of
 *              the ptr parameters are NULL, the associated datum is
 *              not returned.
 *
 * Return:      Success:    Non-negative
 *              Failure:    Negative
 *-------------------------------------------------------------------------
 */
herr_t
H5Fget_mdc_size(hid_t file_id, size_t *max_size /*out*/, size_t *min_clean_size /*out*/,
                size_t *cur_size /*out*/, int *cur_num_entries /*out*/)
{
    H5VL_object_t *vol_obj;
    herr_t         ret_value = SUCCEED; /* Return value */

    FUNC_ENTER_API(FAIL)
    H5TRACE5("e", "ixxxx", file_id, max_size, min_clean_size, cur_size, cur_num_entries);

    /* Check args */
    if (NULL == (vol_obj = (H5VL_object_t *)H5I_object_verify(file_id, H5I_FILE)))
        HGOTO_ERROR(H5E_ARGS, H5E_BADVALUE, FAIL, "not a file ID")

    /* Get the size data */
    if (H5VL_file_optional(vol_obj, H5VL_NATIVE_FILE_GET_MDC_SIZE, H5P_DATASET_XFER_DEFAULT, H5_REQUEST_NULL,
                           max_size, min_clean_size, cur_size, cur_num_entries) < 0)
        HGOTO_ERROR(H5E_FILE, H5E_CANTGET, FAIL, "unable to get MDC size")

done:
    FUNC_LEAVE_API(ret_value)
} /* H5Fget_mdc_size() */

/*-------------------------------------------------------------------------
 * Function:    H5Freset_mdc_hit_rate_stats
 *
 * Purpose:     Reset the hit rate statistic whose current value can
 *              be obtained via the H5Fget_mdc_hit_rate() call.  Note
 *              that this statistic will also be reset once per epoch
 *              by the automatic cache resize code if it is enabled.
 *
 *              It is probably a bad idea to call this function unless
 *              you are controlling cache size from your program instead
 *              of using our cache size control code.
 *
 * Return:      Success:    Non-negative
 *              Failure:    Negative
 *-------------------------------------------------------------------------
 */
herr_t
H5Freset_mdc_hit_rate_stats(hid_t file_id)
{
    H5VL_object_t *vol_obj   = NULL;
    herr_t         ret_value = SUCCEED; /* Return value */

    FUNC_ENTER_API(FAIL)
    H5TRACE1("e", "i", file_id);

    /* Get the file object */
    if (NULL == (vol_obj = (H5VL_object_t *)H5I_object(file_id)))
        HGOTO_ERROR(H5E_ARGS, H5E_BADTYPE, FAIL, "invalid file identifier")

    /* Reset the hit rate statistic */
    if (H5VL_file_optional(vol_obj, H5VL_NATIVE_FILE_RESET_MDC_HIT_RATE, H5P_DATASET_XFER_DEFAULT,
                           H5_REQUEST_NULL) < 0)
        HGOTO_ERROR(H5E_FILE, H5E_CANTSET, FAIL, "can't reset cache hit rate")

done:
    FUNC_LEAVE_API(ret_value)
} /* H5Freset_mdc_hit_rate_stats() */

/*-------------------------------------------------------------------------
 * Function:    H5Fget_name
 *
 * Purpose:     Gets the name of the file to which object OBJ_ID belongs.
 *              If 'name' is non-NULL then write up to 'size' bytes into that
 *              buffer and always return the length of the entry name.
 *              Otherwise `size' is ignored and the function does not store
 *              the name, just returning the number of characters required to
 *              store the name. If an error occurs then the buffer pointed to
 *              by 'name' (NULL or non-NULL) is unchanged and the function
 *              returns a negative value.
 *
 * Note:        This routine returns the name that was used to open the file,
 *              not the actual name after resolving symlinks, etc.
 *
 * Return:      Success:    The length of the file name
 *              Failure:    -1
 *-------------------------------------------------------------------------
 */
ssize_t
H5Fget_name(hid_t obj_id, char *name /*out*/, size_t size)
{
    H5VL_object_t *vol_obj = NULL;
    H5I_type_t     type;
    ssize_t        ret_value = -1; /* Return value */

    FUNC_ENTER_API((-1))
    H5TRACE3("Zs", "ixz", obj_id, name, size);

    /* Check the type */
    type = H5I_get_type(obj_id);
    if (H5I_FILE != type && H5I_GROUP != type && H5I_DATATYPE != type && H5I_DATASET != type &&
        H5I_ATTR != type)
        HGOTO_ERROR(H5E_ARGS, H5E_BADTYPE, (-1), "not a file or file object")

    /* Get the file object */
    if (NULL == (vol_obj = H5VL_vol_object(obj_id)))
        HGOTO_ERROR(H5E_ARGS, H5E_BADTYPE, (-1), "invalid file identifier")

    /* Get the filename via the VOL */
    if (H5VL_file_get(vol_obj, H5VL_FILE_GET_NAME, H5P_DATASET_XFER_DEFAULT, H5_REQUEST_NULL, (int)type, size,
                      name, &ret_value) < 0)
        HGOTO_ERROR(H5E_FILE, H5E_CANTGET, (-1), "unable to get file name")

done:
    FUNC_LEAVE_API(ret_value)
} /* end H5Fget_name() */

/*-------------------------------------------------------------------------
 * Function:    H5Fget_info2
 *
 * Purpose:     Gets general information about the file, including:
 *              1. Get storage size for superblock extension if there is one.
 *              2. Get the amount of btree and heap storage for entries
 *                 in the SOHM table if there is one.
 *              3. The amount of free space tracked in the file.
 *
 * Return:      Success:    Non-negative
 *              Failure:    Negative
 *-------------------------------------------------------------------------
 */
herr_t
H5Fget_info2(hid_t obj_id, H5F_info2_t *finfo /*out*/)
{
    H5VL_object_t *vol_obj = NULL;
    H5I_type_t     type;
    herr_t         ret_value = SUCCEED; /* Return value */

    FUNC_ENTER_API(FAIL)
    H5TRACE2("e", "ix", obj_id, finfo);

    /* Check args */
    if (!finfo)
        HGOTO_ERROR(H5E_ARGS, H5E_BADVALUE, FAIL, "file info pointer can't be NULL")

    /* Check the type */
    type = H5I_get_type(obj_id);
    if (H5I_FILE != type && H5I_GROUP != type && H5I_DATATYPE != type && H5I_DATASET != type &&
        H5I_ATTR != type)
        HGOTO_ERROR(H5E_ARGS, H5E_BADTYPE, FAIL, "not a file or file object")

    /* Get the file object */
    if (NULL == (vol_obj = H5VL_vol_object(obj_id)))
        HGOTO_ERROR(H5E_ARGS, H5E_BADTYPE, FAIL, "invalid object identifier")

    /* Get the file information */
    if (H5VL_file_optional(vol_obj, H5VL_NATIVE_FILE_GET_INFO, H5P_DATASET_XFER_DEFAULT, H5_REQUEST_NULL,
                           (int)type, finfo) < 0)
        HGOTO_ERROR(H5E_FILE, H5E_CANTGET, FAIL, "unable to retrieve file info")

done:
    FUNC_LEAVE_API(ret_value)
} /* end H5Fget_info2() */

/*-------------------------------------------------------------------------
 * Function:    H5Fget_metadata_read_retry_info
 *
 * Purpose:     To retrieve the collection of read retries for metadata
 *              items with checksum.
 *
 * Return:      Success:    Non-negative
 *              Failure:    Negative
 *-------------------------------------------------------------------------
 */
herr_t
H5Fget_metadata_read_retry_info(hid_t file_id, H5F_retry_info_t *info /*out*/)
{
    H5VL_object_t *vol_obj   = NULL;    /* File object for file ID */
    herr_t         ret_value = SUCCEED; /* Return value */

    FUNC_ENTER_API(FAIL)
    H5TRACE2("e", "ix", file_id, info);

    /* Check args */
    if (!info)
        HGOTO_ERROR(H5E_ARGS, H5E_BADVALUE, FAIL, "no info struct")

    /* Get the file pointer */
    if (NULL == (vol_obj = (H5VL_object_t *)H5I_object_verify(file_id, H5I_FILE)))
        HGOTO_ERROR(H5E_ARGS, H5E_BADVALUE, FAIL, "not a file ID")

    /* Get the retry info */
    if (H5VL_file_optional(vol_obj, H5VL_NATIVE_FILE_GET_METADATA_READ_RETRY_INFO, H5P_DATASET_XFER_DEFAULT,
                           H5_REQUEST_NULL, info) < 0)
        HGOTO_ERROR(H5E_FILE, H5E_CANTRELEASE, FAIL, "can't get metadata read retry info")

done:
    FUNC_LEAVE_API(ret_value)
} /* end H5Fget_metadata_read_retry_info() */

/*-------------------------------------------------------------------------
 * Function:    H5Fget_free_sections
 *
 * Purpose:     To get free-space section information for free-space manager with
 *              TYPE that is associated with file FILE_ID.
 *              If SECT_INFO is null, this routine returns the total # of free-space
 *              sections.
 *
 * Return:      Success:   The total # of free space sections
 *              Failure:   -1
 *-------------------------------------------------------------------------
 */
ssize_t
H5Fget_free_sections(hid_t file_id, H5F_mem_t type, size_t nsects, H5F_sect_info_t *sect_info /*out*/)
{
    H5VL_object_t *vol_obj   = NULL;
    ssize_t        ret_value = -1; /* Return value */

    FUNC_ENTER_API((-1))
    H5TRACE4("Zs", "iFmzx", file_id, type, nsects, sect_info);

    /* Check args */
    if (NULL == (vol_obj = (H5VL_object_t *)H5I_object_verify(file_id, H5I_FILE)))
        HGOTO_ERROR(H5E_ARGS, H5E_BADTYPE, (-1), "invalid file identifier")
    if (sect_info && nsects == 0)
        HGOTO_ERROR(H5E_ARGS, H5E_BADVALUE, (-1), "nsects must be > 0")

    /* Get the free-space section information in the file */
    if (H5VL_file_optional(vol_obj, H5VL_NATIVE_FILE_GET_FREE_SECTIONS, H5P_DATASET_XFER_DEFAULT,
                           H5_REQUEST_NULL, sect_info, &ret_value, (int)type, nsects) < 0)
        HGOTO_ERROR(H5E_FILE, H5E_CANTGET, (-1), "unable to get file free sections")

done:
    FUNC_LEAVE_API(ret_value)
} /* end H5Fget_free_sections() */

/*-------------------------------------------------------------------------
 * Function:    H5Fclear_elink_file_cache
 *
 * Purpose:     Releases the external file cache associated with the
 *              provided file, potentially closing any cached files
 *              unless they are held open from somewhere\ else.
 *
 * Return:      Success:    Non-negative
 *              Failure:    Negative
 *-------------------------------------------------------------------------
 */
herr_t
H5Fclear_elink_file_cache(hid_t file_id)
{
    H5VL_object_t *vol_obj;             /* File */
    herr_t         ret_value = SUCCEED; /* Return value */

    FUNC_ENTER_API(FAIL)
    H5TRACE1("e", "i", file_id);

    /* Check args */
    if (NULL == (vol_obj = (H5VL_object_t *)H5I_object_verify(file_id, H5I_FILE)))
        HGOTO_ERROR(H5E_ARGS, H5E_BADVALUE, FAIL, "not a file ID")

    /* Release the EFC */
    if (H5VL_file_optional(vol_obj, H5VL_NATIVE_FILE_CLEAR_ELINK_CACHE, H5P_DATASET_XFER_DEFAULT,
                           H5_REQUEST_NULL) < 0)
        HGOTO_ERROR(H5E_FILE, H5E_CANTRELEASE, FAIL, "can't release external file cache")

done:
    FUNC_LEAVE_API(ret_value)
} /* end H5Fclear_elink_file_cache() */

/*-------------------------------------------------------------------------
 * Function:    H5Fstart_swmr_write
 *
 * Purpose:     To enable SWMR writing mode for the file
 *
 *              1) Refresh opened objects: part 1
 *              2) Flush & reset accumulator
 *              3) Mark the file in SWMR writing mode
 *              4) Set metadata read attempts and retries info
 *              5) Disable accumulator
 *              6) Evict all cache entries except the superblock
 *              7) Refresh opened objects (part 2)
 *              8) Unlock the file
 *
 *              Pre-conditions:
 *
 *              1) The file being opened has v3 superblock
 *              2) The file is opened with H5F_ACC_RDWR
 *              3) The file is not already marked for SWMR writing
 *              4) Current implementaion for opened objects:
 *                  --only allow datasets and groups without attributes
 *                  --disallow named datatype with/without attributes
 *                  --disallow opened attributes attached to objects
 *
 * NOTE:        Currently, only opened groups and datasets are allowed
 *              when enabling SWMR via H5Fstart_swmr_write().
 *              Will later implement a different approach--
 *              set up flush dependency/proxy even for file opened without
 *              SWMR to resolve issues with opened objects.
 *
 * Return:      Success:    Non-negative
 *              Failure:    Negative
 *-------------------------------------------------------------------------
 */
herr_t
H5Fstart_swmr_write(hid_t file_id)
{
    H5VL_object_t *vol_obj   = NULL;    /* File info */
    herr_t         ret_value = SUCCEED; /* Return value */

    FUNC_ENTER_API(FAIL)
    H5TRACE1("e", "i", file_id);

    /* Check args */
    if (NULL == (vol_obj = (H5VL_object_t *)H5I_object_verify(file_id, H5I_FILE)))
        HGOTO_ERROR(H5E_ARGS, H5E_BADTYPE, FAIL, "hid_t identifier is not a file ID")

    /* Set up collective metadata if appropriate */
    if (H5CX_set_loc(file_id) < 0)
        HGOTO_ERROR(H5E_FILE, H5E_CANTSET, FAIL, "can't set collective metadata read info")

    /* Start SWMR writing */
    if (H5VL_file_optional(vol_obj, H5VL_NATIVE_FILE_START_SWMR_WRITE, H5P_DATASET_XFER_DEFAULT,
                           H5_REQUEST_NULL) < 0)
        HGOTO_ERROR(H5E_FILE, H5E_SYSTEM, FAIL, "unable to start SWMR writing")

done:
    FUNC_LEAVE_API(ret_value)
} /* end H5Fstart_swmr_write() */

/*-------------------------------------------------------------------------
 * Function:    H5Fstart_mdc_logging
 *
 * Purpose:     Start metadata cache logging operations for a file.
 *                  - Logging must have been set up via the fapl.
 *
 * Return:      Success:    Non-negative
 *              Failure:    Negative
 *-------------------------------------------------------------------------
 */
herr_t
H5Fstart_mdc_logging(hid_t file_id)
{
    H5VL_object_t *vol_obj;             /* File info */
    herr_t         ret_value = SUCCEED; /* Return value */

    FUNC_ENTER_API(FAIL)
    H5TRACE1("e", "i", file_id);

    /* Sanity check */
    if (NULL == (vol_obj = (H5VL_object_t *)H5I_object_verify(file_id, H5I_FILE)))
        HGOTO_ERROR(H5E_ARGS, H5E_BADTYPE, FAIL, "hid_t identifier is not a file ID")

    /* Call mdc logging function */
    if (H5VL_file_optional(vol_obj, H5VL_NATIVE_FILE_START_MDC_LOGGING, H5P_DATASET_XFER_DEFAULT,
                           H5_REQUEST_NULL) < 0)
        HGOTO_ERROR(H5E_FILE, H5E_LOGGING, FAIL, "unable to start mdc logging")

done:
    FUNC_LEAVE_API(ret_value)
} /* H5Fstart_mdc_logging() */

/*-------------------------------------------------------------------------
 * Function:    H5Fstop_mdc_logging
 *
 * Purpose:     Stop metadata cache logging operations for a file.
 *                  - Does not close the log file.
 *                  - Logging must have been set up via the fapl.
 *
 * Return:      Success:    Non-negative
 *              Failure:    Negative
 *-------------------------------------------------------------------------
 */
herr_t
H5Fstop_mdc_logging(hid_t file_id)
{
    H5VL_object_t *vol_obj;             /* File info */
    herr_t         ret_value = SUCCEED; /* Return value */

    FUNC_ENTER_API(FAIL)
    H5TRACE1("e", "i", file_id);

    /* Sanity check */
    if (NULL == (vol_obj = (H5VL_object_t *)H5I_object_verify(file_id, H5I_FILE)))
        HGOTO_ERROR(H5E_ARGS, H5E_BADTYPE, FAIL, "hid_t identifier is not a file ID")

    /* Call mdc logging function */
    if (H5VL_file_optional(vol_obj, H5VL_NATIVE_FILE_STOP_MDC_LOGGING, H5P_DATASET_XFER_DEFAULT,
                           H5_REQUEST_NULL) < 0)
        HGOTO_ERROR(H5E_FILE, H5E_LOGGING, FAIL, "unable to stop mdc logging")

done:
    FUNC_LEAVE_API(ret_value)
} /* H5Fstop_mdc_logging() */

/*-------------------------------------------------------------------------
 * Function:    H5Fget_mdc_logging_status
 *
 * Purpose:     Get the logging flags. is_enabled determines if logging was
 *              set up via the fapl. is_currently_logging determines if
 *              log messages are being recorded at this time.
 *
 * Return:      Success:    Non-negative
 *              Failure:    Negative
 *-------------------------------------------------------------------------
 */
herr_t
H5Fget_mdc_logging_status(hid_t file_id, hbool_t *is_enabled /*out*/, hbool_t *is_currently_logging /*out*/)
{
    H5VL_object_t *vol_obj;             /* File info */
    herr_t         ret_value = SUCCEED; /* Return value */

    FUNC_ENTER_API(FAIL)
    H5TRACE3("e", "ixx", file_id, is_enabled, is_currently_logging);

    /* Sanity check */
    if (NULL == (vol_obj = (H5VL_object_t *)H5I_object_verify(file_id, H5I_FILE)))
        HGOTO_ERROR(H5E_ARGS, H5E_BADTYPE, FAIL, "hid_t identifier is not a file ID")

    /* Call mdc logging function */
    if (H5VL_file_optional(vol_obj, H5VL_NATIVE_FILE_GET_MDC_LOGGING_STATUS, H5P_DATASET_XFER_DEFAULT,
                           H5_REQUEST_NULL, is_enabled, is_currently_logging) < 0)
        HGOTO_ERROR(H5E_FILE, H5E_LOGGING, FAIL, "unable to get logging status")

done:
    FUNC_LEAVE_API(ret_value)
} /* H5Fget_mdc_logging_status() */

/*-------------------------------------------------------------------------
 * Function:    H5Fset_libver_bounds
 *
 * Purpose:     Set to a different low and high bounds while a file is open.
 *              This public routine is introduced in place of
 *              H5Fset_latest_format() starting release 1.10.2.
 *              See explanation for H5Fset_latest_format() in H5Fdeprec.c.
 *
 * Return:      Success:    Non-negative
 *              Failure:    Negative
 *-------------------------------------------------------------------------
 */
herr_t
H5Fset_libver_bounds(hid_t file_id, H5F_libver_t low, H5F_libver_t high)
{
    H5VL_object_t *vol_obj;             /* File as VOL object           */
    herr_t         ret_value = SUCCEED; /* Return value 				*/

    FUNC_ENTER_API(FAIL)
    H5TRACE3("e", "iFvFv", file_id, low, high);

    /* Check args */
    if (NULL == (vol_obj = (H5VL_object_t *)H5I_object_verify(file_id, H5I_FILE)))
        HGOTO_ERROR(H5E_FILE, H5E_BADVALUE, FAIL, "not a file ID")

    /* Set up collective metadata if appropriate */
    if (H5CX_set_loc(file_id) < 0)
        HGOTO_ERROR(H5E_FILE, H5E_CANTSET, FAIL, "can't set collective metadata read info")

    /* Set the library's version bounds */
    if (H5VL_file_optional(vol_obj, H5VL_NATIVE_FILE_SET_LIBVER_BOUNDS, H5P_DATASET_XFER_DEFAULT,
                           H5_REQUEST_NULL, low, high) < 0)
        HGOTO_ERROR(H5E_FILE, H5E_CANTSET, FAIL, "can't set library version bounds")

done:
    FUNC_LEAVE_API(ret_value)
} /* end H5Fset_libver_bounds() */

/*-------------------------------------------------------------------------
 * Function:    H5Fformat_convert (Internal)
 *
 * Purpose:     Downgrade the superblock version to v2 and
 *              downgrade persistent file space to non-persistent
 *              for 1.8 library.
 *
 * Return:      Success:    Non-negative
 *              Failure:    Negative
 *-------------------------------------------------------------------------
 */
herr_t
H5Fformat_convert(hid_t file_id)
{
    H5VL_object_t *vol_obj   = NULL;    /* File */
    herr_t         ret_value = SUCCEED; /* Return value */

    FUNC_ENTER_API(FAIL)
    H5TRACE1("e", "i", file_id);

    /* Check args */
    if (NULL == (vol_obj = (H5VL_object_t *)H5I_object_verify(file_id, H5I_FILE)))
        HGOTO_ERROR(H5E_ARGS, H5E_BADTYPE, FAIL, "file_id parameter is not a valid file identifier")

    /* Set up collective metadata if appropriate */
    if (H5CX_set_loc(file_id) < 0)
        HGOTO_ERROR(H5E_FILE, H5E_CANTSET, FAIL, "can't set collective metadata read info")

    /* Convert the format */
    if (H5VL_file_optional(vol_obj, H5VL_NATIVE_FILE_FORMAT_CONVERT, H5P_DATASET_XFER_DEFAULT,
                           H5_REQUEST_NULL) < 0)
        HGOTO_ERROR(H5E_FILE, H5E_CANTCONVERT, FAIL, "can't convert file format")

done:
    FUNC_LEAVE_API(ret_value)
} /* end H5Fformat_convert() */

/*-------------------------------------------------------------------------
 * Function:    H5Freset_page_buffering_stats
 *
 * Purpose:     Resets statistics for the page buffer layer.
 *
 * Return:      Success:    Non-negative
 *              Failure:    Negative
 *-------------------------------------------------------------------------
 */
herr_t
H5Freset_page_buffering_stats(hid_t file_id)
{
    H5VL_object_t *vol_obj;             /* File to reset stats on */
    herr_t         ret_value = SUCCEED; /* Return value */

    FUNC_ENTER_API(FAIL)
    H5TRACE1("e", "i", file_id);

    /* Check args */
    if (NULL == (vol_obj = (H5VL_object_t *)H5I_object_verify(file_id, H5I_FILE)))
        HGOTO_ERROR(H5E_ARGS, H5E_BADTYPE, FAIL, "invalid file identifier")

    /* Reset the statistics */
    if (H5VL_file_optional(vol_obj, H5VL_NATIVE_FILE_RESET_PAGE_BUFFERING_STATS, H5P_DATASET_XFER_DEFAULT,
                           H5_REQUEST_NULL) < 0)
        HGOTO_ERROR(H5E_FILE, H5E_CANTSET, FAIL, "can't reset stats for page buffering")

done:
    FUNC_LEAVE_API(ret_value)
} /* H5Freset_page_buffering_stats() */

/*-------------------------------------------------------------------------
 * Function:    H5Fget_page_buffering_stats
 *
 * Purpose:     Retrieves statistics for the page buffer layer.
 *
 * Return:      Success:    Non-negative
 *              Failure:    Negative
 *-------------------------------------------------------------------------
 */
herr_t
H5Fget_page_buffering_stats(hid_t file_id, unsigned accesses[2] /*out*/, unsigned hits[2] /*out*/,
                            unsigned misses[2] /*out*/, unsigned evictions[2] /*out*/,
                            unsigned bypasses[2] /*out*/)
{
    H5VL_object_t *vol_obj;             /* File object */
    herr_t         ret_value = SUCCEED; /* Return value */

    FUNC_ENTER_API(FAIL)
    H5TRACE6("e", "ixxxxx", file_id, accesses, hits, misses, evictions, bypasses);

    /* Check args */
    if (NULL == (vol_obj = (H5VL_object_t *)H5I_object_verify(file_id, H5I_FILE)))
        HGOTO_ERROR(H5E_ARGS, H5E_BADVALUE, FAIL, "not a file ID")
    if (NULL == accesses || NULL == hits || NULL == misses || NULL == evictions || NULL == bypasses)
        HGOTO_ERROR(H5E_ARGS, H5E_BADVALUE, FAIL, "NULL input parameters for stats")

    /* Get the statistics */
    if (H5VL_file_optional(vol_obj, H5VL_NATIVE_FILE_GET_PAGE_BUFFERING_STATS, H5P_DATASET_XFER_DEFAULT,
                           H5_REQUEST_NULL, accesses, hits, misses, evictions, bypasses) < 0)
        HGOTO_ERROR(H5E_FILE, H5E_CANTGET, FAIL, "can't retrieve stats for page buffering")

done:
    FUNC_LEAVE_API(ret_value)
} /* H5Fget_page_buffering_stats() */

/*-------------------------------------------------------------------------
 * Function:    H5Fget_mdc_image_info
 *
 * Purpose:     Retrieves the image_addr and image_len for the cache image in the file.
 *              image_addr:  --base address of the on disk metadata cache image
 *                           --HADDR_UNDEF if no cache image
 *              image_len:   --size of the on disk metadata cache image
 *                           --zero if no cache image
 *
 * Return:      Success:    Non-negative
 *              Failure:    Negative
 *-------------------------------------------------------------------------
 */
herr_t
H5Fget_mdc_image_info(hid_t file_id, haddr_t *image_addr /*out*/, hsize_t *image_len /*out*/)
{
    H5VL_object_t *vol_obj;             /* File info */
    herr_t         ret_value = SUCCEED; /* Return value */

    FUNC_ENTER_API(FAIL)
    H5TRACE3("e", "ixx", file_id, image_addr, image_len);

    /* Check args */
    if (NULL == (vol_obj = (H5VL_object_t *)H5I_object_verify(file_id, H5I_FILE)))
        HGOTO_ERROR(H5E_ARGS, H5E_BADTYPE, FAIL, "hid_t identifier is not a file ID")

    /* Go get the address and size of the cache image */
    if (H5VL_file_optional(vol_obj, H5VL_NATIVE_FILE_GET_MDC_IMAGE_INFO, H5P_DATASET_XFER_DEFAULT,
                           H5_REQUEST_NULL, image_addr, image_len) < 0)
        HGOTO_ERROR(H5E_FILE, H5E_CANTGET, FAIL, "can't retrieve cache image info")

done:
    FUNC_LEAVE_API(ret_value)
} /* H5Fget_mdc_image_info() */

/*-------------------------------------------------------------------------
 * Function:    H5Fget_eoa
 *
 * Purpose:     Gets the address of the first byte after the last
 *              allocated memory in the file.
 *              (See H5FDget_eoa() in H5FD.c)
 *
 * Return:      Success:    Non-negative
 *              Failure:    Negative
 *-------------------------------------------------------------------------
 */
herr_t
H5Fget_eoa(hid_t file_id, haddr_t *eoa /*out*/)
{
    H5VL_object_t *vol_obj;             /* File info */
    herr_t         ret_value = SUCCEED; /* Return value */

    FUNC_ENTER_API(FAIL)
    H5TRACE2("e", "ix", file_id, eoa);

    /* Check args */
    if (NULL == (vol_obj = (H5VL_object_t *)H5I_object_verify(file_id, H5I_FILE)))
        HGOTO_ERROR(H5E_ARGS, H5E_BADTYPE, FAIL, "hid_t identifier is not a file ID")

    /* Only do work if valid pointer to fill in */
    if (eoa) {
        /* Retrieve the EOA for the file */
        if (H5VL_file_optional(vol_obj, H5VL_NATIVE_FILE_GET_EOA, H5P_DATASET_XFER_DEFAULT, H5_REQUEST_NULL,
                               eoa) < 0)
            HGOTO_ERROR(H5E_FILE, H5E_CANTGET, FAIL, "unable to get EOA")
    } /* end if */

done:
    FUNC_LEAVE_API(ret_value)
} /* H5Fget_eoa() */

/*-------------------------------------------------------------------------
 * Function:    H5Fincrement_filesize
 *
 * Purpose:     Set the EOA for the file to the maximum of (EOA, EOF) + increment
 *
 * Return:      Success:    Non-negative
 *              Failure:    Negative
 *-------------------------------------------------------------------------
 */
herr_t
H5Fincrement_filesize(hid_t file_id, hsize_t increment)
{
    H5VL_object_t *vol_obj;             /* File info */
    herr_t         ret_value = SUCCEED; /* Return value */

    FUNC_ENTER_API(FAIL)
    H5TRACE2("e", "ih", file_id, increment);

    /* Check args */
    if (NULL == (vol_obj = (H5VL_object_t *)H5I_object_verify(file_id, H5I_FILE)))
        HGOTO_ERROR(H5E_ARGS, H5E_BADTYPE, FAIL, "hid_t identifier is not a file ID")

    /* Increment the file size */
    if (H5VL_file_optional(vol_obj, H5VL_NATIVE_FILE_INCR_FILESIZE, H5P_DATASET_XFER_DEFAULT, H5_REQUEST_NULL,
                           increment) < 0)
        HGOTO_ERROR(H5E_FILE, H5E_CANTSET, FAIL, "unable to increment file size")

done:
    FUNC_LEAVE_API(ret_value)
} /* H5Fincrement_filesize() */

/*-------------------------------------------------------------------------
 * Function:    H5Fget_dset_no_attrs_hint
 *
 * Purpose:     Get the file-level setting to create minimized dataset object headers.
 *              Result is stored at pointer `minimize`.
 *
 * Return:      Success:    Non-negative
 *              Failure:    Negative
 *-------------------------------------------------------------------------
 */
herr_t
H5Fget_dset_no_attrs_hint(hid_t file_id, hbool_t *minimize /*out*/)
{
    H5VL_object_t *vol_obj   = NULL;
    herr_t         ret_value = SUCCEED;

    FUNC_ENTER_API(FAIL)
    H5TRACE2("e", "ix", file_id, minimize);

    if (NULL == minimize)
        HGOTO_ERROR(H5E_ARGS, H5E_BADVALUE, FAIL, "out pointer 'minimize' cannot be NULL")

    vol_obj = (H5VL_object_t *)H5I_object_verify(file_id, H5I_FILE);
    if (NULL == vol_obj)
        HGOTO_ERROR(H5E_ARGS, H5E_BADTYPE, FAIL, "invalid file identifier")

    if (H5VL_file_optional(vol_obj, H5VL_NATIVE_FILE_GET_MIN_DSET_OHDR_FLAG, H5P_DATASET_XFER_DEFAULT,
                           H5_REQUEST_NULL, minimize) < 0)
        HGOTO_ERROR(H5E_FILE, H5E_CANTSET, FAIL, "unable to set file's dataset header minimization flag")

done:
    FUNC_LEAVE_API(ret_value)
} /* H5Fget_dset_no_attrs_hint */

/*-------------------------------------------------------------------------
 * Function:    H5Fset_dset_no_attrs_hint
 *
 * Purpose:     Set the file-level setting to create minimized dataset object
 *              headers.
 *
 * Return:      Success:    Non-negative
 *              Failure:    Negative
 *-------------------------------------------------------------------------
 */
herr_t
H5Fset_dset_no_attrs_hint(hid_t file_id, hbool_t minimize)
{
    H5VL_object_t *vol_obj   = NULL;
    herr_t         ret_value = SUCCEED;

    FUNC_ENTER_API(FAIL)
    H5TRACE2("e", "ib", file_id, minimize);

    vol_obj = (H5VL_object_t *)H5I_object_verify(file_id, H5I_FILE);
    if (NULL == vol_obj)
        HGOTO_ERROR(H5E_ARGS, H5E_BADTYPE, FAIL, "invalid file identifier")

    if (H5VL_file_optional(vol_obj, H5VL_NATIVE_FILE_SET_MIN_DSET_OHDR_FLAG, H5P_DATASET_XFER_DEFAULT,
                           H5_REQUEST_NULL, minimize) < 0)
        HGOTO_ERROR(H5E_FILE, H5E_CANTSET, FAIL, "unable to set file's dataset header minimization flag")

done:
    FUNC_LEAVE_API(ret_value)
} /* H5Fset_dset_no_attrs_hint */

/*-------------------------------------------------------------------------
 * Function:    H5Fwait
 *
 * Purpose:     Wait for all operations on a dataset.
 *              Tang: added for async
 *
 * Return:      SUCCEED/FAIL
 *
 *-------------------------------------------------------------------------
 */
herr_t
H5Fwait(hid_t file_id)
{
    H5VL_object_t *vol_obj;             /* File for this operation */
    H5I_type_t     obj_type;            /* Type of object */
    herr_t         ret_value = SUCCEED; /* Return value */

    FUNC_ENTER_API(FAIL)
    H5TRACE1("e", "i", file_id);

    /* Get the type of object we're flushing + sanity check */
    obj_type = H5I_get_type(file_id);
    if (H5I_FILE != obj_type && H5I_GROUP != obj_type && H5I_DATATYPE != obj_type &&
        H5I_DATASET != obj_type && H5I_ATTR != obj_type)
        HGOTO_ERROR(H5E_ARGS, H5E_BADTYPE, FAIL, "not a file or file object")

    if (NULL == (vol_obj = (H5VL_object_t *)H5I_object_verify(file_id, H5I_FILE)))
        HGOTO_ERROR(H5E_ARGS, H5E_BADTYPE, FAIL, "file_id parameter is not a valid file identifier")

    if ((ret_value = H5VL_file_specific(vol_obj, H5VL_FILE_WAIT, H5P_DATASET_XFER_DEFAULT, H5_REQUEST_NULL,
                                        file_id)) < 0)
        HGOTO_ERROR(H5E_FILE, H5E_CANTOPERATE, FAIL, "unable to wait file")

done:
    FUNC_LEAVE_API(ret_value)
} /* H5Fwait() */<|MERGE_RESOLUTION|>--- conflicted
+++ resolved
@@ -73,12 +73,9 @@
 static hid_t  H5F__create_api_common(const char *filename, unsigned flags, hid_t fcpl_id, hid_t fapl_id,
                                      void **token_ptr);
 static hid_t  H5F__open_api_common(const char *filename, unsigned flags, hid_t fapl_id, void **token_ptr);
-
-static herr_t H5F__delete_api_common(const char *filename, hid_t fapl_id, hid_t es_id, const char *caller);
-
-static herr_t H5F__flush_api_common(hid_t object_id, H5F_scope_t scope, hid_t es_id, const char *caller);
-
-static hid_t H5F__reopen_api_common(hid_t file_id, hid_t es_id, const char *caller);
+static hid_t H5F__reopen_api_common(hid_t file_id, void **token_ptr);
+static herr_t H5F__flush_api_common(hid_t object_id, H5F_scope_t scope, void **token_ptr, H5VL_object_t ** _vol_obj_ptr);
+
 
 /*********************/
 /* Package Variables */
@@ -653,7 +650,7 @@
 
     /* If a token was created, add the token to the event set */
     if (NULL != token)
-        if (H5ES_insert_new(es_id, vol_obj->connector, token, H5ARG_TRACE8(FUNC, "*s*sIu*sIuiii", app_file, app_func, app_line, filename, flags, fcpl_id, fapl_id, es_id)) < 0)
+        if (H5ES_insert(es_id, vol_obj->connector, token, H5ARG_TRACE8(FUNC, "*s*sIu*sIuiii", app_file, app_func, app_line, filename, flags, fcpl_id, fapl_id, es_id)) < 0)
             HGOTO_ERROR(H5E_FILE, H5E_CANTINSERT, H5I_INVALID_HID, "can't insert token into event set")
 
     /* Reset token for 'post open' operation */
@@ -666,7 +663,7 @@
 
     /* If a token was created, add the token to the event set */
     if (NULL != token)
-        if (H5ES_insert_new(es_id, vol_obj->connector, token, H5ARG_TRACE8(FUNC, "*s*sIu*sIuiii", app_file, app_func, app_line, filename, flags, fcpl_id, fapl_id, es_id)) < 0)
+        if (H5ES_insert(es_id, vol_obj->connector, token, H5ARG_TRACE8(FUNC, "*s*sIu*sIuiii", app_file, app_func, app_line, filename, flags, fcpl_id, fapl_id, es_id)) < 0)
             HGOTO_ERROR(H5E_FILE, H5E_CANTINSERT, H5I_INVALID_HID, "can't insert token into event set")
 
 done:
@@ -821,7 +818,7 @@
 
     /* If a token was created, add the token to the event set */
     if (NULL != token)
-        if (H5ES_insert_new(es_id, vol_obj->connector, token, H5ARG_TRACE7(FUNC, "*s*sIu*sIuii", app_file, app_func, app_line, filename, flags, fapl_id, es_id)) < 0)
+        if (H5ES_insert(es_id, vol_obj->connector, token, H5ARG_TRACE7(FUNC, "*s*sIu*sIuii", app_file, app_func, app_line, filename, flags, fapl_id, es_id)) < 0)
             HGOTO_ERROR(H5E_FILE, H5E_CANTINSERT, FAIL, "can't insert token into event set")
 
     /* Reset token for 'post open' operation */
@@ -834,7 +831,7 @@
 
     /* If a token was created, add the token to the event set */
     if (NULL != token)
-        if (H5ES_insert_new(es_id, vol_obj->connector, token, H5ARG_TRACE7(FUNC, "*s*sIu*sIuii", app_file, app_func, app_line, filename, flags, fapl_id, es_id)) < 0)
+        if (H5ES_insert(es_id, vol_obj->connector, token, H5ARG_TRACE7(FUNC, "*s*sIu*sIuii", app_file, app_func, app_line, filename, flags, fapl_id, es_id)) < 0)
             HGOTO_ERROR(H5E_FILE, H5E_CANTINSERT, H5I_INVALID_HID, "can't insert token into event set")
 
 done:
@@ -851,12 +848,11 @@
  *-------------------------------------------------------------------------
  */
 static herr_t
-H5F__flush_api_common(hid_t object_id, H5F_scope_t scope, hid_t es_id, const char *caller)
-{
-    H5VL_object_t *vol_obj = NULL;      /* Object info      */
-    H5I_type_t     obj_type;            /* Type of object   */
-    void *token     = NULL;             /* Request token for async operation        */
-    void **token_ptr = H5_REQUEST_NULL; /* Pointer to request token for async operation        */
+H5F__flush_api_common(hid_t object_id, H5F_scope_t scope, void **token_ptr, H5VL_object_t ** _vol_obj_ptr)
+{
+    H5VL_object_t *   vol_obj   = NULL;         /* Object for loc_id */
+    H5VL_object_t **  vol_obj_ptr  = (_vol_obj_ptr ? _vol_obj_ptr : &vol_obj);   /* Ptr to object ptr for loc_id */
+    H5I_type_t     obj_type;            /* Type of object to use */
     herr_t         ret_value = SUCCEED; /* Return value     */
 
     FUNC_ENTER_STATIC
@@ -864,148 +860,88 @@
     /* Get the type of object we're flushing + sanity check */
     obj_type = H5I_get_type(object_id);
     if (H5I_FILE != obj_type && H5I_GROUP != obj_type && H5I_DATATYPE != obj_type &&
-        H5I_DATASET != obj_type && H5I_ATTR != obj_type)
+            H5I_DATASET != obj_type && H5I_ATTR != obj_type)
         HGOTO_ERROR(H5E_ARGS, H5E_BADTYPE, FAIL, "not a file or file object")
 
-    /* get the file object */
-    if (NULL == (vol_obj = H5VL_vol_object(object_id)))
+    /* Get the object */
+    if(NULL == (*vol_obj_ptr = H5VL_vol_object(object_id)))
         HGOTO_ERROR(H5E_ARGS, H5E_BADTYPE, FAIL, "invalid object identifier")
+
+    /* Flush the object */
+    if (H5VL_file_specific(*vol_obj_ptr, H5VL_FILE_FLUSH, H5P_DATASET_XFER_DEFAULT, token_ptr, (int)obj_type, (int)scope) < 0)
+        HGOTO_ERROR(H5E_FILE, H5E_CANTFLUSH, FAIL, "unable to flush file")
+
+done:
+    FUNC_LEAVE_NOAPI(ret_value)
+} /* H5F__flush_api_common() */
+
+/*-------------------------------------------------------------------------
+ * Function:    H5Fflush
+ *
+ * Purpose:     Flushes all outstanding buffers of a file to disk but does
+ *              not remove them from the cache.  The OBJECT_ID can be a file,
+ *              dataset, group, attribute, or named data type.
+ *
+ * Return:      Success:    Non-negative
+ *              Failure:    Negative
+ *-------------------------------------------------------------------------
+ */
+herr_t
+H5Fflush(hid_t object_id, H5F_scope_t scope)
+{
+    herr_t         ret_value = SUCCEED; /* Return value     */
+
+    FUNC_ENTER_API(FAIL)
+    H5TRACE2("e", "iFs", object_id, scope);
+
+    /* Flush the file synchronously */
+    if (H5F__flush_api_common(object_id, scope, NULL, NULL) < 0)
+        HGOTO_ERROR(H5E_FILE, H5E_CANTFLUSH, FAIL, "unable to synchronously flush file")
+
+done:
+    FUNC_LEAVE_API(ret_value)
+} /* end H5Fflush() */
+
+/*-------------------------------------------------------------------------
+ * Function:    H5Fflush_async
+ *
+ * Purpose:     Asynchronous version of H5Fflush
+ *
+ * Return:      SUCCEED/FAIL
+ *
+ *-------------------------------------------------------------------------
+ */
+herr_t
+H5Fflush_async(const char *app_file, const char *app_func, unsigned app_line,
+    hid_t object_id, H5F_scope_t scope, hid_t es_id)
+{
+    H5VL_object_t *   vol_obj   = NULL;         /* Object for loc_id */
+    void *            token     = NULL;         /* Request token for async operation        */
+    void **token_ptr = H5_REQUEST_NULL;         /* Pointer to request token for async operation        */
+    herr_t         ret_value = SUCCEED; /* Return value     */
+
+    FUNC_ENTER_API(FAIL)
+    H5TRACE6("e", "*s*sIuiFsi", app_file, app_func, app_line, object_id, scope, es_id);
 
     /* Set up request token pointer for asynchronous operation */
     if (H5ES_NONE != es_id)
         token_ptr = &token;     /* Point at token for VOL connector to set up */
 
-    /* Flush the object */
-    if (H5VL_file_specific(vol_obj, H5VL_FILE_FLUSH, H5P_DATASET_XFER_DEFAULT, token_ptr, (int)obj_type,
-                           (int)scope) < 0)
-        HGOTO_ERROR(H5E_FILE, H5E_CANTFLUSH, FAIL, "unable to flush file")
-
-    /* If there's an event set and a token was created, add the token to it */
-    if (H5ES_NONE != es_id && NULL != token)
-        /* Add token to event set */
-        if (H5ES_insert(es_id, vol_obj, token,
-                H5ARG_TRACE4(caller, "iFsi*s", object_id, scope, es_id, caller)) < 0)
+    /* Flush the file asynchronously */
+    if (H5F__flush_api_common(object_id, scope, token_ptr, &vol_obj) < 0)
+        HGOTO_ERROR(H5E_FILE, H5E_CANTFLUSH, FAIL, "unable to asynchronously flush file")
+
+    /* If a token was created, add the token to the event set */
+    if (NULL != token)
+        if (H5ES_insert(es_id, vol_obj->connector, token,
+                H5ARG_TRACE6(FUNC, "*s*sIuiFsi", app_file, app_func, app_line, object_id, scope, es_id)) < 0)
             HGOTO_ERROR(H5E_FILE, H5E_CANTINSERT, FAIL, "can't insert token into event set")
 
 done:
-    FUNC_LEAVE_NOAPI(ret_value)
-} /* H5F__flush_api_common() */
-
-
-/*-------------------------------------------------------------------------
- * Function:    H5Fflush
- *
- * Purpose:     Flushes all outstanding buffers of a file to disk but does
- *              not remove them from the cache.  The OBJECT_ID can be a file,
- *              dataset, group, attribute, or named data type.
- *
- * Return:      Success:    Non-negative
- *              Failure:    Negative
- *-------------------------------------------------------------------------
- */
-herr_t
-H5Fflush(hid_t object_id, H5F_scope_t scope)
-{
-    herr_t         ret_value = SUCCEED; /* Return value     */
-
-    FUNC_ENTER_API(FAIL)
-    H5TRACE2("e", "iFs", object_id, scope);
-
-    /* Flush the file synchronously */
-    if (H5F__flush_api_common(object_id, scope, H5ES_NONE, FUNC) < 0)
-        HGOTO_ERROR(H5E_FILE, H5E_CANTCREATE, FAIL, "unable to synchronously flush file")
-
-done:
-    FUNC_LEAVE_API(ret_value)
-} /* end H5Fflush() */
-
-/*-------------------------------------------------------------------------
-<<<<<<< HEAD
-=======
- * Function:    H5Fflush_async
- *
- * Purpose:     Asynchronous version of H5Fflush
- *
- * Return:      SUCCEED/FAIL
- *
- *-------------------------------------------------------------------------
- */
-herr_t
-H5Fflush_async(hid_t object_id, H5F_scope_t scope, hid_t es_id)
-{
-    herr_t         ret_value = SUCCEED; /* Return value     */
-
-    FUNC_ENTER_API(FAIL)
-    H5TRACE3("e", "iFsi", object_id, scope, es_id);
-
-    /* Flush the file asynchronously */
-    if (H5F__flush_api_common(object_id, scope, es_id, FUNC) < 0)
-        HGOTO_ERROR(H5E_FILE, H5E_CANTCREATE, FAIL, "unable to asynchronously delete file")
-
-done:
     FUNC_LEAVE_API(ret_value)
 } /* end H5Fflush_async() */
 
 /*-------------------------------------------------------------------------
- * Function:    H5F__close_api_common
- *
- * Purpose:     This is the common function for closing HDF5 file IDs.
- *
- * Return:      SUCCEED/FAIL
- *
- *-------------------------------------------------------------------------
- */
-static herr_t
-H5F__close_api_common(hid_t file_id, hid_t es_id, const char *caller)
-{
-    void *         token     = NULL;    /* Request token for async operation        */
-    void **token_ptr = H5_REQUEST_NULL; /* Pointer to request token for async operation        */
-    H5VL_object_t *vol_obj   = NULL;    /* VOL object of file_id */
-    H5VL_t *       connector = NULL;              /* VOL connector */
-    herr_t         ret_value = SUCCEED;           /* Return value */
-
-    FUNC_ENTER_STATIC
-
-    /* Check arguments */
-    if (H5I_FILE != H5I_get_type(file_id))
-        HGOTO_ERROR(H5E_ARGS, H5E_BADTYPE, FAIL, "not a file ID")
-
-    /* Get file object's connector */
-    if (NULL == (vol_obj = H5VL_vol_object(file_id)))
-        HGOTO_ERROR(H5E_FILE, H5E_CANTGET, FAIL, "can't get VOL object for file")
-
-    /* Prepare for possible asynchronous operation */
-    if (H5ES_NONE != es_id) {
-        /* Increase connector's refcount, so it doesn't get closed if closing
-         * this file ID closes the file */
-        connector = vol_obj->connector;
-        H5VL_conn_inc_rc(connector);
-
-        /* Point at token for operation to set up */
-        token_ptr = &token;
-    } /* end if */
-
-    /* Decrement reference count on atom.  When it reaches zero the file will
-     * be closed.
-     */
-    if (H5I_dec_app_ref_async(file_id, token_ptr) < 0)
-        HGOTO_ERROR(H5E_FILE, H5E_CANTCLOSEFILE, FAIL, "decrementing file ID failed")
-
-    /* If there's an event set and a token was created, add the token to it */
-    if (H5ES_NONE != es_id && NULL != token)
-        /* Add token to event set */
-        if (H5ES_insert(es_id, vol_obj, token, H5ARG_TRACE3(caller, "ii*s", file_id, es_id, caller)) < 0)
-            HGOTO_ERROR(H5E_FILE, H5E_CANTINSERT, FAIL, "can't insert token into event set")
-
-done:
-    if (connector && H5VL_conn_dec_rc(connector) < 0)
-        HDONE_ERROR(H5E_FILE, H5E_CANTDEC, FAIL, "can't decrement ref count on connector")
-
-    FUNC_LEAVE_NOAPI(ret_value)
-} /* end H5F__close_api_common() */
-
-/*-------------------------------------------------------------------------
->>>>>>> 222fd4a1
  * Function:    H5Fclose
  *
  * Purpose:     This function closes the file specified by FILE_ID by
@@ -1090,7 +1026,7 @@
 
     /* If a token was created, add the token to the event set */
     if (NULL != token)
-        if (H5ES_insert_new(es_id, vol_obj->connector, token, H5ARG_TRACE5(FUNC, "*s*sIuii", app_file, app_func, app_line, file_id, es_id)) < 0)
+        if (H5ES_insert(es_id, vol_obj->connector, token, H5ARG_TRACE5(FUNC, "*s*sIuii", app_file, app_func, app_line, file_id, es_id)) < 0)
             HGOTO_ERROR(H5E_FILE, H5E_CANTINSERT, FAIL, "can't insert token into event set")
 
 done:
@@ -1168,13 +1104,10 @@
  *-------------------------------------------------------------------------
  */
 static hid_t
-H5F__reopen_api_common(hid_t file_id, hid_t es_id, const char *caller)
+H5F__reopen_api_common(hid_t file_id, void **token_ptr)
 {
     void *file    = NULL;   /* File struct for new file */
-    void *token   = NULL;   /* Request token for async operation        */
-    void **token_ptr = H5_REQUEST_NULL;     /* Pointer to request token for async operation        */
-    H5VL_object_t *vol_obj = NULL;  /* VOL object for file                      */
-    hbool_t        supported;       /* Whether 'post open' operation is supported by VOL connector */
+    H5VL_object_t *   vol_obj   = NULL;         /* Object for loc_id */
     hid_t          ret_value = H5I_INVALID_HID; /* Return value */
 
     FUNC_ENTER_STATIC
@@ -1183,10 +1116,6 @@
     if (NULL == (vol_obj = (H5VL_object_t *)H5I_object_verify(file_id, H5I_FILE)))
         HGOTO_ERROR(H5E_ARGS, H5E_BADTYPE, H5I_INVALID_HID, "invalid file identifier")
 
-    /* Set up request token pointer for asynchronous operation */
-    if (H5ES_NONE != es_id)
-        token_ptr = &token;     /* Point at token for VOL connector to set up */
-
     /* Reopen the file */
     if (H5VL_file_specific(vol_obj, H5VL_FILE_REOPEN, H5P_DATASET_XFER_DEFAULT, token_ptr, &file) < 0)
         HGOTO_ERROR(H5E_FILE, H5E_CANTINIT, H5I_INVALID_HID, "unable to reopen file via the VOL connector")
@@ -1195,42 +1124,9 @@
     if (NULL == file)
         HGOTO_ERROR(H5E_FILE, H5E_CANTINIT, H5I_INVALID_HID, "unable to reopen file")
 
-    /* Get an atom for the file */
+    /* Get an ID for the file */
     if ((ret_value = H5VL_register(H5I_FILE, file, vol_obj->connector, TRUE)) < 0)
-        HGOTO_ERROR(H5E_FILE, H5E_CANTREGISTER, H5I_INVALID_HID, "unable to atomize file handle")
-
-    /* Get the file object */
-    if (NULL == (vol_obj = H5VL_vol_object(ret_value)))
-        HGOTO_ERROR(H5E_ARGS, H5E_BADTYPE, H5I_INVALID_HID, "invalid object identifier")
-
-    /* If there's an event set and a token was created, add the token to it */
-    if (H5ES_NONE != es_id && NULL != token)
-        /* Add token to event set */
-        if (H5ES_insert(es_id, vol_obj, token,
-                H5ARG_TRACE3(caller, "ii*s", file_id, es_id, caller)) < 0)
-            HGOTO_ERROR(H5E_SYM, H5E_CANTINSERT, H5I_INVALID_HID, "can't insert token into event set")
-
-    /* Make the 'post open' callback */
-    supported = FALSE;
-    if (H5VL_introspect_opt_query(vol_obj, H5VL_SUBCLS_FILE, H5VL_NATIVE_FILE_POST_OPEN, &supported) < 0)
-        HGOTO_ERROR(H5E_FILE, H5E_CANTGET, H5I_INVALID_HID, "can't check for 'post open' operation")
-    if (supported) {
-        /* Reset token for 'post open' operation */
-        /* (Technically unnecessary if open operation didn't change it, but not
-         *      worth checking -QAK) */
-        token = NULL; 
-
-        if (H5VL_file_optional(vol_obj, H5VL_NATIVE_FILE_POST_OPEN, H5P_DATASET_XFER_DEFAULT,
-                               token_ptr) < 0)
-            HGOTO_ERROR(H5E_FILE, H5E_CANTINIT, H5I_INVALID_HID, "unable to make file 'post open' callback")
-
-        /* If there's an event set and a token was created, add the token to it */
-        if (H5ES_NONE != es_id && NULL != token)
-            /* Add token to event set */
-            if (H5ES_insert(es_id, vol_obj, token, 
-                    H5ARG_TRACE3(caller, "ii*s", file_id, es_id, caller)) < 0)
-                HGOTO_ERROR(H5E_FILE, H5E_CANTINSERT, H5I_INVALID_HID, "can't insert token into event set")
-    }
+        HGOTO_ERROR(H5E_FILE, H5E_CANTREGISTER, H5I_INVALID_HID, "unable to register file")
 
 done:
     FUNC_LEAVE_NOAPI(ret_value)
@@ -1254,14 +1150,23 @@
 hid_t
 H5Freopen(hid_t file_id)
 {
+    H5VL_object_t *   vol_obj   = NULL;         /* File object */
     hid_t          ret_value = H5I_INVALID_HID; /* Return value */
 
     FUNC_ENTER_API(H5I_INVALID_HID)
     H5TRACE1("i", "i", file_id);
 
     /* Reopen the file synchronously */
-    if ((ret_value = H5F__reopen_api_common(file_id, H5ES_NONE, FUNC)) < 0)
+    if ((ret_value = H5F__reopen_api_common(file_id, NULL)) < 0)
         HGOTO_ERROR(H5E_FILE, H5E_CANTOPENFILE, H5I_INVALID_HID, "unable to synchronously reopen file")
+
+    /* Get the file object */
+    if (NULL == (vol_obj = H5VL_vol_object(ret_value)))
+        HGOTO_ERROR(H5E_FILE, H5E_CANTGET, H5I_INVALID_HID, "can't get handle for re-opened file")
+
+    /* Perform 'post open' operation */
+    if (H5F__post_open_api_common(vol_obj, NULL) < 0)
+        HGOTO_ERROR(H5E_FILE, H5E_CANTINIT, H5I_INVALID_HID, "'post open' operation failed")
 
 done:
     /* XXX (VOL MERGE): If registration fails, file will not be closed */
@@ -1281,16 +1186,46 @@
  *-------------------------------------------------------------------------
  */
 hid_t
-H5Freopen_async(hid_t file_id, hid_t es_id)
-{
+H5Freopen_async(const char *app_file, const char *app_func, unsigned app_line,
+    hid_t file_id, hid_t es_id)
+{
+    H5VL_object_t *   vol_obj   = NULL;         /* Object for loc_id */
+    void *            token     = NULL;         /* Request token for async operation        */
+    void **token_ptr = H5_REQUEST_NULL;         /* Pointer to request token for async operation        */
     hid_t ret_value; /* Return value */
 
     FUNC_ENTER_API(H5I_INVALID_HID)
-    H5TRACE2("i", "ii", file_id, es_id);
+    H5TRACE5("i", "*s*sIuii", app_file, app_func, app_line, file_id, es_id);
+
+    /* Set up request token pointer for asynchronous operation */
+    if (H5ES_NONE != es_id)
+        token_ptr = &token;     /* Point at token for VOL connector to set up */
 
     /* Reopen the file, possibly asynchronously */
-    if ((ret_value = H5F__reopen_api_common(file_id, es_id, FUNC)) < 0)
+    if ((ret_value = H5F__reopen_api_common(file_id, token_ptr)) < 0)
         HGOTO_ERROR(H5E_FILE, H5E_CANTOPENFILE, H5I_INVALID_HID, "unable to asynchronously reopen file")
+
+    /* Get the file object */
+    if (NULL == (vol_obj = H5VL_vol_object(ret_value)))
+        HGOTO_ERROR(H5E_FILE, H5E_CANTGET, H5I_INVALID_HID, "can't get handle for re-opened file")
+
+    /* If a token was created, add the token to the event set */
+    if (NULL != token)
+        if (H5ES_insert(es_id, vol_obj->connector, token, H5ARG_TRACE5(FUNC, "*s*sIuii", app_file, app_func, app_line, file_id, es_id)) < 0)
+            HGOTO_ERROR(H5E_FILE, H5E_CANTINSERT, H5I_INVALID_HID, "can't insert token into event set")
+
+    /* Reset token for 'post open' operation */
+    /* (Unnecessary if create operation didn't change it, but not worth checking -QAK) */
+    token = NULL;
+
+    /* Perform 'post open' operation */
+    if (H5F__post_open_api_common(vol_obj, token_ptr) < 0)
+        HGOTO_ERROR(H5E_FILE, H5E_CANTINIT, H5I_INVALID_HID, "'post open' operation failed")
+
+    /* If a token was created, add the token to the event set */
+    if (NULL != token)
+        if (H5ES_insert(es_id, vol_obj->connector, token, H5ARG_TRACE5(FUNC, "*s*sIuii", app_file, app_func, app_line, file_id, es_id)) < 0)
+            HGOTO_ERROR(H5E_FILE, H5E_CANTINSERT, H5I_INVALID_HID, "can't insert token into event set")
 
 done:
     FUNC_LEAVE_API(ret_value)
