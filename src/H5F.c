/* * * * * * * * * * * * * * * * * * * * * * * * * * * * * * * * * * * * * * *
 * Copyright by The HDF Group.                                               *
 * Copyright by the Board of Trustees of the University of Illinois.         *
 * All rights reserved.                                                      *
 *                                                                           *
 * This file is part of HDF5.  The full HDF5 copyright notice, including     *
 * terms governing use, modification, and redistribution, is contained in    *
 * the COPYING file, which can be found at the root of the source code       *
 * distribution tree, or in https://www.hdfgroup.org/licenses.               *
 * If you do not have access to either file, you may request a copy from     *
 * help@hdfgroup.org.                                                        *
 * * * * * * * * * * * * * * * * * * * * * * * * * * * * * * * * * * * * * * */

/****************/
/* Module Setup */
/****************/

#include "H5Fmodule.h" /* This source code file is part of the H5F module */

/***********/
/* Headers */
/***********/
#include "H5private.h"   /* Generic Functions                        */
#include "H5ACprivate.h" /* Metadata cache                           */
#include "H5CXprivate.h" /* API Contexts                             */
#include "H5Eprivate.h"  /* Error handling                           */
#include "H5ESprivate.h" /* Event Sets                               */
#include "H5Fpkg.h"      /* File access                              */
#include "H5FLprivate.h" /* Free lists                               */
#include "H5Iprivate.h"  /* IDs                                      */
#include "H5Pprivate.h"  /* Property lists                           */
#include "H5VLprivate.h" /* Virtual Object Layer                     */

#include "H5VLnative_private.h" /* Native VOL connector                     */

/****************/
/* Local Macros */
/****************/

/******************/
/* Local Typedefs */
/******************/

/* User data for traversal routine to get ID counts */
typedef struct {
    size_t   obj_count; /* Number of objects counted so far */
    unsigned types;     /* Types of objects to be counted */
} H5F_trav_obj_cnt_t;

/* User data for traversal routine to get ID lists */
typedef struct {
    size_t max_objs;  /* Maximum # of IDs to record */
    hid_t *oid_list;  /* Array of recorded IDs*/
    size_t obj_count; /* Number of objects counted so far */
} H5F_trav_obj_ids_t;

/********************/
/* Package Typedefs */
/********************/

/********************/
/* Local Prototypes */
/********************/

/* Callback for getting object counts in a file */
static int H5F__get_all_count_cb(void H5_ATTR_UNUSED *obj_ptr, hid_t H5_ATTR_UNUSED obj_id, void *key);

/* Callback for getting IDs for open objects in a file */
static int H5F__get_all_ids_cb(void H5_ATTR_UNUSED *obj_ptr, hid_t obj_id, void *key);

/* Helper routines for sync/async API calls */
static hid_t  H5F__create_api_common(const char *filename, unsigned flags, hid_t fcpl_id, hid_t fapl_id,
                                     void **token_ptr);
static hid_t  H5F__open_api_common(const char *filename, unsigned flags, hid_t fapl_id, void **token_ptr);
static hid_t  H5F__reopen_api_common(hid_t file_id, void **token_ptr);
static herr_t H5F__flush_api_common(hid_t object_id, H5F_scope_t scope, void **token_ptr,
                                    H5VL_object_t **_vol_obj_ptr);

/*********************/
/* Package Variables */
/*********************/

/*****************************/
/* Library Private Variables */
/*****************************/

/*******************/
/* Local Variables */
/*******************/

/* Declare a free list to manage the H5VL_t struct */
H5FL_EXTERN(H5VL_t);

/* Declare a free list to manage the H5VL_object_t struct */
H5FL_EXTERN(H5VL_object_t);

/*-------------------------------------------------------------------------
 * Function:    H5Fget_create_plist
 *
 * Purpose:     Get an ID for a copy of the file-creation property list for
 *              this file. This function returns an ID with a copy of the
 *              properties used to create a file.
 *
 * Return:      Success:    Object ID for a copy of the file creation
 *                          property list.
 *
 *              Failure:    H5I_INVALID_HID
 *
 *-------------------------------------------------------------------------
 */
hid_t
H5Fget_create_plist(hid_t file_id)
{
    H5VL_object_t *      vol_obj;                     /* File for file_id */
    H5VL_file_get_args_t vol_cb_args;                 /* Arguments to VOL callback */
    hid_t                ret_value = H5I_INVALID_HID; /* Return value */

    FUNC_ENTER_API(H5I_INVALID_HID)
    H5TRACE1("i", "i", file_id);

    /* check args */
    if (NULL == (vol_obj = (H5VL_object_t *)H5I_object(file_id)))
        HGOTO_ERROR(H5E_ARGS, H5E_BADTYPE, H5I_INVALID_HID, "invalid file identifier")

    /* Set up VOL callback arguments */
    vol_cb_args.op_type               = H5VL_FILE_GET_FCPL;
    vol_cb_args.args.get_fcpl.fcpl_id = H5I_INVALID_HID;

    /* Retrieve the file creation property list */
    if (H5VL_file_get(vol_obj, &vol_cb_args, H5P_DATASET_XFER_DEFAULT, H5_REQUEST_NULL) < 0)
        HGOTO_ERROR(H5E_FILE, H5E_CANTCOPY, H5I_INVALID_HID, "unable to retrieve file creation properties")

    /* Set return value */
    ret_value = vol_cb_args.args.get_fcpl.fcpl_id;

done:
    FUNC_LEAVE_API(ret_value)
} /* end H5Fget_create_plist() */

/*-------------------------------------------------------------------------
 * Function:    H5Fget_access_plist
 *
 * Purpose:     Returns a copy of the file access property list of the
 *              specified file.
 *
 *              NOTE: Make sure that, if you are going to overwrite
 *              information in the copied property list that was
 *              previously opened and assigned to the property list, then
 *              you must close it before overwriting the values.
 *
 * Return:      Success:    Object ID for a copy of the file access
 *                          property list.
 *
 *              Failure:    H5I_INVALID_HID
 *
 *-------------------------------------------------------------------------
 */
hid_t
H5Fget_access_plist(hid_t file_id)
{
    H5VL_object_t *      vol_obj;                     /* File for file_id */
    H5VL_file_get_args_t vol_cb_args;                 /* Arguments to VOL callback */
    hid_t                ret_value = H5I_INVALID_HID; /* Return value */

    FUNC_ENTER_API(H5I_INVALID_HID)
    H5TRACE1("i", "i", file_id);

    /* Check args */
    if (NULL == (vol_obj = (H5VL_object_t *)H5I_object(file_id)))
        HGOTO_ERROR(H5E_ARGS, H5E_BADTYPE, H5I_INVALID_HID, "invalid file identifier")

    /* Set up VOL callback arguments */
    vol_cb_args.op_type               = H5VL_FILE_GET_FAPL;
    vol_cb_args.args.get_fapl.fapl_id = H5I_INVALID_HID;

    /* Retrieve the file's access property list */
    if (H5VL_file_get(vol_obj, &vol_cb_args, H5P_DATASET_XFER_DEFAULT, H5_REQUEST_NULL) < 0)
        HGOTO_ERROR(H5E_FILE, H5E_CANTGET, H5I_INVALID_HID, "can't get file access property list")

    /* Set return value */
    ret_value = vol_cb_args.args.get_fapl.fapl_id;

done:
    FUNC_LEAVE_API(ret_value)
} /* end H5Fget_access_plist() */

/*-------------------------------------------------------------------------
 * Function:    H5F__get_all_count_cb
 *
 * Purpose:     Get counter of all object types currently open.
 *
 * Return:      Success:    H5_ITER_CONT or H5_ITER_STOP
 *
 *              Failure:    H5_ITER_ERROR
 *
 *-------------------------------------------------------------------------
 */
static int
H5F__get_all_count_cb(void H5_ATTR_UNUSED *obj_ptr, hid_t H5_ATTR_UNUSED obj_id, void *key)
{
    H5F_trav_obj_cnt_t *udata     = (H5F_trav_obj_cnt_t *)key;
    int                 ret_value = H5_ITER_CONT; /* Return value */

    FUNC_ENTER_STATIC_NOERR

    udata->obj_count++;

    FUNC_LEAVE_NOAPI(ret_value)
} /* H5F_get_all_count_cb */

/*-------------------------------------------------------------------------
 * Function:    H5Fget_obj_count
 *
 * Purpose:     Public function returning the number of opened object IDs
 *              (files, datasets, groups and datatypes) in the same file.
 *
 * Return:      Success:    The number of opened object IDs
 *
 *              Failure:    -1
 *
 *-------------------------------------------------------------------------
 */
ssize_t
H5Fget_obj_count(hid_t file_id, unsigned types)
{
    ssize_t ret_value = 0; /* Return value */

    FUNC_ENTER_API((-1))
    H5TRACE2("Zs", "iIu", file_id, types);

    /* Check arguments */
    if (0 == (types & H5F_OBJ_ALL))
        HGOTO_ERROR(H5E_ARGS, H5E_BADVALUE, (-1), "not an object type")

    /* Perform the query */
    /* If the 'special' ID wasn't passed in, just make a normal call to
     * count the IDs in the file.
     */
    if (file_id != (hid_t)H5F_OBJ_ALL) {
        H5VL_object_t *      vol_obj;     /* File for file_id */
        size_t               count = 0;   /* Object count */
        H5VL_file_get_args_t vol_cb_args; /* Arguments to VOL callback */

        /* Get the file object */
        if (NULL == (vol_obj = (H5VL_object_t *)H5I_object_verify(file_id, H5I_FILE)))
            HGOTO_ERROR(H5E_ARGS, H5E_BADTYPE, (-1), "not a file id")

        /* Set up VOL callback arguments */
        vol_cb_args.op_type                  = H5VL_FILE_GET_OBJ_COUNT;
        vol_cb_args.args.get_obj_count.types = types;
        vol_cb_args.args.get_obj_count.count = &count;

        /* Get the count */
        if (H5VL_file_get(vol_obj, &vol_cb_args, H5P_DATASET_XFER_DEFAULT, H5_REQUEST_NULL) < 0)
            HGOTO_ERROR(H5E_FILE, H5E_CANTGET, (-1), "unable to get object count in file(s)")

        /* Set return value */
        ret_value = (ssize_t)count;
    }
    /* If we passed in the 'special' ID, get the count for everything open in the
     * library, iterating over all open files and getting the object count for each.
     */
    else {
        H5F_trav_obj_cnt_t udata;

        /* Set up callback context */
        udata.types     = types | H5F_OBJ_LOCAL;
        udata.obj_count = 0;

        if (types & H5F_OBJ_FILE)
            if (H5I_iterate(H5I_FILE, H5F__get_all_count_cb, &udata, TRUE) < 0)
                HGOTO_ERROR(H5E_FILE, H5E_BADITER, (-1), "iteration over file IDs failed")
        if (types & H5F_OBJ_DATASET)
            if (H5I_iterate(H5I_DATASET, H5F__get_all_count_cb, &udata, TRUE) < 0)
                HGOTO_ERROR(H5E_FILE, H5E_BADITER, (-1), "iteration over dataset IDs failed")
        if (types & H5F_OBJ_GROUP)
            if (H5I_iterate(H5I_GROUP, H5F__get_all_count_cb, &udata, TRUE) < 0)
                HGOTO_ERROR(H5E_FILE, H5E_BADITER, (-1), "iteration over group IDs failed")
        if (types & H5F_OBJ_DATATYPE)
            if (H5I_iterate(H5I_DATATYPE, H5F__get_all_count_cb, &udata, TRUE) < 0)
                HGOTO_ERROR(H5E_FILE, H5E_BADITER, (-1), "iteration over datatype IDs failed")
        if (types & H5F_OBJ_ATTR)
            if (H5I_iterate(H5I_ATTR, H5F__get_all_count_cb, &udata, TRUE) < 0)
                HGOTO_ERROR(H5E_FILE, H5E_BADITER, (-1), "iteration over attribute IDs failed")

        /* Set return value */
        ret_value = (ssize_t)udata.obj_count;
    } /* end else */

done:
    FUNC_LEAVE_API(ret_value)
} /* end H5Fget_obj_count() */

/*-------------------------------------------------------------------------
 * Function:    H5F__get_all_ids_cb
 *
 * Purpose:     Get IDs of all currently open objects of a given type.
 *
 * Return:      Success:    H5_ITER_CONT or H5_ITER_STOP
 *
 *              Failure:    H5_ITER_ERROR
 *
 *-------------------------------------------------------------------------
 */
static int
H5F__get_all_ids_cb(void H5_ATTR_UNUSED *obj_ptr, hid_t obj_id, void *key)
{
    H5F_trav_obj_ids_t *udata     = (H5F_trav_obj_ids_t *)key;
    int                 ret_value = H5_ITER_CONT; /* Return value */

    FUNC_ENTER_STATIC_NOERR

    if (udata->obj_count >= udata->max_objs)
        HGOTO_DONE(H5_ITER_STOP);

    /* Add the ID to the array */
    udata->oid_list[udata->obj_count] = obj_id;
    udata->obj_count++;

done:
    FUNC_LEAVE_NOAPI(ret_value)
} /* H5F__get_all_ids_cb */

/*-------------------------------------------------------------------------
 * Function:    H5Fget_object_ids
 *
 * Purpose:     Public function to return a list of opened object IDs.
 *
 * NOTE:        Type mismatch - You can ask for more objects than can be
 *              returned.
 *
 * NOTE:        Currently, the IDs' ref counts are not incremented.  Is this
 *              intentional and documented?
 *
 * Return:      Success:    The number of IDs in oid_list
 *
 *              Failure:    -1
 *
 *-------------------------------------------------------------------------
 */
ssize_t
H5Fget_obj_ids(hid_t file_id, unsigned types, size_t max_objs, hid_t *oid_list /*out*/)
{
    ssize_t ret_value = 0; /* Return value */

    FUNC_ENTER_API((-1))
    H5TRACE4("Zs", "iIuzx", file_id, types, max_objs, oid_list);

    /* Check arguments */
    if (0 == (types & H5F_OBJ_ALL))
        HGOTO_ERROR(H5E_ARGS, H5E_BADVALUE, (-1), "not an object type")
    if (!oid_list)
        HGOTO_ERROR(H5E_ARGS, H5E_BADVALUE, (-1), "object ID list cannot be NULL")

    /* Perform the query */
    /* If the 'special' ID wasn't passed in, just make a normal VOL call to
     * get the IDs from the file.
     */
    if (file_id != (hid_t)H5F_OBJ_ALL) {
        H5VL_object_t *      vol_obj;     /* File for file_id */
        size_t               count = 0;   /* Object count */
        H5VL_file_get_args_t vol_cb_args; /* Arguments to VOL callback */

        /* get the file object */
        if (NULL == (vol_obj = (H5VL_object_t *)H5I_object_verify(file_id, H5I_FILE)))
            HGOTO_ERROR(H5E_ARGS, H5E_BADTYPE, (-1), "invalid file identifier")

        /* Set up VOL callback arguments */
        vol_cb_args.op_type                   = H5VL_FILE_GET_OBJ_IDS;
        vol_cb_args.args.get_obj_ids.types    = types;
        vol_cb_args.args.get_obj_ids.max_objs = max_objs;
        vol_cb_args.args.get_obj_ids.oid_list = oid_list;
        vol_cb_args.args.get_obj_ids.count    = &count;

        /* Get the IDs */
        if (H5VL_file_get(vol_obj, &vol_cb_args, H5P_DATASET_XFER_DEFAULT, H5_REQUEST_NULL) < 0)
            HGOTO_ERROR(H5E_FILE, H5E_CANTGET, (-1), "unable to get object ids in file(s)")

        /* Set return value */
        ret_value = (ssize_t)count;
    } /* end if */
    /* If we passed in the 'special' ID, get the count for everything open in the
     * library, iterating over all open files and getting the object count for each.
     *
     * XXX: Note that the RM states that passing in a negative value for max_objs
     *      gets you all the objects. This technically works, but is clearly wrong
     *      behavior since max_objs is an unsigned type.
     */
    else {
        H5F_trav_obj_ids_t udata;

        /* Set up callback context */
        udata.max_objs  = max_objs;
        udata.oid_list  = oid_list;
        udata.obj_count = 0;

        if (types & H5F_OBJ_FILE)
            if (H5I_iterate(H5I_FILE, H5F__get_all_ids_cb, &udata, TRUE) < 0)
                HGOTO_ERROR(H5E_FILE, H5E_BADITER, (-1), "iteration over file IDs failed")
        if (types & H5F_OBJ_DATASET)
            if (H5I_iterate(H5I_DATASET, H5F__get_all_ids_cb, &udata, TRUE) < 0)
                HGOTO_ERROR(H5E_FILE, H5E_BADITER, (-1), "iteration over dataset IDs failed")
        if (types & H5F_OBJ_GROUP)
            if (H5I_iterate(H5I_GROUP, H5F__get_all_ids_cb, &udata, TRUE) < 0)
                HGOTO_ERROR(H5E_FILE, H5E_BADITER, (-1), "iteration over group IDs failed")
        if (types & H5F_OBJ_DATATYPE)
            if (H5I_iterate(H5I_DATATYPE, H5F__get_all_ids_cb, &udata, TRUE) < 0)
                HGOTO_ERROR(H5E_FILE, H5E_BADITER, (-1), "iteration over datatype IDs failed")
        if (types & H5F_OBJ_ATTR)
            if (H5I_iterate(H5I_ATTR, H5F__get_all_ids_cb, &udata, TRUE) < 0)
                HGOTO_ERROR(H5E_FILE, H5E_BADITER, (-1), "iteration over attribute IDs failed")

        /* Set return value */
        ret_value = (ssize_t)udata.obj_count;
    } /* end else */

done:
    FUNC_LEAVE_API(ret_value)
} /* end H5Fget_obj_ids() */

/*-------------------------------------------------------------------------
 * Function:    H5Fget_vfd_handle
 *
 * Purpose:     Returns a pointer to the file handle of the low-level file
 *              driver.
 *
 * Return:      Success:    Non-negative
 *              Failure:    Negative
 *-------------------------------------------------------------------------
 */
herr_t
H5Fget_vfd_handle(hid_t file_id, hid_t fapl_id, void **file_handle /*out*/)
{
    H5VL_object_t *                  vol_obj;             /* File info */
    H5VL_optional_args_t             vol_cb_args;         /* Arguments to VOL callback */
    H5VL_native_file_optional_args_t file_opt_args;       /* Arguments for optional operation */
    herr_t                           ret_value = SUCCEED; /* Return value */

    FUNC_ENTER_API(FAIL)
    H5TRACE3("e", "iix", file_id, fapl_id, file_handle);

    /* Check args */
    if (!file_handle)
        HGOTO_ERROR(H5E_ARGS, H5E_BADVALUE, FAIL, "invalid file handle pointer")

    /* Get the file object */
    if (NULL == (vol_obj = (H5VL_object_t *)H5I_object(file_id)))
        HGOTO_ERROR(H5E_ARGS, H5E_BADTYPE, FAIL, "invalid file identifier")

    /* Set up VOL callback arguments */
    file_opt_args.get_vfd_handle.fapl_id     = fapl_id;
    file_opt_args.get_vfd_handle.file_handle = file_handle;
    vol_cb_args.op_type                      = H5VL_NATIVE_FILE_GET_VFD_HANDLE;
    vol_cb_args.args                         = &file_opt_args;

    /* Retrieve the VFD handle for the file */
    if (H5VL_file_optional(vol_obj, &vol_cb_args, H5P_DATASET_XFER_DEFAULT, H5_REQUEST_NULL) < 0)
        HGOTO_ERROR(H5E_FILE, H5E_CANTGET, FAIL, "unable to get VFD handle")

done:
    FUNC_LEAVE_API(ret_value)
} /* end H5Fget_vfd_handle() */

/*-------------------------------------------------------------------------
 * Function:    H5Fis_accessible
 *
 * Purpose:     Check if the file can be opened with the given fapl.
 *
 * Return:      Success:    TRUE/FALSE
 *              Failure:    -1 (includes file does not exist)
 *
 *-------------------------------------------------------------------------
 */
htri_t
H5Fis_accessible(const char *filename, hid_t fapl_id)
{
    H5VL_file_specific_args_t vol_cb_args;           /* Arguments to VOL callback */
    hbool_t                   is_accessible = FALSE; /* Whether file is accessible */
    htri_t                    ret_value;             /* Return value */

    FUNC_ENTER_API(FAIL)
    H5TRACE2("t", "*si", filename, fapl_id);

    /* Check args */
    if (!filename || !*filename)
        HGOTO_ERROR(H5E_ARGS, H5E_BADRANGE, FAIL, "no file name specified")

    /* Check the file access property list */
    if (H5P_DEFAULT == fapl_id)
        fapl_id = H5P_FILE_ACCESS_DEFAULT;
    else if (TRUE != H5P_isa_class(fapl_id, H5P_FILE_ACCESS))
        HGOTO_ERROR(H5E_ARGS, H5E_BADTYPE, FAIL, "not file access property list")

    /* Set up VOL callback arguments */
    vol_cb_args.op_type                       = H5VL_FILE_IS_ACCESSIBLE;
    vol_cb_args.args.is_accessible.filename   = filename;
    vol_cb_args.args.is_accessible.fapl_id    = fapl_id;
    vol_cb_args.args.is_accessible.accessible = &is_accessible;

    /* Check if file is accessible */
    if (H5VL_file_specific(NULL, &vol_cb_args, H5P_DATASET_XFER_DEFAULT, H5_REQUEST_NULL) < 0)
        HGOTO_ERROR(H5E_FILE, H5E_NOTHDF5, FAIL, "unable to determine if file is accessible as HDF5")

    /* Set return value */
    ret_value = (htri_t)is_accessible;

done:
    FUNC_LEAVE_API(ret_value)
} /* end H5Fis_accessible() */

/*-------------------------------------------------------------------------
 * Function:    H5F__create_api_common
 *
 * Purpose:     This is the common function for creating new  HDF5 files.
 *
 * Return:      Success:    A file ID
 *              Failure:    H5I_INVALID_HID
 *-------------------------------------------------------------------------
 */
static hid_t
H5F__create_api_common(const char *filename, unsigned flags, hid_t fcpl_id, hid_t fapl_id, void **token_ptr)
{
    hid_t ret_value = H5I_INVALID_HID; /* Return value                             */

    FUNC_ENTER_STATIC

    /* Check/fix arguments */
    if (!filename || !*filename)
        HGOTO_ERROR(H5E_ARGS, H5E_BADVALUE, H5I_INVALID_HID, "invalid file name")

    /* In this routine, we only accept the following flags:
     *          H5F_ACC_EXCL, H5F_ACC_TRUNC and H5F_ACC_SWMR_WRITE
     */
    if (flags & ~(H5F_ACC_EXCL | H5F_ACC_TRUNC | H5F_ACC_SWMR_WRITE))
        HGOTO_ERROR(H5E_ARGS, H5E_BADVALUE, H5I_INVALID_HID, "invalid flags")

    /* The H5F_ACC_EXCL and H5F_ACC_TRUNC flags are mutually exclusive */
    if ((flags & H5F_ACC_EXCL) && (flags & H5F_ACC_TRUNC))
        HGOTO_ERROR(H5E_ARGS, H5E_BADVALUE, H5I_INVALID_HID, "mutually exclusive flags for file creation")

    /* Check file creation property list */
    if (H5P_DEFAULT == fcpl_id)
        fcpl_id = H5P_FILE_CREATE_DEFAULT;
    else if (TRUE != H5P_isa_class(fcpl_id, H5P_FILE_CREATE))
        HGOTO_ERROR(H5E_ARGS, H5E_BADTYPE, H5I_INVALID_HID, "not file create property list")

    /* Verify access property list and set up collective metadata if appropriate */
    if (H5CX_set_apl(&fapl_id, H5P_CLS_FACC, H5I_INVALID_HID, TRUE) < 0)
        HGOTO_ERROR(H5E_FILE, H5E_CANTSET, H5I_INVALID_HID, "can't set access property list info")

    /* Adjust bit flags by turning on the creation bit and making sure that
     * the EXCL or TRUNC bit is set.  All newly-created files are opened for
     * reading and writing.
     */
    if (0 == (flags & (H5F_ACC_EXCL | H5F_ACC_TRUNC)))
        flags |= H5F_ACC_EXCL; /*default*/
    flags |= H5F_ACC_RDWR | H5F_ACC_CREAT;

    /* Create a new file or truncate an existing file through the VOL */
    if ((ret_value =
             H5VL_file_create(filename, flags, fcpl_id, fapl_id, H5P_DATASET_XFER_DEFAULT, token_ptr)) < 0)
        HGOTO_ERROR(H5E_FILE, H5E_CANTOPENFILE, H5I_INVALID_HID, "unable to create file")

done:
    FUNC_LEAVE_NOAPI(ret_value)
} /* end H5F__create_api_common() */

/*-------------------------------------------------------------------------
 * Function:    H5Fcreate
 *
 * Purpose:     This is the primary function for creating HDF5 files . The
 *              flags parameter determines whether an existing file will be
 *              overwritten or not.  All newly created files are opened for
 *              both reading and writing.  All flags may be combined with the
 *              bit-wise OR operator (`|') to change the behavior of the file
 *              create call.
 *
 *              The more complex behaviors of a file's creation and access
 *              are controlled through the file-creation and file-access
 *              property lists.  The value of H5P_DEFAULT for a template
 *              value indicates that the library should use the default
 *              values for the appropriate template.
 *
 * See also:    H5Fpublic.h for the list of supported flags. H5Ppublic.h for
 *              the list of file creation and file access properties.
 *
 * Return:      Success:    A file ID
 *
 *              Failure:    H5I_INVALID_HID
 *
 *-------------------------------------------------------------------------
 */
hid_t
H5Fcreate(const char *filename, unsigned flags, hid_t fcpl_id, hid_t fapl_id)
{
    hid_t ret_value = H5I_INVALID_HID; /* Return value */

    FUNC_ENTER_API(H5I_INVALID_HID)
    H5TRACE4("i", "*sIuii", filename, flags, fcpl_id, fapl_id);

    /* Create the file synchronously */
    if ((ret_value = H5F__create_api_common(filename, flags, fcpl_id, fapl_id, NULL)) < 0)
        HGOTO_ERROR(H5E_FILE, H5E_CANTCREATE, H5I_INVALID_HID, "unable to synchronously create file")

done:
    FUNC_LEAVE_API(ret_value)
} /* end H5Fcreate() */

/*-------------------------------------------------------------------------
 * Function:    H5Fcreate_async
 *
 * Purpose:     Asynchronous version of H5Fcreate
 *
 * See Also:    H5Fpublic.h for a list of possible values for FLAGS.
 *
 * Return:      Success:    A file ID
 *              Failure:    H5I_INVALID_HID
 *-------------------------------------------------------------------------
 */
hid_t
H5Fcreate_async(const char *app_file, const char *app_func, unsigned app_line, const char *filename,
                unsigned flags, hid_t fcpl_id, hid_t fapl_id, hid_t es_id)
{
    void * token     = NULL;            /* Request token for async operation        */
    void **token_ptr = H5_REQUEST_NULL; /* Pointer to request token for async operation        */
    hid_t  ret_value = H5I_INVALID_HID; /* Return value */

    FUNC_ENTER_API(H5I_INVALID_HID)
    H5TRACE8("i", "*s*sIu*sIuiii", app_file, app_func, app_line, filename, flags, fcpl_id, fapl_id, es_id);

    /* Set up request token pointer for asynchronous operation */
    if (H5ES_NONE != es_id)
        token_ptr = &token; /* Point at token for VOL connector to set up */

    /* Create the file, possibly asynchronously */
    if ((ret_value = H5F__create_api_common(filename, flags, fcpl_id, fapl_id, token_ptr)) < 0)
        HGOTO_ERROR(H5E_FILE, H5E_CANTCREATE, H5I_INVALID_HID, "unable to asynchronously create file")

    /* If a token was created, add the token to the event set */
    if (NULL != token) {
        H5VL_object_t *vol_obj; /* File object */

        /* Get the file object */
        if (NULL == (vol_obj = H5VL_vol_object(ret_value)))
            HGOTO_ERROR(H5E_FILE, H5E_BADTYPE, H5I_INVALID_HID, "invalid object identifier")

        /* clang-format off */
        if (H5ES_insert(es_id, vol_obj->connector, token,
                        H5ARG_TRACE8(__func__, "*s*sIu*sIuiii", app_file, app_func, app_line, filename, flags, fcpl_id, fapl_id, es_id)) < 0) {
            /* clang-format on */
            if (H5I_dec_app_ref(ret_value) < 0)
                HDONE_ERROR(H5E_FILE, H5E_CANTDEC, H5I_INVALID_HID, "can't decrement count on file ID")
            HGOTO_ERROR(H5E_FILE, H5E_CANTINSERT, H5I_INVALID_HID, "can't insert token into event set")
        } /* end if */
<<<<<<< HEAD
    }     /* end if */
=======

    /* Reset token for 'post open' operation */
    /* (Unnecessary if create operation didn't change it, but not worth checking -QAK) */
    token = NULL;

    /* Perform 'post open' operation */
    if (H5F__post_open_api_common(vol_obj, token_ptr) < 0)
        HGOTO_ERROR(H5E_FILE, H5E_CANTINIT, H5I_INVALID_HID, "'post open' operation failed")

    /* If a token was created, add the token to the event set */
    if (NULL != token)
        /* clang-format off */
        if (H5ES_insert(es_id, vol_obj->connector, token,
                        H5ARG_TRACE8(__func__, "*s*sIu*sIuiii", app_file, app_func, app_line, filename, flags, fcpl_id, fapl_id, es_id)) < 0)
            /* clang-format on */
            HGOTO_ERROR(H5E_FILE, H5E_CANTINSERT, H5I_INVALID_HID, "can't insert token into event set")
>>>>>>> 858a2b28

done:
    FUNC_LEAVE_API(ret_value)
} /* end H5Fcreate_async() */

/*-------------------------------------------------------------------------
 * Function:    H5F__open_api_common
 *
 * Purpose:     This is the common function for accessing existing HDF5
 *              files.
 *
 * Return:      Success:    A file ID
 *              Failure:    H5I_INVALID_HID
 *
 *-------------------------------------------------------------------------
 */
static hid_t
H5F__open_api_common(const char *filename, unsigned flags, hid_t fapl_id, void **token_ptr)
{
    hid_t file_id   = H5I_INVALID_HID; /* File ID */
    hid_t ret_value = H5I_INVALID_HID; /* Return value                             */

    FUNC_ENTER_STATIC

    /* Check arguments */
    if (!filename || !*filename)
        HGOTO_ERROR(H5E_ARGS, H5E_BADVALUE, H5I_INVALID_HID, "invalid file name")
    /* Reject undefined flags (~H5F_ACC_PUBLIC_FLAGS) and the H5F_ACC_TRUNC & H5F_ACC_EXCL flags */
    if ((flags & ~H5F_ACC_PUBLIC_FLAGS) || (flags & H5F_ACC_TRUNC) || (flags & H5F_ACC_EXCL))
        HGOTO_ERROR(H5E_ARGS, H5E_BADVALUE, H5I_INVALID_HID, "invalid file open flags")
    /* XXX (VOL MERGE): Might want to move SWMR flag checks to H5F_open() */
    /* Asking for SWMR write access on a read-only file is invalid */
    if ((flags & H5F_ACC_SWMR_WRITE) && 0 == (flags & H5F_ACC_RDWR))
        HGOTO_ERROR(H5E_FILE, H5E_CANTOPENFILE, H5I_INVALID_HID,
                    "SWMR write access on a file open for read-only access is not allowed")
    /* Asking for SWMR read access on a non-read-only file is invalid */
    if ((flags & H5F_ACC_SWMR_READ) && (flags & H5F_ACC_RDWR))
        HGOTO_ERROR(H5E_FILE, H5E_CANTOPENFILE, H5I_INVALID_HID,
                    "SWMR read access on a file open for read-write access is not allowed")

    /* Verify access property list and set up collective metadata if appropriate */
    if (H5CX_set_apl(&fapl_id, H5P_CLS_FACC, H5I_INVALID_HID, TRUE) < 0)
        HGOTO_ERROR(H5E_FILE, H5E_CANTSET, H5I_INVALID_HID, "can't set access property list info")

    /* Open the file through the VOL layer */
    if (NULL == H5VL_file_open(filename, flags, fapl_id, H5P_DATASET_XFER_DEFAULT, token_ptr, &file_id))
        HGOTO_ERROR(H5E_FILE, H5E_CANTOPENFILE, H5I_INVALID_HID, "unable to open file")

    /* Set return value */
    ret_value = file_id;

done:
    FUNC_LEAVE_NOAPI(ret_value)
} /* end H5F__open_api_common() */

/*-------------------------------------------------------------------------
 * Function:    H5Fopen
 *
 * Purpose:     This is the primary function for accessing existing HDF5
 *              files.  The FLAGS argument determines whether writing to an
 *              existing file will be allowed or not.  All flags may be
 *              combined with the bit-wise OR operator (`|') to change the
 *              behavior of the file open call.  The more complex behaviors
 *              of a file's access are controlled through the file-access
 *              property list.
 *
 * See Also:    H5Fpublic.h for a list of possible values for FLAGS.
 *
 * Return:      Success:    A file ID
 *
 *              Failure:    H5I_INVALID_HID
 *
 *-------------------------------------------------------------------------
 */
hid_t
H5Fopen(const char *filename, unsigned flags, hid_t fapl_id)
{
    hid_t ret_value = H5I_INVALID_HID; /* Return value */

    FUNC_ENTER_API(H5I_INVALID_HID)
    H5TRACE3("i", "*sIui", filename, flags, fapl_id);

    /* Open the file synchronously */
    if ((ret_value = H5F__open_api_common(filename, flags, fapl_id, NULL)) < 0)
        HGOTO_ERROR(H5E_FILE, H5E_CANTOPENFILE, H5I_INVALID_HID, "unable to synchronously open file")

done:
    FUNC_LEAVE_API(ret_value)
} /* end H5Fopen() */

/*-------------------------------------------------------------------------
 * Function:    H5Fopen_async
 *
 * Purpose:     Asynchronous version of H5Fopen
 *
 * See Also:    H5Fpublic.h for a list of possible values for FLAGS.
 *
 * Return:      Success:    A file ID
 *              Failure:    H5I_INVALID_HID
 *
 *-------------------------------------------------------------------------
 */
hid_t
H5Fopen_async(const char *app_file, const char *app_func, unsigned app_line, const char *filename,
              unsigned flags, hid_t fapl_id, hid_t es_id)
{
    void * token     = NULL;            /* Request token for async operation        */
    void **token_ptr = H5_REQUEST_NULL; /* Pointer to request token for async operation        */
    hid_t  ret_value = H5I_INVALID_HID; /* Return value */

    FUNC_ENTER_API(H5I_INVALID_HID)
    H5TRACE7("i", "*s*sIu*sIuii", app_file, app_func, app_line, filename, flags, fapl_id, es_id);

    /* Set up request token pointer for asynchronous operation */
    if (H5ES_NONE != es_id)
        token_ptr = &token; /* Point at token for VOL connector to set up */

    /* Open the file, possibly asynchronously */
    if ((ret_value = H5F__open_api_common(filename, flags, fapl_id, token_ptr)) < 0)
        HGOTO_ERROR(H5E_FILE, H5E_CANTOPENFILE, H5I_INVALID_HID, "unable to asynchronously open file")

    /* If a token was created, add the token to the event set */
    if (NULL != token) {
        H5VL_object_t *vol_obj = NULL; /* File object */

        /* Get the file object */
        if (NULL == (vol_obj = H5VL_vol_object(ret_value)))
            HGOTO_ERROR(H5E_FILE, H5E_BADTYPE, H5I_INVALID_HID, "invalid object identifier")

        /* clang-format off */
        if (H5ES_insert(es_id, vol_obj->connector, token,
                        H5ARG_TRACE7(__func__, "*s*sIu*sIuii", app_file, app_func, app_line, filename, flags, fapl_id, es_id)) < 0) {
            /* clang-format on */
            if (H5I_dec_app_ref(ret_value) < 0)
                HDONE_ERROR(H5E_FILE, H5E_CANTDEC, H5I_INVALID_HID, "can't decrement count on file ID")
            HGOTO_ERROR(H5E_FILE, H5E_CANTINSERT, H5I_INVALID_HID, "can't insert token into event set")
        } /* end if */
<<<<<<< HEAD
    }     /* end if */
=======

    /* Reset token for 'post open' operation */
    /* (Unnecessary if create operation didn't change it, but not worth checking -QAK) */
    token = NULL;

    /* Perform 'post open' operation */
    if (H5F__post_open_api_common(vol_obj, token_ptr) < 0)
        HGOTO_ERROR(H5E_FILE, H5E_CANTINIT, H5I_INVALID_HID, "'post open' operation failed")

    /* If a token was created, add the token to the event set */
    if (NULL != token)
        /* clang-format off */
        if (H5ES_insert(es_id, vol_obj->connector, token,
                        H5ARG_TRACE7(__func__, "*s*sIu*sIuii", app_file, app_func, app_line, filename, flags, fapl_id, es_id)) < 0)
            /* clang-format on */
            HGOTO_ERROR(H5E_FILE, H5E_CANTINSERT, H5I_INVALID_HID, "can't insert token into event set")
>>>>>>> 858a2b28

done:
    FUNC_LEAVE_API(ret_value)
} /* end H5Fopen_async() */

/*-------------------------------------------------------------------------
 * Function:    H5F__flush_api_common
 *
 * Purpose:     This is the common function for flushing an HDF5 file.
 *
 * Return:      SUCCEED/FAIL
 *
 *-------------------------------------------------------------------------
 */
static herr_t
H5F__flush_api_common(hid_t object_id, H5F_scope_t scope, void **token_ptr, H5VL_object_t **_vol_obj_ptr)
{
    H5VL_object_t * tmp_vol_obj = NULL; /* Object for loc_id */
    H5VL_object_t **vol_obj_ptr =
        (_vol_obj_ptr ? _vol_obj_ptr : &tmp_vol_obj); /* Ptr to object ptr for loc_id */
    H5I_type_t                obj_type;               /* Type of object to use */
    H5VL_file_specific_args_t vol_cb_args;            /* Arguments to VOL callback */
    herr_t                    ret_value = SUCCEED;    /* Return value     */

    FUNC_ENTER_STATIC

    /* Get the type of object we're flushing + sanity check */
    obj_type = H5I_get_type(object_id);
    if (H5I_FILE != obj_type && H5I_GROUP != obj_type && H5I_DATATYPE != obj_type &&
        H5I_DATASET != obj_type && H5I_ATTR != obj_type)
        HGOTO_ERROR(H5E_ARGS, H5E_BADTYPE, FAIL, "not a file or file object")

    /* Get the file object */
    if (NULL == (*vol_obj_ptr = H5VL_vol_object(object_id)))
        HGOTO_ERROR(H5E_ARGS, H5E_BADTYPE, FAIL, "invalid object identifier")

    /* Set up VOL callback arguments */
    vol_cb_args.op_type             = H5VL_FILE_FLUSH;
    vol_cb_args.args.flush.obj_type = obj_type;
    vol_cb_args.args.flush.scope    = scope;

    /* Flush the object */
    if (H5VL_file_specific(*vol_obj_ptr, &vol_cb_args, H5P_DATASET_XFER_DEFAULT, token_ptr) < 0)
        HGOTO_ERROR(H5E_FILE, H5E_CANTFLUSH, FAIL, "unable to flush file")

done:
    FUNC_LEAVE_NOAPI(ret_value)
} /* H5F__flush_api_common() */

/*-------------------------------------------------------------------------
 * Function:    H5Fflush
 *
 * Purpose:     Flushes all outstanding buffers of a file to disk but does
 *              not remove them from the cache.  The OBJECT_ID can be a file,
 *              dataset, group, attribute, or named data type.
 *
 * Return:      Success:    Non-negative
 *              Failure:    Negative
 *-------------------------------------------------------------------------
 */
herr_t
H5Fflush(hid_t object_id, H5F_scope_t scope)
{
    herr_t ret_value = SUCCEED; /* Return value     */

    FUNC_ENTER_API(FAIL)
    H5TRACE2("e", "iFs", object_id, scope);

    /* Flush the file synchronously */
    if (H5F__flush_api_common(object_id, scope, NULL, NULL) < 0)
        HGOTO_ERROR(H5E_FILE, H5E_CANTFLUSH, FAIL, "unable to synchronously flush file")

done:
    FUNC_LEAVE_API(ret_value)
} /* end H5Fflush() */

/*-------------------------------------------------------------------------
 * Function:    H5Fflush_async
 *
 * Purpose:     Asynchronous version of H5Fflush
 *
 * Return:      Success:    Non-negative
 *              Failure:    Negative
 *
 *-------------------------------------------------------------------------
 */
herr_t
H5Fflush_async(const char *app_file, const char *app_func, unsigned app_line, hid_t object_id,
               H5F_scope_t scope, hid_t es_id)
{
    H5VL_object_t *vol_obj   = NULL;            /* Object for loc_id */
    void *         token     = NULL;            /* Request token for async operation        */
    void **        token_ptr = H5_REQUEST_NULL; /* Pointer to request token for async operation        */
    herr_t         ret_value = SUCCEED;         /* Return value     */

    FUNC_ENTER_API(FAIL)
    H5TRACE6("e", "*s*sIuiFsi", app_file, app_func, app_line, object_id, scope, es_id);

    /* Set up request token pointer for asynchronous operation */
    if (H5ES_NONE != es_id)
        token_ptr = &token; /* Point at token for VOL connector to set up */

    /* Flush the file asynchronously */
    if (H5F__flush_api_common(object_id, scope, token_ptr, &vol_obj) < 0)
        HGOTO_ERROR(H5E_FILE, H5E_CANTFLUSH, FAIL, "unable to asynchronously flush file")

    /* If a token was created, add the token to the event set */
    if (NULL != token)
        /* clang-format off */
        if (H5ES_insert(es_id, vol_obj->connector, token,
                H5ARG_TRACE6(__func__, "*s*sIuiFsi", app_file, app_func, app_line, object_id, scope, es_id)) < 0)
            /* clang-format on */
            HGOTO_ERROR(H5E_FILE, H5E_CANTINSERT, FAIL, "can't insert token into event set")

done:
    FUNC_LEAVE_API(ret_value)
} /* end H5Fflush_async() */

/*-------------------------------------------------------------------------
 * Function:    H5Fclose
 *
 * Purpose:     This function closes the file specified by FILE_ID by
 *              flushing all data to storage, and terminating access to the
 *              file through FILE_ID.  If objects (e.g., datasets, groups,
 *              etc.) are open in the file then the underlying storage is not
 *              closed until those objects are closed; however, all data for
 *              the file and the open objects is flushed.
 *
 * Return:      Success:    Non-negative
 *              Failure:    Negative
 *-------------------------------------------------------------------------
 */
herr_t
H5Fclose(hid_t file_id)
{
    herr_t ret_value = SUCCEED; /* Return value */

    FUNC_ENTER_API(FAIL)
    H5TRACE1("e", "i", file_id);

    /* Check arguments */
    if (H5I_FILE != H5I_get_type(file_id))
        HGOTO_ERROR(H5E_ARGS, H5E_BADTYPE, FAIL, "not a file ID")

    /* Synchronously decrement reference count on ID.
     * When it reaches zero the file will be closed.
     */
    if (H5I_dec_app_ref(file_id) < 0)
        HGOTO_ERROR(H5E_FILE, H5E_CANTCLOSEFILE, FAIL, "decrementing file ID failed")

done:
    FUNC_LEAVE_API(ret_value)
} /* end H5Fclose() */

/*-------------------------------------------------------------------------
 * Function:    H5Fclose_async
 *
 * Purpose:     Asynchronous version of H5Fclose
 *
 * Return:      SUCCEED/FAIL
 *
 *-------------------------------------------------------------------------
 */
herr_t
H5Fclose_async(const char *app_file, const char *app_func, unsigned app_line, hid_t file_id, hid_t es_id)
{
    H5VL_object_t *vol_obj   = NULL;            /* Object for loc_id */
    H5VL_t *       connector = NULL;            /* VOL connector */
    void *         token     = NULL;            /* Request token for async operation        */
    void **        token_ptr = H5_REQUEST_NULL; /* Pointer to request token for async operation        */
    herr_t         ret_value = SUCCEED;         /* Return value */

    FUNC_ENTER_API(FAIL)
    H5TRACE5("e", "*s*sIuii", app_file, app_func, app_line, file_id, es_id);

    /* Check arguments */
    if (H5I_FILE != H5I_get_type(file_id))
        HGOTO_ERROR(H5E_ARGS, H5E_BADTYPE, FAIL, "not a file ID")

    /* Prepare for possible asynchronous operation */
    if (H5ES_NONE != es_id) {
        /* Get file object's connector */
        if (NULL == (vol_obj = H5VL_vol_object(file_id)))
            HGOTO_ERROR(H5E_FILE, H5E_CANTGET, FAIL, "can't get VOL object for file")

        /* Increase connector's refcount, so it doesn't get closed if closing
         * this file ID closes the file */
        connector = vol_obj->connector;
        H5VL_conn_inc_rc(connector);

        /* Point at token for operation to set up */
        token_ptr = &token;
    } /* end if */

    /* Asynchronously decrement reference count on ID.
     * When it reaches zero the file will be closed.
     */
    if (H5I_dec_app_ref_async(file_id, token_ptr) < 0)
        HGOTO_ERROR(H5E_FILE, H5E_CANTCLOSEFILE, FAIL, "decrementing file ID failed")

    /* If a token was created, add the token to the event set */
    if (NULL != token)
        /* clang-format off */
        if (H5ES_insert(es_id, vol_obj->connector, token,
                        H5ARG_TRACE5(__func__, "*s*sIuii", app_file, app_func, app_line, file_id, es_id)) < 0)
            /* clang-format on */
            HGOTO_ERROR(H5E_FILE, H5E_CANTINSERT, FAIL, "can't insert token into event set")

done:
    if (connector && H5VL_conn_dec_rc(connector) < 0)
        HDONE_ERROR(H5E_FILE, H5E_CANTDEC, FAIL, "can't decrement ref count on connector")

    FUNC_LEAVE_API(ret_value)
} /* end H5Fclose_async() */

/*-------------------------------------------------------------------------
 * Function:    H5Fdelete
 *
 * Purpose:     Deletes an HDF5 file.
 *
 * Return:      SUCCEED/FAIL
 *
 *-------------------------------------------------------------------------
 */
herr_t
H5Fdelete(const char *filename, hid_t fapl_id)
{
    H5P_genplist_t *          plist;                 /* Property list pointer */
    H5VL_connector_prop_t     connector_prop;        /* Property for VOL connector ID & info */
    H5VL_file_specific_args_t vol_cb_args;           /* Arguments to VOL callback */
    hbool_t                   is_accessible = FALSE; /* Whether file is accessible */
    herr_t                    ret_value     = SUCCEED;

    FUNC_ENTER_API(FAIL)
    H5TRACE2("e", "*si", filename, fapl_id);

    /* Check args */
    if (!filename || !*filename)
        HGOTO_ERROR(H5E_ARGS, H5E_BADRANGE, FAIL, "no file name specified")

    /* Verify access property list and set up collective metadata if appropriate */
    if (H5CX_set_apl(&fapl_id, H5P_CLS_FACC, H5I_INVALID_HID, TRUE) < 0)
        HGOTO_ERROR(H5E_FILE, H5E_CANTSET, FAIL, "can't set access property list info")

    /* Get the VOL info from the fapl */
    if (NULL == (plist = (H5P_genplist_t *)H5I_object_verify(fapl_id, H5I_GENPROP_LST)))
        HGOTO_ERROR(H5E_ARGS, H5E_BADTYPE, FAIL, "not a property list")
    if (H5P_peek(plist, H5F_ACS_VOL_CONN_NAME, &connector_prop) < 0)
        HGOTO_ERROR(H5E_FILE, H5E_CANTGET, FAIL, "can't get VOL connector info")

    /* Stash a copy of the "top-level" connector property, before any pass-through
     *  connectors modify or unwrap it.
     */
    if (H5CX_set_vol_connector_prop(&connector_prop) < 0)
        HGOTO_ERROR(H5E_FILE, H5E_CANTSET, FAIL, "can't set VOL connector info in API context")

    /* Set up VOL callback arguments */
    vol_cb_args.op_type                       = H5VL_FILE_IS_ACCESSIBLE;
    vol_cb_args.args.is_accessible.filename   = filename;
    vol_cb_args.args.is_accessible.fapl_id    = fapl_id;
    vol_cb_args.args.is_accessible.accessible = &is_accessible;

    /* Make sure this is HDF5 storage for this VOL connector */
    if (H5VL_file_specific(NULL, &vol_cb_args, H5P_DATASET_XFER_DEFAULT, H5_REQUEST_NULL) < 0)
        HGOTO_ERROR(H5E_FILE, H5E_NOTHDF5, FAIL, "unable to determine if file is accessible as HDF5")
    if (!is_accessible)
        HGOTO_ERROR(H5E_FILE, H5E_NOTHDF5, FAIL, "not an HDF5 file")

    /* Set up VOL callback arguments */
    vol_cb_args.op_type           = H5VL_FILE_DELETE;
    vol_cb_args.args.del.filename = filename;
    vol_cb_args.args.del.fapl_id  = fapl_id;

    /* Delete the file */
    if (H5VL_file_specific(NULL, &vol_cb_args, H5P_DATASET_XFER_DEFAULT, H5_REQUEST_NULL) < 0)
        HGOTO_ERROR(H5E_FILE, H5E_CANTDELETEFILE, FAIL, "unable to delete the file")

done:
    FUNC_LEAVE_API(ret_value)
} /* end H5Fdelete() */

/*-------------------------------------------------------------------------
 * Function:    H5Fmount
 *
 * Purpose:     Mount file CHILD_ID onto the group specified by LOC_ID and
 *              NAME using mount properties PLIST_ID.
 *
 * Return:      SUCCEED/FAIL
 *
 *-------------------------------------------------------------------------
 */
herr_t
H5Fmount(hid_t loc_id, const char *name, hid_t child_id, hid_t plist_id)
{
    H5VL_object_t *            loc_vol_obj   = NULL; /* Parent object        */
    H5VL_object_t *            child_vol_obj = NULL; /* Child object         */
    H5VL_group_specific_args_t vol_cb_args;          /* Arguments to VOL callback */
    void *                     grp = NULL;           /* Root group opened */
    H5I_type_t                 loc_type;             /* ID type of location  */
    int                        same_connector = 0; /* Whether parent and child files use the same connector */
    herr_t                     ret_value      = SUCCEED; /* Return value         */

    FUNC_ENTER_API(FAIL)
    H5TRACE4("e", "i*sii", loc_id, name, child_id, plist_id);

    /* Check arguments */
    loc_type = H5I_get_type(loc_id);
    if (H5I_FILE != loc_type && H5I_GROUP != loc_type)
        HGOTO_ERROR(H5E_ARGS, H5E_BADTYPE, FAIL, "loc_id parameter not a file or group ID")
    if (!name)
        HGOTO_ERROR(H5E_ARGS, H5E_BADVALUE, FAIL, "name parameter cannot be NULL")
    if (!*name)
        HGOTO_ERROR(H5E_ARGS, H5E_BADVALUE, FAIL, "name parameter cannot be the empty string")
    if (H5I_FILE != H5I_get_type(child_id))
        HGOTO_ERROR(H5E_ARGS, H5E_BADTYPE, FAIL, "child_id parameter not a file ID")
    if (H5P_DEFAULT == plist_id)
        plist_id = H5P_FILE_MOUNT_DEFAULT;
    else if (TRUE != H5P_isa_class(plist_id, H5P_FILE_MOUNT))
        HGOTO_ERROR(H5E_ARGS, H5E_BADTYPE, FAIL, "plist_id is not a file mount property list ID")

    /* Set up collective metadata if appropriate */
    if (H5CX_set_loc(loc_id) < 0)
        HGOTO_ERROR(H5E_FILE, H5E_CANTSET, FAIL, "can't set collective metadata read info")

    /* Get the location object */
    /* Need to open the root group of a file, if a file ID was given as the
     *  'loc_id', because the 'mount' operation is a group specific operation.
     */
    if (H5I_FILE == loc_type) {
        H5VL_object_t *   vol_obj;    /* Object for loc_id (file) */
        H5VL_loc_params_t loc_params; /* Location parameters for object access */

        /* Get the location object */
        if (NULL == (vol_obj = (H5VL_object_t *)H5VL_vol_object(loc_id)))
            HGOTO_ERROR(H5E_ARGS, H5E_BADTYPE, FAIL, "invalid location identifier")

        /* Set location parameters */
        loc_params.type     = H5VL_OBJECT_BY_SELF;
        loc_params.obj_type = loc_type;

        /* Open the root group object */
        if (NULL == (grp = H5VL_group_open(vol_obj, &loc_params, "/", H5P_GROUP_ACCESS_DEFAULT,
                                           H5P_DATASET_XFER_DEFAULT, NULL)))
            HGOTO_ERROR(H5E_FILE, H5E_CANTOPENOBJ, FAIL, "unable to open group")

        /* Create a VOL object for the root group */
        if (NULL == (loc_vol_obj = H5VL_create_object(grp, vol_obj->connector)))
            HGOTO_ERROR(H5E_FILE, H5E_CANTOPENOBJ, FAIL, "can't create VOL object for root group")
    } /* end if */
    else {
        HDassert(H5I_GROUP == loc_type);
        if (NULL == (loc_vol_obj = (H5VL_object_t *)H5I_object(loc_id)))
            HGOTO_ERROR(H5E_ARGS, H5E_BADTYPE, FAIL, "could not get location object")
    } /* end else */

    /* Get the child object */
    if (NULL == (child_vol_obj = (H5VL_object_t *)H5I_object(child_id)))
        HGOTO_ERROR(H5E_ARGS, H5E_BADTYPE, FAIL, "could not get child object")

    /* Check if both objects are associated with the same VOL connector */
    if (H5VL_cmp_connector_cls(&same_connector, loc_vol_obj->connector->cls, child_vol_obj->connector->cls) <
        0)
        HGOTO_ERROR(H5E_FILE, H5E_CANTCOMPARE, FAIL, "can't compare connector classes")
    if (same_connector)
        HGOTO_ERROR(H5E_ARGS, H5E_BADVALUE, FAIL, "can't mount file onto object from different VOL connector")

    /* Set up VOL callback arguments */
    vol_cb_args.op_type         = H5VL_GROUP_MOUNT;
    vol_cb_args.args.mount.name = name;
    vol_cb_args.args.mount.child_file =
        child_vol_obj->data; /* Don't unwrap fully, so each connector can see its object */
    vol_cb_args.args.mount.fmpl_id = plist_id;

    /* Perform the mount operation */
    /* (This is on a group, so that the VOL framework always sees groups for
     *  the 'mount' operation, instead of mixing files and groups)
     */
    if (H5VL_group_specific(loc_vol_obj, &vol_cb_args, H5P_DATASET_XFER_DEFAULT, H5_REQUEST_NULL) < 0)
        HGOTO_ERROR(H5E_FILE, H5E_MOUNT, FAIL, "unable to mount file")

done:
    /* Clean up if we temporarily opened the root group for a file */
    if (grp) {
        HDassert(loc_vol_obj);
        if (H5VL_group_close(loc_vol_obj, H5P_DATASET_XFER_DEFAULT, H5_REQUEST_NULL) < 0)
            HDONE_ERROR(H5E_FILE, H5E_CLOSEERROR, FAIL, "unable to release group")
        if (H5VL_free_object(loc_vol_obj) < 0)
            HDONE_ERROR(H5E_FILE, H5E_CANTDEC, FAIL, "unable to free VOL object")
    } /* end if */

    FUNC_LEAVE_API(ret_value)
} /* end H5Fmount() */

/*-------------------------------------------------------------------------
 * Function:    H5Funmount
 *
 * Purpose:     Given a mount point, dissassociate the mount point's file
 *              from the file mounted there. Do not close either file.
 *
 *              The mount point can either be the group in the parent or the
 *              root group of the mounted file (both groups have the same
 *              name). If the mount point was opened before the mount then
 *              it's the group in the parent, but if it was opened after the
 *              mount then it's the root group of the child.
 *
 * Return:      SUCCEED/FAIL
 *
 *-------------------------------------------------------------------------
 */
herr_t
H5Funmount(hid_t loc_id, const char *name)
{
    H5VL_object_t *            loc_vol_obj = NULL;  /* Parent object        */
    H5VL_group_specific_args_t vol_cb_args;         /* Arguments to VOL callback */
    void *                     grp = NULL;          /* Root group opened */
    H5I_type_t                 loc_type;            /* ID type of location  */
    herr_t                     ret_value = SUCCEED; /* Return value         */

    FUNC_ENTER_API(FAIL)
    H5TRACE2("e", "i*s", loc_id, name);

    /* Check arguments */
    loc_type = H5I_get_type(loc_id);
    if (H5I_FILE != loc_type && H5I_GROUP != loc_type)
        HGOTO_ERROR(H5E_ARGS, H5E_BADTYPE, FAIL, "loc_id parameter not a file or group ID")
    if (!name)
        HGOTO_ERROR(H5E_ARGS, H5E_BADVALUE, FAIL, "name parameter cannot be NULL")
    if (!*name)
        HGOTO_ERROR(H5E_ARGS, H5E_BADVALUE, FAIL, "name parameter cannot be the empty string")

    /* Set up collective metadata if appropriate */
    if (H5CX_set_loc(loc_id) < 0)
        HGOTO_ERROR(H5E_FILE, H5E_CANTSET, FAIL, "can't set collective metadata read info")

    /* Get the location object */
    /* Need to open the root group of a file, if a file ID was given as the
     *  'loc_id', because the 'mount' operation is a group specific operation.
     */
    if (H5I_FILE == loc_type) {
        H5VL_object_t *   vol_obj;    /* Object for loc_id (file) */
        H5VL_loc_params_t loc_params; /* Location parameters for object access */

        /* Get the location object */
        if (NULL == (vol_obj = (H5VL_object_t *)H5VL_vol_object(loc_id)))
            HGOTO_ERROR(H5E_ARGS, H5E_BADTYPE, FAIL, "invalid location identifier")

        /* Set location parameters */
        loc_params.type     = H5VL_OBJECT_BY_SELF;
        loc_params.obj_type = loc_type;

        /* Open the root group object */
        if (NULL == (grp = H5VL_group_open(vol_obj, &loc_params, "/", H5P_GROUP_ACCESS_DEFAULT,
                                           H5P_DATASET_XFER_DEFAULT, NULL)))
            HGOTO_ERROR(H5E_FILE, H5E_CANTOPENOBJ, FAIL, "unable to open group")

        /* Create a VOL object for the root group */
        if (NULL == (loc_vol_obj = H5VL_create_object(grp, vol_obj->connector)))
            HGOTO_ERROR(H5E_FILE, H5E_CANTOPENOBJ, FAIL, "can't create VOL object for root group")
    } /* end if */
    else {
        HDassert(H5I_GROUP == loc_type);
        if (NULL == (loc_vol_obj = (H5VL_object_t *)H5I_object(loc_id)))
            HGOTO_ERROR(H5E_ARGS, H5E_BADTYPE, FAIL, "could not get location object")
    } /* end else */

    /* Set up VOL callback arguments */
    vol_cb_args.op_type           = H5VL_GROUP_UNMOUNT;
    vol_cb_args.args.unmount.name = name;

    /* Perform the unmount operation */
    /* (This is on a group, so that the VOL framework always sees groups for
     *  the 'unmount' operation, instead of mixing files and groups)
     */
    if (H5VL_group_specific(loc_vol_obj, &vol_cb_args, H5P_DATASET_XFER_DEFAULT, H5_REQUEST_NULL) < 0)
        HGOTO_ERROR(H5E_FILE, H5E_MOUNT, FAIL, "unable to unmount file")

done:
    /* Clean up if we temporarily opened the root group for a file */
    if (grp) {
        HDassert(loc_vol_obj);
        if (H5VL_group_close(loc_vol_obj, H5P_DATASET_XFER_DEFAULT, H5_REQUEST_NULL) < 0)
            HDONE_ERROR(H5E_FILE, H5E_CLOSEERROR, FAIL, "unable to release group")
        if (H5VL_free_object(loc_vol_obj) < 0)
            HDONE_ERROR(H5E_FILE, H5E_CANTDEC, FAIL, "unable to free VOL object")
    } /* end if */

    FUNC_LEAVE_API(ret_value)
} /* end H5Funmount() */

/*-------------------------------------------------------------------------
 * Function:    H5F__reopen_api_common
 *
 * Purpose:     This is the common function for reopening an HDF5 file
 *              files.
 *
 * Return:      Success:    A file ID
 *              Failure:    H5I_INVALID_HID
 *
 *-------------------------------------------------------------------------
 */
static hid_t
H5F__reopen_api_common(hid_t file_id, void **token_ptr)
{
    H5VL_object_t *           vol_obj = NULL;                /* Object for loc_id */
    H5VL_file_specific_args_t vol_cb_args;                   /* Arguments to VOL callback */
    void *                    reopen_file = NULL;            /* Pointer to the re-opened file object */
    hid_t                     ret_value   = H5I_INVALID_HID; /* Return value */

    FUNC_ENTER_STATIC

    /* Get the file object */
    if (NULL == (vol_obj = (H5VL_object_t *)H5I_object_verify(file_id, H5I_FILE)))
        HGOTO_ERROR(H5E_ARGS, H5E_BADTYPE, H5I_INVALID_HID, "invalid file identifier")

    /* Set up VOL callback arguments */
    vol_cb_args.op_type          = H5VL_FILE_REOPEN;
    vol_cb_args.args.reopen.file = &reopen_file;

    /* Reopen the file */
    if (H5VL_file_specific(vol_obj, &vol_cb_args, H5P_DATASET_XFER_DEFAULT, token_ptr) < 0)
        HGOTO_ERROR(H5E_FILE, H5E_CANTINIT, H5I_INVALID_HID, "unable to reopen file via the VOL connector")

    /* Make sure that worked */
    if (NULL == reopen_file)
        HGOTO_ERROR(H5E_FILE, H5E_CANTINIT, H5I_INVALID_HID, "unable to reopen file")

    /* Get an ID for the file */
    if ((ret_value = H5VL_register(H5I_FILE, reopen_file, vol_obj->connector, TRUE)) < 0)
        HGOTO_ERROR(H5E_FILE, H5E_CANTREGISTER, H5I_INVALID_HID, "unable to register file handle")

done:
    FUNC_LEAVE_NOAPI(ret_value)
} /* end H5F__reopen_api_common() */

/*-------------------------------------------------------------------------
 * Function:    H5Freopen
 *
 * Purpose:     Reopen a file.  The new file handle which is returned points
 *              to the same file as the specified file handle.  Both handles
 *              share caches and other information.  The only difference
 *              between the handles is that the new handle is not mounted
 *              anywhere and no files are mounted on it.
 *
 * Return:      Success:    New file ID
 *
 *              Failure:    H5I_INVALID_HID
 *
 *-------------------------------------------------------------------------
 */
hid_t
H5Freopen(hid_t file_id)
{
    hid_t ret_value = H5I_INVALID_HID; /* Return value */

    FUNC_ENTER_API(H5I_INVALID_HID)
    H5TRACE1("i", "i", file_id);

    /* Reopen the file synchronously */
    if ((ret_value = H5F__reopen_api_common(file_id, NULL)) < 0)
        HGOTO_ERROR(H5E_FILE, H5E_CANTOPENFILE, H5I_INVALID_HID, "unable to synchronously reopen file")

done:
    FUNC_LEAVE_API(ret_value)
} /* end H5Freopen() */

/*-------------------------------------------------------------------------
 * Function:    H5Freopen_async
 *
 * Purpose:     Asynchronous version of H5Freopen
 *
 * See Also:    H5Fpublic.h for a list of possible values for FLAGS.
 *
 * Return:      Success:    A file ID
 *              Failure:    H5I_INVALID_HID
 *
 *-------------------------------------------------------------------------
 */
hid_t
H5Freopen_async(const char *app_file, const char *app_func, unsigned app_line, hid_t file_id, hid_t es_id)
{
    void * token     = NULL;            /* Request token for async operation        */
    void **token_ptr = H5_REQUEST_NULL; /* Pointer to request token for async operation        */
    hid_t  ret_value;                   /* Return value */

    FUNC_ENTER_API(H5I_INVALID_HID)
    H5TRACE5("i", "*s*sIuii", app_file, app_func, app_line, file_id, es_id);

    /* Set up request token pointer for asynchronous operation */
    if (H5ES_NONE != es_id)
        token_ptr = &token; /* Point at token for VOL connector to set up */

    /* Reopen the file, possibly asynchronously */
    if ((ret_value = H5F__reopen_api_common(file_id, token_ptr)) < 0)
        HGOTO_ERROR(H5E_FILE, H5E_CANTOPENFILE, H5I_INVALID_HID, "unable to asynchronously reopen file")

    /* If a token was created, add the token to the event set */
    if (NULL != token) {
        H5VL_object_t *vol_obj = NULL; /* Object for loc_id */

        /* Get the file object */
        if (NULL == (vol_obj = H5VL_vol_object(ret_value)))
            HGOTO_ERROR(H5E_FILE, H5E_CANTGET, H5I_INVALID_HID, "can't get handle for re-opened file")

        /* clang-format off */
        if (H5ES_insert(es_id, vol_obj->connector, token,
                        H5ARG_TRACE5(__func__, "*s*sIuii", app_file, app_func, app_line, file_id, es_id)) < 0) {
            /* clang-format on */
            if (H5I_dec_app_ref(ret_value) < 0)
                HDONE_ERROR(H5E_FILE, H5E_CANTDEC, H5I_INVALID_HID, "can't decrement count on file ID")
            HGOTO_ERROR(H5E_FILE, H5E_CANTINSERT, H5I_INVALID_HID, "can't insert token into event set")
        } /* end if */
<<<<<<< HEAD
    }     /* end if */
=======

    /* Reset token for 'post open' operation */
    /* (Unnecessary if create operation didn't change it, but not worth checking -QAK) */
    token = NULL;

    /* Perform 'post open' operation */
    if (H5F__post_open_api_common(vol_obj, token_ptr) < 0)
        HGOTO_ERROR(H5E_FILE, H5E_CANTINIT, H5I_INVALID_HID, "'post open' operation failed")

    /* If a token was created, add the token to the event set */
    if (NULL != token)
        /* clang-format off */
        if (H5ES_insert(es_id, vol_obj->connector, token,
                        H5ARG_TRACE5(__func__, "*s*sIuii", app_file, app_func, app_line, file_id, es_id)) < 0)
            /* clang-format on */
            HGOTO_ERROR(H5E_FILE, H5E_CANTINSERT, H5I_INVALID_HID, "can't insert token into event set")
>>>>>>> 858a2b28

done:
    FUNC_LEAVE_API(ret_value)
} /* end H5Freopen_async() */

/*-------------------------------------------------------------------------
 * Function:    H5Fget_intent
 *
 * Purpose:     Public API to retrieve the file's 'intent' flags passed
 *              during H5Fopen()
 *
 * Return:      Success:    Non-negative
 *              Failure:    Negative
 *-------------------------------------------------------------------------
 */
herr_t
H5Fget_intent(hid_t file_id, unsigned *intent_flags /*out*/)
{
    herr_t ret_value = SUCCEED;

    FUNC_ENTER_API(FAIL)
    H5TRACE2("e", "ix", file_id, intent_flags);

    /* If no intent flags were passed in, exit quietly */
    if (intent_flags) {
        H5VL_object_t *      vol_obj;     /* File for file_id */
        H5VL_file_get_args_t vol_cb_args; /* Arguments to VOL callback */

        /* Get the internal file structure */
        if (NULL == (vol_obj = (H5VL_object_t *)H5I_object(file_id)))
            HGOTO_ERROR(H5E_ARGS, H5E_BADTYPE, FAIL, "invalid file identifier")

        /* Set up VOL callback arguments */
        vol_cb_args.op_type               = H5VL_FILE_GET_INTENT;
        vol_cb_args.args.get_intent.flags = intent_flags;

        /* Get the flags */
        if (H5VL_file_get(vol_obj, &vol_cb_args, H5P_DATASET_XFER_DEFAULT, H5_REQUEST_NULL) < 0)
            HGOTO_ERROR(H5E_FILE, H5E_CANTGET, FAIL, "unable to get file's intent flags")
    } /* end if */

done:
    FUNC_LEAVE_API(ret_value)
} /* end H5Fget_intent() */

/*-------------------------------------------------------------------------
 * Function:    H5Fget_fileno
 *
 * Purpose:     Public API to retrieve the file's 'file number' that uniquely
 *              identifies each open file.
 *
 * Return:      SUCCEED/FAIL
 *
 *-------------------------------------------------------------------------
 */
herr_t
H5Fget_fileno(hid_t file_id, unsigned long *fnumber /*out*/)
{
    herr_t ret_value = SUCCEED;

    FUNC_ENTER_API(FAIL)
    H5TRACE2("e", "ix", file_id, fnumber);

    /* If no fnumber pointer was passed in, exit quietly */
    if (fnumber) {
        H5VL_object_t *      vol_obj;     /* File for file_id */
        H5VL_file_get_args_t vol_cb_args; /* Arguments to VOL callback */

        /* Get the internal file structure */
        if (NULL == (vol_obj = (H5VL_object_t *)H5I_object(file_id)))
            HGOTO_ERROR(H5E_ARGS, H5E_BADTYPE, FAIL, "invalid file identifier")

        /* Set up VOL callback arguments */
        vol_cb_args.op_type                = H5VL_FILE_GET_FILENO;
        vol_cb_args.args.get_fileno.fileno = fnumber;

        /* Get the 'file number' */
        if (H5VL_file_get(vol_obj, &vol_cb_args, H5P_DATASET_XFER_DEFAULT, H5_REQUEST_NULL) < 0)
            HGOTO_ERROR(H5E_FILE, H5E_CANTGET, FAIL, "unable to get file's 'file number'")
    } /* end if */

done:
    FUNC_LEAVE_API(ret_value)
} /* end H5Fget_fileno() */

/*-------------------------------------------------------------------------
 * Function:    H5Fget_freespace
 *
 * Purpose:     Retrieves the amount of free space in the file.
 *
 * Return:      Success:    Amount of free space for type
 *              Failure:    -1
 *-------------------------------------------------------------------------
 */
hssize_t
H5Fget_freespace(hid_t file_id)
{
    H5VL_object_t *                  vol_obj = NULL;
    H5VL_optional_args_t             vol_cb_args;        /* Arguments to VOL callback */
    H5VL_native_file_optional_args_t file_opt_args;      /* Arguments for optional operation */
    hsize_t                          file_freespace = 0; /* Size of freespace in the file */
    hssize_t                         ret_value;          /* Return value */

    FUNC_ENTER_API((-1))
    H5TRACE1("Hs", "i", file_id);

    /* Get the file object */
    if (NULL == (vol_obj = (H5VL_object_t *)H5I_object(file_id)))
        HGOTO_ERROR(H5E_ARGS, H5E_BADTYPE, (-1), "invalid file identifier")

    /* Set up VOL callback arguments */
    file_opt_args.get_freespace.size = &file_freespace;
    vol_cb_args.op_type              = H5VL_NATIVE_FILE_GET_FREE_SPACE;
    vol_cb_args.args                 = &file_opt_args;

    /* Get the amount of free space in the file */
    if (H5VL_file_optional(vol_obj, &vol_cb_args, H5P_DATASET_XFER_DEFAULT, H5_REQUEST_NULL) < 0)
        HGOTO_ERROR(H5E_FILE, H5E_CANTGET, (-1), "unable to get file free space")

    /* Set return value */
    ret_value = (hssize_t)file_freespace;

done:
    FUNC_LEAVE_API(ret_value)
} /* end H5Fget_freespace() */

/*-------------------------------------------------------------------------
 * Function:    H5Fget_filesize
 *
 * Purpose:     Retrieves the file size of the HDF5 file. This function
 *              is called after an existing file is opened in order
 *              to learn the true size of the underlying file.
 *
 * Return:      Success:        Non-negative
 *              Failure:        Negative
 *-------------------------------------------------------------------------
 */
herr_t
H5Fget_filesize(hid_t file_id, hsize_t *size /*out*/)
{
    H5VL_object_t *                  vol_obj;             /* File info */
    H5VL_optional_args_t             vol_cb_args;         /* Arguments to VOL callback */
    H5VL_native_file_optional_args_t file_opt_args;       /* Arguments for optional operation */
    herr_t                           ret_value = SUCCEED; /* Return value */

    FUNC_ENTER_API(FAIL)
    H5TRACE2("e", "ix", file_id, size);

    /* Check args */
    if (!size)
        HGOTO_ERROR(H5E_ARGS, H5E_BADVALUE, FAIL, "size parameter cannot be NULL")
    if (NULL == (vol_obj = (H5VL_object_t *)H5I_object_verify(file_id, H5I_FILE)))
        HGOTO_ERROR(H5E_ARGS, H5E_BADVALUE, FAIL, "not a file ID")

    /* Set up VOL callback arguments */
    file_opt_args.get_size.size = size;
    vol_cb_args.op_type         = H5VL_NATIVE_FILE_GET_SIZE;
    vol_cb_args.args            = &file_opt_args;

    /* Get the file size */
    if (H5VL_file_optional(vol_obj, &vol_cb_args, H5P_DATASET_XFER_DEFAULT, H5_REQUEST_NULL) < 0)
        HGOTO_ERROR(H5E_FILE, H5E_CANTGET, FAIL, "unable to get file size")

done:
    FUNC_LEAVE_API(ret_value)
} /* end H5Fget_filesize() */

/*-------------------------------------------------------------------------
 * Function:    H5Fget_file_image
 *
 * Purpose:     If a buffer is provided (via the buf_ptr argument) and is
 *              big enough (size in buf_len argument), load *buf_ptr with
 *              an image of the open file whose ID is provided in the
 *              file_id parameter, and return the number of bytes copied
 *              to the buffer.
 *
 *              If the buffer exists, but is too small to contain an image
 *              of the indicated file, return a negative number.
 *
 *              Finally, if no buffer is provided, return the size of the
 *              buffer needed.  This value is simply the eoa of the target
 *              file.
 *
 *              Note that any user block is skipped.
 *
 *              Also note that the function may not be used on files
 *              opened with either the split/multi file driver or the
 *              family file driver.
 *
 *              In the former case, the sparse address space makes the
 *              get file image operation impractical, due to the size of
 *              the image typically required.
 *
 *              In the case of the family file driver, the problem is
 *              the driver message in the super block, which will prevent
 *              the image being opened with any driver other than the
 *              family file driver -- which negates the purpose of the
 *              operation.  This can be fixed, but no resources for
 *              this now.
 *
 * Return:      Success:    Bytes copied / number of bytes needed
 *              Failure:    -1
 *-------------------------------------------------------------------------
 */
ssize_t
H5Fget_file_image(hid_t file_id, void *buf /*out*/, size_t buf_len)
{
    H5VL_object_t *                  vol_obj;       /* File object for file ID  */
    H5VL_optional_args_t             vol_cb_args;   /* Arguments to VOL callback */
    H5VL_native_file_optional_args_t file_opt_args; /* Arguments for optional operation */
    size_t                           image_len = 0; /* Size of image buffer */
    ssize_t                          ret_value;     /* Return value             */

    FUNC_ENTER_API((-1))
    H5TRACE3("Zs", "ixz", file_id, buf, buf_len);

    /* Check args */
    if (NULL == (vol_obj = (H5VL_object_t *)H5I_object_verify(file_id, H5I_FILE)))
        HGOTO_ERROR(H5E_ARGS, H5E_BADVALUE, (-1), "not a file ID")

    /* Set up VOL callback arguments */
    file_opt_args.get_file_image.buf_size  = buf_len;
    file_opt_args.get_file_image.buf       = buf;
    file_opt_args.get_file_image.image_len = &image_len;
    vol_cb_args.op_type                    = H5VL_NATIVE_FILE_GET_FILE_IMAGE;
    vol_cb_args.args                       = &file_opt_args;

    /* Get the file image */
    if (H5VL_file_optional(vol_obj, &vol_cb_args, H5P_DATASET_XFER_DEFAULT, H5_REQUEST_NULL) < 0)
        HGOTO_ERROR(H5E_FILE, H5E_CANTGET, (-1), "unable to get file image")

    /* Set return value */
    ret_value = (ssize_t)image_len;

done:
    FUNC_LEAVE_API(ret_value)
} /* H5Fget_file_image() */

/*-------------------------------------------------------------------------
 * Function:    H5Fget_mdc_config
 *
 * Purpose:     Retrieves the current automatic cache resize configuration
 *              from the metadata cache, and return it in *config_ptr.
 *
 *              Note that the version field of *config_Ptr must be correctly
 *              filled in by the caller.  This allows us to adapt for
 *              obsolete versions of the structure.
 *
 * Return:      Success:    Non-negative
 *              Failure:    Negative
 *-------------------------------------------------------------------------
 */
herr_t
H5Fget_mdc_config(hid_t file_id, H5AC_cache_config_t *config /*out*/)
{
    H5VL_object_t *                  vol_obj = NULL;
    H5VL_optional_args_t             vol_cb_args;         /* Arguments to VOL callback */
    H5VL_native_file_optional_args_t file_opt_args;       /* Arguments for optional operation */
    herr_t                           ret_value = SUCCEED; /* Return value */

    FUNC_ENTER_API(FAIL)
    H5TRACE2("e", "ix", file_id, config);

    /* Check args */
    if ((NULL == config) || (config->version != H5AC__CURR_CACHE_CONFIG_VERSION))
        HGOTO_ERROR(H5E_ARGS, H5E_BADVALUE, FAIL, "Bad config ptr")

    /* Get the file object */
    if (NULL == (vol_obj = (H5VL_object_t *)H5I_object(file_id)))
        HGOTO_ERROR(H5E_ARGS, H5E_BADTYPE, FAIL, "invalid file identifier")

    /* Set up VOL callback arguments */
    file_opt_args.get_mdc_config.config = config;
    vol_cb_args.op_type                 = H5VL_NATIVE_FILE_GET_MDC_CONF;
    vol_cb_args.args                    = &file_opt_args;

    /* Get the metadata cache configuration */
    if (H5VL_file_optional(vol_obj, &vol_cb_args, H5P_DATASET_XFER_DEFAULT, H5_REQUEST_NULL) < 0)
        HGOTO_ERROR(H5E_FILE, H5E_CANTGET, FAIL, "unable to get metadata cache configuration")

done:
    FUNC_LEAVE_API(ret_value)
} /* H5Fget_mdc_config() */

/*-------------------------------------------------------------------------
 * Function:    H5Fset_mdc_config
 *
 * Purpose:     Sets the current metadata cache automatic resize
 *              configuration, using the contents of the instance of
 *              H5AC_cache_config_t pointed to by config_ptr.
 *
 * Return:      Success:    Non-negative
 *              Failure:    Negative
 *-------------------------------------------------------------------------
 */
herr_t
H5Fset_mdc_config(hid_t file_id, const H5AC_cache_config_t *config_ptr)
{
    H5VL_object_t *                  vol_obj = NULL;
    H5VL_optional_args_t             vol_cb_args;         /* Arguments to VOL callback */
    H5VL_native_file_optional_args_t file_opt_args;       /* Arguments for optional operation */
    herr_t                           ret_value = SUCCEED; /* Return value */

    FUNC_ENTER_API(FAIL)
    H5TRACE2("e", "i*Cc", file_id, config_ptr);

    /* Get the file object */
    if (NULL == (vol_obj = (H5VL_object_t *)H5I_object(file_id)))
        HGOTO_ERROR(H5E_ARGS, H5E_BADTYPE, FAIL, "invalid file identifier")

    /* Set up VOL callback arguments */
    file_opt_args.set_mdc_config.config = config_ptr;
    vol_cb_args.op_type                 = H5VL_NATIVE_FILE_SET_MDC_CONFIG;
    vol_cb_args.args                    = &file_opt_args;

    /* Set the metadata cache configuration  */
    if (H5VL_file_optional(vol_obj, &vol_cb_args, H5P_DATASET_XFER_DEFAULT, H5_REQUEST_NULL) < 0)
        HGOTO_ERROR(H5E_FILE, H5E_CANTSET, FAIL, "unable to set metadata cache configuration")

done:
    FUNC_LEAVE_API(ret_value)
} /* H5Fset_mdc_config() */

/*-------------------------------------------------------------------------
 * Function:    H5Fget_mdc_hit_rate
 *
 * Purpose:     Retrieves the current hit rate from the metadata cache.
 *              This rate is the overall hit rate since the last time
 *              the hit rate statistics were reset either manually or
 *              automatically.
 *
 * Return:      Success:    Non-negative
 *              Failure:    Negative
 *-------------------------------------------------------------------------
 */
herr_t
H5Fget_mdc_hit_rate(hid_t file_id, double *hit_rate /*out*/)
{
    H5VL_object_t *                  vol_obj;
    H5VL_optional_args_t             vol_cb_args;         /* Arguments to VOL callback */
    H5VL_native_file_optional_args_t file_opt_args;       /* Arguments for optional operation */
    herr_t                           ret_value = SUCCEED; /* Return value */

    FUNC_ENTER_API(FAIL)
    H5TRACE2("e", "ix", file_id, hit_rate);

    /* Check args */
    if (NULL == hit_rate)
        HGOTO_ERROR(H5E_ARGS, H5E_BADVALUE, FAIL, "NULL hit rate pointer")
    if (NULL == (vol_obj = (H5VL_object_t *)H5I_object_verify(file_id, H5I_FILE)))
        HGOTO_ERROR(H5E_ARGS, H5E_BADVALUE, FAIL, "not a file ID")

    /* Set up VOL callback arguments */
    file_opt_args.get_mdc_hit_rate.hit_rate = hit_rate;
    vol_cb_args.op_type                     = H5VL_NATIVE_FILE_GET_MDC_HR;
    vol_cb_args.args                        = &file_opt_args;

    /* Get the current hit rate */
    if (H5VL_file_optional(vol_obj, &vol_cb_args, H5P_DATASET_XFER_DEFAULT, H5_REQUEST_NULL) < 0)
        HGOTO_ERROR(H5E_FILE, H5E_CANTGET, FAIL, "unable to get MDC hit rate")

done:
    FUNC_LEAVE_API(ret_value)
} /* H5Fget_mdc_hit_rate() */

/*-------------------------------------------------------------------------
 * Function:    H5Fget_mdc_size
 *
 * Purpose:     Retrieves the maximum size, minimum clean size, current
 *              size, and current number of entries from the metadata
 *              cache associated with the specified file.  If any of
 *              the ptr parameters are NULL, the associated datum is
 *              not returned.
 *
 * Return:      Success:    Non-negative
 *              Failure:    Negative
 *-------------------------------------------------------------------------
 */
herr_t
H5Fget_mdc_size(hid_t file_id, size_t *max_size /*out*/, size_t *min_clean_size /*out*/,
                size_t *cur_size /*out*/, int *cur_num_entries /*out*/)
{
    H5VL_object_t *                  vol_obj;
    H5VL_optional_args_t             vol_cb_args;         /* Arguments to VOL callback */
    H5VL_native_file_optional_args_t file_opt_args;       /* Arguments for optional operation */
    uint32_t                         index_len = 0;       /* Size of cache index */
    herr_t                           ret_value = SUCCEED; /* Return value */

    FUNC_ENTER_API(FAIL)
    H5TRACE5("e", "ixxxx", file_id, max_size, min_clean_size, cur_size, cur_num_entries);

    /* Check args */
    if (NULL == (vol_obj = (H5VL_object_t *)H5I_object_verify(file_id, H5I_FILE)))
        HGOTO_ERROR(H5E_ARGS, H5E_BADVALUE, FAIL, "not a file ID")

    /* Set up VOL callback arguments */
    file_opt_args.get_mdc_size.max_size        = max_size;
    file_opt_args.get_mdc_size.min_clean_size  = min_clean_size;
    file_opt_args.get_mdc_size.cur_size        = cur_size;
    file_opt_args.get_mdc_size.cur_num_entries = &index_len;
    vol_cb_args.op_type                        = H5VL_NATIVE_FILE_GET_MDC_SIZE;
    vol_cb_args.args                           = &file_opt_args;

    /* Get the size data */
    if (H5VL_file_optional(vol_obj, &vol_cb_args, H5P_DATASET_XFER_DEFAULT, H5_REQUEST_NULL) < 0)
        HGOTO_ERROR(H5E_FILE, H5E_CANTGET, FAIL, "unable to get MDC size")

    /* Set mis-matched return value */
    if (cur_num_entries)
        *cur_num_entries = (int)index_len;

done:
    FUNC_LEAVE_API(ret_value)
} /* H5Fget_mdc_size() */

/*-------------------------------------------------------------------------
 * Function:    H5Freset_mdc_hit_rate_stats
 *
 * Purpose:     Reset the hit rate statistic whose current value can
 *              be obtained via the H5Fget_mdc_hit_rate() call.  Note
 *              that this statistic will also be reset once per epoch
 *              by the automatic cache resize code if it is enabled.
 *
 *              It is probably a bad idea to call this function unless
 *              you are controlling cache size from your program instead
 *              of using our cache size control code.
 *
 * Return:      Success:    Non-negative
 *              Failure:    Negative
 *-------------------------------------------------------------------------
 */
herr_t
H5Freset_mdc_hit_rate_stats(hid_t file_id)
{
    H5VL_object_t *      vol_obj = NULL;
    H5VL_optional_args_t vol_cb_args;         /* Arguments to VOL callback */
    herr_t               ret_value = SUCCEED; /* Return value */

    FUNC_ENTER_API(FAIL)
    H5TRACE1("e", "i", file_id);

    /* Get the file object */
    if (NULL == (vol_obj = (H5VL_object_t *)H5I_object(file_id)))
        HGOTO_ERROR(H5E_ARGS, H5E_BADTYPE, FAIL, "invalid file identifier")

    /* Set up VOL callback arguments */
    vol_cb_args.op_type = H5VL_NATIVE_FILE_RESET_MDC_HIT_RATE;
    vol_cb_args.args    = NULL;

    /* Reset the hit rate statistic */
    if (H5VL_file_optional(vol_obj, &vol_cb_args, H5P_DATASET_XFER_DEFAULT, H5_REQUEST_NULL) < 0)
        HGOTO_ERROR(H5E_FILE, H5E_CANTSET, FAIL, "can't reset cache hit rate")

done:
    FUNC_LEAVE_API(ret_value)
} /* H5Freset_mdc_hit_rate_stats() */

/*-------------------------------------------------------------------------
 * Function:    H5Fget_name
 *
 * Purpose:     Gets the name of the file to which object OBJ_ID belongs.
 *              If 'name' is non-NULL then write up to 'size' bytes into that
 *              buffer and always return the length of the entry name.
 *              Otherwise `size' is ignored and the function does not store
 *              the name, just returning the number of characters required to
 *              store the name. If an error occurs then the buffer pointed to
 *              by 'name' (NULL or non-NULL) is unchanged and the function
 *              returns a negative value.
 *
 * Note:        This routine returns the name that was used to open the file,
 *              not the actual name after resolving symlinks, etc.
 *
 * Return:      Success:    The length of the file name
 *              Failure:    -1
 *-------------------------------------------------------------------------
 */
ssize_t
H5Fget_name(hid_t obj_id, char *name /*out*/, size_t size)
{
    H5VL_object_t *      vol_obj;     /* File for file_id */
    H5VL_file_get_args_t vol_cb_args; /* Arguments to VOL callback */
    H5I_type_t           type;
    size_t               file_name_len = 0;  /* Length of file name */
    ssize_t              ret_value     = -1; /* Return value */

    FUNC_ENTER_API((-1))
    H5TRACE3("Zs", "ixz", obj_id, name, size);

    /* Check the type */
    type = H5I_get_type(obj_id);
    if (H5I_FILE != type && H5I_GROUP != type && H5I_DATATYPE != type && H5I_DATASET != type &&
        H5I_ATTR != type)
        HGOTO_ERROR(H5E_ARGS, H5E_BADTYPE, (-1), "not a file or file object")

    /* Get the file object */
    if (NULL == (vol_obj = H5VL_vol_object(obj_id)))
        HGOTO_ERROR(H5E_ARGS, H5E_BADTYPE, (-1), "invalid file identifier")

    /* Set up VOL callback arguments */
    vol_cb_args.op_type                     = H5VL_FILE_GET_NAME;
    vol_cb_args.args.get_name.type          = type;
    vol_cb_args.args.get_name.buf_size      = size;
    vol_cb_args.args.get_name.buf           = name;
    vol_cb_args.args.get_name.file_name_len = &file_name_len;

    /* Get the filename via the VOL */
    if (H5VL_file_get(vol_obj, &vol_cb_args, H5P_DATASET_XFER_DEFAULT, H5_REQUEST_NULL) < 0)
        HGOTO_ERROR(H5E_FILE, H5E_CANTGET, (-1), "unable to get file name")

    /* Set the return value */
    ret_value = (ssize_t)file_name_len;

done:
    FUNC_LEAVE_API(ret_value)
} /* end H5Fget_name() */

/*-------------------------------------------------------------------------
 * Function:    H5Fget_info2
 *
 * Purpose:     Gets general information about the file, including:
 *              1. Get storage size for superblock extension if there is one.
 *              2. Get the amount of btree and heap storage for entries
 *                 in the SOHM table if there is one.
 *              3. The amount of free space tracked in the file.
 *
 * Return:      Success:    Non-negative
 *              Failure:    Negative
 *-------------------------------------------------------------------------
 */
herr_t
H5Fget_info2(hid_t obj_id, H5F_info2_t *finfo /*out*/)
{
    H5VL_object_t *                  vol_obj = NULL;
    H5VL_optional_args_t             vol_cb_args;   /* Arguments to VOL callback */
    H5VL_native_file_optional_args_t file_opt_args; /* Arguments for optional operation */
    H5I_type_t                       type;
    herr_t                           ret_value = SUCCEED; /* Return value */

    FUNC_ENTER_API(FAIL)
    H5TRACE2("e", "ix", obj_id, finfo);

    /* Check args */
    if (!finfo)
        HGOTO_ERROR(H5E_ARGS, H5E_BADVALUE, FAIL, "file info pointer can't be NULL")

    /* Check the type */
    type = H5I_get_type(obj_id);
    if (H5I_FILE != type && H5I_GROUP != type && H5I_DATATYPE != type && H5I_DATASET != type &&
        H5I_ATTR != type)
        HGOTO_ERROR(H5E_ARGS, H5E_BADTYPE, FAIL, "not a file or file object")

    /* Get the file object */
    if (NULL == (vol_obj = H5VL_vol_object(obj_id)))
        HGOTO_ERROR(H5E_ARGS, H5E_BADTYPE, FAIL, "invalid object identifier")

    /* Set up VOL callback arguments */
    file_opt_args.get_info.type  = type;
    file_opt_args.get_info.finfo = finfo;
    vol_cb_args.op_type          = H5VL_NATIVE_FILE_GET_INFO;
    vol_cb_args.args             = &file_opt_args;

    /* Get the file information */
    if (H5VL_file_optional(vol_obj, &vol_cb_args, H5P_DATASET_XFER_DEFAULT, H5_REQUEST_NULL) < 0)
        HGOTO_ERROR(H5E_FILE, H5E_CANTGET, FAIL, "unable to retrieve file info")

done:
    FUNC_LEAVE_API(ret_value)
} /* end H5Fget_info2() */

/*-------------------------------------------------------------------------
 * Function:    H5Fget_metadata_read_retry_info
 *
 * Purpose:     To retrieve the collection of read retries for metadata
 *              items with checksum.
 *
 * Return:      Success:    Non-negative
 *              Failure:    Negative
 *-------------------------------------------------------------------------
 */
herr_t
H5Fget_metadata_read_retry_info(hid_t file_id, H5F_retry_info_t *info /*out*/)
{
    H5VL_object_t *                  vol_obj = NULL;      /* File object for file ID */
    H5VL_optional_args_t             vol_cb_args;         /* Arguments to VOL callback */
    H5VL_native_file_optional_args_t file_opt_args;       /* Arguments for optional operation */
    herr_t                           ret_value = SUCCEED; /* Return value */

    FUNC_ENTER_API(FAIL)
    H5TRACE2("e", "ix", file_id, info);

    /* Check args */
    if (!info)
        HGOTO_ERROR(H5E_ARGS, H5E_BADVALUE, FAIL, "no info struct")

    /* Get the file pointer */
    if (NULL == (vol_obj = (H5VL_object_t *)H5I_object_verify(file_id, H5I_FILE)))
        HGOTO_ERROR(H5E_ARGS, H5E_BADVALUE, FAIL, "not a file ID")

    /* Set up VOL callback arguments */
    file_opt_args.get_metadata_read_retry_info.info = info;
    vol_cb_args.op_type                             = H5VL_NATIVE_FILE_GET_METADATA_READ_RETRY_INFO;
    vol_cb_args.args                                = &file_opt_args;

    /* Get the retry info */
    if (H5VL_file_optional(vol_obj, &vol_cb_args, H5P_DATASET_XFER_DEFAULT, H5_REQUEST_NULL) < 0)
        HGOTO_ERROR(H5E_FILE, H5E_CANTGET, FAIL, "can't get metadata read retry info")

done:
    FUNC_LEAVE_API(ret_value)
} /* end H5Fget_metadata_read_retry_info() */

/*-------------------------------------------------------------------------
 * Function:    H5Fget_free_sections
 *
 * Purpose:     To get free-space section information for free-space manager with
 *              TYPE that is associated with file FILE_ID.
 *              If SECT_INFO is null, this routine returns the total # of free-space
 *              sections.
 *
 * Return:      Success:   The total # of free space sections
 *              Failure:   -1
 *-------------------------------------------------------------------------
 */
ssize_t
H5Fget_free_sections(hid_t file_id, H5F_mem_t type, size_t nsects, H5F_sect_info_t *sect_info /*out*/)
{
    H5VL_object_t *                  vol_obj = NULL;
    H5VL_optional_args_t             vol_cb_args;     /* Arguments to VOL callback */
    H5VL_native_file_optional_args_t file_opt_args;   /* Arguments for optional operation */
    size_t                           sect_count = 0;  /* Number of sections */
    ssize_t                          ret_value  = -1; /* Return value */

    FUNC_ENTER_API((-1))
    H5TRACE4("Zs", "iFmzx", file_id, type, nsects, sect_info);

    /* Check args */
    if (NULL == (vol_obj = (H5VL_object_t *)H5I_object_verify(file_id, H5I_FILE)))
        HGOTO_ERROR(H5E_ARGS, H5E_BADTYPE, (-1), "invalid file identifier")
    if (sect_info && nsects == 0)
        HGOTO_ERROR(H5E_ARGS, H5E_BADVALUE, (-1), "nsects must be > 0")

    /* Set up VOL callback arguments */
    file_opt_args.get_free_sections.type       = type;
    file_opt_args.get_free_sections.sect_info  = sect_info;
    file_opt_args.get_free_sections.nsects     = nsects;
    file_opt_args.get_free_sections.sect_count = &sect_count;
    vol_cb_args.op_type                        = H5VL_NATIVE_FILE_GET_FREE_SECTIONS;
    vol_cb_args.args                           = &file_opt_args;

    /* Get the free-space section information in the file */
    if (H5VL_file_optional(vol_obj, &vol_cb_args, H5P_DATASET_XFER_DEFAULT, H5_REQUEST_NULL) < 0)
        HGOTO_ERROR(H5E_FILE, H5E_CANTGET, (-1), "unable to get file free sections")

    /* Set return value */
    ret_value = (ssize_t)sect_count;

done:
    FUNC_LEAVE_API(ret_value)
} /* end H5Fget_free_sections() */

/*-------------------------------------------------------------------------
 * Function:    H5Fclear_elink_file_cache
 *
 * Purpose:     Releases the external file cache associated with the
 *              provided file, potentially closing any cached files
 *              unless they are held open from somewhere\ else.
 *
 * Return:      Success:    Non-negative
 *              Failure:    Negative
 *-------------------------------------------------------------------------
 */
herr_t
H5Fclear_elink_file_cache(hid_t file_id)
{
    H5VL_object_t *      vol_obj;             /* File */
    H5VL_optional_args_t vol_cb_args;         /* Arguments to VOL callback */
    herr_t               ret_value = SUCCEED; /* Return value */

    FUNC_ENTER_API(FAIL)
    H5TRACE1("e", "i", file_id);

    /* Check args */
    if (NULL == (vol_obj = (H5VL_object_t *)H5I_object_verify(file_id, H5I_FILE)))
        HGOTO_ERROR(H5E_ARGS, H5E_BADVALUE, FAIL, "not a file ID")

    /* Set up VOL callback arguments */
    vol_cb_args.op_type = H5VL_NATIVE_FILE_CLEAR_ELINK_CACHE;
    vol_cb_args.args    = NULL;

    /* Release the EFC */
    if (H5VL_file_optional(vol_obj, &vol_cb_args, H5P_DATASET_XFER_DEFAULT, H5_REQUEST_NULL) < 0)
        HGOTO_ERROR(H5E_FILE, H5E_CANTRELEASE, FAIL, "can't release external file cache")

done:
    FUNC_LEAVE_API(ret_value)
} /* end H5Fclear_elink_file_cache() */

/*-------------------------------------------------------------------------
 * Function:    H5Fstart_swmr_write
 *
 * Purpose:     To enable SWMR writing mode for the file
 *
 *              1) Refresh opened objects: part 1
 *              2) Flush & reset accumulator
 *              3) Mark the file in SWMR writing mode
 *              4) Set metadata read attempts and retries info
 *              5) Disable accumulator
 *              6) Evict all cache entries except the superblock
 *              7) Refresh opened objects (part 2)
 *              8) Unlock the file
 *
 *              Pre-conditions:
 *
 *              1) The file being opened has v3 superblock
 *              2) The file is opened with H5F_ACC_RDWR
 *              3) The file is not already marked for SWMR writing
 *              4) Current implementaion for opened objects:
 *                  --only allow datasets and groups without attributes
 *                  --disallow named datatype with/without attributes
 *                  --disallow opened attributes attached to objects
 *
 * NOTE:        Currently, only opened groups and datasets are allowed
 *              when enabling SWMR via H5Fstart_swmr_write().
 *              Will later implement a different approach--
 *              set up flush dependency/proxy even for file opened without
 *              SWMR to resolve issues with opened objects.
 *
 * Return:      Success:    Non-negative
 *              Failure:    Negative
 *-------------------------------------------------------------------------
 */
herr_t
H5Fstart_swmr_write(hid_t file_id)
{
    H5VL_object_t *      vol_obj = NULL;      /* File info */
    H5VL_optional_args_t vol_cb_args;         /* Arguments to VOL callback */
    herr_t               ret_value = SUCCEED; /* Return value */

    FUNC_ENTER_API(FAIL)
    H5TRACE1("e", "i", file_id);

    /* Check args */
    if (NULL == (vol_obj = (H5VL_object_t *)H5I_object_verify(file_id, H5I_FILE)))
        HGOTO_ERROR(H5E_ARGS, H5E_BADTYPE, FAIL, "hid_t identifier is not a file ID")

    /* Set up collective metadata if appropriate */
    if (H5CX_set_loc(file_id) < 0)
        HGOTO_ERROR(H5E_FILE, H5E_CANTSET, FAIL, "can't set collective metadata read info")

    /* Set up VOL callback arguments */
    vol_cb_args.op_type = H5VL_NATIVE_FILE_START_SWMR_WRITE;
    vol_cb_args.args    = NULL;

    /* Start SWMR writing */
    if (H5VL_file_optional(vol_obj, &vol_cb_args, H5P_DATASET_XFER_DEFAULT, H5_REQUEST_NULL) < 0)
        HGOTO_ERROR(H5E_FILE, H5E_SYSTEM, FAIL, "unable to start SWMR writing")

done:
    FUNC_LEAVE_API(ret_value)
} /* end H5Fstart_swmr_write() */

/*-------------------------------------------------------------------------
 * Function:    H5Fstart_mdc_logging
 *
 * Purpose:     Start metadata cache logging operations for a file.
 *                  - Logging must have been set up via the fapl.
 *
 * Return:      Success:    Non-negative
 *              Failure:    Negative
 *-------------------------------------------------------------------------
 */
herr_t
H5Fstart_mdc_logging(hid_t file_id)
{
    H5VL_object_t *      vol_obj;             /* File info */
    H5VL_optional_args_t vol_cb_args;         /* Arguments to VOL callback */
    herr_t               ret_value = SUCCEED; /* Return value */

    FUNC_ENTER_API(FAIL)
    H5TRACE1("e", "i", file_id);

    /* Sanity check */
    if (NULL == (vol_obj = (H5VL_object_t *)H5I_object_verify(file_id, H5I_FILE)))
        HGOTO_ERROR(H5E_ARGS, H5E_BADTYPE, FAIL, "hid_t identifier is not a file ID")

    /* Set up VOL callback arguments */
    vol_cb_args.op_type = H5VL_NATIVE_FILE_START_MDC_LOGGING;
    vol_cb_args.args    = NULL;

    /* Call mdc logging function */
    if (H5VL_file_optional(vol_obj, &vol_cb_args, H5P_DATASET_XFER_DEFAULT, H5_REQUEST_NULL) < 0)
        HGOTO_ERROR(H5E_FILE, H5E_LOGGING, FAIL, "unable to start mdc logging")

done:
    FUNC_LEAVE_API(ret_value)
} /* H5Fstart_mdc_logging() */

/*-------------------------------------------------------------------------
 * Function:    H5Fstop_mdc_logging
 *
 * Purpose:     Stop metadata cache logging operations for a file.
 *                  - Does not close the log file.
 *                  - Logging must have been set up via the fapl.
 *
 * Return:      Success:    Non-negative
 *              Failure:    Negative
 *-------------------------------------------------------------------------
 */
herr_t
H5Fstop_mdc_logging(hid_t file_id)
{
    H5VL_object_t *      vol_obj;             /* File info */
    H5VL_optional_args_t vol_cb_args;         /* Arguments to VOL callback */
    herr_t               ret_value = SUCCEED; /* Return value */

    FUNC_ENTER_API(FAIL)
    H5TRACE1("e", "i", file_id);

    /* Sanity check */
    if (NULL == (vol_obj = (H5VL_object_t *)H5I_object_verify(file_id, H5I_FILE)))
        HGOTO_ERROR(H5E_ARGS, H5E_BADTYPE, FAIL, "hid_t identifier is not a file ID")

    /* Set up VOL callback arguments */
    vol_cb_args.op_type = H5VL_NATIVE_FILE_STOP_MDC_LOGGING;
    vol_cb_args.args    = NULL;

    /* Call mdc logging function */
    if (H5VL_file_optional(vol_obj, &vol_cb_args, H5P_DATASET_XFER_DEFAULT, H5_REQUEST_NULL) < 0)
        HGOTO_ERROR(H5E_FILE, H5E_LOGGING, FAIL, "unable to stop mdc logging")

done:
    FUNC_LEAVE_API(ret_value)
} /* H5Fstop_mdc_logging() */

/*-------------------------------------------------------------------------
 * Function:    H5Fget_mdc_logging_status
 *
 * Purpose:     Get the logging flags. is_enabled determines if logging was
 *              set up via the fapl. is_currently_logging determines if
 *              log messages are being recorded at this time.
 *
 * Return:      Success:    Non-negative
 *              Failure:    Negative
 *-------------------------------------------------------------------------
 */
herr_t
H5Fget_mdc_logging_status(hid_t file_id, hbool_t *is_enabled /*out*/, hbool_t *is_currently_logging /*out*/)
{
    H5VL_object_t *                  vol_obj;             /* File info */
    H5VL_optional_args_t             vol_cb_args;         /* Arguments to VOL callback */
    H5VL_native_file_optional_args_t file_opt_args;       /* Arguments for optional operation */
    herr_t                           ret_value = SUCCEED; /* Return value */

    FUNC_ENTER_API(FAIL)
    H5TRACE3("e", "ixx", file_id, is_enabled, is_currently_logging);

    /* Sanity check */
    if (NULL == (vol_obj = (H5VL_object_t *)H5I_object_verify(file_id, H5I_FILE)))
        HGOTO_ERROR(H5E_ARGS, H5E_BADTYPE, FAIL, "hid_t identifier is not a file ID")

    /* Set up VOL callback arguments */
    file_opt_args.get_mdc_logging_status.is_enabled           = is_enabled;
    file_opt_args.get_mdc_logging_status.is_currently_logging = is_currently_logging;
    vol_cb_args.op_type                                       = H5VL_NATIVE_FILE_GET_MDC_LOGGING_STATUS;
    vol_cb_args.args                                          = &file_opt_args;

    /* Call mdc logging function */
    if (H5VL_file_optional(vol_obj, &vol_cb_args, H5P_DATASET_XFER_DEFAULT, H5_REQUEST_NULL) < 0)
        HGOTO_ERROR(H5E_FILE, H5E_LOGGING, FAIL, "unable to get logging status")

done:
    FUNC_LEAVE_API(ret_value)
} /* H5Fget_mdc_logging_status() */

/*-------------------------------------------------------------------------
 * Function:    H5Fset_libver_bounds
 *
 * Purpose:     Set to a different low and high bounds while a file is open.
 *              This public routine is introduced in place of
 *              H5Fset_latest_format() starting release 1.10.2.
 *              See explanation for H5Fset_latest_format() in H5Fdeprec.c.
 *
 * Return:      Success:    Non-negative
 *              Failure:    Negative
 *-------------------------------------------------------------------------
 */
herr_t
H5Fset_libver_bounds(hid_t file_id, H5F_libver_t low, H5F_libver_t high)
{
    H5VL_object_t *                  vol_obj;             /* File as VOL object           */
    H5VL_optional_args_t             vol_cb_args;         /* Arguments to VOL callback */
    H5VL_native_file_optional_args_t file_opt_args;       /* Arguments for optional operation */
    herr_t                           ret_value = SUCCEED; /* Return value 				*/

    FUNC_ENTER_API(FAIL)
    H5TRACE3("e", "iFvFv", file_id, low, high);

    /* Check args */
    if (NULL == (vol_obj = (H5VL_object_t *)H5I_object_verify(file_id, H5I_FILE)))
        HGOTO_ERROR(H5E_FILE, H5E_BADVALUE, FAIL, "not a file ID")

    /* Set up collective metadata if appropriate */
    if (H5CX_set_loc(file_id) < 0)
        HGOTO_ERROR(H5E_FILE, H5E_CANTSET, FAIL, "can't set collective metadata read info")

    /* Set up VOL callback arguments */
    file_opt_args.set_libver_bounds.low  = low;
    file_opt_args.set_libver_bounds.high = high;
    vol_cb_args.op_type                  = H5VL_NATIVE_FILE_SET_LIBVER_BOUNDS;
    vol_cb_args.args                     = &file_opt_args;

    /* Set the library's version bounds */
    if (H5VL_file_optional(vol_obj, &vol_cb_args, H5P_DATASET_XFER_DEFAULT, H5_REQUEST_NULL) < 0)
        HGOTO_ERROR(H5E_FILE, H5E_CANTSET, FAIL, "can't set library version bounds")

done:
    FUNC_LEAVE_API(ret_value)
} /* end H5Fset_libver_bounds() */

/*-------------------------------------------------------------------------
 * Function:    H5Fformat_convert (Internal)
 *
 * Purpose:     Downgrade the superblock version to v2 and
 *              downgrade persistent file space to non-persistent
 *              for 1.8 library.
 *
 * Return:      Success:    Non-negative
 *              Failure:    Negative
 *-------------------------------------------------------------------------
 */
herr_t
H5Fformat_convert(hid_t file_id)
{
    H5VL_object_t *      vol_obj = NULL;      /* File */
    H5VL_optional_args_t vol_cb_args;         /* Arguments to VOL callback */
    herr_t               ret_value = SUCCEED; /* Return value */

    FUNC_ENTER_API(FAIL)
    H5TRACE1("e", "i", file_id);

    /* Check args */
    if (NULL == (vol_obj = (H5VL_object_t *)H5I_object_verify(file_id, H5I_FILE)))
        HGOTO_ERROR(H5E_ARGS, H5E_BADTYPE, FAIL, "file_id parameter is not a valid file identifier")

    /* Set up collective metadata if appropriate */
    if (H5CX_set_loc(file_id) < 0)
        HGOTO_ERROR(H5E_FILE, H5E_CANTSET, FAIL, "can't set collective metadata read info")

    /* Set up VOL callback arguments */
    vol_cb_args.op_type = H5VL_NATIVE_FILE_FORMAT_CONVERT;
    vol_cb_args.args    = NULL;

    /* Convert the format */
    if (H5VL_file_optional(vol_obj, &vol_cb_args, H5P_DATASET_XFER_DEFAULT, H5_REQUEST_NULL) < 0)
        HGOTO_ERROR(H5E_FILE, H5E_CANTCONVERT, FAIL, "can't convert file format")

done:
    FUNC_LEAVE_API(ret_value)
} /* end H5Fformat_convert() */

/*-------------------------------------------------------------------------
 * Function:    H5Freset_page_buffering_stats
 *
 * Purpose:     Resets statistics for the page buffer layer.
 *
 * Return:      Success:    Non-negative
 *              Failure:    Negative
 *-------------------------------------------------------------------------
 */
herr_t
H5Freset_page_buffering_stats(hid_t file_id)
{
    H5VL_object_t *      vol_obj;             /* File to reset stats on */
    H5VL_optional_args_t vol_cb_args;         /* Arguments to VOL callback */
    herr_t               ret_value = SUCCEED; /* Return value */

    FUNC_ENTER_API(FAIL)
    H5TRACE1("e", "i", file_id);

    /* Check args */
    if (NULL == (vol_obj = (H5VL_object_t *)H5I_object_verify(file_id, H5I_FILE)))
        HGOTO_ERROR(H5E_ARGS, H5E_BADTYPE, FAIL, "invalid file identifier")

    /* Set up VOL callback arguments */
    vol_cb_args.op_type = H5VL_NATIVE_FILE_RESET_PAGE_BUFFERING_STATS;
    vol_cb_args.args    = NULL;

    /* Reset the statistics */
    if (H5VL_file_optional(vol_obj, &vol_cb_args, H5P_DATASET_XFER_DEFAULT, H5_REQUEST_NULL) < 0)
        HGOTO_ERROR(H5E_FILE, H5E_CANTSET, FAIL, "can't reset stats for page buffering")

done:
    FUNC_LEAVE_API(ret_value)
} /* H5Freset_page_buffering_stats() */

/*-------------------------------------------------------------------------
 * Function:    H5Fget_page_buffering_stats
 *
 * Purpose:     Retrieves statistics for the page buffer layer.
 *
 * Return:      Success:    Non-negative
 *              Failure:    Negative
 *-------------------------------------------------------------------------
 */
herr_t
H5Fget_page_buffering_stats(hid_t file_id, unsigned accesses[2] /*out*/, unsigned hits[2] /*out*/,
                            unsigned misses[2] /*out*/, unsigned evictions[2] /*out*/,
                            unsigned bypasses[2] /*out*/)
{
    H5VL_object_t *                  vol_obj;             /* File object */
    H5VL_optional_args_t             vol_cb_args;         /* Arguments to VOL callback */
    H5VL_native_file_optional_args_t file_opt_args;       /* Arguments for optional operation */
    herr_t                           ret_value = SUCCEED; /* Return value */

    FUNC_ENTER_API(FAIL)
    H5TRACE6("e", "ixxxxx", file_id, accesses, hits, misses, evictions, bypasses);

    /* Check args */
    if (NULL == (vol_obj = (H5VL_object_t *)H5I_object_verify(file_id, H5I_FILE)))
        HGOTO_ERROR(H5E_ARGS, H5E_BADVALUE, FAIL, "not a file ID")
    if (NULL == accesses || NULL == hits || NULL == misses || NULL == evictions || NULL == bypasses)
        HGOTO_ERROR(H5E_ARGS, H5E_BADVALUE, FAIL, "NULL input parameters for stats")

    /* Set up VOL callback arguments */
    file_opt_args.get_page_buffering_stats.accesses  = accesses;
    file_opt_args.get_page_buffering_stats.hits      = hits;
    file_opt_args.get_page_buffering_stats.misses    = misses;
    file_opt_args.get_page_buffering_stats.evictions = evictions;
    file_opt_args.get_page_buffering_stats.bypasses  = bypasses;
    vol_cb_args.op_type                              = H5VL_NATIVE_FILE_GET_PAGE_BUFFERING_STATS;
    vol_cb_args.args                                 = &file_opt_args;

    /* Get the statistics */
    if (H5VL_file_optional(vol_obj, &vol_cb_args, H5P_DATASET_XFER_DEFAULT, H5_REQUEST_NULL) < 0)
        HGOTO_ERROR(H5E_FILE, H5E_CANTGET, FAIL, "can't retrieve stats for page buffering")

done:
    FUNC_LEAVE_API(ret_value)
} /* H5Fget_page_buffering_stats() */

/*-------------------------------------------------------------------------
 * Function:    H5Fget_mdc_image_info
 *
 * Purpose:     Retrieves the image_addr and image_len for the cache image in the file.
 *              image_addr:  --base address of the on disk metadata cache image
 *                           --HADDR_UNDEF if no cache image
 *              image_len:   --size of the on disk metadata cache image
 *                           --zero if no cache image
 *
 * Return:      Success:    Non-negative
 *              Failure:    Negative
 *-------------------------------------------------------------------------
 */
herr_t
H5Fget_mdc_image_info(hid_t file_id, haddr_t *image_addr /*out*/, hsize_t *image_len /*out*/)
{
    H5VL_object_t *                  vol_obj;             /* File info */
    H5VL_optional_args_t             vol_cb_args;         /* Arguments to VOL callback */
    H5VL_native_file_optional_args_t file_opt_args;       /* Arguments for optional operation */
    herr_t                           ret_value = SUCCEED; /* Return value */

    FUNC_ENTER_API(FAIL)
    H5TRACE3("e", "ixx", file_id, image_addr, image_len);

    /* Check args */
    if (NULL == (vol_obj = (H5VL_object_t *)H5I_object_verify(file_id, H5I_FILE)))
        HGOTO_ERROR(H5E_ARGS, H5E_BADTYPE, FAIL, "hid_t identifier is not a file ID")

    /* Set up VOL callback arguments */
    file_opt_args.get_mdc_image_info.addr = image_addr;
    file_opt_args.get_mdc_image_info.len  = image_len;
    vol_cb_args.op_type                   = H5VL_NATIVE_FILE_GET_MDC_IMAGE_INFO;
    vol_cb_args.args                      = &file_opt_args;

    /* Go get the address and size of the cache image */
    if (H5VL_file_optional(vol_obj, &vol_cb_args, H5P_DATASET_XFER_DEFAULT, H5_REQUEST_NULL) < 0)
        HGOTO_ERROR(H5E_FILE, H5E_CANTGET, FAIL, "can't retrieve cache image info")

done:
    FUNC_LEAVE_API(ret_value)
} /* H5Fget_mdc_image_info() */

/*-------------------------------------------------------------------------
 * Function:    H5Fget_eoa
 *
 * Purpose:     Gets the address of the first byte after the last
 *              allocated memory in the file.
 *              (See H5FDget_eoa() in H5FD.c)
 *
 * Return:      Success:    Non-negative
 *              Failure:    Negative
 *-------------------------------------------------------------------------
 */
herr_t
H5Fget_eoa(hid_t file_id, haddr_t *eoa /*out*/)
{
    H5VL_object_t *vol_obj;             /* File info */
    herr_t         ret_value = SUCCEED; /* Return value */

    FUNC_ENTER_API(FAIL)
    H5TRACE2("e", "ix", file_id, eoa);

    /* Check args */
    if (NULL == (vol_obj = (H5VL_object_t *)H5I_object_verify(file_id, H5I_FILE)))
        HGOTO_ERROR(H5E_ARGS, H5E_BADTYPE, FAIL, "hid_t identifier is not a file ID")

    /* Only do work if valid pointer to fill in */
    if (eoa) {
        H5VL_optional_args_t             vol_cb_args;   /* Arguments to VOL callback */
        H5VL_native_file_optional_args_t file_opt_args; /* Arguments for optional operation */

        /* Set up VOL callback arguments */
        file_opt_args.get_eoa.eoa = eoa;
        vol_cb_args.op_type       = H5VL_NATIVE_FILE_GET_EOA;
        vol_cb_args.args          = &file_opt_args;

        /* Retrieve the EOA for the file */
        if (H5VL_file_optional(vol_obj, &vol_cb_args, H5P_DATASET_XFER_DEFAULT, H5_REQUEST_NULL) < 0)
            HGOTO_ERROR(H5E_FILE, H5E_CANTGET, FAIL, "unable to get EOA")
    } /* end if */

done:
    FUNC_LEAVE_API(ret_value)
} /* H5Fget_eoa() */

/*-------------------------------------------------------------------------
 * Function:    H5Fincrement_filesize
 *
 * Purpose:     Set the EOA for the file to the maximum of (EOA, EOF) + increment
 *
 * Return:      Success:    Non-negative
 *              Failure:    Negative
 *-------------------------------------------------------------------------
 */
herr_t
H5Fincrement_filesize(hid_t file_id, hsize_t increment)
{
    H5VL_object_t *                  vol_obj;             /* File info */
    H5VL_optional_args_t             vol_cb_args;         /* Arguments to VOL callback */
    H5VL_native_file_optional_args_t file_opt_args;       /* Arguments for optional operation */
    herr_t                           ret_value = SUCCEED; /* Return value */

    FUNC_ENTER_API(FAIL)
    H5TRACE2("e", "ih", file_id, increment);

    /* Check args */
    if (NULL == (vol_obj = (H5VL_object_t *)H5I_object_verify(file_id, H5I_FILE)))
        HGOTO_ERROR(H5E_ARGS, H5E_BADTYPE, FAIL, "hid_t identifier is not a file ID")

    /* Set up VOL callback arguments */
    file_opt_args.increment_filesize.increment = increment;
    vol_cb_args.op_type                        = H5VL_NATIVE_FILE_INCR_FILESIZE;
    vol_cb_args.args                           = &file_opt_args;

    /* Increment the file size */
    if (H5VL_file_optional(vol_obj, &vol_cb_args, H5P_DATASET_XFER_DEFAULT, H5_REQUEST_NULL) < 0)
        HGOTO_ERROR(H5E_FILE, H5E_CANTSET, FAIL, "unable to increment file size")

done:
    FUNC_LEAVE_API(ret_value)
} /* H5Fincrement_filesize() */

/*-------------------------------------------------------------------------
 * Function:    H5Fget_dset_no_attrs_hint
 *
 * Purpose:     Get the file-level setting to create minimized dataset object headers.
 *              Result is stored at pointer `minimize`.
 *
 * Return:      Success:    Non-negative
 *              Failure:    Negative
 *-------------------------------------------------------------------------
 */
herr_t
H5Fget_dset_no_attrs_hint(hid_t file_id, hbool_t *minimize /*out*/)
{
    H5VL_object_t *                  vol_obj;             /* File info */
    H5VL_optional_args_t             vol_cb_args;         /* Arguments to VOL callback */
    H5VL_native_file_optional_args_t file_opt_args;       /* Arguments for optional operation */
    herr_t                           ret_value = SUCCEED; /* Return value */

    FUNC_ENTER_API(FAIL)
    H5TRACE2("e", "ix", file_id, minimize);

    /* Check args */
    if (NULL == minimize)
        HGOTO_ERROR(H5E_ARGS, H5E_BADVALUE, FAIL, "out pointer 'minimize' cannot be NULL")
    if (NULL == (vol_obj = (H5VL_object_t *)H5I_object_verify(file_id, H5I_FILE)))
        HGOTO_ERROR(H5E_ARGS, H5E_BADTYPE, FAIL, "invalid file identifier")

    /* Set up VOL callback arguments */
    file_opt_args.get_min_dset_ohdr_flag.minimize = minimize;
    vol_cb_args.op_type                           = H5VL_NATIVE_FILE_GET_MIN_DSET_OHDR_FLAG;
    vol_cb_args.args                              = &file_opt_args;

    /* Get the dataset object header minimum size flag */
    if (H5VL_file_optional(vol_obj, &vol_cb_args, H5P_DATASET_XFER_DEFAULT, H5_REQUEST_NULL) < 0)
        HGOTO_ERROR(H5E_FILE, H5E_CANTSET, FAIL, "unable to set file's dataset header minimization flag")

done:
    FUNC_LEAVE_API(ret_value)
} /* H5Fget_dset_no_attrs_hint */

/*-------------------------------------------------------------------------
 * Function:    H5Fset_dset_no_attrs_hint
 *
 * Purpose:     Set the file-level setting to create minimized dataset object
 *              headers.
 *
 * Return:      Success:    Non-negative
 *              Failure:    Negative
 *-------------------------------------------------------------------------
 */
herr_t
H5Fset_dset_no_attrs_hint(hid_t file_id, hbool_t minimize)
{
    H5VL_object_t *                  vol_obj;             /* File info */
    H5VL_optional_args_t             vol_cb_args;         /* Arguments to VOL callback */
    H5VL_native_file_optional_args_t file_opt_args;       /* Arguments for optional operation */
    herr_t                           ret_value = SUCCEED; /* Return value */

    FUNC_ENTER_API(FAIL)
    H5TRACE2("e", "ib", file_id, minimize);

    /* Check args */
    if (NULL == (vol_obj = (H5VL_object_t *)H5I_object_verify(file_id, H5I_FILE)))
        HGOTO_ERROR(H5E_ARGS, H5E_BADTYPE, FAIL, "invalid file identifier")

    /* Set up VOL callback arguments */
    file_opt_args.set_min_dset_ohdr_flag.minimize = minimize;
    vol_cb_args.op_type                           = H5VL_NATIVE_FILE_SET_MIN_DSET_OHDR_FLAG;
    vol_cb_args.args                              = &file_opt_args;

    /* Set the 'minimize dataset object headers flag' */
    if (H5VL_file_optional(vol_obj, &vol_cb_args, H5P_DATASET_XFER_DEFAULT, H5_REQUEST_NULL) < 0)
        HGOTO_ERROR(H5E_FILE, H5E_CANTSET, FAIL, "unable to set file's dataset header minimization flag")

done:
    FUNC_LEAVE_API(ret_value)
} /* H5Fset_dset_no_attrs_hint */<|MERGE_RESOLUTION|>--- conflicted
+++ resolved
@@ -652,26 +652,7 @@
                 HDONE_ERROR(H5E_FILE, H5E_CANTDEC, H5I_INVALID_HID, "can't decrement count on file ID")
             HGOTO_ERROR(H5E_FILE, H5E_CANTINSERT, H5I_INVALID_HID, "can't insert token into event set")
         } /* end if */
-<<<<<<< HEAD
     }     /* end if */
-=======
-
-    /* Reset token for 'post open' operation */
-    /* (Unnecessary if create operation didn't change it, but not worth checking -QAK) */
-    token = NULL;
-
-    /* Perform 'post open' operation */
-    if (H5F__post_open_api_common(vol_obj, token_ptr) < 0)
-        HGOTO_ERROR(H5E_FILE, H5E_CANTINIT, H5I_INVALID_HID, "'post open' operation failed")
-
-    /* If a token was created, add the token to the event set */
-    if (NULL != token)
-        /* clang-format off */
-        if (H5ES_insert(es_id, vol_obj->connector, token,
-                        H5ARG_TRACE8(__func__, "*s*sIu*sIuiii", app_file, app_func, app_line, filename, flags, fcpl_id, fapl_id, es_id)) < 0)
-            /* clang-format on */
-            HGOTO_ERROR(H5E_FILE, H5E_CANTINSERT, H5I_INVALID_HID, "can't insert token into event set")
->>>>>>> 858a2b28
 
 done:
     FUNC_LEAVE_API(ret_value)
@@ -809,26 +790,7 @@
                 HDONE_ERROR(H5E_FILE, H5E_CANTDEC, H5I_INVALID_HID, "can't decrement count on file ID")
             HGOTO_ERROR(H5E_FILE, H5E_CANTINSERT, H5I_INVALID_HID, "can't insert token into event set")
         } /* end if */
-<<<<<<< HEAD
     }     /* end if */
-=======
-
-    /* Reset token for 'post open' operation */
-    /* (Unnecessary if create operation didn't change it, but not worth checking -QAK) */
-    token = NULL;
-
-    /* Perform 'post open' operation */
-    if (H5F__post_open_api_common(vol_obj, token_ptr) < 0)
-        HGOTO_ERROR(H5E_FILE, H5E_CANTINIT, H5I_INVALID_HID, "'post open' operation failed")
-
-    /* If a token was created, add the token to the event set */
-    if (NULL != token)
-        /* clang-format off */
-        if (H5ES_insert(es_id, vol_obj->connector, token,
-                        H5ARG_TRACE7(__func__, "*s*sIu*sIuii", app_file, app_func, app_line, filename, flags, fapl_id, es_id)) < 0)
-            /* clang-format on */
-            HGOTO_ERROR(H5E_FILE, H5E_CANTINSERT, H5I_INVALID_HID, "can't insert token into event set")
->>>>>>> 858a2b28
 
 done:
     FUNC_LEAVE_API(ret_value)
@@ -1440,26 +1402,7 @@
                 HDONE_ERROR(H5E_FILE, H5E_CANTDEC, H5I_INVALID_HID, "can't decrement count on file ID")
             HGOTO_ERROR(H5E_FILE, H5E_CANTINSERT, H5I_INVALID_HID, "can't insert token into event set")
         } /* end if */
-<<<<<<< HEAD
     }     /* end if */
-=======
-
-    /* Reset token for 'post open' operation */
-    /* (Unnecessary if create operation didn't change it, but not worth checking -QAK) */
-    token = NULL;
-
-    /* Perform 'post open' operation */
-    if (H5F__post_open_api_common(vol_obj, token_ptr) < 0)
-        HGOTO_ERROR(H5E_FILE, H5E_CANTINIT, H5I_INVALID_HID, "'post open' operation failed")
-
-    /* If a token was created, add the token to the event set */
-    if (NULL != token)
-        /* clang-format off */
-        if (H5ES_insert(es_id, vol_obj->connector, token,
-                        H5ARG_TRACE5(__func__, "*s*sIuii", app_file, app_func, app_line, file_id, es_id)) < 0)
-            /* clang-format on */
-            HGOTO_ERROR(H5E_FILE, H5E_CANTINSERT, H5I_INVALID_HID, "can't insert token into event set")
->>>>>>> 858a2b28
 
 done:
     FUNC_LEAVE_API(ret_value)
