/* * * * * * * * * * * * * * * * * * * * * * * * * * * * * * * * * * * * * * *
 * Copyright by The HDF Group.                                               *
 * Copyright by the Board of Trustees of the University of Illinois.         *
 * All rights reserved.                                                      *
 *                                                                           *
 * This file is part of HDF5.  The full HDF5 copyright notice, including     *
 * terms governing use, modification, and redistribution, is contained in    *
 * the COPYING file, which can be found at the root of the source code       *
 * distribution tree, or in https://support.hdfgroup.org/ftp/HDF5/releases.  *
 * If you do not have access to either file, you may request a copy from     *
 * help@hdfgroup.org.                                                        *
 * * * * * * * * * * * * * * * * * * * * * * * * * * * * * * * * * * * * * * */

/****************/
/* Module Setup */
/****************/

#include "H5Fmodule.h"          /* This source code file is part of the H5F module */


/***********/
/* Headers */
/***********/
#include "H5private.h"          /* Generic Functions                        */
#include "H5Aprivate.h"         /* Attributes                               */
#include "H5ACprivate.h"        /* Metadata cache                           */
#include "H5CXprivate.h"        /* API Contexts                             */
#include "H5Dprivate.h"         /* Datasets                                 */
#include "H5Eprivate.h"         /* Error handling                           */
#include "H5Fpkg.h"             /* File access                              */
#include "H5FDprivate.h"        /* File drivers                             */
#include "H5Gprivate.h"         /* Groups                                   */
#include "H5Iprivate.h"         /* IDs                                      */
#include "H5MFprivate.h"        /* File memory management                   */
#include "H5MMprivate.h"        /* Memory management                        */
#include "H5Pprivate.h"         /* Property lists                           */
#include "H5Tprivate.h"         /* Datatypes                                */


/****************/
/* Local Macros */
/****************/

/******************/
/* Local Typedefs */
/******************/


/********************/
/* Package Typedefs */
/********************/


/********************/
/* Local Prototypes */
/********************/

static herr_t H5F__close_cb(H5F_t *f);


/*********************/
/* Package Variables */
/*********************/

/* Package initialization variable */
hbool_t H5_PKG_INIT_VAR = FALSE;


/*****************************/
/* Library Private Variables */
/*****************************/


/*******************/
/* Local Variables */
/*******************/


/* File ID class */
static const H5I_class_t H5I_FILE_CLS[1] = {{
    H5I_FILE,                   /* ID class value */
    0,                          /* Class flags */
    0,                          /* # of reserved IDs for class */
    (H5I_free_t)H5F__close_cb   /* Callback routine for closing objects of this class */
}};


/*--------------------------------------------------------------------------
NAME
   H5F__init_package -- Initialize interface-specific information
USAGE
    herr_t H5F__init_package()
RETURNS
    Non-negative on success/Negative on failure
DESCRIPTION
    Initializes any interface-specific data or routines.

--------------------------------------------------------------------------*/
herr_t
H5F__init_package(void)
{
    herr_t ret_value = SUCCEED;   /* Return value */

    FUNC_ENTER_PACKAGE

    /*
     * Initialize the atom group for the file IDs.
     */
    if(H5I_register_type(H5I_FILE_CLS) < 0)
        HGOTO_ERROR(H5E_FILE, H5E_CANTINIT, FAIL, "unable to initialize interface")

done:
    FUNC_LEAVE_NOAPI(ret_value)
} /* H5F__init_package() */


/*-------------------------------------------------------------------------
 * Function:    H5F_term_package
 *
 * Purpose:     Terminate this interface: free all memory and reset global
 *              variables to their initial values.  Release all ID groups
 *              associated with this interface.
 *
 * Return:      Success:    Positive if anything was done that might
 *                          have affected other interfaces;
 *                          zero otherwise.
 *
 *              Failure:    Never fails
 *
 *-------------------------------------------------------------------------
 */
int
H5F_term_package(void)
{
    int    n = 0;

    FUNC_ENTER_NOAPI_NOINIT_NOERR

    if(H5_PKG_INIT_VAR) {
        if(H5I_nmembers(H5I_FILE) > 0) {
            (void)H5I_clear_type(H5I_FILE, FALSE, FALSE);
            n++; /*H5I*/
        } /* end if */
        else {
            /* Make certain we've cleaned up all the shared file objects */
            H5F_sfile_assert_num(0);

            /* Destroy the file object id group */
            n += (H5I_dec_type_ref(H5I_FILE) > 0);

            /* Mark closed */
            if(0 == n)
                H5_PKG_INIT_VAR = FALSE;
        } /* end else */
    } /* end if */

    FUNC_LEAVE_NOAPI(n)
} /* end H5F_term_package() */


/*-------------------------------------------------------------------------
 * Function:    H5F__close_cb
 *
 * Purpose:     Closes a file or causes the close operation to be pended.
 *              This function is called from the API and gets called
 *              by H5Fclose->H5I_dec_ref->H5F__close_cb when H5I_dec_ref()
 *              decrements the file ID reference count to zero.  The file ID
 *              is removed from the H5I_FILE group by H5I_dec_ref() just
 *              before H5F__close_cb() is called. If there are open object
 *              headers then the close is pended by moving the file to the
 *              H5I_FILE_CLOSING ID group (the f->closing contains the ID
 *              assigned to file).
 *
 * Return:      SUCCEED/FAIL
 *
 *-------------------------------------------------------------------------
 */
static herr_t
H5F__close_cb(H5F_t *f)
{
    herr_t          ret_value = SUCCEED;    /* Return value */

    FUNC_ENTER_STATIC

    /* Sanity check */
    HDassert(f);
    HDassert(f->file_id > 0);   /* This routine should only be called when a file ID's ref count drops to zero */

    /* Perform checks for "semi" file close degree here, since closing the
     * file is not allowed if there are objects still open.
     */
    if(f->shared->fc_degree == H5F_CLOSE_SEMI) {
        unsigned nopen_files = 0;       /* Number of open files in file/mount hierarchy */
        unsigned nopen_objs = 0;        /* Number of open objects in file/mount hierarchy */

        /* Get the number of open objects and open files on this file/mount hierarchy */
        if(H5F__mount_count_ids(f, &nopen_files, &nopen_objs) < 0)
            HGOTO_ERROR(H5E_SYM, H5E_MOUNT, FAIL, "problem checking mount hierarchy")

        /* If there are no other file IDs open on this file/mount hier., but
         * there are still open objects, issue an error and bail out now,
         * without decrementing the file ID's reference count and triggering
         * a "real" attempt at closing the file.
         */
        if(nopen_files == 1 && nopen_objs > 0)
            HGOTO_ERROR(H5E_FILE, H5E_CANTCLOSEFILE, FAIL, "can't close file, there are objects still open")
    } /* end if */

    /* Reset the file ID for this file */
    f->file_id = -1;

    /* Attempt to close the file/mount hierarchy */
    if(H5F_try_close(f, NULL) < 0)
        HGOTO_ERROR(H5E_FILE, H5E_CANTCLOSEFILE, FAIL, "unable to close file")

done:
    FUNC_LEAVE_NOAPI(ret_value)
} /* end H5F__close_cb() */


/*-------------------------------------------------------------------------
 * Function:    H5Fget_create_plist
 *
 * Purpose:     Get an atom for a copy of the file-creation property list for
 *              this file. This function returns an atom with a copy of the
 *              properties used to create a file.
 *
 * Return:      Success:    Object ID for a copy of the file creation
 *                          property list.
 *
 *              Failure:    H5I_INVALID_HID
 *
 *-------------------------------------------------------------------------
 */
hid_t
H5Fget_create_plist(hid_t file_id)
{
    H5F_t          *file;                           /* File info */
    H5P_genplist_t *plist;                          /* Property list */
    hid_t           ret_value = H5I_INVALID_HID;    /* Return value */

    FUNC_ENTER_API(H5I_INVALID_HID)
    H5TRACE1("i", "i", file_id);

    /* check args */
    if(NULL == (file = (H5F_t *)H5I_object_verify(file_id, H5I_FILE)))
        HGOTO_ERROR(H5E_ARGS, H5E_BADTYPE, H5I_INVALID_HID, "invalid file identifier")
    if(NULL == (plist = (H5P_genplist_t *)H5I_object(file->shared->fcpl_id)))
        HGOTO_ERROR(H5E_ARGS, H5E_BADTYPE, H5I_INVALID_HID, "not a property list")

    /* Retrieve the file creation property list */
    if((ret_value = H5P_copy_plist(plist, TRUE)) < 0)
        HGOTO_ERROR(H5E_PLIST, H5E_CANTCOPY, H5I_INVALID_HID, "unable to retrieve file creation properties")

done:
    FUNC_LEAVE_API(ret_value)
} /* end H5Fget_create_plist() */


/*-------------------------------------------------------------------------
 * Function:    H5Fget_access_plist
 *
 * Purpose:     Returns a copy of the file access property list of the
 *              specified file.
 *
 *              NOTE: Make sure that, if you are going to overwrite
 *              information in the copied property list that was
 *              previously opened and assigned to the property list, then
 *              you must close it before overwriting the values.
 *
 * Return:      Success:    Object ID for a copy of the file access
 *                          property list.
 *
 *              Failure:    H5I_INVALID_HID
 *
 *-------------------------------------------------------------------------
 */
hid_t
H5Fget_access_plist(hid_t file_id)
{
    H5F_t *file;                                    /* File info */
    hid_t           ret_value = H5I_INVALID_HID;    /* Return value */

    FUNC_ENTER_API(H5I_INVALID_HID)
    H5TRACE1("i", "i", file_id);

    /* Check args */
    if(NULL == (file = (H5F_t *)H5I_object_verify(file_id, H5I_FILE)))
        HGOTO_ERROR(H5E_ARGS, H5E_BADTYPE, H5I_INVALID_HID, "invalid file identifier")

    /* Retrieve the file's access property list */
    if((ret_value = H5F_get_access_plist(file, TRUE)) < 0)
        HGOTO_ERROR(H5E_PLIST, H5E_CANTGET, H5I_INVALID_HID, "can't get file access property list")

done:
    FUNC_LEAVE_API(ret_value)
} /* end H5Fget_access_plist() */


/*-------------------------------------------------------------------------
 * Function:    H5F__get_all_count_cb
 *
 * Purpose:     Get counter of all object types currently open.
 *
 * Return:      Success:    H5_ITER_CONT or H5_ITER_STOP
 *
 *              Failure:    H5_ITER_ERROR
 *
 *-------------------------------------------------------------------------
 */
static int
H5F__get_all_count_cb(void H5_ATTR_UNUSED *obj_ptr, hid_t H5_ATTR_UNUSED obj_id, void *key)
{
    H5F_trav_obj_cnt_t *udata = (H5F_trav_obj_cnt_t *)key;
    int                ret_value = H5_ITER_CONT;    /* Return value */

    FUNC_ENTER_STATIC_NOERR

    *(udata->obj_count) = *(udata->obj_count) + 1; 

    FUNC_LEAVE_NOAPI(ret_value)
} /* H5F_get_all_count_cb */


/*-------------------------------------------------------------------------
 * Function:    H5Fget_obj_count
 *
 * Purpose:     Public function returning the number of opened object IDs
 *              (files, datasets, groups and datatypes) in the same file.
 *
 * Return:      Success:    The number of opened object IDs
 *
 *              Failure:    -1
 *
 *-------------------------------------------------------------------------
 */
ssize_t
H5Fget_obj_count(hid_t file_id, unsigned types)
{
    ssize_t  ret_value = 0;         /* Return value */

    FUNC_ENTER_API((-1))
    H5TRACE2("Zs", "iIu", file_id, types);

    /* Check arguments */
    if(0 == (types & H5F_OBJ_ALL))
        HGOTO_ERROR(H5E_ARGS, H5E_BADVALUE, (-1), "not an object type")

    /* Perform the query */
    /* If the 'special' ID wasn't passed in, just make a normal call to
     * count the IDs in the file.
     */
    if(file_id != (hid_t)H5F_OBJ_ALL) {
        H5F_t    *f = NULL;
        size_t   obj_count = 0;

        /* Get the file object */
        if(NULL == (f = (H5F_t *)H5I_object_verify(file_id, H5I_FILE)))
            HGOTO_ERROR(H5E_ARGS, H5E_BADTYPE, (-1), "not a file id")

        /* Get the count */
        if(H5F_get_obj_count(f, types, TRUE, &obj_count) < 0)
            HGOTO_ERROR(H5E_FILE, H5E_CANTGET, (-1), "unable to get object count in file(s)")

        /* Set the return value */
        ret_value = (ssize_t)obj_count;
    }
    /* If we passed in the 'special' ID, get the count for everything open in the
     * library, iterating over all open files and getting the object count for each.
     *
     * XXX: Consider making this a helper function in H5I.
     */
    else {
        H5F_trav_obj_cnt_t udata;

        udata.obj_count = &ret_value;
        udata.types = types | H5F_OBJ_LOCAL;

        if(types & H5F_OBJ_FILE) {
            if(H5I_iterate(H5I_FILE, H5F__get_all_count_cb, &udata, TRUE) < 0)
                HGOTO_ERROR(H5E_FILE, H5E_BADITER, (-1), "iteration over file IDs failed");
        }
        if(types & H5F_OBJ_DATASET) {
            if(H5I_iterate(H5I_DATASET, H5F__get_all_count_cb, &udata, TRUE) < 0)
                HGOTO_ERROR(H5E_FILE, H5E_BADITER, (-1), "iteration over dataset IDs failed");
        }
        if(types & H5F_OBJ_GROUP) {
            if(H5I_iterate(H5I_GROUP, H5F__get_all_count_cb, &udata, TRUE) < 0)
                HGOTO_ERROR(H5E_FILE, H5E_BADITER, (-1), "iteration over group IDs failed");
        }
        if(types & H5F_OBJ_DATATYPE) {
            if(H5I_iterate(H5I_DATATYPE, H5F__get_all_count_cb, &udata, TRUE) < 0)
                HGOTO_ERROR(H5E_FILE, H5E_BADITER, (-1), "iteration over datatype IDs failed");
        }
        if(types & H5F_OBJ_ATTR) {
            if(H5I_iterate(H5I_ATTR, H5F__get_all_count_cb, &udata, TRUE) < 0)
                HGOTO_ERROR(H5E_FILE, H5E_BADITER, (-1), "iteration over attribute IDs failed");
        }
    }

done:
    FUNC_LEAVE_API(ret_value)
} /* end H5Fget_obj_count() */


/*-------------------------------------------------------------------------
 * Function:    H5F__get_all_ids_cb
 *
 * Purpose:     Get IDs of all currently open objects of a given type.
 *
 * Return:      Success:    H5_ITER_CONT or H5_ITER_STOP
 *
 *              Failure:    H5_ITER_ERROR
 *
 *-------------------------------------------------------------------------
 */
static int
H5F__get_all_ids_cb(void H5_ATTR_UNUSED *obj_ptr, hid_t obj_id, void *key)
{
    H5F_trav_obj_ids_t *udata = (H5F_trav_obj_ids_t *)key;
    int                ret_value = H5_ITER_CONT;    /* Return value */

    FUNC_ENTER_STATIC_NOERR

    if(*udata->obj_count >= udata->max_objs)
        HGOTO_DONE(H5_ITER_STOP);

    udata->oid_list[*udata->obj_count] = obj_id;
    *(udata->obj_count) = *(udata->obj_count) + 1;

done:
    FUNC_LEAVE_NOAPI(ret_value)
} /* H5F__get_all_ids_cb */


/*-------------------------------------------------------------------------
 * Function:    H5Fget_object_ids
 *
 * Purpose:     Public function to return a list of opened object IDs.
 *
 * NOTE:        Type mismatch - You can ask for more objects than can be
 *              returned.
 *
 * Return:      Success:    The number of IDs in oid_list
 *
 *              Failure:    -1
 *
 *-------------------------------------------------------------------------
 */
ssize_t
H5Fget_obj_ids(hid_t file_id, unsigned types, size_t max_objs, hid_t *oid_list)
{
    ssize_t     ret_value = 0;          /* Return value */

    FUNC_ENTER_API((-1))
    H5TRACE4("Zs", "iIuz*i", file_id, types, max_objs, oid_list);

    /* Check arguments */
    if(0 == (types & H5F_OBJ_ALL))
        HGOTO_ERROR(H5E_ARGS, H5E_BADVALUE, (-1), "not an object type")
    if(!oid_list)
        HGOTO_ERROR(H5E_ARGS, H5E_BADVALUE, (-1), "object ID list cannot be NULL")

    /* Perform the query */
    /* If the 'special' ID wasn't passed in, just make a normal VOL call to
     * get the IDs from the file.
     */
    if(file_id != (hid_t)H5F_OBJ_ALL) {
        H5F_t      *file = NULL;
        size_t      obj_id_count = 0;

        /* get the file object */
        if(NULL == (file = (H5F_t *)H5I_object_verify(file_id, H5I_FILE)))
            HGOTO_ERROR(H5E_ARGS, H5E_BADTYPE, (-1), "invalid file identifier")

        /* Get the IDs */
        if(H5F_get_obj_ids(file, types, max_objs, oid_list, TRUE, &obj_id_count) < 0)
            HGOTO_ERROR(H5E_FILE, H5E_CANTGET, (-1), "unable to get object ids in file(s)")

        /* Set the return value */
        ret_value = (ssize_t)obj_id_count;
    }
    /* If we passed in the 'special' ID, get the count for everything open in the
     * library, iterating over all open files and getting the object count for each.
     *
     * XXX: Consider making this a helper function in H5I.
     * XXX: Note that the RM states that passing in a negative value for max_objs
     *      gets you all the objects. This technically works, but is clearly wrong
     *      behavior since max_objs is an unsigned type.
     */
    else {
        H5F_trav_obj_ids_t udata;

        udata.max_objs = max_objs;
        udata.oid_list = oid_list;
        udata.obj_count = &ret_value;

        if(types & H5F_OBJ_FILE) {
            if(H5I_iterate(H5I_FILE, H5F__get_all_ids_cb, &udata, TRUE) < 0)
                HGOTO_ERROR(H5E_FILE, H5E_BADITER, (-1), "iteration over file IDs failed");
        }
        if(types & H5F_OBJ_DATASET) {
            if(H5I_iterate(H5I_DATASET, H5F__get_all_ids_cb, &udata, TRUE) < 0)
                HGOTO_ERROR(H5E_FILE, H5E_BADITER, (-1), "iteration over dataset IDs failed");
        }
        if(types & H5F_OBJ_GROUP) {
            if(H5I_iterate(H5I_GROUP, H5F__get_all_ids_cb, &udata, TRUE) < 0)
                HGOTO_ERROR(H5E_FILE, H5E_BADITER, (-1), "iteration over group IDs failed");
        }
        if(types & H5F_OBJ_DATATYPE) {
            if(H5I_iterate(H5I_DATATYPE, H5F__get_all_ids_cb, &udata, TRUE) < 0)
                HGOTO_ERROR(H5E_FILE, H5E_BADITER, (-1), "iteration over datatype IDs failed");
        }
        if(types & H5F_OBJ_ATTR) {
            if(H5I_iterate(H5I_ATTR, H5F__get_all_ids_cb, &udata, TRUE) < 0)
                HGOTO_ERROR(H5E_FILE, H5E_BADITER, (-1), "iteration over attribute IDs failed");
        }
    }

done:
    FUNC_LEAVE_API(ret_value)
} /* end H5Fget_obj_ids() */


/*-------------------------------------------------------------------------
 * Function:    H5Fget_vfd_handle
 *
 * Purpose:     Returns a pointer to the file handle of the low-level file
 *              driver.
 *
 * Return:      SUCCEED/FAIL
 *
 *-------------------------------------------------------------------------
 */
herr_t
H5Fget_vfd_handle(hid_t file_id, hid_t fapl_id, void **file_handle)
{
    H5F_t          *file;                           /* File info */
    herr_t          ret_value = SUCCEED;            /* Return value */

    FUNC_ENTER_API(FAIL)
    H5TRACE3("e", "ii**x", file_id, fapl_id, file_handle);

    /* Check args */
    if(!file_handle)
        HGOTO_ERROR(H5E_ARGS, H5E_BADVALUE, FAIL, "invalid file handle pointer")

    /* Get the file object */
    if(NULL == (file = (H5F_t *)H5I_object_verify(file_id, H5I_FILE)))
        HGOTO_ERROR(H5E_ARGS, H5E_BADTYPE, FAIL, "invalid file identifier")

    /* Retrieve the VFD handle for the file */
    if(H5F_get_vfd_handle(file, fapl_id, file_handle) < 0)
        HGOTO_ERROR(H5E_FILE, H5E_CANTGET, FAIL, "unable to get VFD handle")

done:
    FUNC_LEAVE_API(ret_value)
} /* end H5Fget_vfd_handle() */


/*-------------------------------------------------------------------------
 * Function:    H5Fis_hdf5
 *
 * Purpose:     Check the file signature to detect an HDF5 file.
 *
 * Bugs:        This function is not robust: it only uses the default file
 *              driver when attempting to open the file when in fact it
 *              should use all known file drivers.
 *
 * Return:      TRUE/FALSE/FAIL
 *
 *-------------------------------------------------------------------------
 */
htri_t
H5Fis_hdf5(const char *name)
{
    htri_t      ret_value;              /* Return value */

    FUNC_ENTER_API(FAIL)
    H5TRACE1("t", "*s", name);

    /* Check args */
    if(!name || !*name)
        HGOTO_ERROR(H5E_ARGS, H5E_BADRANGE, FAIL, "no file name specified")

    /* call the private is_HDF5 function */
    /* (Should not trigger raw data I/O - QAK, 2018/01/03) */
    if((ret_value = H5F__is_hdf5(name)) < 0)
        HGOTO_ERROR(H5E_FILE, H5E_NOTHDF5, FAIL, "unable open file")

done:
    FUNC_LEAVE_API(ret_value)
} /* end H5Fis_hdf5() */


/*-------------------------------------------------------------------------
 * Function:    H5Fcreate
 *
 * Purpose:     This is the primary function for creating HDF5 files . The
 *              flags parameter determines whether an existing file will be
 *              overwritten or not.  All newly created files are opened for
 *              both reading and writing.  All flags may be combined with the
 *              bit-wise OR operator (`|') to change the behavior of the file
 *              create call.
 *
 *              The more complex behaviors of a file's creation and access
 *              are controlled through the file-creation and file-access
 *              property lists.  The value of H5P_DEFAULT for a template
 *              value indicates that the library should use the default
 *              values for the appropriate template.
 *
 * See also:    H5Fpublic.h for the list of supported flags. H5Ppublic.h for
 *              the list of file creation and file access properties.
 *
 * Return:      Success:    A file ID
 *
 *              Failure:    H5I_INVALID_HID
 *
 *-------------------------------------------------------------------------
 */
hid_t
H5Fcreate(const char *filename, unsigned flags, hid_t fcpl_id, hid_t fapl_id)
{
    H5F_t              *new_file = NULL;    /* file struct for new file                 */
    hid_t               ret_value;          /* return value                             */

    FUNC_ENTER_API(H5I_INVALID_HID)
    H5TRACE4("i", "*sIuii", filename, flags, fcpl_id, fapl_id);

    /* Check/fix arguments */
    if(!filename || !*filename)
        HGOTO_ERROR(H5E_ARGS, H5E_BADVALUE, H5I_INVALID_HID, "invalid file name")

    /* In this routine, we only accept the following flags:
     *          H5F_ACC_EXCL, H5F_ACC_TRUNC and H5F_ACC_SWMR_WRITE
     */
    if(flags & ~(H5F_ACC_EXCL | H5F_ACC_TRUNC | H5F_ACC_SWMR_WRITE))
        HGOTO_ERROR(H5E_ARGS, H5E_BADVALUE, H5I_INVALID_HID, "invalid flags")

    /* The H5F_ACC_EXCL and H5F_ACC_TRUNC flags are mutually exclusive */
    if((flags & H5F_ACC_EXCL) && (flags & H5F_ACC_TRUNC))
        HGOTO_ERROR(H5E_ARGS, H5E_BADVALUE, H5I_INVALID_HID, "mutually exclusive flags for file creation")

    /* Check file creation property list */
    if(H5P_DEFAULT == fcpl_id)
        fcpl_id = H5P_FILE_CREATE_DEFAULT;
    else
        if(TRUE != H5P_isa_class(fcpl_id, H5P_FILE_CREATE))
            HGOTO_ERROR(H5E_ARGS, H5E_BADTYPE, H5I_INVALID_HID, "not file create property list")

    /* Verify access property list and set up collective metadata if appropriate */
    if(H5CX_set_apl(&fapl_id, H5P_CLS_FACC, H5I_INVALID_HID, TRUE) < 0)
        HGOTO_ERROR(H5E_FILE, H5E_CANTSET, H5I_INVALID_HID, "can't set access property list info")

    /* Adjust bit flags by turning on the creation bit and making sure that
     * the EXCL or TRUNC bit is set.  All newly-created files are opened for
     * reading and writing.
     */
    if(0 == (flags & (H5F_ACC_EXCL | H5F_ACC_TRUNC)))
        flags |= H5F_ACC_EXCL;	 /*default*/
    flags |= H5F_ACC_RDWR | H5F_ACC_CREAT;

    /* Create a new file or truncate an existing file. */
    if(NULL == (new_file = H5F_open(filename, flags, fcpl_id, fapl_id)))
        HGOTO_ERROR(H5E_FILE, H5E_CANTOPENFILE, H5I_INVALID_HID, "unable to create file")

    /* Get an atom for the file */
    if((ret_value = H5I_register(H5I_FILE, new_file, TRUE)) < 0)
        HGOTO_ERROR(H5E_ATOM, H5E_CANTREGISTER, H5I_INVALID_HID, "unable to atomize file")

    /* Keep this ID in file object structure */
    new_file->file_id = ret_value;

done:
    if(ret_value < 0 && new_file && H5F_try_close(new_file, NULL) < 0)
        HDONE_ERROR(H5E_FILE, H5E_CANTCLOSEFILE, H5I_INVALID_HID, "problems closing file")

    FUNC_LEAVE_API(ret_value)
} /* end H5Fcreate() */


/*-------------------------------------------------------------------------
 * Function:    H5Fopen
 *
 * Purpose:     This is the primary function for accessing existing HDF5
 *              files.  The FLAGS argument determines whether writing to an
 *              existing file will be allowed or not.  All flags may be
 *              combined with the bit-wise OR operator (`|') to change the
 *              behavior of the file open call.  The more complex behaviors
 *              of a file's access are controlled through the file-access
 *              property list.
 *
 * See Also:    H5Fpublic.h for a list of possible values for FLAGS.
 *
 * Return:      Success:    A file ID
 *
 *              Failure:    H5I_INVALID_HID
 *
 *-------------------------------------------------------------------------
 */
hid_t
H5Fopen(const char *filename, unsigned flags, hid_t fapl_id)
{
    H5F_t       *new_file = NULL;                   /* file struct for new file                 */
    hid_t       ret_value;                          /* return value                             */

    FUNC_ENTER_API(H5I_INVALID_HID)
    H5TRACE3("i", "*sIui", filename, flags, fapl_id);

    /* Check arguments */
    if(!filename || !*filename)
        HGOTO_ERROR(H5E_ARGS, H5E_BADVALUE, H5I_INVALID_HID, "invalid file name")
    /* Reject undefined flags (~H5F_ACC_PUBLIC_FLAGS) and the H5F_ACC_TRUNC & H5F_ACC_EXCL flags */
    if((flags & ~H5F_ACC_PUBLIC_FLAGS) ||
            (flags & H5F_ACC_TRUNC) || (flags & H5F_ACC_EXCL))
        HGOTO_ERROR(H5E_ARGS, H5E_BADVALUE, H5I_INVALID_HID, "invalid file open flags")
    /* Asking for SWMR write access on a read-only file is invalid */
    if((flags & H5F_ACC_SWMR_WRITE) && 0 == (flags & H5F_ACC_RDWR))
        HGOTO_ERROR(H5E_FILE, H5E_CANTOPENFILE, H5I_INVALID_HID, "SWMR write access on a file open for read-only access is not allowed")
    /* Asking for SWMR read access on a non-read-only file is invalid */
    if((flags & H5F_ACC_SWMR_READ) && (flags & H5F_ACC_RDWR))
        HGOTO_ERROR(H5E_FILE, H5E_CANTOPENFILE, H5I_INVALID_HID, "SWMR read access on a file open for read-write access is not allowed")

    /* Verify access property list and set up collective metadata if appropriate */
    if(H5CX_set_apl(&fapl_id, H5P_CLS_FACC, H5I_INVALID_HID, TRUE) < 0)
        HGOTO_ERROR(H5E_FILE, H5E_CANTSET, H5I_INVALID_HID, "can't set access property list info")

    /* Open the file */
    if(NULL == (new_file = H5F_open(filename, flags, H5P_FILE_CREATE_DEFAULT, fapl_id)))
        HGOTO_ERROR(H5E_FILE, H5E_CANTOPENFILE, H5I_INVALID_HID, "unable to open file")

    /* Get an atom for the file */
    if((ret_value = H5I_register(H5I_FILE, new_file, TRUE)) < 0)
        HGOTO_ERROR(H5E_ATOM, H5E_CANTREGISTER, H5I_INVALID_HID, "unable to atomize file handle")

    /* Keep this ID in file object structure */
    new_file->file_id = ret_value;

done:
    if(ret_value < 0 && new_file && H5F_try_close(new_file, NULL) < 0)
        HDONE_ERROR(H5E_FILE, H5E_CANTCLOSEFILE, H5I_INVALID_HID, "problems closing file")

    FUNC_LEAVE_API(ret_value)
} /* end H5Fopen() */


/*-------------------------------------------------------------------------
 * Function:    H5Fflush
 *
 * Purpose:     Flushes all outstanding buffers of a file to disk but does
 *              not remove them from the cache.  The OBJECT_ID can be a file,
 *              dataset, group, attribute, or named data type.
 *
 * Return:      SUCCEED/FAIL
 *
 *-------------------------------------------------------------------------
 */
herr_t
H5Fflush(hid_t object_id, H5F_scope_t scope)
{
    H5F_t      *f = NULL;              /* File to flush */
    H5O_loc_t  *oloc = NULL;           /* Object location for ID */
    herr_t          ret_value = SUCCEED;            /* Return value     */

    FUNC_ENTER_API(FAIL)
    H5TRACE2("e", "iFs", object_id, scope);

    switch(H5I_get_type(object_id)) {
        case H5I_FILE:
            if(NULL == (f = (H5F_t *)H5I_object(object_id)))
                HGOTO_ERROR(H5E_ARGS, H5E_BADTYPE, FAIL, "invalid file identifier")
            break;

        case H5I_GROUP:
            {
                H5G_t    *grp;

                if(NULL == (grp = (H5G_t *)H5I_object(object_id)))
                    HGOTO_ERROR(H5E_ARGS, H5E_BADTYPE, FAIL, "invalid group identifier")
                oloc = H5G_oloc(grp);
            }
            break;

        case H5I_DATATYPE:
            {
                H5T_t    *type;

                if(NULL == (type = (H5T_t *)H5I_object(object_id)))
                    HGOTO_ERROR(H5E_ARGS, H5E_BADTYPE, FAIL, "invalid type identifier")
                oloc = H5T_oloc(type);
            }
            break;

        case H5I_DATASET:
            {
                H5D_t    *dset;

                if(NULL == (dset = (H5D_t *)H5I_object(object_id)))
                    HGOTO_ERROR(H5E_ARGS, H5E_BADTYPE, FAIL, "invalid dataset identifier")
                oloc = H5D_oloc(dset);
            }
            break;

        case H5I_ATTR:
            {
                H5A_t    *attr;

                if(NULL == (attr = (H5A_t *)H5I_object(object_id)))
                    HGOTO_ERROR(H5E_ARGS, H5E_BADTYPE, FAIL, "invalid attribute identifier")
                oloc = H5A_oloc(attr);
            }
            break;

        case H5I_UNINIT:
        case H5I_BADID:
        case H5I_DATASPACE:
        case H5I_REFERENCE:
        case H5I_VFL:
        case H5I_GENPROP_CLS:
        case H5I_GENPROP_LST:
        case H5I_ERROR_CLASS:
        case H5I_ERROR_MSG:
        case H5I_ERROR_STACK:
        case H5I_NTYPES:
        default:
            HGOTO_ERROR(H5E_ARGS, H5E_BADTYPE, FAIL, "not a file or file object")
    } /* end switch */

    if(!f) {
        if(!oloc)
            HGOTO_ERROR(H5E_ARGS, H5E_BADTYPE, FAIL, "object is not assocated with a file")
        f = oloc->file;
    } /* end if */
    if(!f)
        HGOTO_ERROR(H5E_ARGS, H5E_BADTYPE, FAIL, "object is not associated with a file")

    /* Flush the file */
    /*
     * Nothing to do if the file is read only.    This determination is
     * made at the shared open(2) flags level, implying that opening a
     * file twice, once for read-only and once for read-write, and then
     * calling H5Fflush() with the read-only handle, still causes data
     * to be flushed.
     */
    if(H5F_ACC_RDWR & H5F_INTENT(f)) {
        hid_t fapl_id = H5P_DEFAULT;    /* FAPL to use */

        /* Verify access property list and set up collective metadata if appropriate */
        if(H5CX_set_apl(&fapl_id, H5P_CLS_FACC, object_id, TRUE) < 0)
            HGOTO_ERROR(H5E_FILE, H5E_CANTSET, FAIL, "can't set access property list info")

        /* Flush other files, depending on scope */
        if(H5F_SCOPE_GLOBAL == scope) {
            /* Call the flush routine for mounted file hierarchies */
            if(H5F_flush_mounts(f) < 0)
                HGOTO_ERROR(H5E_FILE, H5E_CANTFLUSH, FAIL, "unable to flush mounted file hierarchy")
        } /* end if */
        else
            /* Call the flush routine, for this file */
            if(H5F__flush(f) < 0)
                HGOTO_ERROR(H5E_FILE, H5E_CANTFLUSH, FAIL, "unable to flush file's cached information")
    } /* end if */

done:
    FUNC_LEAVE_API(ret_value)
} /* end H5Fflush() */


/*-------------------------------------------------------------------------
 * Function:    H5Fclose
 *
 * Purpose:     This function closes the file specified by FILE_ID by
 *              flushing all data to storage, and terminating access to the
 *              file through FILE_ID.  If objects (e.g., datasets, groups,
 *              etc.) are open in the file then the underlying storage is not
 *              closed until those objects are closed; however, all data for
 *              the file and the open objects is flushed.
 *
 * Return:      SUCCEED/FAIL
 *
 *-------------------------------------------------------------------------
 */
herr_t
H5Fclose(hid_t file_id)
{
    herr_t      ret_value = SUCCEED;

    FUNC_ENTER_API(FAIL)
    H5TRACE1("e", "i", file_id);

    /* Check arguments */
    if(H5I_FILE != H5I_get_type(file_id))
        HGOTO_ERROR(H5E_ARGS, H5E_BADTYPE, FAIL, "not a file ID")

    /* Close the file */
    if(H5F__close(file_id) < 0)
        HGOTO_ERROR(H5E_FILE, H5E_CANTCLOSEFILE, FAIL, "closing file ID failed")

done:
    FUNC_LEAVE_API(ret_value)
} /* end H5Fclose() */


/*-------------------------------------------------------------------------
 * Function:    H5Freopen
 *
 * Purpose:     Reopen a file.  The new file handle which is returned points
 *              to the same file as the specified file handle.  Both handles
 *              share caches and other information.  The only difference
 *              between the handles is that the new handle is not mounted
 *              anywhere and no files are mounted on it.
 *
 * Return:      Success:    New file ID
 *
 *              Failure:    H5I_INVALID_HID
 *
 *-------------------------------------------------------------------------
 */
hid_t
H5Freopen(hid_t file_id)
{
    H5F_t          *old_file = NULL;
    H5F_t          *new_file = NULL;
    hid_t           ret_value = H5I_INVALID_HID;    /* Return value */

    FUNC_ENTER_API(H5I_INVALID_HID)
    H5TRACE1("i", "i", file_id);

    /* Get the file object */
    if(NULL == (old_file = (H5F_t *)H5I_object_verify(file_id, H5I_FILE)))
        HGOTO_ERROR(H5E_ARGS, H5E_BADTYPE, H5I_INVALID_HID, "not a file")

    /* Reopen the file */
    if(NULL == (new_file = H5F__reopen(old_file)))
        HGOTO_ERROR(H5E_FILE, H5E_CANTINIT, H5I_INVALID_HID, "unable to reopen file")

    /* Get an atom for the file */
    if((ret_value = H5I_register(H5I_FILE, new_file, TRUE)) < 0)
        HGOTO_ERROR(H5E_ATOM, H5E_CANTREGISTER, H5I_INVALID_HID, "unable to atomize file handle")

    /* Keep this ID in file object structure */
    new_file->file_id = ret_value;

done:
    if(H5I_INVALID_HID == ret_value)
        if(new_file && H5F__dest(new_file, FALSE) < 0)
            HDONE_ERROR(H5E_FILE, H5E_CANTCLOSEFILE, H5I_INVALID_HID, "can't close file")

    FUNC_LEAVE_API(ret_value)
} /* end H5Freopen() */


/*-------------------------------------------------------------------------
 * Function:    H5Fget_intent
 *
 * Purpose:     Public API to retrieve the file's 'intent' flags passed
 *              during H5Fopen()
 *
 * Return:      SUCCEED/FAIL
 *
 *-------------------------------------------------------------------------
 */
herr_t
H5Fget_intent(hid_t file_id, unsigned *intent_flags)
{
    herr_t ret_value = SUCCEED;

    FUNC_ENTER_API(FAIL)
    H5TRACE2("e", "i*Iu", file_id, intent_flags);

    /* If no intent flags were passed in, exit quietly */
    if(intent_flags) {
        H5F_t *file;           /* Pointer to file structure */

        /* Get the internal file structure */
        if(NULL == (file = (H5F_t *)H5I_object_verify(file_id, H5I_FILE)))
            HGOTO_ERROR(H5E_ARGS, H5E_BADTYPE, FAIL, "not a file")

        /* HDF5 uses some flags internally that users don't know about.
         * Simplify things for them so that they only get either H5F_ACC_RDWR
         * or H5F_ACC_RDONLY.
         */
        if(H5F_INTENT(file) & H5F_ACC_RDWR) {
            *intent_flags = H5F_ACC_RDWR;

            /* Check for SWMR write access on the file */
            if(H5F_INTENT(file) & H5F_ACC_SWMR_WRITE)
                *intent_flags |= H5F_ACC_SWMR_WRITE;
        } /* end if */
        else {
            *intent_flags = H5F_ACC_RDONLY;

            /* Check for SWMR read access on the file */
            if(H5F_INTENT(file) & H5F_ACC_SWMR_READ)
                *intent_flags |= H5F_ACC_SWMR_READ;
        } /* end else */
    } /* end if */

done:
    FUNC_LEAVE_API(ret_value)
} /* end H5Fget_intent() */


/*-------------------------------------------------------------------------
 * Function:    H5Fget_freespace
 *
 * Purpose:     Retrieves the amount of free space in the file.
 *
 * Return:      Success:    Amount of free space for type
 *
 *              Failure:    -1
 *
 *-------------------------------------------------------------------------
 */
hssize_t
H5Fget_freespace(hid_t file_id)
{
    H5F_t      *file;           /* File object for file ID */
    hsize_t     tot_space;      /* Amount of free space in the file */
    hssize_t    ret_value;      /* Return value */

    FUNC_ENTER_API((-1))
    H5TRACE1("Hs", "i", file_id);

    /* Get the file object */
    if(NULL == (file = (H5F_t *)H5I_object_verify(file_id, H5I_FILE)))
        HGOTO_ERROR(H5E_ARGS, H5E_BADTYPE, (-1), "invalid file identifier")

    /* Get the amount of free space in the file */
    if(H5MF_get_freespace(file, &tot_space, NULL) < 0)
        HGOTO_ERROR(H5E_FILE, H5E_CANTGET, (-1), "unable to get file free space")

    ret_value = (hssize_t)tot_space;

done:
    FUNC_LEAVE_API(ret_value)
} /* end H5Fget_freespace() */


/*-------------------------------------------------------------------------
 * Function:    H5Fget_filesize
 *
 * Purpose:     Retrieves the file size of the HDF5 file. This function
 *              is called after an existing file is opened in order
 *              to learn the true size of the underlying file.
 *
 * Return:      SUCCEED/FAIL
 *
 *-------------------------------------------------------------------------
 */
herr_t
H5Fget_filesize(hid_t file_id, hsize_t *size)
{
    H5F_t       *file;                  /* File object for file ID */
    haddr_t     max_eof_eoa;            /* Maximum of the EOA & EOF */
    haddr_t     base_addr;              /* Base address for the file */
    herr_t          ret_value = SUCCEED;            /* Return value */

    FUNC_ENTER_API(FAIL)
    H5TRACE2("e", "i*h", file_id, size);

    /* Check args */
    if(!size)
        HGOTO_ERROR(H5E_ARGS, H5E_BADVALUE, FAIL, "size parameter cannot be NULL")
    if(NULL == (file = (H5F_t *)H5I_object_verify(file_id, H5I_FILE)))
        HGOTO_ERROR(H5E_ARGS, H5E_BADVALUE, FAIL, "not a file ID")

    /* Get the actual file size */
    if(H5F__get_max_eof_eoa(file, &max_eof_eoa) < 0)
        HGOTO_ERROR(H5E_FILE, H5E_CANTGET, FAIL, "file can't get max eof/eoa ")

    base_addr = H5FD_get_base_addr(file->shared->lf);

    /* Convert relative base address for file to absolute address */
    if(size)
        *size = (hsize_t)(max_eof_eoa + base_addr);

done:
    FUNC_LEAVE_API(ret_value)
} /* end H5Fget_filesize() */


/*-------------------------------------------------------------------------
 * Function:    H5Fget_file_image
 *
 * Purpose:     If a buffer is provided (via the buf_ptr argument) and is
 *              big enough (size in buf_len argument), load *buf_ptr with
 *              an image of the open file whose ID is provided in the
 *              file_id parameter, and return the number of bytes copied
 *              to the buffer.
 *
 *              If the buffer exists, but is too small to contain an image
 *              of the indicated file, return a negative number.
 *
 *              Finally, if no buffer is provided, return the size of the
 *              buffer needed.  This value is simply the eoa of the target
 *              file.
 *
 *              Note that any user block is skipped.
 *
 *              Also note that the function may not be used on files
 *              opened with either the split/multi file driver or the
 *              family file driver.
 *
 *              In the former case, the sparse address space makes the
 *              get file image operation impractical, due to the size of
 *              the image typically required.
 *
 *              In the case of the family file driver, the problem is
 *              the driver message in the super block, which will prevent
 *              the image being opened with any driver other than the
 *              family file driver -- which negates the purpose of the
 *              operation.  This can be fixed, but no resources for
 *              this now.
 *
 * Return:      Success:    Bytes copied / number of bytes needed
 *
 *              Failure:    -1
 *
 *-------------------------------------------------------------------------
 */
ssize_t
H5Fget_file_image(hid_t file_id, void *buf_ptr, size_t buf_len)
{
    H5F_t          *file;           /* File object for file ID  */
    ssize_t         ret_value;      /* Return value             */

    FUNC_ENTER_API((-1))
    H5TRACE3("Zs", "i*xz", file_id, buf_ptr, buf_len);

    /* Check args */
    if(NULL == (file = (H5F_t *)H5I_object_verify(file_id, H5I_FILE)))
        HGOTO_ERROR(H5E_ARGS, H5E_BADVALUE, (-1), "not a file ID")

    /* Get the file image */
    /* (Should not trigger raw data I/O - QAK, 2018/01/03) */
    if((ret_value = H5F__get_file_image(file, buf_ptr, buf_len)) < 0)
        HGOTO_ERROR(H5E_FILE, H5E_CANTGET, (-1), "unable to get file image")

done:
    FUNC_LEAVE_API(ret_value)
} /* H5Fget_file_image() */


/*-------------------------------------------------------------------------
 * Function:    H5Fget_mdc_config
 *
 * Purpose:     Retrieves the current automatic cache resize configuration
 *              from the metadata cache, and return it in *config_ptr.
 *
 *              Note that the version field of *config_Ptr must be correctly
 *              filled in by the caller.  This allows us to adapt for
 *              obsolete versions of the structure.
 *
 * Return:      SUCCEED/FAIL
 *
 *-------------------------------------------------------------------------
 */
herr_t
H5Fget_mdc_config(hid_t file_id, H5AC_cache_config_t *config_ptr)
{
    H5F_t      *file;                   /* File object for file ID */
    herr_t     ret_value = SUCCEED;     /* Return value */

    FUNC_ENTER_API(FAIL)
    H5TRACE2("e", "i*x", file_id, config_ptr);

    /* Check args */
    if(NULL == (file = (H5F_t *)H5I_object_verify(file_id, H5I_FILE)))
        HGOTO_ERROR(H5E_ARGS, H5E_BADVALUE, FAIL, "not a file ID")
    if((NULL == config_ptr) || (config_ptr->version != H5AC__CURR_CACHE_CONFIG_VERSION))
        HGOTO_ERROR(H5E_ARGS, H5E_BADVALUE, FAIL, "Bad config_ptr")

    /* Get the metadata cache configuration */
    if(H5AC_get_cache_auto_resize_config(file->shared->cache, config_ptr) < 0)
        HGOTO_ERROR(H5E_FILE, H5E_CANTGET, FAIL, "unable to get metadata cache configuration")

done:
    FUNC_LEAVE_API(ret_value)
} /* H5Fget_mdc_config() */


/*-------------------------------------------------------------------------
 * Function:    H5Fset_mdc_config
 *
 * Purpose:     Sets the current metadata cache automatic resize
 *              configuration, using the contents of the instance of
 *              H5AC_cache_config_t pointed to by config_ptr.
 *
 * Return:      SUCCEED/FAIL
 *
 *-------------------------------------------------------------------------
 */
herr_t
H5Fset_mdc_config(hid_t file_id, H5AC_cache_config_t *config_ptr)
{
    H5F_t      *file;                   /* File object for file ID */
    herr_t     ret_value = SUCCEED;     /* Return value */

    FUNC_ENTER_API(FAIL)
    H5TRACE2("e", "i*x", file_id, config_ptr);

    /* Get the file object */
    if(NULL == (file = (H5F_t *)H5I_object_verify(file_id, H5I_FILE)))
        HGOTO_ERROR(H5E_ARGS, H5E_BADTYPE, FAIL, "invalid file identifier")

    /* Set the metadata cache configuration  */
    if(H5AC_set_cache_auto_resize_config(file->shared->cache, config_ptr) < 0)
        HGOTO_ERROR(H5E_FILE, H5E_CANTSET, FAIL, "unable to set metadata cache configuration")

done:
    FUNC_LEAVE_API(ret_value)
} /* H5Fset_mdc_config() */


/*-------------------------------------------------------------------------
 * Function:    H5Fget_mdc_hit_rate
 *
 * Purpose:     Retrieves the current hit rate from the metadata cache.
 *              This rate is the overall hit rate since the last time
 *              the hit rate statistics were reset either manually or
 *              automatically.
 *
 * Return:      SUCCEED/FAIL
 *
 *-------------------------------------------------------------------------
 */
herr_t
H5Fget_mdc_hit_rate(hid_t file_id, double *hit_rate_ptr)
{
    H5F_t      *file;                   /* File object for file ID */
    herr_t     ret_value = SUCCEED;     /* Return value */

    FUNC_ENTER_API(FAIL)
    H5TRACE2("e", "i*d", file_id, hit_rate_ptr);

    /* Check args */
    if(NULL == (file = (H5F_t *)H5I_object_verify(file_id, H5I_FILE)))
        HGOTO_ERROR(H5E_ARGS, H5E_BADVALUE, FAIL, "not a file ID")

    if(NULL == hit_rate_ptr)
        HGOTO_ERROR(H5E_ARGS, H5E_BADVALUE, FAIL, "NULL hit rate pointer")

    /* Get the current hit rate */
    if(H5AC_get_cache_hit_rate(file->shared->cache, hit_rate_ptr) < 0)
        HGOTO_ERROR(H5E_FILE, H5E_CANTGET, FAIL, "unable to get MDC hit rate")

done:
    FUNC_LEAVE_API(ret_value)
} /* H5Fget_mdc_hit_rate() */


/*-------------------------------------------------------------------------
 * Function:    H5Fget_mdc_size
 *
 * Purpose:     Retrieves the maximum size, minimum clean size, current
 *              size, and current number of entries from the metadata
 *              cache associated with the specified file.  If any of
 *              the ptr parameters are NULL, the associated datum is
 *              not returned.
 *
 * Return:      SUCCEED/FAIL
 *
 *-------------------------------------------------------------------------
 */
herr_t
H5Fget_mdc_size(hid_t file_id, size_t *max_size_ptr, size_t *min_clean_size_ptr,
    size_t *cur_size_ptr, int *cur_num_entries_ptr)
{
    H5F_t      *file;                   /* File object for file ID */
    uint32_t   cur_num_entries;
    herr_t     ret_value = SUCCEED;     /* Return value */

    FUNC_ENTER_API(FAIL)
    H5TRACE5("e", "i*z*z*z*Is", file_id, max_size_ptr, min_clean_size_ptr,
             cur_size_ptr, cur_num_entries_ptr);

    /* Check args */
    if(NULL == (file = (H5F_t *)H5I_object_verify(file_id, H5I_FILE)))
         HGOTO_ERROR(H5E_ARGS, H5E_BADVALUE, FAIL, "not a file ID")

    /* Get the size data */
    if(H5AC_get_cache_size(file->shared->cache, max_size_ptr,
            min_clean_size_ptr, cur_size_ptr, &cur_num_entries) < 0)
        HGOTO_ERROR(H5E_FILE, H5E_CANTGET, FAIL, "unable to get MDC size")

    if(cur_num_entries_ptr != NULL)
        *cur_num_entries_ptr = (int)cur_num_entries;

done:
    FUNC_LEAVE_API(ret_value)
} /* H5Fget_mdc_size() */


/*-------------------------------------------------------------------------
 * Function:    H5Freset_mdc_hit_rate_stats
 *
 * Purpose:     Reset the hit rate statistic whose current value can
 *              be obtained via the H5Fget_mdc_hit_rate() call.  Note
 *              that this statistic will also be reset once per epoch
 *              by the automatic cache resize code if it is enabled.
 *
 *              It is probably a bad idea to call this function unless
 *              you are controlling cache size from your program instead
 *              of using our cache size control code.
 *
 * Return:      SUCCEED/FAIL
 *
 *-------------------------------------------------------------------------
 */
herr_t
H5Freset_mdc_hit_rate_stats(hid_t file_id)
{
    H5F_t      *file;                   /* File object for file ID */
    herr_t     ret_value = SUCCEED;     /* Return value */

    FUNC_ENTER_API(FAIL)
    H5TRACE1("e", "i", file_id);

    /* Get the file object */
    if(NULL == (file = (H5F_t *)H5I_object_verify(file_id, H5I_FILE)))
        HGOTO_ERROR(H5E_ARGS, H5E_BADTYPE, FAIL, "invalid file identifier")

    /* Reset the hit rate statistic */
    if(H5AC_reset_cache_hit_rate_stats(file->shared->cache) < 0)
        HGOTO_ERROR(H5E_FILE, H5E_CANTSET, FAIL, "can't reset cache hit rate")

done:
    FUNC_LEAVE_API(ret_value)
} /* H5Freset_mdc_hit_rate_stats() */


/*-------------------------------------------------------------------------
 * Function:    H5Fget_name
 *
 * Purpose:     Gets the name of the file to which object OBJ_ID belongs.
 *              If 'name' is non-NULL then write up to 'size' bytes into that
 *              buffer and always return the length of the entry name.
 *              Otherwise `size' is ignored and the function does not store
 *              the name, just returning the number of characters required to
 *              store the name. If an error occurs then the buffer pointed to
 *              by 'name' (NULL or non-NULL) is unchanged and the function
 *              returns a negative value.
 *
 * Note:        This routine returns the name that was used to open the file,
 *              not the actual name after resolving symlinks, etc.
 *
 * Return:      Success:    The length of the file name
 *
 *              Failure:    -1
 *
 *-------------------------------------------------------------------------
 */
ssize_t
H5Fget_name(hid_t obj_id, char *name/*out*/, size_t size)
{
    H5F_t         *f;           /* Top file in mount hierarchy */
    size_t        len;
    ssize_t             ret_value = -1;

    FUNC_ENTER_API((-1))
    H5TRACE3("Zs", "ixz", obj_id, name, size);

    /* For file IDs, get the file object directly */
    /* (This prevents the H5G_loc() call from returning the file pointer for
     * the top file in a mount hierarchy)
     */
    if(H5I_get_type(obj_id) == H5I_FILE ) {
        if(NULL == (f = (H5F_t *)H5I_object(obj_id)))
            HGOTO_ERROR(H5E_ARGS, H5E_BADTYPE, (-1), "not a file")
    } /* end if */
    else {
        H5G_loc_t     loc;        /* Object location */

        /* Get symbol table entry */
        if(H5G_loc(obj_id, &loc) < 0)
             HGOTO_ERROR(H5E_ARGS, H5E_BADVALUE, (-1), "not a valid object ID")
        f = loc.oloc->file;
    } /* end else */

    len = HDstrlen(H5F_OPEN_NAME(f));

    if(name) {
        HDstrncpy(name, H5F_OPEN_NAME(f), MIN(len + 1,size));
        if(len >= size)
            name[size-1]='\0';
    } /* end if */

    /* Set return value */
    ret_value = (ssize_t)len;

done:
    FUNC_LEAVE_API(ret_value)
} /* end H5Fget_name() */


/*-------------------------------------------------------------------------
 * Function:    H5Fget_info2
 *
 * Purpose:     Gets general information about the file, including:
 *              1. Get storage size for superblock extension if there is one.
 *              2. Get the amount of btree and heap storage for entries
 *                 in the SOHM table if there is one.
 *              3. The amount of free space tracked in the file.
 *
 * Return:      SUCCEED/FAIL
 *
 *-------------------------------------------------------------------------
 */
herr_t
H5Fget_info2(hid_t obj_id, H5F_info2_t *finfo)
{
    H5F_t *f;                           /* Top file in mount hierarchy */
    H5I_type_t      type;
    herr_t          ret_value = SUCCEED;         /* Return value */

    FUNC_ENTER_API(FAIL)
    H5TRACE2("e", "i*x", obj_id, finfo);

    /* Check args */
    if(!finfo)
        HGOTO_ERROR(H5E_ARGS, H5E_BADVALUE, FAIL, "file info pointer can't be NULL")

    /* Check the type */
    type = H5I_get_type(obj_id);
    if(H5I_FILE != type && H5I_GROUP != type && H5I_DATATYPE != type && H5I_DATASET != type && H5I_ATTR != type)
        HGOTO_ERROR(H5E_ARGS, H5E_BADTYPE, FAIL, "not a file or file object")

    /* Get the file object */
    if(type == H5I_FILE ) {
        /* For file IDs, get the file object directly */
        /* (This prevents the H5G_loc() call from returning the file pointer for
         * the top file in a mount hierarchy)
         */
        if(NULL == (f = (H5F_t *)H5I_object(obj_id)))
            HGOTO_ERROR(H5E_ARGS, H5E_BADTYPE, FAIL, "invalid file identifier")
    } /* end if */
    else {
        H5G_loc_t     loc;        /* Object location */

        /* Get symbol table entry */
        if(H5G_loc(obj_id, &loc) < 0)
             HGOTO_ERROR(H5E_ARGS, H5E_BADVALUE, FAIL, "invalid object identifier")
        f = loc.oloc->file;
    } /* end else */

    /* Get the file information */
    if(H5F__get_info(f, finfo) < 0)
        HGOTO_ERROR(H5E_FILE, H5E_CANTGET, FAIL, "unable to retrieve file info")

done:
    FUNC_LEAVE_API(ret_value)
} /* end H5Fget_info2() */


/*-------------------------------------------------------------------------
 * Function:    H5Fget_metadata_read_retry_info
 *
 * Purpose:     To retrieve the collection of read retries for metadata
 *              items with checksum.
 *
 * Return:      SUCCEED/FAIL
 *
 *-------------------------------------------------------------------------
 */
herr_t
H5Fget_metadata_read_retry_info(hid_t file_id, H5F_retry_info_t *info)
{
    H5F_t          *file;                       /* File object for file ID */
    herr_t          ret_value   = SUCCEED;      /* Return value */

    FUNC_ENTER_API(FAIL)
    H5TRACE2("e", "i*x", file_id, info);

    /* Check args */
    if (!info)
        HGOTO_ERROR(H5E_ARGS, H5E_BADVALUE, FAIL, "no info struct")

    /* Get the file pointer */
    if(NULL == (file = (H5F_t *)H5I_object_verify(file_id, H5I_FILE)))
        HGOTO_ERROR(H5E_ARGS, H5E_BADVALUE, FAIL, "not a file ID")

    /* Get the retry info */
    if(H5F_get_metadata_read_retry_info(file, info) < 0)
        HGOTO_ERROR(H5E_FILE, H5E_CANTRELEASE, FAIL, "can't get metadata read retry info")

done:
    FUNC_LEAVE_API(ret_value)
} /* end H5Fget_metadata_read_retry_info() */


/*-------------------------------------------------------------------------
 * Function:    H5Fget_free_sections
 *
 * Purpose:     To get free-space section information for free-space manager with
 *              TYPE that is associated with file FILE_ID.
 *              If SECT_INFO is null, this routine returns the total # of free-space
 *              sections.
 *
 * Return:      Success:   The total # of free space sections
 *
 *              Failure:   -1
 *
 *-------------------------------------------------------------------------
 */
ssize_t
H5Fget_free_sections(hid_t file_id, H5F_mem_t type, size_t nsects,
    H5F_sect_info_t *sect_info/*out*/)
{
    H5F_t          *file;
    ssize_t         ret_value   = -1;       /* Return value */

    FUNC_ENTER_API((-1))
    H5TRACE4("Zs", "iFmzx", file_id, type, nsects, sect_info);

    /* Check args */
    if(NULL == (file = (H5F_t *)H5I_object_verify(file_id, H5I_FILE)))
        HGOTO_ERROR(H5E_ARGS, H5E_BADTYPE, (-1), "invalid file identifier")
    if(sect_info && nsects == 0)
        HGOTO_ERROR(H5E_ARGS, H5E_BADVALUE, (-1), "nsects must be > 0")

    /* Get the free-space section information in the file */
    if((ret_value = H5MF_get_free_sections(file, type, nsects, sect_info)) < 0)
        HGOTO_ERROR(H5E_FILE, H5E_CANTGET, (-1), "unable to get file free sections")

done:
    FUNC_LEAVE_API(ret_value)
} /* end H5Fget_free_sections() */


/*-------------------------------------------------------------------------
 * Function:    H5Fclear_elink_file_cache
 *
 * Purpose:     Releases the external file cache associated with the
 *              provided file, potentially closing any cached files
 *              unless they are held open from somewhere\ else.
 *
 * Return:      SUCCEED/FAIL
 *
 *-------------------------------------------------------------------------
 */
herr_t
H5Fclear_elink_file_cache(hid_t file_id)
{
    H5F_t          *file;                           /* File */
    herr_t          ret_value = SUCCEED;            /* Return value */

    FUNC_ENTER_API(FAIL)
    H5TRACE1("e", "i", file_id);

    /* Check args */
    if(NULL == (file = (H5F_t *)H5I_object_verify(file_id, H5I_FILE)))
        HGOTO_ERROR(H5E_ARGS, H5E_BADVALUE, FAIL, "not a file ID")

    /* See if there's an EFC */
    if(file->shared->efc)
        /* Release the EFC */
        if(H5F__efc_release(file->shared->efc) < 0)
            HGOTO_ERROR(H5E_FILE, H5E_CANTRELEASE, FAIL, "can't release external file cache")

done:
    FUNC_LEAVE_API(ret_value)
} /* end H5Fclear_elink_file_cache() */


/*-------------------------------------------------------------------------
 * Function:    H5Fstart_swmr_write
 *
 * Purpose:     To enable SWMR writing mode for the file
 *
 *              1) Refresh opened objects: part 1
 *              2) Flush & reset accumulator
 *              3) Mark the file in SWMR writing mode
 *              4) Set metadata read attempts and retries info
 *              5) Disable accumulator
 *              6) Evict all cache entries except the superblock
 *              7) Refresh opened objects (part 2)
 *              8) Unlock the file
 *
 *              Pre-conditions:
 *
 *              1) The file being opened has v3 superblock
 *              2) The file is opened with H5F_ACC_RDWR
 *              3) The file is not already marked for SWMR writing
 *              4) Current implementaion for opened objects:
 *                  --only allow datasets and groups without attributes
 *                  --disallow named datatype with/without attributes
 *                  --disallow opened attributes attached to objects
 *
 * NOTE:        Currently, only opened groups and datasets are allowed
 *              when enabling SWMR via H5Fstart_swmr_write().
 *              Will later implement a different approach--
 *              set up flush dependency/proxy even for file opened without
 *              SWMR to resolve issues with opened objects.
 *
 * Return:      SUCCEED/FAIL
 *
 *-------------------------------------------------------------------------
 */
herr_t
H5Fstart_swmr_write(hid_t file_id)
{
    H5F_t      *file = NULL;            /* File info */
    herr_t          ret_value = SUCCEED;            /* Return value */

    FUNC_ENTER_API(FAIL)
    H5TRACE1("e", "i", file_id);

    /* Check args */
    if(NULL == (file = (H5F_t *)H5I_object_verify(file_id, H5I_FILE)))
        HGOTO_ERROR(H5E_ARGS, H5E_BADTYPE, FAIL, "hid_t identifier is not a file ID")

    /* Set up collective metadata if appropriate */
    if(H5CX_set_loc(file_id) < 0)
        HGOTO_ERROR(H5E_FILE, H5E_CANTSET, FAIL, "can't set collective metadata read info")

    /* start SWMR writing */
    if(H5F__start_swmr_write(file) < 0)
        HGOTO_ERROR(H5E_FILE, H5E_SYSTEM, FAIL, "unable to start SWMR writing")

done:
    FUNC_LEAVE_API(ret_value)
} /* end H5Fstart_swmr_write() */


/*-------------------------------------------------------------------------
 * Function:    H5Fstart_mdc_logging
 *
 * Purpose:     Start metadata cache logging operations for a file.
 *                  - Logging must have been set up via the fapl.
 *
 * Return:      SUCCEED/FAIL
 *
 *-------------------------------------------------------------------------
 */
herr_t
H5Fstart_mdc_logging(hid_t file_id)
{
    H5F_t *file;                   /* File info */
    herr_t ret_value = SUCCEED;    /* Return value */

    FUNC_ENTER_API(FAIL)
    H5TRACE1("e", "i", file_id);

    /* Sanity check */
    if(NULL == (file = (H5F_t *)H5I_object_verify(file_id, H5I_FILE)))
        HGOTO_ERROR(H5E_ARGS, H5E_BADTYPE, FAIL, "hid_t identifier is not a file ID")

    /* Call mdc logging function */
    if(H5C_start_logging(file->shared->cache) < 0)
        HGOTO_ERROR(H5E_FILE, H5E_LOGFAIL, FAIL, "unable to start mdc logging")

done:
    FUNC_LEAVE_API(ret_value)
} /* H5Fstart_mdc_logging() */


/*-------------------------------------------------------------------------
 * Function:    H5Fstop_mdc_logging
 *
 * Purpose:     Stop metadata cache logging operations for a file.
 *                  - Does not close the log file.
 *                  - Logging must have been set up via the fapl.
 *
 * Return:      SUCCEED/FAIL
 *
 *-------------------------------------------------------------------------
 */
herr_t
H5Fstop_mdc_logging(hid_t file_id)
{
    H5F_t *file;                   /* File info */
    herr_t ret_value = SUCCEED;    /* Return value */

    FUNC_ENTER_API(FAIL)
    H5TRACE1("e", "i", file_id);

    /* Sanity check */
    if(NULL == (file = (H5F_t *)H5I_object_verify(file_id, H5I_FILE)))
        HGOTO_ERROR(H5E_ARGS, H5E_BADTYPE, FAIL, "hid_t identifier is not a file ID")

    /* Call mdc logging function */
    if(H5C_stop_logging(file->shared->cache) < 0)
        HGOTO_ERROR(H5E_FILE, H5E_LOGFAIL, FAIL, "unable to stop mdc logging")

done:
    FUNC_LEAVE_API(ret_value)
} /* H5Fstop_mdc_logging() */


/*-------------------------------------------------------------------------
 * Function:    H5Fget_mdc_logging_status
 *
 * Purpose:     Get the logging flags. is_enabled determines if logging was
 *              set up via the fapl. is_currently_logging determines if
 *              log messages are being recorded at this time.
 *
 * Return:      SUCCEED/FAIL
 *
 *-------------------------------------------------------------------------
 */
herr_t
H5Fget_mdc_logging_status(hid_t file_id, hbool_t *is_enabled,
                          hbool_t *is_currently_logging)
{
    H5F_t *file;                   /* File info */
    herr_t ret_value = SUCCEED;    /* Return value */

    FUNC_ENTER_API(FAIL)
    H5TRACE3("e", "i*b*b", file_id, is_enabled, is_currently_logging);

    /* Sanity check */
    if(NULL == (file = (H5F_t *)H5I_object_verify(file_id, H5I_FILE)))
        HGOTO_ERROR(H5E_ARGS, H5E_BADTYPE, FAIL, "hid_t identifier is not a file ID")

    /* Call mdc logging function */
    if(H5C_get_logging_status(file->shared->cache, is_enabled, is_currently_logging) < 0)
        HGOTO_ERROR(H5E_FILE, H5E_LOGFAIL, FAIL, "unable to get logging status")

done:
    FUNC_LEAVE_API(ret_value)
} /* H5Fget_mdc_logging_status() */


/*-------------------------------------------------------------------------
 * Function:    H5Fset_libver_bounds
 *
 * Purpose:     Set to a different low and high bounds while a file is open.
 *              This public routine is introduced in place of 
 *              H5Fset_latest_format() starting release 1.10.2.
 *              See explanation for H5Fset_latest_format() in H5Fdeprec.c.
 *
 * Return:      SUCCEED/FAIL
 *
 *-------------------------------------------------------------------------
 */
herr_t
H5Fset_libver_bounds(hid_t file_id, H5F_libver_t low, H5F_libver_t high)
{
    H5F_t *f;                           /* File 						*/
    herr_t ret_value = SUCCEED;         /* Return value 				*/

    FUNC_ENTER_API(FAIL)
    H5TRACE3("e", "iFvFv", file_id, low, high);

    /* Check args */
    if(NULL == (f = (H5F_t *)H5I_object_verify(file_id, H5I_FILE)))
        HGOTO_ERROR(H5E_FILE, H5E_BADVALUE, FAIL, "not a file ID")

    /* Set up collective metadata if appropriate */
    if(H5CX_set_loc(file_id) < 0)
        HGOTO_ERROR(H5E_FILE, H5E_CANTSET, FAIL, "can't set collective metadata read info")

    /* Call internal set_libver_bounds function */
    if(H5F__set_libver_bounds(f, low, high) < 0)
        HGOTO_ERROR(H5E_FILE, H5E_CANTSET, FAIL, "cannot set low/high bounds")

done:
    FUNC_LEAVE_API(ret_value)
} /* end H5Fset_libver_bounds() */


/*-------------------------------------------------------------------------
 * Function:    H5Fformat_convert (Internal)
 *
 * Purpose:     Downgrade the superblock version to v2 and
 *              downgrade persistent file space to non-persistent
 *              for 1.8 library.
 *
 * Return:      SUCCEED/FAIL
 *
 *-------------------------------------------------------------------------
 */
herr_t
H5Fformat_convert(hid_t file_id)
{
    H5F_t          *f = NULL;               /* File */
    herr_t          ret_value = SUCCEED;    /* Return value */

    FUNC_ENTER_API(FAIL)
    H5TRACE1("e", "i", file_id);

    /* Check args */
    if(H5I_FILE != H5I_get_type(file_id))
        HGOTO_ERROR(H5E_ARGS, H5E_BADTYPE, FAIL, "file_id parameter is not a valid file identifier")

    /* Get file object */
    if(NULL == (f = (H5F_t *)H5I_object(file_id)))
        HGOTO_ERROR(H5E_ARGS, H5E_BADTYPE, FAIL, "invalid file identifier")

    /* Set up collective metadata if appropriate */
    if(H5CX_set_loc(file_id) < 0)
        HGOTO_ERROR(H5E_FILE, H5E_CANTSET, FAIL, "can't set collective metadata read info")

    /* Convert the format */
    if(H5F__format_convert(f) < 0)
        HGOTO_ERROR(H5E_FILE, H5E_CANTCONVERT, FAIL, "can't convert file format")

done:
    FUNC_LEAVE_API(ret_value)
} /* end H5Fformat_convert() */


/*-------------------------------------------------------------------------
 * Function:    H5Freset_page_buffering_stats
 *
 * Purpose:     Resets statistics for the page buffer layer.
 *
 * Return:      SUCCEED/FAIL
 *
 *-------------------------------------------------------------------------
 */
herr_t
H5Freset_page_buffering_stats(hid_t file_id)
{
    H5F_t          *file;                           /* File to reset stats on */
    herr_t          ret_value = SUCCEED;            /* Return value */

    FUNC_ENTER_API(FAIL)
    H5TRACE1("e", "i", file_id);

    /* Check args */
    if(NULL == (file = (H5F_t *)H5I_object(file_id)))
        HGOTO_ERROR(H5E_ARGS, H5E_BADTYPE, FAIL, "invalid file identifier")
    if(NULL == file->shared->page_buf)
        HGOTO_ERROR(H5E_ARGS, H5E_BADTYPE, FAIL, "page buffering not enabled on file")

    /* Reset the statistics */
    if(H5PB_reset_stats(file->shared->page_buf) < 0)
        HGOTO_ERROR(H5E_FILE, H5E_CANTSET, FAIL, "can't reset stats for page buffering")

done:
    FUNC_LEAVE_API(ret_value)
}   /* H5Freset_page_buffering_stats() */


/*-------------------------------------------------------------------------
 * Function:    H5Fget_page_buffering_stats
 *
 * Purpose:     Retrieves statistics for the page buffer layer.
 *
 * Return:      SUCCEED/FAIL
 *
 *-------------------------------------------------------------------------
 */
herr_t
H5Fget_page_buffering_stats(hid_t file_id, unsigned accesses[2], unsigned hits[2],
    unsigned misses[2], unsigned evictions[2], unsigned bypasses[2])
{
    H5F_t      *file;                   /* File object */
    herr_t     ret_value = SUCCEED;     /* Return value */

    FUNC_ENTER_API(FAIL)
    H5TRACE6("e", "i*Iu*Iu*Iu*Iu*Iu", file_id, accesses, hits, misses, evictions,
             bypasses);

    /* Check args */
    if(NULL == (file = (H5F_t *)H5I_object_verify(file_id, H5I_FILE)))
        HGOTO_ERROR(H5E_ARGS, H5E_BADVALUE, FAIL, "not a file ID")
    if(NULL == file->shared->page_buf)
        HGOTO_ERROR(H5E_ARGS, H5E_BADTYPE, FAIL, "page buffering not enabled on file")
    if(NULL == accesses || NULL == hits || NULL == misses || NULL == evictions || NULL == bypasses)
        HGOTO_ERROR(H5E_ARGS, H5E_BADVALUE, FAIL, "NULL input parameters for stats")

    /* Get the statistics */
    if(H5PB_get_stats(file->shared->page_buf, accesses, hits, misses, evictions, bypasses) < 0)
        HGOTO_ERROR(H5E_FILE, H5E_CANTGET, FAIL, "can't retrieve stats for page buffering")

done:
    FUNC_LEAVE_API(ret_value)
} /* H5Fget_page_buffering_stats() */


/*-------------------------------------------------------------------------
 * Function:    H5Fget_mdc_image_info
 *
 * Purpose:     Retrieves the image_addr and image_len for the cache image in the file.
 *              image_addr:  --base address of the on disk metadata cache image
 *                           --HADDR_UNDEF if no cache image
 *              image_len:   --size of the on disk metadata cache image
 *                           --zero if no cache image
 *
 * Return:      SUCCEED/FAIL
 *
 *-------------------------------------------------------------------------
 */
herr_t
H5Fget_mdc_image_info(hid_t file_id, haddr_t *image_addr, hsize_t *image_len)
{
    H5F_t      *file;                   /* File object for file ID */
    herr_t     ret_value = SUCCEED;     /* Return value */

    FUNC_ENTER_API(FAIL)
    H5TRACE3("e", "i*a*h", file_id, image_addr, image_len);

    /* Check args */
    if(NULL == (file = (H5F_t *)H5I_object_verify(file_id, H5I_FILE)))
        HGOTO_ERROR(H5E_ARGS, H5E_BADVALUE, FAIL, "not a file ID")
    if(NULL == image_addr || NULL == image_len)
        HGOTO_ERROR(H5E_ARGS, H5E_BADVALUE, FAIL, "NULL image addr or image len")

    /* Go get the address and size of the cache image */
    if(H5AC_get_mdc_image_info(file->shared->cache, image_addr, image_len) < 0)
        HGOTO_ERROR(H5E_CACHE, H5E_CANTGET, FAIL, "can't retrieve cache image info")

done:
    FUNC_LEAVE_API(ret_value)
} /* H5Fget_mdc_image_info() */


/*-------------------------------------------------------------------------
 * Function:    H5Fget_eoa
 *
 * Purpose:     Returns the address of the first byte after the last
 *              allocated memory in the file.
 *              (See H5FDget_eoa() in H5FD.c)
 *
 * Return:      SUCCEED/FAIL
 *-------------------------------------------------------------------------
 */
herr_t
H5Fget_eoa(hid_t file_id, haddr_t *eoa)
{
    H5F_t *file;                    /* File object for file ID */
    haddr_t rel_eoa;                /* Relative address of EOA */
    herr_t ret_value = SUCCEED;     /* Return value */

    FUNC_ENTER_API(FAIL)
    H5TRACE2("e", "i*a", file_id, eoa);

    /* Check args */
    if(NULL == (file = (H5F_t *)H5I_object_verify(file_id, H5I_FILE)))
        HGOTO_ERROR(H5E_ARGS, H5E_BADTYPE, FAIL, "hid_t identifier is not a file ID")

    /* This public routine will work only for drivers with this feature enabled.*/
    /* We might introduce a new feature flag in the future */
    if(!H5F_HAS_FEATURE(file, H5FD_FEAT_SUPPORTS_SWMR_IO))
        HGOTO_ERROR(H5E_FILE, H5E_BADVALUE, FAIL, "must use a SWMR-compatible VFD for this public routine")

    /* The real work */
    if(HADDR_UNDEF == (rel_eoa = H5FD_get_eoa(file->shared->lf, H5FD_MEM_DEFAULT)))
        HGOTO_ERROR(H5E_FILE, H5E_CANTGET, FAIL, "get_eoa request failed")

    /* (Note compensating for base address subtraction in internal routine) */
    if(eoa)
        *eoa = rel_eoa + H5FD_get_base_addr(file->shared->lf);
done:
    FUNC_LEAVE_API(ret_value)
} /* H5Fget_eoa() */


/*-------------------------------------------------------------------------
 * Function:    H5Fincrement_filesize
 *
 * Purpose:     Set the EOA for the file to the maximum of (EOA, EOF) + increment
 *
 * Return:      SUCCEED/FAIL
 *-------------------------------------------------------------------------
 */
herr_t
H5Fincrement_filesize(hid_t file_id, hsize_t increment)
{
    H5F_t *file;                /* File object for file ID */
    haddr_t max_eof_eoa;        /* Maximum of the relative EOA & EOF */
    herr_t ret_value = SUCCEED; /* Return value */

    FUNC_ENTER_API(FAIL)
    H5TRACE2("e", "ih", file_id, increment);

    /* Check args */
    if(NULL == (file = (H5F_t *)H5I_object_verify(file_id, H5I_FILE)))
        HGOTO_ERROR(H5E_ARGS, H5E_BADTYPE, FAIL, "hid_t identifier is not a file ID")

    /* This public routine will work only for drivers with this feature enabled.*/
    /* We might introduce a new feature flag in the future */
    if(!H5F_HAS_FEATURE(file, H5FD_FEAT_SUPPORTS_SWMR_IO))
        HGOTO_ERROR(H5E_FILE, H5E_BADVALUE, FAIL, "must use a SWMR-compatible VFD for this public routine")

    /* Get the maximum of EOA and EOF */
    if(H5F__get_max_eof_eoa(file, &max_eof_eoa) < 0)
        HGOTO_ERROR(H5E_FILE, H5E_CANTGET, FAIL, "file can't get max eof/eoa ")

    /* Set EOA to the maximum value + increment */
    /* H5FD_set_eoa() will add base_addr to max_eof_eoa */
    if(H5FD_set_eoa(file->shared->lf, H5FD_MEM_DEFAULT, max_eof_eoa + increment) < 0)
        HGOTO_ERROR(H5E_FILE, H5E_CANTSET, FAIL, "driver set_eoa request failed")

done:
    FUNC_LEAVE_API(ret_value)
} /* H5Fincrement_filesize() */
<<<<<<< HEAD


/*-------------------------------------------------------------------------
 * Function:    H5Fvfd_swmr_end_tick()
 *
 * Purpose:     To allow user to trigger end of tick processing
 *
 * Return:      Non-negative on success/Negative on errors
 *-------------------------------------------------------------------------
 */
herr_t
H5Fvfd_swmr_end_tick(hid_t file_id)
{
    H5F_t *file;                /* File object for file ID */
    herr_t ret_value = SUCCEED; /* Return value */

    FUNC_ENTER_API(FAIL)
    H5TRACE1("e", "i", file_id);

    /* Check args */
    if(NULL == (file = (H5F_t *)H5I_object_verify(file_id, H5I_FILE)))
        HGOTO_ERROR(H5E_ARGS, H5E_BADTYPE, FAIL, "hid_t identifier is not a file ID")

    /* This will work only if the file is opened with VFD SWMR configured.*/
    if(!(H5F_USE_VFD_SWMR(file)))
        HGOTO_ERROR(H5E_FILE, H5E_BADVALUE, FAIL, "must have VFD SWMR configured for this public routine")

    /* ??Trigger end of tick processing later */

done:
    FUNC_LEAVE_API(ret_value)
} /* H5Fvfd_swmr_end_tick() */
=======
>>>>>>> ab84c029
<|MERGE_RESOLUTION|>--- conflicted
+++ resolved
@@ -2029,7 +2029,6 @@
 done:
     FUNC_LEAVE_API(ret_value)
 } /* H5Fincrement_filesize() */
-<<<<<<< HEAD
 
  
@@ -2062,6 +2061,4 @@
 
 done:
     FUNC_LEAVE_API(ret_value)
-} /* H5Fvfd_swmr_end_tick() */
-=======
->>>>>>> ab84c029
+} /* H5Fvfd_swmr_end_tick() */