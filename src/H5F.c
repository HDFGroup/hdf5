--- conflicted
+++ resolved
@@ -498,19 +498,10 @@
 static hid_t
 H5F__create_api_common(const char *filename, unsigned flags, hid_t fcpl_id, hid_t fapl_id, void **token_ptr)
 {
-<<<<<<< HEAD
     H5F_t *               new_file = NULL;             /* File struct for new file                 */
     H5P_genplist_t *      plist;                       /* Property list pointer                    */
     H5VL_connector_prop_t connector_prop;              /* Property for VOL connector ID & info     */
     hid_t                 ret_value = H5I_INVALID_HID; /* Return value                             */
-=======
-    void *                new_file = NULL;             /* File struct for new file                 */
-    H5P_genplist_t *      plist;           /* Property list pointer                    */
-    H5VL_connector_prop_t connector_prop;  /* Property for VOL connector ID & info     */
-    H5VL_object_t *       vol_obj = NULL;  /* VOL object for file                      */
-    hbool_t               supported;       /* Whether 'post open' operation is supported by VOL connector */
-    hid_t                 ret_value;       /* return value                             */
->>>>>>> 5ff09ae9
 
     FUNC_ENTER_STATIC
 
@@ -559,13 +550,8 @@
     flags |= H5F_ACC_RDWR | H5F_ACC_CREAT;
 
     /* Create a new file or truncate an existing file through the VOL */
-<<<<<<< HEAD
     if (NULL == (new_file = (H5F_t *)H5VL_file_create(&connector_prop, filename, flags, fcpl_id, fapl_id,
                                                       H5P_DATASET_XFER_DEFAULT, token_ptr)))
-=======
-    if (NULL == (new_file = H5VL_file_create(&connector_prop, filename, flags, fcpl_id, fapl_id,
-                                             H5P_DATASET_XFER_DEFAULT, H5_REQUEST_NULL)))
->>>>>>> 5ff09ae9
         HGOTO_ERROR(H5E_FILE, H5E_CANTOPENFILE, H5I_INVALID_HID, "unable to create file")
 
     /* Get an atom for the file */
@@ -641,19 +627,10 @@
 H5Fcreate_async(const char *app_file, const char *app_func, unsigned app_line, const char *filename,
                 unsigned flags, hid_t fcpl_id, hid_t fapl_id, hid_t es_id)
 {
-<<<<<<< HEAD
     H5VL_object_t *vol_obj   = NULL;            /* File object */
     void *         token     = NULL;            /* Request token for async operation        */
     void **        token_ptr = H5_REQUEST_NULL; /* Pointer to request token for async operation        */
     hid_t          ret_value;                   /* Return value */
-=======
-    void *                new_file = NULL; /* File struct for new file                 */
-    H5P_genplist_t *      plist;           /* Property list pointer                    */
-    H5VL_connector_prop_t connector_prop;  /* Property for VOL connector ID & info     */
-    H5VL_object_t *       vol_obj = NULL;  /* VOL object for file                      */
-    hbool_t               supported;       /* Whether 'post open' operation is supported by VOL connector */
-    hid_t                 ret_value;       /* Return value                             */
->>>>>>> 5ff09ae9
 
     FUNC_ENTER_API(H5I_INVALID_HID)
     H5TRACE8("i", "*s*sIu*sIuiii", app_file, app_func, app_line, filename, flags, fcpl_id, fapl_id, es_id);
@@ -751,13 +728,8 @@
         HGOTO_ERROR(H5E_FILE, H5E_CANTSET, H5I_INVALID_HID, "can't set VOL connector info in API context")
 
     /* Open the file through the VOL layer */
-<<<<<<< HEAD
     if (NULL == (new_file = (H5F_t *)H5VL_file_open(&connector_prop, filename, flags, fapl_id,
                                                     H5P_DATASET_XFER_DEFAULT, token_ptr)))
-=======
-    if (NULL == (new_file = H5VL_file_open(&connector_prop, filename, flags, fapl_id,
-                                           H5P_DATASET_XFER_DEFAULT, H5_REQUEST_NULL)))
->>>>>>> 5ff09ae9
         HGOTO_ERROR(H5E_FILE, H5E_CANTOPENFILE, H5I_INVALID_HID, "unable to open file")
 
     /* Get an ID for the file */
@@ -901,13 +873,8 @@
         H5I_DATASET != obj_type && H5I_ATTR != obj_type)
         HGOTO_ERROR(H5E_ARGS, H5E_BADTYPE, FAIL, "not a file or file object")
 
-<<<<<<< HEAD
-    /* Get the object */
+    /* Get the file object */
     if (NULL == (*vol_obj_ptr = H5VL_vol_object(object_id)))
-=======
-    /* Get the file object */
-    if (NULL == (vol_obj = H5VL_vol_object(object_id)))
->>>>>>> 5ff09ae9
         HGOTO_ERROR(H5E_ARGS, H5E_BADTYPE, FAIL, "invalid object identifier")
 
     /* Flush the object */
@@ -1456,21 +1423,13 @@
  *-------------------------------------------------------------------------
  */
 ssize_t
-<<<<<<< HEAD
 H5Fget_file_image(hid_t file_id, void *buf /*out*/, size_t buf_len)
-=======
-H5Fget_file_image(hid_t file_id, void *buf, size_t buf_len)
->>>>>>> 5ff09ae9
 {
     H5VL_object_t *vol_obj;   /* File object for file ID  */
     ssize_t        ret_value; /* Return value             */
 
     FUNC_ENTER_API((-1))
-<<<<<<< HEAD
     H5TRACE3("Zs", "ixz", file_id, buf, buf_len);
-=======
-    H5TRACE3("Zs", "i*xz", file_id, buf, buf_len);
->>>>>>> 5ff09ae9
 
     /* Check args */
     if (NULL == (vol_obj = (H5VL_object_t *)H5I_object_verify(file_id, H5I_FILE)))
@@ -1500,29 +1459,17 @@
  *-------------------------------------------------------------------------
  */
 herr_t
-<<<<<<< HEAD
 H5Fget_mdc_config(hid_t file_id, H5AC_cache_config_t *config /*out*/)
-=======
-H5Fget_mdc_config(hid_t file_id, H5AC_cache_config_t *config)
->>>>>>> 5ff09ae9
 {
     H5VL_object_t *vol_obj   = NULL;
     herr_t         ret_value = SUCCEED; /* Return value */
 
     FUNC_ENTER_API(FAIL)
-<<<<<<< HEAD
     H5TRACE2("e", "ix", file_id, config);
 
     /* Check args */
     if ((NULL == config) || (config->version != H5AC__CURR_CACHE_CONFIG_VERSION))
         HGOTO_ERROR(H5E_ARGS, H5E_BADVALUE, FAIL, "Bad config ptr")
-=======
-    H5TRACE2("e", "i*x", file_id, config);
-
-    /* Check args */
-    if ((NULL == config) || (config->version != H5AC__CURR_CACHE_CONFIG_VERSION))
-        HGOTO_ERROR(H5E_ARGS, H5E_BADVALUE, FAIL, "Bad configptr")
->>>>>>> 5ff09ae9
 
     /* Get the file object */
     if (NULL == (vol_obj = (H5VL_object_t *)H5I_object(file_id)))
@@ -1583,21 +1530,13 @@
  *-------------------------------------------------------------------------
  */
 herr_t
-<<<<<<< HEAD
 H5Fget_mdc_hit_rate(hid_t file_id, double *hit_rate /*out*/)
-=======
-H5Fget_mdc_hit_rate(hid_t file_id, double *hit_rate)
->>>>>>> 5ff09ae9
 {
     H5VL_object_t *vol_obj;
     herr_t         ret_value = SUCCEED; /* Return value */
 
     FUNC_ENTER_API(FAIL)
-<<<<<<< HEAD
     H5TRACE2("e", "ix", file_id, hit_rate);
-=======
-    H5TRACE2("e", "i*d", file_id, hit_rate);
->>>>>>> 5ff09ae9
 
     /* Check args */
     if (NULL == hit_rate)
@@ -1628,23 +1567,14 @@
  *-------------------------------------------------------------------------
  */
 herr_t
-<<<<<<< HEAD
 H5Fget_mdc_size(hid_t file_id, size_t *max_size /*out*/, size_t *min_clean_size /*out*/,
                 size_t *cur_size /*out*/, int *cur_num_entries /*out*/)
-=======
-H5Fget_mdc_size(hid_t file_id, size_t *max_size, size_t *min_clean_size, size_t *cur_size,
-                int *cur_num_entries)
->>>>>>> 5ff09ae9
 {
     H5VL_object_t *vol_obj;
     herr_t         ret_value = SUCCEED; /* Return value */
 
     FUNC_ENTER_API(FAIL)
-<<<<<<< HEAD
     H5TRACE5("e", "ixxxx", file_id, max_size, min_clean_size, cur_size, cur_num_entries);
-=======
-    H5TRACE5("e", "i*z*z*z*Is", file_id, max_size, min_clean_size, cur_size, cur_num_entries);
->>>>>>> 5ff09ae9
 
     /* Check args */
     if (NULL == (vol_obj = (H5VL_object_t *)H5I_object_verify(file_id, H5I_FILE)))
