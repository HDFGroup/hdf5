--- conflicted
+++ resolved
@@ -1105,46 +1105,6 @@
 } /* end H5Fdelete() */
 
 /*-------------------------------------------------------------------------
-<<<<<<< HEAD
- * Function:    H5F__reopen_api_common
- *
- * Purpose:     This is the common function for reopening an HDF5 file
- *              files.
- *
- * Return:      Success:    A file ID
- *              Failure:    H5I_INVALID_HID
- *
- *-------------------------------------------------------------------------
- */
-static hid_t
-H5F__reopen_api_common(hid_t file_id, void **token_ptr)
-{
-    void *         file      = NULL;            /* File struct for new file */
-    H5VL_object_t *vol_obj   = NULL;            /* Object for loc_id */
-    hid_t          ret_value = H5I_INVALID_HID; /* Return value */
-
-    FUNC_ENTER_STATIC
-
-    /* Get the file object */
-    if (NULL == (vol_obj = (H5VL_object_t *)H5I_object_verify(file_id, H5I_FILE)))
-        HGOTO_ERROR(H5E_ARGS, H5E_BADTYPE, H5I_INVALID_HID, "invalid file identifier")
-
-    /* Reopen the file */
-    if (H5VL_file_specific(vol_obj, H5VL_FILE_REOPEN, H5P_DATASET_XFER_DEFAULT, token_ptr, &file) < 0)
-        HGOTO_ERROR(H5E_FILE, H5E_CANTINIT, H5I_INVALID_HID, "unable to reopen file via the VOL connector")
-
-    /* Make sure that worked */
-    if (NULL == file)
-        HGOTO_ERROR(H5E_FILE, H5E_CANTINIT, H5I_INVALID_HID, "unable to reopen file")
-
-    /* Get an ID for the file */
-    if ((ret_value = H5VL_register(H5I_FILE, file, vol_obj->connector, TRUE)) < 0)
-        HGOTO_ERROR(H5E_FILE, H5E_CANTREGISTER, H5I_INVALID_HID, "unable to register file")
-
-done:
-    FUNC_LEAVE_NOAPI(ret_value)
-} /* end H5F__reopen_api_common() */
-=======
  * Function:    H5Fmount
  *
  * Purpose:     Mount file CHILD_ID onto the group specified by LOC_ID and
@@ -1258,7 +1218,46 @@
 done:
     FUNC_LEAVE_API(ret_value)
 } /* end H5Funmount() */
->>>>>>> cadd6db4
+
+/*-------------------------------------------------------------------------
+ * Function:    H5F__reopen_api_common
+ *
+ * Purpose:     This is the common function for reopening an HDF5 file
+ *              files.
+ *
+ * Return:      Success:    A file ID
+ *              Failure:    H5I_INVALID_HID
+ *
+ *-------------------------------------------------------------------------
+ */
+static hid_t
+H5F__reopen_api_common(hid_t file_id, void **token_ptr)
+{
+    void *         file      = NULL;            /* File struct for new file */
+    H5VL_object_t *vol_obj   = NULL;            /* Object for loc_id */
+    hid_t          ret_value = H5I_INVALID_HID; /* Return value */
+
+    FUNC_ENTER_STATIC
+
+    /* Get the file object */
+    if (NULL == (vol_obj = (H5VL_object_t *)H5I_object_verify(file_id, H5I_FILE)))
+        HGOTO_ERROR(H5E_ARGS, H5E_BADTYPE, H5I_INVALID_HID, "invalid file identifier")
+
+    /* Reopen the file */
+    if (H5VL_file_specific(vol_obj, H5VL_FILE_REOPEN, H5P_DATASET_XFER_DEFAULT, token_ptr, &file) < 0)
+        HGOTO_ERROR(H5E_FILE, H5E_CANTINIT, H5I_INVALID_HID, "unable to reopen file via the VOL connector")
+
+    /* Make sure that worked */
+    if (NULL == file)
+        HGOTO_ERROR(H5E_FILE, H5E_CANTINIT, H5I_INVALID_HID, "unable to reopen file")
+
+    /* Get an ID for the file */
+    if ((ret_value = H5VL_register(H5I_FILE, file, vol_obj->connector, TRUE)) < 0)
+        HGOTO_ERROR(H5E_FILE, H5E_CANTREGISTER, H5I_INVALID_HID, "unable to register file handle")
+
+done:
+    FUNC_LEAVE_NOAPI(ret_value)
+} /* end H5F__reopen_api_common() */
 
 /*-------------------------------------------------------------------------
  * Function:    H5Freopen
@@ -1301,7 +1300,6 @@
     FUNC_LEAVE_API(ret_value)
 } /* end H5Freopen() */
 
-<<<<<<< HEAD
 /*-------------------------------------------------------------------------
  * Function:    H5Freopen_async
  *
@@ -1332,11 +1330,6 @@
     /* Reopen the file, possibly asynchronously */
     if ((ret_value = H5F__reopen_api_common(file_id, token_ptr)) < 0)
         HGOTO_ERROR(H5E_FILE, H5E_CANTOPENFILE, H5I_INVALID_HID, "unable to asynchronously reopen file")
-=======
-    /* Get an ID for the file */
-    if ((ret_value = H5VL_register(H5I_FILE, file, vol_obj->connector, TRUE)) < 0)
-        HGOTO_ERROR(H5E_FILE, H5E_CANTREGISTER, H5I_INVALID_HID, "unable to register file handle")
->>>>>>> cadd6db4
 
     /* Get the file object */
     if (NULL == (vol_obj = H5VL_vol_object(ret_value)))
