--- conflicted
+++ resolved
@@ -63,23 +63,11 @@
 
 /* clang-format off */
 /* Object header status flag definitions */
-<<<<<<< HEAD
-#define H5O_HDR_CHUNK0_SIZE                                                                                  \
-    0x03 /**< 2-bit field indicating # of bytes to store the size of chunk 0's data                          \
-          */
-#define H5O_HDR_ATTR_CRT_ORDER_TRACKED 0x04 /**< Attribute creation order is tracked */
-#define H5O_HDR_ATTR_CRT_ORDER_INDEXED 0x08 /**< Attribute creation order has index */
-#define H5O_HDR_ATTR_STORE_PHASE_CHANGE                                                                      \
-    0x10                         /**< Non-default attribute storage phase change values stored               \
-                                  */
-#define H5O_HDR_STORE_TIMES 0x20 /**< Store access, modification, change & birth times for object */
-=======
 #define H5O_HDR_CHUNK0_SIZE             0x03 /**< 2-bit field indicating # of bytes to store the size of chunk 0's data */
 #define H5O_HDR_ATTR_CRT_ORDER_TRACKED  0x04 /**< Attribute creation order is tracked */
 #define H5O_HDR_ATTR_CRT_ORDER_INDEXED  0x08 /**< Attribute creation order has index */
 #define H5O_HDR_ATTR_STORE_PHASE_CHANGE 0x10 /**< Non-default attribute storage phase change values stored */
 #define H5O_HDR_STORE_TIMES             0x20 /**< Store access, modification, change & birth times for object */
->>>>>>> b410d953
 #define H5O_HDR_ALL_FLAGS                                                                                    \
     (H5O_HDR_CHUNK0_SIZE | H5O_HDR_ATTR_CRT_ORDER_TRACKED | H5O_HDR_ATTR_CRT_ORDER_INDEXED |                 \
      H5O_HDR_ATTR_STORE_PHASE_CHANGE | H5O_HDR_STORE_TIMES)
