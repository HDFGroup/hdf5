--- conflicted
+++ resolved
@@ -68,17 +68,11 @@
     unsigned chunkno, size_t size, unsigned * msg_idx);
 static unsigned H5O_alloc_new_chunk(H5F_t *f, hid_t dxpl_id, H5O_t *oh,
     size_t size);
-<<<<<<< HEAD
 static htri_t H5O_move_cont(H5F_t *f, H5O_t *oh, unsigned cont_u, hid_t dxpl_id);
 static htri_t H5O_move_msgs_forward(H5F_t *f, H5O_t *oh, hid_t dxpl_id);
 static htri_t H5O_merge_null(H5F_t *f, H5O_t *oh, hid_t dxpl_id);
-static htri_t H5O_remove_empty_chunks(H5F_t *f, H5O_t *oh, hid_t dxpl_id);
+static htri_t H5O_remove_empty_chunks(H5F_t *f, hid_t dxpl_id, H5O_t *oh);
 static herr_t H5O_alloc_shrink_chunk(H5F_t *f, H5O_t *oh, hid_t dxpl_id, unsigned chunkno);
-=======
-static htri_t H5O_move_msgs_forward(H5O_t *oh);
-static htri_t H5O_merge_null(H5O_t *oh);
-static htri_t H5O_remove_empty_chunks(H5F_t *f, hid_t dxpl_id, H5O_t *oh);
->>>>>>> de952f36
 
 
 /*********************/
