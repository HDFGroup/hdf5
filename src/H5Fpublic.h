/* * * * * * * * * * * * * * * * * * * * * * * * * * * * * * * * * * * * * * *
 * Copyright by The HDF Group.                                               *
 * Copyright by the Board of Trustees of the University of Illinois.         *
 * All rights reserved.                                                      *
 *                                                                           *
 * This file is part of HDF5.  The full HDF5 copyright notice, including     *
 * terms governing use, modification, and redistribution, is contained in    *
 * the COPYING file, which can be found at the root of the source code       *
 * distribution tree, or in https://support.hdfgroup.org/ftp/HDF5/releases.  *
 * If you do not have access to either file, you may request a copy from     *
 * help@hdfgroup.org.                                                        *
 * * * * * * * * * * * * * * * * * * * * * * * * * * * * * * * * * * * * * * */

/*
 * This file contains public declarations for the H5F module.
 */
#ifndef _H5Fpublic_H
#define _H5Fpublic_H

/* Public header files needed by this file */
#include "H5public.h"
#include "H5ACpublic.h"
#include "H5Ipublic.h"

/* When this header is included from a private header, don't make calls to H5check() */
#undef H5CHECK
#ifndef _H5private_H
#define H5CHECK H5check(),
#else /* _H5private_H */
#define H5CHECK
#endif /* _H5private_H */

/* When this header is included from a private HDF5 header, don't make calls to H5open() */
#undef H5OPEN
#ifndef _H5private_H
#define H5OPEN H5open(),
#else /* _H5private_H */
#define H5OPEN
#endif /* _H5private_H */

/*
 * These are the bits that can be passed to the `flags' argument of
 * H5Fcreate() and H5Fopen(). Use the bit-wise OR operator (|) to combine
 * them as needed.  As a side effect, they call H5check_version() to make sure
 * that the application is compiled with a version of the hdf5 header files
 * which are compatible with the library to which the application is linked.
 * We're assuming that these constants are used rather early in the hdf5
 * session.
 */
#define H5F_ACC_RDONLY (H5CHECK H5OPEN 0x0000u) /*absence of rdwr => rd-only */
#define H5F_ACC_RDWR   (H5CHECK H5OPEN 0x0001u) /*open for read and write    */
#define H5F_ACC_TRUNC  (H5CHECK H5OPEN 0x0002u) /*overwrite existing files   */
#define H5F_ACC_EXCL   (H5CHECK H5OPEN 0x0004u) /*fail if file already exists*/
/* NOTE: 0x0008u was H5F_ACC_DEBUG, now deprecated */
#define H5F_ACC_CREAT (H5CHECK H5OPEN 0x0010u) /*create non-existing files  */
#define H5F_ACC_SWMR_WRITE                                                                                   \
    (H5CHECK 0x0020u) /*indicate that this file is                                                           \
                       * open for writing in a                                                               \
                       * single-writer/multi-reader (SWMR)                                                   \
                       * scenario.  Note that the                                                            \
                       * process(es) opening the file                                                        \
                       * for reading must open the file                                                      \
                       * with RDONLY access, and use                                                         \
                       * the special "SWMR_READ" access                                                      \
                       * flag. */
#define H5F_ACC_SWMR_READ                                                                                    \
    (H5CHECK 0x0040u) /*indicate that this file is                                                           \
                       * open for reading in a                                                               \
                       * single-writer/multi-reader (SWMR)                                                   \
                       * scenario.  Note that the                                                            \
                       * process(es) opening the file                                                        \
                       * for SWMR reading must also                                                          \
                       * open the file with the RDONLY                                                       \
                       * flag.  */

/* Value passed to H5Pset_elink_acc_flags to cause flags to be taken from the
 * parent file. */
#define H5F_ACC_DEFAULT (H5CHECK H5OPEN 0xffffu) /*ignore setting on lapl     */

/* Flags for H5Fget_obj_count() & H5Fget_obj_ids() calls */
#define H5F_OBJ_FILE     (0x0001u) /* File objects */
#define H5F_OBJ_DATASET  (0x0002u) /* Dataset objects */
#define H5F_OBJ_GROUP    (0x0004u) /* Group objects */
#define H5F_OBJ_DATATYPE (0x0008u) /* Named datatype objects */
#define H5F_OBJ_ATTR     (0x0010u) /* Attribute objects */
#define H5F_OBJ_ALL      (H5F_OBJ_FILE | H5F_OBJ_DATASET | H5F_OBJ_GROUP | H5F_OBJ_DATATYPE | H5F_OBJ_ATTR)
#define H5F_OBJ_LOCAL    (0x0020u) /* Restrict search to objects opened through current file ID */
/* (as opposed to objects opened through any file ID accessing this file) */

#define H5F_FAMILY_DEFAULT (hsize_t)0

#ifdef H5_HAVE_PARALLEL
/*
 * Use this constant string as the MPI_Info key to set H5Fmpio debug flags.
 * To turn on H5Fmpio debug flags, set the MPI_Info value with this key to
 * have the value of a string consisting of the characters that turn on the
 * desired flags.
 */
#define H5F_MPIO_DEBUG_KEY "H5F_mpio_debug_key"
#endif /* H5_HAVE_PARALLEL */

/* The difference between a single file and a set of mounted files */
typedef enum H5F_scope_t {
    H5F_SCOPE_LOCAL  = 0, /*specified file handle only        */
    H5F_SCOPE_GLOBAL = 1  /*entire virtual file            */
} H5F_scope_t;

/* Unlimited file size for H5Pset_external() */
#define H5F_UNLIMITED ((hsize_t)(-1L))

/* How does file close behave?
 * H5F_CLOSE_DEFAULT - Use the degree pre-defined by underlining VFL
 * H5F_CLOSE_WEAK    - file closes only after all opened objects are closed
 * H5F_CLOSE_SEMI    - if no opened objects, file is close; otherwise, file
            close fails
 * H5F_CLOSE_STRONG  - if there are opened objects, close them first, then
            close file
 */
typedef enum H5F_close_degree_t {
    H5F_CLOSE_DEFAULT = 0,
    H5F_CLOSE_WEAK    = 1,
    H5F_CLOSE_SEMI    = 2,
    H5F_CLOSE_STRONG  = 3
} H5F_close_degree_t;

/* Current "global" information about file */
typedef struct H5F_info2_t {
    struct {
        unsigned version;        /* Superblock version # */
        hsize_t  super_size;     /* Superblock size */
        hsize_t  super_ext_size; /* Superblock extension size */
    } super;
    struct {
        unsigned version;   /* Version # of file free space management */
        hsize_t  meta_size; /* Free space manager metadata size */
        hsize_t  tot_space; /* Amount of free space in the file */
    } free;
    struct {
        unsigned     version;   /* Version # of shared object header info */
        hsize_t      hdr_size;  /* Shared object header message header size */
        H5_ih_info_t msgs_info; /* Shared object header message index & heap size */
    } sohm;
} H5F_info2_t;

/*
 * Types of allocation requests. The values larger than H5FD_MEM_DEFAULT
 * should not change other than adding new types to the end. These numbers
 * might appear in files.
 *
 * Note: please change the log VFD flavors array if you change this
 * enumeration.
 */
typedef enum H5F_mem_t {
    H5FD_MEM_NOLIST = -1, /* Data should not appear in the free list.
                           * Must be negative.
                           */
    H5FD_MEM_DEFAULT = 0, /* Value not yet set.  Can also be the
                           * datatype set in a larger allocation
                           * that will be suballocated by the library.
                           * Must be zero.
                           */
    H5FD_MEM_SUPER = 1,   /* Superblock data */
    H5FD_MEM_BTREE = 2,   /* B-tree data */
    H5FD_MEM_DRAW  = 3,   /* Raw data (content of datasets, etc.) */
    H5FD_MEM_GHEAP = 4,   /* Global heap data */
    H5FD_MEM_LHEAP = 5,   /* Local heap data */
    H5FD_MEM_OHDR  = 6,   /* Object header data */

    H5FD_MEM_NTYPES /* Sentinel value - must be last */
} H5F_mem_t;

/* Free space section information */
typedef struct H5F_sect_info_t {
    haddr_t addr; /* Address of free space section */
    hsize_t size; /* Size of free space section */
} H5F_sect_info_t;

/* Library's format versions */
typedef enum H5F_libver_t {
    H5F_LIBVER_ERROR    = -1,
    H5F_LIBVER_EARLIEST = 0, /* Use the earliest possible format for storing objects */
    H5F_LIBVER_V18      = 1, /* Use the latest v18 format for storing objects */
    H5F_LIBVER_V110     = 2, /* Use the latest v110 format for storing objects */
    H5F_LIBVER_V112     = 3, /* Use the latest v112 format for storing objects */
    H5F_LIBVER_V114     = 4, /* Use the latest v114 format for storing objects */
    H5F_LIBVER_NBOUNDS
} H5F_libver_t;

#define H5F_LIBVER_LATEST H5F_LIBVER_V114

/* File space handling strategy */
typedef enum H5F_fspace_strategy_t {
    H5F_FSPACE_STRATEGY_FSM_AGGR =
        0, /* Mechanisms: free-space managers, aggregators, and virtual file drivers */
           /* This is the library default when not set */
    H5F_FSPACE_STRATEGY_PAGE =
        1, /* Mechanisms: free-space managers with embedded paged aggregation and virtual file drivers */
    H5F_FSPACE_STRATEGY_AGGR = 2, /* Mechanisms: aggregators and virtual file drivers */
    H5F_FSPACE_STRATEGY_NONE = 3, /* Mechanisms: virtual file drivers */
    H5F_FSPACE_STRATEGY_NTYPES    /* must be last */
} H5F_fspace_strategy_t;

/* Deprecated: File space handling strategy for release 1.10.0 */
/* They are mapped to H5F_fspace_strategy_t as defined above from release 1.10.1 onwards */
typedef enum H5F_file_space_type_t {
    H5F_FILE_SPACE_DEFAULT     = 0, /* Default (or current) free space strategy setting */
    H5F_FILE_SPACE_ALL_PERSIST = 1, /* Persistent free space managers, aggregators, virtual file driver */
    H5F_FILE_SPACE_ALL         = 2, /* Non-persistent free space managers, aggregators, virtual file driver */
                                    /* This is the library default */
    H5F_FILE_SPACE_AGGR_VFD = 3,    /* Aggregators, Virtual file driver */
    H5F_FILE_SPACE_VFD      = 4,    /* Virtual file driver */
    H5F_FILE_SPACE_NTYPES           /* must be last */
} H5F_file_space_type_t;

/* Data structure to report the collection of read retries for metadata items with checksum */
/* Used by public routine H5Fget_metadata_read_retry_info() */
#define H5F_NUM_METADATA_READ_RETRY_TYPES 21
typedef struct H5F_retry_info_t {
    unsigned  nbins;
    uint32_t *retries[H5F_NUM_METADATA_READ_RETRY_TYPES];
} H5F_retry_info_t;

/* Callback for H5Pset_object_flush_cb() in a file access property list */
typedef herr_t (*H5F_flush_cb_t)(hid_t object_id, void *udata);

/*********************/
/* Public Prototypes */
/*********************/
#ifdef __cplusplus
extern "C" {
#endif

H5_DLL htri_t H5Fis_accessible(const char *container_name, hid_t fapl_id);
H5_DLL hid_t  H5Fcreate(const char *filename, unsigned flags, hid_t create_plist, hid_t access_plist);
<<<<<<< HEAD
H5_DLL hid_t H5Fcreate_async(const char *app_file, const char *app_func, unsigned app_line,
                            const char *filename, unsigned flags, hid_t fcpl_id, hid_t fapl_id, hid_t es_id);
H5_DLL hid_t H5Fopen(const char *filename, unsigned flags, hid_t access_plist);
H5_DLL hid_t H5Fopen_async(const char *app_file, const char *app_func, unsigned app_line,
                            const char *filename, unsigned flags, hid_t access_plist, hid_t es_id);
H5_DLL hid_t H5Freopen(hid_t file_id);
=======
H5_DLL hid_t  H5Fcreate_async(const char *filename, unsigned flags, hid_t fcpl_id, hid_t fapl_id, hid_t es_id);
H5_DLL hid_t  H5Fopen(const char *filename, unsigned flags, hid_t access_plist);
H5_DLL hid_t  H5Fopen_async(const char *filename, unsigned flags, hid_t access_plist, hid_t es_id);

H5_DLL hid_t  H5Freopen(hid_t file_id);
H5_DLL hid_t  H5Freopen_async(hid_t file_id, hid_t es_id);

>>>>>>> 222fd4a1
H5_DLL herr_t   H5Fflush(hid_t object_id, H5F_scope_t scope);
H5_DLL herr_t   H5Fflush_async(hid_t object_id, H5F_scope_t scope, hid_t es_id);

H5_DLL herr_t   H5Fclose(hid_t file_id);
<<<<<<< HEAD
H5_DLL herr_t   H5Fclose_async(const char *app_file, const char *app_func, unsigned app_line,
                                hid_t file_id, hid_t es_id);
=======
H5_DLL herr_t   H5Fclose_async(hid_t file_id, hid_t es_id);

>>>>>>> 222fd4a1
H5_DLL herr_t   H5Fdelete(const char *filename, hid_t fapl_id);
H5_DLL hid_t    H5Fget_create_plist(hid_t file_id);
H5_DLL hid_t    H5Fget_access_plist(hid_t file_id);
H5_DLL herr_t   H5Fget_intent(hid_t file_id, unsigned *intent);
H5_DLL herr_t   H5Fget_fileno(hid_t file_id, unsigned long *fileno);
H5_DLL ssize_t  H5Fget_obj_count(hid_t file_id, unsigned types);
H5_DLL ssize_t  H5Fget_obj_ids(hid_t file_id, unsigned types, size_t max_objs, hid_t *obj_id_list);
H5_DLL herr_t   H5Fget_vfd_handle(hid_t file_id, hid_t fapl, void **file_handle);
H5_DLL herr_t   H5Fmount(hid_t loc, const char *name, hid_t child, hid_t plist);
H5_DLL herr_t   H5Funmount(hid_t loc, const char *name);
H5_DLL hssize_t H5Fget_freespace(hid_t file_id);
H5_DLL herr_t   H5Fget_filesize(hid_t file_id, hsize_t *size);
H5_DLL herr_t   H5Fget_eoa(hid_t file_id, haddr_t *eoa);
H5_DLL herr_t   H5Fincrement_filesize(hid_t file_id, hsize_t increment);
H5_DLL ssize_t  H5Fget_file_image(hid_t file_id, void *buf_ptr, size_t buf_len);
H5_DLL herr_t   H5Fget_mdc_config(hid_t file_id, H5AC_cache_config_t *config_ptr);
H5_DLL herr_t   H5Fset_mdc_config(hid_t file_id, H5AC_cache_config_t *config_ptr);
H5_DLL herr_t   H5Fget_mdc_hit_rate(hid_t file_id, double *hit_rate_ptr);
H5_DLL herr_t   H5Fget_mdc_size(hid_t file_id, size_t *max_size_ptr, size_t *min_clean_size_ptr,
                                size_t *cur_size_ptr, int *cur_num_entries_ptr);
H5_DLL herr_t   H5Freset_mdc_hit_rate_stats(hid_t file_id);
H5_DLL ssize_t  H5Fget_name(hid_t obj_id, char *name, size_t size);
H5_DLL herr_t   H5Fget_info2(hid_t obj_id, H5F_info2_t *finfo);
H5_DLL herr_t   H5Fget_metadata_read_retry_info(hid_t file_id, H5F_retry_info_t *info);
H5_DLL herr_t   H5Fstart_swmr_write(hid_t file_id);
H5_DLL ssize_t  H5Fget_free_sections(hid_t file_id, H5F_mem_t type, size_t nsects,
                                     H5F_sect_info_t *sect_info /*out*/);
H5_DLL herr_t   H5Fclear_elink_file_cache(hid_t file_id);
H5_DLL herr_t   H5Fset_libver_bounds(hid_t file_id, H5F_libver_t low, H5F_libver_t high);
H5_DLL herr_t   H5Fstart_mdc_logging(hid_t file_id);
H5_DLL herr_t   H5Fstop_mdc_logging(hid_t file_id);
H5_DLL herr_t   H5Fget_mdc_logging_status(hid_t            file_id,
                                          /*OUT*/ hbool_t *is_enabled,
                                          /*OUT*/ hbool_t *is_currently_logging);
H5_DLL herr_t   H5Fformat_convert(hid_t fid);
H5_DLL herr_t   H5Freset_page_buffering_stats(hid_t file_id);
H5_DLL herr_t   H5Fget_page_buffering_stats(hid_t file_id, unsigned accesses[2], unsigned hits[2],
                                            unsigned misses[2], unsigned evictions[2], unsigned bypasses[2]);
H5_DLL herr_t   H5Fget_mdc_image_info(hid_t file_id, haddr_t *image_addr, hsize_t *image_size);
H5_DLL herr_t   H5Fget_dset_no_attrs_hint(hid_t file_id, hbool_t *minimize);
H5_DLL herr_t   H5Fset_dset_no_attrs_hint(hid_t file_id, hbool_t minimize);
H5_DLL herr_t   H5Fwait(hid_t file_id);

#ifdef H5_HAVE_PARALLEL
H5_DLL herr_t H5Fset_mpi_atomicity(hid_t file_id, hbool_t flag);
H5_DLL herr_t H5Fget_mpi_atomicity(hid_t file_id, hbool_t *flag);
#endif /* H5_HAVE_PARALLEL */

/* API Wrappers for async routines */
/* (Must be defined _after_ the function prototype) */
/* (And must only defined when included in application code, not the library) */
#ifndef H5F_MODULE
#define H5Fcreate_async(...) H5Fcreate_async(__FILE__, __func__, __LINE__, __VA_ARGS__)
#define H5Fopen_async(...) H5Fopen_async(__FILE__, __func__, __LINE__, __VA_ARGS__)
#define H5Fclose_async(...) H5Fclose_async(__FILE__, __func__, __LINE__, __VA_ARGS__)
#endif /* H5F_MODULE */

/* Symbols defined for compatibility with previous versions of the HDF5 API.
 *
 * Use of these symbols is deprecated.
 */
#ifndef H5_NO_DEPRECATED_SYMBOLS

/* Macros */
#define H5F_ACC_DEBUG (H5CHECK H5OPEN 0x0000u) /*print debug info (deprecated)*/

/* Typedefs */

/* Current "global" information about file */
typedef struct H5F_info1_t {
    hsize_t super_ext_size; /* Superblock extension size */
    struct {
        hsize_t      hdr_size;  /* Shared object header message header size */
        H5_ih_info_t msgs_info; /* Shared object header message index & heap size */
    } sohm;
} H5F_info1_t;

/* Function prototypes */
H5_DLL herr_t H5Fget_info1(hid_t obj_id, H5F_info1_t *finfo);
H5_DLL herr_t H5Fset_latest_format(hid_t file_id, hbool_t latest_format);
H5_DLL htri_t H5Fis_hdf5(const char *filename);

#endif /* H5_NO_DEPRECATED_SYMBOLS */

#ifdef __cplusplus
}
#endif
#endif /* _H5Fpublic_H */<|MERGE_RESOLUTION|>--- conflicted
+++ resolved
@@ -232,33 +232,20 @@
 
 H5_DLL htri_t H5Fis_accessible(const char *container_name, hid_t fapl_id);
 H5_DLL hid_t  H5Fcreate(const char *filename, unsigned flags, hid_t create_plist, hid_t access_plist);
-<<<<<<< HEAD
 H5_DLL hid_t H5Fcreate_async(const char *app_file, const char *app_func, unsigned app_line,
                             const char *filename, unsigned flags, hid_t fcpl_id, hid_t fapl_id, hid_t es_id);
 H5_DLL hid_t H5Fopen(const char *filename, unsigned flags, hid_t access_plist);
 H5_DLL hid_t H5Fopen_async(const char *app_file, const char *app_func, unsigned app_line,
                             const char *filename, unsigned flags, hid_t access_plist, hid_t es_id);
 H5_DLL hid_t H5Freopen(hid_t file_id);
-=======
-H5_DLL hid_t  H5Fcreate_async(const char *filename, unsigned flags, hid_t fcpl_id, hid_t fapl_id, hid_t es_id);
-H5_DLL hid_t  H5Fopen(const char *filename, unsigned flags, hid_t access_plist);
-H5_DLL hid_t  H5Fopen_async(const char *filename, unsigned flags, hid_t access_plist, hid_t es_id);
-
-H5_DLL hid_t  H5Freopen(hid_t file_id);
-H5_DLL hid_t  H5Freopen_async(hid_t file_id, hid_t es_id);
-
->>>>>>> 222fd4a1
+H5_DLL hid_t  H5Freopen_async(const char *app_file, const char *app_func, unsigned app_line,
+                                hid_t file_id, hid_t es_id);
 H5_DLL herr_t   H5Fflush(hid_t object_id, H5F_scope_t scope);
-H5_DLL herr_t   H5Fflush_async(hid_t object_id, H5F_scope_t scope, hid_t es_id);
-
+H5_DLL herr_t   H5Fflush_async(const char *app_file, const char *app_func, unsigned app_line,
+                                hid_t object_id, H5F_scope_t scope, hid_t es_id);
 H5_DLL herr_t   H5Fclose(hid_t file_id);
-<<<<<<< HEAD
 H5_DLL herr_t   H5Fclose_async(const char *app_file, const char *app_func, unsigned app_line,
                                 hid_t file_id, hid_t es_id);
-=======
-H5_DLL herr_t   H5Fclose_async(hid_t file_id, hid_t es_id);
-
->>>>>>> 222fd4a1
 H5_DLL herr_t   H5Fdelete(const char *filename, hid_t fapl_id);
 H5_DLL hid_t    H5Fget_create_plist(hid_t file_id);
 H5_DLL hid_t    H5Fget_access_plist(hid_t file_id);
@@ -313,6 +300,8 @@
 #ifndef H5F_MODULE
 #define H5Fcreate_async(...) H5Fcreate_async(__FILE__, __func__, __LINE__, __VA_ARGS__)
 #define H5Fopen_async(...) H5Fopen_async(__FILE__, __func__, __LINE__, __VA_ARGS__)
+#define H5Freopen_async(...) H5Freopen_async(__FILE__, __func__, __LINE__, __VA_ARGS__)
+#define H5Fflush_async(...) H5Fflush_async(__FILE__, __func__, __LINE__, __VA_ARGS__)
 #define H5Fclose_async(...) H5Fclose_async(__FILE__, __func__, __LINE__, __VA_ARGS__)
 #endif /* H5F_MODULE */
 
