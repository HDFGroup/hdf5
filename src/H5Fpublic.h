/* * * * * * * * * * * * * * * * * * * * * * * * * * * * * * * * * * * * * * *
 * Copyright by The HDF Group.                                               *
 * Copyright by the Board of Trustees of the University of Illinois.         *
 * All rights reserved.                                                      *
 *                                                                           *
 * This file is part of HDF5.  The full HDF5 copyright notice, including     *
 * terms governing use, modification, and redistribution, is contained in    *
 * the COPYING file, which can be found at the root of the source code       *
 * distribution tree, or in https://www.hdfgroup.org/licenses.               *
 * If you do not have access to either file, you may request a copy from     *
 * help@hdfgroup.org.                                                        *
 * * * * * * * * * * * * * * * * * * * * * * * * * * * * * * * * * * * * * * */

/*
 * This file contains public declarations for the H5F module.
 */
#ifndef H5Fpublic_H
#define H5Fpublic_H

/* Public header files needed by this file */
#include "H5public.h"
#include "H5ACpublic.h"
#include "H5Ipublic.h"

/* When this header is included from a private header, don't make calls to H5check() */
#undef H5CHECK
<<<<<<< HEAD
#ifndef _H5private_H
#define H5CHECK H5check(),
#else /* _H5private_H */
#define H5CHECK
#endif /* _H5private_H */

/* When this header is included from a private HDF5 header, don't make calls to H5open() */
#undef H5OPEN
#ifndef _H5private_H
#define H5OPEN H5open(),
#else /* _H5private_H */
#define H5OPEN
#endif /* _H5private_H */
=======
#ifndef H5private_H
#define H5CHECK H5check(),
#else /* H5private_H */
#define H5CHECK
#endif /* H5private_H */

/* When this header is included from a private HDF5 header, don't make calls to H5open() */
#undef H5OPEN
#ifndef H5private_H
#define H5OPEN H5open(),
#else /* H5private_H */
#define H5OPEN
#endif /* H5private_H */
>>>>>>> 18bbd3f0

/*
 * These are the bits that can be passed to the `flags' argument of
 * H5Fcreate() and H5Fopen(). Use the bit-wise OR operator (|) to combine
 * them as needed.  As a side effect, they call H5check_version() to make sure
 * that the application is compiled with a version of the hdf5 header files
 * which are compatible with the library to which the application is linked.
 * We're assuming that these constants are used rather early in the hdf5
 * session.
 */
<<<<<<< HEAD
#define H5F_ACC_RDONLY (H5CHECK H5OPEN 0x0000u) /*absence of rdwr => rd-only */
#define H5F_ACC_RDWR   (H5CHECK H5OPEN 0x0001u) /*open for read and write    */
#define H5F_ACC_TRUNC  (H5CHECK H5OPEN 0x0002u) /*overwrite existing files   */
#define H5F_ACC_EXCL   (H5CHECK H5OPEN 0x0004u) /*fail if file already exists*/
/* NOTE: 0x0008u was H5F_ACC_DEBUG, now deprecated */
#define H5F_ACC_CREAT (H5CHECK H5OPEN 0x0010u) /*create non-existing files  */
#define H5F_ACC_SWMR_WRITE                                                                                   \
    (H5CHECK 0x0020u) /*indicate that this file is                                                           \
                       * open for writing in a                                                               \
                       * single-writer/multi-reader (SWMR)                                                   \
                       * scenario.  Note that the                                                            \
                       * process(es) opening the file                                                        \
                       * for reading must open the file                                                      \
                       * with RDONLY access, and use                                                         \
                       * the special "SWMR_READ" access                                                      \
                       * flag. */
#define H5F_ACC_SWMR_READ                                                                                    \
    (H5CHECK 0x0040u) /*indicate that this file is                                                           \
                       * open for reading in a                                                               \
                       * single-writer/multi-reader (SWMR)                                                   \
                       * scenario.  Note that the                                                            \
                       * process(es) opening the file                                                        \
                       * for SWMR reading must also                                                          \
                       * open the file with the RDONLY                                                       \
                       * flag.  */

/* Value passed to H5Pset_elink_acc_flags to cause flags to be taken from the
 * parent file. */
#define H5F_ACC_DEFAULT (H5CHECK H5OPEN 0xffffu) /*ignore setting on lapl     */

/* Flags for H5Fget_obj_count() & H5Fget_obj_ids() calls */
#define H5F_OBJ_FILE     (0x0001u) /* File objects */
#define H5F_OBJ_DATASET  (0x0002u) /* Dataset objects */
#define H5F_OBJ_GROUP    (0x0004u) /* Group objects */
#define H5F_OBJ_DATATYPE (0x0008u) /* Named datatype objects */
#define H5F_OBJ_ATTR     (0x0010u) /* Attribute objects */
#define H5F_OBJ_ALL      (H5F_OBJ_FILE | H5F_OBJ_DATASET | H5F_OBJ_GROUP | H5F_OBJ_DATATYPE | H5F_OBJ_ATTR)
#define H5F_OBJ_LOCAL    (0x0020u) /* Restrict search to objects opened through current file ID */
/* (as opposed to objects opened through any file ID accessing this file) */
=======
#define H5F_ACC_RDONLY (H5CHECK H5OPEN 0x0000u) /**< Absence of RDWR: read-only */
#define H5F_ACC_RDWR   (H5CHECK H5OPEN 0x0001u) /**< Open for read and write    */
#define H5F_ACC_TRUNC  (H5CHECK H5OPEN 0x0002u) /**< Overwrite existing files   */
#define H5F_ACC_EXCL   (H5CHECK H5OPEN 0x0004u) /**< Fail if file already exists*/
/* NOTE: 0x0008u was H5F_ACC_DEBUG, now deprecated */
#define H5F_ACC_CREAT (H5CHECK H5OPEN 0x0010u) /**< Create non-existing files  */
#define H5F_ACC_SWMR_WRITE                                                                                   \
    (H5CHECK 0x0020u) /**< Indicate that this file is open for writing in a                                  \
                       *   single-writer/multi-reader (SWMR)  scenario.                                      \
                       *   Note that the process(es) opening the file for reading                            \
                       *   must open the file with #H5F_ACC_RDONLY and use the                               \
                       *   #H5F_ACC_SWMR_READ access flag. */
#define H5F_ACC_SWMR_READ                                                                                    \
    (H5CHECK 0x0040u) /**< Indicate that this file is open for reading in a                                  \
                       * single-writer/multi-reader (SWMR) scenario. Note that                               \
                       * the process(es) opening the file for SWMR reading must                              \
                       * also open the file with the #H5F_ACC_RDONLY flag.  */

/**
 * Default property list identifier
 *
 * \internal Value passed to H5Pset_elink_acc_flags to cause flags to be taken from the parent file.
 * \internal ignore setting on lapl
 */
#define H5F_ACC_DEFAULT (H5CHECK H5OPEN 0xffffu)

/* Flags for H5Fget_obj_count() & H5Fget_obj_ids() calls */
#define H5F_OBJ_FILE     (0x0001u) /**< File objects */
#define H5F_OBJ_DATASET  (0x0002u) /**< Dataset objects */
#define H5F_OBJ_GROUP    (0x0004u) /**< Group objects */
#define H5F_OBJ_DATATYPE (0x0008u) /**< Named datatype objects */
#define H5F_OBJ_ATTR     (0x0010u) /**< Attribute objects */
#define H5F_OBJ_ALL      (H5F_OBJ_FILE | H5F_OBJ_DATASET | H5F_OBJ_GROUP | H5F_OBJ_DATATYPE | H5F_OBJ_ATTR)
#define H5F_OBJ_LOCAL                                                                                        \
    (0x0020u) /**< Restrict search to objects opened through current file ID                                 \
                   (as opposed to objects opened through any file ID accessing this file) */
>>>>>>> 18bbd3f0

#define H5F_FAMILY_DEFAULT (hsize_t)0

#ifdef H5_HAVE_PARALLEL
/**
 * Use this constant string as the MPI_Info key to set H5Fmpio debug flags.
 * To turn on H5Fmpio debug flags, set the MPI_Info value with this key to
 * have the value of a string consisting of the characters that turn on the
 * desired flags.
 */
#define H5F_MPIO_DEBUG_KEY "H5F_mpio_debug_key"
#endif /* H5_HAVE_PARALLEL */

/**
 * The scope of an operation such as H5Fflush(), e.g.,
 * a single file vs. a set of mounted files
 */
typedef enum H5F_scope_t {
<<<<<<< HEAD
    H5F_SCOPE_LOCAL  = 0, /*specified file handle only        */
    H5F_SCOPE_GLOBAL = 1  /*entire virtual file            */
} H5F_scope_t;

/* Unlimited file size for H5Pset_external() */
=======
    H5F_SCOPE_LOCAL  = 0, /**< The specified file handle only */
    H5F_SCOPE_GLOBAL = 1  /**< The entire virtual file        */
} H5F_scope_t;

/**
 * Unlimited file size for H5Pset_external()
 */
>>>>>>> 18bbd3f0
#define H5F_UNLIMITED ((hsize_t)(-1L))

/**
 * How does file close behave?
 */
typedef enum H5F_close_degree_t {
<<<<<<< HEAD
    H5F_CLOSE_DEFAULT = 0,
    H5F_CLOSE_WEAK    = 1,
    H5F_CLOSE_SEMI    = 2,
    H5F_CLOSE_STRONG  = 3
=======
    H5F_CLOSE_DEFAULT = 0, /**< Use the degree pre-defined by underlying VFD */
    H5F_CLOSE_WEAK    = 1, /**< File closes only after all opened objects are closed */
    H5F_CLOSE_SEMI    = 2, /**< If no opened objects, file is closed; otherwise, file close fails */
    H5F_CLOSE_STRONG  = 3  /**< If there are opened objects, close them first, then close file */
>>>>>>> 18bbd3f0
} H5F_close_degree_t;

/**
 * Current "global" information about file
 */
//! <!-- [H5F_info2_t_snip] -->
typedef struct H5F_info2_t {
    struct {
<<<<<<< HEAD
        unsigned version;        /* Superblock version # */
        hsize_t  super_size;     /* Superblock size */
        hsize_t  super_ext_size; /* Superblock extension size */
    } super;
    struct {
        unsigned version;   /* Version # of file free space management */
        hsize_t  meta_size; /* Free space manager metadata size */
        hsize_t  tot_space; /* Amount of free space in the file */
    } free;
    struct {
        unsigned     version;   /* Version # of shared object header info */
        hsize_t      hdr_size;  /* Shared object header message header size */
        H5_ih_info_t msgs_info; /* Shared object header message index & heap size */
=======
        unsigned version;        /**< Superblock version # */
        hsize_t  super_size;     /**< Superblock size */
        hsize_t  super_ext_size; /**< Superblock extension size */
    } super;
    struct {
        unsigned version;   /**< Version # of file free space management */
        hsize_t  meta_size; /**< Free space manager metadata size */
        hsize_t  tot_space; /**< Amount of free space in the file */
    } free;
    struct {
        unsigned     version;   /**< Version # of shared object header info */
        hsize_t      hdr_size;  /**< Shared object header message header size */
        H5_ih_info_t msgs_info; /**< Shared object header message index & heap size */
>>>>>>> 18bbd3f0
    } sohm;
} H5F_info2_t;
//! <!-- [H5F_info2_t_snip] -->

/**
 * Types of allocation requests. The values larger than #H5FD_MEM_DEFAULT
 * should not change other than adding new types to the end. These numbers
 * might appear in files.
 *
 * \internal Please change the log VFD flavors array if you change this
 *           enumeration.
 */
typedef enum H5F_mem_t {
<<<<<<< HEAD
    H5FD_MEM_NOLIST = -1, /* Data should not appear in the free list.
                           * Must be negative.
                           */
    H5FD_MEM_DEFAULT = 0, /* Value not yet set.  Can also be the
=======
    H5FD_MEM_NOLIST = -1, /**< Data should not appear in the free list.
                           * Must be negative.
                           */
    H5FD_MEM_DEFAULT = 0, /**< Value not yet set.  Can also be the
>>>>>>> 18bbd3f0
                           * datatype set in a larger allocation
                           * that will be suballocated by the library.
                           * Must be zero.
                           */
<<<<<<< HEAD
    H5FD_MEM_SUPER = 1,   /* Superblock data */
    H5FD_MEM_BTREE = 2,   /* B-tree data */
    H5FD_MEM_DRAW  = 3,   /* Raw data (content of datasets, etc.) */
    H5FD_MEM_GHEAP = 4,   /* Global heap data */
    H5FD_MEM_LHEAP = 5,   /* Local heap data */
    H5FD_MEM_OHDR  = 6,   /* Object header data */

    H5FD_MEM_NTYPES /* Sentinel value - must be last */
=======
    H5FD_MEM_SUPER = 1,   /**< Superblock data */
    H5FD_MEM_BTREE = 2,   /**< B-tree data */
    H5FD_MEM_DRAW  = 3,   /**< Raw data (content of datasets, etc.) */
    H5FD_MEM_GHEAP = 4,   /**< Global heap data */
    H5FD_MEM_LHEAP = 5,   /**< Local heap data */
    H5FD_MEM_OHDR  = 6,   /**< Object header data */

    H5FD_MEM_NTYPES /**< Sentinel value - must be last */
>>>>>>> 18bbd3f0
} H5F_mem_t;

/**
 * Free space section information
 */
//! <!-- [H5F_sect_info_t_snip] -->
typedef struct H5F_sect_info_t {
<<<<<<< HEAD
    haddr_t addr; /* Address of free space section */
    hsize_t size; /* Size of free space section */
=======
    haddr_t addr; /**< Address of free space section */
    hsize_t size; /**< Size of free space section */
>>>>>>> 18bbd3f0
} H5F_sect_info_t;
//! <!-- [H5F_sect_info_t_snip] -->

/**
 * Library's format versions
 */
typedef enum H5F_libver_t {
    H5F_LIBVER_ERROR    = -1,
<<<<<<< HEAD
    H5F_LIBVER_EARLIEST = 0, /* Use the earliest possible format for storing objects */
    H5F_LIBVER_V18      = 1, /* Use the latest v18 format for storing objects */
    H5F_LIBVER_V110     = 2, /* Use the latest v110 format for storing objects */
    H5F_LIBVER_V112     = 3, /* Use the latest v112 format for storing objects */
=======
    H5F_LIBVER_EARLIEST = 0, /**< Use the earliest possible format for storing objects */
    H5F_LIBVER_V18      = 1, /**< Use the latest v18 format for storing objects */
    H5F_LIBVER_V110     = 2, /**< Use the latest v110 format for storing objects */
    H5F_LIBVER_V112     = 3, /**< Use the latest v112 format for storing objects */
>>>>>>> 18bbd3f0
    H5F_LIBVER_NBOUNDS
} H5F_libver_t;

#define H5F_LIBVER_LATEST H5F_LIBVER_V112

/**
 * File space handling strategy
 */
//! <!-- [H5F_fspace_strategy_t_snip] -->
typedef enum H5F_fspace_strategy_t {
<<<<<<< HEAD
    H5F_FSPACE_STRATEGY_FSM_AGGR =
        0, /* Mechanisms: free-space managers, aggregators, and virtual file drivers */
           /* This is the library default when not set */
    H5F_FSPACE_STRATEGY_PAGE =
        1, /* Mechanisms: free-space managers with embedded paged aggregation and virtual file drivers */
    H5F_FSPACE_STRATEGY_AGGR = 2, /* Mechanisms: aggregators and virtual file drivers */
    H5F_FSPACE_STRATEGY_NONE = 3, /* Mechanisms: virtual file drivers */
    H5F_FSPACE_STRATEGY_NTYPES    /* must be last */
=======
    H5F_FSPACE_STRATEGY_FSM_AGGR = 0, /**< Mechanisms: free-space managers, aggregators, and virtual file
                                         drivers This is the library default when not set */
    H5F_FSPACE_STRATEGY_PAGE =
        1, /**< Mechanisms: free-space managers with embedded paged aggregation and virtual file drivers */
    H5F_FSPACE_STRATEGY_AGGR = 2, /**< Mechanisms: aggregators and virtual file drivers */
    H5F_FSPACE_STRATEGY_NONE = 3, /**< Mechanisms: virtual file drivers */
    H5F_FSPACE_STRATEGY_NTYPES    /**< Sentinel */
>>>>>>> 18bbd3f0
} H5F_fspace_strategy_t;
//! <!-- [H5F_fspace_strategy_t_snip] -->

/**
 * File space handling strategy for release 1.10.0
 *
 * \deprecated 1.10.1
 */
typedef enum H5F_file_space_type_t {
<<<<<<< HEAD
    H5F_FILE_SPACE_DEFAULT     = 0, /* Default (or current) free space strategy setting */
    H5F_FILE_SPACE_ALL_PERSIST = 1, /* Persistent free space managers, aggregators, virtual file driver */
    H5F_FILE_SPACE_ALL         = 2, /* Non-persistent free space managers, aggregators, virtual file driver */
                                    /* This is the library default */
    H5F_FILE_SPACE_AGGR_VFD = 3,    /* Aggregators, Virtual file driver */
    H5F_FILE_SPACE_VFD      = 4,    /* Virtual file driver */
    H5F_FILE_SPACE_NTYPES           /* must be last */
} H5F_file_space_type_t;

/* Data structure to report the collection of read retries for metadata items with checksum */
/* Used by public routine H5Fget_metadata_read_retry_info() */
#define H5F_NUM_METADATA_READ_RETRY_TYPES 21
=======
    H5F_FILE_SPACE_DEFAULT     = 0, /**< Default (or current) free space strategy setting */
    H5F_FILE_SPACE_ALL_PERSIST = 1, /**< Persistent free space managers, aggregators, virtual file driver */
    H5F_FILE_SPACE_ALL         = 2, /**< Non-persistent free space managers, aggregators, virtual file driver
                                         This is the library default */
    H5F_FILE_SPACE_AGGR_VFD = 3,    /**< Aggregators, Virtual file driver */
    H5F_FILE_SPACE_VFD      = 4,    /**< Virtual file driver */
    H5F_FILE_SPACE_NTYPES           /**< Sentinel */
} H5F_file_space_type_t;

//! <!-- [H5F_retry_info_t_snip] -->
#define H5F_NUM_METADATA_READ_RETRY_TYPES 21

/**
 * Data structure to report the collection of read retries for metadata items with checksum as
 * used by H5Fget_metadata_read_retry_info()
 */
>>>>>>> 18bbd3f0
typedef struct H5F_retry_info_t {
    unsigned  nbins;
    uint32_t *retries[H5F_NUM_METADATA_READ_RETRY_TYPES];
} H5F_retry_info_t;
//! <!-- [H5F_retry_info_t_snip] -->

/**
 * Callback for H5Pset_object_flush_cb() in a file access property list
 */
typedef herr_t (*H5F_flush_cb_t)(hid_t object_id, void *udata);

/*********************/
/* Public Prototypes */
/*********************/
#ifdef __cplusplus
extern "C" {
#endif

<<<<<<< HEAD
H5_DLL htri_t   H5Fis_accessible(const char *container_name, hid_t fapl_id);
H5_DLL hid_t    H5Fcreate(const char *filename, unsigned flags, hid_t create_plist, hid_t access_plist);
H5_DLL hid_t    H5Fopen(const char *filename, unsigned flags, hid_t access_plist);
H5_DLL hid_t    H5Freopen(hid_t file_id);
H5_DLL herr_t   H5Fflush(hid_t object_id, H5F_scope_t scope);
H5_DLL herr_t   H5Fclose(hid_t file_id);
H5_DLL herr_t   H5Fdelete(const char *filename, hid_t fapl_id);
H5_DLL hid_t    H5Fget_create_plist(hid_t file_id);
H5_DLL hid_t    H5Fget_access_plist(hid_t file_id);
H5_DLL herr_t   H5Fget_intent(hid_t file_id, unsigned *intent);
H5_DLL herr_t   H5Fget_fileno(hid_t file_id, unsigned long *fileno);
H5_DLL ssize_t  H5Fget_obj_count(hid_t file_id, unsigned types);
H5_DLL ssize_t  H5Fget_obj_ids(hid_t file_id, unsigned types, size_t max_objs, hid_t *obj_id_list);
H5_DLL herr_t   H5Fget_vfd_handle(hid_t file_id, hid_t fapl, void **file_handle);
H5_DLL herr_t   H5Fmount(hid_t loc, const char *name, hid_t child, hid_t plist);
H5_DLL herr_t   H5Funmount(hid_t loc, const char *name);
H5_DLL hssize_t H5Fget_freespace(hid_t file_id);
H5_DLL herr_t   H5Fget_filesize(hid_t file_id, hsize_t *size);
H5_DLL herr_t   H5Fget_eoa(hid_t file_id, haddr_t *eoa);
H5_DLL herr_t   H5Fincrement_filesize(hid_t file_id, hsize_t increment);
H5_DLL ssize_t  H5Fget_file_image(hid_t file_id, void *buf_ptr, size_t buf_len);
H5_DLL herr_t   H5Fget_mdc_config(hid_t file_id, H5AC_cache_config_t *config_ptr);
H5_DLL herr_t   H5Fset_mdc_config(hid_t file_id, H5AC_cache_config_t *config_ptr);
H5_DLL herr_t   H5Fget_mdc_hit_rate(hid_t file_id, double *hit_rate_ptr);
H5_DLL herr_t   H5Fget_mdc_size(hid_t file_id, size_t *max_size_ptr, size_t *min_clean_size_ptr,
                                size_t *cur_size_ptr, int *cur_num_entries_ptr);
H5_DLL herr_t   H5Freset_mdc_hit_rate_stats(hid_t file_id);
H5_DLL ssize_t  H5Fget_name(hid_t obj_id, char *name, size_t size);
H5_DLL herr_t   H5Fget_info2(hid_t obj_id, H5F_info2_t *finfo);
H5_DLL herr_t   H5Fget_metadata_read_retry_info(hid_t file_id, H5F_retry_info_t *info);
H5_DLL herr_t   H5Fstart_swmr_write(hid_t file_id);
H5_DLL ssize_t  H5Fget_free_sections(hid_t file_id, H5F_mem_t type, size_t nsects,
                                     H5F_sect_info_t *sect_info /*out*/);
H5_DLL herr_t   H5Fclear_elink_file_cache(hid_t file_id);
H5_DLL herr_t   H5Fset_libver_bounds(hid_t file_id, H5F_libver_t low, H5F_libver_t high);
H5_DLL herr_t   H5Fstart_mdc_logging(hid_t file_id);
H5_DLL herr_t   H5Fstop_mdc_logging(hid_t file_id);
H5_DLL herr_t   H5Fget_mdc_logging_status(hid_t            file_id,
                                          /*OUT*/ hbool_t *is_enabled,
                                          /*OUT*/ hbool_t *is_currently_logging);
H5_DLL herr_t   H5Fformat_convert(hid_t fid);
H5_DLL herr_t   H5Freset_page_buffering_stats(hid_t file_id);
H5_DLL herr_t   H5Fget_page_buffering_stats(hid_t file_id, unsigned accesses[2], unsigned hits[2],
                                            unsigned misses[2], unsigned evictions[2], unsigned bypasses[2]);
H5_DLL herr_t   H5Fget_mdc_image_info(hid_t file_id, haddr_t *image_addr, hsize_t *image_size);
H5_DLL herr_t   H5Fget_dset_no_attrs_hint(hid_t file_id, hbool_t *minimize);
H5_DLL herr_t   H5Fset_dset_no_attrs_hint(hid_t file_id, hbool_t minimize);
=======
/**
 * \ingroup H5F
 *
 * \brief Checks if a file can be opened with a given file access property
 *        list
 *
 * \param[in] container_name Name of a file
 * \fapl_id
 *
 * \return \htri_t
 *
 * \details H5Fis_accessible() checks if the file specified by \p
 *          container_name can be opened with the file access property list
 *          \p fapl_id.
 *
 * \note The H5Fis_accessible() function enables files to be checked with a
 *       given file access property list, unlike H5Fis_hdf5(), which only uses
 *       the default file driver when opening a file.
 *
 * \since 1.12.0
 *
 */
H5_DLL htri_t H5Fis_accessible(const char *container_name, hid_t fapl_id);
/**
 * \ingroup H5F
 *
 * \brief Creates an HDF5 file
 *
 * \param[in] filename Name of the file to create
 * \param[in] flags    File access flags. Allowable values are:
 *                     - #H5F_ACC_TRUNC: Truncate file, if it already exists,
 *                       erasing all data previously stored in the file
 *                     - #H5F_ACC_EXCL: Fail if file already exists
 * \fcpl_id
 * \fapl_id
 * \return \hid_t{file}
 *
 * \details H5Fcreate() is the primary function for creating HDF5 files; it
 *          creates a new HDF5 file with the specified name and property lists.
 *
 *          The \p filename parameter specifies the name of the new file.
 *
 *          The \p flags parameter specifies whether an existing file is to be
 *          overwritten. It should be set to either #H5F_ACC_TRUNC to overwrite
 *          an existing file or #H5F_ACC_EXCL, instructing the function to fail
 *          if the file already exists.
 *
 *          New files are always created in read-write mode, so the read-write
 *          and read-only flags, #H5F_ACC_RDWR and #H5F_ACC_RDONLY,
 *          respectively, are not relevant in this function. Further note that
 *          a specification of #H5F_ACC_RDONLY will be ignored; the file will
 *          be created in read-write mode, regardless.
 *
 *          More complex behaviors of file creation and access are controlled
 *          through the file creation and file access property lists,
 *          \p fcpl_id and \p fapl_id, respectively. The value of #H5P_DEFAULT
 *          for any property list value indicates that the library should use
 *          the default values for that appropriate property list.
 *
 *          The return value is a file identifier for the newly-created file;
 *          this file identifier should be closed by calling H5Fclose() when
 *          it is no longer needed.
 *
 * \par Example
 * \snippet H5F_examples.c minimal
 *
 * \note  #H5F_ACC_TRUNC and #H5F_ACC_EXCL are mutually exclusive; use
 *        exactly one.
 *
 * \note An additional flag, #H5F_ACC_DEBUG, prints debug information. This
 *       flag can be combined with one of the above values using the bit-wise
 *       OR operator (\c |), but it is used only by HDF5 library developers;
 *       \Emph{it is neither tested nor supported for use in applications}.
 *
 * \attention \Bold{Special case — File creation in the case of an already-open file:}
 *            If a file being created is already opened, by either a previous
 *            H5Fopen() or H5Fcreate() call, the HDF5 library may or may not
 *            detect that the open file and the new file are the same physical
 *            file. (See H5Fopen() regarding the limitations in detecting the
 *            re-opening of an already-open file.)\n
 *            If the library detects that the file is already opened,
 *            H5Fcreate() will return a failure, regardless of the use of
 *            #H5F_ACC_TRUNC.\n
 *            If the library does not detect that the file is already opened
 *            and #H5F_ACC_TRUNC is not used, H5Fcreate() will return a failure
 *            because the file already exists. Note that this is correct
 *            behavior.\n
 *            But if the library does not detect that the file is already
 *            opened and #H5F_ACC_TRUNC is used, H5Fcreate() will truncate the
 *            existing file and return a valid file identifier. Such a
 *            truncation of a currently-opened file will almost certainly
 *            result in errors. While unlikely, the HDF5 library may not be
 *            able to detect, and thus report, such errors.\n
 *            Applications should avoid calling H5Fcreate() with an already
 *            opened file.
 *
 * \since 1.0.0
 *
 * \see H5Fopen(), H5Fclose()
 *
 */
H5_DLL hid_t H5Fcreate(const char *filename, unsigned flags, hid_t fcpl_id, hid_t fapl_id);
/**
 * \ingroup H5F
 *
 * \brief Opens an existing HDF5 file
 *
 * \param[in] filename Name of the file to be opened
 * \param[in] flags    File access flags. Allowable values are:
 *                     - #H5F_ACC_RDWR: Allows read and write access to file
 *                     - #H5F_ACC_RDONLY: Allows read-only access to file
 *                     - #H5F_ACC_RDWR \c | #H5F_ACC_SWMR_WRITE: Indicates that
 *                       the file is open for writing in a
 *                       single-writer/multi-writer (SWMR) scenario.
 *                     - #H5F_ACC_RDONLY \c | #H5F_ACC_SWMR_READ:  Indicates
 *                       that the file is open for reading in a
 *                       single-writer/multi-reader (SWMR) scenario.
 *                     - An additional flag, #H5F_ACC_DEBUG, prints debug
 *                       information. This flag can be combined with one of the
 *                       above values using the bit-wise OR operator (\c |), but
 *                       it is used only by HDF5 library developers;
 *                       \Emph{it is neither tested nor supported} for use in
 *                       applications.
 * \fapl_id
 * \return \hid_t{file}
 *
 * \details H5Fopen() is the primary function for accessing existing HDF5 files.
 *          This function opens the named file in the specified access mode and
 *          with the specified access property list.
 *
 *          Note that H5Fopen() does not create a file if it does not already
 *          exist; see H5Fcreate().
 *
 *          The \p filename parameter specifies the name of the file to be
 *          opened.
 *
 *          The \p fapl_id parameter specifies the file access property list.
 *          Use of #H5P_DEFAULT specifies that default I/O access properties
 *          are to be used.
 *
 *          The \p flags parameter specifies whether the file will be opened in
 *          read-write or read-only mode, #H5F_ACC_RDWR or #H5F_ACC_RDONLY,
 *          respectively. More complex behaviors of file access are controlled
 *          through the file-access property list.
 *
 *          The return value is a file identifier for the open file; this file
 *          identifier should be closed by calling H5Fclose() when it is no
 *          longer needed.
 *
 * \par Example
 * \snippet H5F_examples.c open
 *
 * \note  #H5F_ACC_RDWR and #H5F_ACC_RDONLY are mutually exclusive; use
 *        exactly one.
 *
 * \attention \Bold{Special cases — Multiple opens:} A file can often be opened
 *            with a new H5Fopen() call without closing an already-open
 *            identifier established in a previous H5Fopen() or H5Fcreate()
 *            call. Each such H5Fopen() call will return a unique identifier
 *            and the file can be accessed through any of these identifiers as
 *            long as the identifier remains valid. In such multiply-opened
 *            cases, the open calls must use the same flags argument and the
 *            file access property lists must use the same file close degree
 *            property setting (see the external link discussion below and
 *            H5Pset_fclose_degree()).\n
 *            In some cases, such as files on a local Unix file system, the
 *            HDF5 library can detect that a file is multiply opened and will
 *            maintain coherent access among the file identifiers.\n
 *            But in many other cases, such as parallel file systems or
 *            networked file systems, it is not always possible to detect
 *            multiple opens of the same physical file. In such cases, HDF5
 *            will treat the file identifiers as though they are accessing
 *            different files and will be unable to maintain coherent access.
 *            Errors are likely to result in these cases. While unlikely, the
 *            HDF5 library may not be able to detect, and thus report,
 *            such errors.\n
 *            It is generally recommended that applications avoid multiple
 *            opens of the same file.
 *
 * \attention \Bold{Special restriction on multiple opens of a file first
 *            opened by means of an external link:} When an external link is
 *            followed, the external file is always opened with the weak file
 *            close degree property setting, #H5F_CLOSE_WEAK (see
 *            H5Lcreate_external() and H5Pset_fclose_degree()). If the file is
 *            reopened with H5Fopen while it remains held open from such an
 *            external link call, the file access property list used in the
 *            open call must include the file close degree setting
 *            #H5F_CLOSE_WEAK or the open will fail.
 *
 * \version 1.10.0 The #H5F_ACC_SWMR_WRITE and #H5F_ACC_SWMR_READ flags were added.
 *
 * \see H5Fclose()
 *
 */
H5_DLL hid_t H5Fopen(const char *filename, unsigned flags, hid_t fapl_id);
/**
 * \ingroup H5F
 *
 * \brief Returns a new identifier for a previously-opened HDF5 file
 *
 * \param[in] file_id Identifier of a file for which an additional identifier
 *                    is required
 *
 * \return \hid_t{file}
 *
 * \details H5Freopen() returns a new file identifier for an already-open HDF5
 *          file, as specified by \p file_id. Both identifiers share caches and
 *          other information. The only difference between the identifiers is
 *          that the new identifier is not mounted anywhere and no files are
 *          mounted on it.
 *
 *          The new file identifier should be closed by calling H5Fclose() when
 *          it is no longer needed.
 *
 * \note Note that there is no circumstance under which H5Freopen() can
 *       actually open a closed file; the file must already be open and have an
 *       active \p file_id. E.g., one cannot close a file with H5Fclose() on
 *       \p file_id then use H5Freopen() on \p file_id to reopen it.
 *
 */
H5_DLL hid_t H5Freopen(hid_t file_id);
/**
 * \ingroup H5F
 *
 * \brief Flushes all buffers associated with a file to storage
 *
 * \loc_id{object_id}
 * \param[in] scope The scope of the flush action
 *
 * \return \herr_t
 *
 * \details H5Fflush() causes all buffers associated with a file to be
 *          immediately flushed to storage without removing the data from the
 *          cache.
 *
 *          \p object_id can be any object associated with the file, including
 *          the file itself, a dataset, a group, an attribute, or a named
 *          datatype.
 *
 *          \p scope specifies whether the scope of the flush action is
 *          global or local. Valid values are as follows:
 *          \scopes
 *
 * \par Example
 * \snippet H5F_examples.c flush
 *
 * \attention HDF5 does not possess full control over buffering. H5Fflush()
 *            flushes the internal HDF5 buffers then asks the operating system
 *            (the OS) to flush the system buffers for the open files. After
 *            that, the OS is responsible for ensuring that the data is
 *            actually flushed to disk.
 *
 */
H5_DLL herr_t H5Fflush(hid_t object_id, H5F_scope_t scope);
/**
 * \ingroup H5F
 *
 * \brief Terminates access to an HDF5 file
 *
 * \file_id
 * \return \herr_t
 *
 * \details H5Fclose() terminates access to an HDF5 file (specified by
 *          \p file_id) by flushing all data to storage.
 *
 *          If this is the last file identifier open for the file and no other
 *          access identifier is open (e.g., a dataset identifier, group
 *          identifier, or shared datatype identifier), the file will be fully
 *          closed and access will end.
 *
 * \par Example
 * \snippet H5F_examples.c minimal
 *
 * \note \Bold{Delayed close:} Note the following deviation from the
 *       above-described behavior. If H5Fclose() is called for a file but one
 *       or more objects within the file remain open, those objects will remain
 *       accessible until they are individually closed. Thus, if the dataset
 *       \c data_sample is open when H5Fclose() is called for the file
 *       containing it, \c data_sample will remain open and accessible
 *       (including writable) until it is explicitly closed. The file will be
 *       automatically closed once all objects in the file have been closed.\n
 *       Be warned, however, that there are circumstances where it is not
 *       possible to delay closing a file. For example, an MPI-IO file close is
 *       a collective call; all of the processes that opened the file must
 *       close it collectively. The file cannot be closed at some time in the
 *       future by each process in an independent fashion. Another example is
 *       that an application using an AFS token-based file access privilege may
 *       destroy its AFS token after H5Fclose() has returned successfully. This
 *       would make any future access to the file, or any object within it,
 *       illegal.\n
 *       In such situations, applications must close all open objects in a file
 *       before calling H5Fclose. It is generally recommended to do so in all
 *       cases.
 *
 * \see H5Fopen()
 *
 */
H5_DLL herr_t H5Fclose(hid_t file_id);
/**
 * \ingroup H5F
 *
 * \brief Deletes an HDF5 file
 *
 * \param[in] filename Name of the file to delete
 * \fapl_id
 *
 * \return \herr_t
 *
 * \details H5Fdelete() deletes an HDF5 file \p filename with a file access
 *          property list \p fapl_id. The \p fapl_id should be configured with
 *          the same VOL connector or VFD that was used to open the file.
 *
 *          This API was introduced for use with the Virtual Object Layer
 *          (VOL). With the VOL, HDF5 "files" can map to arbitrary storage
 *          schemes such as object stores and relational database tables. The
 *          data created by these implementations may be inconvenient for a
 *          user to remove without a detailed knowledge of the storage scheme.
 *          H5Fdelete() gives VOL connector authors the ability to add
 *          connector-specific delete code to their connectors so that users
 *          can remove these "files" without detailed knowledge of the storage
 *          scheme.
 *
 *          For a VOL connector, H5Fdelete() deletes the file in a way that
 *          makes sense for the specified VOL connector.
 *
 *          For the native HDF5 connector, HDF5 files will be deleted via the
 *          VFDs, each of which will have to be modified to delete the files it
 *          creates.
 *
 *          For all implementations, H5Fdelete() will first check if the file
 *          is an HDF5 file via H5Fis_accessible(). This is done to ensure that
 *          H5Fdelete() cannot be used as an arbitrary file deletion call.
 *
 * \since 1.12.0
 *
 */
H5_DLL herr_t H5Fdelete(const char *filename, hid_t fapl_id);
/**
 * \ingroup H5F
 *
 * \brief Returns a file creation property list identifier
 *
 * \file_id
 * \return \hid_t{file creation property list}
 *
 * \details H5Fget_create_plist() returns the file creation property list
 *          identifier identifying the creation properties used to create this
 *          file. This function is useful for duplicating properties when
 *          creating another file.
 *
 *          The creation property list identifier should be released with
 *          H5Pclose().
 *
 */
H5_DLL hid_t H5Fget_create_plist(hid_t file_id);
/**
 * \ingroup H5F
 *
 * \brief Returns a file access property list identifier
 *
 * \file_id
 * \return \hid_t{file access property list}
 *
 * \details H5Fget_access_plist() returns the file access property list
 *          identifier of the specified file.
 *
 */
H5_DLL hid_t H5Fget_access_plist(hid_t file_id);
/**
 * \ingroup H5F
 *
 * \brief Determines the read/write or read-only status of a file
 *
 * \file_id
 * \param[out] intent Access mode flag as originally passed with H5Fopen()
 *
 * \return \herr_t
 *
 * \details Given the identifier of an open file, \p file_id, H5Fget_intent()
 *          retrieves the intended access mode" flag passed with H5Fopen() when
 *          the file was opened.
 *
 *          The value of the flag is returned in \p intent. Valid values are as
 *          follows:
 *          \file_access
 *
 * \note The function will not return an error if intent is NULL; it will
 *       simply do nothing.
 *
 * \version 1.10.0 Function enhanced to work with SWMR functionality.
 *
 * \since 1.8.0
 *
 */
H5_DLL herr_t H5Fget_intent(hid_t file_id, unsigned *intent);
/**
 * \ingroup H5F
 *
 * \brief Retrieves a file's file number that uniquely identifies an open file
 *
 * \file_id
 * \param[out] fileno A buffer to hold the file number
 *
 * \return \herr_t
 *
 * \details H5Fget_fileno() retrieves a file number for a file specified by the
 *          file identifier \p file_id and the pointer \p fnumber to the file
 *          number.
 *
 * \since 1.12.0
 *
 */
H5_DLL herr_t H5Fget_fileno(hid_t file_id, unsigned long *fileno);
/**
 * \ingroup H5F
 *
 * \brief Returns the number of open object identifiers for an open file
 *
 * \file_id or #H5F_OBJ_ALL for all currently-open HDF5 files
 * \param[in] types Type of object for which identifiers are to be returned
 *
 * \return Returns the number of open objects if successful; otherwise returns
 *         a negative value.
 *
 * \details Given the identifier of an open file, file_id, and the desired
 *          object types, types, H5Fget_obj_count() returns the number of open
 *          object identifiers for the file.
 *
 *          To retrieve a count of open identifiers for open objects in all
 *          HDF5 application files that are currently open, pass the value
 *          #H5F_OBJ_ALL in \p file_id.
 *
 *          The types of objects to be counted are specified in types as
 *          follows:
 *          \obj_types
 *
 *          Multiple object types can be combined with the
 *          logical \c OR operator (|). For example, the expression
 *          \c (#H5F_OBJ_DATASET|#H5F_OBJ_GROUP) would call for datasets and
 *          groups.
 *
 * \version 1.6.8, 1.8.2 Function return type changed to \c ssize_t.
 * \version 1.6.5 #H5F_OBJ_LOCAL has been added as a qualifier on the types
 *                of objects to be counted. #H5F_OBJ_LOCAL restricts the
 *                search to objects opened through current file identifier.
 *
 */
H5_DLL ssize_t H5Fget_obj_count(hid_t file_id, unsigned types);
/**
 *-------------------------------------------------------------------------
 * \ingroup H5F
 *
 * \brief Returns a list of open object identifiers
 *
 * \file_id or #H5F_OBJ_ALL for all currently-open HDF5 files
 * \param[in] types Type of object for which identifiers are to be returned
 * \param[in] max_objs Maximum number of object identifiers to place into
 *                     \p obj_id_list
 * \param[out] obj_id_list Pointer to the returned buffer of open object
 *                         identifiers
 *
 * \return Returns number of objects placed into \p obj_id_list if successful;
 *         otherwise returns a negative value.
 *
 * \details Given the file identifier \p file_id and the type of objects to be
 *          identified, types, H5Fget_obj_ids() returns the list of identifiers
 *          for all open HDF5 objects fitting the specified criteria.
 *
 *          To retrieve identifiers for open objects in all HDF5 application
 *          files that are currently open, pass the value #H5F_OBJ_ALL in
 *          \p file_id.
 *
 *          The types of object identifiers to be retrieved are specified in
 *          types using the codes listed for the same parameter in
 *          H5Fget_obj_count().
 *
 *          To retrieve a count of open objects, use the H5Fget_obj_count()
 *          function. This count can be used to set the \p max_objs parameter.
 *
 * \version 1.8.2 Function return type changed to \c ssize_t and \p
 *                max_objs parameter datatype changed to \c size_t.
 * \version 1.6.8 Function return type changed to \c ssize_t and \p
 *                max_objs parameter datatype changed to \c size_t.
 * \since 1.6.0
 *
 */
H5_DLL ssize_t H5Fget_obj_ids(hid_t file_id, unsigned types, size_t max_objs, hid_t *obj_id_list);
/**
 * \ingroup H5F
 *
 * \brief Returns pointer to the file handle from the virtual file driver
 *
 * \file_id
 * \fapl_id{fapl}
 * \param[out] file_handle Pointer to the file handle being used by the
 *                         low-level virtual file driver
 *
 * \return \herr_t
 *
 * \details Given the file identifier \p file_id and the file access property
 *          list \p fapl_id, H5Fget_vfd_handle() returns a pointer to the file
 *          handle from the low-level file driver currently being used by the
 *          HDF5 library for file I/O.
 *
 * \note For most drivers, the value of \p fapl_id will be #H5P_DEFAULT. For
 *       the \c FAMILY or \c MULTI drivers, this value should be defined
 *       through the property list functions: H5Pset_family_offset() for the
 *       \c FAMILY driver and H5Pset_multi_type() for the \c MULTI driver
 *
 * \since 1.6.0
 *
 */
H5_DLL herr_t H5Fget_vfd_handle(hid_t file_id, hid_t fapl, void **file_handle);
/**
 * \ingroup H5F
 *
 * \brief Mounts an HDF5 file
 *
 * \loc_id{loc}
 * \param[in] name Name of the group onto which the file specified by \p child
 *                 is to be mounted
 * \file_id{child}
 * \param[in] plist File mount property list identifier. Pass #H5P_DEFAULT!
 *
 * \return \herr_t
 *
 * \details H5Fmount() mounts the file specified by \p child onto the object
 *          specified by \p loc and \p name using the mount properties \p plist
 *          If the object specified by \p loc is a dataset, named datatype or
 *          attribute, then the file will be mounted at the location where the
 *          attribute, dataset, or named datatype is attached.
 *
 * \par Example
 * \snippet H5F_examples.c mount
 *
 * \note To date, no file mount properties have been defined in HDF5. The
 *       proper value to pass for \p plist is #H5P_DEFAULT, indicating the
 *       default file mount property list.
 *
 */
H5_DLL herr_t H5Fmount(hid_t loc, const char *name, hid_t child, hid_t plist);
/**
 * \ingroup H5F
 *
 * \brief Unounts an HDF5 file
 *
 * \loc_id{loc}
 * \param[in] name Name of the mount point
 *
 * \return \herr_t
 *
 * \details Given a mount point, H5Funmount() dissociates the mount point's
 *          file from the file mounted there. This function does not close
 *          either file.
 *
 *          The mount point can be either the group in the parent or the root
 *          group of the mounted file (both groups have the same name). If the
 *          mount point was opened before the mount then it is the group in the
 *          parent; if it was opened after the mount then it is the root group
 *          of the child.
 *
 */
H5_DLL herr_t H5Funmount(hid_t loc, const char *name);
/**
 * \ingroup H5F
 *
 * \brief Returns the amount of free space in a file (in bytes)
 *
 * \file_id
 *
 * \return Returns the amount of free space in the file if successful;
 *         otherwise returns a negative value.
 *
 * \details Given the identifier of an open file, \p file_id,
 *          H5Fget_freespace() returns the amount of space that is unused by
 *          any objects in the file.
 *
 *          The interpretation of this number depends on the configured free space
 *          management strategy. For example, if the HDF5 library only tracks free
 *          space in a file from a file open or create until that file is closed,
 *          then this routine will report the free space that has been created
 *          during that interval.
 *
 * \since 1.6.1
 *
 */
H5_DLL hssize_t H5Fget_freespace(hid_t file_id);
/**
 * \ingroup H5F
 *
 * \brief Returns the size of an HDF5 file (in bytes)
 *
 * \file_id
 * \param[out] size Size of the file, in bytes
 *
 * \return \herr_t
 *
 * \details H5Fget_filesize() returns the size of the HDF5 file specified by
 *          \p file_id.
 *
 *          The returned size is that of the entire file, as opposed to only
 *          the HDF5 portion of the file. I.e., size includes the user block,
 *          if any, the HDF5 portion of the file, and any data that may have
 *          been appended beyond the data written through the HDF5 library.
 *
 * \since 1.6.3
 *
 */
H5_DLL herr_t H5Fget_filesize(hid_t file_id, hsize_t *size);
/**
 * \ingroup H5F
 *
 * \brief Retrieves the file's end-of-allocation (EOA)
 *
 * \file_id
 * \param[out] eoa The file's EOA
 *
 * \return \herr_t
 *
 * \details H5Fget_eoa() retrieves the file's EOA and returns it in the
 *          parameter eoa.
 *
 * \since 1.10.2
 *
 */
H5_DLL herr_t H5Fget_eoa(hid_t file_id, haddr_t *eoa);
/**
 * \ingroup H5F
 *
 * \brief Sets the file' EOA to the maximum of (EOA, EOF) + increment
 *
 * \file_id
 * \param[in] increment The number of bytes to be added to the maximum of
 *                      (EOA, EOF)
 *
 * \return \herr_t
 *
 * \details H5Fincrement_filesize() sets the file's EOA to the maximum of (EOA,
 *          EOF) + \p increment. The EOA is the end-of-file address stored in
 *          the file's superblock while EOF is the file's actual end-of-file.
 *
 * \since 1.10.2
 *
 */
H5_DLL herr_t H5Fincrement_filesize(hid_t file_id, hsize_t increment);
/**
 * \ingroup H5F
 *
 * \brief Retrieves a copy of the image of an existing, open file
 *
 * \file_id
 * \param[out] buf_ptr Pointer to the buffer into which the image of the
 *                     HDF5 file is to be copied. If \p buf_ptr is NULL,
 *                     no data will be copied but the function’s return value
 *                     will still indicate the buffer size required (or a
 *                     negative value on error).
 * \param[out] buf_len Size of the supplied buffer
 *
 * \return ssize_t
 *
 * \details H5Fget_file_image() retrieves a copy of the image of an existing,
 *          open file. This routine can be used with files opened using the
 *          SEC2 (or POSIX), STDIO, and Core (or Memory) virtual file drivers
 *          (VFDs).
 *
 *          If the return value of H5Fget_file_image() is a positive value, it
 *          will be the length in bytes of the buffer required to store the
 *          file image. So if the file size is unknown, it can be safely
 *          determined with an initial H5Fget_file_image() call with buf_ptr
 *          set to NULL. The file image can then be retrieved with a second
 *          H5Fget_file_image() call with \p buf_len set to the initial call’s
 *          return value.
 *
 *          While the current file size can also be retrieved with
 *          H5Fget_filesize(), that call may produce a larger value than is
 *          needed. The value returned by H5Fget_filesize() includes the user
 *          block, if it exists, and any unallocated space at the end of the
 *          file. It is safe in all situations to get the file size with
 *          H5Fget_file_image() and it often produces a value that is more
 *          appropriate for the size of a file image buffer.
 *
 * \note \Bold{Recommended Reading:} This function is part of the file image
 *       operations feature set. It is highly recommended to study the guide
 *       \ref_file_image_ops before using this feature set.
 *
 * \attention H5Pget_file_image() will fail, returning a negative value, if the
 *            file is too large for the supplied buffer.
 *
 * \see H5LTopen_file_image(), H5Pset_file_image(), H5Pget_file_image(),
 *      H5Pset_file_image_callbacks(), H5Pget_file_image_callbacks()
 *
 * \since 1.8.0
 *
 */
H5_DLL ssize_t H5Fget_file_image(hid_t file_id, void *buf_ptr, size_t buf_len);
/**
 * \ingroup MDC
 *
 * \brief Obtains current metadata cache configuration for target file
 *
 * \file_id
 * \param[in,out] config_ptr Pointer to the H5AC_cache_config_t instance in which
 *                        the current metadata cache configuration is to be
 *                        reported. The fields of this structure are discussed
 *                        \ref H5AC-cache-config-t "here".
 * \return \herr_t
 *
 * \note The \c in direction applies only to the H5AC_cache_config_t::version
 *       field. All other fields are out parameters.
 *
 * \details H5Fget_mdc_config() loads the current metadata cache configuration
 *          into the instance of H5AC_cache_config_t pointed to by the \p config_ptr
 *          parameter.\n
 *          The fields of the H5AC_cache_config_t structure are shown below:
 *          \snippet H5ACpublic.h H5AC_cache_config_t_snip
 *          \click4more
 *
 * \since 1.8.0
 *
 */
H5_DLL herr_t H5Fget_mdc_config(hid_t file_id, H5AC_cache_config_t *config_ptr);
/**
 * \ingroup MDC
 *
 * \brief Attempts to configure metadata cache of target file
 *
 * \file_id
 * \param[in,out] config_ptr Pointer to the H5AC_cache_config_t instance
 *                           containing the desired configuration.
 *                           The fields of this structure are discussed
 *                           \ref H5AC-cache-config-t "here".
 * \return \herr_t
 *
 * \details H5Fset_mdc_config() attempts to configure the file's metadata cache
 *          according configuration supplied in \p config_ptr.
 *          \snippet H5ACpublic.h H5AC_cache_config_t_snip
 *          \click4more
 *
 * \since 1.8.0
 *
 */
H5_DLL herr_t H5Fset_mdc_config(hid_t file_id, H5AC_cache_config_t *config_ptr);
/**
 * \ingroup MDC
 *
 * \brief Obtains target file's metadata cache hit rate
 *
 * \file_id
 * \param[out] hit_rate_ptr Pointer to the double in which the hit rate is returned. Note that
 *                          \p hit_rate_ptr is undefined if the API call fails
 * \return \herr_t
 *
 * \details H5Fget_mdc_hit_rate() queries the metadata cache of the target file to obtain its hit rate
 *          \Code{(cache hits / (cache hits + cache misses))} since the last time hit rate statistics
 *          were reset. If the cache has not been accessed since the last time the hit rate stats were
 *          reset, the hit rate is defined to be 0.0.
 *
 *          The hit rate stats can be reset either manually (via H5Freset_mdc_hit_rate_stats()), or
 *          automatically. If the cache's adaptive resize code is enabled, the hit rate stats will be
 *          reset once per epoch. If they are reset manually as well, the cache may behave oddly.
 *
 *          See the overview of the metadata cache in the special topics section of the user manual for
 *          details on the metadata cache and its adaptive resize algorithms.
 *
 */
H5_DLL herr_t H5Fget_mdc_hit_rate(hid_t file_id, double *hit_rate_ptr);
/**
 * \ingroup MDC
 *
 * \brief Obtains current metadata cache size data for specified file
 *
 * \file_id
 * \param[out] max_size_ptr Pointer to the location in which the current cache maximum size is to be
 *                          returned, or NULL if this datum is not desired
 * \param[out] min_clean_size_ptr Pointer to the location in which the current cache minimum clean
 *                                size is to be returned, or NULL if that datum is not desired
 * \param[out] cur_size_ptr Pointer to the location in which the current cache size is to be returned,
 *                          or NULL if that datum is not desired
 * \param[out] cur_num_entries_ptr Pointer to the location in which the current number of entries in
 *                                 the cache is to be returned, or NULL if that datum is not desired
 * \returns \herr_t
 *
 * \details H5Fget_mdc_size()  queries the metadata cache of the target file for the desired size
 *          information, and returns this information in the locations indicated by the pointer
 *          parameters. If any pointer parameter is NULL, the associated data is not returned.
 *
 *          If the API call fails, the values returned via the pointer parameters are undefined.
 *
 *          If adaptive cache resizing is enabled, the cache maximum size and minimum clean size
 *          may change at the end of each epoch. Current size and current number of entries can
 *          change on each cache access.
 *
 *          Current size can exceed maximum size under certain conditions. See the overview of the
 *          metadata cache in the special topics section of the user manual for a discussion of this.
 *
 */
H5_DLL herr_t H5Fget_mdc_size(hid_t file_id, size_t *max_size_ptr, size_t *min_clean_size_ptr,
                              size_t *cur_size_ptr, int *cur_num_entries_ptr);
/**
 * \ingroup MDC
 *
 * \brief Resets hit rate statistics counters for the target file
 *
 * \file_id
 * \returns \herr_t
 *
 * \details
 * \parblock
 * H5Freset_mdc_hit_rate_stats() resets the hit rate statistics counters in the metadata cache
 * associated with the specified file.
 *
 * If the adaptive cache resizing code is enabled, the hit rate statistics are reset at the beginning
 * of each epoch. This API call allows you to do the same thing from your program.
 *
 * The adaptive cache resizing code may behave oddly if you use this call when adaptive cache resizing
 * is enabled. However, the call should be useful if you choose to control metadata cache size from your
 * program.
 *
 * See \ref_mdc_in_hdf5 for details about the metadata cache and the adaptive cache resizing
 * algorithms. If you have not read, understood, and thought about the material covered in that
 * documentation,
 * you should not be using this API call.
 * \endparblock
 *
 */
H5_DLL herr_t H5Freset_mdc_hit_rate_stats(hid_t file_id);
/**
 * \ingroup H5F
 *
 * \brief Retrieves name of file to which object belongs
 *
 * \obj_id
 * \param[out] name Buffer for the file name
 * \param[in] size Size, in bytes, of the \p name buffer
 *
 * \return Returns the length of the file name if successful; otherwise returns
 *         a negative value.
 *
 * \details H5Fget_name() retrieves the name of the file to which the object \p
 *          obj_id belongs. The object can be a file, group, dataset,
 *          attribute, or named datatype.
 *
 *          Up to \p size characters of the file name are returned in \p name;
 *          additional characters, if any, are not returned to the user
 *          application.
 *
 *          If the length of the name, which determines the required value of
 *          size, is unknown, a preliminary H5Fget_name() call can be made by
 *          setting \p name to NULL. The return value of this call will be the
 *          size of the file name; that value plus one (1) can then be assigned
 *          to size for a second H5Fget_name() call, which will retrieve the
 *          actual name. (The value passed in with the parameter \p size must
 *          be one greater than size in bytes of the actual name in order to
 *          accommodate the null terminator; if \p size is set to the exact
 *          size of the name, the last byte passed back will contain the null
 *          terminator and the last character will be missing from the name
 *          passed back to the calling application.)
 *
 *          If an error occurs, the buffer pointed to by \p name is unchanged
 *          and the function returns a negative value.
 *
 * \since 1.6.3
 *
 */
H5_DLL ssize_t H5Fget_name(hid_t obj_id, char *name, size_t size);
/**
 * \ingroup H5F
 *
 * \brief Retrieves name of file to which object belongs
 *
 * \fgdta_obj_id
 * \param[out] file_info Buffer for global file information
 *
 * \return \herr_t
 *
 * \details H5Fget_info2() returns global information for the file associated
 *          with the object identifier \p obj_id in the H5F_info2_t \c struct
 *          named \p file_info.
 *
 *          \p obj_id is an identifier for any object in the file of interest.
 *
 *          H5F_info2_t struct is defined in H5Fpublic.h as follows:
 *          \snippet this H5F_info2_t_snip
 *
 *          The \c super sub-struct contains the following information:
 *          \li \c vers is the version number of the superblock.
 *          \li \c  super_size is the size of the superblock.
 *          \li \c super_ext_size is the size of the superblock extension.
 *
 *          The \c free sub-struct contains the following information:
 *          \li vers is the version number of the free-space manager.
 *          \li \c hdr_size is the size of the free-space manager header.
 *          \li \c tot_space is the total amount of free space in the file.
 *
 *          The \c sohm sub-struct contains shared object header message
 *          information as follows:
 *          \li \c vers is the version number of the shared object header information.
 *          \li \c hdr_size is the size of the shared object header message.
 *          \li \c msgs_info is an H5_ih_info_t struct defined in H5public.h as
 *              follows: \snippet H5public.h H5_ih_info_t_snip
 *          \li \p index_size is the summed size of all the shared object
 *              header indexes. Each index might be either a B-tree or
 *              a list.
 *          \li \p heap_size is the size of the heap.
 *
 *
 * \since 1.10.0
 *
 */
H5_DLL herr_t H5Fget_info2(hid_t obj_id, H5F_info2_t *file_info);
/**
 * \ingroup SWMR
 *
 * \brief Retrieves the collection of read retries for metadata entries with checksum
 *
 * \file_id
 * \param[out] info Struct containing the collection of read retries for metadata
 *                  entries with checksum
 * \return \herr_t\n
 *
 * \details \Bold{Failure Modes:}
 *       \li When the input identifier is not a file identifier.
 *       \li When the pointer to the output structure is NULL.
 *       \li When the memory allocation for \p retries failed.
 *
 * \details H5Fget_metadata_read_retry_info() retrieves information regarding the number
 *          of read retries for metadata entries with checksum for the file \p file_id.
 *          This information is reported in the H5F_retry_info_t struct defined in
 *          H5Fpublic.h as follows:
 *          \snippet this H5F_retry_info_t_snip
 *          \c nbins is the number of bins for each \c retries[i] of metadata entry \c i.
 *          It is calculated based on the current number of read attempts used in the
 *          library and logarithmic base 10.
 *
 *          If read retries are incurred for a metadata entry \c i, the library will
 *          allocate memory for \Code{retries[i] (nbins * sizeof(uint32_t)} and store
 *          the collection of retries there. If there are no retries for a metadata entry
 *          \c i, \Code{retries[i]} will be NULL. After a call to this routine, users should
 *          free each \Code{retries[i]} that is non-NULL, otherwise resource leak will occur.
 *
 *          For the library default read attempts of 100 for SWMR access, nbins will be 2
 *          as depicted below:
 *          \li \Code{retries[i][0]} is the number of 1 to 9 read retries.
 *          \li \Code{retries[i][1]} is the number of 10 to 99 read retries.
 *          For the library default read attempts of 1 for non-SWMR access, \c nbins will
 *          be 0 and each \Code{retries[i]} will be NULL.
 *
 *          The following table lists the 21 metadata entries of \Code{retries[]}:
 *          <table>
 *          <tr>
 *          <th>Index for \Code{retries[]}</th>
 *          <th>Metadata entries<sup>*</sup></th>
 *          </tr>
 *          <tr><td>0</td><td>Object header (version 2)</td></tr>
 *          <tr><td>1</td><td>Object header chunk (version 2)</td></tr>
 *          <tr><td>2</td><td>B-tree header (version 2)</td></tr>
 *          <tr><td>3</td><td>B-tree internal node (version 2)</td></tr>
 *          <tr><td>4</td><td>B-tree leaf node (version 2)</td></tr>
 *          <tr><td>5</td><td>Fractal heap header</td></tr>
 *          <tr><td>6</td><td>Fractal heap direct block (optional checksum)</td></tr>
 *          <tr><td>7</td><td>Fractal heap indirect block</td></tr>
 *          <tr><td>8</td><td>Free-space header</td></tr>
 *          <tr><td>9</td><td>Free-space sections</td></tr>
 *          <tr><td>10</td><td>Shared object header message table</td></tr>
 *          <tr><td>11</td><td>Shared message record list</td></tr>
 *          <tr><td>12</td><td>Extensive array header</td></tr>
 *          <tr><td>13</td><td>Extensive array index block</td></tr>
 *          <tr><td>14</td><td>Extensive array super block</td></tr>
 *          <tr><td>15</td><td>Extensive array data block</td></tr>
 *          <tr><td>16</td><td>Extensive array data block page</td></tr>
 *          <tr><td>17</td><td>Fixed array super block</td></tr>
 *          <tr><td>18</td><td>Fixed array data block</td></tr>
 *          <tr><td>19</td><td>Fixed array data block page</td></tr>
 *          <tr><td>20</td><td>File's superblock (version 2)</td></tr>
 *          <tr><td colspan=2><sup>*</sup> All entries are of version 0 (zero) unless indicated
 *          otherwise.</td></tr>
 *          </table>
 *
 * \note   On a system that is not atomic, the library might possibly read inconsistent
 *         metadata with checksum when performing single-writer/multiple-reader (SWMR)
 *         operations for an HDF5 file. Upon encountering such situations, the library
 *         will try reading the metadata again for a set number of times to attempt to
 *         obtain consistent data. The maximum number of read attempts used by the library
 *         will be either the value set via H5Pset_metadata_read_attempts() or the library
 *         default value when a value is not set.\n
 *         When the current number of metadata read attempts used in the library is unable
 *         to remedy the reading of inconsistent metadata on a system, the user can assess
 *         the information obtained via this routine to derive a different maximum value.
 *         The information can also be helpful for debugging purposes to identify potential
 *         issues with metadata flush dependencies and SWMR implementation in general.
 *
 * \since 1.10.0
 *
 */
H5_DLL herr_t H5Fget_metadata_read_retry_info(hid_t file_id, H5F_retry_info_t *info);
/**
 * \ingroup SWMR
 *
 * \brief Retrieves free-space section information for a file
 *
 * \file_id
 *
 * \return \herr_t
 *
 * \details H5Fstart_swmr_write() will activate SWMR writing mode for a file
 *          associated with \p file_id. This routine will prepare and ensure
 *          the file is safe for SWMR writing as follows:
 *          \li Check that the file is opened with write access (#H5F_ACC_RDWR).
 *          \li Check that the file is opened with the latest library format to
 *              ensure data structures with check-summed metadata are used.
 *          \li Check that the file is not already marked in SWMR writing mode.
 *          \li Enable reading retries for check-summed metadata to remedy
 *              possible checksum failures from reading inconsistent metadata
 *              on a system that is not atomic.
 *          \li Turn off usage of the library's accumulator to avoid possible
 *              ordering problem on a system that is not atomic.
 *          \li Perform a flush of the file’s data buffers and metadata to set
 *              a consistent state for starting SWMR write operations.
 *
 *          Library objects are groups, datasets, and committed datatypes. For
 *          the current implementation, groups and datasets can remain open when
 *          activating SWMR writing mode, but not committed datatypes. Attributes
 *          attached to objects cannot remain open either.
 *
 * \since 1.10.0
 *
 */
H5_DLL herr_t H5Fstart_swmr_write(hid_t file_id);
/**
 * \ingroup H5F
 *
 * \brief Retrieves free-space section information for a file
 *
 * \file_id
 * \param[in] type The file memory allocation type
 * \param[in] nsects The number of free-space sections
 * \param[out] sect_info Array of instances of H5F_sect_info_t in which
 *                       the free-space section information is to be returned
 *
 * \return Returns the number of free-space sections for the specified
 *         free-space manager in the file; otherwise returns a negative value.
 *
 * \details H5Fget_free_sections() retrieves free-space section information for
 *          the free-space manager with type that is associated with file
 *          \p file_id. If type is #H5FD_MEM_DEFAULT, this routine retrieves
 *          free-space section information for all the free-space managers in
 *          the file.
 *
 *          Valid values for \p type are the following:
 *          \mem_types
 *
 *          H5F_sect_info_t is defined as follows (in H5Fpublic.h):
 *          \snippet this H5F_sect_info_t_snip
 *
 *          This routine retrieves free-space section information for \p nsects
 *          sections or at most the maximum number of sections in the specified
 *          free-space manager. If the number of sections is not known, a
 *          preliminary H5Fget_free_sections() call can be made by setting \p
 *          sect_info to NULL and the total number of free-space sections for
 *          the specified free-space manager will be returned. Users can then
 *          allocate space for entries in \p sect_info, each of which is
 *          defined as an H5F_sect_info_t \c struct.
 *
 * \attention \Bold{Failure Modes:} This routine will fail when the following
 *            is true:
 *            \li The library fails to retrieve the file creation property list
 *                associated with \p file_id.
 *            \li If the parameter \p sect_info is non-null, but the parameter
 *                \p nsects is equal to 0.
 *            \li The library fails to retrieve free-space section information
 *                for the file.
 *
 * \since 1.10.0
 *
 */
H5_DLL ssize_t H5Fget_free_sections(hid_t file_id, H5F_mem_t type, size_t nsects,
                                    H5F_sect_info_t *sect_info /*out*/);
/**
 * \ingroup H5F
 *
 * \brief Clears the external link open file cache
 *
 * \file_id
 * \return \herr_t
 *
 * \details H5Fclear_elink_file_cache() evicts all the cached child files in
 *          the specified file’s external file cache, causing them to be closed
 *          if there is nothing else holding them open.
 *
 *          H5Fclear_elink_file_cache() does not close the cache itself;
 *          subsequent external link traversals from the parent file will again
 *          cache the target file. See H5Pset_elink_file_cache_size() for
 *          information on closing the file cache.
 *
 * \see H5Pset_elink_file_cache_size(), H5Pget_elink_file_cache_size()
 *
 * \since 1.8.7
 *
 */
H5_DLL herr_t H5Fclear_elink_file_cache(hid_t file_id);
/**
 * \ingroup H5F
 *
 * \brief Enables the switch of version bounds setting for a file
 *
 * \file_id
 * \param[in] low The earliest version of the library that will be used for
 *                writing objects
 * \param[in] high The latest version of the library that will be used for
 *                 writing objects
 *
 * \return \herr_t
 *
 * \details H5Fset_libver_bounds() enables the switch of version bounds setting
 *          for an open file associated with \p file_id.
 *
 *          For the parameters \p low and \p high, see the description for
 *          H5Pset_libver_bounds().
 *
 * \par Example
 * \snippet H5F_examples.c libver_bounds
 *
 * \since 1.10.2
 *
 */
H5_DLL herr_t H5Fset_libver_bounds(hid_t file_id, H5F_libver_t low, H5F_libver_t high);
/**
 * \ingroup MDC
 *
 * \brief Starts logging metadata cache events if logging was previously enabled
 *
 * \file_id
 *
 * \return \herr_t
 *
 * \details The metadata cache is a central part of the HDF5 library through
 *          which all \Emph{file metadata} reads and writes take place. File
 *          metadata is normally invisible to the user and is used by the
 *          library for purposes such as locating and indexing data. File
 *          metadata should not be confused with user metadata, which consists
 *          of attributes created by users and attached to HDF5 objects such
 *          as datasets via H5A API calls.
 *
 *          Due to the complexity of the cache, a trace/logging feature has been
 *          created that can be used by HDF5 developers for debugging and performance
 *          analysis. The functions that control this functionality will normally be
 *          of use to a very limited number of developers outside of The HDF Group.
 *          The functions have been documented to help users create logs that can
 *          be sent with bug reports.
 *
 *          Control of the log functionality is straightforward. Logging is enabled
 *          via the H5Pset_mdc_log_options() function, which will modify the file
 *          access property list used to open or create a file. This function has
 *          a flag that determines whether logging begins at file open or starts
 *          in a paused state. Log messages can then be controlled via the
 *          H5Fstart_mdc_logging() and H5Fstop_mdc_logging() functions.
 *          H5Pget_mdc_log_options() can be used to examine a file access property
 *          list, and H5Fget_mdc_logging_status() will return the current state of
 *          the logging flags.
 *
 *          The log format is described in the \ref_mdc_logging document.
 *
 * \note Logging can only be started or stopped if metadata cache logging was enabled
 *       via H5Pset_mdc_log_options().\n
 *       When enabled and currently logging, the overhead of the logging feature will
 *       almost certainly be significant.\n
 *       The log file is opened when the HDF5 file is opened or created and not when
 *       this function is called for the first time.\n
 *       This function opens the log file and starts logging metadata cache operations
 *       for a particular file. Calling this function when logging has already been
 *       enabled will be considered an error.
 *
 * \since 1.10.0
 *
 */
H5_DLL herr_t H5Fstart_mdc_logging(hid_t file_id);
/**
 * \ingroup MDC
 *
 * \brief Stops logging metadata cache events if logging was previously enabled and is currently ongoing
 *
 * \file_id
 *
 * \return \herr_t
 *
 * \details The metadata cache is a central part of the HDF5 library through
 *          which all \Emph{file metadata} reads and writes take place. File
 *          metadata is normally invisible to the user and is used by the
 *          library for purposes such as locating and indexing data. File
 *          metadata should not be confused with user metadata, which consists
 *          of attributes created by users and attached to HDF5 objects such
 *          as datasets via H5A API calls.
 *
 *          Due to the complexity of the cache, a trace/logging feature has been
 *          created that can be used by HDF5 developers for debugging and performance
 *          analysis. The functions that control this functionality will normally be
 *          of use to a very limited number of developers outside of The HDF Group.
 *          The functions have been documented to help users create logs that can
 *          be sent with bug reports.
 *
 *          Control of the log functionality is straightforward. Logging is enabled
 *          via the H5Pset_mdc_log_options() function, which will modify the file
 *          access property list used to open or create a file. This function has
 *          a flag that determines whether logging begins at file open or starts
 *          in a paused state. Log messages can then be controlled via the
 *          H5Fstart_mdc_logging() and H5Fstop_mdc_logging() functions.
 *          H5Pget_mdc_log_options() can be used to examine a file access property
 *          list, and H5Fget_mdc_logging_status() will return the current state of
 *          the logging flags.
 *
 *          The log format is described in the \ref_mdc_logging document.
 *
 * \note Logging can only be started or stopped if metadata cache logging was enabled
 *       via H5Pset_mdc_log_options().\n
 *       This function only suspends the logging operations. The log file will remain
 *       open and will not be closed until the HDF5 file is closed.
 *
 * \since 1.10.0
 *
 */
H5_DLL herr_t H5Fstop_mdc_logging(hid_t file_id);
/**
 * \ingroup MDC
 *
 * \brief Gets the current metadata cache logging status
 *
 * \file_id
 * \param[out] is_enabled Whether logging is enabled
 * \param[out] is_currently_logging Whether events are currently being logged
 * \return \herr_t
 *
 * \details The metadata cache is a central part of the HDF5 library through
 *          which all \Emph{file metadata} reads and writes take place. File
 *          metadata is normally invisible to the user and is used by the
 *          library for purposes such as locating and indexing data. File
 *          metadata should not be confused with user metadata, which consists
 *          of attributes created by users and attached to HDF5 objects such
 *          as datasets via H5A API calls.
 *
 *          Due to the complexity of the cache, a trace/logging feature has been
 *          created that can be used by HDF5 developers for debugging and performance
 *          analysis. The functions that control this functionality will normally be
 *          of use to a very limited number of developers outside of The HDF Group.
 *          The functions have been documented to help users create logs that can
 *          be sent with bug reports.
 *
 *          Control of the log functionality is straightforward. Logging is enabled
 *          via the H5Pset_mdc_log_options() function, which will modify the file
 *          access property list used to open or create a file. This function has
 *          a flag that determines whether logging begins at file open or starts
 *          in a paused state. Log messages can then be controlled via the
 *          H5Fstart_mdc_logging() and H5Fstop_mdc_logging() functions.
 *          H5Pget_mdc_log_options() can be used to examine a file access property
 *          list, and H5Fget_mdc_logging_status() will return the current state of
 *          the logging flags.
 *
 *          The log format is described in the \ref_mdc_logging document.
 *
 * \note Unlike H5Fstart_mdc_logging() and H5Fstop_mdc_logging(), this function can
 *       be called on any open file identifier.
 *
 * \since 1.10.0
 */
H5_DLL herr_t H5Fget_mdc_logging_status(hid_t file_id, hbool_t *is_enabled, hbool_t *is_currently_logging);
/**
 * \ingroup SWMR
 *
 * \todo UFO?
 */
H5_DLL herr_t H5Fformat_convert(hid_t fid);
/**
 * \ingroup H5F
 *
 * \brief Resets the page buffer statistics
 *
 * \file_id
 *
 * \return \herr_t
 *
 * \details H5Freset_page_buffering_stats() resets the page buffer statistics
 *          for a specified file identifier \p file_id.
 *
 * \since 1.10.1
 *
 */
H5_DLL herr_t H5Freset_page_buffering_stats(hid_t file_id);
/**
 * \ingroup H5F
 *
 * \brief Retrieves statistics about page access when it is enabled
 *
 * \file_id
 * \param[out] accesses Two integer array for the number of metadata and raw
 *                      data accesses to the page buffer
 * \param[out] hits Two integer array for the number of metadata and raw data
 *                  hits in the page buffer
 * \param[out] misses Two integer array for the number of metadata and raw data
 *                    misses in the page buffer
 * \param[out] evictions Two integer array for the number of metadata and raw
 *                       data evictions from the page buffer
 * \param[out] bypasses Two integer array for the number of metadata and raw
 *                      data accesses that bypass the page buffer
 *
 * \return \herr_t
 *
 * \details H5Fget_page_buffering_stats() retrieves page buffering statistics
 *          such as the number of metadata and raw data accesses (\p accesses),
 *          hits (\p hits), misses (\p misses), evictions (\p evictions), and
 *          accesses that bypass the page buffer (\p bypasses).
 *
 * \since 1.10.1
 *
 */
H5_DLL herr_t H5Fget_page_buffering_stats(hid_t file_id, unsigned accesses[2], unsigned hits[2],
                                          unsigned misses[2], unsigned evictions[2], unsigned bypasses[2]);
/**
 * \ingroup MDC
 *
 * \brief Obtains information about a cache image if it exists
 *
 * \file_id
 * \param[out] image_addr Offset of the cache image if it exists, or \c HADDR_UNDEF if it does not
 * \param[out] image_size Length of the cache image if it exists, or 0 if it does not
 * \returns \herr_t
 *
 * \details
 * \parblock
 * H5Fget_mdc_image_info() returns information about a cache image if it exists.
 *
 * When an HDF5 file is opened in Read/Write mode, any metadata cache image will
 * be read and deleted from the file on the first metadata cache access (or, if
 * persistent free space managers are enabled, on the first file space
 * allocation / deallocation, or read of free space manager status, whichever
 * comes first).
 *
 * Thus, if the file is opened Read/Write, H5Fget_mdc_image_info() should be called
 * immediately after file open and before any other operation. If H5Fget_mdc_image_info()
 * is called after the cache image is loaded, it will correctly report that no cache image
 * exists, as the image will have already been read and deleted from the file. In the Read Only
 * case, the function may be called at any time, as any cache image will not be deleted
 * from the file.
 * \endparblock
 *
 * \since 1.10.1
 */
H5_DLL herr_t H5Fget_mdc_image_info(hid_t file_id, haddr_t *image_addr, hsize_t *image_size);
/**
 * \ingroup H5F
 *
 * \brief Retrieves the setting for whether or not a file will create minimized
 *        dataset object headers
 *
 * \file_id
 * \param[out] minimize Flag indicating whether the library will or will not
 *                      create minimized dataset object headers
 *
 * \return \herr_t
 *
 * \details H5Fget_dset_no_attrs_hint() retrieves the no dataset attributes
 *          hint setting for the file specified by the file identifier \p
 *          file_id. This setting is used to inform the library to create
 *          minimized dataset object headers when \c TRUE.
 *
 *          The setting's value is returned in the boolean pointer minimize.
 *
 * \since 1.10.5
 *
 */
H5_DLL herr_t H5Fget_dset_no_attrs_hint(hid_t file_id, hbool_t *minimize);
/**
 * \ingroup H5F
 *
 * \brief Sets the flag to create minimized dataset object headers
 *
 * \file_id
 * \param[in] minimize Flag indicating whether the library will or will not
 *                     create minimized dataset object headers
 *
 * \return \herr_t
 *
 * \details H5Fset_dset_no_attrs_hint() sets the no dataset attributes hint
 *          setting for the file specified by the file identifier \p file_id.
 *          If the boolean flag \p minimize is set to \c TRUE, then the library
 *          will create minimized dataset object headers in the file.
 *          \Bold{All} files that refer to the same file-on-disk will be
 *          affected by the most recent setting, regardless of the file
 *          identifier/handle (e.g., as returned by H5Fopen()). By setting the
 *          \p minimize flag to \c TRUE, the library expects that no attributes
 *          will be added to the dataset - attributes can be added, but they
 *          are appended with a continuation message, which can reduce
 *          performance.
 *
 * \attention This setting interacts with H5Pset_dset_no_attrs_hint(): if
 *            either is set to \c TRUE, then the created dataset's object header
 *            will be minimized.
 *
 * \since 1.10.5
 *
 */
H5_DLL herr_t H5Fset_dset_no_attrs_hint(hid_t file_id, hbool_t minimize);
>>>>>>> 18bbd3f0

#ifdef H5_HAVE_PARALLEL
/**
 * \ingroup PH5F
 *
 * \brief Sets the MPI atomicity mode
 *
 * \file_id
 * \param[in] flag Logical flag for atomicity setting. Valid values are:
 *                 \li \c 1 -- Sets MPI file access to atomic mode.
 *                 \li \c 0 -- Sets MPI file access to nonatomic mode.
 * \returns \herr_t
 *
 * \par Motivation
 * H5Fset_mpi_atomicity() is applicable only in parallel environments using MPI I/O.
 * The function is one of the tools used to ensure sequential consistency. This means
 * that a set of operations will behave as though they were performed in a serial
 * order consistent with the program order.
 *
 * \details
 * \parblock
 * H5Fset_mpi_atomicity() sets MPI consistency semantics for data access to the file,
 * \p file_id.
 *
 * If \p flag is set to \c 1, all file access operations will appear atomic, guaranteeing
 * sequential consistency. If \p flag is set to \c 0, enforcement of atomic file access
 * will be turned off.
 *
 * H5Fset_mpi_atomicity() is a collective function and all participating processes must
 * pass the same values for \p file_id and \p flag.
 *
 * This function is available only when the HDF5 library is configured with parallel support
 * (\Code{--enable-parallel}). It is useful only when used with the #H5FD_MPIO driver
 * (see H5Pset_fapl_mpio()).
 * \endparblock
 *
 * \attention
 * \parblock
 * H5Fset_mpi_atomicity() calls \Code{MPI_File_set_atomicity} underneath and is not supported
 * if the execution platform does not support \Code{MPI_File_set_atomicity}. When it is
 * supported and used, the performance of data access operations may drop significantly.
 *
 * In certain scenarios, even when \Code{MPI_File_set_atomicity} is supported, setting
 * atomicity with H5Fset_mpi_atomicity() and \p flag set to 1 does not always yield
 * strictly atomic updates. For example, some H5Dwrite() calls translate to multiple
 * \Code{MPI_File_write_at} calls. This happens in all cases where the high-level file
 * access routine translates to multiple lower level file access routines.
 * The following scenarios will raise this issue:
 * \li Non-contiguous file access using independent I/O
 * \li Partial collective I/O using chunked access
 * \li Collective I/O using filters or when data conversion is required
 *
 * This issue arises because MPI atomicity is a matter of MPI file access operations rather
 * than HDF5 access operations. But the user is normally seeking atomicity at the HDF5 level.
 * To accomplish this, the application must set a barrier after a write, H5Dwrite(), but before
 * the next read, H5Dread(), in addition to calling H5Fset_mpi_atomicity().The barrier will
 * guarantee that all underlying write operations execute atomically before the read
 * operations starts. This ensures additional ordering semantics and will normally produce
 * the desired behavior.
 * \endparblock
 *
 * \see \ref_cons_semantics
 *
 * \since 1.8.9
 *
 */
H5_DLL herr_t H5Fset_mpi_atomicity(hid_t file_id, hbool_t flag);
/**
 * \ingroup PH5F
 *
 * \brief Retrieves the atomicity mode in use
 *
 * \file_id
 * \param[out] flag Logical flag for atomicity setting. Valid values are:
 *                  \li 1 -- MPI file access is set to atomic mode.
 *                  \li 0 -- MPI file access is set to nonatomic mode.
 * \returns \herr_t
 *
 * \details H5Fget_mpi_atomicity() retrieves the current consistency semantics mode for
 *          data access for the file \p file_id.
 *
 *          Upon successful return, \p flag will be set to \c 1 if file access is set
 *          to atomic mode and \c 0 if file access is set to nonatomic mode.
 *
 * \see \ref_cons_semantics
 *
 * \since 1.8.9
 *
 */
H5_DLL herr_t H5Fget_mpi_atomicity(hid_t file_id, hbool_t *flag);
#endif /* H5_HAVE_PARALLEL */

/* Symbols defined for compatibility with previous versions of the HDF5 API.
 *
 * Use of these symbols is deprecated.
 */
#ifndef H5_NO_DEPRECATED_SYMBOLS

/* Macros */
<<<<<<< HEAD
#define H5F_ACC_DEBUG (H5CHECK H5OPEN 0x0000u) /*print debug info (deprecated)*/
=======
#define H5F_ACC_DEBUG (H5CHECK H5OPEN 0x0000u) /**< Print debug info \deprecated In which version? */
>>>>>>> 18bbd3f0

/* Typedefs */

/**
 * Current "global" information about file
 */
//! <!-- [H5F_info1_t_snip] -->
typedef struct H5F_info1_t {
<<<<<<< HEAD
    hsize_t super_ext_size; /* Superblock extension size */
    struct {
        hsize_t      hdr_size;  /* Shared object header message header size */
        H5_ih_info_t msgs_info; /* Shared object header message index & heap size */
    } sohm;
} H5F_info1_t;
=======
    hsize_t super_ext_size; /**< Superblock extension size */
    struct {
        hsize_t      hdr_size;  /**< Shared object header message header size */
        H5_ih_info_t msgs_info; /**< Shared object header message index & heap size */
    } sohm;
} H5F_info1_t;
//! <!-- [H5F_info1_t_snip] -->
>>>>>>> 18bbd3f0

/* Function prototypes */
/**
 * \ingroup H5F
 *
 * \brief Retrieves name of file to which object belongs
 *
 * \fgdta_obj_id
 * \param[out] file_info Buffer for global file information
 *
 * \return \herr_t
 *
 * \deprecated This function has been renamed from H5Fget_info() and is
 *             deprecated in favor of the macro #H5Fget_info or the function
 *             H5Fget_info2().
 *
 * \details H5Fget_info1() returns global information for the file associated
 *          with the object identifier \p obj_id in the H5F_info1_t \c struct
 *          named \p file_info.
 *
 *          \p obj_id is an identifier for any object in the file of interest.
 *
 *          H5F_info1_t struct is defined in H5Fpublic.h as follows:
 *          \snippet this H5F_info1_t_snip
 *
 *          \c super_ext_size is the size of the superblock extension.
 *
 *          The \c sohm sub-struct contains shared object header message
 *          information as follows:
 *          \li \c hdr_size is the size of the shared object header message.
 *          \li \c msgs_info is an H5_ih_info_t struct defined in H5public.h as
 *              follows: \snippet H5public.h H5_ih_info_t_snip
 *
 *          \li \p index_size is the summed size of all the shared object
 *              header indexes. Each index might be either a B-tree or
 *              a list.
 *
 * \version 1.10.0 Function H5Fget_info() renamed to H5Fget_info1() and
 *                 deprecated in this release.
 *
 * \since 1.8.0
 *
 */
H5_DLL herr_t H5Fget_info1(hid_t obj_id, H5F_info1_t *file_info);
/**
 * \ingroup H5F
 *
 * \brief Sets thelatest version of the library to be used for writing objects
 *
 * \file_id
 * \param[in] latest_format Latest format flag
 *
 * \return \herr_t
 *
 * \deprecated When?
 *
 * \todo In which version was this function deprecated?
 *
 */
H5_DLL herr_t H5Fset_latest_format(hid_t file_id, hbool_t latest_format);
/**
 * \ingroup H5F
 *
 * \brief Determines whether a file is in the HDF5 format
 *
 * \param[in] file_name File name
 *
 * \return \htri_t
 *
 * \deprecated When?
 *
 * \details H5Fis_hdf5() determines whether a file is in the HDF5 format.
 *
 * \todo In which version was this function deprecated?
 *
 */
H5_DLL htri_t H5Fis_hdf5(const char *file_name);

#endif /* H5_NO_DEPRECATED_SYMBOLS */

#ifdef __cplusplus
}
#endif
<<<<<<< HEAD
#endif /* _H5Fpublic_H */
=======
#endif /* H5Fpublic_H */
>>>>>>> 18bbd3f0
<|MERGE_RESOLUTION|>--- conflicted
+++ resolved
@@ -24,21 +24,6 @@
 
 /* When this header is included from a private header, don't make calls to H5check() */
 #undef H5CHECK
-<<<<<<< HEAD
-#ifndef _H5private_H
-#define H5CHECK H5check(),
-#else /* _H5private_H */
-#define H5CHECK
-#endif /* _H5private_H */
-
-/* When this header is included from a private HDF5 header, don't make calls to H5open() */
-#undef H5OPEN
-#ifndef _H5private_H
-#define H5OPEN H5open(),
-#else /* _H5private_H */
-#define H5OPEN
-#endif /* _H5private_H */
-=======
 #ifndef H5private_H
 #define H5CHECK H5check(),
 #else /* H5private_H */
@@ -52,7 +37,6 @@
 #else /* H5private_H */
 #define H5OPEN
 #endif /* H5private_H */
->>>>>>> 18bbd3f0
 
 /*
  * These are the bits that can be passed to the `flags' argument of
@@ -63,47 +47,6 @@
  * We're assuming that these constants are used rather early in the hdf5
  * session.
  */
-<<<<<<< HEAD
-#define H5F_ACC_RDONLY (H5CHECK H5OPEN 0x0000u) /*absence of rdwr => rd-only */
-#define H5F_ACC_RDWR   (H5CHECK H5OPEN 0x0001u) /*open for read and write    */
-#define H5F_ACC_TRUNC  (H5CHECK H5OPEN 0x0002u) /*overwrite existing files   */
-#define H5F_ACC_EXCL   (H5CHECK H5OPEN 0x0004u) /*fail if file already exists*/
-/* NOTE: 0x0008u was H5F_ACC_DEBUG, now deprecated */
-#define H5F_ACC_CREAT (H5CHECK H5OPEN 0x0010u) /*create non-existing files  */
-#define H5F_ACC_SWMR_WRITE                                                                                   \
-    (H5CHECK 0x0020u) /*indicate that this file is                                                           \
-                       * open for writing in a                                                               \
-                       * single-writer/multi-reader (SWMR)                                                   \
-                       * scenario.  Note that the                                                            \
-                       * process(es) opening the file                                                        \
-                       * for reading must open the file                                                      \
-                       * with RDONLY access, and use                                                         \
-                       * the special "SWMR_READ" access                                                      \
-                       * flag. */
-#define H5F_ACC_SWMR_READ                                                                                    \
-    (H5CHECK 0x0040u) /*indicate that this file is                                                           \
-                       * open for reading in a                                                               \
-                       * single-writer/multi-reader (SWMR)                                                   \
-                       * scenario.  Note that the                                                            \
-                       * process(es) opening the file                                                        \
-                       * for SWMR reading must also                                                          \
-                       * open the file with the RDONLY                                                       \
-                       * flag.  */
-
-/* Value passed to H5Pset_elink_acc_flags to cause flags to be taken from the
- * parent file. */
-#define H5F_ACC_DEFAULT (H5CHECK H5OPEN 0xffffu) /*ignore setting on lapl     */
-
-/* Flags for H5Fget_obj_count() & H5Fget_obj_ids() calls */
-#define H5F_OBJ_FILE     (0x0001u) /* File objects */
-#define H5F_OBJ_DATASET  (0x0002u) /* Dataset objects */
-#define H5F_OBJ_GROUP    (0x0004u) /* Group objects */
-#define H5F_OBJ_DATATYPE (0x0008u) /* Named datatype objects */
-#define H5F_OBJ_ATTR     (0x0010u) /* Attribute objects */
-#define H5F_OBJ_ALL      (H5F_OBJ_FILE | H5F_OBJ_DATASET | H5F_OBJ_GROUP | H5F_OBJ_DATATYPE | H5F_OBJ_ATTR)
-#define H5F_OBJ_LOCAL    (0x0020u) /* Restrict search to objects opened through current file ID */
-/* (as opposed to objects opened through any file ID accessing this file) */
-=======
 #define H5F_ACC_RDONLY (H5CHECK H5OPEN 0x0000u) /**< Absence of RDWR: read-only */
 #define H5F_ACC_RDWR   (H5CHECK H5OPEN 0x0001u) /**< Open for read and write    */
 #define H5F_ACC_TRUNC  (H5CHECK H5OPEN 0x0002u) /**< Overwrite existing files   */
@@ -140,7 +83,6 @@
 #define H5F_OBJ_LOCAL                                                                                        \
     (0x0020u) /**< Restrict search to objects opened through current file ID                                 \
                    (as opposed to objects opened through any file ID accessing this file) */
->>>>>>> 18bbd3f0
 
 #define H5F_FAMILY_DEFAULT (hsize_t)0
 
@@ -159,13 +101,6 @@
  * a single file vs. a set of mounted files
  */
 typedef enum H5F_scope_t {
-<<<<<<< HEAD
-    H5F_SCOPE_LOCAL  = 0, /*specified file handle only        */
-    H5F_SCOPE_GLOBAL = 1  /*entire virtual file            */
-} H5F_scope_t;
-
-/* Unlimited file size for H5Pset_external() */
-=======
     H5F_SCOPE_LOCAL  = 0, /**< The specified file handle only */
     H5F_SCOPE_GLOBAL = 1  /**< The entire virtual file        */
 } H5F_scope_t;
@@ -173,24 +108,16 @@
 /**
  * Unlimited file size for H5Pset_external()
  */
->>>>>>> 18bbd3f0
 #define H5F_UNLIMITED ((hsize_t)(-1L))
 
 /**
  * How does file close behave?
  */
 typedef enum H5F_close_degree_t {
-<<<<<<< HEAD
-    H5F_CLOSE_DEFAULT = 0,
-    H5F_CLOSE_WEAK    = 1,
-    H5F_CLOSE_SEMI    = 2,
-    H5F_CLOSE_STRONG  = 3
-=======
     H5F_CLOSE_DEFAULT = 0, /**< Use the degree pre-defined by underlying VFD */
     H5F_CLOSE_WEAK    = 1, /**< File closes only after all opened objects are closed */
     H5F_CLOSE_SEMI    = 2, /**< If no opened objects, file is closed; otherwise, file close fails */
     H5F_CLOSE_STRONG  = 3  /**< If there are opened objects, close them first, then close file */
->>>>>>> 18bbd3f0
 } H5F_close_degree_t;
 
 /**
@@ -199,21 +126,6 @@
 //! <!-- [H5F_info2_t_snip] -->
 typedef struct H5F_info2_t {
     struct {
-<<<<<<< HEAD
-        unsigned version;        /* Superblock version # */
-        hsize_t  super_size;     /* Superblock size */
-        hsize_t  super_ext_size; /* Superblock extension size */
-    } super;
-    struct {
-        unsigned version;   /* Version # of file free space management */
-        hsize_t  meta_size; /* Free space manager metadata size */
-        hsize_t  tot_space; /* Amount of free space in the file */
-    } free;
-    struct {
-        unsigned     version;   /* Version # of shared object header info */
-        hsize_t      hdr_size;  /* Shared object header message header size */
-        H5_ih_info_t msgs_info; /* Shared object header message index & heap size */
-=======
         unsigned version;        /**< Superblock version # */
         hsize_t  super_size;     /**< Superblock size */
         hsize_t  super_ext_size; /**< Superblock extension size */
@@ -227,7 +139,6 @@
         unsigned     version;   /**< Version # of shared object header info */
         hsize_t      hdr_size;  /**< Shared object header message header size */
         H5_ih_info_t msgs_info; /**< Shared object header message index & heap size */
->>>>>>> 18bbd3f0
     } sohm;
 } H5F_info2_t;
 //! <!-- [H5F_info2_t_snip] -->
@@ -241,31 +152,14 @@
  *           enumeration.
  */
 typedef enum H5F_mem_t {
-<<<<<<< HEAD
-    H5FD_MEM_NOLIST = -1, /* Data should not appear in the free list.
-                           * Must be negative.
-                           */
-    H5FD_MEM_DEFAULT = 0, /* Value not yet set.  Can also be the
-=======
     H5FD_MEM_NOLIST = -1, /**< Data should not appear in the free list.
                            * Must be negative.
                            */
     H5FD_MEM_DEFAULT = 0, /**< Value not yet set.  Can also be the
->>>>>>> 18bbd3f0
                            * datatype set in a larger allocation
                            * that will be suballocated by the library.
                            * Must be zero.
                            */
-<<<<<<< HEAD
-    H5FD_MEM_SUPER = 1,   /* Superblock data */
-    H5FD_MEM_BTREE = 2,   /* B-tree data */
-    H5FD_MEM_DRAW  = 3,   /* Raw data (content of datasets, etc.) */
-    H5FD_MEM_GHEAP = 4,   /* Global heap data */
-    H5FD_MEM_LHEAP = 5,   /* Local heap data */
-    H5FD_MEM_OHDR  = 6,   /* Object header data */
-
-    H5FD_MEM_NTYPES /* Sentinel value - must be last */
-=======
     H5FD_MEM_SUPER = 1,   /**< Superblock data */
     H5FD_MEM_BTREE = 2,   /**< B-tree data */
     H5FD_MEM_DRAW  = 3,   /**< Raw data (content of datasets, etc.) */
@@ -274,7 +168,6 @@
     H5FD_MEM_OHDR  = 6,   /**< Object header data */
 
     H5FD_MEM_NTYPES /**< Sentinel value - must be last */
->>>>>>> 18bbd3f0
 } H5F_mem_t;
 
 /**
@@ -282,13 +175,8 @@
  */
 //! <!-- [H5F_sect_info_t_snip] -->
 typedef struct H5F_sect_info_t {
-<<<<<<< HEAD
-    haddr_t addr; /* Address of free space section */
-    hsize_t size; /* Size of free space section */
-=======
     haddr_t addr; /**< Address of free space section */
     hsize_t size; /**< Size of free space section */
->>>>>>> 18bbd3f0
 } H5F_sect_info_t;
 //! <!-- [H5F_sect_info_t_snip] -->
 
@@ -297,17 +185,10 @@
  */
 typedef enum H5F_libver_t {
     H5F_LIBVER_ERROR    = -1,
-<<<<<<< HEAD
-    H5F_LIBVER_EARLIEST = 0, /* Use the earliest possible format for storing objects */
-    H5F_LIBVER_V18      = 1, /* Use the latest v18 format for storing objects */
-    H5F_LIBVER_V110     = 2, /* Use the latest v110 format for storing objects */
-    H5F_LIBVER_V112     = 3, /* Use the latest v112 format for storing objects */
-=======
     H5F_LIBVER_EARLIEST = 0, /**< Use the earliest possible format for storing objects */
     H5F_LIBVER_V18      = 1, /**< Use the latest v18 format for storing objects */
     H5F_LIBVER_V110     = 2, /**< Use the latest v110 format for storing objects */
     H5F_LIBVER_V112     = 3, /**< Use the latest v112 format for storing objects */
->>>>>>> 18bbd3f0
     H5F_LIBVER_NBOUNDS
 } H5F_libver_t;
 
@@ -318,16 +199,6 @@
  */
 //! <!-- [H5F_fspace_strategy_t_snip] -->
 typedef enum H5F_fspace_strategy_t {
-<<<<<<< HEAD
-    H5F_FSPACE_STRATEGY_FSM_AGGR =
-        0, /* Mechanisms: free-space managers, aggregators, and virtual file drivers */
-           /* This is the library default when not set */
-    H5F_FSPACE_STRATEGY_PAGE =
-        1, /* Mechanisms: free-space managers with embedded paged aggregation and virtual file drivers */
-    H5F_FSPACE_STRATEGY_AGGR = 2, /* Mechanisms: aggregators and virtual file drivers */
-    H5F_FSPACE_STRATEGY_NONE = 3, /* Mechanisms: virtual file drivers */
-    H5F_FSPACE_STRATEGY_NTYPES    /* must be last */
-=======
     H5F_FSPACE_STRATEGY_FSM_AGGR = 0, /**< Mechanisms: free-space managers, aggregators, and virtual file
                                          drivers This is the library default when not set */
     H5F_FSPACE_STRATEGY_PAGE =
@@ -335,7 +206,6 @@
     H5F_FSPACE_STRATEGY_AGGR = 2, /**< Mechanisms: aggregators and virtual file drivers */
     H5F_FSPACE_STRATEGY_NONE = 3, /**< Mechanisms: virtual file drivers */
     H5F_FSPACE_STRATEGY_NTYPES    /**< Sentinel */
->>>>>>> 18bbd3f0
 } H5F_fspace_strategy_t;
 //! <!-- [H5F_fspace_strategy_t_snip] -->
 
@@ -345,20 +215,6 @@
  * \deprecated 1.10.1
  */
 typedef enum H5F_file_space_type_t {
-<<<<<<< HEAD
-    H5F_FILE_SPACE_DEFAULT     = 0, /* Default (or current) free space strategy setting */
-    H5F_FILE_SPACE_ALL_PERSIST = 1, /* Persistent free space managers, aggregators, virtual file driver */
-    H5F_FILE_SPACE_ALL         = 2, /* Non-persistent free space managers, aggregators, virtual file driver */
-                                    /* This is the library default */
-    H5F_FILE_SPACE_AGGR_VFD = 3,    /* Aggregators, Virtual file driver */
-    H5F_FILE_SPACE_VFD      = 4,    /* Virtual file driver */
-    H5F_FILE_SPACE_NTYPES           /* must be last */
-} H5F_file_space_type_t;
-
-/* Data structure to report the collection of read retries for metadata items with checksum */
-/* Used by public routine H5Fget_metadata_read_retry_info() */
-#define H5F_NUM_METADATA_READ_RETRY_TYPES 21
-=======
     H5F_FILE_SPACE_DEFAULT     = 0, /**< Default (or current) free space strategy setting */
     H5F_FILE_SPACE_ALL_PERSIST = 1, /**< Persistent free space managers, aggregators, virtual file driver */
     H5F_FILE_SPACE_ALL         = 2, /**< Non-persistent free space managers, aggregators, virtual file driver
@@ -375,7 +231,6 @@
  * Data structure to report the collection of read retries for metadata items with checksum as
  * used by H5Fget_metadata_read_retry_info()
  */
->>>>>>> 18bbd3f0
 typedef struct H5F_retry_info_t {
     unsigned  nbins;
     uint32_t *retries[H5F_NUM_METADATA_READ_RETRY_TYPES];
@@ -394,55 +249,6 @@
 extern "C" {
 #endif
 
-<<<<<<< HEAD
-H5_DLL htri_t   H5Fis_accessible(const char *container_name, hid_t fapl_id);
-H5_DLL hid_t    H5Fcreate(const char *filename, unsigned flags, hid_t create_plist, hid_t access_plist);
-H5_DLL hid_t    H5Fopen(const char *filename, unsigned flags, hid_t access_plist);
-H5_DLL hid_t    H5Freopen(hid_t file_id);
-H5_DLL herr_t   H5Fflush(hid_t object_id, H5F_scope_t scope);
-H5_DLL herr_t   H5Fclose(hid_t file_id);
-H5_DLL herr_t   H5Fdelete(const char *filename, hid_t fapl_id);
-H5_DLL hid_t    H5Fget_create_plist(hid_t file_id);
-H5_DLL hid_t    H5Fget_access_plist(hid_t file_id);
-H5_DLL herr_t   H5Fget_intent(hid_t file_id, unsigned *intent);
-H5_DLL herr_t   H5Fget_fileno(hid_t file_id, unsigned long *fileno);
-H5_DLL ssize_t  H5Fget_obj_count(hid_t file_id, unsigned types);
-H5_DLL ssize_t  H5Fget_obj_ids(hid_t file_id, unsigned types, size_t max_objs, hid_t *obj_id_list);
-H5_DLL herr_t   H5Fget_vfd_handle(hid_t file_id, hid_t fapl, void **file_handle);
-H5_DLL herr_t   H5Fmount(hid_t loc, const char *name, hid_t child, hid_t plist);
-H5_DLL herr_t   H5Funmount(hid_t loc, const char *name);
-H5_DLL hssize_t H5Fget_freespace(hid_t file_id);
-H5_DLL herr_t   H5Fget_filesize(hid_t file_id, hsize_t *size);
-H5_DLL herr_t   H5Fget_eoa(hid_t file_id, haddr_t *eoa);
-H5_DLL herr_t   H5Fincrement_filesize(hid_t file_id, hsize_t increment);
-H5_DLL ssize_t  H5Fget_file_image(hid_t file_id, void *buf_ptr, size_t buf_len);
-H5_DLL herr_t   H5Fget_mdc_config(hid_t file_id, H5AC_cache_config_t *config_ptr);
-H5_DLL herr_t   H5Fset_mdc_config(hid_t file_id, H5AC_cache_config_t *config_ptr);
-H5_DLL herr_t   H5Fget_mdc_hit_rate(hid_t file_id, double *hit_rate_ptr);
-H5_DLL herr_t   H5Fget_mdc_size(hid_t file_id, size_t *max_size_ptr, size_t *min_clean_size_ptr,
-                                size_t *cur_size_ptr, int *cur_num_entries_ptr);
-H5_DLL herr_t   H5Freset_mdc_hit_rate_stats(hid_t file_id);
-H5_DLL ssize_t  H5Fget_name(hid_t obj_id, char *name, size_t size);
-H5_DLL herr_t   H5Fget_info2(hid_t obj_id, H5F_info2_t *finfo);
-H5_DLL herr_t   H5Fget_metadata_read_retry_info(hid_t file_id, H5F_retry_info_t *info);
-H5_DLL herr_t   H5Fstart_swmr_write(hid_t file_id);
-H5_DLL ssize_t  H5Fget_free_sections(hid_t file_id, H5F_mem_t type, size_t nsects,
-                                     H5F_sect_info_t *sect_info /*out*/);
-H5_DLL herr_t   H5Fclear_elink_file_cache(hid_t file_id);
-H5_DLL herr_t   H5Fset_libver_bounds(hid_t file_id, H5F_libver_t low, H5F_libver_t high);
-H5_DLL herr_t   H5Fstart_mdc_logging(hid_t file_id);
-H5_DLL herr_t   H5Fstop_mdc_logging(hid_t file_id);
-H5_DLL herr_t   H5Fget_mdc_logging_status(hid_t            file_id,
-                                          /*OUT*/ hbool_t *is_enabled,
-                                          /*OUT*/ hbool_t *is_currently_logging);
-H5_DLL herr_t   H5Fformat_convert(hid_t fid);
-H5_DLL herr_t   H5Freset_page_buffering_stats(hid_t file_id);
-H5_DLL herr_t   H5Fget_page_buffering_stats(hid_t file_id, unsigned accesses[2], unsigned hits[2],
-                                            unsigned misses[2], unsigned evictions[2], unsigned bypasses[2]);
-H5_DLL herr_t   H5Fget_mdc_image_info(hid_t file_id, haddr_t *image_addr, hsize_t *image_size);
-H5_DLL herr_t   H5Fget_dset_no_attrs_hint(hid_t file_id, hbool_t *minimize);
-H5_DLL herr_t   H5Fset_dset_no_attrs_hint(hid_t file_id, hbool_t minimize);
-=======
 /**
  * \ingroup H5F
  *
@@ -1843,7 +1649,6 @@
  *
  */
 H5_DLL herr_t H5Fset_dset_no_attrs_hint(hid_t file_id, hbool_t minimize);
->>>>>>> 18bbd3f0
 
 #ifdef H5_HAVE_PARALLEL
 /**
@@ -1943,11 +1748,7 @@
 #ifndef H5_NO_DEPRECATED_SYMBOLS
 
 /* Macros */
-<<<<<<< HEAD
-#define H5F_ACC_DEBUG (H5CHECK H5OPEN 0x0000u) /*print debug info (deprecated)*/
-=======
 #define H5F_ACC_DEBUG (H5CHECK H5OPEN 0x0000u) /**< Print debug info \deprecated In which version? */
->>>>>>> 18bbd3f0
 
 /* Typedefs */
 
@@ -1956,14 +1757,6 @@
  */
 //! <!-- [H5F_info1_t_snip] -->
 typedef struct H5F_info1_t {
-<<<<<<< HEAD
-    hsize_t super_ext_size; /* Superblock extension size */
-    struct {
-        hsize_t      hdr_size;  /* Shared object header message header size */
-        H5_ih_info_t msgs_info; /* Shared object header message index & heap size */
-    } sohm;
-} H5F_info1_t;
-=======
     hsize_t super_ext_size; /**< Superblock extension size */
     struct {
         hsize_t      hdr_size;  /**< Shared object header message header size */
@@ -1971,7 +1764,6 @@
     } sohm;
 } H5F_info1_t;
 //! <!-- [H5F_info1_t_snip] -->
->>>>>>> 18bbd3f0
 
 /* Function prototypes */
 /**
@@ -2055,8 +1847,4 @@
 #ifdef __cplusplus
 }
 #endif
-<<<<<<< HEAD
-#endif /* _H5Fpublic_H */
-=======
-#endif /* H5Fpublic_H */
->>>>>>> 18bbd3f0
+#endif /* H5Fpublic_H */