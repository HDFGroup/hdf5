--- conflicted
+++ resolved
@@ -229,22 +229,14 @@
 H5_DLL htri_t H5Fis_accessible(const char *container_name, hid_t fapl_id);
 H5_DLL hid_t  H5Fcreate(const char *filename, unsigned flags,
                 hid_t create_plist, hid_t access_plist);
-H5_DLL hid_t  H5Fopen(const char *filename, unsigned flags,
-<<<<<<< HEAD
-		        hid_t access_plist);
-H5_DLL hid_t  H5Fopen_async(const char *filename, unsigned flags,
-		        hid_t access_plist, void** token);
+H5_DLL hid_t  H5Fopen(const char *filename, unsigned flags, hid_t access_plist);
+H5_DLL hid_t  H5Fopen_async(const char *filename, unsigned flags, hid_t access_plist,
+    void** token);
 H5_DLL hid_t  H5Freopen(hid_t file_id);
 H5_DLL herr_t H5Fflush(hid_t object_id, H5F_scope_t scope);
 H5_DLL herr_t H5Fclose(hid_t file_id);
 H5_DLL herr_t H5Fclose_async(hid_t file_id, void **token);
-=======
-                hid_t access_plist);
-H5_DLL hid_t  H5Freopen(hid_t file_id);
-H5_DLL herr_t H5Fflush(hid_t object_id, H5F_scope_t scope);
-H5_DLL herr_t H5Fclose(hid_t file_id);
 H5_DLL herr_t H5Fdelete(const char *filename, hid_t fapl_id);
->>>>>>> afd4b291
 H5_DLL hid_t  H5Fget_create_plist(hid_t file_id);
 H5_DLL hid_t  H5Fget_access_plist(hid_t file_id);
 H5_DLL herr_t H5Fget_intent(hid_t file_id, unsigned *intent);
