--- conflicted
+++ resolved
@@ -963,18 +963,10 @@
                     H5R_type_t H5_ATTR_UNUSED src_type, H5VL_object_t *dst_file, void *dst_buf,
                     size_t H5_ATTR_NDEBUG_UNUSED dst_size, void *bg_buf)
 {
-<<<<<<< HEAD
     const uint8_t *p         = (const uint8_t *)src_buf;
-    uint8_t *      q         = (uint8_t *)dst_buf;
-    uint8_t *      p_bg      = (uint8_t *)bg_buf;
+    uint8_t       *q         = (uint8_t *)dst_buf;
+    uint8_t       *p_bg      = (uint8_t *)bg_buf;
     herr_t         ret_value = SUCCEED;
-=======
-    const uint8_t *p             = (const uint8_t *)src_buf;
-    uint8_t       *q             = (uint8_t *)dst_buf;
-    size_t         buf_size_left = dst_size;
-    uint8_t       *p_bg          = (uint8_t *)bg_buf;
-    herr_t         ret_value     = SUCCEED;
->>>>>>> ae414872
 
     FUNC_ENTER_PACKAGE
     H5T_REF_LOG_DEBUG("");
