/* * * * * * * * * * * * * * * * * * * * * * * * * * * * * * * * * * * * * * *
 * Copyright by The HDF Group.                                               *
 * All rights reserved.                                                      *
 *                                                                           *
 * This file is part of HDF5.  The full HDF5 copyright notice, including     *
 * terms governing use, modification, and redistribution, is contained in    *
 * the COPYING file, which can be found at the root of the source code       *
 * distribution tree, or in https://www.hdfgroup.org/licenses.               *
 * If you do not have access to either file, you may request a copy from     *
 * help@hdfgroup.org.                                                        *
 * * * * * * * * * * * * * * * * * * * * * * * * * * * * * * * * * * * * * * */

/*
 * Module Info: This module contains the functionality for reference
 *      datatypes in the H5T interface.
 */

#include "H5Tmodule.h" /* This source code file is part of the H5T module */
#define H5F_FRIEND     /*suppress error about including H5Fpkg   */
#define H5R_FRIEND     /*suppress error about including H5Rpkg   */

#include "H5private.h"   /* Generic Functions    */
#include "H5CXprivate.h" /* API Contexts         */
#include "H5Eprivate.h"  /* Error handling       */
#include "H5Iprivate.h"  /* IDs                  */
#include "H5Fpkg.h"      /* File                 */
#include "H5Rpkg.h"      /* References           */
#include "H5Tpkg.h"      /* Datatypes            */

#include "H5VLnative_private.h" /* Native VOL connector                     */

/****************/
/* Local Macros */
/****************/

#define H5T_REF_MEM_SIZE         (H5R_REF_BUF_SIZE)
#define H5T_REF_OBJ_MEM_SIZE     (H5R_OBJ_REF_BUF_SIZE)
#define H5T_REF_DSETREG_MEM_SIZE (H5R_DSET_REG_REF_BUF_SIZE)

#define H5T_REF_OBJ_DISK_SIZE(f)     (H5F_SIZEOF_ADDR(f))
#define H5T_REF_DSETREG_DISK_SIZE(f) (H5HG_HEAP_ID_SIZE(f))

/* Debug */
// #define H5T_REF_DEBUG
#ifdef H5T_REF_DEBUG
#define H5T_REF_LOG_DEBUG(...)                                                                               \
    do {                                                                                                     \
        HDfprintf(stdout, " # %s(): ", __func__);                                                            \
        HDfprintf(stdout, __VA_ARGS__);                                                                      \
        HDfprintf(stdout, "\n");                                                                             \
        HDfflush(stdout);                                                                                    \
    } while (0)
#else
#define H5T_REF_LOG_DEBUG(...)                                                                               \
    do {                                                                                                     \
    } while (0)
#endif

/******************/
/* Local Typedefs */
/******************/

/* For region compatibility support */
struct H5Tref_dsetreg {
    H5O_token_t token; /* Object token */
    H5S_t *     space; /* Dataspace */
};

/********************/
/* Local Prototypes */
/********************/

static herr_t H5T__ref_mem_isnull(const H5VL_object_t *src_file, const void *src_buf, hbool_t *isnull);
static herr_t H5T__ref_mem_setnull(H5VL_object_t *dst_file, void *dst_buf, void *bg_buf);
static size_t H5T__ref_mem_getsize(H5VL_object_t *src_file, const void *src_buf, size_t src_size,
                                   H5VL_object_t *dst_file, hbool_t *dst_copy);
static herr_t H5T__ref_mem_read(H5VL_object_t *src_file, const void *src_buf, size_t src_size,
                                H5VL_object_t *dst_file, void *dst_buf, size_t dst_size);
static herr_t H5T__ref_mem_write(H5VL_object_t *src_file, const void *src_buf, size_t src_size,
                                 H5R_type_t src_type, H5VL_object_t *dst_file, void *dst_buf, size_t dst_size,
                                 void *bg_buf);

static herr_t H5T__ref_disk_isnull(const H5VL_object_t *src_file, const void *src_buf, hbool_t *isnull);
static herr_t H5T__ref_disk_setnull(H5VL_object_t *dst_file, void *dst_buf, void *bg_buf);
static size_t H5T__ref_disk_getsize(H5VL_object_t *src_file, const void *src_buf, size_t src_size,
                                    H5VL_object_t *dst_file, hbool_t *dst_copy);
static herr_t H5T__ref_disk_read(H5VL_object_t *src_file, const void *src_buf, size_t src_size,
                                 H5VL_object_t *dst_file, void *dst_buf, size_t dst_size);
static herr_t H5T__ref_disk_write(H5VL_object_t *src_file, const void *src_buf, size_t src_size,
                                  H5R_type_t src_type, H5VL_object_t *dst_file, void *dst_buf,
                                  size_t dst_size, void *bg_buf);

/* For compatibility */
static herr_t H5T__ref_obj_disk_isnull(const H5VL_object_t *src_file, const void *src_buf, hbool_t *isnull);
static size_t H5T__ref_obj_disk_getsize(H5VL_object_t *src_file, const void *src_buf, size_t src_size,
                                        H5VL_object_t *dst_file, hbool_t *dst_copy);
static herr_t H5T__ref_obj_disk_read(H5VL_object_t *src_file, const void *src_buf, size_t src_size,
                                     H5VL_object_t *dst_file, void *dst_buf, size_t dst_size);

static herr_t H5T__ref_dsetreg_disk_isnull(const H5VL_object_t *src_file, const void *src_buf,
                                           hbool_t *isnull);
static size_t H5T__ref_dsetreg_disk_getsize(H5VL_object_t *src_file, const void *src_buf, size_t src_size,
                                            H5VL_object_t *dst_file, hbool_t *dst_copy);
static herr_t H5T__ref_dsetreg_disk_read(H5VL_object_t *src_file, const void *src_buf, size_t src_size,
                                         H5VL_object_t *dst_file, void *dst_buf, size_t dst_size);

/*******************/
/* Local Variables */
/*******************/

/* Class for reference in memory */
static const H5T_ref_class_t H5T_ref_mem_g = {
    H5T__ref_mem_isnull,  /* 'isnull' */
    H5T__ref_mem_setnull, /* 'setnull' */
    H5T__ref_mem_getsize, /* 'getsize' */
    H5T__ref_mem_read,    /* 'read' */
    H5T__ref_mem_write    /* 'write' */
};

static const H5T_ref_class_t H5T_ref_disk_g = {
    H5T__ref_disk_isnull,  /* 'isnull' */
    H5T__ref_disk_setnull, /* 'setnull' */
    H5T__ref_disk_getsize, /* 'getsize' */
    H5T__ref_disk_read,    /* 'read' */
    H5T__ref_disk_write    /* 'write' */
};

static const H5T_ref_class_t H5T_ref_obj_disk_g = {
    H5T__ref_obj_disk_isnull,  /* 'isnull' */
    NULL,                      /* 'setnull' */
    H5T__ref_obj_disk_getsize, /* 'getsize' */
    H5T__ref_obj_disk_read,    /* 'read' */
    NULL                       /* 'write' */
};

static const H5T_ref_class_t H5T_ref_dsetreg_disk_g = {
    H5T__ref_dsetreg_disk_isnull,  /* 'isnull' */
    NULL,                          /* 'setnull' */
    H5T__ref_dsetreg_disk_getsize, /* 'getsize' */
    H5T__ref_dsetreg_disk_read,    /* 'read' */
    NULL                           /* 'write' */
};

/*-------------------------------------------------------------------------
 * Function: H5T__ref_set_loc
 *
 * Purpose:	Sets the location of a reference datatype to be either on disk
 *          or in memory
 *
 * Return:
 *  One of two values on success:
 *      TRUE - If the location of any reference types changed
 *      FALSE - If the location of any reference types is the same
 *  Negative value is returned on failure
 *
 *-------------------------------------------------------------------------
 */
htri_t
H5T__ref_set_loc(H5T_t *dt, H5VL_object_t *file, H5T_loc_t loc)
{
    htri_t ret_value = FALSE; /* Indicate success, but no location change */

    FUNC_ENTER_PACKAGE
    H5T_REF_LOG_DEBUG("loc=%d", (int)loc);

    HDassert(dt);
    /* f is NULL when loc == H5T_LOC_MEMORY */
    HDassert(loc >= H5T_LOC_BADLOC && loc < H5T_LOC_MAXLOC);

    /* Only change the location if it's different */
    if (loc == dt->shared->u.atomic.u.r.loc && file == dt->shared->u.atomic.u.r.file)
        HGOTO_DONE(FALSE)

    switch (loc) {
        case H5T_LOC_MEMORY: /* Memory based reference datatype */

            /* NB. We allow for the file to be non-NULL when doing
             * memory-to-memory conversion */

            /* Mark this type as being stored in memory */
            dt->shared->u.atomic.u.r.loc = H5T_LOC_MEMORY;

            /* Release owned file */
            if (dt->shared->owned_vol_obj) {
                if (H5VL_free_object(dt->shared->owned_vol_obj) < 0)
                    HGOTO_ERROR(H5E_REFERENCE, H5E_CANTCLOSEOBJ, FAIL, "unable to close owned VOL object")
                dt->shared->owned_vol_obj = NULL;
            } /* end if */

            /* Reset file ID (since this reference is in memory) */
            dt->shared->u.atomic.u.r.file = file; /* file is NULL */

            if (dt->shared->u.atomic.u.r.opaque) {
                /* Size in memory, disk size is different */
                dt->shared->size          = H5T_REF_MEM_SIZE;
                dt->shared->u.atomic.prec = 8 * dt->shared->size;

                /* Set up the function pointers to access the reference in memory */
                dt->shared->u.atomic.u.r.cls = &H5T_ref_mem_g;
            } /* end if */
            else if (dt->shared->u.atomic.u.r.rtype == H5R_OBJECT1) {
                /* Size in memory, disk size is different */
                dt->shared->size          = H5T_REF_OBJ_MEM_SIZE;
                dt->shared->u.atomic.prec = 8 * dt->shared->size;

                /* Unused for now */
                dt->shared->u.atomic.u.r.cls = NULL;
            } /* end else-if */
            else if (dt->shared->u.atomic.u.r.rtype == H5R_DATASET_REGION1) {
                /* Size in memory, disk size is different */
                dt->shared->size          = H5T_REF_DSETREG_MEM_SIZE;
                dt->shared->u.atomic.prec = 8 * dt->shared->size;

                /* Unused for now */
                dt->shared->u.atomic.u.r.cls = NULL;
            } /* end else-if */
            else
                HGOTO_ERROR(H5E_DATATYPE, H5E_BADTYPE, FAIL, "invalid location")
            break;

        case H5T_LOC_DISK: /* Disk based reference datatype */
            HDassert(file);

            /* Mark this type as being stored on disk */
            dt->shared->u.atomic.u.r.loc = H5T_LOC_DISK;

            /* Set file pointer (since this reference is on disk) */
            dt->shared->u.atomic.u.r.file = file;

            /* dt now owns a reference to file */
            if (H5T_own_vol_obj(dt, file) < 0)
                HGOTO_ERROR(H5E_REFERENCE, H5E_CANTINIT, FAIL, "can't give ownership of VOL object")

            if (dt->shared->u.atomic.u.r.rtype == H5R_OBJECT1) {
                H5F_t *f;

#ifndef NDEBUG
                {
                    hbool_t is_native = FALSE; /* Whether the file is using the native VOL connector */

                    /* Check if using native VOL connector */
                    if (H5VL_object_is_native(file, &is_native) < 0)
                        HGOTO_ERROR(H5E_REFERENCE, H5E_CANTGET, FAIL,
                                    "can't query if file uses native VOL connector")

                    /* Must use native VOL connector for this operation */
                    HDassert(is_native);
                }
#endif /* NDEBUG */

                /* Retrieve file from VOL object */
                if (NULL == (f = (H5F_t *)H5VL_object_data(file)))
                    HGOTO_ERROR(H5E_ARGS, H5E_BADTYPE, FAIL, "invalid VOL object")

                /* Size on disk, memory size is different */
                dt->shared->size          = H5T_REF_OBJ_DISK_SIZE(f);
                dt->shared->u.atomic.prec = 8 * dt->shared->size;

                /* Set up the function pointers to access the reference in memory */
                dt->shared->u.atomic.u.r.cls = &H5T_ref_obj_disk_g;
            } /* end if */
            else if (dt->shared->u.atomic.u.r.rtype == H5R_DATASET_REGION1) {
                H5F_t *f;

#ifndef NDEBUG
                {
                    hbool_t is_native = FALSE; /* Whether the file is using the native VOL connector */

                    /* Check if using native VOL connector */
                    if (H5VL_object_is_native(file, &is_native) < 0)
                        HGOTO_ERROR(H5E_REFERENCE, H5E_CANTGET, FAIL,
                                    "can't query if file uses native VOL connector")

                    /* Must use native VOL connector for this operation */
                    HDassert(is_native);
                }
#endif /* NDEBUG */

                /* Retrieve file from VOL object */
                if (NULL == (f = (H5F_t *)H5VL_object_data(file)))
                    HGOTO_ERROR(H5E_ARGS, H5E_BADTYPE, FAIL, "invalid VOL object")

                /* Size on disk, memory size is different */
                dt->shared->size          = H5T_REF_DSETREG_DISK_SIZE(f);
                dt->shared->u.atomic.prec = 8 * dt->shared->size;

                /* Set up the function pointers to access the reference in memory */
                dt->shared->u.atomic.u.r.cls = &H5T_ref_dsetreg_disk_g;
            } /* end else-if */
            else {
                H5VL_file_cont_info_t cont_info = {H5VL_CONTAINER_INFO_VERSION, 0, 0, 0};
                size_t                ref_encode_size;
                H5R_ref_priv_t        fixed_ref;

                /* Get container info */
                if (H5VL_file_get(file, H5VL_FILE_GET_CONT_INFO, H5P_DATASET_XFER_DEFAULT, H5_REQUEST_NULL,
                                  &cont_info) < 0)
                    HGOTO_ERROR(H5E_DATATYPE, H5E_CANTGET, FAIL, "unable to get container info")

                /* Retrieve min encode size (when references have no vlen part) */
                HDmemset(&fixed_ref, 0, sizeof(fixed_ref));
                fixed_ref.type       = (int8_t)H5R_OBJECT2;
                fixed_ref.token_size = (uint8_t)cont_info.token_size;
                if (H5R__encode(NULL, &fixed_ref, NULL, &ref_encode_size, 0) < 0)
                    HGOTO_ERROR(H5E_REFERENCE, H5E_CANTGET, FAIL, "can't get encode size")

                /* Size on disk, memory size is different */
                dt->shared->size =
                    MAX(sizeof(uint32_t) + H5R_ENCODE_HEADER_SIZE + cont_info.blob_id_size, ref_encode_size);
                dt->shared->u.atomic.prec = 8 * dt->shared->size;

                /* Set up the function pointers to access the information on
                 * disk. Region and attribute references are stored identically
                 * on disk, so use the same functions.
                 */
                dt->shared->u.atomic.u.r.cls = &H5T_ref_disk_g;
            }
            break;

        case H5T_LOC_BADLOC:
            /* Allow undefined location. In H5Odtype.c, H5O_dtype_decode sets undefined
             * location for reference type and leaves it for the caller to decide.
             */
            dt->shared->u.atomic.u.r.loc = H5T_LOC_BADLOC;

            /* Reset file pointer */
            dt->shared->u.atomic.u.r.file = NULL;

            /* Reset the function pointers */
            dt->shared->u.atomic.u.r.cls = NULL;

            break;

        case H5T_LOC_MAXLOC: /* MAXLOC is invalid */
        default:
            HGOTO_ERROR(H5E_DATATYPE, H5E_BADRANGE, FAIL, "invalid reference datatype location")
    } /* end switch */

    /* Indicate that the location changed */
    ret_value = TRUE;

done:
    FUNC_LEAVE_NOAPI(ret_value)
} /* end H5T__ref_set_loc() */

/*-------------------------------------------------------------------------
 * Function:    H5T__ref_mem_isnull
 *
 * Purpose: Check if it's a NULL / uninitialized reference.
 *
 * Return:  Non-negative on success/Negative on failure
 *
 *-------------------------------------------------------------------------
 */
static herr_t
H5T__ref_mem_isnull(const H5VL_object_t H5_ATTR_UNUSED *src_file, const void *src_buf, hbool_t *isnull)
{
    const unsigned char zeros[H5T_REF_MEM_SIZE] = {0};
    herr_t              ret_value               = SUCCEED;

    FUNC_ENTER_STATIC_NOERR
    H5T_REF_LOG_DEBUG("");

    /* Check parameters */
    HDassert(src_buf);
    HDassert(isnull);

    *isnull = (0 == HDmemcmp(src_buf, zeros, H5T_REF_MEM_SIZE)) ? TRUE : FALSE;

    FUNC_LEAVE_NOAPI(ret_value)
} /* end H5T__ref_mem_isnull() */

/*-------------------------------------------------------------------------
 * Function:    H5T__ref_mem_setnull
 *
 * Purpose: Set a reference as NULL / uninitialized.
 *
 * Return:  Non-negative on success/Negative on failure
 *
 *-------------------------------------------------------------------------
 */
static herr_t
H5T__ref_mem_setnull(H5VL_object_t H5_ATTR_UNUSED *dst_file, void *dst_buf, H5_ATTR_UNUSED void *bg_buf)
{
    herr_t ret_value = SUCCEED;

    FUNC_ENTER_STATIC_NOERR
    H5T_REF_LOG_DEBUG("");

    HDmemset(dst_buf, 0, H5T_REF_MEM_SIZE);

    FUNC_LEAVE_NOAPI(ret_value)
} /* end H5T__ref_mem_setnull() */

/*-------------------------------------------------------------------------
 * Function:	H5T__ref_mem_getsize
 *
 * Purpose:	Retrieves the size of a memory based reference.
 *
 * Return:	Non-negative on success/zero on failure
 *
 *-------------------------------------------------------------------------
 */
static size_t
H5T__ref_mem_getsize(H5VL_object_t H5_ATTR_UNUSED *src_file, const void *src_buf,
                     size_t H5_ATTR_UNUSED src_size, H5VL_object_t *dst_file, hbool_t *dst_copy)
{
    H5VL_object_t *       vol_obj = NULL; /* VOL object for src ref's location */
    const H5R_ref_priv_t *src_ref = (const H5R_ref_priv_t *)src_buf;
    char *                file_name_buf_dyn =
        NULL; /* Pointer to dynamically allocated buffer for file name, if static buffer is too small */
    unsigned flags     = 0; /* References flags */
    size_t   ret_value = 0; /* Return value */

    FUNC_ENTER_STATIC
    H5T_REF_LOG_DEBUG("");

    /* Sanity check */
    HDassert(src_buf);
    HDassert(src_size == H5T_REF_MEM_SIZE);

    if (NULL != dst_file) {
        hbool_t files_equal = TRUE; /* Whether src & dst references are in same file */

        /* Retrieve VOL object */
        if (NULL == (vol_obj = H5VL_vol_object(src_ref->loc_id)))
            HGOTO_ERROR(H5E_ARGS, H5E_BADTYPE, 0, "invalid location identifier")

        /* Set external flag if referenced file is not destination file */
        if (H5VL_file_is_same(vol_obj, dst_file, &files_equal) < 0)
            HGOTO_ERROR(H5E_REFERENCE, H5E_CANTCOMPARE, 0, "can't check if files are equal")
        flags |= !files_equal ? H5R_IS_EXTERNAL : 0;
    }

    /* Force re-calculating encoding size if any flags are set */
    if (flags || !src_ref->encode_size) {
        char    file_name_buf_static[256]; /* File name */
        ssize_t file_name_len;             /* Size of file name buffer */

        /* Pass the correct encoding version for the selection depending on the
         * file libver bounds, this is later retrieved in H5S hyper encode */
        if (src_ref->type == (int8_t)H5R_DATASET_REGION2) {
            hbool_t is_native = FALSE; /* Whether the dest. file is using the native VOL connector */

            /* Check if using native VOL connector */
            if (H5VL_object_is_native(dst_file, &is_native) < 0)
                HGOTO_ERROR(H5E_REFERENCE, H5E_CANTGET, 0, "can't query if file uses native VOL connector")

            /* Set the file's libver bounds if using the native VOL connector */
            if (is_native) {
                H5F_t *dst_f; /* Native file struct */

                if (NULL == (dst_f = (H5F_t *)H5VL_object_data(dst_file)))
                    HGOTO_ERROR(H5E_ARGS, H5E_BADTYPE, 0, "invalid VOL object")
                H5CX_set_libver_bounds(dst_f);
            } /* end if */
            else
                H5CX_set_libver_bounds(NULL);
        } /* end if */

        /* Get file name */
        if (H5VL_file_get(vol_obj, H5VL_FILE_GET_NAME, H5P_DATASET_XFER_DEFAULT, NULL, H5I_FILE,
                          sizeof(file_name_buf_static), file_name_buf_static, &file_name_len) < 0)
            HGOTO_ERROR(H5E_REFERENCE, H5E_CANTGET, 0, "can't get file name")
        if (file_name_len >= (ssize_t)sizeof(file_name_buf_static)) {
            if (NULL == (file_name_buf_dyn = (char *)H5MM_malloc((size_t)file_name_len + 1)))
                HGOTO_ERROR(H5E_RESOURCE, H5E_CANTALLOC, 0, "can't allocate space for file name")
            if (H5VL_file_get(vol_obj, H5VL_FILE_GET_NAME, H5P_DATASET_XFER_DEFAULT, NULL, H5I_FILE,
                              (size_t)file_name_len + 1, file_name_buf_dyn, &file_name_len) < 0)
                HGOTO_ERROR(H5E_REFERENCE, H5E_CANTGET, 0, "can't get file name")
        } /* end if */

        /* Determine encoding size */
        if (H5R__encode(file_name_buf_dyn ? file_name_buf_dyn : file_name_buf_static, src_ref, NULL,
                        &ret_value, flags) < 0)
            HGOTO_ERROR(H5E_REFERENCE, H5E_CANTENCODE, 0, "unable to determine encoding size")
    } /* end if */
    else {
        /* Can do a direct copy and skip blob decoding */
        if (src_ref->type == (int8_t)H5R_OBJECT2)
            *dst_copy = TRUE;

        /* Get cached encoding size */
        ret_value = src_ref->encode_size;
    } /* end else */

done:
    H5MM_xfree(file_name_buf_dyn);

    FUNC_LEAVE_NOAPI(ret_value)
} /* end H5T__ref_mem_getsize() */

/*-------------------------------------------------------------------------
 * Function:	H5T__ref_mem_read
 *
 * Purpose:	"Reads" the memory based reference into a buffer
 *
 * Return:	Non-negative on success/Negative on failure
 *
 *-------------------------------------------------------------------------
 */
static herr_t
H5T__ref_mem_read(H5VL_object_t H5_ATTR_UNUSED *src_file, const void *src_buf, size_t H5_ATTR_UNUSED src_size,
                  H5VL_object_t *dst_file, void *dst_buf, size_t dst_size)
{
    H5VL_object_t *       vol_obj; /* VOL object for src ref's location */
    const H5R_ref_priv_t *src_ref     = (const H5R_ref_priv_t *)src_buf;
    hbool_t               files_equal = TRUE; /* Whether src & dst references are in same file */
    char                  file_name_buf_static[256] = {'\0'}; /* File name */
    char *                file_name_buf_dyn =
        NULL; /* Pointer to dynamically allocated buffer for file name, if static buffer is too small */
    ssize_t  file_name_len;       /* Size of file name buffer */
    unsigned flags     = 0;       /* References flags */
    herr_t   ret_value = SUCCEED; /* Return value */

    FUNC_ENTER_STATIC
    H5T_REF_LOG_DEBUG("");

    /* Sanity check */
    HDassert(src_buf);
    HDassert(src_size == H5T_REF_MEM_SIZE);
    HDassert(dst_buf);
    HDassert(dst_size);

    /* Memory-to-memory conversion to support vlen conversion */
    if (NULL == dst_file) {
        H5MM_memcpy(dst_buf, src_buf, dst_size);
        HGOTO_DONE(ret_value);
    }

    /* Retrieve VOL object */
    if (NULL == (vol_obj = H5VL_vol_object(src_ref->loc_id)))
        HGOTO_ERROR(H5E_ARGS, H5E_BADTYPE, 0, "invalid location identifier")

    /* Set external flag if referenced file is not destination file */
    if (H5VL_file_is_same(vol_obj, dst_file, &files_equal) < 0)
        HGOTO_ERROR(H5E_REFERENCE, H5E_CANTCOMPARE, FAIL, "can't check if files are equal")
    flags |= !files_equal ? H5R_IS_EXTERNAL : 0;

    /* Pass the correct encoding version for the selection depending on the
     * file libver bounds, this is later retrieved in H5S hyper encode */
    if (src_ref->type == (int8_t)H5R_DATASET_REGION2) {
        hbool_t is_native = FALSE; /* Whether the dest. file is using the native VOL connector */

        /* Check if using native VOL connector */
        if (H5VL_object_is_native(dst_file, &is_native) < 0)
            HGOTO_ERROR(H5E_REFERENCE, H5E_CANTGET, 0, "can't query if file uses native VOL connector")

        /* Set the file's libver bounds if using the native VOL connector */
        if (is_native) {
            H5F_t *dst_f;

            if (NULL == (dst_f = (H5F_t *)H5VL_object_data(dst_file)))
                HGOTO_ERROR(H5E_ARGS, H5E_BADTYPE, 0, "invalid VOL object")
            H5CX_set_libver_bounds(dst_f);
        } /* end if */
        else
            H5CX_set_libver_bounds(NULL);
    } /* end if */

    /* Get file name (if external reference) */
    if (flags) {
        if (H5VL_file_get(vol_obj, H5VL_FILE_GET_NAME, H5P_DATASET_XFER_DEFAULT, NULL, H5I_FILE,
                          sizeof(file_name_buf_static), file_name_buf_static, &file_name_len) < 0)
            HGOTO_ERROR(H5E_REFERENCE, H5E_CANTGET, 0, "can't get file name")
        if (file_name_len >= (ssize_t)sizeof(file_name_buf_static)) {
            if (NULL == (file_name_buf_dyn = (char *)H5MM_malloc((size_t)file_name_len + 1)))
                HGOTO_ERROR(H5E_RESOURCE, H5E_CANTALLOC, 0, "can't allocate space for file name")
            if (H5VL_file_get(vol_obj, H5VL_FILE_GET_NAME, H5P_DATASET_XFER_DEFAULT, NULL, H5I_FILE,
                              (size_t)file_name_len + 1, file_name_buf_dyn, &file_name_len) < 0)
                HGOTO_ERROR(H5E_REFERENCE, H5E_CANTGET, 0, "can't get file name")
        } /* end if */
    }     /* end if */

    /* Encode reference */
    if (H5R__encode(file_name_buf_dyn ? file_name_buf_dyn : file_name_buf_static, src_ref,
                    (unsigned char *)dst_buf, &dst_size, flags) < 0)
        HGOTO_ERROR(H5E_REFERENCE, H5E_CANTENCODE, FAIL, "Cannot encode reference")

done:
    H5MM_xfree(file_name_buf_dyn);

    FUNC_LEAVE_NOAPI(ret_value)
} /* end H5T__ref_mem_read() */

/*-------------------------------------------------------------------------
 * Function:	H5T__ref_mem_write
 *
 * Purpose:	"Writes" the memory reference from a buffer
 *
 * Return:	Non-negative on success/Negative on failure
 *
 *-------------------------------------------------------------------------
 */
static herr_t
H5T__ref_mem_write(H5VL_object_t *src_file, const void *src_buf, size_t src_size, H5R_type_t src_type,
                   H5VL_object_t H5_ATTR_UNUSED *dst_file, void *dst_buf,
                   size_t H5_ATTR_NDEBUG_UNUSED dst_size, void H5_ATTR_UNUSED *bg_buf)
{
    H5F_t *         src_f   = NULL;
    hid_t           file_id = H5I_INVALID_HID;
    H5R_ref_priv_t *dst_ref = (H5R_ref_priv_t *)dst_buf;
    H5R_ref_priv_t  tmp_ref; /* Temporary reference to decode into */
    herr_t          ret_value = SUCCEED;

    FUNC_ENTER_STATIC
    H5T_REF_LOG_DEBUG("");

    /* Sanity check */
    HDassert(src_buf);
    HDassert(src_size);
    HDassert(dst_buf);
    HDassert(dst_size == H5T_REF_MEM_SIZE);
    HDcompile_assert(sizeof(*dst_ref) == sizeof(tmp_ref));

    /* Memory-to-memory conversion to support vlen conversion */
    if (NULL == src_file) {
        H5MM_memcpy(dst_buf, src_buf, src_size);
        HGOTO_DONE(ret_value);
    }

#ifndef NDEBUG
    if ((src_type == H5R_OBJECT1) || (src_type == H5R_DATASET_REGION1)) {
        hbool_t is_native = FALSE; /* Whether the src file is using the native VOL connector */

        /* Check if using native VOL connector */
        if (H5VL_object_is_native(src_file, &is_native) < 0)
            HGOTO_ERROR(H5E_REFERENCE, H5E_CANTGET, FAIL, "can't query if file uses native VOL connector")

        /* Must use native VOL connector for this operation */
        HDassert(is_native);
    }
#endif /* NDEBUG */

    /* Retrieve file from VOL object */
    if (NULL == (src_f = (H5F_t *)H5VL_object_data(src_file)))
        HGOTO_ERROR(H5E_ARGS, H5E_BADTYPE, FAIL, "invalid VOL object")

    /* Make sure reference buffer is correctly initialized */
    HDmemset(&tmp_ref, 0, sizeof(tmp_ref));

    switch (src_type) {
        case H5R_OBJECT1: {
            size_t token_size = H5F_SIZEOF_ADDR(src_f);

            if (H5R__create_object((const H5O_token_t *)src_buf, token_size, &tmp_ref) < 0)
                HGOTO_ERROR(H5E_REFERENCE, H5E_CANTCREATE, FAIL, "unable to create object reference")
        } break;

        case H5R_DATASET_REGION1: {
            const struct H5Tref_dsetreg *src_reg    = (const struct H5Tref_dsetreg *)src_buf;
            size_t                       token_size = H5F_SIZEOF_ADDR(src_f);

            if (H5R__create_region(&src_reg->token, token_size, src_reg->space, &tmp_ref) < 0)
                HGOTO_ERROR(H5E_REFERENCE, H5E_CANTCREATE, FAIL, "unable to create region reference")

            /* create_region creates its internal copy of the space */
            if (H5S_close(src_reg->space) < 0)
                HGOTO_ERROR(H5E_REFERENCE, H5E_CANTFREE, FAIL, "Cannot close dataspace")
        } break;

        case H5R_DATASET_REGION2:
            /* Pass the correct encoding version for the selection depending on the
             * file libver bounds, this is later retrieved in H5S hyper decode */
            H5CX_set_libver_bounds(src_f);
            /* FALLTHROUGH */
            H5_ATTR_FALLTHROUGH
        case H5R_OBJECT2:
        case H5R_ATTR:
            /* Decode reference */
            if (H5R__decode((const unsigned char *)src_buf, &src_size, &tmp_ref) < 0)
                HGOTO_ERROR(H5E_REFERENCE, H5E_CANTDECODE, FAIL, "Cannot decode reference")
            break;

        case H5R_BADTYPE:
        case H5R_MAXTYPE:
        default:
            HDassert("unknown reference type" && 0);
            HGOTO_ERROR(H5E_REFERENCE, H5E_UNSUPPORTED, FAIL, "internal error (unknown reference type)")
    } /* end switch */

    /* If no filename set, this is not an external reference */
    if (NULL == H5R_REF_FILENAME(&tmp_ref)) {
        /* TODO temporary hack to retrieve file object */
        if ((file_id = H5F_get_file_id(src_file, H5I_FILE, FALSE)) < 0)
            HGOTO_ERROR(H5E_ARGS, H5E_BADTYPE, FAIL, "not a file or file object")

        /* Attach loc ID to reference and hold reference to it, this is a
         * user exposed reference so set app_ref to TRUE. */
        if (H5R__set_loc_id(&tmp_ref, file_id, TRUE, TRUE) < 0)
            HGOTO_ERROR(H5E_REFERENCE, H5E_CANTSET, FAIL, "unable to attach location id to reference")
    } /* end if */

    /* Set output info */
    HDmemcpy(dst_ref, &tmp_ref, sizeof(tmp_ref));

done:
    if ((file_id != H5I_INVALID_HID) && (H5I_dec_ref(file_id) < 0))
        HDONE_ERROR(H5E_REFERENCE, H5E_CANTDEC, FAIL, "unable to decrement refcount on location id")
    FUNC_LEAVE_NOAPI(ret_value)
} /* end H5T__ref_mem_write() */

/*-------------------------------------------------------------------------
 * Function:    H5T__ref_disk_isnull
 *
 * Purpose: Check if it's a NULL / uninitialized reference.
 *
 * Return:  Non-negative on success/Negative on failure
 *
 *-------------------------------------------------------------------------
 */
/*
 * It is the correct thing to do to have the reference buffer
 * be const-qualified here, but the VOL "blob specific" routine
 * needs a non-const pointer since an operation might modify
 * the "blob". Disable this warning here (at least temporarily)
 * for this reason.
 */
<<<<<<< HEAD
=======
H5_GCC_DIAG_OFF("cast-qual")
>>>>>>> 5f00066e
static herr_t
H5T__ref_disk_isnull(const H5VL_object_t *src_file, const void *src_buf, hbool_t *isnull)
{
    const uint8_t *p = (const uint8_t *)src_buf;
    H5R_type_t     ref_type;
    herr_t         ret_value = SUCCEED;

    FUNC_ENTER_STATIC
    H5T_REF_LOG_DEBUG("");

    /* Check parameters */
    HDassert(src_file);
    HDassert(src_buf);
    HDassert(isnull);

    /* Try to check encoded reference type */
    ref_type = (H5R_type_t)*p++;
    if (ref_type) {
        /* This is a valid reference */
        *isnull = FALSE;
    }
    else {
        /* Skip the size / header */
        p = (const uint8_t *)src_buf + H5R_ENCODE_HEADER_SIZE + sizeof(uint32_t);

        /* Check if blob ID is "nil" */
        if (H5VL_blob_specific(src_file, (void *)p, H5VL_BLOB_ISNULL, isnull) < 0)
            HGOTO_ERROR(H5E_DATATYPE, H5E_CANTGET, FAIL, "unable to check if a blob ID is 'nil'")
    }

done:
    FUNC_LEAVE_NOAPI(ret_value)
} /* end H5T__ref_disk_isnull() */
H5_GCC_DIAG_ON("cast-qual")

/*-------------------------------------------------------------------------
 * Function:    H5T__ref_disk_setnull
 *
 * Purpose: Set a reference as NULL / uninitialized.
 *
 * Return:  Non-negative on success/Negative on failure
 *
 *-------------------------------------------------------------------------
 */
static herr_t
H5T__ref_disk_setnull(H5VL_object_t *dst_file, void *dst_buf, void *bg_buf)
{
    uint8_t *q         = (uint8_t *)dst_buf;
    uint8_t *p_bg      = (uint8_t *)bg_buf;
    herr_t   ret_value = SUCCEED;

    FUNC_ENTER_STATIC
    H5T_REF_LOG_DEBUG("");

    HDassert(dst_file);
    HDassert(dst_buf);

    /* TODO Should get rid of bg stuff */
    if (p_bg) {
        /* Skip the size / header */
        p_bg += (sizeof(uint32_t) + H5R_ENCODE_HEADER_SIZE);

        /* Remove blob for old data */
        if (H5VL_blob_specific(dst_file, (void *)p_bg, H5VL_BLOB_DELETE) < 0)
            HGOTO_ERROR(H5E_DATATYPE, H5E_CANTREMOVE, FAIL, "unable to delete blob")
    } /* end if */

    /* Copy header manually so that it does not get encoded into the blob */
    HDmemset(q, 0, H5R_ENCODE_HEADER_SIZE);
    q += H5R_ENCODE_HEADER_SIZE;

    /* Set the size */
    UINT32ENCODE(q, 0);

    /* Set blob ID to "nil" */
    if (H5VL_blob_specific(dst_file, q, H5VL_BLOB_SETNULL) < 0)
        HGOTO_ERROR(H5E_DATATYPE, H5E_CANTSET, FAIL, "unable to set a blob ID to 'nil'")

done:
    FUNC_LEAVE_NOAPI(ret_value)
} /* end H5T__ref_disk_setnull() */

/*-------------------------------------------------------------------------
 * Function:	H5T__ref_disk_getsize
 *
 * Purpose:	Retrieves the length of a disk based reference.
 *
 * Return:	Non-negative value (cannot fail)
 *
 *-------------------------------------------------------------------------
 */
static size_t
H5T__ref_disk_getsize(H5VL_object_t H5_ATTR_UNUSED *src_file, const void *src_buf, size_t src_size,
                      H5VL_object_t H5_ATTR_UNUSED *dst_file, hbool_t *dst_copy)
{
    const uint8_t *p = (const uint8_t *)src_buf;
    unsigned       flags;
    H5R_type_t     ref_type;
    size_t         ret_value = 0;

    FUNC_ENTER_STATIC
    H5T_REF_LOG_DEBUG("");

    HDassert(src_buf);

    /* Set reference type */
    ref_type = (H5R_type_t)*p++;
    if (ref_type <= H5R_BADTYPE || ref_type >= H5R_MAXTYPE)
        HGOTO_ERROR(H5E_ARGS, H5E_BADVALUE, 0, "invalid reference type")

    /* Set flags */
    flags = (unsigned)*p++;

    if (!(flags & H5R_IS_EXTERNAL) && (ref_type == H5R_OBJECT2)) {
        /* Can do a direct copy and skip blob decoding */
        *dst_copy = TRUE;

        ret_value = src_size;
    } /* end if */
    else {
        /* Retrieve encoded data size */
        UINT32DECODE(p, ret_value);

        /* Add size of the header */
        ret_value += H5R_ENCODE_HEADER_SIZE;
    } /* end else */

done:
    FUNC_LEAVE_NOAPI(ret_value)
} /* end H5T__ref_disk_getsize() */

/*-------------------------------------------------------------------------
 * Function:	H5T__ref_disk_read
 *
 * Purpose:	Reads the disk based reference into a buffer
 *
 * Return:	Non-negative on success/Negative on failure
 *
 *-------------------------------------------------------------------------
 */
static herr_t
H5T__ref_disk_read(H5VL_object_t *src_file, const void *src_buf, size_t H5_ATTR_NDEBUG_UNUSED src_size,
                   H5VL_object_t H5_ATTR_UNUSED *dst_file, void *dst_buf, size_t dst_size)
{
    const uint8_t *p         = (const uint8_t *)src_buf;
    uint8_t *      q         = (uint8_t *)dst_buf;
    size_t         blob_size = dst_size;
    herr_t         ret_value = SUCCEED;

    FUNC_ENTER_STATIC
    H5T_REF_LOG_DEBUG("");

    HDassert(src_file);
    HDassert(src_buf);
    HDassert(dst_buf);
    HDassert(dst_size);

    /* Copy header manually */
    H5MM_memcpy(q, p, H5R_ENCODE_HEADER_SIZE);
    p += H5R_ENCODE_HEADER_SIZE;
    q += H5R_ENCODE_HEADER_SIZE;
    blob_size -= H5R_ENCODE_HEADER_SIZE;

    /* Skip the size */
    p += sizeof(uint32_t);
    HDassert(src_size > (H5R_ENCODE_HEADER_SIZE + sizeof(uint32_t)));

    /* Retrieve blob */
    if (H5VL_blob_get(src_file, p, q, blob_size, NULL) < 0)
        HGOTO_ERROR(H5E_DATATYPE, H5E_CANTGET, FAIL, "unable to get blob")

done:
    FUNC_LEAVE_NOAPI(ret_value)
} /* end H5T__ref_disk_read() */

/*-------------------------------------------------------------------------
 * Function:	H5T__ref_disk_write
 *
 * Purpose:	Writes the disk based reference from a buffer
 *
 * Return:	Non-negative on success/Negative on failure
 *
 *-------------------------------------------------------------------------
 */
static herr_t
H5T__ref_disk_write(H5VL_object_t H5_ATTR_UNUSED *src_file, const void *src_buf, size_t src_size,
                    H5R_type_t H5_ATTR_UNUSED src_type, H5VL_object_t *dst_file, void *dst_buf,
                    size_t dst_size, void *bg_buf)
{
    const uint8_t *p             = (const uint8_t *)src_buf;
    uint8_t *      q             = (uint8_t *)dst_buf;
    size_t         buf_size_left = dst_size;
    uint8_t *      p_bg          = (uint8_t *)bg_buf;
    herr_t         ret_value     = SUCCEED;

    FUNC_ENTER_STATIC
    H5T_REF_LOG_DEBUG("");

    HDassert(src_buf);
    HDassert(src_size);
    HDassert(dst_file);
    HDassert(dst_buf);

    /* TODO Should get rid of bg stuff */
    if (p_bg) {
        size_t p_buf_size_left = dst_size;

        /* Skip the size / header */
        p_bg += (sizeof(uint32_t) + H5R_ENCODE_HEADER_SIZE);
        HDassert(p_buf_size_left > (sizeof(uint32_t) + H5R_ENCODE_HEADER_SIZE));
        p_buf_size_left -= (sizeof(uint32_t) + H5R_ENCODE_HEADER_SIZE);

        /* Remove blob for old data */
        if (H5VL_blob_specific(dst_file, (void *)p_bg, H5VL_BLOB_DELETE) < 0)
            HGOTO_ERROR(H5E_DATATYPE, H5E_CANTREMOVE, FAIL, "unable to delete blob")
    } /* end if */

    /* Copy header manually so that it does not get encoded into the blob */
    H5MM_memcpy(q, p, H5R_ENCODE_HEADER_SIZE);
    p += H5R_ENCODE_HEADER_SIZE;
    q += H5R_ENCODE_HEADER_SIZE;
    src_size -= H5R_ENCODE_HEADER_SIZE;
    buf_size_left -= sizeof(uint32_t);

    /* Set the size */
    UINT32ENCODE(q, src_size);
    HDassert(buf_size_left > sizeof(uint32_t));
    buf_size_left -= sizeof(uint32_t);

    /* Store blob */
    if (H5VL_blob_put(dst_file, p, src_size, q, NULL) < 0)
        HGOTO_ERROR(H5E_DATATYPE, H5E_CANTSET, FAIL, "unable to put blob")

done:
    FUNC_LEAVE_NOAPI(ret_value)
} /* end H5T__ref_disk_write() */

/*-------------------------------------------------------------------------
 * Function:    H5T__ref_obj_disk_isnull
 *
 * Purpose: Check if it's a NULL / uninitialized reference.
 *
 * Return:  Non-negative on success/Negative on failure
 *
 *-------------------------------------------------------------------------
 */
static herr_t
H5T__ref_obj_disk_isnull(const H5VL_object_t *src_file, const void *src_buf, hbool_t *isnull)
{
    H5F_t *        src_f;
    const uint8_t *p = (const uint8_t *)src_buf;
    haddr_t        addr;
    herr_t         ret_value = SUCCEED;

    FUNC_ENTER_STATIC
    H5T_REF_LOG_DEBUG("");

    /* Check parameters */
    HDassert(src_file);
    HDassert(src_buf);
    HDassert(isnull);

#ifndef NDEBUG
    {
        hbool_t is_native = FALSE; /* Whether the src file is using the native VOL connector */

        /* Check if using native VOL connector */
        if (H5VL_object_is_native(src_file, &is_native) < 0)
            HGOTO_ERROR(H5E_REFERENCE, H5E_CANTGET, FAIL, "can't query if file uses native VOL connector")

        /* Must use native VOL connector for this operation */
        HDassert(is_native);
    }
#endif /* NDEBUG */

    /* Retrieve file from VOL object */
    if (NULL == (src_f = (H5F_t *)H5VL_object_data(src_file)))
        HGOTO_ERROR(H5E_ARGS, H5E_BADTYPE, FAIL, "invalid VOL object")

    /* Get the object address */
    H5F_addr_decode(src_f, &p, &addr);

    /* Check if heap address is 'nil' */
    *isnull = (addr == 0) ? TRUE : FALSE;

done:
    FUNC_LEAVE_NOAPI(ret_value)
} /* end H5T__ref_obj_disk_isnull() */

/*-------------------------------------------------------------------------
 * Function:    H5T__ref_obj_disk_getsize
 *
 * Purpose: Retrieves the length of a disk based reference.
 *
 * Return:  Non-negative value (cannot fail)
 *
 *-------------------------------------------------------------------------
 */
static size_t
H5T__ref_obj_disk_getsize(H5VL_object_t *src_file, const void H5_ATTR_UNUSED *src_buf,
                          size_t H5_ATTR_UNUSED src_size, H5VL_object_t H5_ATTR_UNUSED *dst_file,
                          hbool_t H5_ATTR_UNUSED *dst_copy)
{
    H5F_t *src_f;
    size_t ret_value = 0;

    FUNC_ENTER_STATIC
    H5T_REF_LOG_DEBUG("");

    HDassert(src_file);
    HDassert(src_buf);

#ifndef NDEBUG
    {
        hbool_t is_native = FALSE; /* Whether the src file is using the native VOL connector */

        /* Check if using native VOL connector */
        if (H5VL_object_is_native(src_file, &is_native) < 0)
            HGOTO_ERROR(H5E_REFERENCE, H5E_CANTGET, 0, "can't query if file uses native VOL connector")

        /* Must use native VOL connector for this operation */
        HDassert(is_native);
    }
#endif /* NDEBUG */

    /* Retrieve file from VOL object */
    if (NULL == (src_f = (H5F_t *)H5VL_object_data(src_file)))
        HGOTO_ERROR(H5E_ARGS, H5E_BADTYPE, 0, "invalid VOL object")

    HDassert(src_size == H5T_REF_OBJ_DISK_SIZE(src_f));

    ret_value = H5T_REF_OBJ_DISK_SIZE(src_f);

done:
    FUNC_LEAVE_NOAPI(ret_value)
} /* end H5T__ref_obj_disk_getsize() */

/*-------------------------------------------------------------------------
 * Function:    H5T__ref_obj_disk_read
 *
 * Purpose: Reads the disk based reference into a buffer
 *
 * Return:  Non-negative on success/Negative on failure
 *
 *-------------------------------------------------------------------------
 */
static herr_t
H5T__ref_obj_disk_read(H5VL_object_t *src_file, const void *src_buf, size_t src_size,
                       H5VL_object_t H5_ATTR_UNUSED *dst_file, void *dst_buf, size_t H5_ATTR_UNUSED dst_size)
{
    H5F_t *src_f;
    herr_t ret_value = SUCCEED;

    FUNC_ENTER_STATIC
    H5T_REF_LOG_DEBUG("");

    HDassert(src_file);
    HDassert(src_buf);
    HDassert(dst_buf);

#ifndef NDEBUG
    {
        hbool_t is_native = FALSE; /* Whether the src file is using the native VOL connector */

        /* Check if using native VOL connector */
        if (H5VL_object_is_native(src_file, &is_native) < 0)
            HGOTO_ERROR(H5E_REFERENCE, H5E_CANTGET, FAIL, "can't query if file uses native VOL connector")

        /* Must use native VOL connector for this operation */
        HDassert(is_native);
    }
#endif /* NDEBUG */

    /* Retrieve file from VOL object */
    if (NULL == (src_f = (H5F_t *)H5VL_object_data(src_file)))
        HGOTO_ERROR(H5E_ARGS, H5E_BADTYPE, FAIL, "invalid VOL object")

    HDassert(src_size == H5T_REF_OBJ_DISK_SIZE(src_f));
    HDassert(dst_size == H5F_SIZEOF_ADDR(src_f));

    /* Get object address */
    if (H5R__decode_token_obj_compat((const unsigned char *)src_buf, &src_size, (H5O_token_t *)dst_buf,
                                     H5F_SIZEOF_ADDR(src_f)) < 0)
        HGOTO_ERROR(H5E_REFERENCE, H5E_CANTDECODE, FAIL, "unable to get object address")

done:
    FUNC_LEAVE_NOAPI(ret_value)
} /* end H5T__ref_obj_disk_read() */

/*-------------------------------------------------------------------------
 * Function:    H5T__ref_dsetreg_disk_isnull
 *
 * Purpose: Check if it's a NULL / uninitialized reference.
 *
 * Return:  Non-negative on success/Negative on failure
 *
 *-------------------------------------------------------------------------
 */
static herr_t
H5T__ref_dsetreg_disk_isnull(const H5VL_object_t *src_file, const void *src_buf, hbool_t *isnull)
{
    H5F_t *        src_f;
    const uint8_t *p = (const uint8_t *)src_buf;
    haddr_t        addr;
    herr_t         ret_value = SUCCEED;

    FUNC_ENTER_STATIC
    H5T_REF_LOG_DEBUG("");

    /* Check parameters */
    HDassert(src_file);
    HDassert(src_buf);
    HDassert(isnull);

#ifndef NDEBUG
    {
        hbool_t is_native = FALSE; /* Whether the src file is using the native VOL connector */

        /* Check if using native VOL connector */
        if (H5VL_object_is_native(src_file, &is_native) < 0)
            HGOTO_ERROR(H5E_REFERENCE, H5E_CANTGET, FAIL, "can't query if file uses native VOL connector")

        /* Must use native VOL connector for this operation */
        HDassert(is_native);
    }
#endif /* NDEBUG */

    /* Retrieve file from VOL object */
    if (NULL == (src_f = (H5F_t *)H5VL_object_data(src_file)))
        HGOTO_ERROR(H5E_ARGS, H5E_BADTYPE, FAIL, "invalid VOL object")

    /* Get the heap address */
    H5F_addr_decode(src_f, &p, &addr);

    /* Check if heap address is 'nil' */
    *isnull = (addr == 0) ? TRUE : FALSE;

done:
    FUNC_LEAVE_NOAPI(ret_value)
} /* end H5T__ref_dsetreg_disk_isnull() */

/*-------------------------------------------------------------------------
 * Function:    H5T__ref_dsetreg_disk_getsize
 *
 * Purpose: Retrieves the length of a disk based reference.
 *
 * Return:  Non-negative value (cannot fail)
 *
 *-------------------------------------------------------------------------
 */
static size_t
H5T__ref_dsetreg_disk_getsize(H5VL_object_t H5_ATTR_UNUSED *src_file, const void H5_ATTR_UNUSED *src_buf,
                              size_t H5_ATTR_UNUSED src_size, H5VL_object_t H5_ATTR_UNUSED *dst_file,
                              hbool_t H5_ATTR_UNUSED *dst_copy)
{
    size_t ret_value = sizeof(struct H5Tref_dsetreg);

#ifndef NDEBUG
    FUNC_ENTER_STATIC
#else
    FUNC_ENTER_STATIC_NOERR
#endif
    H5T_REF_LOG_DEBUG("");

    HDassert(src_buf);

#ifndef NDEBUG
    {
        H5F_t * src_f;
        hbool_t is_native = FALSE; /* Whether the src file is using the native VOL connector */

        /* Check if using native VOL connector */
        if (H5VL_object_is_native(src_file, &is_native) < 0)
            HGOTO_ERROR(H5E_REFERENCE, H5E_CANTGET, 0, "can't query if file uses native VOL connector")

        /* Must use native VOL connector for this operation */
        HDassert(is_native);

        /* Retrieve file from VOL object */
        if (NULL == (src_f = (H5F_t *)H5VL_object_data(src_file)))
            HGOTO_ERROR(H5E_ARGS, H5E_BADTYPE, 0, "invalid VOL object")

        HDassert(src_size == H5T_REF_DSETREG_DISK_SIZE(src_f));
    }
#endif /* NDEBUG */

#ifndef NDEBUG
done:
#endif
    FUNC_LEAVE_NOAPI(ret_value)
} /* end H5T__ref_dsetreg_disk_getsize() */

/*-------------------------------------------------------------------------
 * Function:    H5T__ref_dsetreg_disk_read
 *
 * Purpose: Reads the disk based reference into a buffer
 *
 * Return:  Non-negative on success/Negative on failure
 *
 *-------------------------------------------------------------------------
 */
static herr_t
H5T__ref_dsetreg_disk_read(H5VL_object_t *src_file, const void *src_buf, size_t src_size,
                           H5VL_object_t H5_ATTR_UNUSED *dst_file, void *dst_buf,
                           size_t H5_ATTR_UNUSED dst_size)
{
    H5F_t *                src_f;
    struct H5Tref_dsetreg *dst_reg   = (struct H5Tref_dsetreg *)dst_buf;
    herr_t                 ret_value = SUCCEED;

    FUNC_ENTER_STATIC
    H5T_REF_LOG_DEBUG("");

    HDassert(src_file);
    HDassert(src_buf);
    HDassert(dst_buf);
    HDassert(dst_size == sizeof(struct H5Tref_dsetreg));

#ifndef NDEBUG
    {
        hbool_t is_native = FALSE; /* Whether the src file is using the native VOL connector */

        /* Check if using native VOL connector */
        if (H5VL_object_is_native(src_file, &is_native) < 0)
            HGOTO_ERROR(H5E_REFERENCE, H5E_CANTGET, FAIL, "can't query if file uses native VOL connector")

        /* Must use native VOL connector for this operation */
        HDassert(is_native);
    }
#endif /* NDEBUG */

    /* Retrieve file from VOL object */
    if (NULL == (src_f = (H5F_t *)H5VL_object_data(src_file)))
        HGOTO_ERROR(H5E_ARGS, H5E_BADTYPE, FAIL, "invalid VOL object")

    HDassert(src_size == H5T_REF_DSETREG_DISK_SIZE(src_f));

    /* Retrieve object address and space */
    if (H5R__decode_token_region_compat(src_f, (const unsigned char *)src_buf, &src_size, &dst_reg->token,
                                        H5F_SIZEOF_ADDR(src_f), &dst_reg->space) < 0)
        HGOTO_ERROR(H5E_REFERENCE, H5E_CANTDECODE, FAIL, "unable to get object address")

done:
    FUNC_LEAVE_NOAPI(ret_value)
} /* end H5T__ref_dsetreg_disk_read() */

/*-------------------------------------------------------------------------
 * Function:    H5T__ref_reclaim
 *
 * Purpose: Internal routine to free reference datatypes
 *
 * Return:  Non-negative on success / Negative on failure
 *
 *-------------------------------------------------------------------------
 */
herr_t
H5T__ref_reclaim(void *elem, const H5T_t *dt)
{
    herr_t ret_value = SUCCEED; /* Return value */

    FUNC_ENTER_PACKAGE
    H5T_REF_LOG_DEBUG("");

    /* Sanity checks */
    HDassert(elem);
    HDassert(dt && (dt->shared->type == H5T_REFERENCE));

    if (dt->shared->u.atomic.u.r.opaque && H5R__destroy((H5R_ref_priv_t *)elem) < 0)
        HGOTO_ERROR(H5E_REFERENCE, H5E_CANTFREE, FAIL, "cannot free reference")

done:
    FUNC_LEAVE_NOAPI(ret_value)
} /* end H5T__ref_reclaim() */<|MERGE_RESOLUTION|>--- conflicted
+++ resolved
@@ -716,10 +716,7 @@
  * the "blob". Disable this warning here (at least temporarily)
  * for this reason.
  */
-<<<<<<< HEAD
-=======
 H5_GCC_DIAG_OFF("cast-qual")
->>>>>>> 5f00066e
 static herr_t
 H5T__ref_disk_isnull(const H5VL_object_t *src_file, const void *src_buf, hbool_t *isnull)
 {
