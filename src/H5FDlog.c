--- conflicted
+++ resolved
@@ -484,19 +484,10 @@
 #ifdef H5_HAVE_WIN32_API
     struct _BY_HANDLE_FILE_INFORMATION fileinfo;
 #endif
-<<<<<<< HEAD
-    H5_timer_t open_timer = {
-        {0.0, 0.0, 0.0}, {0.0, 0.0, 0.0}, {0.0, 0.0, 0.0}, FALSE}; /* Timer for open() call */
-    H5_timer_t stat_timer = {
-        {0.0, 0.0, 0.0}, {0.0, 0.0, 0.0}, {0.0, 0.0, 0.0}, FALSE}; /* Timer for stat() call */
-    h5_stat_t sb;
-    H5FD_t *  ret_value = NULL; /* Return value */
-=======
     H5_timer_t open_timer; /* Timer for open() call */
     H5_timer_t stat_timer; /* Timer for stat() call */
     h5_stat_t  sb;
     H5FD_t *   ret_value = NULL; /* Return value */
->>>>>>> 78fe6751
 
     FUNC_ENTER_STATIC
 
@@ -686,16 +677,9 @@
 static herr_t
 H5FD__log_close(H5FD_t *_file)
 {
-<<<<<<< HEAD
-    H5FD_log_t *file        = (H5FD_log_t *)_file;
-    H5_timer_t  close_timer = {
-        {0.0, 0.0, 0.0}, {0.0, 0.0, 0.0}, {0.0, 0.0, 0.0}, FALSE}; /* Timer for close() call */
-    herr_t ret_value = SUCCEED;                                     /* Return value */
-=======
     H5FD_log_t *file = (H5FD_log_t *)_file;
     H5_timer_t  close_timer;         /* Timer for close() call */
     herr_t      ret_value = SUCCEED; /* Return value */
->>>>>>> 78fe6751
 
     FUNC_ENTER_STATIC
 
@@ -1191,20 +1175,6 @@
 H5FD__log_read(H5FD_t *_file, H5FD_mem_t type, hid_t H5_ATTR_UNUSED dxpl_id, haddr_t addr, size_t size,
                void *buf /*out*/)
 {
-<<<<<<< HEAD
-    H5FD_log_t *file       = (H5FD_log_t *)_file;
-    size_t      orig_size  = size; /* Save the original size for later */
-    haddr_t     orig_addr  = addr;
-    H5_timer_t  read_timer = {
-        {0.0, 0.0, 0.0}, {0.0, 0.0, 0.0}, {0.0, 0.0, 0.0}, FALSE}; /* Timer for read operation */
-    H5_timevals_t read_times;                                       /* Elapsed time for read operation */
-#ifndef H5_HAVE_PREADWRITE
-    H5_timer_t    seek_timer; /* Timer for seek operation */
-    H5_timevals_t seek_times; /* Elapsed time for seek operation */
-#endif                        /* H5_HAVE_PREADWRITE */
-    HDoff_t offset    = (HDoff_t)addr;
-    herr_t  ret_value = SUCCEED; /* Return value */
-=======
     H5FD_log_t *  file      = (H5FD_log_t *)_file;
     size_t        orig_size = size; /* Save the original size for later */
     haddr_t       orig_addr = addr;
@@ -1212,7 +1182,6 @@
     H5_timevals_t read_times; /* Elapsed time for read operation */
     HDoff_t       offset    = (HDoff_t)addr;
     herr_t        ret_value = SUCCEED; /* Return value */
->>>>>>> 78fe6751
 
     FUNC_ENTER_STATIC
 
@@ -1244,7 +1213,6 @@
 #ifndef H5_HAVE_PREADWRITE
     /* Seek to the correct location (if we don't have pread) */
     if (addr != file->pos || OP_READ != file->op) {
-
         H5_timer_t    seek_timer; /* Timer for seek operation */
         H5_timevals_t seek_times; /* Elapsed time for seek operation */
 
@@ -1421,20 +1389,6 @@
 H5FD__log_write(H5FD_t *_file, H5FD_mem_t type, hid_t H5_ATTR_UNUSED dxpl_id, haddr_t addr, size_t size,
                 const void *buf)
 {
-<<<<<<< HEAD
-    H5FD_log_t *file        = (H5FD_log_t *)_file;
-    size_t      orig_size   = size; /* Save the original size for later */
-    haddr_t     orig_addr   = addr;
-    H5_timer_t  write_timer = {
-        {0.0, 0.0, 0.0}, {0.0, 0.0, 0.0}, {0.0, 0.0, 0.0}, FALSE}; /* Timer for write operation */
-    H5_timevals_t write_times;                                      /* Elapsed time for write operation */
-#ifndef H5_HAVE_PREADWRITE
-    H5_timer_t    seek_timer; /* Timer for seek operation */
-    H5_timevals_t seek_times; /* Elapsed time for seek operation */
-#endif                        /* H5_HAVE_PREADWRITE */
-    HDoff_t offset    = (HDoff_t)addr;
-    herr_t  ret_value = SUCCEED; /* Return value */
-=======
     H5FD_log_t *  file      = (H5FD_log_t *)_file;
     size_t        orig_size = size; /* Save the original size for later */
     haddr_t       orig_addr = addr;
@@ -1442,7 +1396,6 @@
     H5_timevals_t write_times; /* Elapsed time for write operation */
     HDoff_t       offset    = (HDoff_t)addr;
     herr_t        ret_value = SUCCEED; /* Return value */
->>>>>>> 78fe6751
 
     FUNC_ENTER_STATIC
 
@@ -1482,7 +1435,6 @@
 #ifndef H5_HAVE_PREADWRITE
     /* Seek to the correct location (if we don't have pwrite) */
     if (addr != file->pos || OP_WRITE != file->op) {
-
         H5_timer_t    seek_timer; /* Timer for seek operation */
         H5_timevals_t seek_times; /* Elapsed time for seek operation */
 
@@ -1662,17 +1614,11 @@
 
     /* Extend the file to make sure it's large enough */
     if (!H5F_addr_eq(file->eoa, file->eof)) {
-<<<<<<< HEAD
-        H5_timer_t trunc_timer = {
-            {0.0, 0.0, 0.0}, {0.0, 0.0, 0.0}, {0.0, 0.0, 0.0}, FALSE}; /* Timer for truncate operation */
-        H5_timevals_t trunc_times; /* Elapsed time for truncate operation */
-=======
         H5_timer_t    trunc_timer; /* Timer for truncate operation */
         H5_timevals_t trunc_times; /* Elapsed time for truncate operation */
 
         /* Initialize timer */
         H5_timer_init(&trunc_timer);
->>>>>>> 78fe6751
 
         /* Start timer for truncate operation */
         if (file->fa.flags & H5FD_LOG_TIME_TRUNCATE)
