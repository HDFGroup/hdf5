--- conflicted
+++ resolved
@@ -180,45 +180,6 @@
 static herr_t  H5FD__log_delete(const char *filename, hid_t fapl_id);
 
 static const H5FD_class_t H5FD_log_g = {
-<<<<<<< HEAD
-    "log",                   /* name			*/
-    MAXADDR,                 /* maxaddr		*/
-    H5F_CLOSE_WEAK,          /*  fc_degree		*/
-    H5FD__log_term,          /* terminate            */
-    NULL,                    /* sb_size		*/
-    NULL,                    /* sb_encode		*/
-    NULL,                    /* sb_decode		*/
-    sizeof(H5FD_log_fapl_t), /* fapl_size		*/
-    H5FD__log_fapl_get,      /* fapl_get		*/
-    H5FD__log_fapl_copy,     /* fapl_copy		*/
-    H5FD__log_fapl_free,     /* fapl_free		*/
-    0,                       /* dxpl_size		*/
-    NULL,                    /* dxpl_copy		*/
-    NULL,                    /* dxpl_free		*/
-    H5FD__log_open,          /* open			*/
-    H5FD__log_close,         /* close		*/
-    H5FD__log_cmp,           /* cmp			*/
-    H5FD__log_query,         /* query		*/
-    NULL,                    /* get_type_map		*/
-    H5FD__log_alloc,         /* alloc		*/
-    H5FD__log_free,          /* free			*/
-    H5FD__log_get_eoa,       /* get_eoa		*/
-    H5FD__log_set_eoa,       /* set_eoa		*/
-    H5FD__log_get_eof,       /* get_eof		*/
-    H5FD__log_get_handle,    /* get_handle           */
-    H5FD__log_read,          /* read			*/
-    H5FD__log_write,         /* write		*/
-    NULL,                    /* read vector             */
-    NULL,                    /* write vector            */
-    NULL,                    /* read_selection       */
-    NULL,                    /* write_selection      */
-    NULL,                    /* flush		*/
-    H5FD__log_truncate,      /* truncate		*/
-    H5FD__log_lock,          /* lock                 */
-    H5FD__log_unlock,        /* unlock               */
-    NULL,                    /* ctl                  */
-    H5FD_FLMAP_DICHOTOMY     /* fl_map		*/
-=======
     "log",                   /* name                */
     MAXADDR,                 /* maxaddr             */
     H5F_CLOSE_WEAK,          /*  fc_degree          */
@@ -246,6 +207,10 @@
     H5FD__log_get_handle,    /* get_handle          */
     H5FD__log_read,          /* read                */
     H5FD__log_write,         /* write               */
+    NULL,                    /* read vector         */
+    NULL,                    /* write vector        */
+    NULL,                    /* read_selection      */
+    NULL,                    /* write_selection     */
     NULL,                    /* flush               */
     H5FD__log_truncate,      /* truncate            */
     H5FD__log_lock,          /* lock                */
@@ -253,7 +218,6 @@
     H5FD__log_delete,        /* del                 */
     NULL,                    /* ctl                 */
     H5FD_FLMAP_DICHOTOMY     /* fl_map              */
->>>>>>> cc7c0eb9
 };
 
 /* Declare a free list to manage the H5FD_log_t struct */
