/* * * * * * * * * * * * * * * * * * * * * * * * * * * * * * * * * * * * * * *
 * Copyright by The HDF Group.                                               *
 * Copyright by the Board of Trustees of the University of Illinois.         *
 * All rights reserved.                                                      *
 *                                                                           *
 * This file is part of HDF5.  The full HDF5 copyright notice, including     *
 * terms governing use, modification, and redistribution, is contained in    *
 * the COPYING file, which can be found at the root of the source code       *
 * distribution tree, or in https://support.hdfgroup.org/ftp/HDF5/releases.  *
 * If you do not have access to either file, you may request a copy from     *
 * help@hdfgroup.org.                                                        *
 * * * * * * * * * * * * * * * * * * * * * * * * * * * * * * * * * * * * * * */

/*
 * Programmer:  Quincey Koziol
 *              Monday, April 17, 2000
 *
 * Purpose:     The POSIX unbuffered file driver using only the HDF5 public
 *              API and with a few optimizations: the lseek() call is made
 *              only when the current file position is unknown or needs to be
 *              changed based on previous I/O through this driver (don't mix
 *              I/O from this driver with I/O from other parts of the
 *              application to the same file).
 *              With custom modifications...
 */

#include "H5FDdrvr_module.h" /* This source code file is part of the H5FD driver module */

#include "H5private.h"   /* Generic Functions    */
#include "H5Eprivate.h"  /* Error handling       */
#include "H5Fprivate.h"  /* File access          */
#include "H5FDprivate.h" /* File drivers         */
#include "H5FDlog.h"     /* Logging file driver  */
#include "H5FLprivate.h" /* Free Lists           */
#include "H5Iprivate.h"  /* IDs                  */
#include "H5MMprivate.h" /* Memory management    */
#include "H5Pprivate.h"  /* Property lists       */

/* The driver identification number, initialized at runtime */
static hid_t H5FD_LOG_g = 0;

/* Whether to ignore file locks when disabled (env var value) */
static htri_t ignore_disabled_file_locks_s = FAIL;

/* Driver-specific file access properties */
typedef struct H5FD_log_fapl_t {
    char *             logfile; /* Allocated log file name */
    unsigned long long flags;   /* Flags for logging behavior */
    size_t buf_size; /* Size of buffers for track flavor and number of times each byte is accessed */
} H5FD_log_fapl_t;

/* Define strings for the different file memory types
 * These are defined in the H5F_mem_t enum from H5Fpublic.h
 * Note that H5FD_MEM_NOLIST is not listed here since it has
 * a negative value.
 */
static const char *flavors[] = {
    "H5FD_MEM_DEFAULT", "H5FD_MEM_SUPER", "H5FD_MEM_BTREE", "H5FD_MEM_DRAW",
    "H5FD_MEM_GHEAP",   "H5FD_MEM_LHEAP", "H5FD_MEM_OHDR",
};

/* The description of a file belonging to this driver. The `eoa' and `eof'
 * determine the amount of hdf5 address space in use and the high-water mark
 * of the file (the current size of the underlying filesystem file). The
 * `pos' value is used to eliminate file position updates when they would be a
 * no-op. Unfortunately we've found systems that use separate file position
 * indicators for reading and writing so the lseek can only be eliminated if
 * the current operation is the same as the previous operation.  When opening
 * a file the `eof' will be set to the current file size, `eoa' will be set
 * to zero, `pos' will be set to H5F_ADDR_UNDEF (as it is when an error
 * occurs), and `op' will be set to H5F_OP_UNKNOWN.
 */
typedef struct H5FD_log_t {
    H5FD_t         pub; /* public stuff, must be first      */
    int            fd;  /* the unix file                    */
    haddr_t        eoa; /* end of allocated region          */
    haddr_t        eof; /* end of file; current file size   */
    haddr_t        pos; /* current file I/O position        */
    H5FD_file_op_t op;  /* last operation                   */
    hbool_t        ignore_disabled_file_locks;
    char           filename[H5FD_MAX_FILENAME_LEN]; /* Copy of file name from open operation */
#ifndef H5_HAVE_WIN32_API
    /* On most systems the combination of device and i-node number uniquely
     * identify a file.  Note that Cygwin, MinGW and other Windows POSIX
     * environments have the stat function (which fakes inodes)
     * and will use the 'device + inodes' scheme as opposed to the
     * Windows code further below.
     */
    dev_t device; /* file device number   */
    ino_t inode;  /* file i-node number   */
#else
    /* Files in windows are uniquely identified by the volume serial
     * number and the file index (both low and high parts).
     *
     * There are caveats where these numbers can change, especially
     * on FAT file systems.  On NTFS, however, a file should keep
     * those numbers the same until renamed or deleted (though you
     * can use ReplaceFile() on NTFS to keep the numbers the same
     * while renaming).
     *
     * See the MSDN "BY_HANDLE_FILE_INFORMATION Structure" entry for
     * more information.
     *
     * http://msdn.microsoft.com/en-us/library/aa363788(v=VS.85).aspx
     */
    DWORD nFileIndexLow;
    DWORD nFileIndexHigh;
    DWORD dwVolumeSerialNumber;

    HANDLE hFile; /* Native windows file handle */
#endif /* H5_HAVE_WIN32_API */

    /* Information from properties set by 'h5repart' tool
     *
     * Whether to eliminate the family driver info and convert this file to
     * a single file
     */
    hbool_t fam_to_single;

    /* Fields for tracking I/O operations */
    unsigned char *    nread;               /* Number of reads from a file location             */
    unsigned char *    nwrite;              /* Number of write to a file location               */
    unsigned char *    flavor;              /* Flavor of information written to file location   */
    unsigned long long total_read_ops;      /* Total number of read operations                  */
    unsigned long long total_write_ops;     /* Total number of write operations                 */
    unsigned long long total_seek_ops;      /* Total number of seek operations                  */
    unsigned long long total_truncate_ops;  /* Total number of truncate operations              */
    double             total_read_time;     /* Total time spent in read operations              */
    double             total_write_time;    /* Total time spent in write operations             */
    double             total_seek_time;     /* Total time spent in seek operations              */
    double             total_truncate_time; /* Total time spent in truncate operations              */
    size_t             iosize;              /* Size of I/O information buffers                  */
    FILE *             logfp;               /* Log file pointer                                 */
    H5FD_log_fapl_t    fa;                  /* Driver-specific file access properties           */
} H5FD_log_t;

/*
 * These macros check for overflow of various quantities.  These macros
 * assume that HDoff_t is signed and haddr_t and size_t are unsigned.
 *
 * ADDR_OVERFLOW:   Checks whether a file address of type `haddr_t'
 *                  is too large to be represented by the second argument
 *                  of the file seek function.
 *
 * SIZE_OVERFLOW:   Checks whether a buffer size of type `hsize_t' is too
 *                  large to be represented by the `size_t' type.
 *
 * REGION_OVERFLOW: Checks whether an address and size pair describe data
 *                  which can be addressed entirely by the second
 *                  argument of the file seek function.
 */
#define MAXADDR          (((haddr_t)1 << (8 * sizeof(HDoff_t) - 1)) - 1)
#define ADDR_OVERFLOW(A) (HADDR_UNDEF == (A) || ((A) & ~(haddr_t)MAXADDR))
#define SIZE_OVERFLOW(Z) ((Z) & ~(hsize_t)MAXADDR)
#define REGION_OVERFLOW(A, Z)                                                                                \
    (ADDR_OVERFLOW(A) || SIZE_OVERFLOW(Z) || HADDR_UNDEF == (A) + (Z) || (HDoff_t)((A) + (Z)) < (HDoff_t)(A))

/* Prototypes */
static herr_t  H5FD__log_term(void);
static void *  H5FD__log_fapl_get(H5FD_t *file);
static void *  H5FD__log_fapl_copy(const void *_old_fa);
static herr_t  H5FD__log_fapl_free(void *_fa);
static H5FD_t *H5FD__log_open(const char *name, unsigned flags, hid_t fapl_id, haddr_t maxaddr);
static herr_t  H5FD__log_close(H5FD_t *_file);
static int     H5FD__log_cmp(const H5FD_t *_f1, const H5FD_t *_f2);
static herr_t  H5FD__log_query(const H5FD_t *_f1, unsigned long *flags);
static haddr_t H5FD__log_alloc(H5FD_t *_file, H5FD_mem_t type, hid_t dxpl_id, hsize_t size);
static herr_t  H5FD__log_free(H5FD_t *_file, H5FD_mem_t type, hid_t dxpl_id, haddr_t addr, hsize_t size);
static haddr_t H5FD__log_get_eoa(const H5FD_t *_file, H5FD_mem_t type);
static herr_t  H5FD__log_set_eoa(H5FD_t *_file, H5FD_mem_t type, haddr_t addr);
static haddr_t H5FD__log_get_eof(const H5FD_t *_file, H5FD_mem_t type);
static herr_t  H5FD__log_get_handle(H5FD_t *_file, hid_t fapl, void **file_handle);
static herr_t  H5FD__log_read(H5FD_t *_file, H5FD_mem_t type, hid_t fapl_id, haddr_t addr, size_t size,
                              void *buf);
static herr_t  H5FD__log_write(H5FD_t *_file, H5FD_mem_t type, hid_t fapl_id, haddr_t addr, size_t size,
                               const void *buf);
static herr_t  H5FD__log_truncate(H5FD_t *_file, hid_t dxpl_id, hbool_t closing);
static herr_t  H5FD__log_lock(H5FD_t *_file, hbool_t rw);
static herr_t  H5FD__log_unlock(H5FD_t *_file);

static const H5FD_class_t H5FD_log_g = {
    "log",                   /* name			*/
    MAXADDR,                 /* maxaddr		*/
    H5F_CLOSE_WEAK,          /*  fc_degree		*/
    H5FD__log_term,          /* terminate            */
    NULL,                    /* sb_size		*/
    NULL,                    /* sb_encode		*/
    NULL,                    /* sb_decode		*/
    sizeof(H5FD_log_fapl_t), /* fapl_size		*/
    H5FD__log_fapl_get,      /* fapl_get		*/
    H5FD__log_fapl_copy,     /* fapl_copy		*/
    H5FD__log_fapl_free,     /* fapl_free		*/
    0,                       /* dxpl_size		*/
    NULL,                    /* dxpl_copy		*/
    NULL,                    /* dxpl_free		*/
    H5FD__log_open,          /* open			*/
    H5FD__log_close,         /* close		*/
    H5FD__log_cmp,           /* cmp			*/
    H5FD__log_query,         /* query		*/
    NULL,                    /* get_type_map		*/
    H5FD__log_alloc,         /* alloc		*/
    H5FD__log_free,          /* free			*/
    H5FD__log_get_eoa,       /* get_eoa		*/
    H5FD__log_set_eoa,       /* set_eoa		*/
    H5FD__log_get_eof,       /* get_eof		*/
    H5FD__log_get_handle,    /* get_handle           */
    H5FD__log_read,          /* read			*/
    H5FD__log_write,         /* write		*/
    NULL,                    /* flush		*/
    H5FD__log_truncate,      /* truncate		*/
    H5FD__log_lock,          /* lock                 */
    H5FD__log_unlock,        /* unlock               */
    H5FD_FLMAP_DICHOTOMY     /* fl_map		*/
};

/* Declare a free list to manage the H5FD_log_t struct */
H5FL_DEFINE_STATIC(H5FD_log_t);

/*-------------------------------------------------------------------------
 * Function:    H5FD__init_package
 *
 * Purpose:     Initializes any interface-specific data or routines.
 *
 * Return:      Non-negative on success/Negative on failure
 *
 *-------------------------------------------------------------------------
 */
static herr_t
H5FD__init_package(void)
{
    char * lock_env_var = NULL; /* Environment variable pointer */
    herr_t ret_value    = SUCCEED;

    FUNC_ENTER_STATIC

    /* Check the use disabled file locks environment variable */
    lock_env_var = HDgetenv("HDF5_USE_FILE_LOCKING");
    if (lock_env_var && !HDstrcmp(lock_env_var, "BEST_EFFORT"))
        ignore_disabled_file_locks_s = TRUE; /* Override: Ignore disabled locks */
    else if (lock_env_var && (!HDstrcmp(lock_env_var, "TRUE") || !HDstrcmp(lock_env_var, "1")))
        ignore_disabled_file_locks_s = FALSE; /* Override: Don't ignore disabled locks */
    else
        ignore_disabled_file_locks_s = FAIL; /* Environment variable not set, or not set correctly */

    if (H5FD_log_init() < 0)
        HGOTO_ERROR(H5E_VFL, H5E_CANTINIT, FAIL, "unable to initialize log VFD")

done:
    FUNC_LEAVE_NOAPI(ret_value)
} /* H5FD__init_package() */

/*-------------------------------------------------------------------------
 * Function:    H5FD_log_init
 *
 * Purpose:     Initialize this driver by registering the driver with the
 *              library.
 *
 * Return:      Success:    The driver ID for the log driver
 *              Failure:    H5I_INVALID_HID
 *
 * Programmer:  Robb Matzke
 *              Thursday, July 29, 1999
 *
 *-------------------------------------------------------------------------
 */
hid_t
H5FD_log_init(void)
{
    hid_t ret_value = H5I_INVALID_HID; /* Return value */

    FUNC_ENTER_NOAPI(H5I_INVALID_HID)

    if (H5I_VFL != H5I_get_type(H5FD_LOG_g))
        H5FD_LOG_g = H5FD_register(&H5FD_log_g, sizeof(H5FD_class_t), FALSE);

    /* Set return value */
    ret_value = H5FD_LOG_g;

done:
    FUNC_LEAVE_NOAPI(ret_value)
} /* end H5FD_log_init() */

/*---------------------------------------------------------------------------
 * Function:    H5FD__log_term
 *
 * Purpose:     Shut down the VFD
 *
 * Returns:     SUCCEED (Can't fail)
 *
 * Programmer:  Quincey Koziol
 *              Friday, Jan 30, 2004
 *
 *---------------------------------------------------------------------------
 */
static herr_t
H5FD__log_term(void)
{
    FUNC_ENTER_STATIC_NOERR

    /* Reset VFL ID */
    H5FD_LOG_g = 0;

    FUNC_LEAVE_NOAPI(SUCCEED)
} /* end H5FD__log_term() */

/*-------------------------------------------------------------------------
 * Function:    H5Pset_fapl_log
 *
 * Purpose:     Modify the file access property list to use the H5FD_LOG
 *              driver defined in this source file.
 *
 * Return:      SUCCEED/FAIL
 *
 * Programmer:  Robb Matzke
 *              Thursday, February 19, 1998
 *
 *-------------------------------------------------------------------------
 */
herr_t
H5Pset_fapl_log(hid_t fapl_id, const char *logfile, unsigned long long flags, size_t buf_size)
{
    H5FD_log_fapl_t fa;        /* File access property list information */
    H5P_genplist_t *plist;     /* Property list pointer */
    herr_t          ret_value; /* Return value */

    FUNC_ENTER_API(FAIL)
    H5TRACE4("e", "i*sULz", fapl_id, logfile, flags, buf_size);

    /* Check arguments */
    if (NULL == (plist = H5P_object_verify(fapl_id, H5P_FILE_ACCESS)))
        HGOTO_ERROR(H5E_ARGS, H5E_BADTYPE, FAIL, "not a file access property list")

    HDmemset(&fa, 0, sizeof(H5FD_log_fapl_t));

    /* Duplicate the log file string
     * A little wasteful, since this string will just be copied later, but
     * passing it in as a pointer sets off a chain of impossible-to-resolve
     * const cast warnings.
     */
    if (logfile != NULL && NULL == (fa.logfile = H5MM_xstrdup(logfile)))
        HGOTO_ERROR(H5E_RESOURCE, H5E_NOSPACE, FAIL, "unable to copy log file name")

    fa.flags    = flags;
    fa.buf_size = buf_size;
    ret_value   = H5P_set_driver(plist, H5FD_LOG, &fa);

done:
    if (fa.logfile)
        H5MM_free(fa.logfile);

    FUNC_LEAVE_API(ret_value)
} /* end H5Pset_fapl_log() */

/*-------------------------------------------------------------------------
 * Function:    H5FD__log_fapl_get
 *
 * Purpose:     Returns a file access property list which indicates how the
 *              specified file is being accessed. The return list could be
 *              used to access another file the same way.
 *
 * Return:      Success:    Ptr to new file access property list with all
 *                          members copied from the file struct.
 *              Failure:    NULL
 *
 * Programmer:  Quincey Koziol
 *              Thursday, April 20, 2000
 *
 *-------------------------------------------------------------------------
 */
static void *
H5FD__log_fapl_get(H5FD_t *_file)
{
    H5FD_log_t *file      = (H5FD_log_t *)_file;
    void *      ret_value = NULL; /* Return value */

    FUNC_ENTER_STATIC_NOERR

    /* Set return value */
    ret_value = H5FD__log_fapl_copy(&(file->fa));

    FUNC_LEAVE_NOAPI(ret_value)
} /* end H5FD__log_fapl_get() */

/*-------------------------------------------------------------------------
 * Function:    H5FD__log_fapl_copy
 *
 * Purpose:     Copies the log-specific file access properties.
 *
 * Return:      Success:    Ptr to a new property list
 *              Failure:    NULL
 *
 * Programmer:  Quincey Koziol
 *              Thursday, April 20, 2000
 *
 *-------------------------------------------------------------------------
 */
static void *
H5FD__log_fapl_copy(const void *_old_fa)
{
    const H5FD_log_fapl_t *old_fa    = (const H5FD_log_fapl_t *)_old_fa;
    H5FD_log_fapl_t *      new_fa    = NULL; /* New FAPL info */
    void *                 ret_value = NULL; /* Return value */

    FUNC_ENTER_STATIC

    HDassert(old_fa);

    /* Allocate the new FAPL info */
    if (NULL == (new_fa = (H5FD_log_fapl_t *)H5MM_calloc(sizeof(H5FD_log_fapl_t))))
        HGOTO_ERROR(H5E_FILE, H5E_CANTALLOC, NULL, "unable to allocate log file FAPL")

    /* Copy the general information */
    H5MM_memcpy(new_fa, old_fa, sizeof(H5FD_log_fapl_t));

    /* Deep copy the log file name */
    if (old_fa->logfile != NULL)
        if (NULL == (new_fa->logfile = H5MM_strdup(old_fa->logfile)))
            HGOTO_ERROR(H5E_RESOURCE, H5E_NOSPACE, NULL, "unable to allocate log file name")

    /* Set return value */
    ret_value = new_fa;

done:
    if (NULL == ret_value)
        if (new_fa) {
            if (new_fa->logfile)
                new_fa->logfile = (char *)H5MM_xfree(new_fa->logfile);
            H5MM_free(new_fa);
        } /* end if */

    FUNC_LEAVE_NOAPI(ret_value)
} /* end H5FD__log_fapl_copy() */

/*-------------------------------------------------------------------------
 * Function:    H5FD__log_fapl_free
 *
 * Purpose:     Frees the log-specific file access properties.
 *
 * Return:      SUCCEED (Can't fail)
 *
 * Programmer:  Quincey Koziol
 *              Thursday, April 20, 2000
 *
 *-------------------------------------------------------------------------
 */
static herr_t
H5FD__log_fapl_free(void *_fa)
{
    H5FD_log_fapl_t *fa = (H5FD_log_fapl_t *)_fa;

    FUNC_ENTER_STATIC_NOERR

    /* Free the fapl information */
    if (fa->logfile)
        fa->logfile = (char *)H5MM_xfree(fa->logfile);
    H5MM_xfree(fa);

    FUNC_LEAVE_NOAPI(SUCCEED)
} /* end H5FD__log_fapl_free() */

/*-------------------------------------------------------------------------
 * Function:    H5FD__log_open
 *
 * Purpose:     Create and/or opens a file as an HDF5 file.
 *
 * Return:      Success:    A pointer to a new file data structure. The
 *                          public fields will be initialized by the
 *                          caller, which is always H5FD_open().
 *              Failure:    NULL
 *
 * Programmer:  Robb Matzke
 *              Thursday, July 29, 1999
 *
 *-------------------------------------------------------------------------
 */
static H5FD_t *
H5FD__log_open(const char *name, unsigned flags, hid_t fapl_id, haddr_t maxaddr)
{
    H5FD_log_t *           file = NULL;
    H5P_genplist_t *       plist;   /* Property list */
    const H5FD_log_fapl_t *fa;      /* File access property list information */
    int                    fd = -1; /* File descriptor */
    int                    o_flags; /* Flags for open() call */
#ifdef H5_HAVE_WIN32_API
    struct _BY_HANDLE_FILE_INFORMATION fileinfo;
#endif
    H5_timer_t open_timer; /* Timer for open() call */
    H5_timer_t stat_timer; /* Timer for stat() call */
    h5_stat_t  sb;
    H5FD_t *   ret_value = NULL; /* Return value */

    FUNC_ENTER_STATIC

    /* Sanity check on file offsets */
    HDcompile_assert(sizeof(HDoff_t) >= sizeof(size_t));

    /* Check arguments */
    if (!name || !*name)
        HGOTO_ERROR(H5E_ARGS, H5E_BADVALUE, NULL, "invalid file name")
    if (0 == maxaddr || HADDR_UNDEF == maxaddr)
        HGOTO_ERROR(H5E_ARGS, H5E_BADRANGE, NULL, "bogus maxaddr")
    if (ADDR_OVERFLOW(maxaddr))
        HGOTO_ERROR(H5E_ARGS, H5E_OVERFLOW, NULL, "bogus maxaddr")

    /* Build the open flags */
    o_flags = (H5F_ACC_RDWR & flags) ? O_RDWR : O_RDONLY;
    if (H5F_ACC_TRUNC & flags)
        o_flags |= O_TRUNC;
    if (H5F_ACC_CREAT & flags)
        o_flags |= O_CREAT;
    if (H5F_ACC_EXCL & flags)
        o_flags |= O_EXCL;

    /* Get the driver specific information */
    if (NULL == (plist = H5P_object_verify(fapl_id, H5P_FILE_ACCESS)))
        HGOTO_ERROR(H5E_ARGS, H5E_BADTYPE, NULL, "not a file access property list")
    if (NULL == (fa = (const H5FD_log_fapl_t *)H5P_peek_driver_info(plist)))
        HGOTO_ERROR(H5E_PLIST, H5E_BADVALUE, NULL, "bad VFL driver info")

    /* Start timer for open() call */
    if (fa->flags & H5FD_LOG_TIME_OPEN) {
        H5_timer_init(&open_timer);
        H5_timer_start(&open_timer);
    } /* end if */

    /* Open the file */
    if ((fd = HDopen(name, o_flags, H5_POSIX_CREATE_MODE_RW)) < 0) {
        int myerrno = errno;

        HGOTO_ERROR(
            H5E_FILE, H5E_CANTOPENFILE, NULL,
            "unable to open file: name = '%s', errno = %d, error message = '%s', flags = %x, o_flags = %x",
            name, myerrno, HDstrerror(myerrno), flags, (unsigned)o_flags);
    } /* end if */

    /* Stop timer for open() call */
    if (fa->flags & H5FD_LOG_TIME_OPEN)
        H5_timer_stop(&open_timer);

    /* Start timer for stat() call */
    if (fa->flags & H5FD_LOG_TIME_STAT) {
        H5_timer_init(&stat_timer);
        H5_timer_start(&stat_timer);
    } /* end if */

    /* Get the file stats */
    if (HDfstat(fd, &sb) < 0)
        HSYS_GOTO_ERROR(H5E_FILE, H5E_BADFILE, NULL, "unable to fstat file")

    /* Stop timer for stat() call */
    if (fa->flags & H5FD_LOG_TIME_STAT)
        H5_timer_stop(&stat_timer);

    /* Create the new file struct */
    if (NULL == (file = H5FL_CALLOC(H5FD_log_t)))
        HGOTO_ERROR(H5E_RESOURCE, H5E_NOSPACE, NULL, "unable to allocate file struct")

    file->fd = fd;
    H5_CHECKED_ASSIGN(file->eof, haddr_t, sb.st_size, h5_stat_size_t);
    file->pos = HADDR_UNDEF;
    file->op  = OP_UNKNOWN;
#ifdef H5_HAVE_WIN32_API
    file->hFile = (HANDLE)_get_osfhandle(fd);
    if (INVALID_HANDLE_VALUE == file->hFile)
        HGOTO_ERROR(H5E_FILE, H5E_CANTOPENFILE, NULL, "unable to get Windows file handle")

    if (!GetFileInformationByHandle((HANDLE)file->hFile, &fileinfo))
        HGOTO_ERROR(H5E_FILE, H5E_CANTOPENFILE, NULL, "unable to get Windows file information")

    file->nFileIndexHigh       = fileinfo.nFileIndexHigh;
    file->nFileIndexLow        = fileinfo.nFileIndexLow;
    file->dwVolumeSerialNumber = fileinfo.dwVolumeSerialNumber;
#else  /* H5_HAVE_WIN32_API */
    file->device = sb.st_dev;
    file->inode  = sb.st_ino;
#endif /* H5_HAVE_WIN32_API */

    /* Retain a copy of the name used to open the file, for possible error reporting */
    HDstrncpy(file->filename, name, sizeof(file->filename));
    file->filename[sizeof(file->filename) - 1] = '\0';

    /* Get the flags for logging */
    file->fa.flags = fa->flags;
    if (fa->logfile)
        file->fa.logfile = H5MM_strdup(fa->logfile);
    else
        file->fa.logfile = NULL;
    file->fa.buf_size = fa->buf_size;

    /* Check if we are doing any logging at all */
    if (file->fa.flags != 0) {
        /* Allocate buffers for tracking file accesses and data "flavor" */
        file->iosize = fa->buf_size;
        if (file->fa.flags & H5FD_LOG_FILE_READ) {
            file->nread = (unsigned char *)H5MM_calloc(file->iosize);
            HDassert(file->nread);
        } /* end if */
        if (file->fa.flags & H5FD_LOG_FILE_WRITE) {
            file->nwrite = (unsigned char *)H5MM_calloc(file->iosize);
            HDassert(file->nwrite);
        } /* end if */
        if (file->fa.flags & H5FD_LOG_FLAVOR) {
            file->flavor = (unsigned char *)H5MM_calloc(file->iosize);
            HDassert(file->flavor);
        } /* end if */

        /* Set the log file pointer */
        if (fa->logfile)
            file->logfp = HDfopen(fa->logfile, "w");
        else
            file->logfp = stderr;

        /* Log the timer values */
        if (file->fa.flags & H5FD_LOG_TIME_OPEN) {
            H5_timevals_t open_times; /* Elapsed time for open() call */

            H5_timer_get_times(open_timer, &open_times);
            HDfprintf(file->logfp, "Open took: (%f s)\n", open_times.elapsed);
        } /* end if */
        if (file->fa.flags & H5FD_LOG_TIME_STAT) {
            H5_timevals_t stat_times; /* Elapsed time for stat() call */

            H5_timer_get_times(stat_timer, &stat_times);
            HDfprintf(file->logfp, "Stat took: (%f s)\n", stat_times.elapsed);
        } /* end if */
    }     /* end if */

    /* Check the file locking flags in the fapl */
    if (ignore_disabled_file_locks_s != FAIL)
        /* The environment variable was set, so use that preferentially */
        file->ignore_disabled_file_locks = ignore_disabled_file_locks_s;
    else {
        /* Use the value in the property list */
        if (H5P_get(plist, H5F_ACS_IGNORE_DISABLED_FILE_LOCKS_NAME, &file->ignore_disabled_file_locks) < 0)
            HGOTO_ERROR(H5E_VFL, H5E_CANTGET, NULL, "can't get ignore disabled file locks property")
    }

    /* Check for non-default FAPL */
    if (H5P_FILE_ACCESS_DEFAULT != fapl_id) {
        /* This step is for h5repart tool only. If user wants to change file driver from
         * family to one that uses single files (sec2, etc.) while using h5repart, this
         * private property should be set so that in the later step, the library can ignore
         * the family driver information saved in the superblock.
         */
        if (H5P_exist_plist(plist, H5F_ACS_FAMILY_TO_SINGLE_NAME) > 0)
            if (H5P_get(plist, H5F_ACS_FAMILY_TO_SINGLE_NAME, &file->fam_to_single) < 0)
                HGOTO_ERROR(H5E_VFL, H5E_CANTGET, NULL, "can't get property of changing family to single")
    } /* end if */

    /* Set return value */
    ret_value = (H5FD_t *)file;

done:
    if (NULL == ret_value) {
        if (fd >= 0)
            HDclose(fd);
        if (file)
            file = H5FL_FREE(H5FD_log_t, file);
    } /* end if */

    FUNC_LEAVE_NOAPI(ret_value)
} /* end H5FD__log_open() */

/*-------------------------------------------------------------------------
 * Function:    H5FD__log_close
 *
 * Purpose:     Closes an HDF5 file.
 *
 * Return:      Success:    SUCCEED
 *              Failure:    FAIL, file not closed.
 *
 * Programmer:  Robb Matzke
 *              Thursday, July 29, 1999
 *
 *-------------------------------------------------------------------------
 */
static herr_t
H5FD__log_close(H5FD_t *_file)
{
    H5FD_log_t *file = (H5FD_log_t *)_file;
    H5_timer_t  close_timer;         /* Timer for close() call */
    herr_t      ret_value = SUCCEED; /* Return value */

    FUNC_ENTER_STATIC

    /* Sanity check */
    HDassert(file);

    /* Start timer for close() call */
    if (file->fa.flags & H5FD_LOG_TIME_CLOSE) {
        H5_timer_init(&close_timer);
        H5_timer_start(&close_timer);
    } /* end if */

    /* Close the underlying file */
    if (HDclose(file->fd) < 0)
        HSYS_GOTO_ERROR(H5E_IO, H5E_CANTCLOSEFILE, FAIL, "unable to close file")

    /* Stop timer for close() call */
    if (file->fa.flags & H5FD_LOG_TIME_CLOSE)
        H5_timer_stop(&close_timer);

    /* Dump I/O information */
    if (file->fa.flags != 0) {
        haddr_t       addr;
        haddr_t       last_addr;
        unsigned char last_val;

        if (file->fa.flags & H5FD_LOG_TIME_CLOSE) {
            H5_timevals_t close_times; /* Elapsed time for close() call */

            H5_timer_get_times(close_timer, &close_times);
            HDfprintf(file->logfp, "Close took: (%f s)\n", close_times.elapsed);
        } /* end if */

        /* Dump the total number of seek/read/write operations */
        if (file->fa.flags & H5FD_LOG_NUM_READ)
            HDfprintf(file->logfp, "Total number of read operations: %llu\n", file->total_read_ops);
        if (file->fa.flags & H5FD_LOG_NUM_WRITE)
            HDfprintf(file->logfp, "Total number of write operations: %llu\n", file->total_write_ops);
        if (file->fa.flags & H5FD_LOG_NUM_SEEK)
            HDfprintf(file->logfp, "Total number of seek operations: %llu\n", file->total_seek_ops);
        if (file->fa.flags & H5FD_LOG_NUM_TRUNCATE)
            HDfprintf(file->logfp, "Total number of truncate operations: %llu\n", file->total_truncate_ops);

        /* Dump the total time in seek/read/write */
        if (file->fa.flags & H5FD_LOG_TIME_READ)
            HDfprintf(file->logfp, "Total time in read operations: %f s\n", file->total_read_time);
        if (file->fa.flags & H5FD_LOG_TIME_WRITE)
            HDfprintf(file->logfp, "Total time in write operations: %f s\n", file->total_write_time);
        if (file->fa.flags & H5FD_LOG_TIME_SEEK)
            HDfprintf(file->logfp, "Total time in seek operations: %f s\n", file->total_seek_time);
        if (file->fa.flags & H5FD_LOG_TIME_TRUNCATE)
            HDfprintf(file->logfp, "Total time in truncate operations: %f s\n", file->total_truncate_time);

        /* Dump the write I/O information */
        if (file->fa.flags & H5FD_LOG_FILE_WRITE) {
            HDfprintf(file->logfp, "Dumping write I/O information:\n");
            last_val  = file->nwrite[0];
            last_addr = 0;
            addr      = 1;
            while (addr < file->eoa) {
                if (file->nwrite[addr] != last_val) {
                    HDfprintf(file->logfp,
                              "\tAddr %10" PRIuHADDR "-%10" PRIuHADDR " (%10lu bytes) written to %3d times\n",
                              last_addr, (addr - 1), (unsigned long)(addr - last_addr), (int)last_val);
                    last_val  = file->nwrite[addr];
                    last_addr = addr;
                } /* end if */
                addr++;
            } /* end while */
            HDfprintf(file->logfp,
                      "\tAddr %10" PRIuHADDR "-%10" PRIuHADDR " (%10lu bytes) written to %3d times\n",
                      last_addr, (addr - 1), (unsigned long)(addr - last_addr), (int)last_val);
        } /* end if */

        /* Dump the read I/O information */
        if (file->fa.flags & H5FD_LOG_FILE_READ) {
            HDfprintf(file->logfp, "Dumping read I/O information:\n");
            last_val  = file->nread[0];
            last_addr = 0;
            addr      = 1;
            while (addr < file->eoa) {
                if (file->nread[addr] != last_val) {
                    HDfprintf(file->logfp,
                              "\tAddr %10" PRIuHADDR "-%10" PRIuHADDR " (%10lu bytes) read from %3d times\n",
                              last_addr, (addr - 1), (unsigned long)(addr - last_addr), (int)last_val);
                    last_val  = file->nread[addr];
                    last_addr = addr;
                } /* end if */
                addr++;
            } /* end while */
            HDfprintf(file->logfp,
                      "\tAddr %10" PRIuHADDR "-%10" PRIuHADDR " (%10lu bytes) read from %3d times\n",
                      last_addr, (addr - 1), (unsigned long)(addr - last_addr), (int)last_val);
        } /* end if */

        /* Dump the I/O flavor information */
        if (file->fa.flags & H5FD_LOG_FLAVOR) {
            HDfprintf(file->logfp, "Dumping I/O flavor information:\n");
            last_val  = file->flavor[0];
            last_addr = 0;
            addr      = 1;
            while (addr < file->eoa) {
                if (file->flavor[addr] != last_val) {
                    HDfprintf(file->logfp,
                              "\tAddr %10" PRIuHADDR "-%10" PRIuHADDR " (%10lu bytes) flavor is %s\n",
                              last_addr, (addr - 1), (unsigned long)(addr - last_addr), flavors[last_val]);
                    last_val  = file->flavor[addr];
                    last_addr = addr;
                } /* end if */
                addr++;
            } /* end while */
            HDfprintf(file->logfp, "\tAddr %10" PRIuHADDR "-%10" PRIuHADDR " (%10lu bytes) flavor is %s\n",
                      last_addr, (addr - 1), (unsigned long)(addr - last_addr), flavors[last_val]);
        } /* end if */

        /* Free the logging information */
        if (file->fa.flags & H5FD_LOG_FILE_WRITE)
            file->nwrite = (unsigned char *)H5MM_xfree(file->nwrite);
        if (file->fa.flags & H5FD_LOG_FILE_READ)
            file->nread = (unsigned char *)H5MM_xfree(file->nread);
        if (file->fa.flags & H5FD_LOG_FLAVOR)
            file->flavor = (unsigned char *)H5MM_xfree(file->flavor);
        if (file->logfp != stderr)
            HDfclose(file->logfp);
    } /* end if */

    if (file->fa.logfile)
        file->fa.logfile = (char *)H5MM_xfree(file->fa.logfile);

    /* Release the file info */
    file = H5FL_FREE(H5FD_log_t, file);

done:
    FUNC_LEAVE_NOAPI(ret_value)
} /* end H5FD__log_close() */

/*-------------------------------------------------------------------------
 * Function:    H5FD__log_cmp
 *
 * Purpose:     Compares two files belonging to this driver using an
 *              arbitrary (but consistent) ordering.
 *
 * Return:      Success:    A value like strcmp()
 *              Failure:    never fails (arguments were checked by the
 *                          caller).
 *
 * Programmer:  Robb Matzke
 *              Thursday, July 29, 1999
 *
 *-------------------------------------------------------------------------
 */
static int
H5FD__log_cmp(const H5FD_t *_f1, const H5FD_t *_f2)
{
    const H5FD_log_t *f1        = (const H5FD_log_t *)_f1;
    const H5FD_log_t *f2        = (const H5FD_log_t *)_f2;
    int               ret_value = 0;

    FUNC_ENTER_STATIC_NOERR

#ifdef H5_HAVE_WIN32_API
    if (f1->dwVolumeSerialNumber < f2->dwVolumeSerialNumber)
        HGOTO_DONE(-1)
    if (f1->dwVolumeSerialNumber > f2->dwVolumeSerialNumber)
        HGOTO_DONE(1)

    if (f1->nFileIndexHigh < f2->nFileIndexHigh)
        HGOTO_DONE(-1)
    if (f1->nFileIndexHigh > f2->nFileIndexHigh)
        HGOTO_DONE(1)

    if (f1->nFileIndexLow < f2->nFileIndexLow)
        HGOTO_DONE(-1)
    if (f1->nFileIndexLow > f2->nFileIndexLow)
        HGOTO_DONE(1)
#else
#ifdef H5_DEV_T_IS_SCALAR
    if (f1->device < f2->device)
        HGOTO_DONE(-1)
    if (f1->device > f2->device)
        HGOTO_DONE(1)
#else  /* H5_DEV_T_IS_SCALAR */
    /* If dev_t isn't a scalar value on this system, just use memcmp to
     * determine if the values are the same or not.  The actual return value
     * shouldn't really matter...
     */
    if (HDmemcmp(&(f1->device), &(f2->device), sizeof(dev_t)) < 0)
        HGOTO_DONE(-1)
    if (HDmemcmp(&(f1->device), &(f2->device), sizeof(dev_t)) > 0)
        HGOTO_DONE(1)
#endif /* H5_DEV_T_IS_SCALAR */

    if (f1->inode < f2->inode)
        HGOTO_DONE(-1)
    if (f1->inode > f2->inode)
        HGOTO_DONE(1)

#endif

done:
    FUNC_LEAVE_NOAPI(ret_value)
} /* end H5FD__log_cmp() */

/*-------------------------------------------------------------------------
 * Function:    H5FD__log_query
 *
 * Purpose:     Set the flags that this VFL driver is capable of supporting.
 *              (listed in H5FDpublic.h)
 *
 * Return:      SUCCEED (Can't fail)
 *
 * Programmer:  Quincey Koziol
 *              Friday, August 25, 2000
 *
 *-------------------------------------------------------------------------
 */
static herr_t
H5FD__log_query(const H5FD_t *_file, unsigned long *flags /* out */)
{
    const H5FD_log_t *file = (const H5FD_log_t *)_file;

    FUNC_ENTER_STATIC_NOERR

    /* Set the VFL feature flags that this driver supports */
    if (flags) {
        *flags = 0;
        *flags |= H5FD_FEAT_AGGREGATE_METADATA;  /* OK to aggregate metadata allocations  */
        *flags |= H5FD_FEAT_ACCUMULATE_METADATA; /* OK to accumulate metadata for faster writes */
        *flags |= H5FD_FEAT_DATA_SIEVE; /* OK to perform data sieving for faster raw data reads & writes    */
        *flags |= H5FD_FEAT_AGGREGATE_SMALLDATA; /* OK to aggregate "small" raw data allocations */
        *flags |= H5FD_FEAT_POSIX_COMPAT_HANDLE; /* get_handle callback returns a POSIX file descriptor */
        *flags |=
            H5FD_FEAT_SUPPORTS_SWMR_IO; /* VFD supports the single-writer/multiple-readers (SWMR) pattern   */
        *flags |= H5FD_FEAT_DEFAULT_VFD_COMPATIBLE; /* VFD creates a file which can be opened with the default
                                                       VFD      */

        /* Check for flags that are set by h5repart */
        if (file && file->fam_to_single)
            *flags |= H5FD_FEAT_IGNORE_DRVRINFO; /* Ignore the driver info when file is opened (which
                                                    eliminates it) */
    }                                            /* end if */

    FUNC_LEAVE_NOAPI(SUCCEED)
} /* end H5FD__log_query() */

/*-------------------------------------------------------------------------
 * Function:    H5FD__log_alloc
 *
 * Purpose:     Allocate file memory.
 *
 * Return:      Success:    Address of new memory
 *              Failure:    HADDR_UNDEF
 *
 * Programmer:  Quincey Koziol
 *              Monday, April 17, 2000
 *
 *-------------------------------------------------------------------------
 */
static haddr_t
H5FD__log_alloc(H5FD_t *_file, H5FD_mem_t type, hid_t H5_ATTR_UNUSED dxpl_id, hsize_t size)
{
    H5FD_log_t *file = (H5FD_log_t *)_file;
    haddr_t     addr;
    haddr_t     ret_value = HADDR_UNDEF; /* Return value */

    FUNC_ENTER_STATIC_NOERR

    /* Compute the address for the block to allocate */
    addr = file->eoa;

    /* Extend the end-of-allocated space address */
    file->eoa = addr + size;

    /* Retain the (first) flavor of the information written to the file */
    if (file->fa.flags != 0) {
        if (file->fa.flags & H5FD_LOG_FLAVOR) {
            HDassert(addr < file->iosize);
            H5_CHECK_OVERFLOW(size, hsize_t, size_t);
            HDmemset(&file->flavor[addr], (int)type, (size_t)size);
        } /* end if */

<<<<<<< HEAD
        if(file->fa.flags & H5FD_LOG_ALLOC)
            HDfprintf(file->logfp, "%10" PRIuHADDR "-%10" PRIuHADDR " (%10" PRIuHSIZE " bytes) (%s) Allocated\n", addr, (haddr_t)((addr + size) - 1), size, flavors[type]);
=======
        if (file->fa.flags & H5FD_LOG_ALLOC)
            HDfprintf(file->logfp,
                      "%10" PRIuHADDR "-%10" PRIuHADDR " (%10" PRIuHSIZE " bytes) (%s) Allocated\n", addr,
                      (haddr_t)((addr + size) - 1), size, flavors[type]);
>>>>>>> 1a6fba94
    } /* end if */

    /* Set return value */
    ret_value = addr;

    FUNC_LEAVE_NOAPI(ret_value)
} /* end H5FD__log_alloc() */

/*-------------------------------------------------------------------------
 * Function:    H5FD__log_free
 *
 * Purpose:     Release file memory.
 *
 * Return:      SUCCEED/FAIL
 *
 * Programmer:  Quincey Koziol
 *              Wednesday, September 28, 2016
 *
 *-------------------------------------------------------------------------
 */
static herr_t
H5FD__log_free(H5FD_t *_file, H5FD_mem_t type, hid_t H5_ATTR_UNUSED dxpl_id, haddr_t addr, hsize_t size)
{
    H5FD_log_t *file = (H5FD_log_t *)_file;

    FUNC_ENTER_STATIC_NOERR

    if (file->fa.flags != 0) {
        /* Reset the flavor of the information in the file */
        if (file->fa.flags & H5FD_LOG_FLAVOR) {
            HDassert(addr < file->iosize);
            H5_CHECK_OVERFLOW(size, hsize_t, size_t);
            HDmemset(&file->flavor[addr], H5FD_MEM_DEFAULT, (size_t)size);
        } /* end if */

        /* Log the file memory freed */
<<<<<<< HEAD
        if(file->fa.flags & H5FD_LOG_FREE)
            HDfprintf(file->logfp, "%10" PRIuHADDR "-%10" PRIuHADDR " (%10" PRIuHSIZE " bytes) (%s) Freed\n", addr, (haddr_t)((addr + size) - 1), size, flavors[type]);
=======
        if (file->fa.flags & H5FD_LOG_FREE)
            HDfprintf(file->logfp, "%10" PRIuHADDR "-%10" PRIuHADDR " (%10" PRIuHSIZE " bytes) (%s) Freed\n",
                      addr, (haddr_t)((addr + size) - 1), size, flavors[type]);
>>>>>>> 1a6fba94
    } /* end if */

    FUNC_LEAVE_NOAPI(SUCCEED)
} /* end H5FD__log_free() */

/*-------------------------------------------------------------------------
 * Function:    H5FD__log_get_eoa
 *
 * Purpose:     Gets the end-of-address marker for the file. The EOA marker
 *              is the first address past the last byte allocated in the
 *              format address space.
 *
 * Return:      Success:    The end-of-address marker.
 *              Failure:    HADDR_UNDEF
 *
 * Programmer:  Robb Matzke
 *              Monday, August  2, 1999
 *
 *-------------------------------------------------------------------------
 */
static haddr_t
H5FD__log_get_eoa(const H5FD_t *_file, H5FD_mem_t H5_ATTR_UNUSED type)
{
    const H5FD_log_t *file = (const H5FD_log_t *)_file;

    FUNC_ENTER_STATIC_NOERR

    FUNC_LEAVE_NOAPI(file->eoa)
} /* end H5FD__log_get_eoa() */

/*-------------------------------------------------------------------------
 * Function:    H5FD__log_set_eoa
 *
 * Purpose:     Set the end-of-address marker for the file. This function is
 *              called shortly after an existing HDF5 file is opened in order
 *              to tell the driver where the end of the HDF5 data is located.
 *
 * Return:      SUCCEED (Can't fail)
 *
 * Programmer:  Robb Matzke
 *              Thursday, July 29, 1999
 *
 *-------------------------------------------------------------------------
 */
static herr_t
H5FD__log_set_eoa(H5FD_t *_file, H5FD_mem_t type, haddr_t addr)
{
    H5FD_log_t *file = (H5FD_log_t *)_file;

    FUNC_ENTER_STATIC_NOERR

    if (file->fa.flags != 0) {
        /* Check for increasing file size */
        if (H5F_addr_gt(addr, file->eoa) && H5F_addr_gt(addr, 0)) {
            hsize_t size = addr - file->eoa;

            /* Retain the flavor of the space allocated by the extension */
            if (file->fa.flags & H5FD_LOG_FLAVOR) {
                HDassert(addr < file->iosize);
                H5_CHECK_OVERFLOW(size, hsize_t, size_t);
                HDmemset(&file->flavor[file->eoa], (int)type, (size_t)size);
            } /* end if */

            /* Log the extension like an allocation */
            if (file->fa.flags & H5FD_LOG_ALLOC)
                HDfprintf(file->logfp,
                          "%10" PRIuHADDR "-%10" PRIuHADDR " (%10" PRIuHSIZE " bytes) (%s) Allocated\n",
                          file->eoa, addr, size, flavors[type]);
        } /* end if */

        /* Check for decreasing file size */
        if (H5F_addr_lt(addr, file->eoa) && H5F_addr_gt(addr, 0)) {
            hsize_t size = file->eoa - addr;

            /* Reset the flavor of the space freed by the shrink */
            if (file->fa.flags & H5FD_LOG_FLAVOR) {
                HDassert((addr + size) < file->iosize);
                H5_CHECK_OVERFLOW(size, hsize_t, size_t);
                HDmemset(&file->flavor[addr], H5FD_MEM_DEFAULT, (size_t)size);
            } /* end if */

            /* Log the shrink like a free */
            if (file->fa.flags & H5FD_LOG_FREE)
                HDfprintf(file->logfp,
                          "%10" PRIuHADDR "-%10" PRIuHADDR " (%10" PRIuHSIZE " bytes) (%s) Freed\n",
                          file->eoa, addr, size, flavors[type]);
        } /* end if */
    }     /* end if */

    file->eoa = addr;

    FUNC_LEAVE_NOAPI(SUCCEED)
} /* end H5FD__log_set_eoa() */

/*-------------------------------------------------------------------------
 * Function:    H5FD__log_get_eof
 *
 * Purpose:     Returns the end-of-file marker, which is the greater of
 *              either the filesystem end-of-file or the HDF5 end-of-address
 *              markers.
 *
 * Return:      Success:    End of file address, the first address past
 *                          the end of the "file", either the filesystem file
 *                          or the HDF5 file.
 *              Failure:    HADDR_UNDEF
 *
 * Programmer:  Robb Matzke
 *              Thursday, July 29, 1999
 *
 *-------------------------------------------------------------------------
 */
static haddr_t
H5FD__log_get_eof(const H5FD_t *_file, H5FD_mem_t H5_ATTR_UNUSED type)
{
    const H5FD_log_t *file = (const H5FD_log_t *)_file;

    FUNC_ENTER_STATIC_NOERR

    FUNC_LEAVE_NOAPI(file->eof)
} /* end H5FD__log_get_eof() */

/*-------------------------------------------------------------------------
 * Function:       H5FD__log_get_handle
 *
 * Purpose:        Returns the file handle of LOG file driver.
 *
 * Returns:        SUCCEED/FAIL
 *
 * Programmer:     Raymond Lu
 *                 Sept. 16, 2002
 *
 *-------------------------------------------------------------------------
 */
static herr_t
H5FD__log_get_handle(H5FD_t *_file, hid_t H5_ATTR_UNUSED fapl, void **file_handle)
{
    H5FD_log_t *file      = (H5FD_log_t *)_file;
    herr_t      ret_value = SUCCEED;

    FUNC_ENTER_STATIC

    if (!file_handle)
        HGOTO_ERROR(H5E_ARGS, H5E_BADVALUE, FAIL, "file handle not valid")

    *file_handle = &(file->fd);

done:
    FUNC_LEAVE_NOAPI(ret_value)
} /* end H5FD__log_get_handle() */

/*-------------------------------------------------------------------------
 * Function:    H5FD__log_read
 *
 * Purpose:     Reads SIZE bytes of data from FILE beginning at address ADDR
 *              into buffer BUF according to data transfer properties in
 *              DXPL_ID.
 *
 * Return:      Success:    SUCCEED. Result is stored in caller-supplied
 *                          buffer BUF.
 *              Failure:    FAIL, Contents of buffer BUF are undefined.
 *
 * Programmer:  Robb Matzke
 *              Thursday, July 29, 1999
 *
 *-------------------------------------------------------------------------
 */
static herr_t
H5FD__log_read(H5FD_t *_file, H5FD_mem_t type, hid_t H5_ATTR_UNUSED dxpl_id, haddr_t addr, size_t size,
               void *buf /*out*/)
{
    H5FD_log_t *  file      = (H5FD_log_t *)_file;
    size_t        orig_size = size; /* Save the original size for later */
    haddr_t       orig_addr = addr;
    H5_timer_t    read_timer; /* Timer for read operation */
    H5_timevals_t read_times; /* Elapsed time for read operation */
#ifndef H5_HAVE_PREADWRITE
    H5_timer_t    seek_timer; /* Timer for seek operation */
    H5_timevals_t seek_times; /* Elapsed time for seek operation */
#endif                        /* H5_HAVE_PREADWRITE */
    HDoff_t offset    = (HDoff_t)addr;
    herr_t  ret_value = SUCCEED; /* Return value */

    FUNC_ENTER_STATIC

    HDassert(file && file->pub.cls);
    HDassert(buf);

    /* Check for overflow conditions */
    if (!H5F_addr_defined(addr))
        HGOTO_ERROR(H5E_ARGS, H5E_BADVALUE, FAIL, "addr undefined, addr = %llu", (unsigned long long)addr)
    if (REGION_OVERFLOW(addr, size))
        HGOTO_ERROR(H5E_ARGS, H5E_OVERFLOW, FAIL, "addr overflow, addr = %llu", (unsigned long long)addr)

    /* Log the I/O information about the read */
    if (file->fa.flags != 0) {
        size_t  tmp_size = size;
        haddr_t tmp_addr = addr;

        /* Log information about the number of times these locations are read */
        if (file->fa.flags & H5FD_LOG_FILE_READ) {
            HDassert((addr + size) < file->iosize);
            while (tmp_size-- > 0)
                file->nread[tmp_addr++]++;
        } /* end if */
    }     /* end if */

#ifndef H5_HAVE_PREADWRITE
    /* Seek to the correct location (if we don't have pread) */
    if (addr != file->pos || OP_READ != file->op) {
        /* Start timer for seek() call */
        if (file->fa.flags & H5FD_LOG_TIME_SEEK) {
            H5_timer_init(&seek_timer);
            H5_timer_start(&seek_timer);
        } /* end if */

        if (HDlseek(file->fd, (HDoff_t)addr, SEEK_SET) < 0)
            HSYS_GOTO_ERROR(H5E_IO, H5E_SEEKERROR, FAIL, "unable to seek to proper position")

        /* Stop timer for seek() call */
        if (file->fa.flags & H5FD_LOG_TIME_SEEK)
            H5_timer_stop(&seek_timer);

        /* Add to the number of seeks, when tracking that */
        if (file->fa.flags & H5FD_LOG_NUM_SEEK)
            file->total_seek_ops++;

        /* Add to the total seek time, when tracking that */
        if (file->fa.flags & H5FD_LOG_TIME_SEEK) {
            H5_timer_get_times(seek_timer, &seek_times);
            file->total_seek_time += seek_times.elapsed;
        } /* end if */

        /* Emit log string if we're tracking individual seek events. */
        if (file->fa.flags & H5FD_LOG_LOC_SEEK) {
            HDfprintf(file->logfp, "Seek: From %10" PRIuHADDR " To %10" PRIuHADDR, file->pos, addr);

            /* Add the seek time, if we're tracking that.
             * Note that the seek time is NOT emitted for when just H5FD_LOG_TIME_SEEK
             * is set.
             */
            if (file->fa.flags & H5FD_LOG_TIME_SEEK)
                HDfprintf(file->logfp, " (%fs @ %f)\n", seek_times.elapsed, seek_timer.initial.elapsed);
            else
                HDfprintf(file->logfp, "\n");
        } /* end if */
    }     /* end if */
#endif    /* H5_HAVE_PREADWRITE */

    /* Start timer for read operation */
    if (file->fa.flags & H5FD_LOG_TIME_READ) {
        H5_timer_init(&read_timer);
        H5_timer_start(&read_timer);
    } /* end if */

    /*
     * Read data, being careful of interrupted system calls, partial results,
     * and the end of the file.
     */
    while (size > 0) {
        h5_posix_io_t     bytes_in   = 0;  /* # of bytes to read       */
        h5_posix_io_ret_t bytes_read = -1; /* # of bytes actually read */

        /* Trying to read more bytes than the return type can handle is
         * undefined behavior in POSIX.
         */
        if (size > H5_POSIX_MAX_IO_BYTES)
            bytes_in = H5_POSIX_MAX_IO_BYTES;
        else
            bytes_in = (h5_posix_io_t)size;

        do {
#ifdef H5_HAVE_PREADWRITE
            bytes_read = HDpread(file->fd, buf, bytes_in, offset);
            if (bytes_read > 0)
                offset += bytes_read;
#else
            bytes_read  = HDread(file->fd, buf, bytes_in);
#endif /* H5_HAVE_PREADWRITE */
        } while (-1 == bytes_read && EINTR == errno);

        if (-1 == bytes_read) { /* error */
            int    myerrno = errno;
            time_t mytime  = HDtime(NULL);

            offset = HDlseek(file->fd, (HDoff_t)0, SEEK_CUR);

            if (file->fa.flags & H5FD_LOG_LOC_READ)
                HDfprintf(file->logfp, "Error! Reading: %10" PRIuHADDR "-%10" PRIuHADDR " (%10zu bytes)\n",
                          orig_addr, (orig_addr + orig_size) - 1, orig_size);

            HGOTO_ERROR(H5E_IO, H5E_READERROR, FAIL,
                        "file read failed: time = %s, filename = '%s', file descriptor = %d, errno = %d, "
                        "error message = '%s', buf = %p, total read size = %llu, bytes this sub-read = %llu, "
                        "bytes actually read = %llu, offset = %llu",
                        HDctime(&mytime), file->filename, file->fd, myerrno, HDstrerror(myerrno), buf,
                        (unsigned long long)size, (unsigned long long)bytes_in,
                        (unsigned long long)bytes_read, (unsigned long long)offset);
        } /* end if */

        if (0 == bytes_read) {
            /* end of file but not end of format address space */
            HDmemset(buf, 0, size);
            break;
        } /* end if */

        HDassert(bytes_read >= 0);
        HDassert((size_t)bytes_read <= size);

        size -= (size_t)bytes_read;
        addr += (haddr_t)bytes_read;
        buf = (char *)buf + bytes_read;

    } /* end while */

    /* Stop timer for read operation */
    if (file->fa.flags & H5FD_LOG_TIME_READ)
        H5_timer_stop(&read_timer);

    /* Add to the number of reads, when tracking that */
    if (file->fa.flags & H5FD_LOG_NUM_READ)
        file->total_read_ops++;

    /* Add to the total read time, when tracking that */
    if (file->fa.flags & H5FD_LOG_TIME_READ) {
        H5_timer_get_times(read_timer, &read_times);
        file->total_read_time += read_times.elapsed;
    } /* end if */

    /* Log information about the read */
    if (file->fa.flags & H5FD_LOG_LOC_READ) {
        HDfprintf(file->logfp, "%10" PRIuHADDR "-%10" PRIuHADDR " (%10zu bytes) (%s) Read", orig_addr,
                  (orig_addr + orig_size) - 1, orig_size, flavors[type]);

        /* Verify that we are reading in the type of data we allocated in this location */
        if (file->flavor) {
            HDassert(type == H5FD_MEM_DEFAULT || type == (H5FD_mem_t)file->flavor[orig_addr] ||
                     (H5FD_mem_t)file->flavor[orig_addr] == H5FD_MEM_DEFAULT);
            HDassert(type == H5FD_MEM_DEFAULT ||
                     type == (H5FD_mem_t)file->flavor[(orig_addr + orig_size) - 1] ||
                     (H5FD_mem_t)file->flavor[(orig_addr + orig_size) - 1] == H5FD_MEM_DEFAULT);
        } /* end if */

        /* Add the read time, if we're tracking that.
         * Note that the read time is NOT emitted for when just H5FD_LOG_TIME_READ
         * is set.
         */
        if (file->fa.flags & H5FD_LOG_TIME_READ)
            HDfprintf(file->logfp, " (%fs @ %f)\n", read_times.elapsed, read_timer.initial.elapsed);
        else
            HDfprintf(file->logfp, "\n");
    } /* end if */

    /* Update current position */
    file->pos = addr;
    file->op  = OP_READ;

done:
    if (ret_value < 0) {
        /* Reset last file I/O information */
        file->pos = HADDR_UNDEF;
        file->op  = OP_UNKNOWN;
    } /* end if */

    FUNC_LEAVE_NOAPI(ret_value)
} /* end H5FD__log_read() */

/*-------------------------------------------------------------------------
 * Function:    H5FD__log_write
 *
 * Purpose:     Writes SIZE bytes of data to FILE beginning at address ADDR
 *              from buffer BUF according to data transfer properties in
 *              DXPL_ID.
 *
 * Return:      SUCCEED/FAIL
 *
 * Programmer:  Robb Matzke
 *              Thursday, July 29, 1999
 *
 *-------------------------------------------------------------------------
 */
static herr_t
H5FD__log_write(H5FD_t *_file, H5FD_mem_t type, hid_t H5_ATTR_UNUSED dxpl_id, haddr_t addr, size_t size,
                const void *buf)
{
    H5FD_log_t *  file      = (H5FD_log_t *)_file;
    size_t        orig_size = size; /* Save the original size for later */
    haddr_t       orig_addr = addr;
    H5_timer_t    write_timer; /* Timer for write operation */
    H5_timevals_t write_times; /* Elapsed time for write operation */
#ifndef H5_HAVE_PREADWRITE
    H5_timer_t    seek_timer; /* Timer for seek operation */
    H5_timevals_t seek_times; /* Elapsed time for seek operation */
#endif                        /* H5_HAVE_PREADWRITE */
    HDoff_t offset    = (HDoff_t)addr;
    herr_t  ret_value = SUCCEED; /* Return value */

    FUNC_ENTER_STATIC

    HDassert(file && file->pub.cls);
    HDassert(size > 0);
    HDassert(buf);

    /* Verify that we are writing out the type of data we allocated in this location */
    if (file->flavor) {
        HDassert(type == H5FD_MEM_DEFAULT || type == (H5FD_mem_t)file->flavor[addr] ||
                 (H5FD_mem_t)file->flavor[addr] == H5FD_MEM_DEFAULT);
        HDassert(type == H5FD_MEM_DEFAULT || type == (H5FD_mem_t)file->flavor[(addr + size) - 1] ||
                 (H5FD_mem_t)file->flavor[(addr + size) - 1] == H5FD_MEM_DEFAULT);
    } /* end if */

    /* Check for overflow conditions */
    if (!H5F_addr_defined(addr))
        HGOTO_ERROR(H5E_ARGS, H5E_BADVALUE, FAIL, "addr undefined, addr = %llu", (unsigned long long)addr)
    if (REGION_OVERFLOW(addr, size))
        HGOTO_ERROR(H5E_ARGS, H5E_OVERFLOW, FAIL, "addr overflow, addr = %llu, size = %llu",
                    (unsigned long long)addr, (unsigned long long)size)

    /* Log the I/O information about the write */
    if (file->fa.flags & H5FD_LOG_FILE_WRITE) {
        size_t  tmp_size = size;
        haddr_t tmp_addr = addr;

        /* Log information about the number of times these locations are read */
        HDassert((addr + size) < file->iosize);
        while (tmp_size-- > 0)
            file->nwrite[tmp_addr++]++;
    } /* end if */

#ifndef H5_HAVE_PREADWRITE
    /* Seek to the correct location (if we don't have pwrite) */
    if (addr != file->pos || OP_WRITE != file->op) {
        /* Start timer for seek() call */
        if (file->fa.flags & H5FD_LOG_TIME_SEEK) {
            H5_timer_init(&seek_timer);
            H5_timer_start(&seek_timer);
        } /* end if */

        if (HDlseek(file->fd, (HDoff_t)addr, SEEK_SET) < 0)
            HSYS_GOTO_ERROR(H5E_IO, H5E_SEEKERROR, FAIL, "unable to seek to proper position")

        /* Stop timer for seek() call */
        if (file->fa.flags & H5FD_LOG_TIME_SEEK)
            H5_timer_stop(&seek_timer);

        /* Add to the number of seeks, when tracking that */
        if (file->fa.flags & H5FD_LOG_NUM_SEEK)
            file->total_seek_ops++;

        /* Add to the total seek time, when tracking that */
        if (file->fa.flags & H5FD_LOG_TIME_SEEK) {
            H5_timer_get_times(seek_timer, &seek_times);
            file->total_seek_time += seek_times.elapsed;
        } /* end if */

        /* Emit log string if we're tracking individual seek events. */
        if (file->fa.flags & H5FD_LOG_LOC_SEEK) {
            HDfprintf(file->logfp, "Seek: From %10" PRIuHADDR " To %10" PRIuHADDR, file->pos, addr);

            /* Add the seek time, if we're tracking that.
             * Note that the seek time is NOT emitted for when just H5FD_LOG_TIME_SEEK
             * is set.
             */
            if (file->fa.flags & H5FD_LOG_TIME_SEEK)
                HDfprintf(file->logfp, " (%fs @ %f)\n", seek_times.elapsed, seek_timer.initial.elapsed);
            else
                HDfprintf(file->logfp, "\n");
        } /* end if */
    }     /* end if */
#endif    /* H5_HAVE_PREADWRITE */

    /* Start timer for write operation */
    if (file->fa.flags & H5FD_LOG_TIME_WRITE) {
        H5_timer_init(&write_timer);
        H5_timer_start(&write_timer);
    } /* end if */

    /*
     * Write the data, being careful of interrupted system calls and partial
     * results
     */
    while (size > 0) {
        h5_posix_io_t     bytes_in    = 0;  /* # of bytes to write  */
        h5_posix_io_ret_t bytes_wrote = -1; /* # of bytes written   */

        /* Trying to write more bytes than the return type can handle is
         * undefined behavior in POSIX.
         */
        if (size > H5_POSIX_MAX_IO_BYTES)
            bytes_in = H5_POSIX_MAX_IO_BYTES;
        else
            bytes_in = (h5_posix_io_t)size;

        do {
#ifdef H5_HAVE_PREADWRITE
            bytes_wrote = HDpwrite(file->fd, buf, bytes_in, offset);
            if (bytes_wrote > 0)
                offset += bytes_wrote;
#else
            bytes_wrote = HDwrite(file->fd, buf, bytes_in);
#endif /* H5_HAVE_PREADWRITE */
        } while (-1 == bytes_wrote && EINTR == errno);

        if (-1 == bytes_wrote) { /* error */
            int    myerrno = errno;
            time_t mytime  = HDtime(NULL);

            offset = HDlseek(file->fd, (HDoff_t)0, SEEK_CUR);

            if (file->fa.flags & H5FD_LOG_LOC_WRITE)
                HDfprintf(file->logfp, "Error! Writing: %10" PRIuHADDR "-%10" PRIuHADDR " (%10zu bytes)\n",
                          orig_addr, (orig_addr + orig_size) - 1, orig_size);

            HGOTO_ERROR(H5E_IO, H5E_WRITEERROR, FAIL,
                        "file write failed: time = %s, filename = '%s', file descriptor = %d, errno = %d, "
                        "error message = '%s', buf = %p, total write size = %llu, bytes this sub-write = "
                        "%llu, bytes actually written = %llu, offset = %llu",
                        HDctime(&mytime), file->filename, file->fd, myerrno, HDstrerror(myerrno), buf,
                        (unsigned long long)size, (unsigned long long)bytes_in,
                        (unsigned long long)bytes_wrote, (unsigned long long)offset);
        } /* end if */

        HDassert(bytes_wrote > 0);
        HDassert((size_t)bytes_wrote <= size);

        size -= (size_t)bytes_wrote;
        addr += (haddr_t)bytes_wrote;
        buf = (const char *)buf + bytes_wrote;
    } /* end while */

    /* Stop timer for write operation */
    if (file->fa.flags & H5FD_LOG_TIME_WRITE)
        H5_timer_stop(&write_timer);

    /* Add to the number of writes, when tracking that */
    if (file->fa.flags & H5FD_LOG_NUM_WRITE)
        file->total_write_ops++;

    /* Add to the total write time, when tracking that */
    if (file->fa.flags & H5FD_LOG_TIME_WRITE) {
        H5_timer_get_times(write_timer, &write_times);
        file->total_write_time += write_times.elapsed;
    } /* end if */

    /* Log information about the write */
    if (file->fa.flags & H5FD_LOG_LOC_WRITE) {
        HDfprintf(file->logfp, "%10" PRIuHADDR "-%10" PRIuHADDR " (%10zu bytes) (%s) Written", orig_addr,
                  (orig_addr + orig_size) - 1, orig_size, flavors[type]);

        /* Check if this is the first write into a "default" section, grabbed by the metadata agregation
         * algorithm */
        if (file->fa.flags & H5FD_LOG_FLAVOR) {
            if ((H5FD_mem_t)file->flavor[orig_addr] == H5FD_MEM_DEFAULT) {
                HDmemset(&file->flavor[orig_addr], (int)type, orig_size);
                HDfprintf(file->logfp, " (fresh)");
            } /* end if */
        }     /* end if */

        /* Add the write time, if we're tracking that.
         * Note that the write time is NOT emitted for when just H5FD_LOG_TIME_WRITE
         * is set.
         */
        if (file->fa.flags & H5FD_LOG_TIME_WRITE)
            HDfprintf(file->logfp, " (%fs @ %f)\n", write_times.elapsed, write_timer.initial.elapsed);
        else
            HDfprintf(file->logfp, "\n");
    } /* end if */

    /* Update current position and eof */
    file->pos = addr;
    file->op  = OP_WRITE;
    if (file->pos > file->eof)
        file->eof = file->pos;

done:
    if (ret_value < 0) {
        /* Reset last file I/O information */
        file->pos = HADDR_UNDEF;
        file->op  = OP_UNKNOWN;
    } /* end if */

    FUNC_LEAVE_NOAPI(ret_value)
} /* end H5FD__log_write() */

/*-------------------------------------------------------------------------
 * Function:    H5FD__log_truncate
 *
 * Purpose:     Makes sure that the true file size is the same (or larger)
 *              than the end-of-address.
 *
 * Return:      SUCCEED/FAIL
 *
 * Programmer:  Robb Matzke
 *              Wednesday, August  4, 1999
 *
 *-------------------------------------------------------------------------
 */
static herr_t
H5FD__log_truncate(H5FD_t *_file, hid_t H5_ATTR_UNUSED dxpl_id, hbool_t H5_ATTR_UNUSED closing)
{
    H5FD_log_t *file      = (H5FD_log_t *)_file;
    herr_t      ret_value = SUCCEED; /* Return value */

    FUNC_ENTER_STATIC

    HDassert(file);

    /* Extend the file to make sure it's large enough */
    if (!H5F_addr_eq(file->eoa, file->eof)) {
        H5_timer_t    trunc_timer; /* Timer for truncate operation */
        H5_timevals_t trunc_times; /* Elapsed time for truncate operation */

        /* Start timer for truncate operation */
        if (file->fa.flags & H5FD_LOG_TIME_TRUNCATE) {
            H5_timer_init(&trunc_timer);
            H5_timer_start(&trunc_timer);
        } /* end if */

#ifdef H5_HAVE_WIN32_API
        {
            LARGE_INTEGER li;       /* 64-bit (union) integer for SetFilePointer() call */
            DWORD         dwPtrLow; /* Low-order pointer bits from SetFilePointer()
                                     * Only used as an error code here.
                                     */

            /* Windows uses this odd QuadPart union for 32/64-bit portability */
            li.QuadPart = (__int64)file->eoa;

            /* Extend the file to make sure it's large enough.
             *
             * Since INVALID_SET_FILE_POINTER can technically be a valid return value
             * from SetFilePointer(), we also need to check GetLastError().
             */
            dwPtrLow = SetFilePointer(file->hFile, li.LowPart, &li.HighPart, FILE_BEGIN);
            if (INVALID_SET_FILE_POINTER == dwPtrLow) {
                DWORD dwError; /* DWORD error code from GetLastError() */

                dwError = GetLastError();
                if (dwError != NO_ERROR)
                    HGOTO_ERROR(H5E_FILE, H5E_FILEOPEN, FAIL, "unable to set file pointer")
            } /* end if */

            if (0 == SetEndOfFile(file->hFile))
                HGOTO_ERROR(H5E_IO, H5E_SEEKERROR, FAIL, "unable to extend file properly")
        }
#else  /* H5_HAVE_WIN32_API */
        /* Truncate/extend the file */
        if (-1 == HDftruncate(file->fd, (HDoff_t)file->eoa))
            HSYS_GOTO_ERROR(H5E_IO, H5E_SEEKERROR, FAIL, "unable to extend file properly")
#endif /* H5_HAVE_WIN32_API */

        /* Stop timer for truncate operation */
        if (file->fa.flags & H5FD_LOG_TIME_TRUNCATE)
            H5_timer_stop(&trunc_timer);

        /* Add to the number of truncates, when tracking that */
        if (file->fa.flags & H5FD_LOG_NUM_TRUNCATE)
            file->total_truncate_ops++;

        /* Add to the total truncate time, when tracking that */
        if (file->fa.flags & H5FD_LOG_TIME_TRUNCATE) {
            H5_timer_get_times(trunc_timer, &trunc_times);
            file->total_truncate_time += trunc_times.elapsed;
        } /* end if */

        /* Emit log string if we're tracking individual truncate events. */
        if (file->fa.flags & H5FD_LOG_TRUNCATE) {
            HDfprintf(file->logfp, "Truncate: To %10" PRIuHADDR, file->eoa);

            /* Add the truncate time, if we're tracking that.
             * Note that the truncate time is NOT emitted for when just H5FD_LOG_TIME_TRUNCATE
             * is set.
             */
            if (file->fa.flags & H5FD_LOG_TIME_TRUNCATE)
                HDfprintf(file->logfp, " (%fs @ %f)\n", trunc_times.elapsed, trunc_timer.initial.elapsed);
            else
                HDfprintf(file->logfp, "\n");
        } /* end if */

        /* Update the eof value */
        file->eof = file->eoa;

        /* Reset last file I/O information */
        file->pos = HADDR_UNDEF;
        file->op  = OP_UNKNOWN;
    } /* end if */

done:
    FUNC_LEAVE_NOAPI(ret_value)
} /* end H5FD__log_truncate() */

/*-------------------------------------------------------------------------
 * Function:    H5FD__log_lock
 *
 * Purpose:     Place a lock on the file
 *
 * Return:      Success:    SUCCEED
 *              Failure:    FAIL, file not locked.
 *
 * Programmer:  Vailin Choi; May 2013
 *
 *-------------------------------------------------------------------------
 */
static herr_t
H5FD__log_lock(H5FD_t *_file, hbool_t rw)
{
    H5FD_log_t *file = (H5FD_log_t *)_file; /* VFD file struct          */
    int         lock_flags;                 /* file locking flags       */
    herr_t      ret_value = SUCCEED;        /* Return value             */

    FUNC_ENTER_STATIC

    /* Sanity check */
    HDassert(file);

    /* Set exclusive or shared lock based on rw status */
    lock_flags = rw ? LOCK_EX : LOCK_SH;

    /* Place a non-blocking lock on the file */
    if (HDflock(file->fd, lock_flags | LOCK_NB) < 0) {
        if (file->ignore_disabled_file_locks && ENOSYS == errno) {
            /* When errno is set to ENOSYS, the file system does not support
             * locking, so ignore it.
             */
            errno = 0;
        }
        else
            HSYS_GOTO_ERROR(H5E_VFL, H5E_CANTLOCKFILE, FAIL, "unable to lock file")
    }

done:
    FUNC_LEAVE_NOAPI(ret_value)
} /* end H5FD__log_lock() */

/*-------------------------------------------------------------------------
 * Function:    H5FD__log_unlock
 *
 * Purpose:     Remove the existing lock on the file
 *
 * Return:      SUCCEED/FAIL
 *
 * Programmer:  Vailin Choi; May 2013
 *
 *-------------------------------------------------------------------------
 */
static herr_t
H5FD__log_unlock(H5FD_t *_file)
{
    H5FD_log_t *file      = (H5FD_log_t *)_file; /* VFD file struct          */
    herr_t      ret_value = SUCCEED;             /* Return value             */

    FUNC_ENTER_STATIC

    HDassert(file);

    if (HDflock(file->fd, LOCK_UN) < 0) {
        if (file->ignore_disabled_file_locks && ENOSYS == errno) {
            /* When errno is set to ENOSYS, the file system does not support
             * locking, so ignore it.
             */
            errno = 0;
        }
        else
            HSYS_GOTO_ERROR(H5E_VFL, H5E_CANTUNLOCKFILE, FAIL, "unable to unlock file")
    }

done:
    FUNC_LEAVE_NOAPI(ret_value)
} /* end H5FD__log_unlock() */<|MERGE_RESOLUTION|>--- conflicted
+++ resolved
@@ -961,15 +961,10 @@
             HDmemset(&file->flavor[addr], (int)type, (size_t)size);
         } /* end if */
 
-<<<<<<< HEAD
-        if(file->fa.flags & H5FD_LOG_ALLOC)
-            HDfprintf(file->logfp, "%10" PRIuHADDR "-%10" PRIuHADDR " (%10" PRIuHSIZE " bytes) (%s) Allocated\n", addr, (haddr_t)((addr + size) - 1), size, flavors[type]);
-=======
         if (file->fa.flags & H5FD_LOG_ALLOC)
             HDfprintf(file->logfp,
                       "%10" PRIuHADDR "-%10" PRIuHADDR " (%10" PRIuHSIZE " bytes) (%s) Allocated\n", addr,
                       (haddr_t)((addr + size) - 1), size, flavors[type]);
->>>>>>> 1a6fba94
     } /* end if */
 
     /* Set return value */
@@ -1006,14 +1001,9 @@
         } /* end if */
 
         /* Log the file memory freed */
-<<<<<<< HEAD
-        if(file->fa.flags & H5FD_LOG_FREE)
-            HDfprintf(file->logfp, "%10" PRIuHADDR "-%10" PRIuHADDR " (%10" PRIuHSIZE " bytes) (%s) Freed\n", addr, (haddr_t)((addr + size) - 1), size, flavors[type]);
-=======
         if (file->fa.flags & H5FD_LOG_FREE)
             HDfprintf(file->logfp, "%10" PRIuHADDR "-%10" PRIuHADDR " (%10" PRIuHSIZE " bytes) (%s) Freed\n",
                       addr, (haddr_t)((addr + size) - 1), size, flavors[type]);
->>>>>>> 1a6fba94
     } /* end if */
 
     FUNC_LEAVE_NOAPI(SUCCEED)
