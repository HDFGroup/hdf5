/* * * * * * * * * * * * * * * * * * * * * * * * * * * * * * * * * * * * * * *
 * Copyright by The HDF Group.                                               *
 * All rights reserved.                                                      *
 *                                                                           *
 * This file is part of HDF5.  The full HDF5 copyright notice, including     *
 * terms governing use, modification, and redistribution, is contained in    *
 * the COPYING file, which can be found at the root of the source code       *
 * distribution tree, or in https://www.hdfgroup.org/licenses.               *
 * If you do not have access to either file, you may request a copy from     *
 * help@hdfgroup.org.                                                        *
 * * * * * * * * * * * * * * * * * * * * * * * * * * * * * * * * * * * * * * */

#define H5A_FRIEND     /*suppress error about including H5Apkg   */
#include "H5Omodule.h" /* This source code file is part of the H5O module */
#define H5S_FRIEND     /*suppress error about including H5Spkg	  */

#include "H5private.h"   /* Generic Functions			*/
#include "H5Apkg.h"      /* Attributes				*/
#include "H5Eprivate.h"  /* Error handling		  	*/
#include "H5MMprivate.h" /* Memory management			*/
#include "H5Opkg.h"      /* Object headers			*/
#include "H5Spkg.h"      /* Dataspaces				*/

/* PRIVATE PROTOTYPES */
static herr_t H5O__attr_encode(H5F_t *f, uint8_t *p, const void *mesg);
static void *H5O__attr_decode(H5F_t *f, H5O_t *open_oh, unsigned mesg_flags, unsigned *ioflags, size_t p_size,
                              const uint8_t *p);
static void *H5O__attr_copy(const void *_mesg, void *_dest);
static size_t H5O__attr_size(const H5F_t *f, const void *_mesg);
static herr_t H5O__attr_free(void *mesg);
static herr_t H5O__attr_pre_copy_file(H5F_t *file_src, const void *mesg_src, bool *deleted,
                                      const H5O_copy_t *cpy_info, void *udata);
static void  *H5O__attr_copy_file(H5F_t *file_src, const H5O_msg_class_t *mesg_type, void *native_src,
                                  H5F_t *file_dst, bool *recompute_size, H5O_copy_t *cpy_info, void *udata);
static herr_t H5O__attr_post_copy_file(const H5O_loc_t *src_oloc, const void *mesg_src, H5O_loc_t *dst_oloc,
                                       void *mesg_dst, H5O_copy_t *cpy_info);
static herr_t H5O__attr_get_crt_index(const void *_mesg, H5O_msg_crt_idx_t *crt_idx);
static herr_t H5O__attr_set_crt_index(void *_mesg, H5O_msg_crt_idx_t crt_idx);
static herr_t H5O__attr_debug(H5F_t *f, const void *_mesg, FILE *stream, int indent, int fwidth);

/* Set up & include shared message "interface" info */
#define H5O_SHARED_TYPE                H5O_MSG_ATTR
#define H5O_SHARED_DECODE              H5O__attr_shared_decode
#define H5O_SHARED_DECODE_REAL         H5O__attr_decode
#define H5O_SHARED_ENCODE              H5O__attr_shared_encode
#define H5O_SHARED_ENCODE_REAL         H5O__attr_encode
#define H5O_SHARED_SIZE                H5O__attr_shared_size
#define H5O_SHARED_SIZE_REAL           H5O__attr_size
#define H5O_SHARED_DELETE              H5O__attr_shared_delete
#define H5O_SHARED_DELETE_REAL         H5O__attr_delete
#define H5O_SHARED_LINK                H5O__attr_shared_link
#define H5O_SHARED_LINK_REAL           H5O__attr_link
#define H5O_SHARED_COPY_FILE           H5O__attr_shared_copy_file
#define H5O_SHARED_COPY_FILE_REAL      H5O__attr_copy_file
#define H5O_SHARED_POST_COPY_FILE      H5O__attr_shared_post_copy_file
#define H5O_SHARED_POST_COPY_FILE_REAL H5O__attr_post_copy_file
#undef H5O_SHARED_POST_COPY_FILE_UPD
#define H5O_SHARED_DEBUG      H5O__attr_shared_debug
#define H5O_SHARED_DEBUG_REAL H5O__attr_debug
#include "H5Oshared.h" /* Shared Object Header Message Callbacks */

/* This message derives from H5O message class */
const H5O_msg_class_t H5O_MSG_ATTR[1] = {{
    H5O_ATTR_ID,                     /* message id number                */
    "attribute",                     /* message name for debugging       */
    sizeof(H5A_t),                   /* native message size              */
    H5O_SHARE_IS_SHARABLE,           /* messages are shareable?           */
    H5O__attr_shared_decode,         /* decode message                   */
    H5O__attr_shared_encode,         /* encode message                   */
    H5O__attr_copy,                  /* copy the native value            */
    H5O__attr_shared_size,           /* size of raw message              */
    H5O__attr_reset,                 /* reset method                     */
    H5O__attr_free,                  /* free method                      */
    H5O__attr_shared_delete,         /* file delete method               */
    H5O__attr_shared_link,           /* link method                      */
    NULL,                            /* set share method                 */
    NULL,                            /* can share method                 */
    H5O__attr_pre_copy_file,         /* pre copy native value to file    */
    H5O__attr_shared_copy_file,      /* copy native value to file        */
    H5O__attr_shared_post_copy_file, /* post copy native value to file   */
    H5O__attr_get_crt_index,         /* get creation index               */
    H5O__attr_set_crt_index,         /* set creation index               */
    H5O__attr_shared_debug           /* debug the message                */
}};

/* Flags for attribute flag encoding */
#define H5O_ATTR_FLAG_TYPE_SHARED  0x01
#define H5O_ATTR_FLAG_SPACE_SHARED 0x02
#define H5O_ATTR_FLAG_ALL          0x03

/* Declare external the free list for H5S_t's */
H5FL_EXTERN(H5S_t);

/* Declare external the free list for H5S_extent_t's */
H5FL_EXTERN(H5S_extent_t);

/*--------------------------------------------------------------------------
 NAME
    H5O__attr_decode
 PURPOSE
    Decode a attribute message and return a pointer to a memory struct
        with the decoded information
 USAGE
    void *H5O__attr_decode(f, mesg_flags, p)
        H5F_t    *f;            IN: pointer to the HDF5 file struct
        H5O_t    *open_oh;      IN: pointer to the object header
        unsigned mesg_flags;    IN: message flags to influence decoding
        unsigned *ioflags;      IN/OUT: flags for decoding
        size_t   p_size;        IN: size of buffer *p
        const uint8_t *p;       IN: the raw information buffer
 RETURNS
    Pointer to the new message in native order on success, NULL on failure
 DESCRIPTION
        This function decodes the "raw" disk form of a attribute message
        into a struct in memory native format.  The struct is allocated within this
        function using malloc() and is returned to the caller.
--------------------------------------------------------------------------*/
static void *
H5O__attr_decode(H5F_t *f, H5O_t *open_oh, unsigned H5_ATTR_UNUSED mesg_flags, unsigned *ioflags,
                 size_t p_size, const uint8_t *p)
{
    H5A_t         *attr   = NULL;
    const uint8_t *p_end  = p + p_size - 1; /* End of input buffer */
    size_t         delta  = 0;              /* Amount to move p in next field */
    H5S_extent_t  *extent = NULL;           /* Extent dimensionality information */
    size_t         name_len;                /* Attribute name length */
    size_t         dt_size;                 /* Datatype size */
    hssize_t       sds_size;                /* Signed Dataspace size */
    hsize_t        ds_size;                 /* Dataspace size */
    unsigned       flags     = 0;           /* Attribute flags */
    H5A_t         *ret_value = NULL;        /* Return value */

    FUNC_ENTER_PACKAGE

    assert(f);
    assert(p);

    if (NULL == (attr = H5FL_CALLOC(H5A_t)))
        HGOTO_ERROR(H5E_RESOURCE, H5E_NOSPACE, NULL, "memory allocation failed");
    if (NULL == (attr->shared = H5FL_CALLOC(H5A_shared_t)))
        HGOTO_ERROR(H5E_FILE, H5E_NOSPACE, NULL, "can't allocate shared attr structure");

    /* Version number */
    if (H5_IS_BUFFER_OVERFLOW(p, 1, p_end))
        HGOTO_ERROR(H5E_OHDR, H5E_OVERFLOW, NULL, "ran off end of input buffer while decoding");
    attr->shared->version = *p++;
    if (attr->shared->version < H5O_ATTR_VERSION_1 || attr->shared->version > H5O_ATTR_VERSION_LATEST)
        HGOTO_ERROR(H5E_ATTR, H5E_CANTLOAD, NULL, "bad version number for attribute message");

    /* Get the flags byte if we have a later version of the attribute */
    if (H5_IS_BUFFER_OVERFLOW(p, 1, p_end))
        HGOTO_ERROR(H5E_OHDR, H5E_OVERFLOW, NULL, "ran off end of input buffer while decoding");
    if (attr->shared->version >= H5O_ATTR_VERSION_2) {
        flags = *p++;

        /* Check for unknown flag */
        if (flags & (unsigned)~H5O_ATTR_FLAG_ALL)
            HGOTO_ERROR(H5E_ATTR, H5E_CANTLOAD, NULL, "unknown flag for attribute message");
    }
    else
        p++; /* Byte is unused when version < 2 */

    /* Decode the sizes of the parts of the attribute.  The sizes stored in
     * the file are exact but the parts are aligned on 8-byte boundaries.
     */
    if (H5_IS_BUFFER_OVERFLOW(p, 2, p_end))
        HGOTO_ERROR(H5E_OHDR, H5E_OVERFLOW, NULL, "ran off end of input buffer while decoding");
    UINT16DECODE(p, name_len); /* Including null */
    if (H5_IS_BUFFER_OVERFLOW(p, 2, p_end))
        HGOTO_ERROR(H5E_OHDR, H5E_OVERFLOW, NULL, "ran off end of input buffer while decoding");
    UINT16DECODE(p, attr->shared->dt_size);
    if (H5_IS_BUFFER_OVERFLOW(p, 2, p_end))
        HGOTO_ERROR(H5E_OHDR, H5E_OVERFLOW, NULL, "ran off end of input buffer while decoding");
    UINT16DECODE(p, attr->shared->ds_size);

    /* Decode the character encoding for the name for versions 3 or later,
     * as well as some reserved bytes.
     */
    if (attr->shared->version >= H5O_ATTR_VERSION_3) {
        if (H5_IS_BUFFER_OVERFLOW(p, 1, p_end))
            HGOTO_ERROR(H5E_OHDR, H5E_OVERFLOW, NULL, "ran off end of input buffer while decoding");
        attr->shared->encoding = (H5T_cset_t)*p++;
    }

    /* Decode and store the name
     *
     * NOTE: If the buffer overflow error message changes, test_corrupted_attnamelen()
     *       in titerate.c will fail since it looks for it explicitly.
     */
    if (H5_IS_BUFFER_OVERFLOW(p, name_len, p_end))
        HGOTO_ERROR(H5E_OHDR, H5E_OVERFLOW, NULL, "ran off end of input buffer while decoding");
    if (NULL == (attr->shared->name = H5MM_strndup((const char *)p, name_len - 1)))
        HGOTO_ERROR(H5E_RESOURCE, H5E_NOSPACE, NULL, "memory allocation failed");

    /* Make an attempt to detect corrupted name or name length - HDFFV-10588 */
<<<<<<< HEAD
    if (name_len != (HDstrnlen(attr->shared->name, name_len) + 1))
=======
    if (name_len != (strnlen(attr->shared->name, name_len) + 1))
>>>>>>> 07347cc5
        HGOTO_ERROR(H5E_ATTR, H5E_CANTDECODE, NULL, "attribute name has different length than stored length");

    /* Determine pointer movement and check if it's valid */
    if (attr->shared->version < H5O_ATTR_VERSION_2)
        delta = H5O_ALIGN_OLD(name_len);
    else
        delta = name_len;
    if (H5_IS_BUFFER_OVERFLOW(p, delta, p_end))
        HGOTO_ERROR(H5E_OHDR, H5E_OVERFLOW, NULL, "ran off end of input buffer while decoding");
    p += delta;

    /* Decode the attribute's datatype */
    if (H5_IS_BUFFER_OVERFLOW(p, attr->shared->dt_size, p_end))
        HGOTO_ERROR(H5E_OHDR, H5E_OVERFLOW, NULL, "ran off end of input buffer while decoding");
    if (NULL == (attr->shared->dt = (H5T_t *)(H5O_MSG_DTYPE->decode)(
                     f, open_oh, ((flags & H5O_ATTR_FLAG_TYPE_SHARED) ? H5O_MSG_FLAG_SHARED : 0), ioflags,
                     attr->shared->dt_size, p)))
        HGOTO_ERROR(H5E_ATTR, H5E_CANTDECODE, NULL, "can't decode attribute datatype");

    /* Determine pointer movement and check if it's valid */
    if (attr->shared->version < H5O_ATTR_VERSION_2)
        delta = H5O_ALIGN_OLD(attr->shared->dt_size);
    else
        delta = attr->shared->dt_size;
    if (H5_IS_BUFFER_OVERFLOW(p, delta, p_end))
        HGOTO_ERROR(H5E_OHDR, H5E_OVERFLOW, NULL, "ran off end of input buffer while decoding");
    p += delta;

    /* Decode the attribute dataspace.  It can be shared in versions >= 3
     * What's actually shared, though, is only the extent.
     */
    if (NULL == (attr->shared->ds = H5FL_CALLOC(H5S_t)))
        HGOTO_ERROR(H5E_RESOURCE, H5E_NOSPACE, NULL, "memory allocation failed");

    /* Decode attribute's dataspace extent */
    if (H5_IS_BUFFER_OVERFLOW(p, attr->shared->ds_size, p_end))
        HGOTO_ERROR(H5E_OHDR, H5E_OVERFLOW, NULL, "ran off end of input buffer while decoding");
    if ((extent = (H5S_extent_t *)(H5O_MSG_SDSPACE->decode)(
             f, open_oh, ((flags & H5O_ATTR_FLAG_SPACE_SHARED) ? H5O_MSG_FLAG_SHARED : 0), ioflags,
             attr->shared->ds_size, p)) == NULL)
        HGOTO_ERROR(H5E_ATTR, H5E_CANTDECODE, NULL, "can't decode attribute dataspace");

    /* Copy the extent information to the dataspace */
    H5MM_memcpy(&(attr->shared->ds->extent), extent, sizeof(H5S_extent_t));

    /* Release temporary extent information */
    extent = H5FL_FREE(H5S_extent_t, extent);

    /* Default to entire dataspace being selected */
<<<<<<< HEAD
    if (H5S_select_all(attr->shared->ds, FALSE) < 0)
=======
    if (H5S_select_all(attr->shared->ds, false) < 0)
>>>>>>> 07347cc5
        HGOTO_ERROR(H5E_DATASPACE, H5E_CANTSET, NULL, "unable to set all selection");

    /* Determine pointer movement and check if it's valid */
    if (attr->shared->version < H5O_ATTR_VERSION_2)
        delta = H5O_ALIGN_OLD(attr->shared->ds_size);
    else
        delta = attr->shared->ds_size;
    if (H5_IS_BUFFER_OVERFLOW(p, delta, p_end))
        HGOTO_ERROR(H5E_OHDR, H5E_OVERFLOW, NULL, "ran off end of input buffer while decoding");
    p += delta;

    /* Get the datatype & dataspace sizes */
    if (0 == (dt_size = H5T_get_size(attr->shared->dt)))
        HGOTO_ERROR(H5E_ATTR, H5E_CANTGET, NULL, "unable to get datatype size");
    if ((sds_size = H5S_GET_EXTENT_NPOINTS(attr->shared->ds)) < 0)
        HGOTO_ERROR(H5E_ATTR, H5E_CANTGET, NULL, "unable to get dataspace size");
    ds_size = (hsize_t)sds_size;

    /* Compute the size of the data */
    H5_CHECKED_ASSIGN(attr->shared->data_size, size_t, ds_size * (hsize_t)dt_size, hsize_t);
    /* Check if multiplication has overflown */
    if ((attr->shared->data_size / dt_size) != ds_size)
        HGOTO_ERROR(H5E_RESOURCE, H5E_OVERFLOW, NULL, "data size exceeds addressable range");

    /* Get the data */
    if (attr->shared->data_size) {
        /* Ensure that data size doesn't exceed buffer size, in case of
         * it's being corrupted in the file
         */
        if (H5_IS_BUFFER_OVERFLOW(p, attr->shared->data_size, p_end))
            HGOTO_ERROR(H5E_OHDR, H5E_OVERFLOW, NULL, "ran off end of input buffer while decoding");

        if (NULL == (attr->shared->data = H5FL_BLK_MALLOC(attr_buf, attr->shared->data_size)))
            HGOTO_ERROR(H5E_RESOURCE, H5E_NOSPACE, NULL, "memory allocation failed");
        H5MM_memcpy(attr->shared->data, p, attr->shared->data_size);
    }

    /* Increment the reference count for this object header message in cache(compact
       storage) or for the object from dense storage. */
    attr->shared->nrefs++;

    /* Set return value */
    ret_value = attr;

done:
    if (NULL == ret_value) {
        if (attr) {
            if (attr->shared)
                if (H5A__shared_free(attr) < 0)
                    HDONE_ERROR(H5E_ATTR, H5E_CANTRELEASE, NULL, "can't release attribute info");
            attr = H5FL_FREE(H5A_t, attr);
        }
        if (extent)
            extent = H5FL_FREE(H5S_extent_t, extent);
    }

    FUNC_LEAVE_NOAPI(ret_value)
} /* end H5O__attr_decode() */

/*--------------------------------------------------------------------------
 NAME
    H5O__attr_encode
 PURPOSE
    Encode a simple attribute message
 USAGE
    herr_t H5O__attr_encode(f, p, mesg)
        H5F_t *f;         IN: pointer to the HDF5 file struct
        const uint8 *p;         IN: the raw information buffer
        const void *mesg;       IN: Pointer to the simple datatype struct
 RETURNS
    Non-negative on success/Negative on failure
 DESCRIPTION
        This function encodes the native memory form of the attribute
    message in the "raw" disk form.
--------------------------------------------------------------------------*/
static herr_t
H5O__attr_encode(H5F_t *f, uint8_t *p, const void *mesg)
{
    const H5A_t *attr = (const H5A_t *)mesg;
    size_t       name_len;        /* Attribute name length */
    htri_t       is_type_shared;  /* Flag to indicate that a shared datatype is used for this attribute */
    htri_t       is_space_shared; /* Flag to indicate that a shared dataspace is used for this attribute */
    unsigned     flags     = 0;   /* Attribute flags */
    herr_t       ret_value = SUCCEED; /* Return value */

    FUNC_ENTER_PACKAGE

    /* check args */
    assert(f);
    assert(p);
    assert(attr);

    /* Check whether datatype and dataspace are shared */
    if ((is_type_shared = H5O_msg_is_shared(H5O_DTYPE_ID, attr->shared->dt)) < 0)
        HGOTO_ERROR(H5E_OHDR, H5E_BADMESG, FAIL, "can't determine if datatype is shared");

    if ((is_space_shared = H5O_msg_is_shared(H5O_SDSPACE_ID, attr->shared->ds)) < 0)
        HGOTO_ERROR(H5E_OHDR, H5E_BADMESG, FAIL, "can't determine if dataspace is shared");

    /* Encode Version */
    *p++ = attr->shared->version;

    /* Set attribute flags if version >1 */
    if (attr->shared->version >= H5O_ATTR_VERSION_2) {
        flags = (is_type_shared ? H5O_ATTR_FLAG_TYPE_SHARED : 0);
        flags |= (is_space_shared ? H5O_ATTR_FLAG_SPACE_SHARED : 0);
        *p++ = (uint8_t)flags; /* Set flags for attribute */
    }                          /* end if */
    else
        *p++ = 0; /* Reserved, for version <2 */

    /*
     * Encode the lengths of the various parts of the attribute message. The
     * encoded lengths are exact but we pad each part except the data to be a
     * multiple of eight bytes (in the first version).
     */
    name_len = strlen(attr->shared->name) + 1;
    UINT16ENCODE(p, name_len);
    UINT16ENCODE(p, attr->shared->dt_size);
    UINT16ENCODE(p, attr->shared->ds_size);

    /* The character encoding for the attribute's name, in later versions */
    if (attr->shared->version >= H5O_ATTR_VERSION_3)
        *p++ = (uint8_t)attr->shared->encoding;

    /* Write the name including null terminator */
    H5MM_memcpy(p, attr->shared->name, name_len);
    if (attr->shared->version < H5O_ATTR_VERSION_2) {
        /* Pad to the correct number of bytes */
        memset(p + name_len, 0, H5O_ALIGN_OLD(name_len) - name_len);
        p += H5O_ALIGN_OLD(name_len);
    } /* end if */
    else
        p += name_len;

    /* encode the attribute datatype */
<<<<<<< HEAD
    if ((H5O_MSG_DTYPE->encode)(f, FALSE, p, attr->shared->dt) < 0)
=======
    if ((H5O_MSG_DTYPE->encode)(f, false, p, attr->shared->dt) < 0)
>>>>>>> 07347cc5
        HGOTO_ERROR(H5E_ATTR, H5E_CANTENCODE, FAIL, "can't encode attribute datatype");

    if (attr->shared->version < H5O_ATTR_VERSION_2) {
        memset(p + attr->shared->dt_size, 0, H5O_ALIGN_OLD(attr->shared->dt_size) - attr->shared->dt_size);
        p += H5O_ALIGN_OLD(attr->shared->dt_size);
    } /* end if */
    else
        p += attr->shared->dt_size;

    /* encode the attribute dataspace */
<<<<<<< HEAD
    if ((H5O_MSG_SDSPACE->encode)(f, FALSE, p, &(attr->shared->ds->extent)) < 0)
=======
    if ((H5O_MSG_SDSPACE->encode)(f, false, p, &(attr->shared->ds->extent)) < 0)
>>>>>>> 07347cc5
        HGOTO_ERROR(H5E_ATTR, H5E_CANTENCODE, FAIL, "can't encode attribute dataspace");

    if (attr->shared->version < H5O_ATTR_VERSION_2) {
        memset(p + attr->shared->ds_size, 0, H5O_ALIGN_OLD(attr->shared->ds_size) - attr->shared->ds_size);
        p += H5O_ALIGN_OLD(attr->shared->ds_size);
    } /* end if */
    else
        p += attr->shared->ds_size;

    /* Store attribute data.  If there's no data, store 0 as fill value. */
    if (attr->shared->data)
        H5MM_memcpy(p, attr->shared->data, attr->shared->data_size);
    else
        memset(p, 0, attr->shared->data_size);

done:
    FUNC_LEAVE_NOAPI(ret_value)
} /* end H5O__attr_encode() */

/*--------------------------------------------------------------------------
 NAME
    H5O__attr_copy
 PURPOSE
    Copies a message from MESG to DEST, allocating DEST if necessary.
 USAGE
    void *H5O__attr_copy(mesg, dest)
        const void *mesg;       IN: Pointer to the source attribute struct
        const void *dest;       IN: Pointer to the destination attribute struct
 RETURNS
    Pointer to DEST on success, NULL on failure
 DESCRIPTION
        This function copies a native (memory) attribute message,
    allocating the destination structure if necessary.
--------------------------------------------------------------------------*/
static void *
H5O__attr_copy(const void *_src, void *_dst)
{
    void *ret_value = NULL; /* Return value */

    FUNC_ENTER_PACKAGE

    /* check args */
    assert(_src);

    /* copy */
    if (NULL == (ret_value = (H5A_t *)H5A__copy((H5A_t *)_dst, (const H5A_t *)_src)))
        HGOTO_ERROR(H5E_ATTR, H5E_CANTINIT, NULL, "can't copy attribute");

done:
    FUNC_LEAVE_NOAPI(ret_value)
} /* end H5O__attr_copy() */

/*--------------------------------------------------------------------------
 NAME
    H5O__attr_size
 PURPOSE
    Return the raw message size in bytes
 USAGE
    size_t H5O__attr_size(f, mesg)
        H5F_t *f;         IN: pointer to the HDF5 file struct
        const void *mesg;     IN: Pointer to the source attribute struct
 RETURNS
    Size of message on success, 0 on failure
 DESCRIPTION
        This function returns the size of the raw attribute message on
    success.  (Not counting the message type or size fields, only the data
    portion of the message).  It doesn't take into account alignment.
--------------------------------------------------------------------------*/
static size_t
H5O__attr_size(const H5F_t H5_ATTR_UNUSED *f, const void *_mesg)
{
    const H5A_t *attr = (const H5A_t *)_mesg;
    size_t       name_len;
    size_t       ret_value = 0;

    FUNC_ENTER_PACKAGE_NOERR

    assert(attr);

    /* Common size information */
    ret_value = 1 + /*version               */
                1 + /*reserved/flags	*/
                2 + /*name size inc. null	*/
                2 + /*type size		*/
                2;  /*space size		*/

    /* Length of attribute name */
    name_len = strlen(attr->shared->name) + 1;

    /* Version-specific size information */
    if (attr->shared->version == H5O_ATTR_VERSION_1)
        ret_value += H5O_ALIGN_OLD(name_len) +              /*attribute name	*/
                     H5O_ALIGN_OLD(attr->shared->dt_size) + /*datatype		*/
                     H5O_ALIGN_OLD(attr->shared->ds_size) + /*dataspace		*/
                     attr->shared->data_size;               /*the data itself	*/
    else if (attr->shared->version == H5O_ATTR_VERSION_2)
        ret_value += name_len +               /*attribute name	*/
                     attr->shared->dt_size +  /*datatype		*/
                     attr->shared->ds_size +  /*dataspace		*/
                     attr->shared->data_size; /*the data itself	*/
    else if (attr->shared->version == H5O_ATTR_VERSION_3)
        ret_value += 1 +                      /*character encoding    */
                     name_len +               /*attribute name	*/
                     attr->shared->dt_size +  /*datatype		*/
                     attr->shared->ds_size +  /*dataspace		*/
                     attr->shared->data_size; /*the data itself	*/
    else
        assert(0 && "Bad attribute version");

    FUNC_LEAVE_NOAPI(ret_value)
} /* end H5O__attr_size() */

/*-------------------------------------------------------------------------
 * Function:    H5O__attr_reset
 *
 * Purpose:     Frees resources within a attribute message, but doesn't free
 *              the message itself.
 *
 * Return:      SUCCEED/FAIL
 *
 *-------------------------------------------------------------------------
 */
herr_t
H5O__attr_reset(void H5_ATTR_UNUSED *_mesg)
{
    FUNC_ENTER_PACKAGE_NOERR

    FUNC_LEAVE_NOAPI(SUCCEED)
} /* end H5O__attr_reset() */

/*-------------------------------------------------------------------------
 * Function:    H5O__attr_free
 *
 * Purpose:     Frees the message
 *
 * Return:      SUCCEED/FAIL
 *
 *-------------------------------------------------------------------------
 */
static herr_t
H5O__attr_free(void *mesg)
{
    H5A_t *attr      = (H5A_t *)mesg;
    herr_t ret_value = SUCCEED; /* Return value */

    FUNC_ENTER_PACKAGE

    assert(mesg);

    if (H5A__close(attr) < 0)
        HGOTO_ERROR(H5E_ATTR, H5E_CANTCLOSEOBJ, FAIL, "unable to close attribute object");

done:
    FUNC_LEAVE_NOAPI(ret_value)
} /* end H5O__attr_free() */

/*-------------------------------------------------------------------------
 * Function:    H5O__attr_delete
 *
 * Purpose:     Free file space referenced by message
 *
 * Return:      SUCCEED/FAIL
 *
 *-------------------------------------------------------------------------
 */
herr_t
H5O__attr_delete(H5F_t *f, H5O_t *oh, void *_mesg)
{
    H5A_t *attr      = (H5A_t *)_mesg;
    herr_t ret_value = SUCCEED; /* Return value */

    FUNC_ENTER_NOAPI_NOINIT

    /* check args */
    assert(f);
    assert(attr);

    /* Decrement reference count on datatype in file */
    if ((H5O_MSG_DTYPE->del)(f, oh, attr->shared->dt) < 0)
        HGOTO_ERROR(H5E_ATTR, H5E_LINKCOUNT, FAIL, "unable to adjust datatype link count");

    /* Decrement reference count on dataspace in file */
    if ((H5O_MSG_SDSPACE->del)(f, oh, attr->shared->ds) < 0)
        HGOTO_ERROR(H5E_ATTR, H5E_LINKCOUNT, FAIL, "unable to adjust dataspace link count");

done:
    FUNC_LEAVE_NOAPI(ret_value)
} /* end H5O__attr_delete() */

/*-------------------------------------------------------------------------
 * Function:    H5O__attr_link
 *
 * Purpose:     Increment reference count on any objects referenced by
 *              message
 *
 * Return:      SUCCEED/FAIL
 *
 *-------------------------------------------------------------------------
 */
herr_t
H5O__attr_link(H5F_t *f, H5O_t *oh, void *_mesg)
{
    H5A_t *attr      = (H5A_t *)_mesg;
    herr_t ret_value = SUCCEED; /* Return value */

    FUNC_ENTER_PACKAGE

    /* check args */
    assert(f);
    assert(attr);

    /* Re-share attribute's datatype and dataspace to increment their
     * reference count if they're shared.
     * Otherwise they may be deleted when the attribute
     * message is deleted.
     */
    /* Increment reference count on datatype & dataspace in file */
    if ((H5O_MSG_DTYPE->link)(f, oh, attr->shared->dt) < 0)
        HGOTO_ERROR(H5E_ATTR, H5E_LINKCOUNT, FAIL, "unable to adjust datatype link count");
    if ((H5O_MSG_SDSPACE->link)(f, oh, attr->shared->ds) < 0)
        HGOTO_ERROR(H5E_ATTR, H5E_LINKCOUNT, FAIL, "unable to adjust dataspace link count");

done:
    FUNC_LEAVE_NOAPI(ret_value)
} /* end H5O__attr_link() */

/*-------------------------------------------------------------------------
 * Function:    H5O__attr_pre_copy_file
 *
 * Purpose:     Perform any necessary actions before copying message between
 *              files for attribute messages.
 *
 * Return:      SUCCEED/FAIL
 *
 *-------------------------------------------------------------------------
 */
static herr_t
H5O__attr_pre_copy_file(H5F_t H5_ATTR_UNUSED *file_src, const void *native_src, bool *deleted,
                        const H5O_copy_t *cpy_info, void H5_ATTR_UNUSED *udata)
{
    const H5A_t *attr_src  = (const H5A_t *)native_src; /* Source attribute */
    herr_t       ret_value = SUCCEED;                   /* Return value */

    FUNC_ENTER_PACKAGE

    /* check args */
    assert(deleted);
    assert(cpy_info);
    assert(cpy_info->file_dst);

    /* Check to ensure that the version of the message to be copied does not exceed
     * the message version allowed by the destination file's high bound.
     */
    if (attr_src->shared->version > H5O_attr_ver_bounds[H5F_HIGH_BOUND(cpy_info->file_dst)])
        HGOTO_ERROR(H5E_OHDR, H5E_BADRANGE, FAIL, "attribute message version out of bounds");

    /* If we are not copying attributes into the destination file, indicate
     *  that this message should be deleted.
     */
    if (cpy_info->copy_without_attr)
        *deleted = true;

done:
    FUNC_LEAVE_NOAPI(ret_value)
} /* end H5O__attr_pre_copy_file() */

/*-------------------------------------------------------------------------
 * Function:    H5O__attr_copy_file
 *
 * Purpose:     Copies a message from _MESG to _DEST in file
 *
 * Return:      Success:        Ptr to _DEST
 *              Failure:        NULL
 *
 *-------------------------------------------------------------------------
 */
static void *
H5O__attr_copy_file(H5F_t *file_src, const H5O_msg_class_t H5_ATTR_UNUSED *mesg_type, void *native_src,
                    H5F_t *file_dst, bool *recompute_size, H5O_copy_t *cpy_info, void H5_ATTR_UNUSED *udata)
{
    void *ret_value = NULL; /* Return value */

    FUNC_ENTER_PACKAGE

    /* check args */
    assert(native_src);
    assert(file_dst);
    assert(cpy_info);
    assert(!cpy_info->copy_without_attr);

    /* Mark datatype as being on disk now.  This step used to be done in a lower level
     * by H5O_dtype_decode.  But it has been moved up.  Not an ideal place, but no better
     * place than here. */
    if (H5T_set_loc(((H5A_t *)native_src)->shared->dt, H5F_VOL_OBJ(file_src), H5T_LOC_DISK) < 0)
        HGOTO_ERROR(H5E_ATTR, H5E_CANTINIT, NULL, "invalid datatype location");

    if (NULL == (ret_value = H5A__attr_copy_file((H5A_t *)native_src, file_dst, recompute_size, cpy_info)))
        HGOTO_ERROR(H5E_ATTR, H5E_CANTCOPY, NULL, "can't copy attribute");

done:
    FUNC_LEAVE_NOAPI(ret_value)
} /* H5O__attr_copy_file() */

/*-------------------------------------------------------------------------
 * Function:    H5O__attr_post_copy_file
 *
 * Purpose:     Finish copying a message from between files.
 *              We have to copy the values of a reference attribute in the
 *              post copy because H5O_post_copy_file() fails at the case that
 *              an object may have a reference attribute that points to the
 *              object itself.
 *
 * Return:      SUCCEED/FAIL
 *
 *-------------------------------------------------------------------------
 */
static herr_t
H5O__attr_post_copy_file(const H5O_loc_t *src_oloc, const void *mesg_src, H5O_loc_t *dst_oloc, void *mesg_dst,
                         H5O_copy_t *cpy_info)
{
    herr_t ret_value = SUCCEED; /* Return value */

    FUNC_ENTER_PACKAGE

    if (H5A__attr_post_copy_file(src_oloc, (const H5A_t *)mesg_src, dst_oloc, (H5A_t *)mesg_dst, cpy_info) <
        0)
        HGOTO_ERROR(H5E_ATTR, H5E_CANTCOPY, FAIL, "can't copy attribute");

done:
    FUNC_LEAVE_NOAPI(ret_value)
} /* H5O__attr_post_copy_file() */

/*-------------------------------------------------------------------------
 * Function:    H5O__attr_get_crt_index
 *
 * Purpose:     Get creation index from the message
 *
 * Return:      SUCCEED/FAIL
 *
 *-------------------------------------------------------------------------
 */
static herr_t
H5O__attr_get_crt_index(const void *_mesg, H5O_msg_crt_idx_t *crt_idx /*out*/)
{
    const H5A_t *attr = (const H5A_t *)_mesg;

    FUNC_ENTER_PACKAGE_NOERR

    assert(attr);
    assert(crt_idx);

    /* Get the attribute's creation index */
    *crt_idx = attr->shared->crt_idx;

    FUNC_LEAVE_NOAPI(SUCCEED)
} /* end H5O__attr_get_crt_index() */

/*-------------------------------------------------------------------------
 * Function:    H5O__attr_set_crt_index
 *
 * Purpose:     Set creation index from the message
 *
 * Return:      SUCCEED/FAIL
 *
 *-------------------------------------------------------------------------
 */
static herr_t
H5O__attr_set_crt_index(void *_mesg, H5O_msg_crt_idx_t crt_idx)
{
    H5A_t *attr = (H5A_t *)_mesg;

    FUNC_ENTER_PACKAGE_NOERR

    assert(attr);

    /* Set the creation index */
    attr->shared->crt_idx = crt_idx;

    FUNC_LEAVE_NOAPI(SUCCEED)
} /* end H5O__attr_set_crt_index() */

/*--------------------------------------------------------------------------
 NAME
    H5O__attr_debug
 PURPOSE
    Prints debugging information for an attribute message
 USAGE
    void *H5O__attr_debug(f, mesg, stream, indent, fwidth)
        H5F_t *f;               IN: pointer to the HDF5 file struct
        const void *mesg;       IN: Pointer to the source attribute struct
        FILE *stream;           IN: Pointer to the stream for output data
        int indent;            IN: Amount to indent information by
        int fwidth;            IN: Field width (?)
 RETURNS
    Non-negative on success/Negative on failure
 DESCRIPTION
        This function prints debugging output to the stream passed as a
    parameter.
--------------------------------------------------------------------------*/
static herr_t
H5O__attr_debug(H5F_t *f, const void *_mesg, FILE *stream, int indent, int fwidth)
{
    const H5A_t *mesg = (const H5A_t *)_mesg;
    const char  *s;                   /* Temporary string pointer */
    char         buf[128];            /* Temporary string buffer */
    herr_t       ret_value = SUCCEED; /* Return value */

    FUNC_ENTER_PACKAGE

    /* check args */
    assert(f);
    assert(stream);
    assert(indent >= 0);
    assert(fwidth >= 0);

    fprintf(stream, "%*s%-*s \"%s\"\n", indent, "", fwidth, "Name:", mesg->shared->name);
    switch (mesg->shared->encoding) {
        case H5T_CSET_ASCII:
            s = "ASCII";
            break;

        case H5T_CSET_UTF8:
            s = "UTF-8";
            break;

        case H5T_CSET_RESERVED_2:
        case H5T_CSET_RESERVED_3:
        case H5T_CSET_RESERVED_4:
        case H5T_CSET_RESERVED_5:
        case H5T_CSET_RESERVED_6:
        case H5T_CSET_RESERVED_7:
        case H5T_CSET_RESERVED_8:
        case H5T_CSET_RESERVED_9:
        case H5T_CSET_RESERVED_10:
        case H5T_CSET_RESERVED_11:
        case H5T_CSET_RESERVED_12:
        case H5T_CSET_RESERVED_13:
        case H5T_CSET_RESERVED_14:
        case H5T_CSET_RESERVED_15:
            snprintf(buf, sizeof(buf), "H5T_CSET_RESERVED_%d", (int)(mesg->shared->encoding));
            s = buf;
            break;

        case H5T_CSET_ERROR:
        default:
            snprintf(buf, sizeof(buf), "Unknown character set: %d", (int)(mesg->shared->encoding));
            s = buf;
            break;
    } /* end switch */
    fprintf(stream, "%*s%-*s %s\n", indent, "", fwidth, "Character Set of Name:", s);
    fprintf(stream, "%*s%-*s %s\n", indent, "", fwidth,
            "Object opened:", mesg->obj_opened ? "TRUE" : "FALSE");
    fprintf(stream, "%*s%-*s %" PRIuHADDR "\n", indent, "", fwidth, "Object:", mesg->oloc.addr);

    /* Check for attribute creation order index on the attribute */
    if (mesg->shared->crt_idx != H5O_MAX_CRT_ORDER_IDX)
        fprintf(stream, "%*s%-*s %u\n", indent, "", fwidth,
                "Creation Index:", (unsigned)mesg->shared->crt_idx);

    fprintf(stream, "%*sDatatype...\n", indent, "");
    fprintf(stream, "%*s%-*s %lu\n", indent + 3, "", MAX(0, fwidth - 3),
            "Encoded Size:", (unsigned long)(mesg->shared->dt_size));
    if ((H5O_MSG_DTYPE->debug)(f, mesg->shared->dt, stream, indent + 3, MAX(0, fwidth - 3)) < 0)
        HGOTO_ERROR(H5E_OHDR, H5E_WRITEERROR, FAIL, "unable to display datatype message info");

    fprintf(stream, "%*sDataspace...\n", indent, "");
    fprintf(stream, "%*s%-*s %lu\n", indent + 3, "", MAX(0, fwidth - 3),
            "Encoded Size:", (unsigned long)(mesg->shared->ds_size));
    if (H5S_debug(f, mesg->shared->ds, stream, indent + 3, MAX(0, fwidth - 3)) < 0)
        HGOTO_ERROR(H5E_OHDR, H5E_WRITEERROR, FAIL, "unable to display dataspace message info");

done:
    FUNC_LEAVE_NOAPI(ret_value)
} /* end H5O__attr_debug() */<|MERGE_RESOLUTION|>--- conflicted
+++ resolved
@@ -193,11 +193,7 @@
         HGOTO_ERROR(H5E_RESOURCE, H5E_NOSPACE, NULL, "memory allocation failed");
 
     /* Make an attempt to detect corrupted name or name length - HDFFV-10588 */
-<<<<<<< HEAD
-    if (name_len != (HDstrnlen(attr->shared->name, name_len) + 1))
-=======
     if (name_len != (strnlen(attr->shared->name, name_len) + 1))
->>>>>>> 07347cc5
         HGOTO_ERROR(H5E_ATTR, H5E_CANTDECODE, NULL, "attribute name has different length than stored length");
 
     /* Determine pointer movement and check if it's valid */
@@ -247,11 +243,7 @@
     extent = H5FL_FREE(H5S_extent_t, extent);
 
     /* Default to entire dataspace being selected */
-<<<<<<< HEAD
-    if (H5S_select_all(attr->shared->ds, FALSE) < 0)
-=======
     if (H5S_select_all(attr->shared->ds, false) < 0)
->>>>>>> 07347cc5
         HGOTO_ERROR(H5E_DATASPACE, H5E_CANTSET, NULL, "unable to set all selection");
 
     /* Determine pointer movement and check if it's valid */
@@ -388,11 +380,7 @@
         p += name_len;
 
     /* encode the attribute datatype */
-<<<<<<< HEAD
-    if ((H5O_MSG_DTYPE->encode)(f, FALSE, p, attr->shared->dt) < 0)
-=======
     if ((H5O_MSG_DTYPE->encode)(f, false, p, attr->shared->dt) < 0)
->>>>>>> 07347cc5
         HGOTO_ERROR(H5E_ATTR, H5E_CANTENCODE, FAIL, "can't encode attribute datatype");
 
     if (attr->shared->version < H5O_ATTR_VERSION_2) {
@@ -403,11 +391,7 @@
         p += attr->shared->dt_size;
 
     /* encode the attribute dataspace */
-<<<<<<< HEAD
-    if ((H5O_MSG_SDSPACE->encode)(f, FALSE, p, &(attr->shared->ds->extent)) < 0)
-=======
     if ((H5O_MSG_SDSPACE->encode)(f, false, p, &(attr->shared->ds->extent)) < 0)
->>>>>>> 07347cc5
         HGOTO_ERROR(H5E_ATTR, H5E_CANTENCODE, FAIL, "can't encode attribute dataspace");
 
     if (attr->shared->version < H5O_ATTR_VERSION_2) {
