/* * * * * * * * * * * * * * * * * * * * * * * * * * * * * * * * * * * * * * *
 * Copyright by The HDF Group.                                               *
 * Copyright by the Board of Trustees of the University of Illinois.         *
 * All rights reserved.                                                      *
 *                                                                           *
 * This file is part of HDF5.  The full HDF5 copyright notice, including     *
 * terms governing use, modification, and redistribution, is contained in    *
 * the COPYING file, which can be found at the root of the source code       *
 * distribution tree, or in https://support.hdfgroup.org/ftp/HDF5/releases.  *
 * If you do not have access to either file, you may request a copy from     *
 * help@hdfgroup.org.                                                        *
 * * * * * * * * * * * * * * * * * * * * * * * * * * * * * * * * * * * * * * */

/*
 * Programmer:	Quincey Koziol
 *		Friday, November 16, 2001
 *
 * Purpose:	This file contains declarations which are visible only within
 *		the H5P package.  Source files outside the H5P package should
 *		include H5Pprivate.h instead.
 */
#if !(defined H5P_FRIEND || defined H5P_MODULE)
#error "Do not include this file outside the H5P package!"
#endif

#ifndef _H5Ppkg_H
#define _H5Ppkg_H

/* Get package's private header */
#include "H5Pprivate.h"

/* Other private headers needed by this file */
#include "H5SLprivate.h" /* Skip lists				*/

/**************************/
/* Package Private Macros */
/**************************/

/****************************/
/* Package Private Typedefs */
/****************************/

/* Define enum for type of object that property is within */
typedef enum {
    H5P_PROP_WITHIN_UNKNOWN = 0, /* Property container is unknown */
    H5P_PROP_WITHIN_LIST,        /* Property is within a list */
    H5P_PROP_WITHIN_CLASS        /* Property is within a class */
} H5P_prop_within_t;

/* Define enum for modifications to class */
typedef enum {
    H5P_MOD_ERR = (-1), /* Indicate an error */
    H5P_MOD_INC_CLS,    /* Increment the dependent class count*/
    H5P_MOD_DEC_CLS,    /* Decrement the dependent class count*/
    H5P_MOD_INC_LST,    /* Increment the dependent list count*/
    H5P_MOD_DEC_LST,    /* Decrement the dependent list count*/
    H5P_MOD_INC_REF,    /* Increment the ID reference count*/
    H5P_MOD_DEC_REF,    /* Decrement the ID reference count*/
    H5P_MOD_MAX         /* Upper limit on class modifications */
} H5P_class_mod_t;

/* Define structure to hold property information */
typedef struct H5P_genprop_t {
    /* Values for this property */
    char *            name;        /* Name of property */
    size_t            size;        /* Size of property value */
    void *            value;       /* Pointer to property value */
    H5P_prop_within_t type;        /* Type of object the property is within */
    hbool_t           shared_name; /* Whether the name is shared or not */

    /* Callback function pointers & info */
    H5P_prp_create_func_t  create; /* Function to call when a property is created */
    H5P_prp_set_func_t     set;    /* Function to call when a property value is set */
    H5P_prp_get_func_t     get;    /* Function to call when a property value is retrieved */
    H5P_prp_encode_func_t  encode; /* Function to call when a property is encoded */
    H5P_prp_decode_func_t  decode; /* Function to call when a property is decoded */
    H5P_prp_delete_func_t  del;    /* Function to call when a property is deleted */
    H5P_prp_copy_func_t    copy;   /* Function to call when a property is copied */
    H5P_prp_compare_func_t cmp;    /* Function to call when a property is compared */
    H5P_prp_close_func_t   close;  /* Function to call when a property is closed */
} H5P_genprop_t;

/* Define structure to hold class information */
struct H5P_genclass_t {
    struct H5P_genclass_t *parent; /* Pointer to parent class */
    char *                 name;   /* Name of property list class */
    H5P_plist_type_t       type;   /* Type of property */
    size_t                 nprops; /* Number of properties in class */
<<<<<<< HEAD
    unsigned
        plists; /* Number of property lists that have been created since the last modification to the class */
=======
    unsigned plists;  /* Number of property lists that have been created since the last modification to the class */
>>>>>>> 5ff09ae9
    unsigned classes; /* Number of classes that have been derived since the last modification to the class */
    unsigned ref_count; /* Number of outstanding ID's open on this class object */
    hbool_t  deleted;  /* Whether this class has been deleted and is waiting for dependent classes & proplists
                          to close */
    unsigned revision; /* Revision number of a particular class (global) */
    H5SL_t * props;    /* Skip list containing properties */

    /* Callback function pointers & info */
    H5P_cls_create_func_t create_func; /* Function to call when a property list is created */
    void *                create_data; /* Pointer to user data to pass along to create callback */
    H5P_cls_copy_func_t   copy_func;   /* Function to call when a property list is copied */
    void *                copy_data;   /* Pointer to user data to pass along to copy callback */
    H5P_cls_close_func_t  close_func;  /* Function to call when a property list is closed */
    void *                close_data;  /* Pointer to user data to pass along to close callback */
};

/* Define structure to hold property list information */
struct H5P_genplist_t {
    H5P_genclass_t *pclass;     /* Pointer to class info */
    hid_t           plist_id;   /* Copy of the property list ID (for use in close callback) */
    size_t          nprops;     /* Number of properties in class */
    hbool_t         class_init; /* Whether the class initialization callback finished successfully */
    H5SL_t *        del;        /* Skip list containing names of deleted properties */
    H5SL_t *        props;      /* Skip list containing properties */
};

/* Property list/class iterator callback function pointer */
typedef int (*H5P_iterate_int_t)(H5P_genprop_t *prop, void *udata);

/* Forward declarations (for prototypes & struct definitions) */
struct H5Z_filter_info_t;

/*****************************/
/* Package Private Variables */
/*****************************/

/******************************/
/* Package Private Prototypes */
/******************************/

/* Private functions, not part of the publicly documented API */
H5_DLL H5P_genclass_t *H5P__create_class(H5P_genclass_t *par_class, const char *name, H5P_plist_type_t type,
                                         H5P_cls_create_func_t cls_create, void *create_data,
                                         H5P_cls_copy_func_t cls_copy, void *copy_data,
                                         H5P_cls_close_func_t cls_close, void *close_data);
H5_DLL H5P_genclass_t *H5P__copy_pclass(H5P_genclass_t *pclass);
H5_DLL herr_t H5P__register_real(H5P_genclass_t *pclass, const char *name, size_t size, const void *def_value,
                                 H5P_prp_create_func_t prp_create, H5P_prp_set_func_t prp_set,
                                 H5P_prp_get_func_t prp_get, H5P_prp_encode_func_t prp_encode,
                                 H5P_prp_decode_func_t prp_decode, H5P_prp_delete_func_t prp_delete,
                                 H5P_prp_copy_func_t prp_copy, H5P_prp_compare_func_t prp_cmp,
                                 H5P_prp_close_func_t prp_close);
H5_DLL herr_t H5P__register(H5P_genclass_t **pclass, const char *name, size_t size, const void *def_value,
                            H5P_prp_create_func_t prp_create, H5P_prp_set_func_t prp_set,
                            H5P_prp_get_func_t prp_get, H5P_prp_encode_func_t prp_encode,
                            H5P_prp_decode_func_t prp_decode, H5P_prp_delete_func_t prp_delete,
                            H5P_prp_copy_func_t prp_copy, H5P_prp_compare_func_t prp_cmp,
                            H5P_prp_close_func_t prp_close);
H5_DLL herr_t H5P__add_prop(H5SL_t *props, H5P_genprop_t *prop);
H5_DLL herr_t H5P__access_class(H5P_genclass_t *pclass, H5P_class_mod_t mod);
H5_DLL herr_t H5P__class_get(const H5P_genclass_t *pclass, const char *name, void *value);
H5_DLL herr_t H5P__class_set(const H5P_genclass_t *pclass, const char *name, const void *value);
H5_DLL htri_t H5P__exist_pclass(H5P_genclass_t *pclass, const char *name);
H5_DLL herr_t H5P__get_size_plist(const H5P_genplist_t *plist, const char *name, size_t *size);
H5_DLL herr_t H5P__get_size_pclass(H5P_genclass_t *pclass, const char *name, size_t *size);
H5_DLL herr_t H5P__get_nprops_plist(const H5P_genplist_t *plist, size_t *nprops);
H5_DLL int    H5P__cmp_class(const H5P_genclass_t *pclass1, const H5P_genclass_t *pclass2);
H5_DLL herr_t H5P__cmp_plist(const H5P_genplist_t *plist1, const H5P_genplist_t *plist2, int *cmp_ret);
H5_DLL int    H5P__iterate_plist(const H5P_genplist_t *plist, hbool_t iter_all_prop, int *idx,
                                 H5P_iterate_int_t iter_func, void *iter_data);
H5_DLL int    H5P__iterate_pclass(const H5P_genclass_t *pclass, int *idx, H5P_iterate_int_t iter_func,
                                  void *iter_data);
H5_DLL herr_t H5P__copy_prop_plist(hid_t dst_id, hid_t src_id, const char *name);
H5_DLL herr_t H5P__copy_prop_pclass(hid_t dst_id, hid_t src_id, const char *name);
H5_DLL herr_t H5P__unregister(H5P_genclass_t *pclass, const char *name);
H5_DLL char * H5P__get_class_path(H5P_genclass_t *pclass);
H5_DLL H5P_genclass_t *H5P__open_class_path(const char *path);
H5_DLL H5P_genclass_t *H5P__get_class_parent(const H5P_genclass_t *pclass);
H5_DLL herr_t          H5P__close_class(H5P_genclass_t *pclass);
H5_DLL H5P_genprop_t *H5P__find_prop_plist(const H5P_genplist_t *plist, const char *name);
H5_DLL hid_t          H5P__new_plist_of_type(H5P_plist_type_t type);

/* Encode/decode routines */
H5_DLL herr_t H5P__encode(const H5P_genplist_t *plist, hbool_t enc_all_prop, void *buf, size_t *nalloc);
H5_DLL hid_t  H5P__decode(const void *buf);
H5_DLL herr_t H5P__encode_hsize_t(const void *value, void **_pp, size_t *size);
H5_DLL herr_t H5P__encode_size_t(const void *value, void **_pp, size_t *size);
H5_DLL herr_t H5P__encode_unsigned(const void *value, void **_pp, size_t *size);
H5_DLL herr_t H5P__encode_uint8_t(const void *value, void **_pp, size_t *size);
H5_DLL herr_t H5P__encode_hbool_t(const void *value, void **_pp, size_t *size);
H5_DLL herr_t H5P__encode_double(const void *value, void **_pp, size_t *size);
H5_DLL herr_t H5P__decode_hsize_t(const void **_pp, void *value);
H5_DLL herr_t H5P__decode_size_t(const void **_pp, void *value);
H5_DLL herr_t H5P__decode_unsigned(const void **_pp, void *value);
H5_DLL herr_t H5P__decode_uint8_t(const void **_pp, void *value);
H5_DLL herr_t H5P__decode_hbool_t(const void **_pp, void *value);
H5_DLL herr_t H5P__decode_double(const void **_pp, void *value);
H5_DLL herr_t H5P__encode_coll_md_read_flag_t(const void *value, void **_pp, size_t *size);
H5_DLL herr_t H5P__decode_coll_md_read_flag_t(const void **_pp, void *value);

/* Private OCPL routines */
H5_DLL herr_t H5P__get_filter(const struct H5Z_filter_info_t *filter, unsigned int *flags, size_t *cd_nelmts,
                              unsigned cd_values[], size_t namelen, char name[], unsigned *filter_config);

/* Testing functions */
#ifdef H5P_TESTING
H5_DLL char *H5P__get_class_path_test(hid_t pclass_id);
H5_DLL hid_t H5P__open_class_path_test(const char *path);
#endif /* H5P_TESTING */

#endif /* _H5Ppkg_H */<|MERGE_RESOLUTION|>--- conflicted
+++ resolved
@@ -86,12 +86,7 @@
     char *                 name;   /* Name of property list class */
     H5P_plist_type_t       type;   /* Type of property */
     size_t                 nprops; /* Number of properties in class */
-<<<<<<< HEAD
-    unsigned
-        plists; /* Number of property lists that have been created since the last modification to the class */
-=======
     unsigned plists;  /* Number of property lists that have been created since the last modification to the class */
->>>>>>> 5ff09ae9
     unsigned classes; /* Number of classes that have been derived since the last modification to the class */
     unsigned ref_count; /* Number of outstanding ID's open on this class object */
     hbool_t  deleted;  /* Whether this class has been deleted and is waiting for dependent classes & proplists
