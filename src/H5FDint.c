--- conflicted
+++ resolved
@@ -45,8 +45,6 @@
 /* Length of sequence lists requested from dataspace selections */
 #define H5FD_SEQ_LIST_LEN 128
 
-<<<<<<< HEAD
-=======
 /* Length of stack allocated arrays for building vector I/O operations.
  * Corresponds to the number of contiguous blocks in a selection I/O operation.
  * If more space is needed dynamic allocation will be used instead. */
@@ -58,7 +56,6 @@
  * space is needed dynamic allocation will be used instead */
 #define H5FD_LOCAL_SEL_ARR_LEN 8
 
->>>>>>> 80f9af14
 /******************/
 /* Local Typedefs */
 /******************/
@@ -551,11 +548,7 @@
  *
  *              Note that it is not in general possible to convert a
  *              vector write into a selection write, because each element
-<<<<<<< HEAD
- *              in the vector read may have a different memory type.
-=======
  *              in the vector write may have a different memory type.
->>>>>>> 80f9af14
  *              In contrast, selection writes are of a single type.
  *
  * Return:      Success:    SUCCEED
@@ -759,38 +752,6 @@
                                H5S_t **mem_spaces, H5S_t **file_spaces, haddr_t offsets[],
                                size_t element_sizes[], void *bufs[] /* out */)
 {
-<<<<<<< HEAD
-    hbool_t        extend_sizes = FALSE;
-    hbool_t        extend_bufs  = FALSE;
-    uint32_t       i;
-    size_t         element_size;
-    void *         buf;
-    hbool_t        use_vector = FALSE;
-    haddr_t        addrs_static[8];
-    haddr_t *      addrs = addrs_static;
-    size_t         sizes_static[8];
-    size_t *       sizes = sizes_static;
-    void *         vec_bufs_static[8];
-    void **        vec_bufs = vec_bufs_static;
-    hsize_t        file_off[H5FD_SEQ_LIST_LEN];
-    size_t         file_len[H5FD_SEQ_LIST_LEN];
-    hsize_t        mem_off[H5FD_SEQ_LIST_LEN];
-    size_t         mem_len[H5FD_SEQ_LIST_LEN];
-    size_t         file_seq_i;
-    size_t         mem_seq_i;
-    size_t         file_nseq;
-    size_t         mem_nseq;
-    size_t         io_len;
-    size_t         nelmts;
-    hssize_t       hss_nelmts;
-    size_t         seq_nelem;
-    H5S_sel_iter_t file_iter;
-    H5S_sel_iter_t mem_iter;
-    H5FD_mem_t     types[2]       = {type, H5FD_MEM_NOLIST};
-    size_t         vec_arr_nalloc = sizeof(addrs_static) / sizeof(addrs_static[0]);
-    size_t         vec_arr_nused  = 0;
-    herr_t         ret_value      = SUCCEED;
-=======
     hbool_t         extend_sizes = FALSE;
     hbool_t         extend_bufs  = FALSE;
     uint32_t        i;
@@ -823,18 +784,12 @@
     size_t          vec_arr_nalloc = H5FD_LOCAL_VECTOR_LEN;
     size_t          vec_arr_nused  = 0;
     herr_t          ret_value      = SUCCEED;
->>>>>>> 80f9af14
 
     FUNC_ENTER_NOAPI(FAIL)
 
     /* Sanity checks */
     HDassert(file);
     HDassert(file->cls);
-<<<<<<< HEAD
-    HDassert(vec_arr_nalloc == sizeof(sizes_static) / sizeof(sizes_static[0]));
-    HDassert(vec_arr_nalloc == sizeof(vec_bufs_static) / sizeof(vec_bufs_static[0]));
-=======
->>>>>>> 80f9af14
     HDassert(mem_spaces);
     HDassert(file_spaces);
     HDassert(offsets);
@@ -849,15 +804,12 @@
     /* Check if we're using vector I/O */
     use_vector = file->cls->read_vector != NULL;
 
-<<<<<<< HEAD
-=======
     /* Allocate sequence lists for memory and file spaces */
     if (NULL == (file_iter = H5FL_MALLOC(H5S_sel_iter_t)))
         HGOTO_ERROR(H5E_VFL, H5E_CANTALLOC, FAIL, "couldn't allocate file selection iterator")
     if (NULL == (mem_iter = H5FL_MALLOC(H5S_sel_iter_t)))
         HGOTO_ERROR(H5E_VFL, H5E_CANTALLOC, FAIL, "couldn't allocate memory selection iterator")
 
->>>>>>> 80f9af14
     /* Loop over dataspaces */
     for (i = 0; i < count; i++) {
 
@@ -891,19 +843,12 @@
         }
 
         /* Initialize sequence lists for memory and file spaces */
-<<<<<<< HEAD
-        if (H5S_select_iter_init(&file_iter, file_spaces[i], element_size, 0) < 0)
-            HGOTO_ERROR(H5E_VFL, H5E_CANTINIT, FAIL, "can't initialize sequence list for file space")
-        if (H5S_select_iter_init(&mem_iter, mem_spaces[i], element_size, 0) < 0)
-            HGOTO_ERROR(H5E_VFL, H5E_CANTINIT, FAIL, "can't initialize sequence list for memory space")
-=======
         if (H5S_select_iter_init(file_iter, file_spaces[i], element_size, 0) < 0)
             HGOTO_ERROR(H5E_VFL, H5E_CANTINIT, FAIL, "can't initialize sequence list for file space")
         file_iter_init = TRUE;
         if (H5S_select_iter_init(mem_iter, mem_spaces[i], element_size, 0) < 0)
             HGOTO_ERROR(H5E_VFL, H5E_CANTINIT, FAIL, "can't initialize sequence list for memory space")
         mem_iter_init = TRUE;
->>>>>>> 80f9af14
 
         /* Get the number of elements in selection */
         if ((hss_nelmts = (hssize_t)H5S_GET_SELECT_NPOINTS(file_spaces[i])) < 0)
@@ -930,11 +875,7 @@
         while (file_seq_i < file_nseq || nelmts > 0) {
             /* Fill/refill file sequence list if necessary */
             if (file_seq_i == H5FD_SEQ_LIST_LEN) {
-<<<<<<< HEAD
-                if (H5S_SELECT_ITER_GET_SEQ_LIST(&file_iter, H5FD_SEQ_LIST_LEN, SIZE_MAX, &file_nseq,
-=======
                 if (H5S_SELECT_ITER_GET_SEQ_LIST(file_iter, H5FD_SEQ_LIST_LEN, SIZE_MAX, &file_nseq,
->>>>>>> 80f9af14
                                                  &seq_nelem, file_off, file_len) < 0)
                     HGOTO_ERROR(H5E_INTERNAL, H5E_UNSUPPORTED, FAIL, "sequence length generation failed")
                 HDassert(file_nseq > 0);
@@ -946,13 +887,8 @@
 
             /* Fill/refill memory sequence list if necessary */
             if (mem_seq_i == H5FD_SEQ_LIST_LEN) {
-<<<<<<< HEAD
-                if (H5S_SELECT_ITER_GET_SEQ_LIST(&mem_iter, H5FD_SEQ_LIST_LEN, SIZE_MAX, &mem_nseq,
-                                                 &seq_nelem, mem_off, mem_len) < 0)
-=======
                 if (H5S_SELECT_ITER_GET_SEQ_LIST(mem_iter, H5FD_SEQ_LIST_LEN, SIZE_MAX, &mem_nseq, &seq_nelem,
                                                  mem_off, mem_len) < 0)
->>>>>>> 80f9af14
                     HGOTO_ERROR(H5E_INTERNAL, H5E_UNSUPPORTED, FAIL, "sequence length generation failed")
                 HDassert(mem_nseq > 0);
 
@@ -968,20 +904,6 @@
                 /* Check if we need to extend the arrays */
                 if (vec_arr_nused == vec_arr_nalloc) {
                     /* Check if we're using the static arrays */
-<<<<<<< HEAD
-                    if (addrs == addrs_static) {
-                        HDassert(sizes == sizes_static);
-                        HDassert(vec_bufs == vec_bufs_static);
-
-                        /* Allocate dynamic arrays */
-                        if (NULL == (addrs = H5MM_malloc(sizeof(addrs_static) * 2)))
-                            HGOTO_ERROR(H5E_RESOURCE, H5E_CANTALLOC, FAIL,
-                                        "memory allocation failed for address list")
-                        if (NULL == (sizes = H5MM_malloc(sizeof(sizes_static) * 2)))
-                            HGOTO_ERROR(H5E_RESOURCE, H5E_CANTALLOC, FAIL,
-                                        "memory allocation failed for size list")
-                        if (NULL == (vec_bufs = H5MM_malloc(sizeof(vec_bufs_static) * 2)))
-=======
                     if (addrs == addrs_local) {
                         HDassert(sizes == sizes_local);
                         HDassert(vec_bufs == vec_bufs_local);
@@ -994,20 +916,13 @@
                             HGOTO_ERROR(H5E_RESOURCE, H5E_CANTALLOC, FAIL,
                                         "memory allocation failed for size list")
                         if (NULL == (vec_bufs = H5MM_malloc(sizeof(vec_bufs_local) * 2)))
->>>>>>> 80f9af14
                             HGOTO_ERROR(H5E_RESOURCE, H5E_CANTALLOC, FAIL,
                                         "memory allocation failed for buffer list")
 
                         /* Copy the existing data */
-<<<<<<< HEAD
-                        (void)H5MM_memcpy(addrs, addrs_static, sizeof(addrs_static));
-                        (void)H5MM_memcpy(sizes, sizes_static, sizeof(sizes_static));
-                        (void)H5MM_memcpy(vec_bufs, vec_bufs_static, sizeof(vec_bufs_static));
-=======
                         (void)H5MM_memcpy(addrs, addrs_local, sizeof(addrs_local));
                         (void)H5MM_memcpy(sizes, sizes_local, sizeof(sizes_local));
                         (void)H5MM_memcpy(vec_bufs, vec_bufs_local, sizeof(vec_bufs_local));
->>>>>>> 80f9af14
                     }
                     else {
                         void *tmp_ptr;
@@ -1061,27 +976,17 @@
             }
         }
 
-<<<<<<< HEAD
-=======
         /* Make sure both memory and file sequences terminated at the same time */
->>>>>>> 80f9af14
         if (mem_seq_i < mem_nseq)
             HGOTO_ERROR(H5E_INTERNAL, H5E_BADVALUE, FAIL, "file selection terminated before memory selection")
 
         /* Terminate iterators */
-<<<<<<< HEAD
-        if (H5S_SELECT_ITER_RELEASE(&file_iter) < 0)
-            HGOTO_ERROR(H5E_INTERNAL, H5E_CANTFREE, FAIL, "can't release file selection iterator")
-        if (H5S_SELECT_ITER_RELEASE(&mem_iter) < 0)
-            HGOTO_ERROR(H5E_INTERNAL, H5E_CANTFREE, FAIL, "can't release memory selection iterator")
-=======
         if (H5S_SELECT_ITER_RELEASE(file_iter) < 0)
             HGOTO_ERROR(H5E_INTERNAL, H5E_CANTFREE, FAIL, "can't release file selection iterator")
         file_iter_init = FALSE;
         if (H5S_SELECT_ITER_RELEASE(mem_iter) < 0)
             HGOTO_ERROR(H5E_INTERNAL, H5E_CANTFREE, FAIL, "can't release memory selection iterator")
         mem_iter_init = FALSE;
->>>>>>> 80f9af14
     }
 
     /* Issue vector read call if appropriate */
@@ -1093,15 +998,6 @@
     }
 
 done:
-<<<<<<< HEAD
-    /* Cleanup */
-    if (use_vector) {
-        if (addrs != addrs_static)
-            addrs = H5MM_xfree(addrs);
-        if (sizes != sizes_static)
-            sizes = H5MM_xfree(sizes);
-        if (vec_bufs != vec_bufs_static)
-=======
     /* Terminate and free iterators */
     if (file_iter) {
         if (file_iter_init && H5S_SELECT_ITER_RELEASE(file_iter) < 0)
@@ -1121,20 +1017,13 @@
         if (sizes != sizes_local)
             sizes = H5MM_xfree(sizes);
         if (vec_bufs != vec_bufs_local)
->>>>>>> 80f9af14
             vec_bufs = H5MM_xfree(vec_bufs);
     }
 
     /* Make sure we cleaned up */
-<<<<<<< HEAD
-    HDassert(!addrs || addrs == addrs_static);
-    HDassert(!sizes || sizes == sizes_static);
-    HDassert(!vec_bufs || vec_bufs == vec_bufs_static);
-=======
     HDassert(!addrs || addrs == addrs_local);
     HDassert(!sizes || sizes == sizes_local);
     HDassert(!vec_bufs || vec_bufs == vec_bufs_local);
->>>>>>> 80f9af14
 
     FUNC_LEAVE_NOAPI(ret_value)
 } /* end H5FD__read_selection_translate() */
@@ -1185,17 +1074,10 @@
                     haddr_t offsets[], size_t element_sizes[], void *bufs[] /* out */)
 {
     hbool_t  offsets_cooked = FALSE;
-<<<<<<< HEAD
-    hid_t    mem_space_ids_static[8];
-    hid_t *  mem_space_ids = mem_space_ids_static;
-    hid_t    file_space_ids_static[8];
-    hid_t *  file_space_ids = file_space_ids_static;
-=======
     hid_t    mem_space_ids_local[H5FD_LOCAL_SEL_ARR_LEN];
     hid_t *  mem_space_ids = mem_space_ids_local;
     hid_t    file_space_ids_local[H5FD_LOCAL_SEL_ARR_LEN];
     hid_t *  file_space_ids = file_space_ids_local;
->>>>>>> 80f9af14
     uint32_t num_spaces     = 0;
     hid_t    dxpl_id        = H5I_INVALID_HID; /* DXPL for operation */
     uint32_t i;
@@ -1270,15 +1152,9 @@
 
     /* if the underlying VFD supports selection read, make the call */
     if (file->cls->read_selection) {
-<<<<<<< HEAD
-        /* Allocate array of space IDs if necessary, otherwise use static
-         * buffers */
-        if (count > sizeof(mem_space_ids_static) / sizeof(mem_space_ids_static[0])) {
-=======
         /* Allocate array of space IDs if necessary, otherwise use local
          * buffers */
         if (count > sizeof(mem_space_ids_local) / sizeof(mem_space_ids_local[0])) {
->>>>>>> 80f9af14
             if (NULL == (mem_space_ids = H5MM_malloc(count * sizeof(hid_t))))
                 HGOTO_ERROR(H5E_RESOURCE, H5E_CANTALLOC, FAIL, "memory allocation failed for dataspace list")
             if (NULL == (file_space_ids = H5MM_malloc(count * sizeof(hid_t))))
@@ -1329,15 +1205,9 @@
         if (H5I_dec_app_ref(file_space_ids[i]) < 0)
             HDONE_ERROR(H5E_VFL, H5E_CANTDEC, FAIL, "problem freeing id")
     }
-<<<<<<< HEAD
-    if (mem_space_ids != mem_space_ids_static)
-        mem_space_ids = H5MM_xfree(mem_space_ids);
-    if (file_space_ids != file_space_ids_static)
-=======
     if (mem_space_ids != mem_space_ids_local)
         mem_space_ids = H5MM_xfree(mem_space_ids);
     if (file_space_ids != file_space_ids_local)
->>>>>>> 80f9af14
         file_space_ids = H5MM_xfree(file_space_ids);
 
     FUNC_LEAVE_NOAPI(ret_value)
@@ -1369,17 +1239,10 @@
                        void *bufs[] /* out */)
 {
     hbool_t  offsets_cooked = FALSE;
-<<<<<<< HEAD
-    H5S_t *  mem_spaces_static[8];
-    H5S_t ** mem_spaces = mem_spaces_static;
-    H5S_t *  file_spaces_static[8];
-    H5S_t ** file_spaces = file_spaces_static;
-=======
     H5S_t *  mem_spaces_local[H5FD_LOCAL_SEL_ARR_LEN];
     H5S_t ** mem_spaces = mem_spaces_local;
     H5S_t *  file_spaces_local[H5FD_LOCAL_SEL_ARR_LEN];
     H5S_t ** file_spaces = file_spaces_local;
->>>>>>> 80f9af14
     hid_t    dxpl_id     = H5I_INVALID_HID; /* DXPL for operation */
     uint32_t i;
     herr_t   ret_value = SUCCEED; /* Return value */
@@ -1462,15 +1325,9 @@
          * or vector read calls.
          */
 
-<<<<<<< HEAD
-        /* Allocate arrays of space objects if necessary, otherwise use static
-         * buffers */
-        if (count > sizeof(mem_spaces_static) / sizeof(mem_spaces_static[0])) {
-=======
         /* Allocate arrays of space objects if necessary, otherwise use local
          * buffers */
         if (count > sizeof(mem_spaces_local) / sizeof(mem_spaces_local[0])) {
->>>>>>> 80f9af14
             if (NULL == (mem_spaces = H5MM_malloc(count * sizeof(H5S_t *))))
                 HGOTO_ERROR(H5E_RESOURCE, H5E_CANTALLOC, FAIL, "memory allocation failed for dataspace list")
             if (NULL == (file_spaces = H5MM_malloc(count * sizeof(H5S_t *))))
@@ -1504,15 +1361,9 @@
     }
 
     /* Cleanup dataspace arrays */
-<<<<<<< HEAD
-    if (mem_spaces != mem_spaces_static)
-        mem_spaces = H5MM_xfree(mem_spaces);
-    if (file_spaces != file_spaces_static)
-=======
     if (mem_spaces != mem_spaces_local)
         mem_spaces = H5MM_xfree(mem_spaces);
     if (file_spaces != file_spaces_local)
->>>>>>> 80f9af14
         file_spaces = H5MM_xfree(file_spaces);
 
     FUNC_LEAVE_NOAPI(ret_value)
@@ -1542,38 +1393,6 @@
                                 H5S_t **mem_spaces, H5S_t **file_spaces, haddr_t offsets[],
                                 size_t element_sizes[], const void *bufs[])
 {
-<<<<<<< HEAD
-    hbool_t        extend_sizes = FALSE;
-    hbool_t        extend_bufs  = FALSE;
-    uint32_t       i;
-    size_t         element_size;
-    const void *   buf;
-    hbool_t        use_vector = FALSE;
-    haddr_t        addrs_static[8];
-    haddr_t *      addrs = addrs_static;
-    size_t         sizes_static[8];
-    size_t *       sizes = sizes_static;
-    const void *   vec_bufs_static[8];
-    const void **  vec_bufs = vec_bufs_static;
-    hsize_t        file_off[H5FD_SEQ_LIST_LEN];
-    size_t         file_len[H5FD_SEQ_LIST_LEN];
-    hsize_t        mem_off[H5FD_SEQ_LIST_LEN];
-    size_t         mem_len[H5FD_SEQ_LIST_LEN];
-    size_t         file_seq_i;
-    size_t         mem_seq_i;
-    size_t         file_nseq;
-    size_t         mem_nseq;
-    size_t         io_len;
-    size_t         nelmts;
-    hssize_t       hss_nelmts;
-    size_t         seq_nelem;
-    H5S_sel_iter_t file_iter;
-    H5S_sel_iter_t mem_iter;
-    H5FD_mem_t     types[2]       = {type, H5FD_MEM_NOLIST};
-    size_t         vec_arr_nalloc = sizeof(addrs_static) / sizeof(addrs_static[0]);
-    size_t         vec_arr_nused  = 0;
-    herr_t         ret_value      = SUCCEED;
-=======
     hbool_t         extend_sizes = FALSE;
     hbool_t         extend_bufs  = FALSE;
     uint32_t        i;
@@ -1606,18 +1425,12 @@
     size_t          vec_arr_nalloc = H5FD_LOCAL_VECTOR_LEN;
     size_t          vec_arr_nused  = 0;
     herr_t          ret_value      = SUCCEED;
->>>>>>> 80f9af14
 
     FUNC_ENTER_NOAPI(FAIL)
 
     /* Sanity checks */
     HDassert(file);
     HDassert(file->cls);
-<<<<<<< HEAD
-    HDassert(vec_arr_nalloc == sizeof(sizes_static) / sizeof(sizes_static[0]));
-    HDassert(vec_arr_nalloc == sizeof(vec_bufs_static) / sizeof(vec_bufs_static[0]));
-=======
->>>>>>> 80f9af14
     HDassert(mem_spaces);
     HDassert(file_spaces);
     HDassert(offsets);
@@ -1632,15 +1445,12 @@
     /* Check if we're using vector I/O */
     use_vector = file->cls->write_vector != NULL;
 
-<<<<<<< HEAD
-=======
     /* Allocate sequence lists for memory and file spaces */
     if (NULL == (file_iter = H5FL_MALLOC(H5S_sel_iter_t)))
         HGOTO_ERROR(H5E_VFL, H5E_CANTALLOC, FAIL, "couldn't allocate file selection iterator")
     if (NULL == (mem_iter = H5FL_MALLOC(H5S_sel_iter_t)))
         HGOTO_ERROR(H5E_VFL, H5E_CANTALLOC, FAIL, "couldn't allocate memory selection iterator")
 
->>>>>>> 80f9af14
     /* Loop over dataspaces */
     for (i = 0; i < count; i++) {
 
@@ -1674,19 +1484,12 @@
         }
 
         /* Initialize sequence lists for memory and file spaces */
-<<<<<<< HEAD
-        if (H5S_select_iter_init(&file_iter, file_spaces[i], element_size, 0) < 0)
-            HGOTO_ERROR(H5E_VFL, H5E_CANTINIT, FAIL, "can't initialize sequence list for file space")
-        if (H5S_select_iter_init(&mem_iter, mem_spaces[i], element_size, 0) < 0)
-            HGOTO_ERROR(H5E_VFL, H5E_CANTINIT, FAIL, "can't initialize sequence list for memory space")
-=======
         if (H5S_select_iter_init(file_iter, file_spaces[i], element_size, 0) < 0)
             HGOTO_ERROR(H5E_VFL, H5E_CANTINIT, FAIL, "can't initialize sequence list for file space")
         file_iter_init = TRUE;
         if (H5S_select_iter_init(mem_iter, mem_spaces[i], element_size, 0) < 0)
             HGOTO_ERROR(H5E_VFL, H5E_CANTINIT, FAIL, "can't initialize sequence list for memory space")
         mem_iter_init = TRUE;
->>>>>>> 80f9af14
 
         /* Get the number of elements in selection */
         if ((hss_nelmts = (hssize_t)H5S_GET_SELECT_NPOINTS(file_spaces[i])) < 0)
@@ -1713,11 +1516,7 @@
         while (file_seq_i < file_nseq || nelmts > 0) {
             /* Fill/refill file sequence list if necessary */
             if (file_seq_i == H5FD_SEQ_LIST_LEN) {
-<<<<<<< HEAD
-                if (H5S_SELECT_ITER_GET_SEQ_LIST(&file_iter, H5FD_SEQ_LIST_LEN, SIZE_MAX, &file_nseq,
-=======
                 if (H5S_SELECT_ITER_GET_SEQ_LIST(file_iter, H5FD_SEQ_LIST_LEN, SIZE_MAX, &file_nseq,
->>>>>>> 80f9af14
                                                  &seq_nelem, file_off, file_len) < 0)
                     HGOTO_ERROR(H5E_INTERNAL, H5E_UNSUPPORTED, FAIL, "sequence length generation failed")
                 HDassert(file_nseq > 0);
@@ -1729,13 +1528,8 @@
 
             /* Fill/refill memory sequence list if necessary */
             if (mem_seq_i == H5FD_SEQ_LIST_LEN) {
-<<<<<<< HEAD
-                if (H5S_SELECT_ITER_GET_SEQ_LIST(&mem_iter, H5FD_SEQ_LIST_LEN, SIZE_MAX, &mem_nseq,
-                                                 &seq_nelem, mem_off, mem_len) < 0)
-=======
                 if (H5S_SELECT_ITER_GET_SEQ_LIST(mem_iter, H5FD_SEQ_LIST_LEN, SIZE_MAX, &mem_nseq, &seq_nelem,
                                                  mem_off, mem_len) < 0)
->>>>>>> 80f9af14
                     HGOTO_ERROR(H5E_INTERNAL, H5E_UNSUPPORTED, FAIL, "sequence length generation failed")
                 HDassert(mem_nseq > 0);
 
@@ -1751,20 +1545,6 @@
                 /* Check if we need to extend the arrays */
                 if (vec_arr_nused == vec_arr_nalloc) {
                     /* Check if we're using the static arrays */
-<<<<<<< HEAD
-                    if (addrs == addrs_static) {
-                        HDassert(sizes == sizes_static);
-                        HDassert(vec_bufs == vec_bufs_static);
-
-                        /* Allocate dynamic arrays */
-                        if (NULL == (addrs = H5MM_malloc(sizeof(addrs_static) * 2)))
-                            HGOTO_ERROR(H5E_RESOURCE, H5E_CANTALLOC, FAIL,
-                                        "memory allocation failed for address list")
-                        if (NULL == (sizes = H5MM_malloc(sizeof(sizes_static) * 2)))
-                            HGOTO_ERROR(H5E_RESOURCE, H5E_CANTALLOC, FAIL,
-                                        "memory allocation failed for size list")
-                        if (NULL == (vec_bufs = H5MM_malloc(sizeof(vec_bufs_static) * 2)))
-=======
                     if (addrs == addrs_local) {
                         HDassert(sizes == sizes_local);
                         HDassert(vec_bufs == vec_bufs_local);
@@ -1777,20 +1557,13 @@
                             HGOTO_ERROR(H5E_RESOURCE, H5E_CANTALLOC, FAIL,
                                         "memory allocation failed for size list")
                         if (NULL == (vec_bufs = H5MM_malloc(sizeof(vec_bufs_local) * 2)))
->>>>>>> 80f9af14
                             HGOTO_ERROR(H5E_RESOURCE, H5E_CANTALLOC, FAIL,
                                         "memory allocation failed for buffer list")
 
                         /* Copy the existing data */
-<<<<<<< HEAD
-                        (void)H5MM_memcpy(addrs, addrs_static, sizeof(addrs_static));
-                        (void)H5MM_memcpy(sizes, sizes_static, sizeof(sizes_static));
-                        (void)H5MM_memcpy(vec_bufs, vec_bufs_static, sizeof(vec_bufs_static));
-=======
                         (void)H5MM_memcpy(addrs, addrs_local, sizeof(addrs_local));
                         (void)H5MM_memcpy(sizes, sizes_local, sizeof(sizes_local));
                         (void)H5MM_memcpy(vec_bufs, vec_bufs_local, sizeof(vec_bufs_local));
->>>>>>> 80f9af14
                     }
                     else {
                         void *tmp_ptr;
@@ -1844,27 +1617,17 @@
             }
         }
 
-<<<<<<< HEAD
-=======
         /* Make sure both memory and file sequences terminated at the same time */
->>>>>>> 80f9af14
         if (mem_seq_i < mem_nseq)
             HGOTO_ERROR(H5E_INTERNAL, H5E_BADVALUE, FAIL, "file selection terminated before memory selection")
 
         /* Terminate iterators */
-<<<<<<< HEAD
-        if (H5S_SELECT_ITER_RELEASE(&file_iter) < 0)
-            HGOTO_ERROR(H5E_INTERNAL, H5E_CANTFREE, FAIL, "can't release file selection iterator")
-        if (H5S_SELECT_ITER_RELEASE(&mem_iter) < 0)
-            HGOTO_ERROR(H5E_INTERNAL, H5E_CANTFREE, FAIL, "can't release memory selection iterator")
-=======
         if (H5S_SELECT_ITER_RELEASE(file_iter) < 0)
             HGOTO_ERROR(H5E_INTERNAL, H5E_CANTFREE, FAIL, "can't release file selection iterator")
         file_iter_init = FALSE;
         if (H5S_SELECT_ITER_RELEASE(mem_iter) < 0)
             HGOTO_ERROR(H5E_INTERNAL, H5E_CANTFREE, FAIL, "can't release memory selection iterator")
         mem_iter_init = FALSE;
->>>>>>> 80f9af14
     }
 
     /* Issue vector write call if appropriate */
@@ -1876,15 +1639,6 @@
     }
 
 done:
-<<<<<<< HEAD
-    /* Cleanup */
-    if (use_vector) {
-        if (addrs != addrs_static)
-            addrs = H5MM_xfree(addrs);
-        if (sizes != sizes_static)
-            sizes = H5MM_xfree(sizes);
-        if (vec_bufs != vec_bufs_static)
-=======
     /* Terminate and free iterators */
     if (file_iter) {
         if (file_iter_init && H5S_SELECT_ITER_RELEASE(file_iter) < 0)
@@ -1904,20 +1658,13 @@
         if (sizes != sizes_local)
             sizes = H5MM_xfree(sizes);
         if (vec_bufs != vec_bufs_local)
->>>>>>> 80f9af14
             vec_bufs = H5MM_xfree(vec_bufs);
     }
 
     /* Make sure we cleaned up */
-<<<<<<< HEAD
-    HDassert(!addrs || addrs == addrs_static);
-    HDassert(!sizes || sizes == sizes_static);
-    HDassert(!vec_bufs || vec_bufs == vec_bufs_static);
-=======
     HDassert(!addrs || addrs == addrs_local);
     HDassert(!sizes || sizes == sizes_local);
     HDassert(!vec_bufs || vec_bufs == vec_bufs_local);
->>>>>>> 80f9af14
 
     FUNC_LEAVE_NOAPI(ret_value)
 } /* end H5FD__write_selection_translate() */
@@ -1943,11 +1690,7 @@
  *              element_sizes[n] = element_sizes[i-1] for all n >= i and
  *              < count.
  *
-<<<<<<< HEAD
- *              If the underlying VFD supports selection reads, pass the
-=======
  *              If the underlying VFD supports selection writes, pass the
->>>>>>> 80f9af14
  *              call through directly.
  *
  *              If it doesn't, convert the vector write into a sequence
@@ -1970,17 +1713,10 @@
                      haddr_t offsets[], size_t element_sizes[], const void *bufs[])
 {
     hbool_t  offsets_cooked = FALSE;
-<<<<<<< HEAD
-    hid_t    mem_space_ids_static[8];
-    hid_t *  mem_space_ids = mem_space_ids_static;
-    hid_t    file_space_ids_static[8];
-    hid_t *  file_space_ids = file_space_ids_static;
-=======
     hid_t    mem_space_ids_local[H5FD_LOCAL_SEL_ARR_LEN];
     hid_t *  mem_space_ids = mem_space_ids_local;
     hid_t    file_space_ids_local[H5FD_LOCAL_SEL_ARR_LEN];
     hid_t *  file_space_ids = file_space_ids_local;
->>>>>>> 80f9af14
     uint32_t num_spaces     = 0;
     hid_t    dxpl_id        = H5I_INVALID_HID; /* DXPL for operation */
     uint32_t i;
@@ -2049,15 +1785,9 @@
 
     /* if the underlying VFD supports selection write, make the call */
     if (file->cls->write_selection) {
-<<<<<<< HEAD
-        /* Allocate array of space IDs if necessary, otherwise use static
-         * buffers */
-        if (count > sizeof(mem_space_ids_static) / sizeof(mem_space_ids_static[0])) {
-=======
         /* Allocate array of space IDs if necessary, otherwise use local
          * buffers */
         if (count > sizeof(mem_space_ids_local) / sizeof(mem_space_ids_local[0])) {
->>>>>>> 80f9af14
             if (NULL == (mem_space_ids = H5MM_malloc(count * sizeof(hid_t))))
                 HGOTO_ERROR(H5E_RESOURCE, H5E_CANTALLOC, FAIL, "memory allocation failed for dataspace list")
             if (NULL == (file_space_ids = H5MM_malloc(count * sizeof(hid_t))))
@@ -2108,15 +1838,9 @@
         if (H5I_dec_app_ref(file_space_ids[i]) < 0)
             HDONE_ERROR(H5E_VFL, H5E_CANTDEC, FAIL, "problem freeing id")
     }
-<<<<<<< HEAD
-    if (mem_space_ids != mem_space_ids_static)
-        mem_space_ids = H5MM_xfree(mem_space_ids);
-    if (file_space_ids != file_space_ids_static)
-=======
     if (mem_space_ids != mem_space_ids_local)
         mem_space_ids = H5MM_xfree(mem_space_ids);
     if (file_space_ids != file_space_ids_local)
->>>>>>> 80f9af14
         file_space_ids = H5MM_xfree(file_space_ids);
 
     FUNC_LEAVE_NOAPI(ret_value)
@@ -2145,17 +1869,10 @@
                         hid_t file_space_ids[], haddr_t offsets[], size_t element_sizes[], const void *bufs[])
 {
     hbool_t  offsets_cooked = FALSE;
-<<<<<<< HEAD
-    H5S_t *  mem_spaces_static[8];
-    H5S_t ** mem_spaces = mem_spaces_static;
-    H5S_t *  file_spaces_static[8];
-    H5S_t ** file_spaces = file_spaces_static;
-=======
     H5S_t *  mem_spaces_local[H5FD_LOCAL_SEL_ARR_LEN];
     H5S_t ** mem_spaces = mem_spaces_local;
     H5S_t *  file_spaces_local[H5FD_LOCAL_SEL_ARR_LEN];
     H5S_t ** file_spaces = file_spaces_local;
->>>>>>> 80f9af14
     hid_t    dxpl_id     = H5I_INVALID_HID; /* DXPL for operation */
     uint32_t i;
     herr_t   ret_value = SUCCEED; /* Return value */
@@ -2232,15 +1949,9 @@
          * or vector write calls.
          */
 
-<<<<<<< HEAD
-        /* Allocate arrays of space objects if necessary, otherwise use static
-         * buffers */
-        if (count > sizeof(mem_spaces_static) / sizeof(mem_spaces_static[0])) {
-=======
         /* Allocate arrays of space objects if necessary, otherwise use local
          * buffers */
         if (count > sizeof(mem_spaces_local) / sizeof(mem_spaces_local[0])) {
->>>>>>> 80f9af14
             if (NULL == (mem_spaces = H5MM_malloc(count * sizeof(H5S_t *))))
                 HGOTO_ERROR(H5E_RESOURCE, H5E_CANTALLOC, FAIL, "memory allocation failed for dataspace list")
             if (NULL == (file_spaces = H5MM_malloc(count * sizeof(H5S_t *))))
@@ -2274,15 +1985,9 @@
     }
 
     /* Cleanup dataspace arrays */
-<<<<<<< HEAD
-    if (mem_spaces != mem_spaces_static)
-        mem_spaces = H5MM_xfree(mem_spaces);
-    if (file_spaces != file_spaces_static)
-=======
     if (mem_spaces != mem_spaces_local)
         mem_spaces = H5MM_xfree(mem_spaces);
     if (file_spaces != file_spaces_local)
->>>>>>> 80f9af14
         file_spaces = H5MM_xfree(file_spaces);
 
     FUNC_LEAVE_NOAPI(ret_value)
@@ -2483,13 +2188,8 @@
 
 herr_t
 H5FD_sort_vector_io_req(hbool_t *vector_was_sorted, uint32_t _count, H5FD_mem_t types[], haddr_t addrs[],
-<<<<<<< HEAD
-                        size_t sizes[], const void *bufs[], H5FD_mem_t **s_types_ptr, haddr_t **s_addrs_ptr,
-                        size_t **s_sizes_ptr, void ***s_bufs_ptr)
-=======
                         size_t sizes[], H5_flexible_const_ptr_t bufs[], H5FD_mem_t **s_types_ptr,
                         haddr_t **s_addrs_ptr, size_t **s_sizes_ptr, H5_flexible_const_ptr_t **s_bufs_ptr)
->>>>>>> 80f9af14
 {
     herr_t                  ret_value = SUCCEED; /* Return value */
     size_t                  count     = (size_t)_count;
@@ -2590,12 +2290,8 @@
         if ((NULL == (*s_types_ptr = (H5FD_mem_t *)HDmalloc(count * sizeof(H5FD_mem_t)))) ||
             (NULL == (*s_addrs_ptr = (haddr_t *)HDmalloc(count * sizeof(haddr_t)))) ||
             (NULL == (*s_sizes_ptr = (size_t *)HDmalloc(count * sizeof(size_t)))) ||
-<<<<<<< HEAD
-            (NULL == (*s_bufs_ptr = (void *)HDmalloc(count * sizeof(void *))))) {
-=======
             (NULL ==
              (*s_bufs_ptr = (H5_flexible_const_ptr_t *)HDmalloc(count * sizeof(H5_flexible_const_ptr_t))))) {
->>>>>>> 80f9af14
 
             HGOTO_ERROR(H5E_RESOURCE, H5E_CANTALLOC, FAIL, "can't alloc sorted vector(s)")
         }
