--- conflicted
+++ resolved
@@ -2531,34 +2531,7 @@
         size_t j;
         size_t fixed_size_index = count;
         size_t fixed_type_index = count;
-<<<<<<< HEAD
-=======
-        size_t srt_tmp_size;
-
-        srt_tmp_size = (count * sizeof(struct H5FD_vsrt_tmp_t));
-
-        if (NULL == (srt_tmp = (H5FD_vsrt_tmp_t *)malloc(srt_tmp_size)))
-
-            HGOTO_ERROR(H5E_RESOURCE, H5E_CANTALLOC, FAIL, "can't alloc srt_tmp")
-
-        for (i = 0; i < count; i++) {
-            srt_tmp[i].addr  = addrs[i];
-            srt_tmp[i].index = i;
-        }
-
-        /* sort the srt_tmp array */
-        qsort(srt_tmp, count, sizeof(struct H5FD_vsrt_tmp_t), H5FD__vsrt_tmp_cmp);
-
-        /* verify no duplicate entries */
-        i = 1;
-
-        for (i = 1; i < count; i++) {
-            assert(H5_addr_lt(srt_tmp[i - 1].addr, srt_tmp[i].addr));
-
-            if (H5_addr_eq(addrs[i - 1], addrs[i]))
-                HGOTO_ERROR(H5E_ARGS, H5E_BADVALUE, FAIL, "duplicate addr in vector")
-        }
->>>>>>> 9b3feed7
+
 
         if ((NULL == (*s_types_ptr = (H5FD_mem_t *)malloc(count * sizeof(H5FD_mem_t)))) ||
             (NULL == (*s_addrs_ptr = (haddr_t *)malloc(count * sizeof(haddr_t)))) ||
