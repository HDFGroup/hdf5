--- conflicted
+++ resolved
@@ -2488,32 +2488,6 @@
  *
  *-------------------------------------------------------------------------
  */
-<<<<<<< HEAD
-=======
-
-static int
-H5FD__vsrt_tmp_cmp(const void *element_1, const void *element_2)
-{
-    haddr_t addr_1    = ((const H5FD_vsrt_tmp_t *)element_1)->addr;
-    haddr_t addr_2    = ((const H5FD_vsrt_tmp_t *)element_2)->addr;
-    int     ret_value = 0; /* Return value */
-
-    FUNC_ENTER_PACKAGE_NOERR
-
-    /* Sanity checks */
-    assert(H5_addr_defined(addr_1));
-    assert(H5_addr_defined(addr_2));
-
-    /* Compare the addresses */
-    if (H5_addr_gt(addr_1, addr_2))
-        ret_value = 1;
-    else if (H5_addr_lt(addr_1, addr_2))
-        ret_value = -1;
-
-    FUNC_LEAVE_NOAPI(ret_value)
-} /* H5FD__vsrt_tmp_cmp() */
-
->>>>>>> 187ea8a9
 herr_t
 H5FD_sort_vector_io_req(hbool_t *vector_was_sorted, uint32_t _count, H5FD_mem_t types[], haddr_t addrs[],
                         size_t sizes[], H5_flexible_const_ptr_t bufs[], H5FD_mem_t **s_types_ptr,
@@ -2546,27 +2520,9 @@
     assert((count == 0) || ((s_sizes_ptr) && (NULL == *s_sizes_ptr)));
     assert((count == 0) || ((s_bufs_ptr) && (NULL == *s_bufs_ptr)));
 
-<<<<<<< HEAD
     if (H5FD__sort_io_req_real(count, addrs, vector_was_sorted, &srt_tmp) < 0)
         HGOTO_ERROR(H5E_ARGS, H5E_BADVALUE, FAIL, "sorting error in selection offsets")
-=======
-    /* scan the addrs array to see if it is sorted */
-    for (i = 1; i < count; i++) {
-        assert(H5_addr_defined(addrs[i - 1]));
-
-        if (H5_addr_gt(addrs[i - 1], addrs[i]))
-            break;
-        else if (H5_addr_eq(addrs[i - 1], addrs[i]))
-            HGOTO_ERROR(H5E_ARGS, H5E_BADVALUE, FAIL, "duplicate addr in vector")
-    }
-
-    /* if we traversed the entire array without breaking out, then
-     * the array was already sorted */
-    if (i >= count)
-        *vector_was_sorted = TRUE;
-    else
-        *vector_was_sorted = FALSE;
->>>>>>> 187ea8a9
+
 
     if (*vector_was_sorted) {
 
@@ -2592,34 +2548,6 @@
         size_t j;
         size_t fixed_size_index = count;
         size_t fixed_type_index = count;
-<<<<<<< HEAD
-=======
-        size_t srt_tmp_size;
-
-        srt_tmp_size = (count * sizeof(struct H5FD_vsrt_tmp_t));
-
-        if (NULL == (srt_tmp = (H5FD_vsrt_tmp_t *)HDmalloc(srt_tmp_size)))
-
-            HGOTO_ERROR(H5E_RESOURCE, H5E_CANTALLOC, FAIL, "can't alloc srt_tmp")
-
-        for (i = 0; i < count; i++) {
-            srt_tmp[i].addr  = addrs[i];
-            srt_tmp[i].index = i;
-        }
-
-        /* sort the srt_tmp array */
-        qsort(srt_tmp, count, sizeof(struct H5FD_vsrt_tmp_t), H5FD__vsrt_tmp_cmp);
-
-        /* verify no duplicate entries */
-        i = 1;
-
-        for (i = 1; i < count; i++) {
-            assert(H5_addr_lt(srt_tmp[i - 1].addr, srt_tmp[i].addr));
-
-            if (H5_addr_eq(addrs[i - 1], addrs[i]))
-                HGOTO_ERROR(H5E_ARGS, H5E_BADVALUE, FAIL, "duplicate addr in vector")
-        }
->>>>>>> 187ea8a9
 
         if ((NULL == (*s_types_ptr = (H5FD_mem_t *)HDmalloc(count * sizeof(H5FD_mem_t)))) ||
             (NULL == (*s_addrs_ptr = (haddr_t *)HDmalloc(count * sizeof(haddr_t)))) ||
