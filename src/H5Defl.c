--- conflicted
+++ resolved
@@ -62,11 +62,7 @@
 /* Layout operation callbacks */
 static herr_t  H5D__efl_construct(H5F_t *f, H5D_t *dset);
 static herr_t  H5D__efl_io_init(H5D_io_info_t *io_info, const H5D_type_info_t *type_info, hsize_t nelmts,
-<<<<<<< HEAD
-                                const H5S_t *file_space, const H5S_t *mem_space, H5D_dset_info_t *dinfo);
-=======
-                                H5S_t *file_space, H5S_t *mem_space, H5D_chunk_map_t *cm);
->>>>>>> 633ea5e2
+                                H5S_t *file_space, H5S_t *mem_space, H5D_dset_info_t *dinfo);
 static ssize_t H5D__efl_readvv(const H5D_io_info_t *io_info, size_t dset_max_nseq, size_t *dset_curr_seq,
                                size_t dset_len_arr[], hsize_t dset_offset_arr[], size_t mem_max_nseq,
                                size_t *mem_curr_seq, size_t mem_len_arr[], hsize_t mem_offset_arr[]);
@@ -213,19 +209,16 @@
  *-------------------------------------------------------------------------
  */
 static herr_t
-<<<<<<< HEAD
-H5D__efl_io_init(H5D_io_info_t H5_ATTR_UNUSED *io_info, const H5D_type_info_t H5_ATTR_UNUSED *type_info,
-                 hsize_t H5_ATTR_UNUSED nelmts, const H5S_t H5_ATTR_UNUSED *file_space,
-                 const H5S_t H5_ATTR_UNUSED *mem_space, H5D_dset_info_t *dinfo)
-=======
 H5D__efl_io_init(H5D_io_info_t *io_info, const H5D_type_info_t H5_ATTR_UNUSED *type_info,
                  hsize_t H5_ATTR_UNUSED nelmts, H5S_t H5_ATTR_UNUSED *file_space,
-                 H5S_t H5_ATTR_UNUSED *mem_space, H5D_chunk_map_t H5_ATTR_UNUSED *cm)
->>>>>>> 633ea5e2
+                 H5S_t H5_ATTR_UNUSED *mem_space, H5D_dset_info_t *dinfo)
 {
     FUNC_ENTER_PACKAGE_NOERR
 
     H5MM_memcpy(&dinfo->store->efl, &(dinfo->dset->shared->dcpl_cache.efl), sizeof(H5O_efl_t));
+
+    /* Disable selection I/O */
+    io_info->use_select_io = FALSE;
 
     FUNC_LEAVE_NOAPI(SUCCEED)
 } /* end H5D__efl_io_init() */
