--- conflicted
+++ resolved
@@ -29,9 +29,6 @@
 #define H5_MY_PKG_ERR  H5E_DATATYPE
 #define H5_MY_PKG_INIT YES
 
-<<<<<<< HEAD
-#endif /* _H5Tmodule_H */
-=======
 /**
  * \defgroup H5T H5T
  * \brief Datatype Interface
@@ -104,5 +101,4 @@
  *
  */
 
-#endif /* H5Tmodule_H */
->>>>>>> 18bbd3f0
+#endif /* H5Tmodule_H */