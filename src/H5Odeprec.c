/* * * * * * * * * * * * * * * * * * * * * * * * * * * * * * * * * * * * * * *
 * Copyright by The HDF Group.                                               *
 * All rights reserved.                                                      *
 *                                                                           *
 * This file is part of HDF5.  The full HDF5 copyright notice, including     *
 * terms governing use, modification, and redistribution, is contained in    *
 * the COPYING file, which can be found at the root of the source code       *
 * distribution tree, or in https://www.hdfgroup.org/licenses.               *
 * If you do not have access to either file, you may request a copy from     *
 * help@hdfgroup.org.                                                        *
 * * * * * * * * * * * * * * * * * * * * * * * * * * * * * * * * * * * * * * */

/*-------------------------------------------------------------------------
 *
 * Purpose:     Deprecated functions from the H5O interface.  These
 *              functions are here for compatibility purposes and may be
 *              removed in the future.  Applications should switch to the
 *              newer APIs.
 *
 *-------------------------------------------------------------------------
 */

/****************/
/* Module Setup */
/****************/

#include "H5Omodule.h" /* This source code file is part of the H5O module */

/***********/
/* Headers */
/***********/
#include "H5private.h"   /* Generic Functions                        */
#include "H5CXprivate.h" /* API Contexts                             */
#include "H5Eprivate.h"  /* Error handling                           */
#include "H5Iprivate.h"  /* IDs                                      */
#include "H5MMprivate.h" /* Memory management                        */
#include "H5Opkg.h"      /* Object headers                           */

#include "H5VLnative_private.h" /* Native VOL connector                     */

#ifndef H5_NO_DEPRECATED_SYMBOLS

/****************/
/* Local Macros */
/****************/

/******************/
/* Local Typedefs */
/******************/

/* Adapter for using deprecated H5Ovisit1 callbacks with the VOL */
typedef struct H5O_visit1_adapter_t {
    H5O_iterate1_t real_op;      /* Application callback to invoke */
    unsigned       fields;       /* Original fields passed to H5Ovisit */
    void          *real_op_data; /* Application op_data */
} H5O_visit1_adapter_t;

/********************/
/* Package Typedefs */
/********************/

/********************/
/* Local Prototypes */
/********************/
static herr_t H5O__reset_info1(H5O_info1_t *oinfo);
static herr_t H5O__iterate1_adapter(hid_t obj_id, const char *name, const H5O_info2_t *oinfo2, void *op_data);
static herr_t H5O__get_info_old(H5VL_object_t *vol_obj, H5VL_loc_params_t *loc_params, H5O_info1_t *oinfo,
                                unsigned fields);

/*********************/
/* Package Variables */
/*********************/

/*****************************/
/* Library Private Variables */
/*****************************/

/*******************/
/* Local Variables */
/*******************/

/*-------------------------------------------------------------------------
 * Function:    H5O__reset_info1
 *
 * Purpose:     Resets/initializes an H5O_info1_t struct.
 *
 * Return:      SUCCEED/FAIL
 *
 *-------------------------------------------------------------------------
 */
static herr_t
H5O__reset_info1(H5O_info1_t *oinfo)
{
    FUNC_ENTER_PACKAGE_NOERR

    /* Reset the passed-in info struct */
    memset(oinfo, 0, sizeof(H5O_info1_t));
    oinfo->type = H5O_TYPE_UNKNOWN;
    oinfo->addr = HADDR_UNDEF;

    FUNC_LEAVE_NOAPI(SUCCEED)
} /* end H5O__reset_info1() */

/*-------------------------------------------------------------------------
 * Function:    H5O__iterate1_adapter
 *
 * Purpose:     Retrieve information about an object, according to the order
 *              of an index.
 *
 * Return:      Success:    Non-negative
 *              Failure:    Negative
 *
 *-------------------------------------------------------------------------
 */
static herr_t
H5O__iterate1_adapter(hid_t obj_id, const char *name, const H5O_info2_t *oinfo2, void *op_data)
{
    H5O_visit1_adapter_t *shim_data = (H5O_visit1_adapter_t *)op_data;
    H5O_info1_t           oinfo;                    /* Deprecated object info struct */
    unsigned              dm_fields;                /* Fields for data model query */
    unsigned              nat_fields;               /* Fields for native query */
    herr_t                ret_value = H5_ITER_CONT; /* Return value */

    FUNC_ENTER_PACKAGE

    /* Sanity check */
    assert(oinfo2);
    assert(op_data);

    /* Reset the legacy info struct */
    if (H5O__reset_info1(&oinfo) < 0)
        HGOTO_ERROR(H5E_OHDR, H5E_CANTSET, FAIL, "can't reset object data struct");

    /* Check for retrieving data model information */
    dm_fields = shim_data->fields & (H5O_INFO_BASIC | H5O_INFO_TIME | H5O_INFO_NUM_ATTRS);
    if (dm_fields) {
        /* Set the data model fields */
        if (shim_data->fields & H5O_INFO_BASIC) {
            oinfo.fileno = oinfo2->fileno;
            oinfo.type   = oinfo2->type;
            oinfo.rc     = oinfo2->rc;

            /* Deserialize VOL object token into object address */
            if (H5VLnative_token_to_addr(obj_id, oinfo2->token, &oinfo.addr) < 0)
                HGOTO_ERROR(H5E_OHDR, H5E_CANTUNSERIALIZE, FAIL,
                            "can't deserialize object token into address");
        }
        if (shim_data->fields & H5O_INFO_TIME) {
            oinfo.atime = oinfo2->atime;
            oinfo.mtime = oinfo2->mtime;
            oinfo.ctime = oinfo2->ctime;
            oinfo.btime = oinfo2->btime;
        }
        if (shim_data->fields & H5O_INFO_NUM_ATTRS)
            oinfo.num_attrs = oinfo2->num_attrs;
    }

    /* Check for retrieving native information */
    nat_fields = shim_data->fields & (H5O_INFO_HDR | H5O_INFO_META_SIZE);
    if (nat_fields) {
        H5VL_object_t                     *vol_obj;      /* Object of obj_id */
        H5VL_optional_args_t               vol_cb_args;  /* Arguments to VOL callback */
        H5VL_native_object_optional_args_t obj_opt_args; /* Arguments for optional operation */
        H5VL_loc_params_t                  loc_params;   /* Location parameters for VOL callback */
        H5O_native_info_t                  nat_info;     /* Native object info */

        /* Fill out location struct */
        loc_params.type                         = H5VL_OBJECT_BY_NAME;
        loc_params.loc_data.loc_by_name.name    = name;
        loc_params.loc_data.loc_by_name.lapl_id = H5P_LINK_ACCESS_DEFAULT;
        loc_params.obj_type                     = H5I_get_type(obj_id);

        /* Get the location object */
        if (NULL == (vol_obj = H5VL_vol_object(obj_id)))
            HGOTO_ERROR(H5E_OHDR, H5E_BADTYPE, H5_ITER_ERROR, "invalid location identifier");

        /* Set up VOL callback arguments */
        obj_opt_args.get_native_info.fields = nat_fields;
        obj_opt_args.get_native_info.ninfo  = &nat_info;
        vol_cb_args.op_type                 = H5VL_NATIVE_OBJECT_GET_NATIVE_INFO;
        vol_cb_args.args                    = &obj_opt_args;

        /* Retrieve the object's native information */
        if (H5VL_object_optional(vol_obj, &loc_params, &vol_cb_args, H5P_DATASET_XFER_DEFAULT,
                                 H5_REQUEST_NULL) < 0)
            HGOTO_ERROR(H5E_OHDR, H5E_CANTGET, FAIL, "can't get native info for object");

        /* Set the native fields */
        if (shim_data->fields & H5O_INFO_HDR)
            H5MM_memcpy(&(oinfo.hdr), &(nat_info.hdr), sizeof(H5O_hdr_info_t));
        if (shim_data->fields & H5O_INFO_META_SIZE) {
            H5MM_memcpy(&(oinfo.meta_size.obj), &(nat_info.meta_size.obj), sizeof(H5_ih_info_t));
            H5MM_memcpy(&(oinfo.meta_size.attr), &(nat_info.meta_size.attr), sizeof(H5_ih_info_t));
        }
    }

    /* Invoke the application callback */
    ret_value = (shim_data->real_op)(obj_id, name, &oinfo, shim_data->real_op_data);

done:
    FUNC_LEAVE_NOAPI(ret_value)
} /* end H5O__iterate1_adapter() */

/*-------------------------------------------------------------------------
 * Function:    H5O__get_info_old
 *
 * Purpose:     Retrieve deprecated info about an object.
 *
 * Return:      SUCCEED/FAIL
 *
 *-------------------------------------------------------------------------
 */
static herr_t
H5O__get_info_old(H5VL_object_t *vol_obj, H5VL_loc_params_t *loc_params, H5O_info1_t *oinfo, unsigned fields)
{
    unsigned dm_fields;           /* Fields for data model query */
    unsigned nat_fields;          /* Fields for native query */
    herr_t   ret_value = SUCCEED; /* Return value */

    FUNC_ENTER_PACKAGE

    /* Sanity check */
    assert(vol_obj);
    assert(loc_params);

    /* Reset the passed-in info struct */
    if (H5O__reset_info1(oinfo) < 0)
        HGOTO_ERROR(H5E_OHDR, H5E_CANTSET, FAIL, "can't reset object data struct");

    /* Check for retrieving data model information */
    dm_fields = fields & (H5O_INFO_BASIC | H5O_INFO_TIME | H5O_INFO_NUM_ATTRS);
    if (dm_fields) {
        H5VL_object_get_args_t vol_cb_args; /* Arguments to VOL callback */
        H5O_info2_t            dm_info;     /* Data model object info */

        /* Set up VOL callback arguments */
        vol_cb_args.op_type              = H5VL_OBJECT_GET_INFO;
        vol_cb_args.args.get_info.oinfo  = &dm_info;
        vol_cb_args.args.get_info.fields = dm_fields;

        /* Retrieve the object's data model information */
        if (H5VL_object_get(vol_obj, loc_params, &vol_cb_args, H5P_DATASET_XFER_DEFAULT, H5_REQUEST_NULL) < 0)
            HGOTO_ERROR(H5E_OHDR, H5E_CANTGET, FAIL, "can't get data model info for object");

        /* Set the data model fields */
        if (fields & H5O_INFO_BASIC) {
            void *vol_obj_data;

            if (NULL == (vol_obj_data = H5VL_object_data(vol_obj)))
                HGOTO_ERROR(H5E_OHDR, H5E_CANTGET, FAIL, "can't get underlying VOL object");

            oinfo->fileno = dm_info.fileno;
            oinfo->type   = dm_info.type;
            oinfo->rc     = dm_info.rc;

            /* Deserialize VOL object token into object address */
            if (H5VL_native_token_to_addr(vol_obj_data, loc_params->obj_type, dm_info.token, &oinfo->addr) <
                0)
                HGOTO_ERROR(H5E_OHDR, H5E_CANTUNSERIALIZE, FAIL,
                            "can't deserialize object token into address");
        } /* end if */
        if (fields & H5O_INFO_TIME) {
            oinfo->atime = dm_info.atime;
            oinfo->mtime = dm_info.mtime;
            oinfo->ctime = dm_info.ctime;
            oinfo->btime = dm_info.btime;
        } /* end if */
        if (fields & H5O_INFO_NUM_ATTRS)
            oinfo->num_attrs = dm_info.num_attrs;
    } /* end if */

    /* Check for retrieving native information */
    nat_fields = fields & (H5O_INFO_HDR | H5O_INFO_META_SIZE);
    if (nat_fields) {
        H5VL_optional_args_t               vol_cb_args;  /* Arguments to VOL callback */
        H5VL_native_object_optional_args_t obj_opt_args; /* Arguments for optional operation */
        H5O_native_info_t                  nat_info;     /* Native object info */

        /* Set up VOL callback arguments */
        obj_opt_args.get_native_info.fields = nat_fields;
        obj_opt_args.get_native_info.ninfo  = &nat_info;
        vol_cb_args.op_type                 = H5VL_NATIVE_OBJECT_GET_NATIVE_INFO;
        vol_cb_args.args                    = &obj_opt_args;

        /* Retrieve the object's native information */
        if (H5VL_object_optional(vol_obj, loc_params, &vol_cb_args, H5P_DATASET_XFER_DEFAULT,
                                 H5_REQUEST_NULL) < 0)
            HGOTO_ERROR(H5E_OHDR, H5E_CANTGET, FAIL, "can't get native info for object");

        /* Set the native fields */
        if (fields & H5O_INFO_HDR)
            H5MM_memcpy(&(oinfo->hdr), &(nat_info.hdr), sizeof(H5O_hdr_info_t));
        if (fields & H5O_INFO_META_SIZE) {
            H5MM_memcpy(&(oinfo->meta_size.obj), &(nat_info.meta_size.obj), sizeof(H5_ih_info_t));
            H5MM_memcpy(&(oinfo->meta_size.attr), &(nat_info.meta_size.attr), sizeof(H5_ih_info_t));
        } /* end if */
    }     /* end if */

done:
    FUNC_LEAVE_NOAPI(ret_value)
} /* end H5O__get_info_old() */

/*-------------------------------------------------------------------------
 * Function:	H5Oopen_by_addr
 *
 * Purpose:	Warning! This function is EXTREMELY DANGEROUS!
 *              Improper use can lead to FILE CORRUPTION, INACCESSIBLE DATA,
 *              and other VERY BAD THINGS!
 *
 *              This function opens an object using its address within the
 *              HDF5 file, similar to an HDF5 hard link. The open object
 *              is identical to an object opened with H5Oopen() and should
 *              be closed with H5Oclose() or a type-specific closing
 *              function (such as H5Gclose() ).
 *
 *              This function is very dangerous if called on an invalid
 *              address. For this reason, H5Oincr_refcount() should be
 *              used to prevent HDF5 from deleting any object that is
 *              referenced by address (e.g. by a user-defined link).
 *              H5Odecr_refcount() should be used when the object is
 *              no longer being referenced by address (e.g. when the UD link
 *              is deleted).
 *
 *              The address of the HDF5 file on disk has no effect on
 *              H5Oopen_by_addr(), nor does the use of any unusual file
 *              drivers. The "address" is really the offset within the
 *              HDF5 file, and HDF5's file drivers will transparently
 *              map this to an address on disk for the filesystem.
 *
 * Return:	Success:	An open object identifier
 *		Failure:	H5I_INVALID_HID
 *
 *-------------------------------------------------------------------------
 */
hid_t
H5Oopen_by_addr(hid_t loc_id, haddr_t addr)
{
    H5VL_object_t    *vol_obj;                  /* Object of loc_id */
    H5I_type_t        vol_obj_type = H5I_BADID; /* Object type of loc_id */
    H5I_type_t        opened_type;              /* Opened object type */
    void             *opened_obj = NULL;        /* Opened object */
    H5VL_loc_params_t loc_params;               /* Location parameters */
    H5O_token_t       obj_token = {0};          /* Object token */
    bool              is_native_vol_obj;
    hid_t             ret_value = H5I_INVALID_HID; /* Return value */

    FUNC_ENTER_API(H5I_INVALID_HID)
    H5TRACE2("i", "ia", loc_id, addr);

    /* Get the location object */
    if (NULL == (vol_obj = (H5VL_object_t *)H5I_object(loc_id)))
        HGOTO_ERROR(H5E_ARGS, H5E_BADTYPE, H5I_INVALID_HID, "invalid location identifier");

    /* Get object type */
    if ((vol_obj_type = H5I_get_type(loc_id)) < 0)
        HGOTO_ERROR(H5E_ARGS, H5E_BADTYPE, H5I_INVALID_HID, "invalid location identifier");

    /* Check if the VOL object is a native VOL connector object */
    if (H5VL_object_is_native(vol_obj, &is_native_vol_obj) < 0)
        HGOTO_ERROR(H5E_OHDR, H5E_CANTGET, H5I_INVALID_HID,
                    "can't determine if VOL object is native connector object");
    if (is_native_vol_obj) {
        /* This is a native-specific routine that requires serialization of the token */
        if (H5VLnative_addr_to_token(loc_id, addr, &obj_token) < 0)
            HGOTO_ERROR(H5E_OHDR, H5E_CANTSERIALIZE, H5I_INVALID_HID,
                        "can't serialize address into object token");
    } /* end if */
    else
        HGOTO_ERROR(H5E_OHDR, H5E_BADVALUE, H5I_INVALID_HID,
                    "H5Oopen_by_addr is only meant to be used with the native VOL connector");

    loc_params.type                        = H5VL_OBJECT_BY_TOKEN;
    loc_params.loc_data.loc_by_token.token = &obj_token;
    loc_params.obj_type                    = vol_obj_type;

    /* Open the object */
    if (NULL == (opened_obj = H5VL_object_open(vol_obj, &loc_params, &opened_type, H5P_DATASET_XFER_DEFAULT,
                                               H5_REQUEST_NULL)))
        HGOTO_ERROR(H5E_OHDR, H5E_CANTOPENOBJ, H5I_INVALID_HID, "unable to open object");

    /* Register the object's ID */
<<<<<<< HEAD
    if ((ret_value = H5VL_register(opened_type, opened_obj, vol_obj->connector, TRUE)) < 0)
=======
    if ((ret_value = H5VL_register(opened_type, opened_obj, vol_obj->connector, true)) < 0)
>>>>>>> 07347cc5
        HGOTO_ERROR(H5E_OHDR, H5E_CANTREGISTER, H5I_INVALID_HID, "unable to register object handle");

done:
    FUNC_LEAVE_API(ret_value)
} /* end H5Oopen_by_addr() */

/*-------------------------------------------------------------------------
 * Function:    H5Oget_info1
 *
 * Purpose:     Retrieve information about an object.
 *
 * Return:      Success:    Non-negative
 *              Failure:    Negative
 *
 *-------------------------------------------------------------------------
 */
herr_t
H5Oget_info1(hid_t loc_id, H5O_info1_t *oinfo /*out*/)
{
    H5VL_object_t    *vol_obj = NULL; /* Object of loc_id */
    H5VL_loc_params_t loc_params;
    herr_t            ret_value = SUCCEED; /* Return value */

    FUNC_ENTER_API(FAIL)
    H5TRACE2("e", "ix", loc_id, oinfo);

    /* Check args */
    if (!oinfo)
        HGOTO_ERROR(H5E_ARGS, H5E_BADVALUE, FAIL, "oinfo parameter cannot be NULL");

    /* Set location struct fields */
    loc_params.type     = H5VL_OBJECT_BY_SELF;
    loc_params.obj_type = H5I_get_type(loc_id);

    /* Get the location object */
    if (NULL == (vol_obj = H5VL_vol_object(loc_id)))
        HGOTO_ERROR(H5E_ARGS, H5E_BADTYPE, FAIL, "invalid location identifier");

    /* Retrieve the object's information */
    if (H5O__get_info_old(vol_obj, &loc_params, oinfo, H5O_INFO_ALL) < 0)
        HGOTO_ERROR(H5E_OHDR, H5E_CANTGET, FAIL, "can't get deprecated info for object");

done:
    FUNC_LEAVE_API(ret_value)
} /* end H5Oget_info1() */

/*-------------------------------------------------------------------------
 * Function:    H5Oget_info_by_name1
 *
 * Purpose:     Retrieve information about an object.
 *
 * Return:      Success:    Non-negative
 *              Failure:    Negative
 *
 *-------------------------------------------------------------------------
 */
herr_t
H5Oget_info_by_name1(hid_t loc_id, const char *name, H5O_info1_t *oinfo /*out*/, hid_t lapl_id)
{
    H5VL_object_t    *vol_obj = NULL; /* object of loc_id */
    H5VL_loc_params_t loc_params;
    herr_t            ret_value = SUCCEED; /* Return value */

    FUNC_ENTER_API(FAIL)
    H5TRACE4("e", "i*sxi", loc_id, name, oinfo, lapl_id);

    /* Check args */
    if (!name)
        HGOTO_ERROR(H5E_ARGS, H5E_BADVALUE, FAIL, "name parameter cannot be NULL");
    if (!*name)
        HGOTO_ERROR(H5E_ARGS, H5E_BADVALUE, FAIL, "name parameter cannot be an empty string");
    if (!oinfo)
        HGOTO_ERROR(H5E_ARGS, H5E_BADVALUE, FAIL, "oinfo parameter cannot be NULL");

    /* Verify access property list and set up collective metadata if appropriate */
<<<<<<< HEAD
    if (H5CX_set_apl(&lapl_id, H5P_CLS_LACC, loc_id, FALSE) < 0)
=======
    if (H5CX_set_apl(&lapl_id, H5P_CLS_LACC, loc_id, false) < 0)
>>>>>>> 07347cc5
        HGOTO_ERROR(H5E_OHDR, H5E_CANTSET, FAIL, "can't set access property list info");

    /* Fill out location struct */
    loc_params.type                         = H5VL_OBJECT_BY_NAME;
    loc_params.loc_data.loc_by_name.name    = name;
    loc_params.loc_data.loc_by_name.lapl_id = lapl_id;
    loc_params.obj_type                     = H5I_get_type(loc_id);

    /* Get the location object */
    if (NULL == (vol_obj = H5VL_vol_object(loc_id)))
        HGOTO_ERROR(H5E_ARGS, H5E_BADTYPE, FAIL, "invalid location identifier");

    /* Retrieve the object's information */
    if (H5O__get_info_old(vol_obj, &loc_params, oinfo, H5O_INFO_ALL) < 0)
        HGOTO_ERROR(H5E_OHDR, H5E_CANTGET, FAIL, "can't get deprecated info for object");

done:
    FUNC_LEAVE_API(ret_value)
} /* end H5Oget_info_by_name1() */

/*-------------------------------------------------------------------------
 * Function:    H5Oget_info_by_idx1
 *
 * Purpose:     Retrieve information about an object, according to the order
 *              of an index.
 *
 * Return:      Success:    Non-negative
 *              Failure:    Negative
 *
 *-------------------------------------------------------------------------
 */
herr_t
H5Oget_info_by_idx1(hid_t loc_id, const char *group_name, H5_index_t idx_type, H5_iter_order_t order,
                    hsize_t n, H5O_info1_t *oinfo /*out*/, hid_t lapl_id)
{
    H5VL_object_t    *vol_obj = NULL; /* object of loc_id */
    H5VL_loc_params_t loc_params;
    herr_t            ret_value = SUCCEED; /* Return value */

    FUNC_ENTER_API(FAIL)
    H5TRACE7("e", "i*sIiIohxi", loc_id, group_name, idx_type, order, n, oinfo, lapl_id);

    /* Check args */
    if (!group_name || !*group_name)
        HGOTO_ERROR(H5E_ARGS, H5E_BADVALUE, FAIL, "no name specified");
    if (idx_type <= H5_INDEX_UNKNOWN || idx_type >= H5_INDEX_N)
        HGOTO_ERROR(H5E_ARGS, H5E_BADVALUE, FAIL, "invalid index type specified");
    if (order <= H5_ITER_UNKNOWN || order >= H5_ITER_N)
        HGOTO_ERROR(H5E_ARGS, H5E_BADVALUE, FAIL, "invalid iteration order specified");
    if (!oinfo)
        HGOTO_ERROR(H5E_ARGS, H5E_BADVALUE, FAIL, "no info struct");

    /* Verify access property list and set up collective metadata if appropriate */
<<<<<<< HEAD
    if (H5CX_set_apl(&lapl_id, H5P_CLS_LACC, loc_id, FALSE) < 0)
=======
    if (H5CX_set_apl(&lapl_id, H5P_CLS_LACC, loc_id, false) < 0)
>>>>>>> 07347cc5
        HGOTO_ERROR(H5E_OHDR, H5E_CANTSET, FAIL, "can't set access property list info");

    loc_params.type                         = H5VL_OBJECT_BY_IDX;
    loc_params.loc_data.loc_by_idx.name     = group_name;
    loc_params.loc_data.loc_by_idx.idx_type = idx_type;
    loc_params.loc_data.loc_by_idx.order    = order;
    loc_params.loc_data.loc_by_idx.n        = n;
    loc_params.loc_data.loc_by_idx.lapl_id  = lapl_id;
    loc_params.obj_type                     = H5I_get_type(loc_id);

    /* Get the location object */
    if (NULL == (vol_obj = H5VL_vol_object(loc_id)))
        HGOTO_ERROR(H5E_ARGS, H5E_BADTYPE, FAIL, "invalid location identifier");

    /* Retrieve the object's information */
    if (H5O__get_info_old(vol_obj, &loc_params, oinfo, H5O_INFO_ALL) < 0)
        HGOTO_ERROR(H5E_OHDR, H5E_CANTGET, FAIL, "can't get deprecated info for object");

done:
    FUNC_LEAVE_API(ret_value)
} /* end H5Oget_info_by_idx1() */

/*-------------------------------------------------------------------------
 * Function:    H5Oget_info2
 *
 * Purpose:     Retrieve information about an object.
 *
 *              NOTE: Add a parameter "fields" to indicate selection of object info.
 *
 * Return:      SUCCEED/FAIL
 *
 *-------------------------------------------------------------------------
 */
herr_t
H5Oget_info2(hid_t loc_id, H5O_info1_t *oinfo /*out*/, unsigned fields)
{
    H5VL_object_t    *vol_obj; /* Object of loc_id */
    H5VL_loc_params_t loc_params;
    bool              is_native_vol_obj;
    herr_t            ret_value = SUCCEED; /* Return value */

    FUNC_ENTER_API(FAIL)
    H5TRACE3("e", "ixIu", loc_id, oinfo, fields);

    /* Check args */
    if (!oinfo)
        HGOTO_ERROR(H5E_ARGS, H5E_BADVALUE, FAIL, "oinfo parameter cannot be NULL");
    if (fields & ~H5O_INFO_ALL)
        HGOTO_ERROR(H5E_ARGS, H5E_BADVALUE, FAIL, "invalid fields");

    /* Set location struct fields */
    loc_params.type     = H5VL_OBJECT_BY_SELF;
    loc_params.obj_type = H5I_get_type(loc_id);

    /* Get the location object */
    if (NULL == (vol_obj = H5VL_vol_object(loc_id)))
        HGOTO_ERROR(H5E_ARGS, H5E_BADTYPE, FAIL, "invalid location identifier");

    /* Check if the VOL object is a native VOL connector object */
    if (H5VL_object_is_native(vol_obj, &is_native_vol_obj) < 0)
        HGOTO_ERROR(H5E_OHDR, H5E_CANTGET, H5I_INVALID_HID,
                    "can't determine if VOL object is native connector object");
    if (!is_native_vol_obj)
        HGOTO_ERROR(H5E_OHDR, H5E_BADVALUE, H5I_INVALID_HID,
                    "H5Oget_info2 is only meant to be used with the native VOL connector");

    /* Retrieve deprecated info struct */
    if (H5O__get_info_old(vol_obj, &loc_params, oinfo, fields) < 0)
        HGOTO_ERROR(H5E_OHDR, H5E_CANTGET, FAIL, "can't get deprecated info for object");

done:
    FUNC_LEAVE_API(ret_value)
} /* end H5Oget_info2() */

/*-------------------------------------------------------------------------
 * Function:    H5Oget_info_by_name2
 *
 * Purpose:     Retrieve information about an object
 *
 *              NOTE: Add a parameter "fields" to indicate selection of object info.
 *
 * Return:      SUCCEED/FAIL
 *
 *-------------------------------------------------------------------------
 */
herr_t
H5Oget_info_by_name2(hid_t loc_id, const char *name, H5O_info1_t *oinfo /*out*/, unsigned fields,
                     hid_t lapl_id)
{
    H5VL_object_t    *vol_obj; /* Object of loc_id */
    H5VL_loc_params_t loc_params;
    bool              is_native_vol_obj;
    herr_t            ret_value = SUCCEED; /* Return value */

    FUNC_ENTER_API(FAIL)
    H5TRACE5("e", "i*sxIui", loc_id, name, oinfo, fields, lapl_id);

    /* Check args */
    if (!name)
        HGOTO_ERROR(H5E_ARGS, H5E_BADVALUE, FAIL, "name parameter cannot be NULL");
    if (!*name)
        HGOTO_ERROR(H5E_ARGS, H5E_BADVALUE, FAIL, "name parameter cannot be an empty string");
    if (!oinfo)
        HGOTO_ERROR(H5E_ARGS, H5E_BADVALUE, FAIL, "oinfo parameter cannot be NULL");
    if (fields & ~H5O_INFO_ALL)
        HGOTO_ERROR(H5E_ARGS, H5E_BADVALUE, FAIL, "invalid fields");

    /* Verify access property list and set up collective metadata if appropriate */
<<<<<<< HEAD
    if (H5CX_set_apl(&lapl_id, H5P_CLS_LACC, loc_id, FALSE) < 0)
=======
    if (H5CX_set_apl(&lapl_id, H5P_CLS_LACC, loc_id, false) < 0)
>>>>>>> 07347cc5
        HGOTO_ERROR(H5E_OHDR, H5E_CANTSET, FAIL, "can't set access property list info");

    /* Fill out location struct */
    loc_params.type                         = H5VL_OBJECT_BY_NAME;
    loc_params.loc_data.loc_by_name.name    = name;
    loc_params.loc_data.loc_by_name.lapl_id = lapl_id;
    loc_params.obj_type                     = H5I_get_type(loc_id);

    /* Get the location object */
    if (NULL == (vol_obj = H5VL_vol_object(loc_id)))
        HGOTO_ERROR(H5E_ARGS, H5E_BADTYPE, FAIL, "invalid location identifier");

    /* Check if the VOL object is a native VOL connector object */
    if (H5VL_object_is_native(vol_obj, &is_native_vol_obj) < 0)
        HGOTO_ERROR(H5E_OHDR, H5E_CANTGET, H5I_INVALID_HID,
                    "can't determine if VOL object is native connector object");
    if (!is_native_vol_obj)
        HGOTO_ERROR(H5E_OHDR, H5E_BADVALUE, H5I_INVALID_HID,
                    "H5Oget_info_by_name2 is only meant to be used with the native VOL connector");

    /* Retrieve deprecated info struct */
    if (H5O__get_info_old(vol_obj, &loc_params, oinfo, fields) < 0)
        HGOTO_ERROR(H5E_OHDR, H5E_CANTGET, FAIL, "can't get deprecated info for object");

done:
    FUNC_LEAVE_API(ret_value)
} /* end H5Oget_info_by_name2() */

/*-------------------------------------------------------------------------
 * Function:    H5Oget_info_by_idx2
 *
 * Purpose:     Retrieve information about an object, according to the order
 *              of an index.
 *
 *              NOTE: Add a parameter "fields" to indicate selection of object info.
 *
 * Return:      Success:	Non-negative
 *              Failure:	Negative
 *
 *-------------------------------------------------------------------------
 */
herr_t
H5Oget_info_by_idx2(hid_t loc_id, const char *group_name, H5_index_t idx_type, H5_iter_order_t order,
                    hsize_t n, H5O_info1_t *oinfo /*out*/, unsigned fields, hid_t lapl_id)
{
    H5VL_object_t    *vol_obj; /* Object of loc_id */
    H5VL_loc_params_t loc_params;
    bool              is_native_vol_obj;
    herr_t            ret_value = SUCCEED; /* Return value */

    FUNC_ENTER_API(FAIL)
    H5TRACE8("e", "i*sIiIohxIui", loc_id, group_name, idx_type, order, n, oinfo, fields, lapl_id);

    /* Check args */
    if (!group_name || !*group_name)
        HGOTO_ERROR(H5E_ARGS, H5E_BADVALUE, FAIL, "no name specified");
    if (idx_type <= H5_INDEX_UNKNOWN || idx_type >= H5_INDEX_N)
        HGOTO_ERROR(H5E_ARGS, H5E_BADVALUE, FAIL, "invalid index type specified");
    if (order <= H5_ITER_UNKNOWN || order >= H5_ITER_N)
        HGOTO_ERROR(H5E_ARGS, H5E_BADVALUE, FAIL, "invalid iteration order specified");
    if (!oinfo)
        HGOTO_ERROR(H5E_ARGS, H5E_BADVALUE, FAIL, "no info struct");
    if (fields & ~H5O_INFO_ALL)
        HGOTO_ERROR(H5E_ARGS, H5E_BADVALUE, FAIL, "invalid fields");

    /* Verify access property list and set up collective metadata if appropriate */
<<<<<<< HEAD
    if (H5CX_set_apl(&lapl_id, H5P_CLS_LACC, loc_id, FALSE) < 0)
=======
    if (H5CX_set_apl(&lapl_id, H5P_CLS_LACC, loc_id, false) < 0)
>>>>>>> 07347cc5
        HGOTO_ERROR(H5E_OHDR, H5E_CANTSET, FAIL, "can't set access property list info");

    loc_params.type                         = H5VL_OBJECT_BY_IDX;
    loc_params.loc_data.loc_by_idx.name     = group_name;
    loc_params.loc_data.loc_by_idx.idx_type = idx_type;
    loc_params.loc_data.loc_by_idx.order    = order;
    loc_params.loc_data.loc_by_idx.n        = n;
    loc_params.loc_data.loc_by_idx.lapl_id  = lapl_id;
    loc_params.obj_type                     = H5I_get_type(loc_id);

    /* Get the location object */
    if (NULL == (vol_obj = H5VL_vol_object(loc_id)))
        HGOTO_ERROR(H5E_ARGS, H5E_BADTYPE, FAIL, "invalid location identifier");

    /* Check if the VOL object is a native VOL connector object */
    if (H5VL_object_is_native(vol_obj, &is_native_vol_obj) < 0)
        HGOTO_ERROR(H5E_OHDR, H5E_CANTGET, H5I_INVALID_HID,
                    "can't determine if VOL object is native connector object");
    if (!is_native_vol_obj)
        HGOTO_ERROR(H5E_OHDR, H5E_BADVALUE, H5I_INVALID_HID,
                    "H5Oget_info_by_idx2 is only meant to be used with the native VOL connector");

    /* Retrieve deprecated info struct */
    if (H5O__get_info_old(vol_obj, &loc_params, oinfo, fields) < 0)
        HGOTO_ERROR(H5E_OHDR, H5E_CANTGET, FAIL, "can't get deprecated info for object");

done:
    FUNC_LEAVE_API(ret_value)
} /* end H5Oget_info_by_idx2() */

/*-------------------------------------------------------------------------
 * Function:	H5Ovisit1
 *
 * Purpose:     Recursively visit an object and all the objects reachable
 *              from it.  If the starting object is a group, all the objects
 *              linked to from that group will be visited.  Links within
 *              each group are visited according to the order within the
 *              specified index (unless the specified index does not exist for
 *              a particular group, then the "name" index is used).
 *
 *              NOTE: Soft links and user-defined links are ignored during
 *              this operation.
 *
 *              NOTE: Each _object_ reachable from the initial group will only
 *              be visited once.  If multiple hard links point to the same
 *              object, the first link to the object's path (according to the
 *              iteration index and iteration order given) will be used to in
 *              the callback about the object.
 *
 * Return:      Success:    The return value of the first operator that
 *				returns non-zero, or zero if all members were
 *				processed with no operator returning non-zero.
 *
 *              Failure:    Negative if something goes wrong within the
 *				library, or the negative value returned by one
 *				of the operators.
 *
 *-------------------------------------------------------------------------
 */
herr_t
H5Ovisit1(hid_t obj_id, H5_index_t idx_type, H5_iter_order_t order, H5O_iterate1_t op, void *op_data)
{
    H5VL_object_t              *vol_obj = NULL; /* Object of loc_id */
    H5VL_object_specific_args_t vol_cb_args;    /* Arguments to VOL callback */
    H5VL_loc_params_t           loc_params;     /* Location parameters for object access */
    H5O_visit1_adapter_t        shim_data;      /* Adapter for passing app callback & user data */
    herr_t                      ret_value;      /* Return value */

    FUNC_ENTER_API(FAIL)
    H5TRACE5("e", "iIiIoOi*x", obj_id, idx_type, order, op, op_data);

    /* Check args */
    if (idx_type <= H5_INDEX_UNKNOWN || idx_type >= H5_INDEX_N)
        HGOTO_ERROR(H5E_ARGS, H5E_BADVALUE, FAIL, "invalid index type specified");
    if (order <= H5_ITER_UNKNOWN || order >= H5_ITER_N)
        HGOTO_ERROR(H5E_ARGS, H5E_BADVALUE, FAIL, "invalid iteration order specified");
    if (!op)
        HGOTO_ERROR(H5E_ARGS, H5E_BADVALUE, FAIL, "no callback operator specified");

    /* Get the location object */
    if (NULL == (vol_obj = H5VL_vol_object(obj_id)))
        HGOTO_ERROR(H5E_ARGS, H5E_BADTYPE, FAIL, "invalid location identifier");

    /* Set location parameters */
    loc_params.type     = H5VL_OBJECT_BY_SELF;
    loc_params.obj_type = H5I_get_type(obj_id);

    /* Set up adapter */
    shim_data.real_op      = op;
    shim_data.fields       = H5O_INFO_ALL;
    shim_data.real_op_data = op_data;

    /* Set up VOL callback arguments */
    vol_cb_args.op_type             = H5VL_OBJECT_VISIT;
    vol_cb_args.args.visit.idx_type = idx_type;
    vol_cb_args.args.visit.order    = order;
    vol_cb_args.args.visit.op       = H5O__iterate1_adapter;
    vol_cb_args.args.visit.op_data  = &shim_data;
    vol_cb_args.args.visit.fields   = H5O_INFO_ALL;

    /* Visit the objects */
    if ((ret_value = H5VL_object_specific(vol_obj, &loc_params, &vol_cb_args, H5P_DATASET_XFER_DEFAULT,
                                          H5_REQUEST_NULL)) < 0)
        HGOTO_ERROR(H5E_OHDR, H5E_BADITER, FAIL, "object visitation failed");

done:
    FUNC_LEAVE_API(ret_value)
} /* end H5Ovisit1() */

/*-------------------------------------------------------------------------
 * Function:    H5Ovisit_by_name1
 *
 * Purpose:     Recursively visit an object and all the objects reachable
 *              from it.  If the starting object is a group, all the objects
 *              linked to from that group will be visited.  Links within
 *              each group are visited according to the order within the
 *              specified index (unless the specified index does not exist for
 *              a particular group, then the "name" index is used).
 *
 *              NOTE: Soft links and user-defined links are ignored during
 *              this operation.
 *
 *              NOTE: Each _object_ reachable from the initial group will only
 *              be visited once.  If multiple hard links point to the same
 *              object, the first link to the object's path (according to the
 *              iteration index and iteration order given) will be used to in
 *              the callback about the object.
 *
 * Return:      Success:    The return value of the first operator that
 *				returns non-zero, or zero if all members were
 *				processed with no operator returning non-zero.
 *
 *              Failure:    Negative if something goes wrong within the
 *				library, or the negative value returned by one
 *				of the operators.
 *
 *-------------------------------------------------------------------------
 */
herr_t
H5Ovisit_by_name1(hid_t loc_id, const char *obj_name, H5_index_t idx_type, H5_iter_order_t order,
                  H5O_iterate1_t op, void *op_data, hid_t lapl_id)
{
    H5VL_object_t              *vol_obj = NULL; /* Object of loc_id */
    H5VL_object_specific_args_t vol_cb_args;    /* Arguments to VOL callback */
    H5VL_loc_params_t           loc_params;     /* Location parameters for object access */
    H5O_visit1_adapter_t        shim_data;      /* Adapter for passing app callback & user data */
    herr_t                      ret_value;      /* Return value */

    FUNC_ENTER_API(FAIL)
    H5TRACE7("e", "i*sIiIoOi*xi", loc_id, obj_name, idx_type, order, op, op_data, lapl_id);

    /* Check args */
    if (!obj_name)
        HGOTO_ERROR(H5E_ARGS, H5E_BADVALUE, FAIL, "obj_name parameter cannot be NULL");
    if (!*obj_name)
        HGOTO_ERROR(H5E_ARGS, H5E_BADVALUE, FAIL, "obj_name parameter cannot be an empty string");
    if (idx_type <= H5_INDEX_UNKNOWN || idx_type >= H5_INDEX_N)
        HGOTO_ERROR(H5E_ARGS, H5E_BADVALUE, FAIL, "invalid index type specified");
    if (order <= H5_ITER_UNKNOWN || order >= H5_ITER_N)
        HGOTO_ERROR(H5E_ARGS, H5E_BADVALUE, FAIL, "invalid iteration order specified");
    if (!op)
        HGOTO_ERROR(H5E_ARGS, H5E_BADVALUE, FAIL, "no callback operator specified");

    /* Verify access property list and set up collective metadata if appropriate */
<<<<<<< HEAD
    if (H5CX_set_apl(&lapl_id, H5P_CLS_LACC, loc_id, FALSE) < 0)
=======
    if (H5CX_set_apl(&lapl_id, H5P_CLS_LACC, loc_id, false) < 0)
>>>>>>> 07347cc5
        HGOTO_ERROR(H5E_OHDR, H5E_CANTSET, FAIL, "can't set access property list info");

    /* Get the location object */
    if (NULL == (vol_obj = H5VL_vol_object(loc_id)))
        HGOTO_ERROR(H5E_ARGS, H5E_BADTYPE, FAIL, "invalid location identifier");

    /* Set location parameters */
    loc_params.type                         = H5VL_OBJECT_BY_NAME;
    loc_params.loc_data.loc_by_name.name    = obj_name;
    loc_params.loc_data.loc_by_name.lapl_id = lapl_id;
    loc_params.obj_type                     = H5I_get_type(loc_id);

    /* Set up adapter */
    shim_data.real_op      = op;
    shim_data.fields       = H5O_INFO_ALL;
    shim_data.real_op_data = op_data;

    /* Set up VOL callback arguments */
    vol_cb_args.op_type             = H5VL_OBJECT_VISIT;
    vol_cb_args.args.visit.idx_type = idx_type;
    vol_cb_args.args.visit.order    = order;
    vol_cb_args.args.visit.op       = H5O__iterate1_adapter;
    vol_cb_args.args.visit.op_data  = &shim_data;
    vol_cb_args.args.visit.fields   = H5O_INFO_ALL;

    /* Visit the objects */
    if ((ret_value = H5VL_object_specific(vol_obj, &loc_params, &vol_cb_args, H5P_DATASET_XFER_DEFAULT,
                                          H5_REQUEST_NULL)) < 0)
        HGOTO_ERROR(H5E_OHDR, H5E_BADITER, FAIL, "object visitation failed");

done:
    FUNC_LEAVE_API(ret_value)
} /* end H5Ovisit_by_name1() */

/*-------------------------------------------------------------------------
 * Function:    H5Ovisit2
 *
 * Purpose:     Recursively visit an object and all the objects reachable
 *              from it.  If the starting object is a group, all the objects
 *              linked to from that group will be visited.  Links within
 *              each group are visited according to the order within the
 *              specified index (unless the specified index does not exist for
 *              a particular group, then the "name" index is used).
 *
 *              NOTE: Soft links and user-defined links are ignored during
 *              this operation.
 *
 *              NOTE: Each _object_ reachable from the initial group will only
 *              be visited once.  If multiple hard links point to the same
 *              object, the first link to the object's path (according to the
 *              iteration index and iteration order given) will be used to in
 *              the callback about the object.
 *
 *              NOTE: Add a parameter "fields" to indicate selection of
 *              object info to be retrieved to the callback "op".
 *
 * Return:      Success:    The return value of the first operator that
 *                          returns non-zero, or zero if all members were
 *                          processed with no operator returning non-zero.
 *
 *              Failure:    Negative if something goes wrong within the
 *                          library, or the negative value returned by one
 *                          of the operators.
 *
 *-------------------------------------------------------------------------
 */
herr_t
H5Ovisit2(hid_t obj_id, H5_index_t idx_type, H5_iter_order_t order, H5O_iterate1_t op, void *op_data,
          unsigned fields)
{
    H5VL_object_t              *vol_obj;     /* Object of loc_id */
    H5VL_object_specific_args_t vol_cb_args; /* Arguments to VOL callback */
    H5VL_loc_params_t           loc_params;  /* Location parameters for object access */
    H5O_visit1_adapter_t        shim_data;   /* Adapter for passing app callback & user data */
    bool                        is_native_vol_obj;
    herr_t                      ret_value; /* Return value */

    FUNC_ENTER_API(FAIL)
    H5TRACE6("e", "iIiIoOi*xIu", obj_id, idx_type, order, op, op_data, fields);

    /* Check args */
    if (idx_type <= H5_INDEX_UNKNOWN || idx_type >= H5_INDEX_N)
        HGOTO_ERROR(H5E_ARGS, H5E_BADVALUE, FAIL, "invalid index type specified");
    if (order <= H5_ITER_UNKNOWN || order >= H5_ITER_N)
        HGOTO_ERROR(H5E_ARGS, H5E_BADVALUE, FAIL, "invalid iteration order specified");
    if (!op)
        HGOTO_ERROR(H5E_ARGS, H5E_BADVALUE, FAIL, "no callback operator specified");
    if (fields & ~H5O_INFO_ALL)
        HGOTO_ERROR(H5E_ARGS, H5E_BADVALUE, FAIL, "invalid fields");

    /* Get the location object */
    if (NULL == (vol_obj = H5VL_vol_object(obj_id)))
        HGOTO_ERROR(H5E_ARGS, H5E_BADTYPE, FAIL, "invalid location identifier");

    /* Check if the VOL object is a native VOL connector object */
    if (H5VL_object_is_native(vol_obj, &is_native_vol_obj) < 0)
        HGOTO_ERROR(H5E_OHDR, H5E_CANTGET, H5I_INVALID_HID,
                    "can't determine if VOL object is native connector object");
    if (!is_native_vol_obj)
        HGOTO_ERROR(H5E_OHDR, H5E_BADVALUE, H5I_INVALID_HID,
                    "H5Ovisit2 is only meant to be used with the native VOL connector");

    /* Set location parameters */
    loc_params.type     = H5VL_OBJECT_BY_SELF;
    loc_params.obj_type = H5I_get_type(obj_id);

    /* Set up adapter */
    shim_data.real_op      = op;
    shim_data.fields       = fields;
    shim_data.real_op_data = op_data;

    /* Set up VOL callback arguments */
    vol_cb_args.op_type             = H5VL_OBJECT_VISIT;
    vol_cb_args.args.visit.idx_type = idx_type;
    vol_cb_args.args.visit.order    = order;
    vol_cb_args.args.visit.op       = H5O__iterate1_adapter;
    vol_cb_args.args.visit.op_data  = &shim_data;
    vol_cb_args.args.visit.fields   = fields;

    /* Visit the objects */
    if ((ret_value = H5VL_object_specific(vol_obj, &loc_params, &vol_cb_args, H5P_DATASET_XFER_DEFAULT,
                                          H5_REQUEST_NULL)) < 0)
        HGOTO_ERROR(H5E_OHDR, H5E_BADITER, FAIL, "object iteration failed");

done:
    FUNC_LEAVE_API(ret_value)
} /* end H5Ovisit2() */

/*-------------------------------------------------------------------------
 * Function:    H5Ovisit_by_name2
 *
 * Purpose:     Recursively visit an object and all the objects reachable
 *              from it.  If the starting object is a group, all the objects
 *              linked to from that group will be visited.  Links within
 *              each group are visited according to the order within the
 *              specified index (unless the specified index does not exist for
 *              a particular group, then the "name" index is used).
 *
 *              NOTE: Soft links and user-defined links are ignored during
 *              this operation.
 *
 *              NOTE: Each _object_ reachable from the initial group will only
 *              be visited once.  If multiple hard links point to the same
 *              object, the first link to the object's path (according to the
 *              iteration index and iteration order given) will be used to in
 *              the callback about the object.
 *
 *              NOTE: Add a parameter "fields" to indicate selection of
 *              object info to be retrieved to the callback "op".
 *
 * Return:      Success:    The return value of the first operator that
 *                          returns non-zero, or zero if all members were
 *                          processed with no operator returning non-zero.
 *
 *              Failure:    Negative if something goes wrong within the
 *                          library, or the negative value returned by one
 *                          of the operators.
 *
 *-------------------------------------------------------------------------
 */
herr_t
H5Ovisit_by_name2(hid_t loc_id, const char *obj_name, H5_index_t idx_type, H5_iter_order_t order,
                  H5O_iterate1_t op, void *op_data, unsigned fields, hid_t lapl_id)
{
    H5VL_object_t              *vol_obj;     /* Object of loc_id */
    H5VL_object_specific_args_t vol_cb_args; /* Arguments to VOL callback */
    H5VL_loc_params_t           loc_params;  /* Location parameters for object access */
    H5O_visit1_adapter_t        shim_data;   /* Adapter for passing app callback & user data */
    bool                        is_native_vol_obj;
    herr_t                      ret_value; /* Return value */

    FUNC_ENTER_API(FAIL)
    H5TRACE8("e", "i*sIiIoOi*xIui", loc_id, obj_name, idx_type, order, op, op_data, fields, lapl_id);

    /* Check args */
    if (!obj_name)
        HGOTO_ERROR(H5E_ARGS, H5E_BADVALUE, FAIL, "obj_name parameter cannot be NULL");
    if (!*obj_name)
        HGOTO_ERROR(H5E_ARGS, H5E_BADVALUE, FAIL, "obj_name parameter cannot be an empty string");
    if (idx_type <= H5_INDEX_UNKNOWN || idx_type >= H5_INDEX_N)
        HGOTO_ERROR(H5E_ARGS, H5E_BADVALUE, FAIL, "invalid index type specified");
    if (order <= H5_ITER_UNKNOWN || order >= H5_ITER_N)
        HGOTO_ERROR(H5E_ARGS, H5E_BADVALUE, FAIL, "invalid iteration order specified");
    if (!op)
        HGOTO_ERROR(H5E_ARGS, H5E_BADVALUE, FAIL, "no callback operator specified");
    if (fields & ~H5O_INFO_ALL)
        HGOTO_ERROR(H5E_ARGS, H5E_BADVALUE, FAIL, "invalid fields");

    /* Verify access property list and set up collective metadata if appropriate */
<<<<<<< HEAD
    if (H5CX_set_apl(&lapl_id, H5P_CLS_LACC, loc_id, FALSE) < 0)
=======
    if (H5CX_set_apl(&lapl_id, H5P_CLS_LACC, loc_id, false) < 0)
>>>>>>> 07347cc5
        HGOTO_ERROR(H5E_OHDR, H5E_CANTSET, FAIL, "can't set access property list info");

    /* Get the location object */
    if (NULL == (vol_obj = H5VL_vol_object(loc_id)))
        HGOTO_ERROR(H5E_ARGS, H5E_BADTYPE, FAIL, "invalid location identifier");

    /* Check if the VOL object is a native VOL connector object */
    if (H5VL_object_is_native(vol_obj, &is_native_vol_obj) < 0)
        HGOTO_ERROR(H5E_OHDR, H5E_CANTGET, H5I_INVALID_HID,
                    "can't determine if VOL object is native connector object");
    if (!is_native_vol_obj)
        HGOTO_ERROR(H5E_OHDR, H5E_BADVALUE, H5I_INVALID_HID,
                    "H5Ovisit_by_name2 is only meant to be used with the native VOL connector");

    /* Set location parameters */
    loc_params.type                         = H5VL_OBJECT_BY_NAME;
    loc_params.loc_data.loc_by_name.name    = obj_name;
    loc_params.loc_data.loc_by_name.lapl_id = lapl_id;
    loc_params.obj_type                     = H5I_get_type(loc_id);

    /* Set up adapter */
    shim_data.real_op      = op;
    shim_data.fields       = fields;
    shim_data.real_op_data = op_data;

    /* Set up VOL callback arguments */
    vol_cb_args.op_type             = H5VL_OBJECT_VISIT;
    vol_cb_args.args.visit.idx_type = idx_type;
    vol_cb_args.args.visit.order    = order;
    vol_cb_args.args.visit.op       = H5O__iterate1_adapter;
    vol_cb_args.args.visit.op_data  = &shim_data;
    vol_cb_args.args.visit.fields   = fields;

    /* Visit the objects */
    if ((ret_value = H5VL_object_specific(vol_obj, &loc_params, &vol_cb_args, H5P_DATASET_XFER_DEFAULT,
                                          H5_REQUEST_NULL)) < 0)
        HGOTO_ERROR(H5E_OHDR, H5E_BADITER, FAIL, "object iteration failed");

done:
    FUNC_LEAVE_API(ret_value)
} /* end H5Ovisit_by_name2() */

#endif /* H5_NO_DEPRECATED_SYMBOLS */<|MERGE_RESOLUTION|>--- conflicted
+++ resolved
@@ -379,11 +379,7 @@
         HGOTO_ERROR(H5E_OHDR, H5E_CANTOPENOBJ, H5I_INVALID_HID, "unable to open object");
 
     /* Register the object's ID */
-<<<<<<< HEAD
-    if ((ret_value = H5VL_register(opened_type, opened_obj, vol_obj->connector, TRUE)) < 0)
-=======
     if ((ret_value = H5VL_register(opened_type, opened_obj, vol_obj->connector, true)) < 0)
->>>>>>> 07347cc5
         HGOTO_ERROR(H5E_OHDR, H5E_CANTREGISTER, H5I_INVALID_HID, "unable to register object handle");
 
 done:
@@ -459,11 +455,7 @@
         HGOTO_ERROR(H5E_ARGS, H5E_BADVALUE, FAIL, "oinfo parameter cannot be NULL");
 
     /* Verify access property list and set up collective metadata if appropriate */
-<<<<<<< HEAD
-    if (H5CX_set_apl(&lapl_id, H5P_CLS_LACC, loc_id, FALSE) < 0)
-=======
     if (H5CX_set_apl(&lapl_id, H5P_CLS_LACC, loc_id, false) < 0)
->>>>>>> 07347cc5
         HGOTO_ERROR(H5E_OHDR, H5E_CANTSET, FAIL, "can't set access property list info");
 
     /* Fill out location struct */
@@ -517,11 +509,7 @@
         HGOTO_ERROR(H5E_ARGS, H5E_BADVALUE, FAIL, "no info struct");
 
     /* Verify access property list and set up collective metadata if appropriate */
-<<<<<<< HEAD
-    if (H5CX_set_apl(&lapl_id, H5P_CLS_LACC, loc_id, FALSE) < 0)
-=======
     if (H5CX_set_apl(&lapl_id, H5P_CLS_LACC, loc_id, false) < 0)
->>>>>>> 07347cc5
         HGOTO_ERROR(H5E_OHDR, H5E_CANTSET, FAIL, "can't set access property list info");
 
     loc_params.type                         = H5VL_OBJECT_BY_IDX;
@@ -630,11 +618,7 @@
         HGOTO_ERROR(H5E_ARGS, H5E_BADVALUE, FAIL, "invalid fields");
 
     /* Verify access property list and set up collective metadata if appropriate */
-<<<<<<< HEAD
-    if (H5CX_set_apl(&lapl_id, H5P_CLS_LACC, loc_id, FALSE) < 0)
-=======
     if (H5CX_set_apl(&lapl_id, H5P_CLS_LACC, loc_id, false) < 0)
->>>>>>> 07347cc5
         HGOTO_ERROR(H5E_OHDR, H5E_CANTSET, FAIL, "can't set access property list info");
 
     /* Fill out location struct */
@@ -701,11 +685,7 @@
         HGOTO_ERROR(H5E_ARGS, H5E_BADVALUE, FAIL, "invalid fields");
 
     /* Verify access property list and set up collective metadata if appropriate */
-<<<<<<< HEAD
-    if (H5CX_set_apl(&lapl_id, H5P_CLS_LACC, loc_id, FALSE) < 0)
-=======
     if (H5CX_set_apl(&lapl_id, H5P_CLS_LACC, loc_id, false) < 0)
->>>>>>> 07347cc5
         HGOTO_ERROR(H5E_OHDR, H5E_CANTSET, FAIL, "can't set access property list info");
 
     loc_params.type                         = H5VL_OBJECT_BY_IDX;
@@ -870,11 +850,7 @@
         HGOTO_ERROR(H5E_ARGS, H5E_BADVALUE, FAIL, "no callback operator specified");
 
     /* Verify access property list and set up collective metadata if appropriate */
-<<<<<<< HEAD
-    if (H5CX_set_apl(&lapl_id, H5P_CLS_LACC, loc_id, FALSE) < 0)
-=======
     if (H5CX_set_apl(&lapl_id, H5P_CLS_LACC, loc_id, false) < 0)
->>>>>>> 07347cc5
         HGOTO_ERROR(H5E_OHDR, H5E_CANTSET, FAIL, "can't set access property list info");
 
     /* Get the location object */
@@ -1064,11 +1040,7 @@
         HGOTO_ERROR(H5E_ARGS, H5E_BADVALUE, FAIL, "invalid fields");
 
     /* Verify access property list and set up collective metadata if appropriate */
-<<<<<<< HEAD
-    if (H5CX_set_apl(&lapl_id, H5P_CLS_LACC, loc_id, FALSE) < 0)
-=======
     if (H5CX_set_apl(&lapl_id, H5P_CLS_LACC, loc_id, false) < 0)
->>>>>>> 07347cc5
         HGOTO_ERROR(H5E_OHDR, H5E_CANTSET, FAIL, "can't set access property list info");
 
     /* Get the location object */
