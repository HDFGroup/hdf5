/* * * * * * * * * * * * * * * * * * * * * * * * * * * * * * * * * * * * * * *
 * Copyright by The HDF Group.                                               *
 * Copyright by the Board of Trustees of the University of Illinois.         *
 * All rights reserved.                                                      *
 *                                                                           *
 * This file is part of HDF5.  The full HDF5 copyright notice, including     *
 * terms governing use, modification, and redistribution, is contained in    *
 * the COPYING file, which can be found at the root of the source code       *
 * distribution tree, or in https://www.hdfgroup.org/licenses.               *
 * If you do not have access to either file, you may request a copy from     *
 * help@hdfgroup.org.                                                        *
 * * * * * * * * * * * * * * * * * * * * * * * * * * * * * * * * * * * * * * */

#include "h5hltest.h"
#include "H5srcdir.h"
#include "H5TBpublic.h"

#define TEST_FILE_BE   "test_table_be.h5"
#define TEST_FILE_LE   "test_table_le.h5"
#define TEST_FILE_CRAY "test_table_cray.h5"

/*-------------------------------------------------------------------------
 * Table API test
 *
 * Functions tested:
 *
 * H5TBmake_table
 * H5TBread_table
 * H5TBwrite_records
 * H5TBread_records
 * H5TBappend_records
 * H5TBinsert_record
 * H5TBdelete_record
 * H5TBcombine_tables
 * H5TBwrite_fields_name
 * H5TBread_fields_name
 * H5TBwrite_fields_index
 * H5TBinsert_field
 * H5TBdelete_field
 * H5TBget_table_info
 * H5TBget_field_info
 *
 *-------------------------------------------------------------------------
 */

#define TITLE        "Title"
#define NFIELDS      5
#define NRECORDS     8
#define NRECORDS_ADD 3

/*-------------------------------------------------------------------------
 * structure used for all tests, a particle with properties
 *-------------------------------------------------------------------------
 */
typedef struct particle_t {
    char   name[16];
    long   longi;
    float  pressure;
    double temperature;
    int    lati;
} particle_t;

/*-------------------------------------------------------------------------
 * a subset of particle_t, with latitude and longitude fields
 *-------------------------------------------------------------------------
 */
typedef struct position_t {
    long longi;
    int  lati;
} position_t;

/*-------------------------------------------------------------------------
 * a subset of particle_t, with name and pressure fields
 *-------------------------------------------------------------------------
 */
typedef struct namepressure_t {
    char  name[16];
    float pressure;
} namepressure_t;

/*-------------------------------------------------------------------------
 * an extended particle, used in the insert field test
 *-------------------------------------------------------------------------
 */
typedef struct particle2_t {
    char   name[16];
    long   longi;
    float  pressure;
    double temperature;
    int    lati;
    int    new_field;
} particle2_t;

/*-------------------------------------------------------------------------
 * a particle with one field less, used in the delete field test
 *-------------------------------------------------------------------------
 */
typedef struct particle3_t {
    char   name[16];
    long   longi;
    double temperature;
    int    lati;
} particle3_t;

/*-------------------------------------------------------------------------
 * a particle, used in the delete field test differing memory layout
 *-------------------------------------------------------------------------
 */

/*  Push current alignment rule forcing 4-byte alignment boundary
 *  to the internal stack ...
 */
#pragma pack(push, 4)
typedef struct particle4_t {
    uint32_t state;
    double   posx;
    double   posy;
    float    atx[3];
    float    aty[3];
    float    rro[2];
} particle4_t;
/*
 * ... and restore original alignment rules from stack
 */
#pragma pack(pop)

/*-------------------------------------------------------------------------
 * function to open an HDF5 file and return its file identifier
 *-------------------------------------------------------------------------
 */
static hid_t
h5file_open(const char *fname, unsigned flags)
{

    hid_t       fid; /* identifier for the file */
    const char *data_file = H5_get_srcdir_filename(fname);

    /* open */
    if ((fid = H5Fopen(data_file, flags, H5P_DEFAULT)) < 0) {
        HDfprintf(stderr, "Error: Cannot open file <%s>\n", data_file);
        HDexit(1);
    }

    return fid;
}

/*-------------------------------------------------------------------------
 * function that compares one particle
 *-------------------------------------------------------------------------
 */
static int
cmp_par(hsize_t i, hsize_t j, particle_t *rbuf, particle_t *wbuf)
{
    if ((HDstrcmp(rbuf[i].name, wbuf[j].name) != 0) || rbuf[i].lati != wbuf[j].lati ||
        rbuf[i].longi != wbuf[j].longi || !H5_FLT_ABS_EQUAL(rbuf[i].pressure, wbuf[j].pressure) ||
        !H5_DBL_ABS_EQUAL(rbuf[i].temperature, wbuf[j].temperature)) {
        HDfprintf(stderr, "read and write buffers have differences\n");
        HDfprintf(stderr, "%s %ld %f %f %d\n", rbuf[i].name, rbuf[i].longi, (double)rbuf[i].pressure,
                  rbuf[i].temperature, rbuf[i].lati);
        HDfprintf(stderr, "%s %ld %f %f %d\n", wbuf[j].name, wbuf[j].longi, (double)wbuf[j].pressure,
                  wbuf[j].temperature, wbuf[j].lati);
        return -1;
    }
    return 0;
}

/*-------------------------------------------------------------------------
 * function to compare deleted records
 *-------------------------------------------------------------------------
 */
static int
compare_deleted(hsize_t rrecords, hsize_t dstart, hsize_t drecords, particle_t *rbuf, particle_t *wbuf)
{
    hsize_t i, j;
    for (i = 0; i < rrecords; i++) {
        if (i < dstart) {
            if (cmp_par(i, i, rbuf, wbuf) < 0)
                return -1;
        }
        else {
            j = i + drecords;
            if (cmp_par(i, j, rbuf, wbuf) < 0)
                return -1;
        }
    }
    return 0;
}

/*-------------------------------------------------------------------------
 * the test program
 *-------------------------------------------------------------------------
 */

static int
test_table(hid_t fid, int do_write)
{
    hid_t      fid1;
    hid_t      fid2;
    hsize_t    chunk_size   = 10;
    int        compress     = 0;
    int *      fill         = NULL;
    particle_t fill1[1]     = {{"no data", -1, -99.0f, -99.0f, -1}};
    int        fill1_new[1] = {-100};
    hsize_t    position;
    char       tname[20];
    hsize_t    i, j;
    /* write, read, append, delete, insert some records and fields */
    hsize_t FIELDS  = NFIELDS;
    hsize_t RECORDS = NRECORDS;
    hsize_t start;
    hsize_t wstart;
    hsize_t rstart;
    hsize_t istart;
    hsize_t dstart;
    hsize_t nrecords;
    hsize_t rrecords;
    hsize_t wrecords;
    hsize_t arecords;
    hsize_t irecords;
    hsize_t drecords;
    hsize_t nfields;
    hsize_t rfields;
    hsize_t start1; /* record to start reading from 1st table */
    hsize_t start2; /* record to start writing in 2nd table */
    /* read, write, insert, append buffers */
    particle_t  rbuf[NRECORDS + 4];
    particle2_t rbuf2[NRECORDS];
    particle3_t rbuf3[NRECORDS];
    particle_t  rbufc[NRECORDS * 2];
    particle_t  abuf[2] = {{"eight", 80, 8.0f, 80.0f, 80}, {"nine", 90, 9.0f, 90.0f, 90}};
    particle_t  ibuf[2] = {{"zero", 0, 0.0f, 0.0f, 0}, {"zero", 0, 0.0f, 0.0f, 0}};
    particle_t  wbufd[NRECORDS];
    particle_t  wbuf[NRECORDS] = {{
                                     "zero",
                                     0,
                                     0.0f,
                                     0.0f,
                                     0,
                                 },
                                 {"one", 10, 1.0f, 10.0f, 10},
                                 {"two", 20, 2.0f, 20.0f, 20},
                                 {"three", 30, 3.0f, 30.0f, 30},
                                 {"four", 40, 4.0f, 40.0f, 40},
                                 {"five", 50, 5.0f, 50.0f, 50},
                                 {"six", 60, 6.0f, 60.0f, 60},
                                 {"seven", 70, 7.0f, 70.0f, 70}};
    /* buffers for the field "Pressure" and "New_field" */
    float pressure_in[NRECORDS] = {0.0f, 1.0f, 2.0f, 3.0f, 4.0f, 5.0f, 6.0f, 7.0f};
    float pressure_out[NRECORDS];
    int   buf_new[NRECORDS] = {0, 1, 2, 3, 4, 5, 6, 7};
    /* buffers for the fields "Latitude,Longitude"  */
    position_t position_out[NRECORDS_ADD];
    position_t position_in[NRECORDS_ADD] = {{0, 0}, {10, 10}, {20, 20}};
    /* buffers for the fields "Name,Pressure"  */
    namepressure_t namepre_out[NRECORDS];
    namepressure_t namepre_in[NRECORDS] = {
        {"zero", 0.0f}, {"one", 1.0f},  {"two", 2.0f}, {"three", 3.0f},
        {"four", 4.0f}, {"five", 5.0f}, {"six", 6.0f}, {"seven", 7.0f},
    };

    /*-------------------------------------------------------------------------
     * initialize table parameters
     * field offsets and sizes used in the fields functions
     *-------------------------------------------------------------------------
     */

    size_t field_offset_pos[2]     = {HOFFSET(position_t, longi), HOFFSET(position_t, lati)};
    size_t field_offset_namepre[2] = {HOFFSET(namepressure_t, name), HOFFSET(namepressure_t, pressure)};
    size_t field_sizes_pos[2]      = {sizeof(position_in[0].longi), sizeof(position_in[0].lati)};
    size_t field_sizes_namepre[2]  = {sizeof(namepre_in[0].name), sizeof(namepre_in[0].pressure)};
    size_t field_sizes_pre[1]      = {sizeof(namepre_in[0].pressure)};

    /*-------------------------------------------------------------------------
     * query table test
     *-------------------------------------------------------------------------
     */
    char **names_out;
    size_t sizes_out[NFIELDS];
    size_t offset_out[NFIELDS];
    size_t size_out;

    /*-------------------------------------------------------------------------
     * initialize table parameters
     * field indexes (zero based) used in the fields functions
     * "Name 0","Longitude 1","Pressure 2","Temperature 3","Latitude 4"
     *-------------------------------------------------------------------------
     */
    int field_index_pre[1]     = {2};
    int field_index_pos[2]     = {1, 4};
    int field_index_namepre[2] = {0, 2};
    int field_index[NFIELDS]   = {0, 1, 2, 3, 4};

    /*-------------------------------------------------------------------------
     * initialize table parameters
     * size and the offsets of struct members in memory
     * define the inserted field HDF5 type and buffers
     * these are used for the insert field test
     *-------------------------------------------------------------------------
     */
    hid_t  field_type_new           = H5T_NATIVE_INT;
    size_t dst_size2                = sizeof(particle2_t);
    size_t dst_offset2[NFIELDS + 1] = {HOFFSET(particle2_t, name),     HOFFSET(particle2_t, longi),
                                       HOFFSET(particle2_t, pressure), HOFFSET(particle2_t, temperature),
                                       HOFFSET(particle2_t, lati),     HOFFSET(particle2_t, new_field)};
    size_t dst_sizes2[NFIELDS + 1]  = {sizeof(rbuf2[0].name),     sizeof(rbuf2[0].longi),
                                      sizeof(rbuf2[0].pressure), sizeof(rbuf2[0].temperature),
                                      sizeof(rbuf2[0].lati),     sizeof(rbuf2[0].new_field)};
    /*-------------------------------------------------------------------------
     * initialize table parameters
     * size and the offsets of struct members in memory
     * these are used for the delete field test
     *-------------------------------------------------------------------------
     */
    size_t dst_size3                = sizeof(particle3_t);
    size_t dst_offset3[NFIELDS - 1] = {HOFFSET(particle3_t, name), HOFFSET(particle3_t, longi),
                                       HOFFSET(particle3_t, temperature), HOFFSET(particle3_t, lati)};

    size_t dst_sizes3[NFIELDS - 1] = {sizeof(rbuf3[0].name), sizeof(rbuf3[0].longi),
                                      sizeof(rbuf3[0].temperature), sizeof(rbuf3[0].lati)};

    /*-------------------------------------------------------------------------
     * initialize table parameters
     * size and the offsets of struct members in memory
     * these are used for the delete field test with differing memory layout
     *-------------------------------------------------------------------------
     */

    /* Calculate the size and the offsets of our struct members in memory */
    size_t tbl_size                = sizeof(particle4_t);
    size_t tbl_offset[NFIELDS + 1] = {HOFFSET(particle4_t, state), HOFFSET(particle4_t, posx),
                                      HOFFSET(particle4_t, posy),  HOFFSET(particle4_t, atx),
                                      HOFFSET(particle4_t, aty),   HOFFSET(particle4_t, rro)};

    /* Define an array of Particles */
    particle4_t p_data[NRECORDS] = {{12112, 1.4f, 2.5f, {1, 2, 3}, {4, 5, 6}, {99, 100}},
                                    {12113, 1.4f, 2.5f, {1, 2, 3}, {4, 5, 6}, {99, 100}},
                                    {12114, 1.4f, 2.5f, {1, 2, 3}, {4, 5, 6}, {99, 100}},
                                    {12115, 1.4f, 2.5f, {1, 2, 3}, {4, 5, 6}, {99, 100}},
                                    {12116, 1.4f, 2.5f, {1, 2, 3}, {4, 5, 6}, {99, 100}},
                                    {12117, 1.4f, 2.5f, {1, 2, 3}, {4, 5, 6}, {99, 100}},
                                    {12118, 1.4f, 2.5f, {1, 2, 3}, {4, 5, 6}, {99, 100}},
                                    {12119, 1.4f, 2.5f, {1, 2, 3}, {4, 5, 6}, {99, 100}}};

    /*-------------------------------------------------------------------------
     * initialize table parameters
     * 1) size and the offsets of struct members in memory
     * 2) field names
     * 3) define a HDF5 type for the fields
     *-------------------------------------------------------------------------
     */

    size_t type_size_mem         = sizeof(particle_t);
    size_t field_offset[NFIELDS] = {HOFFSET(particle_t, name), HOFFSET(particle_t, longi),
                                    HOFFSET(particle_t, pressure), HOFFSET(particle_t, temperature),
                                    HOFFSET(particle_t, lati)};
    size_t field_size[NFIELDS]   = {sizeof(rbuf[0].name), sizeof(rbuf[0].longi), sizeof(rbuf[0].pressure),
                                  sizeof(rbuf[0].temperature), sizeof(rbuf[0].lati)};

    const char *field_names4[NFIELDS + 1] = {"F1", "F2", "F3", "F4", "F5", "F6"};
    hid_t       field_type4[NFIELDS + 1];
    particle4_t fill_data[1] = {{9999999, -9999999, 999999, {999, 999, 999}, {999, 999, 999}, {999, 999}}};

    hsize_t nfields_out;
    hsize_t nrecords_out;
    hid_t   arry3_32f;
    hid_t   arry2_32f;
    hsize_t dims;

    const char *field_names[NFIELDS] = {"Name", "Longitude", "Pressure", "Temperature", "Latitude"};
    hid_t       field_type[NFIELDS];
    hid_t       string_type = H5Tcopy(H5T_C_S1);

    H5Tset_size(string_type, 16);
    field_type[0] = string_type;
    field_type[1] = H5T_NATIVE_LONG;
    field_type[2] = H5T_NATIVE_FLOAT;
    field_type[3] = H5T_NATIVE_DOUBLE;
    field_type[4] = H5T_NATIVE_INT;

    /*-------------------------------------------------------------------------
     *
     * Functions tested:
     *
     * H5TBmake_table
     * H5TBread_table
     *
     *-------------------------------------------------------------------------
     */
    if (do_write) {
        HL_TESTING2("making table");

        if (H5TBmake_table(TITLE, fid, "table1", FIELDS, RECORDS, type_size_mem, field_names, field_offset,
                           field_type, chunk_size, fill, compress, wbuf) < 0)
            goto out;
        PASSED();
    }

    HL_TESTING2("reading table");

    /*-------------------------------------------------------------------------
     * read the table
     *-------------------------------------------------------------------------
     */

    if (H5TBread_table(fid, "table1", type_size_mem, field_offset, field_size, rbuf) < 0)
        goto out;

    /* compare the extracted table with the original array */
    for (i = 0; i < NRECORDS; i++) {
        if (cmp_par(i, i, rbuf, wbuf) < 0)
            goto out;
    }

    PASSED();

    /*-------------------------------------------------------------------------
     *
     * Functions tested:
     *
     * H5TBwrite_records
     *
     *-------------------------------------------------------------------------
     */
    if (do_write) {
        HL_TESTING2("writing records");

        /* create an empty table */
        if (H5TBmake_table(TITLE, fid, "table2", FIELDS, RECORDS, type_size_mem, field_names, field_offset,
                           field_type, chunk_size, fill, compress, 0) < 0)
            goto out;

        /*-------------------------------------------------------------------------
         * write records, start at 0, write 8
         * pos = 0 1 2 3 4 5 6 7
         * data= 0 1 2 3 4 5 6 7
         *-------------------------------------------------------------------------
         */
        wstart   = 0;
        wrecords = 8;
        if (H5TBwrite_records(fid, "table2", wstart, wrecords, type_size_mem, field_offset, field_size,
                              wbuf) < 0)
            goto out;

        /* read it back */
        if (H5TBread_table(fid, "table2", type_size_mem, field_offset, field_size, rbuf) < 0)
            goto out;

        /* compare  */
        for (i = 0; i < NRECORDS; i++) {
            if (cmp_par(i, i, rbuf, wbuf) < 0)
                goto out;
        }

        PASSED();
    }

    /*-------------------------------------------------------------------------
     *
     * Functions tested:
     *
     * H5TBread_records
     *
     *-------------------------------------------------------------------------
     */

    HL_TESTING2("reading records");

    /*-------------------------------------------------------------------------
     * read records, start at 0, read 8
     * pos = 0 1 2 3 4 5 6 7
     * data= 0 1 2 3 4 5 6 7
     *-------------------------------------------------------------------------
     */

    /*-------------------------------------------------------------------------
     * for the read test we cannot use "table2" because it has been appended
     * we use the original "table1" instead
     *-------------------------------------------------------------------------
     */
    if (do_write)
        HDstrcpy(tname, "table2");
    else
        HDstrcpy(tname, "table1");

    rstart   = 0;
    rrecords = 8;
    if (H5TBread_records(fid, tname, rstart, rrecords, type_size_mem, field_offset, field_size, rbuf) < 0)
        goto out;

    /* compare */
    for (i = rstart; i < rrecords; i++) {
        if (cmp_par(i, i, rbuf, wbuf) < 0)
            goto out;
    }
    PASSED();

    /*-------------------------------------------------------------------------
     *
     * Functions tested:
     *
     * H5TBappend_records
     * H5TBread_records
     *
     *-------------------------------------------------------------------------
     */
    if (do_write) {
        HL_TESTING2("appending records");

        /*-------------------------------------------------------------------------
         * append 2 records
         * pos = 0 1 2 3 4 5 6 7 8 9
         * data= 0 1 2 3 4 5 6 7 8 9
         *-------------------------------------------------------------------------
         */
        arecords = 2;
        if (H5TBappend_records(fid, "table2", arecords, type_size_mem, field_offset, field_size, abuf) < 0)
            return 1;

        if (H5TBget_table_info(fid, "table2", &rfields, &rrecords) < 0)
            return 1;

        rstart   = 0;
        rrecords = NRECORDS + arecords;
        if (H5TBread_records(fid, "table2", rstart, rrecords, type_size_mem, field_offset, field_size, rbuf) <
            0)
            return 1;

        /* compare */
        wrecords = 8;
        for (i = rstart; i < wrecords; i++) {
            if (cmp_par(i, i, rbuf, wbuf) < 0)
                goto out;
        }
        for (i = wrecords, j = 0; i < rrecords; i++, j++) {
            if (cmp_par(i, j, rbuf, abuf) < 0)
                goto out;
        }
        PASSED();
    }

    /*-------------------------------------------------------------------------
     *
     * Functions tested:
     *
     * H5TBinsert_record
     * H5TBread_records
     *
     *-------------------------------------------------------------------------
     */
    if (do_write) {
        HL_TESTING2("inserting records");

        /*-------------------------------------------------------------------------
         * insert 2 records
         * pos = 0 1 2 3 4 5 6 7 8 9 10 11
         * data= 0 0 0 1 2 3 4 5 6 7 8  9
         *-------------------------------------------------------------------------
         */
        istart   = 1;
        irecords = 2;
        if (H5TBinsert_record(fid, "table2", istart, irecords, type_size_mem, field_offset, field_size,
                              ibuf) < 0)
            return 1;

        if (H5TBget_table_info(fid, "table2", &rfields, &rrecords) < 0)
            return 1;

        if (H5TBread_records(fid, "table2", rstart, rrecords, type_size_mem, field_offset, field_size, rbuf) <
            0)
            return 1;

        /* compare */
        for (i = 0; i < 12; i++) {
            if (i < istart) {
                if (cmp_par(i, i, rbuf, wbuf) < 0)
                    goto out;
            }
            else if (i >= istart && i < istart + irecords) {
                j = i - istart;
                if (cmp_par(i, j, rbuf, ibuf) < 0)
                    goto out;
            }
            else if (i >= istart + irecords && i < 10) {
                j = i - irecords;
                if (cmp_par(i, j, rbuf, wbuf) < 0)
                    goto out;
            }
            else {
                j = i - 10;
                if (cmp_par(i, j, rbuf, abuf) < 0)
                    goto out;
            }
        }
        PASSED();
    }

    /*-------------------------------------------------------------------------
     *
     * Functions tested:
     *
     * H5TBdelete_record
     * H5TBread_records
     *
     *-------------------------------------------------------------------------
     */
    if (do_write) {
        HL_TESTING2("deleting records");

        /*-------------------------------------------------------------------------
         * Create a table
         * pos = 0 1 2 3 4 5 6 7
         * data= 0 1 2 3 4 5 6 7
         *-------------------------------------------------------------------------
         */

        for (i = 0; i < NRECORDS; i++) {
            wbufd[i].lati        = wbuf[i].lati;
            wbufd[i].longi       = wbuf[i].longi;
            wbufd[i].pressure    = wbuf[i].pressure;
            wbufd[i].temperature = wbuf[i].temperature;
            HDstrcpy(wbufd[i].name, wbuf[i].name);
        }

        if (H5TBmake_table(TITLE, fid, "table3", FIELDS, RECORDS, type_size_mem, field_names, field_offset,
                           field_type, chunk_size, fill, compress, wbufd) < 0)
            goto out;

        /*-------------------------------------------------------------------------
         * Delete records, start at 2, delete 3
         * pos = 0 1 2 3 4
         * data= 0 1 5 6 7
         *-------------------------------------------------------------------------
         */
        dstart   = 2;
        drecords = 3;
        if (H5TBdelete_record(fid, "table3", dstart, drecords) < 0)
            goto out;

        if (H5TBget_table_info(fid, "table3", &rfields, &rrecords) < 0)
            goto out;

        rstart = 0;
        if (H5TBread_records(fid, "table3", rstart, rrecords, type_size_mem, field_offset, field_size, rbuf) <
            0)
            goto out;

        /* compare */
        nrecords = NRECORDS;
        assert(rrecords == nrecords - drecords);
        if (compare_deleted(rrecords, dstart, drecords, rbuf, wbufd) < 0)
            goto out;

        /*-------------------------------------------------------------------------
         * reset compare buffer
         *-------------------------------------------------------------------------
         */
        nrecords = rrecords;
        for (i = 0; i < nrecords; i++) {
            wbufd[i] = rbuf[i];
        }

        /*-------------------------------------------------------------------------
         * Delete records, start at 0, delete 2
         * pos = 0 1 2
         * data= 5 6 7
         *-------------------------------------------------------------------------
         */
        dstart   = 0;
        drecords = 2;
        if (H5TBdelete_record(fid, "table3", dstart, drecords) < 0)
            goto out;

        if (H5TBget_table_info(fid, "table3", &rfields, &rrecords) < 0)
            goto out;

        rstart = 0;
        if (H5TBread_records(fid, "table3", rstart, rrecords, type_size_mem, field_offset, field_size, rbuf) <
            0)
            goto out;

        /* Compare */
        assert(rrecords == nrecords - drecords);
        if (compare_deleted(rrecords, dstart, drecords, rbuf, wbufd) < 0)
            goto out;

        /*-------------------------------------------------------------------------
         * reset compare buffer
         *-------------------------------------------------------------------------
         */
        nrecords = rrecords;
        for (i = 0; i < nrecords; i++) {
            wbufd[i] = rbuf[i];
        }

        /*-------------------------------------------------------------------------
         * Delete records, start at 1, delete 1
         * pos = 0 1
         * data= 5 7
         *-------------------------------------------------------------------------
         */
        dstart   = 1;
        drecords = 1;
        if (H5TBdelete_record(fid, "table3", dstart, drecords) < 0)
            goto out;

        if (H5TBget_table_info(fid, "table3", &rfields, &rrecords) < 0)
            goto out;

        rstart = 0;
        if (H5TBread_records(fid, "table3", rstart, rrecords, type_size_mem, field_offset, field_size, rbuf) <
            0)
            goto out;

        /* Compare */
        assert(rrecords == nrecords - drecords);
        if (compare_deleted(rrecords, dstart, drecords, rbuf, wbufd) < 0)
            goto out;

        /*-------------------------------------------------------------------------
         * reset compare buffer
         *-------------------------------------------------------------------------
         */
        nrecords = rrecords;
        for (i = 0; i < nrecords; i++) {
            wbufd[i] = rbuf[i];
        }

        /*-------------------------------------------------------------------------
         * Delete records, start at 0, delete 1
         * pos = 0
         * data= 7
         *-------------------------------------------------------------------------
         */
        dstart   = 0;
        drecords = 1;
        if (H5TBdelete_record(fid, "table3", dstart, drecords) < 0)
            goto out;

        if (H5TBget_table_info(fid, "table3", &rfields, &rrecords) < 0)
            goto out;

        rstart = 0;
        if (H5TBread_records(fid, "table3", rstart, rrecords, type_size_mem, field_offset, field_size, rbuf) <
            0)
            goto out;

        /* Compare */
        assert(rrecords == nrecords - drecords);
        if (compare_deleted(rrecords, dstart, drecords, rbuf, wbufd) < 0)
            goto out;

        /*-------------------------------------------------------------------------
         * reset compare buffer
         *-------------------------------------------------------------------------
         */
        nrecords = rrecords;
        for (i = 0; i < nrecords; i++) {
            wbufd[i] = rbuf[i];
        }

        /* Read complete table */
        if (H5TBread_table(fid, "table3", type_size_mem, field_offset, field_size, rbuf) < 0)
            goto out;

        /* Compare */
        for (i = 0; i < rrecords; i++) {
            if (cmp_par(i, i, rbuf, wbufd) < 0) {
                goto out;
            }
        }

        /*-------------------------------------------------------------------------
         * Delete records, start at 0, delete 1
         * pos = 0
         * data= empty
         *-------------------------------------------------------------------------
         */
        dstart   = 0;
        drecords = 1;
        if (H5TBdelete_record(fid, "table3", dstart, drecords) < 0)
            goto out;

        if (H5TBget_table_info(fid, "table3", &rfields, &rrecords) < 0)
            goto out;

        if (rrecords)
            goto out;

        PASSED();
    }

    /*------------------------------------------------------------------------
     * Functions tested:
     *
     * H5TBdelete_record -- With differing memory layout from machine memory
     *                      layout. HDFFV-8055
     *
     *-------------------------------------------------------------------------
     */
    if (do_write) {
        HL_TESTING2("deleting records (differing memory layout)");

        dims      = 3;
        arry3_32f = H5Tarray_create2(H5T_NATIVE_FLOAT, 1, &dims);

        dims      = 2;
        arry2_32f = H5Tarray_create2(H5T_NATIVE_FLOAT, 1, &dims);

        /* Initialize the field field_type */
        field_type4[0] = H5T_NATIVE_UINT32;
        field_type4[1] = H5T_NATIVE_DOUBLE;
        field_type4[2] = H5T_NATIVE_DOUBLE;
        field_type4[3] = arry3_32f;
        field_type4[4] = arry3_32f;
        field_type4[5] = arry2_32f;

        /* Make the table */
        if (H5TBmake_table("Table Title", fid, "table", NFIELDS + 1, (hsize_t)NRECORDS, tbl_size,
                           field_names4, tbl_offset, field_type4, chunk_size, fill_data, compress,
                           p_data) < 0)
            goto out;
        /* Delete records */
        start    = 3;
        nrecords = 3;
        if (H5TBdelete_record(fid, "table", start, nrecords) < 0)
            goto out;
        ;
        /* Get table info */
        if (H5TBget_table_info(fid, "table", &nfields_out, &nrecords_out) < 0)
            goto out;
        /* check */
        if ((int)nfields_out != (int)NFIELDS + 1)
            goto out;

        if ((int)nrecords_out != (int)NRECORDS - 3)
            goto out;

        /* close type */
        H5Tclose(arry3_32f);
        H5Tclose(arry2_32f);

        PASSED();
    }

    /*-------------------------------------------------------------------------
     *
     * Functions tested:
     *
     * H5TBadd_records_from
     * H5TBread_records
     *
     *-------------------------------------------------------------------------
     */

    if (do_write) {
        HL_TESTING2("adding records");

        /* create 2 tables */
        if (H5TBmake_table(TITLE, fid, "table4", FIELDS, RECORDS, type_size_mem, field_names, field_offset,
                           field_type, chunk_size, fill, compress, wbuf) < 0)
            goto out;
        if (H5TBmake_table(TITLE, fid, "table5", FIELDS, RECORDS, type_size_mem, field_names, field_offset,
                           field_type, chunk_size, fill, compress, wbuf) < 0)
            goto out;

        /* add the records from "table4" to "table5"  */
        start1   = 3;
        nrecords = 2;
        start2   = 6;
        if (H5TBadd_records_from(fid, "table4", start1, nrecords, "table5", start2) < 0)
            goto out;

        /* read final table */
        if (H5TBread_table(fid, "table5", type_size_mem, field_offset, field_size, rbuf) < 0)
            goto out;

        /* compare */
        for (i = 0; i < NRECORDS + 2; i++) {
            if (i < start2) {
                if (cmp_par(i, i, rbuf, wbuf) < 0)
                    goto out;
            }
            else if (i < start2 + nrecords) {
                j = i - start1;
                if (cmp_par(i, j, rbuf, wbuf) < 0)
                    goto out;
            }
            else {
                j = i - nrecords;
                if (cmp_par(i, j, rbuf, wbuf) < 0)
                    goto out;
            }
        }

        PASSED();
    }

    /*-------------------------------------------------------------------------
     *
     * Functions tested:
     *
     * H5TBcombine_tables
     * H5TBread_table
     *
     *-------------------------------------------------------------------------
     */

    if (do_write) {
        HL_TESTING2("combining tables");

        /* create 2 tables */
        if (H5TBmake_table(TITLE, fid, "table6", FIELDS, RECORDS, type_size_mem, field_names, field_offset,
                           field_type, chunk_size, fill, compress, wbuf) < 0)
            goto out;
        if (H5TBmake_table(TITLE, fid, "table7", FIELDS, RECORDS, type_size_mem, field_names, field_offset,
                           field_type, chunk_size, fill, compress, wbuf) < 0)
            goto out;

        /* combine the two tables into a third  */
        if (H5TBcombine_tables(fid, "table6", fid, "table7", "table8") < 0)
            goto out;

        /* read merged table */
        if (H5TBread_table(fid, "table8", type_size_mem, field_offset, field_size, rbufc) < 0)
            goto out;

        /* compare  */
        for (i = 0; i < NRECORDS * 2; i++) {
            if (i < NRECORDS) {
                if (cmp_par(i, i, rbufc, wbuf) < 0)
                    goto out;
            }
            else {
                if (cmp_par(i, i - NRECORDS, rbufc, wbuf) < 0)
                    goto out;
            }
        }

        /*-------------------------------------------------------------------------
         * multi file test
         *-------------------------------------------------------------------------
         */

        /* create 2 files using default properties. */
        fid1 = H5Fcreate("combine_tables1.h5", H5F_ACC_TRUNC, H5P_DEFAULT, H5P_DEFAULT);
        fid2 = H5Fcreate("combine_tables2.h5", H5F_ACC_TRUNC, H5P_DEFAULT, H5P_DEFAULT);

        /* create 2 tables, one in each file */
        if (H5TBmake_table(TITLE, fid1, "table1", FIELDS, RECORDS, type_size_mem, field_names, field_offset,
                           field_type, chunk_size, fill, compress, wbuf) < 0)
            goto out;
        if (H5TBmake_table(TITLE, fid2, "table2", FIELDS, RECORDS, type_size_mem, field_names, field_offset,
                           field_type, chunk_size, fill, compress, wbuf) < 0)
            goto out;

        /* combine the two tables into a third  */
        if (H5TBcombine_tables(fid1, "table1", fid2, "table2", "table3") < 0)
            goto out;

        /* read merged table */
        if (H5TBread_table(fid1, "table3", type_size_mem, field_offset, field_size, rbufc) < 0)
            goto out;

        /* compare  */
        for (i = 0; i < NRECORDS * 2; i++) {
            if (i < NRECORDS) {
                if (cmp_par(i, i, rbufc, wbuf) < 0)
                    goto out;
            }
            else {
                if (cmp_par(i, i - NRECORDS, rbufc, wbuf) < 0)
                    goto out;
            }
        }

        /* close files */
        H5Fclose(fid1);
        H5Fclose(fid2);

        PASSED();
    }

    /*-------------------------------------------------------------------------
     *
     * Functions tested:
     *
     * H5TBwrite_fields_name
     *
     *-------------------------------------------------------------------------
     */
    if (do_write) {
        HL_TESTING2("writing fields by name");

        /* make an empty table with fill values */
        if (H5TBmake_table(TITLE, fid, "table9", FIELDS, RECORDS, type_size_mem, field_names, field_offset,
                           field_type, chunk_size, fill1, compress, 0) < 0)
            goto out;

        /* write the pressure field starting at record 2 */
        start    = 2;
        nrecords = NRECORDS_ADD;
        if (H5TBwrite_fields_name(fid, "table9", "Pressure", start, nrecords, sizeof(float), 0,
                                  field_sizes_pre, pressure_in) < 0)
            goto out;

        /* write the new longitude and latitude information starting at record 2 */
        start    = 2;
        nrecords = 3;
        if (H5TBwrite_fields_name(fid, "table9", "Latitude,Longitude", start, nrecords, sizeof(position_t),
                                  field_offset_pos, field_sizes_pos, position_in) < 0)
            goto out;

        /* read back the all table */
        start    = 0;
        nrecords = NRECORDS;
        if (H5TBread_table(fid, "table9", type_size_mem, field_offset, field_size, rbuf) < 0)
            goto out;

        {

            /* compare the read values with the initial values */
            for (i = 0; i < NRECORDS; i++) {
                if (i >= 2 && i <= 4) {
                    if (rbuf[i].lati != position_in[i - NRECORDS_ADD + 1].lati ||
                        rbuf[i].longi != position_in[i - NRECORDS_ADD + 1].longi ||
                        !H5_FLT_ABS_EQUAL(rbuf[i].pressure, pressure_in[i - NRECORDS_ADD + 1])) {
                        HDfprintf(stderr, "%ld %f %d\n", rbuf[i].longi, (double)rbuf[i].pressure,
                                  rbuf[i].lati);
                        HDfprintf(stderr, "%ld %f %d\n", position_in[i].longi, (double)pressure_in[i],
                                  position_in[i].lati);
                        goto out;
                    }
                }
            }
        }

        PASSED();
    } /*write*/

    /*-------------------------------------------------------------------------
     *
     * Functions tested:
     *
     * H5TBread_fields_name
     *
     *-------------------------------------------------------------------------
     */
    HL_TESTING2("reading fields by name");

    /*-------------------------------------------------------------------------
     * write and read the "Pressure" field
     *-------------------------------------------------------------------------
     */
    if (do_write) {
        if (H5TBmake_table(TITLE, fid, "table10", FIELDS, RECORDS, type_size_mem, field_names, field_offset,
                           field_type, chunk_size, fill1, compress, 0) < 0)
            goto out;

        /* write the pressure field to all the records */
        start    = 0;
        nrecords = NRECORDS;
        if (H5TBwrite_fields_name(fid, "table10", "Pressure", start, nrecords, sizeof(float), 0,
                                  field_sizes_pre, pressure_in) < 0)
            goto out;
    }

    start    = 0;
    nrecords = NRECORDS;

    /* read an invalid field, should fail */
    if (H5TBread_fields_name(fid, "table10", "DoesNotExist", start, nrecords, sizeof(float), 0,
                             field_sizes_pre, pressure_out) >= 0)
        goto out;

    /* read the "Pressure" field */
    if (H5TBread_fields_name(fid, "table10", "Pressure", start, nrecords, sizeof(float), 0, field_sizes_pre,
                             pressure_out) < 0)
        goto out;

    /* Compare the extracted table with the initial values */
    for (i = 0; i < NRECORDS; i++) {
        if (!H5_FLT_ABS_EQUAL(pressure_out[i], pressure_in[i])) {
            goto out;
        }
    }

    /*-------------------------------------------------------------------------
     * Write and read the "Latitude,Longitude" fields
     *-------------------------------------------------------------------------
     */
    if (do_write) {
        /* Write the new longitude and latitude information to all the records */
        start    = 0;
        nrecords = NRECORDS_ADD;
        if (H5TBwrite_fields_name(fid, "table10", "Latitude,Longitude", start, nrecords, sizeof(position_t),
                                  field_offset_pos, field_sizes_pos, position_in) < 0)
            goto out;
    } /*write*/

    /* Read the "Latitude,Longitude" fields */
    start    = 0;
    nrecords = NRECORDS_ADD;
    if (H5TBread_fields_name(fid, "table10", "Latitude,Longitude", start, nrecords, sizeof(position_t),
                             field_offset_pos, field_sizes_pos, position_out) < 0)
        goto out;

    /* Compare the extracted table with the initial values */
    for (i = 0; i < NRECORDS_ADD; i++) {
        if (position_out[i].lati != position_in[i].lati || position_out[i].longi != position_in[i].longi)
            goto out;
    }

    /*-------------------------------------------------------------------------
     * Write and read the "Name,Pressure" fields
     *-------------------------------------------------------------------------
     */
    if (do_write) {
        /* Write the new name and pressure information to all the records */
        start    = 0;
        nrecords = NRECORDS;
        if (H5TBwrite_fields_name(fid, "table10", "Name,Pressure", start, nrecords, sizeof(namepressure_t),
                                  field_offset_namepre, field_sizes_namepre, namepre_in) < 0)
            goto out;
    } /*write*/

    /* Read the "Name,Pressure" fields */
    start    = 0;
    nrecords = NRECORDS;
    if (H5TBread_fields_name(fid, "table10", "Name,Pressure", start, nrecords, sizeof(namepressure_t),
                             field_offset_namepre, field_sizes_namepre, namepre_out) < 0)
        goto out;

    /* Compare the extracted table with the initial values */
    for (i = 0; i < NRECORDS; i++) {
        if ((HDstrcmp(namepre_out[i].name, namepre_in[i].name) != 0) ||
            !H5_FLT_ABS_EQUAL(namepre_out[i].pressure, namepre_in[i].pressure)) {
            goto out;
        }
    }

    /* reset buffer */
    for (i = 0; i < NRECORDS; i++) {
        HDstrcpy(namepre_out[i].name, "\0");
        namepre_out[i].pressure = -1;
    }

    /*-------------------------------------------------------------------------
     * read only 3 records of the "Name,Pressure" fields, starting at record 2
     *-------------------------------------------------------------------------
     */
    start    = 2;
    nrecords = 3;
    if (H5TBread_fields_name(fid, "table10", "Name,Pressure", start, nrecords, sizeof(namepressure_t),
                             field_offset_namepre, field_sizes_namepre, namepre_out) < 0)
        goto out;

    /* Compare the extracted table with the initial values */
    for (i = 0; i < 3; i++) {
        hsize_t iistart = start;
        if ((HDstrcmp(namepre_out[i].name, namepre_in[iistart + i].name) != 0) ||
            !H5_FLT_ABS_EQUAL(namepre_out[i].pressure, namepre_in[iistart + i].pressure)) {
            goto out;
        }
    }

    PASSED();

    /*-------------------------------------------------------------------------
     *
     * Functions tested:
     *
     * H5TBwrite_fields_index
     *
     *-------------------------------------------------------------------------
     */
    if (do_write) {
        HL_TESTING2("writing fields by index");

        /* make an empty table */
        if (H5TBmake_table(TITLE, fid, "table11", FIELDS, RECORDS, type_size_mem, field_names, field_offset,
                           field_type, chunk_size, fill, compress, NULL) < 0)
            goto out;

        /* write the pressure field starting at record 2 */
        nfields  = 1;
        start    = 2;
        nrecords = NRECORDS_ADD;
        if (H5TBwrite_fields_index(fid, "table11", nfields, field_index_pre, start, nrecords, sizeof(float),
                                   0, field_sizes_pre, pressure_in) < 0)
            goto out;

        /* write the new longitude and latitude information starting at record 2  */
        nfields  = 2;
        start    = 2;
        nrecords = NRECORDS_ADD;
        if (H5TBwrite_fields_index(fid, "table11", nfields, field_index_pos, start, nrecords,
                                   sizeof(position_t), field_offset_pos, field_sizes_pos, position_in) < 0)
            goto out;

        /* read back the all table */
        nfields  = 5;
        start    = 0;
        nrecords = NRECORDS;
        if (H5TBread_fields_index(fid, "table11", nfields, field_index, start, nrecords, type_size_mem,
                                  field_offset, field_size, rbuf) < 0)
            goto out;

        /* Compare the extracted table with the initial values */
        for (i = 0; i < NRECORDS; i++) {
            if (i >= 2 && i <= 4) {
                if (rbuf[i].lati != position_in[i - NRECORDS_ADD + 1].lati ||
                    rbuf[i].longi != position_in[i - NRECORDS_ADD + 1].longi ||
                    !H5_FLT_ABS_EQUAL(rbuf[i].pressure, pressure_in[i - NRECORDS_ADD + 1]))
                    goto out;
            }
        }

        PASSED();
    }

    /*-------------------------------------------------------------------------
     *
     * Functions tested:
     *
     * H5TBread_fields_index
     *
     *-------------------------------------------------------------------------
     */

    HL_TESTING2("reading fields by index");

    if (do_write) {
        /* make an empty table */
        if (H5TBmake_table(TITLE, fid, "table12", FIELDS, RECORDS, type_size_mem, field_names, field_offset,
                           field_type, chunk_size, fill, compress, NULL) < 0)
            goto out;

        /*-------------------------------------------------------------------------
         * write and read the "Pressure" field
         *-------------------------------------------------------------------------
         */

        /* write the pressure field to all the records */
        nfields  = 1;
        start    = 0;
        nrecords = NRECORDS;
        if (H5TBwrite_fields_index(fid, "table12", nfields, field_index_pre, start, nrecords, sizeof(float),
                                   0, field_sizes_pre, pressure_in) < 0)
            goto out;
    }

    /* read the "Pressure" field */
    nfields  = 1;
    start    = 0;
    nrecords = NRECORDS;
    if (H5TBread_fields_index(fid, "table12", nfields, field_index_pre, start, nrecords, sizeof(float), 0,
                              field_sizes_pre, pressure_out) < 0)
        goto out;

    /* compare the extracted table with the initial values */
    for (i = 0; i < NRECORDS; i++) {
        if (!H5_FLT_ABS_EQUAL(pressure_out[i], pressure_in[i])) {
            goto out;
        }
    }

    /*-------------------------------------------------------------------------
     * write and read the "Latitude,Longitude" fields
     *-------------------------------------------------------------------------
     */
    if (do_write) {
        /* write the new longitude and latitude information to all the records */
        nfields  = 2;
        start    = 0;
<<<<<<< HEAD
        nrecords = NRECORDS;
=======
        nrecords = NRECORDS_ADD;
>>>>>>> 18bbd3f0
        if (H5TBwrite_fields_index(fid, "table12", nfields, field_index_pos, start, nrecords,
                                   sizeof(position_t), field_offset_pos, field_sizes_pos, position_in) < 0)
            goto out;
    } /*write*/

    /* read the "Latitude,Longitude" fields */
    nfields  = 2;
    start    = 0;
    nrecords = NRECORDS_ADD;
    if (H5TBread_fields_index(fid, "table12", nfields, field_index_pos, start, nrecords, sizeof(position_t),
                              field_offset_pos, field_sizes_pos, position_out) < 0)
        goto out;

    /* compare the extracted table with the initial values */
    for (i = 0; i < NRECORDS_ADD; i++) {
        if (position_out[i].lati != position_in[i].lati || position_out[i].longi != position_in[i].longi) {
            goto out;
        }
    }

    /*-------------------------------------------------------------------------
     * write and read the "Name,Pressure" fields
     *-------------------------------------------------------------------------
     */

    if (do_write) {
        /* write the new name and pressure information to all the records */
        nfields  = 2;
        start    = 0;
        nrecords = NRECORDS;
        if (H5TBwrite_fields_index(fid, "table12", nfields, field_index_namepre, start, nrecords,
                                   sizeof(namepressure_t), field_offset_namepre, field_sizes_namepre,
                                   namepre_in) < 0)
            goto out;
    }

    /* read the "Name,Pressure" fields */
    nfields  = 2;
    start    = 0;
    nrecords = NRECORDS;
    if (H5TBread_fields_index(fid, "table12", nfields, field_index_namepre, start, nrecords,
                              sizeof(namepressure_t), field_offset_namepre, field_sizes_namepre,
                              namepre_out) < 0)
        goto out;

    /* compare the extracted table with the initial values */
    for (i = 0; i < NRECORDS; i++) {
        if ((HDstrcmp(namepre_out[i].name, namepre_in[i].name) != 0) ||
            !H5_FLT_ABS_EQUAL(namepre_out[i].pressure, namepre_in[i].pressure)) {
            goto out;
        }
    }

    /* reset buffer */
    for (i = 0; i < NRECORDS; i++) {
        HDstrcpy(namepre_out[i].name, "\0");
        namepre_out[i].pressure = -1;
    }

    /*-------------------------------------------------------------------------
     * read only 3 records of the "Name,Pressure" fields, starting at record 2
     *-------------------------------------------------------------------------
     */

    /* write the new name and pressure information to all the records */
    nfields  = 2;
    start    = 2;
    nrecords = 3;
    if (H5TBread_fields_index(fid, "table12", nfields, field_index_namepre, start, nrecords,
                              sizeof(namepressure_t), field_offset_namepre, field_sizes_namepre,
                              namepre_out) < 0)
        goto out;

    /* compare the extracted table with the initial values */
    for (i = 0; i < 3; i++) {
        int iistart = (int)start;
        if ((HDstrcmp(namepre_out[i].name, wbuf[iistart + (int)i].name) != 0) ||
            !H5_FLT_ABS_EQUAL(namepre_out[i].pressure, wbuf[iistart + (int)i].pressure)) {
            goto out;
        }
    }

    PASSED();

    /*-------------------------------------------------------------------------
     *
     * Functions tested:
     *
     * H5TBinsert_field
     *
     *-------------------------------------------------------------------------
     */

    if (do_write) {
        HL_TESTING2("inserting fields");

        /* make a table */
        if (H5TBmake_table(TITLE, fid, "table13", FIELDS, RECORDS, type_size_mem, field_names, field_offset,
                           field_type, chunk_size, fill1, compress, wbuf) < 0)
            goto out;

        /* insert the new field at the end of the field list */
        position = NFIELDS;
        if (H5TBinsert_field(fid, "table13", "New Field", field_type_new, position, fill1_new, buf_new) < 0)
            goto out;

        /* read the table */
        if (H5TBread_table(fid, "table13", dst_size2, dst_offset2, dst_sizes2, rbuf2) < 0)
            goto out;

        /* compare the extracted table with the original array */
        for (i = 0; i < NRECORDS; i++) {
            if ((HDstrcmp(rbuf2[i].name, wbuf[i].name) != 0) || rbuf2[i].lati != wbuf[i].lati ||
                rbuf2[i].longi != wbuf[i].longi || !H5_FLT_ABS_EQUAL(rbuf2[i].pressure, wbuf[i].pressure) ||
                !H5_DBL_ABS_EQUAL(rbuf2[i].temperature, wbuf[i].temperature) ||
                rbuf2[i].new_field != buf_new[i]) {
                goto out;
            }
        }
        PASSED();
    }

    /*-------------------------------------------------------------------------
     *
     * Functions tested:
     *
     * H5TBdelete_field
     *
     *-------------------------------------------------------------------------
     */
    if (do_write) {
        HL_TESTING2("deleting fields");

        /* make a table */
        if (H5TBmake_table(TITLE, fid, "table14", FIELDS, RECORDS, type_size_mem, field_names, field_offset,
                           field_type, chunk_size, fill, compress, wbuf) < 0)
            goto out;

        /* delete the field */
        if (H5TBdelete_field(fid, "table14", "Pressure") < 0)
            goto out;

        /* read the table */
        if (H5TBread_table(fid, "table14", dst_size3, dst_offset3, dst_sizes3, rbuf3) < 0)
            goto out;

        /* compare the extracted table with the original array */
        for (i = 0; i < NRECORDS; i++) {
            if ((HDstrcmp(rbuf3[i].name, wbuf[i].name) != 0) || rbuf3[i].lati != wbuf[i].lati ||
                rbuf3[i].longi != wbuf[i].longi ||
                !H5_DBL_ABS_EQUAL(rbuf3[i].temperature, wbuf[i].temperature)) {
                goto out;
            }
        }

        PASSED();
    }

    /*-------------------------------------------------------------------------
     *
     * Functions tested:
     *
     * H5TBget_table_info
     * H5TBget_field_info
     *
     *-------------------------------------------------------------------------
     */

    HL_TESTING2("getting table info");

    /* get table info  */
    if (H5TBget_table_info(fid, "table1", &rfields, &rrecords) < 0)
        goto out;

    if (NFIELDS != rfields || rrecords != NRECORDS) {
        goto out;
    }

    PASSED();

    /*-------------------------------------------------------------------------
     *
     * Functions tested:
     *
     * H5TBget_field_info
     *
     *-------------------------------------------------------------------------
     */

    HL_TESTING2("getting field info");

    /* alocate */
    names_out = (char **)HDmalloc(sizeof(char *) * (size_t)NFIELDS);
    for (i = 0; i < NFIELDS; i++) {
        names_out[i] = (char *)HDmalloc(sizeof(char) * 255);
    }

    /* Get field info */
    if (H5TBget_field_info(fid, "table1", names_out, sizes_out, offset_out, &size_out) < 0)
        goto out;

    for (i = 0; i < NFIELDS; i++) {
        if ((HDstrcmp(field_names[i], names_out[i]) != 0)) {
            goto out;
        }
    }

    /* release */
    for (i = 0; i < NFIELDS; i++) {
        HDfree(names_out[i]);
    }
    HDfree(names_out);

    PASSED();

    /*-------------------------------------------------------------------------
     * end
     *-------------------------------------------------------------------------
     */
    return 0;
out:
    H5_FAILED();
    return -1;
}

/*-------------------------------------------------------------------------
 * the main program
 *-------------------------------------------------------------------------
 */

int
main(void)
{
    hid_t    fid; /* identifier for the file */
    unsigned flags = H5F_ACC_RDONLY;

    /*-------------------------------------------------------------------------
     * test1: create a file for the write/read test
     *-------------------------------------------------------------------------
     */

    /* create a file using default properties */
    fid = H5Fcreate("test_table.h5", H5F_ACC_TRUNC, H5P_DEFAULT, H5P_DEFAULT);

    HDputs("Testing table with file creation mode (read/write in native architecture):");

    /* test, do write */
    if (test_table(fid, 1) < 0)
        goto out;

    /* close */
    H5Fclose(fid);

    /*-------------------------------------------------------------------------
     * test2: open a file written in test1 on a big-endian machine
     *-------------------------------------------------------------------------
     */
    HDputs("Testing table with file open mode (read big-endian data):");

    fid = h5file_open(TEST_FILE_BE, flags);

    /* test, do not write */
    if (test_table(fid, 0) < 0)
        goto out;

    /* close */
    H5Fclose(fid);

    /*-------------------------------------------------------------------------
     * test3: open a file written in test1 on a little-endian machine
     *-------------------------------------------------------------------------
     */
    HDputs("Testing table with file open mode (read little-endian data):");

    fid = h5file_open(TEST_FILE_LE, flags);

    /* test, do not write */
    if (test_table(fid, 0) < 0)
        goto out;

    /* close */
    H5Fclose(fid);

    /*-------------------------------------------------------------------------
     * test4: open a file written in test1 on the Cray T3 machine
     *-------------------------------------------------------------------------
     */
    HDputs("Testing table with file open mode (read Cray data):");

    fid = h5file_open(TEST_FILE_CRAY, flags);

    /* test, do not write */
    if (test_table(fid, 0) < 0)
        goto out;

    /* close */
    H5Fclose(fid);

    return 0;
out:
    H5Fclose(fid);
    return 1;
}<|MERGE_RESOLUTION|>--- conflicted
+++ resolved
@@ -1272,11 +1272,7 @@
         /* write the new longitude and latitude information to all the records */
         nfields  = 2;
         start    = 0;
-<<<<<<< HEAD
-        nrecords = NRECORDS;
-=======
         nrecords = NRECORDS_ADD;
->>>>>>> 18bbd3f0
         if (H5TBwrite_fields_index(fid, "table12", nfields, field_index_pos, start, nrecords,
                                    sizeof(position_t), field_offset_pos, field_sizes_pos, position_in) < 0)
             goto out;
