--- conflicted
+++ resolved
@@ -48,8 +48,4 @@
 
 int test_packet_table_with_varlen(void);
 
-<<<<<<< HEAD
-#endif /* _H5HLTEST_H */
-=======
-#endif /* H5HLTEST_H */
->>>>>>> 18bbd3f0
+#endif /* H5HLTEST_H */