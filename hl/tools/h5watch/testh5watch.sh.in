#! /bin/sh
#
# Copyright by The HDF Group.
# Copyright by the Board of Trustees of the University of Illinois.
# All rights reserved.
#
# This file is part of HDF5.  The full HDF5 copyright notice, including
# terms governing use, modification, and redistribution, is contained in
# the COPYING file, which can be found at the root of the source code
# distribution tree, or in https://www.hdfgroup.org/licenses.
# If you do not have access to either file, you may request a copy from
# help@hdfgroup.org.
#
# Tests for the h5watch tool
#
<<<<<<< HEAD
bindir=@bindir@

# If the bindir directory is not set just use current (.).
if test -z "$bindir"; then
   bindir=.
fi

# Check to see if the VFD specified by the HDF5_DRIVER environment variable
# supports SWMR.
$bindir/swmr_check_compat_vfd
=======
utils_testdir=@abs_top_builddir@/@H5_UTILS_TEST_BUILDDIR@

# Check to see if the VFD specified by the HDF5_DRIVER environment variable
# supports SWMR.
$utils_testdir/swmr_check_compat_vfd
>>>>>>> 2127e4f3
rc=$?
if [ $rc != 0 ] ; then
    echo
    echo "The VFD specified by the HDF5_DRIVER environment variable"
    echo "does not support SWMR."
    echo
    echo "h5watch tests skipped"
    echo
    exit 0
fi

#echo "h5watch tests are skipped temporarily."
#echo
#exit 0

H5WATCH=h5watch                   # The tool name
H5WATCH_BIN=`pwd`/$H5WATCH        # The path of H5WATCH
EXTEND_DSET=extend_dset     # Routine to extend the dataset when watching
EXTEND_BIN=`pwd`/$EXTEND_DSET     # The path of EXTEND_DSET
#
EXIT_SUCCESS=0
EXIT_FAILURE=1
#
GEN_TEST=h5watchgentest              # Generate HDF5 file with various datasets
GEN_TEST_BIN=`pwd`/$GEN_TEST     # Path of the binary GEN_TEST
WATCHFILE=`pwd`/WATCH.h5        # The HDF5 file generated to test h5watch
TESTFILE=TEST.h5                # The temporary file (a copy of WATCH.h5) used by tests
TRY_MAX=30                      # Try running the test again
#
# These 3 defines should be the same as the defines in ./extend_dset.c
WRITER_MESSAGE=writer_message   # The message file created by the "extend" process
READER_MESSAGE=reader_message   # The message file created by the "watch" process
MESSAGE_TIMEOUT=300             # Message timeout length in secs
#
CMP='cmp -s'
DIFF='diff -c'
NLINES=20            # Max. lines of output to display if test fails
#
# Mac OS: just to make sure echo "backslash backslash" behaves properly
if test `uname -s` = 'Darwin'; then
    ECHO='/bin/echo'
else
    ECHO='echo'
fi
#
# Global variables
nerrors=0
verbose=yes

test -d ../testfiles || mkdir ../testfiles

# Print a line-line message left justified in a field of 70 characters
# beginning with the word "Testing".
TESTING() {
    SPACES="                                                               "
    $ECHO "Testing $* $SPACES" |cut -c1-70 |tr -d '\012'
}

#
# Overall algorithm:
#
# Run a test and print PASSED or FAILED
# If a test did not return with the expected return code,
# increment the `nerrors' global variable and (if $verbose is set) display up to $NLINES
# lines of the actual output from the test.
# If the test did return the expected code,
# compare the actual output with the expected output;
# If the outputs are the same, print PASSED,
# Otherwise print FAILED and the difference between the two outputs.
# The output files are not removed if $HDF5_NOCLEANUP has a non-zero value.
#
#
# TOOLTEST():
#
# Arguments:
#
# $1 -- expected output
# $2 -- expected return code
# $3 and on -- arguments for h5watch
TOOLTEST() {
    expect="$srcdir/../testfiles/$1"
    actual="../testfiles/`basename $1 .ddl`.out"
    actual_err="../testfiles/`basename $1 .ddl`.err"
    shift
    retvalexpect=$1
    shift
    # Run test.
    # Stderr is included in stdout so that the diff can detect
    # any unexpected output from that stream too.
    TESTING $H5WATCH $@
    (
        $RUNSERIAL $H5WATCH_BIN "$@"
    ) > $actual 2>$actual_err
    exitcode=$?
    cat $actual_err >> $actual
    if [ $exitcode -ne $retvalexpect ]; then
        $ECHO "*FAILED*"
        nerrors="`expr $nerrors + 1`"
        if [ yes = "$verbose" ]; then
            $ECHO "test returned with exit code $exitcode"
            $ECHO "test output: (up to $NLINES lines)"
            head -$NLINES $actual
            $ECHO "***end of test output***"
            $ECHO ""
        fi
        elif $CMP $expect $actual; then
            $ECHO " PASSED"
        else
            $ECHO "*FAILED*"
            $ECHO "    Expected result differs from actual result"
            nerrors="`expr $nerrors + 1`"
            test yes = "$verbose" && $DIFF $expect $actual |sed 's/^/    /'
        fi

    # Clean up output file
    if test -z "$HDF5_NOCLEANUP"; then
    rm -f $actual $actual_err
    fi
}
#
# TOOLTEST_ERR():
# same as toolset only compare error file
#
# Arguments:
#
# $1 -- expected output
# $2 -- expected return code
# $3 and on -- arguments for h5watch
TOOLTEST_ERR() {
    expect="$srcdir/../testfiles/$1"
    expect_err="$srcdir/../testfiles/`basename $1 .ddl`.err"
    actual="../testfiles/`basename $1 .ddl`.out"
    actual_err="../testfiles/`basename $1 .ddl`.out.err"
    shift
    retvalexpect=$1
    shift
    # Run test.
    TESTING $H5WATCH $@
    (
        $RUNSERIAL $H5WATCH_BIN "$@"
    ) > $actual 2>$actual_err
    exitcode=$?
    if [ $exitcode -ne $retvalexpect ]; then
        $ECHO "*FAILED*"
        nerrors="`expr $nerrors + 1`"
        if [ yes = "$verbose" ]; then
            $ECHO "test returned with exit code $exitcode"
            $ECHO "test output: (up to $NLINES lines)"
            head -$NLINES $actual
            $ECHO "***end of test output***"
            $ECHO ""
        fi
        elif $CMP $expect_err $actual_err; then
            $ECHO " PASSED"
        else
            $ECHO "*FAILED*"
            $ECHO "    Expected result differs from actual result"
            nerrors="`expr $nerrors + 1`"
            test yes = "$verbose" && $DIFF $expect_err $actual_err |sed 's/^/    /'
        fi

    # Clean up output file
    if test -z "$HDF5_NOCLEANUP"; then
    rm -f $actual $actual_err
    fi
}

#
#
#
# TEST_WATCH():
#
# Arguments:
#       $1 -- the specified dataset to watch and to extend
#       $2 -- the options to h5watch (can be NULL)
#       $3 -- expected output from watching the object
#       $4 -- action 1
#       $5 -- action 2
#
TEST_WATCH() {
try=0
while [ $try -lt $TRY_MAX ] ;
do
    cp $WATCHFILE $TESTFILE                             # Copy the file being watched/extended to a temporary file
    actual="../testfiles/`basename $3 .ddl`.out"        # The actual output
    expect="$srcdir/../testfiles/$3"                    # The expected output
    #
    # Set up options and object to h5watch
    if test -z "$2"; then
        OBJ="$TESTFILE/$1"                              # Empty options, just object to h5watch
    else
        OBJ="$2 $TESTFILE/$1"                           # Options + object to h5watch
    fi
    rm -f $WRITER_MESSAGE                               # Remove the file just to be sure
    rm -f $READER_MESSAGE                               # Remove the file just to be sure
    #
    $EXTEND_BIN $TESTFILE $1 $4 $5&                     # Extend the dataset; put in background
    extend_pid=$!                                       # Get "extend" process ID
    #
    # Wait for message from "extend_dset" process to start h5watch--
    # To wait for the writer message file or till the maximum # of seconds is reached
    # This performs similar function as the routine h5_wait_message() in test/h5test.c
    mexist=0                                        # Indicate whether the message file is found
    t0=`date +%s`                                   # Get current time in seconds
    difft=0                                         # Initialize the time difference
    while [ $difft -lt $MESSAGE_TIMEOUT ] ;         # Loop till message times out
    do
        t1=`date +%s`                               # Get current time in seconds
        difft=`expr $t1 - $t0`                      # Calculate the time difference
        if [ -e $WRITER_MESSAGE ]; then             # If message file is found:
            mexist=1                                #       indicate the message file is found
            rm $WRITER_MESSAGE                      #       remove the message file
            break                                   #       get out of the while loop
        fi
    done;
    #
    # If message file from "extend" process is found--
    #   start h5watch
    #   send message to "extend" process to start work
    #   wait for "extend" process to complete, then kill h5watch
    #   determine test result
    # If message file from "extend" process is not found--
    #   there is some problem; the test fails
    #
    if test $mexist -eq 0; then
        $ECHO "*FAILED*"
        $ECHO "Problem with extend_dset...this test failed."
    else
        #
        # Run h5watch; put in background; collect output to a file
        TESTING $H5WATCH $OBJ
        $RUNSERIAL $H5WATCH_BIN $2 "$TESTFILE/$1" >> $actual &
        watch_pid=$!                                    # Get h5watch process ID
        cp /dev/null $READER_MESSAGE                    # Send message to "extend" process to start work
        wait $extend_pid                                # Wait for "extend" process to complete
        extend_exit=$?                                  # Collect "extend" process' exit code
        sleep 1                                         # Sleep to make sure output is flushed
        kill $watch_pid                                  # Kill h5watch
        wait $watch_pid                                    # Wait for "h5watch" process to complete
        #
        if [ $extend_exit -ne 0 ]; then                 # Error returned from "extend" process
            $ECHO "*FAILED*"
            nerrors="`expr $nerrors + 1`"
            if [ yes = "$verbose" ]; then
                $ECHO "extend test returned with exit code $extend_exit"
                $ECHO "test output: (up to $NLINES lines)"
                head -$NLINES $actual
                $ECHO "***end of test output***"
                $ECHO ""
            fi
        elif $CMP $expect $actual; then                 # Compare actual output with expected output
            try=$TRY_MAX
            $ECHO " PASSED"
        else
            try="`expr $try + 1`"
            if [ $try -lt $TRY_MAX ]; then
                $ECHO "*RETRY"
                rm -f $actual
                rm -f $TESTFILE
            else
                $ECHO "*FAILED*"                            # Actual and expected outputs are different
                $ECHO "    Expected result differs from actual result"
                nerrors="`expr $nerrors + 1`"
                if test yes = "$verbose"; then
                    $DIFF $expect $actual |sed 's/^/    /'
                fi
            fi
        fi
        #
        # Cleaning
        rm -f $TESTFILE
        if test -z "$HDF5_NOCLEANUP"; then
            rm -f $actual
        fi
    fi
done;
}
##############################################################################
##############################################################################
###                     T H E   T E S T S                                  ###
##############################################################################
##############################################################################
#
#
#################################################################################################
#                                                                                               #
# WATCH.h5: file with various types of datasets for testing--                                   #
#   The following datasets are chunked, H5D_ALLOC_TIME_INCR, max. dimensional setting:          #
#       DSET_ONE: one-dimensional dataset                                                       #
#       DSET_TWO: two-dimensional dataset                                                       #
#       DSET_CMPD: one-dimensional dataset with compound type                                   #
#       DSET_CMPD_ESC: one-dimensional dataset with compound type & escape/separator characters    #
#       DSET_CMPD_TWO: two-dimensional dataset with compound type                               #
#                                                                                               #
#   The following datasets are one-dimensional, chunked, max. dimension setting:                #
#       DSET_ALLOC_EARLY: dataset with H5D_ALLOC_TIME_EARLY                                     #
#       DSET_ALLOC_LATE: dataset H5D_ALLOC_TIME_LATE                                            #
#                                                                                               #
#   The following datasets are one-dimensional:                                                 #
#       DSET_NONE: fixed dimension setting, contiguous, H5D_ALLOC_TIME_LATE                     #
#       DSET_NOMAX: fixed dimension setting, chunked, H5D_ALLOC_TIME_INCR                       #
#                                                                                               #
#################################################################################################
#
#
#################################################################################################
#                                                                                               #
# Tests on expected failures:                                                                   #
#    Invalid file name                                                                           #
#    Unable to find dataset, invalid dataset                                                     #
#      DSET_NONE and DSET_NOMAX                                                                  #
#    Invalid input to options --width and --polling                                              #
#    Invalid field names for -f option                                                           #
#                                                                                               #
#################################################################################################
#
# Generate file with various types of datasets
$GEN_TEST_BIN
# Test on --help options
TOOLTEST w-help1.ddl 0 --help
#
# Tests on expected failures
TOOLTEST_ERR w-err-dset1.ddl 1 WATCH.h5
TOOLTEST_ERR w-err-dset2.ddl 1 WATCH.h5/group/DSET_CMPD
TOOLTEST_ERR w-err-dset-none.ddl 1 WATCH.h5/DSET_NONE
TOOLTEST_ERR w-err-dset-nomax.ddl 1 WATCH.h5/DSET_NOMAX
TOOLTEST_ERR w-err-file.ddl 1 ../WATCH.h5/DSET_CMPD
TOOLTEST w-err-width.ddl 1 --width=-8 WATCH.h5/DSET_ONE
TOOLTEST w-err-poll.ddl 1 --polling=-8 WATCH.h5/DSET_ONE
TOOLTEST w-err-poll0.ddl 1 --polling=0 WATCH.h5/DSET_ONE
#
# Tests on invalid field names via --fields option for a compound typed dataset: DSET_CMPD
TOOLTEST_ERR w-err-cmpd1.ddl 1 --fields=fieldx WATCH.h5/DSET_CMPD
TOOLTEST_ERR w-err-cmpd2.ddl 1 --fields=field1,field2. WATCH.h5/DSET_CMPD
TOOLTEST_ERR w-err-cmpd3.ddl 1 --fields=field1,field2, WATCH.h5/DSET_CMPD
TOOLTEST_ERR w-err-cmpd4.ddl 1 --fields=field1,field2.b.k WATCH.h5/DSET_CMPD
TOOLTEST_ERR w-err-cmpd5.ddl 1 --fields=field1 --fields=field2.b.k WATCH.h5/DSET_CMPD
#
echo "DONE WITH 1st SET OF TESTS"
#
#
#
#################################
# Tests without options         #
#################################
#
# Generate file WATCH.h5 with various types of datasets,
$GEN_TEST_BIN
#
# Watching and extending: (TEST.h5 is a copy of WATCH.h5)
#       TEST.h5/DSET_ONE
#       TEST.h5/DSET_ALLOC_EARLY
#       TEST.h5/DSET_ALLOC_LATE
#       TEST.h5/DSET_CMPD
#       TEST.h5/DSET_TWO
#       TEST.h5/DSET_CMPD_TWO
#       TEST.h5/DSET_CMPD_ESC
#
TEST_WATCH DSET_ONE '' w-ext-one.ddl 3 0            #Increase
TEST_WATCH DSET_ALLOC_EARLY '' w-ext-early.ddl -1 0 #Decrease
TEST_WATCH DSET_ALLOC_LATE '' w-ext-late.ddl 0 0    #Same
TEST_WATCH DSET_CMPD '' w-ext-cmpd.ddl 3 0          #Increase
TEST_WATCH DSET_CMPD_ESC '' w-ext-cmpd-esc.ddl -1 0 #Decrease
TEST_WATCH DSET_TWO '' w-ext-two.ddl 2 2            #Increase, Increase
TEST_WATCH DSET_CMPD_TWO '' w-ext-cmpd-two.ddl 2 -9 #Increase, Decrease
#
echo "DONE WITH 2nd SET OF TESTS"
#
#
#
#################################
# Tests on --fields option      #
#################################
#
# Watching and extending: (TEST.h5 is a copy of WATCH.h5)
#       TEST.h5/DSET_CMPD with --fields=field1,field2
#       TEST.h5/DSET_CMPD with --fields=field2.b,field4
#       TEST.h5/DSET_CMPD with --fields=field2.b.a --fields=field2.c
TEST_WATCH DSET_CMPD --fields=field1,field2 w-ext-cmpd-f1.ddl -9 0                  #Decrease
TEST_WATCH DSET_CMPD --fields=field2.b,field4 w-ext-cmpd-f2.ddl 3 0                 #Increase
TEST_WATCH DSET_CMPD '--fields=field2.b.a --fields=field2.c' w-ext-cmpd-ff3.ddl 0 0 #Same
#
#
#       TEST.h5/DSET_CMP_TWO with --fields=field1,field2
#       TEST.h5/DSET_CMPD_TWO with --fields=field2.b --fields=field4
#       TEST.h5/DSET_CMPD_TWO with --fields=field2.b.a,field2.c
TEST_WATCH DSET_CMPD_TWO --fields=field1,field2 w-ext-cmpd-two-f1.ddl   2 0                 #Increase, Same
TEST_WATCH DSET_CMPD_TWO '--fields=field2.b --fields=field4' w-ext-cmpd-two-ff2.ddl -1 2    #Decrease, Increase
TEST_WATCH DSET_CMPD_TWO --fields=field2.b.a,field2.c w-ext-cmpd-two-f3.ddl -1 -3           #Decrease, Decrease
#
#
#       TEST.h5/DSET_CMPD_ESC with --fields=field\,1,field2\.
#       TEST.h5/DSET_CMPD_ESC with --fields=field2\..\,b --fields=field4\,
#       TEST.h5/DSET_CMPD_ESC with --fields=field2\..\,b.a,field2\..\\K
TEST_WATCH DSET_CMPD_ESC '--fields=field\,1,field2\.' w-ext-cmpd-esc-f1.ddl 3 0                 #Increase
TEST_WATCH DSET_CMPD_ESC '--fields=field2\..\,b --fields=field4\,' w-ext-cmpd-esc-ff2.ddl -1 0  #Decrease
TEST_WATCH DSET_CMPD_ESC '--fields=field2\..\,b.a,field2\..\\K' w-ext-cmpd-esc-f3.ddl 3 0       #Increase
#
#
echo "DONE WITH 3rd SET OF TESTS"
#
#
#
#################################################
# Tests on options:                             #
#       --dim                                   #
#       --width, --label, --simple, --help      #
#################################################
#
# Watching and extending: (TEST.h5 is a copy of WATCH.h5)
#       TEST.h5/DSET_ONE with -d option
#       TEST.h5/DSET_TWO with --dim option
#       TEST.h5/DSET_TWO with --width=60 option
#       TEST.h5/DSET_CMPD with --label option
#       TEST.h5/DSET_ONE with --simple option
TEST_WATCH DSET_ONE --dim w-ext-one-d.ddl 3 0           #Increase
TEST_WATCH DSET_TWO --dim w-ext-two-d.ddl -2 0          #Decrease, Same
TEST_WATCH DSET_TWO --width=30 w-ext-two-width.ddl 0 2  #Same, Increase
TEST_WATCH DSET_CMPD --label w-ext-cmpd-label.ddl 3 0   #Increase
TEST_WATCH DSET_ONE --simple w-ext-one-simple.ddl 2 0   #I
#
echo "DONE WITH 4th SET OF TESTS"
#
#
#
if test $nerrors -eq 0 ; then
    $ECHO "All h5watch tests passed."
    exit $EXIT_SUCCESS
else
    $ECHO "h5watch tests failed with $nerrors errors."
    exit $EXIT_FAILURE
fi<|MERGE_RESOLUTION|>--- conflicted
+++ resolved
@@ -13,24 +13,11 @@
 #
 # Tests for the h5watch tool
 #
-<<<<<<< HEAD
-bindir=@bindir@
-
-# If the bindir directory is not set just use current (.).
-if test -z "$bindir"; then
-   bindir=.
-fi
-
-# Check to see if the VFD specified by the HDF5_DRIVER environment variable
-# supports SWMR.
-$bindir/swmr_check_compat_vfd
-=======
 utils_testdir=@abs_top_builddir@/@H5_UTILS_TEST_BUILDDIR@
 
 # Check to see if the VFD specified by the HDF5_DRIVER environment variable
 # supports SWMR.
 $utils_testdir/swmr_check_compat_vfd
->>>>>>> 2127e4f3
 rc=$?
 if [ $rc != 0 ] ; then
     echo
