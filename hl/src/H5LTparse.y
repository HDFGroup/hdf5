/* * * * * * * * * * * * * * * * * * * * * * * * * * * * * * * * * * * * * * *
 * Copyright by The HDF Group.                                               *
 * Copyright by the Board of Trustees of the University of Illinois.         *
 * All rights reserved.                                                      *
 *                                                                           *
 * This file is part of HDF5.  The full HDF5 copyright notice, including     *
 * terms governing use, modification, and redistribution, is contained in    *
 * the COPYING file, which can be found at the root of the source code       *
 * distribution tree, or in https://www.hdfgroup.org/licenses.               *
 * If you do not have access to either file, you may request a copy from     *
 * help@hdfgroup.org.                                                        *
 * * * * * * * * * * * * * * * * * * * * * * * * * * * * * * * * * * * * * * */

/* NOTE!
 *
 * If you make any changes to H5LTparse.y, please run bin/genparser to
 * recreate the output files.
 */

%{
#include <stdio.h>
#include <string.h>
#include <hdf5.h>

#include "H5private.h"

extern int yylex(void);
extern int yyerror(const char *);

#define STACK_SIZE      16

/*structure for compound type information*/
struct cmpd_info {
    hid_t       id;             /*type ID*/
    hbool_t     is_field;       /*flag to lexer for compound member*/
    hbool_t     first_memb;     /*flag for first compound member*/
};

/*stack for nested compound type*/
static struct cmpd_info cmpd_stack[STACK_SIZE] = {
    {0, 0, 1}, {0, 0, 1}, {0, 0, 1}, {0, 0, 1},
    {0, 0, 1}, {0, 0, 1}, {0, 0, 1}, {0, 0, 1},
    {0, 0, 1}, {0, 0, 1}, {0, 0, 1}, {0, 0, 1},
    {0, 0, 1}, {0, 0, 1}, {0, 0, 1}, {0, 0, 1} };

static int csindex = -1;                /*pointer to the top of compound stack*/

/*structure for array type information*/
struct arr_info {
    hsize_t             dims[H5S_MAX_RANK];     /*size of each dimension, limited to 32 dimensions*/
    unsigned            ndims;                  /*number of dimensions*/
    hbool_t             is_dim;                 /*flag to lexer for dimension*/
};
/*stack for nested array type*/
static struct arr_info arr_stack[STACK_SIZE];
static int asindex = -1;               /*pointer to the top of array stack*/ 

static H5T_str_t   str_pad;                /*variable for string padding*/
static H5T_cset_t  str_cset;               /*variable for string character set*/
static hbool_t     is_variable = 0;        /*variable for variable-length string*/
static size_t      str_size;               /*variable for string size*/
   
static hid_t       enum_id;                /*type ID*/
static hbool_t     is_enum = 0;            /*flag to lexer for enum type*/
static hbool_t     is_enum_memb = 0;       /*flag to lexer for enum member*/
static char*       enum_memb_symbol;       /*enum member symbol string*/

%}
%union {
    int     ival;         /*for integer token*/
    char    *sval;        /*for name string*/
    hid_t   hid;          /*for hid_t token*/
}

%token <hid> H5T_STD_I8BE_TOKEN H5T_STD_I8LE_TOKEN H5T_STD_I16BE_TOKEN  H5T_STD_I16LE_TOKEN
%token <hid> H5T_STD_I32BE_TOKEN H5T_STD_I32LE_TOKEN H5T_STD_I64BE_TOKEN H5T_STD_I64LE_TOKEN
%token <hid> H5T_STD_U8BE_TOKEN H5T_STD_U8LE_TOKEN H5T_STD_U16BE_TOKEN  H5T_STD_U16LE_TOKEN
%token <hid> H5T_STD_U32BE_TOKEN H5T_STD_U32LE_TOKEN H5T_STD_U64BE_TOKEN H5T_STD_U64LE_TOKEN
%token <hid> H5T_NATIVE_CHAR_TOKEN H5T_NATIVE_SCHAR_TOKEN H5T_NATIVE_UCHAR_TOKEN 
%token <hid> H5T_NATIVE_SHORT_TOKEN H5T_NATIVE_USHORT_TOKEN H5T_NATIVE_INT_TOKEN H5T_NATIVE_UINT_TOKEN 
%token <hid> H5T_NATIVE_LONG_TOKEN H5T_NATIVE_ULONG_TOKEN H5T_NATIVE_LLONG_TOKEN H5T_NATIVE_ULLONG_TOKEN

%token <hid> H5T_IEEE_F32BE_TOKEN H5T_IEEE_F32LE_TOKEN H5T_IEEE_F64BE_TOKEN H5T_IEEE_F64LE_TOKEN
%token <hid> H5T_NATIVE_FLOAT_TOKEN H5T_NATIVE_DOUBLE_TOKEN H5T_NATIVE_LDOUBLE_TOKEN

%token <ival> H5T_STRING_TOKEN STRSIZE_TOKEN STRPAD_TOKEN CSET_TOKEN CTYPE_TOKEN H5T_VARIABLE_TOKEN
%token <ival> H5T_STR_NULLTERM_TOKEN H5T_STR_NULLPAD_TOKEN H5T_STR_SPACEPAD_TOKEN 
%token <ival> H5T_CSET_ASCII_TOKEN H5T_CSET_UTF8_TOKEN H5T_C_S1_TOKEN H5T_FORTRAN_S1_TOKEN

%token <ival> H5T_OPAQUE_TOKEN OPQ_SIZE_TOKEN OPQ_TAG_TOKEN

%token <ival> H5T_COMPOUND_TOKEN
%token <ival> H5T_ENUM_TOKEN
%token <ival> H5T_ARRAY_TOKEN
%token <ival> H5T_VLEN_TOKEN

%token <sval> STRING
%token <ival> NUMBER
%token <ival> '{' '}' '[' ']' ':' ';' 

%%
start   :       { memset(arr_stack, 0, STACK_SIZE*sizeof(struct arr_info)); /*initialize here?*/ }
        |       ddl_type  { return $<hid>$;}
        ;
ddl_type        :       atomic_type
                |       compound_type
                |       array_type
                |       vlen_type
                ;
atomic_type     :       integer_type
                |       fp_type
                |       string_type
                |       enum_type
                |       opaque_type
                ;

integer_type    :       H5T_STD_I8BE_TOKEN  { $<hid>$ = H5Tcopy(H5T_STD_I8BE); }
                |       H5T_STD_I8LE_TOKEN  { $<hid>$ = H5Tcopy(H5T_STD_I8LE); }
                |       H5T_STD_I16BE_TOKEN { $<hid>$ = H5Tcopy(H5T_STD_I16BE); }
                |       H5T_STD_I16LE_TOKEN { $<hid>$ = H5Tcopy(H5T_STD_I16LE); }
                |       H5T_STD_I32BE_TOKEN { $<hid>$ = H5Tcopy(H5T_STD_I32BE); }
                |       H5T_STD_I32LE_TOKEN { $<hid>$ = H5Tcopy(H5T_STD_I32LE); }
                |       H5T_STD_I64BE_TOKEN { $<hid>$ = H5Tcopy(H5T_STD_I64BE); }
                |       H5T_STD_I64LE_TOKEN { $<hid>$ = H5Tcopy(H5T_STD_I64LE); }
                |       H5T_STD_U8BE_TOKEN  { $<hid>$ = H5Tcopy(H5T_STD_U8BE); }
                |       H5T_STD_U8LE_TOKEN  { $<hid>$ = H5Tcopy(H5T_STD_U8LE); }
                |       H5T_STD_U16BE_TOKEN { $<hid>$ = H5Tcopy(H5T_STD_U16BE); }
                |       H5T_STD_U16LE_TOKEN { $<hid>$ = H5Tcopy(H5T_STD_U16LE); }
                |       H5T_STD_U32BE_TOKEN { $<hid>$ = H5Tcopy(H5T_STD_U32BE); }
                |       H5T_STD_U32LE_TOKEN { $<hid>$ = H5Tcopy(H5T_STD_U32LE); }
                |       H5T_STD_U64BE_TOKEN { $<hid>$ = H5Tcopy(H5T_STD_U64BE); }
                |       H5T_STD_U64LE_TOKEN { $<hid>$ = H5Tcopy(H5T_STD_U64LE); }
                |       H5T_NATIVE_CHAR_TOKEN   { $<hid>$ = H5Tcopy(H5T_NATIVE_CHAR); }
                |       H5T_NATIVE_SCHAR_TOKEN  { $<hid>$ = H5Tcopy(H5T_NATIVE_SCHAR); }
                |       H5T_NATIVE_UCHAR_TOKEN  { $<hid>$ = H5Tcopy(H5T_NATIVE_UCHAR); }
                |       H5T_NATIVE_SHORT_TOKEN  { $<hid>$ = H5Tcopy(H5T_NATIVE_SHORT); }
                |       H5T_NATIVE_USHORT_TOKEN { $<hid>$ = H5Tcopy(H5T_NATIVE_USHORT); }
                |       H5T_NATIVE_INT_TOKEN    { $<hid>$ = H5Tcopy(H5T_NATIVE_INT); }
                |       H5T_NATIVE_UINT_TOKEN   { $<hid>$ = H5Tcopy(H5T_NATIVE_UINT); }
                |       H5T_NATIVE_LONG_TOKEN   { $<hid>$ = H5Tcopy(H5T_NATIVE_LONG); }
                |       H5T_NATIVE_ULONG_TOKEN  { $<hid>$ = H5Tcopy(H5T_NATIVE_ULONG); }
                |       H5T_NATIVE_LLONG_TOKEN  { $<hid>$ = H5Tcopy(H5T_NATIVE_LLONG); }
                |       H5T_NATIVE_ULLONG_TOKEN { $<hid>$ = H5Tcopy(H5T_NATIVE_ULLONG); }
                ;

fp_type         :       H5T_IEEE_F32BE_TOKEN { $<hid>$ = H5Tcopy(H5T_IEEE_F32BE); }
                |       H5T_IEEE_F32LE_TOKEN { $<hid>$ = H5Tcopy(H5T_IEEE_F32LE); }
                |       H5T_IEEE_F64BE_TOKEN { $<hid>$ = H5Tcopy(H5T_IEEE_F64BE); }
                |       H5T_IEEE_F64LE_TOKEN { $<hid>$ = H5Tcopy(H5T_IEEE_F64LE); }
                |       H5T_NATIVE_FLOAT_TOKEN    { $<hid>$ = H5Tcopy(H5T_NATIVE_FLOAT); }
                |       H5T_NATIVE_DOUBLE_TOKEN   { $<hid>$ = H5Tcopy(H5T_NATIVE_DOUBLE); }
                |       H5T_NATIVE_LDOUBLE_TOKEN  { $<hid>$ = H5Tcopy(H5T_NATIVE_LDOUBLE); }
                ;

compound_type   :       H5T_COMPOUND_TOKEN
                            { csindex++; cmpd_stack[csindex].id = H5Tcreate(H5T_COMPOUND, 1); /*temporarily set size to 1*/ } 
                        '{' memb_list '}'     
                            { $<hid>$ = cmpd_stack[csindex].id; 
                              cmpd_stack[csindex].id = 0;
                              cmpd_stack[csindex].first_memb = 1; 
                              csindex--;
                            }
                ;
memb_list       :       
                |       memb_list memb_def
                ;
memb_def        :       ddl_type { cmpd_stack[csindex].is_field = 1; /*notify lexer a compound member is parsed*/ } 
                        field_name field_offset ';'
                        {   
                            size_t origin_size, new_size;
                            hid_t dtype_id = cmpd_stack[csindex].id;

                            /*Adjust size and insert member, consider both member size and offset.*/
                            if(cmpd_stack[csindex].first_memb) { /*reclaim the size 1 temporarily set*/
                                new_size = H5Tget_size($<hid>1) + $<ival>4;
                                H5Tset_size(dtype_id, new_size);
                                /*member name is saved in yylval.sval by lexer*/
                                H5Tinsert(dtype_id, $<sval>3, $<ival>4, $<hid>1);

                                cmpd_stack[csindex].first_memb = 0;
                            } else {
                                origin_size = H5Tget_size(dtype_id);
                                
                                if($<ival>4 == 0) {
                                    new_size = origin_size + H5Tget_size($<hid>1);
                                    H5Tset_size(dtype_id, new_size);
                                    H5Tinsert(dtype_id, $<sval>3, origin_size, $<hid>1);
                                } else {
                                    new_size = $<ival>4 + H5Tget_size($<hid>1);
                                    H5Tset_size(dtype_id, new_size);
                                    H5Tinsert(dtype_id, $<sval>3, $<ival>4, $<hid>1);
                                }
                            }
                            if($<sval>3) {
                                HDfree($<sval>3);
                                $<sval>3 = NULL;
                            }
                            cmpd_stack[csindex].is_field = 0;
                            H5Tclose($<hid>1);
                             
                            new_size = H5Tget_size(dtype_id);
                        }
                ;
field_name      :       STRING
                        {
                            $<sval>$ = HDstrdup(yylval.sval);
                            HDfree(yylval.sval);
                            yylval.sval = NULL;
                        }                            
                ;
field_offset    :       /*empty*/
                        { $<ival>$ = 0; }
                |       ':' offset
                        { $<ival>$ = yylval.ival; }
                ;
offset          :       NUMBER
                ;
array_type      :       H5T_ARRAY_TOKEN { asindex++; /*pushd onto the stack*/ }
                        '{' dim_list ddl_type '}'
                        { 
                          $<hid>$ = H5Tarray_create2($<hid>5, arr_stack[asindex].ndims, arr_stack[asindex].dims);
                          arr_stack[asindex].ndims = 0;
                          asindex--;
                          H5Tclose($<hid>5);
                        }            
                ;
dim_list        :
                |       dim_list dim
                ;
dim             :       '[' { arr_stack[asindex].is_dim = 1; /*notice lexer of dimension size*/ }
                        dimsize { unsigned ndims = arr_stack[asindex].ndims;
                                  arr_stack[asindex].dims[ndims] = (hsize_t)yylval.ival; 
                                  arr_stack[asindex].ndims++;
                                  arr_stack[asindex].is_dim = 0; 
                                } 
                        ']'
                ;
dimsize         :       NUMBER
                ;

vlen_type       :       H5T_VLEN_TOKEN '{' ddl_type '}'
                            { $<hid>$ = H5Tvlen_create($<hid>3); H5Tclose($<hid>3); }
                ;

opaque_type     :       H5T_OPAQUE_TOKEN
                        '{' 
                            OPQ_SIZE_TOKEN opaque_size ';'
                            {   
                                size_t size = (size_t)yylval.ival;
                                $<hid>$ = H5Tcreate(H5T_OPAQUE, size);
                            }
                            OPQ_TAG_TOKEN opaque_tag ';'
                            {  
                                H5Tset_tag($<hid>6, yylval.sval);
                                HDfree(yylval.sval);
                                yylval.sval = NULL;
                            }                             
                        '}' { $<hid>$ = $<hid>6; }
                ;
opaque_size     :       NUMBER
                ;
opaque_tag      :       STRING
                ;
string_type     :       H5T_STRING_TOKEN 
                        '{' 
                            STRSIZE_TOKEN strsize ';'
                            {  
                                if($<ival>4 == H5T_VARIABLE_TOKEN)
                                    is_variable = 1;
                                else 
                                    str_size = yylval.ival;
                            }
                            STRPAD_TOKEN strpad ';'
                            {
                                if($<ival>8 == H5T_STR_NULLTERM_TOKEN)
                                    str_pad = H5T_STR_NULLTERM;
                                else if($<ival>8 == H5T_STR_NULLPAD_TOKEN)
                                    str_pad = H5T_STR_NULLPAD;
                                else if($<ival>8 == H5T_STR_SPACEPAD_TOKEN)
                                    str_pad = H5T_STR_SPACEPAD;
                            }
                            CSET_TOKEN cset ';'
                            {  
                                if($<ival>12 == H5T_CSET_ASCII_TOKEN)
                                    str_cset = H5T_CSET_ASCII;
                                else if($<ival>12 == H5T_CSET_UTF8_TOKEN)
                                    str_cset = H5T_CSET_UTF8;
                            }
                            CTYPE_TOKEN ctype ';'
                            {
                                if($<hid>16 == H5T_C_S1_TOKEN)
                                    $<hid>$ = H5Tcopy(H5T_C_S1);
                                else if($<hid>16 == H5T_FORTRAN_S1_TOKEN)
                                    $<hid>$ = H5Tcopy(H5T_FORTRAN_S1);
                            }
                        '}' 
                            {   
                                hid_t str_id = $<hid>18;

                                /*set string size*/
                                if(is_variable) {
                                    H5Tset_size(str_id, H5T_VARIABLE);
                                    is_variable = 0;
                                } else
                                    H5Tset_size(str_id, str_size);
                                
                                /*set string padding and character set*/
                                H5Tset_strpad(str_id, str_pad);
                                H5Tset_cset(str_id, str_cset);

                                $<hid>$ = str_id; 
                            }
                ;
strsize         :       H5T_VARIABLE_TOKEN     {$<ival>$ = H5T_VARIABLE_TOKEN;}
                |       NUMBER
                ;
strpad          :       H5T_STR_NULLTERM_TOKEN {$<ival>$ = H5T_STR_NULLTERM_TOKEN;}
                |       H5T_STR_NULLPAD_TOKEN  {$<ival>$ = H5T_STR_NULLPAD_TOKEN;}
                |       H5T_STR_SPACEPAD_TOKEN {$<ival>$ = H5T_STR_SPACEPAD_TOKEN;}
                ;
cset            :       H5T_CSET_ASCII_TOKEN {$<ival>$ = H5T_CSET_ASCII_TOKEN;}
                |       H5T_CSET_UTF8_TOKEN {$<ival>$ = H5T_CSET_UTF8_TOKEN;}
                ;
ctype           :       H5T_C_S1_TOKEN         {$<hid>$ = H5T_C_S1_TOKEN;}
                |       H5T_FORTRAN_S1_TOKEN   {$<hid>$ = H5T_FORTRAN_S1_TOKEN;}
                ;

enum_type       :       H5T_ENUM_TOKEN '{' integer_type ';' 
                            { is_enum = 1; enum_id = H5Tenum_create($<hid>3); H5Tclose($<hid>3); }
                        enum_list '}'
                            { is_enum = 0; /*reset*/ $<hid>$ = enum_id; }
                ;
enum_list       :
                |       enum_list enum_def
                ;
enum_def        :       enum_symbol         {
                                                is_enum_memb = 1; /*indicate member of enum*/
<<<<<<< HEAD
                                                enum_memb_symbol = strdup(yylval.sval); 
=======
                                                enum_memb_symbol = HDstrdup(yylval.sval); 
>>>>>>> 5cd9d206
                                                HDfree(yylval.sval);
                                                yylval.sval = NULL;
                                            }
                        enum_val ';'
                            {
                                char char_val=(char)yylval.ival;
                                short short_val=(short)yylval.ival;
                                int int_val=(int)yylval.ival;
                                long long_val=(long)yylval.ival;
                                long long llong_val=(long long)yylval.ival;
                                hid_t super = H5Tget_super(enum_id);
                                hid_t native = H5Tget_native_type(super, H5T_DIR_ASCEND);
                                H5T_order_t super_order = H5Tget_order(super);
                                H5T_order_t native_order = H5Tget_order(native);
 
                                if(is_enum && is_enum_memb) { /*if it's an enum member*/
                                    /*To handle machines of different endianness*/
                                    if(H5Tequal(native, H5T_NATIVE_SCHAR) || H5Tequal(native, H5T_NATIVE_UCHAR)) {
                                        if(super_order != native_order)
                                            H5Tconvert(native, super, 1, &char_val, NULL, H5P_DEFAULT); 
                                        H5Tenum_insert(enum_id, enum_memb_symbol, &char_val);
                                    } else if(H5Tequal(native, H5T_NATIVE_SHORT) || H5Tequal(native, H5T_NATIVE_USHORT)) {
                                        if(super_order != native_order)
                                            H5Tconvert(native, super, 1, &short_val, NULL, H5P_DEFAULT); 
                                        H5Tenum_insert(enum_id, enum_memb_symbol, &short_val);
                                    } else if(H5Tequal(native, H5T_NATIVE_INT) || H5Tequal(native, H5T_NATIVE_UINT)) {
                                        if(super_order != native_order)
                                            H5Tconvert(native, super, 1, &int_val, NULL, H5P_DEFAULT); 
                                        H5Tenum_insert(enum_id, enum_memb_symbol, &int_val);
                                    } else if(H5Tequal(native, H5T_NATIVE_LONG) || H5Tequal(native, H5T_NATIVE_ULONG)) {
                                        if(super_order != native_order)
                                            H5Tconvert(native, super, 1, &long_val, NULL, H5P_DEFAULT); 
                                        H5Tenum_insert(enum_id, enum_memb_symbol, &long_val);
                                    } else if(H5Tequal(native, H5T_NATIVE_LLONG) || H5Tequal(native, H5T_NATIVE_ULLONG)) {
                                        if(super_order != native_order)
                                            H5Tconvert(native, super, 1, &llong_val, NULL, H5P_DEFAULT); 
                                        H5Tenum_insert(enum_id, enum_memb_symbol, &llong_val);
                                    }

                                    is_enum_memb = 0; 
                                    if(enum_memb_symbol) HDfree(enum_memb_symbol);
                                }

                                H5Tclose(super);
                                H5Tclose(native);
                            }
                ;
enum_symbol     :       STRING
                ;
enum_val        :       NUMBER
                ;<|MERGE_RESOLUTION|>--- conflicted
+++ resolved
@@ -335,11 +335,8 @@
                 ;
 enum_def        :       enum_symbol         {
                                                 is_enum_memb = 1; /*indicate member of enum*/
-<<<<<<< HEAD
-                                                enum_memb_symbol = strdup(yylval.sval); 
-=======
+
                                                 enum_memb_symbol = HDstrdup(yylval.sval); 
->>>>>>> 5cd9d206
                                                 HDfree(yylval.sval);
                                                 yylval.sval = NULL;
                                             }
