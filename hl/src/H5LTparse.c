<<<<<<< HEAD
#if defined __GNUC__ && 402 <= __GNUC__ * 100 + __GNUC_MINOR__    
#pragma GCC diagnostic ignored "-Wconversion"                     
#pragma GCC diagnostic ignored "-Wimplicit-function-declaration"  
#pragma GCC diagnostic ignored "-Wlarger-than="                   
#pragma GCC diagnostic ignored "-Wmissing-prototypes"             
#pragma GCC diagnostic ignored "-Wnested-externs"                 
#pragma GCC diagnostic ignored "-Wold-style-definition"           
#pragma GCC diagnostic ignored "-Wredundant-decls"                
#pragma GCC diagnostic ignored "-Wsign-compare"                   
#pragma GCC diagnostic ignored "-Wsign-conversion"                
#pragma GCC diagnostic ignored "-Wstrict-overflow"                
#pragma GCC diagnostic ignored "-Wstrict-prototypes"              
#pragma GCC diagnostic ignored "-Wsuggest-attribute=pure"         
#pragma GCC diagnostic ignored "-Wswitch-default"                 
#pragma GCC diagnostic ignored "-Wunused-function"                
#pragma GCC diagnostic ignored "-Wunused-macros"                  
#pragma GCC diagnostic ignored "-Wunused-parameter"               
#elif defined __SUNPRO_CC                                         
#pragma disable_warn                                              
#elif defined _MSC_VER                                            
#pragma warning(push, 1)                                          
#endif                                                            
/* A Bison parser, made by GNU Bison 3.7.2.  */
=======
#if defined(__GNUC__)
#if ((__GNUC__ * 100) + __GNUC_MINOR__) >= 402
#pragma GCC diagnostic ignored "-Wconversion"
#pragma GCC diagnostic ignored "-Wimplicit-function-declaration"
#pragma GCC diagnostic ignored "-Wlarger-than="
#pragma GCC diagnostic ignored "-Wmissing-prototypes"
#pragma GCC diagnostic ignored "-Wnested-externs"
#pragma GCC diagnostic ignored "-Wold-style-definition"
#pragma GCC diagnostic ignored "-Wredundant-decls"
#pragma GCC diagnostic ignored "-Wsign-compare"
#pragma GCC diagnostic ignored "-Wsign-conversion"
#pragma GCC diagnostic ignored "-Wstrict-overflow"
#pragma GCC diagnostic ignored "-Wstrict-prototypes"
#pragma GCC diagnostic ignored "-Wsuggest-attribute=const"
#pragma GCC diagnostic ignored "-Wsuggest-attribute=pure"
#pragma GCC diagnostic ignored "-Wswitch-default"
#pragma GCC diagnostic ignored "-Wunused-function"
#pragma GCC diagnostic ignored "-Wunused-macros"
#pragma GCC diagnostic ignored "-Wunused-parameter"
#endif
#if ((__GNUC__ * 100) + __GNUC_MINOR__) >= 600
#pragma GCC diagnostic ignored "-Wnull-dereference"
#endif
#elif defined __SUNPRO_CC
#pragma disable_warn
#elif defined _MSC_VER
#pragma warning(push, 1)
#endif
/* A Bison parser, made by GNU Bison 3.0.4.  */
>>>>>>> c0e087a6

/* Bison implementation for Yacc-like parsers in C

   Copyright (C) 1984, 1989-1990, 2000-2015, 2018-2020 Free Software Foundation,
   Inc.

   This program is free software: you can redistribute it and/or modify
   it under the terms of the GNU General Public License as published by
   the Free Software Foundation, either version 3 of the License, or
   (at your option) any later version.

   This program is distributed in the hope that it will be useful,
   but WITHOUT ANY WARRANTY; without even the implied warranty of
   MERCHANTABILITY or FITNESS FOR A PARTICULAR PURPOSE.  See the
   GNU General Public License for more details.

   You should have received a copy of the GNU General Public License
   along with this program.  If not, see <http://www.gnu.org/licenses/>.  */

/* As a special exception, you may create a larger work that contains
   part or all of the Bison parser skeleton and distribute that work
   under terms of your choice, so long as that work isn't itself a
   parser generator using the skeleton or a modified version thereof
   as a parser skeleton.  Alternatively, if you modify or redistribute
   the parser skeleton itself, you may (at your option) remove this
   special exception, which will cause the skeleton and the resulting
   Bison output files to be licensed under the GNU General Public
   License without this special exception.

   This special exception was added by the Free Software Foundation in
   version 2.2 of Bison.  */

/* C LALR(1) parser skeleton written by Richard Stallman, by
   simplifying the original so-called "semantic" parser.  */

/* DO NOT RELY ON FEATURES THAT ARE NOT DOCUMENTED in the manual,
   especially those whose name start with YY_ or yy_.  They are
   private implementation details that can be changed or removed.  */

/* All symbols defined below should begin with yy or YY, to avoid
   infringing on user name space.  This should be done even for local
   variables, as they might otherwise be expanded by user macros.
   There are some unavoidable exceptions within include files to
   define necessary library symbols; they are noted "INFRINGES ON
   USER NAME SPACE" below.  */

/* Identify Bison output.  */
#define YYBISON 1

/* Bison version.  */
#define YYBISON_VERSION "3.7.2"

/* Skeleton name.  */
#define YYSKELETON_NAME "yacc.c"

/* Pure parsers.  */
#define YYPURE 0

/* Push parsers.  */
#define YYPUSH 0

/* Pull parsers.  */
#define YYPULL 1


/* Substitute the variable and function names.  */
#define yyparse         H5LTyyparse
#define yylex           H5LTyylex
#define yyerror         H5LTyyerror
#define yydebug         H5LTyydebug
#define yynerrs         H5LTyynerrs
#define yylval          H5LTyylval
#define yychar          H5LTyychar

/* First part of user prologue.  */
#line 20 "src/H5LTparse.y"

#include <stdio.h>
#include <string.h>
#include <hdf5.h>

extern int yylex();
extern int yyerror(const char *);

#define STACK_SIZE      16

/*structure for compound type information*/
struct cmpd_info {
    hid_t       id;             /*type ID*/
    hbool_t     is_field;       /*flag to lexer for compound member*/
    hbool_t     first_memb;     /*flag for first compound member*/
};

/*stack for nested compound type*/
struct cmpd_info cmpd_stack[STACK_SIZE] = {
    {0, 0, 1}, {0, 0, 1}, {0, 0, 1}, {0, 0, 1},
    {0, 0, 1}, {0, 0, 1}, {0, 0, 1}, {0, 0, 1},
    {0, 0, 1}, {0, 0, 1}, {0, 0, 1}, {0, 0, 1},
    {0, 0, 1}, {0, 0, 1}, {0, 0, 1}, {0, 0, 1} };

int csindex = -1;                /*pointer to the top of compound stack*/

/*structure for array type information*/
struct arr_info {
    hsize_t             dims[H5S_MAX_RANK];     /*size of each dimension, limited to 32 dimensions*/
    unsigned            ndims;                  /*number of dimensions*/
    hbool_t             is_dim;                 /*flag to lexer for dimension*/
};
/*stack for nested array type*/
struct arr_info arr_stack[STACK_SIZE];
int asindex = -1;               /*pointer to the top of array stack*/ 

hbool_t     is_str_size = 0;        /*flag to lexer for string size*/
hbool_t     is_str_pad = 0;         /*flag to lexer for string padding*/
H5T_str_t   str_pad;                /*variable for string padding*/
H5T_cset_t  str_cset;               /*variable for string character set*/
hbool_t     is_variable = 0;        /*variable for variable-length string*/
size_t      str_size;               /*variable for string size*/
   
hid_t       enum_id;                /*type ID*/
hbool_t     is_enum = 0;            /*flag to lexer for enum type*/
hbool_t     is_enum_memb = 0;       /*flag to lexer for enum member*/
char*       enum_memb_symbol;       /*enum member symbol string*/

hbool_t is_opq_size = 0;            /*flag to lexer for opaque type size*/
hbool_t is_opq_tag = 0;             /*flag to lexer for opaque type tag*/


#line 131 "src/H5LTparse.c"

# ifndef YY_CAST
#  ifdef __cplusplus
#   define YY_CAST(Type, Val) static_cast<Type> (Val)
#   define YY_REINTERPRET_CAST(Type, Val) reinterpret_cast<Type> (Val)
#  else
#   define YY_CAST(Type, Val) ((Type) (Val))
#   define YY_REINTERPRET_CAST(Type, Val) ((Type) (Val))
#  endif
# endif
# ifndef YY_NULLPTR
#  if defined __cplusplus
#   if 201103L <= __cplusplus
#    define YY_NULLPTR nullptr
#   else
#    define YY_NULLPTR 0
#   endif
#  else
#   define YY_NULLPTR ((void*)0)
#  endif
# endif

#include "H5LTparse.h"
/* Symbol kind.  */
enum yysymbol_kind_t
{
  YYSYMBOL_YYEMPTY = -2,
  YYSYMBOL_YYEOF = 0,                      /* "end of file"  */
  YYSYMBOL_YYerror = 1,                    /* error  */
  YYSYMBOL_YYUNDEF = 2,                    /* "invalid token"  */
  YYSYMBOL_H5T_STD_I8BE_TOKEN = 3,         /* H5T_STD_I8BE_TOKEN  */
  YYSYMBOL_H5T_STD_I8LE_TOKEN = 4,         /* H5T_STD_I8LE_TOKEN  */
  YYSYMBOL_H5T_STD_I16BE_TOKEN = 5,        /* H5T_STD_I16BE_TOKEN  */
  YYSYMBOL_H5T_STD_I16LE_TOKEN = 6,        /* H5T_STD_I16LE_TOKEN  */
  YYSYMBOL_H5T_STD_I32BE_TOKEN = 7,        /* H5T_STD_I32BE_TOKEN  */
  YYSYMBOL_H5T_STD_I32LE_TOKEN = 8,        /* H5T_STD_I32LE_TOKEN  */
  YYSYMBOL_H5T_STD_I64BE_TOKEN = 9,        /* H5T_STD_I64BE_TOKEN  */
  YYSYMBOL_H5T_STD_I64LE_TOKEN = 10,       /* H5T_STD_I64LE_TOKEN  */
  YYSYMBOL_H5T_STD_U8BE_TOKEN = 11,        /* H5T_STD_U8BE_TOKEN  */
  YYSYMBOL_H5T_STD_U8LE_TOKEN = 12,        /* H5T_STD_U8LE_TOKEN  */
  YYSYMBOL_H5T_STD_U16BE_TOKEN = 13,       /* H5T_STD_U16BE_TOKEN  */
  YYSYMBOL_H5T_STD_U16LE_TOKEN = 14,       /* H5T_STD_U16LE_TOKEN  */
  YYSYMBOL_H5T_STD_U32BE_TOKEN = 15,       /* H5T_STD_U32BE_TOKEN  */
  YYSYMBOL_H5T_STD_U32LE_TOKEN = 16,       /* H5T_STD_U32LE_TOKEN  */
  YYSYMBOL_H5T_STD_U64BE_TOKEN = 17,       /* H5T_STD_U64BE_TOKEN  */
  YYSYMBOL_H5T_STD_U64LE_TOKEN = 18,       /* H5T_STD_U64LE_TOKEN  */
  YYSYMBOL_H5T_NATIVE_CHAR_TOKEN = 19,     /* H5T_NATIVE_CHAR_TOKEN  */
  YYSYMBOL_H5T_NATIVE_SCHAR_TOKEN = 20,    /* H5T_NATIVE_SCHAR_TOKEN  */
  YYSYMBOL_H5T_NATIVE_UCHAR_TOKEN = 21,    /* H5T_NATIVE_UCHAR_TOKEN  */
  YYSYMBOL_H5T_NATIVE_SHORT_TOKEN = 22,    /* H5T_NATIVE_SHORT_TOKEN  */
  YYSYMBOL_H5T_NATIVE_USHORT_TOKEN = 23,   /* H5T_NATIVE_USHORT_TOKEN  */
  YYSYMBOL_H5T_NATIVE_INT_TOKEN = 24,      /* H5T_NATIVE_INT_TOKEN  */
  YYSYMBOL_H5T_NATIVE_UINT_TOKEN = 25,     /* H5T_NATIVE_UINT_TOKEN  */
  YYSYMBOL_H5T_NATIVE_LONG_TOKEN = 26,     /* H5T_NATIVE_LONG_TOKEN  */
  YYSYMBOL_H5T_NATIVE_ULONG_TOKEN = 27,    /* H5T_NATIVE_ULONG_TOKEN  */
  YYSYMBOL_H5T_NATIVE_LLONG_TOKEN = 28,    /* H5T_NATIVE_LLONG_TOKEN  */
  YYSYMBOL_H5T_NATIVE_ULLONG_TOKEN = 29,   /* H5T_NATIVE_ULLONG_TOKEN  */
  YYSYMBOL_H5T_IEEE_F32BE_TOKEN = 30,      /* H5T_IEEE_F32BE_TOKEN  */
  YYSYMBOL_H5T_IEEE_F32LE_TOKEN = 31,      /* H5T_IEEE_F32LE_TOKEN  */
  YYSYMBOL_H5T_IEEE_F64BE_TOKEN = 32,      /* H5T_IEEE_F64BE_TOKEN  */
  YYSYMBOL_H5T_IEEE_F64LE_TOKEN = 33,      /* H5T_IEEE_F64LE_TOKEN  */
  YYSYMBOL_H5T_NATIVE_FLOAT_TOKEN = 34,    /* H5T_NATIVE_FLOAT_TOKEN  */
  YYSYMBOL_H5T_NATIVE_DOUBLE_TOKEN = 35,   /* H5T_NATIVE_DOUBLE_TOKEN  */
  YYSYMBOL_H5T_NATIVE_LDOUBLE_TOKEN = 36,  /* H5T_NATIVE_LDOUBLE_TOKEN  */
  YYSYMBOL_H5T_STRING_TOKEN = 37,          /* H5T_STRING_TOKEN  */
  YYSYMBOL_STRSIZE_TOKEN = 38,             /* STRSIZE_TOKEN  */
  YYSYMBOL_STRPAD_TOKEN = 39,              /* STRPAD_TOKEN  */
  YYSYMBOL_CSET_TOKEN = 40,                /* CSET_TOKEN  */
  YYSYMBOL_CTYPE_TOKEN = 41,               /* CTYPE_TOKEN  */
  YYSYMBOL_H5T_VARIABLE_TOKEN = 42,        /* H5T_VARIABLE_TOKEN  */
  YYSYMBOL_H5T_STR_NULLTERM_TOKEN = 43,    /* H5T_STR_NULLTERM_TOKEN  */
  YYSYMBOL_H5T_STR_NULLPAD_TOKEN = 44,     /* H5T_STR_NULLPAD_TOKEN  */
  YYSYMBOL_H5T_STR_SPACEPAD_TOKEN = 45,    /* H5T_STR_SPACEPAD_TOKEN  */
  YYSYMBOL_H5T_CSET_ASCII_TOKEN = 46,      /* H5T_CSET_ASCII_TOKEN  */
  YYSYMBOL_H5T_CSET_UTF8_TOKEN = 47,       /* H5T_CSET_UTF8_TOKEN  */
  YYSYMBOL_H5T_C_S1_TOKEN = 48,            /* H5T_C_S1_TOKEN  */
  YYSYMBOL_H5T_FORTRAN_S1_TOKEN = 49,      /* H5T_FORTRAN_S1_TOKEN  */
  YYSYMBOL_H5T_OPAQUE_TOKEN = 50,          /* H5T_OPAQUE_TOKEN  */
  YYSYMBOL_OPQ_SIZE_TOKEN = 51,            /* OPQ_SIZE_TOKEN  */
  YYSYMBOL_OPQ_TAG_TOKEN = 52,             /* OPQ_TAG_TOKEN  */
  YYSYMBOL_H5T_COMPOUND_TOKEN = 53,        /* H5T_COMPOUND_TOKEN  */
  YYSYMBOL_H5T_ENUM_TOKEN = 54,            /* H5T_ENUM_TOKEN  */
  YYSYMBOL_H5T_ARRAY_TOKEN = 55,           /* H5T_ARRAY_TOKEN  */
  YYSYMBOL_H5T_VLEN_TOKEN = 56,            /* H5T_VLEN_TOKEN  */
  YYSYMBOL_STRING = 57,                    /* STRING  */
  YYSYMBOL_NUMBER = 58,                    /* NUMBER  */
  YYSYMBOL_59_ = 59,                       /* '{'  */
  YYSYMBOL_60_ = 60,                       /* '}'  */
  YYSYMBOL_61_ = 61,                       /* '['  */
  YYSYMBOL_62_ = 62,                       /* ']'  */
  YYSYMBOL_63_ = 63,                       /* '"'  */
  YYSYMBOL_64_ = 64,                       /* ':'  */
  YYSYMBOL_65_ = 65,                       /* ';'  */
  YYSYMBOL_YYACCEPT = 66,                  /* $accept  */
  YYSYMBOL_start = 67,                     /* start  */
  YYSYMBOL_ddl_type = 68,                  /* ddl_type  */
  YYSYMBOL_atomic_type = 69,               /* atomic_type  */
  YYSYMBOL_integer_type = 70,              /* integer_type  */
  YYSYMBOL_fp_type = 71,                   /* fp_type  */
  YYSYMBOL_compound_type = 72,             /* compound_type  */
  YYSYMBOL_73_1 = 73,                      /* $@1  */
  YYSYMBOL_memb_list = 74,                 /* memb_list  */
  YYSYMBOL_memb_def = 75,                  /* memb_def  */
  YYSYMBOL_76_2 = 76,                      /* $@2  */
  YYSYMBOL_field_name = 77,                /* field_name  */
  YYSYMBOL_field_offset = 78,              /* field_offset  */
  YYSYMBOL_offset = 79,                    /* offset  */
  YYSYMBOL_array_type = 80,                /* array_type  */
  YYSYMBOL_81_3 = 81,                      /* $@3  */
  YYSYMBOL_dim_list = 82,                  /* dim_list  */
  YYSYMBOL_dim = 83,                       /* dim  */
  YYSYMBOL_84_4 = 84,                      /* $@4  */
  YYSYMBOL_85_5 = 85,                      /* $@5  */
  YYSYMBOL_dimsize = 86,                   /* dimsize  */
  YYSYMBOL_vlen_type = 87,                 /* vlen_type  */
  YYSYMBOL_opaque_type = 88,               /* opaque_type  */
  YYSYMBOL_89_6 = 89,                      /* $@6  */
  YYSYMBOL_90_7 = 90,                      /* @7  */
  YYSYMBOL_91_8 = 91,                      /* $@8  */
  YYSYMBOL_92_9 = 92,                      /* $@9  */
  YYSYMBOL_opaque_size = 93,               /* opaque_size  */
  YYSYMBOL_opaque_tag = 94,                /* opaque_tag  */
  YYSYMBOL_string_type = 95,               /* string_type  */
  YYSYMBOL_96_10 = 96,                     /* $@10  */
  YYSYMBOL_97_11 = 97,                     /* $@11  */
  YYSYMBOL_98_12 = 98,                     /* $@12  */
  YYSYMBOL_99_13 = 99,                     /* $@13  */
  YYSYMBOL_100_14 = 100,                   /* @14  */
  YYSYMBOL_strsize = 101,                  /* strsize  */
  YYSYMBOL_strpad = 102,                   /* strpad  */
  YYSYMBOL_cset = 103,                     /* cset  */
  YYSYMBOL_ctype = 104,                    /* ctype  */
  YYSYMBOL_enum_type = 105,                /* enum_type  */
  YYSYMBOL_106_15 = 106,                   /* $@15  */
  YYSYMBOL_enum_list = 107,                /* enum_list  */
  YYSYMBOL_enum_def = 108,                 /* enum_def  */
  YYSYMBOL_109_16 = 109,                   /* $@16  */
  YYSYMBOL_enum_symbol = 110,              /* enum_symbol  */
  YYSYMBOL_enum_val = 111                  /* enum_val  */
};
typedef enum yysymbol_kind_t yysymbol_kind_t;




#ifdef short
# undef short
#endif

/* On compilers that do not define __PTRDIFF_MAX__ etc., make sure
   <limits.h> and (if available) <stdint.h> are included
   so that the code can choose integer types of a good width.  */

#ifndef __PTRDIFF_MAX__
# include <limits.h> /* INFRINGES ON USER NAME SPACE */
# if defined __STDC_VERSION__ && 199901 <= __STDC_VERSION__
#  include <stdint.h> /* INFRINGES ON USER NAME SPACE */
#  define YY_STDINT_H
# endif
#endif

/* Narrow types that promote to a signed type and that can represent a
   signed or unsigned integer of at least N bits.  In tables they can
   save space and decrease cache pressure.  Promoting to a signed type
   helps avoid bugs in integer arithmetic.  */

#ifdef __INT_LEAST8_MAX__
typedef __INT_LEAST8_TYPE__ yytype_int8;
#elif defined YY_STDINT_H
typedef int_least8_t yytype_int8;
#else
typedef signed char yytype_int8;
#endif

#ifdef __INT_LEAST16_MAX__
typedef __INT_LEAST16_TYPE__ yytype_int16;
#elif defined YY_STDINT_H
typedef int_least16_t yytype_int16;
#else
typedef short yytype_int16;
#endif

#if defined __UINT_LEAST8_MAX__ && __UINT_LEAST8_MAX__ <= __INT_MAX__
typedef __UINT_LEAST8_TYPE__ yytype_uint8;
#elif (!defined __UINT_LEAST8_MAX__ && defined YY_STDINT_H \
       && UINT_LEAST8_MAX <= INT_MAX)
typedef uint_least8_t yytype_uint8;
#elif !defined __UINT_LEAST8_MAX__ && UCHAR_MAX <= INT_MAX
typedef unsigned char yytype_uint8;
#else
typedef short yytype_uint8;
#endif

#if defined __UINT_LEAST16_MAX__ && __UINT_LEAST16_MAX__ <= __INT_MAX__
typedef __UINT_LEAST16_TYPE__ yytype_uint16;
#elif (!defined __UINT_LEAST16_MAX__ && defined YY_STDINT_H \
       && UINT_LEAST16_MAX <= INT_MAX)
typedef uint_least16_t yytype_uint16;
#elif !defined __UINT_LEAST16_MAX__ && USHRT_MAX <= INT_MAX
typedef unsigned short yytype_uint16;
#else
typedef int yytype_uint16;
#endif

#ifndef YYPTRDIFF_T
# if defined __PTRDIFF_TYPE__ && defined __PTRDIFF_MAX__
#  define YYPTRDIFF_T __PTRDIFF_TYPE__
#  define YYPTRDIFF_MAXIMUM __PTRDIFF_MAX__
# elif defined PTRDIFF_MAX
#  ifndef ptrdiff_t
#   include <stddef.h> /* INFRINGES ON USER NAME SPACE */
#  endif
#  define YYPTRDIFF_T ptrdiff_t
#  define YYPTRDIFF_MAXIMUM PTRDIFF_MAX
# else
#  define YYPTRDIFF_T long
#  define YYPTRDIFF_MAXIMUM LONG_MAX
# endif
#endif

#ifndef YYSIZE_T
# ifdef __SIZE_TYPE__
#  define YYSIZE_T __SIZE_TYPE__
# elif defined size_t
#  define YYSIZE_T size_t
# elif defined __STDC_VERSION__ && 199901 <= __STDC_VERSION__
#  include <stddef.h> /* INFRINGES ON USER NAME SPACE */
#  define YYSIZE_T size_t
# else
#  define YYSIZE_T unsigned
# endif
#endif

#define YYSIZE_MAXIMUM                                  \
  YY_CAST (YYPTRDIFF_T,                                 \
           (YYPTRDIFF_MAXIMUM < YY_CAST (YYSIZE_T, -1)  \
            ? YYPTRDIFF_MAXIMUM                         \
            : YY_CAST (YYSIZE_T, -1)))

#define YYSIZEOF(X) YY_CAST (YYPTRDIFF_T, sizeof (X))


/* Stored state numbers (used for stacks). */
typedef yytype_uint8 yy_state_t;

/* State numbers in computations.  */
typedef int yy_state_fast_t;

#ifndef YY_
# if defined YYENABLE_NLS && YYENABLE_NLS
#  if ENABLE_NLS
#   include <libintl.h> /* INFRINGES ON USER NAME SPACE */
#   define YY_(Msgid) dgettext ("bison-runtime", Msgid)
#  endif
# endif
# ifndef YY_
#  define YY_(Msgid) Msgid
# endif
#endif


#ifndef YY_ATTRIBUTE_PURE
# if defined __GNUC__ && 2 < __GNUC__ + (96 <= __GNUC_MINOR__)
#  define YY_ATTRIBUTE_PURE __attribute__ ((__pure__))
# else
#  define YY_ATTRIBUTE_PURE
# endif
#endif

#ifndef YY_ATTRIBUTE_UNUSED
# if defined __GNUC__ && 2 < __GNUC__ + (7 <= __GNUC_MINOR__)
#  define YY_ATTRIBUTE_UNUSED __attribute__ ((__unused__))
# else
#  define YY_ATTRIBUTE_UNUSED
# endif
#endif

/* Suppress unused-variable warnings by "using" E.  */
#if ! defined lint || defined __GNUC__
# define YYUSE(E) ((void) (E))
#else
# define YYUSE(E) /* empty */
#endif

#if defined __GNUC__ && ! defined __ICC && 407 <= __GNUC__ * 100 + __GNUC_MINOR__
/* Suppress an incorrect diagnostic about yylval being uninitialized.  */
# define YY_IGNORE_MAYBE_UNINITIALIZED_BEGIN                            \
    _Pragma ("GCC diagnostic push")                                     \
    _Pragma ("GCC diagnostic ignored \"-Wuninitialized\"")              \
    _Pragma ("GCC diagnostic ignored \"-Wmaybe-uninitialized\"")
# define YY_IGNORE_MAYBE_UNINITIALIZED_END      \
    _Pragma ("GCC diagnostic pop")
#else
# define YY_INITIAL_VALUE(Value) Value
#endif
#ifndef YY_IGNORE_MAYBE_UNINITIALIZED_BEGIN
# define YY_IGNORE_MAYBE_UNINITIALIZED_BEGIN
# define YY_IGNORE_MAYBE_UNINITIALIZED_END
#endif
#ifndef YY_INITIAL_VALUE
# define YY_INITIAL_VALUE(Value) /* Nothing. */
#endif

#if defined __cplusplus && defined __GNUC__ && ! defined __ICC && 6 <= __GNUC__
# define YY_IGNORE_USELESS_CAST_BEGIN                          \
    _Pragma ("GCC diagnostic push")                            \
    _Pragma ("GCC diagnostic ignored \"-Wuseless-cast\"")
# define YY_IGNORE_USELESS_CAST_END            \
    _Pragma ("GCC diagnostic pop")
#endif
#ifndef YY_IGNORE_USELESS_CAST_BEGIN
# define YY_IGNORE_USELESS_CAST_BEGIN
# define YY_IGNORE_USELESS_CAST_END
#endif


#define YY_ASSERT(E) ((void) (0 && (E)))

#if !defined yyoverflow

/* The parser invokes alloca or malloc; define the necessary symbols.  */

# ifdef YYSTACK_USE_ALLOCA
#  if YYSTACK_USE_ALLOCA
#   ifdef __GNUC__
#    define YYSTACK_ALLOC __builtin_alloca
#   elif defined __BUILTIN_VA_ARG_INCR
#    include <alloca.h> /* INFRINGES ON USER NAME SPACE */
#   elif defined _AIX
#    define YYSTACK_ALLOC __alloca
#   elif defined _MSC_VER
#    include <malloc.h> /* INFRINGES ON USER NAME SPACE */
#    define alloca _alloca
#   else
#    define YYSTACK_ALLOC alloca
#    if ! defined _ALLOCA_H && ! defined EXIT_SUCCESS
#     include <stdlib.h> /* INFRINGES ON USER NAME SPACE */
      /* Use EXIT_SUCCESS as a witness for stdlib.h.  */
#     ifndef EXIT_SUCCESS
#      define EXIT_SUCCESS 0
#     endif
#    endif
#   endif
#  endif
# endif

# ifdef YYSTACK_ALLOC
   /* Pacify GCC's 'empty if-body' warning.  */
#  define YYSTACK_FREE(Ptr) do { /* empty */; } while (0)
#  ifndef YYSTACK_ALLOC_MAXIMUM
    /* The OS might guarantee only one guard page at the bottom of the stack,
       and a page size can be as small as 4096 bytes.  So we cannot safely
       invoke alloca (N) if N exceeds 4096.  Use a slightly smaller number
       to allow for a few compiler-allocated temporary stack slots.  */
#   define YYSTACK_ALLOC_MAXIMUM 4032 /* reasonable circa 2006 */
#  endif
# else
#  define YYSTACK_ALLOC YYMALLOC
#  define YYSTACK_FREE YYFREE
#  ifndef YYSTACK_ALLOC_MAXIMUM
#   define YYSTACK_ALLOC_MAXIMUM YYSIZE_MAXIMUM
#  endif
#  if (defined __cplusplus && ! defined EXIT_SUCCESS \
       && ! ((defined YYMALLOC || defined malloc) \
             && (defined YYFREE || defined free)))
#   include <stdlib.h> /* INFRINGES ON USER NAME SPACE */
#   ifndef EXIT_SUCCESS
#    define EXIT_SUCCESS 0
#   endif
#  endif
#  ifndef YYMALLOC
#   define YYMALLOC malloc
#   if ! defined malloc && ! defined EXIT_SUCCESS
void *malloc (YYSIZE_T); /* INFRINGES ON USER NAME SPACE */
#   endif
#  endif
#  ifndef YYFREE
#   define YYFREE free
#   if ! defined free && ! defined EXIT_SUCCESS
void free (void *); /* INFRINGES ON USER NAME SPACE */
#   endif
#  endif
# endif
#endif /* !defined yyoverflow */

#if (! defined yyoverflow \
     && (! defined __cplusplus \
         || (defined YYSTYPE_IS_TRIVIAL && YYSTYPE_IS_TRIVIAL)))

/* A type that is properly aligned for any stack member.  */
union yyalloc
{
  yy_state_t yyss_alloc;
  YYSTYPE yyvs_alloc;
};

/* The size of the maximum gap between one aligned stack and the next.  */
# define YYSTACK_GAP_MAXIMUM (YYSIZEOF (union yyalloc) - 1)

/* The size of an array large to enough to hold all stacks, each with
   N elements.  */
# define YYSTACK_BYTES(N) \
     ((N) * (YYSIZEOF (yy_state_t) + YYSIZEOF (YYSTYPE)) \
      + YYSTACK_GAP_MAXIMUM)

# define YYCOPY_NEEDED 1

/* Relocate STACK from its old location to the new one.  The
   local variables YYSIZE and YYSTACKSIZE give the old and new number of
   elements in the stack, and YYPTR gives the new location of the
   stack.  Advance YYPTR to a properly aligned location for the next
   stack.  */
# define YYSTACK_RELOCATE(Stack_alloc, Stack)                           \
    do                                                                  \
      {                                                                 \
        YYPTRDIFF_T yynewbytes;                                         \
        YYCOPY (&yyptr->Stack_alloc, Stack, yysize);                    \
        Stack = &yyptr->Stack_alloc;                                    \
        yynewbytes = yystacksize * YYSIZEOF (*Stack) + YYSTACK_GAP_MAXIMUM; \
        yyptr += yynewbytes / YYSIZEOF (*yyptr);                        \
      }                                                                 \
    while (0)

#endif

#if defined YYCOPY_NEEDED && YYCOPY_NEEDED
/* Copy COUNT objects from SRC to DST.  The source and destination do
   not overlap.  */
# ifndef YYCOPY
#  if defined __GNUC__ && 1 < __GNUC__
#   define YYCOPY(Dst, Src, Count) \
      __builtin_memcpy (Dst, Src, YY_CAST (YYSIZE_T, (Count)) * sizeof (*(Src)))
#  else
#   define YYCOPY(Dst, Src, Count)              \
      do                                        \
        {                                       \
          YYPTRDIFF_T yyi;                      \
          for (yyi = 0; yyi < (Count); yyi++)   \
            (Dst)[yyi] = (Src)[yyi];            \
        }                                       \
      while (0)
#  endif
# endif
#endif /* !YYCOPY_NEEDED */

/* YYFINAL -- State number of the termination state.  */
#define YYFINAL  58
/* YYLAST -- Last index in YYTABLE.  */
#define YYLAST   203

/* YYNTOKENS -- Number of terminals.  */
#define YYNTOKENS  66
/* YYNNTS -- Number of nonterminals.  */
#define YYNNTS  46
/* YYNRULES -- Number of rules.  */
#define YYNRULES  95
/* YYNSTATES -- Number of states.  */
#define YYNSTATES  143

/* YYMAXUTOK -- Last valid token kind.  */
#define YYMAXUTOK   313


/* YYTRANSLATE(TOKEN-NUM) -- Symbol number corresponding to TOKEN-NUM
   as returned by yylex, with out-of-bounds checking.  */
#define YYTRANSLATE(YYX)                                \
  (0 <= (YYX) && (YYX) <= YYMAXUTOK                     \
   ? YY_CAST (yysymbol_kind_t, yytranslate[YYX])        \
   : YYSYMBOL_YYUNDEF)

/* YYTRANSLATE[TOKEN-NUM] -- Symbol number corresponding to TOKEN-NUM
   as returned by yylex.  */
static const yytype_int8 yytranslate[] =
{
       0,     2,     2,     2,     2,     2,     2,     2,     2,     2,
       2,     2,     2,     2,     2,     2,     2,     2,     2,     2,
       2,     2,     2,     2,     2,     2,     2,     2,     2,     2,
       2,     2,     2,     2,    63,     2,     2,     2,     2,     2,
       2,     2,     2,     2,     2,     2,     2,     2,     2,     2,
       2,     2,     2,     2,     2,     2,     2,     2,    64,    65,
       2,     2,     2,     2,     2,     2,     2,     2,     2,     2,
       2,     2,     2,     2,     2,     2,     2,     2,     2,     2,
       2,     2,     2,     2,     2,     2,     2,     2,     2,     2,
       2,    61,     2,    62,     2,     2,     2,     2,     2,     2,
       2,     2,     2,     2,     2,     2,     2,     2,     2,     2,
       2,     2,     2,     2,     2,     2,     2,     2,     2,     2,
       2,     2,     2,    59,     2,    60,     2,     2,     2,     2,
       2,     2,     2,     2,     2,     2,     2,     2,     2,     2,
       2,     2,     2,     2,     2,     2,     2,     2,     2,     2,
       2,     2,     2,     2,     2,     2,     2,     2,     2,     2,
       2,     2,     2,     2,     2,     2,     2,     2,     2,     2,
       2,     2,     2,     2,     2,     2,     2,     2,     2,     2,
       2,     2,     2,     2,     2,     2,     2,     2,     2,     2,
       2,     2,     2,     2,     2,     2,     2,     2,     2,     2,
       2,     2,     2,     2,     2,     2,     2,     2,     2,     2,
       2,     2,     2,     2,     2,     2,     2,     2,     2,     2,
       2,     2,     2,     2,     2,     2,     2,     2,     2,     2,
       2,     2,     2,     2,     2,     2,     2,     2,     2,     2,
       2,     2,     2,     2,     2,     2,     2,     2,     2,     2,
       2,     2,     2,     2,     2,     2,     1,     2,     3,     4,
       5,     6,     7,     8,     9,    10,    11,    12,    13,    14,
      15,    16,    17,    18,    19,    20,    21,    22,    23,    24,
      25,    26,    27,    28,    29,    30,    31,    32,    33,    34,
      35,    36,    37,    38,    39,    40,    41,    42,    43,    44,
      45,    46,    47,    48,    49,    50,    51,    52,    53,    54,
      55,    56,    57,    58
};

#if YYDEBUG
  /* YYRLINE[YYN] -- Source line where rule number YYN was defined.  */
static const yytype_int16 yyrline[] =
{
       0,   105,   105,   106,   108,   109,   110,   111,   113,   114,
     115,   116,   117,   120,   121,   122,   123,   124,   125,   126,
     127,   128,   129,   130,   131,   132,   133,   134,   135,   136,
     137,   138,   139,   140,   141,   142,   143,   144,   145,   146,
     149,   150,   151,   152,   153,   154,   155,   159,   158,   167,
     168,   170,   170,   207,   215,   216,   219,   221,   221,   230,
     231,   233,   234,   233,   241,   244,   250,   251,   256,   257,
     248,   265,   267,   271,   272,   280,   289,   296,   269,   320,
     321,   323,   324,   325,   327,   328,   330,   331,   335,   334,
     339,   340,   342,   342,   396,   398
};
#endif

/** Accessing symbol of state STATE.  */
#define YY_ACCESSING_SYMBOL(State) YY_CAST (yysymbol_kind_t, yystos[State])

#if YYDEBUG || 0
/* The user-facing name of the symbol whose (internal) number is
   YYSYMBOL.  No bounds checking.  */
static const char *yysymbol_name (yysymbol_kind_t yysymbol) YY_ATTRIBUTE_UNUSED;

/* YYTNAME[SYMBOL-NUM] -- String name of the symbol SYMBOL-NUM.
   First, the terminals, then, starting at YYNTOKENS, nonterminals.  */
static const char *const yytname[] =
{
  "\"end of file\"", "error", "\"invalid token\"", "H5T_STD_I8BE_TOKEN",
  "H5T_STD_I8LE_TOKEN", "H5T_STD_I16BE_TOKEN", "H5T_STD_I16LE_TOKEN",
  "H5T_STD_I32BE_TOKEN", "H5T_STD_I32LE_TOKEN", "H5T_STD_I64BE_TOKEN",
  "H5T_STD_I64LE_TOKEN", "H5T_STD_U8BE_TOKEN", "H5T_STD_U8LE_TOKEN",
  "H5T_STD_U16BE_TOKEN", "H5T_STD_U16LE_TOKEN", "H5T_STD_U32BE_TOKEN",
  "H5T_STD_U32LE_TOKEN", "H5T_STD_U64BE_TOKEN", "H5T_STD_U64LE_TOKEN",
  "H5T_NATIVE_CHAR_TOKEN", "H5T_NATIVE_SCHAR_TOKEN",
  "H5T_NATIVE_UCHAR_TOKEN", "H5T_NATIVE_SHORT_TOKEN",
  "H5T_NATIVE_USHORT_TOKEN", "H5T_NATIVE_INT_TOKEN",
  "H5T_NATIVE_UINT_TOKEN", "H5T_NATIVE_LONG_TOKEN",
  "H5T_NATIVE_ULONG_TOKEN", "H5T_NATIVE_LLONG_TOKEN",
  "H5T_NATIVE_ULLONG_TOKEN", "H5T_IEEE_F32BE_TOKEN",
  "H5T_IEEE_F32LE_TOKEN", "H5T_IEEE_F64BE_TOKEN", "H5T_IEEE_F64LE_TOKEN",
  "H5T_NATIVE_FLOAT_TOKEN", "H5T_NATIVE_DOUBLE_TOKEN",
  "H5T_NATIVE_LDOUBLE_TOKEN", "H5T_STRING_TOKEN", "STRSIZE_TOKEN",
  "STRPAD_TOKEN", "CSET_TOKEN", "CTYPE_TOKEN", "H5T_VARIABLE_TOKEN",
  "H5T_STR_NULLTERM_TOKEN", "H5T_STR_NULLPAD_TOKEN",
  "H5T_STR_SPACEPAD_TOKEN", "H5T_CSET_ASCII_TOKEN", "H5T_CSET_UTF8_TOKEN",
  "H5T_C_S1_TOKEN", "H5T_FORTRAN_S1_TOKEN", "H5T_OPAQUE_TOKEN",
  "OPQ_SIZE_TOKEN", "OPQ_TAG_TOKEN", "H5T_COMPOUND_TOKEN",
  "H5T_ENUM_TOKEN", "H5T_ARRAY_TOKEN", "H5T_VLEN_TOKEN", "STRING",
  "NUMBER", "'{'", "'}'", "'['", "']'", "'\"'", "':'", "';'", "$accept",
  "start", "ddl_type", "atomic_type", "integer_type", "fp_type",
  "compound_type", "$@1", "memb_list", "memb_def", "$@2", "field_name",
  "field_offset", "offset", "array_type", "$@3", "dim_list", "dim", "$@4",
  "$@5", "dimsize", "vlen_type", "opaque_type", "$@6", "@7", "$@8", "$@9",
  "opaque_size", "opaque_tag", "string_type", "$@10", "$@11", "$@12",
  "$@13", "@14", "strsize", "strpad", "cset", "ctype", "enum_type", "$@15",
  "enum_list", "enum_def", "$@16", "enum_symbol", "enum_val", YY_NULLPTR
};

static const char *
yysymbol_name (yysymbol_kind_t yysymbol)
{
  return yytname[yysymbol];
}
#endif

#ifdef YYPRINT
/* YYTOKNUM[NUM] -- (External) token number corresponding to the
   (internal) symbol number NUM (which must be that of a token).  */
static const yytype_int16 yytoknum[] =
{
       0,   256,   257,   258,   259,   260,   261,   262,   263,   264,
     265,   266,   267,   268,   269,   270,   271,   272,   273,   274,
     275,   276,   277,   278,   279,   280,   281,   282,   283,   284,
     285,   286,   287,   288,   289,   290,   291,   292,   293,   294,
     295,   296,   297,   298,   299,   300,   301,   302,   303,   304,
     305,   306,   307,   308,   309,   310,   311,   312,   313,   123,
     125,    91,    93,    34,    58,    59
};
#endif

#define YYPACT_NINF (-25)

#define yypact_value_is_default(Yyn) \
  ((Yyn) == YYPACT_NINF)

#define YYTABLE_NINF (-1)

#define yytable_value_is_error(Yyn) \
  0

  /* YYPACT[STATE-NUM] -- Index in YYTABLE of the portion describing
     STATE-NUM.  */
static const yytype_int16 yypact[] =
{
     114,   -25,   -25,   -25,   -25,   -25,   -25,   -25,   -25,   -25,
     -25,   -25,   -25,   -25,   -25,   -25,   -25,   -25,   -25,   -25,
     -25,   -25,   -25,   -25,   -25,   -25,   -25,   -25,   -25,   -25,
     -25,   -25,   -25,   -25,   -25,   -24,   -20,   -25,   -15,   -25,
     -14,    49,   -25,   -25,   -25,   -25,   -25,   -25,   -25,   -25,
     -25,   -25,    19,    45,    38,   168,    39,   114,   -25,   -25,
     -25,   -25,    34,   -25,    40,    -4,    43,    56,   -25,    -3,
     -25,   -25,   -25,    37,   -25,    42,   -25,   -25,   -25,   -25,
     -25,    44,   -25,   -25,   -25,    50,   -23,    47,   -25,    64,
      62,    51,   -25,    58,   -25,   -25,   -25,    -2,   -25,   -25,
      89,   -25,    90,    92,   -25,   -25,   -25,    91,    94,    95,
     -25,   -25,   -25,    98,   100,    96,   102,   122,   -25,   103,
     -25,   -25,   -25,   -25,   133,     9,   134,   -25,   -25,   -25,
     135,   -25,   -25,   105,   160,   -25,    46,   -25,   -25,   137,
     -25,   143,   -25
};

  /* YYDEFACT[STATE-NUM] -- Default reduction number in state STATE-NUM.
     Performed when YYTABLE does not specify something else to do.  Zero
     means the default is an error.  */
static const yytype_int8 yydefact[] =
{
       2,    13,    14,    15,    16,    17,    18,    19,    20,    21,
      22,    23,    24,    25,    26,    27,    28,    29,    30,    31,
      32,    33,    34,    35,    36,    37,    38,    39,    40,    41,
      42,    43,    44,    45,    46,     0,     0,    47,     0,    57,
       0,     0,     3,     4,     8,     9,     5,     6,     7,    12,
      10,    11,     0,     0,     0,     0,     0,     0,     1,    73,
      66,    49,     0,    59,     0,     0,     0,     0,    88,     0,
      65,    79,    80,     0,    71,     0,    48,    51,    50,    90,
      61,     0,    60,    74,    67,     0,     0,     0,    58,     0,
       0,     0,    89,     0,    91,    64,    62,     0,    68,    53,
       0,    94,     0,     0,    81,    82,    83,     0,     0,    54,
      92,    63,    75,     0,     0,     0,     0,     0,    72,     0,
      56,    55,    52,    95,     0,     0,     0,    93,    84,    85,
       0,    69,    76,     0,     0,    70,     0,    86,    87,     0,
      77,     0,    78
};

  /* YYPGOTO[NTERM-NUM].  */
static const yytype_int8 yypgoto[] =
{
     -25,   -25,   -21,   -25,   108,   -25,   -25,   -25,   -25,   -25,
     -25,   -25,   -25,   -25,   -25,   -25,   -25,   -25,   -25,   -25,
     -25,   -25,   -25,   -25,   -25,   -25,   -25,   -25,   -25,   -25,
     -25,   -25,   -25,   -25,   -25,   -25,   -25,   -25,   -25,   -25,
     -25,   -25,   -25,   -25,   -25,   -25
};

  /* YYDEFGOTO[NTERM-NUM].  */
static const yytype_int16 yydefgoto[] =
{
      -1,    41,    42,    43,    44,    45,    46,    54,    67,    78,
      85,   100,   115,   121,    47,    56,    69,    82,    87,   103,
      96,    48,    49,    66,    90,   108,   133,    75,   119,    50,
      65,    89,   117,   134,   141,    73,   107,   130,   139,    51,
      79,    86,    94,   116,   102,   124
};

  /* YYTABLE[YYPACT[STATE-NUM]] -- What to do in state STATE-NUM.  If
     positive, shift that token.  If negative, reduce the rule whose
     number is the opposite.  If YYTABLE_NINF, syntax error.  */
static const yytype_uint8 yytable[] =
{
       1,     2,     3,     4,     5,     6,     7,     8,     9,    10,
      11,    12,    13,    14,    15,    16,    17,    18,    19,    20,
      21,    22,    23,    24,    25,    26,    27,    28,    29,    30,
      31,    32,    33,    34,    35,    52,    64,    92,    71,    53,
      93,   104,   105,   106,    55,    57,    77,    36,    81,    58,
      37,    38,    39,    40,    72,   128,   129,    59,    80,     1,
       2,     3,     4,     5,     6,     7,     8,     9,    10,    11,
      12,    13,    14,    15,    16,    17,    18,    19,    20,    21,
      22,    23,    24,    25,    26,    27,    28,    29,    30,    31,
      32,    33,    34,    35,   137,   138,    60,    61,    63,    68,
      70,    74,    83,    97,    88,    95,    36,    84,    99,    37,
      38,    39,    40,    91,    98,   101,    76,     1,     2,     3,
       4,     5,     6,     7,     8,     9,    10,    11,    12,    13,
      14,    15,    16,    17,    18,    19,    20,    21,    22,    23,
      24,    25,    26,    27,    28,    29,    30,    31,    32,    33,
      34,    35,   109,   110,   111,   118,   112,   113,   120,   114,
     123,   122,   125,    62,    36,   135,   126,    37,    38,    39,
      40,     1,     2,     3,     4,     5,     6,     7,     8,     9,
      10,    11,    12,    13,    14,    15,    16,    17,    18,    19,
      20,    21,    22,    23,    24,    25,    26,    27,   127,   131,
     132,   136,   140,   142
};

static const yytype_int8 yycheck[] =
{
       3,     4,     5,     6,     7,     8,     9,    10,    11,    12,
      13,    14,    15,    16,    17,    18,    19,    20,    21,    22,
      23,    24,    25,    26,    27,    28,    29,    30,    31,    32,
      33,    34,    35,    36,    37,    59,    57,    60,    42,    59,
      63,    43,    44,    45,    59,    59,    67,    50,    69,     0,
      53,    54,    55,    56,    58,    46,    47,    38,    61,     3,
       4,     5,     6,     7,     8,     9,    10,    11,    12,    13,
      14,    15,    16,    17,    18,    19,    20,    21,    22,    23,
      24,    25,    26,    27,    28,    29,    30,    31,    32,    33,
      34,    35,    36,    37,    48,    49,    51,    59,    59,    65,
      60,    58,    65,    39,    60,    58,    50,    65,    57,    53,
      54,    55,    56,    63,    52,    57,    60,     3,     4,     5,
       6,     7,     8,     9,    10,    11,    12,    13,    14,    15,
      16,    17,    18,    19,    20,    21,    22,    23,    24,    25,
      26,    27,    28,    29,    30,    31,    32,    33,    34,    35,
      36,    37,    63,    63,    62,    57,    65,    63,    58,    64,
      58,    65,    40,    55,    50,    60,    63,    53,    54,    55,
      56,     3,     4,     5,     6,     7,     8,     9,    10,    11,
      12,    13,    14,    15,    16,    17,    18,    19,    20,    21,
      22,    23,    24,    25,    26,    27,    28,    29,    65,    65,
      65,    41,    65,    60
};

  /* YYSTOS[STATE-NUM] -- The (internal number of the) accessing
     symbol of state STATE-NUM.  */
static const yytype_int8 yystos[] =
{
       0,     3,     4,     5,     6,     7,     8,     9,    10,    11,
      12,    13,    14,    15,    16,    17,    18,    19,    20,    21,
      22,    23,    24,    25,    26,    27,    28,    29,    30,    31,
      32,    33,    34,    35,    36,    37,    50,    53,    54,    55,
      56,    67,    68,    69,    70,    71,    72,    80,    87,    88,
      95,   105,    59,    59,    73,    59,    81,    59,     0,    38,
      51,    59,    70,    59,    68,    96,    89,    74,    65,    82,
      60,    42,    58,   101,    58,    93,    60,    68,    75,   106,
      61,    68,    83,    65,    65,    76,   107,    84,    60,    97,
      90,    63,    60,    63,   108,    58,    86,    39,    52,    57,
      77,    57,   110,    85,    43,    44,    45,   102,    91,    63,
      63,    62,    65,    63,    64,    78,   109,    98,    57,    94,
      58,    79,    65,    58,   111,    40,    63,    65,    46,    47,
     103,    65,    65,    92,    99,    60,    41,    48,    49,   104,
      65,   100,    60
};

  /* YYR1[YYN] -- Symbol number of symbol that rule YYN derives.  */
static const yytype_int8 yyr1[] =
{
       0,    66,    67,    67,    68,    68,    68,    68,    69,    69,
      69,    69,    69,    70,    70,    70,    70,    70,    70,    70,
      70,    70,    70,    70,    70,    70,    70,    70,    70,    70,
      70,    70,    70,    70,    70,    70,    70,    70,    70,    70,
      71,    71,    71,    71,    71,    71,    71,    73,    72,    74,
      74,    76,    75,    77,    78,    78,    79,    81,    80,    82,
      82,    84,    85,    83,    86,    87,    89,    90,    91,    92,
      88,    93,    94,    96,    97,    98,    99,   100,    95,   101,
     101,   102,   102,   102,   103,   103,   104,   104,   106,   105,
     107,   107,   109,   108,   110,   111
};

  /* YYR2[YYN] -- Number of symbols on the right hand side of rule YYN.  */
static const yytype_int8 yyr2[] =
{
       0,     2,     0,     1,     1,     1,     1,     1,     1,     1,
       1,     1,     1,     1,     1,     1,     1,     1,     1,     1,
       1,     1,     1,     1,     1,     1,     1,     1,     1,     1,
       1,     1,     1,     1,     1,     1,     1,     1,     1,     1,
       1,     1,     1,     1,     1,     1,     1,     0,     5,     0,
       2,     0,     7,     1,     0,     2,     1,     0,     6,     0,
       2,     0,     0,     5,     1,     4,     0,     0,     0,     0,
      15,     1,     1,     0,     0,     0,     0,     0,    20,     1,
       1,     1,     1,     1,     1,     1,     1,     1,     0,     7,
       0,     2,     0,     6,     1,     1
};


enum { YYENOMEM = -2 };

#define yyerrok         (yyerrstatus = 0)
#define yyclearin       (yychar = YYEMPTY)

#define YYACCEPT        goto yyacceptlab
#define YYABORT         goto yyabortlab
#define YYERROR         goto yyerrorlab


#define YYRECOVERING()  (!!yyerrstatus)

#define YYBACKUP(Token, Value)                                    \
  do                                                              \
    if (yychar == YYEMPTY)                                        \
      {                                                           \
        yychar = (Token);                                         \
        yylval = (Value);                                         \
        YYPOPSTACK (yylen);                                       \
        yystate = *yyssp;                                         \
        goto yybackup;                                            \
      }                                                           \
    else                                                          \
      {                                                           \
        yyerror (YY_("syntax error: cannot back up")); \
        YYERROR;                                                  \
      }                                                           \
  while (0)

/* Backward compatibility with an undocumented macro.
   Use YYerror or YYUNDEF. */
#define YYERRCODE YYUNDEF


/* Enable debugging if requested.  */
#if YYDEBUG

# ifndef YYFPRINTF
#  include <stdio.h> /* INFRINGES ON USER NAME SPACE */
#  define YYFPRINTF fprintf
# endif

# define YYDPRINTF(Args)                        \
do {                                            \
  if (yydebug)                                  \
    YYFPRINTF Args;                             \
} while (0)

/* This macro is provided for backward compatibility. */
# ifndef YY_LOCATION_PRINT
#  define YY_LOCATION_PRINT(File, Loc) ((void) 0)
# endif


# define YY_SYMBOL_PRINT(Title, Kind, Value, Location)                    \
do {                                                                      \
  if (yydebug)                                                            \
    {                                                                     \
      YYFPRINTF (stderr, "%s ", Title);                                   \
      yy_symbol_print (stderr,                                            \
                  Kind, Value); \
      YYFPRINTF (stderr, "\n");                                           \
    }                                                                     \
} while (0)


/*-----------------------------------.
| Print this symbol's value on YYO.  |
`-----------------------------------*/

static void
yy_symbol_value_print (FILE *yyo,
                       yysymbol_kind_t yykind, YYSTYPE const * const yyvaluep)
{
  FILE *yyoutput = yyo;
  YYUSE (yyoutput);
  if (!yyvaluep)
    return;
# ifdef YYPRINT
  if (yykind < YYNTOKENS)
    YYPRINT (yyo, yytoknum[yykind], *yyvaluep);
# endif
  YY_IGNORE_MAYBE_UNINITIALIZED_BEGIN
  YYUSE (yykind);
  YY_IGNORE_MAYBE_UNINITIALIZED_END
}


/*---------------------------.
| Print this symbol on YYO.  |
`---------------------------*/

static void
yy_symbol_print (FILE *yyo,
                 yysymbol_kind_t yykind, YYSTYPE const * const yyvaluep)
{
  YYFPRINTF (yyo, "%s %s (",
             yykind < YYNTOKENS ? "token" : "nterm", yysymbol_name (yykind));

  yy_symbol_value_print (yyo, yykind, yyvaluep);
  YYFPRINTF (yyo, ")");
}

/*------------------------------------------------------------------.
| yy_stack_print -- Print the state stack from its BOTTOM up to its |
| TOP (included).                                                   |
`------------------------------------------------------------------*/

static void
yy_stack_print (yy_state_t *yybottom, yy_state_t *yytop)
{
  YYFPRINTF (stderr, "Stack now");
  for (; yybottom <= yytop; yybottom++)
    {
      int yybot = *yybottom;
      YYFPRINTF (stderr, " %d", yybot);
    }
  YYFPRINTF (stderr, "\n");
}

# define YY_STACK_PRINT(Bottom, Top)                            \
do {                                                            \
  if (yydebug)                                                  \
    yy_stack_print ((Bottom), (Top));                           \
} while (0)


/*------------------------------------------------.
| Report that the YYRULE is going to be reduced.  |
`------------------------------------------------*/

static void
yy_reduce_print (yy_state_t *yyssp, YYSTYPE *yyvsp,
                 int yyrule)
{
  int yylno = yyrline[yyrule];
  int yynrhs = yyr2[yyrule];
  int yyi;
  YYFPRINTF (stderr, "Reducing stack by rule %d (line %d):\n",
             yyrule - 1, yylno);
  /* The symbols being reduced.  */
  for (yyi = 0; yyi < yynrhs; yyi++)
    {
      YYFPRINTF (stderr, "   $%d = ", yyi + 1);
      yy_symbol_print (stderr,
                       YY_ACCESSING_SYMBOL (+yyssp[yyi + 1 - yynrhs]),
                       &yyvsp[(yyi + 1) - (yynrhs)]);
      YYFPRINTF (stderr, "\n");
    }
}

# define YY_REDUCE_PRINT(Rule)          \
do {                                    \
  if (yydebug)                          \
    yy_reduce_print (yyssp, yyvsp, Rule); \
} while (0)

/* Nonzero means print parse trace.  It is left uninitialized so that
   multiple parsers can coexist.  */
int yydebug;
#else /* !YYDEBUG */
# define YYDPRINTF(Args) ((void) 0)
# define YY_SYMBOL_PRINT(Title, Kind, Value, Location)
# define YY_STACK_PRINT(Bottom, Top)
# define YY_REDUCE_PRINT(Rule)
#endif /* !YYDEBUG */


/* YYINITDEPTH -- initial size of the parser's stacks.  */
#ifndef YYINITDEPTH
# define YYINITDEPTH 200
#endif

/* YYMAXDEPTH -- maximum size the stacks can grow to (effective only
   if the built-in stack extension method is used).

   Do not make this value too large; the results are undefined if
   YYSTACK_ALLOC_MAXIMUM < YYSTACK_BYTES (YYMAXDEPTH)
   evaluated with infinite-precision integer arithmetic.  */

#ifndef YYMAXDEPTH
# define YYMAXDEPTH 10000
#endif






/*-----------------------------------------------.
| Release the memory associated to this symbol.  |
`-----------------------------------------------*/

static void
yydestruct (const char *yymsg,
            yysymbol_kind_t yykind, YYSTYPE *yyvaluep)
{
  YYUSE (yyvaluep);
  if (!yymsg)
    yymsg = "Deleting";
  YY_SYMBOL_PRINT (yymsg, yykind, yyvaluep, yylocationp);

  YY_IGNORE_MAYBE_UNINITIALIZED_BEGIN
  YYUSE (yykind);
  YY_IGNORE_MAYBE_UNINITIALIZED_END
}


/* Lookahead token kind.  */
int yychar;

/* The semantic value of the lookahead symbol.  */
YYSTYPE yylval;
/* Number of syntax errors so far.  */
int yynerrs;




/*----------.
| yyparse.  |
`----------*/

hid_t
yyparse (void)
{
    yy_state_fast_t yystate = 0;
    /* Number of tokens to shift before error messages enabled.  */
    int yyerrstatus = 0;

    /* Refer to the stacks through separate pointers, to allow yyoverflow
       to reallocate them elsewhere.  */

    /* Their size.  */
    YYPTRDIFF_T yystacksize = YYINITDEPTH;

    /* The state stack: array, bottom, top.  */
    yy_state_t yyssa[YYINITDEPTH];
    yy_state_t *yyss = yyssa;
    yy_state_t *yyssp = yyss;

    /* The semantic value stack: array, bottom, top.  */
    YYSTYPE yyvsa[YYINITDEPTH];
    YYSTYPE *yyvs = yyvsa;
    YYSTYPE *yyvsp = yyvs;

  int yyn;
  /* The return value of yyparse.  */
  int yyresult;
  /* Lookahead symbol kind.  */
  yysymbol_kind_t yytoken = YYSYMBOL_YYEMPTY;
  /* The variables used to return semantic value and location from the
     action routines.  */
  YYSTYPE yyval;



#define YYPOPSTACK(N)   (yyvsp -= (N), yyssp -= (N))

  /* The number of symbols on the RHS of the reduced rule.
     Keep to zero when no symbol should be popped.  */
  int yylen = 0;

  YYDPRINTF ((stderr, "Starting parse\n"));

  yychar = YYEMPTY; /* Cause a token to be read.  */
  goto yysetstate;


/*------------------------------------------------------------.
| yynewstate -- push a new state, which is found in yystate.  |
`------------------------------------------------------------*/
yynewstate:
  /* In all cases, when you get here, the value and location stacks
     have just been pushed.  So pushing a state here evens the stacks.  */
  yyssp++;


/*--------------------------------------------------------------------.
| yysetstate -- set current state (the top of the stack) to yystate.  |
`--------------------------------------------------------------------*/
yysetstate:
  YYDPRINTF ((stderr, "Entering state %d\n", yystate));
  YY_ASSERT (0 <= yystate && yystate < YYNSTATES);
  YY_IGNORE_USELESS_CAST_BEGIN
  *yyssp = YY_CAST (yy_state_t, yystate);
  YY_IGNORE_USELESS_CAST_END
  YY_STACK_PRINT (yyss, yyssp);

  if (yyss + yystacksize - 1 <= yyssp)
#if !defined yyoverflow && !defined YYSTACK_RELOCATE
    goto yyexhaustedlab;
#else
    {
      /* Get the current used size of the three stacks, in elements.  */
      YYPTRDIFF_T yysize = yyssp - yyss + 1;

# if defined yyoverflow
      {
        /* Give user a chance to reallocate the stack.  Use copies of
           these so that the &'s don't force the real ones into
           memory.  */
        yy_state_t *yyss1 = yyss;
        YYSTYPE *yyvs1 = yyvs;

        /* Each stack pointer address is followed by the size of the
           data in use in that stack, in bytes.  This used to be a
           conditional around just the two extra args, but that might
           be undefined if yyoverflow is a macro.  */
        yyoverflow (YY_("memory exhausted"),
                    &yyss1, yysize * YYSIZEOF (*yyssp),
                    &yyvs1, yysize * YYSIZEOF (*yyvsp),
                    &yystacksize);
        yyss = yyss1;
        yyvs = yyvs1;
      }
# else /* defined YYSTACK_RELOCATE */
      /* Extend the stack our own way.  */
      if (YYMAXDEPTH <= yystacksize)
        goto yyexhaustedlab;
      yystacksize *= 2;
      if (YYMAXDEPTH < yystacksize)
        yystacksize = YYMAXDEPTH;

      {
        yy_state_t *yyss1 = yyss;
        union yyalloc *yyptr =
          YY_CAST (union yyalloc *,
                   YYSTACK_ALLOC (YY_CAST (YYSIZE_T, YYSTACK_BYTES (yystacksize))));
        if (! yyptr)
          goto yyexhaustedlab;
        YYSTACK_RELOCATE (yyss_alloc, yyss);
        YYSTACK_RELOCATE (yyvs_alloc, yyvs);
#  undef YYSTACK_RELOCATE
        if (yyss1 != yyssa)
          YYSTACK_FREE (yyss1);
      }
# endif

      yyssp = yyss + yysize - 1;
      yyvsp = yyvs + yysize - 1;

      YY_IGNORE_USELESS_CAST_BEGIN
      YYDPRINTF ((stderr, "Stack size increased to %ld\n",
                  YY_CAST (long, yystacksize)));
      YY_IGNORE_USELESS_CAST_END

      if (yyss + yystacksize - 1 <= yyssp)
        YYABORT;
    }
#endif /* !defined yyoverflow && !defined YYSTACK_RELOCATE */

  if (yystate == YYFINAL)
    YYACCEPT;

  goto yybackup;


/*-----------.
| yybackup.  |
`-----------*/
yybackup:
  /* Do appropriate processing given the current state.  Read a
     lookahead token if we need one and don't already have one.  */

  /* First try to decide what to do without reference to lookahead token.  */
  yyn = yypact[yystate];
  if (yypact_value_is_default (yyn))
    goto yydefault;

  /* Not known => get a lookahead token if don't already have one.  */

  /* YYCHAR is either empty, or end-of-input, or a valid lookahead.  */
  if (yychar == YYEMPTY)
    {
      YYDPRINTF ((stderr, "Reading a token\n"));
      yychar = yylex ();
    }

  if (yychar <= YYEOF)
    {
      yychar = YYEOF;
      yytoken = YYSYMBOL_YYEOF;
      YYDPRINTF ((stderr, "Now at end of input.\n"));
    }
  else if (yychar == YYerror)
    {
      /* The scanner already issued an error message, process directly
         to error recovery.  But do not keep the error token as
         lookahead, it is too special and may lead us to an endless
         loop in error recovery. */
      yychar = YYUNDEF;
      yytoken = YYSYMBOL_YYerror;
      goto yyerrlab1;
    }
  else
    {
      yytoken = YYTRANSLATE (yychar);
      YY_SYMBOL_PRINT ("Next token is", yytoken, &yylval, &yylloc);
    }

  /* If the proper action on seeing token YYTOKEN is to reduce or to
     detect an error, take that action.  */
  yyn += yytoken;
  if (yyn < 0 || YYLAST < yyn || yycheck[yyn] != yytoken)
    goto yydefault;
  yyn = yytable[yyn];
  if (yyn <= 0)
    {
      if (yytable_value_is_error (yyn))
        goto yyerrlab;
      yyn = -yyn;
      goto yyreduce;
    }

  /* Count tokens shifted since error; after three, turn off error
     status.  */
  if (yyerrstatus)
    yyerrstatus--;

  /* Shift the lookahead token.  */
  YY_SYMBOL_PRINT ("Shifting", yytoken, &yylval, &yylloc);
  yystate = yyn;
  YY_IGNORE_MAYBE_UNINITIALIZED_BEGIN
  *++yyvsp = yylval;
  YY_IGNORE_MAYBE_UNINITIALIZED_END

  /* Discard the shifted token.  */
  yychar = YYEMPTY;
  goto yynewstate;


/*-----------------------------------------------------------.
| yydefault -- do the default action for the current state.  |
`-----------------------------------------------------------*/
yydefault:
  yyn = yydefact[yystate];
  if (yyn == 0)
    goto yyerrlab;
  goto yyreduce;


/*-----------------------------.
| yyreduce -- do a reduction.  |
`-----------------------------*/
yyreduce:
  /* yyn is the number of a rule to reduce with.  */
  yylen = yyr2[yyn];

  /* If YYLEN is nonzero, implement the default value of the action:
     '$$ = $1'.

     Otherwise, the following line sets YYVAL to garbage.
     This behavior is undocumented and Bison
     users should not rely upon it.  Assigning to YYVAL
     unconditionally makes the parser a bit smaller, and it avoids a
     GCC warning that YYVAL may be used uninitialized.  */
  yyval = yyvsp[1-yylen];


  YY_REDUCE_PRINT (yyn);
  switch (yyn)
    {
  case 2: /* start: %empty  */
#line 105 "src/H5LTparse.y"
                { memset(arr_stack, 0, STACK_SIZE*sizeof(struct arr_info)); /*initialize here?*/ }
#line 1366 "src/H5LTparse.c"
    break;

  case 3: /* start: ddl_type  */
#line 106 "src/H5LTparse.y"
                          { return (yyval.hid);}
#line 1372 "src/H5LTparse.c"
    break;

  case 13: /* integer_type: H5T_STD_I8BE_TOKEN  */
#line 120 "src/H5LTparse.y"
                                            { (yyval.hid) = H5Tcopy(H5T_STD_I8BE); }
#line 1378 "src/H5LTparse.c"
    break;

  case 14: /* integer_type: H5T_STD_I8LE_TOKEN  */
#line 121 "src/H5LTparse.y"
                                            { (yyval.hid) = H5Tcopy(H5T_STD_I8LE); }
#line 1384 "src/H5LTparse.c"
    break;

  case 15: /* integer_type: H5T_STD_I16BE_TOKEN  */
#line 122 "src/H5LTparse.y"
                                            { (yyval.hid) = H5Tcopy(H5T_STD_I16BE); }
#line 1390 "src/H5LTparse.c"
    break;

  case 16: /* integer_type: H5T_STD_I16LE_TOKEN  */
#line 123 "src/H5LTparse.y"
                                            { (yyval.hid) = H5Tcopy(H5T_STD_I16LE); }
#line 1396 "src/H5LTparse.c"
    break;

  case 17: /* integer_type: H5T_STD_I32BE_TOKEN  */
#line 124 "src/H5LTparse.y"
                                            { (yyval.hid) = H5Tcopy(H5T_STD_I32BE); }
#line 1402 "src/H5LTparse.c"
    break;

  case 18: /* integer_type: H5T_STD_I32LE_TOKEN  */
#line 125 "src/H5LTparse.y"
                                            { (yyval.hid) = H5Tcopy(H5T_STD_I32LE); }
#line 1408 "src/H5LTparse.c"
    break;

  case 19: /* integer_type: H5T_STD_I64BE_TOKEN  */
#line 126 "src/H5LTparse.y"
                                            { (yyval.hid) = H5Tcopy(H5T_STD_I64BE); }
#line 1414 "src/H5LTparse.c"
    break;

  case 20: /* integer_type: H5T_STD_I64LE_TOKEN  */
#line 127 "src/H5LTparse.y"
                                            { (yyval.hid) = H5Tcopy(H5T_STD_I64LE); }
#line 1420 "src/H5LTparse.c"
    break;

  case 21: /* integer_type: H5T_STD_U8BE_TOKEN  */
#line 128 "src/H5LTparse.y"
                                            { (yyval.hid) = H5Tcopy(H5T_STD_U8BE); }
#line 1426 "src/H5LTparse.c"
    break;

  case 22: /* integer_type: H5T_STD_U8LE_TOKEN  */
#line 129 "src/H5LTparse.y"
                                            { (yyval.hid) = H5Tcopy(H5T_STD_U8LE); }
#line 1432 "src/H5LTparse.c"
    break;

  case 23: /* integer_type: H5T_STD_U16BE_TOKEN  */
#line 130 "src/H5LTparse.y"
                                            { (yyval.hid) = H5Tcopy(H5T_STD_U16BE); }
#line 1438 "src/H5LTparse.c"
    break;

  case 24: /* integer_type: H5T_STD_U16LE_TOKEN  */
#line 131 "src/H5LTparse.y"
                                            { (yyval.hid) = H5Tcopy(H5T_STD_U16LE); }
#line 1444 "src/H5LTparse.c"
    break;

  case 25: /* integer_type: H5T_STD_U32BE_TOKEN  */
#line 132 "src/H5LTparse.y"
                                            { (yyval.hid) = H5Tcopy(H5T_STD_U32BE); }
#line 1450 "src/H5LTparse.c"
    break;

  case 26: /* integer_type: H5T_STD_U32LE_TOKEN  */
#line 133 "src/H5LTparse.y"
                                            { (yyval.hid) = H5Tcopy(H5T_STD_U32LE); }
#line 1456 "src/H5LTparse.c"
    break;

  case 27: /* integer_type: H5T_STD_U64BE_TOKEN  */
#line 134 "src/H5LTparse.y"
                                            { (yyval.hid) = H5Tcopy(H5T_STD_U64BE); }
#line 1462 "src/H5LTparse.c"
    break;

  case 28: /* integer_type: H5T_STD_U64LE_TOKEN  */
#line 135 "src/H5LTparse.y"
                                            { (yyval.hid) = H5Tcopy(H5T_STD_U64LE); }
#line 1468 "src/H5LTparse.c"
    break;

  case 29: /* integer_type: H5T_NATIVE_CHAR_TOKEN  */
#line 136 "src/H5LTparse.y"
                                                { (yyval.hid) = H5Tcopy(H5T_NATIVE_CHAR); }
#line 1474 "src/H5LTparse.c"
    break;

  case 30: /* integer_type: H5T_NATIVE_SCHAR_TOKEN  */
#line 137 "src/H5LTparse.y"
                                                { (yyval.hid) = H5Tcopy(H5T_NATIVE_SCHAR); }
#line 1480 "src/H5LTparse.c"
    break;

  case 31: /* integer_type: H5T_NATIVE_UCHAR_TOKEN  */
#line 138 "src/H5LTparse.y"
                                                { (yyval.hid) = H5Tcopy(H5T_NATIVE_UCHAR); }
#line 1486 "src/H5LTparse.c"
    break;

  case 32: /* integer_type: H5T_NATIVE_SHORT_TOKEN  */
#line 139 "src/H5LTparse.y"
                                                { (yyval.hid) = H5Tcopy(H5T_NATIVE_SHORT); }
#line 1492 "src/H5LTparse.c"
    break;

  case 33: /* integer_type: H5T_NATIVE_USHORT_TOKEN  */
#line 140 "src/H5LTparse.y"
                                                { (yyval.hid) = H5Tcopy(H5T_NATIVE_USHORT); }
#line 1498 "src/H5LTparse.c"
    break;

  case 34: /* integer_type: H5T_NATIVE_INT_TOKEN  */
#line 141 "src/H5LTparse.y"
                                                { (yyval.hid) = H5Tcopy(H5T_NATIVE_INT); }
#line 1504 "src/H5LTparse.c"
    break;

  case 35: /* integer_type: H5T_NATIVE_UINT_TOKEN  */
#line 142 "src/H5LTparse.y"
                                                { (yyval.hid) = H5Tcopy(H5T_NATIVE_UINT); }
#line 1510 "src/H5LTparse.c"
    break;

  case 36: /* integer_type: H5T_NATIVE_LONG_TOKEN  */
#line 143 "src/H5LTparse.y"
                                                { (yyval.hid) = H5Tcopy(H5T_NATIVE_LONG); }
#line 1516 "src/H5LTparse.c"
    break;

  case 37: /* integer_type: H5T_NATIVE_ULONG_TOKEN  */
#line 144 "src/H5LTparse.y"
                                                { (yyval.hid) = H5Tcopy(H5T_NATIVE_ULONG); }
#line 1522 "src/H5LTparse.c"
    break;

  case 38: /* integer_type: H5T_NATIVE_LLONG_TOKEN  */
#line 145 "src/H5LTparse.y"
                                                { (yyval.hid) = H5Tcopy(H5T_NATIVE_LLONG); }
#line 1528 "src/H5LTparse.c"
    break;

  case 39: /* integer_type: H5T_NATIVE_ULLONG_TOKEN  */
#line 146 "src/H5LTparse.y"
                                                { (yyval.hid) = H5Tcopy(H5T_NATIVE_ULLONG); }
#line 1534 "src/H5LTparse.c"
    break;

  case 40: /* fp_type: H5T_IEEE_F32BE_TOKEN  */
#line 149 "src/H5LTparse.y"
                                             { (yyval.hid) = H5Tcopy(H5T_IEEE_F32BE); }
#line 1540 "src/H5LTparse.c"
    break;

  case 41: /* fp_type: H5T_IEEE_F32LE_TOKEN  */
#line 150 "src/H5LTparse.y"
                                             { (yyval.hid) = H5Tcopy(H5T_IEEE_F32LE); }
#line 1546 "src/H5LTparse.c"
    break;

  case 42: /* fp_type: H5T_IEEE_F64BE_TOKEN  */
#line 151 "src/H5LTparse.y"
                                             { (yyval.hid) = H5Tcopy(H5T_IEEE_F64BE); }
#line 1552 "src/H5LTparse.c"
    break;

  case 43: /* fp_type: H5T_IEEE_F64LE_TOKEN  */
#line 152 "src/H5LTparse.y"
                                             { (yyval.hid) = H5Tcopy(H5T_IEEE_F64LE); }
#line 1558 "src/H5LTparse.c"
    break;

  case 44: /* fp_type: H5T_NATIVE_FLOAT_TOKEN  */
#line 153 "src/H5LTparse.y"
                                                  { (yyval.hid) = H5Tcopy(H5T_NATIVE_FLOAT); }
#line 1564 "src/H5LTparse.c"
    break;

  case 45: /* fp_type: H5T_NATIVE_DOUBLE_TOKEN  */
#line 154 "src/H5LTparse.y"
                                                  { (yyval.hid) = H5Tcopy(H5T_NATIVE_DOUBLE); }
#line 1570 "src/H5LTparse.c"
    break;

  case 46: /* fp_type: H5T_NATIVE_LDOUBLE_TOKEN  */
#line 155 "src/H5LTparse.y"
                                                  { (yyval.hid) = H5Tcopy(H5T_NATIVE_LDOUBLE); }
#line 1576 "src/H5LTparse.c"
    break;

  case 47: /* $@1: %empty  */
#line 159 "src/H5LTparse.y"
                            { csindex++; cmpd_stack[csindex].id = H5Tcreate(H5T_COMPOUND, 1); /*temporarily set size to 1*/ }
#line 1582 "src/H5LTparse.c"
    break;

  case 48: /* compound_type: H5T_COMPOUND_TOKEN $@1 '{' memb_list '}'  */
#line 161 "src/H5LTparse.y"
                            { (yyval.hid) = cmpd_stack[csindex].id; 
                              cmpd_stack[csindex].id = 0;
                              cmpd_stack[csindex].first_memb = 1; 
                              csindex--;
                            }
#line 1592 "src/H5LTparse.c"
    break;

  case 51: /* $@2: %empty  */
#line 170 "src/H5LTparse.y"
                                 { cmpd_stack[csindex].is_field = 1; /*notify lexer a compound member is parsed*/ }
#line 1598 "src/H5LTparse.c"
    break;

  case 52: /* memb_def: ddl_type $@2 '"' field_name '"' field_offset ';'  */
#line 172 "src/H5LTparse.y"
                        {   
                            size_t origin_size, new_size;
                            hid_t dtype_id = cmpd_stack[csindex].id;

                            /*Adjust size and insert member, consider both member size and offset.*/
                            if(cmpd_stack[csindex].first_memb) { /*reclaim the size 1 temporarily set*/
                                new_size = H5Tget_size((yyvsp[-6].hid)) + (yyvsp[-1].ival);
                                H5Tset_size(dtype_id, new_size);
                                /*member name is saved in yylval.sval by lexer*/
                                H5Tinsert(dtype_id, (yyvsp[-3].sval), (yyvsp[-1].ival), (yyvsp[-6].hid));

                                cmpd_stack[csindex].first_memb = 0;
                            } else {
                                origin_size = H5Tget_size(dtype_id);
                                
                                if((yyvsp[-1].ival) == 0) {
                                    new_size = origin_size + H5Tget_size((yyvsp[-6].hid));
                                    H5Tset_size(dtype_id, new_size);
                                    H5Tinsert(dtype_id, (yyvsp[-3].sval), origin_size, (yyvsp[-6].hid));
                                } else {
                                    new_size = (yyvsp[-1].ival) + H5Tget_size((yyvsp[-6].hid));
                                    H5Tset_size(dtype_id, new_size);
                                    H5Tinsert(dtype_id, (yyvsp[-3].sval), (yyvsp[-1].ival), (yyvsp[-6].hid));
                                }
                            }
                            if((yyvsp[-3].sval)) {
                                free((yyvsp[-3].sval));
                                (yyvsp[-3].sval) = NULL;
                            }
                            cmpd_stack[csindex].is_field = 0;
                            H5Tclose((yyvsp[-6].hid));
                             
                            new_size = H5Tget_size(dtype_id);
                        }
#line 1637 "src/H5LTparse.c"
    break;

  case 53: /* field_name: STRING  */
#line 208 "src/H5LTparse.y"
                        {
                            (yyval.sval) = strdup(yylval.sval);
                            free(yylval.sval);
                            yylval.sval = NULL;
                        }
#line 1647 "src/H5LTparse.c"
    break;

  case 54: /* field_offset: %empty  */
#line 215 "src/H5LTparse.y"
                        { (yyval.ival) = 0; }
#line 1653 "src/H5LTparse.c"
    break;

  case 55: /* field_offset: ':' offset  */
#line 217 "src/H5LTparse.y"
                        { (yyval.ival) = yylval.ival; }
#line 1659 "src/H5LTparse.c"
    break;

  case 57: /* $@3: %empty  */
#line 221 "src/H5LTparse.y"
                                        { asindex++; /*pushd onto the stack*/ }
#line 1665 "src/H5LTparse.c"
    break;

  case 58: /* array_type: H5T_ARRAY_TOKEN $@3 '{' dim_list ddl_type '}'  */
#line 223 "src/H5LTparse.y"
                        { 
                          (yyval.hid) = H5Tarray_create2((yyvsp[-1].hid), arr_stack[asindex].ndims, arr_stack[asindex].dims);
                          arr_stack[asindex].ndims = 0;
                          asindex--;
                          H5Tclose((yyvsp[-1].hid));
                        }
#line 1676 "src/H5LTparse.c"
    break;

  case 61: /* $@4: %empty  */
#line 233 "src/H5LTparse.y"
                            { arr_stack[asindex].is_dim = 1; /*notice lexer of dimension size*/ }
#line 1682 "src/H5LTparse.c"
    break;

  case 62: /* $@5: %empty  */
#line 234 "src/H5LTparse.y"
                                { unsigned ndims = arr_stack[asindex].ndims;
                                  arr_stack[asindex].dims[ndims] = (hsize_t)yylval.ival; 
                                  arr_stack[asindex].ndims++;
                                  arr_stack[asindex].is_dim = 0; 
                                }
#line 1692 "src/H5LTparse.c"
    break;

  case 65: /* vlen_type: H5T_VLEN_TOKEN '{' ddl_type '}'  */
#line 245 "src/H5LTparse.y"
                            { (yyval.hid) = H5Tvlen_create((yyvsp[-1].hid)); H5Tclose((yyvsp[-1].hid)); }
#line 1698 "src/H5LTparse.c"
    break;

  case 66: /* $@6: %empty  */
#line 250 "src/H5LTparse.y"
                                           { is_opq_size = 1; }
#line 1704 "src/H5LTparse.c"
    break;

  case 67: /* @7: %empty  */
#line 251 "src/H5LTparse.y"
                            {   
                                size_t size = (size_t)yylval.ival;
                                (yyval.hid) = H5Tcreate(H5T_OPAQUE, size);
                                is_opq_size = 0;    
                            }
#line 1714 "src/H5LTparse.c"
    break;

  case 68: /* $@8: %empty  */
#line 256 "src/H5LTparse.y"
                                          { is_opq_tag = 1; }
#line 1720 "src/H5LTparse.c"
    break;

  case 69: /* $@9: %empty  */
#line 257 "src/H5LTparse.y"
                            {  
                                H5Tset_tag((yyvsp[-6].hid), yylval.sval);
                                free(yylval.sval);
                                yylval.sval = NULL;
                                is_opq_tag = 0;
                            }
#line 1731 "src/H5LTparse.c"
    break;

  case 70: /* opaque_type: H5T_OPAQUE_TOKEN '{' OPQ_SIZE_TOKEN $@6 opaque_size ';' @7 OPQ_TAG_TOKEN $@8 '"' opaque_tag '"' ';' $@9 '}'  */
#line 263 "src/H5LTparse.y"
                            { (yyval.hid) = (yyvsp[-8].hid); }
#line 1737 "src/H5LTparse.c"
    break;

  case 73: /* $@10: %empty  */
#line 271 "src/H5LTparse.y"
                                          { is_str_size = 1; }
#line 1743 "src/H5LTparse.c"
    break;

  case 74: /* $@11: %empty  */
#line 272 "src/H5LTparse.y"
                            {  
                                if((yyvsp[-1].ival) == H5T_VARIABLE_TOKEN)
                                    is_variable = 1;
                                else 
                                    str_size = yylval.ival;
                                is_str_size = 0; 
                            }
#line 1755 "src/H5LTparse.c"
    break;

  case 75: /* $@12: %empty  */
#line 280 "src/H5LTparse.y"
                            {
                                if((yyvsp[-1].ival) == H5T_STR_NULLTERM_TOKEN)
                                    str_pad = H5T_STR_NULLTERM;
                                else if((yyvsp[-1].ival) == H5T_STR_NULLPAD_TOKEN)
                                    str_pad = H5T_STR_NULLPAD;
                                else if((yyvsp[-1].ival) == H5T_STR_SPACEPAD_TOKEN)
                                    str_pad = H5T_STR_SPACEPAD;
                            }
#line 1768 "src/H5LTparse.c"
    break;

  case 76: /* $@13: %empty  */
#line 289 "src/H5LTparse.y"
                            {  
                                if((yyvsp[-1].ival) == H5T_CSET_ASCII_TOKEN)
                                    str_cset = H5T_CSET_ASCII;
                                else if((yyvsp[-1].ival) == H5T_CSET_UTF8_TOKEN)
                                    str_cset = H5T_CSET_UTF8;
                            }
#line 1779 "src/H5LTparse.c"
    break;

  case 77: /* @14: %empty  */
#line 296 "src/H5LTparse.y"
                            {
                                if((yyvsp[-1].hid) == H5T_C_S1_TOKEN)
                                    (yyval.hid) = H5Tcopy(H5T_C_S1);
                                else if((yyvsp[-1].hid) == H5T_FORTRAN_S1_TOKEN)
                                    (yyval.hid) = H5Tcopy(H5T_FORTRAN_S1);
                            }
#line 1790 "src/H5LTparse.c"
    break;

  case 78: /* string_type: H5T_STRING_TOKEN '{' STRSIZE_TOKEN $@10 strsize ';' $@11 STRPAD_TOKEN strpad ';' $@12 CSET_TOKEN cset ';' $@13 CTYPE_TOKEN ctype ';' @14 '}'  */
#line 303 "src/H5LTparse.y"
                            {   
                                hid_t str_id = (yyvsp[-1].hid);

                                /*set string size*/
                                if(is_variable) {
                                    H5Tset_size(str_id, H5T_VARIABLE);
                                    is_variable = 0;
                                } else
                                    H5Tset_size(str_id, str_size);
                                
                                /*set string padding and character set*/
                                H5Tset_strpad(str_id, str_pad);
                                H5Tset_cset(str_id, str_cset);

                                (yyval.hid) = str_id; 
                            }
#line 1811 "src/H5LTparse.c"
    break;

  case 79: /* strsize: H5T_VARIABLE_TOKEN  */
#line 320 "src/H5LTparse.y"
                                               {(yyval.ival) = H5T_VARIABLE_TOKEN;}
#line 1817 "src/H5LTparse.c"
    break;

  case 81: /* strpad: H5T_STR_NULLTERM_TOKEN  */
#line 323 "src/H5LTparse.y"
                                               {(yyval.ival) = H5T_STR_NULLTERM_TOKEN;}
#line 1823 "src/H5LTparse.c"
    break;

  case 82: /* strpad: H5T_STR_NULLPAD_TOKEN  */
#line 324 "src/H5LTparse.y"
                                               {(yyval.ival) = H5T_STR_NULLPAD_TOKEN;}
#line 1829 "src/H5LTparse.c"
    break;

  case 83: /* strpad: H5T_STR_SPACEPAD_TOKEN  */
#line 325 "src/H5LTparse.y"
                                               {(yyval.ival) = H5T_STR_SPACEPAD_TOKEN;}
#line 1835 "src/H5LTparse.c"
    break;

  case 84: /* cset: H5T_CSET_ASCII_TOKEN  */
#line 327 "src/H5LTparse.y"
                                             {(yyval.ival) = H5T_CSET_ASCII_TOKEN;}
#line 1841 "src/H5LTparse.c"
    break;

  case 85: /* cset: H5T_CSET_UTF8_TOKEN  */
#line 328 "src/H5LTparse.y"
                                            {(yyval.ival) = H5T_CSET_UTF8_TOKEN;}
#line 1847 "src/H5LTparse.c"
    break;

  case 86: /* ctype: H5T_C_S1_TOKEN  */
#line 330 "src/H5LTparse.y"
                                               {(yyval.hid) = H5T_C_S1_TOKEN;}
#line 1853 "src/H5LTparse.c"
    break;

  case 87: /* ctype: H5T_FORTRAN_S1_TOKEN  */
#line 331 "src/H5LTparse.y"
                                               {(yyval.hid) = H5T_FORTRAN_S1_TOKEN;}
#line 1859 "src/H5LTparse.c"
    break;

  case 88: /* $@15: %empty  */
#line 335 "src/H5LTparse.y"
                            { is_enum = 1; enum_id = H5Tenum_create((yyvsp[-1].hid)); H5Tclose((yyvsp[-1].hid)); }
#line 1865 "src/H5LTparse.c"
    break;

  case 89: /* enum_type: H5T_ENUM_TOKEN '{' integer_type ';' $@15 enum_list '}'  */
#line 337 "src/H5LTparse.y"
                            { is_enum = 0; /*reset*/ (yyval.hid) = enum_id; }
#line 1871 "src/H5LTparse.c"
    break;

  case 92: /* $@16: %empty  */
#line 342 "src/H5LTparse.y"
                                            {
                                                is_enum_memb = 1; /*indicate member of enum*/
#ifdef H5_HAVE_WIN32_API
                                                enum_memb_symbol = _strdup(yylval.sval); 
#else /* H5_HAVE_WIN32_API */
                                                enum_memb_symbol = strdup(yylval.sval); 
#endif  /* H5_HAVE_WIN32_API */
                                                free(yylval.sval);
                                                yylval.sval = NULL;
                                            }
#line 1886 "src/H5LTparse.c"
    break;

  case 93: /* enum_def: '"' enum_symbol '"' $@16 enum_val ';'  */
#line 353 "src/H5LTparse.y"
                            {
                                char char_val=(char)yylval.ival;
                                short short_val=(short)yylval.ival;
                                int int_val=(int)yylval.ival;
                                long long_val=(long)yylval.ival;
                                long long llong_val=(long long)yylval.ival;
                                hid_t super = H5Tget_super(enum_id);
                                hid_t native = H5Tget_native_type(super, H5T_DIR_ASCEND);
                                H5T_order_t super_order = H5Tget_order(super);
                                H5T_order_t native_order = H5Tget_order(native);
 
                                if(is_enum && is_enum_memb) { /*if it's an enum member*/
                                    /*To handle machines of different endianness*/
                                    if(H5Tequal(native, H5T_NATIVE_SCHAR) || H5Tequal(native, H5T_NATIVE_UCHAR)) {
                                        if(super_order != native_order)
                                            H5Tconvert(native, super, 1, &char_val, NULL, H5P_DEFAULT); 
                                        H5Tenum_insert(enum_id, enum_memb_symbol, &char_val);
                                    } else if(H5Tequal(native, H5T_NATIVE_SHORT) || H5Tequal(native, H5T_NATIVE_USHORT)) {
                                        if(super_order != native_order)
                                            H5Tconvert(native, super, 1, &short_val, NULL, H5P_DEFAULT); 
                                        H5Tenum_insert(enum_id, enum_memb_symbol, &short_val);
                                    } else if(H5Tequal(native, H5T_NATIVE_INT) || H5Tequal(native, H5T_NATIVE_UINT)) {
                                        if(super_order != native_order)
                                            H5Tconvert(native, super, 1, &int_val, NULL, H5P_DEFAULT); 
                                        H5Tenum_insert(enum_id, enum_memb_symbol, &int_val);
                                    } else if(H5Tequal(native, H5T_NATIVE_LONG) || H5Tequal(native, H5T_NATIVE_ULONG)) {
                                        if(super_order != native_order)
                                            H5Tconvert(native, super, 1, &long_val, NULL, H5P_DEFAULT); 
                                        H5Tenum_insert(enum_id, enum_memb_symbol, &long_val);
                                    } else if(H5Tequal(native, H5T_NATIVE_LLONG) || H5Tequal(native, H5T_NATIVE_ULLONG)) {
                                        if(super_order != native_order)
                                            H5Tconvert(native, super, 1, &llong_val, NULL, H5P_DEFAULT); 
                                        H5Tenum_insert(enum_id, enum_memb_symbol, &llong_val);
                                    }

                                    is_enum_memb = 0; 
                                    if(enum_memb_symbol) free(enum_memb_symbol);
                                }

                                H5Tclose(super);
                                H5Tclose(native);
                            }
#line 1933 "src/H5LTparse.c"
    break;


#line 1937 "src/H5LTparse.c"

      default: break;
    }
  /* User semantic actions sometimes alter yychar, and that requires
     that yytoken be updated with the new translation.  We take the
     approach of translating immediately before every use of yytoken.
     One alternative is translating here after every semantic action,
     but that translation would be missed if the semantic action invokes
     YYABORT, YYACCEPT, or YYERROR immediately after altering yychar or
     if it invokes YYBACKUP.  In the case of YYABORT or YYACCEPT, an
     incorrect destructor might then be invoked immediately.  In the
     case of YYERROR or YYBACKUP, subsequent parser actions might lead
     to an incorrect destructor call or verbose syntax error message
     before the lookahead is translated.  */
  YY_SYMBOL_PRINT ("-> $$ =", YY_CAST (yysymbol_kind_t, yyr1[yyn]), &yyval, &yyloc);

  YYPOPSTACK (yylen);
  yylen = 0;

  *++yyvsp = yyval;

  /* Now 'shift' the result of the reduction.  Determine what state
     that goes to, based on the state we popped back to and the rule
     number reduced by.  */
  {
    const int yylhs = yyr1[yyn] - YYNTOKENS;
    const int yyi = yypgoto[yylhs] + *yyssp;
    yystate = (0 <= yyi && yyi <= YYLAST && yycheck[yyi] == *yyssp
               ? yytable[yyi]
               : yydefgoto[yylhs]);
  }

  goto yynewstate;


/*--------------------------------------.
| yyerrlab -- here on detecting error.  |
`--------------------------------------*/
yyerrlab:
  /* Make sure we have latest lookahead translation.  See comments at
     user semantic actions for why this is necessary.  */
  yytoken = yychar == YYEMPTY ? YYSYMBOL_YYEMPTY : YYTRANSLATE (yychar);
  /* If not already recovering from an error, report this error.  */
  if (!yyerrstatus)
    {
      ++yynerrs;
      yyerror (YY_("syntax error"));
    }

  if (yyerrstatus == 3)
    {
      /* If just tried and failed to reuse lookahead token after an
         error, discard it.  */

      if (yychar <= YYEOF)
        {
          /* Return failure if at end of input.  */
          if (yychar == YYEOF)
            YYABORT;
        }
      else
        {
          yydestruct ("Error: discarding",
                      yytoken, &yylval);
          yychar = YYEMPTY;
        }
    }

  /* Else will try to reuse lookahead token after shifting the error
     token.  */
  goto yyerrlab1;


/*---------------------------------------------------.
| yyerrorlab -- error raised explicitly by YYERROR.  |
`---------------------------------------------------*/
yyerrorlab:
  /* Pacify compilers when the user code never invokes YYERROR and the
     label yyerrorlab therefore never appears in user code.  */
  if (0)
    YYERROR;

  /* Do not reclaim the symbols of the rule whose action triggered
     this YYERROR.  */
  YYPOPSTACK (yylen);
  yylen = 0;
  YY_STACK_PRINT (yyss, yyssp);
  yystate = *yyssp;
  goto yyerrlab1;


/*-------------------------------------------------------------.
| yyerrlab1 -- common code for both syntax error and YYERROR.  |
`-------------------------------------------------------------*/
yyerrlab1:
  yyerrstatus = 3;      /* Each real token shifted decrements this.  */

  /* Pop stack until we find a state that shifts the error token.  */
  for (;;)
    {
      yyn = yypact[yystate];
      if (!yypact_value_is_default (yyn))
        {
          yyn += YYSYMBOL_YYerror;
          if (0 <= yyn && yyn <= YYLAST && yycheck[yyn] == YYSYMBOL_YYerror)
            {
              yyn = yytable[yyn];
              if (0 < yyn)
                break;
            }
        }

      /* Pop the current state because it cannot handle the error token.  */
      if (yyssp == yyss)
        YYABORT;


      yydestruct ("Error: popping",
                  YY_ACCESSING_SYMBOL (yystate), yyvsp);
      YYPOPSTACK (1);
      yystate = *yyssp;
      YY_STACK_PRINT (yyss, yyssp);
    }

  YY_IGNORE_MAYBE_UNINITIALIZED_BEGIN
  *++yyvsp = yylval;
  YY_IGNORE_MAYBE_UNINITIALIZED_END


  /* Shift the error token.  */
  YY_SYMBOL_PRINT ("Shifting", YY_ACCESSING_SYMBOL (yyn), yyvsp, yylsp);

  yystate = yyn;
  goto yynewstate;


/*-------------------------------------.
| yyacceptlab -- YYACCEPT comes here.  |
`-------------------------------------*/
yyacceptlab:
  yyresult = 0;
  goto yyreturn;


/*-----------------------------------.
| yyabortlab -- YYABORT comes here.  |
`-----------------------------------*/
yyabortlab:
  yyresult = 1;
  goto yyreturn;


#if !defined yyoverflow
/*-------------------------------------------------.
| yyexhaustedlab -- memory exhaustion comes here.  |
`-------------------------------------------------*/
yyexhaustedlab:
  yyerror (YY_("memory exhausted"));
  yyresult = 2;
  goto yyreturn;
#endif


/*-------------------------------------------------------.
| yyreturn -- parsing is finished, clean up and return.  |
`-------------------------------------------------------*/
yyreturn:
  if (yychar != YYEMPTY)
    {
      /* Make sure we have latest lookahead translation.  See comments at
         user semantic actions for why this is necessary.  */
      yytoken = YYTRANSLATE (yychar);
      yydestruct ("Cleanup: discarding lookahead",
                  yytoken, &yylval);
    }
  /* Do not reclaim the symbols of the rule whose action triggered
     this YYABORT or YYACCEPT.  */
  YYPOPSTACK (yylen);
  YY_STACK_PRINT (yyss, yyssp);
  while (yyssp != yyss)
    {
      yydestruct ("Cleanup: popping",
                  YY_ACCESSING_SYMBOL (+*yyssp), yyvsp);
      YYPOPSTACK (1);
    }
#ifndef yyoverflow
  if (yyss != yyssa)
    YYSTACK_FREE (yyss);
#endif

  return yyresult;
}
<|MERGE_RESOLUTION|>--- conflicted
+++ resolved
@@ -1,5 +1,5 @@
-<<<<<<< HEAD
-#if defined __GNUC__ && 402 <= __GNUC__ * 100 + __GNUC_MINOR__    
+#if defined (__GNUC__)                                            
+#if ((__GNUC__ * 100) + __GNUC_MINOR__) >= 402                    
 #pragma GCC diagnostic ignored "-Wconversion"                     
 #pragma GCC diagnostic ignored "-Wimplicit-function-declaration"  
 #pragma GCC diagnostic ignored "-Wlarger-than="                   
@@ -11,48 +11,22 @@
 #pragma GCC diagnostic ignored "-Wsign-conversion"                
 #pragma GCC diagnostic ignored "-Wstrict-overflow"                
 #pragma GCC diagnostic ignored "-Wstrict-prototypes"              
+#pragma GCC diagnostic ignored "-Wsuggest-attribute=const"        
 #pragma GCC diagnostic ignored "-Wsuggest-attribute=pure"         
 #pragma GCC diagnostic ignored "-Wswitch-default"                 
 #pragma GCC diagnostic ignored "-Wunused-function"                
 #pragma GCC diagnostic ignored "-Wunused-macros"                  
 #pragma GCC diagnostic ignored "-Wunused-parameter"               
+#endif                                                            
+#if ((__GNUC__ * 100) + __GNUC_MINOR__) >= 600                    
+#pragma GCC diagnostic ignored "-Wnull-dereference"               
+#endif                                                            
 #elif defined __SUNPRO_CC                                         
 #pragma disable_warn                                              
 #elif defined _MSC_VER                                            
 #pragma warning(push, 1)                                          
 #endif                                                            
 /* A Bison parser, made by GNU Bison 3.7.2.  */
-=======
-#if defined(__GNUC__)
-#if ((__GNUC__ * 100) + __GNUC_MINOR__) >= 402
-#pragma GCC diagnostic ignored "-Wconversion"
-#pragma GCC diagnostic ignored "-Wimplicit-function-declaration"
-#pragma GCC diagnostic ignored "-Wlarger-than="
-#pragma GCC diagnostic ignored "-Wmissing-prototypes"
-#pragma GCC diagnostic ignored "-Wnested-externs"
-#pragma GCC diagnostic ignored "-Wold-style-definition"
-#pragma GCC diagnostic ignored "-Wredundant-decls"
-#pragma GCC diagnostic ignored "-Wsign-compare"
-#pragma GCC diagnostic ignored "-Wsign-conversion"
-#pragma GCC diagnostic ignored "-Wstrict-overflow"
-#pragma GCC diagnostic ignored "-Wstrict-prototypes"
-#pragma GCC diagnostic ignored "-Wsuggest-attribute=const"
-#pragma GCC diagnostic ignored "-Wsuggest-attribute=pure"
-#pragma GCC diagnostic ignored "-Wswitch-default"
-#pragma GCC diagnostic ignored "-Wunused-function"
-#pragma GCC diagnostic ignored "-Wunused-macros"
-#pragma GCC diagnostic ignored "-Wunused-parameter"
-#endif
-#if ((__GNUC__ * 100) + __GNUC_MINOR__) >= 600
-#pragma GCC diagnostic ignored "-Wnull-dereference"
-#endif
-#elif defined __SUNPRO_CC
-#pragma disable_warn
-#elif defined _MSC_VER
-#pragma warning(push, 1)
-#endif
-/* A Bison parser, made by GNU Bison 3.0.4.  */
->>>>>>> c0e087a6
 
 /* Bison implementation for Yacc-like parsers in C
 
@@ -128,7 +102,7 @@
 #define yychar          H5LTyychar
 
 /* First part of user prologue.  */
-#line 20 "src/H5LTparse.y"
+#line 20 "hl/src/H5LTparse.y"
 
 #include <stdio.h>
 #include <string.h>
@@ -181,7 +155,7 @@
 hbool_t is_opq_tag = 0;             /*flag to lexer for opaque type tag*/
 
 
-#line 131 "src/H5LTparse.c"
+#line 131 "hl/src/H5LTparse.c"
 
 # ifndef YY_CAST
 #  ifdef __cplusplus
@@ -1414,245 +1388,245 @@
   switch (yyn)
     {
   case 2: /* start: %empty  */
-#line 105 "src/H5LTparse.y"
+#line 105 "hl/src/H5LTparse.y"
                 { memset(arr_stack, 0, STACK_SIZE*sizeof(struct arr_info)); /*initialize here?*/ }
-#line 1366 "src/H5LTparse.c"
+#line 1366 "hl/src/H5LTparse.c"
     break;
 
   case 3: /* start: ddl_type  */
-#line 106 "src/H5LTparse.y"
+#line 106 "hl/src/H5LTparse.y"
                           { return (yyval.hid);}
-#line 1372 "src/H5LTparse.c"
+#line 1372 "hl/src/H5LTparse.c"
     break;
 
   case 13: /* integer_type: H5T_STD_I8BE_TOKEN  */
-#line 120 "src/H5LTparse.y"
+#line 120 "hl/src/H5LTparse.y"
                                             { (yyval.hid) = H5Tcopy(H5T_STD_I8BE); }
-#line 1378 "src/H5LTparse.c"
+#line 1378 "hl/src/H5LTparse.c"
     break;
 
   case 14: /* integer_type: H5T_STD_I8LE_TOKEN  */
-#line 121 "src/H5LTparse.y"
+#line 121 "hl/src/H5LTparse.y"
                                             { (yyval.hid) = H5Tcopy(H5T_STD_I8LE); }
-#line 1384 "src/H5LTparse.c"
+#line 1384 "hl/src/H5LTparse.c"
     break;
 
   case 15: /* integer_type: H5T_STD_I16BE_TOKEN  */
-#line 122 "src/H5LTparse.y"
+#line 122 "hl/src/H5LTparse.y"
                                             { (yyval.hid) = H5Tcopy(H5T_STD_I16BE); }
-#line 1390 "src/H5LTparse.c"
+#line 1390 "hl/src/H5LTparse.c"
     break;
 
   case 16: /* integer_type: H5T_STD_I16LE_TOKEN  */
-#line 123 "src/H5LTparse.y"
+#line 123 "hl/src/H5LTparse.y"
                                             { (yyval.hid) = H5Tcopy(H5T_STD_I16LE); }
-#line 1396 "src/H5LTparse.c"
+#line 1396 "hl/src/H5LTparse.c"
     break;
 
   case 17: /* integer_type: H5T_STD_I32BE_TOKEN  */
-#line 124 "src/H5LTparse.y"
+#line 124 "hl/src/H5LTparse.y"
                                             { (yyval.hid) = H5Tcopy(H5T_STD_I32BE); }
-#line 1402 "src/H5LTparse.c"
+#line 1402 "hl/src/H5LTparse.c"
     break;
 
   case 18: /* integer_type: H5T_STD_I32LE_TOKEN  */
-#line 125 "src/H5LTparse.y"
+#line 125 "hl/src/H5LTparse.y"
                                             { (yyval.hid) = H5Tcopy(H5T_STD_I32LE); }
-#line 1408 "src/H5LTparse.c"
+#line 1408 "hl/src/H5LTparse.c"
     break;
 
   case 19: /* integer_type: H5T_STD_I64BE_TOKEN  */
-#line 126 "src/H5LTparse.y"
+#line 126 "hl/src/H5LTparse.y"
                                             { (yyval.hid) = H5Tcopy(H5T_STD_I64BE); }
-#line 1414 "src/H5LTparse.c"
+#line 1414 "hl/src/H5LTparse.c"
     break;
 
   case 20: /* integer_type: H5T_STD_I64LE_TOKEN  */
-#line 127 "src/H5LTparse.y"
+#line 127 "hl/src/H5LTparse.y"
                                             { (yyval.hid) = H5Tcopy(H5T_STD_I64LE); }
-#line 1420 "src/H5LTparse.c"
+#line 1420 "hl/src/H5LTparse.c"
     break;
 
   case 21: /* integer_type: H5T_STD_U8BE_TOKEN  */
-#line 128 "src/H5LTparse.y"
+#line 128 "hl/src/H5LTparse.y"
                                             { (yyval.hid) = H5Tcopy(H5T_STD_U8BE); }
-#line 1426 "src/H5LTparse.c"
+#line 1426 "hl/src/H5LTparse.c"
     break;
 
   case 22: /* integer_type: H5T_STD_U8LE_TOKEN  */
-#line 129 "src/H5LTparse.y"
+#line 129 "hl/src/H5LTparse.y"
                                             { (yyval.hid) = H5Tcopy(H5T_STD_U8LE); }
-#line 1432 "src/H5LTparse.c"
+#line 1432 "hl/src/H5LTparse.c"
     break;
 
   case 23: /* integer_type: H5T_STD_U16BE_TOKEN  */
-#line 130 "src/H5LTparse.y"
+#line 130 "hl/src/H5LTparse.y"
                                             { (yyval.hid) = H5Tcopy(H5T_STD_U16BE); }
-#line 1438 "src/H5LTparse.c"
+#line 1438 "hl/src/H5LTparse.c"
     break;
 
   case 24: /* integer_type: H5T_STD_U16LE_TOKEN  */
-#line 131 "src/H5LTparse.y"
+#line 131 "hl/src/H5LTparse.y"
                                             { (yyval.hid) = H5Tcopy(H5T_STD_U16LE); }
-#line 1444 "src/H5LTparse.c"
+#line 1444 "hl/src/H5LTparse.c"
     break;
 
   case 25: /* integer_type: H5T_STD_U32BE_TOKEN  */
-#line 132 "src/H5LTparse.y"
+#line 132 "hl/src/H5LTparse.y"
                                             { (yyval.hid) = H5Tcopy(H5T_STD_U32BE); }
-#line 1450 "src/H5LTparse.c"
+#line 1450 "hl/src/H5LTparse.c"
     break;
 
   case 26: /* integer_type: H5T_STD_U32LE_TOKEN  */
-#line 133 "src/H5LTparse.y"
+#line 133 "hl/src/H5LTparse.y"
                                             { (yyval.hid) = H5Tcopy(H5T_STD_U32LE); }
-#line 1456 "src/H5LTparse.c"
+#line 1456 "hl/src/H5LTparse.c"
     break;
 
   case 27: /* integer_type: H5T_STD_U64BE_TOKEN  */
-#line 134 "src/H5LTparse.y"
+#line 134 "hl/src/H5LTparse.y"
                                             { (yyval.hid) = H5Tcopy(H5T_STD_U64BE); }
-#line 1462 "src/H5LTparse.c"
+#line 1462 "hl/src/H5LTparse.c"
     break;
 
   case 28: /* integer_type: H5T_STD_U64LE_TOKEN  */
-#line 135 "src/H5LTparse.y"
+#line 135 "hl/src/H5LTparse.y"
                                             { (yyval.hid) = H5Tcopy(H5T_STD_U64LE); }
-#line 1468 "src/H5LTparse.c"
+#line 1468 "hl/src/H5LTparse.c"
     break;
 
   case 29: /* integer_type: H5T_NATIVE_CHAR_TOKEN  */
-#line 136 "src/H5LTparse.y"
+#line 136 "hl/src/H5LTparse.y"
                                                 { (yyval.hid) = H5Tcopy(H5T_NATIVE_CHAR); }
-#line 1474 "src/H5LTparse.c"
+#line 1474 "hl/src/H5LTparse.c"
     break;
 
   case 30: /* integer_type: H5T_NATIVE_SCHAR_TOKEN  */
-#line 137 "src/H5LTparse.y"
+#line 137 "hl/src/H5LTparse.y"
                                                 { (yyval.hid) = H5Tcopy(H5T_NATIVE_SCHAR); }
-#line 1480 "src/H5LTparse.c"
+#line 1480 "hl/src/H5LTparse.c"
     break;
 
   case 31: /* integer_type: H5T_NATIVE_UCHAR_TOKEN  */
-#line 138 "src/H5LTparse.y"
+#line 138 "hl/src/H5LTparse.y"
                                                 { (yyval.hid) = H5Tcopy(H5T_NATIVE_UCHAR); }
-#line 1486 "src/H5LTparse.c"
+#line 1486 "hl/src/H5LTparse.c"
     break;
 
   case 32: /* integer_type: H5T_NATIVE_SHORT_TOKEN  */
-#line 139 "src/H5LTparse.y"
+#line 139 "hl/src/H5LTparse.y"
                                                 { (yyval.hid) = H5Tcopy(H5T_NATIVE_SHORT); }
-#line 1492 "src/H5LTparse.c"
+#line 1492 "hl/src/H5LTparse.c"
     break;
 
   case 33: /* integer_type: H5T_NATIVE_USHORT_TOKEN  */
-#line 140 "src/H5LTparse.y"
+#line 140 "hl/src/H5LTparse.y"
                                                 { (yyval.hid) = H5Tcopy(H5T_NATIVE_USHORT); }
-#line 1498 "src/H5LTparse.c"
+#line 1498 "hl/src/H5LTparse.c"
     break;
 
   case 34: /* integer_type: H5T_NATIVE_INT_TOKEN  */
-#line 141 "src/H5LTparse.y"
+#line 141 "hl/src/H5LTparse.y"
                                                 { (yyval.hid) = H5Tcopy(H5T_NATIVE_INT); }
-#line 1504 "src/H5LTparse.c"
+#line 1504 "hl/src/H5LTparse.c"
     break;
 
   case 35: /* integer_type: H5T_NATIVE_UINT_TOKEN  */
-#line 142 "src/H5LTparse.y"
+#line 142 "hl/src/H5LTparse.y"
                                                 { (yyval.hid) = H5Tcopy(H5T_NATIVE_UINT); }
-#line 1510 "src/H5LTparse.c"
+#line 1510 "hl/src/H5LTparse.c"
     break;
 
   case 36: /* integer_type: H5T_NATIVE_LONG_TOKEN  */
-#line 143 "src/H5LTparse.y"
+#line 143 "hl/src/H5LTparse.y"
                                                 { (yyval.hid) = H5Tcopy(H5T_NATIVE_LONG); }
-#line 1516 "src/H5LTparse.c"
+#line 1516 "hl/src/H5LTparse.c"
     break;
 
   case 37: /* integer_type: H5T_NATIVE_ULONG_TOKEN  */
-#line 144 "src/H5LTparse.y"
+#line 144 "hl/src/H5LTparse.y"
                                                 { (yyval.hid) = H5Tcopy(H5T_NATIVE_ULONG); }
-#line 1522 "src/H5LTparse.c"
+#line 1522 "hl/src/H5LTparse.c"
     break;
 
   case 38: /* integer_type: H5T_NATIVE_LLONG_TOKEN  */
-#line 145 "src/H5LTparse.y"
+#line 145 "hl/src/H5LTparse.y"
                                                 { (yyval.hid) = H5Tcopy(H5T_NATIVE_LLONG); }
-#line 1528 "src/H5LTparse.c"
+#line 1528 "hl/src/H5LTparse.c"
     break;
 
   case 39: /* integer_type: H5T_NATIVE_ULLONG_TOKEN  */
-#line 146 "src/H5LTparse.y"
+#line 146 "hl/src/H5LTparse.y"
                                                 { (yyval.hid) = H5Tcopy(H5T_NATIVE_ULLONG); }
-#line 1534 "src/H5LTparse.c"
+#line 1534 "hl/src/H5LTparse.c"
     break;
 
   case 40: /* fp_type: H5T_IEEE_F32BE_TOKEN  */
-#line 149 "src/H5LTparse.y"
+#line 149 "hl/src/H5LTparse.y"
                                              { (yyval.hid) = H5Tcopy(H5T_IEEE_F32BE); }
-#line 1540 "src/H5LTparse.c"
+#line 1540 "hl/src/H5LTparse.c"
     break;
 
   case 41: /* fp_type: H5T_IEEE_F32LE_TOKEN  */
-#line 150 "src/H5LTparse.y"
+#line 150 "hl/src/H5LTparse.y"
                                              { (yyval.hid) = H5Tcopy(H5T_IEEE_F32LE); }
-#line 1546 "src/H5LTparse.c"
+#line 1546 "hl/src/H5LTparse.c"
     break;
 
   case 42: /* fp_type: H5T_IEEE_F64BE_TOKEN  */
-#line 151 "src/H5LTparse.y"
+#line 151 "hl/src/H5LTparse.y"
                                              { (yyval.hid) = H5Tcopy(H5T_IEEE_F64BE); }
-#line 1552 "src/H5LTparse.c"
+#line 1552 "hl/src/H5LTparse.c"
     break;
 
   case 43: /* fp_type: H5T_IEEE_F64LE_TOKEN  */
-#line 152 "src/H5LTparse.y"
+#line 152 "hl/src/H5LTparse.y"
                                              { (yyval.hid) = H5Tcopy(H5T_IEEE_F64LE); }
-#line 1558 "src/H5LTparse.c"
+#line 1558 "hl/src/H5LTparse.c"
     break;
 
   case 44: /* fp_type: H5T_NATIVE_FLOAT_TOKEN  */
-#line 153 "src/H5LTparse.y"
+#line 153 "hl/src/H5LTparse.y"
                                                   { (yyval.hid) = H5Tcopy(H5T_NATIVE_FLOAT); }
-#line 1564 "src/H5LTparse.c"
+#line 1564 "hl/src/H5LTparse.c"
     break;
 
   case 45: /* fp_type: H5T_NATIVE_DOUBLE_TOKEN  */
-#line 154 "src/H5LTparse.y"
+#line 154 "hl/src/H5LTparse.y"
                                                   { (yyval.hid) = H5Tcopy(H5T_NATIVE_DOUBLE); }
-#line 1570 "src/H5LTparse.c"
+#line 1570 "hl/src/H5LTparse.c"
     break;
 
   case 46: /* fp_type: H5T_NATIVE_LDOUBLE_TOKEN  */
-#line 155 "src/H5LTparse.y"
+#line 155 "hl/src/H5LTparse.y"
                                                   { (yyval.hid) = H5Tcopy(H5T_NATIVE_LDOUBLE); }
-#line 1576 "src/H5LTparse.c"
+#line 1576 "hl/src/H5LTparse.c"
     break;
 
   case 47: /* $@1: %empty  */
-#line 159 "src/H5LTparse.y"
+#line 159 "hl/src/H5LTparse.y"
                             { csindex++; cmpd_stack[csindex].id = H5Tcreate(H5T_COMPOUND, 1); /*temporarily set size to 1*/ }
-#line 1582 "src/H5LTparse.c"
+#line 1582 "hl/src/H5LTparse.c"
     break;
 
   case 48: /* compound_type: H5T_COMPOUND_TOKEN $@1 '{' memb_list '}'  */
-#line 161 "src/H5LTparse.y"
+#line 161 "hl/src/H5LTparse.y"
                             { (yyval.hid) = cmpd_stack[csindex].id; 
                               cmpd_stack[csindex].id = 0;
                               cmpd_stack[csindex].first_memb = 1; 
                               csindex--;
                             }
-#line 1592 "src/H5LTparse.c"
+#line 1592 "hl/src/H5LTparse.c"
     break;
 
   case 51: /* $@2: %empty  */
-#line 170 "src/H5LTparse.y"
+#line 170 "hl/src/H5LTparse.y"
                                  { cmpd_stack[csindex].is_field = 1; /*notify lexer a compound member is parsed*/ }
-#line 1598 "src/H5LTparse.c"
+#line 1598 "hl/src/H5LTparse.c"
     break;
 
   case 52: /* memb_def: ddl_type $@2 '"' field_name '"' field_offset ';'  */
-#line 172 "src/H5LTparse.y"
+#line 172 "hl/src/H5LTparse.y"
                         {   
                             size_t origin_size, new_size;
                             hid_t dtype_id = cmpd_stack[csindex].id;
@@ -1687,117 +1661,117 @@
                              
                             new_size = H5Tget_size(dtype_id);
                         }
-#line 1637 "src/H5LTparse.c"
+#line 1637 "hl/src/H5LTparse.c"
     break;
 
   case 53: /* field_name: STRING  */
-#line 208 "src/H5LTparse.y"
+#line 208 "hl/src/H5LTparse.y"
                         {
                             (yyval.sval) = strdup(yylval.sval);
                             free(yylval.sval);
                             yylval.sval = NULL;
                         }
-#line 1647 "src/H5LTparse.c"
+#line 1647 "hl/src/H5LTparse.c"
     break;
 
   case 54: /* field_offset: %empty  */
-#line 215 "src/H5LTparse.y"
+#line 215 "hl/src/H5LTparse.y"
                         { (yyval.ival) = 0; }
-#line 1653 "src/H5LTparse.c"
+#line 1653 "hl/src/H5LTparse.c"
     break;
 
   case 55: /* field_offset: ':' offset  */
-#line 217 "src/H5LTparse.y"
+#line 217 "hl/src/H5LTparse.y"
                         { (yyval.ival) = yylval.ival; }
-#line 1659 "src/H5LTparse.c"
+#line 1659 "hl/src/H5LTparse.c"
     break;
 
   case 57: /* $@3: %empty  */
-#line 221 "src/H5LTparse.y"
+#line 221 "hl/src/H5LTparse.y"
                                         { asindex++; /*pushd onto the stack*/ }
-#line 1665 "src/H5LTparse.c"
+#line 1665 "hl/src/H5LTparse.c"
     break;
 
   case 58: /* array_type: H5T_ARRAY_TOKEN $@3 '{' dim_list ddl_type '}'  */
-#line 223 "src/H5LTparse.y"
+#line 223 "hl/src/H5LTparse.y"
                         { 
                           (yyval.hid) = H5Tarray_create2((yyvsp[-1].hid), arr_stack[asindex].ndims, arr_stack[asindex].dims);
                           arr_stack[asindex].ndims = 0;
                           asindex--;
                           H5Tclose((yyvsp[-1].hid));
                         }
-#line 1676 "src/H5LTparse.c"
+#line 1676 "hl/src/H5LTparse.c"
     break;
 
   case 61: /* $@4: %empty  */
-#line 233 "src/H5LTparse.y"
+#line 233 "hl/src/H5LTparse.y"
                             { arr_stack[asindex].is_dim = 1; /*notice lexer of dimension size*/ }
-#line 1682 "src/H5LTparse.c"
+#line 1682 "hl/src/H5LTparse.c"
     break;
 
   case 62: /* $@5: %empty  */
-#line 234 "src/H5LTparse.y"
+#line 234 "hl/src/H5LTparse.y"
                                 { unsigned ndims = arr_stack[asindex].ndims;
                                   arr_stack[asindex].dims[ndims] = (hsize_t)yylval.ival; 
                                   arr_stack[asindex].ndims++;
                                   arr_stack[asindex].is_dim = 0; 
                                 }
-#line 1692 "src/H5LTparse.c"
+#line 1692 "hl/src/H5LTparse.c"
     break;
 
   case 65: /* vlen_type: H5T_VLEN_TOKEN '{' ddl_type '}'  */
-#line 245 "src/H5LTparse.y"
+#line 245 "hl/src/H5LTparse.y"
                             { (yyval.hid) = H5Tvlen_create((yyvsp[-1].hid)); H5Tclose((yyvsp[-1].hid)); }
-#line 1698 "src/H5LTparse.c"
+#line 1698 "hl/src/H5LTparse.c"
     break;
 
   case 66: /* $@6: %empty  */
-#line 250 "src/H5LTparse.y"
+#line 250 "hl/src/H5LTparse.y"
                                            { is_opq_size = 1; }
-#line 1704 "src/H5LTparse.c"
+#line 1704 "hl/src/H5LTparse.c"
     break;
 
   case 67: /* @7: %empty  */
-#line 251 "src/H5LTparse.y"
+#line 251 "hl/src/H5LTparse.y"
                             {   
                                 size_t size = (size_t)yylval.ival;
                                 (yyval.hid) = H5Tcreate(H5T_OPAQUE, size);
                                 is_opq_size = 0;    
                             }
-#line 1714 "src/H5LTparse.c"
+#line 1714 "hl/src/H5LTparse.c"
     break;
 
   case 68: /* $@8: %empty  */
-#line 256 "src/H5LTparse.y"
+#line 256 "hl/src/H5LTparse.y"
                                           { is_opq_tag = 1; }
-#line 1720 "src/H5LTparse.c"
+#line 1720 "hl/src/H5LTparse.c"
     break;
 
   case 69: /* $@9: %empty  */
-#line 257 "src/H5LTparse.y"
+#line 257 "hl/src/H5LTparse.y"
                             {  
                                 H5Tset_tag((yyvsp[-6].hid), yylval.sval);
                                 free(yylval.sval);
                                 yylval.sval = NULL;
                                 is_opq_tag = 0;
                             }
-#line 1731 "src/H5LTparse.c"
+#line 1731 "hl/src/H5LTparse.c"
     break;
 
   case 70: /* opaque_type: H5T_OPAQUE_TOKEN '{' OPQ_SIZE_TOKEN $@6 opaque_size ';' @7 OPQ_TAG_TOKEN $@8 '"' opaque_tag '"' ';' $@9 '}'  */
-#line 263 "src/H5LTparse.y"
+#line 263 "hl/src/H5LTparse.y"
                             { (yyval.hid) = (yyvsp[-8].hid); }
-#line 1737 "src/H5LTparse.c"
+#line 1737 "hl/src/H5LTparse.c"
     break;
 
   case 73: /* $@10: %empty  */
-#line 271 "src/H5LTparse.y"
+#line 271 "hl/src/H5LTparse.y"
                                           { is_str_size = 1; }
-#line 1743 "src/H5LTparse.c"
+#line 1743 "hl/src/H5LTparse.c"
     break;
 
   case 74: /* $@11: %empty  */
-#line 272 "src/H5LTparse.y"
+#line 272 "hl/src/H5LTparse.y"
                             {  
                                 if((yyvsp[-1].ival) == H5T_VARIABLE_TOKEN)
                                     is_variable = 1;
@@ -1805,11 +1779,11 @@
                                     str_size = yylval.ival;
                                 is_str_size = 0; 
                             }
-#line 1755 "src/H5LTparse.c"
+#line 1755 "hl/src/H5LTparse.c"
     break;
 
   case 75: /* $@12: %empty  */
-#line 280 "src/H5LTparse.y"
+#line 280 "hl/src/H5LTparse.y"
                             {
                                 if((yyvsp[-1].ival) == H5T_STR_NULLTERM_TOKEN)
                                     str_pad = H5T_STR_NULLTERM;
@@ -1818,33 +1792,33 @@
                                 else if((yyvsp[-1].ival) == H5T_STR_SPACEPAD_TOKEN)
                                     str_pad = H5T_STR_SPACEPAD;
                             }
-#line 1768 "src/H5LTparse.c"
+#line 1768 "hl/src/H5LTparse.c"
     break;
 
   case 76: /* $@13: %empty  */
-#line 289 "src/H5LTparse.y"
+#line 289 "hl/src/H5LTparse.y"
                             {  
                                 if((yyvsp[-1].ival) == H5T_CSET_ASCII_TOKEN)
                                     str_cset = H5T_CSET_ASCII;
                                 else if((yyvsp[-1].ival) == H5T_CSET_UTF8_TOKEN)
                                     str_cset = H5T_CSET_UTF8;
                             }
-#line 1779 "src/H5LTparse.c"
+#line 1779 "hl/src/H5LTparse.c"
     break;
 
   case 77: /* @14: %empty  */
-#line 296 "src/H5LTparse.y"
+#line 296 "hl/src/H5LTparse.y"
                             {
                                 if((yyvsp[-1].hid) == H5T_C_S1_TOKEN)
                                     (yyval.hid) = H5Tcopy(H5T_C_S1);
                                 else if((yyvsp[-1].hid) == H5T_FORTRAN_S1_TOKEN)
                                     (yyval.hid) = H5Tcopy(H5T_FORTRAN_S1);
                             }
-#line 1790 "src/H5LTparse.c"
+#line 1790 "hl/src/H5LTparse.c"
     break;
 
   case 78: /* string_type: H5T_STRING_TOKEN '{' STRSIZE_TOKEN $@10 strsize ';' $@11 STRPAD_TOKEN strpad ';' $@12 CSET_TOKEN cset ';' $@13 CTYPE_TOKEN ctype ';' @14 '}'  */
-#line 303 "src/H5LTparse.y"
+#line 303 "hl/src/H5LTparse.y"
                             {   
                                 hid_t str_id = (yyvsp[-1].hid);
 
@@ -1861,71 +1835,71 @@
 
                                 (yyval.hid) = str_id; 
                             }
-#line 1811 "src/H5LTparse.c"
+#line 1811 "hl/src/H5LTparse.c"
     break;
 
   case 79: /* strsize: H5T_VARIABLE_TOKEN  */
-#line 320 "src/H5LTparse.y"
+#line 320 "hl/src/H5LTparse.y"
                                                {(yyval.ival) = H5T_VARIABLE_TOKEN;}
-#line 1817 "src/H5LTparse.c"
+#line 1817 "hl/src/H5LTparse.c"
     break;
 
   case 81: /* strpad: H5T_STR_NULLTERM_TOKEN  */
-#line 323 "src/H5LTparse.y"
+#line 323 "hl/src/H5LTparse.y"
                                                {(yyval.ival) = H5T_STR_NULLTERM_TOKEN;}
-#line 1823 "src/H5LTparse.c"
+#line 1823 "hl/src/H5LTparse.c"
     break;
 
   case 82: /* strpad: H5T_STR_NULLPAD_TOKEN  */
-#line 324 "src/H5LTparse.y"
+#line 324 "hl/src/H5LTparse.y"
                                                {(yyval.ival) = H5T_STR_NULLPAD_TOKEN;}
-#line 1829 "src/H5LTparse.c"
+#line 1829 "hl/src/H5LTparse.c"
     break;
 
   case 83: /* strpad: H5T_STR_SPACEPAD_TOKEN  */
-#line 325 "src/H5LTparse.y"
+#line 325 "hl/src/H5LTparse.y"
                                                {(yyval.ival) = H5T_STR_SPACEPAD_TOKEN;}
-#line 1835 "src/H5LTparse.c"
+#line 1835 "hl/src/H5LTparse.c"
     break;
 
   case 84: /* cset: H5T_CSET_ASCII_TOKEN  */
-#line 327 "src/H5LTparse.y"
+#line 327 "hl/src/H5LTparse.y"
                                              {(yyval.ival) = H5T_CSET_ASCII_TOKEN;}
-#line 1841 "src/H5LTparse.c"
+#line 1841 "hl/src/H5LTparse.c"
     break;
 
   case 85: /* cset: H5T_CSET_UTF8_TOKEN  */
-#line 328 "src/H5LTparse.y"
+#line 328 "hl/src/H5LTparse.y"
                                             {(yyval.ival) = H5T_CSET_UTF8_TOKEN;}
-#line 1847 "src/H5LTparse.c"
+#line 1847 "hl/src/H5LTparse.c"
     break;
 
   case 86: /* ctype: H5T_C_S1_TOKEN  */
-#line 330 "src/H5LTparse.y"
+#line 330 "hl/src/H5LTparse.y"
                                                {(yyval.hid) = H5T_C_S1_TOKEN;}
-#line 1853 "src/H5LTparse.c"
+#line 1853 "hl/src/H5LTparse.c"
     break;
 
   case 87: /* ctype: H5T_FORTRAN_S1_TOKEN  */
-#line 331 "src/H5LTparse.y"
+#line 331 "hl/src/H5LTparse.y"
                                                {(yyval.hid) = H5T_FORTRAN_S1_TOKEN;}
-#line 1859 "src/H5LTparse.c"
+#line 1859 "hl/src/H5LTparse.c"
     break;
 
   case 88: /* $@15: %empty  */
-#line 335 "src/H5LTparse.y"
+#line 335 "hl/src/H5LTparse.y"
                             { is_enum = 1; enum_id = H5Tenum_create((yyvsp[-1].hid)); H5Tclose((yyvsp[-1].hid)); }
-#line 1865 "src/H5LTparse.c"
+#line 1865 "hl/src/H5LTparse.c"
     break;
 
   case 89: /* enum_type: H5T_ENUM_TOKEN '{' integer_type ';' $@15 enum_list '}'  */
-#line 337 "src/H5LTparse.y"
+#line 337 "hl/src/H5LTparse.y"
                             { is_enum = 0; /*reset*/ (yyval.hid) = enum_id; }
-#line 1871 "src/H5LTparse.c"
+#line 1871 "hl/src/H5LTparse.c"
     break;
 
   case 92: /* $@16: %empty  */
-#line 342 "src/H5LTparse.y"
+#line 342 "hl/src/H5LTparse.y"
                                             {
                                                 is_enum_memb = 1; /*indicate member of enum*/
 #ifdef H5_HAVE_WIN32_API
@@ -1936,11 +1910,11 @@
                                                 free(yylval.sval);
                                                 yylval.sval = NULL;
                                             }
-#line 1886 "src/H5LTparse.c"
+#line 1886 "hl/src/H5LTparse.c"
     break;
 
   case 93: /* enum_def: '"' enum_symbol '"' $@16 enum_val ';'  */
-#line 353 "src/H5LTparse.y"
+#line 353 "hl/src/H5LTparse.y"
                             {
                                 char char_val=(char)yylval.ival;
                                 short short_val=(short)yylval.ival;
@@ -1983,11 +1957,11 @@
                                 H5Tclose(super);
                                 H5Tclose(native);
                             }
-#line 1933 "src/H5LTparse.c"
-    break;
-
-
-#line 1937 "src/H5LTparse.c"
+#line 1933 "hl/src/H5LTparse.c"
+    break;
+
+
+#line 1937 "hl/src/H5LTparse.c"
 
       default: break;
     }
