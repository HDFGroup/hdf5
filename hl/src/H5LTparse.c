#if defined (__GNUC__)                                            
#if ((__GNUC__ * 100) + __GNUC_MINOR__) >= 402                    
#pragma GCC diagnostic ignored "-Wconversion"                     
#pragma GCC diagnostic ignored "-Wimplicit-function-declaration"  
#pragma GCC diagnostic ignored "-Wmissing-prototypes"             
#pragma GCC diagnostic ignored "-Wnested-externs"                 
#pragma GCC diagnostic ignored "-Wold-style-definition"           
#pragma GCC diagnostic ignored "-Wredundant-decls"                
#pragma GCC diagnostic ignored "-Wsign-compare"                   
#pragma GCC diagnostic ignored "-Wsign-conversion"                
#pragma GCC diagnostic ignored "-Wstrict-overflow"                
#pragma GCC diagnostic ignored "-Wstrict-prototypes"              
#if !defined (__clang__)                                          
#pragma GCC diagnostic ignored "-Wlarger-than="                   
#pragma GCC diagnostic ignored "-Wsuggest-attribute=const"        
#pragma GCC diagnostic ignored "-Wsuggest-attribute=pure"         
#endif                                                            
#pragma GCC diagnostic ignored "-Wswitch-default"                 
#pragma GCC diagnostic ignored "-Wunused-function"                
#pragma GCC diagnostic ignored "-Wunused-macros"                  
#pragma GCC diagnostic ignored "-Wunused-parameter"               
#endif                                                            
#if ((__GNUC__ * 100) + __GNUC_MINOR__) >= 600                    
#pragma GCC diagnostic ignored "-Wnull-dereference"               
#endif                                                            
#elif defined __SUNPRO_CC                                         
#pragma disable_warn                                              
#elif defined _MSC_VER                                            
#pragma warning(push, 1)                                          
#endif                                                            
/* A Bison parser, made by GNU Bison 3.0.4.  */

/* Bison implementation for Yacc-like parsers in C

   Copyright (C) 1984, 1989-1990, 2000-2015 Free Software Foundation, Inc.

   This program is free software: you can redistribute it and/or modify
   it under the terms of the GNU General Public License as published by
   the Free Software Foundation, either version 3 of the License, or
   (at your option) any later version.

   This program is distributed in the hope that it will be useful,
   but WITHOUT ANY WARRANTY; without even the implied warranty of
   MERCHANTABILITY or FITNESS FOR A PARTICULAR PURPOSE.  See the
   GNU General Public License for more details.

   You should have received a copy of the GNU General Public License
   along with this program.  If not, see <http://www.gnu.org/licenses/>.  */

/* As a special exception, you may create a larger work that contains
   part or all of the Bison parser skeleton and distribute that work
   under terms of your choice, so long as that work isn't itself a
   parser generator using the skeleton or a modified version thereof
   as a parser skeleton.  Alternatively, if you modify or redistribute
   the parser skeleton itself, you may (at your option) remove this
   special exception, which will cause the skeleton and the resulting
   Bison output files to be licensed under the GNU General Public
   License without this special exception.

   This special exception was added by the Free Software Foundation in
   version 2.2 of Bison.  */

/* C LALR(1) parser skeleton written by Richard Stallman, by
   simplifying the original so-called "semantic" parser.  */

/* All symbols defined below should begin with yy or YY, to avoid
   infringing on user name space.  This should be done even for local
   variables, as they might otherwise be expanded by user macros.
   There are some unavoidable exceptions within include files to
   define necessary library symbols; they are noted "INFRINGES ON
   USER NAME SPACE" below.  */

/* Identify Bison output.  */
#define YYBISON 1

/* Bison version.  */
#define YYBISON_VERSION "3.0.4"

/* Skeleton name.  */
#define YYSKELETON_NAME "yacc.c"

/* Pure parsers.  */
#define YYPURE 0

/* Push parsers.  */
#define YYPUSH 0

/* Pull parsers.  */
#define YYPULL 1


/* Substitute the variable and function names.  */
#define yyparse         H5LTyyparse
#define yylex           H5LTyylex
#define yyerror         H5LTyyerror
#define yydebug         H5LTyydebug
#define yynerrs         H5LTyynerrs

#define yylval          H5LTyylval
#define yychar          H5LTyychar

/* Copy the first part of user declarations.  */
#line 20 "hl/src/H5LTparse.y" /* yacc.c:339  */

#include <stdio.h>
#include <string.h>
#include <hdf5.h>

#include "H5private.h"

extern int yylex(void);
extern int yyerror(const char *);

#define STACK_SIZE      16

/*structure for compound type information*/
struct cmpd_info {
    hid_t       id;             /*type ID*/
    hbool_t     is_field;       /*flag to lexer for compound member*/
    hbool_t     first_memb;     /*flag for first compound member*/
};

/*stack for nested compound type*/
static struct cmpd_info cmpd_stack[STACK_SIZE] = {
    {0, 0, 1}, {0, 0, 1}, {0, 0, 1}, {0, 0, 1},
    {0, 0, 1}, {0, 0, 1}, {0, 0, 1}, {0, 0, 1},
    {0, 0, 1}, {0, 0, 1}, {0, 0, 1}, {0, 0, 1},
    {0, 0, 1}, {0, 0, 1}, {0, 0, 1}, {0, 0, 1} };

static int csindex = -1;                /*pointer to the top of compound stack*/

/*structure for array type information*/
struct arr_info {
    hsize_t             dims[H5S_MAX_RANK];     /*size of each dimension, limited to 32 dimensions*/
    unsigned            ndims;                  /*number of dimensions*/
    hbool_t             is_dim;                 /*flag to lexer for dimension*/
};
/*stack for nested array type*/
static struct arr_info arr_stack[STACK_SIZE];
static int asindex = -1;               /*pointer to the top of array stack*/ 

static H5T_str_t   str_pad;                /*variable for string padding*/
static H5T_cset_t  str_cset;               /*variable for string character set*/
static hbool_t     is_variable = 0;        /*variable for variable-length string*/
static size_t      str_size;               /*variable for string size*/
   
static hid_t       enum_id;                /*type ID*/
static hbool_t     is_enum = 0;            /*flag to lexer for enum type*/
static hbool_t     is_enum_memb = 0;       /*flag to lexer for enum member*/
static char*       enum_memb_symbol;       /*enum member symbol string*/


#line 124 "hl/src/H5LTparse.c" /* yacc.c:339  */

# ifndef YY_NULLPTR
#  if defined __cplusplus && 201103L <= __cplusplus
#   define YY_NULLPTR nullptr
#  else
#   define YY_NULLPTR 0
#  endif
# endif

/* Enabling verbose error messages.  */
#ifdef YYERROR_VERBOSE
# undef YYERROR_VERBOSE
# define YYERROR_VERBOSE 1
#else
# define YYERROR_VERBOSE 0
#endif

/* In a future release of Bison, this section will be replaced
   by #include "H5LTparse.h".  */
#ifndef YY_H5LTYY_HL_SRC_H5LTPARSE_H_INCLUDED
# define YY_H5LTYY_HL_SRC_H5LTPARSE_H_INCLUDED
/* Debug traces.  */
#ifndef YYDEBUG
# define YYDEBUG 0
#endif
#if YYDEBUG
extern int H5LTyydebug;
#endif

/* Token type.  */
#ifndef YYTOKENTYPE
# define YYTOKENTYPE
  enum yytokentype
  {
    H5T_STD_I8BE_TOKEN = 258,
    H5T_STD_I8LE_TOKEN = 259,
    H5T_STD_I16BE_TOKEN = 260,
    H5T_STD_I16LE_TOKEN = 261,
    H5T_STD_I32BE_TOKEN = 262,
    H5T_STD_I32LE_TOKEN = 263,
    H5T_STD_I64BE_TOKEN = 264,
    H5T_STD_I64LE_TOKEN = 265,
    H5T_STD_U8BE_TOKEN = 266,
    H5T_STD_U8LE_TOKEN = 267,
    H5T_STD_U16BE_TOKEN = 268,
    H5T_STD_U16LE_TOKEN = 269,
    H5T_STD_U32BE_TOKEN = 270,
    H5T_STD_U32LE_TOKEN = 271,
    H5T_STD_U64BE_TOKEN = 272,
    H5T_STD_U64LE_TOKEN = 273,
    H5T_NATIVE_CHAR_TOKEN = 274,
    H5T_NATIVE_SCHAR_TOKEN = 275,
    H5T_NATIVE_UCHAR_TOKEN = 276,
    H5T_NATIVE_SHORT_TOKEN = 277,
    H5T_NATIVE_USHORT_TOKEN = 278,
    H5T_NATIVE_INT_TOKEN = 279,
    H5T_NATIVE_UINT_TOKEN = 280,
    H5T_NATIVE_LONG_TOKEN = 281,
    H5T_NATIVE_ULONG_TOKEN = 282,
    H5T_NATIVE_LLONG_TOKEN = 283,
    H5T_NATIVE_ULLONG_TOKEN = 284,
    H5T_IEEE_F32BE_TOKEN = 285,
    H5T_IEEE_F32LE_TOKEN = 286,
    H5T_IEEE_F64BE_TOKEN = 287,
    H5T_IEEE_F64LE_TOKEN = 288,
    H5T_NATIVE_FLOAT_TOKEN = 289,
    H5T_NATIVE_DOUBLE_TOKEN = 290,
    H5T_NATIVE_LDOUBLE_TOKEN = 291,
    H5T_STRING_TOKEN = 292,
    STRSIZE_TOKEN = 293,
    STRPAD_TOKEN = 294,
    CSET_TOKEN = 295,
    CTYPE_TOKEN = 296,
    H5T_VARIABLE_TOKEN = 297,
    H5T_STR_NULLTERM_TOKEN = 298,
    H5T_STR_NULLPAD_TOKEN = 299,
    H5T_STR_SPACEPAD_TOKEN = 300,
    H5T_CSET_ASCII_TOKEN = 301,
    H5T_CSET_UTF8_TOKEN = 302,
    H5T_C_S1_TOKEN = 303,
    H5T_FORTRAN_S1_TOKEN = 304,
    H5T_OPAQUE_TOKEN = 305,
    OPQ_SIZE_TOKEN = 306,
    OPQ_TAG_TOKEN = 307,
    H5T_COMPOUND_TOKEN = 308,
    H5T_ENUM_TOKEN = 309,
    H5T_ARRAY_TOKEN = 310,
    H5T_VLEN_TOKEN = 311,
    STRING = 312,
    NUMBER = 313
  };
#endif

/* Value type.  */
#if ! defined YYSTYPE && ! defined YYSTYPE_IS_DECLARED

union YYSTYPE
{
#line 69 "hl/src/H5LTparse.y" /* yacc.c:355  */

    int     ival;         /*for integer token*/
    char    *sval;        /*for name string*/
    hid_t   hid;          /*for hid_t token*/

#line 229 "hl/src/H5LTparse.c" /* yacc.c:355  */
};

typedef union YYSTYPE YYSTYPE;
# define YYSTYPE_IS_TRIVIAL 1
# define YYSTYPE_IS_DECLARED 1
#endif


extern YYSTYPE H5LTyylval;

hid_t H5LTyyparse (void);

#endif /* !YY_H5LTYY_HL_SRC_H5LTPARSE_H_INCLUDED  */

/* Copy the second part of user declarations.  */

#line 246 "hl/src/H5LTparse.c" /* yacc.c:358  */

#ifdef short
# undef short
#endif

#ifdef YYTYPE_UINT8
typedef YYTYPE_UINT8 yytype_uint8;
#else
typedef unsigned char yytype_uint8;
#endif

#ifdef YYTYPE_INT8
typedef YYTYPE_INT8 yytype_int8;
#else
typedef signed char yytype_int8;
#endif

#ifdef YYTYPE_UINT16
typedef YYTYPE_UINT16 yytype_uint16;
#else
typedef unsigned short int yytype_uint16;
#endif

#ifdef YYTYPE_INT16
typedef YYTYPE_INT16 yytype_int16;
#else
typedef short int yytype_int16;
#endif

#ifndef YYSIZE_T
# ifdef __SIZE_TYPE__
#  define YYSIZE_T __SIZE_TYPE__
# elif defined size_t
#  define YYSIZE_T size_t
# elif ! defined YYSIZE_T
#  include <stddef.h> /* INFRINGES ON USER NAME SPACE */
#  define YYSIZE_T size_t
# else
#  define YYSIZE_T unsigned int
# endif
#endif

#define YYSIZE_MAXIMUM ((YYSIZE_T) -1)

#ifndef YY_
# if defined YYENABLE_NLS && YYENABLE_NLS
#  if ENABLE_NLS
#   include <libintl.h> /* INFRINGES ON USER NAME SPACE */
#   define YY_(Msgid) dgettext ("bison-runtime", Msgid)
#  endif
# endif
# ifndef YY_
#  define YY_(Msgid) Msgid
# endif
#endif

#ifndef YY_ATTRIBUTE
# if (defined __GNUC__                                               \
      && (2 < __GNUC__ || (__GNUC__ == 2 && 96 <= __GNUC_MINOR__)))  \
     || defined __SUNPRO_C && 0x5110 <= __SUNPRO_C
#  define YY_ATTRIBUTE(Spec) __attribute__(Spec)
# else
#  define YY_ATTRIBUTE(Spec) /* empty */
# endif
#endif

#ifndef YY_ATTRIBUTE_PURE
# define YY_ATTRIBUTE_PURE   YY_ATTRIBUTE ((__pure__))
#endif

#ifndef YY_ATTRIBUTE_UNUSED
# define YY_ATTRIBUTE_UNUSED YY_ATTRIBUTE ((__unused__))
#endif

#if !defined _Noreturn \
     && (!defined __STDC_VERSION__ || __STDC_VERSION__ < 201112)
# if defined _MSC_VER && 1200 <= _MSC_VER
#  define _Noreturn __declspec (noreturn)
# else
#  define _Noreturn YY_ATTRIBUTE ((__noreturn__))
# endif
#endif

/* Suppress unused-variable warnings by "using" E.  */
#if ! defined lint || defined __GNUC__
# define YYUSE(E) ((void) (E))
#else
# define YYUSE(E) /* empty */
#endif

#if defined __GNUC__ && 407 <= __GNUC__ * 100 + __GNUC_MINOR__
/* Suppress an incorrect diagnostic about yylval being uninitialized.  */
# define YY_IGNORE_MAYBE_UNINITIALIZED_BEGIN \
    _Pragma ("GCC diagnostic push") \
    _Pragma ("GCC diagnostic ignored \"-Wuninitialized\"")\
    _Pragma ("GCC diagnostic ignored \"-Wmaybe-uninitialized\"")
# define YY_IGNORE_MAYBE_UNINITIALIZED_END \
    _Pragma ("GCC diagnostic pop")
#else
# define YY_INITIAL_VALUE(Value) Value
#endif
#ifndef YY_IGNORE_MAYBE_UNINITIALIZED_BEGIN
# define YY_IGNORE_MAYBE_UNINITIALIZED_BEGIN
# define YY_IGNORE_MAYBE_UNINITIALIZED_END
#endif
#ifndef YY_INITIAL_VALUE
# define YY_INITIAL_VALUE(Value) /* Nothing. */
#endif


#if ! defined yyoverflow || YYERROR_VERBOSE

/* The parser invokes alloca or malloc; define the necessary symbols.  */

# ifdef YYSTACK_USE_ALLOCA
#  if YYSTACK_USE_ALLOCA
#   ifdef __GNUC__
#    define YYSTACK_ALLOC __builtin_alloca
#   elif defined __BUILTIN_VA_ARG_INCR
#    include <alloca.h> /* INFRINGES ON USER NAME SPACE */
#   elif defined _AIX
#    define YYSTACK_ALLOC __alloca
#   elif defined _MSC_VER
#    include <malloc.h> /* INFRINGES ON USER NAME SPACE */
#    define alloca _alloca
#   else
#    define YYSTACK_ALLOC alloca
#    if ! defined _ALLOCA_H && ! defined EXIT_SUCCESS
#     include <stdlib.h> /* INFRINGES ON USER NAME SPACE */
      /* Use EXIT_SUCCESS as a witness for stdlib.h.  */
#     ifndef EXIT_SUCCESS
#      define EXIT_SUCCESS 0
#     endif
#    endif
#   endif
#  endif
# endif

# ifdef YYSTACK_ALLOC
   /* Pacify GCC's 'empty if-body' warning.  */
#  define YYSTACK_FREE(Ptr) do { /* empty */; } while (0)
#  ifndef YYSTACK_ALLOC_MAXIMUM
    /* The OS might guarantee only one guard page at the bottom of the stack,
       and a page size can be as small as 4096 bytes.  So we cannot safely
       invoke alloca (N) if N exceeds 4096.  Use a slightly smaller number
       to allow for a few compiler-allocated temporary stack slots.  */
#   define YYSTACK_ALLOC_MAXIMUM 4032 /* reasonable circa 2006 */
#  endif
# else
#  define YYSTACK_ALLOC YYMALLOC
#  define YYSTACK_FREE YYFREE
#  ifndef YYSTACK_ALLOC_MAXIMUM
#   define YYSTACK_ALLOC_MAXIMUM YYSIZE_MAXIMUM
#  endif
#  if (defined __cplusplus && ! defined EXIT_SUCCESS \
       && ! ((defined YYMALLOC || defined malloc) \
             && (defined YYFREE || defined free)))
#   include <stdlib.h> /* INFRINGES ON USER NAME SPACE */
#   ifndef EXIT_SUCCESS
#    define EXIT_SUCCESS 0
#   endif
#  endif
#  ifndef YYMALLOC
#   define YYMALLOC malloc
#   if ! defined malloc && ! defined EXIT_SUCCESS
void *malloc (YYSIZE_T); /* INFRINGES ON USER NAME SPACE */
#   endif
#  endif
#  ifndef YYFREE
#   define YYFREE free
#   if ! defined free && ! defined EXIT_SUCCESS
void free (void *); /* INFRINGES ON USER NAME SPACE */
#   endif
#  endif
# endif
#endif /* ! defined yyoverflow || YYERROR_VERBOSE */


#if (! defined yyoverflow \
     && (! defined __cplusplus \
         || (defined YYSTYPE_IS_TRIVIAL && YYSTYPE_IS_TRIVIAL)))

/* A type that is properly aligned for any stack member.  */
union yyalloc
{
  yytype_int16 yyss_alloc;
  YYSTYPE yyvs_alloc;
};

/* The size of the maximum gap between one aligned stack and the next.  */
# define YYSTACK_GAP_MAXIMUM (sizeof (union yyalloc) - 1)

/* The size of an array large to enough to hold all stacks, each with
   N elements.  */
# define YYSTACK_BYTES(N) \
     ((N) * (sizeof (yytype_int16) + sizeof (YYSTYPE)) \
      + YYSTACK_GAP_MAXIMUM)

# define YYCOPY_NEEDED 1

/* Relocate STACK from its old location to the new one.  The
   local variables YYSIZE and YYSTACKSIZE give the old and new number of
   elements in the stack, and YYPTR gives the new location of the
   stack.  Advance YYPTR to a properly aligned location for the next
   stack.  */
# define YYSTACK_RELOCATE(Stack_alloc, Stack)                           \
    do                                                                  \
      {                                                                 \
        YYSIZE_T yynewbytes;                                            \
        YYCOPY (&yyptr->Stack_alloc, Stack, yysize);                    \
        Stack = &yyptr->Stack_alloc;                                    \
        yynewbytes = yystacksize * sizeof (*Stack) + YYSTACK_GAP_MAXIMUM; \
        yyptr += yynewbytes / sizeof (*yyptr);                          \
      }                                                                 \
    while (0)

#endif

#if defined YYCOPY_NEEDED && YYCOPY_NEEDED
/* Copy COUNT objects from SRC to DST.  The source and destination do
   not overlap.  */
# ifndef YYCOPY
#  if defined __GNUC__ && 1 < __GNUC__
#   define YYCOPY(Dst, Src, Count) \
      __builtin_memcpy (Dst, Src, (Count) * sizeof (*(Src)))
#  else
#   define YYCOPY(Dst, Src, Count)              \
      do                                        \
        {                                       \
          YYSIZE_T yyi;                         \
          for (yyi = 0; yyi < (Count); yyi++)   \
            (Dst)[yyi] = (Src)[yyi];            \
        }                                       \
      while (0)
#  endif
# endif
#endif /* !YYCOPY_NEEDED */

/* YYFINAL -- State number of the termination state.  */
#define YYFINAL  58
/* YYLAST -- Last index in YYTABLE.  */
#define YYLAST   197

/* YYNTOKENS -- Number of terminals.  */
#define YYNTOKENS  65
/* YYNNTS -- Number of nonterminals.  */
#define YYNNTS  43
/* YYNRULES -- Number of rules.  */
#define YYNRULES  92
/* YYNSTATES -- Number of states.  */
#define YYNSTATES  134

/* YYTRANSLATE[YYX] -- Symbol number corresponding to YYX as returned
   by yylex, with out-of-bounds checking.  */
#define YYUNDEFTOK  2
#define YYMAXUTOK   313

#define YYTRANSLATE(YYX)                                                \
  ((unsigned int) (YYX) <= YYMAXUTOK ? yytranslate[YYX] : YYUNDEFTOK)

/* YYTRANSLATE[TOKEN-NUM] -- Symbol number corresponding to TOKEN-NUM
   as returned by yylex, without out-of-bounds checking.  */
static const yytype_uint8 yytranslate[] =
{
       0,     2,     2,     2,     2,     2,     2,     2,     2,     2,
       2,     2,     2,     2,     2,     2,     2,     2,     2,     2,
       2,     2,     2,     2,     2,     2,     2,     2,     2,     2,
       2,     2,     2,     2,     2,     2,     2,     2,     2,     2,
       2,     2,     2,     2,     2,     2,     2,     2,     2,     2,
       2,     2,     2,     2,     2,     2,     2,     2,    63,    64,
       2,     2,     2,     2,     2,     2,     2,     2,     2,     2,
       2,     2,     2,     2,     2,     2,     2,     2,     2,     2,
       2,     2,     2,     2,     2,     2,     2,     2,     2,     2,
       2,    61,     2,    62,     2,     2,     2,     2,     2,     2,
       2,     2,     2,     2,     2,     2,     2,     2,     2,     2,
       2,     2,     2,     2,     2,     2,     2,     2,     2,     2,
       2,     2,     2,    59,     2,    60,     2,     2,     2,     2,
       2,     2,     2,     2,     2,     2,     2,     2,     2,     2,
       2,     2,     2,     2,     2,     2,     2,     2,     2,     2,
       2,     2,     2,     2,     2,     2,     2,     2,     2,     2,
       2,     2,     2,     2,     2,     2,     2,     2,     2,     2,
       2,     2,     2,     2,     2,     2,     2,     2,     2,     2,
       2,     2,     2,     2,     2,     2,     2,     2,     2,     2,
       2,     2,     2,     2,     2,     2,     2,     2,     2,     2,
       2,     2,     2,     2,     2,     2,     2,     2,     2,     2,
       2,     2,     2,     2,     2,     2,     2,     2,     2,     2,
       2,     2,     2,     2,     2,     2,     2,     2,     2,     2,
       2,     2,     2,     2,     2,     2,     2,     2,     2,     2,
       2,     2,     2,     2,     2,     2,     2,     2,     2,     2,
       2,     2,     2,     2,     2,     2,     1,     2,     3,     4,
       5,     6,     7,     8,     9,    10,    11,    12,    13,    14,
      15,    16,    17,    18,    19,    20,    21,    22,    23,    24,
      25,    26,    27,    28,    29,    30,    31,    32,    33,    34,
      35,    36,    37,    38,    39,    40,    41,    42,    43,    44,
      45,    46,    47,    48,    49,    50,    51,    52,    53,    54,
      55,    56,    57,    58
};

#if YYDEBUG
  /* YYRLINE[YYN] -- Source line where rule number YYN was defined.  */
static const yytype_uint16 yyrline[] =
{
       0,   102,   102,   103,   105,   106,   107,   108,   110,   111,
     112,   113,   114,   117,   118,   119,   120,   121,   122,   123,
     124,   125,   126,   127,   128,   129,   130,   131,   132,   133,
     134,   135,   136,   137,   138,   139,   140,   141,   142,   143,
     146,   147,   148,   149,   150,   151,   152,   156,   155,   164,
     165,   167,   167,   204,   212,   213,   216,   218,   218,   227,
     228,   230,   231,   230,   238,   241,   248,   253,   245,   260,
     262,   267,   274,   283,   290,   264,   314,   315,   317,   318,
     319,   321,   322,   324,   325,   329,   328,   333,   334,   336,
     336,   386,   388
};
#endif

#if YYDEBUG || YYERROR_VERBOSE || 0
/* YYTNAME[SYMBOL-NUM] -- String name of the symbol SYMBOL-NUM.
   First, the terminals, then, starting at YYNTOKENS, nonterminals.  */
static const char *const yytname[] =
{
  "$end", "error", "$undefined", "H5T_STD_I8BE_TOKEN",
  "H5T_STD_I8LE_TOKEN", "H5T_STD_I16BE_TOKEN", "H5T_STD_I16LE_TOKEN",
  "H5T_STD_I32BE_TOKEN", "H5T_STD_I32LE_TOKEN", "H5T_STD_I64BE_TOKEN",
  "H5T_STD_I64LE_TOKEN", "H5T_STD_U8BE_TOKEN", "H5T_STD_U8LE_TOKEN",
  "H5T_STD_U16BE_TOKEN", "H5T_STD_U16LE_TOKEN", "H5T_STD_U32BE_TOKEN",
  "H5T_STD_U32LE_TOKEN", "H5T_STD_U64BE_TOKEN", "H5T_STD_U64LE_TOKEN",
  "H5T_NATIVE_CHAR_TOKEN", "H5T_NATIVE_SCHAR_TOKEN",
  "H5T_NATIVE_UCHAR_TOKEN", "H5T_NATIVE_SHORT_TOKEN",
  "H5T_NATIVE_USHORT_TOKEN", "H5T_NATIVE_INT_TOKEN",
  "H5T_NATIVE_UINT_TOKEN", "H5T_NATIVE_LONG_TOKEN",
  "H5T_NATIVE_ULONG_TOKEN", "H5T_NATIVE_LLONG_TOKEN",
  "H5T_NATIVE_ULLONG_TOKEN", "H5T_IEEE_F32BE_TOKEN",
  "H5T_IEEE_F32LE_TOKEN", "H5T_IEEE_F64BE_TOKEN", "H5T_IEEE_F64LE_TOKEN",
  "H5T_NATIVE_FLOAT_TOKEN", "H5T_NATIVE_DOUBLE_TOKEN",
  "H5T_NATIVE_LDOUBLE_TOKEN", "H5T_STRING_TOKEN", "STRSIZE_TOKEN",
  "STRPAD_TOKEN", "CSET_TOKEN", "CTYPE_TOKEN", "H5T_VARIABLE_TOKEN",
  "H5T_STR_NULLTERM_TOKEN", "H5T_STR_NULLPAD_TOKEN",
  "H5T_STR_SPACEPAD_TOKEN", "H5T_CSET_ASCII_TOKEN", "H5T_CSET_UTF8_TOKEN",
  "H5T_C_S1_TOKEN", "H5T_FORTRAN_S1_TOKEN", "H5T_OPAQUE_TOKEN",
  "OPQ_SIZE_TOKEN", "OPQ_TAG_TOKEN", "H5T_COMPOUND_TOKEN",
  "H5T_ENUM_TOKEN", "H5T_ARRAY_TOKEN", "H5T_VLEN_TOKEN", "STRING",
  "NUMBER", "'{'", "'}'", "'['", "']'", "':'", "';'", "$accept", "start",
  "ddl_type", "atomic_type", "integer_type", "fp_type", "compound_type",
  "$@1", "memb_list", "memb_def", "$@2", "field_name", "field_offset",
  "offset", "array_type", "$@3", "dim_list", "dim", "$@4", "$@5",
  "dimsize", "vlen_type", "opaque_type", "@6", "$@7", "opaque_size",
  "opaque_tag", "string_type", "$@8", "$@9", "$@10", "@11", "strsize",
  "strpad", "cset", "ctype", "enum_type", "$@12", "enum_list", "enum_def",
  "$@13", "enum_symbol", "enum_val", YY_NULLPTR
};
#endif

# ifdef YYPRINT
/* YYTOKNUM[NUM] -- (External) token number corresponding to the
   (internal) symbol number NUM (which must be that of a token).  */
static const yytype_uint16 yytoknum[] =
{
       0,   256,   257,   258,   259,   260,   261,   262,   263,   264,
     265,   266,   267,   268,   269,   270,   271,   272,   273,   274,
     275,   276,   277,   278,   279,   280,   281,   282,   283,   284,
     285,   286,   287,   288,   289,   290,   291,   292,   293,   294,
     295,   296,   297,   298,   299,   300,   301,   302,   303,   304,
     305,   306,   307,   308,   309,   310,   311,   312,   313,   123,
     125,    91,    93,    58,    59
};
# endif

#define YYPACT_NINF -25

#define yypact_value_is_default(Yystate) \
  (!!((Yystate) == (-25)))

#define YYTABLE_NINF -1

#define yytable_value_is_error(Yytable_value) \
  0

  /* YYPACT[STATE-NUM] -- Index in YYTABLE of the portion describing
     STATE-NUM.  */
static const yytype_int16 yypact[] =
{
     114,   -25,   -25,   -25,   -25,   -25,   -25,   -25,   -25,   -25,
     -25,   -25,   -25,   -25,   -25,   -25,   -25,   -25,   -25,   -25,
     -25,   -25,   -25,   -25,   -25,   -25,   -25,   -25,   -25,   -25,
     -25,   -25,   -25,   -25,   -25,   -24,   -22,   -25,   -13,   -25,
     -11,    49,   -25,   -25,   -25,   -25,   -25,   -25,   -25,   -25,
     -25,   -25,    18,    45,    38,   168,    39,   114,   -25,    -4,
      41,   -25,    36,   -25,    42,   -25,   -25,    37,   -25,    40,
      56,   -25,    -3,   -25,   -25,   -25,   -25,   -25,   -25,   -25,
     -25,    43,   -25,    66,    55,    51,   -21,    57,   -25,     0,
      95,   -25,    50,   -25,   -25,   -25,   -25,   -25,   -25,   -25,
     -25,   -25,    89,   -25,    90,    97,    92,    99,    52,   -25,
     -25,   -25,   -25,   -25,   -25,    94,   -25,   119,   100,   -25,
      -6,   -25,   -25,   -25,    98,   -25,   120,    46,   -25,   -25,
     101,   -25,   103,   -25
};

  /* YYDEFACT[STATE-NUM] -- Default reduction number in state STATE-NUM.
     Performed when YYTABLE does not specify something else to do.  Zero
     means the default is an error.  */
static const yytype_uint8 yydefact[] =
{
       2,    13,    14,    15,    16,    17,    18,    19,    20,    21,
      22,    23,    24,    25,    26,    27,    28,    29,    30,    31,
      32,    33,    34,    35,    36,    37,    38,    39,    40,    41,
      42,    43,    44,    45,    46,     0,     0,    47,     0,    57,
       0,     0,     3,     4,     8,     9,     5,     6,     7,    12,
      10,    11,     0,     0,     0,     0,     0,     0,     1,     0,
       0,    49,     0,    59,     0,    76,    77,     0,    69,     0,
       0,    85,     0,    65,    71,    66,    48,    51,    50,    87,
      61,     0,    60,     0,     0,     0,     0,     0,    58,     0,
       0,    53,    54,    91,    86,    88,    89,    64,    62,    78,
      79,    80,     0,    70,     0,     0,     0,     0,     0,    72,
      67,    56,    55,    52,    92,     0,    63,     0,     0,    90,
       0,    68,    81,    82,     0,    73,     0,     0,    83,    84,
       0,    74,     0,    75
};

  /* YYPGOTO[NTERM-NUM].  */
static const yytype_int8 yypgoto[] =
{
     -25,   -25,   -15,   -25,   111,   -25,   -25,   -25,   -25,   -25,
     -25,   -25,   -25,   -25,   -25,   -25,   -25,   -25,   -25,   -25,
     -25,   -25,   -25,   -25,   -25,   -25,   -25,   -25,   -25,   -25,
     -25,   -25,   -25,   -25,   -25,   -25,   -25,   -25,   -25,   -25,
     -25,   -25,   -25
};

  /* YYDEFGOTO[NTERM-NUM].  */
static const yytype_int16 yydefgoto[] =
{
      -1,    41,    42,    43,    44,    45,    46,    54,    70,    78,
      85,    92,   106,   112,    47,    56,    72,    82,    87,   108,
      98,    48,    49,    84,   118,    69,   104,    50,    83,   117,
     126,   132,    67,   102,   124,   130,    51,    79,    86,    95,
     107,    96,   115
};

  /* YYTABLE[YYPACT[STATE-NUM]] -- What to do in state STATE-NUM.  If
     positive, shift that token.  If negative, reduce the rule whose
     number is the opposite.  If YYTABLE_NINF, syntax error.  */
static const yytype_uint8 yytable[] =
{
       1,     2,     3,     4,     5,     6,     7,     8,     9,    10,
      11,    12,    13,    14,    15,    16,    17,    18,    19,    20,
      21,    22,    23,    24,    25,    26,    27,    28,    29,    30,
      31,    32,    33,    34,    35,    52,    93,    53,    65,    94,
     122,   123,    64,    99,   100,   101,    55,    36,    57,    58,
      37,    38,    39,    40,    66,    77,    59,    81,    80,     1,
       2,     3,     4,     5,     6,     7,     8,     9,    10,    11,
      12,    13,    14,    15,    16,    17,    18,    19,    20,    21,
      22,    23,    24,    25,    26,    27,    28,    29,    30,    31,
      32,    33,    34,    35,   128,   129,    60,    61,    63,    68,
      71,    74,    73,    88,    75,    89,    36,    90,    91,    37,
      38,    39,    40,   105,   116,    97,    76,     1,     2,     3,
       4,     5,     6,     7,     8,     9,    10,    11,    12,    13,
      14,    15,    16,    17,    18,    19,    20,    21,    22,    23,
      24,    25,    26,    27,    28,    29,    30,    31,    32,    33,
      34,    35,   103,   109,   110,   111,   113,   114,   119,   120,
     121,   127,   125,   133,    36,   131,    62,    37,    38,    39,
      40,     1,     2,     3,     4,     5,     6,     7,     8,     9,
      10,    11,    12,    13,    14,    15,    16,    17,    18,    19,
      20,    21,    22,    23,    24,    25,    26,    27
};

static const yytype_uint8 yycheck[] =
{
       3,     4,     5,     6,     7,     8,     9,    10,    11,    12,
      13,    14,    15,    16,    17,    18,    19,    20,    21,    22,
      23,    24,    25,    26,    27,    28,    29,    30,    31,    32,
      33,    34,    35,    36,    37,    59,    57,    59,    42,    60,
      46,    47,    57,    43,    44,    45,    59,    50,    59,     0,
      53,    54,    55,    56,    58,    70,    38,    72,    61,     3,
       4,     5,     6,     7,     8,     9,    10,    11,    12,    13,
      14,    15,    16,    17,    18,    19,    20,    21,    22,    23,
      24,    25,    26,    27,    28,    29,    30,    31,    32,    33,
      34,    35,    36,    37,    48,    49,    51,    59,    59,    58,
      64,    64,    60,    60,    64,    39,    50,    52,    57,    53,
      54,    55,    56,    63,    62,    58,    60,     3,     4,     5,
       6,     7,     8,     9,    10,    11,    12,    13,    14,    15,
      16,    17,    18,    19,    20,    21,    22,    23,    24,    25,
      26,    27,    28,    29,    30,    31,    32,    33,    34,    35,
      36,    37,    57,    64,    64,    58,    64,    58,    64,    40,
      60,    41,    64,    60,    50,    64,    55,    53,    54,    55,
      56,     3,     4,     5,     6,     7,     8,     9,    10,    11,
      12,    13,    14,    15,    16,    17,    18,    19,    20,    21,
      22,    23,    24,    25,    26,    27,    28,    29
};

  /* YYSTOS[STATE-NUM] -- The (internal number of the) accessing
     symbol of state STATE-NUM.  */
static const yytype_uint8 yystos[] =
{
       0,     3,     4,     5,     6,     7,     8,     9,    10,    11,
      12,    13,    14,    15,    16,    17,    18,    19,    20,    21,
      22,    23,    24,    25,    26,    27,    28,    29,    30,    31,
      32,    33,    34,    35,    36,    37,    50,    53,    54,    55,
      56,    66,    67,    68,    69,    70,    71,    79,    86,    87,
      92,   101,    59,    59,    72,    59,    80,    59,     0,    38,
      51,    59,    69,    59,    67,    42,    58,    97,    58,    90,
      73,    64,    81,    60,    64,    64,    60,    67,    74,   102,
      61,    67,    82,    93,    88,    75,   103,    83,    60,    39,
      52,    57,    76,    57,    60,   104,   106,    58,    85,    43,
      44,    45,    98,    57,    91,    63,    77,   105,    84,    64,
      64,    58,    78,    64,    58,   107,    62,    94,    89,    64,
      40,    60,    46,    47,    99,    64,    95,    41,    48,    49,
     100,    64,    96,    60
};

  /* YYR1[YYN] -- Symbol number of symbol that rule YYN derives.  */
static const yytype_uint8 yyr1[] =
{
       0,    65,    66,    66,    67,    67,    67,    67,    68,    68,
      68,    68,    68,    69,    69,    69,    69,    69,    69,    69,
      69,    69,    69,    69,    69,    69,    69,    69,    69,    69,
      69,    69,    69,    69,    69,    69,    69,    69,    69,    69,
      70,    70,    70,    70,    70,    70,    70,    72,    71,    73,
      73,    75,    74,    76,    77,    77,    78,    80,    79,    81,
      81,    83,    84,    82,    85,    86,    88,    89,    87,    90,
      91,    93,    94,    95,    96,    92,    97,    97,    98,    98,
      98,    99,    99,   100,   100,   102,   101,   103,   103,   105,
     104,   106,   107
};

  /* YYR2[YYN] -- Number of symbols on the right hand side of rule YYN.  */
static const yytype_uint8 yyr2[] =
{
       0,     2,     0,     1,     1,     1,     1,     1,     1,     1,
       1,     1,     1,     1,     1,     1,     1,     1,     1,     1,
       1,     1,     1,     1,     1,     1,     1,     1,     1,     1,
       1,     1,     1,     1,     1,     1,     1,     1,     1,     1,
       1,     1,     1,     1,     1,     1,     1,     0,     5,     0,
       2,     0,     5,     1,     0,     2,     1,     0,     6,     0,
       2,     0,     0,     5,     1,     4,     0,     0,    11,     1,
       1,     0,     0,     0,     0,    19,     1,     1,     1,     1,
       1,     1,     1,     1,     1,     0,     7,     0,     2,     0,
       4,     1,     1
};


#define yyerrok         (yyerrstatus = 0)
#define yyclearin       (yychar = YYEMPTY)
#define YYEMPTY         (-2)
#define YYEOF           0

#define YYACCEPT        goto yyacceptlab
#define YYABORT         goto yyabortlab
#define YYERROR         goto yyerrorlab


#define YYRECOVERING()  (!!yyerrstatus)

#define YYBACKUP(Token, Value)                                  \
do                                                              \
  if (yychar == YYEMPTY)                                        \
    {                                                           \
      yychar = (Token);                                         \
      yylval = (Value);                                         \
      YYPOPSTACK (yylen);                                       \
      yystate = *yyssp;                                         \
      goto yybackup;                                            \
    }                                                           \
  else                                                          \
    {                                                           \
      yyerror (YY_("syntax error: cannot back up")); \
      YYERROR;                                                  \
    }                                                           \
while (0)

/* Error token number */
#define YYTERROR        1
#define YYERRCODE       256



/* Enable debugging if requested.  */
#if YYDEBUG

# ifndef YYFPRINTF
#  include <stdio.h> /* INFRINGES ON USER NAME SPACE */
#  define YYFPRINTF fprintf
# endif

# define YYDPRINTF(Args)                        \
do {                                            \
  if (yydebug)                                  \
    YYFPRINTF Args;                             \
} while (0)

/* This macro is provided for backward compatibility. */
#ifndef YY_LOCATION_PRINT
# define YY_LOCATION_PRINT(File, Loc) ((void) 0)
#endif


# define YY_SYMBOL_PRINT(Title, Type, Value, Location)                    \
do {                                                                      \
  if (yydebug)                                                            \
    {                                                                     \
      YYFPRINTF (stderr, "%s ", Title);                                   \
      yy_symbol_print (stderr,                                            \
                  Type, Value); \
      YYFPRINTF (stderr, "\n");                                           \
    }                                                                     \
} while (0)


/*----------------------------------------.
| Print this symbol's value on YYOUTPUT.  |
`----------------------------------------*/

static void
yy_symbol_value_print (FILE *yyoutput, int yytype, YYSTYPE const * const yyvaluep)
{
  FILE *yyo = yyoutput;
  YYUSE (yyo);
  if (!yyvaluep)
    return;
# ifdef YYPRINT
  if (yytype < YYNTOKENS)
    YYPRINT (yyoutput, yytoknum[yytype], *yyvaluep);
# endif
  YYUSE (yytype);
}


/*--------------------------------.
| Print this symbol on YYOUTPUT.  |
`--------------------------------*/

static void
yy_symbol_print (FILE *yyoutput, int yytype, YYSTYPE const * const yyvaluep)
{
  YYFPRINTF (yyoutput, "%s %s (",
             yytype < YYNTOKENS ? "token" : "nterm", yytname[yytype]);

  yy_symbol_value_print (yyoutput, yytype, yyvaluep);
  YYFPRINTF (yyoutput, ")");
}

/*------------------------------------------------------------------.
| yy_stack_print -- Print the state stack from its BOTTOM up to its |
| TOP (included).                                                   |
`------------------------------------------------------------------*/

static void
yy_stack_print (yytype_int16 *yybottom, yytype_int16 *yytop)
{
  YYFPRINTF (stderr, "Stack now");
  for (; yybottom <= yytop; yybottom++)
    {
      int yybot = *yybottom;
      YYFPRINTF (stderr, " %d", yybot);
    }
  YYFPRINTF (stderr, "\n");
}

# define YY_STACK_PRINT(Bottom, Top)                            \
do {                                                            \
  if (yydebug)                                                  \
    yy_stack_print ((Bottom), (Top));                           \
} while (0)


/*------------------------------------------------.
| Report that the YYRULE is going to be reduced.  |
`------------------------------------------------*/

static void
yy_reduce_print (yytype_int16 *yyssp, YYSTYPE *yyvsp, int yyrule)
{
  unsigned long int yylno = yyrline[yyrule];
  int yynrhs = yyr2[yyrule];
  int yyi;
  YYFPRINTF (stderr, "Reducing stack by rule %d (line %lu):\n",
             yyrule - 1, yylno);
  /* The symbols being reduced.  */
  for (yyi = 0; yyi < yynrhs; yyi++)
    {
      YYFPRINTF (stderr, "   $%d = ", yyi + 1);
      yy_symbol_print (stderr,
                       yystos[yyssp[yyi + 1 - yynrhs]],
                       &(yyvsp[(yyi + 1) - (yynrhs)])
                                              );
      YYFPRINTF (stderr, "\n");
    }
}

# define YY_REDUCE_PRINT(Rule)          \
do {                                    \
  if (yydebug)                          \
    yy_reduce_print (yyssp, yyvsp, Rule); \
} while (0)

/* Nonzero means print parse trace.  It is left uninitialized so that
   multiple parsers can coexist.  */
int yydebug;
#else /* !YYDEBUG */
# define YYDPRINTF(Args)
# define YY_SYMBOL_PRINT(Title, Type, Value, Location)
# define YY_STACK_PRINT(Bottom, Top)
# define YY_REDUCE_PRINT(Rule)
#endif /* !YYDEBUG */


/* YYINITDEPTH -- initial size of the parser's stacks.  */
#ifndef YYINITDEPTH
# define YYINITDEPTH 200
#endif

/* YYMAXDEPTH -- maximum size the stacks can grow to (effective only
   if the built-in stack extension method is used).

   Do not make this value too large; the results are undefined if
   YYSTACK_ALLOC_MAXIMUM < YYSTACK_BYTES (YYMAXDEPTH)
   evaluated with infinite-precision integer arithmetic.  */

#ifndef YYMAXDEPTH
# define YYMAXDEPTH 10000
#endif


#if YYERROR_VERBOSE

# ifndef yystrlen
#  if defined __GLIBC__ && defined _STRING_H
#   define yystrlen strlen
#  else
/* Return the length of YYSTR.  */
static YYSIZE_T
yystrlen (const char *yystr)
{
  YYSIZE_T yylen;
  for (yylen = 0; yystr[yylen]; yylen++)
    continue;
  return yylen;
}
#  endif
# endif

# ifndef yystpcpy
#  if defined __GLIBC__ && defined _STRING_H && defined _GNU_SOURCE
#   define yystpcpy stpcpy
#  else
/* Copy YYSRC to YYDEST, returning the address of the terminating '\0' in
   YYDEST.  */
static char *
yystpcpy (char *yydest, const char *yysrc)
{
  char *yyd = yydest;
  const char *yys = yysrc;

  while ((*yyd++ = *yys++) != '\0')
    continue;

  return yyd - 1;
}
#  endif
# endif

# ifndef yytnamerr
/* Copy to YYRES the contents of YYSTR after stripping away unnecessary
   quotes and backslashes, so that it's suitable for yyerror.  The
   heuristic is that double-quoting is unnecessary unless the string
   contains an apostrophe, a comma, or backslash (other than
   backslash-backslash).  YYSTR is taken from yytname.  If YYRES is
   null, do not copy; instead, return the length of what the result
   would have been.  */
static YYSIZE_T
yytnamerr (char *yyres, const char *yystr)
{
  if (*yystr == '"')
    {
      YYSIZE_T yyn = 0;
      char const *yyp = yystr;

      for (;;)
        switch (*++yyp)
          {
          case '\'':
          case ',':
            goto do_not_strip_quotes;

          case '\\':
            if (*++yyp != '\\')
              goto do_not_strip_quotes;
            /* Fall through.  */
          default:
            if (yyres)
              yyres[yyn] = *yyp;
            yyn++;
            break;

          case '"':
            if (yyres)
              yyres[yyn] = '\0';
            return yyn;
          }
    do_not_strip_quotes: ;
    }

  if (! yyres)
    return yystrlen (yystr);

  return yystpcpy (yyres, yystr) - yyres;
}
# endif

/* Copy into *YYMSG, which is of size *YYMSG_ALLOC, an error message
   about the unexpected token YYTOKEN for the state stack whose top is
   YYSSP.

   Return 0 if *YYMSG was successfully written.  Return 1 if *YYMSG is
   not large enough to hold the message.  In that case, also set
   *YYMSG_ALLOC to the required number of bytes.  Return 2 if the
   required number of bytes is too large to store.  */
static int
yysyntax_error (YYSIZE_T *yymsg_alloc, char **yymsg,
                yytype_int16 *yyssp, int yytoken)
{
  YYSIZE_T yysize0 = yytnamerr (YY_NULLPTR, yytname[yytoken]);
  YYSIZE_T yysize = yysize0;
  enum { YYERROR_VERBOSE_ARGS_MAXIMUM = 5 };
  /* Internationalized format string. */
  const char *yyformat = YY_NULLPTR;
  /* Arguments of yyformat. */
  char const *yyarg[YYERROR_VERBOSE_ARGS_MAXIMUM];
  /* Number of reported tokens (one for the "unexpected", one per
     "expected"). */
  int yycount = 0;

  /* There are many possibilities here to consider:
     - If this state is a consistent state with a default action, then
       the only way this function was invoked is if the default action
       is an error action.  In that case, don't check for expected
       tokens because there are none.
     - The only way there can be no lookahead present (in yychar) is if
       this state is a consistent state with a default action.  Thus,
       detecting the absence of a lookahead is sufficient to determine
       that there is no unexpected or expected token to report.  In that
       case, just report a simple "syntax error".
     - Don't assume there isn't a lookahead just because this state is a
       consistent state with a default action.  There might have been a
       previous inconsistent state, consistent state with a non-default
       action, or user semantic action that manipulated yychar.
     - Of course, the expected token list depends on states to have
       correct lookahead information, and it depends on the parser not
       to perform extra reductions after fetching a lookahead from the
       scanner and before detecting a syntax error.  Thus, state merging
       (from LALR or IELR) and default reductions corrupt the expected
       token list.  However, the list is correct for canonical LR with
       one exception: it will still contain any token that will not be
       accepted due to an error action in a later state.
  */
  if (yytoken != YYEMPTY)
    {
      int yyn = yypact[*yyssp];
      yyarg[yycount++] = yytname[yytoken];
      if (!yypact_value_is_default (yyn))
        {
          /* Start YYX at -YYN if negative to avoid negative indexes in
             YYCHECK.  In other words, skip the first -YYN actions for
             this state because they are default actions.  */
          int yyxbegin = yyn < 0 ? -yyn : 0;
          /* Stay within bounds of both yycheck and yytname.  */
          int yychecklim = YYLAST - yyn + 1;
          int yyxend = yychecklim < YYNTOKENS ? yychecklim : YYNTOKENS;
          int yyx;

          for (yyx = yyxbegin; yyx < yyxend; ++yyx)
            if (yycheck[yyx + yyn] == yyx && yyx != YYTERROR
                && !yytable_value_is_error (yytable[yyx + yyn]))
              {
                if (yycount == YYERROR_VERBOSE_ARGS_MAXIMUM)
                  {
                    yycount = 1;
                    yysize = yysize0;
                    break;
                  }
                yyarg[yycount++] = yytname[yyx];
                {
                  YYSIZE_T yysize1 = yysize + yytnamerr (YY_NULLPTR, yytname[yyx]);
                  if (! (yysize <= yysize1
                         && yysize1 <= YYSTACK_ALLOC_MAXIMUM))
                    return 2;
                  yysize = yysize1;
                }
              }
        }
    }

  switch (yycount)
    {
# define YYCASE_(N, S)                      \
      case N:                               \
        yyformat = S;                       \
      break
      YYCASE_(0, YY_("syntax error"));
      YYCASE_(1, YY_("syntax error, unexpected %s"));
      YYCASE_(2, YY_("syntax error, unexpected %s, expecting %s"));
      YYCASE_(3, YY_("syntax error, unexpected %s, expecting %s or %s"));
      YYCASE_(4, YY_("syntax error, unexpected %s, expecting %s or %s or %s"));
      YYCASE_(5, YY_("syntax error, unexpected %s, expecting %s or %s or %s or %s"));
# undef YYCASE_
    }

  {
    YYSIZE_T yysize1 = yysize + yystrlen (yyformat);
    if (! (yysize <= yysize1 && yysize1 <= YYSTACK_ALLOC_MAXIMUM))
      return 2;
    yysize = yysize1;
  }

  if (*yymsg_alloc < yysize)
    {
      *yymsg_alloc = 2 * yysize;
      if (! (yysize <= *yymsg_alloc
             && *yymsg_alloc <= YYSTACK_ALLOC_MAXIMUM))
        *yymsg_alloc = YYSTACK_ALLOC_MAXIMUM;
      return 1;
    }

  /* Avoid sprintf, as that infringes on the user's name space.
     Don't have undefined behavior even if the translation
     produced a string with the wrong number of "%s"s.  */
  {
    char *yyp = *yymsg;
    int yyi = 0;
    while ((*yyp = *yyformat) != '\0')
      if (*yyp == '%' && yyformat[1] == 's' && yyi < yycount)
        {
          yyp += yytnamerr (yyp, yyarg[yyi++]);
          yyformat += 2;
        }
      else
        {
          yyp++;
          yyformat++;
        }
  }
  return 0;
}
#endif /* YYERROR_VERBOSE */

/*-----------------------------------------------.
| Release the memory associated to this symbol.  |
`-----------------------------------------------*/

static void
yydestruct (const char *yymsg, int yytype, YYSTYPE *yyvaluep)
{
  YYUSE (yyvaluep);
  if (!yymsg)
    yymsg = "Deleting";
  YY_SYMBOL_PRINT (yymsg, yytype, yyvaluep, yylocationp);

  YY_IGNORE_MAYBE_UNINITIALIZED_BEGIN
  YYUSE (yytype);
  YY_IGNORE_MAYBE_UNINITIALIZED_END
}




/* The lookahead symbol.  */
int yychar;

/* The semantic value of the lookahead symbol.  */
YYSTYPE yylval;
/* Number of syntax errors so far.  */
int yynerrs;


/*----------.
| yyparse.  |
`----------*/

hid_t
yyparse (void)
{
    int yystate;
    /* Number of tokens to shift before error messages enabled.  */
    int yyerrstatus;

    /* The stacks and their tools:
       'yyss': related to states.
       'yyvs': related to semantic values.

       Refer to the stacks through separate pointers, to allow yyoverflow
       to reallocate them elsewhere.  */

    /* The state stack.  */
    yytype_int16 yyssa[YYINITDEPTH];
    yytype_int16 *yyss;
    yytype_int16 *yyssp;

    /* The semantic value stack.  */
    YYSTYPE yyvsa[YYINITDEPTH];
    YYSTYPE *yyvs;
    YYSTYPE *yyvsp;

    YYSIZE_T yystacksize;

  int yyn;
  int yyresult;
  /* Lookahead token as an internal (translated) token number.  */
  int yytoken = 0;
  /* The variables used to return semantic value and location from the
     action routines.  */
  YYSTYPE yyval;

#if YYERROR_VERBOSE
  /* Buffer for error messages, and its allocated size.  */
  char yymsgbuf[128];
  char *yymsg = yymsgbuf;
  YYSIZE_T yymsg_alloc = sizeof yymsgbuf;
#endif

#define YYPOPSTACK(N)   (yyvsp -= (N), yyssp -= (N))

  /* The number of symbols on the RHS of the reduced rule.
     Keep to zero when no symbol should be popped.  */
  int yylen = 0;

  yyssp = yyss = yyssa;
  yyvsp = yyvs = yyvsa;
  yystacksize = YYINITDEPTH;

  YYDPRINTF ((stderr, "Starting parse\n"));

  yystate = 0;
  yyerrstatus = 0;
  yynerrs = 0;
  yychar = YYEMPTY; /* Cause a token to be read.  */
  goto yysetstate;

/*------------------------------------------------------------.
| yynewstate -- Push a new state, which is found in yystate.  |
`------------------------------------------------------------*/
 yynewstate:
  /* In all cases, when you get here, the value and location stacks
     have just been pushed.  So pushing a state here evens the stacks.  */
  yyssp++;

 yysetstate:
  *yyssp = yystate;

  if (yyss + yystacksize - 1 <= yyssp)
    {
      /* Get the current used size of the three stacks, in elements.  */
      YYSIZE_T yysize = yyssp - yyss + 1;

#ifdef yyoverflow
      {
        /* Give user a chance to reallocate the stack.  Use copies of
           these so that the &'s don't force the real ones into
           memory.  */
        YYSTYPE *yyvs1 = yyvs;
        yytype_int16 *yyss1 = yyss;

        /* Each stack pointer address is followed by the size of the
           data in use in that stack, in bytes.  This used to be a
           conditional around just the two extra args, but that might
           be undefined if yyoverflow is a macro.  */
        yyoverflow (YY_("memory exhausted"),
                    &yyss1, yysize * sizeof (*yyssp),
                    &yyvs1, yysize * sizeof (*yyvsp),
                    &yystacksize);

        yyss = yyss1;
        yyvs = yyvs1;
      }
#else /* no yyoverflow */
# ifndef YYSTACK_RELOCATE
      goto yyexhaustedlab;
# else
      /* Extend the stack our own way.  */
      if (YYMAXDEPTH <= yystacksize)
        goto yyexhaustedlab;
      yystacksize *= 2;
      if (YYMAXDEPTH < yystacksize)
        yystacksize = YYMAXDEPTH;

      {
        yytype_int16 *yyss1 = yyss;
        union yyalloc *yyptr =
          (union yyalloc *) YYSTACK_ALLOC (YYSTACK_BYTES (yystacksize));
        if (! yyptr)
          goto yyexhaustedlab;
        YYSTACK_RELOCATE (yyss_alloc, yyss);
        YYSTACK_RELOCATE (yyvs_alloc, yyvs);
#  undef YYSTACK_RELOCATE
        if (yyss1 != yyssa)
          YYSTACK_FREE (yyss1);
      }
# endif
#endif /* no yyoverflow */

      yyssp = yyss + yysize - 1;
      yyvsp = yyvs + yysize - 1;

      YYDPRINTF ((stderr, "Stack size increased to %lu\n",
                  (unsigned long int) yystacksize));

      if (yyss + yystacksize - 1 <= yyssp)
        YYABORT;
    }

  YYDPRINTF ((stderr, "Entering state %d\n", yystate));

  if (yystate == YYFINAL)
    YYACCEPT;

  goto yybackup;

/*-----------.
| yybackup.  |
`-----------*/
yybackup:

  /* Do appropriate processing given the current state.  Read a
     lookahead token if we need one and don't already have one.  */

  /* First try to decide what to do without reference to lookahead token.  */
  yyn = yypact[yystate];
  if (yypact_value_is_default (yyn))
    goto yydefault;

  /* Not known => get a lookahead token if don't already have one.  */

  /* YYCHAR is either YYEMPTY or YYEOF or a valid lookahead symbol.  */
  if (yychar == YYEMPTY)
    {
      YYDPRINTF ((stderr, "Reading a token: "));
      yychar = yylex ();
    }

  if (yychar <= YYEOF)
    {
      yychar = yytoken = YYEOF;
      YYDPRINTF ((stderr, "Now at end of input.\n"));
    }
  else
    {
      yytoken = YYTRANSLATE (yychar);
      YY_SYMBOL_PRINT ("Next token is", yytoken, &yylval, &yylloc);
    }

  /* If the proper action on seeing token YYTOKEN is to reduce or to
     detect an error, take that action.  */
  yyn += yytoken;
  if (yyn < 0 || YYLAST < yyn || yycheck[yyn] != yytoken)
    goto yydefault;
  yyn = yytable[yyn];
  if (yyn <= 0)
    {
      if (yytable_value_is_error (yyn))
        goto yyerrlab;
      yyn = -yyn;
      goto yyreduce;
    }

  /* Count tokens shifted since error; after three, turn off error
     status.  */
  if (yyerrstatus)
    yyerrstatus--;

  /* Shift the lookahead token.  */
  YY_SYMBOL_PRINT ("Shifting", yytoken, &yylval, &yylloc);

  /* Discard the shifted token.  */
  yychar = YYEMPTY;

  yystate = yyn;
  YY_IGNORE_MAYBE_UNINITIALIZED_BEGIN
  *++yyvsp = yylval;
  YY_IGNORE_MAYBE_UNINITIALIZED_END

  goto yynewstate;


/*-----------------------------------------------------------.
| yydefault -- do the default action for the current state.  |
`-----------------------------------------------------------*/
yydefault:
  yyn = yydefact[yystate];
  if (yyn == 0)
    goto yyerrlab;
  goto yyreduce;


/*-----------------------------.
| yyreduce -- Do a reduction.  |
`-----------------------------*/
yyreduce:
  /* yyn is the number of a rule to reduce with.  */
  yylen = yyr2[yyn];

  /* If YYLEN is nonzero, implement the default value of the action:
     '$$ = $1'.

     Otherwise, the following line sets YYVAL to garbage.
     This behavior is undocumented and Bison
     users should not rely upon it.  Assigning to YYVAL
     unconditionally makes the parser a bit smaller, and it avoids a
     GCC warning that YYVAL may be used uninitialized.  */
  yyval = yyvsp[1-yylen];


  YY_REDUCE_PRINT (yyn);
  switch (yyn)
    {
        case 2:
#line 102 "hl/src/H5LTparse.y" /* yacc.c:1646  */
    { memset(arr_stack, 0, STACK_SIZE*sizeof(struct arr_info)); /*initialize here?*/ }
#line 1462 "hl/src/H5LTparse.c" /* yacc.c:1646  */
    break;

  case 3:
#line 103 "hl/src/H5LTparse.y" /* yacc.c:1646  */
    { return (yyval.hid);}
#line 1468 "hl/src/H5LTparse.c" /* yacc.c:1646  */
    break;

  case 13:
#line 117 "hl/src/H5LTparse.y" /* yacc.c:1646  */
    { (yyval.hid) = H5Tcopy(H5T_STD_I8BE); }
#line 1474 "hl/src/H5LTparse.c" /* yacc.c:1646  */
    break;

  case 14:
#line 118 "hl/src/H5LTparse.y" /* yacc.c:1646  */
    { (yyval.hid) = H5Tcopy(H5T_STD_I8LE); }
#line 1480 "hl/src/H5LTparse.c" /* yacc.c:1646  */
    break;

  case 15:
#line 119 "hl/src/H5LTparse.y" /* yacc.c:1646  */
    { (yyval.hid) = H5Tcopy(H5T_STD_I16BE); }
#line 1486 "hl/src/H5LTparse.c" /* yacc.c:1646  */
    break;

  case 16:
#line 120 "hl/src/H5LTparse.y" /* yacc.c:1646  */
    { (yyval.hid) = H5Tcopy(H5T_STD_I16LE); }
#line 1492 "hl/src/H5LTparse.c" /* yacc.c:1646  */
    break;

  case 17:
#line 121 "hl/src/H5LTparse.y" /* yacc.c:1646  */
    { (yyval.hid) = H5Tcopy(H5T_STD_I32BE); }
#line 1498 "hl/src/H5LTparse.c" /* yacc.c:1646  */
    break;

  case 18:
#line 122 "hl/src/H5LTparse.y" /* yacc.c:1646  */
    { (yyval.hid) = H5Tcopy(H5T_STD_I32LE); }
#line 1504 "hl/src/H5LTparse.c" /* yacc.c:1646  */
    break;

  case 19:
#line 123 "hl/src/H5LTparse.y" /* yacc.c:1646  */
    { (yyval.hid) = H5Tcopy(H5T_STD_I64BE); }
#line 1510 "hl/src/H5LTparse.c" /* yacc.c:1646  */
    break;

  case 20:
#line 124 "hl/src/H5LTparse.y" /* yacc.c:1646  */
    { (yyval.hid) = H5Tcopy(H5T_STD_I64LE); }
#line 1516 "hl/src/H5LTparse.c" /* yacc.c:1646  */
    break;

  case 21:
#line 125 "hl/src/H5LTparse.y" /* yacc.c:1646  */
    { (yyval.hid) = H5Tcopy(H5T_STD_U8BE); }
#line 1522 "hl/src/H5LTparse.c" /* yacc.c:1646  */
    break;

  case 22:
#line 126 "hl/src/H5LTparse.y" /* yacc.c:1646  */
    { (yyval.hid) = H5Tcopy(H5T_STD_U8LE); }
#line 1528 "hl/src/H5LTparse.c" /* yacc.c:1646  */
    break;

  case 23:
#line 127 "hl/src/H5LTparse.y" /* yacc.c:1646  */
    { (yyval.hid) = H5Tcopy(H5T_STD_U16BE); }
#line 1534 "hl/src/H5LTparse.c" /* yacc.c:1646  */
    break;

  case 24:
#line 128 "hl/src/H5LTparse.y" /* yacc.c:1646  */
    { (yyval.hid) = H5Tcopy(H5T_STD_U16LE); }
#line 1540 "hl/src/H5LTparse.c" /* yacc.c:1646  */
    break;

  case 25:
#line 129 "hl/src/H5LTparse.y" /* yacc.c:1646  */
    { (yyval.hid) = H5Tcopy(H5T_STD_U32BE); }
#line 1546 "hl/src/H5LTparse.c" /* yacc.c:1646  */
    break;

  case 26:
#line 130 "hl/src/H5LTparse.y" /* yacc.c:1646  */
    { (yyval.hid) = H5Tcopy(H5T_STD_U32LE); }
#line 1552 "hl/src/H5LTparse.c" /* yacc.c:1646  */
    break;

  case 27:
#line 131 "hl/src/H5LTparse.y" /* yacc.c:1646  */
    { (yyval.hid) = H5Tcopy(H5T_STD_U64BE); }
#line 1558 "hl/src/H5LTparse.c" /* yacc.c:1646  */
    break;

  case 28:
#line 132 "hl/src/H5LTparse.y" /* yacc.c:1646  */
    { (yyval.hid) = H5Tcopy(H5T_STD_U64LE); }
#line 1564 "hl/src/H5LTparse.c" /* yacc.c:1646  */
    break;

  case 29:
#line 133 "hl/src/H5LTparse.y" /* yacc.c:1646  */
    { (yyval.hid) = H5Tcopy(H5T_NATIVE_CHAR); }
#line 1570 "hl/src/H5LTparse.c" /* yacc.c:1646  */
    break;

  case 30:
#line 134 "hl/src/H5LTparse.y" /* yacc.c:1646  */
    { (yyval.hid) = H5Tcopy(H5T_NATIVE_SCHAR); }
#line 1576 "hl/src/H5LTparse.c" /* yacc.c:1646  */
    break;

  case 31:
#line 135 "hl/src/H5LTparse.y" /* yacc.c:1646  */
    { (yyval.hid) = H5Tcopy(H5T_NATIVE_UCHAR); }
#line 1582 "hl/src/H5LTparse.c" /* yacc.c:1646  */
    break;

  case 32:
#line 136 "hl/src/H5LTparse.y" /* yacc.c:1646  */
    { (yyval.hid) = H5Tcopy(H5T_NATIVE_SHORT); }
#line 1588 "hl/src/H5LTparse.c" /* yacc.c:1646  */
    break;

  case 33:
#line 137 "hl/src/H5LTparse.y" /* yacc.c:1646  */
    { (yyval.hid) = H5Tcopy(H5T_NATIVE_USHORT); }
#line 1594 "hl/src/H5LTparse.c" /* yacc.c:1646  */
    break;

  case 34:
#line 138 "hl/src/H5LTparse.y" /* yacc.c:1646  */
    { (yyval.hid) = H5Tcopy(H5T_NATIVE_INT); }
#line 1600 "hl/src/H5LTparse.c" /* yacc.c:1646  */
    break;

  case 35:
#line 139 "hl/src/H5LTparse.y" /* yacc.c:1646  */
    { (yyval.hid) = H5Tcopy(H5T_NATIVE_UINT); }
#line 1606 "hl/src/H5LTparse.c" /* yacc.c:1646  */
    break;

  case 36:
#line 140 "hl/src/H5LTparse.y" /* yacc.c:1646  */
    { (yyval.hid) = H5Tcopy(H5T_NATIVE_LONG); }
#line 1612 "hl/src/H5LTparse.c" /* yacc.c:1646  */
    break;

  case 37:
#line 141 "hl/src/H5LTparse.y" /* yacc.c:1646  */
    { (yyval.hid) = H5Tcopy(H5T_NATIVE_ULONG); }
#line 1618 "hl/src/H5LTparse.c" /* yacc.c:1646  */
    break;

  case 38:
#line 142 "hl/src/H5LTparse.y" /* yacc.c:1646  */
    { (yyval.hid) = H5Tcopy(H5T_NATIVE_LLONG); }
#line 1624 "hl/src/H5LTparse.c" /* yacc.c:1646  */
    break;

  case 39:
#line 143 "hl/src/H5LTparse.y" /* yacc.c:1646  */
    { (yyval.hid) = H5Tcopy(H5T_NATIVE_ULLONG); }
#line 1630 "hl/src/H5LTparse.c" /* yacc.c:1646  */
    break;

  case 40:
#line 146 "hl/src/H5LTparse.y" /* yacc.c:1646  */
    { (yyval.hid) = H5Tcopy(H5T_IEEE_F32BE); }
#line 1636 "hl/src/H5LTparse.c" /* yacc.c:1646  */
    break;

  case 41:
#line 147 "hl/src/H5LTparse.y" /* yacc.c:1646  */
    { (yyval.hid) = H5Tcopy(H5T_IEEE_F32LE); }
#line 1642 "hl/src/H5LTparse.c" /* yacc.c:1646  */
    break;

  case 42:
#line 148 "hl/src/H5LTparse.y" /* yacc.c:1646  */
    { (yyval.hid) = H5Tcopy(H5T_IEEE_F64BE); }
#line 1648 "hl/src/H5LTparse.c" /* yacc.c:1646  */
    break;

  case 43:
#line 149 "hl/src/H5LTparse.y" /* yacc.c:1646  */
    { (yyval.hid) = H5Tcopy(H5T_IEEE_F64LE); }
#line 1654 "hl/src/H5LTparse.c" /* yacc.c:1646  */
    break;

  case 44:
#line 150 "hl/src/H5LTparse.y" /* yacc.c:1646  */
    { (yyval.hid) = H5Tcopy(H5T_NATIVE_FLOAT); }
#line 1660 "hl/src/H5LTparse.c" /* yacc.c:1646  */
    break;

  case 45:
#line 151 "hl/src/H5LTparse.y" /* yacc.c:1646  */
    { (yyval.hid) = H5Tcopy(H5T_NATIVE_DOUBLE); }
#line 1666 "hl/src/H5LTparse.c" /* yacc.c:1646  */
    break;

  case 46:
#line 152 "hl/src/H5LTparse.y" /* yacc.c:1646  */
    { (yyval.hid) = H5Tcopy(H5T_NATIVE_LDOUBLE); }
#line 1672 "hl/src/H5LTparse.c" /* yacc.c:1646  */
    break;

  case 47:
#line 156 "hl/src/H5LTparse.y" /* yacc.c:1646  */
    { csindex++; cmpd_stack[csindex].id = H5Tcreate(H5T_COMPOUND, 1); /*temporarily set size to 1*/ }
#line 1678 "hl/src/H5LTparse.c" /* yacc.c:1646  */
    break;

  case 48:
#line 158 "hl/src/H5LTparse.y" /* yacc.c:1646  */
    { (yyval.hid) = cmpd_stack[csindex].id; 
                              cmpd_stack[csindex].id = 0;
                              cmpd_stack[csindex].first_memb = 1; 
                              csindex--;
                            }
#line 1688 "hl/src/H5LTparse.c" /* yacc.c:1646  */
    break;

  case 51:
#line 167 "hl/src/H5LTparse.y" /* yacc.c:1646  */
    { cmpd_stack[csindex].is_field = 1; /*notify lexer a compound member is parsed*/ }
#line 1694 "hl/src/H5LTparse.c" /* yacc.c:1646  */
    break;

  case 52:
#line 169 "hl/src/H5LTparse.y" /* yacc.c:1646  */
    {   
                            size_t origin_size, new_size;
                            hid_t dtype_id = cmpd_stack[csindex].id;

                            /*Adjust size and insert member, consider both member size and offset.*/
                            if(cmpd_stack[csindex].first_memb) { /*reclaim the size 1 temporarily set*/
                                new_size = H5Tget_size((yyvsp[-4].hid)) + (yyvsp[-1].ival);
                                H5Tset_size(dtype_id, new_size);
                                /*member name is saved in yylval.sval by lexer*/
                                H5Tinsert(dtype_id, (yyvsp[-2].sval), (yyvsp[-1].ival), (yyvsp[-4].hid));

                                cmpd_stack[csindex].first_memb = 0;
                            } else {
                                origin_size = H5Tget_size(dtype_id);
                                
                                if((yyvsp[-1].ival) == 0) {
                                    new_size = origin_size + H5Tget_size((yyvsp[-4].hid));
                                    H5Tset_size(dtype_id, new_size);
                                    H5Tinsert(dtype_id, (yyvsp[-2].sval), origin_size, (yyvsp[-4].hid));
                                } else {
                                    new_size = (yyvsp[-1].ival) + H5Tget_size((yyvsp[-4].hid));
                                    H5Tset_size(dtype_id, new_size);
                                    H5Tinsert(dtype_id, (yyvsp[-2].sval), (yyvsp[-1].ival), (yyvsp[-4].hid));
                                }
                            }
                            if((yyvsp[-2].sval)) {
                                HDfree((yyvsp[-2].sval));
                                (yyvsp[-2].sval) = NULL;
                            }
                            cmpd_stack[csindex].is_field = 0;
                            H5Tclose((yyvsp[-4].hid));
                             
                            new_size = H5Tget_size(dtype_id);
                        }
#line 1733 "hl/src/H5LTparse.c" /* yacc.c:1646  */
    break;

  case 53:
#line 205 "hl/src/H5LTparse.y" /* yacc.c:1646  */
    {
                            (yyval.sval) = HDstrdup(yylval.sval);
                            HDfree(yylval.sval);
                            yylval.sval = NULL;
                        }
#line 1743 "hl/src/H5LTparse.c" /* yacc.c:1646  */
    break;

  case 54:
#line 212 "hl/src/H5LTparse.y" /* yacc.c:1646  */
    { (yyval.ival) = 0; }
#line 1749 "hl/src/H5LTparse.c" /* yacc.c:1646  */
    break;

  case 55:
#line 214 "hl/src/H5LTparse.y" /* yacc.c:1646  */
    { (yyval.ival) = yylval.ival; }
#line 1755 "hl/src/H5LTparse.c" /* yacc.c:1646  */
    break;

  case 57:
#line 218 "hl/src/H5LTparse.y" /* yacc.c:1646  */
    { asindex++; /*pushd onto the stack*/ }
#line 1761 "hl/src/H5LTparse.c" /* yacc.c:1646  */
    break;

  case 58:
#line 220 "hl/src/H5LTparse.y" /* yacc.c:1646  */
    { 
                          (yyval.hid) = H5Tarray_create2((yyvsp[-1].hid), arr_stack[asindex].ndims, arr_stack[asindex].dims);
                          arr_stack[asindex].ndims = 0;
                          asindex--;
                          H5Tclose((yyvsp[-1].hid));
                        }
#line 1772 "hl/src/H5LTparse.c" /* yacc.c:1646  */
    break;

  case 61:
#line 230 "hl/src/H5LTparse.y" /* yacc.c:1646  */
    { arr_stack[asindex].is_dim = 1; /*notice lexer of dimension size*/ }
#line 1778 "hl/src/H5LTparse.c" /* yacc.c:1646  */
    break;

  case 62:
#line 231 "hl/src/H5LTparse.y" /* yacc.c:1646  */
    { unsigned ndims = arr_stack[asindex].ndims;
                                  arr_stack[asindex].dims[ndims] = (hsize_t)yylval.ival; 
                                  arr_stack[asindex].ndims++;
                                  arr_stack[asindex].is_dim = 0; 
                                }
#line 1788 "hl/src/H5LTparse.c" /* yacc.c:1646  */
    break;

  case 65:
#line 242 "hl/src/H5LTparse.y" /* yacc.c:1646  */
    { (yyval.hid) = H5Tvlen_create((yyvsp[-1].hid)); H5Tclose((yyvsp[-1].hid)); }
#line 1794 "hl/src/H5LTparse.c" /* yacc.c:1646  */
    break;

  case 66:
#line 248 "hl/src/H5LTparse.y" /* yacc.c:1646  */
    {   
                                size_t size = (size_t)yylval.ival;
                                (yyval.hid) = H5Tcreate(H5T_OPAQUE, size);
                            }
#line 1803 "hl/src/H5LTparse.c" /* yacc.c:1646  */
    break;

  case 67:
#line 253 "hl/src/H5LTparse.y" /* yacc.c:1646  */
    {  
                                H5Tset_tag((yyvsp[-3].hid), yylval.sval);
                                HDfree(yylval.sval);
                                yylval.sval = NULL;
                            }
#line 1813 "hl/src/H5LTparse.c" /* yacc.c:1646  */
    break;

  case 68:
#line 258 "hl/src/H5LTparse.y" /* yacc.c:1646  */
    { (yyval.hid) = (yyvsp[-5].hid); }
#line 1819 "hl/src/H5LTparse.c" /* yacc.c:1646  */
    break;

  case 71:
#line 267 "hl/src/H5LTparse.y" /* yacc.c:1646  */
    {  
                                if((yyvsp[-1].ival) == H5T_VARIABLE_TOKEN)
                                    is_variable = 1;
                                else 
                                    str_size = yylval.ival;
                            }
#line 1830 "hl/src/H5LTparse.c" /* yacc.c:1646  */
    break;

  case 72:
#line 274 "hl/src/H5LTparse.y" /* yacc.c:1646  */
    {
                                if((yyvsp[-1].ival) == H5T_STR_NULLTERM_TOKEN)
                                    str_pad = H5T_STR_NULLTERM;
                                else if((yyvsp[-1].ival) == H5T_STR_NULLPAD_TOKEN)
                                    str_pad = H5T_STR_NULLPAD;
                                else if((yyvsp[-1].ival) == H5T_STR_SPACEPAD_TOKEN)
                                    str_pad = H5T_STR_SPACEPAD;
                            }
#line 1843 "hl/src/H5LTparse.c" /* yacc.c:1646  */
    break;

  case 73:
#line 283 "hl/src/H5LTparse.y" /* yacc.c:1646  */
    {  
                                if((yyvsp[-1].ival) == H5T_CSET_ASCII_TOKEN)
                                    str_cset = H5T_CSET_ASCII;
                                else if((yyvsp[-1].ival) == H5T_CSET_UTF8_TOKEN)
                                    str_cset = H5T_CSET_UTF8;
                            }
#line 1854 "hl/src/H5LTparse.c" /* yacc.c:1646  */
    break;

  case 74:
#line 290 "hl/src/H5LTparse.y" /* yacc.c:1646  */
    {
                                if((yyvsp[-1].hid) == H5T_C_S1_TOKEN)
                                    (yyval.hid) = H5Tcopy(H5T_C_S1);
                                else if((yyvsp[-1].hid) == H5T_FORTRAN_S1_TOKEN)
                                    (yyval.hid) = H5Tcopy(H5T_FORTRAN_S1);
                            }
#line 1865 "hl/src/H5LTparse.c" /* yacc.c:1646  */
    break;

  case 75:
#line 297 "hl/src/H5LTparse.y" /* yacc.c:1646  */
    {   
                                hid_t str_id = (yyvsp[-1].hid);

                                /*set string size*/
                                if(is_variable) {
                                    H5Tset_size(str_id, H5T_VARIABLE);
                                    is_variable = 0;
                                } else
                                    H5Tset_size(str_id, str_size);
                                
                                /*set string padding and character set*/
                                H5Tset_strpad(str_id, str_pad);
                                H5Tset_cset(str_id, str_cset);

                                (yyval.hid) = str_id; 
                            }
#line 1886 "hl/src/H5LTparse.c" /* yacc.c:1646  */
    break;

  case 76:
#line 314 "hl/src/H5LTparse.y" /* yacc.c:1646  */
    {(yyval.ival) = H5T_VARIABLE_TOKEN;}
#line 1892 "hl/src/H5LTparse.c" /* yacc.c:1646  */
    break;

  case 78:
#line 317 "hl/src/H5LTparse.y" /* yacc.c:1646  */
    {(yyval.ival) = H5T_STR_NULLTERM_TOKEN;}
#line 1898 "hl/src/H5LTparse.c" /* yacc.c:1646  */
    break;

  case 79:
#line 318 "hl/src/H5LTparse.y" /* yacc.c:1646  */
    {(yyval.ival) = H5T_STR_NULLPAD_TOKEN;}
#line 1904 "hl/src/H5LTparse.c" /* yacc.c:1646  */
    break;

  case 80:
#line 319 "hl/src/H5LTparse.y" /* yacc.c:1646  */
    {(yyval.ival) = H5T_STR_SPACEPAD_TOKEN;}
#line 1910 "hl/src/H5LTparse.c" /* yacc.c:1646  */
    break;

  case 81:
#line 321 "hl/src/H5LTparse.y" /* yacc.c:1646  */
    {(yyval.ival) = H5T_CSET_ASCII_TOKEN;}
#line 1916 "hl/src/H5LTparse.c" /* yacc.c:1646  */
    break;

  case 82:
#line 322 "hl/src/H5LTparse.y" /* yacc.c:1646  */
    {(yyval.ival) = H5T_CSET_UTF8_TOKEN;}
#line 1922 "hl/src/H5LTparse.c" /* yacc.c:1646  */
    break;

  case 83:
#line 324 "hl/src/H5LTparse.y" /* yacc.c:1646  */
    {(yyval.hid) = H5T_C_S1_TOKEN;}
#line 1928 "hl/src/H5LTparse.c" /* yacc.c:1646  */
    break;

  case 84:
#line 325 "hl/src/H5LTparse.y" /* yacc.c:1646  */
    {(yyval.hid) = H5T_FORTRAN_S1_TOKEN;}
#line 1934 "hl/src/H5LTparse.c" /* yacc.c:1646  */
    break;

  case 85:
#line 329 "hl/src/H5LTparse.y" /* yacc.c:1646  */
    { is_enum = 1; enum_id = H5Tenum_create((yyvsp[-1].hid)); H5Tclose((yyvsp[-1].hid)); }
#line 1940 "hl/src/H5LTparse.c" /* yacc.c:1646  */
    break;

  case 86:
#line 331 "hl/src/H5LTparse.y" /* yacc.c:1646  */
    { is_enum = 0; /*reset*/ (yyval.hid) = enum_id; }
#line 1946 "hl/src/H5LTparse.c" /* yacc.c:1646  */
    break;

  case 89:
#line 336 "hl/src/H5LTparse.y" /* yacc.c:1646  */
    {
                                                is_enum_memb = 1; /*indicate member of enum*/
<<<<<<< HEAD
                                                enum_memb_symbol = strdup(yylval.sval); 
=======
                                                enum_memb_symbol = HDstrdup(yylval.sval); 
>>>>>>> 5cd9d206
                                                HDfree(yylval.sval);
                                                yylval.sval = NULL;
                                            }
#line 1957 "hl/src/H5LTparse.c" /* yacc.c:1646  */
    break;

  case 90:
#line 343 "hl/src/H5LTparse.y" /* yacc.c:1646  */
    {
                                char char_val=(char)yylval.ival;
                                short short_val=(short)yylval.ival;
                                int int_val=(int)yylval.ival;
                                long long_val=(long)yylval.ival;
                                long long llong_val=(long long)yylval.ival;
                                hid_t super = H5Tget_super(enum_id);
                                hid_t native = H5Tget_native_type(super, H5T_DIR_ASCEND);
                                H5T_order_t super_order = H5Tget_order(super);
                                H5T_order_t native_order = H5Tget_order(native);
 
                                if(is_enum && is_enum_memb) { /*if it's an enum member*/
                                    /*To handle machines of different endianness*/
                                    if(H5Tequal(native, H5T_NATIVE_SCHAR) || H5Tequal(native, H5T_NATIVE_UCHAR)) {
                                        if(super_order != native_order)
                                            H5Tconvert(native, super, 1, &char_val, NULL, H5P_DEFAULT); 
                                        H5Tenum_insert(enum_id, enum_memb_symbol, &char_val);
                                    } else if(H5Tequal(native, H5T_NATIVE_SHORT) || H5Tequal(native, H5T_NATIVE_USHORT)) {
                                        if(super_order != native_order)
                                            H5Tconvert(native, super, 1, &short_val, NULL, H5P_DEFAULT); 
                                        H5Tenum_insert(enum_id, enum_memb_symbol, &short_val);
                                    } else if(H5Tequal(native, H5T_NATIVE_INT) || H5Tequal(native, H5T_NATIVE_UINT)) {
                                        if(super_order != native_order)
                                            H5Tconvert(native, super, 1, &int_val, NULL, H5P_DEFAULT); 
                                        H5Tenum_insert(enum_id, enum_memb_symbol, &int_val);
                                    } else if(H5Tequal(native, H5T_NATIVE_LONG) || H5Tequal(native, H5T_NATIVE_ULONG)) {
                                        if(super_order != native_order)
                                            H5Tconvert(native, super, 1, &long_val, NULL, H5P_DEFAULT); 
                                        H5Tenum_insert(enum_id, enum_memb_symbol, &long_val);
                                    } else if(H5Tequal(native, H5T_NATIVE_LLONG) || H5Tequal(native, H5T_NATIVE_ULLONG)) {
                                        if(super_order != native_order)
                                            H5Tconvert(native, super, 1, &llong_val, NULL, H5P_DEFAULT); 
                                        H5Tenum_insert(enum_id, enum_memb_symbol, &llong_val);
                                    }

                                    is_enum_memb = 0; 
                                    if(enum_memb_symbol) HDfree(enum_memb_symbol);
                                }

                                H5Tclose(super);
                                H5Tclose(native);
                            }
#line 2004 "hl/src/H5LTparse.c" /* yacc.c:1646  */
    break;


#line 2008 "hl/src/H5LTparse.c" /* yacc.c:1646  */
      default: break;
    }
  /* User semantic actions sometimes alter yychar, and that requires
     that yytoken be updated with the new translation.  We take the
     approach of translating immediately before every use of yytoken.
     One alternative is translating here after every semantic action,
     but that translation would be missed if the semantic action invokes
     YYABORT, YYACCEPT, or YYERROR immediately after altering yychar or
     if it invokes YYBACKUP.  In the case of YYABORT or YYACCEPT, an
     incorrect destructor might then be invoked immediately.  In the
     case of YYERROR or YYBACKUP, subsequent parser actions might lead
     to an incorrect destructor call or verbose syntax error message
     before the lookahead is translated.  */
  YY_SYMBOL_PRINT ("-> $$ =", yyr1[yyn], &yyval, &yyloc);

  YYPOPSTACK (yylen);
  yylen = 0;
  YY_STACK_PRINT (yyss, yyssp);

  *++yyvsp = yyval;

  /* Now 'shift' the result of the reduction.  Determine what state
     that goes to, based on the state we popped back to and the rule
     number reduced by.  */

  yyn = yyr1[yyn];

  yystate = yypgoto[yyn - YYNTOKENS] + *yyssp;
  if (0 <= yystate && yystate <= YYLAST && yycheck[yystate] == *yyssp)
    yystate = yytable[yystate];
  else
    yystate = yydefgoto[yyn - YYNTOKENS];

  goto yynewstate;


/*--------------------------------------.
| yyerrlab -- here on detecting error.  |
`--------------------------------------*/
yyerrlab:
  /* Make sure we have latest lookahead translation.  See comments at
     user semantic actions for why this is necessary.  */
  yytoken = yychar == YYEMPTY ? YYEMPTY : YYTRANSLATE (yychar);

  /* If not already recovering from an error, report this error.  */
  if (!yyerrstatus)
    {
      ++yynerrs;
#if ! YYERROR_VERBOSE
      yyerror (YY_("syntax error"));
#else
# define YYSYNTAX_ERROR yysyntax_error (&yymsg_alloc, &yymsg, \
                                        yyssp, yytoken)
      {
        char const *yymsgp = YY_("syntax error");
        int yysyntax_error_status;
        yysyntax_error_status = YYSYNTAX_ERROR;
        if (yysyntax_error_status == 0)
          yymsgp = yymsg;
        else if (yysyntax_error_status == 1)
          {
            if (yymsg != yymsgbuf)
              YYSTACK_FREE (yymsg);
            yymsg = (char *) YYSTACK_ALLOC (yymsg_alloc);
            if (!yymsg)
              {
                yymsg = yymsgbuf;
                yymsg_alloc = sizeof yymsgbuf;
                yysyntax_error_status = 2;
              }
            else
              {
                yysyntax_error_status = YYSYNTAX_ERROR;
                yymsgp = yymsg;
              }
          }
        yyerror (yymsgp);
        if (yysyntax_error_status == 2)
          goto yyexhaustedlab;
      }
# undef YYSYNTAX_ERROR
#endif
    }



  if (yyerrstatus == 3)
    {
      /* If just tried and failed to reuse lookahead token after an
         error, discard it.  */

      if (yychar <= YYEOF)
        {
          /* Return failure if at end of input.  */
          if (yychar == YYEOF)
            YYABORT;
        }
      else
        {
          yydestruct ("Error: discarding",
                      yytoken, &yylval);
          yychar = YYEMPTY;
        }
    }

  /* Else will try to reuse lookahead token after shifting the error
     token.  */
  goto yyerrlab1;


/*---------------------------------------------------.
| yyerrorlab -- error raised explicitly by YYERROR.  |
`---------------------------------------------------*/
yyerrorlab:

  /* Pacify compilers like GCC when the user code never invokes
     YYERROR and the label yyerrorlab therefore never appears in user
     code.  */
  if (/*CONSTCOND*/ 0)
     goto yyerrorlab;

  /* Do not reclaim the symbols of the rule whose action triggered
     this YYERROR.  */
  YYPOPSTACK (yylen);
  yylen = 0;
  YY_STACK_PRINT (yyss, yyssp);
  yystate = *yyssp;
  goto yyerrlab1;


/*-------------------------------------------------------------.
| yyerrlab1 -- common code for both syntax error and YYERROR.  |
`-------------------------------------------------------------*/
yyerrlab1:
  yyerrstatus = 3;      /* Each real token shifted decrements this.  */

  for (;;)
    {
      yyn = yypact[yystate];
      if (!yypact_value_is_default (yyn))
        {
          yyn += YYTERROR;
          if (0 <= yyn && yyn <= YYLAST && yycheck[yyn] == YYTERROR)
            {
              yyn = yytable[yyn];
              if (0 < yyn)
                break;
            }
        }

      /* Pop the current state because it cannot handle the error token.  */
      if (yyssp == yyss)
        YYABORT;


      yydestruct ("Error: popping",
                  yystos[yystate], yyvsp);
      YYPOPSTACK (1);
      yystate = *yyssp;
      YY_STACK_PRINT (yyss, yyssp);
    }

  YY_IGNORE_MAYBE_UNINITIALIZED_BEGIN
  *++yyvsp = yylval;
  YY_IGNORE_MAYBE_UNINITIALIZED_END


  /* Shift the error token.  */
  YY_SYMBOL_PRINT ("Shifting", yystos[yyn], yyvsp, yylsp);

  yystate = yyn;
  goto yynewstate;


/*-------------------------------------.
| yyacceptlab -- YYACCEPT comes here.  |
`-------------------------------------*/
yyacceptlab:
  yyresult = 0;
  goto yyreturn;

/*-----------------------------------.
| yyabortlab -- YYABORT comes here.  |
`-----------------------------------*/
yyabortlab:
  yyresult = 1;
  goto yyreturn;

#if !defined yyoverflow || YYERROR_VERBOSE
/*-------------------------------------------------.
| yyexhaustedlab -- memory exhaustion comes here.  |
`-------------------------------------------------*/
yyexhaustedlab:
  yyerror (YY_("memory exhausted"));
  yyresult = 2;
  /* Fall through.  */
#endif

yyreturn:
  if (yychar != YYEMPTY)
    {
      /* Make sure we have latest lookahead translation.  See comments at
         user semantic actions for why this is necessary.  */
      yytoken = YYTRANSLATE (yychar);
      yydestruct ("Cleanup: discarding lookahead",
                  yytoken, &yylval);
    }
  /* Do not reclaim the symbols of the rule whose action triggered
     this YYABORT or YYACCEPT.  */
  YYPOPSTACK (yylen);
  YY_STACK_PRINT (yyss, yyssp);
  while (yyssp != yyss)
    {
      yydestruct ("Cleanup: popping",
                  yystos[*yyssp], yyvsp);
      YYPOPSTACK (1);
    }
#ifndef yyoverflow
  if (yyss != yyssa)
    YYSTACK_FREE (yyss);
#endif
#if YYERROR_VERBOSE
  if (yymsg != yymsgbuf)
    YYSTACK_FREE (yymsg);
#endif
  return yyresult;
}<|MERGE_RESOLUTION|>--- conflicted
+++ resolved
@@ -1979,11 +1979,7 @@
 #line 336 "hl/src/H5LTparse.y" /* yacc.c:1646  */
     {
                                                 is_enum_memb = 1; /*indicate member of enum*/
-<<<<<<< HEAD
-                                                enum_memb_symbol = strdup(yylval.sval); 
-=======
                                                 enum_memb_symbol = HDstrdup(yylval.sval); 
->>>>>>> 5cd9d206
                                                 HDfree(yylval.sval);
                                                 yylval.sval = NULL;
                                             }
