--- conflicted
+++ resolved
@@ -172,15 +172,8 @@
 if (NOT ONLY_SHARED_LIBS)
   add_library (${HDF5_HL_F90_LIB_TARGET} STATIC ${HDF5_HL_F90_F_SOURCES})
   target_include_directories (${HDF5_HL_F90_LIB_TARGET}
-<<<<<<< HEAD
-      PRIVATE
-          "${HDF5_F90_BINARY_DIR};${CMAKE_Fortran_MODULE_DIRECTORY}/static;$<$<BOOL:${HDF5_ENABLE_PARALLEL}>:${MPI_Fortran_INCLUDE_DIRS}>"
-      INTERFACE
-          "$<INSTALL_INTERFACE:$<INSTALL_PREFIX>/include/static>"
-=======
       PRIVATE "${HDF5_F90_BINARY_DIR};${CMAKE_Fortran_MODULE_DIRECTORY}/static;$<$<BOOL:${HDF5_ENABLE_PARALLEL}>:${MPI_Fortran_INCLUDE_DIRS}>"
       INTERFACE "$<INSTALL_INTERFACE:$<INSTALL_PREFIX>/include/static>"
->>>>>>> 18bbd3f0
   )
   target_compile_options(${HDF5_HL_F90_LIB_TARGET} PRIVATE "${HDF5_CMAKE_Fortran_FLAGS}")
   target_compile_definitions(${HDF5_HL_F90_LIB_TARGET}
@@ -206,15 +199,8 @@
 if (BUILD_SHARED_LIBS)
   add_library (${HDF5_HL_F90_LIBSH_TARGET} SHARED ${HDF5_HL_F90_F_SOURCES_SHARED})
   target_include_directories (${HDF5_HL_F90_LIBSH_TARGET}
-<<<<<<< HEAD
-      PRIVATE
-          "${HDF5_F90_BINARY_DIR};${CMAKE_Fortran_MODULE_DIRECTORY}/shared;$<$<BOOL:${HDF5_ENABLE_PARALLEL}>:${MPI_Fortran_INCLUDE_DIRS}>"
-      INTERFACE
-          "$<INSTALL_INTERFACE:$<INSTALL_PREFIX>/include/shared>"
-=======
       PRIVATE "${HDF5_F90_BINARY_DIR};${CMAKE_Fortran_MODULE_DIRECTORY}/shared;$<$<BOOL:${HDF5_ENABLE_PARALLEL}>:${MPI_Fortran_INCLUDE_DIRS}>"
       INTERFACE "$<INSTALL_INTERFACE:$<INSTALL_PREFIX>/include/shared>"
->>>>>>> 18bbd3f0
   )
   target_compile_options(${HDF5_HL_F90_LIBSH_TARGET} PRIVATE "${HDF5_CMAKE_Fortran_FLAGS}")
   target_compile_definitions(${HDF5_HL_F90_LIBSH_TARGET}
