--- conflicted
+++ resolved
@@ -259,23 +259,9 @@
 TEST_SRC="`sed -n '/PROGRAM FC_AVAIL_KINDS/,/END PROGRAM FC_AVAIL_KINDS/p' $srcdir/m4/aclocal_fc.f90`"
 AC_RUN_IFELSE([$TEST_SRC],
  [
-<<<<<<< HEAD
-    if test -s pac_fconftest.out ; then
-
-     dnl The output from the above program will be:
-     dnl    -- LINE 1 --  valid integer kinds (comma separated list)
-     dnl    -- LINE 2 --  valid real kinds (comma separated list)
-     dnl    -- LINE 3 --  max decimal precision for reals
-     dnl    -- LINE 4 --  number of valid integer kinds
-     dnl    -- LINE 5 --  number of valid real kinds
-
-        pac_validIntKinds="`sed -n '1p' pac_fconftest.out`"
-	pac_validRealKinds="`sed -n '2p' pac_fconftest.out`"
-        PAC_FC_MAX_REAL_PRECISION="`sed -n '3p' pac_fconftest.out`"
-=======
         dnl The output from the above program will be:
-        dnl    -- LINE 1 --  valid integer kinds (comma seperated list)
-        dnl    -- LINE 2 --  valid real kinds (comma seperated list)
+        dnl    -- LINE 1 --  valid integer kinds (comma separated list)
+        dnl    -- LINE 2 --  valid real kinds (comma separated list)
         dnl    -- LINE 3 --  max decimal precision for reals
         dnl    -- LINE 4 --  number of valid integer kinds
         dnl    -- LINE 5 --  number of valid real kinds
@@ -283,7 +269,6 @@
         pac_validIntKinds=$(./conftest$EXEEXT 2>&1 | sed -n '1p')
         pac_validRealKinds=$(./conftest$EXEEXT 2>&1 | sed -n '2p')
         PAC_FC_MAX_REAL_PRECISION=$(./conftest$EXEEXT 2>&1 | sed -n '3p')
->>>>>>> f5b3238e
         AC_DEFINE_UNQUOTED([PAC_FC_MAX_REAL_PRECISION], $PAC_FC_MAX_REAL_PRECISION, [Define Fortran Maximum Real Decimal Precision])
 
         PAC_FC_ALL_INTEGER_KINDS="{`echo $pac_validIntKinds`}"
