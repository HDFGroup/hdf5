#
# Copyright by The HDF Group.
# Copyright by the Board of Trustees of the University of Illinois.
# All rights reserved.
#
# This file is part of HDF5.  The full HDF5 copyright notice, including
# terms governing use, modification, and redistribution, is contained in
# the files COPYING and Copyright.html.  COPYING can be found at the root
# of the source code distribution tree; Copyright.html can be found at the
# root level of an installed copy of the electronic HDF5 document set and
# is linked from the top-level documents page.  It can also be found at
# http://hdfgroup.org/HDF5/doc/Copyright.html.  If you do not have
# access to either file, you may request a copy from help@hdfgroup.org.
##
## Makefile.am
## Run automake to generate a Makefile.in from this file.
##
#
# HDF5 Library Examples Makefile(.in)
#

include $(top_srcdir)/config/commence.am

if BUILD_PARALLEL_CONDITIONAL
  EXAMPLE_PROG_PARA = ph5example
endif

INSTALL_SCRIPT_FILES = run-c-ex.sh
INSTALL_TOP_SCRIPT_FILES = run-all-ex.sh
INSTALL_TOP_FILES = README

# Example programs.
# Don't tell automake about them, because if it knew they were programs,
# it would try to compile them instead of using the h5cc script.
# Use the boilerplate in config/examples.am instead.
EXAMPLE_PROG = h5_write h5_read h5_extend_write h5_chunk_read h5_compound \
           h5_crtgrpd h5_subset h5_cmprss h5_rdwt h5_crtgrpar h5_extend \
           h5_crtatt h5_crtgrp h5_crtdat \
           h5_group h5_select h5_attribute h5_mount h5_reference h5_drivers \
<<<<<<< HEAD
           h5_ref2reg h5_extlink h5_elink_unix2win h5_shared_mesg \
           h5_vol_external_log_native
=======
           h5_ref2reg h5_extlink h5_elink_unix2win h5_shared_mesg h5_vds h5_vds-exc \
           h5_vds-exclim h5_vds-eiger h5_vds-simpleIO h5_vds-percival \
           h5_vds-percival-unlim h5_vds-percival-unlim-maxmin
>>>>>>> db00c238
TEST_SCRIPT=testh5cc.sh 
TEST_EXAMPLES_SCRIPT=$(INSTALL_SCRIPT_FILES)

# Install files
# List all file that should be installed in examples directory
INSTALL_FILES = h5_write.c h5_read.c h5_extend_write.c h5_chunk_read.c   \
          h5_crtgrpd.c h5_subset.c h5_cmprss.c h5_rdwt.c h5_crtgrpar.c \
          h5_extend.c h5_crtatt.c h5_crtgrp.c h5_crtdat.c \
          h5_compound.c h5_group.c h5_select.c h5_attribute.c h5_mount.c \
          h5_reference.c h5_drivers.c h5_extlink.c h5_elink_unix2win.c   \
<<<<<<< HEAD
          h5_ref2reg.c h5_shared_mesg.c ph5example.c \
          h5_vol_external_log_native.c
=======
          h5_ref2reg.c h5_shared_mesg.c ph5example.c h5_vds.c h5_vds-exc.c \
          h5_vds-exclim.c h5_vds-eiger.c h5_vds-simpleIO.c h5_vds-percival.c \
          h5_vds-percival-unlim.c h5_vds-percival-unlim-maxmin.c
>>>>>>> db00c238



# How to build examples, using installed version of h5cc
if BUILD_PARALLEL_CONDITIONAL
$(EXTRA_PROG): $(H5CC_PP)
	$(H5CC_PP) $(H5CCFLAGS) $(CFLAGS) -o $@ $(srcdir)/$@.c;
else
$(EXTRA_PROG): $(H5CC)
	$(H5CC) $(H5CCFLAGS) $(CFLAGS) -o $@ $(srcdir)/$@.c;
endif

# Some examples depend on files created by other examples.
h5_read.chkexe_: h5_write.chkexe_
h5_chunk_read.chkexe_: h5_extend_write.chkexe_
h5_crtgrpd.chkexe_: h5_crtgrpar.chkexe_
# h5_rdwt and h5_crtatt both modify the same file created by
# h5_crtdat. Serialize them.
h5_rdwt.chkexe_: h5_crtdat.chkexe_
h5_crtatt.chkexe_: h5_rdwt.chkexe_

# The external link examples demonstrate how to use paths; they need
# directories to be created to do this.
EXTLINK_DIRS=red blue u2w

$(EXTLINK_DIRS):
	echo $(mkdir_p) $@
	$(mkdir_p) $@

CHECK_CLEANFILES+=$(EXTLINK_DIRS)

# Example directory
# Note: no '/' after DESTDIR.  Explanation in commence.am
EXAMPLEDIR=${DESTDIR}$(exec_prefix)/share/hdf5_examples/c
EXAMPLETOPDIR=${DESTDIR}$(exec_prefix)/share/hdf5_examples

# List dependencies for each program.  Normally, automake would take
# care of this for us, but if we tell automake about the programs it
# will try to build them with the normal C compiler, not h5cc.  This is
# an inelegant way of solving the problem.
# All programs share the same build rule and a dependency on the main hdf5
# library above.
h5_chunk_read: $(srcdir)/h5_chunk_read.c
h5_compound: $(srcdir)/h5_compound.c
h5_crtgrpd: $(srcdir)/h5_crtgrpd.c
h5_subset: $(srcdir)/h5_subset.c
h5_cmprss: $(srcdir)/h5_cmprss.c
h5_rdwt: $(srcdir)/h5_rdwt.c
h5_crtgrpar: $(srcdir)/h5_crtgrpar.c
h5_extend: $(srcdir)/h5_extend.c
h5_crtatt: $(srcdir)/h5_crtatt.c
h5_crtgrp: $(srcdir)/h5_crtgrp.c
h5_crtdat: $(srcdir)/h5_crtdat.c
h5_extend_write: $(srcdir)/h5_extend_write.c
h5_group: $(srcdir)/h5_group.c
h5_write: $(srcdir)/h5_write.c
h5_read: $(srcdir)/h5_read.c
h5_select: $(srcdir)/h5_select.c
h5_attribute: $(srcdir)/h5_attribute.c
h5_mount: $(srcdir)/h5_mount.c
h5_reference: $(srcdir)/h5_reference.c
h5_ref2reg: $(srcdir)/h5_ref2reg.c
h5_drivers: $(srcdir)/h5_drivers.c
ph5example: $(srcdir)/ph5example.c
h5_dtransform: $(srcdir)/h5_dtransform.c
h5_extlink: $(srcdir)/h5_extlink.c $(EXTLINK_DIRS)
h5_elink_unix2win: $(srcdir)/h5_elink_unix2win.c $(EXTLINK_DIRS)
h5_shared_mesg: $(srcdir)/h5_shared_mesg.c
<<<<<<< HEAD
h5_vol_external_log_native: $(srcdir)/h5_vol_external_log_native.c
=======
h5_vds: $(srcdir)/h5_vds.c
h5_vds-exc: $(srcdir)/h5_vds-exc.c
h5_vds-exclim: $(srcdir)/h5_vds-exclim.c
h5_vds-eiger: $(srcdir)/h5_vds-eiger.c
h5_vds-simpleIO: $(srcdir)/h5_vds-simpleIO.c
h5_vds-percival: $(srcdir)/h5_vds-percival.c
h5_vds-percival-unlim: $(srcdir)/h5_vds-percival-unlim.c
h5_vds-percival-unlim-maxmin: $(srcdir)/h5_vds-percival-unlim-maxmin.c
>>>>>>> db00c238

if BUILD_SHARED_SZIP_CONDITIONAL
LD_LIBRARY_PATH=$(LL_PATH)
endif

include $(top_srcdir)/config/examples.am
include $(top_srcdir)/config/conclude.am<|MERGE_RESOLUTION|>--- conflicted
+++ resolved
@@ -37,14 +37,11 @@
            h5_crtgrpd h5_subset h5_cmprss h5_rdwt h5_crtgrpar h5_extend \
            h5_crtatt h5_crtgrp h5_crtdat \
            h5_group h5_select h5_attribute h5_mount h5_reference h5_drivers \
-<<<<<<< HEAD
            h5_ref2reg h5_extlink h5_elink_unix2win h5_shared_mesg \
-           h5_vol_external_log_native
-=======
-           h5_ref2reg h5_extlink h5_elink_unix2win h5_shared_mesg h5_vds h5_vds-exc \
+           h5_vol_external_log_native \
+           h5_vds h5_vds-exc \
            h5_vds-exclim h5_vds-eiger h5_vds-simpleIO h5_vds-percival \
            h5_vds-percival-unlim h5_vds-percival-unlim-maxmin
->>>>>>> db00c238
 TEST_SCRIPT=testh5cc.sh 
 TEST_EXAMPLES_SCRIPT=$(INSTALL_SCRIPT_FILES)
 
@@ -55,14 +52,11 @@
           h5_extend.c h5_crtatt.c h5_crtgrp.c h5_crtdat.c \
           h5_compound.c h5_group.c h5_select.c h5_attribute.c h5_mount.c \
           h5_reference.c h5_drivers.c h5_extlink.c h5_elink_unix2win.c   \
-<<<<<<< HEAD
           h5_ref2reg.c h5_shared_mesg.c ph5example.c \
-          h5_vol_external_log_native.c
-=======
-          h5_ref2reg.c h5_shared_mesg.c ph5example.c h5_vds.c h5_vds-exc.c \
+          h5_vol_external_log_native.c \
+	  h5_vds.c h5_vds-exc.c \
           h5_vds-exclim.c h5_vds-eiger.c h5_vds-simpleIO.c h5_vds-percival.c \
           h5_vds-percival-unlim.c h5_vds-percival-unlim-maxmin.c
->>>>>>> db00c238
 
 
 
@@ -131,9 +125,7 @@
 h5_extlink: $(srcdir)/h5_extlink.c $(EXTLINK_DIRS)
 h5_elink_unix2win: $(srcdir)/h5_elink_unix2win.c $(EXTLINK_DIRS)
 h5_shared_mesg: $(srcdir)/h5_shared_mesg.c
-<<<<<<< HEAD
 h5_vol_external_log_native: $(srcdir)/h5_vol_external_log_native.c
-=======
 h5_vds: $(srcdir)/h5_vds.c
 h5_vds-exc: $(srcdir)/h5_vds-exc.c
 h5_vds-exclim: $(srcdir)/h5_vds-exclim.c
@@ -142,7 +134,6 @@
 h5_vds-percival: $(srcdir)/h5_vds-percival.c
 h5_vds-percival-unlim: $(srcdir)/h5_vds-percival-unlim.c
 h5_vds-percival-unlim-maxmin: $(srcdir)/h5_vds-percival-unlim-maxmin.c
->>>>>>> db00c238
 
 if BUILD_SHARED_SZIP_CONDITIONAL
 LD_LIBRARY_PATH=$(LL_PATH)
