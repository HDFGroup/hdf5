/* * * * * * * * * * * * * * * * * * * * * * * * * * * * * * * * * * * * * * *
 * Copyright by The HDF Group.                                               *
 * Copyright by the Board of Trustees of the University of Illinois.         *
 * All rights reserved.                                                      *
 *                                                                           *
 * This file is part of HDF5.  The full HDF5 copyright notice, including     *
 * terms governing use, modification, and redistribution, is contained in    *
 * the COPYING file, which can be found at the root of the source code       *
 * distribution tree, or in https://www.hdfgroup.org/licenses.               *
 * If you do not have access to either file, you may request a copy from     *
 * help@hdfgroup.org.                                                        *
 * * * * * * * * * * * * * * * * * * * * * * * * * * * * * * * * * * * * * * */

/************************************************************

  This example illustrates the concept of virtual dataset.
  The program  creates three 1-dim source datasets and writes
  data to them. Then it creates a 2-dim virtual dataset and
  maps the first three rows of the virtual dataset to the data
  in the source datasets. Elements of a row are mapped to all
  elements of the corresponding source dataset.
  The fourth row is not mapped and will be filled with the fill
  values when virtual dataset is read back.

  The program closes all datasets, and then reopens the virtual
  dataset, and finds and prints its creation properties.
  Then it reads the values.

  This file is intended for use with HDF5 Library version 1.10

 ************************************************************/
/* EIP Add link to the picture */

#include "hdf5.h"
#include <stdio.h>
#include <stdlib.h>

#define FILE    "vds.h5"
#define DATASET "VDS"
#define VDSDIM1 6
#define VDSDIM0 4
#define DIM0    6
#define RANK1   1
#define RANK2   2

const char *SRC_FILE[] = {"a.h5", "b.h5", "c.h5"};

const char *SRC_DATASET[] = {"A", "B", "C"};

int
main(void)
{
    hid_t   file, space, src_space, vspace, dset; /* Handles */
    hid_t   dcpl;
    herr_t  status;
    hsize_t vdsdims[2] = {VDSDIM0, VDSDIM1}, /* Virtual datasets dimension */
        dims[1]        = {DIM0},             /* Source datasets dimensions */
        start[2],                            /* Hyperslab parameters */
        stride[2], count[2], block[2];
    hsize_t start_out[2], stride_out[2], count_out[2], block_out[2];
    int     wdata[DIM0],         /* Write buffer for source dataset */
        rdata[VDSDIM0][VDSDIM1], /* Read buffer for virtual dataset */
<<<<<<< HEAD
        i, j, k, l;
=======
        i, j, k, l, block_inc;
>>>>>>> 18bbd3f0
    int          fill_value = -1; /* Fill value for VDS */
    H5D_layout_t layout;          /* Storage layout */
    size_t       num_map;         /* Number of mappings */
    ssize_t      len;             /* Length of the string; also a return value */
    char *       filename;
    char *       dsetname;
    hsize_t      nblocks;
    hsize_t *    buf; /* Buffer to hold hyperslab coordinates */

    /*
     * Create source files and datasets. This step is optional.
     */
    for (i = 0; i < 3; i++) {
        /*
         * Initialize data for i-th source dataset.
         */
        for (j = 0; j < DIM0; j++)
            wdata[j] = i + 1;

        /*
         * Create the source files and  datasets. Write data to each dataset and
         * close all resources.
         */

        file  = H5Fcreate(SRC_FILE[i], H5F_ACC_TRUNC, H5P_DEFAULT, H5P_DEFAULT);
        space = H5Screate_simple(RANK1, dims, NULL);
        dset = H5Dcreate2(file, SRC_DATASET[i], H5T_NATIVE_INT, space, H5P_DEFAULT, H5P_DEFAULT, H5P_DEFAULT);
        status = H5Dwrite(dset, H5T_NATIVE_INT, H5S_ALL, H5S_ALL, H5P_DEFAULT, wdata);
        status = H5Sclose(space);
        status = H5Dclose(dset);
        status = H5Fclose(file);
    }

    /* Create file in which virtual dataset will be stored. */
    file = H5Fcreate(FILE, H5F_ACC_TRUNC, H5P_DEFAULT, H5P_DEFAULT);

    /* Create VDS dataspace.  */
    space = H5Screate_simple(RANK2, vdsdims, NULL);

    /* Set VDS creation property. */
    dcpl   = H5Pcreate(H5P_DATASET_CREATE);
    status = H5Pset_fill_value(dcpl, H5T_NATIVE_INT, &fill_value);

    /* Initialize hyperslab values. */
    start[0] = 0;
    start[1] = 0;
    count[0] = 1;
    count[1] = 1;
    block[0] = 1;
    block[1] = VDSDIM1;

    /*
     * Build the mappings.
     * Selections in the source datasets are H5S_ALL.
     * In the virtual dataset we select the first, the second and the third rows
     * and map each row to the data in the corresponding source dataset.
     */
    src_space = H5Screate_simple(RANK1, dims, NULL);
    for (i = 0; i < 3; i++) {
        start[0] = (hsize_t)i;
        /* Select i-th row in the virtual dataset; selection in the source datasets is the same. */
        status = H5Sselect_hyperslab(space, H5S_SELECT_SET, start, NULL, count, block);
        status = H5Pset_virtual(dcpl, space, SRC_FILE[i], SRC_DATASET[i], src_space);
    }

    /* Create a virtual dataset. */
    dset   = H5Dcreate2(file, DATASET, H5T_NATIVE_INT, space, H5P_DEFAULT, dcpl, H5P_DEFAULT);
    status = H5Sclose(space);
    status = H5Sclose(src_space);
    status = H5Dclose(dset);
    status = H5Fclose(file);

    /*
     * Now we begin the read section of this example.
     */

    /*
     * Open the file and virtual dataset.
     */
    file = H5Fopen(FILE, H5F_ACC_RDONLY, H5P_DEFAULT);
    dset = H5Dopen2(file, DATASET, H5P_DEFAULT);

    /*
     * Get creation property list and mapping properties.
     */
    dcpl = H5Dget_create_plist(dset);

    /*
     * Get storage layout.
     */
    layout = H5Pget_layout(dcpl);
    if (H5D_VIRTUAL == layout)
        printf(" Dataset has a virtual layout \n");
    else
        printf(" Wrong layout found \n");

    /*
     * Find the number of mappings.
     */
    status = H5Pget_virtual_count(dcpl, &num_map);
    printf(" Number of mappings is %lu\n", (unsigned long)num_map);

    /*
     * Get mapping parameters for each mapping.
     */
    for (i = 0; i < (int)num_map; i++) {
        printf(" Mapping %d \n", i);
        printf("         Selection in the virtual dataset ");
        /* Get selection in the virttual  dataset */
        vspace = H5Pget_virtual_vspace(dcpl, (size_t)i);

        /* Make sure that this is a hyperslab selection and then print information. */
        if (H5Sget_select_type(vspace) == H5S_SEL_HYPERSLABS) {
            nblocks = H5Sget_select_hyper_nblocks(vspace);
            buf     = (hsize_t *)malloc(sizeof(hsize_t) * 2 * RANK2 * nblocks);
            status  = H5Sget_select_hyper_blocklist(vspace, (hsize_t)0, nblocks, buf);
            for (l = 0; l < nblocks; l++) {
<<<<<<< HEAD
                printf("(");
                for (k = 0; k < RANK2 - 1; k++)
                    printf("%d,", (int)buf[k]);
                printf("%d ) - (", (int)buf[k]);
                for (k = 0; k < RANK2 - 1; k++)
                    printf("%d,", (int)buf[RANK2 + k]);
                printf("%d)\n", (int)buf[RANK2 + k]);
=======
                block_inc = 2 * RANK2 * l;
                printf("(");
                for (k = 0; k < RANK2 - 1; k++)
                    printf("%d,", (int)buf[block_inc + k]);
                printf("%d) - (", (int)buf[block_inc + k]);
                for (k = 0; k < RANK2 - 1; k++)
                    printf("%d,", (int)buf[block_inc + RANK2 + k]);
                printf("%d)\n", (int)buf[block_inc + RANK2 + k]);
>>>>>>> 18bbd3f0
            }
            /* We also can use new APIs to get start, stride, count and block */
            if (H5Sis_regular_hyperslab(vspace)) {
                status = H5Sget_regular_hyperslab(vspace, start_out, stride_out, count_out, block_out);
                printf("         start  = [%llu, %llu] \n", (unsigned long long)start_out[0],
                       (unsigned long long)start_out[1]);
                printf("         stride = [%llu, %llu] \n", (unsigned long long)stride_out[0],
                       (unsigned long long)stride_out[1]);
                printf("         count  = [%llu, %llu] \n", (unsigned long long)count_out[0],
                       (unsigned long long)count_out[1]);
                printf("         block  = [%llu, %llu] \n", (unsigned long long)block_out[0],
                       (unsigned long long)block_out[1]);
            }
        }
        /* Get source file name. */
        len      = H5Pget_virtual_filename(dcpl, (size_t)i, NULL, 0);
        filename = (char *)malloc((size_t)len * sizeof(char) + 1);
        H5Pget_virtual_filename(dcpl, (size_t)i, filename, len + 1);
        printf("         Source filename %s\n", filename);

        /* Get source dataset name. */
        len      = H5Pget_virtual_dsetname(dcpl, (size_t)i, NULL, 0);
        dsetname = (char *)malloc((size_t)len * sizeof(char) + 1);
        H5Pget_virtual_dsetname(dcpl, (size_t)i, dsetname, len + 1);
        printf("         Source dataset name %s\n", dsetname);

        /* Get selection in the source dataset. */
        printf("         Selection in the source dataset ");
        src_space = H5Pget_virtual_srcspace(dcpl, (size_t)i);

        /* Make sure it is ALL selection and then print the coordinates. */
        if (H5Sget_select_type(src_space) == H5S_SEL_ALL) {
            printf("(0) - (%d) \n", DIM0 - 1);
        }
        H5Sclose(vspace);
        H5Sclose(src_space);
        free(filename);
        free(dsetname);
        free(buf);
    }

    /*
     * Read the data using the default properties.
     */
    status = H5Dread(dset, H5T_NATIVE_INT, H5S_ALL, H5S_ALL, H5P_DEFAULT, rdata[0]);

    /*
     * Output the data to the screen.
     */
    printf(" VDS Data:\n");
    for (i = 0; i < VDSDIM0; i++) {
        printf(" [");
        for (j = 0; j < VDSDIM1; j++)
            printf(" %3d", rdata[i][j]);
        printf("]\n");
    }
    /*
     * Close and release resources.
     */
    status = H5Pclose(dcpl);
    status = H5Dclose(dset);
    status = H5Fclose(file);

    return 0;
}<|MERGE_RESOLUTION|>--- conflicted
+++ resolved
@@ -60,11 +60,7 @@
     hsize_t start_out[2], stride_out[2], count_out[2], block_out[2];
     int     wdata[DIM0],         /* Write buffer for source dataset */
         rdata[VDSDIM0][VDSDIM1], /* Read buffer for virtual dataset */
-<<<<<<< HEAD
-        i, j, k, l;
-=======
         i, j, k, l, block_inc;
->>>>>>> 18bbd3f0
     int          fill_value = -1; /* Fill value for VDS */
     H5D_layout_t layout;          /* Storage layout */
     size_t       num_map;         /* Number of mappings */
@@ -182,15 +178,6 @@
             buf     = (hsize_t *)malloc(sizeof(hsize_t) * 2 * RANK2 * nblocks);
             status  = H5Sget_select_hyper_blocklist(vspace, (hsize_t)0, nblocks, buf);
             for (l = 0; l < nblocks; l++) {
-<<<<<<< HEAD
-                printf("(");
-                for (k = 0; k < RANK2 - 1; k++)
-                    printf("%d,", (int)buf[k]);
-                printf("%d ) - (", (int)buf[k]);
-                for (k = 0; k < RANK2 - 1; k++)
-                    printf("%d,", (int)buf[RANK2 + k]);
-                printf("%d)\n", (int)buf[RANK2 + k]);
-=======
                 block_inc = 2 * RANK2 * l;
                 printf("(");
                 for (k = 0; k < RANK2 - 1; k++)
@@ -199,7 +186,6 @@
                 for (k = 0; k < RANK2 - 1; k++)
                     printf("%d,", (int)buf[block_inc + RANK2 + k]);
                 printf("%d)\n", (int)buf[block_inc + RANK2 + k]);
->>>>>>> 18bbd3f0
             }
             /* We also can use new APIs to get start, stride, count and block */
             if (H5Sis_regular_hyperslab(vspace)) {
