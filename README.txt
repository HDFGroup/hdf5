--- conflicted
+++ resolved
@@ -1,8 +1,4 @@
-<<<<<<< HEAD
-HDF5 version 1.10.7 released on 2020-09-11
-=======
 HDF5 version 1.10.8 released on 2021-10-22
->>>>>>> a3e040f3
 
 ------------------------------------------------------------------------------
 Please refer to the release_docs/INSTALL file for installation instructions.
@@ -79,13 +75,5 @@
 Source packages for current and previous releases are located at:
     https://portal.hdfgroup.org/display/support/Downloads
 
-<<<<<<< HEAD
-Source packages and binaries for current and previous releases are located at:
-    https://support.hdfgroup.org/ftp/HDF5/releases/
-
-Development code is available at our BitBucket Server:
-    https://bitbucket.hdfgroup.org/projects/HDFFV/repos/hdf5/browse
-=======
 Development code is available at our Github location:
     https://github.com/HDFGroup/hdf5.git
->>>>>>> a3e040f3
