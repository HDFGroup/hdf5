<<<<<<< HEAD
HDF5 version 1.10.6 released on 2019-12-23
=======
HDF5 version 1.10.7 currently under development
>>>>>>> 86deef6d

------------------------------------------------------------------------------
Please refer to the release_docs/INSTALL file for installation instructions.
------------------------------------------------------------------------------

THE HDF GROUP
---------------

The HDF Group is the developer of HDF5®, a high-performance software library and
data format that has been adopted across multiple industries and has become a
de facto standard in scientific and research communities.

More information about The HDF Group, the HDF5 Community and the HDF5 software
project, tools and services can be found at the Group's website.

    https://www.hdfgroup.org/


DOCUMENTATION
-------------
This release is fully functional for the API described in the documentation.
    https://portal.hdfgroup.org/display/HDF5/The+HDF5+API

Full Documentation and Programming Resources for this release can be found at
    https://portal.hdfgroup.org/display/HDF5

See the RELEASE.txt file in the release_docs/ directory for information specific
to the features and updates included in this release of the library.

Several more files are located within the release_docs/ directory with specific
details for several common platforms and configurations.

    INSTALL - Start Here. General instructions for compiling and installing the library
    INSTALL_CMAKE  - instructions for building with CMake (Kitware.com)
    INSTALL_parallel - instructions for building and configuring Parallel HDF5
    INSTALL_Windows and INSTALL_Cygwin - MS Windows installations.



HELP AND SUPPORT
----------------
Information regarding Help Desk and Support services is available at

    https://portal.hdfgroup.org/display/support/The+HDF+Help+Desk



FORUM and NEWS
--------------
The following public forums are provided for public announcements and discussions
of interest to the general HDF5 Community.

    Homepage of the Forum
        https://forum.hdfgroup.org

    News and Announcement
        https://forum.hdfgroup.org/c/news-and-announcements-from-the-hdf-group

    HDF5 and HDF4 Topics
        https://forum.hdfgroup.org/c/hdf5

These forums are provided as an open and public service for searching and reading.
Posting requires completing a simple registration and allows one to join in the
conversation.  Please read the following instructions pertaining to the Forum's
use and configuration
    https://forum.hdfgroup.org/t/quickstart-guide-welcome-to-the-new-hdf-forum


SNAPSHOTS, PREVIOUS RELEASES AND SOURCE CODE
--------------------------------------------
Periodically development code snapshots are provided at the following URL:
    https://gamma.hdfgroup.org/ftp/pub/outgoing/hdf5/snapshots/

Source packages for current and previous releases are located at:
    https://portal.hdfgroup.org/display/support/Downloads

Source packages and binaries for current and previous releases are located at:
    https://support.hdfgroup.org/ftp/HDF5/releases/

Development code is available at our BitBucket Server:
    https://bitbucket.hdfgroup.org/projects/HDFFV/repos/hdf5/browse
<|MERGE_RESOLUTION|>--- conflicted
+++ resolved
@@ -1,8 +1,4 @@
-<<<<<<< HEAD
-HDF5 version 1.10.6 released on 2019-12-23
-=======
-HDF5 version 1.10.7 currently under development
->>>>>>> 86deef6d
+HDF5 version 1.10.7 released on 2020-09-11
 
 ------------------------------------------------------------------------------
 Please refer to the release_docs/INSTALL file for installation instructions.
