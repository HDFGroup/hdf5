--- conflicted
+++ resolved
@@ -4,11 +4,7 @@
 0. Use Build Scripts
 --------------------
 The HDF Group is accumulating build scripts to handle building parallel HDF5
-<<<<<<< HEAD
-on various platforms (Cray, IBM, SGI, etc...). These scripts are being
-=======
 on various platforms (Cray, IBM, SGI, etc...). These scripts are being 
->>>>>>> 2ae4714f
 maintained and updated continuously for current and future systems. The reader
 is strongly encouraged to consult the repository at,
 
@@ -86,28 +82,19 @@
 Linux kernels 2.4 and greater.
 
 
-2.3. Unix HPC Clusters (for v1.8 and later)
+2.3. Hopper (Cray XE6) (for v1.8 and later)
 -------------------------
 
-<<<<<<< HEAD
-The following steps are generic instructions for building HDF5 on 
-several current HPC systems.  The exact commands and scripts to use
-will vary according to the scheduling software on the individual 
-system.  Consult the system documentation to determine the details.
-=======
 The following steps are for building HDF5 for the Hopper compute
 nodes.  They would probably work for other Cray systems but have
 not been verified.
->>>>>>> 2ae4714f
 
 Obtain the HDF5 source code:
     https://portal.hdfgroup.org/display/support/Downloads
 
-In general HDF5 can be built on a login/front-end node provided it is 
-installed on a file system accessible by all compute nodes.  If parallel
-tests run by "make check" or "make check-p" will be run on compute 
-nodes in a batch job, the HDF5 build directory should also exist on a 
-file system accessible by all compute nodes.
+The entire build process should be done on a MOM node in an interactive allocation and on a file system accessible by all compute nodes.
+Request an interactive allocation with qsub:
+qsub -I -q debug -l mppwidth=8
 
 - create a build directory build-hdf5:
   mkdir build-hdf5; cd build-hdf5/
@@ -115,16 +102,12 @@
 - configure HDF5:
   RUNSERIAL="aprun -q -n 1" RUNPARALLEL="aprun -q -n 6" FC=ftn CC=cc /path/to/source/configure --enable-fortran --enable-parallel --disable-shared
 
-<<<<<<< HEAD
-  RUNSERIAL and RUNPARALLEL tells the library how it should launch programs that are part of the build procedure. Note that the command names and the specific options will vary according to the batch system.
-=======
   RUNSERIAL and RUNPARALLEL tell the library how it should launch programs that are part of the build procedure.
->>>>>>> 2ae4714f
 
 - Compile HDF5: 
   gmake
 
-- Check HDF5:  on most systems this should be run as a batch job on compute nodes.
+- Check HDF5
   gmake check
 
 - Install HDF5
@@ -134,8 +117,8 @@
 To compile other HDF5 applications use the wrappers created by the build (build-hdf5/hdf5/bin/h5pcc or h5fc)
 
 
-3. Detailed explanation
------------------------
+3. Detail explanation
+---------------------
 
 3.1. Installation steps (Uni/Multiple processes modes)
 -----------------------
