/* * * * * * * * * * * * * * * * * * * * * * * * * * * * * * * * * * * * * * *
 * Copyright by The HDF Group.                                               *
 * Copyright by the Board of Trustees of the University of Illinois.         *
 * All rights reserved.                                                      *
 *                                                                           *
 * This file is part of HDF5.  The full HDF5 copyright notice, including     *
 * terms governing use, modification, and redistribution, is contained in    *
 * the COPYING file, which can be found at the root of the source code       *
 * distribution tree, or in https://www.hdfgroup.org/licenses.               *
 * If you do not have access to either file, you may request a copy from     *
 * help@hdfgroup.org.                                                        *
 * * * * * * * * * * * * * * * * * * * * * * * * * * * * * * * * * * * * * * */

/*
 *  For details of the HDF libraries, see the HDF Documentation at:
 *    http://hdfgroup.org/HDF5/doc/
 *
 */

#ifndef H5UTIL_H__
#define H5UTIL_H__

#include "h5jni.h"

#ifndef SUCCEED
#define SUCCEED 0
#endif

#ifndef FAIL
#define FAIL (-1)
#endif

typedef struct h5str_t {
    char * s;
    size_t max; /* the allocated size of the string */
} h5str_t;

extern void   h5str_new(h5str_t *str, size_t len);
extern void   h5str_free(h5str_t *str);
extern void   h5str_resize(h5str_t *str, size_t new_len);
extern char * h5str_append(h5str_t *str, const char *cstr);
extern size_t h5str_convert(JNIEnv *env, char **in_str, hid_t container, hid_t tid, void *out_buf,
                            size_t out_buf_offset);
<<<<<<< HEAD
extern void   h5str_sprint_reference(JNIEnv *env, h5str_t *out_str, hid_t container, void *ref_p);
extern size_t h5str_sprintf(JNIEnv *env, h5str_t *out_str, hid_t container, hid_t tid, void *in_buf,
                            size_t in_buf_len, int expand_data);
extern void   h5str_array_free(char **strs, size_t len);
extern int    h5str_dump_simple_dset(JNIEnv *env, FILE *stream, hid_t dset, int binary_order);
extern int    h5str_dump_region_blocks_data(JNIEnv *env, h5str_t *str, hid_t region, hid_t region_obj);
extern int    h5str_dump_region_points_data(JNIEnv *env, h5str_t *str, hid_t region, hid_t region_obj);
=======
extern int    h5str_sprint_reference(JNIEnv *env, h5str_t *out_str, void *ref_p);
extern size_t h5str_sprintf(JNIEnv *env, h5str_t *out_str, hid_t container, hid_t tid, void *in_buf,
                            int expand_data);
extern void   h5str_array_free(char **strs, size_t len);
extern int    h5str_dump_simple_dset(JNIEnv *env, FILE *stream, hid_t dset, int binary_order);
extern int    h5str_dump_simple_mem(JNIEnv *env, FILE *stream, hid_t attr, int binary_order);
>>>>>>> 18bbd3f0

extern htri_t H5Tdetect_variable_str(hid_t tid);

/*
 * Symbols used to format the output of h5str_sprintf and
 * to interpret the input to h5str_convert.
 */
#define H5_COMPOUND_BEGIN_INDICATOR "{"
#define H5_COMPOUND_END_INDICATOR   "}"
#define H5_ARRAY_BEGIN_INDICATOR    "["
#define H5_ARRAY_END_INDICATOR      "]"
#define H5_VLEN_BEGIN_INDICATOR     "("
#define H5_VLEN_END_INDICATOR       ")"

/*
 * Class:     hdf_hdf5lib_H5
 * Method:    H5AreadComplex
 * Signature: (JJ[Ljava/lang/String;)I
 */
JNIEXPORT jint JNICALL Java_hdf_hdf5lib_H5_H5AreadComplex(JNIEnv *, jclass, jlong, jlong, jobjectArray);

/*
 * Copies the content of one dataset to another dataset
 * Class:     hdf_hdf5lib_H5
 * Method:    H5Acopy
 * Signature: (JJ)I
 */
JNIEXPORT jint JNICALL Java_hdf_hdf5lib_H5_H5Acopy(JNIEnv *, jclass, jlong, jlong);

/*
 * Copies the content of one dataset to another dataset
 * Class:     hdf_hdf5lib_H5
 * Method:    H5Dcopy
 * Signature: (JJ)I
 */
JNIEXPORT jint JNICALL Java_hdf_hdf5lib_H5_H5Dcopy(JNIEnv *, jclass, jlong, jlong);

/*
 * Class:     hdf_hdf5lib_H5
 * Method:    H5Gget_obj_info_full
 * Signature: (JLjava/lang/String;[Ljava/lang/String;[I[I[J[JIII)I
 */
JNIEXPORT jint JNICALL Java_hdf_hdf5lib_H5_H5Gget_1obj_1info_1full(JNIEnv *, jclass, jlong, jstring,
                                                                   jobjectArray, jintArray, jintArray,
                                                                   jlongArray, jobjectArray, jint, jint,
                                                                   jint);

/*
 * Class:     hdf_hdf5lib_H5
 * Method:    H5Gget_obj_info_max
 * Signature: (J[Ljava/lang/String;[I[I[JJI)I
 */
JNIEXPORT jint JNICALL Java_hdf_hdf5lib_H5_H5Gget_1obj_1info_1max(JNIEnv *, jclass, jlong, jobjectArray,
                                                                  jintArray, jintArray, jlongArray, jlong,
                                                                  jint);

/*
 * Class:     hdf_hdf5lib_H5
 * Method:    H5export_dataset
 * Signature: (Ljava/lang/String;JLjava/lang/String;I)V
 */
JNIEXPORT void JNICALL Java_hdf_hdf5lib_H5_H5export_1dataset(JNIEnv *, jclass, jstring, jlong, jstring, jint);

/*
 * Class:     hdf_hdf5lib_H5
 * Method:    H5export_attribute
 * Signature: (Ljava/lang/String;JLjava/lang/String;I)V
 */
<<<<<<< HEAD
JNIEXPORT void JNICALL Java_hdf_hdf5lib_H5_H5export_1dataset(JNIEnv *, jclass, jstring, jstring, jstring,
                                                             jint);
=======
JNIEXPORT void JNICALL Java_hdf_hdf5lib_H5_H5export_1attribute(JNIEnv *, jclass, jstring, jlong, jstring,
                                                               jint);
>>>>>>> 18bbd3f0

#endif /* H5UTIL_H__ */<|MERGE_RESOLUTION|>--- conflicted
+++ resolved
@@ -41,22 +41,12 @@
 extern char * h5str_append(h5str_t *str, const char *cstr);
 extern size_t h5str_convert(JNIEnv *env, char **in_str, hid_t container, hid_t tid, void *out_buf,
                             size_t out_buf_offset);
-<<<<<<< HEAD
-extern void   h5str_sprint_reference(JNIEnv *env, h5str_t *out_str, hid_t container, void *ref_p);
-extern size_t h5str_sprintf(JNIEnv *env, h5str_t *out_str, hid_t container, hid_t tid, void *in_buf,
-                            size_t in_buf_len, int expand_data);
-extern void   h5str_array_free(char **strs, size_t len);
-extern int    h5str_dump_simple_dset(JNIEnv *env, FILE *stream, hid_t dset, int binary_order);
-extern int    h5str_dump_region_blocks_data(JNIEnv *env, h5str_t *str, hid_t region, hid_t region_obj);
-extern int    h5str_dump_region_points_data(JNIEnv *env, h5str_t *str, hid_t region, hid_t region_obj);
-=======
 extern int    h5str_sprint_reference(JNIEnv *env, h5str_t *out_str, void *ref_p);
 extern size_t h5str_sprintf(JNIEnv *env, h5str_t *out_str, hid_t container, hid_t tid, void *in_buf,
                             int expand_data);
 extern void   h5str_array_free(char **strs, size_t len);
 extern int    h5str_dump_simple_dset(JNIEnv *env, FILE *stream, hid_t dset, int binary_order);
 extern int    h5str_dump_simple_mem(JNIEnv *env, FILE *stream, hid_t attr, int binary_order);
->>>>>>> 18bbd3f0
 
 extern htri_t H5Tdetect_variable_str(hid_t tid);
 
@@ -125,12 +115,7 @@
  * Method:    H5export_attribute
  * Signature: (Ljava/lang/String;JLjava/lang/String;I)V
  */
-<<<<<<< HEAD
-JNIEXPORT void JNICALL Java_hdf_hdf5lib_H5_H5export_1dataset(JNIEnv *, jclass, jstring, jstring, jstring,
-                                                             jint);
-=======
 JNIEXPORT void JNICALL Java_hdf_hdf5lib_H5_H5export_1attribute(JNIEnv *, jclass, jstring, jlong, jstring,
                                                                jint);
->>>>>>> 18bbd3f0
 
 #endif /* H5UTIL_H__ */