--- conflicted
+++ resolved
@@ -26,13 +26,8 @@
 #include <stdlib.h>
 #include "h5jni.h"
 
-<<<<<<< HEAD
-H5_GCC_DIAG_OFF(missing - prototypes)
-H5_GCC_DIAG_OFF(unused - parameter)
-=======
 H5_GCC_DIAG_OFF("missing-prototypes")
 H5_GCC_DIAG_OFF("unused-parameter")
->>>>>>> 18bbd3f0
 
 JNIEXPORT jlong JNICALL
 Java_hdf_hdf5lib_HDF5Constants_H5_1QUARTER_1HADDR_1MAX(JNIEnv *env, jclass cls)
@@ -360,7 +355,11 @@
     return H5E_BADGROUP;
 }
 JNIEXPORT jlong JNICALL
-<<<<<<< HEAD
+Java_hdf_hdf5lib_HDF5Constants_H5E_1BADITER(JNIEnv *env, jclass cls)
+{
+    return H5E_BADITER;
+}
+JNIEXPORT jlong JNICALL
 Java_hdf_hdf5lib_HDF5Constants_H5E_1BADMESG(JNIEnv *env, jclass cls)
 {
     return H5E_BADMESG;
@@ -410,8 +409,26 @@
 {
     return H5E_CANAPPLY;
 }
-/*JNIEXPORT jlong JNICALL
-Java_hdf_hdf5lib_HDF5Constants_H5E_1CANTALLOC(JNIEnv *env, jclass cls) { return H5E_CANTALLOC; }*/
+JNIEXPORT jlong JNICALL
+Java_hdf_hdf5lib_HDF5Constants_H5E_1CANTALLOC(JNIEnv *env, jclass cls)
+{
+    return H5E_CANTALLOC;
+}
+JNIEXPORT jlong JNICALL
+Java_hdf_hdf5lib_HDF5Constants_H5E_1CANTAPPEND(JNIEnv *env, jclass cls)
+{
+    return H5E_CANTAPPEND;
+}
+JNIEXPORT jlong JNICALL
+Java_hdf_hdf5lib_HDF5Constants_H5E_1CANTATTACH(JNIEnv *env, jclass cls)
+{
+    return H5E_CANTATTACH;
+}
+JNIEXPORT jlong JNICALL
+Java_hdf_hdf5lib_HDF5Constants_H5E_1CANTCLEAN(JNIEnv *env, jclass cls)
+{
+    return H5E_CANTCLEAN;
+}
 JNIEXPORT jlong JNICALL
 Java_hdf_hdf5lib_HDF5Constants_H5E_1CANTCLIP(JNIEnv *env, jclass cls)
 {
@@ -423,6 +440,21 @@
     return H5E_CANTCLOSEFILE;
 }
 JNIEXPORT jlong JNICALL
+Java_hdf_hdf5lib_HDF5Constants_H5E_1CANTCLOSEOBJ(JNIEnv *env, jclass cls)
+{
+    return H5E_CANTCLOSEOBJ;
+}
+JNIEXPORT jlong JNICALL
+Java_hdf_hdf5lib_HDF5Constants_H5E_1CANTCOMPARE(JNIEnv *env, jclass cls)
+{
+    return H5E_CANTCOMPARE;
+}
+JNIEXPORT jlong JNICALL
+Java_hdf_hdf5lib_HDF5Constants_H5E_1CANTCOMPUTE(JNIEnv *env, jclass cls)
+{
+    return H5E_CANTCOMPUTE;
+}
+JNIEXPORT jlong JNICALL
 Java_hdf_hdf5lib_HDF5Constants_H5E_1CANTCONVERT(JNIEnv *env, jclass cls)
 {
     return H5E_CANTCONVERT;
@@ -433,6 +465,11 @@
     return H5E_CANTCOPY;
 }
 JNIEXPORT jlong JNICALL
+Java_hdf_hdf5lib_HDF5Constants_H5E_1CANTCORK(JNIEnv *env, jclass cls)
+{
+    return H5E_CANTCORK;
+}
+JNIEXPORT jlong JNICALL
 Java_hdf_hdf5lib_HDF5Constants_H5E_1CANTCOUNT(JNIEnv *env, jclass cls)
 {
     return H5E_CANTCOUNT;
@@ -463,11 +500,36 @@
     return H5E_CANTDELETEFILE;
 }
 JNIEXPORT jlong JNICALL
+Java_hdf_hdf5lib_HDF5Constants_H5E_1CANTDEPEND(JNIEnv *env, jclass cls)
+{
+    return H5E_CANTDEPEND;
+}
+JNIEXPORT jlong JNICALL
+Java_hdf_hdf5lib_HDF5Constants_H5E_1CANTDIRTY(JNIEnv *env, jclass cls)
+{
+    return H5E_CANTDIRTY;
+}
+JNIEXPORT jlong JNICALL
+Java_hdf_hdf5lib_HDF5Constants_H5E_1CANTFILTER(JNIEnv *env, jclass cls)
+{
+    return H5E_CANTFILTER;
+}
+JNIEXPORT jlong JNICALL
 Java_hdf_hdf5lib_HDF5Constants_H5E_1CANTENCODE(JNIEnv *env, jclass cls)
 {
     return H5E_CANTENCODE;
 }
 JNIEXPORT jlong JNICALL
+Java_hdf_hdf5lib_HDF5Constants_H5E_1CANTEXPUNGE(JNIEnv *env, jclass cls)
+{
+    return H5E_CANTEXPUNGE;
+}
+JNIEXPORT jlong JNICALL
+Java_hdf_hdf5lib_HDF5Constants_H5E_1CANTEXTEND(JNIEnv *env, jclass cls)
+{
+    return H5E_CANTEXTEND;
+}
+JNIEXPORT jlong JNICALL
 Java_hdf_hdf5lib_HDF5Constants_H5E_1CANTFLUSH(JNIEnv *env, jclass cls)
 {
     return H5E_CANTFLUSH;
@@ -478,11 +540,26 @@
     return H5E_CANTFREE;
 }
 JNIEXPORT jlong JNICALL
+Java_hdf_hdf5lib_HDF5Constants_H5E_1CANTGATHER(JNIEnv *env, jclass cls)
+{
+    return H5E_CANTGATHER;
+}
+JNIEXPORT jlong JNICALL
+Java_hdf_hdf5lib_HDF5Constants_H5E_1CANTGC(JNIEnv *env, jclass cls)
+{
+    return H5E_CANTGC;
+}
+JNIEXPORT jlong JNICALL
 Java_hdf_hdf5lib_HDF5Constants_H5E_1CANTGET(JNIEnv *env, jclass cls)
 {
     return H5E_CANTGET;
 }
 JNIEXPORT jlong JNICALL
+Java_hdf_hdf5lib_HDF5Constants_H5E_1CANTGETSIZE(JNIEnv *env, jclass cls)
+{
+    return H5E_CANTGETSIZE;
+}
+JNIEXPORT jlong JNICALL
 Java_hdf_hdf5lib_HDF5Constants_H5E_1CANTINC(JNIEnv *env, jclass cls)
 {
     return H5E_CANTINC;
@@ -493,6 +570,11 @@
     return H5E_CANTINIT;
 }
 JNIEXPORT jlong JNICALL
+Java_hdf_hdf5lib_HDF5Constants_H5E_1CANTINS(JNIEnv *env, jclass cls)
+{
+    return H5E_CANTINS;
+}
+JNIEXPORT jlong JNICALL
 Java_hdf_hdf5lib_HDF5Constants_H5E_1CANTINSERT(JNIEnv *env, jclass cls)
 {
     return H5E_CANTINSERT;
@@ -513,11 +595,56 @@
     return H5E_CANTLOCK;
 }
 JNIEXPORT jlong JNICALL
+Java_hdf_hdf5lib_HDF5Constants_H5E_1CANTLOCKFILE(JNIEnv *env, jclass cls)
+{
+    return H5E_CANTLOCKFILE;
+}
+JNIEXPORT jlong JNICALL
+Java_hdf_hdf5lib_HDF5Constants_H5E_1CANTMARKCLEAN(JNIEnv *env, jclass cls)
+{
+    return H5E_CANTMARKCLEAN;
+}
+JNIEXPORT jlong JNICALL
+Java_hdf_hdf5lib_HDF5Constants_H5E_1CANTMARKDIRTY(JNIEnv *env, jclass cls)
+{
+    return H5E_CANTMARKDIRTY;
+}
+JNIEXPORT jlong JNICALL
+Java_hdf_hdf5lib_HDF5Constants_H5E_1CANTMARKSERIALIZED(JNIEnv *env, jclass cls)
+{
+    return H5E_CANTMARKSERIALIZED;
+}
+JNIEXPORT jlong JNICALL
+Java_hdf_hdf5lib_HDF5Constants_H5E_1CANTMARKUNSERIALIZED(JNIEnv *env, jclass cls)
+{
+    return H5E_CANTMARKUNSERIALIZED;
+}
+JNIEXPORT jlong JNICALL
+Java_hdf_hdf5lib_HDF5Constants_H5E_1CANTMERGE(JNIEnv *env, jclass cls)
+{
+    return H5E_CANTMERGE;
+}
+JNIEXPORT jlong JNICALL
+Java_hdf_hdf5lib_HDF5Constants_H5E_1CANTMODIFY(JNIEnv *env, jclass cls)
+{
+    return H5E_CANTMODIFY;
+}
+JNIEXPORT jlong JNICALL
+Java_hdf_hdf5lib_HDF5Constants_H5E_1CANTMOVE(JNIEnv *env, jclass cls)
+{
+    return H5E_CANTMOVE;
+}
+JNIEXPORT jlong JNICALL
 Java_hdf_hdf5lib_HDF5Constants_H5E_1CANTNEXT(JNIEnv *env, jclass cls)
 {
     return H5E_CANTNEXT;
 }
 JNIEXPORT jlong JNICALL
+Java_hdf_hdf5lib_HDF5Constants_H5E_1CANTNOTIFY(JNIEnv *env, jclass cls)
+{
+    return H5E_CANTNOTIFY;
+}
+JNIEXPORT jlong JNICALL
 Java_hdf_hdf5lib_HDF5Constants_H5E_1CANTOPENFILE(JNIEnv *env, jclass cls)
 {
     return H5E_CANTOPENFILE;
@@ -527,8 +654,36 @@
 {
     return H5E_CANTOPENOBJ;
 }
-/*JNIEXPORT jlong JNICALL
-Java_hdf_hdf5lib_HDF5Constants_H5E_1CANTRECV(JNIEnv *env, jclass cls) { return H5E_CANTRECV; }*/
+JNIEXPORT jlong JNICALL
+Java_hdf_hdf5lib_HDF5Constants_H5E_1CANTOPERATE(JNIEnv *env, jclass cls)
+{
+    return H5E_CANTOPERATE;
+}
+JNIEXPORT jlong JNICALL
+Java_hdf_hdf5lib_HDF5Constants_H5E_1CANTPACK(JNIEnv *env, jclass cls)
+{
+    return H5E_CANTPACK;
+}
+JNIEXPORT jlong JNICALL
+Java_hdf_hdf5lib_HDF5Constants_H5E_1CANTPIN(JNIEnv *env, jclass cls)
+{
+    return H5E_CANTPIN;
+}
+JNIEXPORT jlong JNICALL
+Java_hdf_hdf5lib_HDF5Constants_H5E_1CANTPROTECT(JNIEnv *env, jclass cls)
+{
+    return H5E_CANTPROTECT;
+}
+JNIEXPORT jlong JNICALL
+Java_hdf_hdf5lib_HDF5Constants_H5E_1CANTRECV(JNIEnv *env, jclass cls)
+{
+    return H5E_CANTRECV;
+}
+JNIEXPORT jlong JNICALL
+Java_hdf_hdf5lib_HDF5Constants_H5E_1CANTREDISTRIBUTE(JNIEnv *env, jclass cls)
+{
+    return H5E_CANTREDISTRIBUTE;
+}
 JNIEXPORT jlong JNICALL
 Java_hdf_hdf5lib_HDF5Constants_H5E_1CANTREGISTER(JNIEnv *env, jclass cls)
 {
@@ -540,6 +695,41 @@
     return H5E_CANTRELEASE;
 }
 JNIEXPORT jlong JNICALL
+Java_hdf_hdf5lib_HDF5Constants_H5E_1CANTREMOVE(JNIEnv *env, jclass cls)
+{
+    return H5E_CANTREMOVE;
+}
+JNIEXPORT jlong JNICALL
+Java_hdf_hdf5lib_HDF5Constants_H5E_1CANTRENAME(JNIEnv *env, jclass cls)
+{
+    return H5E_CANTRENAME;
+}
+JNIEXPORT jlong JNICALL
+Java_hdf_hdf5lib_HDF5Constants_H5E_1CANTRESET(JNIEnv *env, jclass cls)
+{
+    return H5E_CANTRESET;
+}
+JNIEXPORT jlong JNICALL
+Java_hdf_hdf5lib_HDF5Constants_H5E_1CANTRESIZE(JNIEnv *env, jclass cls)
+{
+    return H5E_CANTRESIZE;
+}
+JNIEXPORT jlong JNICALL
+Java_hdf_hdf5lib_HDF5Constants_H5E_1CANTRESTORE(JNIEnv *env, jclass cls)
+{
+    return H5E_CANTRESTORE;
+}
+JNIEXPORT jlong JNICALL
+Java_hdf_hdf5lib_HDF5Constants_H5E_1CANTREVIVE(JNIEnv *env, jclass cls)
+{
+    return H5E_CANTREVIVE;
+}
+JNIEXPORT jlong JNICALL
+Java_hdf_hdf5lib_HDF5Constants_H5E_1CANTSHRINK(JNIEnv *env, jclass cls)
+{
+    return H5E_CANTSHRINK;
+}
+JNIEXPORT jlong JNICALL
 Java_hdf_hdf5lib_HDF5Constants_H5E_1CANTSELECT(JNIEnv *env, jclass cls)
 {
     return H5E_CANTSELECT;
@@ -550,16 +740,71 @@
     return H5E_CANTSET;
 }
 JNIEXPORT jlong JNICALL
+Java_hdf_hdf5lib_HDF5Constants_H5E_1CANTSERIALIZE(JNIEnv *env, jclass cls)
+{
+    return H5E_CANTSERIALIZE;
+}
+JNIEXPORT jlong JNICALL
+Java_hdf_hdf5lib_HDF5Constants_H5E_1CANTSORT(JNIEnv *env, jclass cls)
+{
+    return H5E_CANTSORT;
+}
+JNIEXPORT jlong JNICALL
 Java_hdf_hdf5lib_HDF5Constants_H5E_1CANTSPLIT(JNIEnv *env, jclass cls)
 {
     return H5E_CANTSPLIT;
 }
 JNIEXPORT jlong JNICALL
+Java_hdf_hdf5lib_HDF5Constants_H5E_1CANTSWAP(JNIEnv *env, jclass cls)
+{
+    return H5E_CANTSWAP;
+}
+JNIEXPORT jlong JNICALL
+Java_hdf_hdf5lib_HDF5Constants_H5E_1CANTTAG(JNIEnv *env, jclass cls)
+{
+    return H5E_CANTTAG;
+}
+JNIEXPORT jlong JNICALL
+Java_hdf_hdf5lib_HDF5Constants_H5E_1CANTUNCORK(JNIEnv *env, jclass cls)
+{
+    return H5E_CANTUNCORK;
+}
+JNIEXPORT jlong JNICALL
+Java_hdf_hdf5lib_HDF5Constants_H5E_1CANTUNDEPEND(JNIEnv *env, jclass cls)
+{
+    return H5E_CANTUNDEPEND;
+}
+JNIEXPORT jlong JNICALL
 Java_hdf_hdf5lib_HDF5Constants_H5E_1CANTUNLOCK(JNIEnv *env, jclass cls)
 {
     return H5E_CANTUNLOCK;
 }
 JNIEXPORT jlong JNICALL
+Java_hdf_hdf5lib_HDF5Constants_H5E_1CANTUNLOCKFILE(JNIEnv *env, jclass cls)
+{
+    return H5E_CANTUNLOCKFILE;
+}
+JNIEXPORT jlong JNICALL
+Java_hdf_hdf5lib_HDF5Constants_H5E_1CANTUNPIN(JNIEnv *env, jclass cls)
+{
+    return H5E_CANTUNPIN;
+}
+JNIEXPORT jlong JNICALL
+Java_hdf_hdf5lib_HDF5Constants_H5E_1CANTUNPROTECT(JNIEnv *env, jclass cls)
+{
+    return H5E_CANTUNPROTECT;
+}
+JNIEXPORT jlong JNICALL
+Java_hdf_hdf5lib_HDF5Constants_H5E_1CANTUNSERIALIZE(JNIEnv *env, jclass cls)
+{
+    return H5E_CANTUNSERIALIZE;
+}
+JNIEXPORT jlong JNICALL
+Java_hdf_hdf5lib_HDF5Constants_H5E_1CANTUPDATE(JNIEnv *env, jclass cls)
+{
+    return H5E_CANTUPDATE;
+}
+JNIEXPORT jlong JNICALL
 Java_hdf_hdf5lib_HDF5Constants_H5E_1CLOSEERROR(JNIEnv *env, jclass cls)
 {
     return H5E_CLOSEERROR;
@@ -570,6 +815,11 @@
     return H5E_COMPLEN;
 }
 JNIEXPORT jlong JNICALL
+Java_hdf_hdf5lib_HDF5Constants_H5E_1CONTEXT(JNIEnv *env, jclass cls)
+{
+    return H5E_CONTEXT;
+}
+JNIEXPORT jlong JNICALL
 Java_hdf_hdf5lib_HDF5Constants_H5E_1DATASET(JNIEnv *env, jclass cls)
 {
     return H5E_DATASET;
@@ -595,16 +845,31 @@
     return H5E_DUPCLASS;
 }
 JNIEXPORT jlong JNICALL
+Java_hdf_hdf5lib_HDF5Constants_H5E_1EARRAY(JNIEnv *env, jclass cls)
+{
+    return H5E_EARRAY;
+}
+JNIEXPORT jlong JNICALL
 Java_hdf_hdf5lib_HDF5Constants_H5E_1EFL(JNIEnv *env, jclass cls)
 {
     return H5E_EFL;
 }
 JNIEXPORT jlong JNICALL
+Java_hdf_hdf5lib_HDF5Constants_H5E_1ERROR(JNIEnv *env, jclass cls)
+{
+    return H5E_ERROR;
+}
+JNIEXPORT jlong JNICALL
 Java_hdf_hdf5lib_HDF5Constants_H5E_1EXISTS(JNIEnv *env, jclass cls)
 {
     return H5E_EXISTS;
 }
 JNIEXPORT jlong JNICALL
+Java_hdf_hdf5lib_HDF5Constants_H5E_1FARRAY(JNIEnv *env, jclass cls)
+{
+    return H5E_FARRAY;
+}
+JNIEXPORT jlong JNICALL
 Java_hdf_hdf5lib_HDF5Constants_H5E_1FCNTL(JNIEnv *env, jclass cls)
 {
     return H5E_FCNTL;
@@ -625,6 +890,11 @@
     return H5E_FILEOPEN;
 }
 JNIEXPORT jlong JNICALL
+Java_hdf_hdf5lib_HDF5Constants_H5E_1FSPACE(JNIEnv *env, jclass cls)
+{
+    return H5E_FSPACE;
+}
+JNIEXPORT jlong JNICALL
 Java_hdf_hdf5lib_HDF5Constants_H5E_1FUNC(JNIEnv *env, jclass cls)
 {
     return H5E_FUNC;
@@ -635,6 +905,11 @@
     return H5E_HEAP;
 }
 JNIEXPORT jlong JNICALL
+Java_hdf_hdf5lib_HDF5Constants_H5E_1INCONSISTENTSTATE(JNIEnv *env, jclass cls)
+{
+    return H5E_INCONSISTENTSTATE;
+}
+JNIEXPORT jlong JNICALL
 Java_hdf_hdf5lib_HDF5Constants_H5E_1INTERNAL(JNIEnv *env, jclass cls)
 {
     return H5E_INTERNAL;
@@ -654,11 +929,21 @@
 {
     return H5E_LINKCOUNT;
 }
+JNIEXPORT jlong JNICALL
+Java_hdf_hdf5lib_HDF5Constants_H5E_1LOGGING(JNIEnv *env, jclass cls)
+{
+    return H5E_LOGGING;
+}
 JNIEXPORT jint JNICALL
 Java_hdf_hdf5lib_HDF5Constants_H5E_1MAJOR(JNIEnv *env, jclass cls)
 {
     return H5E_MAJOR;
 }
+JNIEXPORT jlong JNICALL
+Java_hdf_hdf5lib_HDF5Constants_H5E_1MAP(JNIEnv *env, jclass cls)
+{
+    return H5E_MAP;
+}
 JNIEXPORT jint JNICALL
 Java_hdf_hdf5lib_HDF5Constants_H5E_1MINOR(JNIEnv *env, jclass cls)
 {
@@ -680,6 +965,21 @@
     return H5E_MPIERRSTR;
 }
 JNIEXPORT jlong JNICALL
+Java_hdf_hdf5lib_HDF5Constants_H5E_1NLINKS(JNIEnv *env, jclass cls)
+{
+    return H5E_NLINKS;
+}
+JNIEXPORT jlong JNICALL
+Java_hdf_hdf5lib_HDF5Constants_H5E_1NO_1INDEPENDENT(JNIEnv *env, jclass cls)
+{
+    return H5E_NO_INDEPENDENT;
+}
+JNIEXPORT jlong JNICALL
+Java_hdf_hdf5lib_HDF5Constants_H5E_1NOENCODER(JNIEnv *env, jclass cls)
+{
+    return H5E_NOENCODER;
+}
+JNIEXPORT jlong JNICALL
 Java_hdf_hdf5lib_HDF5Constants_H5E_1NOFILTER(JNIEnv *env, jclass cls)
 {
     return H5E_NOFILTER;
@@ -720,16 +1020,41 @@
     return H5E_NOTHDF5;
 }
 JNIEXPORT jlong JNICALL
+Java_hdf_hdf5lib_HDF5Constants_H5E_1NOTREGISTERED(JNIEnv *env, jclass cls)
+{
+    return H5E_NOTREGISTERED;
+}
+JNIEXPORT jlong JNICALL
+Java_hdf_hdf5lib_HDF5Constants_H5E_1OBJOPEN(JNIEnv *env, jclass cls)
+{
+    return H5E_OBJOPEN;
+}
+JNIEXPORT jlong JNICALL
 Java_hdf_hdf5lib_HDF5Constants_H5E_1OHDR(JNIEnv *env, jclass cls)
 {
     return H5E_OHDR;
 }
 JNIEXPORT jlong JNICALL
+Java_hdf_hdf5lib_HDF5Constants_H5E_1OPENERROR(JNIEnv *env, jclass cls)
+{
+    return H5E_OPENERROR;
+}
+JNIEXPORT jlong JNICALL
 Java_hdf_hdf5lib_HDF5Constants_H5E_1OVERFLOW(JNIEnv *env, jclass cls)
 {
     return H5E_OVERFLOW;
 }
 JNIEXPORT jlong JNICALL
+Java_hdf_hdf5lib_HDF5Constants_H5E_1PAGEBUF(JNIEnv *env, jclass cls)
+{
+    return H5E_PAGEBUF;
+}
+JNIEXPORT jlong JNICALL
+Java_hdf_hdf5lib_HDF5Constants_H5E_1PATH(JNIEnv *env, jclass cls)
+{
+    return H5E_PATH;
+}
+JNIEXPORT jlong JNICALL
 Java_hdf_hdf5lib_HDF5Constants_H5E_1PLINE(JNIEnv *env, jclass cls)
 {
     return H5E_PLINE;
@@ -740,6 +1065,11 @@
     return H5E_PLIST;
 }
 JNIEXPORT jlong JNICALL
+Java_hdf_hdf5lib_HDF5Constants_H5E_1PLUGIN(JNIEnv *env, jclass cls)
+{
+    return H5E_PLUGIN;
+}
+JNIEXPORT jlong JNICALL
 Java_hdf_hdf5lib_HDF5Constants_H5E_1PROTECT(JNIEnv *env, jclass cls)
 {
     return H5E_PROTECT;
@@ -750,738 +1080,10 @@
     return H5E_READERROR;
 }
 JNIEXPORT jlong JNICALL
-=======
-Java_hdf_hdf5lib_HDF5Constants_H5E_1BADITER(JNIEnv *env, jclass cls)
-{
-    return H5E_BADITER;
-}
-JNIEXPORT jlong JNICALL
-Java_hdf_hdf5lib_HDF5Constants_H5E_1BADMESG(JNIEnv *env, jclass cls)
-{
-    return H5E_BADMESG;
-}
-JNIEXPORT jlong JNICALL
-Java_hdf_hdf5lib_HDF5Constants_H5E_1BADRANGE(JNIEnv *env, jclass cls)
-{
-    return H5E_BADRANGE;
-}
-JNIEXPORT jlong JNICALL
-Java_hdf_hdf5lib_HDF5Constants_H5E_1BADSELECT(JNIEnv *env, jclass cls)
-{
-    return H5E_BADSELECT;
-}
-JNIEXPORT jlong JNICALL
-Java_hdf_hdf5lib_HDF5Constants_H5E_1BADSIZE(JNIEnv *env, jclass cls)
-{
-    return H5E_BADSIZE;
-}
-JNIEXPORT jlong JNICALL
-Java_hdf_hdf5lib_HDF5Constants_H5E_1BADTYPE(JNIEnv *env, jclass cls)
-{
-    return H5E_BADTYPE;
-}
-JNIEXPORT jlong JNICALL
-Java_hdf_hdf5lib_HDF5Constants_H5E_1BADVALUE(JNIEnv *env, jclass cls)
-{
-    return H5E_BADVALUE;
-}
-JNIEXPORT jlong JNICALL
-Java_hdf_hdf5lib_HDF5Constants_H5E_1BTREE(JNIEnv *env, jclass cls)
-{
-    return H5E_BTREE;
-}
-JNIEXPORT jlong JNICALL
-Java_hdf_hdf5lib_HDF5Constants_H5E_1CACHE(JNIEnv *env, jclass cls)
-{
-    return H5E_CACHE;
-}
-JNIEXPORT jlong JNICALL
-Java_hdf_hdf5lib_HDF5Constants_H5E_1CALLBACK(JNIEnv *env, jclass cls)
-{
-    return H5E_CALLBACK;
-}
-JNIEXPORT jlong JNICALL
-Java_hdf_hdf5lib_HDF5Constants_H5E_1CANAPPLY(JNIEnv *env, jclass cls)
-{
-    return H5E_CANAPPLY;
-}
-JNIEXPORT jlong JNICALL
-Java_hdf_hdf5lib_HDF5Constants_H5E_1CANTALLOC(JNIEnv *env, jclass cls)
-{
-    return H5E_CANTALLOC;
-}
-JNIEXPORT jlong JNICALL
-Java_hdf_hdf5lib_HDF5Constants_H5E_1CANTAPPEND(JNIEnv *env, jclass cls)
-{
-    return H5E_CANTAPPEND;
-}
-JNIEXPORT jlong JNICALL
-Java_hdf_hdf5lib_HDF5Constants_H5E_1CANTATTACH(JNIEnv *env, jclass cls)
-{
-    return H5E_CANTATTACH;
-}
-JNIEXPORT jlong JNICALL
-Java_hdf_hdf5lib_HDF5Constants_H5E_1CANTCLEAN(JNIEnv *env, jclass cls)
-{
-    return H5E_CANTCLEAN;
-}
-JNIEXPORT jlong JNICALL
-Java_hdf_hdf5lib_HDF5Constants_H5E_1CANTCLIP(JNIEnv *env, jclass cls)
-{
-    return H5E_CANTCLIP;
-}
-JNIEXPORT jlong JNICALL
-Java_hdf_hdf5lib_HDF5Constants_H5E_1CANTCLOSEFILE(JNIEnv *env, jclass cls)
-{
-    return H5E_CANTCLOSEFILE;
-}
-JNIEXPORT jlong JNICALL
-Java_hdf_hdf5lib_HDF5Constants_H5E_1CANTCLOSEOBJ(JNIEnv *env, jclass cls)
-{
-    return H5E_CANTCLOSEOBJ;
-}
-JNIEXPORT jlong JNICALL
-Java_hdf_hdf5lib_HDF5Constants_H5E_1CANTCOMPARE(JNIEnv *env, jclass cls)
-{
-    return H5E_CANTCOMPARE;
-}
-JNIEXPORT jlong JNICALL
-Java_hdf_hdf5lib_HDF5Constants_H5E_1CANTCOMPUTE(JNIEnv *env, jclass cls)
-{
-    return H5E_CANTCOMPUTE;
-}
-JNIEXPORT jlong JNICALL
-Java_hdf_hdf5lib_HDF5Constants_H5E_1CANTCONVERT(JNIEnv *env, jclass cls)
-{
-    return H5E_CANTCONVERT;
-}
-JNIEXPORT jlong JNICALL
-Java_hdf_hdf5lib_HDF5Constants_H5E_1CANTCOPY(JNIEnv *env, jclass cls)
-{
-    return H5E_CANTCOPY;
-}
-JNIEXPORT jlong JNICALL
-Java_hdf_hdf5lib_HDF5Constants_H5E_1CANTCORK(JNIEnv *env, jclass cls)
-{
-    return H5E_CANTCORK;
-}
-JNIEXPORT jlong JNICALL
-Java_hdf_hdf5lib_HDF5Constants_H5E_1CANTCOUNT(JNIEnv *env, jclass cls)
-{
-    return H5E_CANTCOUNT;
-}
-JNIEXPORT jlong JNICALL
-Java_hdf_hdf5lib_HDF5Constants_H5E_1CANTCREATE(JNIEnv *env, jclass cls)
-{
-    return H5E_CANTCREATE;
-}
-JNIEXPORT jlong JNICALL
-Java_hdf_hdf5lib_HDF5Constants_H5E_1CANTDEC(JNIEnv *env, jclass cls)
-{
-    return H5E_CANTDEC;
-}
-JNIEXPORT jlong JNICALL
-Java_hdf_hdf5lib_HDF5Constants_H5E_1CANTDECODE(JNIEnv *env, jclass cls)
-{
-    return H5E_CANTDECODE;
-}
-JNIEXPORT jlong JNICALL
-Java_hdf_hdf5lib_HDF5Constants_H5E_1CANTDELETE(JNIEnv *env, jclass cls)
-{
-    return H5E_CANTDELETE;
-}
-JNIEXPORT jlong JNICALL
-Java_hdf_hdf5lib_HDF5Constants_H5E_1CANTDELETEFILE(JNIEnv *env, jclass cls)
-{
-    return H5E_CANTDELETEFILE;
-}
-JNIEXPORT jlong JNICALL
-Java_hdf_hdf5lib_HDF5Constants_H5E_1CANTDEPEND(JNIEnv *env, jclass cls)
-{
-    return H5E_CANTDEPEND;
-}
-JNIEXPORT jlong JNICALL
-Java_hdf_hdf5lib_HDF5Constants_H5E_1CANTDIRTY(JNIEnv *env, jclass cls)
-{
-    return H5E_CANTDIRTY;
-}
-JNIEXPORT jlong JNICALL
-Java_hdf_hdf5lib_HDF5Constants_H5E_1CANTFILTER(JNIEnv *env, jclass cls)
-{
-    return H5E_CANTFILTER;
-}
-JNIEXPORT jlong JNICALL
-Java_hdf_hdf5lib_HDF5Constants_H5E_1CANTENCODE(JNIEnv *env, jclass cls)
-{
-    return H5E_CANTENCODE;
-}
-JNIEXPORT jlong JNICALL
-Java_hdf_hdf5lib_HDF5Constants_H5E_1CANTEXPUNGE(JNIEnv *env, jclass cls)
-{
-    return H5E_CANTEXPUNGE;
-}
-JNIEXPORT jlong JNICALL
-Java_hdf_hdf5lib_HDF5Constants_H5E_1CANTEXTEND(JNIEnv *env, jclass cls)
-{
-    return H5E_CANTEXTEND;
-}
-JNIEXPORT jlong JNICALL
-Java_hdf_hdf5lib_HDF5Constants_H5E_1CANTFLUSH(JNIEnv *env, jclass cls)
-{
-    return H5E_CANTFLUSH;
-}
-JNIEXPORT jlong JNICALL
-Java_hdf_hdf5lib_HDF5Constants_H5E_1CANTFREE(JNIEnv *env, jclass cls)
-{
-    return H5E_CANTFREE;
-}
-JNIEXPORT jlong JNICALL
-Java_hdf_hdf5lib_HDF5Constants_H5E_1CANTGATHER(JNIEnv *env, jclass cls)
-{
-    return H5E_CANTGATHER;
-}
-JNIEXPORT jlong JNICALL
-Java_hdf_hdf5lib_HDF5Constants_H5E_1CANTGC(JNIEnv *env, jclass cls)
-{
-    return H5E_CANTGC;
-}
-JNIEXPORT jlong JNICALL
-Java_hdf_hdf5lib_HDF5Constants_H5E_1CANTGET(JNIEnv *env, jclass cls)
-{
-    return H5E_CANTGET;
-}
-JNIEXPORT jlong JNICALL
-Java_hdf_hdf5lib_HDF5Constants_H5E_1CANTGETSIZE(JNIEnv *env, jclass cls)
-{
-    return H5E_CANTGETSIZE;
-}
-JNIEXPORT jlong JNICALL
-Java_hdf_hdf5lib_HDF5Constants_H5E_1CANTINC(JNIEnv *env, jclass cls)
-{
-    return H5E_CANTINC;
-}
-JNIEXPORT jlong JNICALL
-Java_hdf_hdf5lib_HDF5Constants_H5E_1CANTINIT(JNIEnv *env, jclass cls)
-{
-    return H5E_CANTINIT;
-}
-JNIEXPORT jlong JNICALL
-Java_hdf_hdf5lib_HDF5Constants_H5E_1CANTINS(JNIEnv *env, jclass cls)
-{
-    return H5E_CANTINS;
-}
-JNIEXPORT jlong JNICALL
-Java_hdf_hdf5lib_HDF5Constants_H5E_1CANTINSERT(JNIEnv *env, jclass cls)
-{
-    return H5E_CANTINSERT;
-}
-JNIEXPORT jlong JNICALL
-Java_hdf_hdf5lib_HDF5Constants_H5E_1CANTLIST(JNIEnv *env, jclass cls)
-{
-    return H5E_CANTLIST;
-}
-JNIEXPORT jlong JNICALL
-Java_hdf_hdf5lib_HDF5Constants_H5E_1CANTLOAD(JNIEnv *env, jclass cls)
-{
-    return H5E_CANTLOAD;
-}
-JNIEXPORT jlong JNICALL
-Java_hdf_hdf5lib_HDF5Constants_H5E_1CANTLOCK(JNIEnv *env, jclass cls)
-{
-    return H5E_CANTLOCK;
-}
-JNIEXPORT jlong JNICALL
-Java_hdf_hdf5lib_HDF5Constants_H5E_1CANTLOCKFILE(JNIEnv *env, jclass cls)
-{
-    return H5E_CANTLOCKFILE;
-}
-JNIEXPORT jlong JNICALL
-Java_hdf_hdf5lib_HDF5Constants_H5E_1CANTMARKCLEAN(JNIEnv *env, jclass cls)
-{
-    return H5E_CANTMARKCLEAN;
-}
-JNIEXPORT jlong JNICALL
-Java_hdf_hdf5lib_HDF5Constants_H5E_1CANTMARKDIRTY(JNIEnv *env, jclass cls)
-{
-    return H5E_CANTMARKDIRTY;
-}
-JNIEXPORT jlong JNICALL
-Java_hdf_hdf5lib_HDF5Constants_H5E_1CANTMARKSERIALIZED(JNIEnv *env, jclass cls)
-{
-    return H5E_CANTMARKSERIALIZED;
-}
-JNIEXPORT jlong JNICALL
-Java_hdf_hdf5lib_HDF5Constants_H5E_1CANTMARKUNSERIALIZED(JNIEnv *env, jclass cls)
-{
-    return H5E_CANTMARKUNSERIALIZED;
-}
-JNIEXPORT jlong JNICALL
-Java_hdf_hdf5lib_HDF5Constants_H5E_1CANTMERGE(JNIEnv *env, jclass cls)
-{
-    return H5E_CANTMERGE;
-}
-JNIEXPORT jlong JNICALL
-Java_hdf_hdf5lib_HDF5Constants_H5E_1CANTMODIFY(JNIEnv *env, jclass cls)
-{
-    return H5E_CANTMODIFY;
-}
-JNIEXPORT jlong JNICALL
-Java_hdf_hdf5lib_HDF5Constants_H5E_1CANTMOVE(JNIEnv *env, jclass cls)
-{
-    return H5E_CANTMOVE;
-}
-JNIEXPORT jlong JNICALL
-Java_hdf_hdf5lib_HDF5Constants_H5E_1CANTNEXT(JNIEnv *env, jclass cls)
-{
-    return H5E_CANTNEXT;
-}
-JNIEXPORT jlong JNICALL
-Java_hdf_hdf5lib_HDF5Constants_H5E_1CANTNOTIFY(JNIEnv *env, jclass cls)
-{
-    return H5E_CANTNOTIFY;
-}
-JNIEXPORT jlong JNICALL
-Java_hdf_hdf5lib_HDF5Constants_H5E_1CANTOPENFILE(JNIEnv *env, jclass cls)
-{
-    return H5E_CANTOPENFILE;
-}
-JNIEXPORT jlong JNICALL
-Java_hdf_hdf5lib_HDF5Constants_H5E_1CANTOPENOBJ(JNIEnv *env, jclass cls)
-{
-    return H5E_CANTOPENOBJ;
-}
-JNIEXPORT jlong JNICALL
-Java_hdf_hdf5lib_HDF5Constants_H5E_1CANTOPERATE(JNIEnv *env, jclass cls)
-{
-    return H5E_CANTOPERATE;
-}
-JNIEXPORT jlong JNICALL
-Java_hdf_hdf5lib_HDF5Constants_H5E_1CANTPACK(JNIEnv *env, jclass cls)
-{
-    return H5E_CANTPACK;
-}
-JNIEXPORT jlong JNICALL
-Java_hdf_hdf5lib_HDF5Constants_H5E_1CANTPIN(JNIEnv *env, jclass cls)
-{
-    return H5E_CANTPIN;
-}
-JNIEXPORT jlong JNICALL
-Java_hdf_hdf5lib_HDF5Constants_H5E_1CANTPROTECT(JNIEnv *env, jclass cls)
-{
-    return H5E_CANTPROTECT;
-}
-JNIEXPORT jlong JNICALL
-Java_hdf_hdf5lib_HDF5Constants_H5E_1CANTRECV(JNIEnv *env, jclass cls)
-{
-    return H5E_CANTRECV;
-}
-JNIEXPORT jlong JNICALL
-Java_hdf_hdf5lib_HDF5Constants_H5E_1CANTREDISTRIBUTE(JNIEnv *env, jclass cls)
-{
-    return H5E_CANTREDISTRIBUTE;
-}
-JNIEXPORT jlong JNICALL
-Java_hdf_hdf5lib_HDF5Constants_H5E_1CANTREGISTER(JNIEnv *env, jclass cls)
-{
-    return H5E_CANTREGISTER;
-}
-JNIEXPORT jlong JNICALL
-Java_hdf_hdf5lib_HDF5Constants_H5E_1CANTRELEASE(JNIEnv *env, jclass cls)
-{
-    return H5E_CANTRELEASE;
-}
-JNIEXPORT jlong JNICALL
-Java_hdf_hdf5lib_HDF5Constants_H5E_1CANTREMOVE(JNIEnv *env, jclass cls)
-{
-    return H5E_CANTREMOVE;
-}
-JNIEXPORT jlong JNICALL
-Java_hdf_hdf5lib_HDF5Constants_H5E_1CANTRENAME(JNIEnv *env, jclass cls)
-{
-    return H5E_CANTRENAME;
-}
-JNIEXPORT jlong JNICALL
-Java_hdf_hdf5lib_HDF5Constants_H5E_1CANTRESET(JNIEnv *env, jclass cls)
-{
-    return H5E_CANTRESET;
-}
-JNIEXPORT jlong JNICALL
-Java_hdf_hdf5lib_HDF5Constants_H5E_1CANTRESIZE(JNIEnv *env, jclass cls)
-{
-    return H5E_CANTRESIZE;
-}
-JNIEXPORT jlong JNICALL
-Java_hdf_hdf5lib_HDF5Constants_H5E_1CANTRESTORE(JNIEnv *env, jclass cls)
-{
-    return H5E_CANTRESTORE;
-}
-JNIEXPORT jlong JNICALL
-Java_hdf_hdf5lib_HDF5Constants_H5E_1CANTREVIVE(JNIEnv *env, jclass cls)
-{
-    return H5E_CANTREVIVE;
-}
-JNIEXPORT jlong JNICALL
-Java_hdf_hdf5lib_HDF5Constants_H5E_1CANTSHRINK(JNIEnv *env, jclass cls)
-{
-    return H5E_CANTSHRINK;
-}
-JNIEXPORT jlong JNICALL
-Java_hdf_hdf5lib_HDF5Constants_H5E_1CANTSELECT(JNIEnv *env, jclass cls)
-{
-    return H5E_CANTSELECT;
-}
-JNIEXPORT jlong JNICALL
-Java_hdf_hdf5lib_HDF5Constants_H5E_1CANTSET(JNIEnv *env, jclass cls)
-{
-    return H5E_CANTSET;
-}
-JNIEXPORT jlong JNICALL
-Java_hdf_hdf5lib_HDF5Constants_H5E_1CANTSERIALIZE(JNIEnv *env, jclass cls)
-{
-    return H5E_CANTSERIALIZE;
-}
-JNIEXPORT jlong JNICALL
-Java_hdf_hdf5lib_HDF5Constants_H5E_1CANTSORT(JNIEnv *env, jclass cls)
-{
-    return H5E_CANTSORT;
-}
-JNIEXPORT jlong JNICALL
-Java_hdf_hdf5lib_HDF5Constants_H5E_1CANTSPLIT(JNIEnv *env, jclass cls)
-{
-    return H5E_CANTSPLIT;
-}
-JNIEXPORT jlong JNICALL
-Java_hdf_hdf5lib_HDF5Constants_H5E_1CANTSWAP(JNIEnv *env, jclass cls)
-{
-    return H5E_CANTSWAP;
-}
-JNIEXPORT jlong JNICALL
-Java_hdf_hdf5lib_HDF5Constants_H5E_1CANTTAG(JNIEnv *env, jclass cls)
-{
-    return H5E_CANTTAG;
-}
-JNIEXPORT jlong JNICALL
-Java_hdf_hdf5lib_HDF5Constants_H5E_1CANTUNCORK(JNIEnv *env, jclass cls)
-{
-    return H5E_CANTUNCORK;
-}
-JNIEXPORT jlong JNICALL
-Java_hdf_hdf5lib_HDF5Constants_H5E_1CANTUNDEPEND(JNIEnv *env, jclass cls)
-{
-    return H5E_CANTUNDEPEND;
-}
-JNIEXPORT jlong JNICALL
-Java_hdf_hdf5lib_HDF5Constants_H5E_1CANTUNLOCK(JNIEnv *env, jclass cls)
-{
-    return H5E_CANTUNLOCK;
-}
-JNIEXPORT jlong JNICALL
-Java_hdf_hdf5lib_HDF5Constants_H5E_1CANTUNLOCKFILE(JNIEnv *env, jclass cls)
-{
-    return H5E_CANTUNLOCKFILE;
-}
-JNIEXPORT jlong JNICALL
-Java_hdf_hdf5lib_HDF5Constants_H5E_1CANTUNPIN(JNIEnv *env, jclass cls)
-{
-    return H5E_CANTUNPIN;
-}
-JNIEXPORT jlong JNICALL
-Java_hdf_hdf5lib_HDF5Constants_H5E_1CANTUNPROTECT(JNIEnv *env, jclass cls)
-{
-    return H5E_CANTUNPROTECT;
-}
-JNIEXPORT jlong JNICALL
-Java_hdf_hdf5lib_HDF5Constants_H5E_1CANTUNSERIALIZE(JNIEnv *env, jclass cls)
-{
-    return H5E_CANTUNSERIALIZE;
-}
-JNIEXPORT jlong JNICALL
-Java_hdf_hdf5lib_HDF5Constants_H5E_1CANTUPDATE(JNIEnv *env, jclass cls)
-{
-    return H5E_CANTUPDATE;
-}
-JNIEXPORT jlong JNICALL
-Java_hdf_hdf5lib_HDF5Constants_H5E_1CLOSEERROR(JNIEnv *env, jclass cls)
-{
-    return H5E_CLOSEERROR;
-}
-JNIEXPORT jlong JNICALL
-Java_hdf_hdf5lib_HDF5Constants_H5E_1COMPLEN(JNIEnv *env, jclass cls)
-{
-    return H5E_COMPLEN;
-}
-JNIEXPORT jlong JNICALL
-Java_hdf_hdf5lib_HDF5Constants_H5E_1CONTEXT(JNIEnv *env, jclass cls)
-{
-    return H5E_CONTEXT;
-}
-JNIEXPORT jlong JNICALL
-Java_hdf_hdf5lib_HDF5Constants_H5E_1DATASET(JNIEnv *env, jclass cls)
-{
-    return H5E_DATASET;
-}
-JNIEXPORT jlong JNICALL
-Java_hdf_hdf5lib_HDF5Constants_H5E_1DATASPACE(JNIEnv *env, jclass cls)
-{
-    return H5E_DATASPACE;
-}
-JNIEXPORT jlong JNICALL
-Java_hdf_hdf5lib_HDF5Constants_H5E_1DATATYPE(JNIEnv *env, jclass cls)
-{
-    return H5E_DATATYPE;
-}
-JNIEXPORT jlong JNICALL
-Java_hdf_hdf5lib_HDF5Constants_H5E_1DEFAULT(JNIEnv *env, jclass cls)
-{
-    return H5E_DEFAULT;
-}
-JNIEXPORT jlong JNICALL
-Java_hdf_hdf5lib_HDF5Constants_H5E_1DUPCLASS(JNIEnv *env, jclass cls)
-{
-    return H5E_DUPCLASS;
-}
-JNIEXPORT jlong JNICALL
-Java_hdf_hdf5lib_HDF5Constants_H5E_1EARRAY(JNIEnv *env, jclass cls)
-{
-    return H5E_EARRAY;
-}
-JNIEXPORT jlong JNICALL
-Java_hdf_hdf5lib_HDF5Constants_H5E_1EFL(JNIEnv *env, jclass cls)
-{
-    return H5E_EFL;
-}
-JNIEXPORT jlong JNICALL
-Java_hdf_hdf5lib_HDF5Constants_H5E_1ERROR(JNIEnv *env, jclass cls)
-{
-    return H5E_ERROR;
-}
-JNIEXPORT jlong JNICALL
-Java_hdf_hdf5lib_HDF5Constants_H5E_1EXISTS(JNIEnv *env, jclass cls)
-{
-    return H5E_EXISTS;
-}
-JNIEXPORT jlong JNICALL
-Java_hdf_hdf5lib_HDF5Constants_H5E_1FARRAY(JNIEnv *env, jclass cls)
-{
-    return H5E_FARRAY;
-}
-JNIEXPORT jlong JNICALL
-Java_hdf_hdf5lib_HDF5Constants_H5E_1FCNTL(JNIEnv *env, jclass cls)
-{
-    return H5E_FCNTL;
-}
-JNIEXPORT jlong JNICALL
-Java_hdf_hdf5lib_HDF5Constants_H5E_1FILE(JNIEnv *env, jclass cls)
-{
-    return H5E_FILE;
-}
-JNIEXPORT jlong JNICALL
-Java_hdf_hdf5lib_HDF5Constants_H5E_1FILEEXISTS(JNIEnv *env, jclass cls)
-{
-    return H5E_FILEEXISTS;
-}
-JNIEXPORT jlong JNICALL
-Java_hdf_hdf5lib_HDF5Constants_H5E_1FILEOPEN(JNIEnv *env, jclass cls)
-{
-    return H5E_FILEOPEN;
-}
-JNIEXPORT jlong JNICALL
-Java_hdf_hdf5lib_HDF5Constants_H5E_1FSPACE(JNIEnv *env, jclass cls)
-{
-    return H5E_FSPACE;
-}
-JNIEXPORT jlong JNICALL
-Java_hdf_hdf5lib_HDF5Constants_H5E_1FUNC(JNIEnv *env, jclass cls)
-{
-    return H5E_FUNC;
-}
-JNIEXPORT jlong JNICALL
-Java_hdf_hdf5lib_HDF5Constants_H5E_1HEAP(JNIEnv *env, jclass cls)
-{
-    return H5E_HEAP;
-}
-JNIEXPORT jlong JNICALL
-Java_hdf_hdf5lib_HDF5Constants_H5E_1INCONSISTENTSTATE(JNIEnv *env, jclass cls)
-{
-    return H5E_INCONSISTENTSTATE;
-}
-JNIEXPORT jlong JNICALL
-Java_hdf_hdf5lib_HDF5Constants_H5E_1INTERNAL(JNIEnv *env, jclass cls)
-{
-    return H5E_INTERNAL;
-}
-JNIEXPORT jlong JNICALL
-Java_hdf_hdf5lib_HDF5Constants_H5E_1IO(JNIEnv *env, jclass cls)
-{
-    return H5E_IO;
-}
-JNIEXPORT jlong JNICALL
-Java_hdf_hdf5lib_HDF5Constants_H5E_1LINK(JNIEnv *env, jclass cls)
-{
-    return H5E_LINK;
-}
-JNIEXPORT jlong JNICALL
-Java_hdf_hdf5lib_HDF5Constants_H5E_1LINKCOUNT(JNIEnv *env, jclass cls)
-{
-    return H5E_LINKCOUNT;
-}
-JNIEXPORT jlong JNICALL
-Java_hdf_hdf5lib_HDF5Constants_H5E_1LOGGING(JNIEnv *env, jclass cls)
-{
-    return H5E_LOGGING;
-}
-JNIEXPORT jint JNICALL
-Java_hdf_hdf5lib_HDF5Constants_H5E_1MAJOR(JNIEnv *env, jclass cls)
-{
-    return H5E_MAJOR;
-}
-JNIEXPORT jlong JNICALL
-Java_hdf_hdf5lib_HDF5Constants_H5E_1MAP(JNIEnv *env, jclass cls)
-{
-    return H5E_MAP;
-}
-JNIEXPORT jint JNICALL
-Java_hdf_hdf5lib_HDF5Constants_H5E_1MINOR(JNIEnv *env, jclass cls)
-{
-    return H5E_MINOR;
-}
-JNIEXPORT jlong JNICALL
-Java_hdf_hdf5lib_HDF5Constants_H5E_1MOUNT(JNIEnv *env, jclass cls)
-{
-    return H5E_MOUNT;
-}
-JNIEXPORT jlong JNICALL
-Java_hdf_hdf5lib_HDF5Constants_H5E_1MPI(JNIEnv *env, jclass cls)
-{
-    return H5E_MPI;
-}
-JNIEXPORT jlong JNICALL
-Java_hdf_hdf5lib_HDF5Constants_H5E_1MPIERRSTR(JNIEnv *env, jclass cls)
-{
-    return H5E_MPIERRSTR;
-}
-JNIEXPORT jlong JNICALL
-Java_hdf_hdf5lib_HDF5Constants_H5E_1NLINKS(JNIEnv *env, jclass cls)
-{
-    return H5E_NLINKS;
-}
-JNIEXPORT jlong JNICALL
-Java_hdf_hdf5lib_HDF5Constants_H5E_1NO_1INDEPENDENT(JNIEnv *env, jclass cls)
-{
-    return H5E_NO_INDEPENDENT;
-}
-JNIEXPORT jlong JNICALL
-Java_hdf_hdf5lib_HDF5Constants_H5E_1NOENCODER(JNIEnv *env, jclass cls)
-{
-    return H5E_NOENCODER;
-}
-JNIEXPORT jlong JNICALL
-Java_hdf_hdf5lib_HDF5Constants_H5E_1NOFILTER(JNIEnv *env, jclass cls)
-{
-    return H5E_NOFILTER;
-}
-JNIEXPORT jlong JNICALL
-Java_hdf_hdf5lib_HDF5Constants_H5E_1NOIDS(JNIEnv *env, jclass cls)
-{
-    return H5E_NOIDS;
-}
-JNIEXPORT jlong JNICALL
-Java_hdf_hdf5lib_HDF5Constants_H5E_1NONE_1MAJOR(JNIEnv *env, jclass cls)
-{
-    return H5E_NONE_MAJOR;
-}
-JNIEXPORT jlong JNICALL
-Java_hdf_hdf5lib_HDF5Constants_H5E_1NONE_1MINOR(JNIEnv *env, jclass cls)
-{
-    return H5E_NONE_MINOR;
-}
-JNIEXPORT jlong JNICALL
-Java_hdf_hdf5lib_HDF5Constants_H5E_1NOSPACE(JNIEnv *env, jclass cls)
-{
-    return H5E_NOSPACE;
-}
-JNIEXPORT jlong JNICALL
-Java_hdf_hdf5lib_HDF5Constants_H5E_1NOTCACHED(JNIEnv *env, jclass cls)
-{
-    return H5E_NOTCACHED;
-}
-JNIEXPORT jlong JNICALL
-Java_hdf_hdf5lib_HDF5Constants_H5E_1NOTFOUND(JNIEnv *env, jclass cls)
-{
-    return H5E_NOTFOUND;
-}
-JNIEXPORT jlong JNICALL
-Java_hdf_hdf5lib_HDF5Constants_H5E_1NOTHDF5(JNIEnv *env, jclass cls)
-{
-    return H5E_NOTHDF5;
-}
-JNIEXPORT jlong JNICALL
-Java_hdf_hdf5lib_HDF5Constants_H5E_1NOTREGISTERED(JNIEnv *env, jclass cls)
-{
-    return H5E_NOTREGISTERED;
-}
-JNIEXPORT jlong JNICALL
-Java_hdf_hdf5lib_HDF5Constants_H5E_1OBJOPEN(JNIEnv *env, jclass cls)
-{
-    return H5E_OBJOPEN;
-}
-JNIEXPORT jlong JNICALL
-Java_hdf_hdf5lib_HDF5Constants_H5E_1OHDR(JNIEnv *env, jclass cls)
-{
-    return H5E_OHDR;
-}
-JNIEXPORT jlong JNICALL
-Java_hdf_hdf5lib_HDF5Constants_H5E_1OPENERROR(JNIEnv *env, jclass cls)
-{
-    return H5E_OPENERROR;
-}
-JNIEXPORT jlong JNICALL
-Java_hdf_hdf5lib_HDF5Constants_H5E_1OVERFLOW(JNIEnv *env, jclass cls)
-{
-    return H5E_OVERFLOW;
-}
-JNIEXPORT jlong JNICALL
-Java_hdf_hdf5lib_HDF5Constants_H5E_1PAGEBUF(JNIEnv *env, jclass cls)
-{
-    return H5E_PAGEBUF;
-}
-JNIEXPORT jlong JNICALL
-Java_hdf_hdf5lib_HDF5Constants_H5E_1PATH(JNIEnv *env, jclass cls)
-{
-    return H5E_PATH;
-}
-JNIEXPORT jlong JNICALL
-Java_hdf_hdf5lib_HDF5Constants_H5E_1PLINE(JNIEnv *env, jclass cls)
-{
-    return H5E_PLINE;
-}
-JNIEXPORT jlong JNICALL
-Java_hdf_hdf5lib_HDF5Constants_H5E_1PLIST(JNIEnv *env, jclass cls)
-{
-    return H5E_PLIST;
-}
-JNIEXPORT jlong JNICALL
-Java_hdf_hdf5lib_HDF5Constants_H5E_1PLUGIN(JNIEnv *env, jclass cls)
-{
-    return H5E_PLUGIN;
-}
-JNIEXPORT jlong JNICALL
-Java_hdf_hdf5lib_HDF5Constants_H5E_1PROTECT(JNIEnv *env, jclass cls)
-{
-    return H5E_PROTECT;
-}
-JNIEXPORT jlong JNICALL
-Java_hdf_hdf5lib_HDF5Constants_H5E_1READERROR(JNIEnv *env, jclass cls)
-{
-    return H5E_READERROR;
-}
-JNIEXPORT jlong JNICALL
->>>>>>> 18bbd3f0
 Java_hdf_hdf5lib_HDF5Constants_H5E_1REFERENCE(JNIEnv *env, jclass cls)
 {
     return H5E_REFERENCE;
 }
-<<<<<<< HEAD
 JNIEXPORT jlong JNICALL
 Java_hdf_hdf5lib_HDF5Constants_H5E_1RESOURCE(JNIEnv *env, jclass cls)
 {
@@ -1498,11 +1100,26 @@
     return H5E_SEEKERROR;
 }
 JNIEXPORT jlong JNICALL
+Java_hdf_hdf5lib_HDF5Constants_H5E_1SETDISALLOWED(JNIEnv *env, jclass cls)
+{
+    return H5E_SETDISALLOWED;
+}
+JNIEXPORT jlong JNICALL
 Java_hdf_hdf5lib_HDF5Constants_H5E_1SETLOCAL(JNIEnv *env, jclass cls)
 {
     return H5E_SETLOCAL;
 }
 JNIEXPORT jlong JNICALL
+Java_hdf_hdf5lib_HDF5Constants_H5E_1SLIST(JNIEnv *env, jclass cls)
+{
+    return H5E_SLIST;
+}
+JNIEXPORT jlong JNICALL
+Java_hdf_hdf5lib_HDF5Constants_H5E_1SOHM(JNIEnv *env, jclass cls)
+{
+    return H5E_SOHM;
+}
+JNIEXPORT jlong JNICALL
 Java_hdf_hdf5lib_HDF5Constants_H5E_1STORAGE(JNIEnv *env, jclass cls)
 {
     return H5E_STORAGE;
@@ -1511,51 +1128,6 @@
 Java_hdf_hdf5lib_HDF5Constants_H5E_1SYM(JNIEnv *env, jclass cls)
 {
     return H5E_SYM;
-=======
-JNIEXPORT jlong JNICALL
-Java_hdf_hdf5lib_HDF5Constants_H5E_1RESOURCE(JNIEnv *env, jclass cls)
-{
-    return H5E_RESOURCE;
-}
-JNIEXPORT jlong JNICALL
-Java_hdf_hdf5lib_HDF5Constants_H5E_1RS(JNIEnv *env, jclass cls)
-{
-    return H5E_RS;
-}
-JNIEXPORT jlong JNICALL
-Java_hdf_hdf5lib_HDF5Constants_H5E_1SEEKERROR(JNIEnv *env, jclass cls)
-{
-    return H5E_SEEKERROR;
-}
-JNIEXPORT jlong JNICALL
-Java_hdf_hdf5lib_HDF5Constants_H5E_1SETDISALLOWED(JNIEnv *env, jclass cls)
-{
-    return H5E_SETDISALLOWED;
-}
-JNIEXPORT jlong JNICALL
-Java_hdf_hdf5lib_HDF5Constants_H5E_1SETLOCAL(JNIEnv *env, jclass cls)
-{
-    return H5E_SETLOCAL;
-}
-JNIEXPORT jlong JNICALL
-Java_hdf_hdf5lib_HDF5Constants_H5E_1SLIST(JNIEnv *env, jclass cls)
-{
-    return H5E_SLIST;
-}
-JNIEXPORT jlong JNICALL
-Java_hdf_hdf5lib_HDF5Constants_H5E_1SOHM(JNIEnv *env, jclass cls)
-{
-    return H5E_SOHM;
-}
-JNIEXPORT jlong JNICALL
-Java_hdf_hdf5lib_HDF5Constants_H5E_1STORAGE(JNIEnv *env, jclass cls)
-{
-    return H5E_STORAGE;
-}
-JNIEXPORT jlong JNICALL
-Java_hdf_hdf5lib_HDF5Constants_H5E_1SYM(JNIEnv *env, jclass cls)
-{
-    return H5E_SYM;
 }
 JNIEXPORT jlong JNICALL
 Java_hdf_hdf5lib_HDF5Constants_H5E_1SYSERRSTR(JNIEnv *env, jclass cls)
@@ -1571,7 +1143,6 @@
 Java_hdf_hdf5lib_HDF5Constants_H5E_1TRAVERSE(JNIEnv *env, jclass cls)
 {
     return H5E_TRAVERSE;
->>>>>>> 18bbd3f0
 }
 JNIEXPORT jlong JNICALL
 Java_hdf_hdf5lib_HDF5Constants_H5E_1TRUNCATED(JNIEnv *env, jclass cls)
@@ -1646,11 +1217,7 @@
 }
 
 /* Java does not have unsigned native types */
-<<<<<<< HEAD
-H5_GCC_DIAG_OFF(sign - conversion)
-=======
 H5_GCC_DIAG_OFF("sign-conversion")
->>>>>>> 18bbd3f0
 JNIEXPORT jint JNICALL
 Java_hdf_hdf5lib_HDF5Constants_H5F_1ACC_1CREAT(JNIEnv *env, jclass cls)
 {
@@ -1691,11 +1258,7 @@
 {
     return H5F_ACC_SWMR_WRITE;
 }
-<<<<<<< HEAD
-H5_GCC_DIAG_ON(sign - conversion)
-=======
 H5_GCC_DIAG_ON("sign-conversion")
->>>>>>> 18bbd3f0
 
 JNIEXPORT jint JNICALL
 Java_hdf_hdf5lib_HDF5Constants_H5F_1CLOSE_1DEFAULT(JNIEnv *env, jclass cls)
@@ -2108,7 +1671,6 @@
 {
     return H5G_DATASET;
 }
-<<<<<<< HEAD
 JNIEXPORT jint JNICALL
 Java_hdf_hdf5lib_HDF5Constants_H5G_1GROUP(JNIEnv *env, jclass cls)
 {
@@ -2165,64 +1727,6 @@
     return H5G_LINK_SOFT;
 }
 JNIEXPORT jint JNICALL
-=======
-JNIEXPORT jint JNICALL
-Java_hdf_hdf5lib_HDF5Constants_H5G_1GROUP(JNIEnv *env, jclass cls)
-{
-    return H5G_GROUP;
-}
-JNIEXPORT jint JNICALL
-Java_hdf_hdf5lib_HDF5Constants_H5G_1LINK(JNIEnv *env, jclass cls)
-{
-    return H5G_LINK;
-}
-JNIEXPORT jint JNICALL
-Java_hdf_hdf5lib_HDF5Constants_H5G_1UDLINK(JNIEnv *env, jclass cls)
-{
-    return H5G_UDLINK;
-}
-JNIEXPORT jint JNICALL
-Java_hdf_hdf5lib_HDF5Constants_H5G_1RESERVED_15(JNIEnv *env, jclass cls)
-{
-    return H5G_RESERVED_5;
-}
-JNIEXPORT jint JNICALL
-Java_hdf_hdf5lib_HDF5Constants_H5G_1RESERVED_16(JNIEnv *env, jclass cls)
-{
-    return H5G_RESERVED_6;
-}
-JNIEXPORT jint JNICALL
-Java_hdf_hdf5lib_HDF5Constants_H5G_1RESERVED_17(JNIEnv *env, jclass cls)
-{
-    return H5G_RESERVED_7;
-}
-JNIEXPORT jint JNICALL
-Java_hdf_hdf5lib_HDF5Constants_H5G_1TYPE(JNIEnv *env, jclass cls)
-{
-    return H5G_TYPE;
-}
-JNIEXPORT jint JNICALL
-Java_hdf_hdf5lib_HDF5Constants_H5G_1UNKNOWN(JNIEnv *env, jclass cls)
-{
-    return H5G_UNKNOWN;
-}
-JNIEXPORT jint JNICALL
-Java_hdf_hdf5lib_HDF5Constants_H5G_1LINK_1ERROR(JNIEnv *env, jclass cls)
-{
-    return H5G_LINK_ERROR;
-}
-JNIEXPORT jint JNICALL
-Java_hdf_hdf5lib_HDF5Constants_H5G_1LINK_1HARD(JNIEnv *env, jclass cls)
-{
-    return H5G_LINK_HARD;
-}
-JNIEXPORT jint JNICALL
-Java_hdf_hdf5lib_HDF5Constants_H5G_1LINK_1SOFT(JNIEnv *env, jclass cls)
-{
-    return H5G_LINK_SOFT;
-}
-JNIEXPORT jint JNICALL
->>>>>>> 18bbd3f0
 Java_hdf_hdf5lib_HDF5Constants_H5G_1NLIBTYPES(JNIEnv *env, jclass cls)
 {
     return H5G_NLIBTYPES;
@@ -2815,7 +2319,6 @@
 {
     return H5S_ALL;
 }
-<<<<<<< HEAD
 JNIEXPORT jint JNICALL
 Java_hdf_hdf5lib_HDF5Constants_H5S_1MAX_1RANK(JNIEnv *env, jclass cls)
 {
@@ -2887,79 +2390,6 @@
     return H5S_SELECT_NOOP;
 }
 JNIEXPORT jint JNICALL
-=======
-JNIEXPORT jint JNICALL
-Java_hdf_hdf5lib_HDF5Constants_H5S_1MAX_1RANK(JNIEnv *env, jclass cls)
-{
-    return H5S_MAX_RANK;
-}
-JNIEXPORT jint JNICALL
-Java_hdf_hdf5lib_HDF5Constants_H5S_1NO_1CLASS(JNIEnv *env, jclass cls)
-{
-    return H5S_NO_CLASS;
-}
-JNIEXPORT jint JNICALL
-Java_hdf_hdf5lib_HDF5Constants_H5S_1NULL(JNIEnv *env, jclass cls)
-{
-    return H5S_NULL;
-}
-JNIEXPORT jint JNICALL
-Java_hdf_hdf5lib_HDF5Constants_H5S_1SCALAR(JNIEnv *env, jclass cls)
-{
-    return H5S_SCALAR;
-}
-JNIEXPORT jint JNICALL
-Java_hdf_hdf5lib_HDF5Constants_H5S_1SEL_1ALL(JNIEnv *env, jclass cls)
-{
-    return H5S_SEL_ALL;
-}
-JNIEXPORT jint JNICALL
-Java_hdf_hdf5lib_HDF5Constants_H5S_1SEL_1ERROR(JNIEnv *env, jclass cls)
-{
-    return H5S_SEL_ERROR;
-}
-JNIEXPORT jint JNICALL
-Java_hdf_hdf5lib_HDF5Constants_H5S_1SEL_1HYPERSLABS(JNIEnv *env, jclass cls)
-{
-    return H5S_SEL_HYPERSLABS;
-}
-JNIEXPORT jint JNICALL
-Java_hdf_hdf5lib_HDF5Constants_H5S_1SEL_1N(JNIEnv *env, jclass cls)
-{
-    return H5S_SEL_N;
-}
-JNIEXPORT jint JNICALL
-Java_hdf_hdf5lib_HDF5Constants_H5S_1SEL_1NONE(JNIEnv *env, jclass cls)
-{
-    return H5S_SEL_NONE;
-}
-JNIEXPORT jint JNICALL
-Java_hdf_hdf5lib_HDF5Constants_H5S_1SEL_1POINTS(JNIEnv *env, jclass cls)
-{
-    return H5S_SEL_POINTS;
-}
-JNIEXPORT jint JNICALL
-Java_hdf_hdf5lib_HDF5Constants_H5S_1SELECT_1AND(JNIEnv *env, jclass cls)
-{
-    return H5S_SELECT_AND;
-}
-JNIEXPORT jint JNICALL
-Java_hdf_hdf5lib_HDF5Constants_H5S_1SELECT_1APPEND(JNIEnv *env, jclass cls)
-{
-    return H5S_SELECT_APPEND;
-}
-JNIEXPORT jint JNICALL
-Java_hdf_hdf5lib_HDF5Constants_H5S_1SELECT_1INVALID(JNIEnv *env, jclass cls)
-{
-    return H5S_SELECT_INVALID;
-}
-JNIEXPORT jint JNICALL
-Java_hdf_hdf5lib_HDF5Constants_H5S_1SELECT_1NOOP(JNIEnv *env, jclass cls)
-{
-    return H5S_SELECT_NOOP;
-}
-JNIEXPORT jint JNICALL
->>>>>>> 18bbd3f0
 Java_hdf_hdf5lib_HDF5Constants_H5S_1SELECT_1NOTA(JNIEnv *env, jclass cls)
 {
     return H5S_SELECT_NOTA;
@@ -4294,13 +3724,8 @@
     return H5Z_FILTER_ALL;
 }
 
-<<<<<<< HEAD
-H5_GCC_DIAG_ON(missing - prototypes)
-H5_GCC_DIAG_ON(unused - parameter)
-=======
 H5_GCC_DIAG_ON("missing-prototypes")
 H5_GCC_DIAG_ON("unused-parameter")
->>>>>>> 18bbd3f0
 
 #ifdef __cplusplus
 } /* end extern "C" */
