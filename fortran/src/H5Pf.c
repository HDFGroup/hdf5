/****h* H5Pf/H5Pf
 * PURPOSE
 *  This file contains C stubs for H5P Fortran APIs
 *
 * COPYRIGHT
 * * * * * * * * * * * * * * * * * * * * * * * * * * * * * * * * * * * * * * *
 * Copyright by The HDF Group.                                               *
 * Copyright by the Board of Trustees of the University of Illinois.         *
 * All rights reserved.                                                      *
 *                                                                           *
 * This file is part of HDF5.  The full HDF5 copyright notice, including     *
 * terms governing use, modification, and redistribution, is contained in    *
 * the COPYING file, which can be found at the root of the source code       *
 * distribution tree, or in https://www.hdfgroup.org/licenses.               *
 * If you do not have access to either file, you may request a copy from     *
 * help@hdfgroup.org.                                                        *
 * * * * * * * * * * * * * * * * * * * * * * * * * * * * * * * * * * * * * * *
 *
 ******
 */

#include "H5f90.h"
#include "H5Eprivate.h"
#include "H5public.h"

#ifdef H5_HAVE_PARALLEL

#include <mpi.h>
/* Support for C to Fortran translation in MPI */
#ifndef H5_HAVE_MPI_MULTI_LANG_Comm
#define MPI_Comm_c2f(comm) (int_f)(comm)
#define MPI_Comm_f2c(comm) (MPI_Comm)(comm)
#endif /*MPI Comm*/

#ifndef H5_HAVE_MPI_MULTI_LANG_Info
#define MPI_Info_c2f(info) (int_f)(info)
#define MPI_Info_f2c(info) (MPI_Info)(info)
#endif /*MPI Info*/

#endif /*H5_HAVE_PARALLEL*/

/****if* H5Pf/h5pcreate_c
 * NAME
 *  h5pcreate_c
 * PURPOSE
 *  Call H5Pcreate to create a property list
 * INPUTS
 *  cls - property list class identifier
 * OUTPUTS
 *  prp_id - identifier of the created property list
 * RETURNS
 *  0 on success, -1 on failure
 * AUTHOR
 *  Elena Pourmal
 *  Wednesday, October 9, 2002
 *
 * SOURCE
 */

int_f
h5pcreate_c(hid_t_f *cls, hid_t_f *prp_id)
/******/
{
    hid_t c_prp_id;
    int_f ret_value = 0;

    c_prp_id = H5Pcreate((hid_t)*cls);
    if (c_prp_id < 0)
        HGOTO_DONE(FAIL)

    *prp_id = (hid_t_f)c_prp_id;

done:
    return ret_value;
}

/****if* H5Pf/h5pclose_c
 * NAME
 *  h5pclose_c
 * PURPOSE
 *  Call H5Pclose to close property lis
 * INPUTS
 *  prp_id - identifier of the property list to be closed
 * RETURNS
 *  0 on success, -1 on failure
 * AUTHOR
 *  Elena Pourmal
 *  Saturday, August 14, 1999
 *
 * SOURCE
 */

int_f
h5pclose_c(hid_t_f *prp_id)
/******/
{
    int_f ret_value = 0;

    if (H5Pclose((hid_t)*prp_id) < 0)
        ret_value = -1;

    return ret_value;
}

/****if* H5Pf/h5pcopy_c
 * NAME
 *  h5pcopy_c
 * PURPOSE
 *  Call H5Pcopy to copy property list
 * INPUTS
 *  prp_id - identifier of the property list to be copied
 * OUTPUTS
 *  new_prp_id - identifier of the new property list
 * RETURNS
 *  0 on success, -1 on failure
 * AUTHOR
 *  Elena Pourmal
 *  Saturday, August 14, 1999
 *
 * SOURCE
 */
int_f
h5pcopy_c(hid_t_f *prp_id, hid_t_f *new_prp_id)
/******/
{
    hid_t c_new_prp_id;
    int_f ret_value = 0;

    c_new_prp_id = H5Pcopy((hid_t)*prp_id);
    if (c_new_prp_id < 0)
        HGOTO_DONE(FAIL)

    *new_prp_id = (hid_t_f)c_new_prp_id;

done:
    return ret_value;
}

/****if* H5Pf/h5pequal_c
 * NAME
 *  h5pequal_c
 * PURPOSE
 *  Call H5Pequal to check if two property lists are equal
 * INPUTS
 *  plist1_id - property list identifier
 *  plist2_id - property list identifier
 * OUTPUTS
 *  c_flag    - flag to indicate that lists are eqaul
 * RETURNS
 *  0 on success, -1 on failure
 * AUTHOR
 *  Elena Pourmal
 *  Monday, September 30, 2002
 *
 * SOURCE
 */
int_f
h5pequal_c(hid_t_f *plist1_id, hid_t_f *plist2_id, int_f *c_flag)
/******/
{
    htri_t c_c_flag;
    int_f  ret_value = 0;

    c_c_flag = H5Pequal((hid_t)*plist1_id, (hid_t)*plist2_id);
    if (c_c_flag < 0)
        HGOTO_DONE(FAIL)

    *c_flag = (int_f)c_c_flag;

done:
    return ret_value;
}

/****if* H5Pf/h5pget_class_c
 * NAME
 *  h5pget_class_c
 * PURPOSE
 *  Call H5Pget_class to determine property list class
 * INPUTS
 *  prp_id    - identifier of the dataspace
 * OUTPUTS
 *  classtype - class type
 * RETURNS
 *  0 on success, -1 on failure
 * AUTHOR
 *  Elena Pourmal
 *  Saturday, August 14, 1999
 * SOURCE
 */

int_f
h5pget_class_c(hid_t_f *prp_id, hid_t_f *classtype)
/******/
{
    hid_t c_classtype;
    int_f ret_value = 0;

    if ((c_classtype = H5Pget_class((hid_t)*prp_id)) < 0)
        HGOTO_DONE(FAIL)

    *classtype = (hid_t_f)c_classtype;

done:
    return ret_value;
}

/****if* H5Pf/h5pset_preserve_c
 * NAME
 *  h5pset_preserve_c
 * PURPOSE
 *  Call H5Pset_preserve to set  transfer property for compound
 *  datatype
 * INPUTS
 *  prp_id - property list identifier
 *  flag - TRUE/FALSE flag
 * RETURNS
 *  0 on success, -1 on failure
 * AUTHOR
 *  Elena Pourmal
 *  Thursday, February 17, 2000
 * SOURCE
 */

int_f
h5pset_preserve_c(hid_t_f *prp_id, int_f *flag)
/******/
{
    int     ret_value = 0;
    hid_t   c_prp_id;
    herr_t  status;
    hbool_t c_flag = 0;

    if (*flag > 0)
        c_flag = 1;
    c_prp_id = (hid_t)*prp_id;
    status   = H5Pset_preserve(c_prp_id, c_flag);
    if (status < 0)
        ret_value = -1;
    return ret_value;
}

/****if* H5Pf/h5pget_preserve_c
 * NAME
 *  h5pget_preserve_c
 * PURPOSE
 *  Call H5Pget_preserve to set  transfer property for compound
 *  datatype
 * INPUTS
 *  prp_id - property list identifier
 * OUTPUTS
 *  flag - TRUE/FALSE flag
 * RETURNS
 *  0 on success, -1 on failure
 * AUTHOR
 *  Elena Pourmal
 *  Thursday, February 17, 2000
 * SOURCE
 */

int_f
h5pget_preserve_c(hid_t_f *prp_id, int_f *flag)
/******/
{
    int   ret_value = 0;
    hid_t c_prp_id;
    int   c_flag;

    c_prp_id = (hid_t)*prp_id;
    c_flag   = H5Pget_preserve(c_prp_id);
    if (c_flag < 0)
        ret_value = -1;
    *flag = (int_f)c_flag;
    return ret_value;
}

/****if* H5Pf/h5pset_deflate_c
 * NAME
 *  h5pset_deflate_c
 * PURPOSE
 *  Call H5Pset_deflate to set deflate level
 * INPUTS
 *  prp_id - property list identifier
 *  level - level of deflation
 * RETURNS
 *  0 on success, -1 on failure
 * AUTHOR
 *  Elena Pourmal
 *  Saturday, August 14, 1999
 * SOURCE
 */

int_f
h5pset_deflate_c(hid_t_f *prp_id, int_f *level)
/******/
{
    int      ret_value = 0;
    hid_t    c_prp_id;
    unsigned c_level;
    herr_t   status;

    c_prp_id = (hid_t)*prp_id;
    c_level  = (unsigned)*level;
    status   = H5Pset_deflate(c_prp_id, c_level);
    if (status < 0)
        ret_value = -1;
    return ret_value;
}

/****if* H5Pf/h5pset_chunk_c
 * NAME
 *  h5pset_chunk_c
 * PURPOSE
 *  Call H5Pset_chunk to set the sizes of chunks for a chunked
 *  layout dataset
 * INPUTS
 *  prp_id - property list identifier
 *  rank - number of dimensions of each chunk
 *  dims - array of the size of each chunk
 * RETURNS
 *  0 on success, -1 on failure
 *  Saturday, August 14, 1999
 * AUTHOR
 *  Elena Pourmal
 * SOURCE
 */

int_f
h5pset_chunk_c(hid_t_f *prp_id, int_f *rank, hsize_t_f *dims)
/******/
{
    int     ret_value = -1;
    hid_t   c_prp_id  = (hid_t)*prp_id;
    int     c_rank    = (int)*rank;
    hsize_t c_dims[H5S_MAX_RANK];
    herr_t  status;
    int     i;

    /*
     * Transpose dimension arrays because of C-FORTRAN storage order
     */
    for (i = 0; i < c_rank; i++)
        c_dims[i] = (hsize_t)dims[c_rank - i - 1];

    status = H5Pset_chunk(c_prp_id, c_rank, c_dims);
    if (status < 0)
        goto DONE;
    ret_value = 0;

DONE:
    return ret_value;
}

/****if* H5Pf/h5pget_chunk_c
 * NAME
 *  h5pget_chunk_c
 * PURPOSE
 *  Call H5Pget_chunk to get the sizes of chunks for a chunked
 *  layout dataset  for at list max_rank number of dimensions
 * INPUTS
 *  prp_id - property list identifier
 *  max rank - maximum number of dimensions to return
 *  dims - array of the size of each chunk
 * RETURNS
 *  number of chunk's dimnesion on success, -1 on failure
 *  Saturday, August 14, 1999
 * AUTHOR
 *  Elena Pourmal
 * SOURCE
 */

int_f
h5pget_chunk_c(hid_t_f *prp_id, int_f *max_rank, hsize_t_f *dims)
/******/
{
    int     ret_value = -1;
    hid_t   c_prp_id  = (hid_t)*prp_id;
    hsize_t c_dims[H5S_MAX_RANK];
    int     rank;
    int     c_max_rank = (int)*max_rank;
    int     i;

    rank = H5Pget_chunk(c_prp_id, c_max_rank, c_dims);

    /*
     * Transpose dimension arrays because of C-FORTRAN storage order
     */
    for (i = 0; i < c_max_rank; i++)
        dims[c_max_rank - i - 1] = (hsize_t_f)c_dims[i];
    if (rank < 0)
        return ret_value;
    ret_value = (int_f)rank;
    return ret_value;
}

/****if* H5Pf/h5pset_fill_value_c
 * NAME
 *  h5pset_fill_value_c
 * PURPOSE
 *  Call H5Pset_fill_value to set a fillvalue for a dataset
 * INPUTS
 *  prp_id     - property list identifier
 *  type_id    - datatype identifier (fill value is of type type_id)
 *  fillvalue - fillvalue
 * RETURNS
 *  0 on success, -1 on failure
 * AUTHOR
 *  Elena Pourmal
 *  Saturday, August 14, 1999
 * SOURCE
 */
int_f
h5pset_fill_value_c(hid_t_f *prp_id, hid_t_f *type_id, void *fillvalue)
/******/
{
    int    ret_value = -1;
    hid_t  c_prp_id;
    hid_t  c_type_id;
    herr_t ret;

    /*
     * Call H5Pset_fill_value function.
     */
    c_prp_id  = (hid_t)*prp_id;
    c_type_id = (hid_t)*type_id;
    ret       = H5Pset_fill_value(c_prp_id, c_type_id, fillvalue);

    if (ret < 0)
        return ret_value;
    ret_value = 0;
    return ret_value;
}

/****if* H5Pf/h5pget_fill_value_c
 * NAME
 *  h5pget_fill_value_c
 * PURPOSE
 *  Call H5Pget_fill_value to set a fillvalue for a dataset
 * INPUTS
 *  prp_id - property list identifier
 *  type_id - datatype identifier (fill value is of type type_id)
 *  fillvalue - fillvalue
 * RETURNS
 *  0 on success, -1 on failure
 * AUTHOR
 *  Elena Pourmal
 *  Saturday, August 14, 1999
 * SOURCE
 */
int_f
h5pget_fill_value_c(hid_t_f *prp_id, hid_t_f *type_id, void *fillvalue)
/******/
{
    int    ret_value = -1;
    hid_t  c_prp_id;
    hid_t  c_type_id;
    herr_t ret;

    /*
     * Call H5Pget_fill_value function.
     */
    c_prp_id  = (hid_t)*prp_id;
    c_type_id = (hid_t)*type_id;
    ret       = H5Pget_fill_value(c_prp_id, c_type_id, fillvalue);

    if (ret < 0)
        return ret_value;
    ret_value = 0;
    return ret_value;
}

/****if* H5Pf/h5pget_version_c
 * NAME
 *  h5pget_version_c
 * PURPOSE
 *  Call H5Pget_version to get the version information
 *  of various objects for a file creation property list
 * INPUTS
 *  prp_id - property list identifier
 * OUTPUTS
 *  boot - array to put boot block version number
 *  freelist - array to put global freelist version number
 *  stab - array to put symbol table version number
 *  shhdr - array to put shared object header version number
 * RETURNS
 *  0 on success, -1 on failure
 * AUTHOR
 *  Xiangyang Su
 *  Wednesday, February 23, 2000
 * HISTORY
 *  Removed extra length parameters EP 7/6/00
 * SOURCE
 */
#ifdef H5_NO_DEPRECATED_SYMBOLS
int_f
h5pget_version_c(hid_t_f H5_ATTR_UNUSED *prp_id, int_f *boot, int_f *freelist, int_f *stab, int_f *shhdr)
/******/
{
    /*
     * Fill in fake values [since we need a file ID to call H5Fget_info :-( -QAK ]
     */
    *boot     = (int_f)0;
    *freelist = (int_f)0;
    *stab     = (int_f)0;
    *shhdr    = (int_f)0;

    return 0;
}
#else  /* H5_NO_DEPRECATED_SYMBOLS */
int_f
h5pget_version_c(hid_t_f *prp_id, int_f *boot, int_f *freelist, int_f *stab, int_f *shhdr)
/******/
{
    herr_t   ret;
    unsigned c_boot;
    unsigned c_freelist;
    unsigned c_stab;
    unsigned c_shhdr;

    /*
     * Call H5Pget_version function.
     */
    ret = H5Pget_version((hid_t)*prp_id, &c_boot, &c_freelist, &c_stab, &c_shhdr);
    if (ret < 0)
        return -1;

    *boot     = (int_f)c_boot;
    *freelist = (int_f)c_freelist;
    *stab     = (int_f)c_stab;
    *shhdr    = (int_f)c_shhdr;

    return 0;
}
#endif /* H5_NO_DEPRECATED_SYMBOLS */

/****if* H5Pf/h5pget_userblock_c
 * NAME
 *  h5pget_userblock_c
 * PURPOSE
 *  Call H5Pget_userblock to get the size of a user block in
 *  a file creation property list
 * INPUTS
 *  prp_id - property list identifier
 *  Outputs      size - Size of the user-block in bytes
 * RETURNS
 *  0 on success, -1 on failure
 * AUTHOR
 *  Xiangyang Su
 *  Wednesday, February 23, 2000
 * SOURCE
 */
int_f
h5pget_userblock_c(hid_t_f *prp_id, hsize_t_f *size)
/******/
{
    int     ret_value = -1;
    hid_t   c_prp_id;
    herr_t  ret;
    hsize_t c_size;

    /*
     * Call H5Pget_userblock function.
     */
    c_prp_id = (hid_t)*prp_id;
    ret      = H5Pget_userblock(c_prp_id, &c_size);
    if (ret < 0)
        return ret_value;

    *size     = (hsize_t_f)c_size;
    ret_value = 0;

    return ret_value;
}

/****if* H5Pf/h5pset_userblock_c
 * NAME
 *  h5pset_userblock_c
 * PURPOSE
 *  Call H5Pset_userblock to set the size of a user block in
 *  a file creation property list
 * INPUTS
 *  prp_id - property list identifier
 *  size - Size of the user-block in bytes
 * RETURNS
 *  0 on success, -1 on failure
 * AUTHOR
 *  Xiangyang Su
 *  Wednesday, February 23, 2000
 * SOURCE
 */
int_f
h5pset_userblock_c(hid_t_f *prp_id, hsize_t_f *size)
/******/
{
    int     ret_value = -1;
    hid_t   c_prp_id;
    herr_t  ret;
    hsize_t c_size;
    c_size = (hsize_t)*size;

    /*
     * Call H5Pset_userblock function.
     */
    c_prp_id = (hid_t)*prp_id;
    ret      = H5Pset_userblock(c_prp_id, c_size);

    if (ret < 0)
        return ret_value;
    ret_value = 0;
    return ret_value;
}

/****if* H5Pf/h5pget_sizes_c
 * NAME
 *  h5pget_sizes_c
 * PURPOSE
 *  Call H5Pget_sizes to get the size of the offsets
 *  and lengths used in an HDF5 file
 * INPUTS
 *  prp_id - property list identifier
 *  Outputs      sizeof_addr - Size of an object offset in bytes
 *  sizeof_size - Size of an object length in bytes
 * RETURNS
 *  0 on success, -1 on failure
 * AUTHOR
 *  Xiangyang Su
 *  Wednesday, February 23, 2000
 * HISTORY
 *  Deleted extra length parameters. EP 6/7/00
 * SOURCE
 */
int_f
h5pget_sizes_c(hid_t_f *prp_id, size_t_f *sizeof_addr, size_t_f *sizeof_size)
/******/
{
    int    ret_value = -1;
    hid_t  c_prp_id;
    herr_t ret;
    size_t c_sizeof_addr;
    size_t c_sizeof_size;

    /*
     * Call H5Pget_sizes function.
     */
    c_prp_id = (hid_t)*prp_id;
    ret      = H5Pget_sizes(c_prp_id, &c_sizeof_addr, &c_sizeof_size);
    if (ret < 0)
        return ret_value;

    *sizeof_addr = (size_t_f)c_sizeof_addr;
    *sizeof_size = (size_t_f)c_sizeof_size;
    ret_value    = 0;

    return ret_value;
}

/****if* H5Pf/h5pset_sizes_c
 * NAME
 *  h5pset_sizes_c
 * PURPOSE
 *  Call H5Pset_sizes to set the size of the offsets
 * INPUTS
 *  prp_id - property list identifier
 *  sizeof_addr - Size of an object offset in bytes
 *  sizeof_size - Size of an object length in bytes
 * RETURNS
 *  0 on success, -1 on failure
 * AUTHOR
 *  Xiangyang Su
 *  Wednesday, February 23, 2000
 * HISTORY
 *
 * SOURCE
 */
int_f
h5pset_sizes_c(hid_t_f *prp_id, size_t_f *sizeof_addr, size_t_f *sizeof_size)
/******/
{
    int    ret_value = -1;
    hid_t  c_prp_id;
    herr_t ret;
    size_t c_addr, c_size;
    c_addr = (size_t)*sizeof_addr;
    c_size = (size_t)*sizeof_size;

    /*
     * Call H5Pset_sizes function.
     */
    c_prp_id = (hid_t)*prp_id;
    ret      = H5Pset_sizes(c_prp_id, c_addr, c_size);

    if (ret < 0)
        return ret_value;
    ret_value = 0;
    return ret_value;
}

/****if* H5Pf/h5pset_sym_k_c
 * NAME
 *  h5pset_sym_k_c
 * PURPOSE
 *  Call H5Pset_sym_k to set the size of parameters used
 *  to control the symbol table node
 * INPUTS
 *  prp_id - property list identifier
 *  ik - Symbol table tree rank
 *  lk - Symbol table node size
 * RETURNS
 *  0 on success, -1 on failure
 * AUTHOR
 *  Xiangyang Su
 *  Friday, February 25, 2000
 * SOURCE
 */
int_f
h5pset_sym_k_c(hid_t_f *prp_id, int_f *ik, int_f *lk)
/******/
{
    int      ret_value = -1;
    hid_t    c_prp_id;
    unsigned c_ik;
    unsigned c_lk;
    herr_t   ret;

    /*
     * Call H5Pset_sym_k function.
     */
    c_prp_id = (hid_t)*prp_id;
    c_ik     = (unsigned)*ik;
    c_lk     = (unsigned)*lk;
    ret      = H5Pset_sym_k(c_prp_id, c_ik, c_lk);

    if (ret < 0)
        return ret_value;
    ret_value = 0;
    return ret_value;
}

/****if* H5Pf/h5pget_sym_k_c
 * NAME
 *  h5pget_sym_k_c
 * PURPOSE
 *  Call H5Pget_sym_k to get the size of parameters used
 *  to control the symbol table node
 * INPUTS
 *  prp_id - property list identifier
 * OUTPUTS
 *  ik - Symbol table tree rank
 *  lk - Symbol table node size
 * RETURNS
 *  0 on success, -1 on failure
 * AUTHOR
 *  Xiangyang Su
 *  Friday, February 25, 2000
 * HISTORY
 *
 * SOURCE
 */
int_f
h5pget_sym_k_c(hid_t_f *prp_id, int_f *ik, int_f *lk)
/******/
{
    int      ret_value = -1;
    hid_t    c_prp_id;
    herr_t   ret;
    unsigned c_ik;
    unsigned c_lk;

    /*
     * Call H5Pget_sym_k function.
     */
    c_prp_id = (hid_t)*prp_id;
    ret      = H5Pget_sym_k(c_prp_id, &c_ik, &c_lk);
    *ik      = (int_f)c_ik;
    *lk      = (int_f)c_lk;
    if (ret < 0)
        return ret_value;
    ret_value = 0;
    return ret_value;
}

/****if* H5Pf/h5pset_istore_k_c
 * NAME
 *  h5pset_istore_k_c
 * PURPOSE
 *  Call H5Pset_istore_k to set the size of the parameter
 *  used to control the B-trees for indexing chunked datasets
 * INPUTS
 *  prp_id - property list identifier
 *  ik - Symbol table tree rank
 * RETURNS
 *  0 on success, -1 on failure
 * AUTHOR
 *  Xiangyang Su
 *  Friday, February 25, 2000
 * HISTORY
 *
 * SOURCE
 */
int_f
h5pset_istore_k_c(hid_t_f *prp_id, int_f *ik)
/******/
{
    int      ret_value = -1;
    hid_t    c_prp_id;
    unsigned c_ik;
    herr_t   ret;

    /*
     * Call H5Pset_istore_k function.
     */
    c_prp_id = (hid_t)*prp_id;
    c_ik     = (unsigned)*ik;
    ret      = H5Pset_istore_k(c_prp_id, c_ik);

    if (ret < 0)
        return ret_value;
    ret_value = 0;
    return ret_value;
}

/****if* H5Pf/h5pget_istore_k_c
 * NAME
 *  h5pget_istore_k_c
 * PURPOSE
 *  Call H5Pget_istore_k to get the size of parameters used
 *  to control the B-trees for indexing chunked datasets
 * INPUTS
 *  prp_id - property list identifier
 * OUTPUTS
 *  ik - Symbol table tree rank
 * RETURNS
 *  0 on success, -1 on failure
 * AUTHOR
 *  Xiangyang Su
 *  Friday, February 25, 2000
 * HISTORY
 *
 * SOURCE
 */
int_f
h5pget_istore_k_c(hid_t_f *prp_id, int_f *ik)
/******/
{
    int      ret_value = -1;
    hid_t    c_prp_id;
    herr_t   ret;
    unsigned c_ik;

    /*
     * Call H5Pget_istore_k function.
     */
    c_prp_id = (hid_t)*prp_id;
    ret      = H5Pget_istore_k(c_prp_id, &c_ik);
    *ik      = (int_f)c_ik;
    if (ret < 0)
        return ret_value;
    ret_value = 0;
    return ret_value;
}

/****if* H5Pf/h5pget_driver_c
 * NAME
 *  h5pget_driver_c
 * PURPOSE
 *  Call H5Pget_driver to get low-level file driver identifier
 * INPUTS
 *  prp_id - property list identifier
 * OUTPUTS
 *  driver - low-level file driver identifier
 * RETURNS
 *  0 on success, -1 on failure
 * AUTHOR
 *  Xiangyang Su
 *  Friday, February 25, 2000
 * HISTORY
 *
 * SOURCE
 */
int_f
h5pget_driver_c(hid_t_f *prp_id, hid_t_f *driver)
/******/
{
    int   ret_value = -1;
    hid_t c_driver;

    /*
     * Call H5Pget_driver function.
     */
    c_driver = H5Pget_driver((hid_t)*prp_id);
    if (c_driver < 0)
        goto DONE;

    *driver   = (hid_t_f)c_driver;
    ret_value = 0;

DONE:
    return ret_value;
}

/****if* H5Pf/h5pset_fapl_stdio_c
 * NAME
 *  h5pset_fapl_stdio_c
 * PURPOSE
 *  Call H5Pset_stdio to set the low level file driver to
 *  use the functions declared in the stdio.h
 * INPUTS
 *  prp_id - property list identifier
 * RETURNS
 *  0 on success, -1 on failure
 * AUTHOR
 *  Elena Pourmal
 *  March 7, 2001
 * HISTORY
 *
 * SOURCE
 */
int_f
h5pset_fapl_stdio_c(hid_t_f *prp_id)
/******/
{
    int    ret_value = -1;
    hid_t  c_prp_id;
    herr_t ret = -1;
    /*
     * Call H5Pset_fapl_stdio function.
     */
    c_prp_id = (hid_t)*prp_id;
    ret      = H5Pset_fapl_stdio(c_prp_id);
    if (ret < 0)
        return ret_value;
    ret_value = 0;
    return ret_value;
}
#ifdef NO_SUCH_F90_FUNCTION
/****if* H5Pf/h5pget_fapl_stdio_c
 * NAME
 *  h5pget_fapl_stdio_c
 * PURPOSE
 *  Call H5Pget_fapl_stdio to determine whther the low level file driver
 *  uses the functions declared in the stdio.h
 * INPUTS
 *  prp_id - property list identifier
 * OUTPUTS
 *  io - value indicates whether the file driver uses
 *  the functions declared in the stdio.h
 * RETURNS
 *  0 on success, -1 on failure
 * AUTHOR
 *  Elena Pourmal
 *  March 9, 2001
 * HISTORY
 *
 * SOURCE
 */
int_f
h5pget_fapl_stdio_c(hid_t_f *prp_id, int_f *io)
/******/
{
    int    ret_value = -1;
    hid_t  c_prp_id;
    herr_t ret = -1;
    /*
     * Call H5Pget_fapl_stdio function.
     */
    c_prp_id = *prp_id;
    ret      = H5Pget_fapl_stdio(c_prp_id);
    if (ret < 0)
        return ret_value;
    *io       = (int_f)ret;
    ret_value = 0;
    return ret_value;
}

#endif /*NO_SUCH_F90_FUNCTION*/

/****if* H5Pf/h5pset_fapl_sec2_c
 * NAME
 *  h5pset_fapl_sec2_c
 * PURPOSE
 *  Call H5Pset_fapl_sec2 to set the low level file driver to
 *  use the functions declared in the  unistd.h
 * INPUTS
 *  prp_id - property list identifier
 * RETURNS
 *  0 on success, -1 on failure
 * AUTHOR
 *  Elena Pourmal
 *  March 9, 2001
 * HISTORY
 *
 * SOURCE
 */
int_f
h5pset_fapl_sec2_c(hid_t_f *prp_id)
/******/
{
    int    ret_value = -1;
    hid_t  c_prp_id;
    herr_t ret = -1;
    /*
     * Call H5Pset_fapl_sec2 function.
     */
    c_prp_id = (hid_t)*prp_id;
    ret      = H5Pset_fapl_sec2(c_prp_id);
    if (ret < 0)
        return ret_value;
    ret_value = 0;
    return ret_value;
}

#ifdef NO_SUCH_F90_FUNCTION
/****if* H5Pf/h5pget_fapl_sec2_c
 * NAME
 *  h5pget_fapl_sec2_c
 * PURPOSE
 *  Call H5Pget_fapl_stdio to determine whther the low level file driver
 *  uses the functions declared in the  unistd.h
 * INPUTS
 *  prp_id - property list identifier
 * OUTPUTS
 *  sec2 - value indicates whether the file driver uses
 *  the functions declared in the  unistd.h
 * RETURNS
 *  0 on success, -1 on failure
 * AUTHOR
 *  Elena Pourmal
 *  March 9, 2001
 * HISTORY
 *
 * SOURCE
 */
int_f
h5pget_fapl_sec2_c(hid_t_f *prp_id, int_f *sec2)
/******/
{
    int    ret_value = -1;
    hid_t  c_prp_id;
    herr_t ret = -1;
    /*
     * Call H5Pget_fapl_sec2 function.
     */
    c_prp_id = (hid_t)*prp_id;
    ret      = H5Pget_fapl_sec2(c_prp_id);
    if (ret < 0)
        return ret_value;
    *sec2     = (int_f)ret;
    ret_value = 0;
    return ret_value;
}
#endif /*NO_SUCH_F90_FUNCTION*/

/****if* H5Pf/h5pset_alignment_c
 * NAME
 *  h5pset_alignment_c
 * PURPOSE
 *  Call H5Pset_alignment to set alignment properties of
 *  a file access property list
 * INPUTS
 *  prp_id - property list identifier
 *  threshold - Threshold value
 *  alignment - Alignment value
 * RETURNS
 *  0 on success, -1 on failure
 * AUTHOR
 *  Xiangyang Su
 *  Friday, February 25, 2000
 * HISTORY
 *
 * SOURCE
 */
int_f
h5pset_alignment_c(hid_t_f *prp_id, hsize_t_f *threshold, hsize_t_f *alignment)
/******/
{
    int     ret_value = -1;
    hid_t   c_prp_id;
    herr_t  ret;
    hsize_t c_threshold, c_alignment;
    c_threshold = (hsize_t)*threshold;
    c_alignment = (hsize_t)*alignment;
    /*
     * Call H5Pset_alignment function.
     */
    c_prp_id = (hid_t)*prp_id;
    ret      = H5Pset_alignment(c_prp_id, c_threshold, c_alignment);
    if (ret < 0)
        return ret_value;
    ret_value = 0;
    return ret_value;
}

/****if* H5Pf/h5pget_alignment_c
 * NAME
 *  h5pget_alignment_c
 * PURPOSE
 *  Call H5Pget_alignment to get alignment properties of
 *  a file access property list
 * INPUTS
 *  prp_id - property list identifier
 *  threshold - Threshold value
 *  alignment - Alignment value
 * RETURNS
 *  0 on success, -1 on failure
 * AUTHOR
 *  Xiangyang Su
 *  Friday, February 25, 2000
 * HISTORY
 *
 * SOURCE
 */
int_f
h5pget_alignment_c(hid_t_f *prp_id, hsize_t_f *threshold, hsize_t_f *alignment)
/******/
{
    int     ret_value = -1;
    hid_t   c_prp_id;
    herr_t  ret;
    hsize_t c_threshold, c_alignment;
    /*
     * Call H5Pget_alignment function.
     */
    c_prp_id = (hid_t)*prp_id;
    ret      = H5Pget_alignment(c_prp_id, &c_threshold, &c_alignment);
    if (ret < 0)
        return ret_value;
    *threshold = (hsize_t_f)c_threshold;
    *alignment = (hsize_t_f)c_alignment;

    ret_value = 0;
    return ret_value;
}

/****if* H5Pf/h5pset_fapl_core_c
 * NAME
 *  h5pset_fapl_core_c
 * PURPOSE
 *  Call H5Pset_fapl_core to set the low-level file driver
 *  to use malloc() and free()
 * INPUTS
 *  prp_id - property list identifier
 *  increment - File block size in bytes
 *  flag - Boolean flag indicating whether to write the
 *  file contents to disk when the file is closed.
 * RETURNS
 *  0 on success, -1 on failure
 * AUTHOR
 *  Elena Pourmal
 *  March 9, 2001
 * HISTORY
 *
 * SOURCE
 */
int_f
h5pset_fapl_core_c(hid_t_f *prp_id, size_t_f *increment, int_f *flag)
/******/
{
    int     ret_value = -1;
    hid_t   c_prp_id;
    herr_t  ret = -1;
    size_t  c_increment;
    hbool_t c_backing_store;
    c_increment     = (size_t)*increment;
    c_backing_store = (hbool_t)*flag;

    /*
     * Call H5Pset_fapl_core function.
     */
    c_prp_id = (hid_t)*prp_id;
    ret      = H5Pset_fapl_core(c_prp_id, c_increment, c_backing_store);
    if (ret < 0)
        return ret_value;
    ret_value = 0;
    return ret_value;
}

/****if* H5Pf/h5pget_fapl_core_c
 * NAME
 *  h5pget_fapl_core_c
 * PURPOSE
 *  Call H5Pget_fapl_core to determine whether the file access
 *  property list is set to the core drive
 * INPUTS
 *  prp_id - property list identifier
 *  Outputs      increment - File block size in bytes
 * RETURNS
 *  0 on success, -1 on failure
 * AUTHOR
 *  Elena Pourmal
 *  March 9, 2001
 * HISTORY
 *
 * SOURCE
 */
int_f
h5pget_fapl_core_c(hid_t_f *prp_id, size_t_f *increment, int_f *flag)
/******/
{
    int     ret_value = -1;
    hid_t   c_prp_id;
    herr_t  ret         = -1;
    size_t  c_increment = 0;
    hbool_t c_backing_store;
    *flag = 0;
    /*
     * Call H5Pset_fapl_core function.
     */
    c_prp_id = (hid_t)*prp_id;
    ret      = H5Pget_fapl_core(c_prp_id, &c_increment, &c_backing_store);
    if (ret < 0)
        return ret_value;
    *increment = (size_t_f)c_increment;
    if (c_backing_store > 0)
        *flag = 1;
    ret_value = 0;
    return ret_value;
}

/****if* H5Pf/h5pset_fapl_family_c
 * NAME
 *  h5pset_fapl_family_c
 * PURPOSE
 *  Call H5Pset_fapl_family to set the file access properties list
 *  to the family driver
 * INPUTS
 *  prp_id - property list identifier
 *  memb_size -  Logical size, in bytes, of each family member.
 *  memb_plist - Identifier of the file access property list
 *  for each member of the family
 * RETURNS
 *  0 on success, -1 on failure
 * AUTHOR
 *  Elena Pourmal
 *  March 9, 2001
 * HISTORY
 *
 * SOURCE
 */
int_f
h5pset_fapl_family_c(hid_t_f *prp_id, hsize_t_f *memb_size, hid_t_f *memb_plist)
/******/
{
    int     ret_value = -1;
    hid_t   c_prp_id;
    herr_t  ret = -1;
    hsize_t c_memb_size;
    hid_t   c_memb_plist;
    c_memb_size  = (hsize_t)*memb_size;
    c_memb_plist = (hid_t)*memb_plist;
    /*
     * Call H5Pset_fapl_family function.
     */
    c_prp_id = (hid_t)*prp_id;
    ret      = H5Pset_fapl_family(c_prp_id, c_memb_size, c_memb_plist);
    if (ret < 0)
        return ret_value;
    ret_value = 0;
    return ret_value;
}

/****if* H5Pf/h5pget_fapl_family_c
 * NAME
 *  h5pget_fapl_family_c
 * PURPOSE
 *  Call H5Pget_fapl_family to determine whether the file access
 *  property list is set to the family driver
 * INPUTS
 *  prp_id - property list identifier
 *  memb_size -  Logical size, in bytes, of each family member.
 *  memb_plist - Identifier of the file access property list
 *  for each member of the family
 * RETURNS
 *  0 on success, -1 on failure
 * AUTHOR
 *  Elena Pourmal
 *  March 9, 2001
 * HISTORY
 *
 * SOURCE
 */
int_f
h5pget_fapl_family_c(hid_t_f *prp_id, hsize_t_f *memb_size, hid_t_f *memb_plist)
/******/
{
    int     ret_value = -1;
    hid_t   c_prp_id;
    herr_t  ret          = -1;
    hsize_t c_memb_size  = 0;
    hid_t   c_memb_plist = -1;
    /*
     * Call H5Pget_fapl_family function.
     */
    c_prp_id = (hid_t)*prp_id;
    ret      = H5Pget_fapl_family(c_prp_id, &c_memb_size, &c_memb_plist);
    if (ret < 0)
        return ret_value;
    *memb_size  = (hsize_t_f)c_memb_size;
    *memb_plist = (hid_t_f)c_memb_plist;

    ret_value = 0;
    return ret_value;
}

/****if* H5Pf/h5pset_cache_c
 * NAME
 *  h5pset_cache_c
 * PURPOSE
 *  Call H5Pset_cache to set he number of elements in
 *  the meta data cache and the total number of bytes in
 *  the raw data chunk cache
 * INPUTS
 *  prp_id - property list identifier
 *  mdc_nelmts - Number of elements (objects) in the
 *  meta data cache
 *  rdcc_nbytes - Total size of the raw data chunk cache, in bytes
 *  rdcc_w0 - Preemption policy
 * RETURNS
 *  0 on success, -1 on failure
 * AUTHOR
 *  Xiangyang Su
 *  Friday, February 25, 2000
 * HISTORY
 *  Changed the type of the rdcc_w0 parameter to be real_f EP 7/7/00
 *  instead of double
 * SOURCE
 */
int_f
h5pset_cache_c(hid_t_f *prp_id, int_f *mdc_nelmts, size_t_f *rdcc_nelmts, size_t_f *rdcc_nbytes,
               real_f *rdcc_w0)
/******/
{
    int    ret_value = -1;
    hid_t  c_prp_id;
    herr_t ret;
    int    c_mdc_nelmts;
    size_t c_rdcc_nelmts;
    size_t c_rdcc_nbytes;
    double c_rdcc_w0;
    c_rdcc_nbytes = (size_t)*rdcc_nbytes;
    c_rdcc_w0     = (double)*rdcc_w0;

    /*
     * Call H5Pset_cache function.
     */
    c_prp_id      = (hid_t)*prp_id;
    c_mdc_nelmts  = (int)*mdc_nelmts;
    c_rdcc_nelmts = (size_t)*rdcc_nelmts;
    ret           = H5Pset_cache(c_prp_id, c_mdc_nelmts, c_rdcc_nelmts, c_rdcc_nbytes, c_rdcc_w0);
    if (ret < 0)
        return ret_value;
    ret_value = 0;
    return ret_value;
}

/****if* H5Pf/h5pget_cache_c
 * NAME
 *  h5pget_cache_c
 * PURPOSE
 *  Call H5Pget_cache to get he number of elements in
 *  the meta data cache and the total number of bytes in
 *  the raw data chunk cache
 * INPUTS
 *  prp_id - property list identifier
 * OUTPUTS
 *  mdc_nelmts - Number of elements (objects) in the
 *  meta data cache
 *  rdcc_nelmts - Number of elements in the raw data chunk
 *  rdcc_nbytes - Total size of the raw data chunk cache, in bytes
 *  rdcc_w0 - Preemption policy
 * RETURNS
 *  0 on success, -1 on failure
 * AUTHOR
 *  Xiangyang Su
 *  Friday, February 25, 2000
 * HISTORY
 *  Changed type of the rdcc_w0 parameter to be real_f instead of double
 *  Changed type of the rdcc_nelmts parameter to be int_f.
 *                                                          EIP  October 10, 2003
 * SOURCE
 */
int_f
h5pget_cache_c(hid_t_f *prp_id, int_f *mdc_nelmts, size_t_f *rdcc_nelmts, size_t_f *rdcc_nbytes,
               real_f *rdcc_w0)
/******/
{
    int    ret_value = -1;
    hid_t  c_prp_id;
    herr_t ret;
    int    c_mdc_nelmts;
    size_t c_rdcc_nelmts;
    size_t c_rdcc_nbytes;
    double c_rdcc_w0;
    /*
     * Call H5Pget_cache function.
     */
    c_prp_id = (hid_t)*prp_id;
    ret      = H5Pget_cache(c_prp_id, &c_mdc_nelmts, &c_rdcc_nelmts, &c_rdcc_nbytes, &c_rdcc_w0);
    if (ret < 0)
        return ret_value;
    *mdc_nelmts  = (int_f)c_mdc_nelmts;
    *rdcc_nelmts = (size_t_f)c_rdcc_nelmts;
    *rdcc_nbytes = (size_t_f)c_rdcc_nbytes;
    *rdcc_w0     = (real_f)c_rdcc_w0;

    ret_value = 0;
    return ret_value;
}

/****if* H5Pf/h5pset_fapl_split_c
 * NAME
 *  h5pset_fapl_split_c
 * PURPOSE
 *  Call H5Pset_fapl_split to set he low-level driver to split meta data
 *  from raw data
 * INPUTS
 *  prp_id - property list identifier
 *  meta_len - Length of meta_ext
 *  meta_ext - Name of the extension for the metafile filename.
 *  meta_plist - Identifier of the meta file access property list
 *  raw_len - Length of raw _ext
 *  raw_ext - Name of the extension for the raw file filename.
 *  raw_plist - Identifier of the raw  file access property list
 * RETURNS
 *  0 on success, -1 on failure
 * AUTHOR
 *  Elena Pourmal
 *  March 9, 2001
 * HISTORY
 *
 * SOURCE
 */
int_f
h5pset_fapl_split_c(hid_t_f *prp_id, int_f *meta_len, _fcd meta_ext, hid_t_f *meta_plist, int_f *raw_len,
                    _fcd raw_ext, hid_t_f *raw_plist)
/******/
{
    int    ret_value = -1;
    hid_t  c_prp_id;
    hid_t  c_meta_plist;
    hid_t  c_raw_plist;
    herr_t ret = -1;
    char * c_meta_ext;
    char * c_raw_ext;

    c_meta_ext = (char *)HD5f2cstring(meta_ext, (size_t)*meta_len);
    if (c_meta_ext == NULL)
        return ret_value;
    c_raw_ext = (char *)HD5f2cstring(raw_ext, (size_t)*raw_len);
    if (c_raw_ext == NULL) {
        HDfree(c_meta_ext);
        return ret_value;
    }

    /*
     * Call H5Pset_fapl_split function.
     */
    c_prp_id     = (hid_t)*prp_id;
    c_meta_plist = (hid_t)*meta_plist;
    c_raw_plist  = (hid_t)*raw_plist;
    ret          = H5Pset_fapl_split(c_prp_id, c_meta_ext, c_meta_plist, c_raw_ext, c_raw_plist);

    if (ret < 0)
        goto DONE;
    ret_value = 0;

DONE:
    HDfree(c_meta_ext);
    HDfree(c_raw_ext);
    return ret_value;
}

#ifdef NO_SUCH_F90_FUNCTION
/****if* H5Pf/h5pget_fapl_split_c
 * NAME
 *  h5pget_fapl_split_c
 * PURPOSE
 *  Call H5Pget_fapl_split to determine whether the file access
 *  property list is set to the split driver
 * INPUTS
 *  prp_id - property list identifier
 *  meta_ext_size - Number of characters of the meta file extension
 *  to be copied to the meta_ext buffer
 *  raw_ext_size - Number of characters of the raw file extension
 *  to be copied to the raw_ext buffer
 *OUTPUT
 *  meta_ext - Name of the extension for the metafile filename.
 *  meta_plist - Identifier of the meta file access property list
 *  raw_ext - Name of the extension for the raw file filename.
 *  raw_plist - Identifier of the raw  file access property list
 * RETURNS
 *  0 on success, -1 on failure
 * AUTHOR
 *  Elena Pourmal
 *  March 9 , 2001
 * HISTORY
 *
 * SOURCE
 */
int_f
h5pget_fapl_split_c(hid_t_f *prp_id, size_t_f *meta_ext_size, _fcd meta_ext, hid_t_f *meta_plist,
                    size_t_f *raw_ext_size, _fcd raw_ext, hid_t_f *raw_plist)
/******/
{
    int    ret_value = -1;
    hid_t  c_prp_id;
    herr_t ret = -1;
    size_t c_meta_ext_size, c_raw_ext_size;
    hid_t  c_meta_plist = -1;
    hid_t  c_raw_plist  = -1;

    char *c_meta_ext = NULL;
    char *c_raw_ext  = NULL;

    c_meta_ext_size = (size_t)*meta_ext_size;
    c_raw_ext_size  = (size_t)*raw_ext_size;
    c_meta_ext      = (char *)HDmalloc(sizeof(char) * c_meta_ext_size);
    c_raw_ext       = (char *)HDmalloc(sizeof(char) * c_raw_ext_size);
    if (c_meta_ext == NULL || c_raw_ext == NULL)
        return ret_value;

    /*
     * Call H5Pget_fapl_split function.
     */
    c_prp_id = *prp_id;
    ret = H5Pget_fapl_split(c_prp_id, c_meta_ext_size, c_meta_ext, &c_meta_plist, c_raw_ext_size, c_raw_ext,
                            &c_raw_plist);

    if (ret < 0)
        return ret_value;
    *meta_plist = c_meta_plist;
    *raw_plist  = c_raw_plist;
    HD5packFstring(c_meta_ext, _fcdtocp(meta_ext), strlen(c_meta_ext));
    HD5packFstring(c_raw_ext, _fcdtocp(raw_ext), strlen(c_raw_ext));

    ret_value = 0;
    return ret_value;
}
#endif /*NO_SUCH_F90_FUNCTION*/

/****if* H5Pf/h5pset_gc_references_c
 * NAME
 *  h5pset_gc_references_c
 * PURPOSE
 *  Call H5Pset_gc_references to set garbage
 *  collecting references flag
 * INPUTS
 *  prp_id - property list identifier
 *  gc_reference - flag for garbage collecting references
 *  for the file
 * RETURNS
 *  0 on success, -1 on failure
 * AUTHOR
 *  Xiangyang Su
 *  Friday, February 25, 2000
 * HISTORY
 *
 * SOURCE
 */
int_f
h5pset_gc_references_c(hid_t_f *prp_id, int_f *gc_references)
/******/
{
    int      ret_value = -1;
    hid_t    c_prp_id;
    herr_t   ret;
    unsigned c_gc_references;
    c_gc_references = (unsigned)*gc_references;

    /*
     * Call H5Pset_gc_references function.
     */
    c_prp_id = *prp_id;
    ret      = H5Pset_gc_references(c_prp_id, c_gc_references);

    if (ret < 0)
        return ret_value;
    ret_value = 0;
    return ret_value;
}

/****if* H5Pf/h5pget_gc_references_c
 * NAME
 *  h5pget_gc_references_c
 * PURPOSE
 *  Call H5Pget_gc_references to set garbage
 *  collecting references flag
 * INPUTS
 *  prp_id - property list identifier
 *  Outputs      gc_reference - flag for garbage collecting references
 *  for the file
 * RETURNS
 *  0 on success, -1 on failure
 * AUTHOR
 *  Xiangyang Su
 *  Friday, February 25, 2000
 * HISTORY
 *
 * SOURCE
 */
int_f
h5pget_gc_references_c(hid_t_f *prp_id, int_f *gc_references)
/******/
{
    int      ret_value = -1;
    hid_t    c_prp_id;
    unsigned c_gc_references;
    herr_t   ret;
    /*
     * Call H5Pget_gc_references function.
     */
    c_prp_id = (hid_t)*prp_id;
    ret      = H5Pget_gc_references(c_prp_id, &c_gc_references);
    if (ret < 0)
        return ret_value;
    *gc_references = (int_f)c_gc_references;
    ret_value      = 0;
    return ret_value;
}

/****if* H5Pf/h5pset_layout_c
 * NAME
 *  h5pset_layout_c
 * PURPOSE
 *  Call H5Pset_layout to the type of storage used
 *  store the raw data for a dataset
 * INPUTS
 *  prp_id - property list identifier
 *  layout - Type of storage layout for raw data.
 * RETURNS
 *  0 on success, -1 on failure
 * AUTHOR
 *  Xiangyang Su
 *  Friday, February 25, 2000
 * HISTORY
 *
 * SOURCE
 */
int_f
h5pset_layout_c(hid_t_f *prp_id, int_f *layout)
/******/
{
    int          ret_value = -1;
    hid_t        c_prp_id;
    herr_t       ret;
    H5D_layout_t c_layout;
    c_layout = (H5D_layout_t)*layout;
    /*
     * Call H5Pset_layout function.
     */
    c_prp_id = (hid_t)*prp_id;
    ret      = H5Pset_layout(c_prp_id, c_layout);

    if (ret < 0)
        return ret_value;
    ret_value = 0;
    return ret_value;
}

/****if* H5Pf/h5pget_layout_c
 * NAME
 *  h5pget_layout_c
 * PURPOSE
 *  Call H5Pget_layout to the type of storage used
 *  store the raw data for a dataset
 * INPUTS
 *  prp_id - property list identifier
 * OUTPUTS
 *  layout - Type of storage layout for raw data.
 * RETURNS
 *  0 on success, -1 on failure
 * AUTHOR
 *  Xiangyang Su
 *  Friday, February 25, 2000
 * HISTORY
 *
 * SOURCE
 */
int_f
h5pget_layout_c(hid_t_f *prp_id, int_f *layout)
/******/
{
    int          ret_value = -1;
    hid_t        c_prp_id;
    H5D_layout_t c_layout;
    /*
     * Call H5Pget_layout function.
     */
    c_prp_id = (hid_t)*prp_id;
    c_layout = H5Pget_layout(c_prp_id);
    if (c_layout < 0)
        return ret_value;
    *layout   = (int_f)c_layout;
    ret_value = 0;
    return ret_value;
}

/****if* H5Pf/h5pset_filter_c
 * NAME
 *  h5pset_filter_c
 * PURPOSE
 *  Call H5Pset_filter to add a filter to the filter pipeline.
 * INPUTS
 *  prp_id - property list identifier
 *  filter - Filter to be added to the pipeline.
 *  flags - Bit vector specifying certain general
 *  properties of the filter.
 *  cd_nelmts - Number of elements in cd_values.
 *  cd_values - Auxiliary data for the filter.
 * RETURNS
 *  0 on success, -1 on failure
 * AUTHOR
 *  Xiangyang Su
 *  Wednesday, February 23, 2000
 * HISTORY
 *
 * SOURCE
 */
int_f
h5pset_filter_c(hid_t_f *prp_id, int_f *filter, int_f *flags, size_t_f *cd_nelmts, int_f *cd_values)
/******/
{
    int           ret_value = -1;
    hid_t         c_prp_id  = (hid_t)*prp_id;
    herr_t        ret;
    size_t        c_cd_nelmts = (size_t)*cd_nelmts;
    unsigned int  c_flags     = (unsigned)*flags;
    H5Z_filter_t  c_filter    = (H5Z_filter_t)*filter;
    unsigned int *c_cd_values;
    unsigned      i;

    c_cd_values = (unsigned int *)HDmalloc(sizeof(unsigned int) * c_cd_nelmts);
    if (!c_cd_values)
        return ret_value;
    for (i = 0; i < c_cd_nelmts; i++)
        c_cd_values[i] = (unsigned int)cd_values[i];

    /*
     * Call H5Pset_filter function.
     */
    ret = H5Pset_filter(c_prp_id, c_filter, c_flags, c_cd_nelmts, c_cd_values);

    if (ret < 0)
        goto DONE;
    ret_value = 0;

DONE:
    HDfree(c_cd_values);
    return ret_value;
}

/****if* H5Pf/h5pget_nfilters_c
 * NAME
 *  h5pget_nfilters_c
 * PURPOSE
 *  Call H5Pget_nfilters to get the number of filters
 *  in the pipeline
 * INPUTS
 *  prp_id   - property list identifier
 * OUTPUTS
 *  nfilters - number of filters defined in the filter pipline
 * RETURNS
 *  0 on success, -1 on failure
 * AUTHOR
 *  Xiangyang Su
 *  Friday, February 25, 2000
 * SOURCE
 */
int_f
h5pget_nfilters_c(hid_t_f *prp_id, int_f *nfilters)
/******/
{
    int   ret_value = -1;
    hid_t c_prp_id;
    int   c_nfilters;
    /*
     * Call H5Pget_nfilters function.
     */
    c_prp_id   = (hid_t)*prp_id;
    c_nfilters = H5Pget_nfilters(c_prp_id);
    if (c_nfilters < 0)
        return ret_value;

    *nfilters = (int_f)c_nfilters;
    ret_value = 0;

    return ret_value;
}

/*----------------------------------------------------------------------------
 *  Name:        h5pget_filter_c
 *  Purpose:     Call H5Pget_filter2 to get information about a filter
 *  in a pipeline
 *  Inputs:      prp_id - property list identifier
 *  filter_number - Sequence number within the filter
 *  pipeline of the filter for which
 *  information is sought.
 *  namelen - Anticipated number of characters in name.
 *  Outputs:      flags - Bit vector specifying certain general
 *  properties of the filter.
 *  cd_nelmts - Number of elements in cd_value
 *  cd_values - Auxiliary data for the filter.
 *  name - Name of the filter
 *  filter_id - filter identification number
 *  Returns:     0 on success, -1 on failure
 *  Programmer:  Xiangyang Su
 *  Friday, February 25, 2000
 *  Modifications:
 *  Since cd_nelmts has IN/OUT attributes, fixed the input and
 *  returned value of cd_nelmnts to satisfy this specification.
 *              MSB January 27, 2009
 *---------------------------------------------------------------------------*/
int_f
h5pget_filter_c(hid_t_f *prp_id, int_f *filter_number, int_f *flags, size_t_f *cd_nelmts, int_f *cd_values,
                size_t_f *namelen, _fcd name, int_f *filter_id)
/******/
{
    unsigned int  c_flags;
    size_t        c_cd_nelmts = 0;
    H5Z_filter_t  c_filter;
    unsigned int *c_cd_values = NULL;
    char *        c_name      = NULL;
    unsigned      i;
    int           ret_value = -1;

    c_cd_nelmts = (size_t)*cd_nelmts;

    if (NULL == (c_name = (char *)HDmalloc((size_t)*namelen + 1)))
        goto DONE;

    if (NULL == (c_cd_values = (unsigned int *)HDmalloc(sizeof(unsigned int) * c_cd_nelmts)))
        goto DONE;

    /*
     * Call H5Pget_filter2 function.
     */
    if ((c_filter = H5Pget_filter2((hid_t)*prp_id, (unsigned)*filter_number, &c_flags, &c_cd_nelmts,
                                   c_cd_values, (size_t)*namelen, c_name, NULL)) < 0)
        goto DONE;

    *filter_id = (int_f)c_filter;
    *cd_nelmts = (size_t_f)c_cd_nelmts;
    *flags     = (int_f)c_flags;
    HD5packFstring(c_name, _fcdtocp(name), strlen(c_name));

    for (i = 0; i < c_cd_nelmts; i++)
        cd_values[i] = (int_f)c_cd_values[i];

    ret_value = 0;

DONE:
    if (c_name)
        HDfree(c_name);
    if (c_cd_values)
        HDfree(c_cd_values);
    return ret_value;
}

/****if* H5Pf/h5pset_external_c
 * NAME
 *  h5pset_external_c
 * PURPOSE
 *  Call H5Pset_external to add an external file to the
 *  list of external files.
 * INPUTS
 *  prp_id  - property list identifier
 *  name    - Name of an external file
 *  namelen - length of name
 *  offset  - Offset, in bytes, from the beginning of the file
 *  to the location in the file where the data starts.
 *  bytes   - Number of bytes reserved in the file for the data.
 * RETURNS
 *  0 on success, -1 on failure
 * AUTHOR
 *  Xiangyang Su
 *  Wednesday, February 23, 2000
 * HISTORY
 *  Changed type of 'offset' from int_f to off_t_f -- MSB January 9, 2012
 *
 * SOURCE
 */
int_f
h5pset_external_c(hid_t_f *prp_id, _fcd name, int_f *namelen, off_t_f *offset, hsize_t_f *bytes)
/******/
{
    int     ret_value = -1;
    hid_t   c_prp_id;
    herr_t  ret;
    hsize_t c_bytes;
    char *  c_name;
    size_t  c_namelen = (size_t)*namelen;
    off_t   c_offset;
    c_bytes  = (hsize_t)*bytes;
    c_offset = (off_t)*offset;

    c_name = (char *)HD5f2cstring(name, c_namelen);
    if (c_name == NULL)
        return ret_value;

    /*
     * Call H5Pset_external function.
     */
    c_prp_id = (hid_t)*prp_id;
    ret      = H5Pset_external(c_prp_id, c_name, c_offset, c_bytes);

    if (ret < 0)
        goto DONE;
    ret_value = 0;

DONE:
    HDfree(c_name);
    return ret_value;
}

/****if* H5Pf/h5pget_external_count_c
 * NAME
 *  h5pget_external_count_c
 * PURPOSE
 *  Call H5Pget_external_count to get the number of external
 *  files for the specified dataset.
 * INPUTS
 *  prp_id - property list identifier
 * OUTPUTS
 *  count - number of external files
 * RETURNS
 *  0 on success, -1 on failure
 * AUTHOR
 *  Xiangyang Su
 *  Friday, February 25, 2000
 * HISTORY
 *
 * SOURCE
 */
int_f
h5pget_external_count_c(hid_t_f *prp_id, int_f *count)
/******/
{
    int   ret_value = -1;
    hid_t c_prp_id;
    int   c_count;
    /*
     * Call H5Pget_external_count function.
     */
    c_prp_id = (hid_t)*prp_id;
    c_count  = H5Pget_external_count(c_prp_id);
    if (c_count < 0)
        return ret_value;
    *count    = (int_f)c_count;
    ret_value = 0;
    return ret_value;
}

/****if* H5Pf/h5pget_external_c
 * NAME
 *  h5pget_external_c
 * PURPOSE
 *  Call H5Pget_external to get nformation about an external file.
 * INPUTS
 *  prp_id - property list identifier
 *  name_size - length of name
 *  idx - External file index.
 * OUTPUT
 *  name - Name of an external file
 *  offset - Offset, in bytes, from the beginning of the file
 *  to the location in the file where the data starts.
 *  bytes - Number of bytes reserved in the file for the data.
 * RETURNS
 *  on success, -1 on failure
 * AUTHOR
 *  Xiangyang Su
 *  Wednesday, February 23, 2000
 * HISTORY
 *  Changed type of 'offset' from integer to off_t -- MSB January 9, 2012
 *
 * SOURCE
 */
int_f
h5pget_external_c(hid_t_f *prp_id, int_f *idx, size_t_f *name_size, _fcd name, off_t_f *offset,
                  hsize_t_f *bytes)
/******/
{
    int      ret_value = -1;
    hid_t    c_prp_id;
    unsigned c_idx;
    herr_t   status;
    size_t   c_namelen;
    char *   c_name = NULL;
    off_t    c_offset;
    hsize_t  size;

    c_namelen = (size_t)*name_size;
    /*
     * Allocate memory to store the name of the external file.
     */
    if (c_namelen)
        c_name = (char *)HDmalloc(c_namelen + 1);
    if (c_name == NULL)
        return ret_value;

    /*
     * Call H5Pget_external function.
     */
    c_prp_id = (hid_t)*prp_id;
    c_idx    = (unsigned)*idx;
    status   = H5Pget_external(c_prp_id, c_idx, c_namelen + 1, c_name, &c_offset, &size);

    if (status < 0)
        goto DONE;

    *offset = (off_t_f)c_offset;
    *bytes  = (hsize_t_f)size;
    /* Note: if the size of the fortran buffer is larger then the returned string
     *       from the function then we need to give HD5packFstring the fortran buffer size so
     *       that it fills the remaining unused characters with blanks. MSB
     */
    HD5packFstring(c_name, _fcdtocp(name), c_namelen);
    ret_value = 0;

DONE:
    HDfree(c_name);
    return ret_value;
}

/****if* H5Pf/h5pset_btree_ratios_c
 * NAME
 *  h5pset_btree_ratios_c
 * PURPOSE
 *  Call H5Pset_btree_ratios to set B-tree split ratios for B-tree split ratios for a dataset transfer
 * property list. a dataset transfer property list. INPUTS prp_id - property list identifier left - The B-tree
 * split ratio for left-most nodes. middle - The B-tree split ratio for all other nodes right - The B-tree
 * split ratio for right-most nodes and lone nodes. RETURNS 0 on success, -1 on failure AUTHOR Xiangyang Su
 *  Friday, February 25, 2000
 * HISTORY
 *  Changed the type of the last three parameters from double to real_f
 * SOURCE
 */
int_f
h5pset_btree_ratios_c(hid_t_f *prp_id, real_f *left, real_f *middle, real_f *right)
/******/
{
    int    ret_value = -1;
    hid_t  c_prp_id;
    herr_t ret;
    double c_left;
    double c_middle;
    double c_right;
    c_left   = (double)*left;
    c_middle = (double)*middle;
    c_right  = (double)*right;

    /*
     * Call H5Pset_btree_ratios function.
     */
    c_prp_id = (hid_t)*prp_id;
    ret      = H5Pset_btree_ratios(c_prp_id, c_left, c_middle, c_right);
    if (ret < 0)
        return ret_value;
    ret_value = 0;
    return ret_value;
}

/****if* H5Pf/h5pget_btree_ratios_c
 * NAME
 *  h5pget_btree_ratios_c
 * PURPOSE
 *  Call H5Pget_btree_ratios to Gets B-tree split ratios
 *  for a dataset transfer property list.
 * INPUTS
 *  prp_id - property list identifier
 *  left - The B-tree split ratio for left-most nodes.
 *  middle - The B-tree split ratio for all other nodes
 *  right - The B-tree split ratio for right-most nodes
 *  and lone nodes.
 * RETURNS
 *  0 on success, -1 on failure
 * AUTHOR
 *  Xiangyang Su
 *  Friday, February 25, 2000
 * HISTORY
 *  Changed the type of the last three parameters from double to real_f
 * SOURCE
 */
int_f
h5pget_btree_ratios_c(hid_t_f *prp_id, real_f *left, real_f *middle, real_f *right)
/******/
{
    int    ret_value = -1;
    hid_t  c_prp_id;
    herr_t ret;
    double c_left, c_right, c_middle;

    /*
     * Call H5Pget_btree_ratios function.
     */
    c_prp_id = (hid_t)*prp_id;
    ret      = H5Pget_btree_ratios(c_prp_id, &c_left, &c_middle, &c_right);
    *left    = (real_f)c_left;
    *middle  = (real_f)c_middle;
    *right   = (real_f)c_right;
    if (ret < 0)
        return ret_value;
    ret_value = 0;
    return ret_value;
}
/****if* H5Pf/h5pget_fclose_degree_c
 * NAME
 *  h5pget_fclose_degree_c
 * PURPOSE
 *  Call H5Pget_fclose_degree to determine file close behavior
 * INPUTS
 *  fapl_id - file access identifier
 * OUTPUTS
 *
 *  degree  - possible values are:
 *                      H5F_CLOSE_DEFAULT
 *                      H5F_CLOSE_WEAK
 *                      H5F_CLOSE_SEMI
 *                      H5F_CLOSE_STRONG
 * RETURNS
 *  0 on success, -1 on failure
 * AUTHOR
 *  Elena Pourmal
 *  Thursday, September 26, 2002
 * HISTORY
 *
 * SOURCE
 */

int_f
h5pget_fclose_degree_c(hid_t_f *fapl_id, int_f *degree)
/******/
{
    int                ret_value = -1;
    hid_t              c_fapl_id;
    H5F_close_degree_t c_degree;

    c_fapl_id = (hid_t)*fapl_id;
    if (H5Pget_fclose_degree(c_fapl_id, &c_degree) < 0)
        return ret_value;

    *degree   = (int_f)c_degree;
    ret_value = 0;
    return ret_value;
}

/****if* H5Pf/h5pset_fclose_degree_c
 * NAME
 *  h5pset_fclose_degree_c
 * PURPOSE
 *  Call H5Pset_fclose_degree to set file close behavior
 * INPUTS
 *  fapl_id - file access identifier
 *  degree  - possible values are:
 *                      H5F_CLOSE_DEFAULT
 *                      H5F_CLOSE_WEAK
 *                      H5F_CLOSE_SEMI
 *                      H5F_CLOSE_STRONG
 * RETURNS
 *  0 on success, -1 on failure
 * AUTHOR
 *  Elena Pourmal
 *  Thursday, September 26, 2002
 * HISTORY
 *
 * SOURCE
 */

int_f
h5pset_fclose_degree_c(hid_t_f *fapl_id, int_f *degree)
/******/
{
    int                ret_value = -1;
    hid_t              c_fapl_id;
    H5F_close_degree_t c_degree;

    c_fapl_id = (hid_t)*fapl_id;
    c_degree  = (H5F_close_degree_t)*degree;
    if (H5Pset_fclose_degree(c_fapl_id, c_degree) < 0)
        return ret_value;

    ret_value = 0;
    return ret_value;
}

/****if* H5Pf/h5pset_buffer_c
 * NAME
 *  h5pset_buffer_c
 * PURPOSE
 *  Call H5Pset_buffer to set size of conversion buffer
 * INPUTS
 *  prp_id - t`dataset trasfer property list identifier
 *  size   - size of the buffer
 * OUTPUTS
 *     NONE
 * RETURNS
 *  0 on success, -1 on failure
 * AUTHOR
 *  Elena Pourmal
 *  Wednesday, October 2, 2002
 * HISTORY
 *
 * SOURCE
 */

int_f
h5pset_buffer_c(hid_t_f *prp_id, hsize_t_f *size)
/******/
{
    int    ret_value = 0;
    hid_t  c_prp_id;
    size_t c_size;

    c_prp_id = (hid_t)*prp_id;
    c_size   = (size_t)*size;
    if (H5Pset_buffer(c_prp_id, c_size, NULL, NULL) < 0)
        ret_value = -1;
    return ret_value;
}

/****if* H5Pf/h5pget_buffer_c
 * NAME
 *  h5pget_buffer_c
 * PURPOSE
 *  Call H5Pget_buffer to get size of conversion buffer
 * INPUTS
 *  prp_id - t`dataset trasfer property list identifier
 * OUTPUTS
 *  size - size of conversion buffer
 * RETURNS
 *  0 on success, -1 on failure
 * AUTHOR
 *  Elena Pourmal
 *  Wednesday, October 2, 2002
 * HISTORY
 *
 * SOURCE
 */

int_f
h5pget_buffer_c(hid_t_f *prp_id, hsize_t_f *size)
/******/
{
    int     ret_value = -1;
    hid_t   c_prp_id;
    hsize_t c_size;

    c_prp_id = (hid_t)*prp_id;
    c_size   = H5Pget_buffer(c_prp_id, NULL, NULL);
    if (c_size == 0)
        return ret_value;
    *size     = (hsize_t_f)c_size;
    ret_value = 0;
    return ret_value;
}
/****if* H5Pf/h5pfill_value_defined_c
 * NAME
 *  h5pfill_value_defined_c
 * PURPOSE
 *  Call H5Pfill_value_defined to check if fill value is defined
 * INPUTS
 *  prp_id - dataset creation property list identifier
 * OUTPUTS
 *  flag - fill value status flag
 * RETURNS
 *  0 on success, -1 on failure
 * AUTHOR
 *  Elena Pourmal
 *  Friday, October 4, 2002
 * HISTORY
 *
 * SOURCE
 */

int_f
h5pfill_value_defined_c(hid_t_f *prp_id, int_f *flag)
/******/
{
    int              ret_value = -1;
    hid_t            c_prp_id;
    H5D_fill_value_t c_flag;

    c_prp_id = (hid_t)*prp_id;
    if (H5Pfill_value_defined(c_prp_id, &c_flag) < 0)
        return ret_value;
    *flag     = (int_f)c_flag;
    ret_value = 0;
    return ret_value;
}
/****if* H5Pf/h5pget_alloc_time_c
 * NAME
 *  h5pget_alloc_time_c
 * PURPOSE
 *  Call H5Pget_alloc_time to get space allocation
 *  time for dataset during creation
 * INPUTS
 *  prp_id - dataset creation property list identifier
 * OUTPUTS
 *  flag - allocation time flag
 * RETURNS
 *  0 on success, -1 on failure
 * AUTHOR
 *  Elena Pourmal
 *  Friday, October 4, 2002
 * HISTORY
 *
 * SOURCE
 */

int_f
h5pget_alloc_time_c(hid_t_f *prp_id, int_f *flag)
/******/
{
    int              ret_value = -1;
    hid_t            c_prp_id;
    H5D_alloc_time_t c_flag;

    c_prp_id = (hid_t)*prp_id;
    if (H5Pget_alloc_time(c_prp_id, &c_flag) < 0)
        return ret_value;
    *flag     = (int_f)c_flag;
    ret_value = 0;
    return ret_value;
}
/****if* H5Pf/h5pset_alloc_time_c
 * NAME
 *  h5pset_alloc_time_c
 * PURPOSE
 *  Call H5Pset_alloc_time to get space allocation
 *  time for dataset during creation
 * INPUTS
 *  prp_id - dataset creation property list identifier
 *  flag - allocation time flag
 * RETURNS
 *  0 on success, -1 on failure
 * AUTHOR
 *  Elena Pourmal
 *  Friday, October 4, 2002
 * HISTORY
 *
 * SOURCE
 */

int_f
h5pset_alloc_time_c(hid_t_f *prp_id, int_f *flag)
/******/
{
    int              ret_value = -1;
    hid_t            c_prp_id;
    H5D_alloc_time_t c_flag;

    c_prp_id = (hid_t)*prp_id;
    c_flag   = (H5D_alloc_time_t)*flag;
    if (H5Pset_alloc_time(c_prp_id, c_flag) < 0)
        return ret_value;
    ret_value = 0;
    return ret_value;
}
/****if* H5Pf/h5pget_fill_time_c
 * NAME
 *  h5pget_fill_time_c
 * PURPOSE
 *  Call H5Pget_fill_time to get fill value writing
 *  time for dataset during creation
 * INPUTS
 *  prp_id - dataset creation property list identifier
 * OUTPUTS
 *  flag - fill value writing  time flag
 * RETURNS
 *  0 on success, -1 on failure
 * AUTHOR
 *  Elena Pourmal
 *  Friday, October 4, 2002
 * HISTORY
 *
 * SOURCE
 */

int_f
h5pget_fill_time_c(hid_t_f *prp_id, int_f *flag)
/******/
{
    int             ret_value = -1;
    hid_t           c_prp_id;
    H5D_fill_time_t c_flag;

    c_prp_id = (hid_t)*prp_id;
    if (H5Pget_fill_time(c_prp_id, &c_flag) < 0)
        return ret_value;
    *flag     = (int_f)c_flag;
    ret_value = 0;
    return ret_value;
}
/****if* H5Pf/h5pset_fill_time_c
 * NAME
 *  h5pset_fill_time_c
 * PURPOSE
 *  Call H5Pset_fill_time to set fill value writing
 *  time for dataset during creation
 * INPUTS
 *  prp_id - dataset creation property list identifier
 *  flag - fill value writing  time flag
 * RETURNS
 *  0 on success, -1 on failure
 * AUTHOR
 *  Elena Pourmal
 *  Friday, October 4, 2002
 * HISTORY
 *
 * SOURCE
 */

int_f
h5pset_fill_time_c(hid_t_f *prp_id, int_f *flag)
/******/
{
    int             ret_value = -1;
    hid_t           c_prp_id;
    H5D_fill_time_t c_flag;

    c_prp_id = (hid_t)*prp_id;
    c_flag   = (H5D_fill_time_t)*flag;
    if (H5Pset_fill_time(c_prp_id, c_flag) < 0)
        return ret_value;
    ret_value = 0;
    return ret_value;
}
/****if* H5Pf/h5pset_meta_block_size_c
 * NAME
 *  h5pset_meta_block_size_c
 * PURPOSE
 *  Call H5Pset_meta_block_size to set size of  metadata block
 * INPUTS
 *  prp_id - file access  property list identifier
 *  size   - size of the metadata block
 * OUTPUTS
 *     NONE
 * RETURNS
 *  0 on success, -1 on failure
 * AUTHOR
 *  Elena Pourmal
 *  Monday, October 7, 2002
 * HISTORY
 *
 * SOURCE
 */

int_f
h5pset_meta_block_size_c(hid_t_f *prp_id, hsize_t_f *size)
/******/
{
    int     ret_value = 0;
    hid_t   c_prp_id;
    hsize_t c_size;

    c_prp_id = (hid_t)*prp_id;
    c_size   = (hsize_t)*size;
    if (H5Pset_meta_block_size(c_prp_id, c_size) < 0)
        ret_value = -1;
    return ret_value;
}
/****if* H5Pf/h5pget_meta_block_size_c
 * NAME
 *  h5pget_meta_block_size_c
 * PURPOSE
 *  Call H5Pget_meta_block_size to get size of  metadata block
 * INPUTS
 *  prp_id - file access  property list identifier
 * OUTPUTS
 *
 *  size   - size of the metadata block
 * RETURNS
 *  0 on success, -1 on failure
 * AUTHOR
 *  Elena Pourmal
 *  Monday, October 7, 2002
 * HISTORY
 *
 * SOURCE
 */

int_f
h5pget_meta_block_size_c(hid_t_f *prp_id, hsize_t_f *size)
/******/
{
    int     ret_value = 0;
    hid_t   c_prp_id;
    hsize_t c_size;

    c_prp_id = (hid_t)*prp_id;
    if (H5Pget_meta_block_size(c_prp_id, &c_size) < 0)
        ret_value = -1;
    *size = (hsize_t_f)c_size;
    return ret_value;
}
/****if* H5Pf/h5pset_sieve_buf_size_c
 * NAME
 *  h5pset_sieve_buf_size_c
 * PURPOSE
 *  Call H5Pset_sieve_buf_size to set size of datasieve buffer
 * INPUTS
 *  prp_id - file access  property list identifier
 *  size   - size of the buffer
 * OUTPUTS
 *     NONE
 * RETURNS
 *  0 on success, -1 on failure
 * AUTHOR
 *  Elena Pourmal
 *  Monday, October 7, 2002
 * HISTORY
 *
 * SOURCE
 */

int_f
h5pset_sieve_buf_size_c(hid_t_f *prp_id, size_t_f *size)
/******/
{
    int    ret_value = 0;
    hid_t  c_prp_id;
    size_t c_size;

    c_prp_id = (hid_t)*prp_id;
    c_size   = (size_t)*size;
    if (H5Pset_sieve_buf_size(c_prp_id, c_size) < 0)
        ret_value = -1;
    return ret_value;
}
/****if* H5Pf/h5pget_sieve_buf_size_c
 * NAME
 *  h5pget_sieve_buf_size_c
 * PURPOSE
 *  Call H5Pget_sieve_buf_size to get size of datasieve buffer
 * INPUTS
 *  prp_id - file access  property list identifier
 * OUTPUTS
 *
 *  size   - size of the buffer
 * RETURNS
 *  0 on success, -1 on failure
 * AUTHOR
 *  Elena Pourmal
 *  Monday, October 7, 2002
 * HISTORY
 *
 * SOURCE
 */

int_f
h5pget_sieve_buf_size_c(hid_t_f *prp_id, size_t_f *size)
/******/
{
    int    ret_value = 0;
    hid_t  c_prp_id;
    size_t c_size;

    c_prp_id = (hid_t)*prp_id;
    if (H5Pget_sieve_buf_size(c_prp_id, &c_size) < 0)
        ret_value = -1;
    *size = (size_t_f)c_size;
    return ret_value;
}
/****if* H5Pf/h5pset_small_data_block_size_c
 * NAME
 *  h5pset_small_data_block_size_c
 * PURPOSE
 *  Call H5Pset_small_data_block_size to set size of raw small data block
 * INPUTS
 *  prp_id - file access  property list identifier
 *  size   - size of the block
 * OUTPUTS
 *     NONE
 * RETURNS
 *  0 on success, -1 on failure
 * AUTHOR
 *  Elena Pourmal
 *  Monday, October 7, 2002
 * HISTORY
 *
 * SOURCE
 */

int_f
h5pset_small_data_block_size_c(hid_t_f *prp_id, hsize_t_f *size)
/******/
{
    int     ret_value = 0;
    hid_t   c_prp_id;
    hsize_t c_size;

    c_prp_id = (hid_t)*prp_id;
    c_size   = (hsize_t)*size;
    if (H5Pset_small_data_block_size(c_prp_id, c_size) < 0)
        ret_value = -1;
    return ret_value;
}
/****if* H5Pf/h5pget_small_data_block_size_c
 * NAME
 *  h5pget_small_data_block_size_c
 * PURPOSE
 *  Call H5Pget_small_data_block_size to get size of raw small data block
 * INPUTS
 *  prp_id - file access  property list identifier
 * OUTPUTS
 *
 *  size   - size of the block
 * RETURNS
 *  0 on success, -1 on failure
 * AUTHOR
 *  Elena Pourmal
 *  Monday, October 7, 2002
 * HISTORY
 *
 * SOURCE
 */

int_f
h5pget_small_data_block_size_c(hid_t_f *prp_id, hsize_t_f *size)
/******/
{
    int     ret_value = 0;
    hid_t   c_prp_id;
    hsize_t c_size;

    c_prp_id = (hid_t)*prp_id;
    if (H5Pget_small_data_block_size(c_prp_id, &c_size) < 0)
        ret_value = -1;
    *size = (hsize_t_f)c_size;
    return ret_value;
}
/****if* H5Pf/h5pset_hyper_vector_size_c
 * NAME
 *  h5pset_hyper_vector_size_c
 * PURPOSE
 *  Call H5Pset_hyper_vector_size to set size of the hyper vector
 * INPUTS
 *  prp_id - dataset transfer property list identifier
 *  size   - size of the vector
 * OUTPUTS
 *     NONE
 * RETURNS
 *  0 on success, -1 on failure
 * AUTHOR
 *  Elena Pourmal
 *  Monday, October 7, 2002
 * HISTORY
 *
 * SOURCE
 */

int_f
h5pset_hyper_vector_size_c(hid_t_f *prp_id, size_t_f *size)
/******/
{
    int    ret_value = 0;
    hid_t  c_prp_id;
    size_t c_size;

    c_prp_id = (hid_t)*prp_id;
    c_size   = (size_t)*size;
    if (H5Pset_hyper_vector_size(c_prp_id, c_size) < 0)
        ret_value = -1;
    return ret_value;
}
/****if* H5Pf/h5pget_hyper_vector_size_c
 * NAME
 *  h5pget_hyper_vector_size_c
 * PURPOSE
 *  Call H5Pget_hyper_vector_size to get size of the hyper vector
 * INPUTS
 *  prp_id - dataset transfer property list identifier
 * OUTPUTS
 *
 *  size   - size of the vector
 * RETURNS
 *  0 on success, -1 on failure
 * AUTHOR
 *  Elena Pourmal
 *  Monday, October 7, 2002
 * HISTORY
 *
 * SOURCE
 */

int_f
h5pget_hyper_vector_size_c(hid_t_f *prp_id, size_t_f *size)
/******/
{
    int    ret_value = 0;
    hid_t  c_prp_id;
    size_t c_size;

    c_prp_id = (hid_t)*prp_id;
    if (H5Pget_hyper_vector_size(c_prp_id, &c_size) < 0)
        ret_value = -1;
    *size = (size_t_f)c_size;
    return ret_value;
}

/****if* H5Pf/h5pcreate_class_c
 * NAME
 *  h5pcreate_class_c
 * PURPOSE
 *  Call H5Pcreate_class ito create a new property class
 * INPUTS
 *  parent - property list class identifier
 *  name   - name of the new class
 *  name_len - length of the "name" buffer
 * OUTPUTS
 *  class - new class identifier
 * RETURNS
 *  0 on success, -1 on failure
 * AUTHOR
 *  Elena Pourmal
 *  October 11, 2002
 *
 * HISTORY
 *  Added the callback parameters (FORTRAN 2003 compilers only)
 *  M. Scot Breitenfeld, July 3, 2008
 * SOURCE
 */
int_f
h5pcreate_class_c(hid_t_f *parent, _fcd name, int_f *name_len, hid_t_f *cls, H5P_cls_create_func_t create,
                  void *create_data, H5P_cls_copy_func_t copy, void *copy_data, H5P_cls_close_func_t close,
                  void *close_data)
/******/
{
    int   ret_value = -1;
    hid_t c_class;
    char *c_name;

    c_name = (char *)HD5f2cstring(name, (size_t)*name_len);
    if (c_name == NULL)
        goto DONE;

    /*
     * Call H5Pcreate_class function.
     */
    c_class =
        H5Pcreate_class((hid_t)*parent, c_name, create, create_data, copy, copy_data, close, close_data);

    if (c_class < 0)
        goto DONE;
    *cls      = (hid_t_f)c_class;
    ret_value = 0;

DONE:
    if (c_name != NULL)
        HDfree(c_name);
    return ret_value;
}

/****if* H5Pf/h5pregister_c
 * NAME
 *  h5pregister_c
 * PURPOSE
 *  Call H5Pregister2 to registers a permanent property
 * INPUTS
 *  class - property list class identifier
 *  name   - name of the new property
 *  name_len - length of the "name" buffer
 *  size - property size
 *  value - property value
 * RETURNS
 *  0 on success, -1 on failure
 * AUTHOR
 *  Elena Pourmal
 *  October 11, 2002
 * HISTORY
 *
 * SOURCE
 */
int_f
h5pregister_c(hid_t_f *cls, _fcd name, int_f *name_len, size_t_f *size, void H5_ATTR_UNUSED *value)
/******/
{
    char *c_name    = NULL;
    int_f ret_value = -1;

    if (NULL == (c_name = (char *)HD5f2cstring(name, (size_t)*name_len)))
        goto DONE;

    /*
     * Call H5Pregister2 function.
     */
    if (H5Pregister2((hid_t)*cls, c_name, (size_t)*size, value, NULL, NULL, NULL, NULL, NULL, NULL, NULL) < 0)
        goto DONE;
    ret_value = 0;

DONE:
    if (c_name != NULL)
        HDfree(c_name);
    return ret_value;
}

/****if* H5Pf/h5pinsert_c
 * NAME
 *  h5pinsert_c
 * PURPOSE
 *  Call H5Pinsert2 to iinsert a temporary property
 * INPUTS
 *  plist - property list class identifier
 *  name   - name of the new property
 *  name_len - length of the "name" buffer
 *  size - property size
 *  value - property value
 * RETURNS
 *  0 on success, -1 on failure
 * AUTHOR
 *  Elena Pourmal
 *  October 11, 2002
 * HISTORY
 *
 * SOURCE
 */
int_f
h5pinsert_c(hid_t_f *plist, _fcd name, int_f *name_len, size_t_f *size, void H5_ATTR_UNUSED *value)
/******/
{
    char *c_name    = NULL;
    int_f ret_value = -1;

    if (NULL == (c_name = (char *)HD5f2cstring(name, (size_t)*name_len)))
        goto DONE;

    /*
     * Call H5Pinsert2 function.
     */
    if (H5Pinsert2((hid_t)*plist, c_name, (size_t)*size, value, NULL, NULL, NULL, NULL, NULL, NULL) < 0)
        goto DONE;
    ret_value = 0;

DONE:
    if (c_name)
        HDfree(c_name);
    return ret_value;
}

/****if* H5Pf/h5pexist_c
 * NAME
 *  h5pexist_c
 * PURPOSE
 *  Call H5Pexist to querie whether a property name exists
 *  in a property list or class
 * INPUTS
 *  plist - property list or property class identifier
 *  name   - name of the new property
 *  name_len - length of the "name" buffer
 * RETURNS
 *  nonnegative on success, -1 on failure
 * AUTHOR
 *  Elena Pourmal
 *  October 11, 2002
 * HISTORY
 *
 * SOURCE
 */
int_f
h5pexist_c(hid_t_f *cls, _fcd name, int_f *name_len)
/******/
{
    int_f  ret_value = -1;
    hid_t  c_class;
    char * c_name;
    htri_t status;

    c_name = (char *)HD5f2cstring(name, (size_t)*name_len);
    if (c_name == NULL)
        goto DONE;

    c_class = (hid_t)*cls;
    /*
     * Call H5Pexist function.
     */
    status    = H5Pexist(c_class, c_name);
    ret_value = status;

DONE:
    if (c_name != NULL)
        HDfree(c_name);
    return ret_value;
}
/****if* H5Pf/h5pisa_class_c
 * NAME
 *  h5pisa_class_c
 * PURPOSE
 *  Call H5Pisa_class to querie whether a property is a
 *  member of a class
 * INPUTS
 *  plist - property list identifier
 *  cls - property class identifier
 * RETURNS
 *  nonnegative on success, -1 on failure
 * AUTHOR
 *  Elena Pourmal
 *  October 11, 2002
 * HISTORY
 *
 * SOURCE
 */
int_f
h5pisa_class_c(hid_t_f *plist, hid_t_f *cls)
/******/
{
    int_f  ret_value = -1;
    hid_t  c_class;
    hid_t  c_plist;
    htri_t status;

    c_class = (hid_t)*cls;
    c_plist = (hid_t)*plist;

    /*
     * Call H5Pisa_class function.
     */
    status    = H5Pisa_class(c_plist, c_class);
    ret_value = status;
    return ret_value;
}
/****if* H5Pf/h5pget_size_c
 * NAME
 *  h5pget_size_c
 * PURPOSE
 *  Call H5Pget_size to querie the size of the property
 * INPUTS
 *  plist - property list to query
 *  name   - name of the property
 *  name_len - length of the "name" buffer
 * OUTPUTS
 *  size - size of the property in bytes
 * RETURNS
 *  0 on success, -1 on failure
 * AUTHOR
 *  Elena Pourmal
 *  October 11, 2002
 * HISTORY
 *
 * SOURCE
 */
int_f
h5pget_size_c(hid_t_f *plist, _fcd name, int_f *name_len, size_t_f *size)
/******/
{
    int_f  ret_value = -1;
    hid_t  c_plist;
    char * c_name;
    size_t c_size;

    c_name = (char *)HD5f2cstring(name, (size_t)*name_len);
    if (c_name == NULL)
        goto DONE;

    c_plist = (hid_t)*plist;
    /*
     * Call H5Pget_size function.
     */
    if (H5Pget_size(c_plist, c_name, &c_size) < 0)
        goto DONE;
    *size     = (size_t_f)c_size;
    ret_value = 0;

DONE:
    if (c_name != NULL)
        HDfree(c_name);
    return ret_value;
}
/****if* H5Pf/h5pget_nprops_c
 * NAME
 *  h5pget_nprops_c
 * PURPOSE
 *  Call H5Pget_nporps to get number of the properties in the list
 * INPUTS
 *  plist - property list to query
 * OUTPUTS
 *  nprops - number of properties in the list
 * RETURNS
 *  0 on success, -1 on failure
 * AUTHOR
 *  Elena Pourmal
 *  October 11, 2002
 * HISTORY
 *
 * SOURCE
 */
int_f
h5pget_nprops_c(hid_t_f *plist, size_t_f *nprops)
/******/
{
    int_f  ret_value = -1;
    hid_t  c_plist;
    size_t c_nprops;

    c_plist = (hid_t)*plist;

    /*
     * Call H5Pget_nprops function.
     */
    if (H5Pget_nprops(c_plist, &c_nprops) < 0)
        return ret_value;

    *nprops   = (size_t_f)c_nprops;
    ret_value = 0;
    return ret_value;
}
/****if* H5Pf/h5pget_class_parent_c
 * NAME
 *  h5pget_class_parent_c
 * PURPOSE
 *  Call H5Pget_class_parent to get the parent class of
 *  a genereic property class
 * INPUTS
 *  prp_id - property list to query
 * OUTPUTS
 *  parent_id - parent classs identifier
 * RETURNS
 *  0 on success, -1 on failure
 * AUTHOR
 *  Elena Pourmal
 *  October 11, 2002
 * HISTORY
 *
 * SOURCE
 */
int_f
h5pget_class_parent_c(hid_t_f *prp_id, hid_t_f *parent_id)
/******/
{
    int_f ret_value = -1;
    hid_t c_prp_id;
    hid_t c_parent_id;

    c_prp_id = (hid_t)*prp_id;

    /*
     * Call H5Pget_class_parent function.
     */
    c_parent_id = H5Pget_class_parent(c_prp_id);
    if (c_parent_id < 0)
        return ret_value;

    *parent_id = (hid_t_f)c_parent_id;
    ret_value  = 0;
    return ret_value;
}
/****if* H5Pf/h5pcopy_prop_c
 * NAME
 *  h5pcopy_prop_c
 * PURPOSE
 *  Call H5Pcopy_prop to copy a property from one list or
 *  class to another
 * INPUTS
 *  dst_id - identifier of destination property list
 *  src_id - identifier of source property list
 *  name   - name of the property
 *  name_len - length of the "name" buffer
 * RETURNS
 *  0 on success, -1 on failure
 * AUTHOR
 *  Elena Pourmal
 *  October 11, 2002
 * HISTORY
 *
 * SOURCE
 */
int_f
h5pcopy_prop_c(hid_t_f *dst_id, hid_t_f *src_id, _fcd name, int_f *name_len)
/******/
{
    int_f ret_value = -1;
    hid_t c_dst_id, c_src_id;
    char *c_name;

    c_name = (char *)HD5f2cstring(name, (size_t)*name_len);
    if (c_name == NULL)
        goto DONE;

    c_dst_id = (hid_t)*dst_id;
    c_src_id = (hid_t)*src_id;
    /*
     * Call H5Pcopy_prop function.
     */
    if (H5Pcopy_prop(c_dst_id, c_src_id, c_name) < 0)
        goto DONE;
    ret_value = 0;

DONE:
    if (c_name != NULL)
        HDfree(c_name);
    return ret_value;
}
/****if* H5Pf/h5premove_c
 * NAME
 *  h5premove_c
 * PURPOSE
 *  Call H5Premove to remove a property from a list
 * INPUTS
 *  plid - identifier of property list
 *  name   - name of the property to remove
 *  name_len - length of the "name" buffer
 * RETURNS
 *  0 on success, -1 on failure
 * AUTHOR
 *  Elena Pourmal
 *  October 11, 2002
 * HISTORY
 *
 * SOURCE
 */
int_f
h5premove_c(hid_t_f *plid, _fcd name, int_f *name_len)
/******/
{
    int_f ret_value = -1;
    hid_t c_plid;
    char *c_name;

    c_name = (char *)HD5f2cstring(name, (size_t)*name_len);
    if (c_name == NULL)
        goto DONE;

    c_plid = (hid_t)*plid;
    /*
     * Call H5Premove function.
     */
    if (H5Premove(c_plid, c_name) < 0)
        goto DONE;
    ret_value = 0;

DONE:
    if (c_name != NULL)
        HDfree(c_name);
    return ret_value;
}
/****if* H5Pf/h5punregister_c
 * NAME
 *  h5punregister_c
 * PURPOSE
 *  Call H5Punregister to remove a property from a property class
 * INPUTS
 *  cls - identifier of property class
 *  name   - name of the property to unregister
 *  name_len - length of the "name" buffer
 * RETURNS
 *  0 on success, -1 on failure
 * AUTHOR
 *  Elena Pourmal
 *  October 11, 2002
 * HISTORY
 *
 * SOURCE
 */
int_f
h5punregister_c(hid_t_f *cls, _fcd name, int_f *name_len)
/******/
{
    int_f ret_value = -1;
    hid_t c_class;
    char *c_name;

    c_name = (char *)HD5f2cstring(name, (size_t)*name_len);
    if (c_name == NULL)
        goto DONE;

    c_class = (hid_t)*cls;
    /*
     * Call H5Punregister function.
     */
    if (H5Punregister(c_class, c_name) < 0)
        goto DONE;
    ret_value = 0;

DONE:
    if (c_name != NULL)
        HDfree(c_name);
    return ret_value;
}
/****if* H5Pf/h5pclose_class_c
 * NAME
 *  h5pclose_class_c
 * PURPOSE
 *  Call H5Pclose_class to close property class
 * INPUTS
 *  class - identifier of property class to close
 * RETURNS
 *  0 on success, -1 on failure
 * AUTHOR
 *  Elena Pourmal
 *  October 11, 2002
 * HISTORY
 *
 * SOURCE
 */
int_f
h5pclose_class_c(hid_t_f *cls)
/******/
{
    int_f ret_value = -1;
    hid_t c_class;

    c_class = (hid_t)*cls;
    /*
     * Call H5Pclose_class function.
     */
    if (H5Pclose_class(c_class) < 0)
        return ret_value;
    ret_value = 0;
    return ret_value;
}

/****if* H5Pf/h5pget_class_name_c
 * NAME
 *  h5pget_class_name_c
 * PURPOSE
 *  Call H5Pget_class_name to get property class name
 * INPUTS
 *  cls - identifier of property class
 *  name - buffer to retrieve name in
 *  name_len - length of the "name" buffer
 * RETURNS
 *  0 on success, -1 on failure
 * AUTHOR
 *  Elena Pourmal
 *  October 11, 2002
 * HISTORY
 *
 * SOURCE
 */
int_f
h5pget_class_name_c(hid_t_f *cls, _fcd name, int_f *name_len)
/******/
{
    int_f ret_value = -1;

    /* Buffer to return name by C function */
    char *c_name;

    /*
     * Call H5Pget_class_name function. c_name is allocated by the library,
     * has to be freed by application.
     */
    if (NULL == (c_name = H5Pget_class_name((hid_t)*cls)))
        goto DONE;

    HD5packFstring(c_name, _fcdtocp(name), (size_t)*name_len);
    ret_value = (int_f)HDstrlen(c_name);
    H5free_memory(c_name);

DONE:
    return ret_value;
}

/****if* H5Pf/h5pset_c
 * NAME
 *  h5pset_c
 * PURPOSE
 *  Call H5Pset to set property value
 * INPUTS
 *  plist - property list class identifier
 *  name   - name of the new property
 *  name_len - length of the "name" buffer
 *  value - property value
 * RETURNS
 *  0 on success, -1 on failure
 * AUTHOR
 *  Elena Pourmal
 *  October 11, 2002
 * HISTORY
 *
 * SOURCE
 */
int_f
h5pset_c(hid_t_f *plist, _fcd name, int_f *name_len, void *value)
/******/
{
    int_f ret_value = -1;
    char *c_name;

    c_name = (char *)HD5f2cstring(name, (size_t)*name_len);
    if (c_name == NULL)
        goto DONE;

    /*
     * Call H5Pset function.
     */
    if (H5Pset((hid_t)*plist, c_name, value) < 0)
        goto DONE;
    ret_value = 0;

DONE:
    if (c_name != NULL)
        HDfree(c_name);
    return ret_value;
}

/****if* H5Pf/h5pget_c
 * NAME
 *  h5pget_c
 * PURPOSE
 *  Call H5Pget to set property value
 * INPUTS
 *  plist   - property list class identifier
 *  name     - name of the new property
 *  name_len - length of the "name" buffer
 *  Output:
 *  value - property value
 * RETURNS
 *  0 on success, -1 on failure
 * AUTHOR
 *  Elena Pourmal
 *  October 11, 2002
 * HISTORY
 *
 * SOURCE
 */
int_f
h5pget_c(hid_t_f *plist, _fcd name, int_f *name_len, void *value)
/******/
{
    int_f ret_value = -1;
    char *c_name;

    c_name = (char *)HD5f2cstring(name, (size_t)*name_len);
    if (c_name == NULL)
        goto DONE;

    /*
     * Call H5Pset function.
     */
    if (H5Pget((hid_t)*plist, c_name, value) < 0)
        goto DONE;
    ret_value = 0;

DONE:
    if (c_name != NULL)
        HDfree(c_name);
    return ret_value;
}

/****if* H5Pf/h5pset_shuffle_c
 * NAME
 *  h5pset_shuffle_c
 * PURPOSE
 *  Call H5Pset_shuffle
 * INPUTS
 *  prp_id - property list identifier
 *  type_size - size of the datatype in bytes
 * RETURNS
 *  0 on success, -1 on failure
 * AUTHOR
 *  Elena Pourmal
 *  Wednesday, March 12, 2003
 * HISTORY
 *
 * SOURCE
 */

int_f
h5pset_shuffle_c(hid_t_f *prp_id)
/******/
{
    int_f  ret_value = 0;
    hid_t  c_prp_id;
    herr_t status;

    c_prp_id = (hid_t)*prp_id;
    status   = H5Pset_shuffle(c_prp_id);
    if (status < 0)
        ret_value = -1;
    return ret_value;
}
/****if* H5Pf/h5pset_fletcher32_c
 * NAME
 *  h5pset_fletcher32_c
 * PURPOSE
 *  Call H5Pset_fletcher32 to enable EDC
 * INPUTS
 *  prp_id - dataset creation property list identifier
 * RETURNS
 *  0 on success, -1 on failure
 * AUTHOR
 *  Elena Pourmal
 *  Thursday, March 13, 2003
 * HISTORY
 *
 * SOURCE
 */

int_f
h5pset_fletcher32_c(hid_t_f *prp_id)
/******/
{
    int_f  ret_value = 0;
    hid_t  c_prp_id;
    herr_t status;

    c_prp_id = (hid_t)*prp_id;
    status   = H5Pset_fletcher32(c_prp_id);
    if (status < 0)
        ret_value = -1;
    return ret_value;
}

/****if* H5Pf/h5pset_edc_check_c
 * NAME
 *  h5pset_edc_check_c
 * PURPOSE
 *  Call H5Pset_edc_check to enable EDC
 * INPUTS
 *  prp_id - dataset transfer property list identifier
 *  flag   - EDC flag
 * RETURNS
 *  0 on success, -1 on failure
 * AUTHOR
 *  Elena Pourmal
 *  Thursday, March 13, 2003
 * HISTORY
 *
 * SOURCE
 */

int_f
h5pset_edc_check_c(hid_t_f *prp_id, int_f *flag)
/******/
{
    int_f     ret_value = 0;
    hid_t     c_prp_id;
    H5Z_EDC_t c_flag;
    herr_t    status;

    c_prp_id = (hid_t)*prp_id;
    c_flag   = (H5Z_EDC_t)*flag;
    status   = H5Pset_edc_check(c_prp_id, c_flag);
    if (status < 0)
        ret_value = -1;
    return ret_value;
}

/****if* H5Pf/h5pget_edc_check_c
 * NAME
 *  h5pget_edc_check_c
 * PURPOSE
 *  Call H5Pget_edc_check to query EDC
 * INPUTS
 *  prp_id - dataset transfer property list identifier
 *  Outouts:     flag   - EDC flag
 * RETURNS
 *  0 on success, -1 on failure
 * AUTHOR
 *  Elena Pourmal
 *  Thursday, March 13, 2003
 * HISTORY
 *
 * SOURCE
 */

int_f
h5pget_edc_check_c(hid_t_f *prp_id, int_f *flag)
/******/
{
    int_f     ret_value = 0;
    hid_t     c_prp_id;
    H5Z_EDC_t c_flag;

    c_prp_id = (hid_t)*prp_id;
    c_flag   = H5Pget_edc_check(c_prp_id);
    if (c_flag < 0)
        ret_value = -1;
    *flag = (int_f)c_flag;
    return ret_value;
}
/****if* H5Pf/h5pset_family_offset_c
 * NAME
 *  h5pset_family_offset_c
 * PURPOSE
 *  Call H5Pset_family_offset to set and offset for family driver
 * INPUTS
 *  prp_id - property list identifier
 *  offset - offset in bytes
 * RETURNS
 *  0 on success, -1 on failure
 * AUTHOR
 *  Elena Pourmal
 *  Wednesday, 19 March 2003
 * HISTORY
 *
 * SOURCE
 */

int_f
h5pset_family_offset_c(hid_t_f *prp_id, hsize_t_f *offset)
/******/
{
    int_f   ret_value = 0;
    hid_t   c_prp_id;
    hsize_t c_offset;
    herr_t  status;

    c_prp_id = (hid_t)*prp_id;
    c_offset = (hsize_t)*offset;
    status   = H5Pset_family_offset(c_prp_id, c_offset);
    if (status < 0)
        ret_value = -1;
    return ret_value;
}

/****if* H5Pf/h5pset_fapl_multi_c
 * NAME
 *  h5pset_fapl_multi_c
 * PURPOSE
 *  Call H5Pset_fapl_multi to set multi file dirver
 * INPUTS
 *  prp_id - file_creation property list identifier
 *  mem_map - memory mapping array
 *  memb_fapl - property list for each memory usage type
 *  memb_name - array with members names
 *  len - array with the length of each name
 *  lenmax - length of the name a sdeclared in Fortran
 *  flag - flag allowing partila access when one of the files is missing
 * RETURNS
 *  0 on success, -1 on failure
 * AUTHOR
 *  Elena Pourmal
 *  Monday 24, March 2003
 * HISTORY
 *
 * SOURCE
 */

int_f
<<<<<<< HEAD
/*h5pset_fapl_multi_c ( hid_t_f *prp_id , int_f *memb_map, hid_t_f *memb_fapl, _fcd memb_name, int_f *len,
   int_f *lenmax, haddr_t_f *memb_addr, int_f *flag) */
=======
/*
 * h5pset_fapl_multi_c(hid_t_f *prp_id , int_f *memb_map, hid_t_f *memb_fapl, _fcd memb_name,
 * int_f *len, int_f *lenmax, haddr_t_f *memb_addr, int_f *flag)
 */
>>>>>>> 18bbd3f0
h5pset_fapl_multi_c(hid_t_f *prp_id, int_f *memb_map, hid_t_f *memb_fapl, _fcd memb_name, int_f *len,
                    int_f *lenmax, real_f *memb_addr, int_f *flag)
/******/
{
    int_f       ret_value = -1;
    hid_t       c_prp_id;
    H5FD_mem_t  c_memb_map[H5FD_MEM_NTYPES];
    hid_t       c_memb_fapl[H5FD_MEM_NTYPES];
    char *      c_memb_name[H5FD_MEM_NTYPES];
    haddr_t     c_memb_addr[H5FD_MEM_NTYPES];
    hbool_t     relax;
    herr_t      status;
    char *      tmp, *tmp_p, *tmp_pp;
    int         i;
    int         c_lenmax;
    long double tmp_max_addr;
    c_lenmax = (int)*lenmax;
    relax    = (hbool_t)*flag;
    /*
     *  Check that we got correct values from Fortran for memb_addr array
     */
    for (i = 0; i < H5FD_MEM_NTYPES; i++) {
        if (memb_addr[i] >= 1.0f)
            return ret_value;
    }
    /*
     *  Take care of names array
     */

    tmp = (char *)HD5f2cstring(memb_name, (size_t)c_lenmax * (H5FD_MEM_NTYPES));
    if (tmp == NULL)
        return ret_value;
    tmp_p = tmp;
    for (i = 0; i < H5FD_MEM_NTYPES; i++) {
        c_memb_name[i] = (char *)HDmalloc((size_t)len[i] + 1);
        HDmemcpy(c_memb_name[i], tmp_p, (size_t)len[i]);
        tmp_pp         = c_memb_name[i];
        tmp_pp[len[i]] = '\0';
        tmp_p          = tmp_p + c_lenmax;
    }
    /*
     *  Take care of othe arguments
     */
    tmp_max_addr = (long double)(HADDR_MAX);
    c_prp_id     = (hid_t)*prp_id;
    for (i = 0; i < H5FD_MEM_NTYPES; i++) {
        c_memb_map[i]  = (H5FD_mem_t)memb_map[i];
        c_memb_fapl[i] = (hid_t)memb_fapl[i];
        if (memb_addr[i] < 0)
            c_memb_addr[i] = HADDR_UNDEF;
        else
            c_memb_addr[i] = (haddr_t)(((float)memb_addr[i]) * (tmp_max_addr));
    }
    /*
     *  Call  H5Pset_fapl_multi function
     */

    status = H5Pset_fapl_multi(c_prp_id, c_memb_map, c_memb_fapl, (const char *const *)c_memb_name,
                               c_memb_addr, relax);
    if (status < 0)
        goto DONE;
    ret_value = 0;

DONE:
    HDfree(tmp);
    for (i = 0; i < H5FD_MEM_NTYPES; i++)
        HDfree(c_memb_name[i]);
    return ret_value;
}

/****if* H5Pf/h5pset_fapl_multi_sc
 * NAME
 *  h5pset_fapl_multi_sc
 * PURPOSE
 *  Call H5Pset_fapl_multi to set multi file dirver
 * INPUTS
 *  prp_id - file_creation property list identifier
 * RETURNS
 *  0 on success, -1 on failure
 * AUTHOR
 *  Elena Pourmal
 *  March 31 2003
 * HISTORY
 *
 * SOURCE
 */

int_f
h5pset_fapl_multi_sc(hid_t_f *prp_id, int_f *flag)
/******/
{
    int_f   ret_value = -1;
    hid_t   c_prp_id;
    hbool_t relax;
    herr_t  status;

    relax    = (hbool_t)*flag;
    c_prp_id = (hid_t)*prp_id;
    /*
     *  Call  H5Pset_fapl_multi function
     */

    status = H5Pset_fapl_multi(c_prp_id, NULL, NULL, NULL, NULL, relax);
    if (status < 0)
        return ret_value; /* error occurred */
    ret_value = 0;
    return ret_value;
}
/****if* H5Pf/h5pget_fapl_multi_c
 * NAME
 *  h5pget_fapl_multi_c
 * PURPOSE
 *  Call H5Pget_fapl_multi to set multi file dirver
 * INPUTS
 *  prp_id - file_creation property list identifier
 *  lenmax - length of the name a sdeclared in Fortran
 * OUTPUTS
 *  memb_map - memory mapping array
 *  memb_fapl - property list for each memory usage type
 *  memb_name - array with members names
 *  len - array with the length of each name
 *  flag - flag allowing partila access when one of the files is missing
 * RETURNS
 *  0 on success, -1 on failure
 * AUTHOR
 *  Elena Pourmal
 *  Monday 24, March 2003
 * HISTORY
 *
 * SOURCE
 */

int_f
h5pget_fapl_multi_c(hid_t_f *prp_id, int_f *memb_map, hid_t_f *memb_fapl, _fcd memb_name, int_f *len,
                    int_f *lenmax, real_f *memb_addr, int_f *flag, int_f *maxlen_out)
/******/
{
    int_f      ret_value = -1;
    hid_t      c_prp_id;
    H5FD_mem_t c_memb_map[H5FD_MEM_NTYPES];
    hid_t      c_memb_fapl[H5FD_MEM_NTYPES];
    char *     c_memb_name[H5FD_MEM_NTYPES];
    haddr_t    c_memb_addr[H5FD_MEM_NTYPES];
    hbool_t    relax;
    herr_t     status;
    char *     tmp, *tmp_p;
    int        i;
    size_t     c_lenmax;
    size_t     length = 0;
    c_lenmax          = (size_t)*lenmax;

    c_prp_id = (hid_t)*prp_id;
    /*
     *  Call  H5Pget_fapl_multi function
     */

    status = H5Pget_fapl_multi(c_prp_id, c_memb_map, c_memb_fapl, c_memb_name, c_memb_addr, &relax);
    if (status < 0)
        return ret_value;

    /*
     *  Take care of names array
     */
    tmp   = (char *)HDmalloc(c_lenmax * H5FD_MEM_NTYPES + 1);
    tmp_p = tmp;
    HDmemset(tmp, ' ', c_lenmax * H5FD_MEM_NTYPES);
    tmp[c_lenmax * H5FD_MEM_NTYPES] = '\0';
    for (i = 0; i < H5FD_MEM_NTYPES; i++) {
        memcpy(tmp_p, c_memb_name[i], strlen(c_memb_name[i]));
        len[i] = (int_f)strlen(c_memb_name[i]);
        length = H5_MAX(length, strlen(c_memb_name[i]));
        tmp_p  = tmp_p + c_lenmax;
    }
    HD5packFstring(tmp, _fcdtocp(memb_name), (size_t)(c_lenmax * H5FD_MEM_NTYPES));

    /*
     *  Take care of other arguments
     */

    for (i = 0; i < H5FD_MEM_NTYPES; i++) {
        memb_map[i]  = (int_f)c_memb_map[i];
        memb_fapl[i] = (hid_t_f)c_memb_fapl[i];
        if (c_memb_addr[i] == HADDR_UNDEF)
            memb_addr[i] = -1;
        else
            memb_addr[i] = (real_f)(c_memb_addr[i] / HADDR_MAX);
    }
    *flag       = (int_f)relax;
    *maxlen_out = (int_f)length;
    ret_value   = 0;
    HDfree(tmp);
    for (i = 0; i < H5FD_MEM_NTYPES; i++)
        HDfree(c_memb_name[i]);
    return ret_value;
}

/****if* H5Pf/h5pset_szip_c
 * NAME
 *  h5pset_szip_c
 * PURPOSE
 *  Call H5Pset_szip to set szip compression
 * INPUTS
 *  prp_id - dataset creation property list identifier
 *  options_mask
 *  pixels_per_block -szip compression parameters
 * RETURNS
 *  0 on success, -1 on failure
 * AUTHOR
 *  Elena Pourmal
 *  April 8 2003
 * HISTORY
 *
 * SOURCE
 */

int_f
h5pset_szip_c(hid_t_f *prp_id, int_f *options_mask, int_f *pixels_per_block)
/******/
{
    int_f    ret_value = -1;
    hid_t    c_prp_id;
    unsigned c_options_mask;
    unsigned c_pixels_per_block;
    herr_t   status;

    c_prp_id           = (hid_t)*prp_id;
    c_options_mask     = (unsigned)*options_mask;
    c_pixels_per_block = (unsigned)*pixels_per_block;
    /*
     *  Call  H5Pset_szip function
     */

    status = H5Pset_szip(c_prp_id, c_options_mask, c_pixels_per_block);
    if (status < 0)
        return ret_value;
    ret_value = 0;
    return ret_value;
}
/****if* H5Pf/h5pall_filters_avail_c
 * NAME
 *  h5pall_filters_avail_c
 * PURPOSE
 *  Call H5Pall_filters_avail
 * INPUTS
 *  prp_id - dataset creation property list identifier
 * OUTPUTS
 *  status - logical flag
 * RETURNS
 *  0 on success, -1 on failure
 * AUTHOR
 *  Elena Pourmal
 *  April 10 2003
 * HISTORY
 *
 * SOURCE
 */

int_f
h5pall_filters_avail_c(hid_t_f *prp_id, int_f *status)
/******/
{
    int_f  ret_value = -1;
    hid_t  c_prp_id;
    htri_t c_status;
<<<<<<< HEAD

    c_prp_id = (hid_t)*prp_id;
    /*
     *  Call  H5Pall_filters_avail function
     */

=======

    c_prp_id = (hid_t)*prp_id;
    /*
     *  Call  H5Pall_filters_avail function
     */

>>>>>>> 18bbd3f0
    c_status = H5Pall_filters_avail(c_prp_id);
    if (c_status < 0)
        return ret_value;
    *status = 0;
    if (c_status == 1)
        *status = 1;
    ret_value = 0;
    return ret_value;
}

/****if* H5Pf/h5pget_filter_by_id_c
 * NAME
 *  h5pget_filter_by_id_c
 * PURPOSE
 *  Call H5Pget_filter_by_id2 to get information about a filter
 *  in a pipeline
 * INPUTS
 *  prp_id - property list identifier
 *  filter_id - filter id
 *  namelen - Anticipated number of characters in name.
 *OUTPUT
 *  flags - Bit vector specifying certain general
 *  properties of the filter.
 *  cd_nelmts - Number of elements in cd_value
 *  cd_values - Auxiliary data for the filter.
 *  name - Name of the filter
 * RETURNS
 *  0 on success, -1 on failure
 * AUTHOR
 *  Elena POurmal
 *  April 10, 2003
 * HISTORY
 *
 * SOURCE
 */
int_f
h5pget_filter_by_id_c(hid_t_f *prp_id, int_f *filter_id, int_f *flags, size_t_f *cd_nelmts, int_f *cd_values,
                      size_t_f *namelen, _fcd name)
/******/
{
    unsigned int  c_flags;
    size_t        c_cd_nelmts    = (size_t)*cd_nelmts;
    size_t        c_cd_nelmts_in = (size_t)*cd_nelmts;
    unsigned int *c_cd_values    = NULL;
    char *        c_name         = NULL;
    unsigned      i;
    int_f         ret_value = -1;

    if (NULL == (c_name = (char *)HDmalloc((size_t)*namelen + 1)))
        goto DONE;

    if (NULL == (c_cd_values = (unsigned int *)HDmalloc(sizeof(unsigned int) * c_cd_nelmts_in)))
        goto DONE;

    /*
     * Call H5Pget_filter_by_id2 function.
     */
    if (H5Pget_filter_by_id2((hid_t)*prp_id, (H5Z_filter_t)*filter_id, &c_flags, &c_cd_nelmts, c_cd_values,
                             (size_t)*namelen, c_name, NULL) < 0)
        goto DONE;

    *cd_nelmts = (size_t_f)c_cd_nelmts;
    *flags     = (int_f)c_flags;
    HD5packFstring(c_name, _fcdtocp(name), HDstrlen(c_name));

    for (i = 0; i < c_cd_nelmts_in; i++)
        cd_values[i] = (int_f)c_cd_values[i];

    ret_value = 0;

DONE:
    if (c_name)
        HDfree(c_name);
    if (c_cd_values)
        HDfree(c_cd_values);

    return ret_value;
}

/****if* H5Pf/h5pmodify_filter_c
 * NAME
 *  h5pmodify_filter_c
 * PURPOSE
 *  Call H5Pmodify_filter to modify a filter
 * INPUTS
 *  prp_id - property list identifier
 *  filter - Filter to be modified
 *  flags - Bit vector specifying certain general
 *  properties of the filter.
 *  cd_nelmts - Number of elements in cd_values.
 *  cd_values - Auxiliary data for the filter.
 * RETURNS
 *  0 on success, -1 on failure
 * AUTHOR
 *  Elena Pourmal
 *  April 10 2003
 * HISTORY
 *
 * SOURCE
 */
int_f
h5pmodify_filter_c(hid_t_f *prp_id, int_f *filter, int_f *flags, size_t_f *cd_nelmts, int_f *cd_values)
/******/
{
    int_f         ret_value = -1;
    hid_t         c_prp_id  = (hid_t)*prp_id;
    herr_t        ret;
    size_t        c_cd_nelmts = (size_t)*cd_nelmts;
    unsigned int  c_flags     = (unsigned)*flags;
    H5Z_filter_t  c_filter    = (H5Z_filter_t)*filter;
    unsigned int *c_cd_values;
    unsigned      i;

    c_cd_values = (unsigned int *)HDmalloc(sizeof(unsigned int) * c_cd_nelmts);
    if (!c_cd_values)
        return ret_value;
    for (i = 0; i < c_cd_nelmts; i++)
        c_cd_values[i] = (unsigned int)cd_values[i];

    /*
     * Call H5Pmodify_filter function.
     */
    ret = H5Pmodify_filter(c_prp_id, c_filter, c_flags, c_cd_nelmts, c_cd_values);

    if (ret < 0)
        goto DONE;
    ret_value = 0;

DONE:
    HDfree(c_cd_values);
    return ret_value;
}

/****if* H5Pf/h5premove_filter_c
 * NAME
 *  h5premove_filter_c
 * PURPOSE
 *  Call H5Premove_filter to delete one or more filters
 * INPUTS
 *  prp_id - property list identifier
 *  filter - Filter to be deleted
 * RETURNS
 *  0 on success, -1 on failure
 * AUTHOR
 *  Quincey Koziol
 *  January 27 2004
 * HISTORY
 *
 * SOURCE
 */
int_f
h5premove_filter_c(hid_t_f *prp_id, int_f *filter)
/******/
{
    int_f        ret_value = -1;
    hid_t        c_prp_id;
    H5Z_filter_t c_filter;

    c_filter = (H5Z_filter_t)*filter;
    c_prp_id = (hid_t)*prp_id;

    /*
     * Call H5Premove_filter function.
     */
    if (H5Premove_filter(c_prp_id, c_filter) < 0)
        goto DONE;
    ret_value = 0;

DONE:
    return ret_value;
}

/****if* H5Pf/h5pget_attr_phase_change_c
 * NAME
 *  h5pget_attr_phase_change_c
 * PURPOSE
 *  Calls H5Pget_attr_phase_change
 *
 * INPUTS
 *  ocpl_id        - Object (dataset or group) creation property list identifier
 * OUTPUTS
 *  max_compact    - Maximum number of attributes to be stored in compact storage
 *  min_dense      - Minimum number of attributes to be stored in dense storage
 * RETURNS
 *  0 on success, -1 on failure
 * AUTHOR
 *  M. Scot Breitenfeld
 *  January, 2008
 * HISTORY
 *
 * SOURCE
 */
int_f
h5pget_attr_phase_change_c(hid_t_f *ocpl_id, int_f *max_compact, int_f *min_dense)
/******/
{
    int      ret_value = -1;
    hid_t    c_ocpl_id;
    unsigned c_max_compact;
    unsigned c_min_dense;
    herr_t   ret;
    /*
     * Call H5Pget_attr_phase_change function.
     */
    c_ocpl_id = (hid_t)*ocpl_id;
    ret       = H5Pget_attr_phase_change(c_ocpl_id, &c_max_compact, &c_min_dense);
    if (ret < 0)
        return ret_value;

    *max_compact = (int_f)c_max_compact;
    *min_dense   = (int_f)c_min_dense;
    ret_value    = 0;
    return ret_value;
}

/****if* H5Pf/h5pset_attr_creation_order_c
 * NAME
 *  h5pset_attr_creation_order_c
 * PURPOSE
 *  Calls H5Ppset_attr_creation_order
 *
 * INPUTS
 *  ocpl_id         - Object (dataset or group) creation property list identifier
 * OUTPUTS
 *  crt_order_flags - Flags specifying whether to track and index attribute creation order
 * RETURNS
 *  0 on success, -1 on failure
 * AUTHOR
 *  M. Scot Breitenfeld
 *  January, 2008
 * HISTORY
 *
 * SOURCE
 */
int_f
h5pset_attr_creation_order_c(hid_t_f *ocpl_id, int_f *crt_order_flags)
/******/
{
    int      ret_value = -1;
    unsigned c_crt_order_flags;
    herr_t   ret;
    /*
     * Call h5pset_attr_creation_order function.
     */
    c_crt_order_flags = (unsigned)*crt_order_flags;
    ret               = H5Pset_attr_creation_order((hid_t)*ocpl_id, c_crt_order_flags);
    if (ret < 0)
        return ret_value;

    *crt_order_flags = (int_f)c_crt_order_flags;
    ret_value        = 0;
    return ret_value;
}

/****if* H5Pf/h5pset_shared_mesg_nindexes_c
 * NAME
 *  h5pset_shared_mesg_nindexes_c
 * PURPOSE
 *  Calls h5pset_shared_mesg_nindexes
 *
 * INPUTS
 *
 *  plist_id - file creation property list
 *  nindexes - Number of shared object header message indexes
 *  available in files created WITH this property list
 *
 * OUTPUTS
 *
 * RETURNS
 *  0 on success, -1 on failure
 * AUTHOR
 *  M. Scot Breitenfeld
 *  January, 2008
 * HISTORY
 *
 * SOURCE
 */
int_f
h5pset_shared_mesg_nindexes_c(hid_t_f *plist_id, int_f *nindexes)
/******/
{
    int      ret_value = -1;
    hid_t    c_plist_id;
    unsigned c_nindexes;
    herr_t   ret;
    /*
     * Call h5pset_shared_mesg_nindexes function.
     */
    c_plist_id = (hid_t)*plist_id;
    c_nindexes = (unsigned)*nindexes;
    ret        = H5Pset_shared_mesg_nindexes(c_plist_id, c_nindexes);
    if (ret < 0)
        return ret_value;

    ret_value = 0;
    return ret_value;
}

/****if* H5Pf/h5pset_shared_mesg_index_c
 * NAME
 *  h5pset_shared_mesg_index_c
 * PURPOSE
 *  Calls H5Pset_shared_mesg_index
 *
 * INPUTS
 *
 *  fcpl_id - File creation property list identifier.
 *  index_num - Index being configured.
 *  mesg_type_flags - Types of messages that should be stored in this index.
 *  min_mesg_size - Minimum message size.
 *
 * OUTPUTS
 *
 * RETURNS
 *  0 on success, -1 on failure
 * AUTHOR
 *  M. Scot Breitenfeld
 *  January, 2008
 * HISTORY
 *
 * SOURCE
 */
int_f
h5pset_shared_mesg_index_c(hid_t_f *fcpl_id, int_f *index_num, int_f *mesg_type_flags, int_f *min_mesg_size)
/******/
{
    int    ret_value = -1;
    herr_t ret;
    /*
     * Call h5pset_shared_mesg_index function.
     */
    ret = H5Pset_shared_mesg_index((hid_t)*fcpl_id, (unsigned)*index_num, (unsigned)*mesg_type_flags,
                                   (unsigned)*min_mesg_size);
    if (ret < 0)
        return ret_value;

    ret_value = 0;
    return ret_value;
}

/****if* H5Pf/h5pget_attr_creation_order_c
 * NAME
 *  h5pget_attr_creation_order_c
 * PURPOSE
 *  Calls H5Pget_attr_creation_order
 *
 * INPUTS
 *
 *  ocpl_id - Object (group or dataset) creation property list identifier
 * OUTPUTS
 *
 *  crt_order_flags - Flags specifying whether to track and index attribute creation order
 *
 * RETURNS
 *  0 on success, -1 on failure
 * AUTHOR
 *  M. Scot Breitenfeld
 *  February, 2008
 * HISTORY
 *
 * SOURCE
 */
int_f
h5pget_attr_creation_order_c(hid_t_f *ocpl_id, int_f *crt_order_flags)
/******/
{
    int    ret_value = -1;
    herr_t ret;
<<<<<<< HEAD

    unsigned c_crt_order_flags;
    /*
     * Call h5pget_attr_creation_order function.
     */

    ret = H5Pget_attr_creation_order((hid_t)*ocpl_id, &c_crt_order_flags);
    if (ret < 0)
        return ret_value;

    *crt_order_flags = (int_f)c_crt_order_flags;

=======

    unsigned c_crt_order_flags;
    /*
     * Call h5pget_attr_creation_order function.
     */

    ret = H5Pget_attr_creation_order((hid_t)*ocpl_id, &c_crt_order_flags);
    if (ret < 0)
        return ret_value;

    *crt_order_flags = (int_f)c_crt_order_flags;

>>>>>>> 18bbd3f0
    ret_value = 0;
    return ret_value;
}
/****if* H5Pf/h5pset_link_creation_order_c
 * NAME
 *  h5pset_link_creation_order_c
 * PURPOSE
 *  Calls H5Pset_link_creation_order
 *
 * INPUTS
 *  gcpl_id         - Group creation property list identifier
 *  crt_order_flags - Creation order flag(s)
 * OUTPUTS
 *
 * RETURNS
 *  0 on success, -1 on failure
 * AUTHOR
 *  M. Scot Breitenfeld
 *  February 18, 2008
 * HISTORY
 *
 * SOURCE
 */
int_f
h5pset_link_creation_order_c(hid_t_f *gcpl_id, int_f *crt_order_flags)
/******/
{
    int    ret_value = -1;
    herr_t ret;
    /*
     * Call H5Pset_link_creation_order function.
     */
    ret = H5Pset_link_creation_order((hid_t)*gcpl_id, (unsigned)*crt_order_flags);
    if (ret < 0)
        return ret_value;

    ret_value = 0;
    return ret_value;
}

/****if* H5Pf/h5pget_link_phase_change_c
 * NAME
 *  h5pget_link_phase_change_c
 * PURPOSE
 *  Calls H5Pget_link_phase_change
 *
 * INPUTS
 *  gcpl_id      - Group creation property list identifier
 * OUTPUTS
 *  max_compact  - Maximum number of attributes to be stored in compact storage
 *  min_dense    - Minimum number of attributes to be stored in dense storage
 * RETURNS
 *  0 on success, -1 on failure
 * AUTHOR
 *  M. Scot Breitenfeld
 *  February 20, 2008
 * HISTORY
 *
 * SOURCE
 */
int_f
h5pget_link_phase_change_c(hid_t_f *gcpl_id, int_f *max_compact, int_f *min_dense)
/******/
{
    int      ret_value = -1;
    unsigned c_max_compact;
    unsigned c_min_dense;
    herr_t   ret;

    /*
     * Call H5Pget_link_phase_change function.
     */
    ret = H5Pget_link_phase_change((hid_t)*gcpl_id, &c_max_compact, &c_min_dense);
    if (ret < 0)
        return ret_value;

    *max_compact = (int_f)c_max_compact;
    *min_dense   = (int_f)c_min_dense;
    ret_value    = 0;
    return ret_value;
}

/****if* H5Pf/h5pget_obj_track_times_c
 * NAME
 *  h5pget_obj_track_times_c
 * PURPOSE
 *  Call H5Pget_obj_track_times
 *
 * INPUTS
 *  plist_id - property list id
 * OUTPUTS
 *
 *  flag     - TRUE/FALSE flag
 * RETURNS
 *  0 on success, -1 on failure
 * AUTHOR
 *  M. Scot Breitenfeld
 *  February 22, 2008
 * HISTORY
 *
 * SOURCE
 */

int_f
h5pget_obj_track_times_c(hid_t_f *plist_id, int_f *flag)
/******/
{
    int     ret_value     = -1;
    hbool_t c_track_times = 0;
    herr_t  ret;

    /*
     * Call H5Pget_obj_track_times function.
     */
    ret = H5Pget_obj_track_times((hid_t)*plist_id, &c_track_times);

    if (ret < 0)
        return ret_value; /* error occurred */

    *flag = 0;
    if (c_track_times > 0)
        *flag = 1;
    ret_value = 0;
    return ret_value;
}

/****if* H5Pf/h5pset_obj_track_times_c
 * NAME
 *  h5pset_obj_track_times_c
 * PURPOSE
 *  Call H5Pset_obj_track_times
 *
 * INPUTS
 *  plist_id - property list id
 *  flag     - TRUE/FALSE flag
 * RETURNS
 *  0 on success, -1 on failure
 * AUTHOR
 *  M. Scot Breitenfeld
 *  February 22, 2008
 * HISTORY
 *
 * SOURCE
 */

int_f
h5pset_obj_track_times_c(hid_t_f *plist_id, int_f *flag)
/******/
{
    int     ret_value = -1;
    hbool_t c_track_times;
    herr_t  ret;
<<<<<<< HEAD

    c_track_times = (hbool_t)*flag;

=======

    c_track_times = (hbool_t)*flag;

>>>>>>> 18bbd3f0
    /*
     * Call H5Pset_obj_track_times function.
     */
    ret = H5Pset_obj_track_times((hid_t)*plist_id, c_track_times);

    if (ret < 0)
        return ret_value; /* error occurred */
    ret_value = 0;
    return ret_value;
}

/****if* H5Pf/h5pset_create_inter_group_c
 * NAME
 *  h5pset_create_inter_group_c
 * PURPOSE
 *  Calls H5Pset_create_intermediate_group
 *
 * INPUTS
 *
 *  lcpl_id - Link creation property list identifier
 *  crt_intermed_group - crt_intermed_group specifying whether
 *                       to create intermediate groups upon the
 *                       creation of an object
 * RETURNS
 *  0 on success, -1 on failure
 * AUTHOR
 *  M. Scot Breitenfeld
 *  February 22, 2008
 * HISTORY
 *
 * SOURCE
 */

int_f
h5pset_create_inter_group_c(hid_t_f *lcpl_id, int_f *crt_intermed_group)
/******/
{
    int    ret_value = -1;
    herr_t ret;

    /*
     * Call H5Pset_create_intermediate_group function.
     */
    ret = H5Pset_create_intermediate_group((hid_t)*lcpl_id, (unsigned)*crt_intermed_group);

    if (ret < 0)
        return ret_value; /* error occurred */
    ret_value = 0;
    return ret_value;
}

/****if* H5Pf/h5pget_link_creation_order_c
 * NAME
 *  h5pget_link_creation_order_c
 * PURPOSE
 *  Calls H5Pget_link_creation_order
 *
 * INPUTS
 *
 *  gcpl_id - Group creation property list identifier
 * OUTPUTS
 *
 *  crt_order_flags - Creation order flag(s)
 *
 * RETURNS
 *  0 on success, -1 on failure
 * AUTHOR
 *  M. Scot Breitenfeld
 *  March 3, 2008
 * HISTORY
 *
 * SOURCE
 */
int_f
h5pget_link_creation_order_c(hid_t_f *gcpl_id, int_f *crt_order_flags)
/******/
{
    int    ret_value = -1;
    herr_t ret;

    unsigned c_crt_order_flags;
    /*
     * Call h5pget_link_creation_order function.
     */

    ret = H5Pget_link_creation_order((hid_t)*gcpl_id, &c_crt_order_flags);
    if (ret < 0)
        return ret_value;

    *crt_order_flags = (int_f)c_crt_order_flags;

    ret_value = 0;
    return ret_value;
}

/****if* H5Pf/h5pset_char_encoding_c
 * NAME
 *  h5pset_char_encoding_c
 * PURPOSE
 *  Calls H5Pset_char_encoding
 *
 * INPUTS
 *
 *  plist_id - Property list identifier
 *  encoding - String encoding character set:
 *                              H5T_CSET_ASCII_F -> US ASCII
 *                              H5T_CSET_UTF8_F -> UTF-8 Unicode encoding
 * OUTPUTS
 *  NONE
 *
 * RETURNS
 *  0 on success, -1 on failure
 * AUTHOR
 *  M. Scot Breitenfeld
 *  March 3, 2008
 * HISTORY
 *
 * SOURCE
 */
int_f
h5pset_char_encoding_c(hid_t_f *plist_id, int_f *encoding)
/******/
{
    int    ret_value = -1;
    herr_t ret;

    /*
     * Call H5Pset_char_encoding function.
     */
    ret = H5Pset_char_encoding((hid_t)*plist_id, (H5T_cset_t)*encoding);
    if (ret < 0)
        return ret_value;

    ret_value = 0;
    return ret_value;
}

/****if* H5Pf/h5pget_char_encoding_c
 * NAME
 *  h5pget_char_encoding_c
 * PURPOSE
 *  Calls H5Pget_char_encoding
 *
 * INPUTS
 *
 *  plist_id - Property list identifier
 * OUTPUTS
 *
 *  encoding - Encoding character set:
 *                           H5T_CSET_ASCII_F -> US ASCII
 *                           H5T_CSET_UTF8_F -> UTF-8 Unicode encoding
 *
 * RETURNS
 *  0 on success, -1 on failure
 * AUTHOR
 *  M. Scot Breitenfeld
 *  March 3, 2008
 * HISTORY
 *
 * SOURCE
 */
int_f
h5pget_char_encoding_c(hid_t_f *plist_id, int_f *encoding)
/******/
{
    int        ret_value = -1;
    H5T_cset_t c_encoding;
    herr_t     ret;
    /*
     * Call H5Pget_char_encoding function.
     */
    ret = H5Pget_char_encoding((hid_t)*plist_id, &c_encoding);
    if (ret < 0)
        return ret_value;

    *encoding = (int_f)c_encoding;

    ret_value = 0;
    return ret_value;
}

/****if* H5Pf/h5pset_copy_object_c
 * NAME
 *  h5pset_copy_object_c
 * PURPOSE
 *  Calls H5Pset_copy_object
 *
 * INPUTS
 *
 *  ocp_plist_id - Object copy property list identifier
 *  copy_options - Copy option(s) to be set
 *
 * OUTPUTS
 *
 *            NONE
 *
 * RETURNS
 *  0 on success, -1 on failure
 * AUTHOR
 *  M. Scot Breitenfeld
 *  March 3, 2008
 * HISTORY
 *
 * SOURCE
 */
int_f
h5pset_copy_object_c(hid_t_f *ocp_plist_id, int_f *copy_options)
/******/
{
    int    ret_value = -1;
    herr_t ret;
    /*
     * Call H5Pset_copy_object function.
     */
    ret = H5Pset_copy_object((hid_t)*ocp_plist_id, (unsigned)*copy_options);
    if (ret < 0)
        return ret_value;

    ret_value = 0;
    return ret_value;
}

/****if* H5Pf/h5pget_copy_object_c
 * NAME
 *  h5pget_copy_object_c
 * PURPOSE
 *  Calls H5Pget_copy_object
 *
 * INPUTS
 *
 *  ocp_plist_id - Object copy property list identifier
 *
 * OUTPUTS
 *
 *  copy_options - Copy option(s) to be get
 *
 * RETURNS
 *  0 on success, -1 on failure
 * AUTHOR
 *  M. Scot Breitenfeld
 *  March 3, 2008
 * HISTORY
 *
 * SOURCE
 */
int_f
h5pget_copy_object_c(hid_t_f *ocp_plist_id, int_f *copy_options)
/******/
{
    int      ret_value = -1;
    unsigned c_copy_options;
    herr_t   ret;
    /*
     * Call H5Pget_copy_object function.
     */
    ret = H5Pget_copy_object((hid_t)*ocp_plist_id, &c_copy_options);
    if (ret < 0)
        return ret_value;

    *copy_options = (int_f)c_copy_options;

    ret_value = 0;
    return ret_value;
}

/****if* H5Pf/h5pget_data_transform_c
 * NAME
 *  h5pget_data_transform_c
 * PURPOSE
 *  Calls H5Pget_data_transform
 * INPUTS
 *
 *  prp_id - property list identifier to query
 *  expression_len - buffer size transorm expression
 *
 *  Output:
 *  expression - buffer to hold transform expression
 *
 * RETURNS
 *
 *  Success:  0
 *  Failure: -1
 *
 * AUTHOR
 *  M. Scot Breitenfeld
 *  March 19, 2008
 * HISTORY
 *
 * SOURCE
 */
int_f
h5pget_data_transform_c(hid_t_f *plist_id, _fcd expression, int_f *expression_len, size_t_f *size)
/******/
{
    char *  c_expression     = NULL; /* Buffer to hold C string */
    size_t  c_expression_len = (size_t)*expression_len + 1;
    ssize_t ret;
    int_f   ret_value = 0;

    /*
     * Allocate memory to store the expression.
     */
    if (c_expression_len) {
        c_expression = (char *)HDmalloc(c_expression_len);
        if (NULL == c_expression)
            HGOTO_DONE(FAIL)
    } /* end if */

    /*
     * Call H5Pget_data_transform function.
     */
    ret = H5Pget_data_transform((hid_t)*plist_id, c_expression, c_expression_len);
    if (ret < 0)
        HGOTO_DONE(FAIL)

    /* or strlen ? */
    HD5packFstring(c_expression, _fcdtocp(expression), (size_t)*expression_len);

    *size = (size_t_f)ret;

done:
    if (c_expression)
        HDfree(c_expression);

    return ret_value;
}

/****if* H5Pf/h5pset_data_transform_c
 * NAME
 *  h5pset_data_transform_c
 * PURPOSE
 *  Calls H5Pset_data_transform
 * INPUTS
 *
 *  prp_id - property list identifier to query
 *  expression - buffer to hold transform expression
 *  expression_len - buffer size transorm expression
 *
 *  Output:
 *
 * RETURNS
 *
 *  Success:  0
 *  Failure: -1
 *
 * AUTHOR
 *  M. Scot Breitenfeld
 *  March 19, 2008
 * HISTORY
 *
 * SOURCE
 */
int_f
h5pset_data_transform_c(hid_t_f *plist_id, _fcd expression, int_f *expression_len)
/******/
{
    char *c_expression = NULL; /* Buffer to hold C string */
    int_f ret_value    = 0;    /* Return value */

    /*
     * Convert FORTRAN name to C name
     */
    if (NULL == (c_expression = HD5f2cstring(expression, (size_t)*expression_len)))
        HGOTO_DONE(FAIL)

    /*
     * Call H5Pset_data_transform function.
     */
    if (H5Pset_data_transform((hid_t)*plist_id, c_expression) < 0)
        HGOTO_DONE(FAIL)

done:
    if (c_expression)
        HDfree(c_expression);

    return ret_value;
}

/****if* H5Pf/h5pget_local_heap_size_hint_c
 * NAME
 *  h5pget_local_heap_size_hint_c
 * PURPOSE
 *  Calls H5Pget_local_heap_size_hint
 * INPUTS
 *
 *  gcpl_id - Group creation property list identifier
 *
 *  Output:
 *  size_hint - Hint for size of local heap
 * RETURNS
 *
 *  Success:  0
 *  Failure: -1
 *
 * AUTHOR
 *  M. Scot Breitenfeld
 *  March 21, 2008
 * HISTORY
 *
 * SOURCE
 */
int_f
h5pget_local_heap_size_hint_c(hid_t_f *gcpl_id, size_t_f *size_hint)
/******/
{
    int_f  ret_value = -1; /* Return value */
    size_t c_size_hint;
    herr_t ret;
    /*
     * Call H5Pget_local_heap_size_hint function.
     */
    ret = H5Pget_local_heap_size_hint((hid_t)*gcpl_id, &c_size_hint);
    if (ret < 0)
        return ret_value;

    *size_hint = (size_t_f)c_size_hint;
    ret_value  = 0;
    return ret_value;
}

/****if* H5Pf/h5pget_est_link_info_c
 * NAME
 *  h5pget_est_link_info_c
 * PURPOSE
 *  Calls H5Pget_est_link_info
 * INPUTS
 *
 *  gcpl_id - Group creation property list identifier
 *
 *  Output:
 *  est_num_entries - Estimated number of links to be inserted into group
 *  est_name_len - Estimated average length of link names
 * RETURNS
 *
 *  Success:  0
 *  Failure: -1
 *
 * AUTHOR
 *  M. Scot Breitenfeld
 *  March 21, 2008
 * HISTORY
 *
 * SOURCE
 */
int_f
h5pget_est_link_info_c(hid_t_f *gcpl_id, int_f *est_num_entries, int_f *est_name_len)
/******/
{
    int_f    ret_value = -1; /* Return value */
    unsigned c_est_num_entries;
    unsigned c_est_name_len;
    herr_t   ret;
    /*
     * Call h5pget_est_link_info function.
     */
    ret = H5Pget_est_link_info((hid_t)*gcpl_id, &c_est_num_entries, &c_est_name_len);
    if (ret < 0)
        return ret_value;

    *est_num_entries = (int_f)c_est_num_entries;
    *est_name_len    = (int_f)c_est_name_len;

    ret_value = 0;
    return ret_value;
}

/****if* H5Pf/h5pset_local_heap_size_hint_c
 * NAME
 *  h5pset_local_heap_size_hint_c
 * PURPOSE
 *  Calls H5Pset_local_heap_size_hint
 * INPUTS
 *
 *  gcpl_id - Group creation property list identifier
 *  size_hint - Hint for size of local heap
 *
 *  Output:
 *
 * RETURNS
 *
 *  Success:  0
 *  Failure: -1
 *
 * AUTHOR
 *  M. Scot Breitenfeld
 *  March 21, 2008
 * HISTORY
 *
 * SOURCE
 */
int_f
h5pset_local_heap_size_hint_c(hid_t_f *gcpl_id, size_t_f *size_hint)
/******/
{
    int_f  ret_value = -1; /* Return value */
    herr_t ret;
    /*
     * Call H5Pget_local_heap_size_hint function.
     */
    ret = H5Pset_local_heap_size_hint((hid_t)*gcpl_id, (size_t)*size_hint);
    if (ret < 0)
        return ret_value;

    ret_value = 0;
    return ret_value;
}

/****if* H5Pf/h5pset_est_link_info_c
 * NAME
 *  h5pset_est_link_info_c
 * PURPOSE
 *  Calls H5Pset_est_link_info
 * INPUTS
 *
 *  gcpl_id - Group creation property list identifier
 *  est_num_entries - Estimated number of links to be inserted into group
 *  est_name_len - Estimated average length of link names
 *
 *  Output:
 * RETURNS
 *
 *  Success:  0
 *  Failure: -1
 *
 * AUTHOR
 *  M. Scot Breitenfeld
 *  March 21, 2008
 * HISTORY
 *
 * SOURCE
 */
int_f
h5pset_est_link_info_c(hid_t_f *gcpl_id, int_f *est_num_entries, int_f *est_name_len)
/******/
{
    int_f  ret_value = -1; /* Return value */
    herr_t ret;
    /*
     * Call h5pset_est_link_info function.
     */
    ret = H5Pset_est_link_info((hid_t)*gcpl_id, (unsigned)*est_num_entries, (unsigned)*est_name_len);
    if (ret < 0)
        return ret_value;

    ret_value = 0;
    return ret_value;
}

/****if* H5Pf/h5pset_link_phase_change_c
 * NAME
 *  h5pset_link_phase_change_c
 * PURPOSE
 *  Calls H5Pset_link_phase_change
 *
 * INPUTS
 *  gcpl_id     - Group creation property list identifier
 *  max_compact - Maximum number of attributes to be stored in compact storage
 *  min_dense   - Minimum number of attributes to be stored in dense storage
 *  Outputs
 * RETURNS
 *  0 on success, -1 on failure
 * AUTHOR
 *  M. Scot Breitenfeld
 *  March 21, 2008
 * HISTORY
 *
 * SOURCE
 */
int_f
h5pset_link_phase_change_c(hid_t_f *gcpl_id, int_f *max_compact, int_f *min_dense)
/******/
{
    int    ret_value = -1;
    herr_t ret;

    /*
     * Call H5Pset_link_phase_change function.
     */
    ret = H5Pset_link_phase_change((hid_t)*gcpl_id, (unsigned)*max_compact, (unsigned)*min_dense);
    if (ret < 0)
        return ret_value;

    ret_value = 0;
    return ret_value;
}

/****if* H5Pf/h5pset_fapl_direct_c
 * NAME
 *  h5pset_fapl_direct_c
 * PURPOSE
 *  Calls H5Pset_fapl_direct
 *
 * INPUTS
 *
 *  fapl_id    - File access property list identifier
 *  alignment  - Required memory alignment boundary
 *  block_size - File system block size
 *  cbuf_size  - Copy buffer size
 *  Outputs
 * RETURNS
 *  0 on success, -1 on failure
 * AUTHOR
 *  M. Scot Breitenfeld
 *  March 21, 2008
 * HISTORY
 *
 * SOURCE
 */
#ifndef H5_HAVE_DIRECT
/* Only gets gcc const attribute when the direct VFD is not built. */
H5_ATTR_CONST
#endif
int_f
h5pset_fapl_direct_c(hid_t_f H5_ATTR_UNUSED *fapl_id, size_t_f H5_ATTR_UNUSED *alignment,
                     size_t_f H5_ATTR_UNUSED *block_size, size_t_f H5_ATTR_UNUSED *cbuf_size)
/******/
{
    int ret_value = -1;
#ifdef H5_HAVE_DIRECT
    herr_t ret;

    /*
     * Call H5Pset_link_phase_change function.
     */
    ret = H5Pset_fapl_direct((hid_t)*fapl_id, (size_t)*alignment, (size_t)*block_size, (size_t)*cbuf_size);
    if (ret < 0)
        return ret_value;

    ret_value = 0;

#endif
    return ret_value;
}

/****if* H5Pf/h5pget_fapl_direct_c
 * NAME
 *  h5pget_fapl_direct_c
 * PURPOSE
 *  Calls H5Pget_fapl_direct
 *
 * INPUTS
 *
 *  fapl_id    - File access property list identifier
 * OUTPUTS
 *
 *  alignment  - Required memory alignment boundary
 *  block_size - File system block size
 *  cbuf_size  - Copy buffer size
 * RETURNS
 *  0 on success, -1 on failure
 * AUTHOR
 *  M. Scot Breitenfeld
 *  March 21, 2008
 * HISTORY
 *
 * SOURCE
 */
#ifndef H5_HAVE_DIRECT
/* Only gets gcc const attribute when the direct VFD is not built. */
H5_ATTR_CONST
#endif
int_f
h5pget_fapl_direct_c(hid_t_f H5_ATTR_UNUSED *fapl_id, size_t_f H5_ATTR_UNUSED *alignment,
                     size_t_f H5_ATTR_UNUSED *block_size, size_t_f H5_ATTR_UNUSED *cbuf_size)
/******/
{
    int ret_value = -1;
#ifdef H5_HAVE_DIRECT
    herr_t ret;
    size_t c_alignment;
    size_t c_block_size;
    size_t c_cbuf_size;

    /*
     * Call H5Pget_link_phase_change function.
     */
    ret = H5Pget_fapl_direct((hid_t)*fapl_id, &c_alignment, &c_block_size, &c_cbuf_size);
    if (ret < 0)
        return ret_value;

    *alignment  = (size_t_f)c_alignment;
    *block_size = (size_t_f)c_block_size;
    *cbuf_size  = (size_t_f)c_cbuf_size;

    ret_value = 0;
#endif
    return ret_value;
}

/****if* H5Pf/h5pset_attr_phase_change_c
 * NAME
 *  h5pset_attr_phase_change_c
 * PURPOSE
 *  Calls H5Pset_attr_phase_change
 *
 * INPUTS
 *  ocpl_id        - Object (dataset or group) creation property list identifier
 *  max_compact    - Maximum number of attributes to be stored in compact storage
 *  min_dense      - Minimum number of attributes to be stored in dense storage
 * OUTPUTS
 *
 * RETURNS
 *  0 on success, -1 on failure
 * AUTHOR
 *  M. Scot Breitenfeld
 *  March 21, 2008
 * HISTORY
 *
 * SOURCE
 */
int_f
h5pset_attr_phase_change_c(hid_t_f *ocpl_id, int_f *max_compact, int_f *min_dense)
/******/
{
    int    ret_value = -1;
    herr_t ret;
    /*
     * Call H5Pset_attr_phase_change function.
     */
    ret = H5Pset_attr_phase_change((hid_t)*ocpl_id, (unsigned)*max_compact, (unsigned)*min_dense);
    if (ret < 0)
        return ret_value;

    ret_value = 0;
    return ret_value;
}

/****if* H5Pf/h5pset_nbit_c
 * NAME
 *  h5pset_nbit_c
 * PURPOSE
 *  Calls H5Pset_nbit
 *
 * INPUTS
 *  plist_id - Dataset creation property list identifier
 * OUTPUTS
 *
 * RETURNS
 *  0 on success, -1 on failure
 * AUTHOR
 *  M. Scot Breitenfeld
 *  March 21, 2008
 * HISTORY
 *
 * SOURCE
 */
int_f
h5pset_nbit_c(hid_t_f *plist_id)
/******/
{
    int    ret_value = -1;
    herr_t ret;
    /*
     * Call H5Pset_nbit_change function.
     */
    ret = H5Pset_nbit((hid_t)*plist_id);
    if (ret < 0)
        return ret_value;

    ret_value = 0;
    return ret_value;
}
/****if* H5Pf/h5pset_scaleoffset_c
 * NAME
 *  h5pset_scaleoffset_c
 * PURPOSE
 *  Calls H5Pset_scaleoffset
 *
 * INPUTS
 *  plist_id     - Dataset creation property list identifier
 *  scale_type   - Flag indicating compression method.
 *  scale_factor - Parameter related to scale.
 *
 * RETURNS
 *  0 on success, -1 on failure
 * AUTHOR
 *  M. Scot Breitenfeld
 *  March 21, 2008
 * SOURCE
 */
int_f
h5pset_scaleoffset_c(hid_t_f *plist_id, int_f *scale_type, int_f *scale_factor)
/******/
{
    int                 ret_value = -1;
    H5Z_SO_scale_type_t c_scale_type;
    herr_t              ret;
    /*
     * Call H5Pset_scaleoffset_change function.
     */
    c_scale_type = (H5Z_SO_scale_type_t)*scale_type;

    ret = H5Pset_scaleoffset((hid_t)*plist_id, c_scale_type, (int)*scale_factor);
    if (ret < 0)
        return ret_value;

    ret_value = 0;
    return ret_value;
}

/****if* H5Pf/h5pset_nlinks
 * NAME
 *  h5pset_nlinks
 * PURPOSE
 *  Calls H5Pset_nlinks
 *
 * INPUTS
 *  lapl_id - File access property list identifier
 *  nlinks  - Maximum number of links to traverse
 * RETURNS
 *  0 on success, -1 on failure
 * AUTHOR
 *  M. Scot Breitenfeld
 *  March 24, 2008
 * SOURCE
 */
int_f
h5pset_nlinks_c(hid_t_f *lapl_id, size_t_f *nlinks)
/******/
{
    int    ret_value = -1;
    herr_t ret;
    /*
     * Call H5Pset_nlinks function.
     */
    ret = H5Pset_nlinks((hid_t)*lapl_id, (size_t)*nlinks);
    if (ret < 0)
        return ret_value;

    ret_value = 0;
    return ret_value;
}

/****if* H5Pf/h5pget_nlinks
 * NAME
 *  h5pget_nlinks
 * PURPOSE
 *  Calls H5Pget_nlinks
 *
 * INPUTS
 *
 *  lapl_id - File access property list identifier
 *
 * OUTPUTS
 *
 *  nlinks - Maximum number of links to traverse
 *
 * RETURNS
 *  0 on success, -1 on failure
 * AUTHOR
 *  M. Scot Breitenfeld
 *  March 24, 2008
 * HISTORY
 *
 * SOURCE
 */
int_f
h5pget_nlinks_c(hid_t_f *lapl_id, size_t_f *nlinks)
/******/
{
    int    ret_value = -1;
    herr_t ret;
    size_t c_nlinks;
    /*
     * Call H5Pget_nlinks function.
     */
    ret = H5Pget_nlinks((hid_t)*lapl_id, &c_nlinks);
    if (ret < 0)
        return ret_value;

    *nlinks   = (size_t_f)c_nlinks;
    ret_value = 0;
    return ret_value;
}

/****if* H5Pf/h5pget_create_inter_group_c
 * NAME
 *  h5pget_create_inter_group_c
 * PURPOSE
 *  Calls H5Pget_create_intermediate_group
 *
 * INPUTS
 *
 *  lcpl_id - Link creation property list identifier
 *  crt_intermed_group - Specifying whether to create intermediate groups upon
 *  the creation of an object
 * RETURNS
 *  0 on success, -1 on failure
 * AUTHOR
 *  M. Scot Breitenfeld
 *  April 4, 2008
 * HISTORY
 *
 * SOURCE
 */
int_f
h5pget_create_inter_group_c(hid_t_f *lcpl_id, int_f *crt_intermed_group)
/******/
{
    int      ret_value = -1;
    herr_t   ret;
    unsigned c_crt_intermed_group;

    /*
     * Call H5Pget_create_intermediate_group function.
     */
    ret = H5Pget_create_intermediate_group((hid_t)*lcpl_id, &c_crt_intermed_group);

    if (ret < 0)
        return ret_value; /* error occurred */

    *crt_intermed_group = (int_f)c_crt_intermed_group;
    ret_value           = 0;
    return ret_value;
}

/*----------------------------------------------------------------------------
 *  Name:        h5pset_chunk_cache_c
 *  Purpose:     Calls H5Pset_chunk_cache
 *
 *  Inputs:
 *  dapl_id            - Link creation property list identifier
 *  rdcc_nslots        -
 *  rdcc_nbytes        -
 *  rdcc_w0            -
 *
 *  Returns:     0 on success, -1 on failure
 *  Programmer:  M. Scot Breitenfeld
 *  April 13, 2009
 *  Modifications:
 *---------------------------------------------------------------------------*/

int_f
h5pset_chunk_cache_c(hid_t_f *dapl_id, size_t_f *rdcc_nslots, size_t_f *rdcc_nbytes, real_f *rdcc_w0)
{
    int ret_value = -1;

    /*
     * Call H5Pset_chunk_cache function.
     */
    if ((H5Pset_chunk_cache((hid_t)*dapl_id, (size_t)*rdcc_nslots, (size_t)*rdcc_nbytes, (double)*rdcc_w0)) <
        0)
        return ret_value; /* error occurred */

    ret_value = 0;
    return ret_value;
}

/*----------------------------------------------------------------------------
 *  Name:        h5pget_chunk_cache_c
 *  Purpose:     Calls H5Pget_chunk_cache
 *
 *  Inputs:
 *  dapl_id            - Link creation property list identifier
 *  Outputs:
 *  rdcc_nslots        -
 *  rdcc_nbytes        -
 *  rdcc_w0            -
 *
 *  Returns:     0 on success, -1 on failure
 *  Programmer:  M. Scot Breitenfeld
 *  April 13, 2009
 *  Modifications:
 *---------------------------------------------------------------------------*/

int_f
h5pget_chunk_cache_c(hid_t_f *dapl_id, size_t_f *rdcc_nslots, size_t_f *rdcc_nbytes, real_f *rdcc_w0)
{
    int    ret_value = -1;
    size_t c_rdcc_nslots;
    size_t c_rdcc_nbytes;
    double c_rdcc_w0;
    /*
     * Call H5Pget_chunk_cache function.
     */
    if ((H5Pget_chunk_cache((hid_t)*dapl_id, &c_rdcc_nslots, &c_rdcc_nbytes, &c_rdcc_w0)) < 0)
        return ret_value; /* error occurred */

    *rdcc_nslots = (size_t_f)c_rdcc_nslots;
    *rdcc_nbytes = (size_t_f)c_rdcc_nbytes;
    *rdcc_w0     = (real_f)c_rdcc_w0;

    ret_value = 0;
    return ret_value;
}

/*----------------------------------------------------------------------------
 *  Name:        h5pset_file_image_c
 *  Purpose:     Calls H5Pset_file_image
 *
 *  Inputs:
 *  fapl_id - File access property list identifier
 *  buf_ptr - Pointer to the initial file image,
 *  or NULL if no initial file image is desired
 *  buf_len - Size of the supplied buffer, or 0 (zero) if no initial image is desired
 *
 *  Returns:     0 on success, -1 on failure
 *  Programmer:  M. Scot Breitenfeld
 *  February 19, 2012
 *---------------------------------------------------------------------------*/

int_f
h5pset_file_image_c(hid_t_f *fapl_id, void *buf_ptr, size_t_f *buf_len)
{
    int ret_value = -1;
    /*
     * Call H5Pset_file_image function.
     */
    if ((H5Pset_file_image((hid_t)*fapl_id, buf_ptr, (size_t)*buf_len)) < 0)
        return ret_value; /* error occurred */

    ret_value = 0;
    return ret_value;
}

/*----------------------------------------------------------------------------
 *  Name:        h5pget_file_image_c
 *  Purpose:     Calls H5Pget_file_image
 *
 *  Inputs:
 *  fapl_id - File access property list identifier
 *  Outputs:
 *  buf_ptr - Pointer to the initial file image,
 *  or NULL if no initial file image is desired
 *  buf_len - Size of the supplied buffer, or 0 (zero) if no initial image is desired
 *
 *  Returns:     0 on success, -1 on failure
 *  Programmer:  M. Scot Breitenfeld
 *  February 19, 2012
 *---------------------------------------------------------------------------*/

int_f
h5pget_file_image_c(hid_t_f *fapl_id, void **buf_ptr, size_t_f *buf_len_ptr)
{
    int    ret_value = -1;
    size_t c_buf_len_ptr;
    void * c_buf_ptr = NULL;

    c_buf_len_ptr = (size_t)*buf_len_ptr;

    /*
     * Call H5Pget_file_image function.
     */
    if ((H5Pget_file_image((hid_t)*fapl_id, (void **)&c_buf_ptr, &c_buf_len_ptr)) < 0)
        return ret_value; /* error occurred */

    HDmemcpy((void *)*buf_ptr, (void *)c_buf_ptr, c_buf_len_ptr);

    *buf_len_ptr = (size_t_f)c_buf_len_ptr;

    ret_value = 0;
    if (c_buf_ptr)
        H5free_memory(c_buf_ptr);

    return ret_value;
}

#ifdef H5_HAVE_PARALLEL
/****if* H5Pf/h5pset_fapl_mpio_c
 * NAME
 *  h5pset_fapl_mpio_c
 * PURPOSE
 *  Call H5Pset_fapl_mpio to set mode for parallel I/O and the user
 *  supplied communicator and info object
 * INPUTS
 *  prp_id - property list identifier
 *  comm   - MPI communicator
 *  info   - MPI info object
 * RETURNS
 *  0 on success, -1 on failure
 * AUTHOR
 *  Elena Pourmal
 *  Thursday, October 26, 2000
 * HISTORY
 *
 * SOURCE
 */
int_f
h5pset_fapl_mpio_c(hid_t_f *prp_id, int_f *comm, int_f *info)
/******/
{
    int      ret_value = -1;
    hid_t    c_prp_id;
    herr_t   ret;
    MPI_Comm c_comm;
    MPI_Info c_info;
    c_comm = MPI_Comm_f2c(*comm);
    c_info = MPI_Info_f2c(*info);

    /*
     * Call H5Pset_mpi function.
     */
    c_prp_id = *prp_id;
    ret      = H5Pset_fapl_mpio(c_prp_id, c_comm, c_info);
    if (ret < 0)
        return ret_value;
    ret_value = 0;
    return ret_value;
}
/****if* H5Pf/h5pget_fapl_mpio_c
 * NAME
 *  h5pget_fapl_mpio_c
 * PURPOSE
 *  Call H5Pget_fapl_mpio to retrieve communicator and info object
 * INPUTS
 *  prp_id - property list identifier
 *  comm   - buffer to return MPI communicator
 *  info   - buffer to return MPI info object
 * RETURNS
 *  0 on success, -1 on failure
 * AUTHOR
 *  Elena Pourmal
 *  Thursday, October 26, 2000
 * HISTORY
 *
 * SOURCE
 */
int_f
h5pget_fapl_mpio_c(hid_t_f *prp_id, int_f *comm, int_f *info)
/******/
{
    int      ret_value = -1;
    hid_t    c_prp_id;
    herr_t   ret;
    MPI_Comm c_comm;
    MPI_Info c_info;

    /*
     * Call H5Pget_mpi function.
     */
    c_prp_id = *prp_id;
    ret      = H5Pget_fapl_mpio(c_prp_id, &c_comm, &c_info);
    if (ret < 0)
        return ret_value;
    *comm     = (int_f)MPI_Comm_c2f(c_comm);
    *info     = (int_f)MPI_Info_c2f(c_info);
    ret_value = 0;
    return ret_value;
}
/****if* H5Pf/h5pset_dxpl_mpio_c
 * NAME
 *  h5pset_dxpl_mpio_c
 * PURPOSE
 *  Call H5Pset_dxpl_mpio to set transfer mode of the dataset
 *  trasfer property list
 * INPUTS
 *  prp_id - property list identifier
 *  data_xfer_mode - transfer mode
 * RETURNS
 *  0 on success, -1 on failure
 * AUTHOR
 *  Elena Pourmal
 *  Thursday, October 26, 2000
 * HISTORY
 *
 * SOURCE
 */
int_f
h5pset_dxpl_mpio_c(hid_t_f *prp_id, int_f *data_xfer_mode)
/******/
{
    int              ret_value = -1;
    hid_t            c_prp_id;
    herr_t           ret;
    H5FD_mpio_xfer_t c_data_xfer_mode;
    /*
         switch (*data_xfer_mode) {

            case H5FD_MPIO_INDEPENDENT_F:
                 c_data_xfer_mode = H5FD_MPIO_INDEPENDENT;
                 break;

            case H5FD_MPIO_COLLECTIVE_F:
                 c_data_xfer_mode = H5FD_MPIO_COLLECTIVE;
                 break;
            default:
              return ret_value;
          }
    */
    c_data_xfer_mode = (H5FD_mpio_xfer_t)*data_xfer_mode;
    /*
     * Call H5Pset_dxpl_mpio function.
     */
    c_prp_id = *prp_id;
    ret      = H5Pset_dxpl_mpio(c_prp_id, c_data_xfer_mode);
    if (ret < 0)
        return ret_value;
    ret_value = 0;
    return ret_value;
}

/****if* H5Pf/h5pget_dxpl_mpio_c
 * NAME
 *  h5pget_dxpl_mpio_c
 * PURPOSE
 *  Call H5Pget_dxpl_mpio to get transfer mode of the dataset
 *  trasfer property list
 * INPUTS
 *  prp_id - property list identifier
 *  data_xfer_mode  - buffer to retrieve transfer mode
 * RETURNS
 *  0 on success, -1 on failure
 * AUTHOR
 *  Elena Pourmal
 *  Thursday, June 15, 2000
 * HISTORY
 *
 * SOURCE
 */
int_f
h5pget_dxpl_mpio_c(hid_t_f *prp_id, int_f *data_xfer_mode)
/******/
{
    int              ret_value = -1;
    hid_t            c_prp_id;
    herr_t           ret;
    H5FD_mpio_xfer_t c_data_xfer_mode;

    /*
     * Call H5Pget_xfer function.
     */
    c_prp_id = *prp_id;
    ret      = H5Pget_dxpl_mpio(c_prp_id, &c_data_xfer_mode);
    if (ret < 0)
        return ret_value;
    *data_xfer_mode = (int_f)c_data_xfer_mode;
    /*
         switch (c_data_xfer_mode) {

            case H5FD_MPIO_INDEPENDENT:
                 *data_xfer_mode = H5FD_MPIO_INDEPENDENT_F;
                 break;

            case H5FD_MPIO_COLLECTIVE:
                 *data_xfer_mode = H5FD_MPIO_COLLECTIVE_F;
                 break;

            default:
              return ret_value;
          }
    */
    ret_value = 0;
    return ret_value;
}

/****if* H5Pf/h5pget_mpio_actual_io_mode_c
 * NAME
 *  h5pget_mpio_actual_io_mode_c
 * PURPOSE
 *  Calls H5Pget_mpio_actual_io_mode
 *
 * INPUTS
 *  dxpl_id        - Dataset transfer property list identifier.
 * OUTPUTS
 *  actual_io_mode - The type of I/O performed by this process.
 *
 * RETURNS
 *  0 on success, -1 on failure
 * AUTHOR
 *  M. Scot Breitenfeld
 *  July 27, 2012
 * SOURCE
 */
int_f
h5pget_mpio_actual_io_mode_c(hid_t_f *dxpl_id, int_f *actual_io_mode)
/******/
{
    int                       ret_value = -1;
    H5D_mpio_actual_io_mode_t c_actual_io_mode;

    /*
     * Call H5Pget_mpio_actual_io_mode_f function.
     */
    if ((H5Pget_mpio_actual_io_mode((hid_t)*dxpl_id, &c_actual_io_mode)) < 0)
        return ret_value; /* error occurred */

    *actual_io_mode = (int_f)c_actual_io_mode;

    ret_value = 0;
    return ret_value;
}
#endif /*H5_HAVE_PARALLEL*/<|MERGE_RESOLUTION|>--- conflicted
+++ resolved
@@ -3525,15 +3525,10 @@
  */
 
 int_f
-<<<<<<< HEAD
-/*h5pset_fapl_multi_c ( hid_t_f *prp_id , int_f *memb_map, hid_t_f *memb_fapl, _fcd memb_name, int_f *len,
-   int_f *lenmax, haddr_t_f *memb_addr, int_f *flag) */
-=======
 /*
  * h5pset_fapl_multi_c(hid_t_f *prp_id , int_f *memb_map, hid_t_f *memb_fapl, _fcd memb_name,
  * int_f *len, int_f *lenmax, haddr_t_f *memb_addr, int_f *flag)
  */
->>>>>>> 18bbd3f0
 h5pset_fapl_multi_c(hid_t_f *prp_id, int_f *memb_map, hid_t_f *memb_fapl, _fcd memb_name, int_f *len,
                     int_f *lenmax, real_f *memb_addr, int_f *flag)
 /******/
@@ -3798,21 +3793,12 @@
     int_f  ret_value = -1;
     hid_t  c_prp_id;
     htri_t c_status;
-<<<<<<< HEAD
 
     c_prp_id = (hid_t)*prp_id;
     /*
      *  Call  H5Pall_filters_avail function
      */
 
-=======
-
-    c_prp_id = (hid_t)*prp_id;
-    /*
-     *  Call  H5Pall_filters_avail function
-     */
-
->>>>>>> 18bbd3f0
     c_status = H5Pall_filters_avail(c_prp_id);
     if (c_status < 0)
         return ret_value;
@@ -4181,7 +4167,6 @@
 {
     int    ret_value = -1;
     herr_t ret;
-<<<<<<< HEAD
 
     unsigned c_crt_order_flags;
     /*
@@ -4194,20 +4179,6 @@
 
     *crt_order_flags = (int_f)c_crt_order_flags;
 
-=======
-
-    unsigned c_crt_order_flags;
-    /*
-     * Call h5pget_attr_creation_order function.
-     */
-
-    ret = H5Pget_attr_creation_order((hid_t)*ocpl_id, &c_crt_order_flags);
-    if (ret < 0)
-        return ret_value;
-
-    *crt_order_flags = (int_f)c_crt_order_flags;
-
->>>>>>> 18bbd3f0
     ret_value = 0;
     return ret_value;
 }
@@ -4360,15 +4331,9 @@
     int     ret_value = -1;
     hbool_t c_track_times;
     herr_t  ret;
-<<<<<<< HEAD
 
     c_track_times = (hbool_t)*flag;
 
-=======
-
-    c_track_times = (hbool_t)*flag;
-
->>>>>>> 18bbd3f0
     /*
      * Call H5Pset_obj_track_times function.
      */
