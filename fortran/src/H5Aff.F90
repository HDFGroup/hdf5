--- conflicted
+++ resolved
@@ -1644,15 +1644,10 @@
 !!
 !! \param obj_id      Object identifier
 !! \param attr_name   Attribute name
-<<<<<<< HEAD
-!! \param attr_exists Pointer to attribute exists status, must be of type LOGICAL(C_BOOL) and initialize to .FALSE.
-!! \param es_id       \fortran_es_id
-=======
 !! \param attr_exists Pointer to attribute exists status. It should be declared INTEGER(C_INT) and initialized
 !!                    to zero (false) for portability. It will return one when true. LOGICAL(C_BOOL) is also
 !!                    acceptable but may encounter atypical anomalies. It should be initialized to false when used.
-!! \param es_id       \es_id
->>>>>>> 25457d36
+!! \param es_id       \fortran_es_id
 !! \param hdferr      \fortran_error
 !! \param file        \fortran_file
 !! \param func        \fortran_func
