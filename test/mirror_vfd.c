--- conflicted
+++ resolved
@@ -2405,25 +2405,10 @@
 error:
     H5E_BEGIN_TRY
     {
-<<<<<<< HEAD
-        if (fapl_id != H5I_INVALID_HID) {
-            H5Pclose(fapl_id);
-        }
-        if (file_id != H5I_INVALID_HID) {
-            H5Fclose(file_id);
-        }
-        if (dset_id != H5I_INVALID_HID) {
-            H5Dclose(dset_id);
-        }
-        if (dspace_id != H5I_INVALID_HID) {
-            H5Sclose(dspace_id);
-        }
-=======
         H5Pclose(fapl_id);
         H5Fclose(file_id);
         H5Dclose(dset_id);
         H5Sclose(dspace_id);
->>>>>>> ca737ece
     }
     H5E_END_TRY;
     return -1;
