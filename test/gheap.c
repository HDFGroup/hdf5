--- conflicted
+++ resolved
@@ -589,12 +589,8 @@
     HDputs("All global heap tests passed.");
 
     /* Pop API context */
-<<<<<<< HEAD
-    if(api_ctx_pushed && H5CX_pop(FALSE) < 0) FAIL_STACK_ERROR
-=======
-    if (api_ctx_pushed && H5CX_pop() < 0)
+    if (api_ctx_pushed && H5CX_pop(FALSE) < 0)
         FAIL_STACK_ERROR
->>>>>>> 1a6fba94
     api_ctx_pushed = FALSE;
 
     h5_cleanup(FILENAME, fapl_id);
@@ -604,12 +600,8 @@
     H5E_BEGIN_TRY { H5Pclose(fapl_id); }
     H5E_END_TRY;
 
-<<<<<<< HEAD
-    if(api_ctx_pushed) H5CX_pop(FALSE);
-=======
     if (api_ctx_pushed)
-        H5CX_pop();
->>>>>>> 1a6fba94
+        H5CX_pop(FALSE);
 
     HDputs("*** TESTS FAILED ***");
     HDexit(EXIT_FAILURE);
