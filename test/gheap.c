/* * * * * * * * * * * * * * * * * * * * * * * * * * * * * * * * * * * * * * *
 * Copyright by The HDF Group.                                               *
 * Copyright by the Board of Trustees of the University of Illinois.         *
 * All rights reserved.                                                      *
 *                                                                           *
 * This file is part of HDF5.  The full HDF5 copyright notice, including     *
 * terms governing use, modification, and redistribution, is contained in    *
 * the COPYING file, which can be found at the root of the source code       *
 * distribution tree, or in https://www.hdfgroup.org/licenses.               *
 * If you do not have access to either file, you may request a copy from     *
 * help@hdfgroup.org.                                                        *
 * * * * * * * * * * * * * * * * * * * * * * * * * * * * * * * * * * * * * * */

/*
 * Programmer:  Robb Matzke
 *              Tuesday, March 31, 1998
 *
 * Purpose:     Tests the global heap.  The global heap is the set of all
 *              collections but the collections are not related to one
 *              another by anything that appears in the file format.
 */
#include "h5test.h"
#include "H5ACprivate.h"
#include "H5CXprivate.h" /* API Contexts                         */
#include "H5Eprivate.h"
#include "H5Fprivate.h"
#include "H5Gprivate.h"
#include "H5HGprivate.h"
#include "H5Iprivate.h"
#include "H5Pprivate.h"
#include "H5VLprivate.h"

/* Macros for printing error messages in loops.  These print up to
 * GHEAP_REPEATED_ERR_LIM errors, and suppress the rest */
#define GHEAP_REPEATED_ERR_LIM 20

/* Number of heap objects to test */
#define GHEAP_TEST_NOBJS 1024
<<<<<<< HEAD

#define GHEAP_REPEATED_ERR(MSG)                                                                              \
    {                                                                                                        \
        nerrors++;                                                                                           \
        if (nerrors <= GHEAP_REPEATED_ERR_LIM) {                                                             \
            H5_FAILED();                                                                                     \
            puts(MSG);                                                                                       \
            if (nerrors == GHEAP_REPEATED_ERR_LIM)                                                           \
                puts("    Suppressing further errors...");                                                   \
        } /* end if */                                                                                       \
    }     /* end GHEAP_REPEATED_ERR */

=======

#define GHEAP_REPEATED_ERR(MSG)                                                                              \
    {                                                                                                        \
        nerrors++;                                                                                           \
        if (nerrors <= GHEAP_REPEATED_ERR_LIM) {                                                             \
            H5_FAILED();                                                                                     \
            HDputs(MSG);                                                                                     \
            if (nerrors == GHEAP_REPEATED_ERR_LIM)                                                           \
                HDputs("    Suppressing further errors...");                                                 \
        } /* end if */                                                                                       \
    }     /* end GHEAP_REPEATED_ERR */

>>>>>>> 18bbd3f0
const char *FILENAME[] = {"gheap1", "gheap2", "gheap3", "gheap4", "gheapooo", NULL};

/*-------------------------------------------------------------------------
 * Function:    test_1
 *
 * Purpose:     Writes a sequence of objects to the global heap where each
 *              object is larger than the one before.
 *
 * Return:      Success:    0
 *
 *              Failure:    number of errors
 *
 * Programmer:    Robb Matzke
 *              Tuesday, March 31, 1998
 *
 *-------------------------------------------------------------------------
 */
static int
test_1(hid_t fapl)
{
    hid_t   file = H5I_INVALID_HID;
    H5F_t * f    = NULL;
    H5HG_t *obj  = NULL;
    uint8_t out[GHEAP_TEST_NOBJS];
    uint8_t in[GHEAP_TEST_NOBJS];
    size_t  u;
    size_t  size;
    herr_t  status;
    int     nerrors = 0;
    char    filename[1024];

    TESTING("monotonically increasing lengths");

    /* Allocate buffer for H5HG_t */
    if (NULL == (obj = (H5HG_t *)HDmalloc(sizeof(H5HG_t) * GHEAP_TEST_NOBJS)))
        goto error;

    /* Open a clean file */
    h5_fixname(FILENAME[0], fapl, filename, sizeof filename);
    if ((file = H5Fcreate(filename, H5F_ACC_TRUNC, H5P_DEFAULT, fapl)) < 0)
        goto error;
    if (NULL == (f = (H5F_t *)H5VL_object(file))) {
        H5_FAILED();
        HDputs("    Unable to create file");
        goto error;
    }

    /*
     * Write the objects, monotonically increasing in length.  Since this is
     * a clean file, the addresses allocated for the collections should also
     * be monotonically increasing.
     */
    for (u = 0; u < GHEAP_TEST_NOBJS; u++) {
        size = u + 1;
        HDmemset(out, (int)('A' + u % 26), size);
        H5Eclear2(H5E_DEFAULT);
        status = H5HG_insert(f, size, out, obj + u);
        if (status < 0) {
            H5_FAILED();
            HDputs("    Unable to insert object into global heap");
            nerrors++;
        }
        else if (u && H5F_addr_gt(obj[u - 1].addr, obj[u].addr)) {
            H5_FAILED();
            HDputs("    Collection addresses are not monotonically increasing");
            nerrors++;
        }
    }

    /*
     * Now try to read each object back.
     */
    for (u = 0; u < GHEAP_TEST_NOBJS; u++) {
        size = u + 1;
        HDmemset(out, (int)('A' + u % 26), size);
        H5Eclear2(H5E_DEFAULT);
        if (NULL == H5HG_read(f, obj + u, in, NULL)) {
            H5_FAILED();
            HDputs("    Unable to read object");
            nerrors++;
        }
<<<<<<< HEAD
        else if (HDmemcmp(in, out, size)) {
=======
        else if (HDmemcmp(in, out, size) != 0) {
>>>>>>> 18bbd3f0
            H5_FAILED();
            HDputs("    Value read doesn't match value written");
            nerrors++;
        }
    }

    /* Release buffer */
    HDfree(obj);
    obj = NULL;

    if (H5Fclose(file) < 0)
        goto error;
    if (nerrors)
        goto error;

    PASSED();
    return 0;

error:
    H5E_BEGIN_TRY
    {
        H5Fclose(file);
    }
    H5E_END_TRY;
    if (obj)
        HDfree(obj);
    return MAX(1, nerrors);
}

/*-------------------------------------------------------------------------
 * Function:    test_2
 *
 * Purpose:     Writes a sequence of objects to the global heap where each
 *              object is smaller than the one before.
 *
 * Return:      Success:    0
 *
 *              Failure:     number of errors
 *
 * Programmer:  Robb Matzke
 *              Tuesday, March 31, 1998
 *
 *-------------------------------------------------------------------------
 */
static int
test_2(hid_t fapl)
{
    hid_t   file = H5I_INVALID_HID;
    H5F_t * f    = NULL;
    H5HG_t *obj  = NULL;
    uint8_t out[GHEAP_TEST_NOBJS];
    uint8_t in[GHEAP_TEST_NOBJS];
    size_t  u;
    size_t  size;
    int     nerrors = 0;
    char    filename[1024];

    TESTING("monotonically decreasing lengths");

    /* Allocate buffer for H5HG_t */
    if (NULL == (obj = (H5HG_t *)HDmalloc(sizeof(H5HG_t) * GHEAP_TEST_NOBJS)))
        goto error;

    /* Open a clean file */
    h5_fixname(FILENAME[1], fapl, filename, sizeof filename);
    if ((file = H5Fcreate(filename, H5F_ACC_TRUNC, H5P_DEFAULT, fapl)) < 0)
        goto error;
    if (NULL == (f = (H5F_t *)H5VL_object(file))) {
        H5_FAILED();
        HDputs("    Unable to create file");
        goto error;
    }

    /*
     * Write the objects, monotonically decreasing in length.
     */
    for (u = 0; u < GHEAP_TEST_NOBJS; u++) {
        size = GHEAP_TEST_NOBJS - u;
        HDmemset(out, (int)('A' + u % 26), size);
        H5Eclear2(H5E_DEFAULT);
        if (H5HG_insert(f, size, out, obj + u) < 0) {
            H5_FAILED();
            HDputs("    Unable to insert object into global heap");
            nerrors++;
        }
    }

    /*
     * Now try to read each object back.
     */
    for (u = 0; u < GHEAP_TEST_NOBJS; u++) {
        size = GHEAP_TEST_NOBJS - u;
        HDmemset(out, (int)('A' + u % 26), size);
        H5Eclear2(H5E_DEFAULT);
        if (NULL == H5HG_read(f, obj + u, in, NULL)) {
            H5_FAILED();
            HDputs("    Unable to read object");
            nerrors++;
        }
<<<<<<< HEAD
        else if (memcmp(in, out, size)) {
=======
        else if (HDmemcmp(in, out, size) != 0) {
>>>>>>> 18bbd3f0
            H5_FAILED();
            HDputs("    Value read doesn't match value written");
            nerrors++;
        }
    }

    /* Release buffer */
    HDfree(obj);
    obj = NULL;

    if (H5Fclose(file) < 0)
        goto error;
    if (nerrors)
        goto error;

    PASSED();
    return 0;

error:
    H5E_BEGIN_TRY
    {
        H5Fclose(file);
    }
    H5E_END_TRY;
    if (obj)
        HDfree(obj);
    return MAX(1, nerrors);
}

/*-------------------------------------------------------------------------
 * Function:    test_3
 *
 * Purpose:     Creates a few global heap objects and then removes them all.
 *              The collection should also be removed.
 *
 * Return:      Success:    0
 *
 *              Failure:    number of errors
 *
 * Programmer:    Robb Matzke
 *              Tuesday, March 31, 1998
 *
 *-------------------------------------------------------------------------
 */
static int
test_3(hid_t fapl)
{
    hid_t   file = H5I_INVALID_HID;
    H5F_t * f    = NULL;
    H5HG_t *obj  = NULL;
    uint8_t out[GHEAP_TEST_NOBJS];
    size_t  u;
    size_t  size;
    herr_t  status;
    int     nerrors = 0;
    char    filename[1024];

    TESTING("complete object removal");

    /* Allocate buffer for H5HG_t */
    if (NULL == (obj = (H5HG_t *)HDmalloc(sizeof(H5HG_t) * GHEAP_TEST_NOBJS)))
        goto error;

    /* Open a clean file */
    h5_fixname(FILENAME[2], fapl, filename, sizeof filename);
    if ((file = H5Fcreate(filename, H5F_ACC_TRUNC, H5P_DEFAULT, fapl)) < 0)
        goto error;
    if (NULL == (f = (H5F_t *)H5VL_object(file))) {
        H5_FAILED();
        HDputs("    Unable to create file");
        goto error;
    }

    /* Create some stuff */
    for (u = 0; u < GHEAP_TEST_NOBJS; u++) {
        size = u % 30 + 100;
        HDmemset(out, (int)('A' + u % 26), size);
        H5Eclear2(H5E_DEFAULT);
        status = H5HG_insert(f, size, out, obj + u);
        if (status < 0) {
            H5_FAILED();
            HDputs("    Unable to insert object into global heap");
            nerrors++;
        }
    }

    /* Remove everything */
    for (u = 0; u < GHEAP_TEST_NOBJS; u++) {
        status = H5HG_remove(f, obj + u);
        if (status < 0) {
            H5_FAILED();
            HDputs("    Unable to remove object");
            nerrors++;
        }
    }

    /* Release buffer */
    HDfree(obj);
    obj = NULL;

    if (H5Fclose(file) < 0)
        goto error;
    if (nerrors)
        goto error;

    PASSED();
    return 0;

error:
    H5E_BEGIN_TRY
    {
        H5Fclose(file);
    }
    H5E_END_TRY;
    if (obj)
        HDfree(obj);
    return MAX(1, nerrors);
}

/*-------------------------------------------------------------------------
 * Function:    test_4
 *
 * Purpose:     Tests the H5HG_remove() feature by writing lots of objects
 *              and occassionally removing some.  When we're done they're all
 *              removed.
 *
 * Return:      Success:    0
 *
 *              Failure:    number of errors
 *
 * Programmer:    Robb Matzke
 *              Tuesday, March 31, 1998
 *
 *-------------------------------------------------------------------------
 */
static int
test_4(hid_t fapl)
{
    hid_t   file = H5I_INVALID_HID;
    H5F_t * f    = NULL;
    H5HG_t *obj  = NULL;
    uint8_t out[GHEAP_TEST_NOBJS];
    size_t  u;
    size_t  size;
    herr_t  status;
    int     nerrors = 0;
    char    filename[1024];

    TESTING("partial object removal");

    /* Allocate buffer for H5HG_t */
    if (NULL == (obj = (H5HG_t *)HDmalloc(sizeof(H5HG_t) * GHEAP_TEST_NOBJS)))
        goto error;

    /* Open a clean file */
    h5_fixname(FILENAME[3], fapl, filename, sizeof filename);
    if ((file = H5Fcreate(filename, H5F_ACC_TRUNC, H5P_DEFAULT, fapl)) < 0)
        goto error;
    if (NULL == (f = (H5F_t *)H5VL_object(file))) {
        H5_FAILED();
        HDputs("    Unable to create file");
        goto error;
    }

    for (u = 0; u < GHEAP_TEST_NOBJS; u++) {
        /* Insert */
        size = u % 30 + 100;
        HDmemset(out, (int)('A' + u % 26), size);
        H5Eclear2(H5E_DEFAULT);
        status = H5HG_insert(f, size, out, obj + u);
        if (status < 0) {
            H5_FAILED();
            HDputs("    Unable to insert object into global heap");
            nerrors++;
        }

        /* Remove every third one beginning with the second, but after the
         * next one has already been inserted.  That is, insert A, B, C;
         * remove B, insert D, E, F; remove E; etc.
         */
        if (1 == (u % 3)) {
            H5Eclear2(H5E_DEFAULT);
            status = H5HG_remove(f, obj + u - 1);
            if (status < 0) {
                H5_FAILED();
                HDputs("    Unable to remove object");
                nerrors++;
            }
            HDmemset(obj + u - 1, 0, sizeof *obj);
        }
    }

    /* Release buffer */
    HDfree(obj);
    obj = NULL;

    if (H5Fclose(file) < 0)
        goto error;
    if (nerrors)
        goto error;

    PASSED();
    return 0;

error:
    H5E_BEGIN_TRY
    {
        H5Fclose(file);
    }
    H5E_END_TRY;
    if (obj)
        HDfree(obj);
    return MAX(1, nerrors);
}

/*-------------------------------------------------------------------------
 * Function:    test_ooo_indices
 *
 * Purpose:     Tests that indices can be stored out of order.  This can
 *              happen when the indices "wrap around" due to many
 *              insertions and deletions (for example, from rewriting a
 *              VL dataset).
 *
 * Return:      Success:    0
 *
 *              Failure:    number of errors
 *
 * Programmer:    Neil Fortner
 *              Monday, October 26, 2009
 *
 *-------------------------------------------------------------------------
 */
static int
test_ooo_indices(hid_t fapl)
{
    hid_t    file = H5I_INVALID_HID;
    H5F_t *  f    = NULL;
    unsigned i, j;
    H5HG_t * obj = NULL;
    herr_t   status;
    int      nerrors = 0;
    char     filename[1024];

    TESTING("out of order indices");

    if (NULL == (obj = (H5HG_t *)HDmalloc(2000 * sizeof(*obj))))
        goto error;

    /* Open a clean file */
    h5_fixname(FILENAME[4], fapl, filename, sizeof filename);
    if ((file = H5Fcreate(filename, H5F_ACC_TRUNC, H5P_DEFAULT, fapl)) < 0)
        goto error;
    if (NULL == (f = (H5F_t *)H5VL_object(file))) {
        H5_FAILED();
        HDputs("    Unable to create file");
        goto error;
    }

    /* Alternately insert 1000 entries and remove the previous group of 1000
     * entries, until the indices wrap around.
     */
    for (i = 0; i < 66; i++) {
        /* Insert 1000 entries.  The index into the obj array will alternate up
         * and down by 1000 so the previous set of insertions is preserved and
         * can be deleted.
         */
        for (j = 1000 * ((~i & 1)); j < 1000 * ((~i & 1) + 1); j++) {
            H5Eclear2(H5E_DEFAULT);
            status = H5HG_insert(f, sizeof(j), &j, &obj[j]);
            if (status < 0)
                GHEAP_REPEATED_ERR("    Unable to insert object into global heap")

            /* Check that the index is as expected */
            if (obj[j].idx != ((1000 * i) + j - (1000 * ((~i & 1)))) % ((1u << 16) - 1) + 1)
                GHEAP_REPEATED_ERR("    Unexpected global heap index");
        }

        /* Remove the previous 1000 entries */
        if (i > 0)
            for (j = 1000 * (i & 1); j < 1000 * ((i & 1) + 1); j++) {
                H5Eclear2(H5E_DEFAULT);
                status = H5HG_remove(f, &obj[j]);
                if (status < 0)
                    GHEAP_REPEATED_ERR("    Unable to remove object from global heap");
            }
    }

    /* The indices should have "wrapped around" on the last iteration */
    HDassert(obj[534].idx == 65535);
    HDassert(obj[535].idx == 1);

    /* Reopen the file */
    if (H5Fclose(file) < 0)
        goto error;
    if ((file = H5Fopen(filename, H5F_ACC_RDWR, fapl)) < 0)
        goto error;
    if (NULL == (f = (H5F_t *)H5VL_object(file))) {
        H5_FAILED();
        HDputs("    Unable to open file");
        goto error;
    } /* end if */

    /* Read the objects to make sure the heap is still readable */
    for (i = 0; i < 1000; i++) {
        if (NULL == H5HG_read(f, &obj[i], &j, NULL))
            goto error;
        if (i != j) {
            H5_FAILED();
            HDputs("    Incorrect read value");
            goto error;
        }
    }

    if (H5Fclose(file) < 0)
        goto error;
    if (nerrors)
        goto error;
    HDfree(obj);
    obj = NULL;

    PASSED();
    return 0;

error:
    H5E_BEGIN_TRY
    {
        H5Fclose(file);
    }
    H5E_END_TRY;
    if (obj)
        HDfree(obj);
    return MAX(1, nerrors);
} /* end test_ooo_indices */

/*-------------------------------------------------------------------------
 * Function:	main
 *
 * Purpose:     Tests global heap.
 *
 * Return:      EXIT_SUCCESS/EXIT_FAILURE
 *
 *-------------------------------------------------------------------------
 */
int
main(void)
{
    int     nerrors        = 0;
    hid_t   fapl_id        = H5I_INVALID_HID;
    hbool_t api_ctx_pushed = FALSE; /* Whether API context pushed */

    h5_reset();
    if ((fapl_id = h5_fileaccess()) < 0)
        goto error;

    /* Push API context */
    if (H5CX_push() < 0)
        FAIL_STACK_ERROR
    api_ctx_pushed = TRUE;

    nerrors += test_1(fapl_id);
    nerrors += test_2(fapl_id);
    nerrors += test_3(fapl_id);
    nerrors += test_4(fapl_id);
    nerrors += test_ooo_indices(fapl_id);

    /* Verify symbol table messages are cached */
    nerrors += (h5_verify_cached_stabs(FILENAME, fapl_id) < 0 ? 1 : 0);

    if (nerrors)
        goto error;

    HDputs("All global heap tests passed.");

    /* Pop API context */
    if (api_ctx_pushed && H5CX_pop() < 0)
        FAIL_STACK_ERROR
    api_ctx_pushed = FALSE;

    h5_cleanup(FILENAME, fapl_id);
    HDexit(EXIT_SUCCESS);

error:
    H5E_BEGIN_TRY
    {
        H5Pclose(fapl_id);
    }
    H5E_END_TRY;

    if (api_ctx_pushed)
        H5CX_pop();

    HDputs("*** TESTS FAILED ***");
    HDexit(EXIT_FAILURE);
} /* end main() */<|MERGE_RESOLUTION|>--- conflicted
+++ resolved
@@ -36,20 +36,6 @@
 
 /* Number of heap objects to test */
 #define GHEAP_TEST_NOBJS 1024
-<<<<<<< HEAD
-
-#define GHEAP_REPEATED_ERR(MSG)                                                                              \
-    {                                                                                                        \
-        nerrors++;                                                                                           \
-        if (nerrors <= GHEAP_REPEATED_ERR_LIM) {                                                             \
-            H5_FAILED();                                                                                     \
-            puts(MSG);                                                                                       \
-            if (nerrors == GHEAP_REPEATED_ERR_LIM)                                                           \
-                puts("    Suppressing further errors...");                                                   \
-        } /* end if */                                                                                       \
-    }     /* end GHEAP_REPEATED_ERR */
-
-=======
 
 #define GHEAP_REPEATED_ERR(MSG)                                                                              \
     {                                                                                                        \
@@ -62,7 +48,6 @@
         } /* end if */                                                                                       \
     }     /* end GHEAP_REPEATED_ERR */
 
->>>>>>> 18bbd3f0
 const char *FILENAME[] = {"gheap1", "gheap2", "gheap3", "gheap4", "gheapooo", NULL};
 
 /*-------------------------------------------------------------------------
@@ -144,11 +129,7 @@
             HDputs("    Unable to read object");
             nerrors++;
         }
-<<<<<<< HEAD
-        else if (HDmemcmp(in, out, size)) {
-=======
         else if (HDmemcmp(in, out, size) != 0) {
->>>>>>> 18bbd3f0
             H5_FAILED();
             HDputs("    Value read doesn't match value written");
             nerrors++;
@@ -248,11 +229,7 @@
             HDputs("    Unable to read object");
             nerrors++;
         }
-<<<<<<< HEAD
-        else if (memcmp(in, out, size)) {
-=======
         else if (HDmemcmp(in, out, size) != 0) {
->>>>>>> 18bbd3f0
             H5_FAILED();
             HDputs("    Value read doesn't match value written");
             nerrors++;
