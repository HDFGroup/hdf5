--- conflicted
+++ resolved
@@ -14,11 +14,7 @@
 
 srcdir=@srcdir@
 
-<<<<<<< HEAD
-# Determine backward compatibility options enabled
-=======
 # Check if backward compatibility options are enabled
->>>>>>> 622e3b76
 DEPRECATED_SYMBOLS="@DEPRECATED_SYMBOLS@"
 
 CMP='cmp -s'
