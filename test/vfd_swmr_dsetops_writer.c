--- conflicted
+++ resolved
@@ -32,19 +32,12 @@
 #include "testhdf5.h"
 #include "vfd_swmr_common.h"
 
-<<<<<<< HEAD
 #ifndef H5_HAVE_WIN32_API
 
-#define READER_WAIT_TICKS   4
-#define MAX_COMPACT_SIZE    65520   /* max obj header message size 65536) - other layout message fields (16) */
-#define MAX_COMPACT_ELMS    (MAX_COMPACT_SIZE/sizeof(unsigned int))
-#define RANDOM_SEED         9       /* Random seed used by both writer and reader for random writes */
-=======
 #define READER_WAIT_TICKS 4
 #define MAX_COMPACT_SIZE  65520 /* max obj header message size 65536) - other layout message fields (16) */
 #define MAX_COMPACT_ELMS  (MAX_COMPACT_SIZE / sizeof(unsigned int))
 #define RANDOM_SEED       9 /* Random seed used by both writer and reader for random writes */
->>>>>>> 1b1fcf97
 
 /* Structure to hold info for options specified */
 typedef struct {
@@ -70,26 +63,6 @@
 } state_t;
 
 /* Initializations for state_t */
-<<<<<<< HEAD
-#define ALL_HID_INITIALIZER (state_t)       {   \
-	  .filename = ""						    \
-	, .file = H5I_INVALID_HID				    \
-	, .filetype = H5T_NATIVE_UINT32			    \
-    , .update_interval = READER_WAIT_TICKS      \
-	, .csteps = 1							    \
-    , .use_np = true                            \
-    , .use_vfd_swmr = true                      \
-    , .compact = false                          \
-    , .compact_write = false                    \
-    , .compact_elmts = MAX_COMPACT_ELMS         \
-    , .contig = false                           \
-    , .rows = 10                                \
-    , .cols = 5                                 \
-    , .swrites = 0                              \
-    , .rwrites = 0                              \
-    , .lwrites = 0                              \
-    , .wwrites = 0                              }
-=======
 #define ALL_HID_INITIALIZER                                                                                  \
     (state_t)                                                                                                \
     {                                                                                                        \
@@ -98,7 +71,6 @@
         .compact = false, .compact_write = false, .compact_elmts = MAX_COMPACT_ELMS, .contig = false,        \
         .rows = 256, .cols = 512, .swrites = 0, .rwrites = 0, .lwrites = 0, .wwrites = 0                     \
     }
->>>>>>> 1b1fcf97
 
 /* Structure to hold info for different dataset types */
 typedef struct {
@@ -241,15 +213,9 @@
 state_init(state_t *s, int argc, char **argv)
 {
     unsigned long tmp;
-<<<<<<< HEAD
-    int ch;
-    char *tfile;
-    char *end;
-=======
     int           ch;
-    char          tfile[PATH_MAX];
+    char *        tfile;
     char *        end;
->>>>>>> 1b1fcf97
 
     *s = ALL_HID_INITIALIZER;
 
@@ -263,82 +229,6 @@
     while ((ch = getopt(argc, argv, "pte:gkm:n:s:r:l:w:bqSNu:c:")) != -1) {
         switch (ch) {
 
-<<<<<<< HEAD
-        case 'p': /* compact dataset */
-            s->compact = true;
-            break;
-
-        case 't': /* compact write */
-            s->compact_write = true;
-            break;
-
-        case 'g':  /* contiguous dataset */
-            s->contig = true;
-            break;
-
-        case 'k':  /* chunked datasets */
-            s->chunked = true;
-            break;
-
-        case 'q':
-            verbosity = 0;
-            break;
-
-        case 'b':
-            s->filetype = H5T_STD_U32BE;
-            break;
-
-        case 'S':
-            s->use_vfd_swmr = false;
-            break;
-
-        case 'N':
-            s->use_np = false;
-            break;
-
-        case 'e':   /* # of elements for compact dataset */
-        case 'm':   /* # of rows for -g and/or -k */
-        case 'n':   /* # of cols for -g and/or -k */
-        case 's':   /* # of sequential writes for -g and/or -k */
-        case 'r':   /* # of random writes for -g and/or -k */
-        case 'l':   /* # of hyperslab writes for -g and/or -k */
-        case 'w':   /* # of raw data modifications for -g and/or -k */
-        case 'u':   /* ticks for raeder to wait before verification */
-        case 'c':   /* communication interval */
-            errno = 0;
-            tmp = HDstrtoul(optarg, &end, 0);
-            if (end == optarg || *end != '\0') {
-                printf("couldn't parse `-%c` argument `%s`\n", ch, optarg);
-                TEST_ERROR;
-            } else if (errno != 0) {
-                printf("couldn't parse `-%c` argument `%s`\n", ch, optarg);
-                TEST_ERROR;
-            } else if (tmp > UINT_MAX) {
-                printf("`-%c` argument `%lu` too large\n", ch, tmp);
-                TEST_ERROR;
-            }
-
-            if (ch == 'e')
-                s->compact_elmts = (unsigned)tmp;
-            else if (ch == 'm')
-                s->rows = (unsigned)tmp;
-            else if (ch == 'n')
-                s->cols = (unsigned)tmp;
-            else if (ch == 's')
-                s->swrites = (unsigned)tmp;
-            else if (ch == 'r')
-                s->rwrites = (unsigned)tmp;
-            else if (ch == 'l')
-                s->lwrites = (unsigned)tmp;
-            else if (ch == 'w')
-                s->wwrites = (unsigned)tmp;
-            else if (ch == 'u')
-                s->update_interval = (unsigned)tmp;
-            else if (ch == 'c')
-                s->csteps = (unsigned)tmp;
-
-            break;
-=======
             case 'p': /* compact dataset */
                 s->compact = true;
                 break;
@@ -394,7 +284,6 @@
                     printf("`-%c` argument `%lu` too large\n", ch, tmp);
                     TEST_ERROR;
                 }
->>>>>>> 1b1fcf97
 
                 if (ch == 'e')
                     s->compact_elmts = (unsigned)tmp;
@@ -504,10 +393,6 @@
     /* Dataset with compact layout, 1d, named datatype */
     if (s->compact) {
         hsize_t dims[1];
-<<<<<<< HEAD
-=======
-        hid_t   sid;
->>>>>>> 1b1fcf97
 
         if ((dcpl = H5Pcreate(H5P_DATASET_CREATE)) < 0) {
             printf("H5Pcreate failed\n");
@@ -540,15 +425,8 @@
     }
 
     /* Dataset with contiguous layout, 2d, named datatype */
-<<<<<<< HEAD
-    if(s->contig) {
-        hsize_t dims[2];
-=======
     if (s->contig) {
         hsize_t  dims[2];
-        hid_t    sid;
-        unsigned i;
->>>>>>> 1b1fcf97
 
         dims[0] = s->rows;
         dims[1] = s->cols;
@@ -583,19 +461,10 @@
     }
 
     /* Dataset with chunked layout, 2d, named datatype */
-<<<<<<< HEAD
-    if(s->chunked) {
-        hsize_t dims[2];
-        hsize_t max_dims[2];
-        hsize_t chunk_dims[2];
-=======
     if (s->chunked) {
         hsize_t  dims[2];
         hsize_t  max_dims[2];
         hsize_t  chunk_dims[2];
-        hid_t    sid;
-        unsigned i;
->>>>>>> 1b1fcf97
 
         dims[0] = s->rows;
         dims[1] = s->cols;
@@ -778,12 +647,7 @@
         }
     }
 
-<<<<<<< HEAD
-    if(s->contig) {
-=======
     if (s->contig) {
-        hsize_t dims[2];
->>>>>>> 1b1fcf97
 
         if (!open_dset_real(s, &ds->contig_did, &ds->contig_sid, DSET_CONTIG_NAME)) {
             printf("open_dset_real() for contiguous dataset failed\n");
@@ -791,12 +655,7 @@
         }
     }
 
-<<<<<<< HEAD
-    if(s->chunked) {
-=======
     if (s->chunked) {
-        hsize_t dims[2];
->>>>>>> 1b1fcf97
 
         if (!open_dset_real(s, &ds->single_did, &ds->single_sid, DSET_SINGLE_NAME)) {
             printf("open_dset_real() for chunked dataset: single index failed\n");
@@ -838,10 +697,6 @@
 static bool
 open_dset_real(const state_t *s, hid_t *did, hid_t *sid, const char *name)
 {
-<<<<<<< HEAD
-=======
-    hid_t   dcpl = badhid;
->>>>>>> 1b1fcf97
     hsize_t dims[2];
 
     if ((*did = H5Dopen2(s->file, name, H5P_DEFAULT)) < 0) {
@@ -971,23 +826,11 @@
 static bool
 dsets_action(unsigned action, const state_t *s, const dsets_state_t *ds, unsigned which)
 {
-<<<<<<< HEAD
-    hsize_t start[2];
-    hsize_t stride[2];
-    hsize_t count[2];
-    hsize_t block[2];
-    hid_t mem_sid;
-=======
-    int           nerrors = 0;
-    bool          ret     = false;
-    hsize_t       dims[2];
     hsize_t       start[2];
     hsize_t       stride[2];
     hsize_t       count[2];
     hsize_t       block[2];
     hid_t         mem_sid;
-    unsigned      kk, i;
->>>>>>> 1b1fcf97
     unsigned int *wbuf = NULL;
 
     /* Set up selection, dataspace and data buffer according to the specified action */
@@ -1205,25 +1048,11 @@
 static bool
 verify_dsets_action(unsigned action, const state_t *s, const dsets_state_t *ds, unsigned which)
 {
-<<<<<<< HEAD
-    hsize_t start[2];
-    hsize_t stride[2];
-    hsize_t count[2];
-    hsize_t block[2];
-    hid_t mem_sid;
-=======
-    int           nerrors = 0;
-    bool          ret     = false;
-    hsize_t       dims[2];
     hsize_t       start[2];
     hsize_t       stride[2];
     hsize_t       count[2];
     hsize_t       block[2];
     hid_t         mem_sid;
-    unsigned      mm;
-    unsigned      kk, i;
-    unsigned int *dd;
->>>>>>> 1b1fcf97
     unsigned int *vbuf = NULL;
 
     /* Set up selection, dataspace and data buffer according to the specified action */
@@ -1346,13 +1175,8 @@
 static bool
 verify_read_dset_compact(const state_t *s, const dsets_state_t *ds)
 {
-<<<<<<< HEAD
     unsigned int *rbuf;
-    unsigned i;
-=======
-    unsigned int *vbuf, *rbuf;
     unsigned      i;
->>>>>>> 1b1fcf97
 
     if ((rbuf = HDmalloc(s->compact_elmts * sizeof(unsigned int))) == NULL) {
         printf("HDmalloc buffer for compact dataset failed\n");
@@ -1628,17 +1452,9 @@
 
     personality = HDstrstr(s.progname, "vfd_swmr_dsetops_");
 
-<<<<<<< HEAD
-    if (personality != NULL &&
-        HDstrcmp(personality, "vfd_swmr_dsetops_writer") == 0)
-        writer = true;
-    else if (personality != NULL &&
-             HDstrcmp(personality, "vfd_swmr_dsetops_reader") == 0)
-=======
     if (personality != NULL && strcmp(personality, "vfd_swmr_dsetops_writer") == 0)
         writer = true;
     else if (personality != NULL && strcmp(personality, "vfd_swmr_dsetops_reader") == 0)
->>>>>>> 1b1fcf97
         writer = false;
     else {
         printf("unknown personality, expected vfd_swmr_dsetops_{reader,writer}\n");
@@ -1731,11 +1547,7 @@
             for (step = 0; (step < s.rwrites && step < (s.rows * s.cols)); step++) {
                 dbgf(2, "Random writes %u to dataset\n", step);
 
-<<<<<<< HEAD
-                newstep = (unsigned int)HDrandom() % (s.rows*s.cols);
-=======
-                newstep = HDrandom() % (s.rows * s.cols);
->>>>>>> 1b1fcf97
+                newstep = (unsigned int)HDrandom() % (s.rows * s.cols);
                 printf("Random step is %u\n", newstep);
                 result = dsets_action(RANDOM_WRITE, &s, &ds, newstep);
 
@@ -1829,11 +1641,7 @@
             for (step = 0; (step < s.rwrites && step < (s.rows * s.cols)); step++) {
                 dbgf(2, "Verify random writes %u to dataset\n", step);
 
-<<<<<<< HEAD
-                newstep = (unsigned int)HDrandom() % (s.rows*s.cols);
-=======
-                newstep = HDrandom() % (s.rows * s.cols);
->>>>>>> 1b1fcf97
+                newstep = (unsigned int)HDrandom() % (s.rows * s.cols);
                 printf("Random step is %u\n", newstep);
 
                 if (s.use_np && !np_confirm_verify_notify(np.fd_writer_to_reader, step, &s, &np)) {
@@ -1878,12 +1686,7 @@
         }
 
         /* Start verifying raw data modifications for contiguous and/or chunked datasets */
-<<<<<<< HEAD
-        if((s.contig || s.chunked) && s.wwrites) {
-=======
         if ((s.contig || s.chunked) && s.wwrites) {
-            unsigned k;
->>>>>>> 1b1fcf97
 
             for (step = 0; (step < s.wwrites && step < (s.rows * s.cols)); step++) {
                 dbgf(2, "Verify raw data modification %u to dataset\n", step);
