/* * * * * * * * * * * * * * * * * * * * * * * * * * * * * * * * * * * * * * *
 * Copyright by The HDF Group.                                               *
 * All rights reserved.                                                      *
 *                                                                           *
 * This file is part of HDF5.  The full HDF5 copyright notice, including     *
 * terms governing use, modification, and redistribution, is contained in    *
 * the COPYING file, which can be found at the root of the source code       *
 * distribution tree, or in https://www.hdfgroup.org/licenses.               *
 * If you do not have access to either file, you may request a copy from     *
 * help@hdfgroup.org.                                                        *
 * * * * * * * * * * * * * * * * * * * * * * * * * * * * * * * * * * * * * * */

/* Programmer:  Mike McGreevy
 *              October 7, 2010
 */
#include "h5test.h"

#define H5F_FRIEND  /*suppress error about including H5Fpkg	  */
#define H5FD_FRIEND /*suppress error about including H5FDpkg	  */
#define H5FD_TESTING
#include "H5Fpkg.h"
#include "H5FDpkg.h"

#include "H5CXprivate.h" /* API Contexts                         */
#include "H5Iprivate.h"
#include "H5VLprivate.h" /* Virtual Object Layer                     */

/* Filename */
/* (The file names are the same as the define in accum_swmr_reader.c) */
static const char *FILENAME[] = {"accum", "accum_swmr_big", NULL};

/* The reader forked by test_swmr_write_big() */
#define SWMR_READER "accum_swmr_reader"

/* "big" I/O test values */
#define BIG_BUF_SIZE (6 * 1024 * 1024)

/* Random I/O test values */
#define RANDOM_BUF_SIZE     (1 * 1024 * 1024)
#define MAX_RANDOM_SEGMENTS (5 * 1024)
#define RAND_SEG_LEN        (1024)
#define RANDOM_BASE_OFF     (1024 * 1024)

/* Function Prototypes */
unsigned test_write_read(H5F_t *f);
unsigned test_write_read_nonacc_front(H5F_t *f);
unsigned test_write_read_nonacc_end(H5F_t *f);
unsigned test_accum_overlap(H5F_t *f);
unsigned test_accum_overlap_clean(H5F_t *f);
unsigned test_accum_overlap_size(H5F_t *f);
unsigned test_accum_non_overlap_size(H5F_t *f);
unsigned test_accum_adjust(H5F_t *f);
unsigned test_read_after(H5F_t *f);
unsigned test_free(H5F_t *f);
unsigned test_big(H5F_t *f);
unsigned test_random_write(H5F_t *f);
unsigned test_swmr_write_big(hbool_t newest_format);

/* Helper Function Prototypes */
void accum_printf(const H5F_t *f);

/* Private Test H5Faccum Function Wrappers */
#define accum_write(a, s, b) H5F_block_write(f, H5FD_MEM_DEFAULT, (haddr_t)(a), (size_t)(s), (b))
#define accum_read(a, s, b)  H5F_block_read(f, H5FD_MEM_DEFAULT, (haddr_t)(a), (size_t)(s), (b))
#define accum_free(f, a, s)  H5F__accum_free(f->shared, H5FD_MEM_DEFAULT, (haddr_t)(a), (hsize_t)(s))
#define accum_flush(f)       H5F__accum_flush(f->shared)
#define accum_reset(f)       H5F__accum_reset(f->shared, TRUE)

/* ================= */
/* Main Test Routine */
/* ================= */

/*-------------------------------------------------------------------------
 * Function:    main
 *
 * Purpose:     Test the metadata accumulator code
 *
 * Return:      Success: SUCCEED
 *              Failure: FAIL
 *
 * Programmer:  Mike McGreevy
 *              October 7, 2010
 *
 *-------------------------------------------------------------------------
 */
int
main(void)
{
    unsigned nerrors        = 0;     /* track errors */
    hbool_t  api_ctx_pushed = FALSE; /* Whether API context pushed */
    hid_t    fid            = -1;
    hid_t    fapl           = -1; /* File access property list */
    char     filename[1024];
    H5F_t   *f = NULL; /* File for all tests */

    /* Test Setup */
    HDputs("Testing the metadata accumulator");

    /* File access property list */
    h5_reset();
    if ((fapl = h5_fileaccess()) < 0)
        FAIL_STACK_ERROR;
    h5_fixname(FILENAME[0], fapl, filename, sizeof filename);

    /* Create a test file */
    if ((fid = H5Fcreate(filename, H5F_ACC_TRUNC, H5P_DEFAULT, fapl)) < 0)
        FAIL_STACK_ERROR;

    /* Push API context */
    if (H5CX_push() < 0)
        FAIL_STACK_ERROR;
    api_ctx_pushed = TRUE;

    /* Get H5F_t * to internal file structure */
    if (NULL == (f = (H5F_t *)H5VL_object(fid)))
        FAIL_STACK_ERROR;

    /* We'll be writing lots of garbage data, so extend the
        file a ways. 10MB should do. */
    if (H5FD_set_eoa(f->shared->lf, H5FD_MEM_DEFAULT, (haddr_t)(1024 * 1024 * 10)) < 0)
        FAIL_STACK_ERROR;

    /* Reset metadata accumulator for the file */
    if (accum_reset(f) < 0)
        FAIL_STACK_ERROR;

    /* Test Functions */
    nerrors += test_write_read(f);
    nerrors += test_write_read_nonacc_front(f);
    nerrors += test_write_read_nonacc_end(f);
    nerrors += test_accum_overlap(f);
    nerrors += test_accum_overlap_clean(f);
    nerrors += test_accum_overlap_size(f);
    nerrors += test_accum_non_overlap_size(f);
    nerrors += test_accum_adjust(f);
    nerrors += test_read_after(f);
    nerrors += test_free(f);
    nerrors += test_big(f);
    nerrors += test_random_write(f);

    /* Pop API context */
    if (api_ctx_pushed && H5CX_pop(FALSE) < 0)
        FAIL_STACK_ERROR;
    api_ctx_pushed = FALSE;

    /* End of test code, close and delete file */
    if (H5Fclose(fid) < 0)
        TEST_ERROR;

    /* This test uses a different file */
    nerrors += test_swmr_write_big(TRUE);
    nerrors += test_swmr_write_big(FALSE);

    if (nerrors)
        goto error;
    HDputs("All metadata accumulator tests passed.");
    h5_cleanup(FILENAME, fapl);

    return 0;

error:
    if (api_ctx_pushed)
        H5CX_pop(FALSE);

    HDputs("*** TESTS FAILED ***");
    return 1;
} /* end main() */

/* ============================= */
/* Individual Unit Test Routines */
/* ============================= */

/*-------------------------------------------------------------------------
 * Function:    test_write_read
 *
 * Purpose:     Simple test to write to then read from metadata accumulator.
 *
 * Return:      Success: SUCCEED
 *              Failure: FAIL
 *
 * Programmer:  Mike McGreevy
 *              October 7, 2010
 *
 *-------------------------------------------------------------------------
 */
unsigned
test_write_read(H5F_t *f)
{
    int  i = 0;
    int *write_buf, *read_buf;

    TESTING("simple write/read to/from metadata accumulator");

    /* Allocate buffers */
    write_buf = (int *)HDmalloc(1024 * sizeof(int));
    HDassert(write_buf);
    read_buf = (int *)HDcalloc((size_t)1024, sizeof(int));
    HDassert(read_buf);

    /* Fill buffer with data, zero out read buffer */
    for (i = 0; i < 1024; i++)
        write_buf[i] = i + 1;

    /* Do a simple write/read/verify of data */
    /* Write 1KB at Address 0 */
    if (accum_write(0, 1024, write_buf) < 0)
        FAIL_STACK_ERROR;
    if (accum_read(0, 1024, read_buf) < 0)
        FAIL_STACK_ERROR;
    if (HDmemcmp(write_buf, read_buf, (size_t)1024) != 0)
        TEST_ERROR;

    if (accum_reset(f) < 0)
        FAIL_STACK_ERROR;

    PASSED();

    /* Release memory */
    HDfree(write_buf);
    HDfree(read_buf);

    return 0;

error:
    /* Release memory */
    HDfree(write_buf);
    HDfree(read_buf);

    return 1;
} /* test_write_read */

/*-------------------------------------------------------------------------
 * Function:    test_write_read_nonacc_front
 *
 * Purpose:     Simple test to write to then read from before metadata accumulator.
 *
 * Return:      Success: SUCCEED
 *              Failure: FAIL
 *
 * Programmer:  Allen Byrne
 *              October 8, 2010
 *
 *-------------------------------------------------------------------------
 */
unsigned
test_write_read_nonacc_front(H5F_t *f)
{
    int  i = 0;
    int *write_buf, *read_buf;

    TESTING("simple write/read to/from before metadata accumulator");

    /* Allocate buffers */
    write_buf = (int *)HDmalloc(2048 * sizeof(int));
    HDassert(write_buf);
    read_buf = (int *)HDcalloc((size_t)2048, sizeof(int));
    HDassert(read_buf);

    /* Fill buffer with data, zero out read buffer */
    for (i = 0; i < 2048; i++)
        write_buf[i] = i + 1;

    /* Do a simple write/read/verify of data */
    /* Write 1KB at Address 0 */
    if (accum_write(0, 1024, write_buf) < 0)
        FAIL_STACK_ERROR;
    if (accum_flush(f) < 0)
        FAIL_STACK_ERROR;
    if (accum_reset(f) < 0)
        FAIL_STACK_ERROR;
    if (accum_write(1024, 1024, write_buf) < 0)
        FAIL_STACK_ERROR;
    if (accum_read(0, 1024, read_buf) < 0)
        FAIL_STACK_ERROR;
    if (HDmemcmp(write_buf, read_buf, (size_t)1024) != 0)
        TEST_ERROR;

    if (accum_reset(f) < 0)
        FAIL_STACK_ERROR;

    PASSED();

    /* Release memory */
    HDfree(write_buf);
    HDfree(read_buf);

    return 0;

error:
    /* Release memory */
    HDfree(write_buf);
    HDfree(read_buf);

    return 1;
} /* test_write_read */

/*-------------------------------------------------------------------------
 * Function:    test_write_read_nonacc_end
 *
 * Purpose:     Simple test to write to then read from after metadata accumulator.
 *
 * Return:      Success: SUCCEED
 *              Failure: FAIL
 *
 * Programmer:  Allen Byrne
 *              October 8, 2010
 *
 *-------------------------------------------------------------------------
 */
unsigned
test_write_read_nonacc_end(H5F_t *f)
{
    int  i = 0;
    int *write_buf, *read_buf;

    TESTING("simple write/read to/from after metadata accumulator");

    /* Allocate buffers */
    write_buf = (int *)HDmalloc(2048 * sizeof(int));
    HDassert(write_buf);
    read_buf = (int *)HDcalloc((size_t)2048, sizeof(int));
    HDassert(read_buf);

    /* Fill buffer with data, zero out read buffer */
    for (i = 0; i < 2048; i++)
        write_buf[i] = i + 1;

    /* Do a simple write/read/verify of data */
    /* Write 1KB at Address 0 */
    if (accum_write(1024, 1024, write_buf) < 0)
        FAIL_STACK_ERROR;
    if (accum_flush(f) < 0)
        FAIL_STACK_ERROR;
    if (accum_reset(f) < 0)
        FAIL_STACK_ERROR;
    if (accum_write(0, 1024, write_buf) < 0)
        FAIL_STACK_ERROR;
    if (accum_read(1024, 1024, read_buf) < 0)
        FAIL_STACK_ERROR;
    if (HDmemcmp(write_buf, read_buf, (size_t)1024) != 0)
        TEST_ERROR;

    if (accum_reset(f) < 0)
        FAIL_STACK_ERROR;

    PASSED();

    /* Release memory */
    HDfree(write_buf);
    HDfree(read_buf);

    return 0;

error:
    /* Release memory */
    HDfree(write_buf);
    HDfree(read_buf);

    return 1;
} /* test_write_read */

/*-------------------------------------------------------------------------
 * Function:    test_free
 *
 * Purpose:     Simple test to free metadata accumulator.
 *
 * Return:      Success: SUCCEED
 *              Failure: FAIL
 *
 * Programmer:  Raymond Lu
 *              October 8, 2010
 *
 *-------------------------------------------------------------------------
 */
unsigned
test_free(H5F_t *f)
{
    int      i      = 0;
    int32_t *wbuf   = NULL;
    int32_t *rbuf   = NULL;
    int32_t *expect = NULL;

    TESTING("simple freeing metadata accumulator");

    /* Write and free the whole accumulator. */
    wbuf = (int32_t *)HDmalloc(256 * sizeof(int32_t));
    HDassert(wbuf);
    rbuf = (int32_t *)HDmalloc(256 * sizeof(int32_t));
    HDassert(rbuf);
    expect = (int32_t *)HDmalloc(256 * sizeof(int32_t));
    HDassert(expect);

    /* Fill buffer with data */
    for (i = 0; i < 256; i++)
        wbuf[i] = (int32_t)(i + 1);

    if (accum_write(0, 256 * sizeof(int32_t), wbuf) < 0)
        FAIL_STACK_ERROR;

    if (accum_free(f, 0, 256 * sizeof(int32_t)) < 0)
        FAIL_STACK_ERROR;

    /* Free an empty accumulator */
    if (accum_free(f, 0, 256 * 1024 * sizeof(int32_t)) < 0)
        FAIL_STACK_ERROR;

    /* Write second quarter of the accumulator */
    if (accum_write(64 * sizeof(int32_t), 64 * sizeof(int32_t), wbuf) < 0)
        FAIL_STACK_ERROR;

    /* Free the second quarter of the accumulator, the requested area
     * is bigger than the data region on the right side. */
    if (accum_free(f, 64 * sizeof(int32_t), 65 * sizeof(int32_t)) < 0)
        FAIL_STACK_ERROR;

    /* Write half of the accumulator. */
    if (accum_write(0, 128 * sizeof(int32_t), wbuf) < 0)
        FAIL_STACK_ERROR;

    /* Free the first block of 4B */
    if (accum_free(f, 0, sizeof(int32_t)) < 0)
        FAIL_STACK_ERROR;

    /* Check that the accumulator still contains the correct data */
    if (accum_read(1 * sizeof(int32_t), 127 * sizeof(int32_t), rbuf) < 0)
        FAIL_STACK_ERROR;
    if (HDmemcmp(wbuf + 1, rbuf, 127 * sizeof(int32_t)) != 0)
        TEST_ERROR;

    /* Free the block of 4B at 127*4B */
    if (accum_free(f, 127 * sizeof(int32_t), sizeof(int32_t)) < 0)
        FAIL_STACK_ERROR;

    /* Check that the accumulator still contains the correct data */
    if (accum_read(1 * sizeof(int32_t), 126 * sizeof(int32_t), rbuf) < 0)
        FAIL_STACK_ERROR;
    if (HDmemcmp(wbuf + 1, rbuf, 126 * sizeof(int32_t)) != 0)
        TEST_ERROR;

    /* Free the block of 4B at 2*4B */
    if (accum_free(f, 2 * sizeof(int32_t), sizeof(int32_t)) < 0)
        FAIL_STACK_ERROR;

    /* Check that the accumulator still contains the correct data */
    if (accum_read(1 * sizeof(int32_t), 1 * sizeof(int32_t), rbuf) < 0)
        FAIL_STACK_ERROR;
    if (HDmemcmp(wbuf + 1, rbuf, 1 * sizeof(int32_t)) != 0)
        TEST_ERROR;
    if (accum_read(3 * sizeof(int32_t), 124 * sizeof(int32_t), rbuf) < 0)
        FAIL_STACK_ERROR;
    if (HDmemcmp(wbuf + 3, rbuf, 124 * sizeof(int32_t)) != 0)
        TEST_ERROR;

    /* Test freeing section that overlaps the start of the accumulator and is
     * entirely before dirty section */
    if (accum_write(64 * sizeof(int32_t), 128 * sizeof(int32_t), wbuf) < 0)
        FAIL_STACK_ERROR;
    HDmemcpy(expect + 64, wbuf, 128 * sizeof(int32_t));
    if (accum_flush(f) < 0)
        FAIL_STACK_ERROR;
    if (accum_write(68 * sizeof(int32_t), 4 * sizeof(int32_t), wbuf) < 0)
        FAIL_STACK_ERROR;
    HDmemcpy(expect + 68, wbuf, 4 * sizeof(int32_t));
    if (accum_free(f, 62 * sizeof(int32_t), 4 * sizeof(int32_t)) < 0)
        FAIL_STACK_ERROR;

    /* Check that the accumulator still contains the correct data */
    if (accum_read(66 * sizeof(int32_t), 126 * sizeof(int32_t), rbuf) < 0)
        FAIL_STACK_ERROR;
    if (HDmemcmp(expect + 66, rbuf, 126 * sizeof(int32_t)) != 0)
        TEST_ERROR;

    /* Test freeing section that overlaps the start of the accumulator and
     * completely contains dirty section */
    if (accum_write(64 * sizeof(int32_t), 128 * sizeof(int32_t), wbuf) < 0)
        FAIL_STACK_ERROR;
    HDmemcpy(expect + 64, wbuf, 128 * sizeof(int32_t));
    if (accum_flush(f) < 0)
        FAIL_STACK_ERROR;
    if (accum_write(68 * sizeof(int32_t), 4 * sizeof(int32_t), wbuf) < 0)
        FAIL_STACK_ERROR;
    HDmemcpy(expect + 68, wbuf, 4 * sizeof(int32_t));
    if (accum_free(f, 62 * sizeof(int32_t), 16 * sizeof(int32_t)) < 0)
        FAIL_STACK_ERROR;

    /* Check that the accumulator still contains the correct data */
    if (accum_read(78 * sizeof(int32_t), 114 * sizeof(int32_t), rbuf) < 0)
        FAIL_STACK_ERROR;
    if (HDmemcmp(expect + 78, rbuf, 114 * sizeof(int32_t)) != 0)
        TEST_ERROR;

    /* Test freeing section completely contained in accumulator and is entirely
     * before dirty section */
    if (accum_write(64 * sizeof(int32_t), 128 * sizeof(int32_t), wbuf) < 0)
        FAIL_STACK_ERROR;
    HDmemcpy(expect + 64, wbuf, 128 * sizeof(int32_t));
    if (accum_flush(f) < 0)
        FAIL_STACK_ERROR;
    if (accum_write(72 * sizeof(int32_t), 4 * sizeof(int32_t), wbuf) < 0)
        FAIL_STACK_ERROR;
    HDmemcpy(expect + 72, wbuf, 4 * sizeof(int32_t));
    if (accum_free(f, 66 * sizeof(int32_t), 4 * sizeof(int32_t)) < 0)
        FAIL_STACK_ERROR;

    /* Check that the accumulator still contains the correct data */
    if (accum_read(70 * sizeof(int32_t), 122 * sizeof(int32_t), rbuf) < 0)
        FAIL_STACK_ERROR;
    if (HDmemcmp(expect + 70, rbuf, 122 * sizeof(int32_t)) != 0)
        TEST_ERROR;

    /* Test freeing section completely contained in accumulator, starts before
     * dirty section, and ends in dirty section */
    if (accum_write(64 * sizeof(int32_t), 128 * sizeof(int32_t), wbuf) < 0)
        FAIL_STACK_ERROR;
    HDmemcpy(expect + 64, wbuf, 128 * sizeof(int32_t));
    if (accum_flush(f) < 0)
        FAIL_STACK_ERROR;
    if (accum_write(72 * sizeof(int32_t), 4 * sizeof(int32_t), wbuf) < 0)
        FAIL_STACK_ERROR;
    HDmemcpy(expect + 72, wbuf, 4 * sizeof(int32_t));
    if (accum_free(f, 70 * sizeof(int32_t), 4 * sizeof(int32_t)) < 0)
        FAIL_STACK_ERROR;

    /* Check that the accumulator still contains the correct data */
    if (accum_read(74 * sizeof(int32_t), 118 * sizeof(int32_t), rbuf) < 0)
        FAIL_STACK_ERROR;
    if (HDmemcmp(expect + 74, rbuf, 118 * sizeof(int32_t)) != 0)
        TEST_ERROR;

    /* Test freeing section completely contained in accumulator and completely
     * contains dirty section */
    if (accum_write(64 * sizeof(int32_t), 128 * sizeof(int32_t), wbuf) < 0)
        FAIL_STACK_ERROR;
    HDmemcpy(expect + 64, wbuf, 128 * sizeof(int32_t));
    if (accum_flush(f) < 0)
        FAIL_STACK_ERROR;
    if (accum_write(72 * sizeof(int32_t), 4 * sizeof(int32_t), wbuf) < 0)
        FAIL_STACK_ERROR;
    HDmemcpy(expect + 72, wbuf, 4 * sizeof(int32_t));
    if (accum_free(f, 70 * sizeof(int32_t), 8 * sizeof(int32_t)) < 0)
        FAIL_STACK_ERROR;

    /* Check that the accumulator still contains the correct data */
    if (accum_read(78 * sizeof(int32_t), 114 * sizeof(int32_t), rbuf) < 0)
        FAIL_STACK_ERROR;
    if (HDmemcmp(expect + 78, rbuf, 114 * sizeof(int32_t)) != 0)
        TEST_ERROR;

    /* Test freeing section completely contained in accumulator, starts at start
     * of dirty section, and ends in dirty section */
    if (accum_write(64 * sizeof(int32_t), 128 * sizeof(int32_t), wbuf) < 0)
        FAIL_STACK_ERROR;
    HDmemcpy(expect + 64, wbuf, 128 * sizeof(int32_t));
    if (accum_flush(f) < 0)
        FAIL_STACK_ERROR;
    if (accum_write(72 * sizeof(int32_t), 8 * sizeof(int32_t), wbuf) < 0)
        FAIL_STACK_ERROR;
    HDmemcpy(expect + 72, wbuf, 8 * sizeof(int32_t));
    if (accum_free(f, 72 * sizeof(int32_t), 4 * sizeof(int32_t)) < 0)
        FAIL_STACK_ERROR;

    /* Check that the accumulator still contains the correct data */
    if (accum_read(76 * sizeof(int32_t), 116 * sizeof(int32_t), rbuf) < 0)
        FAIL_STACK_ERROR;
    if (HDmemcmp(expect + 76, rbuf, 116 * sizeof(int32_t)) != 0)
        TEST_ERROR;

    HDfree(wbuf);
    wbuf = NULL;
    HDfree(rbuf);
    rbuf = NULL;
    HDfree(expect);
    expect = NULL;

    if (accum_reset(f) < 0)
        FAIL_STACK_ERROR;

    PASSED();

    return 0;

error:
    if (wbuf)
        HDfree(wbuf);
    if (rbuf)
        HDfree(rbuf);
    if (expect)
        HDfree(expect);

    return 1;
} /* test_free */

/*-------------------------------------------------------------------------
 * Function:    test_accum_overlap
 *
 * Purpose:     This test will write a series of pieces of data
 *              to the accumulator with the goal of overlapping
 *              the writes in various different ways.
 *
 * Return:      Success: SUCCEED
 *              Failure: FAIL
 *
 * Programmer:  Mike McGreevy
 *              October 7, 2010
 *
 *-------------------------------------------------------------------------
 */
unsigned
test_accum_overlap(H5F_t *f)
{
    int      i = 0;
    int32_t *wbuf, *rbuf;

    TESTING("overlapping write to metadata accumulator");

    /* Allocate buffers */
    wbuf = (int32_t *)HDmalloc(4096 * sizeof(int32_t));
    HDassert(wbuf);
    rbuf = (int32_t *)HDcalloc((size_t)4096, sizeof(int32_t));
    HDassert(rbuf);

    /* Case 1: No metadata in accumulator */
    /* Write 10 1's at address 40 */
    /* @0:|          1111111111| */
    /* Put some data in the accumulator initially */
    for (i = 0; i < 10; i++)
        wbuf[i] = 1;
    if (accum_write(40, 10 * sizeof(int32_t), wbuf) < 0)
        FAIL_STACK_ERROR;
    if (accum_read(40, 10 * sizeof(int32_t), rbuf) < 0)
        FAIL_STACK_ERROR;
    if (HDmemcmp(wbuf, rbuf, 10 * sizeof(int32_t)) != 0)
        TEST_ERROR;

    /* Case 2: End of new piece aligns with start of accumulated data */
    /* Write 5 2's at address 20 */
    /* @0:|     222221111111111| */
    for (i = 0; i < 5; i++)
        wbuf[i] = 2;
    if (accum_write(20, 5 * sizeof(int32_t), wbuf) < 0)
        FAIL_STACK_ERROR;
    if (accum_read(20, 5 * sizeof(int32_t), rbuf) < 0)
        FAIL_STACK_ERROR;
    if (HDmemcmp(wbuf, rbuf, 5 * sizeof(int32_t)) != 0)
        TEST_ERROR;

    /* Case 3: Start of new piece aligns with start of accumulated data */
    /* Write 3 3's at address 20 */
    /* @0:|     333221111111111| */
    for (i = 0; i < 3; i++)
        wbuf[i] = 3;
    if (accum_write(20, 3 * sizeof(int32_t), wbuf) < 0)
        FAIL_STACK_ERROR;
    if (accum_read(20, 3 * sizeof(int32_t), rbuf) < 0)
        FAIL_STACK_ERROR;
    if (HDmemcmp(wbuf, rbuf, 3 * sizeof(int32_t)) != 0)
        TEST_ERROR;

    /* Case 4: New piece overlaps start of accumulated data */
    /* Write 5 4's at address 8 */
    /* @0:|  444443221111111111| */
    for (i = 0; i < 5; i++)
        wbuf[i] = 4;
    if (accum_write(8, 5 * sizeof(int32_t), wbuf) < 0)
        FAIL_STACK_ERROR;
    if (accum_read(8, 5 * sizeof(int32_t), rbuf) < 0)
        FAIL_STACK_ERROR;
    if (HDmemcmp(wbuf, rbuf, 5 * sizeof(int32_t)) != 0)
        TEST_ERROR;

    /* Case 5: New piece completely within accumulated data */
    /* Write 4 5's at address 48 */
    /* @0:|  444443221155551111| */
    for (i = 0; i < 4; i++)
        wbuf[i] = 5;
    if (accum_write(48, 4 * sizeof(int32_t), wbuf) < 0)
        FAIL_STACK_ERROR;
    if (accum_read(48, 4 * sizeof(int32_t), rbuf) < 0)
        FAIL_STACK_ERROR;
    if (HDmemcmp(wbuf, rbuf, 4 * sizeof(int32_t)) != 0)
        TEST_ERROR;

    /* Case 6: End of new piece aligns with end of accumulated data */
    /* Write 3 6's at address 68 */
    /* @0:|  444443221155551666| */
    for (i = 0; i < 3; i++)
        wbuf[i] = 6;
    if (accum_write(68, 3 * sizeof(int32_t), wbuf) < 0)
        FAIL_STACK_ERROR;
    if (accum_read(68, 3 * sizeof(int32_t), rbuf) < 0)
        FAIL_STACK_ERROR;
    if (HDmemcmp(wbuf, rbuf, 3 * sizeof(int32_t)) != 0)
        TEST_ERROR;

    /* Case 7: New piece overlaps end of accumulated data */
    /* Write 5 7's at address 76 */
    /* @0:|  4444432211555516677777| */
    for (i = 0; i < 5; i++)
        wbuf[i] = 7;
    if (accum_write(76, 5 * sizeof(int32_t), wbuf) < 0)
        FAIL_STACK_ERROR;
    if (accum_read(76, 5 * sizeof(int32_t), rbuf) < 0)
        FAIL_STACK_ERROR;
    if (HDmemcmp(wbuf, rbuf, 5 * sizeof(int32_t)) != 0)
        TEST_ERROR;

    /* Case 8: Start of new piece aligns with end of accumulated data */
    /* Write 3 8's at address 96 */
    /* @0:|  4444432211555516677777888| */
    for (i = 0; i < 3; i++)
        wbuf[i] = 8;
    if (accum_write(96, 3 * sizeof(int32_t), wbuf) < 0)
        FAIL_STACK_ERROR;
    if (accum_read(96, 3 * sizeof(int32_t), rbuf) < 0)
        FAIL_STACK_ERROR;
    if (HDmemcmp(wbuf, rbuf, 3 * sizeof(int32_t)) != 0)
        TEST_ERROR;

    /* Set up expected data buffer and verify contents of
        accumulator as constructed by cases 1-8, above */
    for (i = 0; i < 5; i++)
        wbuf[i] = 4;
    for (i = 5; i < 6; i++)
        wbuf[i] = 3;
    for (i = 6; i < 8; i++)
        wbuf[i] = 2;
    for (i = 8; i < 10; i++)
        wbuf[i] = 1;
    for (i = 10; i < 14; i++)
        wbuf[i] = 5;
    for (i = 14; i < 15; i++)
        wbuf[i] = 1;
    for (i = 15; i < 17; i++)
        wbuf[i] = 6;
    for (i = 17; i < 22; i++)
        wbuf[i] = 7;
    for (i = 22; i < 25; i++)
        wbuf[i] = 8;
    if (accum_read(8, 25 * sizeof(int32_t), rbuf) < 0)
        FAIL_STACK_ERROR;
    if (HDmemcmp(wbuf, rbuf, 25 * sizeof(int32_t)) != 0)
        TEST_ERROR;

    /* Case 9: New piece completely before accumulated data */
    /* Write 1 9 at address 0 */
    /* @0:|9 4444432211555516677777888| */
    for (i = 0; i < 1; i++)
        wbuf[i] = 9;
    if (accum_write(0, 1 * sizeof(int32_t), wbuf) < 0)
        FAIL_STACK_ERROR;
    if (accum_read(0, 1 * sizeof(int32_t), rbuf) < 0)
        FAIL_STACK_ERROR;
    if (HDmemcmp(wbuf, rbuf, 1 * sizeof(int32_t)) != 0)
        TEST_ERROR;

    /* Case 10: New piece completely after accumulated data */
    /* Write 4 3's at address 116 */
    /* @0:|9 4444432211555516677777888  3333| */
    for (i = 0; i < 4; i++)
        wbuf[i] = 3;
    if (accum_write(116, 4 * sizeof(int32_t), wbuf) < 0)
        FAIL_STACK_ERROR;
    if (accum_read(116, 4 * sizeof(int32_t), rbuf) < 0)
        FAIL_STACK_ERROR;
    if (HDmemcmp(wbuf, rbuf, 4 * sizeof(int32_t)) != 0)
        TEST_ERROR;

    /* Case 11: New piece completely overlaps accumulated data */
    /* Write 6 4's at address 112 */
    /* @0:|9 4444432211555516677777888 444444| */
    for (i = 0; i < 6; i++)
        wbuf[i] = 4;
    if (accum_write(112, 6 * sizeof(int32_t), wbuf) < 0)
        FAIL_STACK_ERROR;
    if (accum_read(112, 6 * sizeof(int32_t), rbuf) < 0)
        FAIL_STACK_ERROR;
    if (HDmemcmp(wbuf, rbuf, 6 * sizeof(int32_t)) != 0)
        TEST_ERROR;

    if (accum_reset(f) < 0)
        FAIL_STACK_ERROR;

    PASSED();

    /* Release memory */
    HDfree(wbuf);
    HDfree(rbuf);

    return 0;

error:
    /* Release memory */
    HDfree(wbuf);
    HDfree(rbuf);

    return 1;
} /* test_accum_overlap */

/*-------------------------------------------------------------------------
 * Function:    test_accum_overlap_clean
 *
 * Purpose:     This test will write a series of pieces of data
 *              to the accumulator with the goal of overlapping
 *              the writes in various different ways, with clean
 *              areas in the accumulator.
 *
 * Return:      Success: SUCCEED
 *              Failure: FAIL
 *
 * Programmer:  Neil Fortner
 *              October 8, 2010
 *
 *-------------------------------------------------------------------------
 */
unsigned
test_accum_overlap_clean(H5F_t *f)
{
    int      i = 0;
    int32_t *wbuf, *rbuf;

    TESTING("overlapping write to partially clean metadata accumulator");

    /* Allocate buffers */
    wbuf = (int32_t *)HDmalloc(4096 * sizeof(int32_t));
    HDassert(wbuf);
    rbuf = (int32_t *)HDcalloc((size_t)4096, sizeof(int32_t));
    HDassert(rbuf);

    /* Case 1: No metadata in accumulator */
    /* Write 10 1's at address 40 */
    /* @0:|          1111111111| */
    /* Put some data in the accumulator initially */
    for (i = 0; i < 10; i++)
        wbuf[i] = 1;
    if (accum_write(40, 10 * sizeof(int32_t), wbuf) < 0)
        FAIL_STACK_ERROR;
    if (accum_read(40, 10 * sizeof(int32_t), rbuf) < 0)
        FAIL_STACK_ERROR;
    if (HDmemcmp(wbuf, rbuf, 10 * sizeof(int32_t)) != 0)
        TEST_ERROR;

    /* Case 2: End of new piece aligns with start of clean accumulated data */
    /* Write 5 2's at address 20 */
    /* @0:|     222221111111111| */
    if (accum_flush(f) < 0)
        FAIL_STACK_ERROR;
    for (i = 0; i < 5; i++)
        wbuf[i] = 2;
    if (accum_write(20, 5 * sizeof(int32_t), wbuf) < 0)
        FAIL_STACK_ERROR;
    if (accum_read(20, 5 * sizeof(int32_t), rbuf) < 0)
        FAIL_STACK_ERROR;
    if (HDmemcmp(wbuf, rbuf, 5 * sizeof(int32_t)) != 0)
        TEST_ERROR;

    /* Case 3: Start of new piece aligns with start of accumulated data,
     * completely encloses dirty section of accumulator */
    /* Write 6 3's at address 20 */
    /* @0:|  333333111111111| */
    for (i = 0; i < 6; i++)
        wbuf[i] = 3;
    if (accum_write(20, 6 * sizeof(int32_t), wbuf) < 0)
        FAIL_STACK_ERROR;
    if (accum_read(20, 6 * sizeof(int32_t), rbuf) < 0)
        FAIL_STACK_ERROR;
    if (HDmemcmp(wbuf, rbuf, 6 * sizeof(int32_t)) != 0)
        TEST_ERROR;

    /* Case 4: New piece completely within accumulated data, overlaps
     * end of dirty section of accumulator */
    /* Write 2 4's at address 40 */
    /* @0:|  333334411111111| */
    for (i = 0; i < 2; i++)
        wbuf[i] = 4;
    if (accum_write(40, 2 * sizeof(int32_t), wbuf) < 0)
        FAIL_STACK_ERROR;
    if (accum_read(40, 2 * sizeof(int32_t), rbuf) < 0)
        FAIL_STACK_ERROR;
    if (HDmemcmp(wbuf, rbuf, 2 * sizeof(int32_t)) != 0)
        TEST_ERROR;

    /* Case 5: New piece completely within accumulated data, completely
     * after dirty section of accumulator */
    /* Write 2 5's at address 52 */
    /* @0:|  333334415511111| */
    for (i = 0; i < 2; i++)
        wbuf[i] = 5;
    if (accum_write(52, 2 * sizeof(int32_t), wbuf) < 0)
        FAIL_STACK_ERROR;
    if (accum_read(52, 2 * sizeof(int32_t), rbuf) < 0)
        FAIL_STACK_ERROR;
    if (HDmemcmp(wbuf, rbuf, 2 * sizeof(int32_t)) != 0)
        TEST_ERROR;

    /* Case 6: New piece completely within clean accumulated data */
    /* Write 3 6's at address 44 */
    /* @0:|  333334666511111| */
    if (accum_flush(f) < 0)
        FAIL_STACK_ERROR;
    for (i = 0; i < 3; i++)
        wbuf[i] = 6;
    if (accum_write(44, 3 * sizeof(int32_t), wbuf) < 0)
        FAIL_STACK_ERROR;
    if (accum_read(44, 3 * sizeof(int32_t), rbuf) < 0)
        FAIL_STACK_ERROR;
    if (HDmemcmp(wbuf, rbuf, 3 * sizeof(int32_t)) != 0)
        TEST_ERROR;

    /* Case 7: New piece overlaps start of clean accumulated data */
    /* Write 2 7's at address 16 */
    /* @0:|  7733334666511111| */
    if (accum_flush(f) < 0)
        FAIL_STACK_ERROR;
    for (i = 0; i < 2; i++)
        wbuf[i] = 7;
    if (accum_write(16, 2 * sizeof(int32_t), wbuf) < 0)
        FAIL_STACK_ERROR;
    if (accum_read(16, 2 * sizeof(int32_t), rbuf) < 0)
        FAIL_STACK_ERROR;
    if (HDmemcmp(wbuf, rbuf, 2 * sizeof(int32_t)) != 0)
        TEST_ERROR;

    /* Case 8: New piece overlaps start of accumulated data, completely
     * encloses dirty section of accumulator */
    /* Write 4 8's at address 12 */
    /* @0:|  88883334666511111| */
    for (i = 0; i < 4; i++)
        wbuf[i] = 8;
    if (accum_write(12, 4 * sizeof(int32_t), wbuf) < 0)
        FAIL_STACK_ERROR;
    if (accum_read(12, 4 * sizeof(int32_t), rbuf) < 0)
        FAIL_STACK_ERROR;
    if (HDmemcmp(wbuf, rbuf, 4 * sizeof(int32_t)) != 0)
        TEST_ERROR;

    /* Case 9: Start of new piece aligns with end of clean accumulated data */
    /* Write 3 9's at address 80 */
    /* @0:|  88883334666511111999| */
    if (accum_flush(f) < 0)
        FAIL_STACK_ERROR;
    for (i = 0; i < 3; i++)
        wbuf[i] = 9;
    if (accum_write(80, 3 * sizeof(int32_t), wbuf) < 0)
        FAIL_STACK_ERROR;
    if (accum_read(80, 3 * sizeof(int32_t), rbuf) < 0)
        FAIL_STACK_ERROR;
    if (HDmemcmp(wbuf, rbuf, 3 * sizeof(int32_t)) != 0)
        TEST_ERROR;

    /* Case 10: New piece overlaps end of clean accumulated data */
    /* Write 3 2's at address 88 */
    /* @0:|  888833346665111119922| */
    if (accum_flush(f) < 0)
        FAIL_STACK_ERROR;
    for (i = 0; i < 2; i++)
        wbuf[i] = 2;
    if (accum_write(88, 2 * sizeof(int32_t), wbuf) < 0)
        FAIL_STACK_ERROR;
    if (accum_read(88, 2 * sizeof(int32_t), rbuf) < 0)
        FAIL_STACK_ERROR;
    if (HDmemcmp(wbuf, rbuf, 2 * sizeof(int32_t)) != 0)
        TEST_ERROR;

    /* Case 11: New piece overlaps end of accumulated data, completely encloses
     * dirty section of accumulator */
    /* Write 4 7's at address 84 */
    /* @0:|  8888333466651111197777| */
    for (i = 0; i < 4; i++)
        wbuf[i] = 7;
    if (accum_write(84, 4 * sizeof(int32_t), wbuf) < 0)
        FAIL_STACK_ERROR;
    if (accum_read(84, 4 * sizeof(int32_t), rbuf) < 0)
        FAIL_STACK_ERROR;
    if (HDmemcmp(wbuf, rbuf, 4 * sizeof(int32_t)) != 0)
        TEST_ERROR;

    /* Set up expected data buffer and verify contents of
        accumulator as constructed by cases 1-11, above */
    for (i = 0; i < 4; i++)
        wbuf[i] = 8;
    for (i = 4; i < 7; i++)
        wbuf[i] = 3;
    for (i = 7; i < 8; i++)
        wbuf[i] = 4;
    for (i = 8; i < 11; i++)
        wbuf[i] = 6;
    for (i = 11; i < 12; i++)
        wbuf[i] = 5;
    for (i = 12; i < 17; i++)
        wbuf[i] = 1;
    for (i = 17; i < 18; i++)
        wbuf[i] = 9;
    for (i = 18; i < 22; i++)
        wbuf[i] = 7;
    if (accum_read(12, 22 * sizeof(int32_t), rbuf) < 0)
        FAIL_STACK_ERROR;
    if (HDmemcmp(wbuf, rbuf, 22 * sizeof(int32_t)) != 0)
        TEST_ERROR;

    if (accum_reset(f) < 0)
        FAIL_STACK_ERROR;

    PASSED();

    /* Release memory */
    HDfree(wbuf);
    HDfree(rbuf);

    return 0;

error:
    /* Release memory */
    HDfree(wbuf);
    HDfree(rbuf);

    return 1;
} /* test_accum_overlap_clean */

/*-------------------------------------------------------------------------
 * Function:    test_accum_non_overlap_size
 *
 * Purpose:     This test will write a series of pieces of data
 *              to the accumulator with the goal of not overlapping
 *              the writes with a data size larger then the accum size.
 *
 * Return:      Success: SUCCEED
 *              Failure: FAIL
 *
 * Programmer:  Allen Byrne
 *              October 8, 2010
 *
 *-------------------------------------------------------------------------
 */
unsigned
test_accum_non_overlap_size(H5F_t *f)
{
    int      i = 0;
    int32_t *wbuf, *rbuf;

    TESTING("non-overlapping write to accumulator larger then accum_size");

    /* Allocate buffers */
    wbuf = (int *)HDmalloc(4096 * sizeof(int32_t));
    HDassert(wbuf);
    rbuf = (int *)HDcalloc((size_t)4096, sizeof(int32_t));
    HDassert(rbuf);

    /* Case 1: No metadata in accumulator */
    /* Write 10 1's at address 140 */
    /* @0:|     1111111111| */
    /* Put some data in the accumulator initially */
    for (i = 0; i < 10; i++)
        wbuf[i] = 1;
    if (accum_write(140, 10 * sizeof(int32_t), wbuf) < 0)
        FAIL_STACK_ERROR;
    if (accum_read(140, 10 * sizeof(int32_t), rbuf) < 0)
        FAIL_STACK_ERROR;
    if (HDmemcmp(wbuf, rbuf, 10 * sizeof(int32_t)) != 0)
        TEST_ERROR;

    /* Case 9: New piece completely before accumulated data */
    /* Write 20 9 at address 0 */
    /* @0:|9   1111111111| */
    for (i = 0; i < 20; i++)
        wbuf[i] = 9;
    if (accum_write(0, 20 * sizeof(int32_t), wbuf) < 0)
        FAIL_STACK_ERROR;
    if (accum_read(0, 20 * sizeof(int32_t), rbuf) < 0)
        FAIL_STACK_ERROR;
    if (HDmemcmp(wbuf, rbuf, 20 * sizeof(int32_t)) != 0)
        TEST_ERROR;

    if (accum_reset(f) < 0)
        FAIL_STACK_ERROR;

    PASSED();

    /* Release memory */
    HDfree(wbuf);
    HDfree(rbuf);

    return 0;

error:
    /* Release memory */
    HDfree(wbuf);
    HDfree(rbuf);

    return 1;
} /* test_accum_non_overlap_size */

/*-------------------------------------------------------------------------
 * Function:    test_accum_overlap_size
 *
 * Purpose:     This test will write a series of pieces of data
 *              to the accumulator with the goal of overlapping
 *              the writes with a data size completely overlapping
 *              the accumulator at both ends.
 *
 * Return:      Success: SUCCEED
 *              Failure: FAIL
 *
 * Programmer:  Allen Byrne
 *              October 8, 2010
 *
 *-------------------------------------------------------------------------
 */
unsigned
test_accum_overlap_size(H5F_t *f)
{
    int      i = 0;
    int32_t *wbuf, *rbuf;

    TESTING("overlapping write to accumulator larger then accum_size");

    /* Allocate buffers */
    wbuf = (int32_t *)HDmalloc(4096 * sizeof(int32_t));
    HDassert(wbuf);
    rbuf = (int32_t *)HDcalloc((size_t)4096, sizeof(int32_t));
    HDassert(rbuf);

    /* Case 1: No metadata in accumulator */
    /* Write 10 1's at address 64 */
    /* @0:|     1111111111| */
    /* Put some data in the accumulator initially */
    for (i = 0; i < 10; i++)
        wbuf[i] = 1;
    if (accum_write(64, 10 * sizeof(int32_t), wbuf) < 0)
        FAIL_STACK_ERROR;
    if (accum_read(64, 10 * sizeof(int32_t), rbuf) < 0)
        FAIL_STACK_ERROR;
    if (HDmemcmp(wbuf, rbuf, 10 * sizeof(int32_t)) != 0)
        TEST_ERROR;

    /* Case 9: New piece completely before accumulated data */
    /* Write 72 9 at address 60  */
    /* @0:|9   1111111111| */
    for (i = 0; i < 72; i++)
        wbuf[i] = 9;
    if (accum_write(60, 72 * sizeof(int32_t), wbuf) < 0)
        FAIL_STACK_ERROR;
    if (accum_read(60, 72 * sizeof(int32_t), rbuf) < 0)
        FAIL_STACK_ERROR;
    if (HDmemcmp(wbuf, rbuf, 72 * sizeof(int32_t)) != 0)
        TEST_ERROR;

    if (accum_reset(f) < 0)
        FAIL_STACK_ERROR;

    PASSED();

    /* Release memory */
    HDfree(wbuf);
    HDfree(rbuf);

    return 0;

error:
    /* Release memory */
    HDfree(wbuf);
    HDfree(rbuf);

    return 1;
} /* test_accum_overlap_size */

/*-------------------------------------------------------------------------
 * Function:    test_accum_adjust
 *
 * Purpose:     This test examines the various ways the accumulator might
 *              adjust itself as a result of data appending or prepending
 *              to it.
 *
 *              This test program covers all the code in H5F_accum_adjust,
 *              but NOT all possible paths through said code. It only covers
 *              six potential paths through the function. (Again, though, each
 *              piece of code within an if/else statement in H5F_accum_adjust is
 *              covered by one of the paths in this test function). Since there
 *              are a ridiculous number of total possible paths through this
 *              function due to its large number of embedded if/else statements,
 *              that's certainly a lot of different test cases to write by hand.
 *              (Though if someone comes across this code and has some free
 *              time, go for it).
 *
 * Return:      Success: SUCCEED
 *              Failure: FAIL
 *
 * Programmer:  Mike McGreevy
 *              October 11, 2010
 *
 *-------------------------------------------------------------------------
 */
unsigned
test_accum_adjust(H5F_t *f)
{
    int      i = 0;
    int      s = 1048576; /* size of buffer */
    int32_t *wbuf, *rbuf;

    TESTING("accumulator adjustments after append/prepend of data");

    /* Allocate buffers */
    wbuf = (int32_t *)HDmalloc((size_t)s * sizeof(int32_t));
    HDassert(wbuf);
    rbuf = (int32_t *)HDcalloc((size_t)s, sizeof(int32_t));
    HDassert(rbuf);

    /* Fill up write buffer */
    for (i = 0; i < s; i++)
        wbuf[i] = i + 1;

    /* ================================================================ */
    /* CASE 1: Prepending small block to large, fully dirty accumulator */
    /* ================================================================ */

    /* Write data to the accumulator to fill it just under 1MB (max size),
     * but not quite full. This will force the accumulator to, on subsequent
     * writes, a) have to adjust since it's nearly full, and b) prevent
     * an increase in size because it's already at it's maximum size */
    if (accum_write((1024 * 1024), (1024 * 1024) - 1, wbuf) < 0)
        FAIL_STACK_ERROR;

    /* Write a small (1KB) block that prepends to the front of the accumulator. */
    /* ==> Accumulator will need more buffer space */
    /* ==> Accumulator will try to resize, but see that it's getting too big */
    /* ==> Size of new block is less than half maximum size of accumulator */
    /* ==> New block is being prepended to accumulator */
    /* ==> Accumulator is dirty, it will be flushed. */
    /* ==> Dirty region overlaps region to eliminate from accumulator */
    if (accum_write((1024 * 1024) - 1024, 1024, wbuf) < 0)
        FAIL_STACK_ERROR;

    /* Read back and verify first write */
    if (accum_read((1024 * 1024), (1024 * 1024) - 1, rbuf) < 0)
        FAIL_STACK_ERROR;
    if (HDmemcmp(wbuf, rbuf, (size_t)((1024 * 1024) - 1)) != 0)
        TEST_ERROR;

    /* Read back and verify second write */
    if (accum_read((1024 * 1024) - 1024, 1024, rbuf) < 0)
        FAIL_STACK_ERROR;
    if (HDmemcmp(wbuf, rbuf, (size_t)1024) != 0)
        TEST_ERROR;

    /* Reset accumulator for next case */
    if (accum_reset(f) < 0)
        FAIL_STACK_ERROR;

    /* ================================================================ */
    /* Case 2: Prepending large block to large, fully dirty accumulator */
    /* ================================================================ */

    /* Write data to the accumulator to fill it just under 1MB (max size),
     * but not quite full. This will force the accumulator to, on subsequent
     * writes, a) have to adjust since it's nearly full, and b) prevent
     * an increase in size because it's already at it's maximum size */
    if (accum_write((1024 * 1024), (1024 * 1024) - 1, wbuf) < 0)
        FAIL_STACK_ERROR;

    /* Write a large (just under 1MB) block to the front of the accumulator. */
    /* ==> Accumulator will need more buffer space */
    /* ==> Accumulator will try to resize, but see that it's getting too big */
    /* ==> Size of new block is larger than half maximum size of accumulator */
    /* ==> New block is being prepended to accumulator */
    /* ==> Accumulator is dirty, it will be flushed. */
    /* ==> Dirty region overlaps region to eliminate from accumulator */
    if (accum_write(5, (1024 * 1024) - 5, wbuf) < 0)
        FAIL_STACK_ERROR;

    /* Read back and verify both pieces of data */
    if (accum_read(1048576, 1048575, rbuf) < 0)
        FAIL_STACK_ERROR;
    if (HDmemcmp(wbuf, rbuf, (size_t)1048576) != 0)
        TEST_ERROR;

    if (accum_read(5, 1048571, rbuf) < 0)
        FAIL_STACK_ERROR;
    if (HDmemcmp(wbuf, rbuf, (size_t)1048571) != 0)
        TEST_ERROR;

    /* Reset accumulator for next case */
    if (accum_reset(f) < 0)
        FAIL_STACK_ERROR;

    /* ========================================================= */
    /* Case 3: Appending small block to large, clean accumulator */
    /* ========================================================= */

    /* Write data to the accumulator to fill it just under 1MB (max size),
     * but not quite full. This will force the accumulator to, on subsequent
     * writes, a) have to adjust since it's nearly full, and b) prevent
     * an increase in size because it's already at it's maximum size */
    if (accum_write(0, (1024 * 1024) - 1, wbuf) < 0)
        FAIL_STACK_ERROR;

    /* Flush the accumulator -- we want to test the case when
        accumulator contains clean data */
    if (accum_flush(f) < 0)
        FAIL_STACK_ERROR;

    /* Write a small (1KB) block to the end of the accumulator */
    /* ==> Accumulator will need more buffer space */
    /* ==> Accumulator will try to resize, but see that it's getting too big */
    /* ==> Size of new block is larger than half maximum size of accumulator */
    /* ==> New block being appended to accumulator */
    /* ==> Accumulator is NOT dirty */
    /* ==> Since we're appending, need to adjust location of accumulator */
    if (accum_write((1024 * 1024) - 1, 1024, wbuf) < 0)
        FAIL_STACK_ERROR;

    /* Write a piece of metadata outside current accumulator to force write
        to disk */
    if (accum_write(0, 1, wbuf) < 0)
        FAIL_STACK_ERROR;

    /* Read in the piece we wrote to disk above, and then verify that
        the data is as expected */
    if (accum_read((1024 * 1024) - 1, 1024, rbuf) < 0)
        FAIL_STACK_ERROR;
    if (HDmemcmp(wbuf, rbuf, (size_t)1024) != 0)
        TEST_ERROR;

    /* Reset accumulator for next case */
    if (accum_reset(f) < 0)
        FAIL_STACK_ERROR;

    /* ==================================================================== */
    /* Case 4: Appending small block to large, partially dirty accumulator, */
    /*         with existing dirty region NOT aligning with the new block   */
    /* ==================================================================== */

    /* Write data to the accumulator to fill it just under 1MB (max size),
     * but not quite full. This will force the accumulator to, on subsequent
     * writes, a) have to adjust since it's nearly full, and b) prevent
     * an increase in size because it's already at it's maximum size */
    if (accum_write(0, (1024 * 1024) - 5, wbuf) < 0)
        FAIL_STACK_ERROR;

    /* Flush the accumulator to clean it */
    if (accum_flush(f) < 0)
        FAIL_STACK_ERROR;

    /* write to part of the accumulator so just the start of it is dirty */
    if (accum_write(0, 5, wbuf) < 0)
        FAIL_STACK_ERROR;

    /* Write a small (~340KB) piece of data to the other end of the accumulator */
    /* ==> Accumulator will need more buffer space */
    /* ==> Accumulator will try to resize, but see that it's getting too big */
    /* ==> Size of new block is less than than half maximum size of accumulator */
    /* ==> New block being appended to accumulator */
    /* ==> We can slide the dirty region down, to accommodate the request */
    /* ==> Max Buffer Size - (dirty offset + adjust size) >= 2 * size) */
    /* ==> Need to adjust location of accumulator while appending */
    /* ==> Accumulator will need to be reallocated */
    if (accum_write(1048571, 349523, wbuf) < 0)
        FAIL_STACK_ERROR;

    /* Write a piece of metadata outside current accumulator to force write
        to disk */
    if (accum_write(1398900, 1, wbuf) < 0)
        FAIL_STACK_ERROR;

    /* Read in the piece we wrote to disk above, and then verify that
        the data is as expected */
    if (accum_read(1048571, 349523, rbuf) < 0)
        FAIL_STACK_ERROR;
    if (HDmemcmp(wbuf, rbuf, (size_t)349523) != 0)
        TEST_ERROR;

    /* Reset accumulator for next case */
    if (accum_reset(f) < 0)
        FAIL_STACK_ERROR;

    /* ==================================================================== */
    /* Case 5: Appending small block to large, partially dirty accumulator, */
    /*         with existing dirty region aligning with new block           */
    /* ==================================================================== */

    /* Write data to the accumulator to fill it just under max size (but not full) */
    if (accum_write(0, (1024 * 1024) - 5, wbuf) < 0)
        FAIL_STACK_ERROR;

    /* Flush the accumulator to clean it */
    if (accum_flush(f) < 0)
        FAIL_STACK_ERROR;

    /* write to part of the accumulator so it's dirty, but not entirely dirty */
    /* (just the begging few bytes will be clean) */
    if (accum_write(10, (1024 * 1024) - 15, wbuf) < 0)
        FAIL_STACK_ERROR;

    /* Write a small piece of data to the dirty end of the accumulator */
    /* ==> Accumulator will need more buffer space */
    /* ==> Accumulator will try to resize, but see that it's getting too big */
    /* ==> Size of new block is less than than half maximum size of accumulator */
    /* ==> New block being appended to accumulator */
    /* ==> We can slide the dirty region down, to accommodate the request */
    /* ==> Max Buffer Size - (dirty offset + adjust size) < 2 * size) */
    /* ==> Need to adjust location of accumulator while appending */
    if (accum_write((1024 * 1024) - 5, 10, wbuf) < 0)
        FAIL_STACK_ERROR;

    /* Write a piece of metadata outside current accumulator to force write
        to disk */
    if (accum_write(0, 1, wbuf) < 0)
        FAIL_STACK_ERROR;

    /* Read in the piece we wrote to disk above, and then verify that
        the data is as expected */
    if (accum_read((1024 * 1024) - 5, 10, rbuf) < 0)
        FAIL_STACK_ERROR;
    if (HDmemcmp(wbuf, rbuf, (size_t)10) != 0)
        TEST_ERROR;

    /* Reset accumulator for next case */
    if (accum_reset(f) < 0)
        FAIL_STACK_ERROR;

    /* ================================================================= */
    /* Case 6: Appending small block to large, fully dirty accumulator   */
    /* ================================================================= */

    /* Write data to the accumulator to fill it just under 1MB (max size),
     * but not quite full. This will force the accumulator to, on subsequent
     * writes, a) have to adjust since it's nearly full, and b) prevent
     * an increase in size because it's already at it's maximum size */
    if (accum_write(0, (1024 * 1024) - 5, wbuf) < 0)
        FAIL_STACK_ERROR;

    /* Write a small (~340KB) piece of data to the end of the accumulator */
    /* ==> Accumulator will need more buffer space */
    /* ==> Accumulator will try to resize, but see that it's getting too big */
    /* ==> Size of new block is less than than half maximum size of accumulator */
    /* ==> New block being appended to accumulator */
    /* ==> We cannot slide dirty region down, it's all dirty */
    /* ==> Dirty region overlaps region to eliminate from accumulator */
    /* ==> Need to adjust location of accumulator while appending */
    if (accum_write(1048571, 349523, wbuf) < 0)
        FAIL_STACK_ERROR;

    /* Write a piece of metadata outside current accumulator to force write
        to disk */
    if (accum_write(1398900, 1, wbuf) < 0)
        FAIL_STACK_ERROR;

    /* Read in the piece we wrote to disk above, and then verify that
        the data is as expected */
    if (accum_read(1048571, 349523, rbuf) < 0)
        FAIL_STACK_ERROR;
    if (HDmemcmp(wbuf, rbuf, (size_t)349523) != 0)
        TEST_ERROR;

    if (accum_reset(f) < 0)
        FAIL_STACK_ERROR;

    PASSED();

    /* Release memory */
    HDfree(wbuf);
    HDfree(rbuf);

    return 0;

error:
    /* Release memory */
    HDfree(wbuf);
    HDfree(rbuf);

    return 1;
} /* test_accum_adjust */

/*-------------------------------------------------------------------------
 * Function:    test_read_after
 *
 * Purpose:     This test will verify the case when metadata is read partly
 *              from the accumulator and partly from disk.  The test will
 *              write a block of data at address 512, force the data to be
 *              written to disk, write new data partially overlapping the
 *              original block from below, then read data at address 512.
 *              The data read should be partly new and partly original.
 *
 * Return:      Success: SUCCEED
 *              Failure: FAIL
 *
 * Programmer:  Larry Knox
 *              October 8, 2010
 *
 *-------------------------------------------------------------------------
 */
unsigned
test_read_after(H5F_t *f)
{
    int      i = 0;
    int      s = 128; /* size of buffer */
    int32_t *wbuf, *rbuf;

    TESTING("reading data from both accumulator and disk");

    /* Allocate buffers */
    wbuf = (int32_t *)HDmalloc((size_t)s * sizeof(int32_t));
    HDassert(wbuf);
    rbuf = (int32_t *)HDcalloc((size_t)s, sizeof(int32_t));
    HDassert(rbuf);

    /* Fill up write buffer with 1s */
    for (i = 0; i < s; i++)
        wbuf[i] = 1;

    /* Write data to the accumulator to fill it. */
    if (accum_write(512, 512, wbuf) < 0)
        FAIL_STACK_ERROR;

    /* Write a piece of metadata outside current accumulator to force write
        to disk */
    if (accum_write(0, 1, wbuf) < 0)
        FAIL_STACK_ERROR;

    /* Fill up write buffer with 2s */
    for (i = 0; i < s; i++)
        wbuf[i] = 2;

    /* Write a block of 2s of the original size that will overlap the lower half
        of the original block */
    if (accum_write(256, 512, wbuf) < 0)
        FAIL_STACK_ERROR;

    /* Read 128 bytes at the original address, and then  */
    if (accum_read(512, 512, rbuf) < 0)
        FAIL_STACK_ERROR;

    /* Set the second half of wbuf back to 1s */
    for (i = 64; i < s; i++)
        wbuf[i] = 1;

    /* Read in the piece we wrote to disk above, and then verify that
        the data is as expected */
    if (accum_read(512, 512, rbuf) < 0)
        FAIL_STACK_ERROR;
    if (HDmemcmp(wbuf, rbuf, (size_t)128) != 0)
        TEST_ERROR;

    if (accum_reset(f) < 0)
        FAIL_STACK_ERROR;

    PASSED();

    /* Release memory */
    HDfree(wbuf);
    HDfree(rbuf);

    return 0;

error:
    /* Release memory */
    HDfree(wbuf);
    HDfree(rbuf);

    return 1;
} /* end test_read_after */

/*-------------------------------------------------------------------------
 * Function:    test_big
 *
 * Purpose:     This test exercises writing large pieces of metadata to the
 *		file.
 *
 * Return:      Success: SUCCEED
 *              Failure: FAIL
 *
 * Programmer:  Quincey Koziol
 *              October 12, 2010
 *
 *-------------------------------------------------------------------------
 */
unsigned
test_big(H5F_t *f)
{
    uint8_t *wbuf, *wbuf2, *rbuf, *zbuf; /* Buffers for reading & writing, etc */
    unsigned u;                          /* Local index variable */

    /* Allocate space for the write & read buffers */
    wbuf = (uint8_t *)HDmalloc((size_t)BIG_BUF_SIZE);
    HDassert(wbuf);
    wbuf2 = (uint8_t *)HDmalloc((size_t)BIG_BUF_SIZE);
    HDassert(wbuf2);
    rbuf = (uint8_t *)HDcalloc((size_t)(BIG_BUF_SIZE + 1536), (size_t)1);
    HDassert(rbuf);
    zbuf = (uint8_t *)HDcalloc((size_t)(BIG_BUF_SIZE + 1536), (size_t)1);
    HDassert(zbuf);

    /* Initialize write buffers */
    for (u = 0; u < BIG_BUF_SIZE; u++) {
        wbuf[u]  = (uint8_t)u;
        wbuf2[u] = (uint8_t)(u + 1);
    } /* end for */

    TESTING("large metadata I/O operations");

    /* Write large data segment to file */
    if (accum_write(0, BIG_BUF_SIZE, wbuf) < 0)
        FAIL_STACK_ERROR;

    /* Read entire segment back from file */
    if (accum_read(0, BIG_BUF_SIZE, rbuf) < 0)
        FAIL_STACK_ERROR;

    /* Verify data read */
    if (HDmemcmp(wbuf, rbuf, (size_t)BIG_BUF_SIZE) != 0)
        TEST_ERROR;

    /* Reset data in file back to zeros & reset the read buffer */
    if (accum_write(0, BIG_BUF_SIZE, zbuf) < 0)
        FAIL_STACK_ERROR;
    HDmemset(rbuf, 0, (size_t)BIG_BUF_SIZE);
    if (accum_reset(f) < 0)
        FAIL_STACK_ERROR;

    /* Write small section to middle of accumulator */
    if (accum_write(1024, 1024, wbuf) < 0)
        FAIL_STACK_ERROR;

    /* Read entire segment back from file */
    /* (Read covers entire dirty region) */
    if (accum_read(0, BIG_BUF_SIZE, rbuf) < 0)
        FAIL_STACK_ERROR;

    /* Verify data read */
    if (HDmemcmp(zbuf, rbuf, (size_t)1024) != 0)
        TEST_ERROR;
    if (HDmemcmp(wbuf, rbuf + 1024, (size_t)1024) != 0)
        TEST_ERROR;
    if (HDmemcmp(zbuf, rbuf + 2048, (size_t)(BIG_BUF_SIZE - 2048)) != 0)
        TEST_ERROR;

    /* Reset data in file back to zeros & reset the read buffer */
    if (accum_write(1024, 1024, zbuf) < 0)
        FAIL_STACK_ERROR;
    HDmemset(rbuf, 0, (size_t)BIG_BUF_SIZE);
    if (accum_reset(f) < 0)
        FAIL_STACK_ERROR;

    /* Write small section to overlap with end of "big" region */
    if (accum_write(BIG_BUF_SIZE - 512, 1024, wbuf) < 0)
        FAIL_STACK_ERROR;

    /* Read entire segment back from file */
    /* (Read covers bottom half of dirty region) */
    if (accum_read(0, BIG_BUF_SIZE, rbuf) < 0)
        FAIL_STACK_ERROR;

    /* Verify data read */
    if (HDmemcmp(zbuf, rbuf, (size_t)(BIG_BUF_SIZE - 512)) != 0)
        TEST_ERROR;
    if (HDmemcmp(wbuf, rbuf + (BIG_BUF_SIZE - 512), (size_t)512) != 0)
        TEST_ERROR;

    /* Reset data in file back to zeros & reset the read buffer */
    if (accum_write(BIG_BUF_SIZE - 512, 1024, zbuf) < 0)
        FAIL_STACK_ERROR;
    HDmemset(rbuf, 0, (size_t)BIG_BUF_SIZE);
    if (accum_reset(f) < 0)
        FAIL_STACK_ERROR;

    /* Write small section to overlap with beginning of "big" region */
    if (accum_write(0, 1024, wbuf) < 0)
        FAIL_STACK_ERROR;

    /* Read entire segment back from file */
    /* (Read covers bottom half of dirty region) */
    if (accum_read(512, BIG_BUF_SIZE, rbuf) < 0)
        FAIL_STACK_ERROR;

    /* Verify data read */
    if (HDmemcmp(wbuf + 512, rbuf, (size_t)512) != 0)
        TEST_ERROR;
    if (HDmemcmp(zbuf, rbuf + 512, (size_t)(BIG_BUF_SIZE - 512)) != 0)
        TEST_ERROR;

    /* Reset data in file back to zeros & reset the read buffer */
    if (accum_write(0, 1024, zbuf) < 0)
        FAIL_STACK_ERROR;
    HDmemset(rbuf, 0, (size_t)BIG_BUF_SIZE);
    if (accum_reset(f) < 0)
        FAIL_STACK_ERROR;

    /* Write small section to middle of accumulator */
    /* (With write buffer #1) */
    if (accum_write(1024, 1024, wbuf) < 0)
        FAIL_STACK_ERROR;

    /* Write entire segment to from file */
    /* (With write buffer #2) */
    /* (Write covers entire dirty region) */
    if (accum_write(0, BIG_BUF_SIZE, wbuf2) < 0)
        FAIL_STACK_ERROR;

    /* Read entire segment back from file */
    if (accum_read(0, BIG_BUF_SIZE, rbuf) < 0)
        FAIL_STACK_ERROR;

    /* Verify data read */
    if (HDmemcmp(wbuf2, rbuf, (size_t)BIG_BUF_SIZE) != 0)
        TEST_ERROR;

    /* Reset data in file back to zeros & reset the read buffer */
    if (accum_write(0, BIG_BUF_SIZE, zbuf) < 0)
        FAIL_STACK_ERROR;
    HDmemset(rbuf, 0, (size_t)BIG_BUF_SIZE);
    if (accum_reset(f) < 0)
        FAIL_STACK_ERROR;

    /* Write small section to overlap with end of "big" region */
    /* (With write buffer #1) */
    if (accum_write(BIG_BUF_SIZE - 512, 1024, wbuf) < 0)
        FAIL_STACK_ERROR;

    /* Write entire segment to from file */
    /* (With write buffer #2) */
    /* (Read covers bottom half of dirty region) */
    if (accum_write(0, BIG_BUF_SIZE, wbuf2) < 0)
        FAIL_STACK_ERROR;

    /* Read both segments back from file */
    if (accum_read(0, BIG_BUF_SIZE + 512, rbuf) < 0)
        FAIL_STACK_ERROR;

    /* Verify data read */
    if (HDmemcmp(wbuf2, rbuf, (size_t)BIG_BUF_SIZE) != 0)
        TEST_ERROR;
    if (HDmemcmp(wbuf + 512, rbuf + BIG_BUF_SIZE, (size_t)512) != 0)
        TEST_ERROR;

    /* Reset data in file back to zeros & reset the read buffer */
    if (accum_write(0, BIG_BUF_SIZE + 512, zbuf) < 0)
        FAIL_STACK_ERROR;
    HDmemset(rbuf, 0, (size_t)(BIG_BUF_SIZE + 512));
    if (accum_reset(f) < 0)
        FAIL_STACK_ERROR;

    /* Write small section to be past "big" region */
    /* (With write buffer #1) */
    if (accum_write(BIG_BUF_SIZE + 512, 1024, wbuf) < 0)
        FAIL_STACK_ERROR;

    /* Read section before "big" region */
    /* (To enlarge accumulator, to it will intersect with big write) */
    if (accum_read(BIG_BUF_SIZE - 512, 1024, rbuf) < 0)
        FAIL_STACK_ERROR;

    /* Write entire segment to from file */
    /* (With write buffer #2) */
    /* (Doesn't overlap with small section) */
    if (accum_write(0, BIG_BUF_SIZE, wbuf2) < 0)
        FAIL_STACK_ERROR;

    /* Read both segments & gap back from file */
    if (accum_read(0, BIG_BUF_SIZE + 1024, rbuf) < 0)
        FAIL_STACK_ERROR;

    /* Verify data read */
    if (HDmemcmp(wbuf2, rbuf, (size_t)BIG_BUF_SIZE) != 0)
        TEST_ERROR;
    if (HDmemcmp(zbuf, rbuf + BIG_BUF_SIZE, (size_t)512) != 0)
        TEST_ERROR;
    if (HDmemcmp(wbuf, rbuf + BIG_BUF_SIZE + 512, (size_t)512) != 0)
        TEST_ERROR;

    /* Reset data in file back to zeros & reset the read buffer */
    if (accum_write(0, BIG_BUF_SIZE + 1536, zbuf) < 0)
        FAIL_STACK_ERROR;
    HDmemset(rbuf, 0, (size_t)(BIG_BUF_SIZE + 1024));
    if (accum_reset(f) < 0)
        FAIL_STACK_ERROR;

    /* Write small section to be past "big" region */
    /* (With write buffer #1) */
    if (accum_write(BIG_BUF_SIZE + 512, 1024, wbuf) < 0)
        FAIL_STACK_ERROR;

    /* Read section before "big" region */
    /* (To enlarge accumulator, so it will intersect with big write) */
    if (accum_read(BIG_BUF_SIZE - 512, 1024, rbuf) < 0)
        FAIL_STACK_ERROR;
    if (accum_read(BIG_BUF_SIZE + 1536, 1024, rbuf) < 0)
        FAIL_STACK_ERROR;

    /* Write entire segment to from file */
    /* (With write buffer #2) */
    /* (Overwriting dirty region, but not invalidating entire accumulator) */
    if (accum_write(1536, BIG_BUF_SIZE, wbuf2) < 0)
        FAIL_STACK_ERROR;

    /* Read both segments & gap back from file */
    if (accum_read(0, BIG_BUF_SIZE + 1536, rbuf) < 0)
        FAIL_STACK_ERROR;

    /* Verify data read */
    if (HDmemcmp(zbuf, rbuf, (size_t)1536) != 0)
        TEST_ERROR;
    if (HDmemcmp(wbuf2, rbuf + 1536, (size_t)BIG_BUF_SIZE) != 0)
        TEST_ERROR;

    /* Reset data in file back to zeros & reset the read buffer */
    if (accum_write(1536, BIG_BUF_SIZE, zbuf) < 0)
        FAIL_STACK_ERROR;
    HDmemset(rbuf, 0, (size_t)(BIG_BUF_SIZE + 1536));
    if (accum_reset(f) < 0)
        FAIL_STACK_ERROR;

    /* Write small section before "big" region */
    /* (With write buffer #1) */
    if (accum_write(1024, 1024, wbuf) < 0)
        FAIL_STACK_ERROR;

    /* Read section before "big" region */
    /* (To enlarge accumulator, so it will intersect with big write) */
    if (accum_read(0, 1024, rbuf) < 0)
        FAIL_STACK_ERROR;

    /* Write entire segment to from file */
    /* (With write buffer #2) */
    /* (Overwriting dirty region, but not invalidating entire accumulator) */
    if (accum_write(512, BIG_BUF_SIZE, wbuf2) < 0)
        FAIL_STACK_ERROR;

    /* Read both segments & gap back from file */
    if (accum_read(0, BIG_BUF_SIZE + 512, rbuf) < 0)
        FAIL_STACK_ERROR;

    /* Verify data read */
    if (HDmemcmp(zbuf, rbuf, (size_t)512) != 0)
        TEST_ERROR;
    if (HDmemcmp(wbuf2, rbuf + 512, (size_t)BIG_BUF_SIZE) != 0)
        TEST_ERROR;

    /* Reset data in file back to zeros & reset the read buffer */
    if (accum_write(512, BIG_BUF_SIZE, zbuf) < 0)
        FAIL_STACK_ERROR;
    HDmemset(rbuf, 0, (size_t)(BIG_BUF_SIZE + 512));
    if (accum_reset(f) < 0)
        FAIL_STACK_ERROR;

    /* Write small section before "big" region */
    /* (With write buffer #1) */
    if (accum_write(0, 1024, wbuf) < 0)
        FAIL_STACK_ERROR;

    /* Read section before "big" region */
    /* (To enlarge accumulator, so it will intersect with big write) */
    if (accum_read(1024, 1024, rbuf) < 0)
        FAIL_STACK_ERROR;

    /* Write entire segment to from file */
    /* (With write buffer #2) */
    /* (Avoiding dirty region, and not invalidating entire accumulator) */
    if (accum_write(1536, BIG_BUF_SIZE, wbuf2) < 0)
        FAIL_STACK_ERROR;

    /* Read both segments & gap back from file */
    if (accum_read(0, BIG_BUF_SIZE + 1536, rbuf) < 0)
        FAIL_STACK_ERROR;

    /* Verify data read */
    if (HDmemcmp(wbuf, rbuf, (size_t)1024) != 0)
        TEST_ERROR;
    if (HDmemcmp(zbuf, rbuf + 1024, (size_t)512) != 0)
        TEST_ERROR;
    if (HDmemcmp(wbuf2, rbuf + 1536, (size_t)BIG_BUF_SIZE) != 0)
        TEST_ERROR;

    /* Reset data in file back to zeros & reset the read buffer */
    if (accum_write(0, BIG_BUF_SIZE + 1536, zbuf) < 0)
        FAIL_STACK_ERROR;
    HDmemset(rbuf, 0, (size_t)(BIG_BUF_SIZE + 1536));
    if (accum_reset(f) < 0)
        FAIL_STACK_ERROR;

    /* Write small section before "big" region */
    /* (With write buffer #1) */
    if (accum_write(0, 1024, wbuf) < 0)
        FAIL_STACK_ERROR;

    /* Read section before "big" region */
    /* (To enlarge accumulator, so it will intersect with big write) */
    if (accum_read(1024, 1024, rbuf) < 0)
        FAIL_STACK_ERROR;

    /* Write entire segment to from file */
    /* (With write buffer #2) */
    /* (Partially overwriting dirty region, and not invalidating entire accumulator) */
    if (accum_write(512, BIG_BUF_SIZE, wbuf2) < 0)
        FAIL_STACK_ERROR;

    /* Read both segments back from file */
    if (accum_read(0, BIG_BUF_SIZE + 512, rbuf) < 0)
        FAIL_STACK_ERROR;

    /* Verify data read */
    if (HDmemcmp(wbuf, rbuf, (size_t)512) != 0)
        TEST_ERROR;
    if (HDmemcmp(wbuf2, rbuf + 512, (size_t)BIG_BUF_SIZE) != 0)
        TEST_ERROR;

    if (accum_reset(f) < 0)
        FAIL_STACK_ERROR;

    PASSED();

    /* Release memory */
    HDfree(wbuf);
    HDfree(wbuf2);
    HDfree(rbuf);
    HDfree(zbuf);

    return 0;

error:
    HDfree(wbuf);
    HDfree(wbuf2);
    HDfree(rbuf);
    HDfree(zbuf);

    return 1;
} /* end test_big() */

/*-------------------------------------------------------------------------
 * Function:    test_random_write
 *
 * Purpose:     This test writes random pieces of data to the file and
 *		then reads it all back.
 *
 * Return:      Success: SUCCEED
 *              Failure: FAIL
 *
 * Programmer:  Quincey Koziol
 *              October 11, 2010
 *
 *-------------------------------------------------------------------------
 */
unsigned
test_random_write(H5F_t *f)
{
    uint8_t *wbuf, *rbuf; /* Buffers for reading & writing */
    unsigned seed = 0;    /* Random # seed */
    size_t  *off;         /* Offset of buffer segments to write */
    size_t  *len;         /* Size of buffer segments to write */
    size_t   cur_off;     /* Current offset */
    size_t   nsegments;   /* Number of segments to write */
    size_t   swap;        /* Position to swap with */
    unsigned u;           /* Local index variable */

    /* Allocate space for the write & read buffers */
    wbuf = (uint8_t *)HDmalloc((size_t)RANDOM_BUF_SIZE);
    HDassert(wbuf);
    rbuf = (uint8_t *)HDcalloc((size_t)RANDOM_BUF_SIZE, (size_t)1);
    HDassert(rbuf);

    /* Initialize write buffer */
    for (u = 0; u < RANDOM_BUF_SIZE; u++)
        wbuf[u] = (uint8_t)u;

    TESTING("random writes to accumulator");

    /* Choose random # seed */
    seed = (unsigned)HDtime(NULL);
#if 0
/* seed = (unsigned)1155438845; */
fprintf(stderr, "Random # seed was: %u\n", seed);
#endif
    HDsrandom(seed);

    /* Allocate space for the segment length buffer */
    off = (size_t *)HDmalloc(MAX_RANDOM_SEGMENTS * sizeof(size_t));
    HDassert(off);
    len = (size_t *)HDmalloc(MAX_RANDOM_SEGMENTS * sizeof(size_t));
    HDassert(len);

    /* Randomly choose lengths of segments */
    cur_off = 0;
    for (u = 0; u < MAX_RANDOM_SEGMENTS;) {
        size_t length = 0; /* Length of current segment */

        /* Choose random length of segment, allowing for variance */
        do {
            length += (size_t)(HDrandom() % RAND_SEG_LEN) + 1;
        } while ((HDrandom() & 256) >= 128); /* end while */

        /* Check for going off end of buffer */
        if ((cur_off + length) > RANDOM_BUF_SIZE)
            length = RANDOM_BUF_SIZE - cur_off;

        /* Set offset & length of segment */
        off[u] = cur_off;
        len[u] = length;

        /* Advance array offset */
        u++;

        /* Advance current offset */
        cur_off += length;

        /* If we've used up entire buffer before hitting limit of segments, get out */
        if (cur_off >= RANDOM_BUF_SIZE)
            break;
    } /* end for */
    nsegments = u;

    /* Increase length of last segment, if it doesn't reach end of buffer */
    if (nsegments < MAX_RANDOM_SEGMENTS)
        len[nsegments - 1] = RANDOM_BUF_SIZE - off[nsegments - 1];

    /* Shuffle order of segments, to randomize positions to write */
    for (u = 0; u < nsegments; u++) {
        size_t tmp; /* Temporary holder for offset & length values */

        /* Choose value within next few elements to to swap with */
        swap = ((size_t)HDrandom() % 8) + u;
        if (swap >= nsegments)
            swap = nsegments - 1;

        /* Swap values */
        tmp       = off[u];
        off[u]    = off[swap];
        off[swap] = tmp;
        tmp       = len[u];
        len[u]    = len[swap];
        len[swap] = tmp;
    } /* end for */

    /* Write data segments to file */
    for (u = 0; u < nsegments; u++) {
        if (accum_write(RANDOM_BASE_OFF + off[u], len[u], wbuf + off[u]) < 0)
            FAIL_STACK_ERROR;

        /* Verify individual reads */
        if (accum_read(RANDOM_BASE_OFF + off[u], len[u], rbuf) < 0)
            FAIL_STACK_ERROR;
        if (HDmemcmp(wbuf + off[u], rbuf, len[u]) != 0)
            TEST_ERROR;
    } /* end for */

    /* Read entire region back from file */
    if (accum_read(RANDOM_BASE_OFF, RANDOM_BUF_SIZE, rbuf) < 0)
        FAIL_STACK_ERROR;

    /* Verify data read back in */
    if (HDmemcmp(wbuf, rbuf, (size_t)RANDOM_BUF_SIZE) != 0)
        TEST_ERROR;

    if (accum_reset(f) < 0)
        FAIL_STACK_ERROR;

    PASSED();

    /* Release memory */
    HDfree(wbuf);
    HDfree(rbuf);
    HDfree(off);
    HDfree(len);

    return 0;

error:
    /* Release memory */
    HDfree(wbuf);
    HDfree(rbuf);
    HDfree(off);
    HDfree(len);

    fprintf(stderr, "Random # seed was: %u\n", seed);
    return 1;
} /* end test_random_write() */

/*-------------------------------------------------------------------------
 * Function:    test_swmr_write_big
 *
 * Purpose:     A SWMR test: verifies that writing "large" metadata to a file
 *              opened with SWMR_WRITE will flush the existing metadata in the
 *              accumulator to disk first before writing the "large" metadata
 *              to disk.
 *
 *              This test will fork and exec a reader "accum_swmr_reader" which
 *              opens the same file with SWMR_READ and verifies that the correct
 *              metadata is read from disk.
 *
 * Return:      Success: 0
 *              Failure: 1
 *
 * Programmer:  Vailin Choi; April 2013
 *
 *-------------------------------------------------------------------------
 */
unsigned
test_swmr_write_big(hbool_t newest_format)
{

    hid_t    fid  = -1;   /* File ID */
    hid_t    fapl = -1;   /* File access property list */
    H5F_t   *rf   = NULL; /* File pointer */
    char     filename[1024];
    uint8_t *wbuf2 = NULL, *rbuf = NULL; /* Buffers for reading & writing */
    uint8_t  wbuf[1024];                 /* Buffer for reading & writing */
    unsigned u;                          /* Local index variable */
    hbool_t  process_success = FALSE;
    char    *driver          = NULL;  /* VFD string (from env variable) */
    hbool_t  api_ctx_pushed  = FALSE; /* Whether API context pushed */

    if (newest_format)
        TESTING("SWMR write of large metadata: with latest format");
    else
        TESTING("SWMR write of large metadata: with non-latest-format");

#if !defined(H5_HAVE_UNISTD_H) && !defined(H5_HAVE_WIN32_API)

    /* Not a Windows or POSIX system */
    SKIPPED();
    HDputs("    Test skipped: Not a Windows or POSIX system.");
    return 0;

#else
    /* Skip this test if SWMR I/O is not supported for the VFD specified
     * by the environment variable.
     */
    driver = HDgetenv(HDF5_DRIVER);
    if (!H5FD__supports_swmr_test(driver)) {
        SKIPPED();
        HDputs("    Test skipped due to VFD not supporting SWMR I/O.");
        return 0;
    }

    /* File access property list */
    if ((fapl = h5_fileaccess()) < 0)
        FAIL_STACK_ERROR;
    h5_fixname(FILENAME[1], fapl, filename, sizeof filename);

    /* Both cases will result in v3 superblock and version 2 object header for SWMR */
    if (newest_format) { /* latest format */
        if (H5Pset_libver_bounds(fapl, H5F_LIBVER_LATEST, H5F_LIBVER_LATEST) < 0)
            FAIL_STACK_ERROR;

        if ((fid = H5Fcreate(filename, H5F_ACC_TRUNC, H5P_DEFAULT, fapl)) < 0)
            FAIL_STACK_ERROR;
    }
    else { /* non-latest-format */
        if ((fid = H5Fcreate(filename, H5F_ACC_TRUNC | H5F_ACC_SWMR_WRITE, H5P_DEFAULT, fapl)) < 0)
            FAIL_STACK_ERROR;
    } /* end if */

    /* Close the file */
    if (H5Fclose(fid) < 0)
        FAIL_STACK_ERROR;

    /* Open the file with SWMR_WRITE */
    if ((fid = H5Fopen(filename, H5F_ACC_RDWR | H5F_ACC_SWMR_WRITE, fapl)) < 0)
        FAIL_STACK_ERROR;

    /* Push API context */
    if (H5CX_push() < 0)
        FAIL_STACK_ERROR;
    api_ctx_pushed = TRUE;

    /* Get H5F_t * to internal file structure */
    if (NULL == (rf = (H5F_t *)H5VL_object(fid)))
        FAIL_STACK_ERROR;

    /* We'll be writing lots of garbage data, so extend the
        file a ways. 10MB should do. */
    if (H5FD_set_eoa(rf->shared->lf, H5FD_MEM_DEFAULT, (haddr_t)(1024 * 1024 * 10)) < 0)
        FAIL_STACK_ERROR;

    if (H5Fflush(fid, H5F_SCOPE_GLOBAL) < 0)
        FAIL_STACK_ERROR;

    /* Reset metadata accumulator for the file */
    if (accum_reset(rf) < 0)
        FAIL_STACK_ERROR;

    /* Allocate space for the write & read buffers */
    if ((wbuf2 = (uint8_t *)HDmalloc((size_t)BIG_BUF_SIZE)) == NULL)
        FAIL_STACK_ERROR;
    if ((rbuf = (uint8_t *)HDmalloc((size_t)BIG_BUF_SIZE)) == NULL)
        FAIL_STACK_ERROR;

    /* Initialize wbuf with "0, 1, 2...1024"*/
    for (u = 0; u < 1024; u++)
        wbuf[u] = (uint8_t)u;

    /* Write [1024, 1024] bytes with wbuf */
    if (H5F_block_write(rf, H5FD_MEM_DEFAULT, (haddr_t)1024, (size_t)1024, wbuf) < 0)
        FAIL_STACK_ERROR;
    /* Read the data */
    if (H5F_block_read(rf, H5FD_MEM_DEFAULT, (haddr_t)1024, (size_t)1024, rbuf) < 0)
        FAIL_STACK_ERROR;
    /* Verify the data read is correct */
    if (HDmemcmp(wbuf, rbuf, (size_t)1024) != 0)
        TEST_ERROR;
    /* Flush the data to disk */
    if (accum_reset(rf) < 0)
        FAIL_STACK_ERROR;

    /* Initialize wbuf with all 1s */
    for (u = 0; u < 1024; u++)
        wbuf[u] = (uint8_t)1;

    /* Initialize wbuf2 */
    for (u = 0; u < BIG_BUF_SIZE; u++)
        wbuf2[u] = (uint8_t)(u + 1);

    /* Write [1024,1024] with wbuf--all 1s */
    if (H5F_block_write(rf, H5FD_MEM_DEFAULT, (haddr_t)1024, (size_t)1024, wbuf) < 0)
        FAIL_STACK_ERROR;
    /* Read the data */
    if (H5F_block_read(rf, H5FD_MEM_DEFAULT, (haddr_t)1024, (size_t)1024, rbuf) < 0)
        FAIL_STACK_ERROR;
    /* Verify the data read is correct */
    if (HDmemcmp(wbuf, rbuf, (size_t)1024) != 0)
        TEST_ERROR;
    /* The data stays in the accumulator */

    /* Write a large piece of metadata [2048, BIG_BUF_SIZE] with wbuf2 */
    if (H5F_block_write(rf, H5FD_MEM_DEFAULT, (haddr_t)2048, (size_t)BIG_BUF_SIZE, wbuf2) < 0)
        FAIL_STACK_ERROR;
    /* Read the data */
    if (H5F_block_read(rf, H5FD_MEM_DEFAULT, (haddr_t)2048, (size_t)BIG_BUF_SIZE, rbuf) < 0)
        FAIL_STACK_ERROR;
    /* Verify the data read is correct */
    if (HDmemcmp(wbuf2, rbuf, (size_t)BIG_BUF_SIZE) != 0)
        TEST_ERROR;

#if defined(H5_HAVE_WIN32_API)
    {
        STARTUPINFO         si;
        PROCESS_INFORMATION pi;
        DWORD               exit_code = EXIT_FAILURE;

        ZeroMemory(&si, sizeof(si));
        si.cb = sizeof(si);
        ZeroMemory(&pi, sizeof(pi));

        if (0 == CreateProcess(NULL, SWMR_READER, NULL, NULL, FALSE, 0, NULL, NULL, &si, &pi)) {
            printf("CreateProcess failed (%d).\n", GetLastError());
            FAIL_STACK_ERROR;
        }

        (void)WaitForSingleObject(pi.hProcess, INFINITE);

        if (FALSE == GetExitCodeProcess(pi.hProcess, &exit_code) || EXIT_FAILURE == exit_code)
            process_success = FALSE;
        else
            process_success = TRUE;

        CloseHandle(pi.hProcess);
        CloseHandle(pi.hThread);
    }
#else  /* defined(H5_HAVE_WIN32_API) */
    {
        pid_t pid;    /* Process ID */
        int   status; /* Status returned from child process */

        /* Fork child process to verify that the data at [1024, 2014] does get written to disk */
        if ((pid = fork()) < 0) {
            HDperror("fork");
            FAIL_STACK_ERROR;
        }
        else if (0 == pid) { /* Child process */
            /* By convention, argv[0] tells the name of program invoked.
             *
             * execv on NetBSD 8 will actually return EFAULT if there is a
             * NULL at argv[0], so we follow the convention unconditionally.
             */
            char        swmr_reader[] = SWMR_READER;
            char *const new_argv[]    = {swmr_reader, NULL};
            /* Run the reader */
<<<<<<< HEAD
            status = HDexecv(SWMR_READER, new_argv);
            printf("errno from execv = %s\n", HDstrerror(errno));
=======
            status = execv(SWMR_READER, new_argv);
            HDprintf("errno from execv = %s\n", HDstrerror(errno));
>>>>>>> f5ca9237
            FAIL_STACK_ERROR;
        } /* end if */

        /* Parent process -- wait for the child process to complete */
        while (pid != waitpid(pid, &status, 0))
            /*void*/;

        /* Check if child process terminates normally and its return value */
        if (WIFEXITED(status) && !WEXITSTATUS(status))
            process_success = TRUE;
    }
#endif /* defined(H5_HAVE_WIN32_API) */

    /* Check if the process terminated correctly */
    if (!process_success)
        FAIL_PUTS_ERROR("child process exited abnormally");

    /* Flush the accumulator */
    if (accum_reset(rf) < 0)
        FAIL_STACK_ERROR;

    /* Close and remove the file */
    if (H5Fclose(fid) < 0)
        FAIL_STACK_ERROR;

    /* Close the property list */
    if (H5Pclose(fapl) < 0)
        FAIL_STACK_ERROR;

    /* Pop API context */
    if (api_ctx_pushed && H5CX_pop(FALSE) < 0)
        FAIL_STACK_ERROR;
    api_ctx_pushed = FALSE;

    /* Release memory */
    if (wbuf2)
        HDfree(wbuf2);
    if (rbuf)
        HDfree(rbuf);

    PASSED();
    return 0;

error:
    /* Closing and remove the file */
    H5Fclose(fid);

    if (api_ctx_pushed)
        H5CX_pop(FALSE);

    H5Pclose(fapl);

    /* Release memory */
    if (wbuf2)
        HDfree(wbuf2);
    if (rbuf)
        HDfree(rbuf);

    return 1;

#endif /* !defined(H5_HAVE_UNISTD_H) && !defined(H5_HAVE_WIN32_API) */

} /* end test_swmr_write_big() */

/*-------------------------------------------------------------------------
 * Function:    accum_printf
 *
 * Purpose:     Debug function to print some stats about the accumulator
 *
 * Return:      Success: SUCCEED
 *              Failure: FAIL
 *
 * Programmer:  Mike McGreevy
 *              October 7, 2010
 *
 *-------------------------------------------------------------------------
 */
void
accum_printf(const H5F_t *f)
{
    H5F_meta_accum_t *accum = &f->shared->accum;

    printf("\n");
    printf("Current contents of accumulator:\n");
    if (accum->alloc_size == 0) {
        printf("=====================================================\n");
        printf(" No accumulator allocated.\n");
        printf("=====================================================\n");
    }
    else {
        printf("=====================================================\n");
        printf(" accumulator allocated size == %zu\n", accum->alloc_size);
        printf(" accumulated data size      == %zu\n", accum->size);
        fprintf(stdout, " accumulator dirty?         == %s\n", accum->dirty ? "TRUE" : "FALSE");
        printf("=====================================================\n");
        fprintf(stdout, " start of accumulated data, loc = %" PRIuHADDR "\n", accum->loc);
        if (accum->dirty) {
            fprintf(stdout, " start of dirty region, loc = %" PRIuHADDR "\n",
                    (haddr_t)(accum->loc + accum->dirty_off));
            fprintf(stdout, " end of dirty region,   loc = %" PRIuHADDR "\n",
                    (haddr_t)(accum->loc + accum->dirty_off + accum->dirty_len));
        } /* end if */
        fprintf(stdout, " end of accumulated data,   loc = %" PRIuHADDR "\n",
                (haddr_t)(accum->loc + accum->size));
        fprintf(stdout, " end of accumulator allocation,   loc = %" PRIuHADDR "\n",
                (haddr_t)(accum->loc + accum->alloc_size));
        printf("=====================================================\n");
    }
    printf("\n\n");
} /* accum_printf() */<|MERGE_RESOLUTION|>--- conflicted
+++ resolved
@@ -2271,13 +2271,8 @@
             char        swmr_reader[] = SWMR_READER;
             char *const new_argv[]    = {swmr_reader, NULL};
             /* Run the reader */
-<<<<<<< HEAD
-            status = HDexecv(SWMR_READER, new_argv);
+            status = execv(SWMR_READER, new_argv);
             printf("errno from execv = %s\n", HDstrerror(errno));
-=======
-            status = execv(SWMR_READER, new_argv);
-            HDprintf("errno from execv = %s\n", HDstrerror(errno));
->>>>>>> f5ca9237
             FAIL_STACK_ERROR;
         } /* end if */
 
