/* * * * * * * * * * * * * * * * * * * * * * * * * * * * * * * * * * * * * * *
 * Copyright by The HDF Group.                                               *
 * Copyright by the Board of Trustees of the University of Illinois.         *
 * All rights reserved.                                                      *
 *                                                                           *
 * This file is part of HDF5.  The full HDF5 copyright notice, including     *
 * terms governing use, modification, and redistribution, is contained in    *
 * the COPYING file, which can be found at the root of the source code       *
 * distribution tree, or in https://www.hdfgroup.org/licenses.               *
 * If you do not have access to either file, you may request a copy from     *
 * help@hdfgroup.org.                                                        *
 * * * * * * * * * * * * * * * * * * * * * * * * * * * * * * * * * * * * * * */

/***********************************************************
 *
 * Test program:     tvltypes
 *
 * Test the Variable-Length Datatype functionality
 *
 *************************************************************/

#include "testhdf5.h"

#include "H5Dprivate.h"

#define FILENAME "tvltypes.h5"

/* 1-D dataset with fixed dimensions */
#define SPACE1_RANK 1
#define SPACE1_DIM1 4

/* 1-D dataset with fixed dimensions */
#define SPACE3_RANK 1
#define SPACE3_DIM1 128
#define L1_INCM     16
#define L2_INCM     8
#define L3_INCM     3

/* 1-D dataset with fixed dimensions */
#define SPACE4_RANK      1
#define SPACE4_DIM_SMALL 128
#define SPACE4_DIM_LARGE (H5D_TEMP_BUF_SIZE / 64)

void *test_vltypes_alloc_custom(size_t size, void *info);
void  test_vltypes_free_custom(void *mem, void *info);

/****************************************************************
**
**  test_vltypes_alloc_custom(): Test VL datatype custom memory
**      allocation routines.  This routine just uses malloc to
**      allocate the memory and increments the amount of memory
**      allocated.
**
****************************************************************/
void *
test_vltypes_alloc_custom(size_t size, void *mem_used)
{
    void *       ret_value;                                   /* Pointer to return */
    const size_t extra = MAX(sizeof(void *), sizeof(size_t)); /* Extra space needed */
                                                              /* (This weird contortion is required on the
                                                               *      DEC Alpha to keep the alignment correct - QAK)
                                                               */

    if ((ret_value = HDmalloc(extra + size)) != NULL) {
        *(size_t *)ret_value = size;
        *(size_t *)mem_used += size;
    } /* end if */

    ret_value = ((unsigned char *)ret_value) + extra;

    return (ret_value);
}

/****************************************************************
**
**  test_vltypes_free_custom(): Test VL datatype custom memory
**      allocation routines.  This routine just uses free to
**      release the memory and decrements the amount of memory
**      allocated.
**
****************************************************************/
void
test_vltypes_free_custom(void *_mem, void *mem_used)
{
    if (_mem) {
        const size_t extra = MAX(sizeof(void *), sizeof(size_t)); /* Extra space needed */
                                                                  /* (This weird contortion is required
                                                                   *      on the DEC Alpha to keep the
                                                                   *      alignment correct - QAK)
                                                                   */
        unsigned char *mem = ((unsigned char *)_mem) - extra;     /* Pointer to actual block allocated */

        *(size_t *)mem_used -= *(size_t *)((void *)mem);
        HDfree(mem);
    } /* end if */
}

/****************************************************************
**
**  test_vltypes_data_create(): Dataset of VL is supposed to
**      fail when fill value is never written to dataset.
**
****************************************************************/
static void
test_vltypes_dataset_create(void)
{
    hid_t   fid1;    /* HDF5 File IDs                */
    hid_t   dcpl;    /* Dataset Property list    */
    hid_t   dataset; /* Dataset ID                   */
    hsize_t dims1[] = {SPACE1_DIM1};
    hid_t   sid1; /* Dataspace ID                     */
    hid_t   tid1; /* Datatype ID                      */
    herr_t  ret;  /* Generic return value         */

    /* Output message about test being performed */
    MESSAGE(5, ("Testing Dataset of VL Datatype Functionality\n"));

    /* Create file */
    fid1 = H5Fcreate(FILENAME, H5F_ACC_TRUNC, H5P_DEFAULT, H5P_DEFAULT);
    CHECK(fid1, FAIL, "H5Fcreate");

    /* Create dataspace for datasets */
    sid1 = H5Screate_simple(SPACE1_RANK, dims1, NULL);
    CHECK(sid1, FAIL, "H5Screate_simple");

    /* Create a datatype to refer to */
    tid1 = H5Tvlen_create(H5T_NATIVE_UINT);
    CHECK(tid1, FAIL, "H5Tvlen_create");

    /* Create dataset property list */
    dcpl = H5Pcreate(H5P_DATASET_CREATE);
    CHECK(dcpl, FAIL, "H5Pcreate");

    /* Set fill value writting time to be NEVER */
    ret = H5Pset_fill_time(dcpl, H5D_FILL_TIME_NEVER);
    CHECK(ret, FAIL, "H5Pset_fill_time");

    /* Create a dataset, supposed to fail */
    H5E_BEGIN_TRY
    {
        dataset = H5Dcreate2(fid1, "Dataset1", tid1, sid1, H5P_DEFAULT, dcpl, H5P_DEFAULT);
    }
    H5E_END_TRY;
    VERIFY(dataset, FAIL, "H5Dcreate2");

    /* Close datatype */
    ret = H5Tclose(tid1);
    CHECK(ret, FAIL, "H5Tclose");

    /* Close disk dataspace */
    ret = H5Sclose(sid1);
    CHECK(ret, FAIL, "H5Sclose");

    /* Close dataset transfer property list */
    ret = H5Pclose(dcpl);
    CHECK(ret, FAIL, "H5Pclose");

    /* Close file */
    ret = H5Fclose(fid1);
    CHECK(ret, FAIL, "H5Fclose");
}

/****************************************************************
**
**  test_vltypes_funcs(): Test some type functions that are and
**      aren't supposed to work with VL type.
**
****************************************************************/
static void
test_vltypes_funcs(void)
{
    hid_t      type; /* Datatype ID          */
    size_t     size;
    H5T_pad_t  inpad;
    H5T_norm_t norm;
    H5T_cset_t cset;
    H5T_str_t  strpad;
    herr_t     ret; /* Generic return value */

    /* Output message about test being performed */
    MESSAGE(5, ("Testing some type functions for VL\n"));

    /* Create a datatype to refer to */
    type = H5Tvlen_create(H5T_IEEE_F32BE);
    CHECK(type, FAIL, "H5Tvlen_create");

    size = H5Tget_precision(type);
    CHECK(size, 0, "H5Tget_precision");

    size = H5Tget_size(type);
    CHECK(size, 0, "H5Tget_size");

    size = H5Tget_ebias(type);
    CHECK(size, 0, "H5Tget_ebias");

    ret = H5Tset_pad(type, H5T_PAD_ZERO, H5T_PAD_ONE);
    CHECK(ret, FAIL, "H5Tset_pad");

    inpad = H5Tget_inpad(type);
    CHECK(inpad, FAIL, "H5Tget_inpad");

    norm = H5Tget_norm(type);
    CHECK(norm, FAIL, "H5Tget_norm");

    ret = H5Tset_offset(type, (size_t)16);
    CHECK(ret, FAIL, "H5Tset_offset");

    H5E_BEGIN_TRY
    {
        cset = H5Tget_cset(type);
    }
    H5E_END_TRY;
    VERIFY(cset, FAIL, "H5Tget_cset");

    H5E_BEGIN_TRY
    {
        strpad = H5Tget_strpad(type);
    }
    H5E_END_TRY;
    VERIFY(strpad, FAIL, "H5Tget_strpad");

    /* Close datatype */
    ret = H5Tclose(type);
    CHECK(ret, FAIL, "H5Tclose");
}

/****************************************************************
**
**  test_vltypes_vlen_atomic(): Test basic VL datatype code.
**      Tests VL datatypes of atomic datatypes
**
****************************************************************/
static void
test_vltypes_vlen_atomic(void)
{
    hvl_t    wdata[SPACE1_DIM1];  /* Information to write */
    hvl_t    wdata2[SPACE1_DIM1]; /* Information to write */
    hvl_t    rdata[SPACE1_DIM1];  /* Information read in */
    hvl_t    fill;                /* Fill value */
    hid_t    fid1;                /* HDF5 File IDs        */
    hid_t    dataset;             /* Dataset ID            */
    hid_t    sid1;                /* Dataspace ID            */
    hid_t    sid2;                /* ID of bad dataspace (no extent set) */
    hid_t    tid1;                /* Datatype ID            */
    hid_t    dcpl_pid;            /* Dataset creation property list ID */
    hid_t    xfer_pid;            /* Dataset transfer property list ID */
    hsize_t  dims1[] = {SPACE1_DIM1};
    hsize_t  size;         /* Number of bytes which will be used */
    unsigned i, j;         /* counting variables */
    size_t   mem_used = 0; /* Memory used during allocation */
    herr_t   ret;          /* Generic return value        */

    /* Output message about test being performed */
    MESSAGE(5, ("Testing Basic Atomic VL Datatype Functionality\n"));

    /* Allocate and initialize VL data to write */
    for (i = 0; i < SPACE1_DIM1; i++) {
        wdata[i].p   = HDmalloc((i + 1) * sizeof(unsigned int));
        wdata[i].len = i + 1;
        for (j = 0; j < (i + 1); j++)
            ((unsigned int *)wdata[i].p)[j] = i * 10 + j;

        wdata2[i].p   = NULL;
        wdata2[i].len = 0;
    } /* end for */

    /* Create file */
    fid1 = H5Fcreate(FILENAME, H5F_ACC_TRUNC, H5P_DEFAULT, H5P_DEFAULT);
    CHECK(fid1, FAIL, "H5Fcreate");

    /* Create dataspace for datasets */
    sid1 = H5Screate_simple(SPACE1_RANK, dims1, NULL);
    CHECK(sid1, FAIL, "H5Screate_simple");

    /* Create a datatype to refer to */
    tid1 = H5Tvlen_create(H5T_NATIVE_UINT);
    CHECK(tid1, FAIL, "H5Tvlen_create");

    /* Create a dataset */
    dataset = H5Dcreate2(fid1, "Dataset1", tid1, sid1, H5P_DEFAULT, H5P_DEFAULT, H5P_DEFAULT);
    CHECK(dataset, FAIL, "H5Dcreate2");

    /* Read from dataset before writing data */
    ret = H5Dread(dataset, tid1, H5S_ALL, H5S_ALL, H5P_DEFAULT, rdata);
    CHECK(ret, FAIL, "H5Dread");

    /* Check data read in */
    for (i = 0; i < SPACE1_DIM1; i++)
        if (rdata[i].len != 0 || rdata[i].p != NULL)
            TestErrPrintf("VL doesn't match!, rdata[%d].len=%u, rdata[%d].p=%p\n", (int)i,
                          (unsigned)rdata[i].len, (int)i, rdata[i].p);

    /* Write "nil" data to disk */
    ret = H5Dwrite(dataset, tid1, H5S_ALL, H5S_ALL, H5P_DEFAULT, wdata2);
    CHECK(ret, FAIL, "H5Dwrite");

    /* Read from dataset with "nil" data */
    ret = H5Dread(dataset, tid1, H5S_ALL, H5S_ALL, H5P_DEFAULT, rdata);
    CHECK(ret, FAIL, "H5Dread");

    /* Check data read in */
    for (i = 0; i < SPACE1_DIM1; i++)
        if (rdata[i].len != 0 || rdata[i].p != NULL)
            TestErrPrintf("VL doesn't match!, rdata[%d].len=%u, rdata[%d].p=%p\n", (int)i,
                          (unsigned)rdata[i].len, (int)i, rdata[i].p);

    /* Write dataset to disk */
    ret = H5Dwrite(dataset, tid1, H5S_ALL, H5S_ALL, H5P_DEFAULT, wdata);
    CHECK(ret, FAIL, "H5Dwrite");

    /* Close Dataset */
    ret = H5Dclose(dataset);
    CHECK(ret, FAIL, "H5Dclose");

    /* Create second dataset, with fill value */
    dcpl_pid = H5Pcreate(H5P_DATASET_CREATE);
    CHECK(dcpl_pid, FAIL, "H5Pcreate");

    /* Set the fill value for the second dataset */
    fill.p   = NULL;
    fill.len = 0;
    ret      = H5Pset_fill_value(dcpl_pid, tid1, &fill);
    CHECK(ret, FAIL, "H5Pset_fill_value");

    /* Create a second dataset */
    dataset = H5Dcreate2(fid1, "Dataset2", tid1, sid1, H5P_DEFAULT, dcpl_pid, H5P_DEFAULT);
    CHECK(dataset, FAIL, "H5Dcreate2");

    /* Close dataset creation property list */
    ret = H5Pclose(dcpl_pid);
    CHECK(ret, FAIL, "H5Pclose");

    /* Read from dataset before writing data */
    ret = H5Dread(dataset, tid1, H5S_ALL, H5S_ALL, H5P_DEFAULT, rdata);
    CHECK(ret, FAIL, "H5Dread");

    /* Check data read in */
    for (i = 0; i < SPACE1_DIM1; i++)
        if (rdata[i].len != 0 || rdata[i].p != NULL)
            TestErrPrintf("VL doesn't match!, rdata[%d].len=%u, rdata[%d].p=%p\n", (int)i,
                          (unsigned)rdata[i].len, (int)i, rdata[i].p);

    /* Write "nil" data to disk */
    ret = H5Dwrite(dataset, tid1, H5S_ALL, H5S_ALL, H5P_DEFAULT, wdata2);
    CHECK(ret, FAIL, "H5Dwrite");

    /* Read from dataset with "nil" data */
    ret = H5Dread(dataset, tid1, H5S_ALL, H5S_ALL, H5P_DEFAULT, rdata);
    CHECK(ret, FAIL, "H5Dread");

    /* Check data read in */
    for (i = 0; i < SPACE1_DIM1; i++)
        if (rdata[i].len != 0 || rdata[i].p != NULL)
            TestErrPrintf("VL doesn't match!, rdata[%d].len=%u, rdata[%d].p=%p\n", (int)i,
                          (unsigned)rdata[i].len, (int)i, rdata[i].p);

    /* Write data to disk */
    ret = H5Dwrite(dataset, tid1, H5S_ALL, H5S_ALL, H5P_DEFAULT, wdata);
    CHECK(ret, FAIL, "H5Dwrite");

    /* Close Dataset */
    ret = H5Dclose(dataset);
    CHECK(ret, FAIL, "H5Dclose");

    /* Close datatype */
    ret = H5Tclose(tid1);
    CHECK(ret, FAIL, "H5Tclose");

    /* Close disk dataspace */
    ret = H5Sclose(sid1);
    CHECK(ret, FAIL, "H5Sclose");

    /* Close file */
    ret = H5Fclose(fid1);
    CHECK(ret, FAIL, "H5Fclose");

    /* Open the file for data checking */
    fid1 = H5Fopen(FILENAME, H5F_ACC_RDONLY, H5P_DEFAULT);
    CHECK(fid1, FAIL, "H5Fopen");

    /* Open a dataset */
    dataset = H5Dopen2(fid1, "Dataset1", H5P_DEFAULT);
    CHECK(dataset, FAIL, "H5Dopen2");

    /* Get dataspace for datasets */
    sid1 = H5Dget_space(dataset);
    CHECK(sid1, FAIL, "H5Dget_space");

    /* Get datatype for dataset */
    tid1 = H5Dget_type(dataset);
    CHECK(tid1, FAIL, "H5Dget_type");

    /* Change to the custom memory allocation routines for reading VL data */
    xfer_pid = H5Pcreate(H5P_DATASET_XFER);
    CHECK(xfer_pid, FAIL, "H5Pcreate");

    ret = H5Pset_vlen_mem_manager(xfer_pid, test_vltypes_alloc_custom, &mem_used, test_vltypes_free_custom,
                                  &mem_used);
    CHECK(ret, FAIL, "H5Pset_vlen_mem_manager");

    /* Make certain the correct amount of memory will be used */
    ret = H5Dvlen_get_buf_size(dataset, tid1, sid1, &size);
    CHECK(ret, FAIL, "H5Dvlen_get_buf_size");

    /* 10 elements allocated = 1 + 2 + 3 + 4 elements for each array position */
    VERIFY(size, ((SPACE1_DIM1 * (SPACE1_DIM1 + 1)) / 2) * sizeof(unsigned int), "H5Dvlen_get_buf_size");

    /* Read dataset from disk */
    ret = H5Dread(dataset, tid1, H5S_ALL, H5S_ALL, xfer_pid, rdata);
    CHECK(ret, FAIL, "H5Dread");

    /* Make certain the correct amount of memory has been used */
    /* 10 elements allocated = 1 + 2 + 3 + 4 elements for each array position */
    VERIFY(mem_used, ((SPACE1_DIM1 * (SPACE1_DIM1 + 1)) / 2) * sizeof(unsigned int), "H5Dread");

    /* Compare data read in */
    for (i = 0; i < SPACE1_DIM1; i++) {
        if (wdata[i].len != rdata[i].len) {
            TestErrPrintf("%d: VL data lengths don't match!, wdata[%d].len=%d, rdata[%d].len=%d\n", __LINE__,
                          (int)i, (int)wdata[i].len, (int)i, (int)rdata[i].len);
            continue;
        } /* end if */
        for (j = 0; j < rdata[i].len; j++) {
            if (((unsigned int *)wdata[i].p)[j] != ((unsigned int *)rdata[i].p)[j]) {
                TestErrPrintf("VL data values don't match!, wdata[%d].p[%d]=%d, rdata[%d].p[%d]=%d\n", (int)i,
                              (int)j, (int)((unsigned int *)wdata[i].p)[j], (int)i, (int)j,
                              (int)((unsigned int *)rdata[i].p)[j]);
                continue;
            } /* end if */
        }     /* end for */
    }         /* end for */

    /* Reclaim the read VL data */
    ret = H5Treclaim(tid1, sid1, xfer_pid, rdata);
    CHECK(ret, FAIL, "H5Treclaim");

    /* Make certain the VL memory has been freed */
    VERIFY(mem_used, 0, "H5Treclaim");

    /* Close Dataset */
    ret = H5Dclose(dataset);
    CHECK(ret, FAIL, "H5Dclose");

    /* Close datatype */
    ret = H5Tclose(tid1);
    CHECK(ret, FAIL, "H5Tclose");

    /* Close disk dataspace */
    ret = H5Sclose(sid1);
    CHECK(ret, FAIL, "H5Sclose");

    /* Close dataset transfer property list */
    ret = H5Pclose(xfer_pid);
    CHECK(ret, FAIL, "H5Pclose");

    /* Open second dataset */
    dataset = H5Dopen2(fid1, "Dataset2", H5P_DEFAULT);
    CHECK(dataset, FAIL, "H5Dopen2");

    /* Get dataspace for datasets */
    sid1 = H5Dget_space(dataset);
    CHECK(sid1, FAIL, "H5Dget_space");

    /* Get datatype for dataset */
    tid1 = H5Dget_type(dataset);
    CHECK(tid1, FAIL, "H5Dget_type");

    /* Create a "bad" dataspace with no extent set */
    sid2 = H5Screate(H5S_SIMPLE);
    CHECK(sid2, FAIL, "H5Screate");

    /* Change to the custom memory allocation routines for reading VL data */
    xfer_pid = H5Pcreate(H5P_DATASET_XFER);
    CHECK(xfer_pid, FAIL, "H5Pcreate");

    ret = H5Pset_vlen_mem_manager(xfer_pid, test_vltypes_alloc_custom, &mem_used, test_vltypes_free_custom,
                                  &mem_used);
    CHECK(ret, FAIL, "H5Pset_vlen_mem_manager");

    /* Make certain the correct amount of memory will be used */
    ret = H5Dvlen_get_buf_size(dataset, tid1, sid1, &size);
    CHECK(ret, FAIL, "H5Dvlen_get_buf_size");

    /* 10 elements allocated = 1 + 2 + 3 + 4 elements for each array position */
    VERIFY(size, ((SPACE1_DIM1 * (SPACE1_DIM1 + 1)) / 2) * sizeof(unsigned int), "H5Dvlen_get_buf_size");

    /* Try to call H5Dvlen_get_buf with bad dataspace */
    H5E_BEGIN_TRY
    {
        ret = H5Dvlen_get_buf_size(dataset, tid1, sid2, &size);
    }
    H5E_END_TRY
    VERIFY(ret, FAIL, "H5Dvlen_get_buf_size");

    /* Read dataset from disk */
    ret = H5Dread(dataset, tid1, H5S_ALL, H5S_ALL, xfer_pid, rdata);
    CHECK(ret, FAIL, "H5Dread");

    /* Make certain the correct amount of memory has been used */
    /* 10 elements allocated = 1 + 2 + 3 + 4 elements for each array position */
    VERIFY(mem_used, ((SPACE1_DIM1 * (SPACE1_DIM1 + 1)) / 2) * sizeof(unsigned int), "H5Dread");

    /* Compare data read in */
    for (i = 0; i < SPACE1_DIM1; i++) {
        if (wdata[i].len != rdata[i].len) {
            TestErrPrintf("%d: VL data lengths don't match!, wdata[%d].len=%d, rdata[%d].len=%d\n", __LINE__,
                          (int)i, (int)wdata[i].len, (int)i, (int)rdata[i].len);
            continue;
        } /* end if */
        for (j = 0; j < rdata[i].len; j++) {
            if (((unsigned int *)wdata[i].p)[j] != ((unsigned int *)rdata[i].p)[j]) {
                TestErrPrintf("VL data values don't match!, wdata[%d].p[%d]=%d, rdata[%d].p[%d]=%d\n", (int)i,
                              (int)j, (int)((unsigned int *)wdata[i].p)[j], (int)i, (int)j,
                              (int)((unsigned int *)rdata[i].p)[j]);
                continue;
            } /* end if */
        }     /* end for */
    }         /* end for */

    /* Try to reclaim read data using "bad" dataspace with no extent
     * Should fail */
    H5E_BEGIN_TRY
    {
        ret = H5Treclaim(tid1, sid2, xfer_pid, rdata);
    }
    H5E_END_TRY
    VERIFY(ret, FAIL, "H5Treclaim");

    /* Reclaim the read VL data */
    ret = H5Treclaim(tid1, sid1, xfer_pid, rdata);
    CHECK(ret, FAIL, "H5Treclaim");

    /* Make certain the VL memory has been freed */
    VERIFY(mem_used, 0, "H5Treclaim");

    /* Close Dataset */
    ret = H5Dclose(dataset);
    CHECK(ret, FAIL, "H5Dclose");

    /* Reclaim the write VL data */
    ret = H5Treclaim(tid1, sid1, H5P_DEFAULT, wdata);
    CHECK(ret, FAIL, "H5Treclaim");

    /* Close datatype */
    ret = H5Tclose(tid1);
    CHECK(ret, FAIL, "H5Tclose");

    /* Close disk dataspace */
    ret = H5Sclose(sid1);
    CHECK(ret, FAIL, "H5Sclose");

    /* Close dataset transfer property list */
    ret = H5Pclose(xfer_pid);
    CHECK(ret, FAIL, "H5Pclose");

    /* Close file */
    ret = H5Fclose(fid1);
    CHECK(ret, FAIL, "H5Fclose");

} /* end test_vltypes_vlen_atomic() */

/****************************************************************
**
**  rewrite_vltypes_vlen_atomic(): check memory leak for basic VL datatype.
**      Check memory leak for VL datatypes of atomic datatypes
**
****************************************************************/
static void
rewrite_vltypes_vlen_atomic(void)
{
    hvl_t    wdata[SPACE1_DIM1]; /* Information to write */
    hvl_t    rdata[SPACE1_DIM1]; /* Information read in */
    hid_t    fid1;               /* HDF5 File IDs                */
    hid_t    dataset;            /* Dataset ID                   */
    hid_t    sid1;               /* Dataspace ID                     */
    hid_t    tid1;               /* Datatype ID                      */
    hid_t    xfer_pid;           /* Dataset transfer property list ID */
    hsize_t  size;               /* Number of bytes which will be used */
    unsigned i, j;               /* counting variables */
    size_t   mem_used  = 0;      /* Memory used during allocation */
    unsigned increment = 4;
    herr_t   ret; /* Generic return value         */

    /* Output message about test being performed */
    MESSAGE(5, ("Check Memory Leak for Basic Atomic VL Datatype Functionality\n"));

    /* Allocate and initialize VL data to write */
    for (i = 0; i < SPACE1_DIM1; i++) {
        wdata[i].p   = HDmalloc((i + increment) * sizeof(unsigned int));
        wdata[i].len = i + increment;
        for (j = 0; j < (i + increment); j++)
            ((unsigned int *)wdata[i].p)[j] = i * 20 + j;
    } /* end for */

    /* Open file created in test_vltypes_vlen_atomic() */
    fid1 = H5Fopen(FILENAME, H5F_ACC_RDWR, H5P_DEFAULT);
    CHECK(fid1, FAIL, "H5Fopen");

    /* Open the dataset created in test_vltypes_vlen_atomic() */
    dataset = H5Dopen2(fid1, "Dataset1", H5P_DEFAULT);
    CHECK(dataset, FAIL, "H5Dopen2");

    /* Open dataspace for dataset */
    sid1 = H5Dget_space(dataset);
    CHECK(sid1, FAIL, "H5Dget_space");

    /* Get datatype for dataset */
    tid1 = H5Dget_type(dataset);
    CHECK(tid1, FAIL, "H5Dget_type");

    /* Write dataset to disk */
    ret = H5Dwrite(dataset, tid1, H5S_ALL, H5S_ALL, H5P_DEFAULT, wdata);
    CHECK(ret, FAIL, "H5Dwrite");

    /* Close Dataset */
    ret = H5Dclose(dataset);
    CHECK(ret, FAIL, "H5Dclose");

    /* Close datatype */
    ret = H5Tclose(tid1);
    CHECK(ret, FAIL, "H5Tclose");

    /* Close disk dataspace */
    ret = H5Sclose(sid1);
    CHECK(ret, FAIL, "H5Sclose");

    /* Close file */
    ret = H5Fclose(fid1);
    CHECK(ret, FAIL, "H5Fclose");

    /* Open the file for data checking */
    fid1 = H5Fopen(FILENAME, H5F_ACC_RDONLY, H5P_DEFAULT);
    CHECK(fid1, FAIL, "H5Fopen");

    /* Open a dataset */
    dataset = H5Dopen2(fid1, "Dataset1", H5P_DEFAULT);
    CHECK(dataset, FAIL, "H5Dopen2");

    /* Get dataspace for datasets */
    sid1 = H5Dget_space(dataset);
    CHECK(sid1, FAIL, "H5Dget_space");

    /* Get datatype for dataset */
    tid1 = H5Dget_type(dataset);
    CHECK(tid1, FAIL, "H5Dget_type");

    /* Change to the custom memory allocation routines for reading VL data */
    xfer_pid = H5Pcreate(H5P_DATASET_XFER);
    CHECK(xfer_pid, FAIL, "H5Pcreate");

    ret = H5Pset_vlen_mem_manager(xfer_pid, test_vltypes_alloc_custom, &mem_used, test_vltypes_free_custom,
                                  &mem_used);
    CHECK(ret, FAIL, "H5Pset_vlen_mem_manager");

    /* Make certain the correct amount of memory will be used */
    ret = H5Dvlen_get_buf_size(dataset, tid1, sid1, &size);
    CHECK(ret, FAIL, "H5Dvlen_get_buf_size");

    /* 22 elements allocated = 4+5+6+7 elements for each array position */
    VERIFY(size, 22 * sizeof(unsigned int), "H5Dvlen_get_buf_size");

    /* Read dataset from disk */
    ret = H5Dread(dataset, tid1, H5S_ALL, H5S_ALL, xfer_pid, rdata);
    CHECK(ret, FAIL, "H5Dread");

    /* Make certain the correct amount of memory has been used */
    /* 22 elements allocated = 4+5+6+7 elements for each array position */
    VERIFY(mem_used, 22 * sizeof(unsigned int), "H5Dread");

    /* Compare data read in */
    for (i = 0; i < SPACE1_DIM1; i++) {
        if (wdata[i].len != rdata[i].len) {
            TestErrPrintf("%d: VL data lengths don't match!, wdata[%d].len=%d, rdata[%d].len=%d\n", __LINE__,
                          (int)i, (int)wdata[i].len, (int)i, (int)rdata[i].len);
            continue;
        } /* end if */
        for (j = 0; j < rdata[i].len; j++) {
            if (((unsigned int *)wdata[i].p)[j] != ((unsigned int *)rdata[i].p)[j]) {
                TestErrPrintf("VL data values don't match!, wdata[%d].p[%d]=%d, rdata[%d].p[%d]=%d\n", (int)i,
                              (int)j, (int)((unsigned int *)wdata[i].p)[j], (int)i, (int)j,
                              (int)((unsigned int *)rdata[i].p)[j]);
                continue;
            } /* end if */
        }     /* end for */
    }         /* end for */

    /* Reclaim the read VL data */
    ret = H5Treclaim(tid1, sid1, xfer_pid, rdata);
    CHECK(ret, FAIL, "H5Treclaim");

    /* Make certain the VL memory has been freed */
    VERIFY(mem_used, 0, "H5Treclaim");

    /* Reclaim the write VL data */
    ret = H5Treclaim(tid1, sid1, H5P_DEFAULT, wdata);
    CHECK(ret, FAIL, "H5Treclaim");

    /* Close Dataset */
    ret = H5Dclose(dataset);
    CHECK(ret, FAIL, "H5Dclose");

    /* Close datatype */
    ret = H5Tclose(tid1);
    CHECK(ret, FAIL, "H5Tclose");

    /* Close disk dataspace */
    ret = H5Sclose(sid1);
    CHECK(ret, FAIL, "H5Sclose");

    /* Close dataset transfer property list */
    ret = H5Pclose(xfer_pid);
    CHECK(ret, FAIL, "H5Pclose");

    /* Close file */
    ret = H5Fclose(fid1);
    CHECK(ret, FAIL, "H5Fclose");

} /* end rewrite_vltypes_vlen_atomic() */

/****************************************************************
**
**  test_vltypes_vlen_compound(): Test basic VL datatype code.
**      Test VL datatypes of compound datatypes
**
****************************************************************/
static void
test_vltypes_vlen_compound(void)
{
    typedef struct { /* Struct that the VL sequences are composed of */
        int   i;
        float f;
    } s1;
    hvl_t    wdata[SPACE1_DIM1]; /* Information to write */
    hvl_t    rdata[SPACE1_DIM1]; /* Information read in */
    hid_t    fid1;               /* HDF5 File IDs        */
    hid_t    dataset;            /* Dataset ID            */
    hid_t    sid1;               /* Dataspace ID            */
    hid_t    tid1, tid2;         /* Datatype IDs         */
    hid_t    xfer_pid;           /* Dataset transfer property list ID */
    hsize_t  dims1[] = {SPACE1_DIM1};
    hsize_t  size;         /* Number of bytes which will be used */
    unsigned i, j;         /* counting variables */
    size_t   mem_used = 0; /* Memory used during allocation */
    herr_t   ret;          /* Generic return value        */

    /* Output message about test being performed */
    MESSAGE(5, ("Testing Basic Compound VL Datatype Functionality\n"));

    /* Allocate and initialize VL data to write */
    for (i = 0; i < SPACE1_DIM1; i++) {
        wdata[i].p   = HDmalloc((i + 1) * sizeof(s1));
        wdata[i].len = i + 1;
        for (j = 0; j < (i + 1); j++) {
            ((s1 *)wdata[i].p)[j].i = (int)(i * 10 + j);
            ((s1 *)wdata[i].p)[j].f = (float)(i * 20 + j) / 3.0F;
        } /* end for */
    }     /* end for */

    /* Create file */
    fid1 = H5Fcreate(FILENAME, H5F_ACC_TRUNC, H5P_DEFAULT, H5P_DEFAULT);
    CHECK(fid1, FAIL, "H5Fcreate");

    /* Create dataspace for datasets */
    sid1 = H5Screate_simple(SPACE1_RANK, dims1, NULL);
    CHECK(sid1, FAIL, "H5Screate_simple");

    /* Create the base compound type */
    tid2 = H5Tcreate(H5T_COMPOUND, sizeof(s1));
    CHECK(tid2, FAIL, "H5Tcreate");

    /* Insert fields */
    ret = H5Tinsert(tid2, "i", HOFFSET(s1, i), H5T_NATIVE_INT);
    CHECK(ret, FAIL, "H5Tinsert");
    ret = H5Tinsert(tid2, "f", HOFFSET(s1, f), H5T_NATIVE_FLOAT);
    CHECK(ret, FAIL, "H5Tinsert");

    /* Create a datatype to refer to */
    tid1 = H5Tvlen_create(tid2);
    CHECK(tid1, FAIL, "H5Tvlen_create");

    /* Create a dataset */
    dataset = H5Dcreate2(fid1, "Dataset1", tid1, sid1, H5P_DEFAULT, H5P_DEFAULT, H5P_DEFAULT);
    CHECK(dataset, FAIL, "H5Dcreate2");

    /* Write dataset to disk */
    ret = H5Dwrite(dataset, tid1, H5S_ALL, H5S_ALL, H5P_DEFAULT, wdata);
    CHECK(ret, FAIL, "H5Dwrite");

    /* Change to the custom memory allocation routines for reading VL data */
    xfer_pid = H5Pcreate(H5P_DATASET_XFER);
    CHECK(xfer_pid, FAIL, "H5Pcreate");

    ret = H5Pset_vlen_mem_manager(xfer_pid, test_vltypes_alloc_custom, &mem_used, test_vltypes_free_custom,
                                  &mem_used);
    CHECK(ret, FAIL, "H5Pset_vlen_mem_manager");

    /* Make certain the correct amount of memory will be used */
    ret = H5Dvlen_get_buf_size(dataset, tid1, sid1, &size);
    CHECK(ret, FAIL, "H5Dvlen_get_buf_size");

    /* 10 elements allocated = 1 + 2 + 3 + 4 elements for each array position */
    VERIFY(size, ((SPACE1_DIM1 * (SPACE1_DIM1 + 1)) / 2) * sizeof(s1), "H5Dvlen_get_buf_size");

    /* Read dataset from disk */
    ret = H5Dread(dataset, tid1, H5S_ALL, H5S_ALL, xfer_pid, rdata);
    CHECK(ret, FAIL, "H5Dread");

    /* Make certain the correct amount of memory has been used */
    /* 10 elements allocated = 1 + 2 + 3 + 4 elements for each array position */
    VERIFY(mem_used, ((SPACE1_DIM1 * (SPACE1_DIM1 + 1)) / 2) * sizeof(s1), "H5Dread");

    /* Compare data read in */
    for (i = 0; i < SPACE1_DIM1; i++) {
        if (wdata[i].len != rdata[i].len) {
            TestErrPrintf("%d: VL data length don't match!, wdata[%d].len=%d, rdata[%d].len=%d\n", __LINE__,
                          (int)i, (int)wdata[i].len, (int)i, (int)rdata[i].len);
            continue;
        } /* end if */
        for (j = 0; j < rdata[i].len; j++) {
            if (((s1 *)wdata[i].p)[j].i != ((s1 *)rdata[i].p)[j].i) {
                TestErrPrintf("VL data values don't match!, wdata[%d].p[%d].i=%d, rdata[%d].p[%d].i=%d\n",
                              (int)i, (int)j, (int)((s1 *)wdata[i].p)[j].i, (int)i, (int)j,
                              (int)((s1 *)rdata[i].p)[j].i);
                continue;
            } /* end if */
            if (!H5_FLT_ABS_EQUAL(((s1 *)wdata[i].p)[j].f, ((s1 *)rdata[i].p)[j].f)) {
                TestErrPrintf("VL data values don't match!, wdata[%d].p[%d].f=%f, rdata[%d].p[%d].f=%f\n",
                              (int)i, (int)j, (double)((s1 *)wdata[i].p)[j].f, (int)i, (int)j,
                              (double)((s1 *)rdata[i].p)[j].f);
                continue;
            } /* end if */
        }     /* end for */
    }         /* end for */

    /* Reclaim the VL data */
    ret = H5Treclaim(tid1, sid1, xfer_pid, rdata);
    CHECK(ret, FAIL, "H5Treclaim");

    /* Make certain the VL memory has been freed */
    VERIFY(mem_used, 0, "H5Treclaim");

    /* Reclaim the write VL data */
    ret = H5Treclaim(tid1, sid1, H5P_DEFAULT, wdata);
    CHECK(ret, FAIL, "H5Treclaim");

    /* Close Dataset */
    ret = H5Dclose(dataset);
    CHECK(ret, FAIL, "H5Dclose");

    /* Close datatype */
    ret = H5Tclose(tid1);
    CHECK(ret, FAIL, "H5Tclose");

    /* Close datatype */
    ret = H5Tclose(tid2);
    CHECK(ret, FAIL, "H5Tclose");

    /* Close disk dataspace */
    ret = H5Sclose(sid1);
    CHECK(ret, FAIL, "H5Sclose");

    /* Close dataset transfer property list */
    ret = H5Pclose(xfer_pid);
    CHECK(ret, FAIL, "H5Pclose");

    /* Close file */
    ret = H5Fclose(fid1);
    CHECK(ret, FAIL, "H5Fclose");

} /* end test_vltypes_vlen_compound() */

/****************************************************************
**
**  rewrite_vltypes_vlen_compound(): Check memory leak for basic VL datatype.
**      Checks memory leak for VL datatypes of compound datatypes
**
****************************************************************/
static void
rewrite_vltypes_vlen_compound(void)
{
    typedef struct { /* Struct that the VL sequences are composed of */
        int   i;
        float f;
    } s1;
    hvl_t    wdata[SPACE1_DIM1]; /* Information to write */
    hvl_t    rdata[SPACE1_DIM1]; /* Information read in */
    hid_t    fid1;               /* HDF5 File IDs                */
    hid_t    dataset;            /* Dataset ID                   */
    hid_t    sid1;               /* Dataspace ID                     */
    hid_t    tid1, tid2;         /* Datatype IDs         */
    hid_t    xfer_pid;           /* Dataset transfer property list ID */
    hsize_t  size;               /* Number of bytes which will be used */
    unsigned i, j;               /* counting variables */
    size_t   mem_used  = 0;      /* Memory used during allocation */
    unsigned increment = 4;
    herr_t   ret; /* Generic return value         */

    /* Output message about test being performed */
    MESSAGE(5, ("Check Memory Leak for Basic Compound VL Datatype Functionality\n"));

    /* Allocate and initialize VL data to write */
    for (i = 0; i < SPACE1_DIM1; i++) {
        wdata[i].p   = HDmalloc((i + increment) * sizeof(s1));
        wdata[i].len = i + increment;
        for (j = 0; j < (i + increment); j++) {
            ((s1 *)wdata[i].p)[j].i = (int)(i * 40 + j);
            ((s1 *)wdata[i].p)[j].f = (float)(i * 60 + j) / 3.0F;
        } /* end for */
    }     /* end for */

    /* Create file */
    fid1 = H5Fopen(FILENAME, H5F_ACC_RDWR, H5P_DEFAULT);
    CHECK(fid1, FAIL, "H5Fopen");

    /* Create the base compound type */
    tid2 = H5Tcreate(H5T_COMPOUND, sizeof(s1));
    CHECK(tid2, FAIL, "H5Tcreate");

    ret = H5Tinsert(tid2, "i", HOFFSET(s1, i), H5T_NATIVE_INT);
    CHECK(ret, FAIL, "H5Tinsert");
    ret = H5Tinsert(tid2, "f", HOFFSET(s1, f), H5T_NATIVE_FLOAT);
    CHECK(ret, FAIL, "H5Tinsert");

    /* Create a datatype to refer to */
    tid1 = H5Tvlen_create(tid2);
    CHECK(tid1, FAIL, "H5Tvlen_create");

    /* Create a dataset */
    dataset = H5Dopen2(fid1, "Dataset1", H5P_DEFAULT);
    CHECK(dataset, FAIL, "H5Dopen2");

    /* Create dataspace for datasets */
    sid1 = H5Dget_space(dataset);
    CHECK(sid1, FAIL, "H5Dget_space");

    /* Write dataset to disk */
    ret = H5Dwrite(dataset, tid1, H5S_ALL, H5S_ALL, H5P_DEFAULT, wdata);
    CHECK(ret, FAIL, "H5Dwrite");

    /* Change to the custom memory allocation routines for reading VL data */
    xfer_pid = H5Pcreate(H5P_DATASET_XFER);
    CHECK(xfer_pid, FAIL, "H5Pcreate");

    ret = H5Pset_vlen_mem_manager(xfer_pid, test_vltypes_alloc_custom, &mem_used, test_vltypes_free_custom,
                                  &mem_used);
    CHECK(ret, FAIL, "H5Pset_vlen_mem_manager");

    /* Make certain the correct amount of memory will be used */
    ret = H5Dvlen_get_buf_size(dataset, tid1, sid1, &size);
    CHECK(ret, FAIL, "H5Dvlen_get_buf_size");

    /* 22 elements allocated = 4 + 5 + 6 + 7 elements for each array position */
    VERIFY(size, 22 * sizeof(s1), "H5Dvlen_get_buf_size");

    /* Read dataset from disk */
    ret = H5Dread(dataset, tid1, H5S_ALL, H5S_ALL, xfer_pid, rdata);
    CHECK(ret, FAIL, "H5Dread");

    /* Make certain the correct amount of memory has been used */
    /* 22 elements allocated = 4 + 5 + 6 + 7 elements for each array position */
    VERIFY(mem_used, 22 * sizeof(s1), "H5Dread");

    /* Compare data read in */
    for (i = 0; i < SPACE1_DIM1; i++) {
        if (wdata[i].len != rdata[i].len) {
            TestErrPrintf("%d: VL data length don't match!, wdata[%d].len=%d, rdata[%d].len=%d\n", __LINE__,
                          (int)i, (int)wdata[i].len, (int)i, (int)rdata[i].len);
            continue;
        } /* end if */
        for (j = 0; j < rdata[i].len; j++) {
            if (((s1 *)wdata[i].p)[j].i != ((s1 *)rdata[i].p)[j].i) {
                TestErrPrintf("VL data values don't match!, wdata[%d].p[%d].i=%d, rdata[%d].p[%d].i=%d\n",
                              (int)i, (int)j, (int)((s1 *)wdata[i].p)[j].i, (int)i, (int)j,
                              (int)((s1 *)rdata[i].p)[j].i);
                continue;
            } /* end if */
            if (!H5_FLT_ABS_EQUAL(((s1 *)wdata[i].p)[j].f, ((s1 *)rdata[i].p)[j].f)) {
                TestErrPrintf("VL data values don't match!, wdata[%d].p[%d].f=%f, rdata[%d].p[%d].f=%f\n",
                              (int)i, (int)j, (double)((s1 *)wdata[i].p)[j].f, (int)i, (int)j,
                              (double)((s1 *)rdata[i].p)[j].f);
                continue;
            } /* end if */
        }     /* end for */
    }         /* end for */

    /* Reclaim the VL data */
    ret = H5Treclaim(tid1, sid1, xfer_pid, rdata);
    CHECK(ret, FAIL, "H5Treclaim");

    /* Make certain the VL memory has been freed */
    VERIFY(mem_used, 0, "H5Treclaim");

    /* Reclaim the write VL data */
    ret = H5Treclaim(tid1, sid1, H5P_DEFAULT, wdata);
    CHECK(ret, FAIL, "H5Treclaim");

    /* Close Dataset */
    ret = H5Dclose(dataset);
    CHECK(ret, FAIL, "H5Dclose");

    /* Close datatype */
    ret = H5Tclose(tid1);
    CHECK(ret, FAIL, "H5Tclose");

    /* Close datatype */
    ret = H5Tclose(tid2);
    CHECK(ret, FAIL, "H5Tclose");

    /* Close disk dataspace */
    ret = H5Sclose(sid1);
    CHECK(ret, FAIL, "H5Sclose");

    /* Close dataset transfer property list */
    ret = H5Pclose(xfer_pid);
    CHECK(ret, FAIL, "H5Pclose");

    /* Close file */
    ret = H5Fclose(fid1);
    CHECK(ret, FAIL, "H5Fclose");

} /* end rewrite_vltypes_vlen_compound() */

/****************************************************************
**
**  test_vltypes_compound_vlen_vlen(): Test basic VL datatype code.
**      Tests compound datatypes with VL datatypes of VL datatypes.
**
****************************************************************/
static void
test_vltypes_compound_vlen_vlen(void)
{
    typedef struct { /* Struct that the compound type are composed of */
        int   i;
        float f;
        hvl_t v;
    } s1;
    s1 *     wdata;            /* data to write */
    s1 *     rdata;            /* data to read */
    hid_t    fid1;             /* HDF5 File IDs        */
    hid_t    dataset;          /* Dataset ID            */
    hid_t    sid1;             /* Dataspace ID            */
    hid_t    tid1, tid2, tid3; /* Datatype IDs         */
    hsize_t  dims1[] = {SPACE3_DIM1};
    unsigned i, j, k; /* counting variables */
    hvl_t *  t1, *t2; /* Temporary pointer to VL information */
    herr_t   ret;     /* Generic return value        */

    /* Output message about test being performed */
    MESSAGE(5, ("Testing Compound Datatypes with VL Atomic Datatype Component Functionality\n"));

    /* Allocate and initialize VL data to write */
    wdata = (s1 *)HDmalloc(sizeof(s1) * SPACE3_DIM1);
    CHECK_PTR(wdata, "HDmalloc");
    rdata = (s1 *)HDmalloc(sizeof(s1) * SPACE3_DIM1);
    CHECK_PTR(rdata, "HDmalloc");
    for (i = 0; i < SPACE3_DIM1; i++) {
        wdata[i].i     = (int)(i * 10);
        wdata[i].f     = (float)(i * 20) / 3.0F;
        wdata[i].v.p   = HDmalloc((i + L1_INCM) * sizeof(hvl_t));
        wdata[i].v.len = i + L1_INCM;
        for (t1 = (hvl_t *)((wdata[i].v).p), j = 0; j < (i + L1_INCM); j++, t1++) {
            t1->p   = HDmalloc((j + L2_INCM) * sizeof(unsigned int));
            t1->len = j + L2_INCM;
            for (k = 0; k < j + L2_INCM; k++)
                ((unsigned int *)t1->p)[k] = i * 100 + j * 10 + k;
        } /* end for */
    }     /* end for */

    /* Create file */
    fid1 = H5Fcreate(FILENAME, H5F_ACC_TRUNC, H5P_DEFAULT, H5P_DEFAULT);
    CHECK(fid1, FAIL, "H5Fcreate");

    /* Create dataspace for datasets */
    sid1 = H5Screate_simple(SPACE3_RANK, dims1, NULL);
    CHECK(sid1, FAIL, "H5Screate_simple");

    /* Create a VL datatype to refer to */
    tid3 = H5Tvlen_create(H5T_NATIVE_UINT);
    CHECK(tid3, FAIL, "H5Tvlen_create");

    /* Create a VL datatype to refer to */
    tid1 = H5Tvlen_create(tid3);
    CHECK(tid1, FAIL, "H5Tvlen_create");

    /* Create the base compound type */
    tid2 = H5Tcreate(H5T_COMPOUND, sizeof(s1));
    CHECK(tid2, FAIL, "H5Tcreate");

    /* Insert fields */
    ret = H5Tinsert(tid2, "i", HOFFSET(s1, i), H5T_NATIVE_INT);
    CHECK(ret, FAIL, "H5Tinsert");
    ret = H5Tinsert(tid2, "f", HOFFSET(s1, f), H5T_NATIVE_FLOAT);
    CHECK(ret, FAIL, "H5Tinsert");
    ret = H5Tinsert(tid2, "v", HOFFSET(s1, v), tid1);
    CHECK(ret, FAIL, "H5Tinsert");

    /* Create a dataset */
    dataset = H5Dcreate2(fid1, "Dataset1", tid2, sid1, H5P_DEFAULT, H5P_DEFAULT, H5P_DEFAULT);
    CHECK(dataset, FAIL, "H5Dcreate2");

    /* Write dataset to disk */
    ret = H5Dwrite(dataset, tid2, H5S_ALL, H5S_ALL, H5P_DEFAULT, wdata);
    CHECK(ret, FAIL, "H5Dwrite");

    /* Close Dataset */
    ret = H5Dclose(dataset);
    CHECK(ret, FAIL, "H5Dclose");

    /* Close file */
    ret = H5Fclose(fid1);
    CHECK(ret, FAIL, "H5Fclose");

    /* Open file */
    fid1 = H5Fopen(FILENAME, H5F_ACC_RDONLY, H5P_DEFAULT);
    CHECK(fid1, FAIL, "H5Fopen");

    /* Open a dataset */
    dataset = H5Dopen2(fid1, "Dataset1", H5P_DEFAULT);
    CHECK(dataset, FAIL, "H5Dopen2");

    /* Read dataset from disk */
    ret = H5Dread(dataset, tid2, H5S_ALL, H5S_ALL, H5P_DEFAULT, rdata);
    CHECK(ret, FAIL, "H5Dread");

    /* Compare data read in */
    for (i = 0; i < SPACE3_DIM1; i++) {
        if (wdata[i].i != rdata[i].i) {
            TestErrPrintf("Integer components don't match!, wdata[%d].i=%d, rdata[%d].i=%d\n", (int)i,
                          (int)wdata[i].i, (int)i, (int)rdata[i].i);
            continue;
        } /* end if */
        if (!H5_FLT_ABS_EQUAL(wdata[i].f, rdata[i].f)) {
            TestErrPrintf("Float components don't match!, wdata[%d].f=%f, rdata[%d].f=%f\n", (int)i,
                          (double)wdata[i].f, (int)i, (double)rdata[i].f);
            continue;
        } /* end if */

        if (wdata[i].v.len != rdata[i].v.len) {
            TestErrPrintf("%d: VL data length don't match!, wdata[%d].v.len=%d, rdata[%d].v.len=%d\n",
                          __LINE__, (int)i, (int)wdata[i].v.len, (int)i, (int)rdata[i].v.len);
            continue;
        } /* end if */

        for (t1 = (hvl_t *)(wdata[i].v.p), t2 = (hvl_t *)(rdata[i].v.p), j = 0; j < rdata[i].v.len;
             j++, t1++, t2++) {
            if (t1->len != t2->len) {
                TestErrPrintf("%d: VL data length don't match!, i=%d, j=%d, t1->len=%d, t2->len=%d\n",
                              __LINE__, (int)i, (int)j, (int)t1->len, (int)t2->len);
                continue;
            } /* end if */
            for (k = 0; k < t2->len; k++) {
                if (((unsigned int *)t1->p)[k] != ((unsigned int *)t2->p)[k]) {
                    TestErrPrintf("VL data values don't match!, t1->p[%d]=%d, t2->p[%d]=%d\n", (int)k,
                                  (int)((unsigned int *)t1->p)[k], (int)k, (int)((unsigned int *)t2->p)[k]);
                    continue;
                } /* end if */
            }     /* end for */
        }         /* end for */
    }             /* end for */

    /* Reclaim the VL data */
    ret = H5Treclaim(tid2, sid1, H5P_DEFAULT, rdata);
    CHECK(ret, FAIL, "H5Treclaim");

    /* Reclaim the write VL data */
    ret = H5Treclaim(tid2, sid1, H5P_DEFAULT, wdata);
    CHECK(ret, FAIL, "H5Treclaim");

    /* Close Dataset */
    ret = H5Dclose(dataset);
    CHECK(ret, FAIL, "H5Dclose");

    /* Close disk dataspace */
    ret = H5Sclose(sid1);
    CHECK(ret, FAIL, "H5Sclose");

    /* Close datatype */
    ret = H5Tclose(tid2);
    CHECK(ret, FAIL, "H5Tclose");

    /* Close datatype */
    ret = H5Tclose(tid1);
    CHECK(ret, FAIL, "H5Tclose");

    /* Close datatype */
    ret = H5Tclose(tid3);
    CHECK(ret, FAIL, "H5Tclose");

    /* Close file */
    ret = H5Fclose(fid1);
    CHECK(ret, FAIL, "H5Fclose");

    /* Release buffers */
    HDfree(wdata);
    HDfree(rdata);
} /* end test_vltypes_compound_vlen_vlen() */

/****************************************************************
**
**  test_vltypes_compound_vlstr(): Test VL datatype code.
**      Tests VL datatypes of compound datatypes with VL string.
**      Dataset is extensible chunked, and data is rewritten with
**      shorter VL data.
**
****************************************************************/
static void
test_vltypes_compound_vlstr(void)
{
    typedef enum { red, blue, green } e1;
    typedef struct {
        char *string;
        e1    color;
    } s2;
    typedef struct { /* Struct that the compound type are composed of */
        hvl_t v;
    } s1;
    s1       wdata[SPACE1_DIM1];  /* data to write */
    s1       wdata2[SPACE1_DIM1]; /* data to write */
    s1       rdata[SPACE1_DIM1];  /* data to read */
    s1       rdata2[SPACE1_DIM1]; /* data to read */
    char     str[64] = "a\0";
    hid_t    fid1;                              /* HDF5 File IDs        */
    hid_t    dataset, dset2;                    /* Dataset ID            */
    hid_t    sid1, sid2, filespace, filespace2; /* Dataspace ID    */
    hid_t    tid1, tid2, tid3, tid4, tid5;      /* Datatype IDs     */
    hid_t    cparms;
    hsize_t  dims1[]      = {SPACE1_DIM1};
    hsize_t  chunk_dims[] = {SPACE1_DIM1 / 2};
    hsize_t  maxdims[]    = {H5S_UNLIMITED};
    hsize_t  size[]       = {SPACE1_DIM1};
    hsize_t  offset[]     = {0};
    unsigned i, j;    /* counting variables */
    s2 *     t1, *t2; /* Temporary pointer to VL information */
    int      val;
    herr_t   ret; /* Generic return value        */

    /* Output message about test being performed */
    MESSAGE(5, ("Testing VL Datatype of Compound Datatype with VL String Functionality\n"));

    /* Allocate and initialize VL data to write */
    for (i = 0; i < SPACE1_DIM1; i++) {
        wdata[i].v.p   = (s2 *)HDmalloc((i + L3_INCM) * sizeof(s2));
        wdata[i].v.len = i + L3_INCM;
        for (t1 = (s2 *)((wdata[i].v).p), j = 0; j < (i + L3_INCM); j++, t1++) {
            HDstrcat(str, "m");
            t1->string = (char *)HDmalloc(HDstrlen(str) * sizeof(char) + 1);
            HDstrcpy(t1->string, str);
            /*t1->color = red;*/
            t1->color = blue;
        }
    } /* end for */

    /* Create file */
    fid1 = H5Fcreate(FILENAME, H5F_ACC_TRUNC, H5P_DEFAULT, H5P_DEFAULT);
    CHECK(fid1, FAIL, "H5Fcreate");

    /* Create dataspace for datasets */
    sid1 = H5Screate_simple(SPACE1_RANK, dims1, maxdims);
    CHECK(sid1, FAIL, "H5Screate_simple");

    /* Create a VL string type*/
    tid4 = H5Tcopy(H5T_C_S1);
    CHECK(tid4, FAIL, "H5Tcopy");
    ret = H5Tset_size(tid4, H5T_VARIABLE);
    CHECK(ret, FAIL, "H5Tset_size");

    /* Create an enum type */
    tid3 = H5Tenum_create(H5T_STD_I32LE);
    val  = 0;
    ret  = H5Tenum_insert(tid3, "RED", &val);
    CHECK(ret, FAIL, "H5Tenum_insert");
    val = 1;
    ret = H5Tenum_insert(tid3, "BLUE", &val);
    CHECK(ret, FAIL, "H5Tenum_insert");
    val = 2;
    ret = H5Tenum_insert(tid3, "GREEN", &val);
    CHECK(ret, FAIL, "H5Tenum_insert");

    /* Create the first layer compound type */
    tid5 = H5Tcreate(H5T_COMPOUND, sizeof(s2));
    CHECK(tid5, FAIL, "H5Tcreate");
    /* Insert fields */
    ret = H5Tinsert(tid5, "string", HOFFSET(s2, string), tid4);
    CHECK(ret, FAIL, "H5Tinsert");
    /* Insert fields */
    ret = H5Tinsert(tid5, "enumerate", HOFFSET(s2, color), tid3);
    CHECK(ret, FAIL, "H5Tinsert");

    /* Create a VL datatype of first layer compound type */
    tid1 = H5Tvlen_create(tid5);
    CHECK(tid1, FAIL, "H5Tvlen_create");

    /* Create the base compound type */
    tid2 = H5Tcreate(H5T_COMPOUND, sizeof(s1));
    CHECK(tid2, FAIL, "H5Tcreate");

    /* Insert fields */
    ret = H5Tinsert(tid2, "v", HOFFSET(s1, v), tid1);
    CHECK(ret, FAIL, "H5Tinsert");

    /* Modify dataset creation properties, i.e. enable chunking  */
    cparms = H5Pcreate(H5P_DATASET_CREATE);
    ret    = H5Pset_chunk(cparms, SPACE1_RANK, chunk_dims);
    CHECK(ret, FAIL, "H5Pset_chunk");

    /* Create a dataset */
    dataset = H5Dcreate2(fid1, "Dataset1", tid2, sid1, H5P_DEFAULT, cparms, H5P_DEFAULT);
    CHECK(dataset, FAIL, "H5Dcreate2");

    /* Extend the dataset. This call assures that dataset is 4.*/
    ret = H5Dset_extent(dataset, size);
    CHECK(ret, FAIL, "H5Dset_extent");

    /* Select a hyperslab  */
    filespace = H5Dget_space(dataset);
    ret       = H5Sselect_hyperslab(filespace, H5S_SELECT_SET, offset, NULL, dims1, NULL);
    CHECK(ret, FAIL, "H5Sselect_hyperslab");

    /* Write dataset to disk */
    ret = H5Dwrite(dataset, tid2, sid1, filespace, H5P_DEFAULT, wdata);
    CHECK(ret, FAIL, "H5Dwrite");

    ret = H5Fflush(fid1, H5F_SCOPE_GLOBAL);
    CHECK(ret, FAIL, "H5Fflush");

    /* Close Dataset */
    ret = H5Dclose(dataset);
    CHECK(ret, FAIL, "H5Dclose");

    /* Close disk dataspace */
    ret = H5Sclose(filespace);
    CHECK(ret, FAIL, "H5Sclose");

    /* Close datatype */
    ret = H5Tclose(tid4);
    CHECK(ret, FAIL, "H5Tclose");

    /* Close datatype */
    ret = H5Tclose(tid5);
    CHECK(ret, FAIL, "H5Tclose");

    /* Close datatype */
    ret = H5Tclose(tid3);
    CHECK(ret, FAIL, "H5Tclose");

    /* Close datatype */
    ret = H5Tclose(tid2);
    CHECK(ret, FAIL, "H5Tclose");

    /* Close datatype */
    ret = H5Tclose(tid1);
    CHECK(ret, FAIL, "H5Tclose");

    /* Close Property list */
    ret = H5Pclose(cparms);
    CHECK(ret, FAIL, "H5Pclose");

    /* Close file */
    ret = H5Fclose(fid1);
    CHECK(ret, FAIL, "H5Fclose");

    /* Open file */
    fid1 = H5Fopen(FILENAME, H5F_ACC_RDWR, H5P_DEFAULT);
    CHECK(fid1, FAIL, "H5Fopen");

    /* Open the dataset */
    dset2 = H5Dopen2(fid1, "Dataset1", H5P_DEFAULT);
    CHECK(dset2, FAIL, "H5Dopen2");

    /* Get the data type */
    tid2 = H5Dget_type(dset2);
    CHECK(tid2, FAIL, "H5Dget_type");

    /* Read dataset from disk */
    ret = H5Dread(dset2, tid2, H5S_ALL, H5S_ALL, H5P_DEFAULT, rdata);
    CHECK(ret, FAIL, "H5Dread");

    /* Compare data read in */
    for (i = 0; i < SPACE1_DIM1; i++) {
        if (wdata[i].v.len != rdata[i].v.len) {
            TestErrPrintf("%d: VL data length don't match!, wdata[%d].v.len=%d, rdata[%d].v.len=%d\n",
                          __LINE__, (int)i, (int)wdata[i].v.len, (int)i, (int)rdata[i].v.len);
            continue;
        } /* end if */

        for (t1 = (s2 *)(wdata[i].v.p), t2 = (s2 *)(rdata[i].v.p), j = 0; j < rdata[i].v.len;
             j++, t1++, t2++) {
<<<<<<< HEAD
            if (HDstrcmp(t1->string, t2->string)) {
=======
            if (HDstrcmp(t1->string, t2->string) != 0) {
>>>>>>> 18bbd3f0
                TestErrPrintf("VL data values don't match!, t1->string=%s, t2->string=%s\n", t1->string,
                              t2->string);
                continue;
            } /* end if */
            if (t1->color != t2->color) {
                TestErrPrintf("VL data values don't match!, t1->color=%d, t2->color=%d\n", t1->color,
                              t2->color);
                continue;
            } /* end if */
        }     /* end for */
    }         /* end for */

    /* Reclaim the VL data */
    ret = H5Treclaim(tid2, sid1, H5P_DEFAULT, rdata);
    CHECK(ret, FAIL, "H5Treclaim");

    /* Reclaim the write VL data */
    ret = H5Treclaim(tid2, sid1, H5P_DEFAULT, wdata);
    CHECK(ret, FAIL, "H5Treclaim");

    /* Use this part for new data */
    HDstrcpy(str, "bbbbbbbb\0");
    for (i = 0; i < SPACE1_DIM1; i++) {
        wdata2[i].v.p   = (s2 *)HDmalloc((i + 1) * sizeof(s2));
        wdata2[i].v.len = i + 1;
        for (t1 = (s2 *)(wdata2[i].v).p, j = 0; j < i + 1; j++, t1++) {
            HDstrcat(str, "pp");
            t1->string = (char *)HDmalloc(HDstrlen(str) * sizeof(char) + 1);
            HDstrcpy(t1->string, str);
            t1->color = green;
        }
    } /* end for */

    /* Select a hyperslab  */
    filespace2 = H5Dget_space(dset2);
    ret        = H5Sselect_hyperslab(filespace2, H5S_SELECT_SET, offset, NULL, dims1, NULL);
    CHECK(ret, FAIL, "H5Sselect_hyperslab");

    /* Create dataspace for datasets */
    sid2 = H5Screate_simple(SPACE1_RANK, dims1, NULL);
    CHECK(sid1, FAIL, "H5Screate_simple");

    /* Write dataset to disk */
    ret = H5Dwrite(dset2, tid2, sid2, filespace2, H5P_DEFAULT, &wdata2);
    CHECK(ret, FAIL, "H5Dwrite");

    /* Read dataset from disk */
    ret = H5Dread(dset2, tid2, H5S_ALL, H5S_ALL, H5P_DEFAULT, rdata2);
    CHECK(ret, FAIL, "H5Dread");

    /* Compare data read in */
    for (i = 0; i < SPACE1_DIM1; i++) {
        if (wdata2[i].v.len != rdata2[i].v.len) {
            TestErrPrintf("%d: VL data length don't match!, wdata2[%d].v.len=%d, rdata2[%d].v.len=%d\n",
                          __LINE__, (int)i, (int)wdata2[i].v.len, (int)i, (int)rdata2[i].v.len);
            continue;
        } /* end if */

        for (t1 = (s2 *)(wdata2[i].v.p), t2 = (s2 *)(rdata2[i].v.p), j = 0; j < rdata2[i].v.len;
             j++, t1++, t2++) {
<<<<<<< HEAD
            if (HDstrcmp(t1->string, t2->string)) {
=======
            if (HDstrcmp(t1->string, t2->string) != 0) {
>>>>>>> 18bbd3f0
                TestErrPrintf("VL data values don't match!, t1->string=%s, t2->string=%s\n", t1->string,
                              t2->string);
                continue;
            } /* end if */
            if (t1->color != t2->color) {
                TestErrPrintf("VL data values don't match!, t1->color=%d, t2->color=%d\n", t1->color,
                              t2->color);
                continue;
            } /* end if */
        }     /* end for */
    }         /* end for */

    /* Reclaim the write VL data */
    ret = H5Treclaim(tid2, sid1, H5P_DEFAULT, wdata2);
    CHECK(ret, FAIL, "H5Treclaim");

    /* Reclaim the VL data */
    ret = H5Treclaim(tid2, sid1, H5P_DEFAULT, rdata2);
    CHECK(ret, FAIL, "H5Treclaim");

    ret = H5Dclose(dset2);
    CHECK(ret, FAIL, "H5Dclose");

    /* Close disk dataspace */
    ret = H5Sclose(sid1);
    CHECK(ret, FAIL, "H5Sclose");

    /* Close disk dataspace */
    ret = H5Sclose(sid2);
    CHECK(ret, FAIL, "H5Sclose");

    /* Close disk dataspace */
    ret = H5Sclose(filespace2);
    CHECK(ret, FAIL, "H5Sclose");

    /* Close datatype */
    ret = H5Tclose(tid2);
    CHECK(ret, FAIL, "H5Tclose");

    /* Close file */
    ret = H5Fclose(fid1);
    CHECK(ret, FAIL, "H5Fclose");
} /* end test_vltypes_compound_vlstr() */

/****************************************************************
**
**  test_vltypes_compound_vlen_atomic(): Test basic VL datatype code.
**      Tests compound datatypes with VL datatypes of atomic datatypes.
**
****************************************************************/
static void
test_vltypes_compound_vlen_atomic(void)
{
    typedef struct { /* Struct that the VL sequences are composed of */
        int   i;
        float f;
        hvl_t v;
    } s1;
    s1       wdata[SPACE1_DIM1]; /* Information to write */
    s1       rdata[SPACE1_DIM1]; /* Information read in */
    s1       fill;               /* Fill value */
    hid_t    fid1;               /* HDF5 File IDs        */
    hid_t    dataset;            /* Dataset ID            */
    hid_t    sid1;               /* Dataspace ID            */
    hid_t    tid1, tid2;         /* Datatype IDs         */
    hid_t    xfer_pid;           /* Dataset transfer property list ID */
    hid_t    dcpl_pid;           /* Dataset creation property list ID */
    hsize_t  dims1[] = {SPACE1_DIM1};
    hsize_t  size;         /* Number of bytes which will be used */
    unsigned i, j;         /* counting variables */
    size_t   mem_used = 0; /* Memory used during allocation */
    herr_t   ret;          /* Generic return value        */

    /* Output message about test being performed */
    MESSAGE(5, ("Testing Compound Datatypes with VL Atomic Datatype Component Functionality\n"));

    /* Allocate and initialize VL data to write */
    for (i = 0; i < SPACE1_DIM1; i++) {
        wdata[i].i     = (int)(i * 10);
        wdata[i].f     = (float)(i * 20) / 3.0F;
        wdata[i].v.p   = HDmalloc((i + 1) * sizeof(unsigned int));
        wdata[i].v.len = i + 1;
        for (j = 0; j < (i + 1); j++)
            ((unsigned int *)wdata[i].v.p)[j] = i * 10 + j;
    } /* end for */

    /* Create file */
    fid1 = H5Fcreate(FILENAME, H5F_ACC_TRUNC, H5P_DEFAULT, H5P_DEFAULT);
    CHECK(fid1, FAIL, "H5Fcreate");

    /* Create dataspace for datasets */
    sid1 = H5Screate_simple(SPACE1_RANK, dims1, NULL);
    CHECK(sid1, FAIL, "H5Screate_simple");

    /* Create a VL datatype to refer to */
    tid1 = H5Tvlen_create(H5T_NATIVE_UINT);
    CHECK(tid1, FAIL, "H5Tvlen_create");

    /* Create the base compound type */
    tid2 = H5Tcreate(H5T_COMPOUND, sizeof(s1));
    CHECK(tid2, FAIL, "H5Tcreate");

    /* Insert fields */
    ret = H5Tinsert(tid2, "i", HOFFSET(s1, i), H5T_NATIVE_INT);
    CHECK(ret, FAIL, "H5Tinsert");
    ret = H5Tinsert(tid2, "f", HOFFSET(s1, f), H5T_NATIVE_FLOAT);
    CHECK(ret, FAIL, "H5Tinsert");
    ret = H5Tinsert(tid2, "v", HOFFSET(s1, v), tid1);
    CHECK(ret, FAIL, "H5Tinsert");

    /* Create a dataset */
    dataset = H5Dcreate2(fid1, "Dataset1", tid2, sid1, H5P_DEFAULT, H5P_DEFAULT, H5P_DEFAULT);
    CHECK(dataset, FAIL, "H5Dcreate2");

    /* Write dataset to disk */
    ret = H5Dwrite(dataset, tid2, H5S_ALL, H5S_ALL, H5P_DEFAULT, wdata);
    CHECK(ret, FAIL, "H5Dwrite");

    /* Change to the custom memory allocation routines for reading VL data */
    xfer_pid = H5Pcreate(H5P_DATASET_XFER);
    CHECK(xfer_pid, FAIL, "H5Pcreate");

    ret = H5Pset_vlen_mem_manager(xfer_pid, test_vltypes_alloc_custom, &mem_used, test_vltypes_free_custom,
                                  &mem_used);
    CHECK(ret, FAIL, "H5Pset_vlen_mem_manager");

    /* Make certain the correct amount of memory will be used */
    ret = H5Dvlen_get_buf_size(dataset, tid2, sid1, &size);
    CHECK(ret, FAIL, "H5Dvlen_get_buf_size");

    /* 10 elements allocated = 1 + 2 + 3 + 4 elements for each array position */
    VERIFY(size, ((SPACE1_DIM1 * (SPACE1_DIM1 + 1)) / 2) * sizeof(unsigned int), "H5Dvlen_get_buf_size");

    /* Read dataset from disk */
    ret = H5Dread(dataset, tid2, H5S_ALL, H5S_ALL, xfer_pid, rdata);
    CHECK(ret, FAIL, "H5Dread");

    /* Make certain the correct amount of memory has been used */
    /* 10 elements allocated = 1 + 2 + 3 + 4 elements for each array position */
    VERIFY(mem_used, ((SPACE1_DIM1 * (SPACE1_DIM1 + 1)) / 2) * sizeof(unsigned int), "H5Dread");

    /* Compare data read in */
    for (i = 0; i < SPACE1_DIM1; i++) {
        if (wdata[i].i != rdata[i].i) {
            TestErrPrintf("Integer components don't match!, wdata[%d].i=%d, rdata[%d].i=%d\n", (int)i,
                          (int)wdata[i].i, (int)i, (int)rdata[i].i);
            continue;
        } /* end if */
        if (!H5_FLT_ABS_EQUAL(wdata[i].f, rdata[i].f)) {
            TestErrPrintf("Float components don't match!, wdata[%d].f=%f, rdata[%d].f=%f\n", (int)i,
                          (double)wdata[i].f, (int)i, (double)rdata[i].f);
            continue;
        } /* end if */
        if (wdata[i].v.len != rdata[i].v.len) {
            TestErrPrintf("%d: VL data length don't match!, wdata[%d].v.len=%d, rdata[%d].v.len=%d\n",
                          __LINE__, (int)i, (int)wdata[i].v.len, (int)i, (int)rdata[i].v.len);
            continue;
        } /* end if */
        for (j = 0; j < rdata[i].v.len; j++) {
            if (((unsigned int *)wdata[i].v.p)[j] != ((unsigned int *)rdata[i].v.p)[j]) {
                TestErrPrintf("VL data values don't match!, wdata[%d].v.p[%d]=%d, rdata[%d].v.p[%d]=%d\n",
                              (int)i, (int)j, (int)((unsigned int *)wdata[i].v.p)[j], (int)i, (int)j,
                              (int)((unsigned int *)rdata[i].v.p)[j]);
                continue;
            } /* end if */
        }     /* end for */
    }         /* end for */

    /* Reclaim the VL data */
    ret = H5Treclaim(tid2, sid1, xfer_pid, rdata);
    CHECK(ret, FAIL, "H5Treclaim");

    /* Make certain the VL memory has been freed */
    VERIFY(mem_used, 0, "H5Treclaim");

    /* Close Dataset */
    ret = H5Dclose(dataset);
    CHECK(ret, FAIL, "H5Dclose");

    /* Create a second dataset, with a fill value */
    dcpl_pid = H5Pcreate(H5P_DATASET_CREATE);
    CHECK(dcpl_pid, FAIL, "H5Pcreate");

    /* Set the fill value for the second dataset */
    HDmemset(&fill, 0, sizeof(s1));
    ret = H5Pset_fill_value(dcpl_pid, tid2, &fill);
    CHECK(ret, FAIL, "H5Pset_fill_value");

    dataset = H5Dcreate2(fid1, "Dataset2", tid2, sid1, H5P_DEFAULT, H5P_DEFAULT, H5P_DEFAULT);
    CHECK(dataset, FAIL, "H5Dcreate2");

    /* Close dataset creation property list */
    ret = H5Pclose(dcpl_pid);
    CHECK(ret, FAIL, "H5Pclose");

    /* Read from dataset before writing data */
    ret = H5Dread(dataset, tid2, H5S_ALL, H5S_ALL, H5P_DEFAULT, rdata);
    CHECK(ret, FAIL, "H5Dread");

    /* Check data read in */
    for (i = 0; i < SPACE1_DIM1; i++)
        if (rdata[i].i != 0 || !H5_FLT_ABS_EQUAL(rdata[i].f, 0.0F) || rdata[i].v.len != 0 ||
            rdata[i].v.p != NULL)
            TestErrPrintf(
                "VL doesn't match!, rdata[%d].i=%d, rdata[%d].f=%f, rdata[%d].v.len=%u, rdata[%d].v.p=%p\n",
                (int)i, rdata[i].i, (int)i, (double)rdata[i].f, (int)i, (unsigned)rdata[i].v.len, (int)i,
                rdata[i].v.p);

    /* Write dataset to disk */
    ret = H5Dwrite(dataset, tid2, H5S_ALL, H5S_ALL, H5P_DEFAULT, wdata);
    CHECK(ret, FAIL, "H5Dwrite");

    /* Read dataset from disk */
    ret = H5Dread(dataset, tid2, H5S_ALL, H5S_ALL, H5P_DEFAULT, rdata);
    CHECK(ret, FAIL, "H5Dread");

    /* Compare data read in */
    for (i = 0; i < SPACE1_DIM1; i++) {
        if (wdata[i].i != rdata[i].i) {
            TestErrPrintf("Integer components don't match!, wdata[%d].i=%d, rdata[%d].i=%d\n", (int)i,
                          (int)wdata[i].i, (int)i, (int)rdata[i].i);
            continue;
        } /* end if */
        if (!H5_FLT_ABS_EQUAL(wdata[i].f, rdata[i].f)) {
            TestErrPrintf("Float components don't match!, wdata[%d].f=%f, rdata[%d].f=%f\n", (int)i,
                          (double)wdata[i].f, (int)i, (double)rdata[i].f);
            continue;
        } /* end if */
        if (wdata[i].v.len != rdata[i].v.len) {
            TestErrPrintf("%d: VL data length don't match!, wdata[%d].v.len=%d, rdata[%d].v.len=%d\n",
                          __LINE__, (int)i, (int)wdata[i].v.len, (int)i, (int)rdata[i].v.len);
            continue;
        } /* end if */
        for (j = 0; j < rdata[i].v.len; j++) {
            if (((unsigned int *)wdata[i].v.p)[j] != ((unsigned int *)rdata[i].v.p)[j]) {
                TestErrPrintf("VL data values don't match!, wdata[%d].v.p[%d]=%d, rdata[%d].v.p[%d]=%d\n",
                              (int)i, (int)j, (int)((unsigned int *)wdata[i].v.p)[j], (int)i, (int)j,
                              (int)((unsigned int *)rdata[i].v.p)[j]);
                continue;
            } /* end if */
        }     /* end for */
    }         /* end for */

    /* Reclaim the VL data */
    ret = H5Treclaim(tid2, sid1, H5P_DEFAULT, rdata);
    CHECK(ret, FAIL, "H5Treclaim");

    /* Close Dataset */
    ret = H5Dclose(dataset);
    CHECK(ret, FAIL, "H5Dclose");

    /* Reclaim the write VL data */
    ret = H5Treclaim(tid2, sid1, H5P_DEFAULT, wdata);
    CHECK(ret, FAIL, "H5Treclaim");

    /* Close datatype */
    ret = H5Tclose(tid2);
    CHECK(ret, FAIL, "H5Tclose");

    /* Close datatype */
    ret = H5Tclose(tid1);
    CHECK(ret, FAIL, "H5Tclose");

    /* Close disk dataspace */
    ret = H5Sclose(sid1);
    CHECK(ret, FAIL, "H5Sclose");

    /* Close dataset transfer property list */
    ret = H5Pclose(xfer_pid);
    CHECK(ret, FAIL, "H5Pclose");

    /* Close file */
    ret = H5Fclose(fid1);
    CHECK(ret, FAIL, "H5Fclose");

} /* end test_vltypes_compound_vlen_atomic() */

/****************************************************************
**
**  rewrite_vltypes_compound_vlen_atomic(): Check memory leak for
**    basic VL datatype code.
**      Check memory leak for compound datatypes with VL datatypes
**    of atomic datatypes.
**
****************************************************************/
static void
rewrite_vltypes_compound_vlen_atomic(void)
{
    typedef struct { /* Struct that the VL sequences are composed of */
        int   i;
        float f;
        hvl_t v;
    } s1;
    s1       wdata[SPACE1_DIM1]; /* Information to write */
    s1       rdata[SPACE1_DIM1]; /* Information read in */
    hid_t    fid1;               /* HDF5 File IDs                */
    hid_t    dataset;            /* Dataset ID                   */
    hid_t    sid1;               /* Dataspace ID                     */
    hid_t    tid1, tid2;         /* Datatype IDs         */
    hid_t    xfer_pid;           /* Dataset transfer property list ID */
    hsize_t  size;               /* Number of bytes which will be used */
    unsigned i, j;               /* counting variables */
    size_t   mem_used  = 0;      /* Memory used during allocation */
    unsigned increment = 4;
    herr_t   ret; /* Generic return value         */

    /* Output message about test being performed */
    MESSAGE(5,
            ("Checking memory leak for compound datatype with VL Atomic Datatype Component Functionality\n"));

    /* Allocate and initialize VL data to write */
    for (i = 0; i < SPACE1_DIM1; i++) {
        wdata[i].i     = (int)(i * 40);
        wdata[i].f     = (float)(i * 50) / 3.0F;
        wdata[i].v.p   = HDmalloc((i + increment) * sizeof(unsigned int));
        wdata[i].v.len = i + increment;
        for (j = 0; j < (i + increment); j++)
            ((unsigned int *)wdata[i].v.p)[j] = i * 60 + j;
    } /* end for */

    /* Create file */
    fid1 = H5Fopen(FILENAME, H5F_ACC_RDWR, H5P_DEFAULT);
    CHECK(fid1, FAIL, "H5Fopen");

    /* Create a VL datatype to refer to */
    tid1 = H5Tvlen_create(H5T_NATIVE_UINT);
    CHECK(tid1, FAIL, "H5Tvlen_create");

    /* Create the base compound type */
    tid2 = H5Tcreate(H5T_COMPOUND, sizeof(s1));
    CHECK(tid2, FAIL, "H5Tcreate");

    /* Insert fields */
    ret = H5Tinsert(tid2, "i", HOFFSET(s1, i), H5T_NATIVE_INT);
    CHECK(ret, FAIL, "H5Tinsert");
    ret = H5Tinsert(tid2, "f", HOFFSET(s1, f), H5T_NATIVE_FLOAT);
    CHECK(ret, FAIL, "H5Tinsert");
    ret = H5Tinsert(tid2, "v", HOFFSET(s1, v), tid1);
    CHECK(ret, FAIL, "H5Tinsert");

    /* Create a dataset */
    dataset = H5Dopen2(fid1, "Dataset1", H5P_DEFAULT);
    CHECK(dataset, FAIL, "H5Dopen2");

    /* Create dataspace for datasets */
    sid1 = H5Dget_space(dataset);
    CHECK(sid1, FAIL, "H5Dget_space");

    /* Write dataset to disk */
    ret = H5Dwrite(dataset, tid2, H5S_ALL, H5S_ALL, H5P_DEFAULT, wdata);
    CHECK(ret, FAIL, "H5Dwrite");

    /* Change to the custom memory allocation routines for reading VL data */
    xfer_pid = H5Pcreate(H5P_DATASET_XFER);
    CHECK(xfer_pid, FAIL, "H5Pcreate");

    ret = H5Pset_vlen_mem_manager(xfer_pid, test_vltypes_alloc_custom, &mem_used, test_vltypes_free_custom,
                                  &mem_used);
    CHECK(ret, FAIL, "H5Pset_vlen_mem_manager");

    /* Make certain the correct amount of memory will be used */
    ret = H5Dvlen_get_buf_size(dataset, tid2, sid1, &size);
    CHECK(ret, FAIL, "H5Dvlen_get_buf_size");

    /* 22 elements allocated = 4+5+6+7 elements for each array position */
    VERIFY(size, 22 * sizeof(unsigned int), "H5Dvlen_get_buf_size");

    /* Read dataset from disk */
    ret = H5Dread(dataset, tid2, H5S_ALL, H5S_ALL, xfer_pid, rdata);
    CHECK(ret, FAIL, "H5Dread");

    /* Make certain the correct amount of memory has been used */
    /* 22 elements allocated = 4+5+6+7 elements for each array position */
    VERIFY(mem_used, 22 * sizeof(unsigned int), "H5Dread");

    /* Compare data read in */
    for (i = 0; i < SPACE1_DIM1; i++) {
        if (wdata[i].i != rdata[i].i) {
            TestErrPrintf("Integer components don't match!, wdata[%d].i=%d, rdata[%d].i=%d\n", (int)i,
                          (int)wdata[i].i, (int)i, (int)rdata[i].i);
            continue;
        } /* end if */
        if (!H5_FLT_ABS_EQUAL(wdata[i].f, rdata[i].f)) {
            TestErrPrintf("Float components don't match!, wdata[%d].f=%f, rdata[%d].f=%f\n", (int)i,
                          (double)wdata[i].f, (int)i, (double)rdata[i].f);
            continue;
        } /* end if */
        if (wdata[i].v.len != rdata[i].v.len) {
            TestErrPrintf("%d: VL data length don't match!, wdata[%d].v.len=%d, rdata[%d].v.len=%d\n",
                          __LINE__, (int)i, (int)wdata[i].v.len, (int)i, (int)rdata[i].v.len);
            continue;
        } /* end if */
        for (j = 0; j < rdata[i].v.len; j++) {
            if (((unsigned int *)wdata[i].v.p)[j] != ((unsigned int *)rdata[i].v.p)[j]) {
                TestErrPrintf("VL data values don't match!, wdata[%d].v.p[%d]=%d, rdata[%d].v.p[%d]=%d\n",
                              (int)i, (int)j, (int)((unsigned int *)wdata[i].v.p)[j], (int)i, (int)j,
                              (int)((unsigned int *)rdata[i].v.p)[j]);
                continue;
            } /* end if */
        }     /* end for */
    }         /* end for */

    /* Reclaim the VL data */
    ret = H5Treclaim(tid2, sid1, xfer_pid, rdata);
    CHECK(ret, FAIL, "H5Treclaim");

    /* Make certain the VL memory has been freed */
    VERIFY(mem_used, 0, "H5Treclaim");

    /* Reclaim the write VL data */
    ret = H5Treclaim(tid2, sid1, H5P_DEFAULT, wdata);
    CHECK(ret, FAIL, "H5Treclaim");

    /* Close Dataset */
    ret = H5Dclose(dataset);
    CHECK(ret, FAIL, "H5Dclose");

    /* Close datatype */
    ret = H5Tclose(tid2);
    CHECK(ret, FAIL, "H5Tclose");

    /* Close datatype */
    ret = H5Tclose(tid1);
    CHECK(ret, FAIL, "H5Tclose");

    /* Close disk dataspace */
    ret = H5Sclose(sid1);
    CHECK(ret, FAIL, "H5Sclose");

    /* Close dataset transfer property list */
    ret = H5Pclose(xfer_pid);
    CHECK(ret, FAIL, "H5Pclose");

    /* Close file */
    ret = H5Fclose(fid1);
    CHECK(ret, FAIL, "H5Fclose");

} /* end rewrite_vltypes_compound_vlen_atomic() */

/****************************************************************
**
**  vlen_size_func(): Test basic VL datatype code.
**      Tests VL datatype with VL datatypes of atomic datatypes.
**
****************************************************************/
static size_t
vlen_size_func(unsigned long n)
{
    size_t u      = 1;
    size_t tmp    = 1;
    size_t result = 1;

    while (u < n) {
        u++;
        tmp += u;
        result += tmp;
    }
    return (result);
}

/****************************************************************
**
**  test_vltypes_vlen_vlen_atomic(): Test basic VL datatype code.
**      Tests VL datatype with VL datatypes of atomic datatypes.
**
****************************************************************/
static void
test_vltypes_vlen_vlen_atomic(void)
{
    hvl_t    wdata[SPACE1_DIM1]; /* Information to write */
    hvl_t    rdata[SPACE1_DIM1]; /* Information read in */
    hvl_t *  t1, *t2;            /* Temporary pointer to VL information */
    hid_t    fid1;               /* HDF5 File IDs        */
    hid_t    dataset;            /* Dataset ID            */
    hid_t    sid1;               /* Dataspace ID            */
    hid_t    tid1, tid2;         /* Datatype IDs         */
    hid_t    xfer_pid;           /* Dataset transfer property list ID */
    hsize_t  dims1[] = {SPACE1_DIM1};
    hsize_t  size;         /* Number of bytes which will be used */
    unsigned i, j, k;      /* counting variables */
    size_t   mem_used = 0; /* Memory used during allocation */
    herr_t   ret;          /* Generic return value        */

    /* Output message about test being performed */
    MESSAGE(5, ("Testing VL Datatypes with VL Atomic Datatype Component Functionality\n"));

    /* Allocate and initialize VL data to write */
    for (i = 0; i < SPACE1_DIM1; i++) {
        wdata[i].p = HDmalloc((i + 1) * sizeof(hvl_t));
        if (wdata[i].p == NULL) {
            TestErrPrintf("Cannot allocate memory for VL data! i=%u\n", i);
            return;
        } /* end if */
        wdata[i].len = i + 1;
        for (t1 = (hvl_t *)(wdata[i].p), j = 0; j < (i + 1); j++, t1++) {
            t1->p = HDmalloc((j + 1) * sizeof(unsigned int));
            if (t1->p == NULL) {
                TestErrPrintf("Cannot allocate memory for VL data! i=%u, j=%u\n", i, j);
                return;
            } /* end if */
            t1->len = j + 1;
            for (k = 0; k < (j + 1); k++)
                ((unsigned int *)t1->p)[k] = i * 100 + j * 10 + k;
        } /* end for */
    }     /* end for */

    /* Create file */
    fid1 = H5Fcreate(FILENAME, H5F_ACC_TRUNC, H5P_DEFAULT, H5P_DEFAULT);
    CHECK(fid1, FAIL, "H5Fcreate");

    /* Create dataspace for datasets */
    sid1 = H5Screate_simple(SPACE1_RANK, dims1, NULL);
    CHECK(sid1, FAIL, "H5Screate_simple");

    /* Create a VL datatype to refer to */
    tid1 = H5Tvlen_create(H5T_NATIVE_UINT);
    CHECK(tid1, FAIL, "H5Tvlen_create");

    /* Create the base VL type */
    tid2 = H5Tvlen_create(tid1);
    CHECK(tid2, FAIL, "H5Tvlen_create");

    /* Create a dataset */
    dataset = H5Dcreate2(fid1, "Dataset1", tid2, sid1, H5P_DEFAULT, H5P_DEFAULT, H5P_DEFAULT);
    CHECK(dataset, FAIL, "H5Dcreate2");

    /* Write dataset to disk */
    ret = H5Dwrite(dataset, tid2, H5S_ALL, H5S_ALL, H5P_DEFAULT, wdata);
    CHECK(ret, FAIL, "H5Dwrite");

    /* Close Dataset */
    ret = H5Dclose(dataset);
    CHECK(ret, FAIL, "H5Dclose");

    /* Close datatype */
    ret = H5Tclose(tid2);
    CHECK(ret, FAIL, "H5Tclose");

    /* Close datatype */
    ret = H5Tclose(tid1);
    CHECK(ret, FAIL, "H5Tclose");

    /* Close disk dataspace */
    ret = H5Sclose(sid1);
    CHECK(ret, FAIL, "H5Sclose");

    /* Close file */
    ret = H5Fclose(fid1);
    CHECK(ret, FAIL, "H5Fclose");

    /* Open file */
    fid1 = H5Fopen(FILENAME, H5F_ACC_RDONLY, H5P_DEFAULT);
    CHECK(fid1, FAIL, "H5Fopen");

    /* Create dataspace for datasets */
    sid1 = H5Screate_simple(SPACE1_RANK, dims1, NULL);
    CHECK(sid1, FAIL, "H5Screate_simple");

    /* Create a VL datatype to refer to */
    tid1 = H5Tvlen_create(H5T_NATIVE_UINT);
    CHECK(tid1, FAIL, "H5Tvlen_create");

    /* Create the base VL type */
    tid2 = H5Tvlen_create(tid1);
    CHECK(tid2, FAIL, "H5Tvlen_create");

    /* Open a dataset */
    dataset = H5Dopen2(fid1, "Dataset1", H5P_DEFAULT);
    CHECK(dataset, FAIL, "H5Dopen2");

    /* Change to the custom memory allocation routines for reading VL data */
    xfer_pid = H5Pcreate(H5P_DATASET_XFER);
    CHECK(xfer_pid, FAIL, "H5Pcreate");

    ret = H5Pset_vlen_mem_manager(xfer_pid, test_vltypes_alloc_custom, &mem_used, test_vltypes_free_custom,
                                  &mem_used);
    CHECK(ret, FAIL, "H5Pset_vlen_mem_manager");

    /* Make certain the correct amount of memory was used */
    ret = H5Dvlen_get_buf_size(dataset, tid2, sid1, &size);
    CHECK(ret, FAIL, "H5Dvlen_get_buf_size");

    /* 10 hvl_t elements allocated = 1 + 2 + 3 + 4 elements for each array position */
    /* 20 unsigned int elements allocated = 1 + 3 + 6 + 10 elements */
    VERIFY(size,
           (hsize_t)(((SPACE1_DIM1 * (SPACE1_DIM1 + 1)) / 2) * sizeof(hvl_t) +
                     vlen_size_func((unsigned long)SPACE1_DIM1) * sizeof(unsigned int)),
           "H5Dvlen_get_buf_size");

    /* Read dataset from disk */
    ret = H5Dread(dataset, tid2, H5S_ALL, H5S_ALL, xfer_pid, rdata);
    CHECK(ret, FAIL, "H5Dread");

    /* Make certain the correct amount of memory has been used */
    /* 10 hvl_t elements allocated = 1 + 2 + 3 + 4 elements for each array position */
    /* 20 unsigned int elements allocated = 1 + 3 + 6 + 10 elements */
    VERIFY(mem_used,
           (size_t)(((SPACE1_DIM1 * (SPACE1_DIM1 + 1)) / 2) * sizeof(hvl_t) +
                    vlen_size_func((unsigned long)SPACE1_DIM1) * sizeof(unsigned int)),
           "H5Dread");

    /* Compare data read in */
    for (i = 0; i < SPACE1_DIM1; i++) {
        if (wdata[i].len != rdata[i].len) {
            TestErrPrintf("%d: VL data length don't match!, wdata[%d].len=%d, rdata[%d].len=%d\n", __LINE__,
                          (int)i, (int)wdata[i].len, (int)i, (int)rdata[i].len);
            continue;
        } /* end if */
        for (t1 = (hvl_t *)wdata[i].p, t2 = (hvl_t *)(rdata[i].p), j = 0; j < rdata[i].len; j++, t1++, t2++) {
            if (t1->len != t2->len) {
                TestErrPrintf("%d: VL data length don't match!, i=%d, j=%d, t1->len=%d, t2->len=%d\n",
                              __LINE__, (int)i, (int)j, (int)t1->len, (int)t2->len);
                continue;
            } /* end if */
            for (k = 0; k < t2->len; k++) {
                if (((unsigned int *)t1->p)[k] != ((unsigned int *)t2->p)[k]) {
                    TestErrPrintf("VL data values don't match!, t1->p[%d]=%d, t2->p[%d]=%d\n", (int)k,
                                  (int)((unsigned int *)t1->p)[k], (int)k, (int)((unsigned int *)t2->p)[k]);
                    continue;
                } /* end if */
            }     /* end for */
        }         /* end for */
    }             /* end for */

    /* Reclaim all the (nested) VL data */
    ret = H5Treclaim(tid2, sid1, xfer_pid, rdata);
    CHECK(ret, FAIL, "H5Treclaim");

    /* Make certain the VL memory has been freed */
    VERIFY(mem_used, 0, "H5Treclaim");

    /* Reclaim the write VL data */
    ret = H5Treclaim(tid2, sid1, H5P_DEFAULT, wdata);
    CHECK(ret, FAIL, "H5Treclaim");

    /* Close Dataset */
    ret = H5Dclose(dataset);
    CHECK(ret, FAIL, "H5Dclose");

    /* Close datatype */
    ret = H5Tclose(tid2);
    CHECK(ret, FAIL, "H5Tclose");

    /* Close datatype */
    ret = H5Tclose(tid1);
    CHECK(ret, FAIL, "H5Tclose");

    /* Close disk dataspace */
    ret = H5Sclose(sid1);
    CHECK(ret, FAIL, "H5Sclose");

    /* Close dataset transfer property list */
    ret = H5Pclose(xfer_pid);
    CHECK(ret, FAIL, "H5Pclose");

    /* Close file */
    ret = H5Fclose(fid1);
    CHECK(ret, FAIL, "H5Fclose");

} /* end test_vltypes_vlen_vlen_atomic() */

/****************************************************************
**
**  rewrite_longer_vltypes_vlen_vlen_atomic(): Test basic VL datatype code.
**      Tests VL datatype with VL datatypes of atomic datatypes.
**
****************************************************************/
static void
rewrite_longer_vltypes_vlen_vlen_atomic(void)
{
    hvl_t    wdata[SPACE1_DIM1]; /* Information to write */
    hvl_t    rdata[SPACE1_DIM1]; /* Information read in */
    hvl_t *  t1, *t2;            /* Temporary pointer to VL information */
    hid_t    fid1;               /* HDF5 File IDs                */
    hid_t    dataset;            /* Dataset ID                   */
    hid_t    sid1;               /* Dataspace ID                     */
    hid_t    tid2;               /* Datatype IDs         */
    hid_t    xfer_pid;           /* Dataset transfer property list ID */
    hsize_t  size;               /* Number of bytes which will be used */
    unsigned i, j, k;            /* counting variables */
    size_t   mem_used  = 0;      /* Memory used during allocation */
    unsigned increment = 1;
    herr_t   ret; /* Generic return value         */

    /* Output message about test being performed */
    MESSAGE(5, ("Check memory leak for VL Datatypes with VL Atomic Datatype Component Functionality\n"));

    /* Allocate and initialize VL data to write */
    for (i = 0; i < SPACE1_DIM1; i++) {
        wdata[i].p = HDmalloc((i + increment) * sizeof(hvl_t));
        if (wdata[i].p == NULL) {
            TestErrPrintf("Cannot allocate memory for VL data! i=%u\n", i);
            return;
        } /* end if */
        wdata[i].len = i + increment;
        for (t1 = (hvl_t *)(wdata[i].p), j = 0; j < (i + increment); j++, t1++) {
            t1->p = HDmalloc((j + 1) * sizeof(unsigned int));
            if (t1->p == NULL) {
                TestErrPrintf("Cannot allocate memory for VL data! i=%u, j=%u\n", i, j);
                return;
            } /* end if */
            t1->len = j + 1;
            for (k = 0; k < (j + 1); k++)
                ((unsigned int *)t1->p)[k] = i * 1000 + j * 100 + k * 10;
        } /* end for */
    }     /* end for */

    /* Open file */
    fid1 = H5Fopen(FILENAME, H5F_ACC_RDWR, H5P_DEFAULT);
    CHECK(fid1, FAIL, "H5Fopen");

    /* Open the dataset */
    dataset = H5Dopen2(fid1, "Dataset1", H5P_DEFAULT);
    CHECK(dataset, FAIL, "H5Dopen2");

    /* Get dataspace for datasets */
    sid1 = H5Dget_space(dataset);
    CHECK(sid1, FAIL, "H5Dget_space");

    /* Open datatype of the dataset */
    tid2 = H5Dget_type(dataset);
    CHECK(tid2, FAIL, "H5Dget_type");

    /* Write dataset to disk */
    ret = H5Dwrite(dataset, tid2, H5S_ALL, H5S_ALL, H5P_DEFAULT, wdata);
    CHECK(ret, FAIL, "H5Dwrite");

    /* Close Dataset */
    ret = H5Dclose(dataset);
    CHECK(ret, FAIL, "H5Dclose");

    /* Close datatype */
    ret = H5Tclose(tid2);
    CHECK(ret, FAIL, "H5Tclose");

    /* Close disk dataspace */
    ret = H5Sclose(sid1);
    CHECK(ret, FAIL, "H5Sclose");

    /* Close file */
    ret = H5Fclose(fid1);
    CHECK(ret, FAIL, "H5Fclose");

    /* Open the file for data checking */
    fid1 = H5Fopen(FILENAME, H5F_ACC_RDONLY, H5P_DEFAULT);
    CHECK(fid1, FAIL, "H5Fopen");

    /* Open a dataset */
    dataset = H5Dopen2(fid1, "Dataset1", H5P_DEFAULT);
    CHECK(dataset, FAIL, "H5Dopen2");

    /* Get dataspace for datasets */
    sid1 = H5Dget_space(dataset);
    CHECK(sid1, FAIL, "H5Dget_space");

    /* Get datatype for dataset */
    tid2 = H5Dget_type(dataset);
    CHECK(tid2, FAIL, "H5Dget_type");

    /* Change to the custom memory allocation routines for reading VL data */
    xfer_pid = H5Pcreate(H5P_DATASET_XFER);
    CHECK(xfer_pid, FAIL, "H5Pcreate");

    ret = H5Pset_vlen_mem_manager(xfer_pid, test_vltypes_alloc_custom, &mem_used, test_vltypes_free_custom,
                                  &mem_used);
    CHECK(ret, FAIL, "H5Pset_vlen_mem_manager");

    /* Make certain the correct amount of memory was used */
    ret = H5Dvlen_get_buf_size(dataset, tid2, sid1, &size);
    CHECK(ret, FAIL, "H5Dvlen_get_buf_size");

    /* 18 hvl_t elements allocated = 3 + 4 + 5 + 6 elements for each array position */
    /* 52 unsigned int elements allocated = 6 + 10 + 15 + 21 elements */
    /*VERIFY(size, 18 * sizeof(hvl_t) + 52 * sizeof(unsigned int), "H5Dvlen_get_buf_size");*/

    /* Read dataset from disk */
    ret = H5Dread(dataset, tid2, H5S_ALL, H5S_ALL, xfer_pid, rdata);
    CHECK(ret, FAIL, "H5Dread");

    /* Make certain the correct amount of memory has been used */
    /* 18 hvl_t elements allocated = 3+4+5+6elements for each array position */
    /* 52 unsigned int elements allocated = 6+10+15+21 elements */
    /*VERIFY(mem_used,18*sizeof(hvl_t)+52*sizeof(unsigned int),"H5Dread");*/

    /* Compare data read in */
    for (i = 0; i < SPACE1_DIM1; i++) {
        if (wdata[i].len != rdata[i].len) {
            TestErrPrintf("%d: VL data length don't match!, wdata[%d].len=%d, rdata[%d].len=%d\n", __LINE__,
                          (int)i, (int)wdata[i].len, (int)i, (int)rdata[i].len);
            continue;
        } /* end if */
        for (t1 = (hvl_t *)(wdata[i].p), t2 = (hvl_t *)(rdata[i].p), j = 0; j < rdata[i].len;
             j++, t1++, t2++) {
            if (t1->len != t2->len) {
                TestErrPrintf("%d: VL data length don't match!, i=%d, j=%d, t1->len=%d, t2->len=%d\n",
                              __LINE__, (int)i, (int)j, (int)t1->len, (int)t2->len);
                continue;
            } /* end if */
            for (k = 0; k < t2->len; k++) {
                if (((unsigned int *)t1->p)[k] != ((unsigned int *)t2->p)[k]) {
                    TestErrPrintf("VL data values don't match!, t1->p[%d]=%d, t2->p[%d]=%d\n", (int)k,
                                  (int)((unsigned int *)t1->p)[k], (int)k, (int)((unsigned int *)t2->p)[k]);
                    continue;
                } /* end if */
            }     /* end for */
        }         /* end for */
    }             /* end for */

    /* Reclaim all the (nested) VL data */
    ret = H5Treclaim(tid2, sid1, xfer_pid, rdata);
    CHECK(ret, FAIL, "H5Treclaim");

    /* Make certain the VL memory has been freed */
    VERIFY(mem_used, 0, "H5Treclaim");

    /* Reclaim the write VL data */
    ret = H5Treclaim(tid2, sid1, H5P_DEFAULT, wdata);
    CHECK(ret, FAIL, "H5Treclaim");

    /* Close Dataset */
    ret = H5Dclose(dataset);
    CHECK(ret, FAIL, "H5Dclose");

    /* Close datatype */
    ret = H5Tclose(tid2);
    CHECK(ret, FAIL, "H5Tclose");

    /* Close disk dataspace */
    ret = H5Sclose(sid1);
    CHECK(ret, FAIL, "H5Sclose");

    /* Close dataset transfer property list */
    ret = H5Pclose(xfer_pid);
    CHECK(ret, FAIL, "H5Pclose");

    /* Close file */
    ret = H5Fclose(fid1);
    CHECK(ret, FAIL, "H5Fclose");

} /* end rewrite_longer_vltypes_vlen_vlen_atomic() */

/****************************************************************
**
**  rewrite_shorter_vltypes_vlen_vlen_atomic(): Test basic VL datatype code.
**      Tests VL datatype with VL datatypes of atomic datatypes.
**
****************************************************************/
static void
rewrite_shorter_vltypes_vlen_vlen_atomic(void)
{
    hvl_t    wdata[SPACE1_DIM1]; /* Information to write */
    hvl_t    rdata[SPACE1_DIM1]; /* Information read in */
    hvl_t *  t1, *t2;            /* Temporary pointer to VL information */
    hid_t    fid1;               /* HDF5 File IDs                */
    hid_t    dataset;            /* Dataset ID                   */
    hid_t    sid1;               /* Dataspace ID                     */
    hid_t    tid2;               /* Datatype IDs         */
    hid_t    xfer_pid;           /* Dataset transfer property list ID */
    hsize_t  size;               /* Number of bytes which will be used */
    unsigned i, j, k;            /* counting variables */
    size_t   mem_used  = 0;      /* Memory used during allocation */
    unsigned increment = 1;
    herr_t   ret; /* Generic return value         */

    /* Output message about test being performed */
    MESSAGE(5, ("Check memory leak for VL Datatypes with VL Atomic Datatype Component Functionality\n"));

    /* Allocate and initialize VL data to write */
    for (i = 0; i < SPACE1_DIM1; i++) {
        wdata[i].p = HDmalloc((i + increment) * sizeof(hvl_t));
        if (wdata[i].p == NULL) {
            TestErrPrintf("Cannot allocate memory for VL data! i=%u\n", i);
            return;
        } /* end if */
        wdata[i].len = i + increment;
        for (t1 = (hvl_t *)(wdata[i].p), j = 0; j < (i + increment); j++, t1++) {
            t1->p = HDmalloc((j + 1) * sizeof(unsigned int));
            if (t1->p == NULL) {
                TestErrPrintf("Cannot allocate memory for VL data! i=%u, j=%u\n", i, j);
                return;
            } /* end if */
            t1->len = j + 1;
            for (k = 0; k < (j + 1); k++)
                ((unsigned int *)t1->p)[k] = i * 100000 + j * 1000 + k * 10;
        } /* end for */
    }     /* end for */

    /* Open file */
    fid1 = H5Fopen(FILENAME, H5F_ACC_RDWR, H5P_DEFAULT);
    CHECK(fid1, FAIL, "H5Fopen");

    /* Open the dataset */
    dataset = H5Dopen2(fid1, "Dataset1", H5P_DEFAULT);
    CHECK(dataset, FAIL, "H5Dopen2");

    /* Get dataspace for datasets */
    sid1 = H5Dget_space(dataset);
    CHECK(sid1, FAIL, "H5Dget_space");

    /* Open datatype of the dataset */
    tid2 = H5Dget_type(dataset);
    CHECK(tid2, FAIL, "H5Dget_type");

    /* Write dataset to disk */
    ret = H5Dwrite(dataset, tid2, H5S_ALL, H5S_ALL, H5P_DEFAULT, wdata);
    CHECK(ret, FAIL, "H5Dwrite");

    /* Close Dataset */
    ret = H5Dclose(dataset);
    CHECK(ret, FAIL, "H5Dclose");

    /* Close datatype */
    ret = H5Tclose(tid2);
    CHECK(ret, FAIL, "H5Tclose");

    /* Close disk dataspace */
    ret = H5Sclose(sid1);
    CHECK(ret, FAIL, "H5Sclose");

    /* Close file */
    ret = H5Fclose(fid1);
    CHECK(ret, FAIL, "H5Fclose");

    /* Open the file for data checking */
    fid1 = H5Fopen(FILENAME, H5F_ACC_RDONLY, H5P_DEFAULT);
    CHECK(fid1, FAIL, "H5Fopen");

    /* Open a dataset */
    dataset = H5Dopen2(fid1, "Dataset1", H5P_DEFAULT);
    CHECK(dataset, FAIL, "H5Dopen2");

    /* Get dataspace for datasets */
    sid1 = H5Dget_space(dataset);
    CHECK(sid1, FAIL, "H5Dget_space");

    /* Get datatype for dataset */
    tid2 = H5Dget_type(dataset);
    CHECK(tid2, FAIL, "H5Dget_type");

    /* Change to the custom memory allocation routines for reading VL data */
    xfer_pid = H5Pcreate(H5P_DATASET_XFER);
    CHECK(xfer_pid, FAIL, "H5Pcreate");

    ret = H5Pset_vlen_mem_manager(xfer_pid, test_vltypes_alloc_custom, &mem_used, test_vltypes_free_custom,
                                  &mem_used);
    CHECK(ret, FAIL, "H5Pset_vlen_mem_manager");

    /* Make certain the correct amount of memory was used */
    ret = H5Dvlen_get_buf_size(dataset, tid2, sid1, &size);
    CHECK(ret, FAIL, "H5Dvlen_get_buf_size");

    /* 10 hvl_t elements allocated = 1 + 2 + 3 + 4 elements for each array position */
    /* 20 unsigned int elements allocated = 1 + 3 + 6 + 10 elements */
    VERIFY(size,
           (hsize_t)(((SPACE1_DIM1 * (SPACE1_DIM1 + 1)) / 2) * sizeof(hvl_t) +
                     vlen_size_func((unsigned long)SPACE1_DIM1) * sizeof(unsigned int)),
           "H5Dvlen_get_buf_size");

    /* Read dataset from disk */
    ret = H5Dread(dataset, tid2, H5S_ALL, H5S_ALL, xfer_pid, rdata);
    CHECK(ret, FAIL, "H5Dread");

    /* Make certain the correct amount of memory has been used */
    /* 10 hvl_t elements allocated = 1 + 2 + 3 + 4 elements for each array position */
    /* 20 unsigned int elements allocated = 1 + 3 + 6 + 10 elements */
    VERIFY(mem_used,
           (size_t)(((SPACE1_DIM1 * (SPACE1_DIM1 + 1)) / 2) * sizeof(hvl_t) +
                    vlen_size_func((unsigned long)SPACE1_DIM1) * sizeof(unsigned int)),
           "H5Dread");

    /* Compare data read in */
    for (i = 0; i < SPACE1_DIM1; i++) {
        if (wdata[i].len != rdata[i].len) {
            TestErrPrintf("%d: VL data length don't match!, wdata[%d].len=%d, rdata[%d].len=%d\n", __LINE__,
                          (int)i, (int)wdata[i].len, (int)i, (int)rdata[i].len);
            continue;
        } /* end if */
        for (t1 = (hvl_t *)(wdata[i].p), t2 = (hvl_t *)(rdata[i].p), j = 0; j < rdata[i].len;
             j++, t1++, t2++) {
            if (t1->len != t2->len) {
                TestErrPrintf("%d: VL data length don't match!, i=%d, j=%d, t1->len=%d, t2->len=%d\n",
                              __LINE__, (int)i, (int)j, (int)t1->len, (int)t2->len);
                continue;
            } /* end if */
            for (k = 0; k < t2->len; k++) {
                if (((unsigned int *)t1->p)[k] != ((unsigned int *)t2->p)[k]) {
                    TestErrPrintf("VL data values don't match!, t1->p[%d]=%d, t2->p[%d]=%d\n", (int)k,
                                  (int)((unsigned int *)t1->p)[k], (int)k, (int)((unsigned int *)t2->p)[k]);
                    continue;
                } /* end if */
            }     /* end for */
        }         /* end for */
    }             /* end for */

    /* Reclaim all the (nested) VL data */
    ret = H5Treclaim(tid2, sid1, xfer_pid, rdata);
    CHECK(ret, FAIL, "H5Treclaim");

    /* Make certain the VL memory has been freed */
    VERIFY(mem_used, 0, "H5Treclaim");

    /* Reclaim the write VL data */
    ret = H5Treclaim(tid2, sid1, H5P_DEFAULT, wdata);
    CHECK(ret, FAIL, "H5Treclaim");

    /* Close Dataset */
    ret = H5Dclose(dataset);
    CHECK(ret, FAIL, "H5Dclose");

    /* Close datatype */
    ret = H5Tclose(tid2);
    CHECK(ret, FAIL, "H5Tclose");

    /* Close disk dataspace */
    ret = H5Sclose(sid1);
    CHECK(ret, FAIL, "H5Sclose");

    /* Close dataset transfer property list */
    ret = H5Pclose(xfer_pid);
    CHECK(ret, FAIL, "H5Pclose");

    /* Close file */
    ret = H5Fclose(fid1);
    CHECK(ret, FAIL, "H5Fclose");

} /* end rewrite_shorter_vltypes_vlen_vlen_atomic() */

/****************************************************************
**
**  test_vltypes_fill_value(): Test fill value for VL data.
**  One tests data space isn't allocated; another tests data
**  space is allocated.
**
****************************************************************/
static void
test_vltypes_fill_value(void)
{
    typedef struct dtype1_struct {
        unsigned int gui;
        unsigned int pgui;
<<<<<<< HEAD
        char *       str_id;
        char *       str_name;
        char *       str_desc;
        char *       str_orig;
        char *       str_stat;
=======
        const char * str_id;
        const char * str_name;
        const char * str_desc;
        const char * str_orig;
        const char * str_stat;
>>>>>>> 18bbd3f0
        unsigned int ver;
        double       val;
        double       ma;
        double       mi;
<<<<<<< HEAD
        char *       str_form;
        char *       str_unit;
=======
        const char * str_form;
        const char * str_unit;
>>>>>>> 18bbd3f0
    } dtype1_struct;

    herr_t              ret;
    hid_t               file_id;
    hid_t               dtype1_id = -1;
    hid_t               str_id    = -1;
    hid_t               small_dspace_id;            /* Dataspace ID for small datasets */
    hid_t               large_dspace_id;            /* Dataspace ID for large datasets */
    hid_t               small_select_dspace_id;     /* Dataspace ID for selection in small datasets */
    hid_t               large_select_dspace_id;     /* Dataspace ID for selection in large datasets */
<<<<<<< HEAD
    hid_t               dset_dspace_id;             /* Dataspace ID for a particular dataset */
    hid_t               dset_select_dspace_id;      /* Dataspace ID for selection in a particular dataset */
=======
    hid_t               dset_dspace_id        = -1; /* Dataspace ID for a particular dataset */
    hid_t               dset_select_dspace_id = -1; /* Dataspace ID for selection in a particular dataset */
>>>>>>> 18bbd3f0
    hid_t               scalar_dspace_id;           /* Dataspace ID for scalar dataspace */
    hid_t               single_dspace_id;           /* Dataspace ID for single element selection */
    hsize_t             single_offset[]      = {2}; /* Offset of single element selection */
    hsize_t             single_block[]       = {1}; /* Block size of single element selection */
    hsize_t             select_offset[]      = {0}; /* Offset of non-contiguous element selection */
    hsize_t             select_stride[]      = {2}; /* Stride size of non-contiguous element selection */
    hsize_t             small_select_count[] = {SPACE4_DIM_SMALL /
                                    2}; /* Count of small non-contiguous element selection */
    hsize_t             large_select_count[] = {SPACE4_DIM_LARGE /
                                    2}; /* Count of large non-contiguous element selection */
    hsize_t             select_block[]       = {1}; /* Block size of non-contiguous element selection */
    hid_t               dcpl_id, xfer_pid;
    hid_t               dset_id;
    hsize_t             small_dims[] = {SPACE4_DIM_SMALL};
    hsize_t             large_dims[] = {SPACE4_DIM_LARGE};
<<<<<<< HEAD
    size_t              dset_elmts; /* Number of elements in a particular dataset */
    const dtype1_struct fill1 = {1, 2,    "foobar", "",   NULL,     "\0",   "dead",
=======
    size_t              dset_elmts   = 0; /* Number of elements in a particular dataset */
    const dtype1_struct fill1        = {1, 2,    "foobar", "",   NULL,     "\0",   "dead",
>>>>>>> 18bbd3f0
                                 3, 4.0F, 100.0F,   1.0F, "liquid", "meter"};
    const dtype1_struct wdata = {3, 4, "", NULL, "\0", "foo", "two", 6, 8.0F, 200.0F, 2.0F, "solid", "yard"};
    dtype1_struct *     rbuf  = NULL;                   /* Buffer for reading data */
    size_t              mem_used = 0;                   /* Memory used during allocation */
    H5D_layout_t        layout;                         /* Dataset storage layout */
    char                dset_name1[64], dset_name2[64]; /* Dataset names */
    unsigned            i;

    /* Output message about test being performed */
    MESSAGE(5, ("Check fill value for VL data\n"));

    /* Create a string datatype */
    str_id = H5Tcopy(H5T_C_S1);
    CHECK(str_id, FAIL, "H5Tcopy");
    ret = H5Tset_size(str_id, H5T_VARIABLE);
    CHECK(ret, FAIL, "H5Tset_size");

    /* Create a compound data type */
    dtype1_id = H5Tcreate(H5T_COMPOUND, sizeof(struct dtype1_struct));
    CHECK(dtype1_id, FAIL, "H5Tcreate");

    ret = H5Tinsert(dtype1_id, "guid", HOFFSET(struct dtype1_struct, gui), H5T_NATIVE_UINT);
    CHECK(ret, FAIL, "H5Tinsert");

    ret = H5Tinsert(dtype1_id, "pguid", HOFFSET(struct dtype1_struct, pgui), H5T_NATIVE_UINT);
    CHECK(ret, FAIL, "H5Tinsert");

    ret = H5Tinsert(dtype1_id, "str_id", HOFFSET(dtype1_struct, str_id), str_id);
    CHECK(ret, FAIL, "H5Tinsert");

    ret = H5Tinsert(dtype1_id, "str_name", HOFFSET(dtype1_struct, str_name), str_id);
    CHECK(ret, FAIL, "H5Tinsert");

    ret = H5Tinsert(dtype1_id, "str_desc", HOFFSET(dtype1_struct, str_desc), str_id);
    CHECK(ret, FAIL, "H5Tinsert");

    ret = H5Tinsert(dtype1_id, "str_orig", HOFFSET(dtype1_struct, str_orig), str_id);
    CHECK(ret, FAIL, "H5Tinsert");

    ret = H5Tinsert(dtype1_id, "str_stat", HOFFSET(dtype1_struct, str_stat), str_id);
    CHECK(ret, FAIL, "H5Tinsert");

    ret = H5Tinsert(dtype1_id, "ver", HOFFSET(struct dtype1_struct, ver), H5T_NATIVE_UINT);
    CHECK(ret, FAIL, "H5Tinsert");

    ret = H5Tinsert(dtype1_id, "val", HOFFSET(struct dtype1_struct, val), H5T_NATIVE_DOUBLE);
    CHECK(ret, FAIL, "H5Tinsert");

    ret = H5Tinsert(dtype1_id, "ma", HOFFSET(struct dtype1_struct, ma), H5T_NATIVE_DOUBLE);
    CHECK(ret, FAIL, "H5Tinsert");

    ret = H5Tinsert(dtype1_id, "mi", HOFFSET(struct dtype1_struct, mi), H5T_NATIVE_DOUBLE);
    CHECK(ret, FAIL, "H5Tinsert");

    ret = H5Tinsert(dtype1_id, "str_form", HOFFSET(dtype1_struct, str_form), str_id);
    CHECK(ret, FAIL, "H5Tinsert");

    ret = H5Tinsert(dtype1_id, "str_unit", HOFFSET(dtype1_struct, str_unit), str_id);
    CHECK(ret, FAIL, "H5Tinsert");

    /* Close string datatype */
    ret = H5Tclose(str_id);
    CHECK(ret, FAIL, "H5Tclose");

    /* Allocate space for the buffer to read data */
    rbuf = (dtype1_struct *)HDmalloc(SPACE4_DIM_LARGE * sizeof(dtype1_struct));
    CHECK_PTR(rbuf, "HDmalloc");

    /* Create the small & large dataspaces to use */
    small_dspace_id = H5Screate_simple(SPACE4_RANK, small_dims, NULL);
    CHECK(small_dspace_id, FAIL, "H5Screate_simple");

    large_dspace_id = H5Screate_simple(SPACE4_RANK, large_dims, NULL);
    CHECK(large_dspace_id, FAIL, "H5Screate_simple");

    /* Create small & large dataspaces w/non-contiguous selections */
    small_select_dspace_id = H5Scopy(small_dspace_id);
    CHECK(small_select_dspace_id, FAIL, "H5Scopy");

    ret = H5Sselect_hyperslab(small_select_dspace_id, H5S_SELECT_SET, select_offset, select_stride,
                              small_select_count, select_block);
    CHECK(ret, FAIL, "H5Sselect_hyperslab");

    large_select_dspace_id = H5Scopy(large_dspace_id);
    CHECK(large_select_dspace_id, FAIL, "H5Scopy");

    ret = H5Sselect_hyperslab(large_select_dspace_id, H5S_SELECT_SET, select_offset, select_stride,
                              large_select_count, select_block);
    CHECK(ret, FAIL, "H5Sselect_hyperslab");

    /* Create a scalar dataspace */
    scalar_dspace_id = H5Screate(H5S_SCALAR);
    CHECK(scalar_dspace_id, FAIL, "H5Screate");

    /* Create dataset create property list and set the fill value */
    dcpl_id = H5Pcreate(H5P_DATASET_CREATE);
    CHECK(dcpl_id, FAIL, "H5Pcreate");

    ret = H5Pset_fill_value(dcpl_id, dtype1_id, &fill1);
    CHECK(ret, FAIL, "H5Pset_fill_value");

    /* Create the file */
    file_id = H5Fcreate(FILENAME, H5F_ACC_TRUNC, H5P_DEFAULT, H5P_DEFAULT);
    CHECK(file_id, FAIL, "H5Fcreate");

    /* Create datasets with different storage layouts */
    for (layout = H5D_COMPACT; layout <= H5D_CHUNKED; layout++) {
        unsigned compress_loop; /* # of times to run loop, for testing compressed chunked dataset */
        unsigned test_loop;     /* Loop over datasets */

#ifdef H5_HAVE_FILTER_DEFLATE
        if (layout == H5D_CHUNKED)
            compress_loop = 2;
        else
#endif /* H5_HAVE_FILTER_DEFLATE */
            compress_loop = 1;

        /* Loop over dataset operations */
        for (test_loop = 0; test_loop < compress_loop; test_loop++) {
            hid_t tmp_dcpl_id; /* Temporary copy of the dataset creation property list */

            /* Make a copy of the dataset creation property list */
            tmp_dcpl_id = H5Pcopy(dcpl_id);
            CHECK(tmp_dcpl_id, FAIL, "H5Pcopy");

            /* Layout specific actions */
            switch (layout) {
                case H5D_COMPACT:
                    HDstrcpy(dset_name1, "dataset1-compact");
                    HDstrcpy(dset_name2, "dataset2-compact");
                    dset_dspace_id = small_dspace_id;
                    ret            = H5Pset_layout(tmp_dcpl_id, H5D_COMPACT);
                    CHECK(ret, FAIL, "H5Pset_layout");
                    break;

                case H5D_CONTIGUOUS:
                    HDstrcpy(dset_name1, "dataset1-contig");
                    HDstrcpy(dset_name2, "dataset2-contig");
                    dset_dspace_id = large_dspace_id;
                    break;

                case H5D_CHUNKED: {
                    hsize_t chunk_dims[1] = {SPACE4_DIM_LARGE / 4};

                    dset_dspace_id = large_dspace_id;
                    ret            = H5Pset_chunk(tmp_dcpl_id, 1, chunk_dims);
                    CHECK(ret, FAIL, "H5Pset_chunk");
#ifdef H5_HAVE_FILTER_DEFLATE
                    if (test_loop == 1) {
                        HDstrcpy(dset_name1, "dataset1-chunked-compressed");
                        HDstrcpy(dset_name2, "dataset2-chunked-compressed");
                        ret = H5Pset_deflate(tmp_dcpl_id, 3);
                        CHECK(ret, FAIL, "H5Pset_deflate");
                    } /* end if */
                    else {
#endif /* H5_HAVE_FILTER_DEFLATE */
                        HDstrcpy(dset_name1, "dataset1-chunked");
                        HDstrcpy(dset_name2, "dataset2-chunked");
#ifdef H5_HAVE_FILTER_DEFLATE
                    } /* end else */
#endif                /* H5_HAVE_FILTER_DEFLATE */
                } break;

                case H5D_VIRTUAL:
                    HDassert(0 && "Invalid layout type!");
                    break;

                case H5D_LAYOUT_ERROR:
                case H5D_NLAYOUTS:
                default:
                    HDassert(0 && "Unknown layout type!");
                    break;
            } /* end switch */

            /* Create first data set with default setting - no space is allocated */
            dset_id = H5Dcreate2(file_id, dset_name1, dtype1_id, dset_dspace_id, H5P_DEFAULT, tmp_dcpl_id,
                                 H5P_DEFAULT);
            CHECK(dset_id, FAIL, "H5Dcreate2");

            ret = H5Dclose(dset_id);
            CHECK(ret, FAIL, "H5Dclose");

            /* Create a second data set with space allocated and fill value written */
            ret = H5Pset_fill_time(tmp_dcpl_id, H5D_FILL_TIME_IFSET);
            CHECK(ret, FAIL, "H5Pset_fill_time");

            ret = H5Pset_alloc_time(tmp_dcpl_id, H5D_ALLOC_TIME_EARLY);
            CHECK(ret, FAIL, "H5Pset_alloc_time");

            dset_id = H5Dcreate2(file_id, dset_name2, dtype1_id, dset_dspace_id, H5P_DEFAULT, tmp_dcpl_id,
                                 H5P_DEFAULT);
            CHECK(dset_id, FAIL, "H5Dcreate2");

            ret = H5Dclose(dset_id);
            CHECK(ret, FAIL, "H5Dclose");

            /* Close temporary DCPL */
            ret = H5Pclose(tmp_dcpl_id);
            CHECK(ret, FAIL, "H5Pclose");
        } /* end for */
    }     /* end for */

    ret = H5Fclose(file_id);
    CHECK(ret, FAIL, "H5Fclose");

    ret = H5Pclose(dcpl_id);
    CHECK(ret, FAIL, "H5Pclose");

    /* Change to the custom memory allocation routines for reading VL data */
    xfer_pid = H5Pcreate(H5P_DATASET_XFER);
    CHECK(xfer_pid, FAIL, "H5Pcreate");

    ret = H5Pset_vlen_mem_manager(xfer_pid, test_vltypes_alloc_custom, &mem_used, test_vltypes_free_custom,
                                  &mem_used);
    CHECK(ret, FAIL, "H5Pset_vlen_mem_manager");

    /* Open the file to check data set value */
    file_id = H5Fopen(FILENAME, H5F_ACC_RDONLY, H5P_DEFAULT);
    CHECK(file_id, FAIL, "H5Fopen");

    /* Read empty datasets with different storage layouts */
    for (layout = H5D_COMPACT; layout <= H5D_CHUNKED; layout++) {
        unsigned compress_loop; /* # of times to run loop, for testing compressed chunked dataset */
        unsigned test_loop;     /* Loop over datasets */

#ifdef H5_HAVE_FILTER_DEFLATE
        if (layout == H5D_CHUNKED)
            compress_loop = 2;
        else
#endif /* H5_HAVE_FILTER_DEFLATE */
            compress_loop = 1;

        /* Loop over dataset operations */
        for (test_loop = 0; test_loop < compress_loop; test_loop++) {

            /* Layout specific actions */
            switch (layout) {
                case H5D_COMPACT:
                    HDstrcpy(dset_name1, "dataset1-compact");
                    HDstrcpy(dset_name2, "dataset2-compact");
                    dset_dspace_id        = small_dspace_id;
                    dset_select_dspace_id = small_select_dspace_id;
                    dset_elmts            = SPACE4_DIM_SMALL;
                    break;

                case H5D_CONTIGUOUS:
                    HDstrcpy(dset_name1, "dataset1-contig");
                    HDstrcpy(dset_name2, "dataset2-contig");
                    dset_dspace_id        = large_dspace_id;
                    dset_select_dspace_id = large_select_dspace_id;
                    dset_elmts            = SPACE4_DIM_LARGE;
                    break;

                case H5D_CHUNKED:
#ifdef H5_HAVE_FILTER_DEFLATE
                    if (test_loop == 1) {
                        HDstrcpy(dset_name1, "dataset1-chunked-compressed");
                        HDstrcpy(dset_name2, "dataset2-chunked-compressed");
                    } /* end if */
                    else {
#endif /* H5_HAVE_FILTER_DEFLATE */
                        HDstrcpy(dset_name1, "dataset1-chunked");
                        HDstrcpy(dset_name2, "dataset2-chunked");
#ifdef H5_HAVE_FILTER_DEFLATE
                    } /* end else */
#endif                /* H5_HAVE_FILTER_DEFLATE */
                    dset_dspace_id        = large_dspace_id;
                    dset_select_dspace_id = large_select_dspace_id;
                    dset_elmts            = SPACE4_DIM_LARGE;
                    break;

                case H5D_VIRTUAL:
                    HDassert(0 && "Invalid layout type!");
                    break;

                case H5D_LAYOUT_ERROR:
                case H5D_NLAYOUTS:
                default:
                    HDassert(0 && "Unknown layout type!");
                    break;
            } /* end switch */

            /* Open first data set */
            dset_id = H5Dopen2(file_id, dset_name1, H5P_DEFAULT);
            CHECK(dset_id, FAIL, "H5Dopen2");

            /* Read in the entire 'empty' dataset of fill value */
            ret = H5Dread(dset_id, dtype1_id, dset_dspace_id, dset_dspace_id, xfer_pid, rbuf);
            CHECK(ret, FAIL, "H5Dread");

            /* Compare data read in */
            for (i = 0; i < dset_elmts; i++) {
<<<<<<< HEAD
                if (HDstrcmp(rbuf[i].str_id, "foobar") || HDstrcmp(rbuf[i].str_name, "") ||
                    rbuf[i].str_desc || HDstrcmp(rbuf[i].str_orig, "\0") ||
                    HDstrcmp(rbuf[i].str_stat, "dead") || HDstrcmp(rbuf[i].str_form, "liquid") ||
                    HDstrcmp(rbuf[i].str_unit, "meter")) {
=======
                if (HDstrcmp(rbuf[i].str_id, "foobar") != 0 || HDstrcmp(rbuf[i].str_name, "") != 0 ||
                    rbuf[i].str_desc || HDstrcmp(rbuf[i].str_orig, "\0") != 0 ||
                    HDstrcmp(rbuf[i].str_stat, "dead") != 0 || HDstrcmp(rbuf[i].str_form, "liquid") != 0 ||
                    HDstrcmp(rbuf[i].str_unit, "meter") != 0) {
>>>>>>> 18bbd3f0
                    TestErrPrintf("%d: VL data doesn't match!, index(i) = %d\n", __LINE__, (int)i);
                    continue;
                } /* end if */
            }     /* end for */

            /* Release the space */
            ret = H5Treclaim(dtype1_id, dset_dspace_id, xfer_pid, rbuf);
            CHECK(ret, FAIL, "H5Treclaim");

            /* Clear the read buffer */
            HDmemset(rbuf, 0, dset_elmts * sizeof(dtype1_struct));

            /* Read in non-contiguous selection from 'empty' dataset of fill value */
            ret = H5Dread(dset_id, dtype1_id, dset_select_dspace_id, dset_select_dspace_id, xfer_pid, rbuf);
            CHECK(ret, FAIL, "H5Dread");

            /* Compare data read in */
            for (i = 0; i < dset_elmts; i++) {
                if ((i % 2) == select_offset[0]) {
<<<<<<< HEAD
                    if (HDstrcmp(rbuf[i].str_id, "foobar") || HDstrcmp(rbuf[i].str_name, "") ||
                        rbuf[i].str_desc || HDstrcmp(rbuf[i].str_orig, "\0") ||
                        HDstrcmp(rbuf[i].str_stat, "dead") || HDstrcmp(rbuf[i].str_form, "liquid") ||
                        HDstrcmp(rbuf[i].str_unit, "meter")) {
=======
                    if (HDstrcmp(rbuf[i].str_id, "foobar") != 0 || HDstrcmp(rbuf[i].str_name, "") != 0 ||
                        rbuf[i].str_desc || HDstrcmp(rbuf[i].str_orig, "\0") != 0 ||
                        HDstrcmp(rbuf[i].str_stat, "dead") != 0 ||
                        HDstrcmp(rbuf[i].str_form, "liquid") != 0 ||
                        HDstrcmp(rbuf[i].str_unit, "meter") != 0) {
>>>>>>> 18bbd3f0
                        TestErrPrintf("%d: VL data doesn't match!, index(i) = %d\n", __LINE__, (int)i);
                        continue;
                    } /* end if */
                }     /* end if */
                else {
                    if (rbuf[i].str_id || rbuf[i].str_name || rbuf[i].str_desc || rbuf[i].str_orig ||
                        rbuf[i].str_stat || rbuf[i].str_form || rbuf[i].str_unit) {
                        TestErrPrintf("%d: VL data doesn't match!, index(i) = %d\n", __LINE__, (int)i);
                        continue;
                    } /* end if */
                }     /* end else */
            }         /* end for */

            /* Release the space */
            ret = H5Treclaim(dtype1_id, dset_dspace_id, xfer_pid, rbuf);
            CHECK(ret, FAIL, "H5Treclaim");

            ret = H5Dclose(dset_id);
            CHECK(ret, FAIL, "H5Dclose");

            /* Open the second data set to check the value of data */
            dset_id = H5Dopen2(file_id, dset_name2, H5P_DEFAULT);
            CHECK(dset_id, FAIL, "H5Dopen2");

            /* Read in the entire 'empty' dataset of fill value */
            ret = H5Dread(dset_id, dtype1_id, dset_dspace_id, dset_dspace_id, xfer_pid, rbuf);
            CHECK(ret, FAIL, "H5Dread");

            /* Compare data read in */
            for (i = 0; i < dset_elmts; i++) {
<<<<<<< HEAD
                if (HDstrcmp(rbuf[i].str_id, "foobar") || HDstrcmp(rbuf[i].str_name, "") ||
                    rbuf[i].str_desc || HDstrcmp(rbuf[i].str_orig, "\0") ||
                    HDstrcmp(rbuf[i].str_stat, "dead") || HDstrcmp(rbuf[i].str_form, "liquid") ||
                    HDstrcmp(rbuf[i].str_unit, "meter")) {
=======
                if (HDstrcmp(rbuf[i].str_id, "foobar") != 0 || HDstrcmp(rbuf[i].str_name, "") != 0 ||
                    rbuf[i].str_desc || HDstrcmp(rbuf[i].str_orig, "\0") != 0 ||
                    HDstrcmp(rbuf[i].str_stat, "dead") != 0 || HDstrcmp(rbuf[i].str_form, "liquid") != 0 ||
                    HDstrcmp(rbuf[i].str_unit, "meter") != 0) {
>>>>>>> 18bbd3f0
                    TestErrPrintf("%d: VL data doesn't match!, index(i)=%d\n", __LINE__, (int)i);
                    continue;
                } /* end if */
            }     /* end for */

            /* Release the space */
            ret = H5Treclaim(dtype1_id, dset_dspace_id, xfer_pid, rbuf);
            CHECK(ret, FAIL, "H5Treclaim");

            /* Clear the read buffer */
            HDmemset(rbuf, 0, dset_elmts * sizeof(dtype1_struct));

            /* Read in non-contiguous selection from 'empty' dataset of fill value */
            ret = H5Dread(dset_id, dtype1_id, dset_select_dspace_id, dset_select_dspace_id, xfer_pid, rbuf);
            CHECK(ret, FAIL, "H5Dread");

            /* Compare data read in */
            for (i = 0; i < dset_elmts; i++) {
                if ((i % 2) == select_offset[0]) {
<<<<<<< HEAD
                    if (HDstrcmp(rbuf[i].str_id, "foobar") || HDstrcmp(rbuf[i].str_name, "") ||
                        rbuf[i].str_desc || HDstrcmp(rbuf[i].str_orig, "\0") ||
                        HDstrcmp(rbuf[i].str_stat, "dead") || HDstrcmp(rbuf[i].str_form, "liquid") ||
                        HDstrcmp(rbuf[i].str_unit, "meter")) {
=======
                    if (HDstrcmp(rbuf[i].str_id, "foobar") != 0 || HDstrcmp(rbuf[i].str_name, "") != 0 ||
                        rbuf[i].str_desc || HDstrcmp(rbuf[i].str_orig, "\0") != 0 ||
                        HDstrcmp(rbuf[i].str_stat, "dead") != 0 ||
                        HDstrcmp(rbuf[i].str_form, "liquid") != 0 ||
                        HDstrcmp(rbuf[i].str_unit, "meter") != 0) {
>>>>>>> 18bbd3f0
                        TestErrPrintf("%d: VL data doesn't match!, index(i) = %d\n", __LINE__, (int)i);
                        continue;
                    } /* end if */
                }     /* end if */
                else {
                    if (rbuf[i].str_id || rbuf[i].str_name || rbuf[i].str_desc || rbuf[i].str_orig ||
                        rbuf[i].str_stat || rbuf[i].str_form || rbuf[i].str_unit) {
                        TestErrPrintf("%d: VL data doesn't match!, index(i) = %d\n", __LINE__, (int)i);
                        continue;
                    } /* end if */
                }     /* end else */
            }         /* end for */

            /* Release the space */
            ret = H5Treclaim(dtype1_id, dset_select_dspace_id, xfer_pid, rbuf);
            CHECK(ret, FAIL, "H5Treclaim");

            ret = H5Dclose(dset_id);
            CHECK(ret, FAIL, "H5Dclose");
        } /* end for */
    }     /* end for */

    ret = H5Fclose(file_id);
    CHECK(ret, FAIL, "H5Fclose");

    /* Open the file to check data set value */
    file_id = H5Fopen(FILENAME, H5F_ACC_RDWR, H5P_DEFAULT);
    CHECK(file_id, FAIL, "H5Fopen");

    /* Write one element & fill values to  datasets with different storage layouts */
    for (layout = H5D_COMPACT; layout <= H5D_CHUNKED; layout++) {
        unsigned compress_loop; /* # of times to run loop, for testing compressed chunked dataset */
        unsigned test_loop;     /* Loop over datasets */

#ifdef H5_HAVE_FILTER_DEFLATE
        if (layout == H5D_CHUNKED)
            compress_loop = 2;
        else
#endif /* H5_HAVE_FILTER_DEFLATE */
            compress_loop = 1;

        /* Loop over dataset operations */
        for (test_loop = 0; test_loop < compress_loop; test_loop++) {

            /* Layout specific actions */
            switch (layout) {
                case H5D_COMPACT:
                    HDstrcpy(dset_name1, "dataset1-compact");
                    HDstrcpy(dset_name2, "dataset2-compact");
                    dset_dspace_id        = small_dspace_id;
                    dset_select_dspace_id = small_select_dspace_id;
                    dset_elmts            = SPACE4_DIM_SMALL;
                    break;

                case H5D_CONTIGUOUS:
                    HDstrcpy(dset_name1, "dataset1-contig");
                    HDstrcpy(dset_name2, "dataset2-contig");
                    dset_dspace_id        = large_dspace_id;
                    dset_select_dspace_id = large_select_dspace_id;
                    dset_elmts            = SPACE4_DIM_LARGE;
                    break;

                case H5D_CHUNKED:
#ifdef H5_HAVE_FILTER_DEFLATE
                    if (test_loop == 1) {
                        HDstrcpy(dset_name1, "dataset1-chunked-compressed");
                        HDstrcpy(dset_name2, "dataset2-chunked-compressed");
                    } /* end if */
                    else {
#endif /* H5_HAVE_FILTER_DEFLATE */
                        HDstrcpy(dset_name1, "dataset1-chunked");
                        HDstrcpy(dset_name2, "dataset2-chunked");
#ifdef H5_HAVE_FILTER_DEFLATE
                    } /* end else */
#endif                /* H5_HAVE_FILTER_DEFLATE */
                    dset_dspace_id        = large_dspace_id;
                    dset_select_dspace_id = large_select_dspace_id;
                    dset_elmts            = SPACE4_DIM_LARGE;
                    break;

                case H5D_VIRTUAL:
                    HDassert(0 && "Invalid layout type!");
                    break;

                case H5D_LAYOUT_ERROR:
                case H5D_NLAYOUTS:
                default:
                    HDassert(0 && "Unknown layout type!");
                    break;
            } /* end switch */

            /* Copy the dataset's dataspace */
            single_dspace_id = H5Scopy(dset_dspace_id);
            CHECK(single_dspace_id, FAIL, "H5Scopy");

            /* Set a single element in the dataspace */
            ret = H5Sselect_hyperslab(single_dspace_id, H5S_SELECT_SET, single_offset, NULL, single_block,
                                      NULL);
            CHECK(ret, FAIL, "H5Sselect_hyperslab");

            /* Open first data set */
            dset_id = H5Dopen2(file_id, dset_name1, H5P_DEFAULT);
            CHECK(dset_id, FAIL, "H5Dopen2");

            /* Write one element in the dataset */
            ret = H5Dwrite(dset_id, dtype1_id, scalar_dspace_id, single_dspace_id, xfer_pid, &wdata);
            CHECK(ret, FAIL, "H5Dwrite");

            ret = H5Dread(dset_id, dtype1_id, dset_dspace_id, dset_dspace_id, xfer_pid, rbuf);
            CHECK(ret, FAIL, "H5Dread");

            /* Compare data read in */
            for (i = 0; i < dset_elmts; i++) {
                if (i == single_offset[0]) {
<<<<<<< HEAD
                    if (HDstrcmp(rbuf[i].str_id, wdata.str_id) || rbuf[i].str_name ||
                        HDstrcmp(rbuf[i].str_desc, wdata.str_desc) ||
                        HDstrcmp(rbuf[i].str_orig, wdata.str_orig) ||
                        HDstrcmp(rbuf[i].str_stat, wdata.str_stat) ||
                        HDstrcmp(rbuf[i].str_form, wdata.str_form) ||
                        HDstrcmp(rbuf[i].str_unit, wdata.str_unit)) {
=======
                    if (HDstrcmp(rbuf[i].str_id, wdata.str_id) != 0 || rbuf[i].str_name ||
                        HDstrcmp(rbuf[i].str_desc, wdata.str_desc) != 0 ||
                        HDstrcmp(rbuf[i].str_orig, wdata.str_orig) != 0 ||
                        HDstrcmp(rbuf[i].str_stat, wdata.str_stat) != 0 ||
                        HDstrcmp(rbuf[i].str_form, wdata.str_form) != 0 ||
                        HDstrcmp(rbuf[i].str_unit, wdata.str_unit) != 0) {
>>>>>>> 18bbd3f0
                        TestErrPrintf("%d: VL data doesn't match!, index(i)=%d\n", __LINE__, (int)i);
                        continue;
                    } /* end if */
                }     /* end if */
                else {
<<<<<<< HEAD
                    if (HDstrcmp(rbuf[i].str_id, "foobar") || HDstrcmp(rbuf[i].str_name, "") ||
                        rbuf[i].str_desc || HDstrcmp(rbuf[i].str_orig, "\0") ||
                        HDstrcmp(rbuf[i].str_stat, "dead") || HDstrcmp(rbuf[i].str_form, "liquid") ||
                        HDstrcmp(rbuf[i].str_unit, "meter")) {
=======
                    if (HDstrcmp(rbuf[i].str_id, "foobar") != 0 || HDstrcmp(rbuf[i].str_name, "") != 0 ||
                        rbuf[i].str_desc || HDstrcmp(rbuf[i].str_orig, "\0") != 0 ||
                        HDstrcmp(rbuf[i].str_stat, "dead") != 0 ||
                        HDstrcmp(rbuf[i].str_form, "liquid") != 0 ||
                        HDstrcmp(rbuf[i].str_unit, "meter") != 0) {
>>>>>>> 18bbd3f0
                        TestErrPrintf("%d: VL data doesn't match!, index(i)=%d\n", __LINE__, (int)i);
                        continue;
                    } /* end if */
                }     /* end if */
            }         /* end for */

            /* Release the space */
            ret = H5Treclaim(dtype1_id, dset_dspace_id, xfer_pid, rbuf);
            CHECK(ret, FAIL, "H5Treclaim");

            /* Clear the read buffer */
            HDmemset(rbuf, 0, dset_elmts * sizeof(dtype1_struct));

            /* Read in non-contiguous selection from dataset */
            ret = H5Dread(dset_id, dtype1_id, dset_select_dspace_id, dset_select_dspace_id, xfer_pid, rbuf);
            CHECK(ret, FAIL, "H5Dread");

            /* Compare data read in */
            for (i = 0; i < dset_elmts; i++) {
                if (i == single_offset[0]) {
<<<<<<< HEAD
                    if (HDstrcmp(rbuf[i].str_id, wdata.str_id) || rbuf[i].str_name ||
                        HDstrcmp(rbuf[i].str_desc, wdata.str_desc) ||
                        HDstrcmp(rbuf[i].str_orig, wdata.str_orig) ||
                        HDstrcmp(rbuf[i].str_stat, wdata.str_stat) ||
                        HDstrcmp(rbuf[i].str_form, wdata.str_form) ||
                        HDstrcmp(rbuf[i].str_unit, wdata.str_unit)) {
=======
                    if (HDstrcmp(rbuf[i].str_id, wdata.str_id) != 0 || rbuf[i].str_name ||
                        HDstrcmp(rbuf[i].str_desc, wdata.str_desc) != 0 ||
                        HDstrcmp(rbuf[i].str_orig, wdata.str_orig) != 0 ||
                        HDstrcmp(rbuf[i].str_stat, wdata.str_stat) != 0 ||
                        HDstrcmp(rbuf[i].str_form, wdata.str_form) != 0 ||
                        HDstrcmp(rbuf[i].str_unit, wdata.str_unit) != 0) {
>>>>>>> 18bbd3f0
                        TestErrPrintf("%d: VL data doesn't match!, index(i)=%d\n", __LINE__, (int)i);
                        continue;
                    } /* end if */
                }     /* end if */
                else {
                    if ((i % 2) == select_offset[0]) {
<<<<<<< HEAD
                        if (HDstrcmp(rbuf[i].str_id, "foobar") || HDstrcmp(rbuf[i].str_name, "") ||
                            rbuf[i].str_desc || HDstrcmp(rbuf[i].str_orig, "\0") ||
                            HDstrcmp(rbuf[i].str_stat, "dead") || HDstrcmp(rbuf[i].str_form, "liquid") ||
                            HDstrcmp(rbuf[i].str_unit, "meter")) {
=======
                        if (HDstrcmp(rbuf[i].str_id, "foobar") != 0 || HDstrcmp(rbuf[i].str_name, "") != 0 ||
                            rbuf[i].str_desc || HDstrcmp(rbuf[i].str_orig, "\0") != 0 ||
                            HDstrcmp(rbuf[i].str_stat, "dead") != 0 ||
                            HDstrcmp(rbuf[i].str_form, "liquid") != 0 ||
                            HDstrcmp(rbuf[i].str_unit, "meter") != 0) {
>>>>>>> 18bbd3f0
                            TestErrPrintf("%d: VL data doesn't match!, index(i) = %d\n", __LINE__, (int)i);
                            continue;
                        } /* end if */
                    }     /* end if */
                    else {
                        if (rbuf[i].str_id || rbuf[i].str_name || rbuf[i].str_desc || rbuf[i].str_orig ||
                            rbuf[i].str_stat || rbuf[i].str_form || rbuf[i].str_unit) {
                            TestErrPrintf("%d: VL data doesn't match!, index(i) = %d\n", __LINE__, (int)i);
                            continue;
                        } /* end if */
                    }     /* end else */
                }         /* end else */
            }             /* end for */

            /* Release the space */
            ret = H5Treclaim(dtype1_id, dset_select_dspace_id, xfer_pid, rbuf);
            CHECK(ret, FAIL, "H5Treclaim");

            ret = H5Dclose(dset_id);
            CHECK(ret, FAIL, "H5Dclose");

            /* Open the second data set to check the value of data */
            dset_id = H5Dopen2(file_id, dset_name2, H5P_DEFAULT);
            CHECK(dset_id, FAIL, "H5Dopen2");

            /* Write one element in the dataset */
            ret = H5Dwrite(dset_id, dtype1_id, scalar_dspace_id, single_dspace_id, xfer_pid, &wdata);
            CHECK(ret, FAIL, "H5Dwrite");

            ret = H5Dread(dset_id, dtype1_id, dset_dspace_id, dset_dspace_id, xfer_pid, rbuf);
            CHECK(ret, FAIL, "H5Dread");

            /* Compare data read in */
            for (i = 0; i < dset_elmts; i++) {
                if (i == single_offset[0]) {
<<<<<<< HEAD
                    if (HDstrcmp(rbuf[i].str_id, wdata.str_id) || rbuf[i].str_name ||
                        HDstrcmp(rbuf[i].str_desc, wdata.str_desc) ||
                        HDstrcmp(rbuf[i].str_orig, wdata.str_orig) ||
                        HDstrcmp(rbuf[i].str_stat, wdata.str_stat) ||
                        HDstrcmp(rbuf[i].str_form, wdata.str_form) ||
                        HDstrcmp(rbuf[i].str_unit, wdata.str_unit)) {
=======
                    if (HDstrcmp(rbuf[i].str_id, wdata.str_id) != 0 || rbuf[i].str_name ||
                        HDstrcmp(rbuf[i].str_desc, wdata.str_desc) != 0 ||
                        HDstrcmp(rbuf[i].str_orig, wdata.str_orig) != 0 ||
                        HDstrcmp(rbuf[i].str_stat, wdata.str_stat) != 0 ||
                        HDstrcmp(rbuf[i].str_form, wdata.str_form) != 0 ||
                        HDstrcmp(rbuf[i].str_unit, wdata.str_unit) != 0) {
>>>>>>> 18bbd3f0
                        TestErrPrintf("%d: VL data doesn't match!, index(i)=%d\n", __LINE__, (int)i);
                        continue;
                    } /* end if */
                }     /* end if */
                else {
<<<<<<< HEAD
                    if (HDstrcmp(rbuf[i].str_id, "foobar") || HDstrcmp(rbuf[i].str_name, "") ||
                        rbuf[i].str_desc || HDstrcmp(rbuf[i].str_orig, "\0") ||
                        HDstrcmp(rbuf[i].str_stat, "dead") || HDstrcmp(rbuf[i].str_form, "liquid") ||
                        HDstrcmp(rbuf[i].str_unit, "meter")) {
=======
                    if (HDstrcmp(rbuf[i].str_id, "foobar") != 0 || HDstrcmp(rbuf[i].str_name, "") != 0 ||
                        rbuf[i].str_desc || HDstrcmp(rbuf[i].str_orig, "\0") != 0 ||
                        HDstrcmp(rbuf[i].str_stat, "dead") != 0 ||
                        HDstrcmp(rbuf[i].str_form, "liquid") != 0 ||
                        HDstrcmp(rbuf[i].str_unit, "meter") != 0) {
>>>>>>> 18bbd3f0
                        TestErrPrintf("%d: VL data doesn't match!, index(i)=%d\n", __LINE__, (int)i);
                        continue;
                    } /* end if */
                }     /* end if */
            }         /* end for */

            /* Release the space */
            ret = H5Treclaim(dtype1_id, dset_dspace_id, xfer_pid, rbuf);
            CHECK(ret, FAIL, "H5Treclaim");

            /* Clear the read buffer */
            HDmemset(rbuf, 0, dset_elmts * sizeof(dtype1_struct));

            /* Read in non-contiguous selection from dataset */
            ret = H5Dread(dset_id, dtype1_id, dset_select_dspace_id, dset_select_dspace_id, xfer_pid, rbuf);
            CHECK(ret, FAIL, "H5Dread");

            /* Compare data read in */
            for (i = 0; i < dset_elmts; i++) {
                if (i == single_offset[0]) {
<<<<<<< HEAD
                    if (HDstrcmp(rbuf[i].str_id, wdata.str_id) || rbuf[i].str_name ||
                        HDstrcmp(rbuf[i].str_desc, wdata.str_desc) ||
                        HDstrcmp(rbuf[i].str_orig, wdata.str_orig) ||
                        HDstrcmp(rbuf[i].str_stat, wdata.str_stat) ||
                        HDstrcmp(rbuf[i].str_form, wdata.str_form) ||
                        HDstrcmp(rbuf[i].str_unit, wdata.str_unit)) {
=======
                    if (HDstrcmp(rbuf[i].str_id, wdata.str_id) != 0 || rbuf[i].str_name ||
                        HDstrcmp(rbuf[i].str_desc, wdata.str_desc) != 0 ||
                        HDstrcmp(rbuf[i].str_orig, wdata.str_orig) != 0 ||
                        HDstrcmp(rbuf[i].str_stat, wdata.str_stat) != 0 ||
                        HDstrcmp(rbuf[i].str_form, wdata.str_form) != 0 ||
                        HDstrcmp(rbuf[i].str_unit, wdata.str_unit) != 0) {
>>>>>>> 18bbd3f0
                        TestErrPrintf("%d: VL data doesn't match!, index(i)=%d\n", __LINE__, (int)i);
                        continue;
                    } /* end if */
                }     /* end if */
                else {
                    if ((i % 2) == select_offset[0]) {
<<<<<<< HEAD
                        if (HDstrcmp(rbuf[i].str_id, "foobar") || HDstrcmp(rbuf[i].str_name, "") ||
                            rbuf[i].str_desc || HDstrcmp(rbuf[i].str_orig, "\0") ||
                            HDstrcmp(rbuf[i].str_stat, "dead") || HDstrcmp(rbuf[i].str_form, "liquid") ||
                            HDstrcmp(rbuf[i].str_unit, "meter")) {
=======
                        if (HDstrcmp(rbuf[i].str_id, "foobar") != 0 || HDstrcmp(rbuf[i].str_name, "") != 0 ||
                            rbuf[i].str_desc || HDstrcmp(rbuf[i].str_orig, "\0") != 0 ||
                            HDstrcmp(rbuf[i].str_stat, "dead") != 0 ||
                            HDstrcmp(rbuf[i].str_form, "liquid") != 0 ||
                            HDstrcmp(rbuf[i].str_unit, "meter") != 0) {
>>>>>>> 18bbd3f0
                            TestErrPrintf("%d: VL data doesn't match!, index(i) = %d\n", __LINE__, (int)i);
                            continue;
                        } /* end if */
                    }     /* end if */
                    else {
                        if (rbuf[i].str_id || rbuf[i].str_name || rbuf[i].str_desc || rbuf[i].str_orig ||
                            rbuf[i].str_stat || rbuf[i].str_form || rbuf[i].str_unit) {
                            TestErrPrintf("%d: VL data doesn't match!, index(i) = %d\n", __LINE__, (int)i);
                            continue;
                        } /* end if */
                    }     /* end else */
                }         /* end else */
            }             /* end for */

            /* Release the space */
            ret = H5Treclaim(dtype1_id, dset_select_dspace_id, xfer_pid, rbuf);
            CHECK(ret, FAIL, "H5Treclaim");

            ret = H5Dclose(dset_id);
            CHECK(ret, FAIL, "H5Dclose");

            /* Close the dataspace for the writes */
            ret = H5Sclose(single_dspace_id);
            CHECK(ret, FAIL, "H5Sclose");
        } /* end for */
    }     /* end for */

    ret = H5Fclose(file_id);
    CHECK(ret, FAIL, "H5Fclose");

    /* Clean up rest of IDs */
    ret = H5Pclose(xfer_pid);
    CHECK(ret, FAIL, "H5Pclose");

    ret = H5Sclose(small_dspace_id);
    CHECK(ret, FAIL, "H5Sclose");

    ret = H5Sclose(large_dspace_id);
    CHECK(ret, FAIL, "H5Sclose");

    ret = H5Sclose(small_select_dspace_id);
    CHECK(ret, FAIL, "H5Sclose");

    ret = H5Sclose(large_select_dspace_id);
    CHECK(ret, FAIL, "H5Sclose");

    ret = H5Sclose(scalar_dspace_id);
    CHECK(ret, FAIL, "H5Sclose");

    ret = H5Tclose(dtype1_id);
    CHECK(ret, FAIL, "H5Tclose");

    /* Release buffer */
    HDfree(rbuf);
} /* end test_vltypes_fill_value() */

/****************************************************************
**
**  test_vltypes(): Main VL datatype testing routine.
**
****************************************************************/
void
test_vltypes(void)
{
    /* Output message about test being performed */
    MESSAGE(5, ("Testing Variable-Length Datatypes\n"));

    /* These next tests use the same file */
    test_vltypes_dataset_create();              /* Check dataset of VL when fill value
                                                 * won't be rewritten to it.*/
    test_vltypes_funcs();                       /* Test functions with VL types */
    test_vltypes_vlen_atomic();                 /* Test VL atomic datatypes */
    rewrite_vltypes_vlen_atomic();              /* Check VL memory leak      */
    test_vltypes_vlen_compound();               /* Test VL compound datatypes */
    rewrite_vltypes_vlen_compound();            /* Check VL memory leak      */
    test_vltypes_compound_vlen_atomic();        /* Test compound datatypes with VL atomic components */
    rewrite_vltypes_compound_vlen_atomic();     /* Check VL memory leak    */
    test_vltypes_vlen_vlen_atomic();            /* Test VL datatype with VL atomic components */
    rewrite_longer_vltypes_vlen_vlen_atomic();  /*overwrite with VL data of longer sequence*/
    rewrite_shorter_vltypes_vlen_vlen_atomic(); /*overwrite with VL data of shorted sequence*/
    test_vltypes_compound_vlen_vlen();          /* Test compound datatypes with VL atomic components */
    test_vltypes_compound_vlstr();              /* Test data rewritten of nested VL data */
    test_vltypes_fill_value();                  /* Test fill value for VL data */
} /* test_vltypes() */

/*-------------------------------------------------------------------------
 * Function:    cleanup_vltypes
 *
 * Purpose:    Cleanup temporary test files
 *
 * Return:    none
 *
 * Programmer:    Quincey Koziol
 *              June 8, 1999
 *
 * Modifications:
 *
 *-------------------------------------------------------------------------
 */
void
cleanup_vltypes(void)
{
    HDremove(FILENAME);
}<|MERGE_RESOLUTION|>--- conflicted
+++ resolved
@@ -1385,11 +1385,7 @@
 
         for (t1 = (s2 *)(wdata[i].v.p), t2 = (s2 *)(rdata[i].v.p), j = 0; j < rdata[i].v.len;
              j++, t1++, t2++) {
-<<<<<<< HEAD
-            if (HDstrcmp(t1->string, t2->string)) {
-=======
             if (HDstrcmp(t1->string, t2->string) != 0) {
->>>>>>> 18bbd3f0
                 TestErrPrintf("VL data values don't match!, t1->string=%s, t2->string=%s\n", t1->string,
                               t2->string);
                 continue;
@@ -1450,11 +1446,7 @@
 
         for (t1 = (s2 *)(wdata2[i].v.p), t2 = (s2 *)(rdata2[i].v.p), j = 0; j < rdata2[i].v.len;
              j++, t1++, t2++) {
-<<<<<<< HEAD
-            if (HDstrcmp(t1->string, t2->string)) {
-=======
             if (HDstrcmp(t1->string, t2->string) != 0) {
->>>>>>> 18bbd3f0
                 TestErrPrintf("VL data values don't match!, t1->string=%s, t2->string=%s\n", t1->string,
                               t2->string);
                 continue;
@@ -2495,30 +2487,17 @@
     typedef struct dtype1_struct {
         unsigned int gui;
         unsigned int pgui;
-<<<<<<< HEAD
-        char *       str_id;
-        char *       str_name;
-        char *       str_desc;
-        char *       str_orig;
-        char *       str_stat;
-=======
         const char * str_id;
         const char * str_name;
         const char * str_desc;
         const char * str_orig;
         const char * str_stat;
->>>>>>> 18bbd3f0
         unsigned int ver;
         double       val;
         double       ma;
         double       mi;
-<<<<<<< HEAD
-        char *       str_form;
-        char *       str_unit;
-=======
         const char * str_form;
         const char * str_unit;
->>>>>>> 18bbd3f0
     } dtype1_struct;
 
     herr_t              ret;
@@ -2529,13 +2508,8 @@
     hid_t               large_dspace_id;            /* Dataspace ID for large datasets */
     hid_t               small_select_dspace_id;     /* Dataspace ID for selection in small datasets */
     hid_t               large_select_dspace_id;     /* Dataspace ID for selection in large datasets */
-<<<<<<< HEAD
-    hid_t               dset_dspace_id;             /* Dataspace ID for a particular dataset */
-    hid_t               dset_select_dspace_id;      /* Dataspace ID for selection in a particular dataset */
-=======
     hid_t               dset_dspace_id        = -1; /* Dataspace ID for a particular dataset */
     hid_t               dset_select_dspace_id = -1; /* Dataspace ID for selection in a particular dataset */
->>>>>>> 18bbd3f0
     hid_t               scalar_dspace_id;           /* Dataspace ID for scalar dataspace */
     hid_t               single_dspace_id;           /* Dataspace ID for single element selection */
     hsize_t             single_offset[]      = {2}; /* Offset of single element selection */
@@ -2551,13 +2525,8 @@
     hid_t               dset_id;
     hsize_t             small_dims[] = {SPACE4_DIM_SMALL};
     hsize_t             large_dims[] = {SPACE4_DIM_LARGE};
-<<<<<<< HEAD
-    size_t              dset_elmts; /* Number of elements in a particular dataset */
-    const dtype1_struct fill1 = {1, 2,    "foobar", "",   NULL,     "\0",   "dead",
-=======
     size_t              dset_elmts   = 0; /* Number of elements in a particular dataset */
     const dtype1_struct fill1        = {1, 2,    "foobar", "",   NULL,     "\0",   "dead",
->>>>>>> 18bbd3f0
                                  3, 4.0F, 100.0F,   1.0F, "liquid", "meter"};
     const dtype1_struct wdata = {3, 4, "", NULL, "\0", "foo", "two", 6, 8.0F, 200.0F, 2.0F, "solid", "yard"};
     dtype1_struct *     rbuf  = NULL;                   /* Buffer for reading data */
@@ -2850,17 +2819,10 @@
 
             /* Compare data read in */
             for (i = 0; i < dset_elmts; i++) {
-<<<<<<< HEAD
-                if (HDstrcmp(rbuf[i].str_id, "foobar") || HDstrcmp(rbuf[i].str_name, "") ||
-                    rbuf[i].str_desc || HDstrcmp(rbuf[i].str_orig, "\0") ||
-                    HDstrcmp(rbuf[i].str_stat, "dead") || HDstrcmp(rbuf[i].str_form, "liquid") ||
-                    HDstrcmp(rbuf[i].str_unit, "meter")) {
-=======
                 if (HDstrcmp(rbuf[i].str_id, "foobar") != 0 || HDstrcmp(rbuf[i].str_name, "") != 0 ||
                     rbuf[i].str_desc || HDstrcmp(rbuf[i].str_orig, "\0") != 0 ||
                     HDstrcmp(rbuf[i].str_stat, "dead") != 0 || HDstrcmp(rbuf[i].str_form, "liquid") != 0 ||
                     HDstrcmp(rbuf[i].str_unit, "meter") != 0) {
->>>>>>> 18bbd3f0
                     TestErrPrintf("%d: VL data doesn't match!, index(i) = %d\n", __LINE__, (int)i);
                     continue;
                 } /* end if */
@@ -2880,18 +2842,11 @@
             /* Compare data read in */
             for (i = 0; i < dset_elmts; i++) {
                 if ((i % 2) == select_offset[0]) {
-<<<<<<< HEAD
-                    if (HDstrcmp(rbuf[i].str_id, "foobar") || HDstrcmp(rbuf[i].str_name, "") ||
-                        rbuf[i].str_desc || HDstrcmp(rbuf[i].str_orig, "\0") ||
-                        HDstrcmp(rbuf[i].str_stat, "dead") || HDstrcmp(rbuf[i].str_form, "liquid") ||
-                        HDstrcmp(rbuf[i].str_unit, "meter")) {
-=======
                     if (HDstrcmp(rbuf[i].str_id, "foobar") != 0 || HDstrcmp(rbuf[i].str_name, "") != 0 ||
                         rbuf[i].str_desc || HDstrcmp(rbuf[i].str_orig, "\0") != 0 ||
                         HDstrcmp(rbuf[i].str_stat, "dead") != 0 ||
                         HDstrcmp(rbuf[i].str_form, "liquid") != 0 ||
                         HDstrcmp(rbuf[i].str_unit, "meter") != 0) {
->>>>>>> 18bbd3f0
                         TestErrPrintf("%d: VL data doesn't match!, index(i) = %d\n", __LINE__, (int)i);
                         continue;
                     } /* end if */
@@ -2922,17 +2877,10 @@
 
             /* Compare data read in */
             for (i = 0; i < dset_elmts; i++) {
-<<<<<<< HEAD
-                if (HDstrcmp(rbuf[i].str_id, "foobar") || HDstrcmp(rbuf[i].str_name, "") ||
-                    rbuf[i].str_desc || HDstrcmp(rbuf[i].str_orig, "\0") ||
-                    HDstrcmp(rbuf[i].str_stat, "dead") || HDstrcmp(rbuf[i].str_form, "liquid") ||
-                    HDstrcmp(rbuf[i].str_unit, "meter")) {
-=======
                 if (HDstrcmp(rbuf[i].str_id, "foobar") != 0 || HDstrcmp(rbuf[i].str_name, "") != 0 ||
                     rbuf[i].str_desc || HDstrcmp(rbuf[i].str_orig, "\0") != 0 ||
                     HDstrcmp(rbuf[i].str_stat, "dead") != 0 || HDstrcmp(rbuf[i].str_form, "liquid") != 0 ||
                     HDstrcmp(rbuf[i].str_unit, "meter") != 0) {
->>>>>>> 18bbd3f0
                     TestErrPrintf("%d: VL data doesn't match!, index(i)=%d\n", __LINE__, (int)i);
                     continue;
                 } /* end if */
@@ -2952,18 +2900,11 @@
             /* Compare data read in */
             for (i = 0; i < dset_elmts; i++) {
                 if ((i % 2) == select_offset[0]) {
-<<<<<<< HEAD
-                    if (HDstrcmp(rbuf[i].str_id, "foobar") || HDstrcmp(rbuf[i].str_name, "") ||
-                        rbuf[i].str_desc || HDstrcmp(rbuf[i].str_orig, "\0") ||
-                        HDstrcmp(rbuf[i].str_stat, "dead") || HDstrcmp(rbuf[i].str_form, "liquid") ||
-                        HDstrcmp(rbuf[i].str_unit, "meter")) {
-=======
                     if (HDstrcmp(rbuf[i].str_id, "foobar") != 0 || HDstrcmp(rbuf[i].str_name, "") != 0 ||
                         rbuf[i].str_desc || HDstrcmp(rbuf[i].str_orig, "\0") != 0 ||
                         HDstrcmp(rbuf[i].str_stat, "dead") != 0 ||
                         HDstrcmp(rbuf[i].str_form, "liquid") != 0 ||
                         HDstrcmp(rbuf[i].str_unit, "meter") != 0) {
->>>>>>> 18bbd3f0
                         TestErrPrintf("%d: VL data doesn't match!, index(i) = %d\n", __LINE__, (int)i);
                         continue;
                     } /* end if */
@@ -3078,38 +3019,22 @@
             /* Compare data read in */
             for (i = 0; i < dset_elmts; i++) {
                 if (i == single_offset[0]) {
-<<<<<<< HEAD
-                    if (HDstrcmp(rbuf[i].str_id, wdata.str_id) || rbuf[i].str_name ||
-                        HDstrcmp(rbuf[i].str_desc, wdata.str_desc) ||
-                        HDstrcmp(rbuf[i].str_orig, wdata.str_orig) ||
-                        HDstrcmp(rbuf[i].str_stat, wdata.str_stat) ||
-                        HDstrcmp(rbuf[i].str_form, wdata.str_form) ||
-                        HDstrcmp(rbuf[i].str_unit, wdata.str_unit)) {
-=======
                     if (HDstrcmp(rbuf[i].str_id, wdata.str_id) != 0 || rbuf[i].str_name ||
                         HDstrcmp(rbuf[i].str_desc, wdata.str_desc) != 0 ||
                         HDstrcmp(rbuf[i].str_orig, wdata.str_orig) != 0 ||
                         HDstrcmp(rbuf[i].str_stat, wdata.str_stat) != 0 ||
                         HDstrcmp(rbuf[i].str_form, wdata.str_form) != 0 ||
                         HDstrcmp(rbuf[i].str_unit, wdata.str_unit) != 0) {
->>>>>>> 18bbd3f0
                         TestErrPrintf("%d: VL data doesn't match!, index(i)=%d\n", __LINE__, (int)i);
                         continue;
                     } /* end if */
                 }     /* end if */
                 else {
-<<<<<<< HEAD
-                    if (HDstrcmp(rbuf[i].str_id, "foobar") || HDstrcmp(rbuf[i].str_name, "") ||
-                        rbuf[i].str_desc || HDstrcmp(rbuf[i].str_orig, "\0") ||
-                        HDstrcmp(rbuf[i].str_stat, "dead") || HDstrcmp(rbuf[i].str_form, "liquid") ||
-                        HDstrcmp(rbuf[i].str_unit, "meter")) {
-=======
                     if (HDstrcmp(rbuf[i].str_id, "foobar") != 0 || HDstrcmp(rbuf[i].str_name, "") != 0 ||
                         rbuf[i].str_desc || HDstrcmp(rbuf[i].str_orig, "\0") != 0 ||
                         HDstrcmp(rbuf[i].str_stat, "dead") != 0 ||
                         HDstrcmp(rbuf[i].str_form, "liquid") != 0 ||
                         HDstrcmp(rbuf[i].str_unit, "meter") != 0) {
->>>>>>> 18bbd3f0
                         TestErrPrintf("%d: VL data doesn't match!, index(i)=%d\n", __LINE__, (int)i);
                         continue;
                     } /* end if */
@@ -3130,39 +3055,23 @@
             /* Compare data read in */
             for (i = 0; i < dset_elmts; i++) {
                 if (i == single_offset[0]) {
-<<<<<<< HEAD
-                    if (HDstrcmp(rbuf[i].str_id, wdata.str_id) || rbuf[i].str_name ||
-                        HDstrcmp(rbuf[i].str_desc, wdata.str_desc) ||
-                        HDstrcmp(rbuf[i].str_orig, wdata.str_orig) ||
-                        HDstrcmp(rbuf[i].str_stat, wdata.str_stat) ||
-                        HDstrcmp(rbuf[i].str_form, wdata.str_form) ||
-                        HDstrcmp(rbuf[i].str_unit, wdata.str_unit)) {
-=======
                     if (HDstrcmp(rbuf[i].str_id, wdata.str_id) != 0 || rbuf[i].str_name ||
                         HDstrcmp(rbuf[i].str_desc, wdata.str_desc) != 0 ||
                         HDstrcmp(rbuf[i].str_orig, wdata.str_orig) != 0 ||
                         HDstrcmp(rbuf[i].str_stat, wdata.str_stat) != 0 ||
                         HDstrcmp(rbuf[i].str_form, wdata.str_form) != 0 ||
                         HDstrcmp(rbuf[i].str_unit, wdata.str_unit) != 0) {
->>>>>>> 18bbd3f0
                         TestErrPrintf("%d: VL data doesn't match!, index(i)=%d\n", __LINE__, (int)i);
                         continue;
                     } /* end if */
                 }     /* end if */
                 else {
                     if ((i % 2) == select_offset[0]) {
-<<<<<<< HEAD
-                        if (HDstrcmp(rbuf[i].str_id, "foobar") || HDstrcmp(rbuf[i].str_name, "") ||
-                            rbuf[i].str_desc || HDstrcmp(rbuf[i].str_orig, "\0") ||
-                            HDstrcmp(rbuf[i].str_stat, "dead") || HDstrcmp(rbuf[i].str_form, "liquid") ||
-                            HDstrcmp(rbuf[i].str_unit, "meter")) {
-=======
                         if (HDstrcmp(rbuf[i].str_id, "foobar") != 0 || HDstrcmp(rbuf[i].str_name, "") != 0 ||
                             rbuf[i].str_desc || HDstrcmp(rbuf[i].str_orig, "\0") != 0 ||
                             HDstrcmp(rbuf[i].str_stat, "dead") != 0 ||
                             HDstrcmp(rbuf[i].str_form, "liquid") != 0 ||
                             HDstrcmp(rbuf[i].str_unit, "meter") != 0) {
->>>>>>> 18bbd3f0
                             TestErrPrintf("%d: VL data doesn't match!, index(i) = %d\n", __LINE__, (int)i);
                             continue;
                         } /* end if */
@@ -3198,38 +3107,22 @@
             /* Compare data read in */
             for (i = 0; i < dset_elmts; i++) {
                 if (i == single_offset[0]) {
-<<<<<<< HEAD
-                    if (HDstrcmp(rbuf[i].str_id, wdata.str_id) || rbuf[i].str_name ||
-                        HDstrcmp(rbuf[i].str_desc, wdata.str_desc) ||
-                        HDstrcmp(rbuf[i].str_orig, wdata.str_orig) ||
-                        HDstrcmp(rbuf[i].str_stat, wdata.str_stat) ||
-                        HDstrcmp(rbuf[i].str_form, wdata.str_form) ||
-                        HDstrcmp(rbuf[i].str_unit, wdata.str_unit)) {
-=======
                     if (HDstrcmp(rbuf[i].str_id, wdata.str_id) != 0 || rbuf[i].str_name ||
                         HDstrcmp(rbuf[i].str_desc, wdata.str_desc) != 0 ||
                         HDstrcmp(rbuf[i].str_orig, wdata.str_orig) != 0 ||
                         HDstrcmp(rbuf[i].str_stat, wdata.str_stat) != 0 ||
                         HDstrcmp(rbuf[i].str_form, wdata.str_form) != 0 ||
                         HDstrcmp(rbuf[i].str_unit, wdata.str_unit) != 0) {
->>>>>>> 18bbd3f0
                         TestErrPrintf("%d: VL data doesn't match!, index(i)=%d\n", __LINE__, (int)i);
                         continue;
                     } /* end if */
                 }     /* end if */
                 else {
-<<<<<<< HEAD
-                    if (HDstrcmp(rbuf[i].str_id, "foobar") || HDstrcmp(rbuf[i].str_name, "") ||
-                        rbuf[i].str_desc || HDstrcmp(rbuf[i].str_orig, "\0") ||
-                        HDstrcmp(rbuf[i].str_stat, "dead") || HDstrcmp(rbuf[i].str_form, "liquid") ||
-                        HDstrcmp(rbuf[i].str_unit, "meter")) {
-=======
                     if (HDstrcmp(rbuf[i].str_id, "foobar") != 0 || HDstrcmp(rbuf[i].str_name, "") != 0 ||
                         rbuf[i].str_desc || HDstrcmp(rbuf[i].str_orig, "\0") != 0 ||
                         HDstrcmp(rbuf[i].str_stat, "dead") != 0 ||
                         HDstrcmp(rbuf[i].str_form, "liquid") != 0 ||
                         HDstrcmp(rbuf[i].str_unit, "meter") != 0) {
->>>>>>> 18bbd3f0
                         TestErrPrintf("%d: VL data doesn't match!, index(i)=%d\n", __LINE__, (int)i);
                         continue;
                     } /* end if */
@@ -3250,39 +3143,23 @@
             /* Compare data read in */
             for (i = 0; i < dset_elmts; i++) {
                 if (i == single_offset[0]) {
-<<<<<<< HEAD
-                    if (HDstrcmp(rbuf[i].str_id, wdata.str_id) || rbuf[i].str_name ||
-                        HDstrcmp(rbuf[i].str_desc, wdata.str_desc) ||
-                        HDstrcmp(rbuf[i].str_orig, wdata.str_orig) ||
-                        HDstrcmp(rbuf[i].str_stat, wdata.str_stat) ||
-                        HDstrcmp(rbuf[i].str_form, wdata.str_form) ||
-                        HDstrcmp(rbuf[i].str_unit, wdata.str_unit)) {
-=======
                     if (HDstrcmp(rbuf[i].str_id, wdata.str_id) != 0 || rbuf[i].str_name ||
                         HDstrcmp(rbuf[i].str_desc, wdata.str_desc) != 0 ||
                         HDstrcmp(rbuf[i].str_orig, wdata.str_orig) != 0 ||
                         HDstrcmp(rbuf[i].str_stat, wdata.str_stat) != 0 ||
                         HDstrcmp(rbuf[i].str_form, wdata.str_form) != 0 ||
                         HDstrcmp(rbuf[i].str_unit, wdata.str_unit) != 0) {
->>>>>>> 18bbd3f0
                         TestErrPrintf("%d: VL data doesn't match!, index(i)=%d\n", __LINE__, (int)i);
                         continue;
                     } /* end if */
                 }     /* end if */
                 else {
                     if ((i % 2) == select_offset[0]) {
-<<<<<<< HEAD
-                        if (HDstrcmp(rbuf[i].str_id, "foobar") || HDstrcmp(rbuf[i].str_name, "") ||
-                            rbuf[i].str_desc || HDstrcmp(rbuf[i].str_orig, "\0") ||
-                            HDstrcmp(rbuf[i].str_stat, "dead") || HDstrcmp(rbuf[i].str_form, "liquid") ||
-                            HDstrcmp(rbuf[i].str_unit, "meter")) {
-=======
                         if (HDstrcmp(rbuf[i].str_id, "foobar") != 0 || HDstrcmp(rbuf[i].str_name, "") != 0 ||
                             rbuf[i].str_desc || HDstrcmp(rbuf[i].str_orig, "\0") != 0 ||
                             HDstrcmp(rbuf[i].str_stat, "dead") != 0 ||
                             HDstrcmp(rbuf[i].str_form, "liquid") != 0 ||
                             HDstrcmp(rbuf[i].str_unit, "meter") != 0) {
->>>>>>> 18bbd3f0
                             TestErrPrintf("%d: VL data doesn't match!, index(i) = %d\n", __LINE__, (int)i);
                             continue;
                         } /* end if */
