--- conflicted
+++ resolved
@@ -193,17 +193,6 @@
  *
  *----------------------------------------------------------------------------
  */
-<<<<<<< HEAD
-#define JSERR_LONG(expected, actual, reason)                                                                 \
-    {                                                                                                        \
-        JSFAILED_AT()                                                                                        \
-        if (reason != NULL) {                                                                                \
-            HDprintf("%s\n", (reason));                                                                      \
-        }                                                                                                    \
-        else {                                                                                               \
-            HDprintf("  ! Expected %ld\n  ! Actual   %ld\n", (long)(expected), (long)(actual));              \
-        }                                                                                                    \
-=======
 static inline void
 jserr_long(long expected, long actual, const char *reason)
 {
@@ -219,7 +208,6 @@
     {                                                                                                        \
         JSFAILED_AT()                                                                                        \
         jserr_long((long)(expected), (long)(actual), (reason));                                              \
->>>>>>> 18bbd3f0
     }
 
 /*----------------------------------------------------------------------------
@@ -250,17 +238,6 @@
  *
  *----------------------------------------------------------------------------
  */
-<<<<<<< HEAD
-#define JSERR_STR(expected, actual, reason)                                                                  \
-    {                                                                                                        \
-        JSFAILED_AT()                                                                                        \
-        if ((reason) != NULL) {                                                                              \
-            HDprintf("%s\n", (reason));                                                                      \
-        }                                                                                                    \
-        else {                                                                                               \
-            HDprintf("!!! Expected:\n%s\n!!!Actual:\n%s\n", (expected), (actual));                           \
-        }                                                                                                    \
-=======
 static inline void
 jserr_str(const char *expected, const char *actual, const char *reason)
 {
@@ -276,7 +253,6 @@
     {                                                                                                        \
         JSFAILED_AT()                                                                                        \
         jserr_str((expected), (actual), (reason));                                                           \
->>>>>>> 18bbd3f0
     }
 
 #ifdef JSVERIFY_EXP_ACT
@@ -342,11 +318,7 @@
  *----------------------------------------------------------------------------
  */
 #define JSVERIFY_STR(expected, actual, reason)                                                               \
-<<<<<<< HEAD
-    if (strcmp((actual), (expected)) != 0) {                                                                 \
-=======
     if (HDstrcmp((actual), (expected)) != 0) {                                                               \
->>>>>>> 18bbd3f0
         JSERR_STR((expected), (actual), (reason));                                                           \
         goto error;                                                                                          \
     } /* JSVERIFY_STR */
@@ -391,11 +363,7 @@
  *----------------------------------------------------------------------------
  */
 #define JSVERIFY_STR(actual, expected, reason)                                                               \
-<<<<<<< HEAD
-    if (strcmp((actual), (expected)) != 0) {                                                                 \
-=======
     if (HDstrcmp((actual), (expected)) != 0) {                                                               \
->>>>>>> 18bbd3f0
         JSERR_STR((expected), (actual), (reason));                                                           \
         goto error;                                                                                          \
     } /* JSVERIFY_STR */
@@ -1753,11 +1721,7 @@
      * CLEANUP *
      ***********/
     HDprintf("\nerror!");
-<<<<<<< HEAD
-    fflush(stdout);
-=======
     HDfflush(stdout);
->>>>>>> 18bbd3f0
 
     if (fapl_id >= 0) {
         H5E_BEGIN_TRY
