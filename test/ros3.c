--- conflicted
+++ resolved
@@ -865,11 +865,7 @@
         if (T.which_fapl == FAPL_FILE_ACCESS)
             _fapl_id = fapl_file_access;
         else if (T.which_fapl == FAPL_ROS3_ANON)
-<<<<<<< HEAD
-            _(void) fapl_id;
-=======
-             _fapl_id = fapl_id;
->>>>>>> f0ff3e86
+            _fapl_id = fapl_id;
 
         H5E_BEGIN_TRY { fd = H5FDopen(T.url, T.flags, _fapl_id, T.maxaddr); }
         H5E_END_TRY;
