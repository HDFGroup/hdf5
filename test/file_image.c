--- conflicted
+++ resolved
@@ -706,11 +706,7 @@
  *      'member_file_name' in the code below, but early (4.4.7, at least) gcc only
  *      allows diagnostic pragmas to be toggled outside of functions.
  */
-<<<<<<< HEAD
-H5_GCC_DIAG_OFF(format - nonliteral)
-=======
 H5_GCC_DIAG_OFF("format-nonliteral")
->>>>>>> 18bbd3f0
 static int
 test_get_file_image(const char *test_banner, const int file_name_num, hid_t fapl, hbool_t user)
 {
@@ -974,11 +970,7 @@
 error:
     return 1;
 } /* end test_get_file_image() */
-<<<<<<< HEAD
-H5_GCC_DIAG_ON(format - nonliteral)
-=======
 H5_GCC_DIAG_ON("format-nonliteral")
->>>>>>> 18bbd3f0
 
 /******************************************************************************
  * Function:    test_get_file_image_error_rejection
