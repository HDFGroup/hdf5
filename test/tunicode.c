/* * * * * * * * * * * * * * * * * * * * * * * * * * * * * * * * * * * * * * *
 * Copyright by The HDF Group.                                               *
 * All rights reserved.                                                      *
 *                                                                           *
 * This file is part of HDF5.  The full HDF5 copyright notice, including     *
 * terms governing use, modification, and redistribution, is contained in    *
 * the COPYING file, which can be found at the root of the source code       *
 * distribution tree, or in https://www.hdfgroup.org/licenses.               *
 * If you do not have access to either file, you may request a copy from     *
 * help@hdfgroup.org.                                                        *
 * * * * * * * * * * * * * * * * * * * * * * * * * * * * * * * * * * * * * * */

/* Unicode test */
#include "testhdf5.h"

#define NUM_CHARS         16
#define MAX_STRING_LENGTH ((NUM_CHARS * 4) + 1)    /* Max length in bytes */
#define MAX_PATH_LENGTH   (MAX_STRING_LENGTH + 20) /* Max length in bytes */
#define MAX_CODE_POINT    0x200000
#define FILENAME          "unicode.h5"
/* A buffer to hold two copies of the UTF-8 string */
#define LONG_BUF_SIZE (2 * MAX_STRING_LENGTH + 4)

#define DSET1_NAME    "fl_string_dataset"
#define DSET3_NAME    "dataset3"
#define DSET4_NAME    "dataset4"
#define VL_DSET1_NAME "vl_dset_1"
#define GROUP1_NAME   "group1"
#define GROUP2_NAME   "group2"
#define GROUP3_NAME   "group3"
#define GROUP4_NAME   "group4"

#define RANK            1
#define COMP_INT_VAL    7
#define COMP_FLOAT_VAL  (-42.0F)
#define COMP_DOUBLE_VAL 42.0

/* Test function prototypes */
void test_fl_string(hid_t fid, const char *string);
void test_strpad(hid_t fid, const char *string);
void test_vl_string(hid_t fid, const char *string);
void test_objnames(hid_t fid, const char *string);
void test_attrname(hid_t fid, const char *string);
void test_compound(hid_t fid, const char *string);
void test_enum(hid_t fid, const char *string);
void test_opaque(hid_t fid, const char *string);

/* Utility function prototypes */
static hid_t mkstr(size_t len, H5T_str_t strpad);
unsigned int write_char(unsigned int c, char *test_string, unsigned int cur_pos);
void         dump_string(const char *string);

/*
 * test_fl_string
 * Tests that UTF-8 can be used for fixed-length string data.
 * Writes the string to a dataset and reads it back again.
 */
void
test_fl_string(hid_t fid, const char *string)
{
    hid_t      dtype_id, space_id, dset_id;
    hsize_t    dims = 1;
    char       read_buf[MAX_STRING_LENGTH];
    H5T_cset_t cset;
    herr_t     ret;

    /* Create the datatype, ensure that the character set behaves
     * correctly (it should default to ASCII and can be set to UTF8)
     */
    dtype_id = H5Tcopy(H5T_C_S1);
    CHECK(dtype_id, FAIL, "H5Tcopy");
    ret = H5Tset_size(dtype_id, (size_t)MAX_STRING_LENGTH);
    CHECK(ret, FAIL, "H5Tset_size");
    cset = H5Tget_cset(dtype_id);
    VERIFY(cset, H5T_CSET_ASCII, "H5Tget_cset");
    ret = H5Tset_cset(dtype_id, H5T_CSET_UTF8);
    CHECK(ret, FAIL, "H5Tset_cset");
    cset = H5Tget_cset(dtype_id);
    VERIFY(cset, H5T_CSET_UTF8, "H5Tget_cset");

    /* Create dataspace for a dataset */
    space_id = H5Screate_simple(RANK, &dims, NULL);
    CHECK(space_id, FAIL, "H5Screate_simple");

    /* Create a dataset */
    dset_id = H5Dcreate2(fid, DSET1_NAME, dtype_id, space_id, H5P_DEFAULT, H5P_DEFAULT, H5P_DEFAULT);
    CHECK(dset_id, FAIL, "H5Dcreate2");

    /* Write UTF-8 string to dataset */
    ret = H5Dwrite(dset_id, dtype_id, H5S_ALL, H5S_ALL, H5P_DEFAULT, string);
    CHECK(ret, FAIL, "H5Dwrite");

    /* Read string back and make sure it is unchanged */
    ret = H5Dread(dset_id, dtype_id, H5S_ALL, H5S_ALL, H5P_DEFAULT, read_buf);
    CHECK(ret, FAIL, "H5Dread");

    VERIFY(strcmp(string, read_buf), 0, "strcmp");

    /* Close all */
    ret = H5Dclose(dset_id);
    CHECK(ret, FAIL, "H5Dclose");

    ret = H5Tclose(dtype_id);
    CHECK(ret, FAIL, "H5Tclose");
    ret = H5Sclose(space_id);
    CHECK(ret, FAIL, "H5Sclose");
}

/*
 * test_strpad
 * Tests string padding for a UTF-8 string.
 * Converts strings to shorter and then longer strings.
 * Borrows heavily from dtypes.c, but is more complicated because
 * the string is randomly generated.
 */
void
test_strpad(hid_t H5_ATTR_UNUSED fid, const char *string)
{
    /* buf is used to hold the data that H5Tconvert operates on. */
    char buf[LONG_BUF_SIZE];

    /* cmpbuf holds the output that H5Tconvert should produce,
     * to compare against the actual output. */
    char cmpbuf[LONG_BUF_SIZE];

    /* new_string is a slightly modified version of the UTF-8
     * string to make the tests run more smoothly. */
    char new_string[MAX_STRING_LENGTH + 2];

    size_t length;    /* Length of new_string in bytes */
    size_t small_len; /* Size of the small datatype */
    size_t big_len;   /* Size of the larger datatype */
    hid_t  src_type, dst_type;
    herr_t ret;

    /* The following tests are simpler if the UTF-8 string contains
     * the right number of bytes (even or odd, depending on the test).
     * We create a 'new_string' whose length is convenient by prepending
     * an 'x' to 'string' when necessary. */
    length = strlen(string);
    if (length % 2 != 1) {
        strcpy(new_string, "x");
        strcat(new_string, string);
        length++;
    }
    else {
        strcpy(new_string, string);
    }

    /* Convert a null-terminated string to a shorter and longer null
     * terminated string. */

    /* Create a src_type that holds the UTF-8 string and its final NULL */
    big_len = length + 1; /* +1 byte for final NULL */
    assert((2 * big_len) <= sizeof(cmpbuf));
    src_type = mkstr(big_len, H5T_STR_NULLTERM);
    CHECK(src_type, FAIL, "mkstr");
    /* Create a dst_type that holds half of the UTF-8 string and a final
     * NULL */
    small_len = (length + 1) / 2;
    dst_type  = mkstr(small_len, H5T_STR_NULLTERM);
    CHECK(dst_type, FAIL, "mkstr");

    /* Fill the buffer with two copies of the UTF-8 string, each with a
     * terminating NULL.  It will look like "abcdefg\0abcdefg\0". */
    strncpy(buf, new_string, big_len);
    strncpy(&buf[big_len], new_string, big_len);

    ret = H5Tconvert(src_type, dst_type, (size_t)2, buf, NULL, H5P_DEFAULT);
    CHECK(ret, FAIL, "H5Tconvert");

    /* After conversion, the buffer should look like
     * "abc\0abc\0abcdefg\0".  Note that this is just what the bytes look
     * like; UTF-8 characters may well have been truncated.
     * To check that the conversion worked properly, we'll build this
     * string manually. */
    strncpy(cmpbuf, new_string, small_len - 1);
    cmpbuf[small_len - 1] = '\0';
    strncpy(&cmpbuf[small_len], new_string, small_len - 1);
    cmpbuf[2 * small_len - 1] = '\0';
    strcpy(&cmpbuf[2 * small_len], new_string);

    VERIFY(memcmp(buf, cmpbuf, 2 * big_len), 0, "memcmp");

    /* Now convert from smaller datatype to bigger datatype.  This should
     * leave our buffer looking like: "abc\0\0\0\0\0abc\0\0\0\0\0" */
    ret = H5Tconvert(dst_type, src_type, (size_t)2, buf, NULL, H5P_DEFAULT);
    CHECK(ret, FAIL, "H5Tconvert");

    /* First fill the buffer with NULLs */
    memset(cmpbuf, '\0', (size_t)LONG_BUF_SIZE);
    /* Copy in the characters */
    strncpy(cmpbuf, new_string, small_len - 1);
    strncpy(&cmpbuf[big_len], new_string, small_len - 1);

    VERIFY(memcmp(buf, cmpbuf, 2 * big_len), 0, "memcmp");

    ret = H5Tclose(src_type);
    CHECK(ret, FAIL, "H5Tclose");
    ret = H5Tclose(dst_type);
    CHECK(ret, FAIL, "H5Tclose");

    /* Now test null padding.  Null-padded strings do *not* need
     * terminating NULLs, so the sizes of the datatypes are slightly
     * different and we want a string with an even number of characters. */
    length = strlen(string);
    if (length % 2 != 0) {
        strcpy(new_string, "x");
        strcat(new_string, string);
        length++;
    }
    else {
        strcpy(new_string, string);
    }

    /* Create a src_type that holds the UTF-8 string */
    big_len = length;
    assert((2 * big_len) <= sizeof(cmpbuf));
    src_type = mkstr(big_len, H5T_STR_NULLPAD);
    CHECK(src_type, FAIL, "mkstr");
    /* Create a dst_type that holds half of the UTF-8 string */
    small_len = length / 2;
    dst_type  = mkstr(small_len, H5T_STR_NULLPAD);
    CHECK(dst_type, FAIL, "mkstr");

    /* Fill the buffer with two copies of the UTF-8 string.
     * It will look like "abcdefghabcdefgh". */
    strncpy(buf, new_string, big_len);
    strncpy(&buf[big_len], new_string, big_len);

    ret = H5Tconvert(src_type, dst_type, (size_t)2, buf, NULL, H5P_DEFAULT);
    CHECK(ret, FAIL, "H5Tconvert");

    /* After conversion, the buffer should look like
     * "abcdabcdabcdefgh".  Note that this is just what the bytes look
     * like; UTF-8 characters may well have been truncated.
     * To check that the conversion worked properly, we'll build this
     * string manually. */
    strncpy(cmpbuf, new_string, small_len);
    strncpy(&cmpbuf[small_len], new_string, small_len);
    strncpy(&cmpbuf[2 * small_len], new_string, big_len);

    VERIFY(memcmp(buf, cmpbuf, 2 * big_len), 0, "memcmp");

    /* Now convert from smaller datatype to bigger datatype.  This should
     * leave our buffer looking like: "abcd\0\0\0\0abcd\0\0\0\0" */
    ret = H5Tconvert(dst_type, src_type, (size_t)2, buf, NULL, H5P_DEFAULT);
    CHECK(ret, FAIL, "H5Tconvert");

    /* First fill the buffer with NULLs */
    memset(cmpbuf, '\0', (size_t)LONG_BUF_SIZE);
    /* Copy in the characters */
    strncpy(cmpbuf, new_string, small_len);
    strncpy(&cmpbuf[big_len], new_string, small_len);

    VERIFY(memcmp(buf, cmpbuf, 2 * big_len), 0, "memcmp");

    ret = H5Tclose(src_type);
    CHECK(ret, FAIL, "H5Tclose");
    ret = H5Tclose(dst_type);
    CHECK(ret, FAIL, "H5Tclose");

    /* Test space padding.  This is very similar to null-padding; we can
       use the same values of length, small_len, and big_len. */

    src_type = mkstr(big_len, H5T_STR_SPACEPAD);
    CHECK(src_type, FAIL, "mkstr");
    dst_type = mkstr(small_len, H5T_STR_SPACEPAD);
    CHECK(src_type, FAIL, "mkstr");

    /* Fill the buffer with two copies of the UTF-8 string.
     * It will look like "abcdefghabcdefgh". */
    strcpy(buf, new_string);
    strcpy(&buf[big_len], new_string);

    ret = H5Tconvert(src_type, dst_type, (size_t)2, buf, NULL, H5P_DEFAULT);
    CHECK(ret, FAIL, "H5Tconvert");

    /* After conversion, the buffer should look like
     * "abcdabcdabcdefgh".  Note that this is just what the bytes look
     * like; UTF-8 characters may have been truncated.
     * To check that the conversion worked properly, we'll build this
     * string manually. */
    strncpy(cmpbuf, new_string, small_len);
    strncpy(&cmpbuf[small_len], new_string, small_len);
    strncpy(&cmpbuf[2 * small_len], new_string, big_len);

    VERIFY(memcmp(buf, cmpbuf, 2 * big_len), 0, "memcmp");

    /* Now convert from smaller datatype to bigger datatype.  This should
     * leave our buffer looking like: "abcd    abcd    " */
    ret = H5Tconvert(dst_type, src_type, (size_t)2, buf, NULL, H5P_DEFAULT);
    CHECK(ret, FAIL, "H5Tconvert");

    /* First fill the buffer with spaces */
    memset(cmpbuf, ' ', (size_t)LONG_BUF_SIZE);
    /* Copy in the characters */
    strncpy(cmpbuf, new_string, small_len);
    strncpy(&cmpbuf[big_len], new_string, small_len);

    VERIFY(memcmp(buf, cmpbuf, 2 * big_len), 0, "memcmp");

    ret = H5Tclose(src_type);
    CHECK(ret, FAIL, "H5Tclose");
    ret = H5Tclose(dst_type);
    CHECK(ret, FAIL, "H5Tclose");
}

/*
 * test_vl_string
 * Tests variable-length string datatype with UTF-8 strings.
 */
void
test_vl_string(hid_t fid, const char *string)
{
    hid_t   type_id, space_id, dset_id;
    hsize_t dims = 1;
    hsize_t size; /* Number of bytes used */
    char   *read_buf[1];
    herr_t  ret;

    /* Create dataspace for datasets */
    space_id = H5Screate_simple(RANK, &dims, NULL);
    CHECK(space_id, FAIL, "H5Screate_simple");

    /* Create a datatype to refer to */
    type_id = H5Tcopy(H5T_C_S1);
    CHECK(type_id, FAIL, "H5Tcopy");
    ret = H5Tset_size(type_id, H5T_VARIABLE);
    CHECK(ret, FAIL, "H5Tset_size");

    /* Create a dataset */
    dset_id = H5Dcreate2(fid, VL_DSET1_NAME, type_id, space_id, H5P_DEFAULT, H5P_DEFAULT, H5P_DEFAULT);
    CHECK(dset_id, FAIL, "H5Dcreate2");

    /* Write dataset to disk */
    ret = H5Dwrite(dset_id, type_id, H5S_ALL, H5S_ALL, H5P_DEFAULT, &string);
    CHECK(ret, FAIL, "H5Dwrite");

    /* Make certain the correct amount of memory will be used */
    ret = H5Dvlen_get_buf_size(dset_id, type_id, space_id, &size);
    CHECK(ret, FAIL, "H5Dvlen_get_buf_size");
    VERIFY(size, (hsize_t)strlen(string) + 1, "H5Dvlen_get_buf_size");

    /* Read dataset from disk */
    ret = H5Dread(dset_id, type_id, H5S_ALL, H5S_ALL, H5P_DEFAULT, read_buf);
    CHECK(ret, FAIL, "H5Dread");

    /* Compare data read in */
    VERIFY(strcmp(string, read_buf[0]), 0, "strcmp");

    /* Reclaim the read VL data */
    ret = H5Treclaim(type_id, space_id, H5P_DEFAULT, read_buf);
    CHECK(ret, FAIL, "H5Treclaim");

    /* Close all */
    ret = H5Dclose(dset_id);
    CHECK(ret, FAIL, "H5Dclose");
    ret = H5Tclose(type_id);
    CHECK(ret, FAIL, "H5Tclose");
    ret = H5Sclose(space_id);
    CHECK(ret, FAIL, "H5Sclose");
}

/*
 * test_objnames
 * Tests that UTF-8 can be used for object names in the file.
 * Tests groups, datasets, named datatypes, and soft links.
 * Note that this test doesn't actually mark the names as being
 * in UTF-8.  At the time this test was written, that feature
 * didn't exist in HDF5, and when the character encoding property
 * was added to links it didn't change how they were stored in the file,
 * -JML 2/2/2006
 */
void
test_objnames(hid_t fid, const char *string)
{
    hid_t      grp_id, grp1_id, grp2_id, grp3_id;
    hid_t      type_id, dset_id, space_id;
    char       read_buf[MAX_STRING_LENGTH];
    char       path_buf[MAX_PATH_LENGTH];
    hsize_t    dims = 1;
    hobj_ref_t obj_ref;
    ssize_t    size;
    bool       vol_is_native;
    herr_t     ret;

    /* Check if native VOL is being used */
    CHECK(h5_using_native_vol(H5P_DEFAULT, fid, &vol_is_native), FAIL, "h5_using_native_vol");

    /* Create a group with a UTF-8 name */
    grp_id = H5Gcreate2(fid, string, H5P_DEFAULT, H5P_DEFAULT, H5P_DEFAULT);
    CHECK(grp_id, FAIL, "H5Gcreate2");

    if (vol_is_native) {
        /* Set a comment on the group to test that we can access the group
         * Also test that UTF-8 comments can be read.
         */
        ret = H5Oset_comment_by_name(fid, string, string, H5P_DEFAULT);
        CHECK(ret, FAIL, "H5Oset_comment_by_name");
        size = H5Oget_comment_by_name(fid, string, read_buf, (size_t)MAX_STRING_LENGTH, H5P_DEFAULT);
        CHECK(size, FAIL, "H5Oget_comment_by_name");

        VERIFY(strcmp(string, read_buf), 0, "strcmp");
    }

    ret = H5Gclose(grp_id);
    CHECK(ret, FAIL, "H5Gclose");

    /* Create a new dataset with a UTF-8 name */
    grp1_id = H5Gcreate2(fid, GROUP1_NAME, H5P_DEFAULT, H5P_DEFAULT, H5P_DEFAULT);
    CHECK(grp1_id, FAIL, "H5Gcreate2");

    space_id = H5Screate_simple(RANK, &dims, NULL);
    CHECK(space_id, FAIL, "H5Screate_simple");
    dset_id = H5Dcreate2(grp1_id, string, H5T_NATIVE_INT, space_id, H5P_DEFAULT, H5P_DEFAULT, H5P_DEFAULT);
    CHECK(dset_id, FAIL, "H5Dcreate2");

    /* Make sure that dataset can be opened again */
    ret = H5Dclose(dset_id);
    CHECK(ret, FAIL, "H5Dclose");
    ret = H5Sclose(space_id);
    CHECK(ret, FAIL, "H5Sclose");

    dset_id = H5Dopen2(grp1_id, string, H5P_DEFAULT);
    CHECK(ret, FAIL, "H5Dopen2");
    ret = H5Dclose(dset_id);
    CHECK(ret, FAIL, "H5Dclose");
    ret = H5Gclose(grp1_id);
    CHECK(ret, FAIL, "H5Gclose");

    /* Do the same for a named datatype */
    grp2_id = H5Gcreate2(fid, GROUP2_NAME, H5P_DEFAULT, H5P_DEFAULT, H5P_DEFAULT);
    CHECK(grp2_id, FAIL, "H5Gcreate2");

    type_id = H5Tcreate(H5T_OPAQUE, (size_t)1);
    CHECK(type_id, FAIL, "H5Tcreate");
    ret = H5Tcommit2(grp2_id, string, type_id, H5P_DEFAULT, H5P_DEFAULT, H5P_DEFAULT);
    CHECK(type_id, FAIL, "H5Tcommit2");
    ret = H5Tclose(type_id);
    CHECK(type_id, FAIL, "H5Tclose");

    type_id = H5Topen2(grp2_id, string, H5P_DEFAULT);
    CHECK(type_id, FAIL, "H5Topen2");
    ret = H5Tclose(type_id);
    CHECK(type_id, FAIL, "H5Tclose");

    /* Don't close the group -- use it to test that object references
     * can refer to objects named in UTF-8 */
    if (vol_is_native) {
        space_id = H5Screate_simple(RANK, &dims, NULL);
        CHECK(space_id, FAIL, "H5Screate_simple");
        dset_id =
            H5Dcreate2(grp2_id, DSET3_NAME, H5T_STD_REF_OBJ, space_id, H5P_DEFAULT, H5P_DEFAULT, H5P_DEFAULT);
        CHECK(ret, FAIL, "H5Dcreate2");

        /* Create reference to named datatype */
        ret = H5Rcreate(&obj_ref, grp2_id, string, H5R_OBJECT, (hid_t)-1);
        CHECK(ret, FAIL, "H5Rcreate");
        /* Write selection and read it back*/
        ret = H5Dwrite(dset_id, H5T_STD_REF_OBJ, H5S_ALL, H5S_ALL, H5P_DEFAULT, &obj_ref);
        CHECK(ret, FAIL, "H5Dwrite");
        ret = H5Dread(dset_id, H5T_STD_REF_OBJ, H5S_ALL, H5S_ALL, H5P_DEFAULT, &obj_ref);
        CHECK(ret, FAIL, "H5Dread");

        /* Ensure that we can open named datatype using object reference */
        type_id = H5Rdereference2(dset_id, H5P_DEFAULT, H5R_OBJECT, &obj_ref);
        CHECK(type_id, FAIL, "H5Rdereference2");
        ret = H5Tcommitted(type_id);
        VERIFY(ret, 1, "H5Tcommitted");

        ret = H5Tclose(type_id);
        CHECK(type_id, FAIL, "H5Tclose");
        ret = H5Dclose(dset_id);
        CHECK(ret, FAIL, "H5Dclose");
        ret = H5Sclose(space_id);
        CHECK(ret, FAIL, "H5Sclose");
    }

    ret = H5Gclose(grp2_id);
    CHECK(ret, FAIL, "H5Gclose");

    /* Create "group3".  Build a hard link from group3 to group2, which has
     * a datatype with the UTF-8 name.  Create a soft link in group3
     * pointing through the hard link to the datatype.  Give the soft
     * link a name in UTF-8.  Ensure that the soft link works. */

    grp3_id = H5Gcreate2(fid, GROUP3_NAME, H5P_DEFAULT, H5P_DEFAULT, H5P_DEFAULT);
    CHECK(grp3_id, FAIL, "H5Gcreate2");

    ret = H5Lcreate_hard(fid, GROUP2_NAME, grp3_id, GROUP2_NAME, H5P_DEFAULT, H5P_DEFAULT);
    CHECK(ret, FAIL, "H5Lcreate_hard");
    strcpy(path_buf, GROUP2_NAME);
    strcat(path_buf, "/");
    strcat(path_buf, string);
    ret = H5Lcreate_hard(grp3_id, path_buf, H5L_SAME_LOC, string, H5P_DEFAULT, H5P_DEFAULT);
    CHECK(ret, FAIL, "H5Lcreate_hard");

    /* Open named datatype using soft link */
    type_id = H5Topen2(grp3_id, string, H5P_DEFAULT);
    CHECK(type_id, FAIL, "H5Topen2");

    ret = H5Tclose(type_id);
    CHECK(type_id, FAIL, "H5Tclose");
    ret = H5Gclose(grp3_id);
    CHECK(ret, FAIL, "H5Gclose");
}

/*
 * test_attrname
 * Test that attributes can deal with UTF-8 strings
 */
void
test_attrname(hid_t fid, const char *string)
{
    hid_t   group_id, attr_id;
    hid_t   dtype_id, space_id;
    hsize_t dims = 1;
    char    read_buf[MAX_STRING_LENGTH];
    ssize_t size;
    herr_t  ret;

    /* Create a new group and give it an attribute whose
     * name and value are UTF-8 strings.
     */
    group_id = H5Gcreate2(fid, GROUP4_NAME, H5P_DEFAULT, H5P_DEFAULT, H5P_DEFAULT);
    CHECK(group_id, FAIL, "H5Gcreate2");

    space_id = H5Screate_simple(RANK, &dims, NULL);
    CHECK(space_id, FAIL, "H5Screate_simple");
    dtype_id = H5Tcopy(H5T_C_S1);
    CHECK(dtype_id, FAIL, "H5Tcopy");
    ret = H5Tset_size(dtype_id, (size_t)MAX_STRING_LENGTH);
    CHECK(ret, FAIL, "H5Tset_size");

    /* Create the attribute and check that its name is correct */
    attr_id = H5Acreate2(group_id, string, dtype_id, space_id, H5P_DEFAULT, H5P_DEFAULT);
    CHECK(attr_id, FAIL, "H5Acreate2");
    size = H5Aget_name(attr_id, (size_t)MAX_STRING_LENGTH, read_buf);
    CHECK(size, FAIL, "H5Aget_name");
    ret = strcmp(read_buf, string);
    VERIFY(ret, 0, "strcmp");
    read_buf[0] = '\0';

    /* Try writing and reading from the attribute */
    ret = H5Awrite(attr_id, dtype_id, string);
    CHECK(ret, FAIL, "H5Awrite");
    ret = H5Aread(attr_id, dtype_id, read_buf);
    CHECK(ret, FAIL, "H5Aread");
    ret = strcmp(read_buf, string);
    VERIFY(ret, 0, "strcmp");

    /* Clean up */
    ret = H5Aclose(attr_id);
    CHECK(ret, FAIL, "H5Aclose");
    ret = H5Tclose(dtype_id);
    CHECK(ret, FAIL, "H5Tclose");
    ret = H5Sclose(space_id);
    CHECK(ret, FAIL, "H5Sclose");
    ret = H5Gclose(group_id);
    CHECK(ret, FAIL, "H5Gclose");
}

/*
 * test_compound
 * Test that compound datatypes can have UTF-8 field names.
 */
void
test_compound(hid_t fid, const char *string)
{
    /* Define two compound structures, s1_t and s2_t.
     * s2_t is a subset of s1_t, with two out of three
     * fields.
     * This is stolen from the h5_compound example.
     */
    typedef struct s1_t {
        int    a;
        double c;
        float  b;
    } s1_t;
    typedef struct s2_t {
        double c;
        int    a;
    } s2_t;
    /* Actual variable declarations */
    s1_t    s1;
    s2_t    s2;
    hid_t   s1_tid, s2_tid;
    hid_t   space_id, dset_id;
    hsize_t dim = 1;
    char   *readbuf;
    herr_t  ret;

    /* Initialize compound data */
    memset(&s1, 0, sizeof(s1_t)); /* To make purify happy */
    s1.a = COMP_INT_VAL;
    s1.c = COMP_DOUBLE_VAL;
    s1.b = COMP_FLOAT_VAL;

    /* Create compound datatypes using UTF-8 field name */
    s1_tid = H5Tcreate(H5T_COMPOUND, sizeof(s1_t));
    CHECK(s1_tid, FAIL, "H5Tcreate");
    ret = H5Tinsert(s1_tid, string, HOFFSET(s1_t, a), H5T_NATIVE_INT);
    CHECK(ret, FAIL, "H5Tinsert");

    /* Check that the field name was stored correctly */
    readbuf = H5Tget_member_name(s1_tid, 0);
    ret     = strcmp(readbuf, string);
    VERIFY(ret, 0, "strcmp");
    H5free_memory(readbuf);

    /* Add the other fields to the datatype */
    ret = H5Tinsert(s1_tid, "c_name", HOFFSET(s1_t, c), H5T_NATIVE_DOUBLE);
    CHECK(ret, FAIL, "H5Tinsert");
    ret = H5Tinsert(s1_tid, "b_name", HOFFSET(s1_t, b), H5T_NATIVE_FLOAT);
    CHECK(ret, FAIL, "H5Tinsert");

    /* Create second datatype, with only two fields. */
    s2_tid = H5Tcreate(H5T_COMPOUND, sizeof(s2_t));
    CHECK(s2_tid, FAIL, "H5Tcreate");
    ret = H5Tinsert(s2_tid, "c_name", HOFFSET(s2_t, c), H5T_NATIVE_DOUBLE);
    CHECK(ret, FAIL, "H5Tinsert");
    ret = H5Tinsert(s2_tid, string, HOFFSET(s2_t, a), H5T_NATIVE_INT);
    CHECK(ret, FAIL, "H5Tinsert");

    /* Create the dataspace and dataset. */
    space_id = H5Screate_simple(1, &dim, NULL);
    CHECK(space_id, FAIL, "H5Screate_simple");
    dset_id = H5Dcreate2(fid, DSET4_NAME, s1_tid, space_id, H5P_DEFAULT, H5P_DEFAULT, H5P_DEFAULT);
    CHECK(dset_id, FAIL, "H5Dcreate2");

    /* Write data to the dataset. */
    ret = H5Dwrite(dset_id, s1_tid, H5S_ALL, H5S_ALL, H5P_DEFAULT, &s1);
    CHECK(ret, FAIL, "H5Dwrite");

    /* Ensure that data can be read back by field name into s2 struct */
    ret = H5Dread(dset_id, s2_tid, H5S_ALL, H5S_ALL, H5P_DEFAULT, &s2);
    CHECK(ret, FAIL, "H5Dread");

    VERIFY(s2.a, COMP_INT_VAL, "H5Dread");
    VERIFY(s2.c, COMP_DOUBLE_VAL, "H5Dread");

    /* Clean up */
    ret = H5Tclose(s1_tid);
    CHECK(ret, FAIL, "H5Tclose");
    ret = H5Tclose(s2_tid);
    CHECK(ret, FAIL, "H5Tclose");
    ret = H5Sclose(space_id);
    CHECK(ret, FAIL, "H5Sclose");
    ret = H5Dclose(dset_id);
    CHECK(ret, FAIL, "H5Dclose");
}

/*
 * test_enum
 * Test that enumerated datatypes can have UTF-8 member names.
 */
void
test_enum(hid_t H5_ATTR_UNUSED fid, const char *string)
{
    /* Define an enumerated type */
    typedef enum { E1_RED, E1_GREEN, E1_BLUE, E1_WHITE } c_e1;
    /* Variable declarations */
    c_e1   val;
    herr_t ret;
    hid_t  type_id;
    char   readbuf[MAX_STRING_LENGTH];

    /* Create an enumerated datatype in HDF5 with a UTF-8 member name*/
    type_id = H5Tcreate(H5T_ENUM, sizeof(c_e1));
    CHECK(type_id, FAIL, "H5Tcreate");
    val = E1_RED;
    ret = H5Tenum_insert(type_id, "RED", &val);
    CHECK(ret, FAIL, "H5Tenum_insert");
    val = E1_GREEN;
    ret = H5Tenum_insert(type_id, "GREEN", &val);
    CHECK(ret, FAIL, "H5Tenum_insert");
    val = E1_BLUE;
    ret = H5Tenum_insert(type_id, "BLUE", &val);
    CHECK(ret, FAIL, "H5Tenum_insert");
    val = E1_WHITE;
    ret = H5Tenum_insert(type_id, string, &val);
    CHECK(ret, FAIL, "H5Tenum_insert");

    /* Ensure that UTF-8 member name gives the right value and vice versa. */
    ret = H5Tenum_valueof(type_id, string, &val);
    CHECK(ret, FAIL, "H5Tenum_valueof");
    VERIFY(val, E1_WHITE, "H5Tenum_valueof");
    ret = H5Tenum_nameof(type_id, &val, readbuf, (size_t)MAX_STRING_LENGTH);
    CHECK(ret, FAIL, "H5Tenum_nameof");
    ret = strcmp(readbuf, string);
    VERIFY(ret, 0, "strcmp");

    /* Close the datatype */
    ret = H5Tclose(type_id);
    CHECK(ret, FAIL, "H5Tclose");
}

/*
 * test_opaque
 * Test comments on opaque datatypes
 */
void
test_opaque(hid_t H5_ATTR_UNUSED fid, const char *string)
{
    hid_t  type_id;
    char  *read_buf;
    herr_t ret;

    /* Create an opaque type and give it a UTF-8 tag */
    type_id = H5Tcreate(H5T_OPAQUE, (size_t)4);
    CHECK(type_id, FAIL, "H5Tcreate");
    ret = H5Tset_tag(type_id, string);
    CHECK(ret, FAIL, "H5Tset_tag");

    /* Read the tag back. */
    read_buf = H5Tget_tag(type_id);
    ret      = strcmp(read_buf, string);
    VERIFY(ret, 0, "H5Tget_tag");
    H5free_memory(read_buf);

    ret = H5Tclose(type_id);
    CHECK(ret, FAIL, "H5Tclose");
}

/*********************/
/* Utility functions */
/*********************/

/* mkstr
 * Borrwed from dtypes.c.
 * Creates a new string data type.  Used in string padding tests */
static hid_t
mkstr(size_t len, H5T_str_t strpad)
{
    hid_t t;
    if ((t = H5Tcopy(H5T_C_S1)) < 0)
        return -1;
    if (H5Tset_size(t, len) < 0)
        return -1;
    if (H5Tset_strpad(t, strpad) < 0)
        return -1;
    return t;
}

/* write_char
 * Append a unicode code point c to test_string in UTF-8 encoding.
 * Return the new end of the string.
 */
unsigned int
write_char(unsigned int c, char *test_string, unsigned int cur_pos)
{
    if (c < 0x80) {
        test_string[cur_pos] = (char)c;
        cur_pos++;
    }
    else if (c < 0x800) {
        test_string[cur_pos]     = (char)(0xC0 | c >> 6);
        test_string[cur_pos + 1] = (char)(0x80 | (c & 0x3F));
        cur_pos += 2;
    }
    else if (c < 0x10000) {
        test_string[cur_pos]     = (char)(0xE0 | c >> 12);
        test_string[cur_pos + 1] = (char)(0x80 | (c >> 6 & 0x3F));
        test_string[cur_pos + 2] = (char)(0x80 | (c & 0x3F));
        cur_pos += 3;
    }
    else if (c < 0x200000) {
        test_string[cur_pos]     = (char)(0xF0 | c >> 18);
        test_string[cur_pos + 1] = (char)(0x80 | (c >> 12 & 0x3F));
        test_string[cur_pos + 2] = (char)(0x80 | (c >> 6 & 0x3F));
        test_string[cur_pos + 3] = (char)(0x80 | (c & 0x3F));
        cur_pos += 4;
    }

    return cur_pos;
}

/* dump_string
 * Print a string both as text (which will look like garbage) and as hex.
 * The text display is not guaranteed to be accurate--certain characters
 * could confuse printf (e.g., '\n'). */
void
dump_string(const char *string)
{
    size_t length;
    size_t x;

    printf("The string was:\n %s", string);
    printf("Or in hex:\n");

    length = strlen(string);

    for (x = 0; x < length; x++)
        printf("%x ", string[x] & (0x000000FF));

    printf("\n");
}

/* Main test.
 * Create a string of random Unicode characters, then run each test with
 * that string.
 */
void
test_unicode(void)
{
    char         test_string[MAX_STRING_LENGTH];
    unsigned int cur_pos = 0;   /* Current position in test_string */
    unsigned int unicode_point; /* Unicode code point for a single character */
    hid_t        fid;           /* ID of file */
    int          x;             /* Temporary variable */
    herr_t       ret;           /* Generic return value */

    /* Output message about test being performed */
    MESSAGE(5, ("Testing UTF-8 Encoding\n"));

    /* Create a random string with length NUM_CHARS */
<<<<<<< HEAD
    srand((unsigned)HDtime(NULL));
=======
    HDsrandom((unsigned)time(NULL));
>>>>>>> 0de523bc

    memset(test_string, 0, sizeof(test_string));
    for (x = 0; x < NUM_CHARS; x++) {
        /* We need to avoid unprintable characters (codes 0-31) and the
         * . and / characters, since they aren't allowed in path names.
         */
        unicode_point = (unsigned)(rand() % (MAX_CODE_POINT - 32)) + 32;
        if (unicode_point != 46 && unicode_point != 47)
            cur_pos = write_char(unicode_point, test_string, cur_pos);
    }

    /* Avoid unlikely case of the null string */
    if (cur_pos == 0) {
        test_string[cur_pos] = 'Q';
        cur_pos++;
    }
    test_string[cur_pos] = '\0';

    /* Create file */
    fid = H5Fcreate(FILENAME, H5F_ACC_TRUNC, H5P_DEFAULT, H5P_DEFAULT);
    CHECK(fid, FAIL, "H5Fcreate");

    test_fl_string(fid, test_string);
    test_strpad(fid, "abcdefgh");
    test_strpad(fid, test_string);
    test_vl_string(fid, test_string);
    test_objnames(fid, test_string);
    test_attrname(fid, test_string);
    test_compound(fid, test_string);
    test_enum(fid, test_string);
    test_opaque(fid, test_string);

    /* Close file */
    ret = H5Fclose(fid);
    CHECK(ret, FAIL, "H5Fclose");

    /* This function could be useful in debugging if certain strings
     * create errors.
     */
#ifdef DEBUG
    dump_string(test_string);
#endif /* DEBUG */
}

/* cleanup_unicode(void)
 * Delete the file this test created.
 */
void
cleanup_unicode(void)
{
    H5E_BEGIN_TRY
    {
        H5Fdelete(FILENAME, H5P_DEFAULT);
    }
    H5E_END_TRY
}<|MERGE_RESOLUTION|>--- conflicted
+++ resolved
@@ -815,11 +815,7 @@
     MESSAGE(5, ("Testing UTF-8 Encoding\n"));
 
     /* Create a random string with length NUM_CHARS */
-<<<<<<< HEAD
-    srand((unsigned)HDtime(NULL));
-=======
-    HDsrandom((unsigned)time(NULL));
->>>>>>> 0de523bc
+    srand((unsigned)time(NULL));
 
     memset(test_string, 0, sizeof(test_string));
     for (x = 0; x < NUM_CHARS; x++) {
