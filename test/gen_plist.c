/* * * * * * * * * * * * * * * * * * * * * * * * * * * * * * * * * * * * * * *
 * Copyright by The HDF Group.                                               *
 * All rights reserved.                                                      *
 *                                                                           *
 * This file is part of HDF5.  The full HDF5 copyright notice, including     *
 * terms governing use, modification, and redistribution, is contained in    *
 * the COPYING file, which can be found at the root of the source code       *
 * distribution tree, or in https://www.hdfgroup.org/licenses.               *
 * If you do not have access to either file, you may request a copy from     *
 * help@hdfgroup.org.                                                        *
 * * * * * * * * * * * * * * * * * * * * * * * * * * * * * * * * * * * * * * */

/*
 * generate plist file
 */

#include "H5private.h"
#include "hdf5.h"

static int encode_plist(hid_t plist_id, int little_endian, int word_length, const char *filename_prefix);

int
main(void)
{
    hid_t dcpl1;   /* dataset create prop. list */
    hid_t dapl1;   /* dataset access prop. list */
    hid_t dxpl1;   /* dataset xfer prop. list */
    hid_t gcpl1;   /* group create prop. list */
    hid_t ocpypl1; /* object copy prop. list */
    hid_t ocpl1;   /* object create prop. list */
    hid_t lcpl1;   /* link create prop. list */
    hid_t lapl1;   /* link access prop. list */
    hid_t fapl1;   /* file access prop. list */
    hid_t fcpl1;   /* file create prop. list */
    hid_t strcpl1; /* string create prop. list */
    hid_t acpl1;   /* attribute create prop. list */

    herr_t                    ret        = 0;
    hsize_t                   chunk_size = 16384; /* chunk size */
    int                       fill       = 2;     /* Fill value */
    hsize_t                   max_size[1];        /* data space maximum size */
    size_t                    nslots = 521 * 2;
    size_t                    nbytes = 1048576 * 10;
    double                    w0     = 0.5;
    unsigned                  max_compact;
    unsigned                  min_dense;
    const char               *c_to_f = "x+32";
    int                       little_endian;
    int                       word_length;
    H5AC_cache_config_t       my_cache_config       = {H5AC__CURR_CACHE_CONFIG_VERSION,
                                           1 /*TRUE*/,
                                           0 /*FALSE*/,
                                           0 /*FALSE*/,
                                           "temp",
                                           1 /*TRUE*/,
                                           0 /*FALSE*/,
                                           (2 * 2048 * 1024),
                                           0.3,
                                           (64 * 1024 * 1024),
                                           (4 * 1024 * 1024),
                                           60000,
                                           H5C_incr__threshold,
                                           0.8,
                                           3.0,
                                           1 /*TRUE*/,
                                           (8 * 1024 * 1024),
                                           H5C_flash_incr__add_space,
                                           2.0,
                                           0.25,
                                           H5C_decr__age_out_with_threshold,
                                           0.997,
                                           0.8,
                                           1 /*TRUE*/,
                                           (3 * 1024 * 1024),
                                           3,
                                           0 /*FALSE*/,
                                           0.2,
                                           (256 * 2048),
                                           H5AC_METADATA_WRITE_STRATEGY__PROCESS_0_ONLY};
    H5AC_cache_image_config_t my_cache_image_config = {H5AC__CURR_CACHE_IMAGE_CONFIG_VERSION, TRUE, FALSE,
                                                       -1};

    /* check endianness */
    {
        short int word = 0x0001;
        char     *byte = (char *)&word;

        if (byte[0] == 1)
            /* little endian */
            little_endian = 1;
        else
            /* big endian */
            little_endian = 0;
    }

    /* check word length */
    {
        word_length = 8 * sizeof(void *);
    }

    /* Explicitly initialize the library, since we are including the private header file */
    H5open();

    /******* ENCODE/DECODE DCPLS *****/
    if ((dcpl1 = H5Pcreate(H5P_DATASET_CREATE)) < 0)
        assert(dcpl1 > 0);

    if ((ret = encode_plist(dcpl1, little_endian, word_length, "testfiles/plist_files/def_dcpl_")) < 0)
        assert(ret > 0);

    if ((ret = H5Pset_chunk(dcpl1, 1, &chunk_size)) < 0)
        assert(ret > 0);

    if ((ret = H5Pset_alloc_time(dcpl1, H5D_ALLOC_TIME_LATE)) < 0)
        assert(ret > 0);

    ret = H5Tconvert(H5T_NATIVE_INT, H5T_STD_I32BE, (size_t)1, &fill, NULL, H5P_DEFAULT);
    assert(ret >= 0);
    if ((ret = H5Pset_fill_value(dcpl1, H5T_STD_I32BE, &fill)) < 0)
        assert(ret > 0);

    if ((ret = H5Pset_dset_no_attrs_hint(dcpl1, FALSE)) < 0)
        assert(ret > 0);

    max_size[0] = 100;
    if ((ret = H5Pset_external(dcpl1, "ext1.data", (off_t)0, (hsize_t)(max_size[0] * sizeof(int) / 4))) < 0)
        assert(ret > 0);
    if ((ret = H5Pset_external(dcpl1, "ext2.data", (off_t)0, (hsize_t)(max_size[0] * sizeof(int) / 4))) < 0)
        assert(ret > 0);
    if ((ret = H5Pset_external(dcpl1, "ext3.data", (off_t)0, (hsize_t)(max_size[0] * sizeof(int) / 4))) < 0)
        assert(ret > 0);
    if ((ret = H5Pset_external(dcpl1, "ext4.data", (off_t)0, (hsize_t)(max_size[0] * sizeof(int) / 4))) < 0)
        assert(ret > 0);

    if ((ret = encode_plist(dcpl1, little_endian, word_length, "testfiles/plist_files/dcpl_")) < 0)
        assert(ret > 0);

    /* release resource */
    if ((ret = H5Pclose(dcpl1)) < 0)
        assert(ret > 0);

    /******* ENCODE/DECODE DAPLS *****/
    if ((dapl1 = H5Pcreate(H5P_DATASET_ACCESS)) < 0)
        assert(dapl1 > 0);

    if ((ret = encode_plist(dapl1, little_endian, word_length, "testfiles/plist_files/def_dapl_")) < 0)
        assert(ret > 0);

    if ((ret = H5Pset_chunk_cache(dapl1, nslots, nbytes, w0)) < 0)
        assert(ret > 0);

    if ((ret = encode_plist(dapl1, little_endian, word_length, "testfiles/plist_files/dapl_")) < 0)
        assert(ret > 0);

    /* release resource */
    if ((ret = H5Pclose(dapl1)) < 0)
        assert(ret > 0);

    /******* ENCODE/DECODE DXPLS *****/
    if ((dxpl1 = H5Pcreate(H5P_DATASET_XFER)) < 0)
        assert(dxpl1 > 0);

    if ((ret = encode_plist(dxpl1, little_endian, word_length, "testfiles/plist_files/def_dxpl_")) < 0)
        assert(ret > 0);

    if ((ret = H5Pset_btree_ratios(dxpl1, 0.2, 0.6, 0.2)) < 0)
        assert(ret > 0);
    if ((ret = H5Pset_hyper_vector_size(dxpl1, 5)) < 0)
        assert(ret > 0);
#ifdef H5_HAVE_PARALLEL
    if ((ret = H5Pset_dxpl_mpio(dxpl1, H5FD_MPIO_COLLECTIVE)) < 0)
        assert(ret > 0);
    if ((ret = H5Pset_dxpl_mpio_collective_opt(dxpl1, H5FD_MPIO_INDIVIDUAL_IO)) < 0)
        assert(ret > 0);
    if ((ret = H5Pset_dxpl_mpio_chunk_opt(dxpl1, H5FD_MPIO_CHUNK_MULTI_IO)) < 0)
        assert(ret > 0);
    if ((ret = H5Pset_dxpl_mpio_chunk_opt_ratio(dxpl1, 30)) < 0)
        assert(ret > 0);
    if ((ret = H5Pset_dxpl_mpio_chunk_opt_num(dxpl1, 40)) < 0)
        assert(ret > 0);
#endif /* H5_HAVE_PARALLEL */
    if ((ret = H5Pset_edc_check(dxpl1, H5Z_DISABLE_EDC)) < 0)
        assert(ret > 0);
    if ((ret = H5Pset_data_transform(dxpl1, c_to_f)) < 0)
        assert(ret > 0);
    if ((ret = H5Pset_selection_io(dxpl1, H5D_SELECTION_IO_MODE_ON)) < 0)
        assert(ret > 0);

    if ((ret = H5Pset_modify_write_buf(dxpl1, TRUE)) < 0)
        assert(ret > 0);

    if ((ret = encode_plist(dxpl1, little_endian, word_length, "testfiles/plist_files/dxpl_")) < 0)
        assert(ret > 0);

    /* release resource */
    if ((ret = H5Pclose(dxpl1)) < 0)
        assert(ret > 0);

    /******* ENCODE/DECODE GCPLS *****/
    if ((gcpl1 = H5Pcreate(H5P_GROUP_CREATE)) < 0)
        assert(gcpl1 > 0);

    if ((ret = encode_plist(gcpl1, little_endian, word_length, "testfiles/plist_files/def_gcpl_")) < 0)
        assert(ret > 0);

    if ((ret = H5Pset_local_heap_size_hint(gcpl1, 256)) < 0)
        assert(ret > 0);

    if ((ret = H5Pset_link_phase_change(gcpl1, 2, 2)) < 0)
        assert(ret > 0);

    /* Query the group creation properties */
    if ((ret = H5Pget_link_phase_change(gcpl1, &max_compact, &min_dense)) < 0)
        assert(ret > 0);

    if ((ret = H5Pset_est_link_info(gcpl1, 3, 9)) < 0)
        assert(ret > 0);

    if ((ret = H5Pset_link_creation_order(gcpl1, (H5P_CRT_ORDER_TRACKED | H5P_CRT_ORDER_INDEXED))) < 0)
        assert(ret > 0);

    if ((ret = encode_plist(gcpl1, little_endian, word_length, "testfiles/plist_files/gcpl_")) < 0)
        assert(ret > 0);

    /* release resource */
    if ((ret = H5Pclose(gcpl1)) < 0)
        assert(ret > 0);

    /******* ENCODE/DECODE LCPLS *****/
    if ((lcpl1 = H5Pcreate(H5P_LINK_CREATE)) < 0)
        assert(lcpl1 > 0);

    if ((ret = encode_plist(lcpl1, little_endian, word_length, "testfiles/plist_files/def_lcpl_")) < 0)
        assert(ret > 0);

    if ((ret = H5Pset_create_intermediate_group(lcpl1, 1 /*TRUE*/)) < 0)
        assert(ret > 0);

    if ((ret = encode_plist(lcpl1, little_endian, word_length, "testfiles/plist_files/lcpl_")) < 0)
        assert(ret > 0);

    /* release resource */
    if ((ret = H5Pclose(lcpl1)) < 0)
        assert(ret > 0);

    /******* ENCODE/DECODE OCPYLS *****/
    if ((ocpypl1 = H5Pcreate(H5P_OBJECT_COPY)) < 0)
        assert(ocpypl1 > 0);

    if ((ret = encode_plist(ocpypl1, little_endian, word_length, "testfiles/plist_files/def_ocpypl_")) < 0)
        assert(ret > 0);

    ret = H5Pset_copy_object(ocpypl1, H5O_COPY_EXPAND_EXT_LINK_FLAG);
    assert(ret >= 0);

    ret = H5Padd_merge_committed_dtype_path(ocpypl1, "foo");
    assert(ret >= 0);

    ret = H5Padd_merge_committed_dtype_path(ocpypl1, "bar");
    assert(ret >= 0);

    if ((ret = encode_plist(ocpypl1, little_endian, word_length, "testfiles/plist_files/ocpypl_")) < 0)
        assert(ret > 0);

    /* release resource */
    if ((ret = H5Pclose(ocpypl1)) < 0)
        assert(ret > 0);

    /******* ENCODE/DECODE OCPLS *****/
    if ((ocpl1 = H5Pcreate(H5P_OBJECT_CREATE)) < 0)
        assert(ocpl1 > 0);

    if ((ret = encode_plist(ocpl1, little_endian, word_length, "testfiles/plist_files/def_ocpl_")) < 0)
        assert(ret > 0);

    if ((ret = H5Pset_attr_creation_order(ocpl1, (H5P_CRT_ORDER_TRACKED | H5P_CRT_ORDER_INDEXED))) < 0)
        assert(ret > 0);

    if ((ret = H5Pset_attr_phase_change(ocpl1, 110, 105)) < 0)
        assert(ret > 0);

    if ((ret = H5Pset_filter(ocpl1, H5Z_FILTER_FLETCHER32, 0, (size_t)0, NULL)) < 0)
        assert(ret > 0);

    if ((ret = encode_plist(ocpl1, little_endian, word_length, "testfiles/plist_files/ocpl_")) < 0)
        assert(ret > 0);

    /* release resource */
    if ((ret = H5Pclose(ocpl1)) < 0)
        assert(ret > 0);

    /******* ENCODE/DECODE LAPLS *****/
    if ((lapl1 = H5Pcreate(H5P_LINK_ACCESS)) < 0)
        assert(lapl1 > 0);

    if ((ret = encode_plist(lapl1, little_endian, word_length, "testfiles/plist_files/def_lapl_")) < 0)
        assert(ret > 0);

    if ((ret = H5Pset_nlinks(lapl1, (size_t)134)) < 0)
        assert(ret > 0);

    if ((ret = H5Pset_elink_acc_flags(lapl1, H5F_ACC_RDONLY)) < 0)
        assert(ret > 0);

    if ((ret = H5Pset_elink_prefix(lapl1, "/tmpasodiasod")) < 0)
        assert(ret > 0);

    /* Create FAPL for the elink FAPL */
    if ((fapl1 = H5Pcreate(H5P_FILE_ACCESS)) < 0)
        assert(fapl1 > 0);
    if ((ret = H5Pset_alignment(fapl1, 2, 1024)) < 0)
        assert(ret > 0);

    if ((ret = H5Pset_elink_fapl(lapl1, fapl1)) < 0)
        assert(ret > 0);

    /* Close the elink's FAPL */
    if ((ret = H5Pclose(fapl1)) < 0)
        assert(ret > 0);

    if ((ret = encode_plist(lapl1, little_endian, word_length, "testfiles/plist_files/lapl_")) < 0)
        assert(ret > 0);

    /* release resource */
    if ((ret = H5Pclose(lapl1)) < 0)
        assert(ret > 0);

    /******* ENCODE/DECODE FAPLS *****/
    if ((fapl1 = H5Pcreate(H5P_FILE_ACCESS)) < 0)
        assert(fapl1 > 0);

    if ((ret = encode_plist(fapl1, little_endian, word_length, "testfiles/plist_files/def_fapl_")) < 0)
        assert(ret > 0);

    if ((ret = H5Pset_family_offset(fapl1, 1024)) < 0)
        assert(ret > 0);
    if ((ret = H5Pset_meta_block_size(fapl1, 2098452)) < 0)
        assert(ret > 0);
    if ((ret = H5Pset_sieve_buf_size(fapl1, 1048576)) < 0)
        assert(ret > 0);
    if ((ret = H5Pset_alignment(fapl1, 2, 1024)) < 0)
        assert(ret > 0);
    if ((ret = H5Pset_cache(fapl1, 1024, 128, 10485760, 0.3)) < 0)
        assert(ret > 0);
    if ((ret = H5Pset_elink_file_cache_size(fapl1, 10485760)) < 0)
        assert(ret > 0);
    if ((ret = H5Pset_gc_references(fapl1, 1)) < 0)
        assert(ret > 0);
    if ((ret = H5Pset_small_data_block_size(fapl1, 2048)) < 0)
        assert(ret > 0);
    if ((ret = H5Pset_libver_bounds(fapl1, H5F_LIBVER_LATEST, H5F_LIBVER_LATEST)) < 0)
        assert(ret > 0);
    if ((ret = H5Pset_fclose_degree(fapl1, H5F_CLOSE_WEAK)) < 0)
        assert(ret > 0);
    if ((ret = H5Pset_multi_type(fapl1, H5FD_MEM_GHEAP)) < 0)
        assert(ret > 0);
    if ((ret = H5Pset_mdc_config(fapl1, &my_cache_config)) < 0)
        assert(ret > 0);
    if ((ret = H5Pset_mdc_image_config(fapl1, &my_cache_image_config)) < 0)
        assert(ret > 0);

    if ((ret = encode_plist(fapl1, little_endian, word_length, "testfiles/plist_files/fapl_")) < 0)
        assert(ret > 0);

    /* release resource */
    if ((ret = H5Pclose(fapl1)) < 0)
        assert(ret > 0);

    /******* ENCODE/DECODE FCPLS *****/
    if ((fcpl1 = H5Pcreate(H5P_FILE_CREATE)) < 0)
        assert(fcpl1 > 0);

    if ((ret = encode_plist(fcpl1, little_endian, word_length, "testfiles/plist_files/def_fcpl_")) < 0)
        assert(ret > 0);

    if ((ret = H5Pset_userblock(fcpl1, 1024) < 0))
        assert(ret > 0);

    if ((ret = H5Pset_istore_k(fcpl1, 3) < 0))
        assert(ret > 0);

    if ((ret = H5Pset_sym_k(fcpl1, 4, 5) < 0))
        assert(ret > 0);

    if ((ret = H5Pset_shared_mesg_nindexes(fcpl1, 8) < 0))
        assert(ret > 0);

    if ((ret = H5Pset_shared_mesg_index(fcpl1, 1, H5O_SHMESG_SDSPACE_FLAG, 32) < 0))
        assert(ret > 0);

    if ((ret = H5Pset_shared_mesg_phase_change(fcpl1, 60, 20) < 0))
        assert(ret > 0);

    if ((ret = H5Pset_sizes(fcpl1, 8, 4) < 0))
        assert(ret > 0);

    if ((ret = H5Pset_file_space_strategy(fcpl1, H5F_FSPACE_STRATEGY_PAGE, TRUE, (hsize_t)1)) < 0)
        assert(ret > 0);

    if ((ret = H5Pset_file_space_page_size(fcpl1, (hsize_t)4096)) < 0)
        assert(ret > 0);

    if ((ret = encode_plist(fcpl1, little_endian, word_length, "testfiles/plist_files/fcpl_")) < 0)
        assert(ret > 0);

    /* release resource */
    if ((ret = H5Pclose(fcpl1)) < 0)
        assert(ret > 0);

    /******* ENCODE/DECODE STRCPLS *****/
    strcpl1 = H5Pcreate(H5P_STRING_CREATE);
    assert(strcpl1 > 0);

    ret = encode_plist(strcpl1, little_endian, word_length, "testfiles/plist_files/def_strcpl_");
    assert(ret > 0);

    ret = H5Pset_char_encoding(strcpl1, H5T_CSET_UTF8);
    assert(ret >= 0);

    ret = encode_plist(strcpl1, little_endian, word_length, "testfiles/plist_files/strcpl_");
    assert(ret > 0);

    /* release resource */
    ret = H5Pclose(strcpl1);
    assert(ret >= 0);

    /******* ENCODE/DECODE ACPLS *****/
    acpl1 = H5Pcreate(H5P_ATTRIBUTE_CREATE);
    assert(acpl1 > 0);

    ret = encode_plist(acpl1, little_endian, word_length, "testfiles/plist_files/def_acpl_");
    assert(ret > 0);

    ret = H5Pset_char_encoding(acpl1, H5T_CSET_UTF8);
    assert(ret >= 0);

    ret = encode_plist(acpl1, little_endian, word_length, "testfiles/plist_files/acpl_");
    assert(ret > 0);

    /* release resource */
    ret = H5Pclose(acpl1);
    assert(ret >= 0);

    return 0;
}

static int
encode_plist(hid_t plist_id, int little_endian, int word_length, const char *filename_prefix)
{
    int                           fd        = 0; /* file descriptor */
    herr_t                        ret       = 0;
    void                         *temp_buf  = NULL;
    size_t                        temp_size = 0;
    ssize_t H5_ATTR_NDEBUG_UNUSED write_size;
    char                          filename[1024];

    /* Generate filename */
    if ((ret = HDsnprintf(filename, sizeof(filename), "%s%d%s", filename_prefix, word_length,
                          little_endian ? "le" : "be")) < 0)
        assert(ret > 0);

    /* first call to encode returns only the size of the buffer needed */
    if ((ret = H5Pencode2(plist_id, NULL, &temp_size, H5P_DEFAULT)) < 0)
        assert(ret > 0);

<<<<<<< HEAD
    temp_buf = (void *)malloc(temp_size);
    HDassert(temp_buf);
=======
    temp_buf = (void *)HDmalloc(temp_size);
    assert(temp_buf);
>>>>>>> 7a44581a

    if ((ret = H5Pencode2(plist_id, temp_buf, &temp_size, H5P_DEFAULT)) < 0)
        assert(ret > 0);

    fd = HDopen(filename, O_RDWR | O_CREAT | O_TRUNC, H5_POSIX_CREATE_MODE_RW);
    assert(fd >= 0);

    write_size = HDwrite(fd, temp_buf, temp_size);
    assert(write_size == (ssize_t)temp_size);

    HDclose(fd);

    free(temp_buf);

    return 1;
}<|MERGE_RESOLUTION|>--- conflicted
+++ resolved
@@ -463,13 +463,8 @@
     if ((ret = H5Pencode2(plist_id, NULL, &temp_size, H5P_DEFAULT)) < 0)
         assert(ret > 0);
 
-<<<<<<< HEAD
     temp_buf = (void *)malloc(temp_size);
-    HDassert(temp_buf);
-=======
-    temp_buf = (void *)HDmalloc(temp_size);
     assert(temp_buf);
->>>>>>> 7a44581a
 
     if ((ret = H5Pencode2(plist_id, temp_buf, &temp_size, H5P_DEFAULT)) < 0)
         assert(ret > 0);
