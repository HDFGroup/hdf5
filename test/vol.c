--- conflicted
+++ resolved
@@ -42,11 +42,7 @@
  * functionality.
  */
 static const H5VL_class_t fake_vol_g = {
-<<<<<<< HEAD
-    0,              /* version      */
-=======
     H5VL_VERSION,   /* VOL class struct version */
->>>>>>> 18bbd3f0
     FAKE_VOL_VALUE, /* value        */
     FAKE_VOL_NAME,  /* name         */
     0,              /* capability flags */
@@ -95,11 +91,7 @@
         /* datatype_cls */
         NULL, /* commit       */
         NULL, /* open         */
-<<<<<<< HEAD
-        NULL, /* get_size     */
-=======
         NULL, /* get          */
->>>>>>> 18bbd3f0
         NULL, /* specific     */
         NULL, /* optional     */
         NULL  /* close        */
@@ -182,15 +174,6 @@
 static herr_t
 test_vol_registration(void)
 {
-<<<<<<< HEAD
-    hid_t  native_id     = H5I_INVALID_HID;
-    hid_t  lapl_id       = H5I_INVALID_HID;
-    hid_t  vipl_id       = H5I_INVALID_HID;
-    herr_t ret           = SUCCEED;
-    htri_t is_registered = FAIL;
-    hid_t  vol_id        = H5I_INVALID_HID;
-    hid_t  vol_id2       = H5I_INVALID_HID;
-=======
     hid_t         native_id          = H5I_INVALID_HID;
     hid_t         lapl_id            = H5I_INVALID_HID;
     hid_t         vipl_id            = H5I_INVALID_HID;
@@ -199,7 +182,6 @@
     hid_t         vol_id             = H5I_INVALID_HID;
     hid_t         vol_id2            = H5I_INVALID_HID;
     H5VL_class_t *bad_fake_vol_class = NULL;
->>>>>>> 18bbd3f0
 
     TESTING("VOL registration");
 
@@ -317,13 +299,9 @@
         H5Pclose(vipl_id);
     }
     H5E_END_TRY;
-<<<<<<< HEAD
-    return FAIL;
-=======
 
     if (bad_fake_vol_class)
         HDfree(bad_fake_vol_class);
->>>>>>> 18bbd3f0
 
     return FAIL;
 } /* end test_vol_registration() */
@@ -429,13 +407,8 @@
         TEST_ERROR;
 
     /* Can't compare VFD properties for split / multi / family VFDs */
-<<<<<<< HEAD
-    if ((hbool_t)(HDstrcmp(env_h5_drvr, "split") && HDstrcmp(env_h5_drvr, "multi") &&
-                  HDstrcmp(env_h5_drvr, "family"))) {
-=======
     if ((hbool_t)(HDstrcmp(env_h5_drvr, "split") != 0 && HDstrcmp(env_h5_drvr, "multi") != 0 &&
                   HDstrcmp(env_h5_drvr, "family") != 0)) {
->>>>>>> 18bbd3f0
         /* H5Fget_access_plist */
         if ((fapl_id2 = H5Fget_access_plist(fid)) < 0)
             TEST_ERROR;
@@ -456,13 +429,8 @@
         TEST_ERROR;
 
     /* Can't retrieve VFD handle for split / multi / family VFDs */
-<<<<<<< HEAD
-    if ((hbool_t)(HDstrcmp(env_h5_drvr, "split") && HDstrcmp(env_h5_drvr, "multi") &&
-                  HDstrcmp(env_h5_drvr, "family"))) {
-=======
     if ((hbool_t)(HDstrcmp(env_h5_drvr, "split") != 0 && HDstrcmp(env_h5_drvr, "multi") != 0 &&
                   HDstrcmp(env_h5_drvr, "family") != 0)) {
->>>>>>> 18bbd3f0
         /* H5Fget_vfd_handle */
         if (H5Fget_vfd_handle(fid, H5P_DEFAULT, &os_file_handle) < 0)
             TEST_ERROR;
@@ -501,13 +469,8 @@
         TEST_ERROR;
 
     /* Can't compare VFD properties for split / multi / family VFDs */
-<<<<<<< HEAD
-    if ((hbool_t)(HDstrcmp(env_h5_drvr, "split") && HDstrcmp(env_h5_drvr, "multi") &&
-                  HDstrcmp(env_h5_drvr, "family"))) {
-=======
     if ((hbool_t)(HDstrcmp(env_h5_drvr, "split") != 0 && HDstrcmp(env_h5_drvr, "multi") != 0 &&
                   HDstrcmp(env_h5_drvr, "family") != 0)) {
->>>>>>> 18bbd3f0
         /* H5Fget_access_plist */
         if ((fapl_id2 = H5Fget_access_plist(fid)) < 0)
             TEST_ERROR;
@@ -521,13 +484,8 @@
         TEST_ERROR;
 
     /* Can't compare VFD properties for split / multi / family VFDs */
-<<<<<<< HEAD
-    if ((hbool_t)(HDstrcmp(env_h5_drvr, "split") && HDstrcmp(env_h5_drvr, "multi") &&
-                  HDstrcmp(env_h5_drvr, "family"))) {
-=======
     if ((hbool_t)(HDstrcmp(env_h5_drvr, "split") != 0 && HDstrcmp(env_h5_drvr, "multi") != 0 &&
                   HDstrcmp(env_h5_drvr, "family") != 0)) {
->>>>>>> 18bbd3f0
         /* H5Fget_access_plist */
         if ((fapl_id2 = H5Fget_access_plist(fid_reopen)) < 0)
             TEST_ERROR;
