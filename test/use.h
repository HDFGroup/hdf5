--- conflicted
+++ resolved
@@ -43,32 +43,6 @@
 } part_t;
 
 typedef struct options_t {
-<<<<<<< HEAD
-    hsize_t chunksize;          /* chunks are chunksize^2 planes	*/
-    hsize_t chunkplanes;        /* number of planes per chunk, default 1 */
-    hsize_t chunkdims[UC_RANK]; /* chunk dims is (chunkplan, chunksize, chunksize) */
-    hsize_t dims[UC_RANK];      /* dataset initial dims */
-    hsize_t max_dims[UC_RANK];  /* dataset max dims */
-    hsize_t nplanes;            /* number of planes to write, default proportional to chunksize */
-    char *  filename;           /* use case data filename		*/
-    part_t  launch;             /* launch writer, reader or both	*/
-    hbool_t use_swmr;           /* use swmr open (1) or not 		*/
-    int     iterations;         /* iterations, default 1		*/
-} options_t;
-
-/* global variables declarations */
-extern options_t   UC_opts;    /* Use Case Options */
-extern const char *progname_g; /* Program name */
-
-/* prototype declarations */
-int  parse_option(int argc, char *const argv[]);
-int  setup_parameters(int argc, char *const argv[]);
-void show_parameters(void);
-void usage(const char *prog);
-int  create_uc_file(void);
-int  write_uc_file(hbool_t tosend, hid_t fid);
-int  read_uc_file(hbool_t towait);
-=======
     hsize_t     chunksize;          /* chunks are chunksize^2 planes         */
     hsize_t     chunkplanes;        /* number of planes per chunk, default 1 */
     hsize_t     chunkdims[UC_RANK]; /* chunk dims is (chunkplan, chunksize, chunksize) */
@@ -90,5 +64,4 @@
 void usage(const char *prog);
 int  create_uc_file(options_t *opts);
 int  write_uc_file(hbool_t tosend, hid_t file_id, options_t *opts);
-int  read_uc_file(hbool_t towait, options_t *opts);
->>>>>>> 18bbd3f0
+int  read_uc_file(hbool_t towait, options_t *opts);