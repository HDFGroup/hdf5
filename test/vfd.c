--- conflicted
+++ resolved
@@ -3474,7 +3474,6 @@
 
 #undef SPLITTER_TEST_FAULT
 
-<<<<<<< HEAD
 /*****************************************************************************
  *
  * Function    setup_rand()
@@ -3506,7 +3505,7 @@
 
         seed = predefined_seed;
 
-        HDfprintf(stdout, "\n%s: predefined_seed = %d.\n\n", FUNC, seed);
+        HDfprintf(stdout, "\n%s: predefined_seed = %d.\n\n", __func__, seed);
         HDfflush(stdout);
 
         HDsrand(seed);
@@ -3515,14 +3514,14 @@
 
         if (HDgettimeofday(&tv, NULL) != 0) {
 
-            HDfprintf(stdout, "\n%s: gettimeofday() failed -- srand() not called.\n\n", FUNC);
+            HDfprintf(stdout, "\n%s: gettimeofday() failed -- srand() not called.\n\n", __func__);
             HDfflush(stdout);
         }
         else {
 
             seed = (unsigned)tv.tv_usec;
 
-            HDfprintf(stdout, "\n%s: seed = %d.\n\n", FUNC, seed);
+            HDfprintf(stdout, "\n%s: seed = %d.\n\n", __func__, seed);
             HDfflush(stdout);
 
             HDsrand(seed);
@@ -3532,7 +3531,7 @@
     return;
 
 } /* setup_rand() */
-=======
+
 /*
  * Callback implementations for ctl feature testing VFD
  */
@@ -3628,6 +3627,10 @@
     NULL,                       /* get_handle            */
     H5FD__ctl_test_vfd_read,    /* read                  */
     H5FD__ctl_test_vfd_write,   /* write                 */
+    NULL,                       /* read_vector           */
+    NULL,                       /* write_vector          */
+    NULL,                       /* read_selection        */
+    NULL,                       /* write_selection       */
     NULL,                       /* flush                 */
     NULL,                       /* truncate              */
     NULL,                       /* lock                  */
@@ -4025,7 +4028,6 @@
 
     return -1;
 }
->>>>>>> cc7c0eb9
 
 /*-------------------------------------------------------------------------
  * Function:    test_vector_io__setup_v
@@ -4084,7 +4086,7 @@
 
         if ((NULL == write_bufs[i]) || (NULL == read_bufs[i])) {
 
-            HDfprintf(stderr, "%s: can't malloc read / write bufs.\n", FUNC);
+            HDfprintf(stderr, "%s: can't malloc read / write bufs.\n", __func__);
             result = FALSE;
             break;
         }
@@ -4219,7 +4221,7 @@
 
         if ((NULL == write_bufs[i]) || (NULL == read_bufs[i])) {
 
-            HDfprintf(stderr, "%s: can't malloc read / write bufs.\n", FUNC);
+            HDfprintf(stderr, "%s: can't malloc read / write bufs.\n", __func__);
             result = FALSE;
             break;
         }
@@ -4305,7 +4307,7 @@
 
             if (verbose) {
 
-                HDfprintf(stdout, "%s: HDread() failed on entry %d.\n", FUNC, i);
+                HDfprintf(stdout, "%s: HDread() failed on entry %d.\n", __func__, i);
             }
             result = FALSE;
             break;
@@ -4360,7 +4362,7 @@
 
             if (verbose) {
 
-                HDfprintf(stdout, "%s: HDwrite() failed on entry %d.\n", FUNC, i);
+                HDfprintf(stdout, "%s: HDwrite() failed on entry %d.\n", __func__, i);
             }
             result = FALSE;
             break;
@@ -5974,14 +5976,11 @@
     nerrors += test_windows() < 0 ? 1 : 0;
     nerrors += test_ros3() < 0 ? 1 : 0;
     nerrors += test_splitter() < 0 ? 1 : 0;
-<<<<<<< HEAD
     nerrors += test_vector_io("sec2") < 0 ? 1 : 0;
     nerrors += test_vector_io("stdio") < 0 ? 1 : 0;
     nerrors += test_selection_io("sec2") < 0 ? 1 : 0;
     nerrors += test_selection_io("stdio") < 0 ? 1 : 0;
-=======
     nerrors += test_ctl() < 0 ? 1 : 0;
->>>>>>> cc7c0eb9
 
     if (nerrors) {
         HDprintf("***** %d Virtual File Driver TEST%s FAILED! *****\n", nerrors, nerrors > 1 ? "S" : "");
