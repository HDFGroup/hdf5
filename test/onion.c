--- conflicted
+++ resolved
@@ -3161,14 +3161,6 @@
         for (j = 0; j < 7; j++)
             dset_data[i][j] = i * 6 + j + 1;
 
-    for (i = 0; i < 4; i++) {
-        printf(" [");
-        for (j = 0; j < 7; j++)
-            printf(" %3d", dset_data[i][j]);
-        printf("]\n");
-    }
-
-<<<<<<< HEAD
 	printf("First revision\n");
 	for (i = 0; i < 4; i++) {
 		printf(" [");
@@ -3177,8 +3169,6 @@
 		printf("]\n");
 	}
 		
-=======
->>>>>>> 8cf9ba4a
     HDputs(".");
     HDfflush(stdout);
     if (H5Dwrite(dset, H5T_STD_I32LE, H5S_ALL, H5S_ALL, H5P_DEFAULT, dset_data) < 0)
@@ -3228,7 +3218,6 @@
         for (j = 0; j < 7; j++)
             dset_data[i][j] = i * 3 + j + 5;
 
-<<<<<<< HEAD
 	printf("Second revision\n");
 	for (i = 0; i < 4; i++) {
 		printf(" [");
@@ -3236,14 +3225,6 @@
 			printf(" %3d", dset_data[i][j]);
 		printf("]\n");
 	}
-=======
-    for (i = 0; i < 4; i++) {
-        printf(" [");
-        for (j = 0; j < 7; j++)
-            printf(" %3d", dset_data[i][j]);
-        printf("]\n");
-    }
->>>>>>> 8cf9ba4a
 
     HDputs(".");
     HDfflush(stdout);
