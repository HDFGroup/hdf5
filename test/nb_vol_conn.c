--- conflicted
+++ resolved
@@ -2611,13 +2611,8 @@
  *
  *-------------------------------------------------------------------------
  */
-<<<<<<< HEAD
-herr_t
+static herr_t
 H5VL_nonblock_introspect_opt_query(void *obj, H5VL_subclass_t cls, int opt_type, uint64_t *flags)
-=======
-static herr_t
-H5VL_nonblock_introspect_opt_query(void *obj, H5VL_subclass_t cls, int opt_type, hbool_t *supported)
->>>>>>> cf02bf62
 {
     H5VL_nonblock_t *o = (H5VL_nonblock_t *)obj;
     herr_t           ret_value;
