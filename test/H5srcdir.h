/* * * * * * * * * * * * * * * * * * * * * * * * * * * * * * * * * * * * * * *
 * Copyright by The HDF Group.                                               *
 * Copyright by the Board of Trustees of the University of Illinois.         *
 * All rights reserved.                                                      *
 *                                                                           *
 * This file is part of HDF5.  The full HDF5 copyright notice, including     *
 * terms governing use, modification, and redistribution, is contained in    *
 * the COPYING file, which can be found at the root of the source code       *
 * distribution tree, or in https://www.hdfgroup.org/licenses.               *
 * If you do not have access to either file, you may request a copy from     *
 * help@hdfgroup.org.                                                        *
 * * * * * * * * * * * * * * * * * * * * * * * * * * * * * * * * * * * * * * */

/*
 * Programmer:  Quincey Koziol
 *              Wednesday, March 17, 2010
 *
 * Purpose:     srcdir querying support.
 */
#ifndef H5SRCDIR_H
#define H5SRCDIR_H

#ifdef __cplusplus
extern "C" {
#endif
/* Just return the srcdir path */
<<<<<<< HEAD
static const char *
H5_get_srcdir(void)
{
    const char *srcdir = HDgetenv("srcdir");

    /* Check for using the srcdir from configure time */
    if (NULL == srcdir)
        srcdir = config_srcdir;

    /* Build path to all test files */
    if ((HDstrlen(srcdir) + 2) < sizeof(srcdir_path)) {
        HDsnprintf(srcdir_path, sizeof(srcdir_path), "%s/", srcdir);
        return (srcdir_path);
    } /* end if */
    else
        return (NULL);
} /* end H5_get_srcdir() */

/* Append the test file name to the srcdir path and return the whole string */
static const char *
H5_get_srcdir_filename(const char *filename)
{
    const char *srcdir = H5_get_srcdir();

    /* Check for error */
    if (NULL == srcdir)
        return (NULL);
    else {
        /* Build path to test file */
        if ((HDstrlen(srcdir) + HDstrlen(filename) + 1) < sizeof(srcdir_testpath)) {
            HDsnprintf(srcdir_testpath, sizeof(srcdir_testpath), "%s%s", srcdir, filename);
            return (srcdir_testpath);
        } /* end if */
        else
            return (NULL);
    } /* end else */
} /* end H5_get_srcdir_filename() */
#endif /* _H5SRCDIR_H */
=======
H5TEST_DLL const char *H5_get_srcdir(void);

/* Append the test file name to the srcdir path and return the whole string */
H5TEST_DLL const char *H5_get_srcdir_filename(const char *filename);

#ifdef __cplusplus
}
#endif

#endif /* H5SRCDIR_H */
>>>>>>> 18bbd3f0
<|MERGE_RESOLUTION|>--- conflicted
+++ resolved
@@ -24,46 +24,6 @@
 extern "C" {
 #endif
 /* Just return the srcdir path */
-<<<<<<< HEAD
-static const char *
-H5_get_srcdir(void)
-{
-    const char *srcdir = HDgetenv("srcdir");
-
-    /* Check for using the srcdir from configure time */
-    if (NULL == srcdir)
-        srcdir = config_srcdir;
-
-    /* Build path to all test files */
-    if ((HDstrlen(srcdir) + 2) < sizeof(srcdir_path)) {
-        HDsnprintf(srcdir_path, sizeof(srcdir_path), "%s/", srcdir);
-        return (srcdir_path);
-    } /* end if */
-    else
-        return (NULL);
-} /* end H5_get_srcdir() */
-
-/* Append the test file name to the srcdir path and return the whole string */
-static const char *
-H5_get_srcdir_filename(const char *filename)
-{
-    const char *srcdir = H5_get_srcdir();
-
-    /* Check for error */
-    if (NULL == srcdir)
-        return (NULL);
-    else {
-        /* Build path to test file */
-        if ((HDstrlen(srcdir) + HDstrlen(filename) + 1) < sizeof(srcdir_testpath)) {
-            HDsnprintf(srcdir_testpath, sizeof(srcdir_testpath), "%s%s", srcdir, filename);
-            return (srcdir_testpath);
-        } /* end if */
-        else
-            return (NULL);
-    } /* end else */
-} /* end H5_get_srcdir_filename() */
-#endif /* _H5SRCDIR_H */
-=======
 H5TEST_DLL const char *H5_get_srcdir(void);
 
 /* Append the test file name to the srcdir path and return the whole string */
@@ -73,5 +33,4 @@
 }
 #endif
 
-#endif /* H5SRCDIR_H */
->>>>>>> 18bbd3f0
+#endif /* H5SRCDIR_H */