--- conflicted
+++ resolved
@@ -2907,12 +2907,8 @@
     HDputs("All free-space tests passed.");
 
     /* Pop API context */
-<<<<<<< HEAD
-    if(api_ctx_pushed && H5CX_pop(FALSE) < 0) FAIL_STACK_ERROR
-=======
-    if (api_ctx_pushed && H5CX_pop() < 0)
-        FAIL_STACK_ERROR
->>>>>>> 1a6fba94
+    if (api_ctx_pushed && H5CX_pop(FALSE) < 0)
+        FAIL_STACK_ERROR
     api_ctx_pushed = FALSE;
 
     h5_cleanup(FILENAME, fapl);
@@ -2923,12 +2919,8 @@
     H5E_BEGIN_TRY { H5Pclose(fapl); }
     H5E_END_TRY;
 
-<<<<<<< HEAD
-    if(api_ctx_pushed) H5CX_pop(FALSE);
-=======
     if (api_ctx_pushed)
-        H5CX_pop();
->>>>>>> 1a6fba94
+        H5CX_pop(FALSE);
 
     HDexit(EXIT_FAILURE);
 } /* main() */